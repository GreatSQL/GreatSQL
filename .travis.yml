--- conflicted
+++ resolved
@@ -24,11 +24,7 @@
     - env: COMMAND=clang-test
       script:
         - curl -sSL "http://apt.llvm.org/llvm-snapshot.gpg.key" | sudo -E apt-key add -;
-<<<<<<< HEAD
-        - echo "deb http://apt.llvm.org/bionic/ llvm-toolchain-bionic-8 main" | sudo tee -a /etc/apt/sources.list > /dev/null;
-=======
-        - echo "deb http://apt.llvm.org/$TRAVIS_DIST/ llvm-toolchain-$TRAVIS_DIST-5.0 main" | sudo tee -a /etc/apt/sources.list > /dev/null;
->>>>>>> 6f0b65ce
+        - echo "deb http://apt.llvm.org/$TRAVIS_DIST/ llvm-toolchain-$TRAVIS_DIST-8 main" | sudo tee -a /etc/apt/sources.list > /dev/null;
         - sudo -E apt-get -yq update >> ~/apt-get-update.log 2>&1;
         - sudo -E apt-get -yq --no-install-suggests --no-install-recommends install diffstat clang-format-8 || travis_terminate 1
         - wget https://llvm.org/svn/llvm-project/cfe/trunk/tools/clang-format/clang-format-diff.py || travis_terminate 1
@@ -236,11 +232,7 @@
        PACKAGES="llvm-$VERSION-dev $PACKAGES";
        curl -sSL "http://apt.llvm.org/llvm-snapshot.gpg.key" | sudo -E apt-key add -;
        if [[ "$CC-$VERSION" != "clang-4.0" ]]; then
-<<<<<<< HEAD
-         echo "deb http://apt.llvm.org/bionic/ llvm-toolchain-bionic-$VERSION main" | sudo tee -a /etc/apt/sources.list > /dev/null;
-=======
          echo "deb http://apt.llvm.org/$TRAVIS_DIST/ llvm-toolchain-$TRAVIS_DIST-$VERSION main" | sudo tee -a /etc/apt/sources.list > /dev/null;
->>>>>>> 6f0b65ce
        fi;
     fi;
     if [[ "$TRAVIS_OS_NAME" == "linux" ]]; then
