--- conflicted
+++ resolved
@@ -1,456 +1,5 @@
 
 
-<<<<<<< HEAD
-==============================================================================
-Data at Rest Encryption
-==============================================================================
-=======
-   :version 5.7.23-24: Implemented
-   :cli: ``--innodb-online-encryption-rotate-key-age``
-   :dyn: Yes
-   :scope: Global
-   :vartype: Numeric
-   :default: 1
-
-By using this variable, you can re-encrypt the table encrypted using
-KEYRING. The value of this variable determines how frequently the encrypted
-tables should be encrypted again. If it is set to **1**, the encrypted table is
-re-encrypted on each key rotation. If it is set to **2**, the table is encrypted
-on every other key rotation.
-
-.. variable:: innodb_encrypt_online_alter_logs
-
-   :version 5.7.21-21: Implemented
-   :cli: ``--innodb-encrypt-online-alter-logs``
-   :dyn: Yes
-   :scope: Global
-   :vartype: Boolean
-   :default: OFF
-
-This variable simultaneously turns on the encryption of files used by InnoDB for
-full text search using parallel sorting, building indexes using merge sort, and
-online DDL logs created by InnoDB for online DDL.
-
-.. _data-at-rest-encryption.undo-tablespace:
-
-InnoDB Undo Tablespace Encryption
-================================================================================
-
-:Availability: This feature is **Experimental** quality
-
-The encryption of InnoDB Undo tablespaces is only available when using
-separate undo tablespaces. Otherwise, the InnoDB undo log is part of
-the InnoDB system tablespace.
-
-.. seealso::
-
-   More information about how the encryption of the system tablespace
-      :ref:`data-at-rest-encryption.innodb-system-tablespace`
-
-System variables
---------------------------------------------------------------------------------
-
-.. variable:: innodb_undo_log_encrypt
-
-   :version 5.7.23-24: Implemented
-   :cli: ``--innodb-undo-log-encrypt``
-   :dyn: Yes
-   :scope: Global
-   :vartype: Boolean
-   :default: ``Off``
-
-Enables the encryption of InnoDB Undo tablespaces. You can enable encryption and
-disable encryption while the server is running. 
-
-.. note:: 
-
-    If you enable undo log encryption, the server writes encryption information
-    into the header. That information stays in the header during the life of the
-    undo log. If you restart the server, the server will try to load the
-    encryption key from the keyring during startup. If the keyring is not available, the server
-    cannot start.
-
-Binary log encryption
-================================================================================
-
-A new option, implemented since |Percona Server| :rn:`5.7.20-19`, is
-encryption of binary and relay logs, triggered by the
-:variable:`encrypt_binlog` variable.
-
-Besides turning :variable:`encrypt_binlog` ``ON``, this feature requires both
-`master_verify_checksum
-<https://dev.mysql.com/doc/refman/5.7/en/replication-options-binary-log.html#sysvar_master_verify_checksum>`_
-and `binlog_checksum
-<https://dev.mysql.com/doc/refman/5.7/en/replication-options-binary-log.html#sysvar_binlog_checksum>`_
-variables to be turned ``ON``.
-
-While replicating, source sends the stream of decrypted binary log events to a
-replica (SSL connections can be set up to encrypt them in transport). That said,
-sources and replicas use separate keyring storages and are free to use differing
-keyring plugins.
-
-Dumping of encrypted binary logs involves decryption, and can be done using
-``mysqlbinlog`` with ``--read-from-remote-server`` option.
-
-.. note::
-
-   Taking into account that ``--read-from-remote-server`` option  is only
-   relevant to binary logs, encrypted relay logs can not be dumped/decrypted
-   in this way.
-
-.. rubric:: Upgrading from |Percona Server| |changed-version| to any higher version
-
-The key format in the :ref:`keyring vault plugin
-<keyring_vault_plugin>` was changed for binlog encryption in |Percona
-Server| |changed-version| release. When you are upgrading from
-|Percona Server| 5.7.20-19 to a higher version in the |Percona Server|
-5.7 series or to a version prior to 8.0.15-5 in the |Percona Server|
-8.0 series, the binary log encryption will work after you complete the
-following steps:
-
-1. Upgrade to a version higher than |Percona Server| |changed-version|
-#. Start the server without enabling the binary log encryption: :bash:`--encrypt_binlog=OFF`
-#. Enforce the key rotation: :mysql:`SELECT rotate_system_key("percona_binlog")`
-#. Restart the server enabling the binary log encryption: :bash:`--encrypt_binlog=ON`
-
-.. seealso::
-
-   |Percona Server| Documentation: Important changes in |Percona Server| 8.0.15-5
-      - `Binary log encryption to use the upstream implementation
-	<https://www.percona.com/doc/percona-server/LATEST/management/data_at_rest_encryption.html#binary-log-encryption>`_
-
-.. |changed-version| replace:: 5.7.20-19
-
-System Variables
-----------------
-
-.. variable:: encrypt_binlog
-
-   :version 5.7.20-19: Implemented
-   :cli: ``--encrypt-binlog``
-   :dyn: No
-   :scope: Global
-   :vartype: Boolean
-   :default: ``OFF``
-
-The variable turns on binary and relay logs encryption.
-
-.. _ps.data-at-rest-encryption.redo-log:
-
-Redo Log Encryption
-================================================================================
-
-:Availability: This feature is **Experimental** quality
-
-InnoDB redo log encryption is enabled by setting the variable
-:variable:`innodb_redo_log_encrypt`. This variable has three values:
-``MASTER_KEY``, ``KEYRING_KEY`` and ``OFF`` (set by default).
-
-``MASTER_KEY`` uses the InnoDB master key to encrypt with unique keys for each
-log file in the redo log header.
-
-``KEYRING_KEY`` uses the ``percona_redo`` versioned key from the keyring. When
-:variable:`innodb_redo_log_encrypt` is set to ``KEYRING_KEY``, each new redo log
-file is encrypted with the latest ``percona_redo`` key from the keyring.
-
-System variables
---------------------------------------------------------------------------------
-
-.. variable:: innodb_redo_log_encrypt
-
-   :version 5.7.23-24: Implemented
-   :cli: ``--innodb-redo-log-encrypt``
-   :dyn: Yes
-   :scope: Global
-   :vartype: Text
-   :default: ``OFF``
-
-Enables the encryption of the redo log.
-
-.. .. variable:: innodb_key_rotation_interval
-..
-..    :version 5.7.23-24: Implemented
-..    :cli: ``--innodb-key-rotation_interval``
-..    :dyn: Yes
-..    :scope: Global
-..    :vartype: Text
-..    :default: ``0``
-..
-.. This variable stores the time (in seconds) that should pass between key
-.. rotations. It is only used if :variable:`innodb_redo_log_encrypt` is set to
-.. ``KEYRING_KEY``.
-..
-
-.. _data-at-rest-encryption.variable.innodb-scrub-log:
-
-.. variable:: innodb_scrub_log
-
-   :version 5.7.23-24: Implemented
-   :cli: ``--innodb-scrub-log``
-   :dyn: Yes
-   :scope: Global
-   :vartype: Boolean
-   :default: ``OFF``
-
-Specifies if data scrubbing should be automatically applied to the redo log.
-
-
-.. variable:: innodb_scrub_log_speed
-
-   :version 5.7.23-24: Implemented
-   :cli: ``--innodb-scrub-log-speed``
-   :dyn: Yes
-   :scope: Global
-   :vartype: Text
-   :default:
-
-Specifies the velocity of data scrubbing (writing dummy redo log records) in bytes per second.
-
-Implemented in version 5.7.27-30, the key rotation is redesigned to allow ``SELECT rotate_system_key("percona_redo)``. The currently used key version is available in the :variable:`innodb_redo_key_version` status. The feature is **Experimental**.
-
-
-Temporary file encryption
-=========================
-
-A new feature, implemented since |Percona Server| :rn:`5.7.22-22`, is the
-encryption of temporary files, triggered by the :variable:`encrypt-tmp-files`
-option.
-
-Temporary files are currently used in |Percona Server| for the following
-purposes:
-
-This feature is considered **Experimental** quality.
-
-* filesort (for example, ``SELECT`` statements with ``SQL_BIG_RESULT`` hints),
-
-* binary log transactional caches,
-
-* Group Replication caches.
-
-For each temporary file, an encryption key is generated locally, only kept
-in memory for the lifetime of the temporary file, and discarded afterwards.
-
-System Variables
-----------------
-
-.. variable:: encrypt-tmp-files
-
-   :version 5.7.22-22: Implemented
-   :cli: ``--encrypt-tmp-files``
-   :dyn: No
-   :scope: Global
-   :vartype: Boolean
-   :default: ``OFF``
-
-The option turns on encryption of temporary files created by |Percona Server|.
-
-.. _data-at-rest-encryption.key-rotation:
-
-Key Rotation
-================================================================================
-
-The keyring management is enabled for each tablespace separately when you set
-the encryption in the ``ENCRYPTION`` clause, to `KEYRING` in the supported SQL
-statement:
-
-- CREATE TABLE .. ENCRYPTION='KEYRING`
-- ALTER TABLE ... ENCRYPTION='KEYRING'
-- CREATE TABLESPACE tablespace_name … ENCRYPTION=’KEYRING’
-
-.. note::
-
-   Running ``ALTER TABLE .. ENCRYPTION=’Y’`` on the tablespace created with
-   ``ENCRYPTION=’KEYRING’`` converts the table back to the existing MySQL
-   scheme.
-
-.. _keyring_vault_plugin:
-
-Keyring Vault plugin
-====================
-
-In |Percona Server| :rn:`5.7.20-18` a ``keyring_vault`` plugin has been
-implemented that can be used to store the encryption keys inside the
-`Hashicorp Vault server <https://www.vaultproject.io>`_.
-
-.. important::
-
-   ``keyring_vault`` plugin only works with kv secrets engine version 1.
-
-   .. seealso::
-
-      HashiCorp Documentation: More information about ``kv`` secrets engine
-         https://www.vaultproject.io/docs/secrets/kv/kv-v1.html
-
-Installation
-------------
-
-The safest way to load the plugin is to do it on the server startup by
-using `--early-plugin-load option
-<https://dev.mysql.com/doc/refman/5.7/en/server-options.html#option_mysqld_early-plugin-load>`_
-option:
-
-.. code-block:: bash
-
-   $ mysqld --early-plugin-load="keyring_vault=keyring_vault.so" \
-   --loose-keyring_vault_config="/home/mysql/keyring_vault.conf"
-
-It should be loaded this way to be able to facilitate recovery for encrypted
-tables.
-
-.. warning::
-
-   If server should be started with several plugins loaded early,
-   ``--early-plugin-load`` should contain their list separated by
-   semicolons. Also it's a good practice to put this list in double quotes so
-   that semicolons do not create problems when executed in a script.
-
-Apart from installing the plugin you also need to set the
-:variable:`keyring_vault_config` variable. This variable should point to the
-keyring_vault configuration file, whose contents are discussed below.
-
-This plugin supports the SQL interface for keyring key management described in
-`General-Purpose Keyring Key-Management Functions
-<https://dev.mysql.com/doc/refman/5.7/en/keyring-udfs-general-purpose.html>`_
-manual.
-
-To enable the functions you'll need to install the ``keyring_udf`` plugin:
-
-.. code-block:: mysql
-
-   mysql> INSTALL PLUGIN keyring_udf SONAME 'keyring_udf.so';
-
-Usage
------
-
-On plugin initialization ``keyring_vault`` connects to the Vault server using
-credentials stored in the credentials file. Location of this file is specified
-in by :variable:`keyring_vault_config`. On successful initialization it
-retrieves keys signatures and stores them inside an in-memory hash map.
-
-Configuration file should contain the following information:
-
-* ``vault_url`` - the address of the server where Vault is running. It can be a
-  named address, like one in the following example, or just an IP address. The
-  important part is that it should begin with ``https://``.
-
-* ``secret_mount_point`` - the name of the mount point where ``keyring_vault``
-  will store keys.
-
-* ``token`` - a token generated by the Vault server, which ``keyring_vault``
-  will further use when connecting to the Vault. At minimum, this token should
-  be allowed to store new keys in a secret mount point (when ``keyring_vault``
-  is used only for transparent data encryption, and not for ``keyring_udf``
-  plugin). If ``keyring_udf`` plugin is combined with ``keyring_vault``, this
-  token should be also allowed to remove keys from the Vault (for the
-  ``keyring_key_remove`` operation supported by the ``keyring_udf`` plugin).
-
-* ``vault_ca [optional]`` - this variable needs to be specified only when the
-  Vault's CA certificate is not trusted by the machine that is going to connect
-  to the Vault server. In this case this variable should point to CA
-  certificate that was used to sign Vault's certificates.
-
-.. warning::
-
-   Each ``secret_mount_point`` should be used by only one server - otherwise
-   mixing encryption keys from different servers may lead to undefined
-   behavior.
-
-An example of the configuration file looks like this: ::
-
-  vault_url = https://vault.public.com:8202
-  secret_mount_point = secret
-  token = 58a20c08-8001-fd5f-5192-7498a48eaf20
-  vault_ca = /data/keyring_vault_confs/vault_ca.crt
-
-When a key is fetched from a ``keyring`` for the first time the
-``keyring_vault`` communicates with the Vault server, and retrieves the key
-type and data. Next it queries the Vault server for the key type and data and
-caches it locally.
-
-Key deletion will permanently delete key from the in-memory hash map and the
-Vault server.
-
-.. note::
-
-  |Percona XtraBackup| currently doesn't support backup of tables encrypted
-  with :ref:`keyring_vault_plugin`.
-
-System Variables
-----------------
-
-.. variable:: keyring_vault_config
-
-   :version 5.7.20-18: Implemented
-   :cli: ``--keyring-vault-config``
-   :dyn: Yes
-   :scope: Global
-   :vartype: Text
-   :default:
-
-This variable is used to define the location of the
-:ref:`keyring_vault_plugin` configuration file.
-
-.. variable:: keyring_vault_timeout
-
-   :version 5.7.21-20: Implemented
-   :cli: ``--keyring-vault-timeout``
-   :dyn: Yes
-   :scope: Global
-   :vartype: Numeric
-   :default: ``15``
-
-This variable allows to set the duration in seconds for the Vault server
-connection timeout. Default value is ``15``. Allowed range is from ``1``
-second to ``86400`` seconds (24 hours). The timeout can be also completely
-disabled to wait infinite amount of time by setting this variable to ``0``.
-
-.. _data-at-rest-encryption.data-scrubbing:
-
-Data Scrubbing
-================================================================================
-
-While data encryption ensures that the existing data are not stored in plain
-form, the data scrubbing literally removes the data once the user decides they
-should be deleted. Compare this behavior with how the ``DELETE`` statement works
-which only marks the affected data as *deleted* - the space claimed by this data
-is overwritten with new data later.
-
-Once enabled, data scrubbing works automatically on each tablespace
-separately. To enable data scrubbing, you need to set the following variables:
-
-- :variable:`innodb-background-scrub-data-uncompressed`
-- :variable:`innodb-background-scrub-data-compressed`
-
-Uncompressed tables can also be scrubbed immediately, independently of key
-rotation or background threads. This can be enabled by setting the variable
-:variable:`innodb-immediate-scrub-data-uncompressed`. This option is not supported for
-compressed tables.
-
-Note that data scrubbing is made effective by setting the
-:variable:`innodb_online_encryption_threads` variable to a value greater than
-**zero**.
-
-System Variables
---------------------------------------------------------------------------------
-
-.. variable:: innodb_background_scrub_data_compressed
-
-   :version 5.7.23-24: Implemented
-   :cli: ``--innodb-background-scrub-data-compressed``
-   :dyn: Yes
-   :scope: Global
-   :vartype: Boolean
-   :default: ``OFF``
-
-.. variable:: innodb_background_scrub_data_uncompressed
-
-   :version 5.7.23-24: Implemented
-   :cli: ``--innodb-background-scrub-data-uncompressed``
-   :dyn: Yes
-   :scope: Global
-   :vartype: Boolean
-   :default: ``OFF``
->>>>>>> 2addda64
 
 This page has been moved or been replaced. The new page is located here:
 
