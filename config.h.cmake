/* Copyright (c) 2009, 2020, Oracle and/or its affiliates. All rights reserved.
 
 This program is free software; you can redistribute it and/or modify
 it under the terms of the GNU General Public License, version 2.0,
 as published by the Free Software Foundation.

 This program is also distributed with certain software (including
 but not limited to OpenSSL) that is licensed under separate terms,
 as designated in a particular file or component or in included license
 documentation.  The authors of MySQL hereby grant you an additional
 permission to link the program and your derivative works with the
 separately licensed software that they have included with MySQL.

 This program is distributed in the hope that it will be useful,
 but WITHOUT ANY WARRANTY; without even the implied warranty of
 MERCHANTABILITY or FITNESS FOR A PARTICULAR PURPOSE.  See the
 GNU General Public License, version 2.0, for more details.

 You should have received a copy of the GNU General Public License
 along with this program; if not, write to the Free Software
 Foundation, Inc., 51 Franklin St, Fifth Floor, Boston, MA 02110-1301  USA */

#ifndef MY_CONFIG_H
#define MY_CONFIG_H

/*
 * From configure.cmake, in order of appearance
 */

/* Libraries */
#cmakedefine HAVE_LIBM 1
#cmakedefine HAVE_LIBNSL 1
#cmakedefine HAVE_LIBCRYPT 1
#cmakedefine HAVE_LIBSOCKET 1
#cmakedefine HAVE_LIBDL 1
#cmakedefine HAVE_LIBRT 1
#cmakedefine HAVE_LIBWRAP 1
#cmakedefine HAVE_LIBWRAP_PROTOTYPES 1

/* Header files */
#cmakedefine HAVE_ALLOCA_H 1
#cmakedefine HAVE_ARPA_INET_H 1
#cmakedefine HAVE_DLFCN_H 1
#cmakedefine HAVE_EXECINFO_H 1
#cmakedefine HAVE_FPU_CONTROL_H 1
#cmakedefine HAVE_GRP_H 1
#cmakedefine HAVE_LANGINFO_H 1
#cmakedefine HAVE_MALLOC_H 1
#cmakedefine HAVE_NETINET_IN_H 1
#cmakedefine HAVE_POLL_H 1
#cmakedefine HAVE_PWD_H 1
#cmakedefine HAVE_STRINGS_H 1
#cmakedefine HAVE_SYS_CDEFS_H 1
#cmakedefine HAVE_SYS_IOCTL_H 1
#cmakedefine HAVE_SYS_MMAN_H 1
#cmakedefine HAVE_SYS_PRCTL_H 1
#cmakedefine HAVE_SYS_RESOURCE_H 1
#cmakedefine HAVE_SYS_SELECT_H 1
#cmakedefine HAVE_SYS_SOCKET_H 1
#cmakedefine HAVE_TERM_H 1
#cmakedefine HAVE_TERMIOS_H 1
#cmakedefine HAVE_TERMIO_H 1
#cmakedefine HAVE_UNISTD_H 1
#cmakedefine HAVE_SYS_WAIT_H 1
#cmakedefine HAVE_SYS_PARAM_H 1
#cmakedefine HAVE_FNMATCH_H 1
#cmakedefine HAVE_SYS_UN_H 1
#cmakedefine HAVE_SASL_SASL_H 1

/* Functions */
#cmakedefine HAVE_ALIGNED_MALLOC 1
#cmakedefine HAVE_BACKTRACE 1
#cmakedefine HAVE_INDEX 1
#cmakedefine HAVE_CHOWN 1
#cmakedefine HAVE_CUSERID 1
#cmakedefine HAVE_DIRECTIO 1
#cmakedefine HAVE_FTRUNCATE 1
#cmakedefine HAVE_FCHMOD 1
#cmakedefine HAVE_FCNTL 1
#cmakedefine HAVE_FDATASYNC 1
#cmakedefine HAVE_DECL_FDATASYNC 1
#cmakedefine HAVE_FEDISABLEEXCEPT 1
#cmakedefine HAVE_FSYNC 1
#cmakedefine HAVE_GETHRTIME 1
#cmakedefine HAVE_GETPASS 1
#cmakedefine HAVE_GETPASSPHRASE 1
#cmakedefine HAVE_GETPWNAM 1
#cmakedefine HAVE_GETPWUID 1
#cmakedefine HAVE_GETRUSAGE 1
#cmakedefine HAVE_INITGROUPS 1
#cmakedefine HAVE_ISSETUGID 1
#cmakedefine HAVE_GETUID 1
#cmakedefine HAVE_GETEUID 1
#cmakedefine HAVE_GETGID 1
#cmakedefine HAVE_GETEGID 1
#cmakedefine HAVE_LSAN_DO_RECOVERABLE_LEAK_CHECK 1
#cmakedefine HAVE_MADVISE 1
#cmakedefine HAVE_MALLOC_INFO 1
#cmakedefine HAVE_MLOCK 1
#cmakedefine HAVE_MLOCKALL 1
#cmakedefine HAVE_MMAP64 1
#cmakedefine HAVE_POLL 1
#cmakedefine HAVE_POSIX_FALLOCATE 1
#cmakedefine HAVE_POSIX_MEMALIGN 1
#cmakedefine HAVE_PTHREAD_CONDATTR_SETCLOCK 1
#cmakedefine HAVE_PTHREAD_GETAFFINITY_NP 1
#cmakedefine HAVE_PTHREAD_SIGMASK 1
#cmakedefine HAVE_SLEEP 1
#cmakedefine HAVE_STPCPY 1
#cmakedefine HAVE_STPNCPY 1
#cmakedefine HAVE_STRLCPY 1
#cmakedefine HAVE_STRLCAT 1
#cmakedefine HAVE_STRSIGNAL 1
#cmakedefine HAVE_TELL 1
#cmakedefine HAVE_VASPRINTF 1
#cmakedefine HAVE_MEMALIGN 1
#cmakedefine HAVE_NL_LANGINFO 1
#cmakedefine HAVE_HTONLL 1
#cmakedefine HAVE_MEMSET_S 1
#cmakedefine HAVE_EPOLL 1
#cmakedefine HAVE_X509_CHECK_HOST 1
#cmakedefine HAVE_X509_CHECK_IP 1

/* WL2373 */
#cmakedefine HAVE_SYS_TIME_H 1
#cmakedefine HAVE_SYS_TIMES_H 1
#cmakedefine HAVE_TIMES 1
#cmakedefine HAVE_GETTIMEOFDAY 1

/* Symbols */
#cmakedefine HAVE_LRAND48 1
#cmakedefine GWINSZ_IN_SYS_IOCTL 1
#cmakedefine FIONREAD_IN_SYS_IOCTL 1
#cmakedefine FIONREAD_IN_SYS_FILIO 1
#cmakedefine HAVE_MADV_DONTDUMP 1
#cmakedefine HAVE_O_TMPFILE

#cmakedefine HAVE_KQUEUE 1
#cmakedefine HAVE_SETNS 1
#cmakedefine HAVE_KQUEUE_TIMERS 1
#cmakedefine HAVE_POSIX_TIMERS 1

/* Endianess */
#cmakedefine WORDS_BIGENDIAN 1
#cmakedefine HAVE_ENDIAN_CONVERSION_MACROS 1

/* Type sizes */
#cmakedefine SIZEOF_VOIDP     @SIZEOF_VOIDP@
#cmakedefine SIZEOF_CHARP     @SIZEOF_CHARP@
#cmakedefine SIZEOF_LONG      @SIZEOF_LONG@
#cmakedefine SIZEOF_SHORT     @SIZEOF_SHORT@
#cmakedefine SIZEOF_INT       @SIZEOF_INT@
#cmakedefine SIZEOF_LONG_LONG @SIZEOF_LONG_LONG@
#cmakedefine SIZEOF_TIME_T    @SIZEOF_TIME_T@
#cmakedefine HAVE_ULONG 1
#cmakedefine HAVE_U_INT32_T 1
#cmakedefine HAVE_TM_GMTOFF 1

/* Support for tagging symbols with __attribute__((visibility("hidden"))) */
#cmakedefine HAVE_VISIBILITY_HIDDEN 1

/* Code tests*/
#cmakedefine HAVE_CLOCK_GETTIME 1
#cmakedefine HAVE_CLOCK_REALTIME 1
#cmakedefine STACK_DIRECTION @STACK_DIRECTION@
#cmakedefine TIME_WITH_SYS_TIME 1
#cmakedefine NO_FCNTL_NONBLOCK 1
#cmakedefine HAVE_PAUSE_INSTRUCTION 1
#cmakedefine HAVE_FAKE_PAUSE_INSTRUCTION 1
#cmakedefine HAVE_HMT_PRIORITY_INSTRUCTION 1
#cmakedefine HAVE_ABI_CXA_DEMANGLE 1
#cmakedefine HAVE_BUILTIN_UNREACHABLE 1
#cmakedefine HAVE_BUILTIN_EXPECT 1
#cmakedefine HAVE_BUILTIN_STPCPY 1
#cmakedefine HAVE_GCC_SYNC_BUILTINS 1
#cmakedefine HAVE_VALGRIND
#cmakedefine HAVE_SYS_GETTID 1
#cmakedefine HAVE_PTHREAD_GETTHREADID_NP 1
#cmakedefine HAVE_PTHREAD_THREADID_NP 1
#cmakedefine HAVE_INTEGER_PTHREAD_SELF 1
#cmakedefine HAVE_PTHREAD_SETNAME_NP 1

/* IPV6 */
#cmakedefine HAVE_NETINET_IN6_H 1
#cmakedefine HAVE_STRUCT_IN6_ADDR 1

/*
 * Platform specific CMake files
 */
#define MACHINE_TYPE "@MYSQL_MACHINE_TYPE@"
#cmakedefine TARGET_OS_LINUX 1
#cmakedefine LINUX_ALPINE 1
#cmakedefine LINUX_SUSE
#cmakedefine HAVE_LINUX_LARGE_PAGES 1
#cmakedefine HAVE_SOLARIS_LARGE_PAGES 1
#cmakedefine HAVE_SOLARIS_ATOMIC 1
#define SYSTEM_TYPE "@SYSTEM_TYPE@"
/* This should mean case insensitive file system */
#cmakedefine FN_NO_CASE_SENSE 1

/*
 * From main CMakeLists.txt
 */
#cmakedefine CHECK_ERRMSG_FORMAT
#cmakedefine MAX_INDEXES @MAX_INDEXES@
#cmakedefine WITH_INNODB_MEMCACHED 1
#cmakedefine ENABLE_MEMCACHED_SASL 1
#cmakedefine ENABLE_MEMCACHED_SASL_PWDB 1
#cmakedefine ENABLED_PROFILING 1
#cmakedefine HAVE_ASAN
#cmakedefine HAVE_LSAN
#cmakedefine HAVE_UBSAN
#cmakedefine HAVE_TSAN
#cmakedefine ENABLED_LOCAL_INFILE 1
#cmakedefine KERBEROS_LIB_CONFIGURED

/* Lock Order */
#cmakedefine WITH_LOCK_ORDER 1

/* Character sets and collations */
#cmakedefine DEFAULT_MYSQL_HOME "@DEFAULT_MYSQL_HOME@"
#cmakedefine SHAREDIR "@SHAREDIR@"
#cmakedefine DEFAULT_BASEDIR "@DEFAULT_BASEDIR@"
#cmakedefine MYSQL_DATADIR "@MYSQL_DATADIR@"
#cmakedefine MYSQL_KEYRINGDIR "@MYSQL_KEYRINGDIR@"
#cmakedefine DEFAULT_CHARSET_HOME "@DEFAULT_CHARSET_HOME@"
#cmakedefine PLUGINDIR "@PLUGINDIR@"
#cmakedefine DEFAULT_SYSCONFDIR "@DEFAULT_SYSCONFDIR@"
#cmakedefine DEFAULT_TMPDIR @DEFAULT_TMPDIR@
/*
 * Readline
 */
#cmakedefine HAVE_MBSTATE_T
#cmakedefine HAVE_LANGINFO_CODESET
#cmakedefine HAVE_WCSDUP
#cmakedefine HAVE_WCHAR_T 1
#cmakedefine HAVE_WINT_T 1
#cmakedefine HAVE_CURSES_H 1
#cmakedefine HAVE_NCURSES_H 1
#cmakedefine USE_LIBEDIT_INTERFACE 1
#cmakedefine HAVE_HIST_ENTRY 1
#cmakedefine USE_NEW_XLINE_INTERFACE 1
#cmakedefine HAVE_READLINE_HISTORY_H 1

/*
 * Libedit
 */
#cmakedefine HAVE_GETLINE 1
#cmakedefine HAVE___SECURE_GETENV 1
#cmakedefine HAVE_SECURE_GETENV 1
#cmakedefine HAVE_VIS
#cmakedefine HAVE_UNVIS
#cmakedefine HAVE_GETPW_R_DRAFT
#cmakedefine HAVE_GETPW_R_POSIX

/*
 * Character sets
 */
#cmakedefine MYSQL_DEFAULT_CHARSET_NAME "@MYSQL_DEFAULT_CHARSET_NAME@"
#cmakedefine MYSQL_DEFAULT_COLLATION_NAME "@MYSQL_DEFAULT_COLLATION_NAME@"

/*
 * Performance schema
 */
#cmakedefine WITH_PERFSCHEMA_STORAGE_ENGINE 1
#cmakedefine DISABLE_PSI_THREAD 1
#cmakedefine DISABLE_PSI_MUTEX 1
#cmakedefine DISABLE_PSI_RWLOCK 1
#cmakedefine DISABLE_PSI_COND 1
#cmakedefine DISABLE_PSI_FILE 1
#cmakedefine DISABLE_PSI_TABLE 1
#cmakedefine DISABLE_PSI_SOCKET 1
#cmakedefine DISABLE_PSI_STAGE 1
#cmakedefine DISABLE_PSI_STATEMENT 1
#cmakedefine DISABLE_PSI_SP 1
#cmakedefine DISABLE_PSI_PS 1
#cmakedefine DISABLE_PSI_IDLE 1
#cmakedefine DISABLE_PSI_ERROR 1
#cmakedefine DISABLE_PSI_STATEMENT_DIGEST 1
#cmakedefine DISABLE_PSI_METADATA 1
#cmakedefine DISABLE_PSI_MEMORY 1
#cmakedefine DISABLE_PSI_TRANSACTION 1

/*
 * MySQL version
 */
#define MYSQL_VERSION_MAJOR @MAJOR_VERSION@
#define MYSQL_VERSION_MINOR @MINOR_VERSION@
#define MYSQL_VERSION_PATCH @PATCH_VERSION@
#define MYSQL_VERSION_EXTRA "@EXTRA_VERSION@"
#define PACKAGE "mysql"
#define PACKAGE_VERSION "@VERSION@"
#define VERSION "@VERSION@"
#define PROTOCOL_VERSION 10

/*
 * CPU info
 */
#cmakedefine CPU_LEVEL1_DCACHE_LINESIZE @CPU_LEVEL1_DCACHE_LINESIZE@

/*
 * NDB
 */
#cmakedefine HAVE_GETRLIMIT 1
#cmakedefine WITH_NDBCLUSTER_STORAGE_ENGINE 1
#cmakedefine HAVE_PTHREAD_SETSCHEDPARAM 1

/*
 * Other
 */
#cmakedefine EXTRA_DEBUG 1

/*
 * Hardcoded values needed by libevent/NDB/memcached
 */
#define HAVE_FCNTL_H 1
#define HAVE_GETADDRINFO 1
#define HAVE_INTTYPES_H 1
/* libevent's select.c is not Windows compatible */
#ifndef _WIN32
#define HAVE_SELECT 1
#endif
#define HAVE_SIGNAL_H 1
#define HAVE_STDARG_H 1
#define HAVE_STDINT_H 1
#define HAVE_STDLIB_H 1
#define HAVE_STRTOK_R 1
#define HAVE_STRTOLL 1
#define HAVE_SYS_STAT_H 1
#define HAVE_SYS_TYPES_H 1
#define SIZEOF_CHAR 1

/* For --secure-file-priv */
#cmakedefine DEFAULT_SECURE_FILE_PRIV_DIR @DEFAULT_SECURE_FILE_PRIV_DIR@
#cmakedefine HAVE_LIBNUMA 1

/* For default value of --early_plugin_load */
#cmakedefine DEFAULT_EARLY_PLUGIN_LOAD @DEFAULT_EARLY_PLUGIN_LOAD@

<<<<<<< HEAD
/* For default value of --partial_revokes */
#define DEFAULT_PARTIAL_REVOKES @DEFAULT_PARTIAL_REVOKES@

#define SO_EXT "@CMAKE_SHARED_MODULE_SUFFIX@"

=======
/* coredumper library */
#cmakedefine01 HAVE_LIBCOREDUMPER
>>>>>>> 8682e78c
#endif<|MERGE_RESOLUTION|>--- conflicted
+++ resolved
@@ -337,14 +337,11 @@
 /* For default value of --early_plugin_load */
 #cmakedefine DEFAULT_EARLY_PLUGIN_LOAD @DEFAULT_EARLY_PLUGIN_LOAD@
 
-<<<<<<< HEAD
 /* For default value of --partial_revokes */
 #define DEFAULT_PARTIAL_REVOKES @DEFAULT_PARTIAL_REVOKES@
 
 #define SO_EXT "@CMAKE_SHARED_MODULE_SUFFIX@"
-
-=======
 /* coredumper library */
 #cmakedefine01 HAVE_LIBCOREDUMPER
->>>>>>> 8682e78c
+
 #endif