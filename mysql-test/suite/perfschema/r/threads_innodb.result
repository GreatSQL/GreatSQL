SELECT name, type, processlist_user, processlist_host, processlist_db,
processlist_command, processlist_state, processlist_info,
parent_thread_id, `role`, instrumented
FROM performance_schema.threads
WHERE name LIKE 'thread/innodb/%'
AND name NOT LIKE 'thread/innodb/trx\_recovery\_rollback\_thread'
<<<<<<< HEAD
GROUP BY name;
name	type	processlist_user	processlist_host	processlist_db	processlist_command	processlist_state	processlist_info	parent_thread_id	role	instrumented
thread/innodb/buf_dump_thread	BACKGROUND	NULL	NULL	NULL	NULL	NULL	NULL	NULL	NULL	YES
thread/innodb/buf_lru_manager_thread	BACKGROUND	NULL	NULL	NULL	NULL	NULL	NULL	NULL	NULL	YES
=======
AND name NOT LIKE 'thread/innodb/clone_gtid_thread'
GROUP BY name;
name	type	processlist_user	processlist_host	processlist_db	processlist_command	processlist_state	processlist_info	parent_thread_id	role	instrumented
thread/innodb/buf_dump_thread	BACKGROUND	NULL	NULL	NULL	NULL	NULL	NULL	NULL	NULL	YES
>>>>>>> 4869291f
thread/innodb/buf_resize_thread	BACKGROUND	NULL	NULL	NULL	NULL	NULL	NULL	NULL	NULL	YES
thread/innodb/dict_stats_thread	BACKGROUND	NULL	NULL	NULL	NULL	NULL	NULL	NULL	NULL	YES
thread/innodb/fts_optimize_thread	BACKGROUND	NULL	NULL	NULL	NULL	NULL	NULL	NULL	NULL	YES
thread/innodb/io_ibuf_thread	BACKGROUND	NULL	NULL	NULL	NULL	NULL	NULL	NULL	NULL	YES
thread/innodb/io_log_thread	BACKGROUND	NULL	NULL	NULL	NULL	NULL	NULL	NULL	NULL	YES
thread/innodb/io_read_thread	BACKGROUND	NULL	NULL	NULL	NULL	NULL	NULL	NULL	NULL	YES
thread/innodb/io_write_thread	BACKGROUND	NULL	NULL	NULL	NULL	NULL	NULL	NULL	NULL	YES
thread/innodb/log_checkpointer_thread	BACKGROUND	NULL	NULL	NULL	NULL	NULL	NULL	NULL	NULL	YES
thread/innodb/log_closer_thread	BACKGROUND	NULL	NULL	NULL	NULL	NULL	NULL	NULL	NULL	YES
thread/innodb/log_flush_notifier_thread	BACKGROUND	NULL	NULL	NULL	NULL	NULL	NULL	NULL	NULL	YES
thread/innodb/log_flusher_thread	BACKGROUND	NULL	NULL	NULL	NULL	NULL	NULL	NULL	NULL	YES
thread/innodb/log_write_notifier_thread	BACKGROUND	NULL	NULL	NULL	NULL	NULL	NULL	NULL	NULL	YES
thread/innodb/log_writer_thread	BACKGROUND	NULL	NULL	NULL	NULL	NULL	NULL	NULL	NULL	YES
thread/innodb/page_flush_coordinator_thread	BACKGROUND	NULL	NULL	NULL	NULL	NULL	NULL	NULL	NULL	YES
thread/innodb/srv_error_monitor_thread	BACKGROUND	NULL	NULL	NULL	NULL	NULL	NULL	NULL	NULL	YES
thread/innodb/srv_lock_timeout_thread	BACKGROUND	NULL	NULL	NULL	NULL	NULL	NULL	NULL	NULL	YES
thread/innodb/srv_master_thread	BACKGROUND	NULL	NULL	NULL	NULL	NULL	NULL	NULL	NULL	YES
thread/innodb/srv_monitor_thread	BACKGROUND	NULL	NULL	NULL	NULL	NULL	NULL	NULL	NULL	YES
thread/innodb/srv_purge_thread	BACKGROUND	NULL	NULL	NULL	NULL	NULL	NULL	NULL	NULL	YES
thread/innodb/srv_worker_thread	BACKGROUND	NULL	NULL	NULL	NULL	NULL	NULL	NULL	NULL	YES<|MERGE_RESOLUTION|>--- conflicted
+++ resolved
@@ -4,17 +4,11 @@
 FROM performance_schema.threads
 WHERE name LIKE 'thread/innodb/%'
 AND name NOT LIKE 'thread/innodb/trx\_recovery\_rollback\_thread'
-<<<<<<< HEAD
+AND name NOT LIKE 'thread/innodb/clone_gtid_thread'
 GROUP BY name;
 name	type	processlist_user	processlist_host	processlist_db	processlist_command	processlist_state	processlist_info	parent_thread_id	role	instrumented
 thread/innodb/buf_dump_thread	BACKGROUND	NULL	NULL	NULL	NULL	NULL	NULL	NULL	NULL	YES
 thread/innodb/buf_lru_manager_thread	BACKGROUND	NULL	NULL	NULL	NULL	NULL	NULL	NULL	NULL	YES
-=======
-AND name NOT LIKE 'thread/innodb/clone_gtid_thread'
-GROUP BY name;
-name	type	processlist_user	processlist_host	processlist_db	processlist_command	processlist_state	processlist_info	parent_thread_id	role	instrumented
-thread/innodb/buf_dump_thread	BACKGROUND	NULL	NULL	NULL	NULL	NULL	NULL	NULL	NULL	YES
->>>>>>> 4869291f
 thread/innodb/buf_resize_thread	BACKGROUND	NULL	NULL	NULL	NULL	NULL	NULL	NULL	NULL	YES
 thread/innodb/dict_stats_thread	BACKGROUND	NULL	NULL	NULL	NULL	NULL	NULL	NULL	NULL	YES
 thread/innodb/fts_optimize_thread	BACKGROUND	NULL	NULL	NULL	NULL	NULL	NULL	NULL	NULL	YES
