--- conflicted
+++ resolved
@@ -112,13 +112,8 @@
 SELECT DIGEST, DIGEST_TEXT, COUNT_STAR, SUM_ROWS_AFFECTED, SUM_WARNINGS,
 SUM_ERRORS FROM performance_schema.events_statements_summary_by_digest;
 DIGEST	DIGEST_TEXT	COUNT_STAR	SUM_ROWS_AFFECTED	SUM_WARNINGS	SUM_ERRORS
-<<<<<<< HEAD
-NULL	NULL	38	30	1	2
-a0f76fb5497b790ad3f99b54d49d8ec9	TRUNCATE TABLE performance_schema . events_statements_summary_by_digest  	1	0	0	0
-=======
 NULL	NULL	55	32	1	2
-fbe902909f1fbc8338e65b8e278ef69d	TRUNCATE TABLE performance_schema . events_statements_summary_by_digest  	1	0	0	0
->>>>>>> 22e49cbb
+43e9106b8e490764eecaf9d71627792a	TRUNCATE TABLE performance_schema . events_statements_summary_by_digest  	1	0	0	0
 SHOW VARIABLES LIKE "performance_schema_digests_size";
 Variable_name	Value
 performance_schema_digests_size	2
