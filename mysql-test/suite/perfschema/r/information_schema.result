--- conflicted
+++ resolved
@@ -194,9 +194,5 @@
 SETUP_ACTORS	
 SETUP_CONSUMERS	
 SETUP_INSTRUMENTS	
-<<<<<<< HEAD
-SETUP_OBJECTS	
-=======
->>>>>>> d23a41d5
 SETUP_TIMERS	
 THREADS	