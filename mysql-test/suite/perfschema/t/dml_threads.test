# Copyright (C) 2009 Sun Microsystems, Inc
#
# This program is free software; you can redistribute it and/or modify
# it under the terms of the GNU General Public License as published by
# the Free Software Foundation; version 2 of the License.
#
# This program is distributed in the hope that it will be useful,
# but WITHOUT ANY WARRANTY; without even the implied warranty of
# MERCHANTABILITY or FITNESS FOR A PARTICULAR PURPOSE.  See the
# GNU General Public License for more details.
#
# You should have received a copy of the GNU General Public License
# along with this program; if not, write to the Free Software
# Foundation, Inc., 59 Temple Place, Suite 330, Boston, MA 02111-1307 USA

# Tests for PERFORMANCE_SCHEMA

--source include/not_embedded.inc
--source include/have_perfschema.inc

--replace_column 1 # 2 # 3 #
select * from performance_schema.threads
  where name like 'Thread/%' limit 1;

select * from performance_schema.threads
  where name='FOO';

--error ER_TABLEACCESS_DENIED_ERROR
<<<<<<< HEAD
insert into performance_schema.THREADS
  set name='FOO', thread_id=1, id=2;
=======
insert into performance_schema.threads
  set name='FOO', thread_id=1, processlist_id=2;
>>>>>>> d782fe04

--error ER_TABLEACCESS_DENIED_ERROR
update performance_schema.threads
  set thread_id=12;

--error ER_TABLEACCESS_DENIED_ERROR
update performance_schema.threads
  set thread_id=12 where name like "FOO";

--error ER_TABLEACCESS_DENIED_ERROR
delete from performance_schema.threads
  where id=1;

--error ER_TABLEACCESS_DENIED_ERROR
delete from performance_schema.threads;

-- error ER_TABLEACCESS_DENIED_ERROR
LOCK TABLES performance_schema.threads READ;
UNLOCK TABLES;

-- error ER_TABLEACCESS_DENIED_ERROR
LOCK TABLES performance_schema.threads WRITE;
UNLOCK TABLES;
<|MERGE_RESOLUTION|>--- conflicted
+++ resolved
@@ -26,13 +26,8 @@
   where name='FOO';
 
 --error ER_TABLEACCESS_DENIED_ERROR
-<<<<<<< HEAD
-insert into performance_schema.THREADS
-  set name='FOO', thread_id=1, id=2;
-=======
 insert into performance_schema.threads
   set name='FOO', thread_id=1, processlist_id=2;
->>>>>>> d782fe04
 
 --error ER_TABLEACCESS_DENIED_ERROR
 update performance_schema.threads
