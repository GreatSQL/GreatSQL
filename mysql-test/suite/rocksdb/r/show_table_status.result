--- conflicted
+++ resolved
@@ -8,21 +8,12 @@
 Warning	3719	'utf8' is currently an alias for the character set UTF8MB3, but will be an alias for UTF8MB4 in a future release. Please consider using UTF8MB4 in order to be unambiguous.
 SHOW TABLE STATUS WHERE name IN ( 't1', 't2', 't3' );
 Name	Engine	Version	Row_format	Rows	Avg_row_length	Data_length	Max_data_length	Index_length	Data_free	Auto_increment	Create_time	Update_time	Check_time	Collation	Checksum	Create_options	Comment
-<<<<<<< HEAD
 t1	ROCKSDB	10	Fixed	1000	#	#	0	0	0	NULL	#	#	NULL	utf8mb4_0900_ai_ci	NULL		
 t2	ROCKSDB	10	Fixed	1000	#	#	0	0	0	NULL	#	#	NULL	utf8mb4_0900_ai_ci	NULL		
 t3	ROCKSDB	10	Fixed	1000	#	#	0	0	0	NULL	#	#	NULL	utf8_general_ci	NULL		
 SHOW TABLE STATUS WHERE name LIKE 't2';
 Name	Engine	Version	Row_format	Rows	Avg_row_length	Data_length	Max_data_length	Index_length	Data_free	Auto_increment	Create_time	Update_time	Check_time	Collation	Checksum	Create_options	Comment
 t2	ROCKSDB	10	Fixed	1000	#	#	0	0	0	NULL	#	#	NULL	utf8mb4_0900_ai_ci	NULL		
-=======
-t1	ROCKSDB	10	Fixed	1000	#	#	0	0	0	NULL	#	#	NULL	latin1_swedish_ci	NULL		
-t2	ROCKSDB	10	Fixed	1000	#	#	0	0	0	NULL	#	#	NULL	latin1_swedish_ci	NULL		
-t3	ROCKSDB	10	Fixed	1000	#	#	0	0	0	NULL	#	#	NULL	utf8_general_ci	NULL		
-SHOW TABLE STATUS WHERE name LIKE 't2';
-Name	Engine	Version	Row_format	Rows	Avg_row_length	Data_length	Max_data_length	Index_length	Data_free	Auto_increment	Create_time	Update_time	Check_time	Collation	Checksum	Create_options	Comment
-t2	ROCKSDB	10	Fixed	1000	#	#	0	0	0	NULL	#	#	NULL	latin1_swedish_ci	NULL		
->>>>>>> e15cb5cb
 DROP TABLE t1, t2, t3;
 CREATE DATABASE `db_new..............................................end`;
 USE `db_new..............................................end`;
@@ -40,17 +31,17 @@
 create table t1 (a int) engine=rocksdb;
 select create_time is not null, update_time, check_time 
 from information_schema.tables where table_schema=database() and table_name='t1';
-create_time is not null	update_time	check_time
+create_time is not null	UPDATE_TIME	CHECK_TIME
 1	NULL	NULL
 insert into t1 values (1);
 select create_time is not null, update_time is not null, check_time 
 from information_schema.tables where table_schema=database() and table_name='t1';
-create_time is not null	update_time is not null	check_time
+create_time is not null	update_time is not null	CHECK_TIME
 1	1	NULL
 flush tables;
 select create_time is not null, update_time is not null, check_time 
 from information_schema.tables where table_schema=database() and table_name='t1';
-create_time is not null	update_time is not null	check_time
+create_time is not null	update_time is not null	CHECK_TIME
 1	1	NULL
 select create_time, update_time into @create_tm, @update_tm
 from information_schema.tables 
@@ -67,7 +58,7 @@
 where table_schema=database() and table_name='t1';
 create_time=@create_tm	1
 timestampdiff(second, @update_tm, update_time) > 2	1
-check_time	NULL
+CHECK_TIME	NULL
 #
 # Check how create_time survives ALTER TABLE.
 # First, an ALTER TABLE that re-creates the table:
@@ -98,7 +89,7 @@
 from information_schema.tables 
 where table_schema=database() and table_name='t1';
 create_time=@create_tm	0
-update_time	NULL
+UPDATE_TIME	NULL
 # Check TRUNCATE TABLE
 insert into t1 values (10,10);
 select create_time, update_time into @create_tm, @update_tm
@@ -113,7 +104,7 @@
 from information_schema.tables 
 where table_schema=database() and table_name='t1';
 create_time=@create_tm	1
-update_time	NULL
+UPDATE_TIME	NULL
 #
 # Check what is left after server restart
 #
@@ -131,28 +122,16 @@
 from information_schema.tables
 where table_schema=database() and table_name='t1';
 create_time=(select create_time from t2)	1
-update_time	NULL
+UPDATE_TIME	NULL
 drop table t1, t2;
 #
 # Check how it works for partitioned tables
 #
 create table t1 (pk int primary key) engine=rocksdb partition by hash(pk) partitions 2;
-Warnings:
-Level	Warning
-Code	1287
-Message	The partition engine, used by table 'test.t1', is deprecated and will be removed in a future release. Please use native partitioning instead.
 insert into t1 values (1);
-Warnings:
-Level	Warning
-Code	1287
-Message	The partition engine, used by table 'test.t1', is deprecated and will be removed in a future release. Please use native partitioning instead.
 select create_time IS NOT NULL , update_time IS NOT NULL
 from information_schema.tables 
 where table_schema=database() and table_name='t1';
 create_time IS NOT NULL	1
 update_time IS NOT NULL	1
-Warnings:
-Level	Warning
-Code	1287
-Message	The partition engine, used by table 'test.t1', is deprecated and will be removed in a future release. Please use native partitioning instead.
 drop table t1;