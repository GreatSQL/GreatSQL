--- conflicted
+++ resolved
@@ -76,13 +76,8 @@
 primary key (a) comment 'cfname=cf3') engine=rocksdb;
 include/assert.inc ["Expected cf3 to exist"]
 create table t5 (a int,
-<<<<<<< HEAD
 primary key (a) comment 'cfname=nobodyknows') engine=rocksdb;
-ERROR HY000: Incorrect arguments to CREATE | ALTER | SET rocksdb_update_cf_options - can not find column family for storing index data and creation is not allowed.
-=======
-primary key (a) comment 'nobodyknows') engine=rocksdb;
 ERROR HY000: Incorrect arguments to CREATE | ALTER - can not find column family for storing index data and creation is not allowed.
->>>>>>> 9df3fd38
 include/assert.inc ["Expected cf4 to NOT exist"]
 call mtr.add_suppression("Column family 'cf6' not found.");
 SET @@global.rocksdb_update_cf_options = 'cf6={prefix_extractor=capped:28};';
