--- conflicted
+++ resolved
@@ -76,11 +76,7 @@
 CALL query_rewrite.flush_rewrite_rules();
 SELECT * FROM query_rewrite.rewrite_rules;
 id	pattern	pattern_database	replacement	enabled	message	pattern_digest	normalized_pattern
-<<<<<<< HEAD
-2	SELECT * FROM test.t1 WHERE ( a = ? AND TRUE ) OR b = ?	NULL	SELECT a FROM test.t1 WHERE a = ?	YES	NULL	013244d601fea8fdb057f1a6fcf1222b6fe0214597fe5ef4aaf96aeabe09069f	select `*` from `test`.`t1` where (((`a` = ?) and ?) or (`b` = ?))
-=======
 2	SELECT * FROM test.t1 WHERE ( a = ? AND TRUE ) OR b = ?	NULL	SELECT a FROM test.t1 WHERE a = ?	YES	NULL	013244d601fea8fdb057f1a6fcf1222b6fe0214597fe5ef4aaf96aeabe09069f	select `*` from `test`.`t1` where (((`a` = ?) and true) or (`b` = ?))
->>>>>>> 4869291f
 3	SELECT a FROM test.t1	NULL	SELECT * FROM test.t1 WHERE a = 'abc'	YES	NULL	28939802f16d07e5b5ba42bded44d5bab1108022d2541e345a29040a323b01c8	select `a` from `test`.`t1`
 4	SELECT a FROM test.t1 WHERE b = ?	NULL	SELECT * FROM test.t1 WHERE b = ?	YES	NULL	07f316122bd78ef48f419a40d301b7ade32dda8162ba40a11711ca428d16a02b	select `a` from `test`.`t1` where (`b` = ?)
 5	SELECT * FROM test.t2	NULL	SELECT * FROM test.t1 JOIN test.t2 ON t1.a = t2.a	YES	NULL	666794284a40552eef7ab3173f130f1eec095c1fd1d5412c2d63dbc3a9f3a0b1	select `*` from `test`.`t2`
