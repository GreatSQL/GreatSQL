--- conflicted
+++ resolved
@@ -5774,11 +5774,7 @@
 # Test trace for "access_type_changed 'ref' to 'range'"
 EXPLAIN SELECT MAX(b), a FROM t1 WHERE b < 2 AND a = 1 GROUP BY a;
 id	select_type	table	partitions	type	possible_keys	key	key_len	ref	rows	filtered	Extra
-<<<<<<< HEAD
-1	SIMPLE	t1	NULL	ref	PRIMARY,b	PRIMARY	4	const	2	50.00	Using where; Using index
-=======
 1	SIMPLE	t1	NULL	range	PRIMARY,b	PRIMARY	8	NULL	2	100.00	Using where; Using index for group-by
->>>>>>> 23032807
 Warnings:
 Note	1003	/* select#1 */ select max(`test`.`t1`.`b`) AS `MAX(b)`,`test`.`t1`.`a` AS `a` from `test`.`t1` where ((`test`.`t1`.`a` = 1) and (`test`.`t1`.`b` < 2)) group by `test`.`t1`.`a`
 
@@ -6125,7 +6121,7 @@
               "attached_conditions_summary": [
                 {
                   "table": "`t1`",
-                  "attached": "(`t1`.`b` < 2)"
+                  "attached": "((`t1`.`a` = 1) and (`t1`.`b` < 2))"
                 }
               ] /* attached_conditions_summary */
             } /* attaching_conditions_to_tables */
