--- conflicted
+++ resolved
@@ -250,30 +250,6 @@
 --source include/restore_sql_mode_after_turn_off_only_full_group_by.inc
 
 --echo #
-<<<<<<< HEAD
---echo # Bug#29669251: !THD->IS_ERROR() IN JOIN_READ_CONST_TABLE()
---echo #
-CREATE TABLE t(a INT);
-INSERT INTO t VALUES(1),(2);
---error ER_INVALID_JSON_TEXT_IN_PARAM
-WITH
-  cte1 AS (SELECT STD(a) AS a1 FROM t ),
-  cte2 AS (SELECT (JSON_INSERT('$.KEY3', NULL, NULL)) AS a2 FROM t)
-  SELECT cte1.a1 FROM cte1,cte2 WHERE cte1.a1 LIKE cte2.a2;
-DROP TABLE t;
-
---echo #
---echo # Bug#30348554: JSON COLUMN INTERACTION WITH CHAR() SEEMS INCONSISTENT
---echo #
-# Used to return true, should return false.
-SELECT JSON_ARRAY(_utf8mb4'abc') = JSON_ARRAY(_binary'abc');
-CREATE TABLE t(j JSON);
-INSERT INTO t VALUES (JSON_ARRAY('aaa'));
-# Used to be a no-op, should replace the string with a blob.
-UPDATE t SET j = JSON_REPLACE(j, '$[0]', REPEAT(CHAR(97), 3));
-SELECT j, JSON_TYPE(j->'$[0]') FROM t;
-DROP TABLE t;
-=======
 --echo # BUG: PS-7212 - Datatype inside JSON column changes unexpectedly
 --echo #
 
@@ -288,4 +264,27 @@
 INSERT INTO json VALUES (2, '{}', 1) ON DUPLICATE KEY UPDATE j=if(s=0, '{}', j);
 SELECT json_type(j->"$.amount") FROM json;
 DROP TABLE json;
->>>>>>> afb48f0f
+
+--echo #
+--echo # Bug#29669251: !THD->IS_ERROR() IN JOIN_READ_CONST_TABLE()
+--echo #
+CREATE TABLE t(a INT);
+INSERT INTO t VALUES(1),(2);
+--error ER_INVALID_JSON_TEXT_IN_PARAM
+WITH
+  cte1 AS (SELECT STD(a) AS a1 FROM t ),
+  cte2 AS (SELECT (JSON_INSERT('$.KEY3', NULL, NULL)) AS a2 FROM t)
+  SELECT cte1.a1 FROM cte1,cte2 WHERE cte1.a1 LIKE cte2.a2;
+DROP TABLE t;
+
+--echo #
+--echo # Bug#30348554: JSON COLUMN INTERACTION WITH CHAR() SEEMS INCONSISTENT
+--echo #
+# Used to return true, should return false.
+SELECT JSON_ARRAY(_utf8mb4'abc') = JSON_ARRAY(_binary'abc');
+CREATE TABLE t(j JSON);
+INSERT INTO t VALUES (JSON_ARRAY('aaa'));
+# Used to be a no-op, should replace the string with a blob.
+UPDATE t SET j = JSON_REPLACE(j, '$[0]', REPEAT(CHAR(97), 3));
+SELECT j, JSON_TYPE(j->'$[0]') FROM t;
+DROP TABLE t;