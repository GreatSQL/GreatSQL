--- conflicted
+++ resolved
@@ -1,11 +1,7 @@
 include/master-slave.inc
 Warnings:
 Note	####	Sending passwords in plain text without SSL/TLS is extremely insecure.
-<<<<<<< HEAD
-Note	####	Storing MySQL user name or password information in the master.info repository is not secure and is therefore not recommended. Please see the MySQL Manual for more about this issue and possible alternatives.
-=======
 Note	####	Storing MySQL user name or password information in the master info repository is not secure and is therefore not recommended. Please consider using the USER and PASSWORD connection options for START SLAVE; see the 'START SLAVE Syntax' in the MySQL Manual for more information.
->>>>>>> db310f06
 [connection master]
 CREATE TABLE t1 (C1 CHAR(1), C2 CHAR(1), INDEX (C1)) ENGINE = 'INNODB'  ;
 SELECT * FROM t1;
@@ -504,22 +500,12 @@
 [expecting slave to stop]
 INSERT INTO t5 VALUES (1, "", 1);
 INSERT INTO t5 VALUES (2, repeat(_utf8'a', 255), 2);
-<<<<<<< HEAD
-include/wait_for_slave_sql_error.inc [errno=1677 ]
-Last_SQL_Error = 'Column 1 of table 'test.t5' cannot be converted from type 'char(255)' to type 'char(16)''
-=======
 include/wait_for_slave_sql_error.inc [errno=1677]
->>>>>>> db310f06
 include/rpl_reset.inc
 [expecting slave to stop]
 INSERT INTO t6 VALUES (1, "", 1);
 INSERT INTO t6 VALUES (2, repeat(_utf8'a', 255), 2);
-<<<<<<< HEAD
-include/wait_for_slave_sql_error.inc [errno=1677 ]
-Last_SQL_Error = 'Column 1 of table 'test.t6' cannot be converted from type 'char(255)' to type 'char(128)''
-=======
 include/wait_for_slave_sql_error.inc [errno=1677]
->>>>>>> db310f06
 include/rpl_reset.inc
 [expecting slave to replicate correctly]
 INSERT INTO t7 VALUES (1, "", 1);
