# Test for Bug #41902 MYSQL_BIN_LOG::reset_logs() doesn't call my_error()
#                     in face of an error
#

source include/have_debug.inc;
source include/master-slave.inc;

-- disable_query_log
CALL mtr.add_suppression("Failed to locate old binlog or relay log files");
<<<<<<< HEAD
CALL mtr.add_suppression('MYSQL_BIN_LOG::purge_logs was called with file ./master-bin.000001 not listed in the index.');
=======
CALL mtr.add_suppression('MYSQL_BIN_LOG::purge_logs was called with file ..master-bin.000001 not listed in the index.');
>>>>>>> b7fc4388
-- enable_query_log
sync_slave_with_master;

#
# test checks that 
# a. there is no crash when find_log_pos() returns with an error
#    that tests expect to receive;
# b. in the case of multiple error messages the first error message is 
#    reported to the user and others are available as warnings.
#

connection slave;
stop slave;

SET @@debug="d,simulate_find_log_pos_error";

--error ER_UNKNOWN_TARGET_BINLOG
reset slave;
show warnings;

SET @@debug="";
reset slave;
change master to master_host='dummy';

SET @@debug="d,simulate_find_log_pos_error";

--error ER_UNKNOWN_TARGET_BINLOG
change master to master_host='dummy';

SET @@debug="";
reset slave;
change master to master_host='dummy';

connection master;
SET @@debug="d,simulate_find_log_pos_error";
--error ER_UNKNOWN_TARGET_BINLOG
reset master;

SET @@debug="";
reset master;

SET @@debug="d,simulate_find_log_pos_error";
--error ER_UNKNOWN_TARGET_BINLOG
purge binary logs to 'master-bin.000001';

SET @@debug="";
purge binary logs to 'master-bin.000001';

--echo ==== clean up ====
--connection slave
CHANGE MASTER TO MASTER_HOST = '127.0.0.1';
--let $rpl_only_running_threads= 1
--source include/rpl_end.inc<|MERGE_RESOLUTION|>--- conflicted
+++ resolved
@@ -7,11 +7,7 @@
 
 -- disable_query_log
 CALL mtr.add_suppression("Failed to locate old binlog or relay log files");
-<<<<<<< HEAD
-CALL mtr.add_suppression('MYSQL_BIN_LOG::purge_logs was called with file ./master-bin.000001 not listed in the index.');
-=======
 CALL mtr.add_suppression('MYSQL_BIN_LOG::purge_logs was called with file ..master-bin.000001 not listed in the index.');
->>>>>>> b7fc4388
 -- enable_query_log
 sync_slave_with_master;
 
