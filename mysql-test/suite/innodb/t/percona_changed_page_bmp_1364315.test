#
# Test that I_S.INNODB_CHANGED_PAGES works if a trailing path separator
# omitted in innodb_data_home_dir (bug 1364315)

--source include/have_innodb.inc

--let $TMPDATADIR= $MYSQLTEST_VARDIR/tmpdatadir_1364315

<<<<<<< HEAD
call mtr.add_suppression("New log files created");
call mtr.add_suppression("Creating foreign key constraint system tables");
call mtr.add_suppression("Cannot open table mysql/[a-z_]+ from the internal data dictionary");
call mtr.add_suppression("Info table is not ready to be used");
--exec echo "wait" > $MYSQLTEST_VARDIR/tmp/mysqld.1.expect
--shutdown_server 10
--source include/wait_until_disconnected.inc
=======
--source include/shutdown_mysqld.inc
>>>>>>> c2721aab
--mkdir $TMPDATADIR
--enable_reconnect
--echo 1st restart
--exec echo "restart:--innodb-data-home-dir=$TMPDATADIR --innodb_log_group_home_dir=$TMPDATADIR --innodb_track_changed_pages=1 --innodb_changed_pages=FORCE" > $MYSQLTEST_VARDIR/tmp/mysqld.1.expect
--source include/wait_until_connected_again.inc

select count(*) > 1 from information_schema.innodb_changed_pages;

--source include/shutdown_mysqld.inc
--remove_files_wildcard $TMPDATADIR *
--rmdir $TMPDATADIR
--echo 2nd restart
--source include/start_mysqld.inc<|MERGE_RESOLUTION|>--- conflicted
+++ resolved
@@ -6,17 +6,11 @@
 
 --let $TMPDATADIR= $MYSQLTEST_VARDIR/tmpdatadir_1364315
 
-<<<<<<< HEAD
 call mtr.add_suppression("New log files created");
 call mtr.add_suppression("Creating foreign key constraint system tables");
 call mtr.add_suppression("Cannot open table mysql/[a-z_]+ from the internal data dictionary");
 call mtr.add_suppression("Info table is not ready to be used");
---exec echo "wait" > $MYSQLTEST_VARDIR/tmp/mysqld.1.expect
---shutdown_server 10
---source include/wait_until_disconnected.inc
-=======
 --source include/shutdown_mysqld.inc
->>>>>>> c2721aab
 --mkdir $TMPDATADIR
 --enable_reconnect
 --echo 1st restart
