<<<<<<< HEAD
#------------------------------------------------------------------------------
# InnoDB transparent tablespace data encryption
# This test case will test basic recovery.
# Test does following
#  - runs command in parallel on encrypt table 
#  - server is killed
#  - server restarted with same options
#------------------------------------------------------------------------------

--source include/no_valgrind_without_big.inc
--source include/big_test.inc
# Avoid CrashReporter popup on Mac
--source include/not_crashrep.inc

#suppress warning
-- disable_query_log
call mtr.add_suppression("\\[ERROR\\] .*MY-\\d+.* Encryption can't find master key, please check the keyring plugin is loaded.");
call mtr.add_suppression("ibd can't be decrypted , please confirm the keyfile is match and keyring plugin is loaded");
call mtr.add_suppression("Can't generate new master key for tablespace encryption, please check the keyring plugin is loaded.");
call mtr.add_suppression("does not exist in the InnoDB internal data dictionary though MySQL is trying to drop it");

call mtr.add_suppression("\\[ERROR\\] .*MY-\\d+.* Encryption can't find master key, please check the keyring plugin is loaded.");
call mtr.add_suppression("ibd can't be decrypted , please confirm the keyfile is match and keyring plugin is loaded");
call mtr.add_suppression("Can't generate new master key for tablespace encryption, please check the keyring plugin is loaded.");
call mtr.add_suppression("Operating system error number");
call mtr.add_suppression("The error means the system cannot find the path specified");
call mtr.add_suppression("If you are installing InnoDB, remember that you must create directories yourself, InnoDB does not create them");
call mtr.add_suppression("Could not find a valid tablespace file");
call mtr.add_suppression("Ignoring tablespace");
call mtr.add_suppression("Failed to find tablespace for table");
call mtr.add_suppression("Cannot open table tde_db/t_encrypt.* from the internal data dictionary of InnoDB though the .frm file for the table exists");
call mtr.add_suppression("\\[ERROR\\] .*MY-\\d+.* Table tde_db/t_encrypt.* in the InnoDB data dictionary has tablespace id .*, but tablespace with that id or name does not exist");
call mtr.add_suppression("\\[Warning\\] .*MY-\\d+.* Please refer to .* for how to resolve the issue");
call mtr.add_suppression("Cannot create keyring directory");
call mtr.add_suppression("\\[ERROR\\] .*MY-\\d+.* Plugin keyring_file reported: 'Could not create keyring directory");
call mtr.add_suppression("\\[Warning\\] .*MY-\\d+.* Database page corruption or a failed file read of page");
call mtr.add_suppression("\\[Warning\\] .*MY-\\d+.* Cannot calculate statistics for table");
-- enable_query_log

let $innodb_file_per_table = `SELECT @@innodb_file_per_table`;

--echo # Starting server with keyring plugin
let $restart_parameters = restart: --early-plugin-load="keyring_file=$KEYRING_PLUGIN" --loose-keyring_file_data=$MYSQL_TMP_DIR/mysecret_keyring $KEYRING_PLUGIN_OPT;
--replace_result $MYSQL_TMP_DIR MYSQL_TMP_DIR $KEYRING_PLUGIN_OPT --plugin-dir=KEYRING_PLUGIN_PATH $KEYRING_PLUGIN keyring_file.so
--replace_regex /\.dll/.so/
--source include/restart_mysqld.inc



#------------------------------------------------------------------------------
# Initial setup

--disable_warnings
DROP DATABASE IF EXISTS tde_db;
DROP TABLE IF EXISTS tde_db. t_encrypt;
CREATE DATABASE tde_db;
USE tde_db;
--enable_warnings

SET GLOBAL innodb_file_per_table = 1;
SELECT @@innodb_file_per_table;

# Create a table with encryption
CREATE TABLE tde_db.t_encrypt(c2 INT NOT NULL AUTO_INCREMENT PRIMARY KEY,
                       c3 CHAR(255) Default 'No text',
                       c4 JSON , 
                       c5 INT GENERATED ALWAYS AS (JSON_EXTRACT(c4,'$.key_a')) STORED,
                       c6 INT GENERATED ALWAYS AS (JSON_EXTRACT(c4,'$.key_b')) VIRTUAL,
                       c7 POINT NOT NULL SRID 0,
                       spatial INDEX idx2 (c7)    
                       ) ENCRYPTION="Y"  ENGINE = InnoDB;

CREATE TABLE tde_db.t_non_encrypt(c2 INT NOT NULL AUTO_INCREMENT PRIMARY KEY,
                       c3 CHAR(255) Default 'No text',
                       c4 JSON ,
                       c5 INT GENERATED ALWAYS AS (JSON_EXTRACT(c4,'$.key_a')) STORED,
                       c6 INT GENERATED ALWAYS AS (JSON_EXTRACT(c4,'$.key_b')) VIRTUAL,
                       c7 POINT NOT NULL SRID 0,
                       spatial INDEX idx2 (c7)
                       )  ENGINE = InnoDB;


DELIMITER |;
CREATE PROCEDURE tde_db.populate_t_encrypt()
begin
        declare i int default 1;
        declare has_error int default 0;
        DECLARE CONTINUE HANDLER FOR 1062 SET has_error = 1;   
        while (i <= 5000) DO
                insert into tde_db.t_encrypt(c2,c3,c4,c7) VALUES(i,CONCAT(REPEAT('a',200),LPAD(CAST(i AS CHAR),4,'0')),'{ "key_a": 1, "key_b": 2, "key_c": 3 }',ST_GeomFromText('POINT(383293632 1754448)'));
                set i = i + 1;
        end while;
end|
CREATE PROCEDURE tde_db.populate_t_non_encrypt()
begin
        declare i int default 1;
        declare has_error int default 0;
        DECLARE CONTINUE HANDLER FOR 1062 SET has_error = 1;
        while (i <= 5000) DO
                insert into tde_db.t_non_encrypt(c2,c3,c4,c7) VALUES(i,CONCAT(REPEAT('a',200),LPAD(CAST(i AS CHAR),4,'0')),'{ "key_a": 1, "key_b": 2, "key_c": 3 }',ST_GeomFromText('POINT(383293632 1754448)'));
                set i = i + 1;
        end while;
end|
CREATE PROCEDURE tde_db.update_t_encrypt()
begin
        declare i int default 1;
        declare ustr varchar(1000);
        declare has_error int default 0;
        DECLARE CONTINUE HANDLER FOR 1062 SET has_error = 1;
        while (i <= 5000) DO
                SET @sql_text =  CONCAT (' UPDATE tde_db.t_encrypt SET c3 =' ,  'CONCAT(REPEAT(a,200),LPAD(CAST(',i, 'AS CHAR),4,0) ORDER BY RAND() LIMIT 1');             
                PREPARE stmt FROM @sql_text;  
                EXECUTE stmt;
                DEALLOCATE PREPARE stmt;
                set i = i + 1;
        end while;
end|

CREATE PROCEDURE tde_db.delete_t_encrypt()
begin
        declare i int default 1;
        declare ustr varchar(1000);
        declare has_error int default 0;
        DECLARE CONTINUE HANDLER FOR 1062 SET has_error = 1;
        while (i <= 5000) DO
                SET @sql_text =  CONCAT (' DELETE FROM tde_db.t_encrypt LIMIT 1');             
                PREPARE stmt FROM @sql_text;  
                EXECUTE stmt;
                DEALLOCATE PREPARE stmt;
                set i = i + 1;
        end while;
end|


CREATE PROCEDURE tde_db.read_t_encrypt()
begin
        declare i int default 1;
        while (i <= 5000) DO
                SELECT * FROM (SELECT * FROM tde_db.t_encrypt ORDER BY RAND() LIMIT 1) AS A WHERE A.c2 < 0 ;
                set i = i + 1;
        end while;
end|
CREATE PROCEDURE tde_db.alter_t_encrypt()
begin
        declare i int default 1;
        declare has_error int default 0;
        while (i <= 5000) DO
                ALTER INSTANCE ROTATE INNODB MASTER KEY; 
                set i = i + 1;
        end while;
end|
CREATE PROCEDURE tde_db.create_t_encrypt(encrypt VARCHAR(5), tcnt INT)
begin
        declare i int default 1;
        declare has_error int default 0;
        DECLARE CONTINUE HANDLER FOR 1050 SET has_error = 1;   
        SET i = tcnt ;   
        while (i <= 5000) DO
                SET @sql_text = CONCAT('CREATE TABLE ',CONCAT('tde_db.t_encrypt_',encrypt,'_',i),' (c1 INT) ENCRYPTION="',encrypt,'"' ,' ENGINE=InnoDB');
                PREPARE stmt FROM @sql_text;  
                EXECUTE stmt;
                DEALLOCATE PREPARE stmt;
                set i = i + 1;
        end while;
end|
DELIMITER ;|


SHOW CREATE TABLE tde_db.t_encrypt;

--echo # Case1: insert on encrypt and non encrypt table in parallel during kill
--echo # In connection con1 - Running insert on encrypt table
connect (con1,localhost,root,,);
send call tde_db.populate_t_encrypt();
--echo # In connection con2 - Running insert on encrypt table
connect (con2,localhost,root,,);
send call tde_db.populate_t_encrypt();
--echo # In connection con3 - Running insert into non encrypt table
connect (con3,localhost,root,,);
send call tde_db.populate_t_non_encrypt();


--connection default
--echo # kill and restart the server
let $restart_parameters = restart: --early-plugin-load="keyring_file=$KEYRING_PLUGIN" --loose-keyring_file_data=$MYSQL_TMP_DIR/mysecret_keyring $KEYRING_PLUGIN_OPT;
--sleep 3
--let $_server_id= `SELECT @@server_id`
--let $_expect_file_name= $MYSQLTEST_VARDIR/tmp/mysqld.$_server_id.expect
--exec echo "$restart_parameters" > $_expect_file_name
--shutdown_server 0
--source include/wait_until_disconnected.inc
--enable_reconnect
--source include/wait_until_connected_again.inc
--disable_reconnect

--disconnect con1
--disconnect con2
--disconnect con3
--connection default
--disable_result_log
SELECT c2,right(c3,20),c4,c5,c6,ST_AsText(c7) FROM tde_db.t_encrypt LIMIT 10;
INSERT INTO tde_db.t_encrypt(c2,c3,c4,c7) VALUES(10000,CONCAT(REPEAT('a',200),LPAD(CAST(1 AS CHAR),4,'0')),'{ "key_a": 1, "key_b": 2, "key_c": 3 }',ST_GeomFromText('POINT(383293632 1754448)'));
SELECT c2,right(c3,20),c4,c5,c6,ST_AsText(c7) FROM tde_db.t_non_encrypt LIMIT 10;
INSERT INTO tde_db.t_non_encrypt(c2,c3,c4,c7) VALUES(10000,CONCAT(REPEAT('a',200),LPAD(CAST(1 AS CHAR),4,'0')),'{ "key_a": 1, "key_b": 2, "key_c": 3 }',ST_GeomFromText('POINT(383293632 1754448)'));
--enable_result_log
SELECT 1;


--echo # Case2: insert/update/delete on encrypt in parallel during kill
DROP TABLE tde_db.t_encrypt;
DROP TABLE tde_db.t_non_encrypt;
CREATE TABLE tde_db.t_encrypt(c2 INT NOT NULL AUTO_INCREMENT PRIMARY KEY,
                       c3 CHAR(255) Default 'No text',
                       c4 JSON ,
                       c5 INT GENERATED ALWAYS AS (JSON_EXTRACT(c4,'$.key_a')) STORED,
                       c6 INT GENERATED ALWAYS AS (JSON_EXTRACT(c4,'$.key_b')) VIRTUAL,
                       c7 POINT NOT NULL SRID 0,
                       spatial INDEX idx2 (c7)
                       ) ENCRYPTION="Y"  ENGINE = InnoDB;

CREATE TABLE tde_db.t_non_encrypt(c2 INT NOT NULL AUTO_INCREMENT PRIMARY KEY,
                       c3 CHAR(255) Default 'No text',
                       c4 JSON ,
                       c5 INT GENERATED ALWAYS AS (JSON_EXTRACT(c4,'$.key_a')) STORED,
                       c6 INT GENERATED ALWAYS AS (JSON_EXTRACT(c4,'$.key_b')) VIRTUAL,
                       c7 POINT NOT NULL SRID 0,
                       spatial INDEX idx2 (c7)
                       )  ENGINE = InnoDB;

--echo # In connection con1 - Running insert on encrypt table
connect (con1,localhost,root,,);
send call tde_db.populate_t_encrypt();
--echo # In connection con2 - Running update on encrypt table
connect (con2,localhost,root,,);
send call tde_db.update_t_encrypt();
--echo # In connection con3 - Running delete on encrypt table
connect (con3,localhost,root,,);
send call tde_db.delete_t_encrypt();


--connection default
--echo # kill and restart the server
let $restart_parameters = restart: --early-plugin-load="keyring_file=$KEYRING_PLUGIN" --loose-keyring_file_data=$MYSQL_TMP_DIR/mysecret_keyring $KEYRING_PLUGIN_OPT;
--sleep 3

--let $_server_id= `SELECT @@server_id`
--let $_expect_file_name= $MYSQLTEST_VARDIR/tmp/mysqld.$_server_id.expect
--exec echo "$restart_parameters" > $_expect_file_name
--shutdown_server 0
--source include/wait_until_disconnected.inc
--enable_reconnect
--source include/wait_until_connected_again.inc
--disable_reconnect


--disconnect con1
--disconnect con2
--disconnect con3
--connection default
--disable_result_log
SELECT c2,right(c3,20),c4,c5,c6,ST_AsText(c7) FROM tde_db.t_encrypt LIMIT 10;
INSERT INTO tde_db.t_encrypt(c2,c3,c4,c7) VALUES(10000,CONCAT(REPEAT('a',200),LPAD(CAST(1 AS CHAR),4,'0')),'{ "key_a": 1, "key_b": 2, "key_c": 3 }',ST_GeomFromText('POINT(383293632 1754448)'));
SELECT c2,right(c3,20),c4,c5,c6,ST_AsText(c7) FROM tde_db.t_non_encrypt LIMIT 10;
INSERT INTO tde_db.t_non_encrypt(c2,c3,c4,c7) VALUES(10000,CONCAT(REPEAT('a',200),LPAD(CAST(1 AS CHAR),4,'0')),'{ "key_a": 1, "key_b": 2, "key_c": 3 }',ST_GeomFromText('POINT(383293632 1754448)'));
--enable_result_log
SELECT 1;

--echo # Case3: select,create and insert on encrypt in parallel during kill
DROP TABLE tde_db.t_encrypt;
DROP TABLE tde_db.t_non_encrypt;
CREATE TABLE tde_db.t_encrypt(c2 INT NOT NULL AUTO_INCREMENT PRIMARY KEY,
                       c3 CHAR(255) Default 'No text',
                       c4 JSON ,
                       c5 INT GENERATED ALWAYS AS (JSON_EXTRACT(c4,'$.key_a')) STORED,
                       c6 INT GENERATED ALWAYS AS (JSON_EXTRACT(c4,'$.key_b')) VIRTUAL,
                       c7 POINT NOT NULL SRID 0,
                       spatial INDEX idx2 (c7)
                       ) ENCRYPTION="Y"  ENGINE = InnoDB;

CREATE TABLE tde_db.t_non_encrypt(c2 INT NOT NULL AUTO_INCREMENT PRIMARY KEY,
                       c3 CHAR(255) Default 'No text',
                       c4 JSON ,
                       c5 INT GENERATED ALWAYS AS (JSON_EXTRACT(c4,'$.key_a')) STORED,
                       c6 INT GENERATED ALWAYS AS (JSON_EXTRACT(c4,'$.key_b')) VIRTUAL,
                       c7 POINT NOT NULL SRID 0,
                       spatial INDEX idx2 (c7)
                       )  ENGINE = InnoDB;

--echo # In connection con1 - Running insert on encrypt table
connect (con1,localhost,root,,);
send call tde_db.populate_t_encrypt();
--echo # In connection con2 - Running select on encrypt table
connect (con2,localhost,root,,);
send call tde_db.read_t_encrypt();


--connection default
--echo # kill and restart the server

let $restart_parameters = restart: --early-plugin-load="keyring_file=$KEYRING_PLUGIN" --loose-keyring_file_data=$MYSQL_TMP_DIR/mysecret_keyring $KEYRING_PLUGIN_OPT;
--sleep 1
--let $_server_id= `SELECT @@server_id`
--let $_expect_file_name= $MYSQLTEST_VARDIR/tmp/mysqld.$_server_id.expect
--replace_result $MYSQL_TMP_DIR MYSQL_TMP_DIR $KEYRING_PLUGIN_OPT --plugin-dir=KEYRING_PLUGIN_PATH $KEYRING_PLUGIN keyring_file.so
--exec echo "$restart_parameters" > $_expect_file_name
--shutdown_server 0
--source include/wait_until_disconnected.inc
--enable_reconnect
--source include/wait_until_connected_again.inc
--disable_reconnect


--disconnect con1
--disconnect con2
--connection default
--disable_result_log
SELECT c2,right(c3,20),c4,c5,c6,ST_AsText(c7) FROM tde_db.t_encrypt LIMIT 10;
INSERT INTO tde_db.t_encrypt(c2,c3,c4,c7) VALUES(10000,CONCAT(REPEAT('a',200),LPAD(CAST(1 AS CHAR),4,'0')),'{ "key_a": 1, "key_b": 2, "key_c": 3 }',ST_GeomFromText('POINT(383293632 1754448)'));
SELECT c2,right(c3,20),c4,c5,c6,ST_AsText(c7) FROM tde_db.t_non_encrypt LIMIT 10;
INSERT INTO tde_db.t_non_encrypt(c2,c3,c4,c7) VALUES(10000,CONCAT(REPEAT('a',200),LPAD(CAST(1 AS CHAR),4,'0')),'{ "key_a": 1, "key_b": 2, "key_c": 3 }',ST_GeomFromText('POINT(383293632 1754448)'));
--enable_result_log
SELECT 1;



#--echo # Case5: insert,create,alter on encrypt in parallel during kill
#--echo # In connection con1 - Running insert on encrypt table
#connect (con1,localhost,root,,);
#send call tde_db.populate_t_encrypt();
#--echo # In connection con2 - Running alter instance
#connect (con2,localhost,root,,);
#send call tde_db.alter_t_encrypt();
#--echo # In connection con3 - Running create on encrypt table
#connect (con3,localhost,root,,);
#send call tde_db.create_t_encrypt("Y",500);

#--connection default
#--echo # kill and restart the server
#let $restart_parameters = restart: --early-plugin-load="keyring_file=$KEYRING_PLUGIN" --loose-keyring_file_data=$MYSQL_TMP_DIR/mysecret_keyring $KEYRING_PLUGIN_OPT ;
#--sleep 3
#--source include/kill_and_restart_mysqld.inc
#--disconnect con1
#--disconnect con2
#--disconnect con3
#--connection default
#--disable_result_log
#SELECT c2,right(c3,20),c4,c5,c6,ST_AsText(c7) FROM tde_db.t_encrypt LIMIT 10;
#INSERT INTO tde_db.t_encrypt(c3,c4,c7) VALUES(CONCAT(REPEAT('a',200),LPAD(CAST(1 AS CHAR),4,'0')),'{ "key_a": 1, "key_b": 2, "key_c": 3 }',ST_GeomFromText('POINT(383293632 1754448)'));
#SELECT c2,right(c3,20),c4,c5,c6,ST_AsText(c7) FROM tde_db.t_non_encrypt LIMIT 10;
#INSERT INTO tde_db.t_non_encrypt(c3,c4,c7) VALUES(CONCAT(REPEAT('a',200),LPAD(CAST(1 AS CHAR),4,'0')),'{ "key_a": 1, "key_b": 2, "key_c": 3 }',ST_GeomFromText('POINT(383293632 1754448)'));
#--enable_result_log
#SELECT 1;

DROP DATABASE tde_db;

# Cleanup
--echo # restart server without keyring
let $restart_parameters = restart: ;
--source include/restart_mysqld.inc
eval SET GLOBAL innodb_file_per_table=$innodb_file_per_table;
=======
--let $keyring_restart_param=restart:--early-plugin-load="keyring_file=$KEYRING_PLUGIN" --loose-keyring_file_data=$MYSQL_TMP_DIR/mysecret_keyring $KEYRING_PLUGIN_OPT
--source include/table_encrypt_kill.inc
>>>>>>> 333b4508
--remove_file $MYSQL_TMP_DIR/mysecret_keyring<|MERGE_RESOLUTION|>--- conflicted
+++ resolved
@@ -1,366 +1,8 @@
-<<<<<<< HEAD
-#------------------------------------------------------------------------------
-# InnoDB transparent tablespace data encryption
-# This test case will test basic recovery.
-# Test does following
-#  - runs command in parallel on encrypt table 
-#  - server is killed
-#  - server restarted with same options
-#------------------------------------------------------------------------------
+--source include/big_test.inc
 
---source include/no_valgrind_without_big.inc
---source include/big_test.inc
-# Avoid CrashReporter popup on Mac
---source include/not_crashrep.inc
-
-#suppress warning
--- disable_query_log
-call mtr.add_suppression("\\[ERROR\\] .*MY-\\d+.* Encryption can't find master key, please check the keyring plugin is loaded.");
-call mtr.add_suppression("ibd can't be decrypted , please confirm the keyfile is match and keyring plugin is loaded");
-call mtr.add_suppression("Can't generate new master key for tablespace encryption, please check the keyring plugin is loaded.");
-call mtr.add_suppression("does not exist in the InnoDB internal data dictionary though MySQL is trying to drop it");
-
-call mtr.add_suppression("\\[ERROR\\] .*MY-\\d+.* Encryption can't find master key, please check the keyring plugin is loaded.");
-call mtr.add_suppression("ibd can't be decrypted , please confirm the keyfile is match and keyring plugin is loaded");
-call mtr.add_suppression("Can't generate new master key for tablespace encryption, please check the keyring plugin is loaded.");
-call mtr.add_suppression("Operating system error number");
-call mtr.add_suppression("The error means the system cannot find the path specified");
-call mtr.add_suppression("If you are installing InnoDB, remember that you must create directories yourself, InnoDB does not create them");
-call mtr.add_suppression("Could not find a valid tablespace file");
-call mtr.add_suppression("Ignoring tablespace");
-call mtr.add_suppression("Failed to find tablespace for table");
-call mtr.add_suppression("Cannot open table tde_db/t_encrypt.* from the internal data dictionary of InnoDB though the .frm file for the table exists");
-call mtr.add_suppression("\\[ERROR\\] .*MY-\\d+.* Table tde_db/t_encrypt.* in the InnoDB data dictionary has tablespace id .*, but tablespace with that id or name does not exist");
-call mtr.add_suppression("\\[Warning\\] .*MY-\\d+.* Please refer to .* for how to resolve the issue");
 call mtr.add_suppression("Cannot create keyring directory");
 call mtr.add_suppression("\\[ERROR\\] .*MY-\\d+.* Plugin keyring_file reported: 'Could not create keyring directory");
-call mtr.add_suppression("\\[Warning\\] .*MY-\\d+.* Database page corruption or a failed file read of page");
-call mtr.add_suppression("\\[Warning\\] .*MY-\\d+.* Cannot calculate statistics for table");
--- enable_query_log
 
-let $innodb_file_per_table = `SELECT @@innodb_file_per_table`;
-
---echo # Starting server with keyring plugin
-let $restart_parameters = restart: --early-plugin-load="keyring_file=$KEYRING_PLUGIN" --loose-keyring_file_data=$MYSQL_TMP_DIR/mysecret_keyring $KEYRING_PLUGIN_OPT;
---replace_result $MYSQL_TMP_DIR MYSQL_TMP_DIR $KEYRING_PLUGIN_OPT --plugin-dir=KEYRING_PLUGIN_PATH $KEYRING_PLUGIN keyring_file.so
---replace_regex /\.dll/.so/
---source include/restart_mysqld.inc
-
-
-
-#------------------------------------------------------------------------------
-# Initial setup
-
---disable_warnings
-DROP DATABASE IF EXISTS tde_db;
-DROP TABLE IF EXISTS tde_db. t_encrypt;
-CREATE DATABASE tde_db;
-USE tde_db;
---enable_warnings
-
-SET GLOBAL innodb_file_per_table = 1;
-SELECT @@innodb_file_per_table;
-
-# Create a table with encryption
-CREATE TABLE tde_db.t_encrypt(c2 INT NOT NULL AUTO_INCREMENT PRIMARY KEY,
-                       c3 CHAR(255) Default 'No text',
-                       c4 JSON , 
-                       c5 INT GENERATED ALWAYS AS (JSON_EXTRACT(c4,'$.key_a')) STORED,
-                       c6 INT GENERATED ALWAYS AS (JSON_EXTRACT(c4,'$.key_b')) VIRTUAL,
-                       c7 POINT NOT NULL SRID 0,
-                       spatial INDEX idx2 (c7)    
-                       ) ENCRYPTION="Y"  ENGINE = InnoDB;
-
-CREATE TABLE tde_db.t_non_encrypt(c2 INT NOT NULL AUTO_INCREMENT PRIMARY KEY,
-                       c3 CHAR(255) Default 'No text',
-                       c4 JSON ,
-                       c5 INT GENERATED ALWAYS AS (JSON_EXTRACT(c4,'$.key_a')) STORED,
-                       c6 INT GENERATED ALWAYS AS (JSON_EXTRACT(c4,'$.key_b')) VIRTUAL,
-                       c7 POINT NOT NULL SRID 0,
-                       spatial INDEX idx2 (c7)
-                       )  ENGINE = InnoDB;
-
-
-DELIMITER |;
-CREATE PROCEDURE tde_db.populate_t_encrypt()
-begin
-        declare i int default 1;
-        declare has_error int default 0;
-        DECLARE CONTINUE HANDLER FOR 1062 SET has_error = 1;   
-        while (i <= 5000) DO
-                insert into tde_db.t_encrypt(c2,c3,c4,c7) VALUES(i,CONCAT(REPEAT('a',200),LPAD(CAST(i AS CHAR),4,'0')),'{ "key_a": 1, "key_b": 2, "key_c": 3 }',ST_GeomFromText('POINT(383293632 1754448)'));
-                set i = i + 1;
-        end while;
-end|
-CREATE PROCEDURE tde_db.populate_t_non_encrypt()
-begin
-        declare i int default 1;
-        declare has_error int default 0;
-        DECLARE CONTINUE HANDLER FOR 1062 SET has_error = 1;
-        while (i <= 5000) DO
-                insert into tde_db.t_non_encrypt(c2,c3,c4,c7) VALUES(i,CONCAT(REPEAT('a',200),LPAD(CAST(i AS CHAR),4,'0')),'{ "key_a": 1, "key_b": 2, "key_c": 3 }',ST_GeomFromText('POINT(383293632 1754448)'));
-                set i = i + 1;
-        end while;
-end|
-CREATE PROCEDURE tde_db.update_t_encrypt()
-begin
-        declare i int default 1;
-        declare ustr varchar(1000);
-        declare has_error int default 0;
-        DECLARE CONTINUE HANDLER FOR 1062 SET has_error = 1;
-        while (i <= 5000) DO
-                SET @sql_text =  CONCAT (' UPDATE tde_db.t_encrypt SET c3 =' ,  'CONCAT(REPEAT(a,200),LPAD(CAST(',i, 'AS CHAR),4,0) ORDER BY RAND() LIMIT 1');             
-                PREPARE stmt FROM @sql_text;  
-                EXECUTE stmt;
-                DEALLOCATE PREPARE stmt;
-                set i = i + 1;
-        end while;
-end|
-
-CREATE PROCEDURE tde_db.delete_t_encrypt()
-begin
-        declare i int default 1;
-        declare ustr varchar(1000);
-        declare has_error int default 0;
-        DECLARE CONTINUE HANDLER FOR 1062 SET has_error = 1;
-        while (i <= 5000) DO
-                SET @sql_text =  CONCAT (' DELETE FROM tde_db.t_encrypt LIMIT 1');             
-                PREPARE stmt FROM @sql_text;  
-                EXECUTE stmt;
-                DEALLOCATE PREPARE stmt;
-                set i = i + 1;
-        end while;
-end|
-
-
-CREATE PROCEDURE tde_db.read_t_encrypt()
-begin
-        declare i int default 1;
-        while (i <= 5000) DO
-                SELECT * FROM (SELECT * FROM tde_db.t_encrypt ORDER BY RAND() LIMIT 1) AS A WHERE A.c2 < 0 ;
-                set i = i + 1;
-        end while;
-end|
-CREATE PROCEDURE tde_db.alter_t_encrypt()
-begin
-        declare i int default 1;
-        declare has_error int default 0;
-        while (i <= 5000) DO
-                ALTER INSTANCE ROTATE INNODB MASTER KEY; 
-                set i = i + 1;
-        end while;
-end|
-CREATE PROCEDURE tde_db.create_t_encrypt(encrypt VARCHAR(5), tcnt INT)
-begin
-        declare i int default 1;
-        declare has_error int default 0;
-        DECLARE CONTINUE HANDLER FOR 1050 SET has_error = 1;   
-        SET i = tcnt ;   
-        while (i <= 5000) DO
-                SET @sql_text = CONCAT('CREATE TABLE ',CONCAT('tde_db.t_encrypt_',encrypt,'_',i),' (c1 INT) ENCRYPTION="',encrypt,'"' ,' ENGINE=InnoDB');
-                PREPARE stmt FROM @sql_text;  
-                EXECUTE stmt;
-                DEALLOCATE PREPARE stmt;
-                set i = i + 1;
-        end while;
-end|
-DELIMITER ;|
-
-
-SHOW CREATE TABLE tde_db.t_encrypt;
-
---echo # Case1: insert on encrypt and non encrypt table in parallel during kill
---echo # In connection con1 - Running insert on encrypt table
-connect (con1,localhost,root,,);
-send call tde_db.populate_t_encrypt();
---echo # In connection con2 - Running insert on encrypt table
-connect (con2,localhost,root,,);
-send call tde_db.populate_t_encrypt();
---echo # In connection con3 - Running insert into non encrypt table
-connect (con3,localhost,root,,);
-send call tde_db.populate_t_non_encrypt();
-
-
---connection default
---echo # kill and restart the server
-let $restart_parameters = restart: --early-plugin-load="keyring_file=$KEYRING_PLUGIN" --loose-keyring_file_data=$MYSQL_TMP_DIR/mysecret_keyring $KEYRING_PLUGIN_OPT;
---sleep 3
---let $_server_id= `SELECT @@server_id`
---let $_expect_file_name= $MYSQLTEST_VARDIR/tmp/mysqld.$_server_id.expect
---exec echo "$restart_parameters" > $_expect_file_name
---shutdown_server 0
---source include/wait_until_disconnected.inc
---enable_reconnect
---source include/wait_until_connected_again.inc
---disable_reconnect
-
---disconnect con1
---disconnect con2
---disconnect con3
---connection default
---disable_result_log
-SELECT c2,right(c3,20),c4,c5,c6,ST_AsText(c7) FROM tde_db.t_encrypt LIMIT 10;
-INSERT INTO tde_db.t_encrypt(c2,c3,c4,c7) VALUES(10000,CONCAT(REPEAT('a',200),LPAD(CAST(1 AS CHAR),4,'0')),'{ "key_a": 1, "key_b": 2, "key_c": 3 }',ST_GeomFromText('POINT(383293632 1754448)'));
-SELECT c2,right(c3,20),c4,c5,c6,ST_AsText(c7) FROM tde_db.t_non_encrypt LIMIT 10;
-INSERT INTO tde_db.t_non_encrypt(c2,c3,c4,c7) VALUES(10000,CONCAT(REPEAT('a',200),LPAD(CAST(1 AS CHAR),4,'0')),'{ "key_a": 1, "key_b": 2, "key_c": 3 }',ST_GeomFromText('POINT(383293632 1754448)'));
---enable_result_log
-SELECT 1;
-
-
---echo # Case2: insert/update/delete on encrypt in parallel during kill
-DROP TABLE tde_db.t_encrypt;
-DROP TABLE tde_db.t_non_encrypt;
-CREATE TABLE tde_db.t_encrypt(c2 INT NOT NULL AUTO_INCREMENT PRIMARY KEY,
-                       c3 CHAR(255) Default 'No text',
-                       c4 JSON ,
-                       c5 INT GENERATED ALWAYS AS (JSON_EXTRACT(c4,'$.key_a')) STORED,
-                       c6 INT GENERATED ALWAYS AS (JSON_EXTRACT(c4,'$.key_b')) VIRTUAL,
-                       c7 POINT NOT NULL SRID 0,
-                       spatial INDEX idx2 (c7)
-                       ) ENCRYPTION="Y"  ENGINE = InnoDB;
-
-CREATE TABLE tde_db.t_non_encrypt(c2 INT NOT NULL AUTO_INCREMENT PRIMARY KEY,
-                       c3 CHAR(255) Default 'No text',
-                       c4 JSON ,
-                       c5 INT GENERATED ALWAYS AS (JSON_EXTRACT(c4,'$.key_a')) STORED,
-                       c6 INT GENERATED ALWAYS AS (JSON_EXTRACT(c4,'$.key_b')) VIRTUAL,
-                       c7 POINT NOT NULL SRID 0,
-                       spatial INDEX idx2 (c7)
-                       )  ENGINE = InnoDB;
-
---echo # In connection con1 - Running insert on encrypt table
-connect (con1,localhost,root,,);
-send call tde_db.populate_t_encrypt();
---echo # In connection con2 - Running update on encrypt table
-connect (con2,localhost,root,,);
-send call tde_db.update_t_encrypt();
---echo # In connection con3 - Running delete on encrypt table
-connect (con3,localhost,root,,);
-send call tde_db.delete_t_encrypt();
-
-
---connection default
---echo # kill and restart the server
-let $restart_parameters = restart: --early-plugin-load="keyring_file=$KEYRING_PLUGIN" --loose-keyring_file_data=$MYSQL_TMP_DIR/mysecret_keyring $KEYRING_PLUGIN_OPT;
---sleep 3
-
---let $_server_id= `SELECT @@server_id`
---let $_expect_file_name= $MYSQLTEST_VARDIR/tmp/mysqld.$_server_id.expect
---exec echo "$restart_parameters" > $_expect_file_name
---shutdown_server 0
---source include/wait_until_disconnected.inc
---enable_reconnect
---source include/wait_until_connected_again.inc
---disable_reconnect
-
-
---disconnect con1
---disconnect con2
---disconnect con3
---connection default
---disable_result_log
-SELECT c2,right(c3,20),c4,c5,c6,ST_AsText(c7) FROM tde_db.t_encrypt LIMIT 10;
-INSERT INTO tde_db.t_encrypt(c2,c3,c4,c7) VALUES(10000,CONCAT(REPEAT('a',200),LPAD(CAST(1 AS CHAR),4,'0')),'{ "key_a": 1, "key_b": 2, "key_c": 3 }',ST_GeomFromText('POINT(383293632 1754448)'));
-SELECT c2,right(c3,20),c4,c5,c6,ST_AsText(c7) FROM tde_db.t_non_encrypt LIMIT 10;
-INSERT INTO tde_db.t_non_encrypt(c2,c3,c4,c7) VALUES(10000,CONCAT(REPEAT('a',200),LPAD(CAST(1 AS CHAR),4,'0')),'{ "key_a": 1, "key_b": 2, "key_c": 3 }',ST_GeomFromText('POINT(383293632 1754448)'));
---enable_result_log
-SELECT 1;
-
---echo # Case3: select,create and insert on encrypt in parallel during kill
-DROP TABLE tde_db.t_encrypt;
-DROP TABLE tde_db.t_non_encrypt;
-CREATE TABLE tde_db.t_encrypt(c2 INT NOT NULL AUTO_INCREMENT PRIMARY KEY,
-                       c3 CHAR(255) Default 'No text',
-                       c4 JSON ,
-                       c5 INT GENERATED ALWAYS AS (JSON_EXTRACT(c4,'$.key_a')) STORED,
-                       c6 INT GENERATED ALWAYS AS (JSON_EXTRACT(c4,'$.key_b')) VIRTUAL,
-                       c7 POINT NOT NULL SRID 0,
-                       spatial INDEX idx2 (c7)
-                       ) ENCRYPTION="Y"  ENGINE = InnoDB;
-
-CREATE TABLE tde_db.t_non_encrypt(c2 INT NOT NULL AUTO_INCREMENT PRIMARY KEY,
-                       c3 CHAR(255) Default 'No text',
-                       c4 JSON ,
-                       c5 INT GENERATED ALWAYS AS (JSON_EXTRACT(c4,'$.key_a')) STORED,
-                       c6 INT GENERATED ALWAYS AS (JSON_EXTRACT(c4,'$.key_b')) VIRTUAL,
-                       c7 POINT NOT NULL SRID 0,
-                       spatial INDEX idx2 (c7)
-                       )  ENGINE = InnoDB;
-
---echo # In connection con1 - Running insert on encrypt table
-connect (con1,localhost,root,,);
-send call tde_db.populate_t_encrypt();
---echo # In connection con2 - Running select on encrypt table
-connect (con2,localhost,root,,);
-send call tde_db.read_t_encrypt();
-
-
---connection default
---echo # kill and restart the server
-
-let $restart_parameters = restart: --early-plugin-load="keyring_file=$KEYRING_PLUGIN" --loose-keyring_file_data=$MYSQL_TMP_DIR/mysecret_keyring $KEYRING_PLUGIN_OPT;
---sleep 1
---let $_server_id= `SELECT @@server_id`
---let $_expect_file_name= $MYSQLTEST_VARDIR/tmp/mysqld.$_server_id.expect
---replace_result $MYSQL_TMP_DIR MYSQL_TMP_DIR $KEYRING_PLUGIN_OPT --plugin-dir=KEYRING_PLUGIN_PATH $KEYRING_PLUGIN keyring_file.so
---exec echo "$restart_parameters" > $_expect_file_name
---shutdown_server 0
---source include/wait_until_disconnected.inc
---enable_reconnect
---source include/wait_until_connected_again.inc
---disable_reconnect
-
-
---disconnect con1
---disconnect con2
---connection default
---disable_result_log
-SELECT c2,right(c3,20),c4,c5,c6,ST_AsText(c7) FROM tde_db.t_encrypt LIMIT 10;
-INSERT INTO tde_db.t_encrypt(c2,c3,c4,c7) VALUES(10000,CONCAT(REPEAT('a',200),LPAD(CAST(1 AS CHAR),4,'0')),'{ "key_a": 1, "key_b": 2, "key_c": 3 }',ST_GeomFromText('POINT(383293632 1754448)'));
-SELECT c2,right(c3,20),c4,c5,c6,ST_AsText(c7) FROM tde_db.t_non_encrypt LIMIT 10;
-INSERT INTO tde_db.t_non_encrypt(c2,c3,c4,c7) VALUES(10000,CONCAT(REPEAT('a',200),LPAD(CAST(1 AS CHAR),4,'0')),'{ "key_a": 1, "key_b": 2, "key_c": 3 }',ST_GeomFromText('POINT(383293632 1754448)'));
---enable_result_log
-SELECT 1;
-
-
-
-#--echo # Case5: insert,create,alter on encrypt in parallel during kill
-#--echo # In connection con1 - Running insert on encrypt table
-#connect (con1,localhost,root,,);
-#send call tde_db.populate_t_encrypt();
-#--echo # In connection con2 - Running alter instance
-#connect (con2,localhost,root,,);
-#send call tde_db.alter_t_encrypt();
-#--echo # In connection con3 - Running create on encrypt table
-#connect (con3,localhost,root,,);
-#send call tde_db.create_t_encrypt("Y",500);
-
-#--connection default
-#--echo # kill and restart the server
-#let $restart_parameters = restart: --early-plugin-load="keyring_file=$KEYRING_PLUGIN" --loose-keyring_file_data=$MYSQL_TMP_DIR/mysecret_keyring $KEYRING_PLUGIN_OPT ;
-#--sleep 3
-#--source include/kill_and_restart_mysqld.inc
-#--disconnect con1
-#--disconnect con2
-#--disconnect con3
-#--connection default
-#--disable_result_log
-#SELECT c2,right(c3,20),c4,c5,c6,ST_AsText(c7) FROM tde_db.t_encrypt LIMIT 10;
-#INSERT INTO tde_db.t_encrypt(c3,c4,c7) VALUES(CONCAT(REPEAT('a',200),LPAD(CAST(1 AS CHAR),4,'0')),'{ "key_a": 1, "key_b": 2, "key_c": 3 }',ST_GeomFromText('POINT(383293632 1754448)'));
-#SELECT c2,right(c3,20),c4,c5,c6,ST_AsText(c7) FROM tde_db.t_non_encrypt LIMIT 10;
-#INSERT INTO tde_db.t_non_encrypt(c3,c4,c7) VALUES(CONCAT(REPEAT('a',200),LPAD(CAST(1 AS CHAR),4,'0')),'{ "key_a": 1, "key_b": 2, "key_c": 3 }',ST_GeomFromText('POINT(383293632 1754448)'));
-#--enable_result_log
-#SELECT 1;
-
-DROP DATABASE tde_db;
-
-# Cleanup
---echo # restart server without keyring
-let $restart_parameters = restart: ;
---source include/restart_mysqld.inc
-eval SET GLOBAL innodb_file_per_table=$innodb_file_per_table;
-=======
 --let $keyring_restart_param=restart:--early-plugin-load="keyring_file=$KEYRING_PLUGIN" --loose-keyring_file_data=$MYSQL_TMP_DIR/mysecret_keyring $KEYRING_PLUGIN_OPT
 --source include/table_encrypt_kill.inc
->>>>>>> 333b4508
 --remove_file $MYSQL_TMP_DIR/mysecret_keyring