--echo # Test tablespace discovery during crash recovery
--echo # including the detection of duplicate and missing tablespaces

--source include/have_innodb_max_16k.inc

--source include/have_debug.inc
--source include/not_valgrind.inc

let MYSQLD_DATADIR= `select @@datadir`;
let SEARCH_FILE= $MYSQLTEST_VARDIR/tmp/my_restart.err;
let $mysqld=$MYSQLD_CMD --core-file --console > $SEARCH_FILE 2>&1;

--echo # Clear old log file
--source include/shutdown_mysqld.inc
--move_file $MYSQLTEST_VARDIR/log/mysqld.1.err $MYSQLTEST_VARDIR/tmp/mysqld_00.log
--source include/start_mysqld.inc

-- echo # Do up some DDL and DML to recover
SET GLOBAL innodb_file_per_table=ON;
SET GLOBAL innodb_master_thread_disabled_debug=1;

CREATE TABLE t1(a INT PRIMARY KEY) ENGINE=InnoDB;

# We want to force full recovery
SET GLOBAL innodb_checkpoint_disabled=1;

BEGIN;
INSERT INTO t1 VALUES (1964),(12),(25);
UPDATE t1 SET a=2000 where a=1964;
COMMIT;

--source include/kill_mysqld.inc

--move_file $MYSQLTEST_VARDIR/log/mysqld.1.err $MYSQLTEST_VARDIR/tmp/mysqld_01.log

--echo # Server should never start when there are files with duplicate space IDs
--echo # Fault 1 tblespace files with duplicate space_id.
--copy_file $MYSQLD_DATADIR/test/t1.ibd $MYSQLD_DATADIR/test/t2.ibd

--echo # Attempt to start mysqld. Recovery will fail - duplicate space ID
--error 1,42
--exec $mysqld

let SEARCH_PATTERN= \[ERROR\] InnoDB: Multiple files found for the same tablespace ID.*;
--source include/search_pattern_in_file.inc

let SEARCH_PATTERN= \[ERROR\] InnoDB: Tablespace ID: \d+ =.*\['.*t1.ibd', '.*t2.ibd'\].*;
--source include/search_pattern_in_file.inc

--move_file $SEARCH_FILE $MYSQLTEST_VARDIR/tmp/mysqld_02.log

--echo # Remove files with duplicate space ID from fault 1
--remove_file $MYSQLD_DATADIR/test/t2.ibd

--echo # Should startup fine
--source include/start_mysqld.inc

DROP TABLE t1;

CREATE TABLE t1(a INT PRIMARY KEY) ENGINE=InnoDB;

# We want to force full recovery
SET GLOBAL innodb_checkpoint_disabled=1;

BEGIN;
INSERT INTO t1 VALUES (1964),(12),(25);
COMMIT;

--source include/kill_mysqld.inc

--move_file $MYSQLD_DATADIR/test/t1.ibd $MYSQLD_DATADIR/test/t1.ibt

--echo # Fault 2: Dirty tablespaces with missing files

--echo # Attempt to start mysqld. Recovery will fail, missing tablespace file
--error 1,42
--exec $mysqld

let SEARCH_PATTERN= \[ERROR\] InnoDB: Could not find any file associated with the tablespace ID:.*\d+;
--source include/search_pattern_in_file.inc

--move_file $SEARCH_FILE $MYSQLTEST_VARDIR/tmp/mysqld_03.log

--echo # Fault 3: Empty data file

# Create an empty t1.ibd
--exec echo "" > $MYSQLD_DATADIR/test/t1.ibd

--echo # Attempt to start mysqld. Recovery will fail
--error 1,42
--exec $mysqld

--echo # Restore t1.ibd
--remove_file $MYSQLD_DATADIR/test/t1.ibd
--move_file $MYSQLD_DATADIR/test/t1.ibt $MYSQLD_DATADIR/test/t1.ibd

--source include/start_mysqld.inc

SELECT * FROM t1;
SHOW TABLES;
<<<<<<< HEAD
DROP TABLE t2,t3;

# The orphan file from fault 0 would also be removed by the following statment
--error ER_TABLESPACE_EXISTS
CREATE TABLE t0(a INT PRIMARY KEY) ENGINE=InnoDB;

CREATE TABLE t0(a INT PRIMARY KEY) ENGINE=InnoDB;
DROP TABLE t0;
=======
DROP TABLE t1;
>>>>>>> 06893d1a

# We want to force full recovery
SET GLOBAL innodb_master_thread_disabled_debug=1;
SET GLOBAL innodb_checkpoint_disabled=1;

CREATE TABLE t1(a INT PRIMARY KEY) ENGINE=InnoDB;
INSERT INTO t1 VALUES(2008), (08), (25);

--source include/kill_mysqld.inc

--remove_file $MYSQLD_DATADIR/test/t1.ibd

--move_file $MYSQLTEST_VARDIR/log/mysqld.1.err $MYSQLTEST_VARDIR/tmp/mysqld_04.log

--echo # Make the header page of t1.ibd consists of zero bytes
perl;
die unless open(FILE, ">$ENV{MYSQLD_DATADIR}/test/t1.ibd");
print FILE "\0" x 16384;
close(FILE);
EOF

--echo ".ibd files cannot have a space id of 0"
--error 1,42
--exec $mysqld

let SEARCH_PATTERN= \[Warning\] InnoDB:.*Ignoring.*t1.ibd.*invalid.*ID.*;
--source include/search_pattern_in_file.inc

--move_file $SEARCH_FILE $MYSQLTEST_VARDIR/tmp/mysqld_05.log

--remove_file $MYSQLD_DATADIR/test/t1.ibd
 
--error 1,42
--exec $mysqld --innodb-force-recovery=1 --innodb-nonexistent-option

let SEARCH_PATTERN= \[ERROR\] unknown option '--innodb-nonexistent-option';
--source include/search_pattern_in_file.inc

--echo # Should startup fine
--source include/start_mysqld.inc

DROP TABLE t1;

--echo # List of files:
--list_files $MYSQLD_DATADIR/test

SHOW TABLES;
<<<<<<< HEAD
SELECT * FROM INFORMATION_SCHEMA.INNODB_TABLES
WHERE NAME NOT LIKE 'SYS_%' AND NAME NOT LIKE 'sys/%' AND NAME NOT LIKE 'mysql/%';
=======
SELECT * FROM INFORMATION_SCHEMA.INNODB_SYS_TABLES
WHERE NAME NOT LIKE 'SYS_%' AND NAME NOT LIKE 'mysql/%';

--disable_query_log
# The following are for the orphan file t0.ibd:
call mtr.add_suppression("InnoDB: .*you must create directories");
#call mtr.add_suppression("\\[ERROR\\] InnoDB: Unable to open tablespace .* \\(flags=.*, filename=");
--enable_query_log
>>>>>>> 06893d1a
<|MERGE_RESOLUTION|>--- conflicted
+++ resolved
@@ -98,18 +98,7 @@
 
 SELECT * FROM t1;
 SHOW TABLES;
-<<<<<<< HEAD
-DROP TABLE t2,t3;
-
-# The orphan file from fault 0 would also be removed by the following statment
---error ER_TABLESPACE_EXISTS
-CREATE TABLE t0(a INT PRIMARY KEY) ENGINE=InnoDB;
-
-CREATE TABLE t0(a INT PRIMARY KEY) ENGINE=InnoDB;
-DROP TABLE t0;
-=======
 DROP TABLE t1;
->>>>>>> 06893d1a
 
 # We want to force full recovery
 SET GLOBAL innodb_master_thread_disabled_debug=1;
@@ -157,16 +146,5 @@
 --list_files $MYSQLD_DATADIR/test
 
 SHOW TABLES;
-<<<<<<< HEAD
 SELECT * FROM INFORMATION_SCHEMA.INNODB_TABLES
-WHERE NAME NOT LIKE 'SYS_%' AND NAME NOT LIKE 'sys/%' AND NAME NOT LIKE 'mysql/%';
-=======
-SELECT * FROM INFORMATION_SCHEMA.INNODB_SYS_TABLES
-WHERE NAME NOT LIKE 'SYS_%' AND NAME NOT LIKE 'mysql/%';
-
---disable_query_log
-# The following are for the orphan file t0.ibd:
-call mtr.add_suppression("InnoDB: .*you must create directories");
-#call mtr.add_suppression("\\[ERROR\\] InnoDB: Unable to open tablespace .* \\(flags=.*, filename=");
---enable_query_log
->>>>>>> 06893d1a
+WHERE NAME NOT LIKE 'SYS_%' AND NAME NOT LIKE 'sys/%' AND NAME NOT LIKE 'mysql/%';