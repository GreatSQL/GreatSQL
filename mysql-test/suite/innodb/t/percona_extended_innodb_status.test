--- conflicted
+++ resolved
@@ -51,11 +51,7 @@
 --let SEARCH_FILE=$innodb_status
 --let SEARCH_PATTERN=Buffer pool size, bytes 25149440
 --echo Grepping InnoDB status for $SEARCH_PATTERN
-<<<<<<< HEAD
 --source include/search_pattern.inc
---remove_file $innodb_status
-=======
---source include/search_pattern_in_file.inc
 --remove_file $innodb_status
 
 
@@ -67,7 +63,7 @@
 connect (con2,localhost,root,,);
 
 --connection default
-CREATE TABLE t1(id INT(15) NOT NULL AUTO_INCREMENT, a INT, PRIMARY KEY(id)) ENGINE=InnoDB;
+CREATE TABLE t1(id INT NOT NULL AUTO_INCREMENT, a INT, PRIMARY KEY(id)) ENGINE=InnoDB;
 
 --connection con1
 SET DEBUG_SYNC='innobase_lock_autoinc SIGNAL autoinc_lock.locked WAIT_FOR autoinc_lock.continue'; 
@@ -113,4 +109,3 @@
 
 # wait until all additional connections close
 --source include/wait_until_count_sessions.inc
->>>>>>> 8c39ddb8
