--- conflicted
+++ resolved
@@ -12,17 +12,9 @@
 insert into t values(2,1);
 insert into t values(1,2);
 
-<<<<<<< HEAD
-SET GLOBAL innodb_monitor_reset = lock_deadlocks;
-=======
 connection default;
 SELECT COUNT INTO @start_metrics_val
        FROM INFORMATION_SCHEMA.INNODB_METRICS WHERE NAME='lock_deadlocks';
-
-
-#--echo # Save current deadlock count
-let $current = `SELECT VARIABLE_VALUE FROM INFORMATION_SCHEMA.GLOBAL_STATUS WHERE VARIABLE_NAME = 'Innodb_deadlocks'`;
->>>>>>> ab9dd3b7
 
 --disable_result_log
 
