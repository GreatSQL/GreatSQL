--- conflicted
+++ resolved
@@ -1,10 +1,5 @@
-<<<<<<< HEAD
-# only blob/text/varchar/varbinary/json are supported
-=======
---source include/have_innodb.inc
 
 --echo # only blob/text/varchar/varbinary/json are supported
->>>>>>> 11cd1d1b
 --error ER_UNSUPPORTED_COMPRESSED_COLUMN_TYPE
 CREATE TABLE t1 (a INT COLUMN_FORMAT COMPRESSED) ENGINE=InnoDB;
 CREATE TABLE t2 (a VARCHAR(100) COLUMN_FORMAT COMPRESSED) ENGINE=InnoDB;
@@ -209,17 +204,7 @@
 
 --error ER_NOT_ALLOWED_COMMAND
 ALTER TABLE mysql.innodb_index_stats
-<<<<<<< HEAD
   MODIFY stat_description VARCHAR(1024) COLLATE utf8_bin NOT NULL COLUMN_FORMAT COMPRESSED;
-=======
-  MODIFY stat_description VARCHAR(1024) COLLATE utf8_bin NOT NULL COLUMN_FORMAT COMPRESSED;
-CREATE TABLE t1(i INT);
---disable_result_log
-SELECT * FROM mysql.innodb_index_stats;
---enable_result_log
-DROP TABLE t1;
-ALTER TABLE mysql.innodb_index_stats
-  MODIFY stat_description VARCHAR(1024) COLLATE utf8_bin NOT NULL;
 
 --echo #
 --echo # Bug PS-5025 Assertion after altering a compressed column
@@ -227,5 +212,4 @@
 CREATE TABLE t1 (c1 VARBINARY(5) COLUMN_FORMAT COMPRESSED) ENGINE=InnoDB;
 ALTER TABLE t1 ADD c2 CHAR(10) FIRST;
 INSERT INTO t1 VALUES(0,11111);
-DROP TABLE t1;
->>>>>>> 11cd1d1b
+DROP TABLE t1;