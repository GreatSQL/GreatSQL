--- conflicted
+++ resolved
@@ -1,20 +1,7 @@
 --source include/have_innodb_16k.inc
-<<<<<<< HEAD
-CREATE TABLE abc(a int auto_increment PRIMARY KEY, b char(10), c
-char(10))ENGINE=INNODB;
-INSERT INTO abc (b,c) VALUES ('bb','ccccccccc');
-INSERT INTO abc (b,c) SELECT b,c FROM abc;
-INSERT INTO abc (b,c) SELECT b,c FROM abc;
-INSERT INTO abc (b,c) SELECT b,c FROM abc;
-INSERT INTO abc (b,c) SELECT b,c FROM abc;
-INSERT INTO abc (b,c) SELECT b,c FROM abc;
-INSERT INTO abc (b,c) SELECT b,c FROM abc;
-=======
-
 CREATE TABLE abc(a int auto_increment PRIMARY KEY, b varchar(1024), c
 varchar(1024))ENGINE=INNODB;
 INSERT INTO abc (b,c) VALUES (repeat('b', 1024), repeat('c', 1024));
->>>>>>> a3dd3ba0
 INSERT INTO abc (b,c) SELECT b,c FROM abc;
 INSERT INTO abc (b,c) SELECT b,c FROM abc;
 INSERT INTO abc (b,c) SELECT b,c FROM abc;
@@ -29,6 +16,7 @@
 INSERT INTO abc (b,c) SELECT b,c FROM abc;
 INSERT INTO abc (b,c) SELECT b,c FROM abc;
 INSERT INTO abc (b,c) SELECT b,c FROM abc;
+
 --replace_column 1 #
 SELECT DATA_LENGTH, INDEX_LENGTH from information_schema.TABLES WHERE
 TABLE_SCHEMA = 'test' AND TABLE_NAME = 'abc';
