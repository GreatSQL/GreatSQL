# restart
RESET CHANGED_PAGE_BITMAPS;
DROP TABLE IF EXISTS t1, t2;
CREATE TABLE t1 (x INT) ENGINE=InnoDB;
INSERT INTO t1 VALUES (1),(2),(3),(4),(5);
ib_modified_log_1
1st restart
# restart
INSERT INTO t1 VALUES (1),(2),(3),(4),(5);
ib_modified_log_1
ib_modified_log_2
2nd restart
# restart
INSERT INTO t1 VALUES (1),(2),(3),(4),(5);
ib_modified_log_1
ib_modified_log_2
ib_modified_log_3
call mtr.add_suppression("last tracked LSN in");
3rd restart
INSERT INTO t1 SELECT x FROM t1;
INSERT INTO t1 SELECT x FROM t1;
INSERT INTO t1 SELECT x FROM t1;
INSERT INTO t1 SELECT x FROM t1;
INSERT INTO t1 SELECT x FROM t1;
INSERT INTO t1 SELECT x FROM t1;
INSERT INTO t1 SELECT x FROM t1;
INSERT INTO t1 SELECT x FROM t1;
INSERT INTO t1 SELECT x FROM t1;
INSERT INTO t1 SELECT x FROM t1;
INSERT INTO t1 SELECT x FROM t1;
INSERT INTO t1 SELECT x FROM t1;
INSERT INTO t1 SELECT x FROM t1;
INSERT INTO t1 SELECT x FROM t1;
INSERT INTO t1 SELECT x FROM t1;
CREATE TABLE t2 (x INT) ENGINE=InnoDB;
INSERT INTO t2 VALUES (1),(2),(3),(4),(5);
ib_modified_log_1
ib_modified_log_2
call mtr.add_suppression("the age of last tracked LSN exceeds log capacity");
4th restart
INSERT INTO t1 VALUES (1),(2),(3),(4),(5);
ib_modified_log_1
ib_modified_log_2
5th restart
INSERT INTO t1 VALUES (1),(2),(3),(4),(5);
ib_modified_log_1
6th restart
call mtr.add_suppression("truncated block detected.*");
ib_modified_log_1
ib_modified_log_2
7th restart
ib_modified_log_1
ib_modified_log_2
ib_modified_log_3
DROP TABLE t1, t2;
call mtr.add_suppression("Failed to find tablespace for table");
call mtr.add_suppression("Allocated tablespace [0-9]+, old maximum was");
8th restart
RESET CHANGED_PAGE_BITMAPS;
call mtr.add_suppression("InnoDB: Error: page [0-9]* log sequence number [0-9]*");
<<<<<<< HEAD
# restart
=======
9th restart
>>>>>>> ce3d1a4f
SET GLOBAL innodb_fast_shutdown=0;
10th restart
SELECT @@innodb_read_only;
@@innodb_read_only
1
SELECT @@innodb_track_changed_pages;
@@innodb_track_changed_pages
0
<<<<<<< HEAD
12th restart
# restart
=======
11th restart
>>>>>>> ce3d1a4f
call mtr.add_suppression("New log files created");
call mtr.add_suppression("Creating foreign key constraint system tables");
call mtr.add_suppression("Cannot open table mysql/[a-z_]+ from the internal data dictionary");
call mtr.add_suppression("Info table is not ready to be used");
<<<<<<< HEAD
call mtr.add_suppression("Can't open the mysql.plugin table.");
call mtr.add_suppression("Gtid table is not ready to be used");
call mtr.add_suppression("Failed to open optimizer cost constant tables");
call mtr.add_suppression("Can't open and lock time zone table");
call mtr.add_suppression("Can't open and lock privilege tables");
# restart:--innodb-data-home-dir=tmpdatadir
ib_modified_log_1
# restart
=======
12th restart
ib_modified_log_1
13th restart
>>>>>>> ce3d1a4f
<|MERGE_RESOLUTION|>--- conflicted
+++ resolved
@@ -17,6 +17,7 @@
 ib_modified_log_3
 call mtr.add_suppression("last tracked LSN in");
 3rd restart
+# restart
 INSERT INTO t1 SELECT x FROM t1;
 INSERT INTO t1 SELECT x FROM t1;
 INSERT INTO t1 SELECT x FROM t1;
@@ -36,19 +37,23 @@
 INSERT INTO t2 VALUES (1),(2),(3),(4),(5);
 ib_modified_log_1
 ib_modified_log_2
-call mtr.add_suppression("the age of last tracked LSN exceeds log capacity");
+call mtr.add_suppression("The age of last tracked LSN exceeds log capacity");
 4th restart
+# restart
 INSERT INTO t1 VALUES (1),(2),(3),(4),(5);
 ib_modified_log_1
 ib_modified_log_2
 5th restart
+# restart
 INSERT INTO t1 VALUES (1),(2),(3),(4),(5);
 ib_modified_log_1
 6th restart
+# restart
 call mtr.add_suppression("truncated block detected.*");
 ib_modified_log_1
 ib_modified_log_2
 7th restart
+# restart
 ib_modified_log_1
 ib_modified_log_2
 ib_modified_log_3
@@ -56,42 +61,33 @@
 call mtr.add_suppression("Failed to find tablespace for table");
 call mtr.add_suppression("Allocated tablespace [0-9]+, old maximum was");
 8th restart
+# restart:--innodb-force-recovery=6
 RESET CHANGED_PAGE_BITMAPS;
 call mtr.add_suppression("InnoDB: Error: page [0-9]* log sequence number [0-9]*");
-<<<<<<< HEAD
+9th restart
 # restart
-=======
-9th restart
->>>>>>> ce3d1a4f
 SET GLOBAL innodb_fast_shutdown=0;
 10th restart
+# restart:--innodb-read-only
 SELECT @@innodb_read_only;
 @@innodb_read_only
 1
 SELECT @@innodb_track_changed_pages;
 @@innodb_track_changed_pages
 0
-<<<<<<< HEAD
-12th restart
+11th restart
 # restart
-=======
-11th restart
->>>>>>> ce3d1a4f
 call mtr.add_suppression("New log files created");
 call mtr.add_suppression("Creating foreign key constraint system tables");
 call mtr.add_suppression("Cannot open table mysql/[a-z_]+ from the internal data dictionary");
 call mtr.add_suppression("Info table is not ready to be used");
-<<<<<<< HEAD
 call mtr.add_suppression("Can't open the mysql.plugin table.");
 call mtr.add_suppression("Gtid table is not ready to be used");
 call mtr.add_suppression("Failed to open optimizer cost constant tables");
 call mtr.add_suppression("Can't open and lock time zone table");
 call mtr.add_suppression("Can't open and lock privilege tables");
+12th restart
 # restart:--innodb-data-home-dir=tmpdatadir
 ib_modified_log_1
-# restart
-=======
-12th restart
-ib_modified_log_1
 13th restart
->>>>>>> ce3d1a4f
+# restart