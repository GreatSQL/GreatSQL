RESET CHANGED_PAGE_BITMAPS;
DROP TABLE IF EXISTS t1, t2;
CREATE TABLE t1 (x INT) ENGINE=InnoDB;
INSERT INTO t1 VALUES (1),(2),(3),(4),(5);
ib_modified_log_1
1st restart
INSERT INTO t1 VALUES (1),(2),(3),(4),(5);
ib_modified_log_1
ib_modified_log_2
2nd restart
INSERT INTO t1 VALUES (1),(2),(3),(4),(5);
ib_modified_log_1
ib_modified_log_2
ib_modified_log_3
call mtr.add_suppression("last tracked LSN in");
3rd restart
# restart
INSERT INTO t1 SELECT x FROM t1;
INSERT INTO t1 SELECT x FROM t1;
INSERT INTO t1 SELECT x FROM t1;
INSERT INTO t1 SELECT x FROM t1;
INSERT INTO t1 SELECT x FROM t1;
INSERT INTO t1 SELECT x FROM t1;
INSERT INTO t1 SELECT x FROM t1;
INSERT INTO t1 SELECT x FROM t1;
INSERT INTO t1 SELECT x FROM t1;
INSERT INTO t1 SELECT x FROM t1;
INSERT INTO t1 SELECT x FROM t1;
INSERT INTO t1 SELECT x FROM t1;
INSERT INTO t1 SELECT x FROM t1;
INSERT INTO t1 SELECT x FROM t1;
INSERT INTO t1 SELECT x FROM t1;
CREATE TABLE t2 (x INT) ENGINE=InnoDB;
INSERT INTO t2 VALUES (1),(2),(3),(4),(5);
ib_modified_log_1
ib_modified_log_2
call mtr.add_suppression("the age of last tracked LSN exceeds log capacity");
4th restart
# restart
INSERT INTO t1 VALUES (1),(2),(3),(4),(5);
ib_modified_log_1
ib_modified_log_2
5th restart
# restart
INSERT INTO t1 VALUES (1),(2),(3),(4),(5);
ib_modified_log_1
6th restart
<<<<<<< HEAD
call mtr.add_suppression("truncated block detected.*");
=======
# restart
call mtr.add_suppression("InnoDB: Warning: truncated block detected.*");
>>>>>>> 1c18a5fb
ib_modified_log_1
ib_modified_log_2
7th restart
# restart
ib_modified_log_1
ib_modified_log_2
ib_modified_log_3
DROP TABLE t1, t2;
call mtr.add_suppression("Failed to find tablespace for table");
call mtr.add_suppression("Allocated tablespace [0-9]+, old maximum was");
8th restart
RESET CHANGED_PAGE_BITMAPS;
call mtr.add_suppression("InnoDB: Error: page [0-9]* log sequence number [0-9]*");
SET GLOBAL innodb_fast_shutdown=0;
11th restart
SELECT @@innodb_read_only;
@@innodb_read_only
1
SELECT @@innodb_track_changed_pages;
@@innodb_track_changed_pages
0
12th restart
call mtr.add_suppression("New log files created");
call mtr.add_suppression("Creating foreign key constraint system tables");
call mtr.add_suppression("Cannot open table mysql/[a-z_]+ from the internal data dictionary");
call mtr.add_suppression("Info table is not ready to be used");
13th restart
ib_modified_log_1
<<<<<<< HEAD
14th restart
=======
12th restart
# restart
>>>>>>> 1c18a5fb
<|MERGE_RESOLUTION|>--- conflicted
+++ resolved
@@ -14,7 +14,6 @@
 ib_modified_log_3
 call mtr.add_suppression("last tracked LSN in");
 3rd restart
-# restart
 INSERT INTO t1 SELECT x FROM t1;
 INSERT INTO t1 SELECT x FROM t1;
 INSERT INTO t1 SELECT x FROM t1;
@@ -36,25 +35,17 @@
 ib_modified_log_2
 call mtr.add_suppression("the age of last tracked LSN exceeds log capacity");
 4th restart
-# restart
 INSERT INTO t1 VALUES (1),(2),(3),(4),(5);
 ib_modified_log_1
 ib_modified_log_2
 5th restart
-# restart
 INSERT INTO t1 VALUES (1),(2),(3),(4),(5);
 ib_modified_log_1
 6th restart
-<<<<<<< HEAD
 call mtr.add_suppression("truncated block detected.*");
-=======
-# restart
-call mtr.add_suppression("InnoDB: Warning: truncated block detected.*");
->>>>>>> 1c18a5fb
 ib_modified_log_1
 ib_modified_log_2
 7th restart
-# restart
 ib_modified_log_1
 ib_modified_log_2
 ib_modified_log_3
@@ -64,24 +55,20 @@
 8th restart
 RESET CHANGED_PAGE_BITMAPS;
 call mtr.add_suppression("InnoDB: Error: page [0-9]* log sequence number [0-9]*");
+9th restart
 SET GLOBAL innodb_fast_shutdown=0;
-11th restart
+10th restart
 SELECT @@innodb_read_only;
 @@innodb_read_only
 1
 SELECT @@innodb_track_changed_pages;
 @@innodb_track_changed_pages
 0
-12th restart
+11th restart
 call mtr.add_suppression("New log files created");
 call mtr.add_suppression("Creating foreign key constraint system tables");
 call mtr.add_suppression("Cannot open table mysql/[a-z_]+ from the internal data dictionary");
 call mtr.add_suppression("Info table is not ready to be used");
-13th restart
+12th restart
 ib_modified_log_1
-<<<<<<< HEAD
-14th restart
-=======
-12th restart
-# restart
->>>>>>> 1c18a5fb
+13th restart