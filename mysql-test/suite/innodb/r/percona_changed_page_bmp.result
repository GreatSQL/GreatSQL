# restart
RESET CHANGED_PAGE_BITMAPS;
DROP TABLE IF EXISTS t1, t2;
CREATE TABLE t1 (x INT) ENGINE=InnoDB;
INSERT INTO t1 VALUES (1),(2),(3),(4),(5);
ib_modified_log_1
1st restart
# restart
INSERT INTO t1 VALUES (1),(2),(3),(4),(5);
include/assert.inc [There should not be a hole in the tracked LSN range]
ib_modified_log_1
ib_modified_log_2
2nd restart
# restart
INSERT INTO t1 VALUES (1),(2),(3),(4),(5);
include/assert.inc [There should not be a hole in the tracked LSN range]
ib_modified_log_1
ib_modified_log_2
ib_modified_log_3
call mtr.add_suppression("last tracked LSN in");
3rd restart
# restart
include/assert.inc [There should not be a hole in the tracked LSN range]
INSERT INTO t1 SELECT x FROM t1;
INSERT INTO t1 SELECT x FROM t1;
INSERT INTO t1 SELECT x FROM t1;
INSERT INTO t1 SELECT x FROM t1;
INSERT INTO t1 SELECT x FROM t1;
INSERT INTO t1 SELECT x FROM t1;
INSERT INTO t1 SELECT x FROM t1;
INSERT INTO t1 SELECT x FROM t1;
INSERT INTO t1 SELECT x FROM t1;
INSERT INTO t1 SELECT x FROM t1;
INSERT INTO t1 SELECT x FROM t1;
INSERT INTO t1 SELECT x FROM t1;
INSERT INTO t1 SELECT x FROM t1;
INSERT INTO t1 SELECT x FROM t1;
INSERT INTO t1 SELECT x FROM t1;
CREATE TABLE t2 (x INT) ENGINE=InnoDB;
INSERT INTO t2 VALUES (1),(2),(3),(4),(5);
include/assert.inc [There should not be a hole in the tracked LSN range]
call mtr.add_suppression("The age of last tracked LSN exceeds log capacity");
4th restart
# restart
INSERT INTO t1 VALUES (1),(2),(3),(4),(5);
ib_modified_log_1
5th restart
# restart
INSERT INTO t1 VALUES (1),(2),(3),(4),(5);
ib_modified_log_1
6th restart
# restart
call mtr.add_suppression("truncated block detected.*");
ib_modified_log_1
ib_modified_log_2
7th restart
# restart
ib_modified_log_1
ib_modified_log_2
DROP TABLE t1, t2;
call mtr.add_suppression("Failed to find tablespace for table");
call mtr.add_suppression("Allocated tablespace [0-9]+, old maximum was");
8th restart
# restart:--innodb-force-recovery=6
RESET CHANGED_PAGE_BITMAPS;
call mtr.add_suppression("InnoDB: Error: page [0-9]* log sequence number [0-9]*");
9th restart
<<<<<<< HEAD
# restart
SET GLOBAL innodb_fast_shutdown=0;
=======
>>>>>>> d8e8bcbd
10th restart
# restart:--innodb-read-only
SELECT @@innodb_read_only;
@@innodb_read_only
1
SELECT @@innodb_track_changed_pages;
@@innodb_track_changed_pages
0
11th restart
# restart
call mtr.add_suppression("New log files created");
call mtr.add_suppression("Creating foreign key constraint system tables");
call mtr.add_suppression("Cannot open table mysql/[a-z_]+ from the internal data dictionary");
call mtr.add_suppression("Info table is not ready to be used");
call mtr.add_suppression("Can't open the mysql.plugin table.");
call mtr.add_suppression("Gtid table is not ready to be used");
call mtr.add_suppression("Failed to open optimizer cost constant tables");
call mtr.add_suppression("Can't open and lock time zone table");
call mtr.add_suppression("Can't open and lock privilege tables");
12th restart
# restart:--innodb-data-home-dir=tmpdatadir
ib_modified_log_1
13th restart
# restart<|MERGE_RESOLUTION|>--- conflicted
+++ resolved
@@ -65,13 +65,10 @@
 RESET CHANGED_PAGE_BITMAPS;
 call mtr.add_suppression("InnoDB: Error: page [0-9]* log sequence number [0-9]*");
 9th restart
-<<<<<<< HEAD
 # restart
-SET GLOBAL innodb_fast_shutdown=0;
-=======
->>>>>>> d8e8bcbd
 10th restart
-# restart:--innodb-read-only
+SET GLOBAL innodb_fast_shutdown = 0;
+# restart: --innodb-read-only
 SELECT @@innodb_read_only;
 @@innodb_read_only
 1
