RESET CHANGED_PAGE_BITMAPS;
DROP TABLE IF EXISTS t1, t2;
CREATE TABLE t1 (x INT) ENGINE=InnoDB;
INSERT INTO t1 VALUES (1),(2),(3),(4),(5);
ib_modified_log_1
1st restart
INSERT INTO t1 VALUES (1),(2),(3),(4),(5);
ib_modified_log_1
ib_modified_log_2
2nd restart
INSERT INTO t1 VALUES (1),(2),(3),(4),(5);
ib_modified_log_1
ib_modified_log_2
ib_modified_log_3
call mtr.add_suppression("last tracked LSN in");
3rd restart
INSERT INTO t1 SELECT x FROM t1;
INSERT INTO t1 SELECT x FROM t1;
INSERT INTO t1 SELECT x FROM t1;
INSERT INTO t1 SELECT x FROM t1;
INSERT INTO t1 SELECT x FROM t1;
INSERT INTO t1 SELECT x FROM t1;
INSERT INTO t1 SELECT x FROM t1;
INSERT INTO t1 SELECT x FROM t1;
INSERT INTO t1 SELECT x FROM t1;
INSERT INTO t1 SELECT x FROM t1;
INSERT INTO t1 SELECT x FROM t1;
INSERT INTO t1 SELECT x FROM t1;
INSERT INTO t1 SELECT x FROM t1;
INSERT INTO t1 SELECT x FROM t1;
INSERT INTO t1 SELECT x FROM t1;
CREATE TABLE t2 (x INT) ENGINE=InnoDB;
INSERT INTO t2 VALUES (1),(2),(3),(4),(5);
ib_modified_log_1
ib_modified_log_2
call mtr.add_suppression("the age of last tracked LSN exceeds log capacity");
4th restart
INSERT INTO t1 VALUES (1),(2),(3),(4),(5);
ib_modified_log_1
ib_modified_log_2
5th restart
INSERT INTO t1 VALUES (1),(2),(3),(4),(5);
ib_modified_log_1
6th restart
call mtr.add_suppression("truncated block detected.*");
ib_modified_log_1
ib_modified_log_2
7th restart
ib_modified_log_1
ib_modified_log_2
ib_modified_log_3
DROP TABLE t1, t2;
call mtr.add_suppression("Failed to find tablespace for table");
call mtr.add_suppression("Allocated tablespace [0-9]+, old maximum was");
8th restart
RESET CHANGED_PAGE_BITMAPS;
call mtr.add_suppression("InnoDB: Error: page [0-9]* log sequence number [0-9]*");
SET GLOBAL innodb_fast_shutdown=0;
11th restart
SELECT @@innodb_read_only;
@@innodb_read_only
1
SELECT @@innodb_track_changed_pages;
@@innodb_track_changed_pages
0
12th restart
call mtr.add_suppression("New log files created");
call mtr.add_suppression("Creating foreign key constraint system tables");
call mtr.add_suppression("Cannot open table mysql/[a-z_]+ from the internal data dictionary");
call mtr.add_suppression("Info table is not ready to be used");
13th restart
ib_modified_log_1
<<<<<<< HEAD
14th restart
=======
# restart
>>>>>>> bbcd42e2
<|MERGE_RESOLUTION|>--- conflicted
+++ resolved
@@ -69,9 +69,4 @@
 call mtr.add_suppression("Cannot open table mysql/[a-z_]+ from the internal data dictionary");
 call mtr.add_suppression("Info table is not ready to be used");
 13th restart
-ib_modified_log_1
-<<<<<<< HEAD
-14th restart
-=======
-# restart
->>>>>>> bbcd42e2
+ib_modified_log_1