--- conflicted
+++ resolved
@@ -10,29 +10,21 @@
 @@innodb_file_per_table
 0
 CREATE TABLE t1(c1 INT, c2 char(20)) ENCRYPTION="Y" ENGINE = InnoDB;
-<<<<<<< HEAD
-ERROR HY000: InnoDB: Tablespace `innodb_system` cannot contain an ENCRYPTED table.
-=======
-ERROR HY000: InnoDB : ENCRYPTION is not accepted syntax for CREATE/ALTER table, for tables in general/shared tablespace.
-SHOW WARNINGS;
-Level	Code	Message
-Error	1478	InnoDB : ENCRYPTION is not accepted syntax for CREATE/ALTER table, for tables in general/shared tablespace.
-Error	1031	Table storage engine for 't1' doesn't have this option
->>>>>>> e4924f36
+ERROR HY000: InnoDB : ENCRYPTION is not accepted syntax for CREATE/ALTER table, for tables in general/shared tablespace.
+SHOW WARNINGS;
+Level	Code	Message
+Error	1478	InnoDB : ENCRYPTION is not accepted syntax for CREATE/ALTER table, for tables in general/shared tablespace.
+Error	1031	Table storage engine for 't1' doesn't have this option
 SET GLOBAL innodb_file_per_table = 1;
 SELECT @@innodb_file_per_table;
 @@innodb_file_per_table
 1
 CREATE TABLE t1(c int) ENCRYPTION="Y" tablespace innodb_system;
-<<<<<<< HEAD
-ERROR HY000: InnoDB: Tablespace `innodb_system` cannot contain an ENCRYPTED table.
-=======
-ERROR HY000: InnoDB : ENCRYPTION is not accepted syntax for CREATE/ALTER table, for tables in general/shared tablespace.
-SHOW WARNINGS;
-Level	Code	Message
-Error	1478	InnoDB : ENCRYPTION is not accepted syntax for CREATE/ALTER table, for tables in general/shared tablespace.
-Error	1031	Table storage engine for 't1' doesn't have this option
->>>>>>> e4924f36
+ERROR HY000: InnoDB : ENCRYPTION is not accepted syntax for CREATE/ALTER table, for tables in general/shared tablespace.
+SHOW WARNINGS;
+Level	Code	Message
+Error	1478	InnoDB : ENCRYPTION is not accepted syntax for CREATE/ALTER table, for tables in general/shared tablespace.
+Error	1031	Table storage engine for 't1' doesn't have this option
 CREATE TABLE t1(c int) ENCRYPTION="N" tablespace innodb_system;
 ERROR HY000: InnoDB : ENCRYPTION is not accepted syntax for CREATE/ALTER table, for tables in general/shared tablespace.
 SHOW WARNINGS;
@@ -40,15 +32,11 @@
 Error	1478	InnoDB : ENCRYPTION is not accepted syntax for CREATE/ALTER table, for tables in general/shared tablespace.
 Error	1031	Table storage engine for 't1' doesn't have this option
 CREATE TEMPORARY TABLE t1(c int) ENCRYPTION="Y";
-<<<<<<< HEAD
-ERROR HY000: InnoDB: Tablespace `innodb_temporary` cannot contain an ENCRYPTED table.
-=======
-ERROR HY000: InnoDB : ENCRYPTION is not accepted syntax for CREATE/ALTER table, for tables in general/shared tablespace.
-SHOW WARNINGS;
-Level	Code	Message
-Error	1478	InnoDB : ENCRYPTION is not accepted syntax for CREATE/ALTER table, for tables in general/shared tablespace.
-Error	1031	Table storage engine for 't1' doesn't have this option
->>>>>>> e4924f36
+ERROR HY000: InnoDB : ENCRYPTION is not accepted syntax for CREATE/ALTER table, for tables in general/shared tablespace.
+SHOW WARNINGS;
+Level	Code	Message
+Error	1478	InnoDB : ENCRYPTION is not accepted syntax for CREATE/ALTER table, for tables in general/shared tablespace.
+Error	1031	Table storage engine for 't1' doesn't have this option
 CREATE TEMPORARY TABLE t1(c int) ENCRYPTION="N";
 ERROR HY000: InnoDB : ENCRYPTION is not accepted syntax for CREATE/ALTER table, for tables in general/shared tablespace.
 SHOW WARNINGS;
@@ -136,11 +124,7 @@
 ALTER TABLE t1 ENCRYPTION="N", algorithm=inplace;
 ERROR 0A000: ALGORITHM=INPLACE is not supported. Reason: Cannot alter encryption attribute by inplace algorithm.. Try ALGORITHM=COPY.
 ALTER TABLE t1 TABLESPACE=`innodb_system`;
-<<<<<<< HEAD
-ERROR HY000: InnoDB: Tablespace `innodb_system` cannot contain an ENCRYPTED table.
-=======
 ERROR HY000: Source tablespace is encrypted but target tablespace is not.
->>>>>>> e4924f36
 ALTER TABLE t1 ENCRYPTION="N", algorithm=copy;
 SELECT * FROM t1 ORDER BY c1 LIMIT 10;
 c1	c2
@@ -289,8 +273,7 @@
 Warning	138	InnoDB: Page Compression is not supported for the system tablespace
 Error	1478	Table storage engine 'InnoDB' does not support the create option 'COMPRESSION'
 ALTER TABLE t1 ENCRYPTION='Y',ALGORITHM=COPY;
-<<<<<<< HEAD
-ERROR HY000: InnoDB: Tablespace `innodb_system` cannot contain an ENCRYPTED table.
+ERROR HY000: InnoDB : ENCRYPTION is not accepted syntax for CREATE/ALTER table, for tables in general/shared tablespace.
 DROP TABLE t1;
 SET GLOBAL innodb_file_per_table=ON;
 CREATE TABLE t1 (id int unsigned NOT NULL auto_increment PRIMARY KEY, val varchar(20) NOT NULL) ENGINE=InnoDB;
@@ -306,8 +289,5 @@
   PRIMARY KEY (`id`)
 ) ENGINE=InnoDB AUTO_INCREMENT=6 DEFAULT CHARSET=utf8mb4 COLLATE=utf8mb4_0900_ai_ci ENCRYPTION='Y'
 Pattern "Sydney" not found
-=======
-ERROR HY000: InnoDB : ENCRYPTION is not accepted syntax for CREATE/ALTER table, for tables in general/shared tablespace.
->>>>>>> e4924f36
 SET GLOBAL innodb_file_per_table=1;
 DROP TABLE t1;