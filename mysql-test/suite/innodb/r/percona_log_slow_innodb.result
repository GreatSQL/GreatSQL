CREATE TABLE t1(a INT AUTO_INCREMENT PRIMARY KEY) ENGINE=InnoDB;
INSERT INTO t1 VALUES ();
CREATE TABLE t2(a INT) ENGINE=InnoDB;
INSERT INTO t2 VALUE(1);
# restart:--innodb_buffer_pool_load_at_startup=OFF
SET SESSION long_query_time=0;
SET SESSION log_slow_verbosity='microtime,innodb';
[log_start.inc] percona.slow_extended.innodb_0
SELECT SUM(a) FROM t1;
SUM(a)
1
[log_stop.inc] percona.slow_extended.innodb_0
[log_grep.inc] file: percona.slow_extended.innodb_0 pattern: ^# Schema: .+  Last_errno: \d+  Killed: \d+$
[log_grep.inc] lines:   2
[log_grep.inc] file: percona.slow_extended.innodb_0 pattern: ^#.*Rows_affected: \d+$
[log_grep.inc] lines:   2
[log_grep.inc] file: percona.slow_extended.innodb_0 pattern: ^# Bytes_sent: \d+.*$
[log_grep.inc] lines:   2
[log_grep.inc] file: percona.slow_extended.innodb_0 pattern: ^# InnoDB_trx_id: [0-9a-fA-F]+$
[log_grep.inc] lines:   1
[log_grep.inc] file: percona.slow_extended.innodb_0 pattern: ^# Bytes_sent: \d+  Tmp_tables: \d+  Tmp_disk_tables: \d+  Tmp_table_sizes: \d+$
[log_grep.inc] lines:   0
[log_grep.inc] file: percona.slow_extended.innodb_0 pattern: ^# Full_scan: (Yes|No)  Full_join: (Yes|No)  Tmp_table: (Yes|No)  Tmp_table_on_disk: (Yes|No)$
[log_grep.inc] lines:   0
[log_grep.inc] file: percona.slow_extended.innodb_0 pattern: ^# Filesort: (Yes|No)  Filesort_on_disk: (Yes|No)  Merge_passes: \d+$
[log_grep.inc] lines:   0
[log_grep.inc] file: percona.slow_extended.innodb_0 pattern: ^#   InnoDB_IO_r_ops: 0  InnoDB_IO_r_bytes: 0  InnoDB_IO_r_wait: 0\.0*$
[log_grep.inc] lines:   0
[log_grep.inc] file: percona.slow_extended.innodb_0 pattern: ^#   InnoDB_IO_r_ops: [1-9]\d*  InnoDB_IO_r_bytes: [1-9]\d*  InnoDB_IO_r_wait: (0\.\d*[1-9]\d*|[1-9]\d*\.\d+)$
[log_grep.inc] lines:   1
[log_grep.inc] file: percona.slow_extended.innodb_0 pattern: ^#   InnoDB_rec_lock_wait: \d*\.\d*  InnoDB_queue_wait: \d*\.\d*$
[log_grep.inc] lines:   1
[log_grep.inc] file: percona.slow_extended.innodb_0 pattern: InnoDB_rec_lock_wait: 0\.0*
[log_grep.inc] lines:   1
[log_grep.inc] file: percona.slow_extended.innodb_0 pattern: InnoDB_rec_lock_wait: (0\.\d*[1-9]\d*|[1-9]\d*\.\d+)
[log_grep.inc] lines:   0
[log_grep.inc] file: percona.slow_extended.innodb_0 pattern: InnoDB_queue_wait: 0\.0*
[log_grep.inc] lines:   1
[log_grep.inc] file: percona.slow_extended.innodb_0 pattern: InnoDB_queue_wait: (0\.\d*[1-9]\d*|[1-9]\d*\.\d+)
[log_grep.inc] lines:   0
[log_grep.inc] file: percona.slow_extended.innodb_0 pattern: ^#   InnoDB_pages_distinct: [1-9]\d*$
[log_grep.inc] lines:   1
[log_grep.inc] file: percona.slow_extended.innodb_0 pattern: ^# No InnoDB statistics available for this query$
[log_grep.inc] lines:   1
[log_start.inc] percona.slow_extended.innodb_2
SELECT 5;
5
5
[log_stop.inc] percona.slow_extended.innodb_2
[log_grep.inc] file: percona.slow_extended.innodb_2 pattern: ^# Schema: .+  Last_errno: \d+  Killed: \d+$
[log_grep.inc] lines:   2
[log_grep.inc] file: percona.slow_extended.innodb_2 pattern: ^#.*Rows_affected: \d+$
[log_grep.inc] lines:   2
[log_grep.inc] file: percona.slow_extended.innodb_2 pattern: ^# Bytes_sent: \d+.*$
[log_grep.inc] lines:   2
[log_grep.inc] file: percona.slow_extended.innodb_2 pattern: ^# InnoDB_trx_id: [0-9a-fA-F]+$
[log_grep.inc] lines:   0
[log_grep.inc] file: percona.slow_extended.innodb_2 pattern: ^# Bytes_sent: \d+  Tmp_tables: \d+  Tmp_disk_tables: \d+  Tmp_table_sizes: \d+$
[log_grep.inc] lines:   0
[log_grep.inc] file: percona.slow_extended.innodb_2 pattern: ^# Full_scan: (Yes|No)  Full_join: (Yes|No)  Tmp_table: (Yes|No)  Tmp_table_on_disk: (Yes|No)$
[log_grep.inc] lines:   0
[log_grep.inc] file: percona.slow_extended.innodb_2 pattern: ^# Filesort: (Yes|No)  Filesort_on_disk: (Yes|No)  Merge_passes: \d+$
[log_grep.inc] lines:   0
[log_grep.inc] file: percona.slow_extended.innodb_2 pattern: ^#   InnoDB_IO_r_ops: 0  InnoDB_IO_r_bytes: 0  InnoDB_IO_r_wait: 0\.0*$
[log_grep.inc] lines:   0
[log_grep.inc] file: percona.slow_extended.innodb_2 pattern: ^#   InnoDB_IO_r_ops: [1-9]\d*  InnoDB_IO_r_bytes: [1-9]\d*  InnoDB_IO_r_wait: (0\.\d*[1-9]\d*|[1-9]\d*\.\d+)$
[log_grep.inc] lines:   0
[log_grep.inc] file: percona.slow_extended.innodb_2 pattern: ^#   InnoDB_rec_lock_wait: \d*\.\d*  InnoDB_queue_wait: \d*\.\d*$
[log_grep.inc] lines:   0
[log_grep.inc] file: percona.slow_extended.innodb_2 pattern: InnoDB_rec_lock_wait: 0\.0*
[log_grep.inc] lines:   0
[log_grep.inc] file: percona.slow_extended.innodb_2 pattern: InnoDB_rec_lock_wait: (0\.\d*[1-9]\d*|[1-9]\d*\.\d+)
[log_grep.inc] lines:   0
[log_grep.inc] file: percona.slow_extended.innodb_2 pattern: InnoDB_queue_wait: 0\.0*
[log_grep.inc] lines:   0
[log_grep.inc] file: percona.slow_extended.innodb_2 pattern: InnoDB_queue_wait: (0\.\d*[1-9]\d*|[1-9]\d*\.\d+)
[log_grep.inc] lines:   0
[log_grep.inc] file: percona.slow_extended.innodb_2 pattern: ^#   InnoDB_pages_distinct: [1-9]\d*$
[log_grep.inc] lines:   0
[log_grep.inc] file: percona.slow_extended.innodb_2 pattern: ^# No InnoDB statistics available for this query$
[log_grep.inc] lines:   2
LOCK TABLE t1 WRITE;
SET SESSION long_query_time=50000;
SET SESSION long_query_time=0;
SET SESSION log_slow_verbosity='microtime,innodb';
[log_start.inc] percona.slow_extended.innodb_3
LOCK TABLE t1 WRITE;
SELECT SLEEP(2);
SLEEP(2)
0
UNLOCK TABLES;
[log_stop.inc] percona.slow_extended.innodb_3
[log_grep.inc] file: percona.slow_extended.innodb_3 pattern: ^# Schema: .+  Last_errno: \d+  Killed: \d+$
[log_grep.inc] lines:   2
[log_grep.inc] file: percona.slow_extended.innodb_3 pattern: ^#.*Rows_affected: \d+$
[log_grep.inc] lines:   2
[log_grep.inc] file: percona.slow_extended.innodb_3 pattern: ^# Bytes_sent: \d+.*$
[log_grep.inc] lines:   2
[log_grep.inc] file: percona.slow_extended.innodb_3 pattern: ^# InnoDB_trx_id: [0-9a-fA-F]+$
[log_grep.inc] lines:   1
[log_grep.inc] file: percona.slow_extended.innodb_3 pattern: ^# Bytes_sent: \d+  Tmp_tables: \d+  Tmp_disk_tables: \d+  Tmp_table_sizes: \d+$
[log_grep.inc] lines:   0
[log_grep.inc] file: percona.slow_extended.innodb_3 pattern: ^# Full_scan: (Yes|No)  Full_join: (Yes|No)  Tmp_table: (Yes|No)  Tmp_table_on_disk: (Yes|No)$
[log_grep.inc] lines:   0
[log_grep.inc] file: percona.slow_extended.innodb_3 pattern: ^# Filesort: (Yes|No)  Filesort_on_disk: (Yes|No)  Merge_passes: \d+$
[log_grep.inc] lines:   0
[log_grep.inc] file: percona.slow_extended.innodb_3 pattern: ^#   InnoDB_IO_r_ops: 0  InnoDB_IO_r_bytes: 0  InnoDB_IO_r_wait: 0\.0*$
[log_grep.inc] lines:   1
[log_grep.inc] file: percona.slow_extended.innodb_3 pattern: ^#   InnoDB_IO_r_ops: [1-9]\d*  InnoDB_IO_r_bytes: [1-9]\d*  InnoDB_IO_r_wait: (0\.\d*[1-9]\d*|[1-9]\d*\.\d+)$
[log_grep.inc] lines:   0
[log_grep.inc] file: percona.slow_extended.innodb_3 pattern: ^#   InnoDB_rec_lock_wait: \d*\.\d*  InnoDB_queue_wait: \d*\.\d*$
[log_grep.inc] lines:   1
[log_grep.inc] file: percona.slow_extended.innodb_3 pattern: InnoDB_rec_lock_wait: 0\.0*
[log_grep.inc] lines:   1
[log_grep.inc] file: percona.slow_extended.innodb_3 pattern: InnoDB_rec_lock_wait: (0\.\d*[1-9]\d*|[1-9]\d*\.\d+)
[log_grep.inc] lines:   0
[log_grep.inc] file: percona.slow_extended.innodb_3 pattern: InnoDB_queue_wait: 0\.0*
[log_grep.inc] lines:   1
[log_grep.inc] file: percona.slow_extended.innodb_3 pattern: InnoDB_queue_wait: (0\.\d*[1-9]\d*|[1-9]\d*\.\d+)
[log_grep.inc] lines:   0
[log_grep.inc] file: percona.slow_extended.innodb_3 pattern: ^#   InnoDB_pages_distinct: [1-9]\d*$
[log_grep.inc] lines:   1
[log_grep.inc] file: percona.slow_extended.innodb_3 pattern: ^# No InnoDB statistics available for this query$
<<<<<<< HEAD
[log_grep.inc] lines:   4
=======
[log_grep.inc] lines:   2
>>>>>>> 844a95ab
UNLOCK TABLES;
BEGIN;
SELECT * FROM t2 FOR UPDATE;
a
1
[log_start.inc] percona.slow_extended.innodb_4
DELETE FROM t2 WHERE a=2;
SELECT SLEEP(2);
SLEEP(2)
0
COMMIT;
[log_stop.inc] percona.slow_extended.innodb_4
[log_grep.inc] file: percona.slow_extended.innodb_4 pattern: ^# Schema: .+  Last_errno: \d+  Killed: \d+$
[log_grep.inc] lines:   2
[log_grep.inc] file: percona.slow_extended.innodb_4 pattern: ^#.*Rows_affected: \d+$
[log_grep.inc] lines:   2
[log_grep.inc] file: percona.slow_extended.innodb_4 pattern: ^# Bytes_sent: \d+.*$
[log_grep.inc] lines:   2
[log_grep.inc] file: percona.slow_extended.innodb_4 pattern: ^# InnoDB_trx_id: [0-9a-fA-F]+$
[log_grep.inc] lines:   1
[log_grep.inc] file: percona.slow_extended.innodb_4 pattern: ^# Bytes_sent: \d+  Tmp_tables: \d+  Tmp_disk_tables: \d+  Tmp_table_sizes: \d+$
[log_grep.inc] lines:   0
[log_grep.inc] file: percona.slow_extended.innodb_4 pattern: ^# Full_scan: (Yes|No)  Full_join: (Yes|No)  Tmp_table: (Yes|No)  Tmp_table_on_disk: (Yes|No)$
[log_grep.inc] lines:   0
[log_grep.inc] file: percona.slow_extended.innodb_4 pattern: ^# Filesort: (Yes|No)  Filesort_on_disk: (Yes|No)  Merge_passes: \d+$
[log_grep.inc] lines:   0
[log_grep.inc] file: percona.slow_extended.innodb_4 pattern: ^#   InnoDB_IO_r_ops: 0  InnoDB_IO_r_bytes: 0  InnoDB_IO_r_wait: 0\.0*$
[log_grep.inc] lines:   1
[log_grep.inc] file: percona.slow_extended.innodb_4 pattern: ^#   InnoDB_IO_r_ops: [1-9]\d*  InnoDB_IO_r_bytes: [1-9]\d*  InnoDB_IO_r_wait: (0\.\d*[1-9]\d*|[1-9]\d*\.\d+)$
[log_grep.inc] lines:   0
[log_grep.inc] file: percona.slow_extended.innodb_4 pattern: ^#   InnoDB_rec_lock_wait: \d*\.\d*  InnoDB_queue_wait: \d*\.\d*$
[log_grep.inc] lines:   1
[log_grep.inc] file: percona.slow_extended.innodb_4 pattern: InnoDB_rec_lock_wait: 0\.0*
[log_grep.inc] lines:   0
[log_grep.inc] file: percona.slow_extended.innodb_4 pattern: InnoDB_rec_lock_wait: (0\.\d*[1-9]\d*|[1-9]\d*\.\d+)
[log_grep.inc] lines:   1
[log_grep.inc] file: percona.slow_extended.innodb_4 pattern: InnoDB_queue_wait: 0\.0*
[log_grep.inc] lines:   1
[log_grep.inc] file: percona.slow_extended.innodb_4 pattern: InnoDB_queue_wait: (0\.\d*[1-9]\d*|[1-9]\d*\.\d+)
[log_grep.inc] lines:   0
[log_grep.inc] file: percona.slow_extended.innodb_4 pattern: ^#   InnoDB_pages_distinct: [1-9]\d*$
[log_grep.inc] lines:   1
[log_grep.inc] file: percona.slow_extended.innodb_4 pattern: ^# No InnoDB statistics available for this query$
<<<<<<< HEAD
[log_grep.inc] lines:   4
DROP TABLE t1, t2;
=======
[log_grep.inc] lines:   1
SET SESSION long_query_time=0;
>>>>>>> 844a95ab
#
# PS-4788: Setting log_slow_verbosity and enabling the slow_query_log could lead to a server crash
#
SET SESSION log_slow_verbosity='microtime,innodb,query_plan';
SET GLOBAL slow_query_log=1;
SELECT * FROM INFORMATION_SCHEMA.TABLES;
SET GLOBAL slow_query_log = 0;
#
# Test for PS-5027 : handle_fatal_signal (sig=11) in THD::mark_innodb_used
#
# restart:--log-error=MYSQLTEST_VARDIR/tmp/percona_bug5027.err --slow_query_log=0
include/assert.inc ["Expected slow_query_log=0"]
CREATE TABLE t5027(c0 INT UNSIGNED AUTO_INCREMENT PRIMARY KEY) ENGINE=INNODB;
BEGIN;
SELECT database_name, table_name FROM mysql.innodb_table_stats WHERE table_name='t5027' FOR UPDATE;
database_name	table_name
test	t5027
SET SESSION log_slow_verbosity='microtime,innodb,query_plan';
SELECT * FROM t5027;
c0
SET @@global.slow_query_log=on;
INSERT INTO t5027 VALUES (),();
Pattern "Cannot save table statistics for table \`test\`\.\`t5027\`: Lock wait timeout" found
ROLLBACK;
DROP TABLE t5027;
# restart<|MERGE_RESOLUTION|>--- conflicted
+++ resolved
@@ -104,10 +104,8 @@
 [log_grep.inc] lines:   0
 [log_grep.inc] file: percona.slow_extended.innodb_3 pattern: ^# Filesort: (Yes|No)  Filesort_on_disk: (Yes|No)  Merge_passes: \d+$
 [log_grep.inc] lines:   0
-[log_grep.inc] file: percona.slow_extended.innodb_3 pattern: ^#   InnoDB_IO_r_ops: 0  InnoDB_IO_r_bytes: 0  InnoDB_IO_r_wait: 0\.0*$
+[log_grep.inc] file: percona.slow_extended.innodb_3 pattern: ^#   InnoDB_IO_r_ops: \d+  InnoDB_IO_r_bytes: \d+  InnoDB_IO_r_wait: \d+\.\d+$
 [log_grep.inc] lines:   1
-[log_grep.inc] file: percona.slow_extended.innodb_3 pattern: ^#   InnoDB_IO_r_ops: [1-9]\d*  InnoDB_IO_r_bytes: [1-9]\d*  InnoDB_IO_r_wait: (0\.\d*[1-9]\d*|[1-9]\d*\.\d+)$
-[log_grep.inc] lines:   0
 [log_grep.inc] file: percona.slow_extended.innodb_3 pattern: ^#   InnoDB_rec_lock_wait: \d*\.\d*  InnoDB_queue_wait: \d*\.\d*$
 [log_grep.inc] lines:   1
 [log_grep.inc] file: percona.slow_extended.innodb_3 pattern: InnoDB_rec_lock_wait: 0\.0*
@@ -121,11 +119,7 @@
 [log_grep.inc] file: percona.slow_extended.innodb_3 pattern: ^#   InnoDB_pages_distinct: [1-9]\d*$
 [log_grep.inc] lines:   1
 [log_grep.inc] file: percona.slow_extended.innodb_3 pattern: ^# No InnoDB statistics available for this query$
-<<<<<<< HEAD
-[log_grep.inc] lines:   4
-=======
-[log_grep.inc] lines:   2
->>>>>>> 844a95ab
+[log_grep.inc] lines:   1
 UNLOCK TABLES;
 BEGIN;
 SELECT * FROM t2 FOR UPDATE;
@@ -169,13 +163,9 @@
 [log_grep.inc] file: percona.slow_extended.innodb_4 pattern: ^#   InnoDB_pages_distinct: [1-9]\d*$
 [log_grep.inc] lines:   1
 [log_grep.inc] file: percona.slow_extended.innodb_4 pattern: ^# No InnoDB statistics available for this query$
-<<<<<<< HEAD
-[log_grep.inc] lines:   4
-DROP TABLE t1, t2;
-=======
 [log_grep.inc] lines:   1
 SET SESSION long_query_time=0;
->>>>>>> 844a95ab
+DROP TABLE t1, t2;
 #
 # PS-4788: Setting log_slow_verbosity and enabling the slow_query_log could lead to a server crash
 #
