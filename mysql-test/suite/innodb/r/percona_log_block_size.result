<<<<<<< HEAD
call mtr.add_suppression("New log files created");
DROP TABLE IF EXISTS t1;
call mtr.add_suppression("InnoDB: Warning: innodb_log_block_size has been changed from default value");
1st server restart
CREATE TABLE t1 (a INT) ENGINE=InnoDB ROW_FORMAT=COMPRESSED KEY_BLOCK_SIZE=1;
=======
include/assert.inc [innodb_log_block_size must be <> 4KB at the start of this test]
call mtr.add_suppression("InnoDB: Warning: innodb_log_block_size has been changed from default value");
#
# Bug 1155156: Verify innodb_log_block_size mismatch diagnostics
#
# Attempting to start server with different innodb_log_block_size without deleting logs first
#
# Bug 1114612: Failing assertion: n % srv_log_block_size == 0 in file os0file.c line 4269
#
# restart:--innodb-log-block-size=4096
CREATE TABLE t1 (a INT) ENGINE=InnoDB ROW_FORMAt=COMPRESSED KEY_BLOCK_SIZE=1;
>>>>>>> 93af0a7b
INSERT INTO t1 VALUES (1), (2), (3);
SELECT COUNT(*) FROM t1;
COUNT(*)
3
# restart
DROP TABLE t1;<|MERGE_RESOLUTION|>--- conflicted
+++ resolved
@@ -1,11 +1,5 @@
-<<<<<<< HEAD
+include/assert.inc [innodb_log_block_size must be <> 4KB at the start of this test]
 call mtr.add_suppression("New log files created");
-DROP TABLE IF EXISTS t1;
-call mtr.add_suppression("InnoDB: Warning: innodb_log_block_size has been changed from default value");
-1st server restart
-CREATE TABLE t1 (a INT) ENGINE=InnoDB ROW_FORMAT=COMPRESSED KEY_BLOCK_SIZE=1;
-=======
-include/assert.inc [innodb_log_block_size must be <> 4KB at the start of this test]
 call mtr.add_suppression("InnoDB: Warning: innodb_log_block_size has been changed from default value");
 #
 # Bug 1155156: Verify innodb_log_block_size mismatch diagnostics
@@ -14,12 +8,9 @@
 #
 # Bug 1114612: Failing assertion: n % srv_log_block_size == 0 in file os0file.c line 4269
 #
-# restart:--innodb-log-block-size=4096
-CREATE TABLE t1 (a INT) ENGINE=InnoDB ROW_FORMAt=COMPRESSED KEY_BLOCK_SIZE=1;
->>>>>>> 93af0a7b
+CREATE TABLE t1 (a INT) ENGINE=InnoDB ROW_FORMAT=COMPRESSED KEY_BLOCK_SIZE=1;
 INSERT INTO t1 VALUES (1), (2), (3);
 SELECT COUNT(*) FROM t1;
 COUNT(*)
 3
-# restart
 DROP TABLE t1;