DROP TABLE IF EXISTS t1;
call mtr.add_suppression("simulating bitmap write error in log_online_write_bitmap_page");
call mtr.add_suppression("log tracking bitmap write failed, stopping log tracking thread!");
call mtr.add_suppression("last tracked LSN in");
1st restart
# restart
RESET CHANGED_PAGE_BITMAPS;
CREATE TABLE t1 (x INT) ENGINE=InnoDB;
2nd restart
# restart:-#d,bitmap_page_write_error
INSERT INTO t1 VALUES (1);
SET @@GLOBAL.innodb_log_checkpoint_now=TRUE;
SET @@GLOBAL.innodb_track_redo_log_now=TRUE;
3rd restart
# restart
DROP TABLE t1;
RESET CHANGED_PAGE_BITMAPS;
CREATE TABLE t1 (x INT NOT NULL UNIQUE KEY) ENGINE=InnoDB;
INSERT INTO t1 VALUES(5);
SET @@GLOBAL.innodb_track_changed_pages=FALSE;
SET @@GLOBAL.innodb_log_checkpoint_now=TRUE;
RENAME TABLE t1 TO t2;
SET DEBUG_SYNC="commit_cache_rebuild_middle SIGNAL alter_table_ready WAIT_FOR finish_alter_table";
ALTER TABLE t2 ADD PRIMARY KEY(x);
SET DEBUG_SYNC="now WAIT_FOR alter_table_ready";
SET @@GLOBAL.innodb_log_checkpoint_now=TRUE;
SET @@GLOBAL.innodb_track_changed_pages=TRUE;
SET @@GLOBAL.innodb_track_redo_log_now=TRUE;
SET DEBUG_SYNC="now SIGNAL finish_alter_table";
SET DEBUG_SYNC="setup_bitmap_range_middle SIGNAL changed_pages_query_ready WAIT_FOR finish_changed_pages_query";
SELECT COUNT(*) FROM INFORMATION_SCHEMA.INNODB_CHANGED_PAGES;
SET DEBUG_SYNC="now WAIT_FOR changed_pages_query_ready";
call mtr.add_suppression("Inconsistent bitmap file directory");
SET DEBUG_SYNC="now SIGNAL finish_changed_pages_query";
ERROR HY000: Can't read record in system table
SET DEBUG_SYNC="RESET";
DROP TABLE t2;
RESET CHANGED_PAGE_BITMAPS;
4th restart
<<<<<<< HEAD
# restart:-#d,bitmap_page_2_write_error
SELECT COUNT(*) FROM INFORMATION_SCHEMA.INNODB_CHANGED_PAGES;
=======
5th restart
>>>>>>> dd7f7de2
SET DEBUG_SYNC="i_s_innodb_changed_pages_range_ready SIGNAL ready WAIT_FOR finish";
SELECT COUNT(*) FROM INFORMATION_SCHEMA.INNODB_CHANGED_PAGES;
SET DEBUG_SYNC="now WAIT_FOR ready";
SET @@GLOBAL.innodb_track_changed_pages=FALSE;
SET @@GLOBAL.innodb_log_checkpoint_now=TRUE;
CREATE TABLE t1 (a INT)ENGINE=InnoDB;
INSERT INTO t1 VALUES (1);
CREATE TABLE t2 (a INT) ENGINE=InnoDB;
INSERT INTO t2 VALUES (2);
SET @@GLOBAL.innodb_log_checkpoint_now=TRUE;
SET @@GLOBAL.innodb_track_changed_pages=TRUE;
SET @@GLOBAL.innodb_track_redo_log_now=TRUE;
SET DEBUG_SYNC="now SIGNAL finish";
DROP TABLE t1, t2;
RESET CHANGED_PAGE_BITMAPS;
6th restart
#
# Bug 1651656: Server crash if a changed page bitmap error occurs concurrently with
# executing FLUSH CHANGED_PAGE_BITMAPS
#
CREATE TABLE t1 (a INT PRIMARY KEY) ENGINE=InnoDB;
7th restart
# connection con2
SET DEBUG_SYNC="log_online_follow_redo_log SIGNAL flush_ready WAIT_FOR finish_flush";
FLUSH CHANGED_PAGE_BITMAPS;
# connection default
SET DEBUG_SYNC="now WAIT_FOR flush_ready";
INSERT INTO t1 VALUES (1);
SET @@GLOBAL.innodb_log_checkpoint_now=TRUE;
SET @@GLOBAL.innodb_track_redo_log_now=TRUE;
SET DEBUG_SYNC="now SIGNAL finish_flush";
# connection con2
8th restart
DROP TABLE t1;<|MERGE_RESOLUTION|>--- conflicted
+++ resolved
@@ -37,12 +37,10 @@
 DROP TABLE t2;
 RESET CHANGED_PAGE_BITMAPS;
 4th restart
-<<<<<<< HEAD
+# restart
+5th restart
 # restart:-#d,bitmap_page_2_write_error
 SELECT COUNT(*) FROM INFORMATION_SCHEMA.INNODB_CHANGED_PAGES;
-=======
-5th restart
->>>>>>> dd7f7de2
 SET DEBUG_SYNC="i_s_innodb_changed_pages_range_ready SIGNAL ready WAIT_FOR finish";
 SELECT COUNT(*) FROM INFORMATION_SCHEMA.INNODB_CHANGED_PAGES;
 SET DEBUG_SYNC="now WAIT_FOR ready";
@@ -59,12 +57,14 @@
 DROP TABLE t1, t2;
 RESET CHANGED_PAGE_BITMAPS;
 6th restart
+# restart
 #
 # Bug 1651656: Server crash if a changed page bitmap error occurs concurrently with
 # executing FLUSH CHANGED_PAGE_BITMAPS
 #
 CREATE TABLE t1 (a INT PRIMARY KEY) ENGINE=InnoDB;
 7th restart
+# restart:-#d,bitmap_page_write_error
 # connection con2
 SET DEBUG_SYNC="log_online_follow_redo_log SIGNAL flush_ready WAIT_FOR finish_flush";
 FLUSH CHANGED_PAGE_BITMAPS;
@@ -76,4 +76,5 @@
 SET DEBUG_SYNC="now SIGNAL finish_flush";
 # connection con2
 8th restart
+# restart
 DROP TABLE t1;