SET NAMES utf8;
Warnings:
Warning	3719	'utf8' is currently an alias for the character set UTF8MB3, but will be an alias for UTF8MB4 in a future release. Please consider using UTF8MB4 in order to be unambiguous.
CREATE TABLE t1 (
c1 INT PRIMARY KEY, c2 INT DEFAULT 1, ct TEXT,
INDEX(c2))
ENGINE=InnoDB;
INSERT INTO t1 SET c1=1;
CREATE TABLE sys_tables SELECT * FROM INFORMATION_SCHEMA.INNODB_TABLES
WHERE NAME LIKE 'test/t%';
CREATE TABLE sys_indexes SELECT i.* FROM INFORMATION_SCHEMA.INNODB_INDEXES i
INNER JOIN sys_tables st ON i.TABLE_ID=st.TABLE_ID;
CREATE TABLE t1p LIKE t1;
CREATE TABLE t1c (c1 INT PRIMARY KEY, c2 INT, c3 INT, INDEX(c2), INDEX(c3),
CONSTRAINT t1c2 FOREIGN KEY (c2) REFERENCES t1(c2),
CONSTRAINT t1c3 FOREIGN KEY (c3) REFERENCES t1p(c2))
ENGINE=InnoDB;
CREATE TABLE sys_foreign SELECT i.*
FROM INFORMATION_SCHEMA.INNODB_FOREIGN i
WHERE FOR_NAME LIKE 'test/t%';
SELECT i.FOR_COL_NAME, i.REF_COL_NAME, i.POS FROM INFORMATION_SCHEMA.INNODB_FOREIGN_COLS i
INNER JOIN sys_foreign sf ON i.ID = sf.ID;
FOR_COL_NAME	REF_COL_NAME	POS
c2	c2	1
c3	c2	1
SELECT i.NAME,i.POS,i.MTYPE,i.PRTYPE,i.LEN
FROM INFORMATION_SCHEMA.INNODB_COLUMNS i
INNER JOIN sys_tables st ON i.TABLE_ID=st.TABLE_ID ORDER BY i.NAME,i.POS;
NAME	POS	MTYPE	PRTYPE	LEN
c1	0	6	1283	4
c2	1	6	1027	4
ct	2	5	16711932	10
SELECT si.NAME,i.POS,i.NAME FROM INFORMATION_SCHEMA.INNODB_FIELDS i
INNER JOIN sys_indexes si ON i.INDEX_ID=si.INDEX_ID ORDER BY si.NAME, i.POS;
NAME	POS	NAME
c2	0	c2
PRIMARY	0	c1
SELECT i.FOR_COL_NAME, i.REF_COL_NAME, i.POS FROM INFORMATION_SCHEMA.INNODB_FOREIGN_COLS i
INNER JOIN sys_foreign sf ON i.ID = sf.ID;
FOR_COL_NAME	REF_COL_NAME	POS
c2	c2	1
c3	c2	1
SHOW CREATE TABLE t1;
Table	Create Table
t1	CREATE TABLE `t1` (
  `c1` int(11) NOT NULL,
  `c2` int(11) DEFAULT '1',
  `ct` text,
  PRIMARY KEY (`c1`),
  KEY `c2` (`c2`)
) ENGINE=InnoDB DEFAULT CHARSET=utf8mb4 COLLATE=utf8mb4_0900_ai_ci
ALTER TABLE t1 ALTER c2 DROP DEFAULT;
SHOW CREATE TABLE t1;
Table	Create Table
t1	CREATE TABLE `t1` (
  `c1` int(11) NOT NULL,
  `c2` int(11),
  `ct` text,
  PRIMARY KEY (`c1`),
  KEY `c2` (`c2`)
) ENGINE=InnoDB DEFAULT CHARSET=utf8mb4 COLLATE=utf8mb4_0900_ai_ci
SELECT i.NAME,i.POS,i.MTYPE,i.PRTYPE,i.LEN
FROM INFORMATION_SCHEMA.INNODB_COLUMNS i
INNER JOIN sys_tables st ON i.TABLE_ID=st.TABLE_ID ORDER BY i.NAME,i.POS;
NAME	POS	MTYPE	PRTYPE	LEN
c1	0	6	1283	4
c2	1	6	1027	4
ct	2	5	16711932	10
SELECT si.NAME,i.POS,i.NAME FROM INFORMATION_SCHEMA.INNODB_FIELDS i
INNER JOIN sys_indexes si ON i.INDEX_ID=si.INDEX_ID ORDER BY si.NAME, i.POS;
NAME	POS	NAME
c2	0	c2
PRIMARY	0	c1
SELECT i.FOR_COL_NAME, i.REF_COL_NAME, i.POS FROM INFORMATION_SCHEMA.INNODB_FOREIGN_COLS i
INNER JOIN sys_foreign sf ON i.ID = sf.ID;
FOR_COL_NAME	REF_COL_NAME	POS
c2	c2	1
c3	c2	1
ALTER TABLE t1 CHANGE c2 c2 INT AFTER c1;
ALTER TABLE t1 CHANGE c1 c1 INT FIRST;
SELECT i.NAME,i.POS,i.MTYPE,i.PRTYPE,i.LEN
FROM INFORMATION_SCHEMA.INNODB_COLUMNS i
INNER JOIN sys_tables st ON i.TABLE_ID=st.TABLE_ID ORDER BY i.NAME,i.POS;
NAME	POS	MTYPE	PRTYPE	LEN
c1	0	6	1283	4
c2	1	6	1027	4
ct	2	5	16711932	10
SELECT si.NAME,i.POS,i.NAME FROM INFORMATION_SCHEMA.INNODB_FIELDS i
INNER JOIN sys_indexes si ON i.INDEX_ID=si.INDEX_ID ORDER BY si.NAME, i.POS;
NAME	POS	NAME
c2	0	c2
PRIMARY	0	c1
SELECT i.FOR_COL_NAME, i.REF_COL_NAME, i.POS FROM INFORMATION_SCHEMA.INNODB_FOREIGN_COLS i
INNER JOIN sys_foreign sf ON i.ID = sf.ID;
FOR_COL_NAME	REF_COL_NAME	POS
c2	c2	1
c3	c2	1
ALTER TABLE t1 CHANGE C2 c3 INT;
SELECT i.NAME,i.POS,i.MTYPE,i.PRTYPE,i.LEN
FROM INFORMATION_SCHEMA.INNODB_COLUMNS i
INNER JOIN sys_tables st ON i.TABLE_ID=st.TABLE_ID ORDER BY i.NAME,i.POS;
NAME	POS	MTYPE	PRTYPE	LEN
c1	0	6	1283	4
c3	1	6	1027	4
ct	2	5	16711932	10
SELECT si.NAME,i.POS,i.NAME FROM INFORMATION_SCHEMA.INNODB_FIELDS i
INNER JOIN sys_indexes si ON i.INDEX_ID=si.INDEX_ID ORDER BY si.NAME, i.POS;
NAME	POS	NAME
c2	0	c3
PRIMARY	0	c1
SELECT i.FOR_COL_NAME, i.REF_COL_NAME, i.POS FROM INFORMATION_SCHEMA.INNODB_FOREIGN_COLS i
INNER JOIN sys_foreign sf ON i.ID = sf.ID;
FOR_COL_NAME	REF_COL_NAME	POS
c2	c3	1
c3	c2	1
ALTER TABLE t1 CHANGE c3 C INT;
SELECT i.NAME,i.POS,i.MTYPE,i.PRTYPE,i.LEN
FROM INFORMATION_SCHEMA.INNODB_COLUMNS i
INNER JOIN sys_tables st ON i.TABLE_ID=st.TABLE_ID ORDER BY i.NAME,i.POS;
NAME	POS	MTYPE	PRTYPE	LEN
C	1	6	1027	4
c1	0	6	1283	4
ct	2	5	16711932	10
SELECT si.NAME,i.POS,i.NAME FROM INFORMATION_SCHEMA.INNODB_FIELDS i
INNER JOIN sys_indexes si ON i.INDEX_ID=si.INDEX_ID ORDER BY si.NAME, i.POS;
NAME	POS	NAME
c2	0	C
PRIMARY	0	c1
SELECT i.FOR_COL_NAME, i.REF_COL_NAME, i.POS FROM INFORMATION_SCHEMA.INNODB_FOREIGN_COLS i
INNER JOIN sys_foreign sf ON i.ID = sf.ID;
FOR_COL_NAME	REF_COL_NAME	POS
c2	C	1
c3	c2	1
ALTER TABLE t1 CHANGE C Cöŀumň_TWO INT;
SELECT i.FOR_COL_NAME, i.REF_COL_NAME, i.POS FROM INFORMATION_SCHEMA.INNODB_FOREIGN_COLS i
INNER JOIN sys_foreign sf ON i.ID = sf.ID;
FOR_COL_NAME	REF_COL_NAME	POS
c2	Cöŀumň_TWO	1
c3	c2	1
SELECT i.NAME,i.POS,i.MTYPE,i.PRTYPE,i.LEN
FROM INFORMATION_SCHEMA.INNODB_COLUMNS i
INNER JOIN sys_tables st ON i.TABLE_ID=st.TABLE_ID ORDER BY i.NAME,i.POS;
NAME	POS	MTYPE	PRTYPE	LEN
c1	0	6	1283	4
Cöŀumň_TWO	1	6	1027	4
ct	2	5	16711932	10
SELECT si.NAME,i.POS,i.NAME FROM INFORMATION_SCHEMA.INNODB_FIELDS i
INNER JOIN sys_indexes si ON i.INDEX_ID=si.INDEX_ID ORDER BY si.NAME, i.POS;
NAME	POS	NAME
c2	0	Cöŀumň_TWO
PRIMARY	0	c1
SELECT i.FOR_COL_NAME, i.REF_COL_NAME, i.POS FROM INFORMATION_SCHEMA.INNODB_FOREIGN_COLS i
INNER JOIN sys_foreign sf ON i.ID = sf.ID;
FOR_COL_NAME	REF_COL_NAME	POS
c2	Cöŀumň_TWO	1
c3	c2	1
ALTER TABLE t1 CHANGE cöĿǖmň_two c3 INT;
ERROR 42S22: Unknown column 'cöĿǖmň_two' in 't1'
ALTER TABLE t1 CHANGE cÖĿUMŇ_two c3 INT, RENAME TO t3;
SELECT st.NAME, i.NAME
FROM sys_tables st INNER JOIN INFORMATION_SCHEMA.INNODB_TABLES i
ON i.TABLE_ID=st.TABLE_ID;
NAME	NAME
test/t1	test/t3
SHOW CREATE TABLE t3;
Table	Create Table
t3	CREATE TABLE `t3` (
  `c1` int(11) NOT NULL,
  `c3` int(11) DEFAULT NULL,
  `ct` text,
  PRIMARY KEY (`c1`),
  KEY `c2` (`c3`)
) ENGINE=InnoDB DEFAULT CHARSET=utf8mb4 COLLATE=utf8mb4_0900_ai_ci
SHOW CREATE TABLE t1c;
Table	Create Table
t1c	CREATE TABLE `t1c` (
  `c1` int(11) NOT NULL,
  `c2` int(11) DEFAULT NULL,
  `c3` int(11) DEFAULT NULL,
  PRIMARY KEY (`c1`),
  KEY `c2` (`c2`),
  KEY `c3` (`c3`),
  CONSTRAINT `t1c2` FOREIGN KEY (`c2`) REFERENCES `t3` (`c3`),
  CONSTRAINT `t1c3` FOREIGN KEY (`c3`) REFERENCES `t1p` (`c2`)
) ENGINE=InnoDB DEFAULT CHARSET=utf8mb4 COLLATE=utf8mb4_0900_ai_ci
ALTER TABLE t3 CHANGE c3
`12345678901234567890123456789012345678901234567890123456789012345` INT;
ERROR 42000: Identifier name '12345678901234567890123456789012345678901234567890123456789012345' is too long
ALTER TABLE t3 CHANGE c3
`1234567890123456789012345678901234567890123456789012345678901234` INT;
SHOW CREATE TABLE t3;
Table	Create Table
t3	CREATE TABLE `t3` (
  `c1` int(11) NOT NULL,
  `1234567890123456789012345678901234567890123456789012345678901234` int(11) DEFAULT NULL,
  `ct` text,
  PRIMARY KEY (`c1`),
  KEY `c2` (`1234567890123456789012345678901234567890123456789012345678901234`)
) ENGINE=InnoDB DEFAULT CHARSET=utf8mb4 COLLATE=utf8mb4_0900_ai_ci
ALTER TABLE t3 CHANGE
`1234567890123456789012345678901234567890123456789012345678901234`
`倀倁倂倃倄倅倆倇倈倉倊個倌倍倎倏倐們倒倓倔倕倖倗倘候倚倛倜倝倞借倠倡倢倣値倥倦倧倨倩倪倫倬倭倮倯倰倱倲倳倴倵倶倷倸倹债倻值倽倾倿偀` INT;
ERROR 42000: Identifier name '倀倁倂倃倄倅倆倇倈倉倊個倌倍倎倏倐們倒倓倔倕倖倗倘候倚倛倜倝倞借倠?' is too long
ALTER TABLE t3 CHANGE
`1234567890123456789012345678901234567890123456789012345678901234`
`倀倁倂倃倄倅倆倇倈倉倊個倌倍倎倏倐們倒倓倔倕倖倗倘候倚倛倜倝倞借倠倡倢倣値倥倦倧倨倩倪倫倬倭倮倯倰倱倲倳倴倵倶倷倸倹债倻值倽倾倿ä` INT;
ERROR 42000: Identifier name '倀倁倂倃倄倅倆倇倈倉倊個倌倍倎倏倐們倒倓倔倕倖倗倘候倚倛倜倝倞借倠?' is too long
ALTER TABLE t3 CHANGE
`1234567890123456789012345678901234567890123456789012345678901234`
`倀倁倂倃倄倅倆倇倈倉倊個倌倍倎倏倐們倒倓倔倕倖倗倘候倚倛倜倝倞借倠倡倢倣値倥倦倧倨倩倪倫倬倭倮倯倰倱倲倳倴倵倶倷倸倹债倻值倽倾ä` INT;
ALTER TABLE t3 CHANGE
`倀倁倂倃倄倅倆倇倈倉倊個倌倍倎倏倐們倒倓倔倕倖倗倘候倚倛倜倝倞借倠倡倢倣値倥倦倧倨倩倪倫倬倭倮倯倰倱倲倳倴倵倶倷倸倹债倻值倽倾Ä`
c3 INT;
ALTER TABLE t3 CHANGE c3 𐌀𐌁𐌂𐌃𐌄𐌅𐌆𐌇𐌈𐌉𐌊𐌋𐌌𐌍𐌎𐌏𐌐𐌑𐌒𐌓𐌔𐌕𐌖𐌗𐌘𐌙𐌚𐌛𐌜 INT;
ERROR HY000: Invalid utf8 character string: '\xF0\x90\x8C\x80\xF0\x90\x8C\x81\xF0\x90\x8C\x82\xF0\x90\x8C\x83'
ALTER TABLE t3 CHANGE c3 😲 INT;
ERROR HY000: Invalid utf8 character string: '\xF0\x9F\x98\xB2'
ALTER TABLE t3 RENAME TO t2;
SELECT st.NAME, i.NAME
FROM sys_tables st INNER JOIN INFORMATION_SCHEMA.INNODB_TABLES i
ON i.TABLE_ID=st.TABLE_ID;
NAME	NAME
test/t1	test/t2
SHOW CREATE TABLE t2;
Table	Create Table
t2	CREATE TABLE `t2` (
  `c1` int(11) NOT NULL,
  `c3` int(11) DEFAULT NULL,
  `ct` text,
  PRIMARY KEY (`c1`),
  KEY `c2` (`c3`)
) ENGINE=InnoDB DEFAULT CHARSET=utf8mb4 COLLATE=utf8mb4_0900_ai_ci
RENAME TABLE t2 TO t1;
SELECT st.NAME, i.NAME
FROM sys_tables st INNER JOIN INFORMATION_SCHEMA.INNODB_TABLES i
ON i.TABLE_ID=st.TABLE_ID;
NAME	NAME
test/t1	test/t1
SELECT i.NAME,i.POS,i.MTYPE,i.PRTYPE,i.LEN
FROM INFORMATION_SCHEMA.INNODB_COLUMNS i
INNER JOIN sys_tables st ON i.TABLE_ID=st.TABLE_ID ORDER BY i.NAME,i.POS;
NAME	POS	MTYPE	PRTYPE	LEN
c1	0	6	1283	4
c3	1	6	1027	4
ct	2	5	16711932	10
SELECT si.NAME,i.POS,i.NAME FROM INFORMATION_SCHEMA.INNODB_FIELDS i
INNER JOIN sys_indexes si ON i.INDEX_ID=si.INDEX_ID ORDER BY si.NAME, i.POS;
NAME	POS	NAME
c2	0	c3
PRIMARY	0	c1
SELECT i.FOR_COL_NAME, i.REF_COL_NAME, i.POS FROM INFORMATION_SCHEMA.INNODB_FOREIGN_COLS i
INNER JOIN sys_foreign sf ON i.ID = sf.ID;
FOR_COL_NAME	REF_COL_NAME	POS
c2	c3	1
c3	c2	1
ALTER TABLE t1 DROP INDEX c2;
ERROR HY000: Cannot drop index 'c2': needed in a foreign key constraint
ALTER TABLE t1 DROP INDEX c4;
ERROR 42000: Can't DROP 'c4'; check that column/key exists
ALTER TABLE t1c DROP FOREIGN KEY c2;
ERROR 42000: Can't DROP 'c2'; check that column/key exists
ALTER TABLE t1c DROP FOREIGN KEY t1c2, DROP FOREIGN KEY c2;
ERROR 42000: Can't DROP 'c2'; check that column/key exists
ALTER TABLE t1c DROP FOREIGN KEY t1c2, DROP FOREIGN KEY c2, DROP INDEX c2;
ERROR 42000: Can't DROP 'c2'; check that column/key exists
ALTER TABLE t1c DROP INDEX c2;
ERROR HY000: Cannot drop index 'c2': needed in a foreign key constraint
ALTER TABLE t1c DROP FOREIGN KEY ẗ1C2;
ERROR 42000: Can't DROP 'ẗ1C2'; check that column/key exists
SHOW CREATE TABLE t1c;
Table	Create Table
t1c	CREATE TABLE `t1c` (
  `c1` int(11) NOT NULL,
  `c2` int(11) DEFAULT NULL,
  `c3` int(11) DEFAULT NULL,
  PRIMARY KEY (`c1`),
  KEY `c2` (`c2`),
  KEY `c3` (`c3`),
  CONSTRAINT `t1c2` FOREIGN KEY (`c2`) REFERENCES `t1` (`c3`),
  CONSTRAINT `t1c3` FOREIGN KEY (`c3`) REFERENCES `t1p` (`c2`)
) ENGINE=InnoDB DEFAULT CHARSET=utf8mb4 COLLATE=utf8mb4_0900_ai_ci
SET foreign_key_checks=0;
DROP TABLE t1p;
SET foreign_key_checks=1;
SHOW CREATE TABLE t1c;
Table	Create Table
t1c	CREATE TABLE `t1c` (
  `c1` int(11) NOT NULL,
  `c2` int(11) DEFAULT NULL,
  `c3` int(11) DEFAULT NULL,
  PRIMARY KEY (`c1`),
  KEY `c2` (`c2`),
  KEY `c3` (`c3`),
  CONSTRAINT `t1c2` FOREIGN KEY (`c2`) REFERENCES `t1` (`c3`),
  CONSTRAINT `t1c3` FOREIGN KEY (`c3`) REFERENCES `t1p` (`c2`)
) ENGINE=InnoDB DEFAULT CHARSET=utf8mb4 COLLATE=utf8mb4_0900_ai_ci
SELECT i.NAME,i.POS,i.MTYPE,i.PRTYPE,i.LEN
FROM INFORMATION_SCHEMA.INNODB_COLUMNS i
INNER JOIN sys_tables st ON i.TABLE_ID=st.TABLE_ID ORDER BY i.NAME,i.POS;
NAME	POS	MTYPE	PRTYPE	LEN
c1	0	6	1283	4
c3	1	6	1027	4
ct	2	5	16711932	10
SELECT si.NAME,i.POS,i.NAME FROM INFORMATION_SCHEMA.INNODB_FIELDS i
INNER JOIN sys_indexes si ON i.INDEX_ID=si.INDEX_ID ORDER BY si.NAME, i.POS;
NAME	POS	NAME
c2	0	c3
PRIMARY	0	c1
SELECT i.FOR_COL_NAME, i.REF_COL_NAME, i.POS FROM INFORMATION_SCHEMA.INNODB_FOREIGN_COLS i
INNER JOIN sys_foreign sf ON i.ID = sf.ID;
FOR_COL_NAME	REF_COL_NAME	POS
c2	c3	1
c3	c2	1
CREATE TABLE t1p (c1 INT PRIMARY KEY, c2 INT, INDEX(c2)) ENGINE=InnoDB;
ALTER TABLE t1c DROP INDEX C2, DROP INDEX C3;
ERROR HY000: Cannot drop index 'c2': needed in a foreign key constraint
ALTER TABLE t1c DROP INDEX C3;
ERROR HY000: Cannot drop index 'c3': needed in a foreign key constraint
SHOW CREATE TABLE t1c;
Table	Create Table
t1c	CREATE TABLE `t1c` (
  `c1` int(11) NOT NULL,
  `c2` int(11) DEFAULT NULL,
  `c3` int(11) DEFAULT NULL,
  PRIMARY KEY (`c1`),
  KEY `c2` (`c2`),
  KEY `c3` (`c3`),
  CONSTRAINT `t1c2` FOREIGN KEY (`c2`) REFERENCES `t1` (`c3`),
  CONSTRAINT `t1c3` FOREIGN KEY (`c3`) REFERENCES `t1p` (`c2`)
) ENGINE=InnoDB DEFAULT CHARSET=utf8mb4 COLLATE=utf8mb4_0900_ai_ci
SELECT i.NAME,i.POS,i.MTYPE,i.PRTYPE,i.LEN
FROM INFORMATION_SCHEMA.INNODB_COLUMNS i
INNER JOIN sys_tables st ON i.TABLE_ID=st.TABLE_ID ORDER BY i.NAME,i.POS;
NAME	POS	MTYPE	PRTYPE	LEN
c1	0	6	1283	4
c3	1	6	1027	4
ct	2	5	16711932	10
SELECT si.NAME,i.POS,i.NAME FROM INFORMATION_SCHEMA.INNODB_FIELDS i
INNER JOIN sys_indexes si ON i.INDEX_ID=si.INDEX_ID ORDER BY si.NAME, i.POS;
NAME	POS	NAME
c2	0	c3
PRIMARY	0	c1
SELECT i.FOR_COL_NAME, i.REF_COL_NAME, i.POS FROM INFORMATION_SCHEMA.INNODB_FOREIGN_COLS i
INNER JOIN sys_foreign sf ON i.ID = sf.ID;
FOR_COL_NAME	REF_COL_NAME	POS
c2	c3	1
c3	c2	1
ALTER TABLE t1c DROP FOREIGN KEY t1C3;
SHOW CREATE TABLE t1c;
Table	Create Table
t1c	CREATE TABLE `t1c` (
  `c1` int(11) NOT NULL,
  `c2` int(11) DEFAULT NULL,
  `c3` int(11) DEFAULT NULL,
  PRIMARY KEY (`c1`),
  KEY `c2` (`c2`),
  KEY `c3` (`c3`),
  CONSTRAINT `t1c2` FOREIGN KEY (`c2`) REFERENCES `t1` (`c3`)
) ENGINE=InnoDB DEFAULT CHARSET=utf8mb4 COLLATE=utf8mb4_0900_ai_ci
SELECT i.NAME,i.POS,i.MTYPE,i.PRTYPE,i.LEN
FROM INFORMATION_SCHEMA.INNODB_COLUMNS i
INNER JOIN sys_tables st ON i.TABLE_ID=st.TABLE_ID ORDER BY i.NAME,i.POS;
NAME	POS	MTYPE	PRTYPE	LEN
c1	0	6	1283	4
c3	1	6	1027	4
ct	2	5	16711932	10
SELECT si.NAME,i.POS,i.NAME FROM INFORMATION_SCHEMA.INNODB_FIELDS i
INNER JOIN sys_indexes si ON i.INDEX_ID=si.INDEX_ID ORDER BY si.NAME, i.POS;
NAME	POS	NAME
c2	0	c3
PRIMARY	0	c1
SELECT i.FOR_COL_NAME, i.REF_COL_NAME, i.POS FROM INFORMATION_SCHEMA.INNODB_FOREIGN_COLS i
INNER JOIN sys_foreign sf ON i.ID = sf.ID;
FOR_COL_NAME	REF_COL_NAME	POS
c2	c3	1
ALTER TABLE t1c DROP INDEX c2, DROP FOREIGN KEY t1C2;
SHOW CREATE TABLE t1c;
Table	Create Table
t1c	CREATE TABLE `t1c` (
  `c1` int(11) NOT NULL,
  `c2` int(11) DEFAULT NULL,
  `c3` int(11) DEFAULT NULL,
  PRIMARY KEY (`c1`),
  KEY `c3` (`c3`)
) ENGINE=InnoDB DEFAULT CHARSET=utf8mb4 COLLATE=utf8mb4_0900_ai_ci
SELECT i.NAME,i.POS,i.MTYPE,i.PRTYPE,i.LEN
FROM INFORMATION_SCHEMA.INNODB_COLUMNS i
INNER JOIN sys_tables st ON i.TABLE_ID=st.TABLE_ID ORDER BY i.NAME,i.POS;
NAME	POS	MTYPE	PRTYPE	LEN
c1	0	6	1283	4
c3	1	6	1027	4
ct	2	5	16711932	10
SELECT si.NAME,i.POS,i.NAME FROM INFORMATION_SCHEMA.INNODB_FIELDS i
INNER JOIN sys_indexes si ON i.INDEX_ID=si.INDEX_ID ORDER BY si.NAME, i.POS;
NAME	POS	NAME
c2	0	c3
PRIMARY	0	c1
SELECT i.FOR_COL_NAME, i.REF_COL_NAME, i.POS FROM INFORMATION_SCHEMA.INNODB_FOREIGN_COLS i
INNER JOIN sys_foreign sf ON i.ID = sf.ID;
FOR_COL_NAME	REF_COL_NAME	POS
ALTER TABLE t1 DROP INDEX c2, CHANGE c3 c2 INT;
SELECT i.NAME,i.POS,i.MTYPE,i.PRTYPE,i.LEN
FROM INFORMATION_SCHEMA.INNODB_COLUMNS i
INNER JOIN sys_tables st ON i.TABLE_ID=st.TABLE_ID ORDER BY i.NAME,i.POS;
NAME	POS	MTYPE	PRTYPE	LEN
c1	0	6	1283	4
c2	1	6	1027	4
ct	2	5	16711932	10
SELECT si.NAME,i.POS,i.NAME FROM INFORMATION_SCHEMA.INNODB_FIELDS i
INNER JOIN sys_indexes si ON i.INDEX_ID=si.INDEX_ID ORDER BY si.NAME, i.POS;
NAME	POS	NAME
PRIMARY	0	c1
SELECT i.FOR_COL_NAME, i.REF_COL_NAME, i.POS FROM INFORMATION_SCHEMA.INNODB_FOREIGN_COLS i
INNER JOIN sys_foreign sf ON i.ID = sf.ID;
FOR_COL_NAME	REF_COL_NAME	POS
CREATE TABLE t1o LIKE t1;
ALTER TABLE t1 ADD FULLTEXT INDEX (ct),
CHANGE c1 pk INT, ALTER c2 SET DEFAULT 42, RENAME TO tt,
ALGORITHM=INPLACE, LOCK=NONE;
ERROR 0A000: LOCK=NONE is not supported. Reason: Fulltext index creation requires a lock. Try LOCK=SHARED.
ALTER TABLE t1 ADD FULLTEXT INDEX (ct),
CHANGE c1 pk INT, ALTER c2 SET DEFAULT 42, RENAME TO tt,
ALGORITHM=INPLACE, LOCK=SHARED;
Warnings:
Warning	124	InnoDB rebuilding table to add column FTS_DOC_ID
SELECT i.NAME,i.POS,i.MTYPE,i.PRTYPE,i.LEN
FROM INFORMATION_SCHEMA.INNODB_COLUMNS i
INNER JOIN sys_tables st ON i.TABLE_ID=st.TABLE_ID ORDER BY i.NAME,i.POS;
NAME	POS	MTYPE	PRTYPE	LEN
SELECT si.NAME,i.POS,i.NAME FROM INFORMATION_SCHEMA.INNODB_FIELDS i
INNER JOIN sys_indexes si ON i.INDEX_ID=si.INDEX_ID ORDER BY si.NAME, i.POS;
NAME	POS	NAME
SELECT i.FOR_COL_NAME, i.REF_COL_NAME, i.POS FROM INFORMATION_SCHEMA.INNODB_FOREIGN_COLS i
INNER JOIN sys_foreign sf ON i.ID = sf.ID;
FOR_COL_NAME	REF_COL_NAME	POS
SHOW CREATE TABLE tt;
Table	Create Table
tt	CREATE TABLE `tt` (
  `pk` int(11) NOT NULL,
  `c2` int(11) DEFAULT '42',
  `ct` text,
  PRIMARY KEY (`pk`),
  FULLTEXT KEY `ct` (`ct`)
) ENGINE=InnoDB DEFAULT CHARSET=utf8mb4 COLLATE=utf8mb4_0900_ai_ci
ALTER TABLE t1o CHANGE c1 dB_row_Id INT, ALGORITHM=COPY;
ERROR 42000: Incorrect column name 'dB_row_Id'
ALTER TABLE t1o CHANGE c1 dB_row_Id INT, ALGORITHM=INPLACE;
ERROR 42000: Incorrect column name 'DB_ROW_ID'
ALTER TABLE t1o CHANGE c1 DB_TRX_ID INT;
ERROR 42000: Incorrect column name 'DB_TRX_ID'
ALTER TABLE t1o CHANGE c1 db_roll_ptr INT;
ERROR 42000: Incorrect column name 'db_roll_ptr'
ALTER TABLE t1o ADD COLUMN DB_TRX_ID INT;
ERROR 42000: Incorrect column name 'DB_TRX_ID'
ALTER TABLE t1o ADD COLUMN db_roll_ptr INT;
ERROR 42000: Incorrect column name 'db_roll_ptr'
ALTER TABLE t1o ADD FULLTEXT INDEX(ct), ADD COLUMN FTS_DOC_ID BIGINT;
ERROR HY000: Column 'FTS_DOC_ID' is of wrong type for an InnoDB FULLTEXT index
ALTER TABLE t1o ADD FULLTEXT INDEX(ct), ADD COLUMN FTS_DOC_ID BIGINT UNSIGNED;
ERROR HY000: Column 'FTS_DOC_ID' is of wrong type for an InnoDB FULLTEXT index
ALTER TABLE t1o ADD FULLTEXT INDEX(ct),
ADD COLUMN FTS_DOC_ID BIGINT UNSIGNED NOT NULL;
ALTER TABLE t1o ADD FULLTEXT INDEX(ct), ADD COLUMN FTS_DOC_ID INT;
ERROR 42S21: Duplicate column name 'FTS_DOC_ID'
ALTER TABLE t1o DROP COLUMN FTS_DOC_ID, ALGORITHM=INPLACE;
ERROR 0A000: ALGORITHM=INPLACE is not supported. Reason: Cannot drop or rename FTS_DOC_ID. Try ALGORITHM=COPY.
ALTER TABLE t1o DROP COLUMN FTS_DOC_ID, DROP INDEX ct, ALGORITHM=INPLACE;
ALTER TABLE t1o ADD FULLTEXT INDEX(ct), ADD COLUMN cu TEXT;
Warnings:
Warning	124	InnoDB rebuilding table to add column FTS_DOC_ID
ALTER TABLE t1o ADD FULLTEXT INDEX(cu), ADD COLUMN FTS_DOC_ID BIGINT,
ALGORITHM=INPLACE;
ERROR HY000: Column 'FTS_DOC_ID' is of wrong type for an InnoDB FULLTEXT index
ALTER TABLE t1o ADD FULLTEXT INDEX(cu), ADD COLUMN FTS_DOC_ID BIGINT;
ERROR HY000: Column 'FTS_DOC_ID' is of wrong type for an InnoDB FULLTEXT index
ALTER TABLE t1o ADD FULLTEXT INDEX(cu), ADD COLUMN FTS_DOC_ID BIGINT UNSIGNED,
ALGORITHM=INPLACE;
ERROR HY000: Column 'FTS_DOC_ID' is of wrong type for an InnoDB FULLTEXT index
ALTER TABLE t1o ADD FULLTEXT INDEX(cu), ADD COLUMN FTS_DOC_ID BIGINT UNSIGNED;
ERROR HY000: Column 'FTS_DOC_ID' is of wrong type for an InnoDB FULLTEXT index
ALTER TABLE t1o ADD FULLTEXT INDEX(cu),
ADD COLUMN FTS_DOC_ID BIGINT UNSIGNED NOT NULL, ALGORITHM=INPLACE;
ERROR 0A000: ALGORITHM=INPLACE is not supported. Reason: InnoDB presently supports one FULLTEXT index creation at a time. Try ALGORITHM=COPY.
ALTER TABLE t1o ADD COLUMN FTS_DOC_ID BIGINT UNSIGNED NOT NULL,
ALGORITHM=INPLACE;
ERROR 0A000: ALGORITHM=INPLACE is not supported. Reason: InnoDB presently supports one FULLTEXT index creation at a time. Try ALGORITHM=COPY.
ALTER TABLE t1o ADD COLUMN FTS_DOC_ID BIGINT UNSIGNED NOT NULL;
ALTER TABLE t1o DROP COLUMN FTS_DOC_ID, ALGORITHM=INPLACE;
ERROR 0A000: ALGORITHM=INPLACE is not supported. Reason: Cannot drop or rename FTS_DOC_ID. Try ALGORITHM=COPY.
ALTER TABLE t1o DROP COLUMN FTS_DOC_ID;
ALTER TABLE t1o ADD FULLTEXT INDEX(ct), CHANGE c1 FTS_DOC_ID INT,
ALGORITHM=COPY;
ERROR HY000: Column 'FTS_DOC_ID' is of wrong type for an InnoDB FULLTEXT index
ALTER TABLE t1o ADD FULLTEXT INDEX(ct), CHANGE c1 FTS_DOC_ID INT,
ALGORITHM=INPLACE;
ERROR HY000: Column 'FTS_DOC_ID' is of wrong type for an InnoDB FULLTEXT index
ALTER TABLE t1o ADD FULLTEXT INDEX(ct), CHANGE c1 FTS_Doc_ID INT,
ALGORITHM=INPLACE;
ERROR HY000: Column 'FTS_Doc_ID' is of wrong type for an InnoDB FULLTEXT index
ALTER TABLE t1o ADD FULLTEXT INDEX(ct),
CHANGE c1 FTS_DOC_ID BIGINT UNSIGNED NOT NULL,
ALGORITHM=INPLACE;
ERROR 0A000: ALGORITHM=INPLACE is not supported. Reason: Cannot change column type INPLACE. Try ALGORITHM=COPY.
CREATE TABLE t1n LIKE t1o;
ALTER TABLE t1n ADD FULLTEXT INDEX(ct);
Warnings:
Warning	1831	Duplicate index 'ct_2' defined on the table 'test.t1n'. This is deprecated and will be disallowed in a future release.
ALTER TABLE t1n CHANGE c1 Fts_DOC_ID INT, ALGORITHM=INPLACE;
ERROR HY000: Column 'Fts_DOC_ID' is of wrong type for an InnoDB FULLTEXT index
ALTER TABLE t1n CHANGE c1 Fts_DOC_ID INT, ALGORITHM=COPY;
ERROR HY000: Column 'Fts_DOC_ID' is of wrong type for an InnoDB FULLTEXT index
ALTER TABLE t1n CHANGE FTS_DOC_ID c11 INT, ALGORITHM=INPLACE;
ERROR 42S22: Unknown column 'FTS_DOC_ID' in 't1n'
ALTER TABLE t1n CHANGE c1 FTS_DOC_ïD INT, ALGORITHM=INPLACE;
ALTER TABLE t1n CHANGE FTS_DOC_ÏD c1 INT, ALGORITHM=INPLACE;
ALTER TABLE t1n CHANGE c1 c2 INT, CHANGE c2 ct INT, CHANGE ct c1 TEXT,
ALGORITHM=INPLACE;
SHOW CREATE TABLE t1n;
Table	Create Table
t1n	CREATE TABLE `t1n` (
  `c2` int(11) NOT NULL,
  `ct` int(11) DEFAULT NULL,
  `c1` text,
  `cu` text,
  PRIMARY KEY (`c2`),
  FULLTEXT KEY `ct` (`c1`),
  FULLTEXT KEY `ct_2` (`c1`)
) ENGINE=InnoDB DEFAULT CHARSET=utf8mb4 COLLATE=utf8mb4_0900_ai_ci
ALTER TABLE t1n CHANGE c2 c1 INT, CHANGE ct c2 INT, CHANGE c1 ct TEXT,
ALGORITHM=COPY;
SHOW CREATE TABLE t1n;
Table	Create Table
t1n	CREATE TABLE `t1n` (
  `c1` int(11) NOT NULL,
  `c2` int(11) DEFAULT NULL,
  `ct` text,
  `cu` text,
  PRIMARY KEY (`c1`),
  FULLTEXT KEY `ct` (`ct`),
  FULLTEXT KEY `ct_2` (`ct`)
) ENGINE=InnoDB DEFAULT CHARSET=utf8mb4 COLLATE=utf8mb4_0900_ai_ci
ALTER TABLE t1n ADD INDEX(c2), CHANGE c2 c4 INT, ALGORITHM=INPLACE;
ERROR 42000: Key column 'c2' doesn't exist in table
ALTER TABLE t1n ADD INDEX(c2), CHANGE c2 c4 INT, ALGORITHM=COPY;
ERROR 42000: Key column 'c2' doesn't exist in table
ALTER TABLE t1n ADD INDEX(c4), CHANGE c2 c4 INT, ALGORITHM=INPLACE;
SHOW CREATE TABLE t1n;
Table	Create Table
t1n	CREATE TABLE `t1n` (
  `c1` int(11) NOT NULL,
  `c4` int(11) DEFAULT NULL,
  `ct` text,
  `cu` text,
  PRIMARY KEY (`c1`),
  KEY `c4` (`c4`),
  FULLTEXT KEY `ct` (`ct`),
  FULLTEXT KEY `ct_2` (`ct`)
) ENGINE=InnoDB DEFAULT CHARSET=utf8mb4 COLLATE=utf8mb4_0900_ai_ci
ALTER TABLE t1n DROP INDEX c4;
ALTER TABLE t1n CHANGE c4 c1 INT, ADD INDEX(c1), ALGORITHM=INPLACE;
ERROR 42S21: Duplicate column name 'c1'
ALTER TABLE t1n CHANGE c4 c11 INT, ADD INDEX(c11), ALGORITHM=INPLACE;
SHOW CREATE TABLE t1n;
Table	Create Table
t1n	CREATE TABLE `t1n` (
  `c1` int(11) NOT NULL,
  `c11` int(11) DEFAULT NULL,
  `ct` text,
  `cu` text,
  PRIMARY KEY (`c1`),
  KEY `c11` (`c11`),
  FULLTEXT KEY `ct` (`ct`),
  FULLTEXT KEY `ct_2` (`ct`)
) ENGINE=InnoDB DEFAULT CHARSET=utf8mb4 COLLATE=utf8mb4_0900_ai_ci
DROP TABLE t1n;
ALTER TABLE t1o MODIFY c1 BIGINT UNSIGNED NOT NULL, DROP INDEX ct,
ALGORITHM=INPLACE;
ERROR 0A000: ALGORITHM=INPLACE is not supported. Reason: Cannot change column type INPLACE. Try ALGORITHM=COPY.
ALTER TABLE t1o MODIFY c1 BIGINT UNSIGNED NOT NULL, DROP INDEX ct;
ALTER TABLE t1o CHANGE c1 FTS_DOC_ID BIGINT UNSIGNED NOT NULL,
ALGORITHM=INPLACE;
ALTER TABLE t1o ADD FULLTEXT INDEX(ct), ALGORITHM=INPLACE;
ALTER TABLE t1o CHANGE FTS_DOC_ID foo_id BIGINT UNSIGNED NOT NULL,
ALGORITHM=INPLACE;
ERROR 0A000: ALGORITHM=INPLACE is not supported. Reason: Cannot drop or rename FTS_DOC_ID. Try ALGORITHM=COPY.
SELECT sc.pos FROM information_schema.innodb_columns sc
INNER JOIN information_schema.innodb_tables st
ON sc.TABLE_ID=st.TABLE_ID
WHERE st.NAME='test/t1o' AND sc.NAME='FTS_DOC_ID';
pos
0
SHOW CREATE TABLE t1o;
Table	Create Table
t1o	CREATE TABLE `t1o` (
  `FTS_DOC_ID` bigint(20) unsigned NOT NULL,
  `c2` int(11) DEFAULT NULL,
  `ct` text,
  `cu` text,
  PRIMARY KEY (`FTS_DOC_ID`),
  FULLTEXT KEY `ct` (`ct`)
) ENGINE=InnoDB DEFAULT CHARSET=utf8mb4 COLLATE=utf8mb4_0900_ai_ci
ALTER TABLE t1o CHANGE FTS_DOC_ID foo_id BIGINT UNSIGNED NOT NULL,
DROP INDEX ct, ALGORITHM=INPLACE;
SHOW CREATE TABLE t1o;
Table	Create Table
t1o	CREATE TABLE `t1o` (
  `foo_id` bigint(20) unsigned NOT NULL,
  `c2` int(11) DEFAULT NULL,
  `ct` text,
  `cu` text,
  PRIMARY KEY (`foo_id`)
) ENGINE=InnoDB DEFAULT CHARSET=utf8mb4 COLLATE=utf8mb4_0900_ai_ci
DROP TABLE t1c, t1p, sys_tables, sys_indexes, sys_foreign;
CREATE TABLE sys_tables SELECT * FROM INFORMATION_SCHEMA.INNODB_TABLES
WHERE NAME='test/t1o';
CREATE TABLE sys_indexes SELECT i.* FROM INFORMATION_SCHEMA.INNODB_INDEXES i
INNER JOIN sys_tables st ON i.TABLE_ID=st.TABLE_ID;
CREATE TABLE sys_foreign SELECT i.*
FROM INFORMATION_SCHEMA.INNODB_FOREIGN i WHERE FOR_NAME='test/t1o';
SELECT i.NAME,i.POS,i.MTYPE,i.PRTYPE,i.LEN
FROM INFORMATION_SCHEMA.INNODB_COLUMNS i
INNER JOIN sys_tables st ON i.TABLE_ID=st.TABLE_ID ORDER BY i.NAME,i.POS;
NAME	POS	MTYPE	PRTYPE	LEN
c2	1	6	1027	4
ct	2	5	16711932	10
cu	3	5	16711932	10
foo_id	0	6	1800	8
SELECT si.NAME,i.POS,i.NAME FROM INFORMATION_SCHEMA.INNODB_FIELDS i
INNER JOIN sys_indexes si ON i.INDEX_ID=si.INDEX_ID ORDER BY si.NAME, i.POS;
NAME	POS	NAME
PRIMARY	0	foo_id
SELECT i.FOR_COL_NAME, i.REF_COL_NAME, i.POS FROM INFORMATION_SCHEMA.INNODB_FOREIGN_COLS i
INNER JOIN sys_foreign sf ON i.ID = sf.ID;
FOR_COL_NAME	REF_COL_NAME	POS
ALTER TABLE t1o ADD UNIQUE INDEX FTS_DOC_ID_INDEX(FTS_DOC_ID),
ADD FULLTEXT INDEX(ct),
CHANGE foo_id FTS_DOC_ID BIGINT UNSIGNED NOT NULL;
ALTER TABLE t1o DROP INDEX ct, DROP INDEX FTS_DOC_ID_INDEX,
CHANGE FTS_DOC_ID foo_id BIGINT UNSIGNED NOT NULL;
ALTER TABLE t1o ADD UNIQUE INDEX FTS_DOC_ID_INDEX(foo_id);
ALTER TABLE t1o CHANGE foo_id FTS_DOC_ID BIGINT UNSIGNED NOT NULL,
ADD FULLTEXT INDEX(ct);
ALTER TABLE t1o CHANGE FTS_DOC_ID foo_id BIGINT UNSIGNED NOT NULL,
ALGORITHM=INPLACE;
ERROR HY000: Index 'FTS_DOC_ID_INDEX' is of wrong type for an InnoDB FULLTEXT index
DROP TABLE sys_indexes;
CREATE TABLE sys_indexes SELECT i.* FROM INFORMATION_SCHEMA.INNODB_INDEXES i
INNER JOIN sys_tables st ON i.TABLE_ID=st.TABLE_ID;
SELECT i.NAME,i.POS,i.MTYPE,i.PRTYPE,i.LEN
FROM INFORMATION_SCHEMA.INNODB_COLUMNS i
INNER JOIN sys_tables st ON i.TABLE_ID=st.TABLE_ID ORDER BY i.NAME,i.POS;
NAME	POS	MTYPE	PRTYPE	LEN
c2	1	6	1027	4
ct	2	5	16711932	10
cu	3	5	16711932	10
FTS_DOC_ID	0	6	1800	8
SELECT si.NAME,i.POS,i.NAME FROM INFORMATION_SCHEMA.INNODB_FIELDS i
INNER JOIN sys_indexes si ON i.INDEX_ID=si.INDEX_ID ORDER BY si.NAME, i.POS;
NAME	POS	NAME
ct	0	ct
FTS_DOC_ID_INDEX	0	FTS_DOC_ID
PRIMARY	0	FTS_DOC_ID
SELECT i.FOR_COL_NAME, i.REF_COL_NAME, i.POS FROM INFORMATION_SCHEMA.INNODB_FOREIGN_COLS i
INNER JOIN sys_foreign sf ON i.ID = sf.ID;
FOR_COL_NAME	REF_COL_NAME	POS
DROP TABLE tt, t1o, sys_tables, sys_indexes, sys_foreign;
CREATE TABLE t (t TEXT, FULLTEXT(t)) ENGINE=InnoDB;
DROP INDEX t ON t;
SELECT SUBSTRING(name, LOCATE('_', name) - 3, 5) AS prefix, name
FROM INFORMATION_SCHEMA.INNODB_TABLES
WHERE name LIKE '%FTS_%' ORDER BY 1, 2;
prefix	name
fts_0	test/fts_aux_being_deleted
fts_0	test/fts_aux_being_deleted_cache
fts_0	test/fts_aux_config
fts_0	test/fts_aux_deleted
fts_0	test/fts_aux_deleted_cache
SELECT sc.pos, sc.NAME FROM information_schema.innodb_columns sc
INNER JOIN information_schema.innodb_tables st
ON sc.TABLE_ID=st.TABLE_ID
WHERE st.NAME='test/t' ORDER BY sc.pos, sc.NAME;
pos	NAME
0	t
ALTER TABLE t ROW_FORMAT=REDUNDANT, ALGORITHM=INPLACE;
SELECT SUBSTRING(name, LOCATE('_', name) - 3, 5) AS prefix, name
FROM INFORMATION_SCHEMA.INNODB_TABLES
WHERE name LIKE '%FTS_%' ORDER BY 1, 2;
prefix	name
ALTER TABLE t ADD FULLTEXT INDEX(t);
Warnings:
Warning	124	InnoDB rebuilding table to add column FTS_DOC_ID
SELECT sc.pos, sc.NAME FROM information_schema.innodb_columns sc
INNER JOIN information_schema.innodb_tables st
ON sc.TABLE_ID=st.TABLE_ID
WHERE st.NAME='test/t' ORDER BY sc.pos, sc.NAME;
pos	NAME
0	t
DROP TABLE t;
#
# Bug #19465984 INNODB DATA DICTIONARY IS NOT UPDATED WHILE
#		RENAMING THE COLUMN
#
CREATE TABLE t1(c1 INT NOT NULL, PRIMARY KEY(c1))ENGINE=INNODB;
CREATE TABLE t2(c2 INT NOT NULL, FOREIGN KEY(c2) REFERENCES t1(c1))ENGINE=INNODB;
SHOW CREATE TABLE t1;
Table	Create Table
t1	CREATE TABLE `t1` (
  `c1` int(11) NOT NULL,
  PRIMARY KEY (`c1`)
) ENGINE=InnoDB DEFAULT CHARSET=utf8mb4 COLLATE=utf8mb4_0900_ai_ci
SHOW CREATE TABLE t2;
Table	Create Table
t2	CREATE TABLE `t2` (
  `c2` int(11) NOT NULL,
  KEY `c2` (`c2`),
  CONSTRAINT `t2_ibfk_1` FOREIGN KEY (`c2`) REFERENCES `t1` (`c1`)
) ENGINE=InnoDB DEFAULT CHARSET=utf8mb4 COLLATE=utf8mb4_0900_ai_ci
ALTER TABLE t1 CHANGE COLUMN c1 C1 INT;
SHOW CREATE TABLE t1;
Table	Create Table
t1	CREATE TABLE `t1` (
  `C1` int(11) NOT NULL,
  PRIMARY KEY (`C1`)
) ENGINE=InnoDB DEFAULT CHARSET=utf8mb4 COLLATE=utf8mb4_0900_ai_ci
SHOW CREATE TABLE t2;
Table	Create Table
t2	CREATE TABLE `t2` (
  `c2` int(11) NOT NULL,
  KEY `c2` (`c2`),
  CONSTRAINT `t2_ibfk_1` FOREIGN KEY (`c2`) REFERENCES `t1` (`C1`)
) ENGINE=InnoDB DEFAULT CHARSET=utf8mb4 COLLATE=utf8mb4_0900_ai_ci
ALTER TABLE t1 CHANGE COLUMN C1 c5 INT;
SHOW CREATE TABLE t1;
Table	Create Table
t1	CREATE TABLE `t1` (
  `c5` int(11) NOT NULL,
  PRIMARY KEY (`c5`)
) ENGINE=InnoDB DEFAULT CHARSET=utf8mb4 COLLATE=utf8mb4_0900_ai_ci
SHOW CREATE TABLE t2;
Table	Create Table
t2	CREATE TABLE `t2` (
  `c2` int(11) NOT NULL,
  KEY `c2` (`c2`),
  CONSTRAINT `t2_ibfk_1` FOREIGN KEY (`c2`) REFERENCES `t1` (`c5`)
) ENGINE=InnoDB DEFAULT CHARSET=utf8mb4 COLLATE=utf8mb4_0900_ai_ci
DROP TABLE t2, t1;
#
#BUG#21514135 SCHEMA MISMATCH ERROR WHEN IMPORTING TABLESPACE AFTER
#DROPPING AN INDEX
#
CREATE DATABASE source_db;
CREATE DATABASE dest_db;
CREATE TABLE source_db.t1 (
id int(11) NOT NULL,
age int(11) DEFAULT NULL,
name varchar(20),
PRIMARY KEY (id),
KEY index1 (age)
) ENGINE=InnoDB;
Warnings:
Warning	1681	Integer display width is deprecated and will be removed in a future release.
Warning	1681	Integer display width is deprecated and will be removed in a future release.
ALTER TABLE source_db.t1 DROP INDEX index1, ADD INDEX index2(name, age), algorithm=inplace;
FLUSH TABLES source_db.t1 FOR EXPORT;
UNLOCK TABLES;
USE dest_db;
CREATE TABLE `t1` (
  `id` int(11) NOT NULL,
  `age` int(11) DEFAULT NULL,
  `name` varchar(20) DEFAULT NULL,
  PRIMARY KEY (`id`),
  KEY `index2` (`name`,`age`)
) ENGINE=InnoDB DEFAULT CHARSET=utf8mb4 COLLATE=utf8mb4_0900_ai_ci;
<<<<<<< HEAD
=======
Warnings:
Warning	1681	Integer display width is deprecated and will be removed in a future release.
Warning	1681	Integer display width is deprecated and will be removed in a future release.
>>>>>>> 4869291f
ALTER TABLE dest_db.t1 DISCARD TABLESPACE;
ALTER TABLE dest_db.t1 IMPORT TABLESPACE;
CHECK TABLE dest_db.t1;
Table	Op	Msg_type	Msg_text
dest_db.t1	check	status	OK
SHOW CREATE TABLE dest_db.t1;
Table	Create Table
t1	CREATE TABLE `t1` (
  `id` int(11) NOT NULL,
  `age` int(11) DEFAULT NULL,
  `name` varchar(20) DEFAULT NULL,
  PRIMARY KEY (`id`),
  KEY `index2` (`name`,`age`)
) ENGINE=InnoDB DEFAULT CHARSET=utf8mb4 COLLATE=utf8mb4_0900_ai_ci
SELECT * FROM dest_db.t1;
id	age	name
DROP TABLE dest_db.t1;
ALTER TABLE source_db.t1 DROP INDEX index2, algorithm=inplace;
FLUSH TABLES source_db.t1 FOR EXPORT;
UNLOCK TABLES;
USE dest_db;
CREATE TABLE `t1` (
  `id` int(11) NOT NULL,
  `age` int(11) DEFAULT NULL,
  `name` varchar(20) DEFAULT NULL,
  PRIMARY KEY (`id`)
) ENGINE=InnoDB DEFAULT CHARSET=utf8mb4 COLLATE=utf8mb4_0900_ai_ci;
<<<<<<< HEAD
=======
Warnings:
Warning	1681	Integer display width is deprecated and will be removed in a future release.
Warning	1681	Integer display width is deprecated and will be removed in a future release.
>>>>>>> 4869291f
ALTER TABLE dest_db.t1 DISCARD TABLESPACE;
ALTER TABLE dest_db.t1 IMPORT TABLESPACE;
CHECK TABLE dest_db.t1;
Table	Op	Msg_type	Msg_text
dest_db.t1	check	status	OK
SHOW CREATE TABLE dest_db.t1;
Table	Create Table
t1	CREATE TABLE `t1` (
  `id` int(11) NOT NULL,
  `age` int(11) DEFAULT NULL,
  `name` varchar(20) DEFAULT NULL,
  PRIMARY KEY (`id`)
) ENGINE=InnoDB DEFAULT CHARSET=utf8mb4 COLLATE=utf8mb4_0900_ai_ci
SELECT * FROM dest_db.t1;
id	age	name
DROP TABLE dest_db.t1;
DROP TABLE source_db.t1;
DROP DATABASE source_db;
DROP DATABASE dest_db;
#
# Bug#22005726 ASSERT COL->ORD_PART IN ROW_BUILD_INDEX_ENTRY_LOW AT
# ROW0ROW.CC:299
#
USE test;
CREATE TABLE t1 (col1 INT, col2 TEXT) ENGINE = InnoDB;
INSERT INTO t1 (col1, col2) VALUES (2 , 'A');
ALTER TABLE t1 ADD KEY idx (col2(10));
INSERT INTO t1 (col1, col2) VALUES (2 , 'A');
ALTER TABLE t1 DROP KEY idx, ADD UNIQUE KEY uidx (col1);
ERROR 23000: Duplicate entry '2' for key 'uidx'
DELETE FROM t1 WHERE col1 = 2;
DROP TABLE t1;<|MERGE_RESOLUTION|>--- conflicted
+++ resolved
@@ -771,12 +771,9 @@
   PRIMARY KEY (`id`),
   KEY `index2` (`name`,`age`)
 ) ENGINE=InnoDB DEFAULT CHARSET=utf8mb4 COLLATE=utf8mb4_0900_ai_ci;
-<<<<<<< HEAD
-=======
 Warnings:
 Warning	1681	Integer display width is deprecated and will be removed in a future release.
 Warning	1681	Integer display width is deprecated and will be removed in a future release.
->>>>>>> 4869291f
 ALTER TABLE dest_db.t1 DISCARD TABLESPACE;
 ALTER TABLE dest_db.t1 IMPORT TABLESPACE;
 CHECK TABLE dest_db.t1;
@@ -804,12 +801,9 @@
   `name` varchar(20) DEFAULT NULL,
   PRIMARY KEY (`id`)
 ) ENGINE=InnoDB DEFAULT CHARSET=utf8mb4 COLLATE=utf8mb4_0900_ai_ci;
-<<<<<<< HEAD
-=======
 Warnings:
 Warning	1681	Integer display width is deprecated and will be removed in a future release.
 Warning	1681	Integer display width is deprecated and will be removed in a future release.
->>>>>>> 4869291f
 ALTER TABLE dest_db.t1 DISCARD TABLESPACE;
 ALTER TABLE dest_db.t1 IMPORT TABLESPACE;
 CHECK TABLE dest_db.t1;
