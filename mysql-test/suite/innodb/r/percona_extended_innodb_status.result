--- conflicted
+++ resolved
@@ -75,15 +75,11 @@
 connection default
 SET GLOBAL innodb_show_verbose_locks = @innodb_show_verbose_locks_save;
 SET GLOBAL innodb_show_locks_held = @innodb_show_locks_held_save;
-<<<<<<< HEAD
 SET GLOBAL innodb_status_output_locks = @innodb_status_output_locks_save;
 DROP TABLE t;
-=======
-DROP TABLE innodb_lock_monitor, t;
 #
 # Bug 1586262: "Buffer pool size, bytes" always 0 in InnoDB status
 #
 CREATE TEMPORARY TABLE t(a TEXT);
-include/assert.inc [Buffer pool size must be reported as 32M]
-DROP TEMPORARY TABLE t;
->>>>>>> c3406149
+include/assert.inc [Buffer pool size must be reported as 8M]
+DROP TEMPORARY TABLE t;