SET @innodb_show_verbose_locks_save = @@global.innodb_show_verbose_locks;
SET @innodb_show_locks_held_save = @@global.innodb_show_locks_held;
SET @innodb_status_output_locks_save = @@global.innodb_status_output_locks;
CREATE TABLE t (id INT PRIMARY KEY, value INT NOT NULL DEFAULT 0) ENGINE=InnoDB;
INSERT INTO t(id) VALUES (0),(1),(2),(3),(4),(5),(6),(7),(8),(9);
SET GLOBAL innodb_show_verbose_locks = 0;
START TRANSACTION;
UPDATE t SET value = 1 WHERE id = 3;
connection con1
SET innodb_lock_wait_timeout = 1073741824;
START TRANSACTION;
UPDATE t SET value = 1 WHERE id = 3;
connection default
"Record lock" not found
ROLLBACK;
connection con1
ROLLBACK;
connection default
SET GLOBAL innodb_show_verbose_locks = 1;
START TRANSACTION;
UPDATE t SET value = 1 WHERE id = 3;
connection con1
SET innodb_lock_wait_timeout = 1073741824;
START TRANSACTION;
UPDATE t SET value = 1 WHERE id = 3;
connection default
"Record lock" found
n = 4
ROLLBACK;
connection con1
ROLLBACK;
connection default
SET GLOBAL innodb_status_output_locks = ON;
START TRANSACTION;
UPDATE t SET value = 1 WHERE id = 3;
connection con1
SET innodb_lock_wait_timeout = 1073741824;
START TRANSACTION;
UPDATE t SET value = 1 WHERE id = 3;
connection default
"Record lock" found
n = 12
ROLLBACK;
connection con1
ROLLBACK;
connection default
SET GLOBAL innodb_show_locks_held = 1;
START TRANSACTION;
UPDATE t SET value = 1 WHERE id = 3;
connection con1
SET innodb_lock_wait_timeout = 1073741824;
START TRANSACTION;
UPDATE t SET value = 1 WHERE id = 3;
connection default
"Record lock" found
n = 4
too many locks printed
ROLLBACK;
connection con1
ROLLBACK;
connection default
SET GLOBAL innodb_show_locks_held = 0;
START TRANSACTION;
UPDATE t SET value = 1 WHERE id = 3;
connection con1
SET innodb_lock_wait_timeout = 1073741824;
START TRANSACTION;
UPDATE t SET value = 1 WHERE id = 3;
connection default
"Record lock" found
n = 4
ROLLBACK;
connection con1
ROLLBACK;
connection default
SET GLOBAL innodb_show_verbose_locks = @innodb_show_verbose_locks_save;
SET GLOBAL innodb_show_locks_held = @innodb_show_locks_held_save;
SET GLOBAL innodb_status_output_locks = @innodb_status_output_locks_save;
DROP TABLE t;
#
# Bug 1586262: "Buffer pool size, bytes" always 0 in InnoDB status
#
<<<<<<< HEAD
CREATE TEMPORARY TABLE t(a TEXT);
include/assert.inc [Buffer pool size must be reported as 24M]
DROP TEMPORARY TABLE t;
=======
mysql -e "SHOW ENGINE INNODB STATUS"
Grepping InnoDB status for Buffer pool size, bytes 8372224
>>>>>>> 552220ae
<|MERGE_RESOLUTION|>--- conflicted
+++ resolved
@@ -80,11 +80,5 @@
 #
 # Bug 1586262: "Buffer pool size, bytes" always 0 in InnoDB status
 #
-<<<<<<< HEAD
-CREATE TEMPORARY TABLE t(a TEXT);
-include/assert.inc [Buffer pool size must be reported as 24M]
-DROP TEMPORARY TABLE t;
-=======
 mysql -e "SHOW ENGINE INNODB STATUS"
-Grepping InnoDB status for Buffer pool size, bytes 8372224
->>>>>>> 552220ae
+Grepping InnoDB status for Buffer pool size, bytes 25149440