-- source include/have_ndb.inc

--disable_warnings
drop database if exists mysqltest;
--enable_warnings

#
# Check that all tables in a database are dropped when database is dropped
#

create database mysqltest;
create table mysqltest.t1 (a int primary key, b int) engine=ndb;
use mysqltest;
show tables;

drop database mysqltest;
create database mysqltest;
use mysqltest;
show tables;

drop database mysqltest;

# End of 4.1 tests

<<<<<<< HEAD
#
# bug#52225 - special characters in database name
#
create database `mysqltest.db`;
create table `mysqltest.db`.t1 (a int primary key, b int) engine=ndb;
alter offline table `mysqltest.db`.t1 add column c int;
alter online table `mysqltest.db`.t1 add column d int column_format dynamic;
drop table `mysqltest.db`.t1;
drop database `mysqltest.db`;
=======


#
# bug# 54788 DROP DATABASE can remove hidden blob tables without removing parent tables
#
# Dropping a database on a server where Ndb tables with Blobs were
# 'occluded' by a local table can result in Blob part tables being
# deleted, but the main table not being deleted.
#
--connection server1
# Create database with occluding table t1
create database newdb;
create table newdb.t1 (a int primary key) engine=myisam;

--connection server2
# Create Ndb table with Blobs
# Lots of Blobs to increase prob. that Ndb-list-objects returns a
# Blob part table before the main table.
create table newdb.t1 (a int primary key,
                       b1  blob,
                       b2  blob,
                       b3  blob,
                       b4  blob,
                       b5  blob,
                       b6  blob,
                       b7  blob,
                       b8  blob,
                       b9  blob,
                       b10 blob,
                       b11 blob,
                       b12 blob,
                       b13 blob,
                       b14 blob,
                       b15 blob,
                       b16 blob,
                       b17 blob,
                       b18 blob,
                       b19 blob,
                       b20 blob,
                       b21 blob,
                       b22 blob,
                       b23 blob,
                       b24 blob,
                       b25 blob,
                       b26 blob,
                       b27 blob,
                       b28 blob,
                       b29 blob) engine = ndb;

--connection server1
drop database newdb;

--connection server2
# Now check that the table is gone
create database newdb;
use newdb;
show tables;

# Check that we can reuse the table name etc.
create table newdb.t1(a int primary key) engine=ndb;
show tables;
drop database newdb;
>>>>>>> 310c4252
<|MERGE_RESOLUTION|>--- conflicted
+++ resolved
@@ -22,7 +22,6 @@
 
 # End of 4.1 tests
 
-<<<<<<< HEAD
 #
 # bug#52225 - special characters in database name
 #
@@ -32,9 +31,6 @@
 alter online table `mysqltest.db`.t1 add column d int column_format dynamic;
 drop table `mysqltest.db`.t1;
 drop database `mysqltest.db`;
-=======
-
-
 #
 # bug# 54788 DROP DATABASE can remove hidden blob tables without removing parent tables
 #
@@ -42,6 +38,7 @@
 # 'occluded' by a local table can result in Blob part tables being
 # deleted, but the main table not being deleted.
 #
+--source include/have_multi_ndb.inc
 --connection server1
 # Create database with occluding table t1
 create database newdb;
@@ -94,5 +91,4 @@
 # Check that we can reuse the table name etc.
 create table newdb.t1(a int primary key) engine=ndb;
 show tables;
-drop database newdb;
->>>>>>> 310c4252
+drop database newdb;