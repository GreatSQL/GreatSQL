--- conflicted
+++ resolved
@@ -193,11 +193,8 @@
 ERROR XAE07: XAER_RMFAIL: The command cannot be executed when global transaction is in the  PREPARED state
 SET @a=(SELECT * FROM t1);
 ERROR XAE07: XAER_RMFAIL: The command cannot be executed when global transaction is in the  PREPARED state
-<<<<<<< HEAD
-=======
 UPDATE t1 SET a=1 WHERE a=2;
 ERROR XAE07: XAER_RMFAIL: The command cannot be executed when global transaction is in the  PREPARED state
->>>>>>> ba82398d
 XA COMMIT 'a';
 SELECT * FROM t1;
 a
