--- conflicted
+++ resolved
@@ -69,13 +69,8 @@
 DROP TABLE t1;
 CREATE TABLE t1 (a INT UNIQUE);
 DROP TABLE t1;
-<<<<<<< HEAD
 CREATE TABLE t1 (a INT UNIQUE KEY);
-DROP TABLE t1;
-=======
-CREATE TABLE t1 (a INT UNIQUE KEY) ENGINE=InnoDB;
 DROP TABLE t1;
 CREATE TABLE t1 (a INT NOT NULL AUTO_INCREMENT, b INT, PRIMARY KEY(a), CLUSTERING KEY b(b)) ENGINE=InnoDB
 PARTITION BY RANGE(a) (PARTITION p0 VALUES LESS THAN (100) ENGINE = InnoDB, PARTITION p2 VALUES LESS THAN MAXVALUE ENGINE = InnoDB);
-ERROR HY000: Table storage engine 'InnoDB' does not support the create option 'CLUSTERING'
->>>>>>> 3e6fd886
+ERROR HY000: Table storage engine 'InnoDB' does not support the create option 'CLUSTERING'