USE test;
CREATE TABLE test.slave_master_info_backup LIKE mysql.slave_master_info;
INSERT INTO test.slave_master_info_backup SELECT * FROM mysql.slave_master_info;
CREATE TABLE test.original
SELECT COLUMN_NAME, ORDINAL_POSITION
FROM INFORMATION_SCHEMA.COLUMNS
WHERE TABLE_NAME = "slave_master_info"
  AND TABLE_SCHEMA = "mysql";
# Scenario 1:
# Verify that the upgrade script works correctly when upgrading from the same version
# i.e. when both the columns Channel_name and Tls_version are in the correct order.
<<<<<<< HEAD
mysql.column_stats                                 OK
mysql.columns_priv                                 OK
mysql.component                                    OK
mysql.db                                           OK
mysql.default_roles                                OK
mysql.engine_cost                                  OK
mysql.func                                         OK
mysql.general_log                                  OK
mysql.gtid_executed                                OK
mysql.help_category                                OK
mysql.help_keyword                                 OK
mysql.help_relation                                OK
mysql.help_topic                                   OK
mysql.innodb_index_stats                           OK
mysql.innodb_table_stats                           OK
mysql.plugin                                       OK
mysql.procs_priv                                   OK
mysql.proxies_priv                                 OK
mysql.role_edges                                   OK
mysql.server_cost                                  OK
mysql.servers                                      OK
mysql.slave_master_info                            OK
mysql.slave_relay_log_info                         OK
mysql.slave_worker_info                            OK
mysql.slow_log                                     OK
mysql.tables_priv                                  OK
mysql.time_zone                                    OK
mysql.time_zone_leap_second                        OK
mysql.time_zone_name                               OK
mysql.time_zone_transition                         OK
mysql.time_zone_transition_type                    OK
mysql.user                                         OK
mtr.global_suppressions                            OK
mtr.test_suppressions                              OK
sys.sys_config                                     OK
test.original                                      OK
test.slave_master_info_backup                      OK
=======
>>>>>>> aa6c8a2e
CREATE TABLE test.upgraded
SELECT COLUMN_NAME, ORDINAL_POSITION
FROM INFORMATION_SCHEMA.COLUMNS
WHERE TABLE_NAME = "slave_master_info"
  AND TABLE_SCHEMA = "mysql";
include/diff_tables.inc [test.upgraded, test.original]
DROP TABLE test.upgraded;
# Scenario 2:
# Verify that the upgrade script corrects the order of columns Channel_name
# and Tls_version in mysql.slave_master_info if the order is found to be wrong.
ALTER TABLE mysql.slave_master_info
MODIFY COLUMN Channel_name char(64) NOT NULL COMMENT
'The channel on which the slave is connected to a source. Used in Multisource Replication'
  AFTER Tls_version;
# Running mysql_upgrade to update slave_master_info table
<<<<<<< HEAD
mysql.column_stats                                 OK
mysql.columns_priv                                 OK
mysql.component                                    OK
mysql.db                                           OK
mysql.default_roles                                OK
mysql.engine_cost                                  OK
mysql.func                                         OK
mysql.general_log                                  OK
mysql.gtid_executed                                OK
mysql.help_category                                OK
mysql.help_keyword                                 OK
mysql.help_relation                                OK
mysql.help_topic                                   OK
mysql.innodb_index_stats                           OK
mysql.innodb_table_stats                           OK
mysql.plugin                                       OK
mysql.procs_priv                                   OK
mysql.proxies_priv                                 OK
mysql.role_edges                                   OK
mysql.server_cost                                  OK
mysql.servers                                      OK
mysql.slave_master_info                            OK
mysql.slave_relay_log_info                         OK
mysql.slave_worker_info                            OK
mysql.slow_log                                     OK
mysql.tables_priv                                  OK
mysql.time_zone                                    OK
mysql.time_zone_leap_second                        OK
mysql.time_zone_name                               OK
mysql.time_zone_transition                         OK
mysql.time_zone_transition_type                    OK
mysql.user                                         OK
mtr.global_suppressions                            OK
mtr.test_suppressions                              OK
sys.sys_config                                     OK
test.original                                      OK
test.slave_master_info_backup                      OK
=======
>>>>>>> aa6c8a2e
# Verify that the columns Channel_name and Tls_version are now in correct order.
CREATE TABLE test.upgraded
SELECT COLUMN_NAME, ORDINAL_POSITION
FROM INFORMATION_SCHEMA.COLUMNS
WHERE TABLE_NAME = "slave_master_info"
  AND TABLE_SCHEMA = "mysql";
include/diff_tables.inc [test.upgraded, test.original]
DROP TABLE test.upgraded;
# Scenario 3:
# DROP slave_master_info table and re-create it as of MySQL 5.6.21
DROP table mysql.slave_master_info;
CREATE TABLE `mysql`.`slave_master_info` (
`Number_of_lines` int(10) unsigned NOT NULL COMMENT 'Number of lines in the file.',
`Master_log_name` text CHARACTER SET utf8 COLLATE utf8_bin NOT NULL COMMENT 'The name of the master binary log currently being read from the master.',
`Master_log_pos` bigint(20) unsigned NOT NULL COMMENT 'The master log position of the last read event.',
`Host` char(64) CHARACTER SET utf8 COLLATE utf8_bin NOT NULL DEFAULT '' COMMENT 'The host name of the master.',
`User_name` text CHARACTER SET utf8 COLLATE utf8_bin COMMENT 'The user name used to connect to the master.',
`User_password` text CHARACTER SET utf8 COLLATE utf8_bin COMMENT 'The password used to connect to the master.',
`Port` int(10) unsigned NOT NULL COMMENT 'The network port used to connect to the master.',
`Connect_retry` int(10) unsigned NOT NULL COMMENT 'The period (in seconds) that the slave will wait before trying to reconnect to the master.',
`Enabled_ssl` tinyint(1) NOT NULL COMMENT 'Indicates whether the server supports SSL connections.',
`Ssl_ca` text CHARACTER SET utf8 COLLATE utf8_bin COMMENT 'The file used for the Certificate Authority (CA) certificate.',
`Ssl_capath` text CHARACTER SET utf8 COLLATE utf8_bin COMMENT 'The path to the Certificate Authority (CA) certificates.',
`Ssl_cert` text CHARACTER SET utf8 COLLATE utf8_bin COMMENT 'The name of the SSL certificate file.',
`Ssl_cipher` text CHARACTER SET utf8 COLLATE utf8_bin COMMENT 'The name of the cipher in use for the SSL connection.',
`Ssl_key` text CHARACTER SET utf8 COLLATE utf8_bin COMMENT 'The name of the SSL key file.',
`Ssl_verify_server_cert` tinyint(1) NOT NULL COMMENT 'Whether to verify the server certificate.',
`Heartbeat` float NOT NULL,
`Bind` text CHARACTER SET utf8 COLLATE utf8_bin COMMENT 'Displays which interface is employed when connecting to the MySQL server',
`Ignored_server_ids` text CHARACTER SET utf8 COLLATE utf8_bin COMMENT 'The number of server IDs to be ignored, followed by the actual server IDs',
`Uuid` text CHARACTER SET utf8 COLLATE utf8_bin COMMENT 'The master server uuid.',
`Retry_count` bigint(20) unsigned NOT NULL COMMENT 'Number of reconnect attempts, to the master, before giving up.',
`Ssl_crl` text CHARACTER SET utf8 COLLATE utf8_bin COMMENT 'The file used for the Certificate Revocation List (CRL)',
`Ssl_crlpath` text CHARACTER SET utf8 COLLATE utf8_bin COMMENT 'The path used for Certificate Revocation List (CRL) files',
`Enabled_auto_position` tinyint(1) NOT NULL COMMENT 'Indicates whether GTIDs will be used to retrieve events from the master.',
PRIMARY KEY (`Host`,`Port`)
) ENGINE=InnoDB DEFAULT CHARSET=utf8 STATS_PERSISTENT=0 COMMENT='Master Information';
#Running mysql_upgrade to update slave_master_info table
<<<<<<< HEAD
mysql.column_stats                                 OK
mysql.columns_priv                                 OK
mysql.component                                    OK
mysql.db                                           OK
mysql.default_roles                                OK
mysql.engine_cost                                  OK
mysql.func                                         OK
mysql.general_log                                  OK
mysql.gtid_executed                                OK
mysql.help_category                                OK
mysql.help_keyword                                 OK
mysql.help_relation                                OK
mysql.help_topic                                   OK
mysql.innodb_index_stats                           OK
mysql.innodb_table_stats                           OK
mysql.plugin                                       OK
mysql.procs_priv                                   OK
mysql.proxies_priv                                 OK
mysql.role_edges                                   OK
mysql.server_cost                                  OK
mysql.servers                                      OK
mysql.slave_master_info                            OK
mysql.slave_relay_log_info                         OK
mysql.slave_worker_info                            OK
mysql.slow_log                                     OK
mysql.tables_priv                                  OK
mysql.time_zone                                    OK
mysql.time_zone_leap_second                        OK
mysql.time_zone_name                               OK
mysql.time_zone_transition                         OK
mysql.time_zone_transition_type                    OK
mysql.user                                         OK
mtr.global_suppressions                            OK
mtr.test_suppressions                              OK
sys.sys_config                                     OK
test.original                                      OK
test.slave_master_info_backup                      OK
=======
>>>>>>> aa6c8a2e
#Verify that the columns Channel_name and Tls_version are added and are in correct order.
CREATE TABLE test.upgraded
SELECT COLUMN_NAME, ORDINAL_POSITION
FROM INFORMATION_SCHEMA.COLUMNS
WHERE TABLE_NAME = "slave_master_info"
  AND TABLE_SCHEMA = "mysql";
include/diff_tables.inc [test.upgraded, test.original]
DROP TABLE test.upgraded;
TRUNCATE TABLE mysql.slave_master_info;
INSERT INTO mysql.slave_master_info SELECT * FROM test.slave_master_info_backup;
ALTER TABLE mysql.slave_master_info
MODIFY Host CHAR(64) CHARACTER SET utf8 COLLATE utf8_bin NULL COMMENT 'The host name of the master.',
ALTER COLUMN Channel_name DROP DEFAULT;
DROP TABLE test.slave_master_info_backup;
DROP TABLE test.original;
#Restart the server
# restart<|MERGE_RESOLUTION|>--- conflicted
+++ resolved
@@ -9,46 +9,6 @@
 # Scenario 1:
 # Verify that the upgrade script works correctly when upgrading from the same version
 # i.e. when both the columns Channel_name and Tls_version are in the correct order.
-<<<<<<< HEAD
-mysql.column_stats                                 OK
-mysql.columns_priv                                 OK
-mysql.component                                    OK
-mysql.db                                           OK
-mysql.default_roles                                OK
-mysql.engine_cost                                  OK
-mysql.func                                         OK
-mysql.general_log                                  OK
-mysql.gtid_executed                                OK
-mysql.help_category                                OK
-mysql.help_keyword                                 OK
-mysql.help_relation                                OK
-mysql.help_topic                                   OK
-mysql.innodb_index_stats                           OK
-mysql.innodb_table_stats                           OK
-mysql.plugin                                       OK
-mysql.procs_priv                                   OK
-mysql.proxies_priv                                 OK
-mysql.role_edges                                   OK
-mysql.server_cost                                  OK
-mysql.servers                                      OK
-mysql.slave_master_info                            OK
-mysql.slave_relay_log_info                         OK
-mysql.slave_worker_info                            OK
-mysql.slow_log                                     OK
-mysql.tables_priv                                  OK
-mysql.time_zone                                    OK
-mysql.time_zone_leap_second                        OK
-mysql.time_zone_name                               OK
-mysql.time_zone_transition                         OK
-mysql.time_zone_transition_type                    OK
-mysql.user                                         OK
-mtr.global_suppressions                            OK
-mtr.test_suppressions                              OK
-sys.sys_config                                     OK
-test.original                                      OK
-test.slave_master_info_backup                      OK
-=======
->>>>>>> aa6c8a2e
 CREATE TABLE test.upgraded
 SELECT COLUMN_NAME, ORDINAL_POSITION
 FROM INFORMATION_SCHEMA.COLUMNS
@@ -64,46 +24,6 @@
 'The channel on which the slave is connected to a source. Used in Multisource Replication'
   AFTER Tls_version;
 # Running mysql_upgrade to update slave_master_info table
-<<<<<<< HEAD
-mysql.column_stats                                 OK
-mysql.columns_priv                                 OK
-mysql.component                                    OK
-mysql.db                                           OK
-mysql.default_roles                                OK
-mysql.engine_cost                                  OK
-mysql.func                                         OK
-mysql.general_log                                  OK
-mysql.gtid_executed                                OK
-mysql.help_category                                OK
-mysql.help_keyword                                 OK
-mysql.help_relation                                OK
-mysql.help_topic                                   OK
-mysql.innodb_index_stats                           OK
-mysql.innodb_table_stats                           OK
-mysql.plugin                                       OK
-mysql.procs_priv                                   OK
-mysql.proxies_priv                                 OK
-mysql.role_edges                                   OK
-mysql.server_cost                                  OK
-mysql.servers                                      OK
-mysql.slave_master_info                            OK
-mysql.slave_relay_log_info                         OK
-mysql.slave_worker_info                            OK
-mysql.slow_log                                     OK
-mysql.tables_priv                                  OK
-mysql.time_zone                                    OK
-mysql.time_zone_leap_second                        OK
-mysql.time_zone_name                               OK
-mysql.time_zone_transition                         OK
-mysql.time_zone_transition_type                    OK
-mysql.user                                         OK
-mtr.global_suppressions                            OK
-mtr.test_suppressions                              OK
-sys.sys_config                                     OK
-test.original                                      OK
-test.slave_master_info_backup                      OK
-=======
->>>>>>> aa6c8a2e
 # Verify that the columns Channel_name and Tls_version are now in correct order.
 CREATE TABLE test.upgraded
 SELECT COLUMN_NAME, ORDINAL_POSITION
@@ -142,46 +62,6 @@
 PRIMARY KEY (`Host`,`Port`)
 ) ENGINE=InnoDB DEFAULT CHARSET=utf8 STATS_PERSISTENT=0 COMMENT='Master Information';
 #Running mysql_upgrade to update slave_master_info table
-<<<<<<< HEAD
-mysql.column_stats                                 OK
-mysql.columns_priv                                 OK
-mysql.component                                    OK
-mysql.db                                           OK
-mysql.default_roles                                OK
-mysql.engine_cost                                  OK
-mysql.func                                         OK
-mysql.general_log                                  OK
-mysql.gtid_executed                                OK
-mysql.help_category                                OK
-mysql.help_keyword                                 OK
-mysql.help_relation                                OK
-mysql.help_topic                                   OK
-mysql.innodb_index_stats                           OK
-mysql.innodb_table_stats                           OK
-mysql.plugin                                       OK
-mysql.procs_priv                                   OK
-mysql.proxies_priv                                 OK
-mysql.role_edges                                   OK
-mysql.server_cost                                  OK
-mysql.servers                                      OK
-mysql.slave_master_info                            OK
-mysql.slave_relay_log_info                         OK
-mysql.slave_worker_info                            OK
-mysql.slow_log                                     OK
-mysql.tables_priv                                  OK
-mysql.time_zone                                    OK
-mysql.time_zone_leap_second                        OK
-mysql.time_zone_name                               OK
-mysql.time_zone_transition                         OK
-mysql.time_zone_transition_type                    OK
-mysql.user                                         OK
-mtr.global_suppressions                            OK
-mtr.test_suppressions                              OK
-sys.sys_config                                     OK
-test.original                                      OK
-test.slave_master_info_backup                      OK
-=======
->>>>>>> aa6c8a2e
 #Verify that the columns Channel_name and Tls_version are added and are in correct order.
 CREATE TABLE test.upgraded
 SELECT COLUMN_NAME, ORDINAL_POSITION
