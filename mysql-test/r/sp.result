--- conflicted
+++ resolved
@@ -4848,7 +4848,6 @@
 b	3
 a	1
 delete from t1|
-<<<<<<< HEAD
 drop function if exists bug15728|
 drop table if exists t3|
 create table t3 (
@@ -4905,7 +4904,6 @@
 select routine_name,routine_schema from information_schema.routines where
 routine_schema like 'bug18344%'|
 routine_name	routine_schema
-=======
 drop function if exists bug12472|
 create function bug12472() returns int return (select count(*) from t1)|
 create table t3 as select bug12472() as i|
@@ -4931,5 +4929,4 @@
 drop table t3|
 drop view v1|
 drop function bug12472|
->>>>>>> 589daad1
 drop table t1,t2;