--- conflicted
+++ resolved
@@ -1715,7 +1715,6 @@
 #
 End of 5.1 tests
 #
-<<<<<<< HEAD
 # Bug#52123 Assertion failed: aggregator == aggr->Aggrtype(),
 #           file .\item_sum.cc, line 587
 #
@@ -1726,10 +1725,7 @@
 1
 DROP TABLE t1;
 #
-# Bug#55648: Server crash on MIX/MAX on maximum time value
-=======
 # Bug#55648: Server crash on MIN/MAX on maximum time value
->>>>>>> b7f0ce88
 #
 CREATE TABLE t1(c1 TIME NOT NULL);
 INSERT INTO t1 VALUES('837:59:59');
