SET @def_var= @@session.transaction_prealloc_size;
SET SESSION transaction_prealloc_size=1024*1024*1024*1;
SHOW PROCESSLIST;
<<<<<<< HEAD
Id	User	Host	db	Command	Time	State	Info	Rows_sent	Rows_examined
<Id>	root	<Host>	test	Query	<Time>	<State>	SHOW PROCESSLIST	0	0
SET SESSION transaction_prealloc_size=1024*1024*1024*2;
SHOW PROCESSLIST;
Id	User	Host	db	Command	Time	State	Info	Rows_sent	Rows_examined
<Id>	root	<Host>	test	Query	<Time>	<State>	SHOW PROCESSLIST	0	0
SET SESSION transaction_prealloc_size=1024*1024*1024*3;
SHOW PROCESSLIST;
Id	User	Host	db	Command	Time	State	Info	Rows_sent	Rows_examined
<Id>	root	<Host>	test	Query	<Time>	<State>	SHOW PROCESSLIST	0	0
SET SESSION transaction_prealloc_size=1024*1024*1024*4;
SHOW PROCESSLIST;
Id	User	Host	db	Command	Time	State	Info	Rows_sent	Rows_examined
<Id>	root	<Host>	test	Query	<Time>	<State>	SHOW PROCESSLIST	0	0
SET SESSION transaction_prealloc_size=1024*1024*1024*5;
SHOW PROCESSLIST;
Id	User	Host	db	Command	Time	State	Info	Rows_sent	Rows_examined
<Id>	root	<Host>	test	Query	<Time>	<State>	SHOW PROCESSLIST	0	0
=======
Id	User	Host	db	Command	Time	State	Info	Rows_sent	Rows_examined	Rows_read
<Id>	root	<Host>	test	Query	<Time>	NULL	SHOW PROCESSLIST	<Rows_sent>	<Rows_examined>	<Rows_read>
SET SESSION transaction_prealloc_size=1024*1024*1024*2;
SHOW PROCESSLIST;
Id	User	Host	db	Command	Time	State	Info	Rows_sent	Rows_examined	Rows_read
<Id>	root	<Host>	test	Query	<Time>	NULL	SHOW PROCESSLIST	<Rows_sent>	<Rows_examined>	<Rows_read>
SET SESSION transaction_prealloc_size=1024*1024*1024*3;
SHOW PROCESSLIST;
Id	User	Host	db	Command	Time	State	Info	Rows_sent	Rows_examined	Rows_read
<Id>	root	<Host>	test	Query	<Time>	NULL	SHOW PROCESSLIST	<Rows_sent>	<Rows_examined>	<Rows_read>
SET SESSION transaction_prealloc_size=1024*1024*1024*4;
SHOW PROCESSLIST;
Id	User	Host	db	Command	Time	State	Info	Rows_sent	Rows_examined	Rows_read
<Id>	root	<Host>	test	Query	<Time>	NULL	SHOW PROCESSLIST	<Rows_sent>	<Rows_examined>	<Rows_read>
SET SESSION transaction_prealloc_size=1024*1024*1024*5;
SHOW PROCESSLIST;
Id	User	Host	db	Command	Time	State	Info	Rows_sent	Rows_examined	Rows_read
<Id>	root	<Host>	test	Query	<Time>	NULL	SHOW PROCESSLIST	<Rows_sent>	<Rows_examined>	<Rows_read>
>>>>>>> bcf14509
SET @@session.transaction_prealloc_size= @def_var;<|MERGE_RESOLUTION|>--- conflicted
+++ resolved
@@ -1,43 +1,22 @@
 SET @def_var= @@session.transaction_prealloc_size;
 SET SESSION transaction_prealloc_size=1024*1024*1024*1;
 SHOW PROCESSLIST;
-<<<<<<< HEAD
 Id	User	Host	db	Command	Time	State	Info	Rows_sent	Rows_examined
-<Id>	root	<Host>	test	Query	<Time>	<State>	SHOW PROCESSLIST	0	0
+<Id>	root	<Host>	test	Query	<Time>	<State>	SHOW PROCESSLIST	<Rows_sent>	<Rows_examined>
 SET SESSION transaction_prealloc_size=1024*1024*1024*2;
 SHOW PROCESSLIST;
 Id	User	Host	db	Command	Time	State	Info	Rows_sent	Rows_examined
-<Id>	root	<Host>	test	Query	<Time>	<State>	SHOW PROCESSLIST	0	0
+<Id>	root	<Host>	test	Query	<Time>	<State>	SHOW PROCESSLIST	<Rows_sent>	<Rows_examined>
 SET SESSION transaction_prealloc_size=1024*1024*1024*3;
 SHOW PROCESSLIST;
 Id	User	Host	db	Command	Time	State	Info	Rows_sent	Rows_examined
-<Id>	root	<Host>	test	Query	<Time>	<State>	SHOW PROCESSLIST	0	0
+<Id>	root	<Host>	test	Query	<Time>	<State>	SHOW PROCESSLIST	<Rows_sent>	<Rows_examined>
 SET SESSION transaction_prealloc_size=1024*1024*1024*4;
 SHOW PROCESSLIST;
 Id	User	Host	db	Command	Time	State	Info	Rows_sent	Rows_examined
-<Id>	root	<Host>	test	Query	<Time>	<State>	SHOW PROCESSLIST	0	0
+<Id>	root	<Host>	test	Query	<Time>	<State>	SHOW PROCESSLIST	<Rows_sent>	<Rows_examined>
 SET SESSION transaction_prealloc_size=1024*1024*1024*5;
 SHOW PROCESSLIST;
 Id	User	Host	db	Command	Time	State	Info	Rows_sent	Rows_examined
-<Id>	root	<Host>	test	Query	<Time>	<State>	SHOW PROCESSLIST	0	0
-=======
-Id	User	Host	db	Command	Time	State	Info	Rows_sent	Rows_examined	Rows_read
-<Id>	root	<Host>	test	Query	<Time>	NULL	SHOW PROCESSLIST	<Rows_sent>	<Rows_examined>	<Rows_read>
-SET SESSION transaction_prealloc_size=1024*1024*1024*2;
-SHOW PROCESSLIST;
-Id	User	Host	db	Command	Time	State	Info	Rows_sent	Rows_examined	Rows_read
-<Id>	root	<Host>	test	Query	<Time>	NULL	SHOW PROCESSLIST	<Rows_sent>	<Rows_examined>	<Rows_read>
-SET SESSION transaction_prealloc_size=1024*1024*1024*3;
-SHOW PROCESSLIST;
-Id	User	Host	db	Command	Time	State	Info	Rows_sent	Rows_examined	Rows_read
-<Id>	root	<Host>	test	Query	<Time>	NULL	SHOW PROCESSLIST	<Rows_sent>	<Rows_examined>	<Rows_read>
-SET SESSION transaction_prealloc_size=1024*1024*1024*4;
-SHOW PROCESSLIST;
-Id	User	Host	db	Command	Time	State	Info	Rows_sent	Rows_examined	Rows_read
-<Id>	root	<Host>	test	Query	<Time>	NULL	SHOW PROCESSLIST	<Rows_sent>	<Rows_examined>	<Rows_read>
-SET SESSION transaction_prealloc_size=1024*1024*1024*5;
-SHOW PROCESSLIST;
-Id	User	Host	db	Command	Time	State	Info	Rows_sent	Rows_examined	Rows_read
-<Id>	root	<Host>	test	Query	<Time>	NULL	SHOW PROCESSLIST	<Rows_sent>	<Rows_examined>	<Rows_read>
->>>>>>> bcf14509
+<Id>	root	<Host>	test	Query	<Time>	<State>	SHOW PROCESSLIST	<Rows_sent>	<Rows_examined>
 SET @@session.transaction_prealloc_size= @def_var;