SET @def_var= @@session.transaction_prealloc_size;
SET SESSION transaction_prealloc_size=1024*1024*1024*1;
SHOW PROCESSLIST;
Id	User	Host	db	Command	Time	State	Info	Rows_sent	Rows_examined
<<<<<<< HEAD
<Id>	event_scheduler	<Host>	NULL	Daemon	<Time>	<State>	NULL
<Id>	root	<Host>	test	Query	<Time>	<State>	SHOW PROCESSLIST	0	0
SET SESSION transaction_prealloc_size=1024*1024*1024*2;
SHOW PROCESSLIST;
Id	User	Host	db	Command	Time	State	Info	Rows_sent	Rows_examined
<Id>	event_scheduler	<Host>	NULL	Daemon	<Time>	<State>	NULL
<Id>	root	<Host>	test	Query	<Time>	<State>	SHOW PROCESSLIST	0	0
SET SESSION transaction_prealloc_size=1024*1024*1024*3;
SHOW PROCESSLIST;
Id	User	Host	db	Command	Time	State	Info	Rows_sent	Rows_examined
<Id>	event_scheduler	<Host>	NULL	Daemon	<Time>	<State>	NULL
<Id>	root	<Host>	test	Query	<Time>	<State>	SHOW PROCESSLIST	0	0
SET SESSION transaction_prealloc_size=1024*1024*1024*4;
SHOW PROCESSLIST;
Id	User	Host	db	Command	Time	State	Info	Rows_sent	Rows_examined
<Id>	event_scheduler	<Host>	NULL	Daemon	<Time>	<State>	NULL
<Id>	root	<Host>	test	Query	<Time>	<State>	SHOW PROCESSLIST	0	0
SET SESSION transaction_prealloc_size=1024*1024*1024*5;
SHOW PROCESSLIST;
Id	User	Host	db	Command	Time	State	Info	Rows_sent	Rows_examined
<Id>	event_scheduler	<Host>	NULL	Daemon	<Time>	<State>	NULL
<Id>	root	<Host>	test	Query	<Time>	<State>	SHOW PROCESSLIST	0	0
=======
<Id>	root	<Host>	test	Query	<Time>	<State>	SHOW PROCESSLIST	<Rows_sent>	<Rows_examined>
SET SESSION transaction_prealloc_size=1024*1024*1024*2;
SHOW PROCESSLIST;
Id	User	Host	db	Command	Time	State	Info	Rows_sent	Rows_examined
<Id>	root	<Host>	test	Query	<Time>	<State>	SHOW PROCESSLIST	<Rows_sent>	<Rows_examined>
SET SESSION transaction_prealloc_size=1024*1024*1024*3;
SHOW PROCESSLIST;
Id	User	Host	db	Command	Time	State	Info	Rows_sent	Rows_examined
<Id>	root	<Host>	test	Query	<Time>	<State>	SHOW PROCESSLIST	<Rows_sent>	<Rows_examined>
SET SESSION transaction_prealloc_size=1024*1024*1024*4;
SHOW PROCESSLIST;
Id	User	Host	db	Command	Time	State	Info	Rows_sent	Rows_examined
<Id>	root	<Host>	test	Query	<Time>	<State>	SHOW PROCESSLIST	<Rows_sent>	<Rows_examined>
SET SESSION transaction_prealloc_size=1024*1024*1024*5;
SHOW PROCESSLIST;
Id	User	Host	db	Command	Time	State	Info	Rows_sent	Rows_examined
<Id>	root	<Host>	test	Query	<Time>	<State>	SHOW PROCESSLIST	<Rows_sent>	<Rows_examined>
>>>>>>> be20e845
SET @@session.transaction_prealloc_size= @def_var;<|MERGE_RESOLUTION|>--- conflicted
+++ resolved
@@ -2,30 +2,6 @@
 SET SESSION transaction_prealloc_size=1024*1024*1024*1;
 SHOW PROCESSLIST;
 Id	User	Host	db	Command	Time	State	Info	Rows_sent	Rows_examined
-<<<<<<< HEAD
-<Id>	event_scheduler	<Host>	NULL	Daemon	<Time>	<State>	NULL
-<Id>	root	<Host>	test	Query	<Time>	<State>	SHOW PROCESSLIST	0	0
-SET SESSION transaction_prealloc_size=1024*1024*1024*2;
-SHOW PROCESSLIST;
-Id	User	Host	db	Command	Time	State	Info	Rows_sent	Rows_examined
-<Id>	event_scheduler	<Host>	NULL	Daemon	<Time>	<State>	NULL
-<Id>	root	<Host>	test	Query	<Time>	<State>	SHOW PROCESSLIST	0	0
-SET SESSION transaction_prealloc_size=1024*1024*1024*3;
-SHOW PROCESSLIST;
-Id	User	Host	db	Command	Time	State	Info	Rows_sent	Rows_examined
-<Id>	event_scheduler	<Host>	NULL	Daemon	<Time>	<State>	NULL
-<Id>	root	<Host>	test	Query	<Time>	<State>	SHOW PROCESSLIST	0	0
-SET SESSION transaction_prealloc_size=1024*1024*1024*4;
-SHOW PROCESSLIST;
-Id	User	Host	db	Command	Time	State	Info	Rows_sent	Rows_examined
-<Id>	event_scheduler	<Host>	NULL	Daemon	<Time>	<State>	NULL
-<Id>	root	<Host>	test	Query	<Time>	<State>	SHOW PROCESSLIST	0	0
-SET SESSION transaction_prealloc_size=1024*1024*1024*5;
-SHOW PROCESSLIST;
-Id	User	Host	db	Command	Time	State	Info	Rows_sent	Rows_examined
-<Id>	event_scheduler	<Host>	NULL	Daemon	<Time>	<State>	NULL
-<Id>	root	<Host>	test	Query	<Time>	<State>	SHOW PROCESSLIST	0	0
-=======
 <Id>	root	<Host>	test	Query	<Time>	<State>	SHOW PROCESSLIST	<Rows_sent>	<Rows_examined>
 SET SESSION transaction_prealloc_size=1024*1024*1024*2;
 SHOW PROCESSLIST;
@@ -43,5 +19,4 @@
 SHOW PROCESSLIST;
 Id	User	Host	db	Command	Time	State	Info	Rows_sent	Rows_examined
 <Id>	root	<Host>	test	Query	<Time>	<State>	SHOW PROCESSLIST	<Rows_sent>	<Rows_examined>
->>>>>>> be20e845
 SET @@session.transaction_prealloc_size= @def_var;