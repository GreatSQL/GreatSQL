# -*- cperl -*-
# Copyright (c) 2007, 2020, Oracle and/or its affiliates. All rights reserved.
#
# This program is free software; you can redistribute it and/or modify
# it under the terms of the GNU General Public License, version 2.0,
# as published by the Free Software Foundation.
#
# This program is also distributed with certain software (including
# but not limited to OpenSSL) that is licensed under separate terms,
# as designated in a particular file or component or in included license
# documentation.  The authors of MySQL hereby grant you an additional
# permission to link the program and your derivative works with the
# separately licensed software that they have included with MySQL.
#
# This program is distributed in the hope that it will be useful,
# but WITHOUT ANY WARRANTY; without even the implied warranty of
# MERCHANTABILITY or FITNESS FOR A PARTICULAR PURPOSE.  See the
# GNU General Public License, version 2.0, for more details.
#
# You should have received a copy of the GNU General Public License
# along with this program; if not, write to the Free Software
# Foundation, Inc., 51 Franklin St, Fifth Floor, Boston, MA  02110-1301  USA

package My::SafeProcess;

#
# Class that encapsulates process creation, monitoring and cleanup
#
# Spawns a monitor process which spawns a new process locally or
# remote using subclasses My::Process::Local or My::Process::Remote etc.
#
# The monitor process runs a simple event loop more or less just
# waiting for a reason to zap the process it monitors. Thus the user
# of this class does not need to care about process cleanup, it's
# handled automatically.
#
# The monitor process wait for:
#  - the parent process to close the pipe, in that case it
#    will zap the "monitored process" and exit
#  - the "monitored process" to exit, in which case it will exit
#    itself with same exit code as the "monitored process"
#  - the parent process to send the "shutdown" signal in wich case
#    monitor will kill the "monitored process" hard and exit
#
#
# When used it will look something like this:
# $> ps
#  [script.pl]
#   - [monitor for `mysqld`]
#     - [mysqld]
#   - [monitor for `mysqld`]
#     - [mysqld]
#   - [monitor for `mysqld`]
#     - [mysqld]
#
#

use strict;
use Carp;
use POSIX qw(WNOHANG);

use My::SafeProcess::Base;
use base 'My::SafeProcess::Base';

use My::Find;
use My::Platform;

my %running;
my $_verbose= 0;
my $start_exit= 0;

END {
  # Kill any children still running
  for my $proc (values %running){
    if ( $proc->is_child($$) and ! $start_exit){
      #print "Killing: $proc\n";
      if ($proc->wait_one(0)){
	$proc->kill();
      }
    }
  }
}


sub is_child {
  my ($self, $parent_pid)= @_;
  croak "usage: \$safe_proc->is_child()" unless (@_ == 2 and ref $self);
  return ($self->{PARENT} == $parent_pid);
}


my @safe_process_cmd;
my $safe_kill;
my $bindir;
if(defined $ENV{MTR_BINDIR})
{
  # This is an out-of-source build. Build directory
  # is given in MTR_BINDIR env.variable
  $bindir = $ENV{MTR_BINDIR}."/mysql-test";
}
else
{
  $bindir = ".";
}


# Find the safe process binary or script
sub find_bin {
  if (IS_WIN32PERL or IS_CYGWIN)
  {
    # Use my_safe_process.exe
    my $exe= my_find_bin($bindir, ["lib/My/SafeProcess", "My/SafeProcess"],
			 "my_safe_process");
    push(@safe_process_cmd, $exe);

    # Use my_safe_kill.exe
    $safe_kill= my_find_bin($bindir, "lib/My/SafeProcess", "my_safe_kill");
  }
  else
  {
    # Use my_safe_process
    my $exe= my_find_bin($bindir, ["lib/My/SafeProcess", "My/SafeProcess"],
			 "my_safe_process");
    push(@safe_process_cmd, $exe);
  }
}


sub new {
  my $class= shift;

  my %opts=
    (
     verbose     => 0,
     @_
    );

  my $path     = delete($opts{'path'})    or croak "path required @_";
  my $args     = delete($opts{'args'})    or croak "args required @_";
  my $input    = delete($opts{'input'});
  my $output   = delete($opts{'output'});
  my $error    = delete($opts{'error'});
  my $verbose  = delete($opts{'verbose'});
  my $nocore   = delete($opts{'nocore'});
  my $host     = delete($opts{'host'});
  my $shutdown = delete($opts{'shutdown'});
  my $user_data= delete($opts{'user_data'});
  my $envs     = delete($opts{'envs'});
  my $daemon_mode = delete($opts{'daemon_mode'});
  my $pid_file= delete($opts{'pid_file'})
                  if defined $daemon_mode && $daemon_mode == 1;

#  if (defined $host) {
#    $safe_script=  "lib/My/SafeProcess/safe_process_cpcd.pl";
#  }

  if (IS_CYGWIN){
    $path= mixed_path($path);
    $input= mixed_path($input);
    $output= mixed_path($output);
    $error= mixed_path($error);
  }

  my @safe_args;
  my ($safe_path, $safe_script)= @safe_process_cmd;
  push(@safe_args, $safe_script) if defined $safe_script;

  push(@safe_args, "--verbose") if $verbose > 0;
  push(@safe_args, "--nocore") if $nocore;

  # Point the safe_process at the right parent if running on cygwin
  push(@safe_args, "--parent-pid=".Cygwin::pid_to_winpid($$)) if IS_CYGWIN;

  foreach my $env_var (@$envs) {
    croak("Missing = in env string") unless $env_var =~ /=/;
    croak("Env string $env_var seen, probably missing value for --mysqld-env")
      if $env_var =~ /^--/;
    push @safe_args, "--env $env_var";
  }

  push(@safe_args, "--");
  push(@safe_args, $path); # The program safe_process should execute

  if ($start_exit) {	 # Bypass safe_process instead, start program directly
    @safe_args= ();
    $safe_path= $path;
  }
  push(@safe_args, @$$args);

  print "### safe_path: ", $safe_path, " ", join(" ", @safe_args), "\n"
    if $verbose > 1;

  my $pid= create_process(
			  path      => $safe_path,
			  input     => $input,
			  output    => $output,
			  error     => $error,
                          append    => $opts{append},
			  args      => \@safe_args,
                          pid_file  => $pid_file

			 );

  my $name     = delete($opts{'name'}) || "SafeProcess$pid";
  my $proc= bless
    ({
      SAFE_PID  => $pid,
      SAFE_WINPID  => $pid, # Inidicates this is always a real process
      SAFE_NAME => $name,
      SAFE_SHUTDOWN => $shutdown,
      PARENT => $$,
      SAFE_USER_DATA => $user_data,
     }, $class);

  # Put the new process in list of running
  $running{$pid}= $proc;
  return $proc;

}


sub run {
  my $proc= new(@_);
  $proc->wait_one();
  return $proc->exit_status();
}

#
# Shutdown process nicely, and wait for shutdown_timeout seconds
# If processes hasn't shutdown, kill them hard and wait for return
#
sub shutdown {
  my $shutdown_timeout= shift;
  my @processes= @_;
  _verbose("shutdown, timeout: $shutdown_timeout, @processes");
<<<<<<< HEAD
  my $shutdown_status = 0;
=======
  my %shutdown_status = (
    failed => 0,
    killed => 0,
  );
>>>>>>> 5cb0d2ad

  return %shutdown_status if (@processes == 0);

  # Call shutdown function if process has one, else
  # use kill
  foreach my $proc (@processes){
    _verbose("  proc: $proc");
    my $shutdown= $proc->{SAFE_SHUTDOWN};
    if ($shutdown_timeout > 0 and defined $shutdown){
      $shutdown->();
      $proc->{WAS_SHUTDOWN}= 1;
    }
    else {
      $proc->start_kill();
    }
  }

  my @kill_processes= ();

  # Wait max shutdown_timeout seconds for those process
  # that has been shutdown
  foreach my $proc (@processes){
    next unless $proc->{WAS_SHUTDOWN};
    my $ret= $proc->wait_one($shutdown_timeout);
    if ($ret != 0) {
      push(@kill_processes, $proc);
    } else {
      my $exit_status = $proc->exit_status();
      $shutdown_status = $exit_status if $exit_status;
    }
    else {
      $shutdown_status{failed}= 1 if $? >> 8 != 0 and $? >> 8 != 62;
    }
    # Only wait for the first process with shutdown timeout
    $shutdown_timeout= 0;
  }

  # Wait infinitely for those process
  # that has been killed
  foreach my $proc (@processes){
    next if $proc->{WAS_SHUTDOWN};
    my $ret= $proc->wait_one(undef);
    if ($ret != 0) {
      warn "Wait for killed process failed!";
      push(@kill_processes, $proc);
      # Try one more time, best option...
    }
    else {
      $shutdown_status{killed}= 1 if $? >> 8 != 0 and $? >> 8 != 62;
    }
  }

  # Return if all servers has exited
<<<<<<< HEAD
  return $shutdown_status if (@kill_processes == 0);
=======
  return %shutdown_status if (@kill_processes == 0);
>>>>>>> 5cb0d2ad

  foreach my $proc (@kill_processes){
    $proc->start_kill();
  }

  foreach my $proc (@kill_processes){
    $proc->wait_one(undef);
    $shutdown_status{killed}= 1 if $? >> 8 != 0 and $? >> 8 != 62;
  }

<<<<<<< HEAD
  return $shutdown_status;
=======
  return %shutdown_status;
>>>>>>> 5cb0d2ad
}


sub _winpid ($) {
  my ($pid)= @_;

  # In win32 perl, the pid is already the winpid
  return $pid unless IS_CYGWIN;

  # In cygwin, the pid is the pseudo process ->
  # get the real winpid of my_safe_process
  return Cygwin::pid_to_winpid($pid);
}


#
# Tell the process to die as fast as possible
#
sub start_kill {
  my ($self)= @_;
  croak "usage: \$safe_proc->start_kill()" unless (@_ == 1 and ref $self);
  _verbose("start_kill: $self");
  my $ret= 1;

  my $pid= $self->{SAFE_PID};
  die "INTERNAL ERROR: no pid" unless defined $pid;

  if (IS_WINDOWS and defined $self->{SAFE_WINPID})
  {
    die "INTERNAL ERROR: no safe_kill" unless defined $safe_kill;

    my $winpid= _winpid($pid);
    $ret= system($safe_kill, $winpid) >> 8;

    if ($ret == 3){
      print "Couldn't open the winpid: $winpid ".
	"for pid: $pid, try one more time\n";
      sleep(1);
      $winpid= _winpid($pid);
      $ret= system($safe_kill, $winpid) >> 8;
      print "Couldn't open the winpid: $winpid ".
	"for pid: $pid, continue and see what happens...\n";
    }
  }
  else
  {
    $pid= $self->{SAFE_PID};
    die "Can't kill not started process" unless defined $pid;
    $ret= kill("TERM", $pid);
  }

  return $ret;
}


sub dump_core {
  my ($self)= @_;
  return if IS_WINDOWS;
  my $pid= $self->{SAFE_PID};
  die "Can't cet core from not started process" unless defined $pid;
  _verbose("Sending ABRT to $self");
  kill ("ABRT", $pid);
  return 1;
}


#
# Kill the process as fast as possible
# and wait for it to return
#
sub kill {
  my ($self)= @_;
  croak "usage: \$safe_proc->kill()" unless (@_ == 1 and ref $self);

  $self->start_kill();
  $self->wait_one();
  return 1;
}


sub _collect {
  my ($self)= @_;

  $self->{EXIT_STATUS}= $?;
  _verbose("_collect: $self");

  # Take the process out of running list
  my $pid= $self->{SAFE_PID};
  die unless delete($running{$pid});
}


# Wait for process to exit
# optionally with a timeout
#
# timeout
#   undef -> wait blocking infinitely
#   0     -> just poll with WNOHANG
#   >0    -> wait blocking for max timeout seconds
#
# RETURN VALUES
#  0 Not running
#  1 Still running
#
sub wait_one {
  my ($self, $timeout)= @_;
  croak "usage: \$safe_proc->wait_one([timeout])" unless ref $self;

  _verbose("wait_one $self, $timeout");

  if ( ! defined($self->{SAFE_PID}) ) {
    # No pid => not running
    _verbose("No pid => not running");
    return 0;
  }

  if ( defined $self->{EXIT_STATUS} ) {
    # Exit status already set => not running
    _verbose("Exit status already set => not running");
    return 0;
  }

  my $pid= $self->{SAFE_PID};

  my $use_alarm;
  my $blocking;
  if (defined $timeout)
  {
    if ($timeout == 0)
    {
      # 0 -> just poll with WNOHANG
      $blocking= 0;
      $use_alarm= 0;
    }
    else
    {
      # >0 -> wait blocking for max timeout seconds
      $blocking= 1;
      $use_alarm= 1;
    }
  }
  else
  {
    # undef -> wait blocking infinitely
    $blocking= 1;
    $use_alarm= 0;
  }
  #_verbose("blocking: $blocking, use_alarm: $use_alarm");

  my $retpid;
  eval
  {
    # alarm should break the wait
    local $SIG{ALRM}= sub { die "waitpid timeout"; };

    alarm($timeout) if $use_alarm;

    $retpid= waitpid($pid, $blocking ? 0 : &WNOHANG);

    alarm(0) if $use_alarm;
  };

  if ($@)
  {
    die "Got unexpected: $@" if ($@ !~ /waitpid timeout/);
    if (!defined $retpid) {
      # Got timeout
      _verbose("Got timeout");
      return 1;
    }
    # Got pid _and_ alarm, continue
    _verbose("Got pid and alarm, continue");
  }

  if ( $retpid == 0 ) {
    # 0 => still running
    _verbose("0 => still running");
    return 1;
  }

  if ( not $blocking and $retpid == -1 ) {
    # still running
    _verbose("still running");
    return 1;
  }

  #warn "wait_one: expected pid $pid but got $retpid"
  #  unless( $retpid == $pid );

  $self->_collect();
  return 0;
}


#
# Wait for any process to exit
#
# Returns a reference to the SafeProcess that
# exited or undefined
#
sub wait_any {
  my $ret_pid;
  if (IS_WIN32PERL) {
    # Can't wait for -1 => use a polling loop
    do {
      Win32::Sleep(10); # 10 milli seconds
      foreach my $pid (keys %running){
	$ret_pid= waitpid($pid, &WNOHANG);
	last if $pid == $ret_pid;
      }
    } while ($ret_pid == 0);
  }
  else
  {
    $ret_pid= waitpid(-1, 0);
    if ($ret_pid <= 0){
      # No more processes to wait for
      print STDERR "wait_any, got invalid pid: $ret_pid\n";
      return undef;
    }
  }

  # Look it up in "running" table
  my $proc= $running{$ret_pid};
  unless (defined $proc){
    print STDERR "Could not find pid: $ret_pid in running list\n";
    print STDERR "running: ". join(", ", keys(%running)). "\n";
    return undef;
  }
  $proc->_collect;
  return $proc;
}


#
# Wait for any process to exit, or a timeout
#
# Returns a reference to the SafeProcess that
# exited or a pseudo-process with $proc->{timeout} == 1
#

sub wait_any_timeout {
  my $class= shift;
  my $timeout= shift;
  my $proc;
  my $millis=10;

  do {
    ::mtr_milli_sleep($millis);
    # Slowly increse interval up to max. 1 second
    $millis++ if $millis < 1000;
    # Return a "fake" process for timeout
    if (::has_expired($timeout)) {
      $proc= bless
	({
	  SAFE_PID  => 0,
	  SAFE_NAME => "timer",
	  timeout => 1,
	 }, $class);
    } else {
      $proc= check_any();
    }
  } while (! $proc);

  return $proc;
}


#
# Wait for all processes to exit
#
sub wait_all {
  while(keys %running)
  {
    wait_any();
  }
}

#
# Set global flag to tell all safe_process to exit after starting child
#

sub start_exit {
  $start_exit= 1;
}

#
# Check if any process has exited, but don't wait.
#
# Returns a reference to the SafeProcess that
# exited or undefined
#
sub check_any {
  for my $proc (values %running){
    if ( $proc->is_child($$) ) {
      if (not $proc->wait_one(0)) {
	_verbose ("Found exited $proc");
	return $proc;
      }
    }
  }
  return undef;
}


# Overload string operator
# and fallback to default functions if no
# overloaded function is found
#
use overload
  '""' => \&self2str,
  fallback => 1;


#
# Return the process as a nicely formatted string
#
sub self2str {
  my ($self)= @_;
  my $pid=  $self->{SAFE_PID};
  my $winpid=  $self->{SAFE_WINPID};
  my $name= $self->{SAFE_NAME};
  my $exit_status= $self->{EXIT_STATUS};

  my $str= "[$name - pid: $pid";
  $str.= ", winpid: $winpid"      if defined $winpid;
  $str.= ", exit: $exit_status"   if defined $exit_status;
  $str.= "]";
}

sub _verbose {
  return unless $_verbose;
  print STDERR " ## ". @_. "\n";
}


sub pid {
  my ($self)= @_;
  return $self->{SAFE_PID};
}

sub user_data {
  my ($self)= @_;
  return $self->{SAFE_USER_DATA};
}


1;<|MERGE_RESOLUTION|>--- conflicted
+++ resolved
@@ -233,14 +233,10 @@
   my $shutdown_timeout= shift;
   my @processes= @_;
   _verbose("shutdown, timeout: $shutdown_timeout, @processes");
-<<<<<<< HEAD
-  my $shutdown_status = 0;
-=======
   my %shutdown_status = (
     failed => 0,
     killed => 0,
   );
->>>>>>> 5cb0d2ad
 
   return %shutdown_status if (@processes == 0);
 
@@ -267,9 +263,6 @@
     my $ret= $proc->wait_one($shutdown_timeout);
     if ($ret != 0) {
       push(@kill_processes, $proc);
-    } else {
-      my $exit_status = $proc->exit_status();
-      $shutdown_status = $exit_status if $exit_status;
     }
     else {
       $shutdown_status{failed}= 1 if $? >> 8 != 0 and $? >> 8 != 62;
@@ -294,11 +287,7 @@
   }
 
   # Return if all servers has exited
-<<<<<<< HEAD
-  return $shutdown_status if (@kill_processes == 0);
-=======
   return %shutdown_status if (@kill_processes == 0);
->>>>>>> 5cb0d2ad
 
   foreach my $proc (@kill_processes){
     $proc->start_kill();
@@ -309,11 +298,7 @@
     $shutdown_status{killed}= 1 if $? >> 8 != 0 and $? >> 8 != 62;
   }
 
-<<<<<<< HEAD
-  return $shutdown_status;
-=======
   return %shutdown_status;
->>>>>>> 5cb0d2ad
 }
 
 
