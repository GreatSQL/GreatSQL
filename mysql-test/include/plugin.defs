# Definition file for plugins.
#
# <lib name>  <directory>  <variable> [<plugin name>,...]
#
# The following variables will be set for a plugin, where PLUGVAR
# represents the variable name given as the 3rd item
#
# PLUGVAR: name of plugin file including extension .so or .dll
# PLUGVAR_DIR: name of directory where plugin was found
# PLUGVAR_OPT: mysqld option --plugin_dir=....
# PLUGVAR_LOAD: option --plugin_load=.... if the 4th element is present
# PLUGVAR_LOAD_ADD: option --plugin_load_add=.... if the 4th element is present
#
# If a listed plugin is not found, the corresponding variables will be
# set to empty, they will not be unset.
#
# The PLUGVAR variable is not quoted, so you must remember to quote it
# when using it in an INSTALL PLUGIN command.
#
# The envorinment variables can be used in tests. If adding a new plugin,
# you are free to pick your variable name, but please keep it upper
# case for consistency.
#
# The _LOAD variable will have a form
#
# --plugin_load=<name1>=<lib_name>;<name2>=<lib_name>.....
#
# with name1, name2 etc from the comma separated list of plugin names
# in the optional 4th argument.
auth_test_plugin                        plugin_output_directory PLUGIN_AUTH      test_plugin_server,cleartext_plugin_server
qa_auth_interface                       plugin_output_directory PLUGIN_AUTH_INTERFACE qa_auth_interface
qa_auth_server                          plugin_output_directory PLUGIN_AUTH_SERVER    qa_auth_server
qa_auth_client                          plugin_output_directory PLUGIN_AUTH_CLIENT    qa_auth_client
udf_example                             plugin_output_directory UDF_EXAMPLE_LIB
ha_example                              plugin_output_directory EXAMPLE_PLUGIN         EXAMPLE
semisync_master                         plugin_output_directory SEMISYNC_MASTER_PLUGIN
semisync_slave                          plugin_output_directory SEMISYNC_SLAVE_PLUGIN
ha_archive                              plugin_output_directory ARCHIVE_PLUGIN
ha_blackhole                            plugin_output_directory BLACKHOLE_PLUGIN
ha_federated                            plugin_output_directory FEDERATED_PLUGIN
ha_partition                            plugin_output_directory PARTITION_PLUGIN  partition
ha_mock                                 plugin_output_directory MOCK_PLUGIN
mypluglib                               plugin_output_directory SIMPLE_PARSER
libpluginmecab                          plugin_output_directory MECAB
adt_null                                plugin_output_directory AUDIT_NULL
keyring_udf                             plugin_output_directory KEYRING_UDF keyring_udf
keyring_file                            plugin_output_directory KEYRING_PLUGIN        keyring_file
test_security_context                   plugin_output_directory TEST_SECURITY_CONTEXT  test_security_context
libdaemon_example                       plugin_output_directory DAEMONEXAMPLE
replication_observers_example_plugin    plugin_output_directory RPL_OBS_EXAMPLE
libmemcached                            plugin_output_directory DAEMON_MEMCACHED
# libmemcached     			plugin_output_directory DAEMON_MEMCACHED daemon_memcached
innodb_engine      			plugin_output_directory INNODB_ENGINE
validate_password  			plugin_output_directory VALIDATE_PASSWORD validate_password
rewrite_example    			plugin_output_directory REWRITE_EXAMPLE
rewriter           			plugin_output_directory REWRITER
mysql_no_login     			plugin_output_directory MYSQL_NO_LOGIN    mysql_no_login
test_udf_services  			plugin_output_directory TESTUDFSERVICES
test_udf_services  			plugin_output_directory TESTUDFREGISTRATION test_udf_registration
group_replication  			plugin_output_directory GROUP_REPLICATION
locking_service    			plugin_output_directory LOCKING_SERVICE
version_token      			plugin_output_directory VERSION_TOKEN
# Test services framework
libtest_services                        plugin_output_directory TESTSERVICES
libtest_services_threaded               plugin_output_directory TESTSERVICESTHREADED
test_services_plugin_registry           plugin_output_directory TEST_SERVICES_PLUGIN_REGISTRY
# Test session API
libtest_session_in_thd                  plugin_output_directory TEST_SESSION_IN_THD
libtest_x_sessions_init                 plugin_output_directory TEST_X_SESSIONS_INIT
libtest_x_sessions_deinit               plugin_output_directory TEST_X_SESSIONS_DEINIT
libtest_session_detach                  plugin_output_directory TEST_SESSION_DETACH
libtest_session_attach                  plugin_output_directory TEST_SESSION_ATTACH
libtest_session_info                    plugin_output_directory TEST_SESSION_INFO
# Test SQL API
libtest_sql_complex                     plugin_output_directory TEST_SQL_COMPLEX
libtest_sql_2_sessions                  plugin_output_directory TEST_SQL_2_SESSIONS
libtest_sql_cmds_1                      plugin_output_directory TEST_SQL_CMDS_1
libtest_sql_all_col_types               plugin_output_directory TEST_SQL_ALL_COL_TYPES
libtest_sql_processlist                 plugin_output_directory TEST_SQL_PROCESSLIST
libtest_sql_shutdown                    plugin_output_directory TEST_SQL_SHUTDOWN
libtest_sql_stored_procedures_functions plugin_output_directory TEST_SQL_STORED_PROCEDURES_FUNCTIONS
libtest_sql_views_triggers              plugin_output_directory TEST_SQL_VIEWS_TRIGGERS
libtest_sql_commit                      plugin_output_directory TEST_SQL_COMMIT
libtest_sql_lock                        plugin_output_directory TEST_SQL_LOCK
libtest_sql_sqlmode                     plugin_output_directory TEST_SQL_SQLMODE
libtest_sql_replication                 plugin_output_directory TEST_SQL_REPLICATION
libtest_sql_errors                      plugin_output_directory TEST_SQL_ERRORS
libtest_sql_stmt                        plugin_output_directory TEST_SQL_STMT
connection_control                      plugin_output_directory  CONNECTION_CONTROL_PLUGIN    connection_control
# Test component
component_example_component1    plugin_output_directory  EXAMPLE_COMPONENT_1
component_example_component2    plugin_output_directory  EXAMPLE_COMPONENT_2
component_example_component3    plugin_output_directory  EXAMPLE_COMPONENT_3

component_test_string_service   plugin_output_directory  TEST_STRING_SERVICE
component_test_string_service_long   plugin_output_directory  TEST_STRING_SERVICE_LONG
component_test_string_service_charset   plugin_output_directory  TEST_STRING_SERVICE_CHARSET

component_test_backup_lock_service   plugin_output_directory  TEST_BACKUP_LOCK_SERVICE
# Test Performance Schema services
component_test_pfs_notification         plugin_output_directory  TEST_PFS_NOTIFICATION_SERVICE
component_test_pfs_resource_group       plugin_output_directory  TEST_PFS_RESOURCE_GROUP_SERVICE
component_log_sink_json         plugin_output_directory  LOGGING_COMPONENTS

# pfs_example_plugin_employee plugin
pfs_example_plugin_employee    plugin_output_directory  PFS_EXAMPLE_PLUGIN_EMPLOYEE pfs_example_plugin_employee
# pfs_example_component_population component
component_pfs_example_component_population    plugin_output_directory PFS_EXAMPLE_COMPONENT_POPULATION

component_test_udf_registration    plugin_output_directory  TEST_UDF_REGISTRATION
component_udf_reg_3_func   plugin_output_directory  UDF_REG_3_FUNC       component_udf_reg_3_func
component_udf_reg_only_3_func plugin_output_directory UDF_REG_ONLY_3_FUNC component_udf_reg_only_3_func
component_udf_unreg_3_func   plugin_output_directory  UDF_UNREG_3_FUNC component_udf_unreg_3_func
component_test_component_sys_var_service   plugin_output_directory  TEST_COM_SYS_VAR_SERVICES_OPT
component_test_sys_var_service plugin_output_directory SYS_VAR_SERVICE component_test_sys_var_service
component_test_sys_var_service_same plugin_output_directory SYS_VAR_SERVICE_SAME component_test_sys_var_service_same
component_test_status_var_service plugin_output_directory STATUS_VAR_SERVICE component_test_status_var_service

# pfs_example
component_pfs_example    plugin_output_directory  PFS_EXAMPLE

# Test system_variable_source service
component_test_system_variable_source plugin_output_directory TEST_SYSTEM_VARIABLE_SOURCE

# password validation component
<<<<<<< HEAD
component_validate_password     component_output_directory  VALIDATE_PASSWORD_COMPONENT
auth_socket        plugin_output_directory  SOCKET_AUTH
audit_log          plugin_output_directory  AUDIT_LOG             audit_log
ha_tokudb          plugin_output_directory  TOKUDB          tokudb,tokudb_trx,tokudb_locks,tokudb_lock_waits,tokudb_fractal_tree_info,tokudb_background_job_status,tokudb_file_map
tokudb_backup      plugin_output_directory  TOKUDB_BACKUP   tokudb_backup
ha_rocksdb         plugin_output_directory  ROCKSDB         rocksdb,rocksdb_cfstats,rocksdb_dbstats,rocksdb_perf_context,rocksdb_perf_context_global,rocksdb_cf_options,rocksdb_compaction_stats,rocksdb_global_info,rocksdb_ddl,rocksdb_index_file_map,rocksdb_locks,rocksdb_trx,rocksdb_deadlock
=======
component_validate_password     plugin_output_directory  VALIDATE_PASSWORD_COMPONENT
>>>>>>> e4924f36
<|MERGE_RESOLUTION|>--- conflicted
+++ resolved
@@ -123,13 +123,10 @@
 component_test_system_variable_source plugin_output_directory TEST_SYSTEM_VARIABLE_SOURCE
 
 # password validation component
-<<<<<<< HEAD
-component_validate_password     component_output_directory  VALIDATE_PASSWORD_COMPONENT
+component_validate_password     plugin_output_directory  VALIDATE_PASSWORD_COMPONENT
+
 auth_socket        plugin_output_directory  SOCKET_AUTH
 audit_log          plugin_output_directory  AUDIT_LOG             audit_log
 ha_tokudb          plugin_output_directory  TOKUDB          tokudb,tokudb_trx,tokudb_locks,tokudb_lock_waits,tokudb_fractal_tree_info,tokudb_background_job_status,tokudb_file_map
 tokudb_backup      plugin_output_directory  TOKUDB_BACKUP   tokudb_backup
-ha_rocksdb         plugin_output_directory  ROCKSDB         rocksdb,rocksdb_cfstats,rocksdb_dbstats,rocksdb_perf_context,rocksdb_perf_context_global,rocksdb_cf_options,rocksdb_compaction_stats,rocksdb_global_info,rocksdb_ddl,rocksdb_index_file_map,rocksdb_locks,rocksdb_trx,rocksdb_deadlock
-=======
-component_validate_password     plugin_output_directory  VALIDATE_PASSWORD_COMPONENT
->>>>>>> e4924f36
+ha_rocksdb         plugin_output_directory  ROCKSDB         rocksdb,rocksdb_cfstats,rocksdb_dbstats,rocksdb_perf_context,rocksdb_perf_context_global,rocksdb_cf_options,rocksdb_compaction_stats,rocksdb_global_info,rocksdb_ddl,rocksdb_index_file_map,rocksdb_locks,rocksdb_trx,rocksdb_deadlock