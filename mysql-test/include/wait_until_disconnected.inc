#
# Include this script to wait until the connection to the
# server has been dropped
--disable_result_log
--disable_query_log
let $counter= 500;
if ($disconnect_timeout)
{
  let $counter = `SELECT $disconnect_timeout * 10`;
}
let $mysql_errno= 0;
while (!$mysql_errno)
{
<<<<<<< HEAD
  --error 0,1040,1053,2002,2003,2006,2013
  show session status;
=======
  --error 0,1040,1053,1317,2002,2003,2006,2013
  show status;
>>>>>>> 9605f138

  dec $counter;
  if (!$counter)
  {
    if ($show_rpl_debug_info)
    {
      --source include/show_rpl_debug_info.inc
      --echo current_connectio= $CURRENT_CONNECTION
    }
    --die Server failed to dissapear
  }
  --sleep 0.1
}
--enable_query_log
--enable_result_log<|MERGE_RESOLUTION|>--- conflicted
+++ resolved
@@ -11,13 +11,8 @@
 let $mysql_errno= 0;
 while (!$mysql_errno)
 {
-<<<<<<< HEAD
-  --error 0,1040,1053,2002,2003,2006,2013
+  --error 0,1040,1053,1317,2002,2003,2006,2013
   show session status;
-=======
-  --error 0,1040,1053,1317,2002,2003,2006,2013
-  show status;
->>>>>>> 9605f138
 
   dec $counter;
   if (!$counter)
