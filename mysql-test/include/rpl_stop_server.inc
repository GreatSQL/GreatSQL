# ==== Purpose ====
#
# Stop the server given by $rpl_server_number.
#
# ==== Usage ====
#
# --let $rpl_server_number= N
# [--let $rpl_debug= 1]
# [--let $rpl_force_stop= 1]
# --source include/rpl_stop_server.inc
#
# Parameters:
#
#   $rpl_server_number
#     Number to identify the server that needs to reconnect.  1 is the
#     master server, 2 the slave server, 3 the 3rd server, and so on.
#     Cf. include/rpl_init.inc
#
#   $rpl_debug
#     See include/rpl_init.inc
#   $rpl_force_stop
#     Kill the server immediately i.e., --shutdown_server 0
#
# ==== See also ====
#
# rpl_start_server.inc
# rpl_restart_server.inc


# Can't use begin_include_file / end_include_file because they require
# executing on a server and the server will go down after this script.
if (!$_include_file_depth)
{
  --echo include/rpl_stop_server.inc [server_number=$rpl_server_number]
}
--inc $_include_file_depth
--let $_rpl_stop_server_old_connection= $CURRENT_CONNECTION
if ($rpl_debug)
{
  --echo $_include_file_indent con='$CURRENT_CONNECTION' warn='$ENABLED_WARNINGS' qlog='$ENABLED_QUERY_LOG' rlog='$ENABLED_RESULT_LOG' aborterr='$ENABLED_ABORT_ON_ERROR'
  --echo $_include_file_indent==== BEGIN include/rpl_stop_server.inc ====
}


--let $rpl_connection_name= server_$rpl_server_number
--source include/rpl_connection.inc

# Write file to make mysql-test-run.pl expect the "crash", but don't start
# it until it's told to
--exec echo "wait" > $MYSQLTEST_VARDIR/tmp/mysqld.$rpl_server_number.expect

<<<<<<< HEAD
# Send shutdown to the connected server and give
# it 14 seconds to die before zapping it
--let $shutdown_server_timeout= 14
if ($rpl_force_stop)
{
   # if force_stop is set, shutdown server immediately(equal to killing the server)
   --let $shutdown_server_timeout= 0
=======
# Send shutdown to the connected server
--let $shutdown_server_timeout= 60
if ($VALGRIND_TEST)
{
  let $shutdown_server_timeout= `SELECT $shutdown_server_timeout * 6`;
>>>>>>> 8a8ddb3e
}
shutdown_server $shutdown_server_timeout;
--source include/wait_until_disconnected.inc

--let $rpl_connection_name= $_rpl_stop_server_old_connection
--source include/rpl_connection.inc
--dec $_include_file_depth
if ($rpl_debug)
{
  --echo $_include_file_indent==== END include/rpl_stop_server.inc [server_number=$rpl_server_number] ====
  --echo $_include_file_indent con='$CURRENT_CONNECTION' warn='$ENABLED_WARNINGS' qlog='$ENABLED_QUERY_LOG' rlog='$ENABLED_RESULT_LOG' aborterr='$ENABLED_ABORT_ON_ERROR'
}<|MERGE_RESOLUTION|>--- conflicted
+++ resolved
@@ -49,21 +49,16 @@
 # it until it's told to
 --exec echo "wait" > $MYSQLTEST_VARDIR/tmp/mysqld.$rpl_server_number.expect
 
-<<<<<<< HEAD
-# Send shutdown to the connected server and give
-# it 14 seconds to die before zapping it
---let $shutdown_server_timeout= 14
-if ($rpl_force_stop)
-{
-   # if force_stop is set, shutdown server immediately(equal to killing the server)
-   --let $shutdown_server_timeout= 0
-=======
 # Send shutdown to the connected server
 --let $shutdown_server_timeout= 60
 if ($VALGRIND_TEST)
 {
   let $shutdown_server_timeout= `SELECT $shutdown_server_timeout * 6`;
->>>>>>> 8a8ddb3e
+}
+if ($rpl_force_stop)
+{
+   # if force_stop is set, shutdown server immediately(equal to killing the server)
+   --let $shutdown_server_timeout= 0
 }
 shutdown_server $shutdown_server_timeout;
 --source include/wait_until_disconnected.inc
