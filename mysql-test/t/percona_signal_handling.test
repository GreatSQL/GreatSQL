--- conflicted
+++ resolved
@@ -6,11 +6,4 @@
 --echo # Test server signal handling with one-thread-per-connection handler
 --echo #
 
-<<<<<<< HEAD
-exec kill -STOP `cat $mysqld_pid_file`;
-exec kill -CONT `cat $mysqld_pid_file`;
-
-SELECT 2+2;
-=======
---source include/percona_signal_handling.inc
->>>>>>> 6725bdbe
+--source include/percona_signal_handling.inc