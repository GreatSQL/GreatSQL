
# changes 2008-02-20 hhunger splitted events.test into events_1 and events_2
#
# Can't test with embedded server that doesn't support grants
-- source include/not_embedded.inc

--disable_warnings
drop database if exists events_test;
--enable_warnings
create database events_test;
use events_test;

#
# mysql.event intact checking end
#

<<<<<<< HEAD
--let $one_year_from_now = `SELECT NOW() + INTERVAL 1 YEAR`
--replace_result $one_year_from_now ONE_YEAR_FROM_NOW
eval create event e_26 on schedule at '$one_year_from_now' disable do set @a = 5;
--replace_result $one_year_from_now ONE_YEAR_FROM_NOW
=======
create event e_26 on schedule at '2037-01-01 00:00:00' disable do set @a = 5;
>>>>>>> 4826e159
select db, name, body, definer, convert_tz(execute_at, 'UTC', 'SYSTEM'), on_completion from mysql.event;
drop event e_26;
--error ER_WRONG_VALUE
create event e_26 on schedule at NULL disable do set @a = 5;
--error ER_WRONG_VALUE
create event e_26 on schedule at 'definitely not a datetime' disable do set @a = 5;

set names utf8;
create event задачка on schedule every 123 minute starts now() ends now() + interval 1 month do select 1;
drop event задачка;

--echo "DISABLE the scheduler. Testing that it does not work when the variable is 0"
set global event_scheduler=off;
select definer, name, db from mysql.event;
select get_lock("test_lock1", 20);
create event закачка on schedule every 10 hour do select get_lock("test_lock1", 20);
--echo "Should return 1 row"
select definer, name, db from mysql.event;

--echo "Should be only 0 process"
select /*1*/ user, host, db, command, state, info
  from information_schema.processlist
  where (user='event_scheduler')
  order by info;
select release_lock("test_lock1");
drop event закачка;
--echo "Should have 0 events"
select count(*) from mysql.event;

#
#
#
--echo "ENABLE the scheduler and get a lock"
set global event_scheduler=on;
select get_lock("test_lock2", 20);
--echo "Create an event which tries to acquire a mutex. The event locks on the mutex"
create event закачка on schedule every 10 hour do select get_lock("test_lock2", 20);

--echo "Should have only 2 processes: the scheduler and the locked event"
let $wait_condition= select count(*) = 2 from information_schema.processlist
  where ( (state like 'User lock%' AND info like 'select get_lock%')
       OR (command='Daemon' AND user='event_scheduler' AND
           state = 'Waiting for next activation'));
--source include/wait_condition.inc

select /*2*/ user, host, db, command, state, info
  from information_schema.processlist
  where (info like "select get_lock%" OR user='event_scheduler')
  order by info;
--echo "Release the mutex, the event worker should finish."
select release_lock("test_lock2");
drop event закачка;

# Wait for release_lock("test_lock2") to complete,
# to avoid polluting the next test information_schema.processlist
let $wait_condition= select count(*) = 0 from information_schema.processlist
  where (state like 'User lock%' AND info like 'select get_lock%');
--source include/wait_condition.inc


##
## 1. get a lock
## 2. create an event
## 3. sleep so it has time to start
## 4. should appear in processlist
## 5. kill the scheduler, it will wait for the child to stop
## 6. both processes should be there on show processlist
## 7. release the lock and sleep, both scheduler and child should end
set global event_scheduler=1;
select get_lock("test_lock2_1", 20);
create event закачка21 on schedule every 10 hour do select get_lock("test_lock2_1", 20);

--echo "Should have only 2 processes: the scheduler and the locked event"
let $wait_condition= select count(*) = 2 from information_schema.processlist
  where ( (state like 'User lock%' AND info like 'select get_lock%')
          OR (command='Daemon' AND user='event_scheduler' AND
              state = 'Waiting for next activation'));
--source include/wait_condition.inc

select /*3*/ user, host, db, command, state, info
  from information_schema.processlist
  where (info like "select get_lock%" OR user='event_scheduler')
  order by info;

set global event_scheduler=off;

let $wait_condition= select count(*) =1 from information_schema.processlist
  where (info like "select get_lock%" OR user='event_scheduler');
--source include/wait_condition.inc

--echo "Should have only our process now:"
select /*4*/ user, host, db, command, state, info
  from information_schema.processlist
  where (info like "select get_lock%" OR user='event_scheduler')
  order by info;
select release_lock("test_lock2_1");
drop event закачка21;
let $wait_condition=
  select count(*) = 0 from information_schema.processlist
  where db='events_test' and command = 'Connect' and user=current_user();
--source include/wait_condition.inc

####
# Bug #16410  Events: CREATE EVENT is legal in a CREATE TRIGGER statement
#
create table t_16 (s1 int);
--error ER_EVENT_RECURSION_FORBIDDEN
create trigger t_16_bi before insert on t_16 for each row create event  e_16 on schedule every 1 second do set @a=5;
drop table t_16;
#
# end of test case
####

#
# START: BUG #17453: Creating Event crash the server
#
create event white_space
on schedule every 10 hour
disable
do
select 1;
select event_schema, event_name, definer, event_definition from information_schema.events where event_name='white_space';
drop event white_space;
create event white_space on schedule every 10 hour disable do

select 2;
select event_schema, event_name, definer, event_definition from information_schema.events where event_name='white_space';
drop event white_space;
create event white_space on schedule every 10 hour disable do	select 3;
select event_schema, event_name, definer, event_definition from information_schema.events where event_name='white_space';
drop event white_space;
#
# END:  BUG #17453: Creating Event crash the server
#

#
# Bug#17403 "Events: packets out of order with show create event"
#
create event e1 on schedule every 1 year do set @a = 5;
create table t1 (s1 int);
--error ER_SP_NO_RETSET
create trigger t1_ai after insert on t1 for each row show create event e1;
drop table t1;
drop event e1;

##set global event_scheduler=1;
##select get_lock("test_lock3", 20);
##create event закачка on schedule every 10 hour do select get_lock("test_lock3", 20);
##select sleep(2);
##select /*5*/ user, host, db, command, state, info from information_schema.processlist where info is null or info not like '%processlist%' order by info;
##drop event закачка;
##select release_lock("test_lock3");

#
# test with very often occuring event
# (disabled for now, locks)
##select get_lock("test_lock4", 20);
##create event закачка4 on schedule every 1 second do select get_lock("test_lock4", 20);
##select sleep(3);
##select /*6*/ user, host, db, command, state, info from information_schema.processlist where info is null or info not like '%processlist%' order by info;
##drop event закачка4;
##select release_lock("test_lock4");

##set global event_scheduler=off;
##select sleep(2);
##--replace_column 1 # 6 #
##show processlist;
##select count(*) from mysql.event;

#
# Test wrong syntax
#

--error ER_TOO_LONG_IDENT 
SHOW EVENTS FROM aaaaaaaaaaaaaaaaaaaaaaaaaaaaaaaaaaaaaaaaaaaaaaaaaaaaaaaaaaaaaaaaaaaaaaaaaaaaaaaaaaaaaaaaaaaaaaaaaaaa;
--error ER_WRONG_DB_NAME
SHOW EVENTS FROM ``;

SHOW EVENTS FROM `events\\test`;
#
# A check for events SQL under LOCK TABLES and in pre-locked mode.
#
--echo
--echo LOCK TABLES mode.
--echo 
#
# SHOW CREATE EVENT and INFORMATION_SCHEMA.events are available and 
# cause an implicit lock/unlock of mysql.event table, regardless of the
# currently locked tables.
#
create table t1 (a int);
create event e1 on schedule every 10 hour do select 1;
#
lock table t1 read;
#
--replace_regex /STARTS '[^']+'/STARTS '#'/
show create event e1;
select event_name from information_schema.events;
--error ER_LOCK_OR_ACTIVE_TRANSACTION
create event e2 on schedule every 10 hour do select 1;
--error ER_LOCK_OR_ACTIVE_TRANSACTION
alter event e2 disable;
--error ER_LOCK_OR_ACTIVE_TRANSACTION
alter event e2 rename to e3;
--error ER_LOCK_OR_ACTIVE_TRANSACTION
drop event e2;
--error ER_LOCK_OR_ACTIVE_TRANSACTION
drop event e1;
unlock tables;
#
lock table t1 write;
#
--replace_regex /STARTS '[^']+'/STARTS '#'/
show create event e1;
select event_name from information_schema.events;
--error ER_LOCK_OR_ACTIVE_TRANSACTION
create event e2 on schedule every 10 hour do select 1;
--error ER_LOCK_OR_ACTIVE_TRANSACTION
alter event e2 disable;
--error ER_LOCK_OR_ACTIVE_TRANSACTION
alter event e2 rename to e3;
--error ER_LOCK_OR_ACTIVE_TRANSACTION
drop event e2;
--error ER_LOCK_OR_ACTIVE_TRANSACTION
drop event e1;
unlock tables;
#
lock table t1 read, mysql.event read;
#
--replace_regex /STARTS '[^']+'/STARTS '#'/
show create event e1;
select event_name from information_schema.events;
--error ER_LOCK_OR_ACTIVE_TRANSACTION
create event e2 on schedule every 10 hour do select 1;
--error ER_LOCK_OR_ACTIVE_TRANSACTION
alter event e2 disable;
--error ER_LOCK_OR_ACTIVE_TRANSACTION
alter event e2 rename to e3;
--error ER_LOCK_OR_ACTIVE_TRANSACTION
drop event e2;
--error ER_LOCK_OR_ACTIVE_TRANSACTION
drop event e1;
unlock tables;
#
lock table t1 write, mysql.event read;
#
--replace_regex /STARTS '[^']+'/STARTS '#'/
show create event e1;
select event_name from information_schema.events;
--error ER_LOCK_OR_ACTIVE_TRANSACTION
create event e2 on schedule every 10 hour do select 1;
--error ER_LOCK_OR_ACTIVE_TRANSACTION
alter event e2 disable;
--error ER_LOCK_OR_ACTIVE_TRANSACTION
alter event e2 rename to e3;
--error ER_LOCK_OR_ACTIVE_TRANSACTION
drop event e2;
--error ER_LOCK_OR_ACTIVE_TRANSACTION
drop event e1;
unlock tables;
#
--error ER_WRONG_LOCK_OF_SYSTEM_TABLE
lock table t1 read, mysql.event write;
#
--error ER_WRONG_LOCK_OF_SYSTEM_TABLE
lock table t1 write, mysql.event write;
#
lock table mysql.event write;
--replace_regex /STARTS '[^']+'/STARTS '#'/
show create event e1;
select event_name from information_schema.events;
--error ER_LOCK_OR_ACTIVE_TRANSACTION
create event e2 on schedule every 10 hour do select 1;
--error ER_LOCK_OR_ACTIVE_TRANSACTION
alter event e2 disable;
--error ER_LOCK_OR_ACTIVE_TRANSACTION
alter event e2 rename to e3;
--error ER_LOCK_OR_ACTIVE_TRANSACTION
drop event e3;
--error ER_LOCK_OR_ACTIVE_TRANSACTION
drop event e1;
unlock tables;
drop event e1;
--echo Make sure we have left no events 
select event_name from information_schema.events;
--echo
--echo Events in sub-statements, events and prelocking
--echo 
--echo 
create event e1 on schedule every 10 hour do select 1;
delimiter |;
--error ER_SP_NO_RETSET
create function f1() returns int
begin
  show create event e1;
  return 1;
end|
--error ER_SP_NO_RETSET
create trigger trg before insert on t1 for each row
begin
  show create event e1;
end|
--error ER_SP_NO_RETSET
create function f1() returns int
begin
  select event_name from information_schema.events;
  return 1;
end|
--error ER_SP_NO_RETSET
create trigger trg before insert on t1 for each row
begin
  select event_name from information_schema.events;
end|
--error ER_EVENT_RECURSION_FORBIDDEN
create function f1() returns int
begin
  create event e2 on schedule every 10 hour do select 1;
  return 1;
end|
--error ER_COMMIT_NOT_ALLOWED_IN_SF_OR_TRG
create function f1() returns int
begin
  alter event e1 rename to e2;
  return 1;
end|
--error ER_COMMIT_NOT_ALLOWED_IN_SF_OR_TRG
create function f1() returns int
begin
  drop event e2;
  return 1;
end|
--echo ----------------------------------------------------------------------
create trigger trg before insert on t1 for each row
begin
  set new.a= f1();
end|
create function f1() returns int
begin
  call p1();
  return 0;
end|
create procedure p1()
begin
  select event_name from information_schema.events;
end|
--error ER_SP_NO_RETSET
insert into t1 (a) values (1)|
drop procedure p1|
create procedure p1()
begin
  show create event e1; 
end|
--error ER_SP_NO_RETSET
insert into t1 (a) values (1)|
drop procedure p1|
create procedure p1()
begin
  create temporary table tmp select event_name from information_schema.events;
end|
--echo expected to work, since we redirect the output into a tmp table
insert into t1 (a) values (1)|
select * from tmp|
drop temporary table tmp|
drop procedure p1|
create procedure p1()
begin
  alter event e1 rename to e2;
end|
--error ER_COMMIT_NOT_ALLOWED_IN_SF_OR_TRG
insert into t1 (a) values (1)|
drop procedure p1|
create procedure p1()
begin
  drop event e1;
end|
--error ER_COMMIT_NOT_ALLOWED_IN_SF_OR_TRG
insert into t1 (a) values (1)|
drop table t1|
drop event e1|
delimiter ;|

#
# Bug#21432 Database/Table name limited to 64 bytes, not chars, problems with multi-byte
#
set names utf8;
create event имя_события_в_кодировке_утф8_длиной_больше_чем_48 on schedule every 2 year do select 1;
select EVENT_NAME from information_schema.events
where event_schema='test';
drop event имя_события_в_кодировке_утф8_длиной_больше_чем_48;
--error 1059
create event
очень_очень_очень_очень_очень_очень_очень_очень_длинная_строка_66
on schedule every 2 year do select 1;

#
# Bug#35981: ALTER EVENT causes the server to change the PRESERVE option.
#

create event event_35981 on schedule every 6 month on completion preserve
disable
do
  select 1;

echo The following SELECTs should all give 1;

# show current ON_COMPLETION
select  count(*) from information_schema.events
where   event_schema = database() and event_name = 'event_35981' and
        on_completion = 'PRESERVE';

# show ON_COMPLETION remains "PRESERVE" when not given in ALTER EVENT
alter   event event_35981 enable;
select  count(*) from information_schema.events
where   event_schema = database() and event_name = 'event_35981' and
        on_completion = 'PRESERVE';

# show we can change ON_COMPLETION
alter   event event_35981 on completion not preserve;
select  count(*) from information_schema.events
where   event_schema = database() and event_name = 'event_35981' and
        on_completion = 'NOT PRESERVE';

# show ON_COMPLETION remains "NOT PRESERVE" when not given in ALTER EVENT
alter   event event_35981 disable;
select  count(*) from information_schema.events
where   event_schema = database() and event_name = 'event_35981' and
        on_completion = 'NOT PRESERVE';

# show we can change ON_COMPLETION
alter   event event_35981 on completion preserve;
select  count(*) from information_schema.events
where   event_schema = database() and event_name = 'event_35981' and
        on_completion = 'PRESERVE';


drop event event_35981;

create event event_35981 on schedule every 6 month disable
do
  select 1;

# show that the defaults for CREATE EVENT are still correct (NOT PRESERVE)
select  count(*) from information_schema.events
where   event_schema = database() and event_name = 'event_35981' and
        on_completion = 'NOT PRESERVE';

drop event event_35981;


# show that backdating doesn't break

create event event_35981 on schedule every 1 hour starts current_timestamp
  on completion not preserve
do
  select 1;

# should fail thanks to above's NOT PRESERVE
--error ER_EVENT_CANNOT_ALTER_IN_THE_PAST
alter event event_35981 on schedule every 1 hour starts '1999-01-01 00:00:00'
  ends '1999-01-02 00:00:00';

drop event event_35981;

create event event_35981 on schedule every 1 hour starts current_timestamp
  on completion not preserve
do
  select 1;

# succeed with warning
alter event event_35981 on schedule every 1 hour starts '1999-01-01 00:00:00'
  ends '1999-01-02 00:00:00' on completion preserve;

drop event event_35981;



create event event_35981 on schedule every 1 hour starts current_timestamp
  on completion preserve
do
  select 1;

# this should succeed thanks to above PRESERVE! give a warning though.
alter event event_35981 on schedule every 1 hour starts '1999-01-01 00:00:00'
  ends '1999-01-02 00:00:00';

# this should fail, as the event would have passed already
--error ER_EVENT_CANNOT_ALTER_IN_THE_PAST
alter event event_35981 on schedule every 1 hour starts '1999-01-01 00:00:00'
  ends '1999-01-02 00:00:00' on completion not preserve;

# should succeed giving a warning
alter event event_35981 on schedule every 1 hour starts '1999-01-01 00:00:00'
  ends '1999-01-02 00:00:00' on completion preserve;

drop event event_35981;

# 
# End of tests
#

let $wait_condition=
  select count(*) = 0 from information_schema.processlist
  where db='events_test' and command = 'Connect' and user=current_user();
--source include/wait_condition.inc

drop database events_test;<|MERGE_RESOLUTION|>--- conflicted
+++ resolved
@@ -14,14 +14,7 @@
 # mysql.event intact checking end
 #
 
-<<<<<<< HEAD
---let $one_year_from_now = `SELECT NOW() + INTERVAL 1 YEAR`
---replace_result $one_year_from_now ONE_YEAR_FROM_NOW
-eval create event e_26 on schedule at '$one_year_from_now' disable do set @a = 5;
---replace_result $one_year_from_now ONE_YEAR_FROM_NOW
-=======
 create event e_26 on schedule at '2037-01-01 00:00:00' disable do set @a = 5;
->>>>>>> 4826e159
 select db, name, body, definer, convert_tz(execute_at, 'UTC', 'SYSTEM'), on_completion from mysql.event;
 drop event e_26;
 --error ER_WRONG_VALUE
