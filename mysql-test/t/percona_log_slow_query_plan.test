#
# Test that various query plans are logged correctly in the slow query log.
#

--source include/log_prepare.inc

FLUSH STATUS;

CREATE TABLE t1(
       a INT NOT NULL AUTO_INCREMENT PRIMARY KEY,
       b INT) ENGINE=InnoDB;

INSERT INTO t1 VALUES(NULL, 10), (NULL, 5);
ANALYZE TABLE t1;

SET SESSION long_query_time=0;
SET SESSION min_examined_row_limit=0;
SET SESSION log_slow_verbosity='microtime,query_plan';

#
# filesort, disk filesort, and filesort merge passes negative test
#
EXPLAIN SELECT * FROM t1;
--let log_file=percona_slow_query_log.query_plan_0
--source include/log_start.inc
SELECT * FROM t1;
--source include/log_stop.inc
--let grep_pattern = ^# Filesort: No  Filesort_on_disk: No  Merge_passes: 0\$
--let log_expected_matches= 2
--source include/log_grep.inc

#
# filesort positive test, memory, zero merge passes
#
EXPLAIN SELECT * FROM t1 ORDER BY b;
--let log_file=percona_slow_query_log.query_plan_1
--source include/log_start.inc
SELECT * FROM t1 ORDER BY b;
--source include/log_stop.inc
--let grep_pattern = ^# Filesort: Yes  Filesort_on_disk: No  Merge_passes: 0\$
--let log_expected_matches= 1
--source include/log_grep.inc

#
# Same as above but filtered away
#
SET SESSION log_slow_filter='full_join,tmp_table,tmp_table_on_disk,filesort_on_disk';
--let log_file=percona_slow_query_log.query_plan_1a
--source include/log_start.inc
SELECT * FROM t1 ORDER BY b;
--source include/log_stop.inc
--let grep_pattern = ^# Filesort: Yes  Filesort_on_disk: No  Merge_passes: 0\$
--let log_expected_matches= 0
--source include/log_grep.inc
SET SESSION log_slow_filter=default;

#
# filesort positive test, disk, one merge pass
#
SET SESSION sort_buffer_size=32804;
CREATE TABLE t2 (a INT) ENGINE=InnoDB;
INSERT INTO t2 VALUES (5), (16), (2), (17), (1);
INSERT INTO t2 SELECT * FROM t2;
INSERT INTO t2 SELECT * FROM t2;
INSERT INTO t2 SELECT * FROM t2;
INSERT INTO t2 SELECT * FROM t2;
INSERT INTO t2 SELECT * FROM t2;
INSERT INTO t2 SELECT * FROM t2;
INSERT INTO t2 SELECT * FROM t2;
INSERT INTO t2 SELECT * FROM t2;
INSERT INTO t2 SELECT * FROM t2;

ANALYZE TABLE t2;

SHOW SESSION STATUS LIKE 'Sort_merge_passes';
--replace_column 9 ROWS
EXPLAIN SELECT * FROM t2 ORDER BY a;

--let log_file=percona_slow_query_log.query_plan_2
--source include/log_start.inc
--disable_result_log
SELECT * FROM t2 ORDER BY a;
--enable_result_log
--source include/log_stop.inc
--let grep_pattern = ^# Filesort: Yes  Filesort_on_disk: Yes  Merge_passes: 1\$
--let log_expected_matches= 1
--source include/log_grep.inc

SHOW SESSION STATUS LIKE 'Sort_merge_passes';

#
# Same as above but filtered away
#
SET SESSION log_slow_filter='full_join,tmp_table,tmp_table_on_disk';
--let log_file=percona_slow_query_log.query_plan_2a
--source include/log_start.inc
--disable_result_log
SELECT * FROM t2 ORDER BY a;
--enable_result_log
--source include/log_stop.inc
--let grep_pattern = ^# Filesort: Yes  Filesort_on_disk: Yes  Merge_passes: 1\$
--let log_expected_matches= 0
--source include/log_grep.inc

SHOW SESSION STATUS LIKE 'Sort_merge_passes';

SET SESSION log_slow_filter=default;

#
# Same as the above, with more than one merge pass
#
INSERT INTO t2 SELECT * FROM t2;
INSERT INTO t2 SELECT * FROM t2;
INSERT INTO t2 SELECT * FROM t2;
INSERT INTO t2 SELECT * FROM t2;

ANALYZE TABLE t2;

--let log_file=percona_slow_query_log.query_plan_3
--source include/log_start.inc
--disable_result_log
SELECT * FROM t2 ORDER BY a;
--enable_result_log
--source include/log_stop.inc
--let grep_pattern = ^# Filesort: Yes  Filesort_on_disk: Yes  Merge_passes: 5\$
--let log_expected_matches= 1
--source include/log_grep.inc

SHOW SESSION STATUS LIKE 'Sort_merge_passes';

SET SESSION sort_buffer_size=default;

#
# Full_scan, negative test
#
SHOW SESSION STATUS LIKE 'Select_scan';
--let log_file=percona_slow_query_log.query_plan_4
--source include/log_start.inc
SELECT * FROM t1 WHERE a=1;
--source include/log_stop.inc
--let grep_pattern = ^#.*Full_scan: No.*\$
--let log_expected_matches= 2
--source include/log_grep.inc

SHOW SESSION STATUS LIKE 'Select_scan';

#
# Full_scan, positive test
#
--let log_file=percona_slow_query_log.query_plan_5
--source include/log_start.inc
SELECT COUNT(*) FROM t1 GROUP BY a;
--source include/log_stop.inc
--let grep_pattern = ^#.*Full_scan: Yes.*\$
--let log_expected_matches= 1
--source include/log_grep.inc

SHOW SESSION STATUS LIKE 'Select_scan';

#
# Same as above, but filtered away
#
SET SESSION log_slow_filter='full_join,tmp_table,tmp_table_on_disk,filesort,filesort_on_disk';
--let log_file=percona_slow_query_log.query_plan_5a
--source include/log_start.inc
SELECT COUNT(*) FROM t1;
--source include/log_stop.inc
--let grep_pattern = ^#.*Full_scan: Yes.*\$
--let log_expected_matches= 0
--source include/log_grep.inc

SHOW SESSION STATUS LIKE 'Select_scan';

SET SESSION log_slow_filter=default;

#
# Full_join, negative test
#
CREATE TABLE t3(a INT NOT NULL AUTO_INCREMENT PRIMARY KEY) ENGINE=InnoDB;
INSERT INTO t3 VALUES (1), (2), (3);

ANALYZE TABLE t3;

SHOW SESSION STATUS LIKE 'Select_full_join';
--let log_file=percona_slow_query_log.query_plan_6
--source include/log_start.inc
SELECT COUNT(*) FROM t1, t3 WHERE t1.a = t3.a;
--source include/log_stop.inc
--let grep_pattern = ^#.*Full_join: No.*\$
--let log_expected_matches= 2
--source include/log_grep.inc
SHOW SESSION STATUS LIKE 'Select_full_join';

#
# Full_join, positive test
#
--let log_file=percona_slow_query_log.query_plan_7
--source include/log_start.inc
SELECT COUNT(*) FROM t1, t2 WHERE t1.b = t2.a;
--source include/log_stop.inc
--let grep_pattern = ^#.*Full_join: Yes.*\$
--let log_expected_matches= 1
--source include/log_grep.inc

SHOW SESSION STATUS LIKE 'Select_full_join';

#
# Same as above, but filtered away
#
SET SESSION log_slow_filter='tmp_table,tmp_table_on_disk,filesort,filesort_on_disk';
--let log_file=percona_slow_query_log.query_plan_7a
--source include/log_start.inc
SELECT COUNT(*) FROM t1, t2 WHERE t1.b = t2.a;
--source include/log_stop.inc
--let grep_pattern = ^#.*Full_join: Yes.*\$
--let log_expected_matches= 0
--source include/log_grep.inc

SHOW SESSION STATUS LIKE 'Select_full_join';

SET SESSION log_slow_filter=default;

#
# Tmp_table and Tmp_table_on_disk negative test
#
SHOW SESSION STATUS LIKE 'Created_tmp_tables';
SHOW SESSION STATUS LIKE 'Created_tmp_disk_tables';
EXPLAIN SELECT COUNT(*) FROM t1;
--let log_file=percona_slow_query_log.query_plan_8
--source include/log_start.inc
SELECT COUNT(*) FROM t1;
--source include/log_stop.inc
--let grep_pattern = ^# Tmp_tables: 0  Tmp_disk_tables: 0  Tmp_table_sizes: 0\$
--let log_expected_matches= 2
--source include/log_grep.inc
--let grep_pattern = ^#.*Tmp_table: No  Tmp_table_on_disk: No\$
--let log_expected_matches= 2
--source include/log_grep.inc

#
# Tmp_table positive, Tmp_table_on_disk negative test
#
SHOW SESSION STATUS LIKE 'Created_tmp_tables';
SHOW SESSION STATUS LIKE 'Created_tmp_disk_tables';

EXPLAIN SELECT COUNT(*) FROM t1, t3 WHERE t1.a = t3.a GROUP BY t3.a;
--let log_file=percona_slow_query_log.query_plan_9
--source include/log_start.inc
SELECT COUNT(*) FROM t1, t3 WHERE t1.a = t3.a GROUP BY t3.a;
--source include/log_stop.inc
<<<<<<< HEAD
# The pattern below should also check for "Tmp_table_sizes: [1-9][0-9]*", but
# this is disabled because of https://jira.percona.com/browse/PS-5168
--let grep_pattern = ^#.*Tmp_tables: 1  Tmp_disk_tables: 0  Tmp_table_sizes: [0-9]*\$
=======
--let grep_pattern = ^# Tmp_tables: 1  Tmp_disk_tables: 0  Tmp_table_sizes: [1-9][0-9]*\$
>>>>>>> 4e9d33ba
--let log_expected_matches= 1
--source include/log_grep.inc
--let grep_pattern = ^#.*Tmp_table: Yes  Tmp_table_on_disk: No\$
--let log_expected_matches= 1
--source include/log_grep.inc

SHOW SESSION STATUS LIKE 'Created_tmp_tables';
SHOW SESSION STATUS LIKE 'Created_tmp_disk_tables';

#
# Same as above but filtered away
#
SET SESSION log_slow_filter='full_join,tmp_table_on_disk,filesort_on_disk';

--let log_file=percona_slow_query_log.query_plan_9a
--source include/log_start.inc
SELECT COUNT(*) FROM t1, t3 WHERE t1.a = t3.a GROUP BY t3.a;
--source include/log_stop.inc
--let grep_pattern = ^# Tmp_tables: 1  Tmp_disk_tables: 0  Tmp_table_sizes: [1-9][0-9]*\$
--let log_expected_matches= 0
--source include/log_grep.inc
--let grep_pattern = ^#.*Tmp_table: Yes  Tmp_table_on_disk: No\$
--let log_expected_matches= 0
--source include/log_grep.inc

SHOW SESSION STATUS LIKE 'Created_tmp_tables';
SHOW SESSION STATUS LIKE 'Created_tmp_disk_tables';

SET SESSION log_slow_filter=default;

#
# Tmp_table and Tmp_table_on_disk positive test
#
CREATE TABLE t4(a INT NOT NULL AUTO_INCREMENT PRIMARY KEY, b TEXT) ENGINE=InnoDB;
INSERT INTO t4 VALUES (1, "aaa"), (2, "bbb"), (3, "ccc");

ANALYZE TABLE t4;

SET SESSION internal_tmp_mem_storage_engine = MEMORY;

EXPLAIN SELECT SQL_BIG_RESULT COUNT(*) FROM t1, t4 WHERE t1.a = t4.a GROUP BY t4.a;
--let log_file=percona_slow_query_log.query_plan_10
--source include/log_start.inc
SELECT SQL_BIG_RESULT COUNT(*) FROM t1, t4 WHERE t1.a = t4.a GROUP BY t4.b;
--source include/log_stop.inc
--let grep_pattern = ^# Tmp_tables: 1  Tmp_disk_tables: 1  Tmp_table_sizes: [1-9][0-9]*\$
--let log_expected_matches= 1
--source include/log_grep.inc
--let grep_pattern = ^#.*Tmp_table: Yes  Tmp_table_on_disk: Yes\$
--let log_expected_matches= 1
--source include/log_grep.inc

SHOW SESSION STATUS LIKE 'Created_tmp_tables';
SHOW SESSION STATUS LIKE 'Created_tmp_disk_tables';

#
# Same as above but filtered away
#
SET SESSION log_slow_filter='full_join,filesort_on_disk';

--let log_file=percona_slow_query_log.query_plan_10a
--source include/log_start.inc
SELECT COUNT(*) FROM t1, t4 WHERE t1.a = t4.a GROUP BY t4.b;
--source include/log_stop.inc
--let grep_pattern = ^# Tmp_tables: 1  Tmp_disk_tables: 1  Tmp_table_sizes: [1-9][0-9]*\$
--let log_expected_matches= 0
--source include/log_grep.inc
--let grep_pattern = ^#.*Tmp_table: Yes  Tmp_table_on_disk: Yes\$
--let log_expected_matches= 0
--source include/log_grep.inc

SHOW SESSION STATUS LIKE 'Created_tmp_tables';
SHOW SESSION STATUS LIKE 'Created_tmp_disk_tables';

DROP TABLE t1, t2, t3, t4;

SET SESSION internal_tmp_mem_storage_engine = default;

--echo #
--echo # Bug#1592694 Query plan temp flag set is missed in
--echo # create_duplicate_weedout_tmp_table
--echo #

create table t1 (
  a int not null,
  b int, primary key (a)
) ENGINE=InnoDB;
create table t2 (
  a int not null
) ENGINE=InnoDB;
insert into t1 values (1,10), (2,20), (3,30),  (4,40);
insert into t2 values (2), (2), (3), (4), (5); #2 as a duplicate to weed-out

SET SESSION optimizer_switch='firstmatch=off,loosescan=off,materialization=off,duplicateweedout=on';

SET SESSION long_query_time=0;
SET SESSION min_examined_row_limit=0;
SET SESSION log_slow_verbosity='microtime,query_plan';

SET SESSION log_slow_filter='tmp_table';

--let log_file=percona_slow_query_log.bug1592694.slog
--source include/log_start.inc

select t1.a from t1 where t1.a in (select a from t2);

--source include/log_stop.inc
--let grep_pattern = ^#.*Tmp_table: Yes  Tmp_table_on_disk: No\$
--let log_expected_matches= 1
--source include/log_grep.inc

DROP TABLE t1, t2;

--echo # End of test for bug#1592694.

--source include/log_cleanup.inc<|MERGE_RESOLUTION|>--- conflicted
+++ resolved
@@ -248,13 +248,9 @@
 --source include/log_start.inc
 SELECT COUNT(*) FROM t1, t3 WHERE t1.a = t3.a GROUP BY t3.a;
 --source include/log_stop.inc
-<<<<<<< HEAD
 # The pattern below should also check for "Tmp_table_sizes: [1-9][0-9]*", but
 # this is disabled because of https://jira.percona.com/browse/PS-5168
---let grep_pattern = ^#.*Tmp_tables: 1  Tmp_disk_tables: 0  Tmp_table_sizes: [0-9]*\$
-=======
---let grep_pattern = ^# Tmp_tables: 1  Tmp_disk_tables: 0  Tmp_table_sizes: [1-9][0-9]*\$
->>>>>>> 4e9d33ba
+--let grep_pattern = ^# Tmp_tables: 1  Tmp_disk_tables: 0  Tmp_table_sizes: [0-9]*\$
 --let log_expected_matches= 1
 --source include/log_grep.inc
 --let grep_pattern = ^#.*Tmp_table: Yes  Tmp_table_on_disk: No\$
