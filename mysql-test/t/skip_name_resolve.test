--- conflicted
+++ resolved
@@ -76,6 +76,22 @@
 --let SEARCH_PATTERN='user' entry 'b20438524@localhost1' ignored in --skip-name-resolve mode
 source include/search_pattern.inc;
 
+--echo #
+--echo # Bug #98908: Crash in ACL_PROXY_USER::check_validity with --skip-name-resolve=1
+--echo #             https://bugs.mysql.com/bug.php?id=98908
+--echo #
+
+CREATE USER IF NOT EXISTS ''@'';
+CREATE USER IF NOT EXISTS dba@'localhost' IDENTIFIED BY 'pass';
+GRANT PROXY ON dba@'localhost' TO ''@'';
+
+--let $restart_parameters=restart:--skip-name-resolve=1
+--source include/restart_mysqld.inc
+
+--exec $MYSQL $AUTH_PAM_OPT -udba -ppass -e "SHOW GRANTS;"
+
+DROP USER dba@'localhost';
+DROP USER ''@'';
 
 --echo End of 5.7 tests
 
@@ -94,29 +110,4 @@
 --let SEARCH_PATTERN='user' entry 'b20438524@localhost' ignored in --skip-name-resolve mode
 source include/search_pattern.inc;
 
-<<<<<<< HEAD
-DELETE FROM mysql.user WHERE user='b20438524';
-=======
-DELETE FROM mysql.user WHERE user='b20438524';
-
-
---echo #
---echo # Bug #98908: Crash in ACL_PROXY_USER::check_validity with --skip-name-resolve=1
---echo #             https://bugs.mysql.com/bug.php?id=98908
---echo #
-
-CREATE USER IF NOT EXISTS ''@'';
-CREATE USER IF NOT EXISTS dba@'localhost' IDENTIFIED BY 'pass';
-GRANT PROXY ON dba@'localhost' TO ''@'';
-
---let $restart_parameters=restart:--skip-name-resolve=1
---source include/restart_mysqld.inc
-
---exec $MYSQL $AUTH_PAM_OPT -udba -ppass -e "SHOW GRANTS;"
-
-DROP USER dba@'localhost';
-DROP USER ''@'';
-
-
---echo End of 5.7 tests
->>>>>>> 9bd435c5
+DELETE FROM mysql.user WHERE user='b20438524';