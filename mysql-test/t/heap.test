--- conflicted
+++ resolved
@@ -481,7 +481,6 @@
 SELECT c2 FROM t1;
 DROP TABLE t1;
 
-<<<<<<< HEAD
 --echo #
 --echo # BUG#11825482: Broken key length calculation for btree index
 --echo #
@@ -532,7 +531,8 @@
 
 SELECT * FROM t1 IGNORE INDEX (i1) WHERE c1='bar2';
 --echo #should show one tuple!
-=======
+DROP TABLE t1;
+
 #
 # BUG 1706356: Adding Index corrupts data in memory table
 #
@@ -551,5 +551,4 @@
 
 select * from t1;
 
->>>>>>> c79d9dfa
 DROP TABLE t1;