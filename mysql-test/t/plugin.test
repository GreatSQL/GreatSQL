--- conflicted
+++ resolved
@@ -291,7 +291,6 @@
 --disable_connect_log
 
 --echo #
-<<<<<<< HEAD
 --echo # Bug #11759453: UNINSTALL PLUGIN MISLEADING ERROR
 --echo #                MESSAGE FOR NON-DYNAMIC PLUGINS
 --echo #
@@ -300,9 +299,7 @@
 --error ER_PLUGIN_DELETE_BUILTIN
 UNINSTALL PLUGIN innodb;
 
-# Wait till we reached the initial number of concurrent sessions
---source include/wait_until_count_sessions.inc
-=======
+--echo #
 --echo # Bug #19917521: MEMORY LEAK WITH STRING THREAD VARIABLE 
 --echo #                THAT SET MEMALLOC FLAG
 --echo #
@@ -323,4 +320,7 @@
 DROP TABLE t10, t20;
 
 UNINSTALL PLUGIN example;
->>>>>>> 6cbbb9b0
+
+
+# Wait till we reached the initial number of concurrent sessions
+--source include/wait_until_count_sessions.inc