--- conflicted
+++ resolved
@@ -32,16 +32,11 @@
 --let $condition= 'INSERT INTO t VALUES(0)'
 --source include/wait_show_condition.inc
 
-<<<<<<< HEAD
 --echo check 'SHOW SLAVE STATUS' and 'SHOW SLAVE STATUS NONBLOCKING' - both should work fine
---source include/percona_show_slave_status_nolock.inc
-=======
---echo check 'SHOW SLAVE STATUS' and 'SHOW SLAVE STATUS NOLOCK' - both should work fine
 --disable_result_log
-SHOW SLAVE STATUS NOLOCK;
+SHOW SLAVE STATUS NONBLOCKING;
 SHOW SLAVE STATUS;
 --enable_result_log
->>>>>>> c0f99a42
 
 connection master;
 --echo [master]
@@ -65,13 +60,9 @@
 --let $condition= 'STOP SLAVE'
 --source include/wait_show_condition.inc
 
-<<<<<<< HEAD
 --echo check 'SHOW SLAVE STATUS' and 'SHOW SLAVE STATUS NONBLOCKING' - just NONBLOCKING version should works fine
---source include/percona_show_slave_status_nolock.inc
-=======
---echo check 'SHOW SLAVE STATUS' and 'SHOW SLAVE STATUS NOLOCK' - just NOLOCK version should works fine
 --disable_result_log
-SHOW SLAVE STATUS NOLOCK;
+SHOW SLAVE STATUS NONBLOCKING;
 --enable_result_log
 connection slave_lock;
 --echo [slave_lock]
@@ -101,7 +92,6 @@
 --echo [slave]
 SET DEBUG_SYNC='now SIGNAL signal.empty';
 --echo
->>>>>>> c0f99a42
 
 connection slave_stop;
 --echo [slave_stop]
