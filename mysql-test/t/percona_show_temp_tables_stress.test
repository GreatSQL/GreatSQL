--- conflicted
+++ resolved
@@ -1,10 +1,5 @@
 --source include/have_innodb.inc
-<<<<<<< HEAD
 --source include/have_myisam.inc
-
-CREATE USER event_runner@localhost;
-
-=======
 --source include/not_embedded.inc
 
 CREATE USER event_runner1@localhost;
@@ -13,23 +8,16 @@
 CREATE USER event_runner2@localhost;
 GRANT ALL ON *.* TO event_runner2@localhost;
 
->>>>>>> 1db48fc0
 SET @saved_event_scheduler = @@GLOBAL.event_scheduler;
 SET GLOBAL event_scheduler = ON;
 
 delimiter |;
-<<<<<<< HEAD
-CREATE DEFINER=event_runner@localhost EVENT query_temp_tables ON SCHEDULE AT CURRENT_TIMESTAMP
-=======
 CREATE DEFINER=event_runner1@localhost EVENT query_temp_tables ON SCHEDULE AT CURRENT_TIMESTAMP
 ON COMPLETION PRESERVE
->>>>>>> 1db48fc0
 DO
   WHILE TRUE DO
     SELECT * FROM INFORMATION_SCHEMA.GLOBAL_TEMPORARY_TABLES;
   END WHILE|
-<<<<<<< HEAD
-=======
 
 CREATE DEFINER=event_runner2@localhost EVENT query_tables ON SCHEDULE AT CURRENT_TIMESTAMP
 ON COMPLETION PRESERVE
@@ -38,7 +26,6 @@
     SELECT * FROM INFORMATION_SCHEMA.TABLES;
   END WHILE|
 
->>>>>>> 1db48fc0
 delimiter ;|
 
 --let $i=400
@@ -67,18 +54,6 @@
 }
 --enable_query_log
 
-<<<<<<< HEAD
---let $ev_thread_id= `SELECT ID FROM INFORMATION_SCHEMA.PROCESSLIST WHERE USER='event_runner'`
---echo KILL QUERY \$ev_thread_id
---disable_query_log
-eval KILL QUERY $ev_thread_id;
---enable_query_log
-
-SET GLOBAL event_scheduler = @saved_event_scheduler;
-
-DROP EVENT query_temp_tables;
-DROP USER event_runner@localhost;
-=======
 --let $ev_thread1_id= `SELECT ID FROM INFORMATION_SCHEMA.PROCESSLIST WHERE USER='event_runner1'`
 --echo KILL CONNECTION \$ev_thread1_id
 --disable_query_log
@@ -99,5 +74,4 @@
 DROP EVENT query_tables;
 
 DROP USER event_runner1@localhost;
-DROP USER event_runner2@localhost;
->>>>>>> 1db48fc0
+DROP USER event_runner2@localhost;