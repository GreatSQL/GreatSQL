--- conflicted
+++ resolved
@@ -174,7 +174,6 @@
 
 --echo End of 5.0 tests
 
-<<<<<<< HEAD
 #
 # Bug #11764313 57135: CRASH IN ITEM_FUNC_CASE::FIND_ITEM WITH CASE WHEN
 # ELSE CLAUSE
@@ -183,7 +182,7 @@
 CREATE TABLE t1(a YEAR);
 SELECT 1 FROM t1 WHERE a=1 AND CASE 1 WHEN a THEN 1 ELSE 1 END;
 DROP TABLE t1;
-=======
+
 --echo #
 --echo # Bug#19875294 ASSERTION `SRC' FAILED IN MY_STRNXFRM_UNICODE
 --echo #              (SIG 6 -STRINGS/CTYPE-UTF8.C:5151)
@@ -194,5 +193,4 @@
 INSERT INTO t1 VALUES(990101.102);
 SELECT COALESCE(c1)FROM t1 ORDER BY 1;
 DROP TABLE t1;
-set @@sql_mode=default;
->>>>>>> ebd96c31
+set @@sql_mode=default;