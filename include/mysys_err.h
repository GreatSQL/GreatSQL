/* Copyright (c) 2000, 2015, Oracle and/or its affiliates. All rights reserved.

   This program is free software; you can redistribute it and/or modify
   it under the terms of the GNU General Public License as published by
   the Free Software Foundation; version 2 of the License.

   This program is distributed in the hope that it will be useful,
   but WITHOUT ANY WARRANTY; without even the implied warranty of
   MERCHANTABILITY or FITNESS FOR A PARTICULAR PURPOSE.  See the
   GNU General Public License for more details.

   You should have received a copy of the GNU General Public License
   along with this program; if not, write to the Free Software
   Foundation, Inc., 51 Franklin St, Fifth Floor, Boston, MA 02110-1301  USA */

#ifndef _mysys_err_h
#define _mysys_err_h

#ifdef	__cplusplus
extern "C" {
#endif

#define GLOBERRS (EE_ERROR_LAST - EE_ERROR_FIRST + 1) /* Nr of global errors */
#define EE(X)    (globerrs[(X) - EE_ERROR_FIRST])

extern const char *globerrs[];  /* my_error_messages is here */

/* Error message numbers in global map */
/*
  Do not add error numbers before EE_ERROR_FIRST.
  If necessary to add lower numbers, change EE_ERROR_FIRST accordingly.

  We start with error 1 to not confuse peoples with 'error 0'
*/

#define EE_ERROR_FIRST          1 /*Copy first error nr.*/
#define EE_CANTCREATEFILE	1
#define EE_READ			2
#define EE_WRITE		3
#define EE_BADCLOSE		4
#define EE_OUTOFMEMORY		5
#define EE_DELETE		6
#define EE_LINK			7
#define EE_EOFERR		9
#define EE_CANTLOCK		10
#define EE_CANTUNLOCK		11
#define EE_DIR			12
#define EE_STAT			13
#define EE_CANT_CHSIZE		14
#define EE_CANT_OPEN_STREAM	15
#define EE_GETWD		16
#define EE_SETWD		17
#define EE_LINK_WARNING		18
#define EE_OPEN_WARNING		19
#define EE_DISK_FULL		20
#define EE_CANT_MKDIR		21
#define EE_UNKNOWN_CHARSET	22
#define EE_OUT_OF_FILERESOURCES	23
#define EE_CANT_READLINK	24
#define EE_CANT_SYMLINK		25
#define EE_REALPATH		26
#define EE_SYNC			27
#define EE_UNKNOWN_COLLATION	28
#define EE_FILENOTFOUND		29
#define EE_FILE_NOT_CLOSED	30
#define EE_CHANGE_OWNERSHIP     31
#define EE_CHANGE_PERMISSIONS   32
#define EE_CANT_SEEK            33
<<<<<<< HEAD
#define EE_CAPACITY_EXCEEDED    34
#define EE_ERROR_LAST           34 /* Copy last error nr */
=======
#define EE_SOCKET               34
#define EE_CONNECT              35
#define EE_TOOLONGFILENAME      36
#define EE_ERROR_LAST           36 /* Copy last error nr */
>>>>>>> 2071aeef
/* Add error numbers before EE_ERROR_LAST and change it accordingly. */

/* Exit codes for option processing. When exiting from server use the
   MYSQLD_*EXIT codes defined in sql_const.h */

#define EXIT_UNSPECIFIED_ERROR		1
#define EXIT_UNKNOWN_OPTION		2
#define EXIT_AMBIGUOUS_OPTION		3
#define EXIT_NO_ARGUMENT_ALLOWED	4
#define EXIT_ARGUMENT_REQUIRED		5
#define EXIT_VAR_PREFIX_NOT_UNIQUE	6
#define EXIT_UNKNOWN_VARIABLE		7
#define EXIT_OUT_OF_MEMORY		8
#define EXIT_UNKNOWN_SUFFIX		9
#define EXIT_NO_PTR_TO_VARIABLE		10
#define EXIT_CANNOT_CONNECT_TO_SERVICE	11
#define EXIT_OPTION_DISABLED            12
#define EXIT_ARGUMENT_INVALID           13


#ifdef	__cplusplus
}
#endif
#endif
<|MERGE_RESOLUTION|>--- conflicted
+++ resolved
@@ -66,15 +66,10 @@
 #define EE_CHANGE_OWNERSHIP     31
 #define EE_CHANGE_PERMISSIONS   32
 #define EE_CANT_SEEK            33
-<<<<<<< HEAD
 #define EE_CAPACITY_EXCEEDED    34
-#define EE_ERROR_LAST           34 /* Copy last error nr */
-=======
-#define EE_SOCKET               34
-#define EE_CONNECT              35
+#define EE_SOCKET               35
 #define EE_TOOLONGFILENAME      36
 #define EE_ERROR_LAST           36 /* Copy last error nr */
->>>>>>> 2071aeef
 /* Add error numbers before EE_ERROR_LAST and change it accordingly. */
 
 /* Exit codes for option processing. When exiting from server use the
