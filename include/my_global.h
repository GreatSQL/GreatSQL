--- conflicted
+++ resolved
@@ -148,29 +148,9 @@
 /**
   Cast a member of a structure to the structure that contains it.
 
-<<<<<<< HEAD
   @param  ptr     Pointer to the member.
   @param  type    Type of the structure that contains the member.
   @param  member  Name of the member within the structure.
-=======
-/**
-  Cast a member of a structure to the structure that contains it.
-
-  @param  ptr     Pointer to the member.
-  @param  type    Type of the structure that contains the member.
-  @param  member  Name of the member within the structure.
-*/
-#define my_container_of(ptr, type, member)              \
-  ({                                                    \
-    const typeof(((type *)0)->member) *__mptr= (ptr);   \
-    (type *)((char *)__mptr - offsetof(type, member));  \
-  })
-
-/*
-  A lot of our programs uses asserts, so better to always include it
-  This also fixes a problem when people uses DBUG_ASSERT without including
-  assert.h
->>>>>>> 2071aeef
 */
 #define my_container_of(ptr, type, member)              \
   ((type *)((char *)ptr - offsetof(type, member)))
@@ -798,4 +778,9 @@
 #if defined(_WIN32) || defined(_WIN64)
   #define strcasecmp _stricmp
 #endif
+
+#if defined(HAVE_IPV6) && defined(__APPLE__)
+#define s6_addr32 __u6_addr.__u6_addr32
+#endif
+
 #endif  // MY_GLOBAL_INCLUDED