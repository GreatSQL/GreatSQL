--- conflicted
+++ resolved
@@ -33,11 +33,7 @@
 #endif
 #include "my_compare.h"
 #include <mysql/plugin.h>
-<<<<<<< HEAD
-
-=======
 #include <my_check_opt.h>
->>>>>>> f6dfd7d7
 /*
   Limit max keys according to HA_MAX_POSSIBLE_KEY
 */
