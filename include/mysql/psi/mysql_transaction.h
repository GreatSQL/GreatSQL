--- conflicted
+++ resolved
@@ -207,10 +207,6 @@
 }
 #endif
 
-<<<<<<< HEAD
-  /** @} (end of group psi_api_transaction) */
-=======
 /** @} (end of group psi_api_transaction) */
->>>>>>> 4869291f
 
 #endif