--- conflicted
+++ resolved
@@ -27,11 +27,7 @@
 #include <mysql/components/service.h>
 #include <functional>
 
-<<<<<<< HEAD
-#include <stddef.h>
-=======
 #include <stddef.h>  // size_t
->>>>>>> c70126c9
 #include <stdint.h>
 
 #ifdef __cplusplus
