--- conflicted
+++ resolved
@@ -852,12 +852,7 @@
   @param[in]    value   the value of statistics
 */
 void thd_report_innodb_stat(MYSQL_THD thd, unsigned long long trx_id,
-                            enum mysql_trx_stat_type type,
-<<<<<<< HEAD
-                            unsigned long long value);
-=======
-                            uint64_t value);
->>>>>>> 89933995
+                            enum mysql_trx_stat_type type, uint64_t value);
 
 unsigned long thd_log_slow_verbosity(const MYSQL_THD thd);
 
