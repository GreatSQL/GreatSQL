/* Copyright (c) 2000, 2019, Oracle and/or its affiliates. All rights reserved.

   This program is free software; you can redistribute it and/or modify
   it under the terms of the GNU General Public License, version 2.0,
   as published by the Free Software Foundation.

   This program is also distributed with certain software (including
   but not limited to OpenSSL) that is licensed under separate terms,
   as designated in a particular file or component or in included license
   documentation.  The authors of MySQL hereby grant you an additional
   permission to link the program and your derivative works with the
   separately licensed software that they have included with MySQL.

   Without limiting anything contained in the foregoing, this file,
   which is part of C Driver for MySQL (Connector/C), is also subject to the
   Universal FOSS Exception, version 1.0, a copy of which can be found at
   http://oss.oracle.com/licenses/universal-foss-exception.

   This program is distributed in the hope that it will be useful,
   but WITHOUT ANY WARRANTY; without even the implied warranty of
   MERCHANTABILITY or FITNESS FOR A PARTICULAR PURPOSE.  See the
   GNU General Public License, version 2.0, for more details.

   You should have received a copy of the GNU General Public License
   along with this program; if not, write to the Free Software
   Foundation, Inc., 51 Franklin St, Fifth Floor, Boston, MA 02110-1301  USA */

/**
  @file include/mysql_com.h
  Common definition between mysql server & client.
*/

#ifndef _mysql_com_h
#define _mysql_com_h

#ifndef MYSQL_ABI_CHECK
#include <stdbool.h>
#endif

#include "my_command.h"

/*
  We need a definition for my_socket. On the client, <mysql.h> already provides
  it, but on the server side, we need to get it from a header.
*/
#ifndef my_socket_defined
#include "my_io.h"
#endif

#ifndef MYSQL_ABI_CHECK
#include <stdbool.h>
#endif

#define HOSTNAME_LENGTH 60
#define SYSTEM_CHARSET_MBMAXLEN 3
#define FILENAME_CHARSET_MBMAXLEN 5
#define NAME_CHAR_LEN 64 /**< Field/table name length */
#define PARTITION_EXPR_CHAR_LEN                \
  2048 /**< Maximum expression length in chars \
        */
#define USERNAME_CHAR_LENGTH 32
#define USERNAME_CHAR_LENGTH_STR "32"
#ifndef NAME_LEN
#define NAME_LEN (NAME_CHAR_LEN * SYSTEM_CHARSET_MBMAXLEN)
#endif
#define USERNAME_LENGTH (USERNAME_CHAR_LENGTH * SYSTEM_CHARSET_MBMAXLEN)
#define CONNECT_STRING_MAXLEN 1024

#define MYSQL_AUTODETECT_CHARSET_NAME "auto"

#define SERVER_VERSION_LENGTH 60
#define SQLSTATE_LENGTH 5
#define LIST_PROCESS_HOST_LEN 64

/**
  Maximum length of comments

  pre 5.6: 60 characters
*/
#define TABLE_COMMENT_INLINE_MAXLEN 180
#define TABLE_COMMENT_MAXLEN 2048
#define COLUMN_COMMENT_MAXLEN 1024
#define INDEX_COMMENT_MAXLEN 1024
#define TABLE_PARTITION_COMMENT_MAXLEN 1024
#define TABLESPACE_COMMENT_MAXLEN 2048

/**
  Maximum length of protocol packet.
  @ref page_protocol_basic_ok_packet length limit also restricted to this value
  as any length greater than this value will have first byte of
  @ref page_protocol_basic_ok_packet to be 254 thus does not
  provide a means to identify if this is @ref page_protocol_basic_ok_packet or
  @ref page_protocol_basic_eof_packet.
*/
#define MAX_PACKET_LENGTH (256L * 256L * 256L - 1)

/**
  Length of string buffer, that is enough to contain
  username and hostname parts of the user identifier with trailing zero in
  MySQL standard format:
  user_name_part\@host_name_part\\0
*/
#define USER_HOST_BUFF_SIZE HOSTNAME_LENGTH + USERNAME_LENGTH + 2

#define LOCAL_HOST "localhost"
#define LOCAL_HOST_NAMEDPIPE "."

#if defined(_WIN32)
#define MYSQL_NAMEDPIPE "MySQL"
#define MYSQL_SERVICENAME "MySQL"
#endif /* _WIN32 */

/** The length of the header part for each generated column in the .frm file.*/
#define FRM_GCOL_HEADER_SIZE 4
/**
  Maximum length of the expression statement defined for generated columns.
*/
#define GENERATED_COLUMN_EXPRESSION_MAXLEN 65535 - FRM_GCOL_HEADER_SIZE
/**
  Length of random string sent by server on handshake; this is also length of
  obfuscated password, received from client
*/
#define SCRAMBLE_LENGTH 20
#define AUTH_PLUGIN_DATA_PART_1_LENGTH 8
/** length of password stored in the db: new passwords are preceeded with '*'*/
#define SCRAMBLED_PASSWORD_CHAR_LENGTH (SCRAMBLE_LENGTH * 2 + 1)

/**
   @defgroup group_cs_column_definition_flags Column Definition Flags
   @ingroup group_cs

   @brief Values for the flags bitmask used by ::Send_field:flags

   Currently need to fit into 32 bits.

   Each bit represents an optional feature of the protocol.

   Both the client and the server are sending these.

   The intersection of the two determines what optional parts of the
   protocol will be used.
*/

/**
  @addtogroup group_cs_column_definition_flags
  @{
*/

#define NOT_NULL_FLAG 1     /**< Field can't be NULL */
#define PRI_KEY_FLAG 2      /**< Field is part of a primary key */
#define UNIQUE_KEY_FLAG 4   /**< Field is part of a unique key */
#define MULTIPLE_KEY_FLAG 8 /**< Field is part of a key */
#define BLOB_FLAG 16        /**< Field is a blob */
#define UNSIGNED_FLAG 32    /**< Field is unsigned */
#define ZEROFILL_FLAG 64    /**< Field is zerofill */
#define BINARY_FLAG 128     /**< Field is binary   */

/* The following are only sent to new clients */
#define ENUM_FLAG 256              /**< field is an enum */
#define AUTO_INCREMENT_FLAG 512    /**< field is a autoincrement field */
#define TIMESTAMP_FLAG 1024        /**< Field is a timestamp */
#define SET_FLAG 2048              /**< field is a set */
#define NO_DEFAULT_VALUE_FLAG 4096 /**< Field doesn't have default value */
#define ON_UPDATE_NOW_FLAG 8192    /**< Field is set to NOW on UPDATE */
#define NUM_FLAG 32768             /**< Field is num (for clients) */
#define PART_KEY_FLAG 16384        /**< Intern; Part of some key */
#define GROUP_FLAG 32768           /**< Intern: Group field */
#define UNIQUE_FLAG 65536          /**< Intern: Used by sql_yacc */
#define BINCMP_FLAG 131072         /**< Intern: Used by sql_yacc */
#define GET_FIXED_FIELDS_FLAG                                                  \
  (1 << 18)                               /**< Used to get fields in item tree \
                                           */
#define FIELD_IN_PART_FUNC_FLAG (1 << 19) /**< Field part of partition func */
/**
  Intern: Field in TABLE object for new version of altered table,
          which participates in a newly added index.
*/
#define FIELD_IN_ADD_INDEX (1 << 20)
#define FIELD_IS_RENAMED (1 << 21)   /**< Intern: Field is being renamed */
#define FIELD_FLAGS_STORAGE_MEDIA 22 /**< Field storage media, bit 22-23 */
#define FIELD_FLAGS_STORAGE_MEDIA_MASK (3 << FIELD_FLAGS_STORAGE_MEDIA)
#define FIELD_FLAGS_COLUMN_FORMAT 24 /**< Field column format, bit 24-25 */
#define FIELD_FLAGS_COLUMN_FORMAT_MASK (3 << FIELD_FLAGS_COLUMN_FORMAT)
#define FIELD_IS_DROPPED (1 << 26) /**< Intern: Field is being dropped */
#define EXPLICIT_NULL_FLAG                        \
  (1 << 27) /**< Field is explicitly specified as \
               NULL by the user */
#define FIELD_IS_MARKED                   \
  (1 << 28) /**< Intern: field is marked, \
                 general purpose */
<<<<<<< HEAD
#define CLUSTERING_FLAG (1U << 29)
=======

/** Field will not be loaded in secondary engine. */
#define NOT_SECONDARY_FLAG (1 << 29)

>>>>>>> 124c7ab1
/** @}*/

/**
   @defgroup group_cs_com_refresh_flags COM_REFRESH Flags
   @ingroup group_cs

   @brief Values for the `sub_command` in ::COM_REFRESH

   Currently the protocol carries only 8 bits of these flags.

   The rest (8-end) are used only internally in the server.
*/

/**
  @addtogroup group_cs_com_refresh_flags
  @{
*/

#define REFRESH_GRANT 1    /**< Refresh grant tables, FLUSH PRIVILEGES */
#define REFRESH_LOG 2      /**< Start on new log file, FLUSH LOGS */
#define REFRESH_TABLES 4   /**< close all tables, FLUSH TABLES */
#define REFRESH_HOSTS 8    /**< Flush host cache, FLUSH HOSTS */
#define REFRESH_STATUS 16  /**< Flush status variables, FLUSH STATUS */
#define REFRESH_THREADS 32 /**< Flush thread cache */
#define REFRESH_SLAVE                         \
  64 /**< Reset master info and restart slave \
        thread, RESET SLAVE */
#define REFRESH_MASTER                                                 \
  128                            /**< Remove all bin logs in the index \
                                    and truncate the index, RESET MASTER */
#define REFRESH_ERROR_LOG 256    /**< Rotate only the erorr log */
#define REFRESH_ENGINE_LOG 512   /**< Flush all storage engine logs */
#define REFRESH_BINARY_LOG 1024  /**< Flush the binary log */
#define REFRESH_RELAY_LOG 2048   /**< Flush the relay log */
#define REFRESH_GENERAL_LOG 4096 /**< Flush the general log */
#define REFRESH_SLOW_LOG 8192    /**< Flush the slow query log */
#define REFRESH_READ_LOCK 16384  /**< Lock tables for read. */
/**
  Wait for an impending flush before closing the tables.

  @sa REFRESH_READ_LOCK, handle_reload_request, close_cached_tables
*/
#define REFRESH_FAST 32768
#define REFRESH_USER_RESOURCES 0x80000L   /** FLISH RESOUCES. @sa ::reset_mqh */
#define REFRESH_FOR_EXPORT 0x100000L      /** FLUSH TABLES ... FOR EXPORT */
#define REFRESH_OPTIMIZER_COSTS 0x200000L /** FLUSH OPTIMIZER_COSTS */
#define REFRESH_PERSIST 0x400000L         /** RESET PERSIST */
#define REFRESH_TABLE_STATS 0x800000L     /** Refresh table stats */
#define REFRESH_INDEX_STATS 0x1000000L    /** Refresh index stats */
#define REFRESH_USER_STATS 0x2000000L     /** Refresh user stats */
#define REFRESH_CLIENT_STATS 0x4000000L   /** Refresh client stats */
#define REFRESH_THREAD_STATS 0x8000000L   /** Refresh thread stats */
#define REFRESH_FLUSH_PAGE_BITMAPS 0x10000000L
#define REFRESH_RESET_PAGE_BITMAPS 0x20000000L

static const int PURGE_BITMAPS_TO_LSN = 1;

/** @}*/

/**
   @defgroup group_cs_capabilities_flags Capabilities Flags
   @ingroup group_cs

   @brief Values for the capabilities flag bitmask used by the MySQL protocol

   Currently need to fit into 32 bits.

   Each bit represents an optional feature of the protocol.

   Both the client and the server are sending these.

   The intersection of the two determines whast optional parts of the
   protocol will be used.
*/

/**
  @addtogroup group_cs_capabilities_flags
  @{
*/

/**
  Use the improved version of Old Password Authentication.

  Not used.

  @note Assumed to be set since 4.1.1.
*/
#define CLIENT_LONG_PASSWORD 1
/**
  Send found rows instead of affected rows in @ref
  page_protocol_basic_eof_packet
*/
#define CLIENT_FOUND_ROWS 2
/**
  @brief Get all column flags

  Longer flags in Protocol::ColumnDefinition320.

  @todo Reference Protocol::ColumnDefinition320

  Server
  ------

  Supports longer flags.

  Client
  ------

  Expects longer flags.
*/
#define CLIENT_LONG_FLAG 4
/**
  Database (schema) name can be specified on connect in Handshake Response
  Packet.

  @todo Reference Handshake Response Packet.

  Server
  ------

  Supports schema-name in Handshake Response Packet.

  Client
  ------

  Handshake Response Packet contains a schema-name.

  @sa send_client_reply_packet()
*/
#define CLIENT_CONNECT_WITH_DB 8
#define CLIENT_NO_SCHEMA 16 /**< Don't allow database.table.column */
/**
  Compression protocol supported.

  @todo Reference Compression

  Server
  ------

  Supports compression.

  Client
  ------

  Switches to Compression compressed protocol after successful authentication.
*/
#define CLIENT_COMPRESS 32
/**
  Special handling of ODBC behavior.

  @note No special behavior since 3.22.
*/
#define CLIENT_ODBC 64
/**
  Can use LOAD DATA LOCAL.

  Server
  ------

  Enables the LOCAL INFILE request of LOAD DATA|XML.

  Client
  ------

  Will handle LOCAL INFILE request.
*/
#define CLIENT_LOCAL_FILES 128
/**
  Ignore spaces before '('

  Server
  ------

  Parser can ignore spaces before '('.

  Client
  ------

  Let the parser ignore spaces before '('.
*/
#define CLIENT_IGNORE_SPACE 256
/**
  New 4.1 protocol

  @todo Reference the new 4.1 protocol

  Server
  ------

  Supports the 4.1 protocol.

  Client
  ------

  Uses the 4.1 protocol.

  @note this value was CLIENT_CHANGE_USER in 3.22, unused in 4.0
*/
#define CLIENT_PROTOCOL_41 512
/**
  This is an interactive client

  Use @ref System_variables::net_wait_timeout
  versus @ref System_variables::net_interactive_timeout.

  Server
  ------

  Supports interactive and noninteractive clients.

  Client
  ------

  Client is interactive.

  @sa mysql_real_connect()
*/
#define CLIENT_INTERACTIVE 1024
/**
  Use SSL encryption for the session

  @todo Reference SSL

  Server
  ------

  Supports SSL

  Client
  ------

  Switch to SSL after sending the capability-flags.
*/
#define CLIENT_SSL 2048
/**
  Client only flag. Not used.

  Client
  ------

  Do not issue SIGPIPE if network failures occur (libmysqlclient only).

  @sa mysql_real_connect()
*/
#define CLIENT_IGNORE_SIGPIPE 4096
/**
  Client knows about transactions

  Server
  ------

  Can send status flags in @ref page_protocol_basic_ok_packet /
  @ref page_protocol_basic_eof_packet.

  Client
  ------

  Expects status flags in @ref page_protocol_basic_ok_packet /
  @ref page_protocol_basic_eof_packet.

  @note This flag is optional in 3.23, but always set by the server since 4.0.
  @sa send_server_handshake_packet(), parse_client_handshake_packet(),
  net_send_ok(), net_send_eof()
*/
#define CLIENT_TRANSACTIONS 8192
#define CLIENT_RESERVED 16384 /**< DEPRECATED: Old flag for 4.1 protocol  */
#define CLIENT_RESERVED2                                 \
  32768 /**< DEPRECATED: Old flag for 4.1 authentication \
           CLIENT_SECURE_CONNECTION */
/**
  Enable/disable multi-stmt support

  Also sets @ref CLIENT_MULTI_RESULTS. Currently not checked anywhere.

  Server
  ------

  Can handle multiple statements per COM_QUERY and COM_STMT_PREPARE.

  Client
  -------

  May send multiple statements per COM_QUERY and COM_STMT_PREPARE.

  @note Was named ::CLIENT_MULTI_QUERIES in 4.1.0, renamed later.

  Requires
  --------

  ::CLIENT_PROTOCOL_41

  @todo Reference COM_QUERY and COM_STMT_PREPARE
*/
#define CLIENT_MULTI_STATEMENTS (1UL << 16)
/**
  Enable/disable multi-results

  Server
  ------

  Can send multiple resultsets for COM_QUERY.
  Error if the server needs to send them and client
  does not support them.

  Client
  -------

  Can handle multiple resultsets for COM_QUERY.

  Requires
  --------

  ::CLIENT_PROTOCOL_41

  @sa mysql_execute_command(), sp_head::MULTI_RESULTS
*/
#define CLIENT_MULTI_RESULTS (1UL << 17)
/**
  Multi-results and OUT parameters in PS-protocol.

  Server
  ------

  Can send multiple resultsets for COM_STMT_EXECUTE.

  Client
  ------

  Can handle multiple resultsets for COM_STMT_EXECUTE.

  Requires
  --------

  ::CLIENT_PROTOCOL_41

  @todo Reference COM_STMT_EXECUTE and PS-protocol

  @sa Protocol_binary::send_out_parameters
*/
#define CLIENT_PS_MULTI_RESULTS (1UL << 18)

/**
  Client supports plugin authentication

  Server
  ------

  Sends extra data in Initial Handshake Packet and supports the pluggable
  authentication protocol.

  Client
  ------

  Supports authentication plugins.

  Requires
  --------

  ::CLIENT_PROTOCOL_41

  @todo Reference plugin authentication, Initial Handshake Packet,
  Authentication plugins

  @sa send_change_user_packet(), send_client_reply_packet(), run_plugin_auth(),
  parse_com_change_user_packet(), parse_client_handshake_packet()
*/
#define CLIENT_PLUGIN_AUTH (1UL << 19)
/**
  Client supports connection attributes

  Server
  ------

  Permits connection attributes in Protocol::HandshakeResponse41.

  Client
  ------

  Sends connection attributes in Protocol::HandshakeResponse41.

  @todo Reference Protocol::HandshakeResponse41

  @sa send_client_connect_attrs(), read_client_connect_attrs()
*/
#define CLIENT_CONNECT_ATTRS (1UL << 20)

/**
  Enable authentication response packet to be larger than 255 bytes.

  When the ability to change default plugin require that the initial password
  field in the Protocol::HandshakeResponse41 paclet can be of arbitrary size.
  However, the 4.1 client-server protocol limits the length of the
  auth-data-field sent from client to server to 255 bytes.
  The solution is to change the type of the field to a true length encoded
  string and indicate the protocol change
  with this client capability flag.

  Server
  ------

  Understands length-encoded integer for auth response data in
  Protocol::HandshakeResponse41.

  Client
  ------

  Length of auth response data in Protocol::HandshakeResponse41
  is a length-encoded integer.

  @todo Reference Protocol::HandshakeResponse41

  @note The flag was introduced in 5.6.6, but had the wrong value.

  @sa send_client_reply_packet(), parse_client_handshake_packet(),
  get_56_lenc_string(), get_41_lenc_string()
*/
#define CLIENT_PLUGIN_AUTH_LENENC_CLIENT_DATA (1UL << 21)

/**
  Don't close the connection for a user account with expired password.

  Server
  ------

  Announces support for expired password extension.

  Client
  ------

  Can handle expired passwords.

  @todo Reference expired password

  @sa MYSQL_OPT_CAN_HANDLE_EXPIRED_PASSWORDS, disconnect_on_expired_password
  ACL_USER::password_expired, check_password_lifetime(), acl_authenticate()
*/
#define CLIENT_CAN_HANDLE_EXPIRED_PASSWORDS (1UL << 22)

/**
  Capable of handling server state change information. Its a hint to the
  server to include the state change information in
  @ref page_protocol_basic_ok_packet.

  Server
  ------
  Can set ::SERVER_SESSION_STATE_CHANGED in the ::SERVER_STATUS_flags_enum
  and send @ref sect_protocol_basic_ok_packet_sessinfo in a
  @ref page_protocol_basic_ok_packet.

  Client
  ------

  Expects the server to send @ref sect_protocol_basic_ok_packet_sessinfo in
  a @ref page_protocol_basic_ok_packet.

  @sa enum_session_state_type, read_ok_ex(), net_send_ok(), Session_tracker,
  State_tracker
*/
#define CLIENT_SESSION_TRACK (1UL << 23)
/**
  Client no longer needs @ref page_protocol_basic_eof_packet and will
  use @ref page_protocol_basic_ok_packet instead.
  @sa net_send_ok()

  Server
  ------

  Can send OK after a Text Resultset.

  Client
  ------

  Expects an @ref page_protocol_basic_ok_packet (instead of
  @ref page_protocol_basic_eof_packet) after the resultset rows of a
  Text Resultset.

  Background
  ----------

  To support ::CLIENT_SESSION_TRACK, additional information must be sent after
  all successful commands. Although the @ref page_protocol_basic_ok_packet is
  extensible, the @ref page_protocol_basic_eof_packet is not due to the overlap
  of its bytes with the content of the Text Resultset Row.

  Therefore, the @ref page_protocol_basic_eof_packet in the
  Text Resultset is replaced with an @ref page_protocol_basic_ok_packet.
  @ref page_protocol_basic_eof_packet is deprecated as of MySQL 5.7.5.

  @todo Reference Text Resultset

  @sa cli_safe_read_with_ok(), read_ok_ex(), net_send_ok(), net_send_eof()
*/
#define CLIENT_DEPRECATE_EOF (1UL << 24)

/**
  Verify server certificate.

  Client only flag.

  @deprecated in favor of --ssl-mode.
*/
#define CLIENT_SSL_VERIFY_SERVER_CERT (1UL << 30)

/**
  The client can handle optional metadata information in the resultset.
*/
#define CLIENT_OPTIONAL_RESULTSET_METADATA (1UL << 25)

/**
  Don't reset the options after an unsuccessful connect

  Client only flag.

  Typically passed via ::mysql_real_connect() 's client_flag parameter.

  @sa mysql_real_connect()
*/
#define CLIENT_REMEMBER_OPTIONS (1UL << 31)
/** @}*/

/** a compatibility alias for CLIENT_COMPRESS */
#define CAN_CLIENT_COMPRESS CLIENT_COMPRESS

/** Gather all possible capabilites (flags) supported by the server */
#define CLIENT_ALL_FLAGS                                                       \
  (CLIENT_LONG_PASSWORD | CLIENT_FOUND_ROWS | CLIENT_LONG_FLAG |               \
   CLIENT_CONNECT_WITH_DB | CLIENT_NO_SCHEMA | CLIENT_COMPRESS | CLIENT_ODBC | \
   CLIENT_LOCAL_FILES | CLIENT_IGNORE_SPACE | CLIENT_PROTOCOL_41 |             \
   CLIENT_INTERACTIVE | CLIENT_SSL | CLIENT_IGNORE_SIGPIPE |                   \
   CLIENT_TRANSACTIONS | CLIENT_RESERVED | CLIENT_RESERVED2 |                  \
   CLIENT_MULTI_STATEMENTS | CLIENT_MULTI_RESULTS | CLIENT_PS_MULTI_RESULTS |  \
   CLIENT_SSL_VERIFY_SERVER_CERT | CLIENT_REMEMBER_OPTIONS |                   \
   CLIENT_PLUGIN_AUTH | CLIENT_CONNECT_ATTRS |                                 \
   CLIENT_PLUGIN_AUTH_LENENC_CLIENT_DATA |                                     \
   CLIENT_CAN_HANDLE_EXPIRED_PASSWORDS | CLIENT_SESSION_TRACK |                \
   CLIENT_DEPRECATE_EOF | CLIENT_OPTIONAL_RESULTSET_METADATA)

/**
  Switch off from ::CLIENT_ALL_FLAGS the flags that are optional and
  depending on build flags.
  If any of the optional flags is supported by the build it will be switched
  on before sending to the client during the connection handshake.
*/
#define CLIENT_BASIC_FLAGS                                 \
  (((CLIENT_ALL_FLAGS & ~CLIENT_SSL) & ~CLIENT_COMPRESS) & \
   ~CLIENT_SSL_VERIFY_SERVER_CERT)

/** The status flags are a bit-field */
enum SERVER_STATUS_flags_enum {
  /**
    Is raised when a multi-statement transaction
    has been started, either explicitly, by means
    of BEGIN or COMMIT AND CHAIN, or
    implicitly, by the first transactional
    statement, when autocommit=off.
  */
  SERVER_STATUS_IN_TRANS = 1,
  SERVER_STATUS_AUTOCOMMIT = 2,   /**< Server in auto_commit mode */
  SERVER_MORE_RESULTS_EXISTS = 8, /**< Multi query - next query exists */
  SERVER_QUERY_NO_GOOD_INDEX_USED = 16,
  SERVER_QUERY_NO_INDEX_USED = 32,
  /**
    The server was able to fulfill the clients request and opened a
    read-only non-scrollable cursor for a query. This flag comes
    in reply to COM_STMT_EXECUTE and COM_STMT_FETCH commands.
    Used by Binary Protocol Resultset to signal that COM_STMT_FETCH
    must be used to fetch the row-data.
    @todo Refify "Binary Protocol Resultset" and "COM_STMT_FETCH".
  */
  SERVER_STATUS_CURSOR_EXISTS = 64,
  /**
    This flag is sent when a read-only cursor is exhausted, in reply to
    COM_STMT_FETCH command.
  */
  SERVER_STATUS_LAST_ROW_SENT = 128,
  SERVER_STATUS_DB_DROPPED = 256, /**< A database was dropped */
  SERVER_STATUS_NO_BACKSLASH_ESCAPES = 512,
  /**
    Sent to the client if after a prepared statement reprepare
    we discovered that the new statement returns a different
    number of result set columns.
  */
  SERVER_STATUS_METADATA_CHANGED = 1024,
  SERVER_QUERY_WAS_SLOW = 2048,
  /**
    To mark ResultSet containing output parameter values.
  */
  SERVER_PS_OUT_PARAMS = 4096,

  /**
    Set at the same time as SERVER_STATUS_IN_TRANS if the started
    multi-statement transaction is a read-only transaction. Cleared
    when the transaction commits or aborts. Since this flag is sent
    to clients in OK and EOF packets, the flag indicates the
    transaction status at the end of command execution.
  */
  SERVER_STATUS_IN_TRANS_READONLY = 8192,

  /**
    This status flag, when on, implies that one of the state information has
    changed on the server because of the execution of the last statement.
  */
  SERVER_SESSION_STATE_CHANGED = (1UL << 14)
};

/**
  Server status flags that must be cleared when starting
  execution of a new SQL statement.
  Flags from this set are only added to the
  current server status by the execution engine, but
  never removed -- the execution engine expects them
  to disappear automagically by the next command.
*/
#define SERVER_STATUS_CLEAR_SET                                   \
  (SERVER_QUERY_NO_GOOD_INDEX_USED | SERVER_QUERY_NO_INDEX_USED | \
   SERVER_MORE_RESULTS_EXISTS | SERVER_STATUS_METADATA_CHANGED |  \
   SERVER_QUERY_WAS_SLOW | SERVER_STATUS_DB_DROPPED |             \
   SERVER_STATUS_CURSOR_EXISTS | SERVER_STATUS_LAST_ROW_SENT |    \
   SERVER_SESSION_STATE_CHANGED)

/** Max length of a error message. Should be kept in sync with ::ERRMSGSIZE. */
#define MYSQL_ERRMSG_SIZE 512
#define NET_READ_TIMEOUT 30          /**< Timeout on read */
#define NET_WRITE_TIMEOUT 60         /**< Timeout on write */
#define NET_WAIT_TIMEOUT 8 * 60 * 60 /**< Wait for new query */

/**
  Flag used by the parser. Kill only the query and not the connection.

  @sa SQLCOM_KILL, sql_kill(), LEX::type
*/
#define ONLY_KILL_QUERY 1

#ifndef MYSQL_VIO
struct Vio;
#define MYSQL_VIO struct Vio *
#endif

#define MAX_TINYINT_WIDTH 3     /**< Max width for a TINY w.o. sign */
#define MAX_SMALLINT_WIDTH 5    /**< Max width for a SHORT w.o. sign */
#define MAX_MEDIUMINT_WIDTH 8   /**< Max width for a INT24 w.o. sign */
#define MAX_INT_WIDTH 10        /**< Max width for a LONG w.o. sign */
#define MAX_BIGINT_WIDTH 20     /**< Max width for a LONGLONG */
#define MAX_CHAR_WIDTH 255      /**< Max length for a CHAR colum */
#define MAX_BLOB_WIDTH 16777216 /**< Default width for blob */

typedef struct NET {
  MYSQL_VIO vio;
  unsigned char *buff, *buff_end, *write_pos, *read_pos;
  my_socket fd; /* For Perl DBI/dbd */
  /**
    Set if we are doing several queries in one
    command ( as in LOAD TABLE ... FROM MASTER ),
    and do not want to confuse the client with OK at the wrong time
  */
  unsigned long remain_in_buf, length, buf_length, where_b;
  unsigned long max_packet, max_packet_size;
  unsigned int pkt_nr, compress_pkt_nr;
  unsigned int write_timeout, read_timeout, retry_count;
  int fcntl;
  unsigned int *return_status;
  unsigned char reading_or_writing;
  unsigned char save_char;
  bool compress;
  unsigned int last_errno;
  unsigned char error;
  /** Client library error message buffer. Actually belongs to struct MYSQL. */
  char last_error[MYSQL_ERRMSG_SIZE];
  /** Client library sqlstate buffer. Set along with the error message. */
  char sqlstate[SQLSTATE_LENGTH + 1];
  /**
    Extension pointer, for the caller private use.
    Any program linking with the networking library can use this pointer,
    which is handy when private connection specific data needs to be
    maintained.
    The mysqld server process uses this pointer internally,
    to maintain the server internal instrumentation for the connection.
  */
  void *extension;
} NET;

#define packet_error (~(unsigned long)0)

/**
  @addtogroup group_cs_backward_compatibility Backward compatibility
  @ingroup group_cs
  @{
*/
#define CLIENT_MULTI_QUERIES CLIENT_MULTI_STATEMENTS
#define FIELD_TYPE_DECIMAL MYSQL_TYPE_DECIMAL
#define FIELD_TYPE_NEWDECIMAL MYSQL_TYPE_NEWDECIMAL
#define FIELD_TYPE_TINY MYSQL_TYPE_TINY
#define FIELD_TYPE_SHORT MYSQL_TYPE_SHORT
#define FIELD_TYPE_LONG MYSQL_TYPE_LONG
#define FIELD_TYPE_FLOAT MYSQL_TYPE_FLOAT
#define FIELD_TYPE_DOUBLE MYSQL_TYPE_DOUBLE
#define FIELD_TYPE_NULL MYSQL_TYPE_NULL
#define FIELD_TYPE_TIMESTAMP MYSQL_TYPE_TIMESTAMP
#define FIELD_TYPE_LONGLONG MYSQL_TYPE_LONGLONG
#define FIELD_TYPE_INT24 MYSQL_TYPE_INT24
#define FIELD_TYPE_DATE MYSQL_TYPE_DATE
#define FIELD_TYPE_TIME MYSQL_TYPE_TIME
#define FIELD_TYPE_DATETIME MYSQL_TYPE_DATETIME
#define FIELD_TYPE_YEAR MYSQL_TYPE_YEAR
#define FIELD_TYPE_NEWDATE MYSQL_TYPE_NEWDATE
#define FIELD_TYPE_ENUM MYSQL_TYPE_ENUM
#define FIELD_TYPE_SET MYSQL_TYPE_SET
#define FIELD_TYPE_TINY_BLOB MYSQL_TYPE_TINY_BLOB
#define FIELD_TYPE_MEDIUM_BLOB MYSQL_TYPE_MEDIUM_BLOB
#define FIELD_TYPE_LONG_BLOB MYSQL_TYPE_LONG_BLOB
#define FIELD_TYPE_BLOB MYSQL_TYPE_BLOB
#define FIELD_TYPE_VAR_STRING MYSQL_TYPE_VAR_STRING
#define FIELD_TYPE_STRING MYSQL_TYPE_STRING
#define FIELD_TYPE_CHAR MYSQL_TYPE_TINY
#define FIELD_TYPE_INTERVAL MYSQL_TYPE_ENUM
#define FIELD_TYPE_GEOMETRY MYSQL_TYPE_GEOMETRY
#define FIELD_TYPE_BIT MYSQL_TYPE_BIT
/** @}*/

/**
  @addtogroup group_cs_shutdown_kill_constants Shutdown/kill enums and constants
  @ingroup group_cs

  @sa THD::is_killable
  @{
*/
#define MYSQL_SHUTDOWN_KILLABLE_CONNECT (unsigned char)(1 << 0)
#define MYSQL_SHUTDOWN_KILLABLE_TRANS (unsigned char)(1 << 1)
#define MYSQL_SHUTDOWN_KILLABLE_LOCK_TABLE (unsigned char)(1 << 2)
#define MYSQL_SHUTDOWN_KILLABLE_UPDATE (unsigned char)(1 << 3)

/**
  We want levels to be in growing order of hardness (because we use number
  comparisons).

  @note ::SHUTDOWN_DEFAULT does not respect the growing property, but it's ok.
*/
enum mysql_enum_shutdown_level {
  SHUTDOWN_DEFAULT = 0,
  /** Wait for existing connections to finish */
  SHUTDOWN_WAIT_CONNECTIONS = MYSQL_SHUTDOWN_KILLABLE_CONNECT,
  /** Wait for existing transactons to finish */
  SHUTDOWN_WAIT_TRANSACTIONS = MYSQL_SHUTDOWN_KILLABLE_TRANS,
  /** Wait for existing updates to finish (=> no partial MyISAM update) */
  SHUTDOWN_WAIT_UPDATES = MYSQL_SHUTDOWN_KILLABLE_UPDATE,
  /** Flush InnoDB buffers and other storage engines' buffers*/
  SHUTDOWN_WAIT_ALL_BUFFERS = (MYSQL_SHUTDOWN_KILLABLE_UPDATE << 1),
  /** Don't flush InnoDB buffers, flush other storage engines' buffers*/
  SHUTDOWN_WAIT_CRITICAL_BUFFERS = (MYSQL_SHUTDOWN_KILLABLE_UPDATE << 1) + 1,
  /** Query level of the KILL command */
  KILL_QUERY = 254,
  /** Connection level of the KILL command */
  KILL_CONNECTION = 255
};
/** @}*/

enum enum_resultset_metadata {
  /** No metadata will be sent. */
  RESULTSET_METADATA_NONE = 0,
  /** The server will send all metadata. */
  RESULTSET_METADATA_FULL = 1
};

enum enum_cursor_type {
  CURSOR_TYPE_NO_CURSOR = 0,
  CURSOR_TYPE_READ_ONLY = 1,
  CURSOR_TYPE_FOR_UPDATE = 2,
  CURSOR_TYPE_SCROLLABLE = 4
};

/** options for ::mysql_options() */
enum enum_mysql_set_option {
  MYSQL_OPTION_MULTI_STATEMENTS_ON,
  MYSQL_OPTION_MULTI_STATEMENTS_OFF
};

/**
  Type of state change information that the server can include in the Ok
  packet.

  @note
    - session_state_type shouldn't go past 255 (i.e. 1-byte boundary).
    - Modify the definition of ::SESSION_TRACK_END when a new member is added.
*/
enum enum_session_state_type {
  SESSION_TRACK_SYSTEM_VARIABLES, /**< Session system variables */
  SESSION_TRACK_SCHEMA,           /**< Current schema */
  SESSION_TRACK_STATE_CHANGE,     /**< track session state changes */
  SESSION_TRACK_GTIDS,            /**< See also: session_track_gtids */
  SESSION_TRACK_TRANSACTION_CHARACTERISTICS, /**< Transaction chistics */
  SESSION_TRACK_TRANSACTION_STATE            /**< Transaction state */
};

/** start of ::enum_session_state_type */
#define SESSION_TRACK_BEGIN SESSION_TRACK_SYSTEM_VARIABLES

/** End of ::enum_session_state_type */
#define SESSION_TRACK_END SESSION_TRACK_TRANSACTION_STATE

/** is T a valid session state type */
#define IS_SESSION_STATE_TYPE(T) \
  (((int)(T) >= SESSION_TRACK_BEGIN) && ((T) <= SESSION_TRACK_END))

#define net_new_transaction(net) ((net)->pkt_nr = 0)

bool my_net_init(struct NET *net, MYSQL_VIO vio);
void my_net_local_init(struct NET *net);
void net_end(struct NET *net);
void net_clear(struct NET *net, bool check_buffer);
void net_claim_memory_ownership(struct NET *net);
bool net_realloc(struct NET *net, size_t length);
bool net_flush(struct NET *net);
bool my_net_write(struct NET *net, const unsigned char *packet, size_t len);
bool net_write_command(struct NET *net, unsigned char command,
                       const unsigned char *header, size_t head_len,
                       const unsigned char *packet, size_t len);
bool net_write_packet(struct NET *net, const unsigned char *packet,
                      size_t length);
unsigned long my_net_read(struct NET *net);
void my_net_set_write_timeout(struct NET *net, unsigned int timeout);
void my_net_set_read_timeout(struct NET *net, unsigned int timeout);
void my_net_set_retry_count(struct NET *net, unsigned int retry_count);

struct rand_struct {
  unsigned long seed1, seed2, max_value;
  double max_value_dbl;
};

/* Include the types here so existing UDFs can keep compiling */
#include <mysql/udf_registration_types.h>

/**
  @addtogroup group_cs_compresson_constants Constants when using compression
  @ingroup group_cs
  @{
*/
#define NET_HEADER_SIZE 4  /**< standard header size */
#define COMP_HEADER_SIZE 3 /**< compression header extra size */
/** @}*/

/* Prototypes to password functions */

/*
  These functions are used for authentication by client and server and
  implemented in sql/password.c
*/

void randominit(struct rand_struct *, unsigned long seed1, unsigned long seed2);
double my_rnd(struct rand_struct *);
void create_random_string(char *to, unsigned int length,
                          struct rand_struct *rand_st);

void hash_password(unsigned long *to, const char *password,
                   unsigned int password_len);
void make_scrambled_password_323(char *to, const char *password);
void scramble_323(char *to, const char *message, const char *password);
bool check_scramble_323(const unsigned char *reply, const char *message,
                        unsigned long *salt);
void get_salt_from_password_323(unsigned long *res, const char *password);
void make_password_from_salt_323(char *to, const unsigned long *salt);

void make_scrambled_password(char *to, const char *password);
void scramble(char *to, const char *message, const char *password);
bool check_scramble(const unsigned char *reply, const char *message,
                    const unsigned char *hash_stage2);
void get_salt_from_password(unsigned char *res, const char *password);
void make_password_from_salt(char *to, const unsigned char *hash_stage2);
char *octet2hex(char *to, const char *str, unsigned int len);

/* end of password.c */

bool generate_sha256_scramble(unsigned char *dst, size_t dst_size,
                              const char *src, size_t src_size, const char *rnd,
                              size_t rnd_size);

// extern "C" since it is an (undocumented) part of the libmysql ABI.
#ifdef __cplusplus
extern "C" {
#endif
char *get_tty_password(const char *opt_message);
#ifdef __cplusplus
}
#endif

const char *mysql_errno_to_sqlstate(unsigned int mysql_errno);

/* Some other useful functions */

// Need to be extern "C" for the time being, due to memcached.
#ifdef __cplusplus
extern "C" {
#endif
bool my_thread_init(void);
void my_thread_end(void);
#ifdef __cplusplus
}
#endif

#ifdef STDCALL
unsigned long STDCALL net_field_length(unsigned char **packet);
unsigned long STDCALL net_field_length_checked(unsigned char **packet,
                                               unsigned long max_length);
#endif
unsigned long long net_field_length_ll(unsigned char **packet);
unsigned char *net_store_length(unsigned char *pkg, unsigned long long length);
unsigned int net_length_size(unsigned long long num);
unsigned int net_field_length_size(const unsigned char *pos);

#define NULL_LENGTH ((unsigned long)~0) /**< For ::net_store_length() */
#define MYSQL_STMT_HEADER 4
#define MYSQL_LONG_DATA_HEADER 6

#define NOT_FIXED_DEC 31
#endif<|MERGE_RESOLUTION|>--- conflicted
+++ resolved
@@ -188,14 +188,12 @@
 #define FIELD_IS_MARKED                   \
   (1 << 28) /**< Intern: field is marked, \
                  general purpose */
-<<<<<<< HEAD
-#define CLUSTERING_FLAG (1U << 29)
-=======
 
 /** Field will not be loaded in secondary engine. */
 #define NOT_SECONDARY_FLAG (1 << 29)
 
->>>>>>> 124c7ab1
+#define CLUSTERING_FLAG (1U << 30)
+
 /** @}*/
 
 /**
