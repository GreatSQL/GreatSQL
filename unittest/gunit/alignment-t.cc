<<<<<<< HEAD
/* Copyright (c) 2012, 2017, Oracle and/or its affiliates. All rights reserved.
=======
/* Copyright (c) 2012, 2019, Oracle and/or its affiliates. All rights reserved.
>>>>>>> 4869291f

   This program is free software; you can redistribute it and/or modify
   it under the terms of the GNU General Public License, version 2.0,
   as published by the Free Software Foundation.

   This program is also distributed with certain software (including
   but not limited to OpenSSL) that is licensed under separate terms,
   as designated in a particular file or component or in included license
   documentation.  The authors of MySQL hereby grant you an additional
   permission to link the program and your derivative works with the
   separately licensed software that they have included with MySQL.

   This program is distributed in the hope that it will be useful,
   but WITHOUT ANY WARRANTY; without even the implied warranty of
   MERCHANTABILITY or FITNESS FOR A PARTICULAR PURPOSE.  See the
   GNU General Public License, version 2.0, for more details.

   You should have received a copy of the GNU General Public License
   along with this program; if not, write to the Free Software
   Foundation, Inc., 51 Franklin St, Fifth Floor, Boston, MA 02110-1301  USA */

#include "my_config.h"

#include <gtest/gtest.h>
#include <algorithm>
#include <vector>

#include "my_byteorder.h"
#include "my_compiler.h"
#include "my_inttypes.h"

namespace alignment_unittest {

/*
  Testing performance penalty of accessing un-aligned data.
  Seems to about 2% on my desktop machine.
 */
class AlignmentTest : public ::testing::Test {
 protected:
  // Increase num_iterations for actual benchmarking!
  static const int num_iterations = 1;
  static const int num_records = 100 * 1000;

  static int *aligned_data;
  static uchar *unaligned_data;

  static void SetUpTestCase() {
    aligned_data = new int[num_records];
    unaligned_data = new uchar[(num_records + 1) * sizeof(int)];
    for (int ix = 0; ix < num_records; ++ix) {
      aligned_data[ix] = ix / 10;
    }
    std::random_shuffle(aligned_data, aligned_data + num_records);
    memcpy(unaligned_data + 1, aligned_data, num_records * sizeof(int));
  }

  static void TearDownTestCase() {
    delete[] aligned_data;
    delete[] unaligned_data;
  }

  virtual void SetUp() {
    aligned_keys = new uchar *[num_records];
    unaligned_keys = new uchar *[num_records];
    for (int ix = 0; ix < num_records; ++ix) {
      aligned_keys[ix] =
          static_cast<uchar *>(static_cast<void *>(&aligned_data[ix]));
      unaligned_keys[ix] = &unaligned_data[1 + (ix * sizeof(int))];
    }
  }

  virtual void TearDown() {
    delete[] aligned_keys;
    delete[] unaligned_keys;
  }

  uchar **aligned_keys;
  uchar **unaligned_keys;
};

int *AlignmentTest::aligned_data;
uchar *AlignmentTest::unaligned_data;

// A copy of the generic, byte-by-byte getter.
#define sint4korrgeneric(A)                                            \
  (int32)(((int32)((uchar)(A)[0])) + (((int32)((uchar)(A)[1]) << 8)) + \
          (((int32)((uchar)(A)[2]) << 16)) + (((int32)((int16)(A)[3]) << 24)))
class Mem_compare_uchar_int
    : public std::binary_function<const uchar *, const uchar *, bool> {
 public:
  // SUPPRESS_UBSAN: only executed on intel, misaligned read works OK.
  bool operator()(const uchar *s1, const uchar *s2) SUPPRESS_UBSAN {
<<<<<<< HEAD
    return *(int *)s1 < *(int *)s2;
=======
    return *pointer_cast<const int *>(s1) < *pointer_cast<const int *>(s2);
>>>>>>> 4869291f
  }
};

class Mem_compare_sint4
    : public std::binary_function<const uchar *, const uchar *, bool> {
 public:
  bool operator()(const uchar *s1, const uchar *s2) {
    return sint4korr(s1) < sint4korr(s2);
  }
};

class Mem_compare_sint4_generic
    : public std::binary_function<const uchar *, const uchar *, bool> {
 public:
  bool operator()(const uchar *s1, const uchar *s2) {
    return sint4korrgeneric(s1) < sint4korrgeneric(s2);
  }
};

#if defined(__i386__) || defined(__x86_64__) || defined(_WIN32)

TEST_F(AlignmentTest, AlignedSort) {
  for (int ix = 0; ix < num_iterations; ++ix) {
    std::vector<uchar *> keys(aligned_keys, aligned_keys + num_records);
    std::sort(keys.begin(), keys.end(), Mem_compare_uchar_int());
  }
}

TEST_F(AlignmentTest, UnAlignedSort) {
  for (int ix = 0; ix < num_iterations; ++ix) {
    std::vector<uchar *> keys(unaligned_keys, unaligned_keys + num_records);
    std::sort(keys.begin(), keys.end(), Mem_compare_uchar_int());
  }
}

TEST_F(AlignmentTest, Sint4Sort) {
  for (int ix = 0; ix < num_iterations; ++ix) {
    std::vector<uchar *> keys(unaligned_keys, unaligned_keys + num_records);
    std::sort(keys.begin(), keys.end(), Mem_compare_sint4());
  }
}

TEST_F(AlignmentTest, Sint4SortGeneric) {
  for (int ix = 0; ix < num_iterations; ++ix) {
    std::vector<uchar *> keys(unaligned_keys, unaligned_keys + num_records);
    std::sort(keys.begin(), keys.end(), Mem_compare_sint4_generic());
  }
}

#endif

}  // namespace alignment_unittest<|MERGE_RESOLUTION|>--- conflicted
+++ resolved
@@ -1,8 +1,4 @@
-<<<<<<< HEAD
-/* Copyright (c) 2012, 2017, Oracle and/or its affiliates. All rights reserved.
-=======
 /* Copyright (c) 2012, 2019, Oracle and/or its affiliates. All rights reserved.
->>>>>>> 4869291f
 
    This program is free software; you can redistribute it and/or modify
    it under the terms of the GNU General Public License, version 2.0,
@@ -95,11 +91,7 @@
  public:
   // SUPPRESS_UBSAN: only executed on intel, misaligned read works OK.
   bool operator()(const uchar *s1, const uchar *s2) SUPPRESS_UBSAN {
-<<<<<<< HEAD
-    return *(int *)s1 < *(int *)s2;
-=======
     return *pointer_cast<const int *>(s1) < *pointer_cast<const int *>(s2);
->>>>>>> 4869291f
   }
 };
 
