<<<<<<< HEAD
/* Copyright (c) 2011, 2017, Oracle and/or its affiliates. All rights reserved.
=======
/* Copyright (c) 2011, 2019, Oracle and/or its affiliates. All rights reserved.
>>>>>>> 4869291f

   This program is free software; you can redistribute it and/or modify
   it under the terms of the GNU General Public License, version 2.0,
   as published by the Free Software Foundation.

   This program is also distributed with certain software (including
   but not limited to OpenSSL) that is licensed under separate terms,
   as designated in a particular file or component or in included license
   documentation.  The authors of MySQL hereby grant you an additional
   permission to link the program and your derivative works with the
   separately licensed software that they have included with MySQL.

   This program is distributed in the hope that it will be useful,
   but WITHOUT ANY WARRANTY; without even the implied warranty of
   MERCHANTABILITY or FITNESS FOR A PARTICULAR PURPOSE.  See the
   GNU General Public License, version 2.0, for more details.

   You should have received a copy of the GNU General Public License
   along with this program; if not, write to the Free Software
   Foundation, Inc., 51 Franklin St, Fifth Floor, Boston, MA 02110-1301  USA */

#include <gtest/gtest.h>
#include <string.h>

#define FRIEND_OF_GTID_SET class GroupTest_Group_containers_Test
#define FRIEND_OF_GROUP_CACHE class GroupTest_Group_containers_Test
#define FRIEND_OF_GROUP_LOG_STATE class GroupTest_Group_containers_Test
#define NON_DISABLED_UNITTEST_GTID

#include "binlog.h"
#include "my_thread.h"
#include "rpl_gtid.h"
#include "sql_class.h"

#define N_SIDS 16

#define ASSERT_OK(X) ASSERT_EQ(RETURN_STATUS_OK, X)
#define EXPECT_OK(X) EXPECT_EQ(RETURN_STATUS_OK, X)
#define EXPECT_NOK(X) EXPECT_NE(RETURN_STATUS_OK, X)

class GroupTest : public ::testing::Test {
 public:
  static const char *uuids[16];
  rpl_sid sids[16];
  unsigned int seed;

  void SetUp() {
<<<<<<< HEAD
    seed = (unsigned int)time(NULL);
=======
    seed = (unsigned int)time(nullptr);
>>>>>>> 4869291f
    printf("# seed = %u\n", seed);
    srand(seed);
    for (int i = 0; i < 16; i++) sids[i].parse(uuids[i]);

    verbose = false;
    errtext_stack_pos = 0;
    errtext_stack[0] = 0;
    append_errtext(__LINE__, "seed=%d", seed);
    my_delete("sid-map-0", MYF(0));
    my_delete("sid-map-1", MYF(0));
    my_delete("sid-map-2", MYF(0));
  }

  void TearDown() {
    my_delete("sid-map-0", MYF(0));
    my_delete("sid-map-1", MYF(0));
    my_delete("sid-map-2", MYF(0));
  }

<<<<<<< HEAD
    /*
      Test that different, equivalent ways to construct a Gtid_set give
      the same resulting Gtid_set.  This is used to test Gtid_set,
      Sid_map, Group_cache, Group_log_state, and Owned_groups.

      We will generate sets of groups in *stages*.  Each stage is
      divided into a number of *sub-stages* (the number of substages is
      taken uniformly at random from the set 1, 2, ..., 200).  In each
      sub-stage, we randomly sample one sub-group from a fixed set of
      groups.  The fixed set of groups consists of groups from 16
      different SIDs.  For the Nth SID (1 <= N <= 16), the fixed set of
      groups contains all GNOS from the closed interval [N, N - 1 + N *
      N].  The stage consists of the set of groups from all the
      sub-stages.
    */
=======
  /*
    Test that different, equivalent ways to construct a Gtid_set give
    the same resulting Gtid_set.  This is used to test Gtid_set,
    Sid_map, Group_cache, Group_log_state, and Owned_groups.

    We will generate sets of groups in *stages*.  Each stage is
    divided into a number of *sub-stages* (the number of substages is
    taken uniformly at random from the set 1, 2, ..., 200).  In each
    sub-stage, we randomly sample one sub-group from a fixed set of
    groups.  The fixed set of groups consists of groups from 16
    different SIDs.  For the Nth SID (1 <= N <= 16), the fixed set of
    groups contains all GNOS from the closed interval [N, N - 1 + N *
    N].  The stage consists of the set of groups from all the
    sub-stages.
  */
>>>>>>> 4869291f

#define BEGIN_SUBSTAGE_LOOP(group_test, stage, do_errtext)                    \
  (group_test)->push_errtext();                                               \
  for (int substage_i = 0; substage_i < (stage)->n_substages; substage_i++) { \
    Substage &substage = (stage)->substages[substage_i];                      \
    if (do_errtext)                                                           \
      (group_test)                                                            \
          ->append_errtext(__LINE__, "sidno=%d group=%s substage_i=%d",       \
                           substage.sidno, substage.gtid_str, substage_i);
#define END_SUBSTAGE_LOOP(group_test) \
  }                                   \
  group_test->pop_errtext()

  /**
    A substage, i.e., one of the randomly generated groups.
  */
  struct Substage {
    rpl_sidno sidno;
    rpl_gno gno;
    const rpl_sid *sid;
    char sid_str[binary_log::Uuid::TEXT_LENGTH + 1];
    char gtid_str[binary_log::Uuid::TEXT_LENGTH + 1 + MAX_GNO_TEXT_LENGTH + 1];
    bool is_first, is_last, is_auto;
#ifndef NO_DBUG
    void print() const {
      printf("%d/%s [first=%d last=%d auto=%d]", sidno, gtid_str, is_first,
             is_last, is_auto);
    }
#endif
  };

  /**
    A stage, i.e., the sequence of randomly generated groups.
  */
  struct Stage {
    class GroupTest *group_test;
    Sid_map *sid_map;

    // List of groups added in the present stage.
    static const int MAX_SUBSTAGES = 200;
    Substage substages[MAX_SUBSTAGES];
    int n_substages;

    // Set of groups added in the present stage.
    Gtid_set set;
    int str_len;
    char *str;

    // The subset of groups that can be added as automatic groups.
    Gtid_set automatic_groups;
    // The subset of groups that cannot be added as automatic groups.
    Gtid_set non_automatic_groups;

    Stage(class GroupTest *gt, Sid_map *sm)
        : group_test(gt),
          sid_map(sm),
          set(sm),
          str_len(0),
<<<<<<< HEAD
          str(NULL),
=======
          str(nullptr),
>>>>>>> 4869291f
          automatic_groups(sm),
          non_automatic_groups(sm) {
      init(sm);
    }

    void init(Sid_map *sm) {
      rpl_sidno max_sidno = sm->get_max_sidno();
      ASSERT_OK(set.ensure_sidno(max_sidno));
      ASSERT_OK(automatic_groups.ensure_sidno(max_sidno));
      ASSERT_OK(non_automatic_groups.ensure_sidno(max_sidno));
    }

    ~Stage() { free(str); }

    void print() const {
      printf("%d substages = {\n", n_substages);
      for (int i = 0; i < n_substages; i++) {
        printf("  substage[%d]: ", i);
        substages[i].print();
        printf("\n");
      }
      printf("\n");
    }

    /**
      Generate the the random groups that constitute a stage.

      @param done_groups The set of all groups added in previous
      stages.
      @param other_sm Sid_map to which groups should be added.
    */
    void new_stage(const Gtid_set *done_groups, Sid_map *other_sm) {
      set.clear();
      automatic_groups.clear();
      non_automatic_groups.clear();

      n_substages = 1 + (rand() % MAX_SUBSTAGES);
      BEGIN_SUBSTAGE_LOOP(group_test, this, false) {
        // generate random GTID
        substage.sidno = 1 + (rand() % N_SIDS);
        substage.gno = 1 + (rand() % (substage.sidno * substage.sidno));
        // compute alternative forms
        substage.sid = sid_map->sidno_to_sid(substage.sidno);
<<<<<<< HEAD
        ASSERT_NE((rpl_sid *)NULL, substage.sid) << group_test->errtext;
=======
        ASSERT_NE((rpl_sid *)nullptr, substage.sid) << group_test->errtext;
>>>>>>> 4869291f
        substage.sid->to_string(substage.sid_str);
        substage.sid->to_string(substage.gtid_str);
        substage.gtid_str[rpl_sid.TEXT_LENGTH] = ':';
        format_gno(substage.gtid_str + rpl_sid.TEXT_LENGTH + 1, substage.gno);

        ASSERT_LE(1, other_sm->add_permanent(substage.sid))
            << group_test->errtext;

        // check if this group could be added as an 'automatic' group
        Gtid_set::Const_interval_iterator ivit(done_groups, substage.sidno);
        const Gtid_set::Interval *iv = ivit.get();
        substage.is_auto =
            !set.contains_group(substage.sidno, substage.gno) &&
<<<<<<< HEAD
            ((iv == NULL || iv->start > 1) ? substage.gno == 1
                                           : substage.gno == iv->end);
=======
            ((iv == nullptr || iv->start > 1) ? substage.gno == 1
                                              : substage.gno == iv->end);
>>>>>>> 4869291f

        // check if this sub-group is the first in its group in this
        // stage, and add it to the set
        substage.is_first = !set.contains_group(substage.sidno, substage.gno);
        if (substage.is_first) ASSERT_OK(set.add(substage.gtid_str));
      }
      END_SUBSTAGE_LOOP(group_test);

      // Iterate backwards so that we can detect when a subgroup is
      // the last subgroup of its group.
      set.clear();
      for (int substage_i = n_substages - 1; substage_i >= 0; substage_i--) {
        Substage &substage = substages[substage_i];
        substage.is_last = !set.contains_group(substage.sidno, substage.gno);
        if (substage.is_last) ASSERT_OK(set.add(substage.gtid_str));
      }

      str_len = set.get_string_length();
      str = (char *)realloc(str, str_len + 1);
      set.to_string(str);
    }
  };

  /*
    We maintain a text that contains the state of the test.  We print
    this text when a test assertion fails.  The text is updated each
    iteration of each loop, so that we can easier track the exact
    point in time when an error occurs.  Since loops may be nested, we
    maintain a stack of offsets in the error text: before a new loop
    is entered, the position of the end of the string is pushed to the
    stack and the text appended in each iteration is added to that
    position.
  */
  char errtext[1000];
  int errtext_stack[100];
  int errtext_stack_pos;
  bool verbose;

  void append_errtext(int line, const char *fmt, ...)
      MY_ATTRIBUTE((format(printf, 3, 4))) {
    va_list argp;
    va_start(argp, fmt);
    vsprintf(errtext + errtext_stack[errtext_stack_pos], fmt, argp);
    if (verbose) printf("@line %d: %s\n", line, errtext);
    va_end(argp);
  }

  void push_errtext() {
    int old_len = errtext_stack[errtext_stack_pos];
    int len = old_len + strlen(errtext + old_len);
    strcpy(errtext + len, " | ");
    errtext_stack[++errtext_stack_pos] = len + 3;
  }

  void pop_errtext() { errtext[errtext_stack[errtext_stack_pos--] - 3] = 0; }

  void group_subset(Gtid_set *sub, Gtid_set *super, bool outcome, int line,
                    const char *desc) {
    append_errtext(line, "%s", desc);
    // check using is_subset
    EXPECT_EQ(outcome, sub->is_subset(super)) << errtext;
    // check using set subtraction
    enum_return_status status;
    Gtid_set sub_minus_super(sub, &status);
    ASSERT_OK(status) << errtext;
    ASSERT_OK(sub_minus_super.remove(super)) << errtext;
    ASSERT_EQ(outcome, sub_minus_super.is_empty()) << errtext;
  }
};

const char *GroupTest::uuids[16] = {
    "00000000-0000-0000-0000-000000000000",
    "11111111-1111-1111-1111-111111111111",
    "22222222-2222-2222-2222-222222222222",
    "33333333-3333-3333-3333-333333333333",
    "44444444-4444-4444-4444-444444444444",
    "55555555-5555-5555-5555-555555555555",
    "66666666-6666-6666-6666-666666666666",
    "77777777-7777-7777-7777-777777777777",
    "88888888-8888-8888-8888-888888888888",
    "99999999-9999-9999-9999-999999999999",
    "aaaaAAAA-aaaa-AAAA-aaaa-aAaAaAaAaaaa",
    "bbbbBBBB-bbbb-BBBB-bbbb-bBbBbBbBbbbb",
    "ccccCCCC-cccc-CCCC-cccc-cCcCcCcCcccc",
    "ddddDDDD-dddd-DDDD-dddd-dDdDdDdDdddd",
    "eeeeEEEE-eeee-EEEE-eeee-eEeEeEeEeeee",
    "ffffFFFF-ffff-FFFF-ffff-fFfFfFfFffff",
};

TEST_F(GroupTest, Uuid) {
  Uuid u;
  char buf[100];

  // check that we get back the same UUID after parse + print
  for (int i = 0; i < N_SIDS; i++) {
    EXPECT_OK(u.parse(uuids[i])) << "i=" << i;
    u.to_string(buf);
    EXPECT_STRCASEEQ(uuids[i], buf) << "i=" << i;
  }
  // check error cases
  EXPECT_OK(u.parse("ffffFFFF-ffff-FFFF-ffff-ffffffffFFFFf"));
  EXPECT_NOK(u.parse("ffffFFFF-ffff-FFFF-ffff-ffffffffFFFg"));
  EXPECT_NOK(u.parse("ffffFFFF-ffff-FFFF-ffff-ffffffffFFF"));
  EXPECT_NOK(u.parse("ffffFFFF-ffff-FFFF-fff-fffffffffFFFF"));
  EXPECT_NOK(u.parse("ffffFFFF-ffff-FFFF-ffff-ffffffffFFF-"));
  EXPECT_NOK(u.parse(" ffffFFFF-ffff-FFFF-ffff-ffffffffFFFF"));
  EXPECT_NOK(u.parse("ffffFFFFfffff-FFFF-ffff-ffffffffFFFF"));
}

TEST_F(GroupTest, Sid_map) {
  Checkable_rwlock lock;
  Sid_map sm(&lock);

  lock.rdlock();
  ASSERT_OK(sm.open("sid-map-0"));

  // Add a random SID until we have N_SID SIDs in the map.
  while (sm.get_max_sidno() < N_SIDS)
    ASSERT_LE(1, sm.add_permanent(&sids[rand() % N_SIDS])) << errtext;

  // Check that all N_SID SIDs are in the map, and that
  // get_sorted_sidno() has the correct order.  This implies that no
  // SID was added twice.
  for (int i = 0; i < N_SIDS; i++) {
    rpl_sidno sidno = sm.get_sorted_sidno(i);
    const rpl_sid *sid;
    char buf[100];
<<<<<<< HEAD
    EXPECT_NE((rpl_sid *)NULL, sid = sm.sidno_to_sid(sidno)) << errtext;
=======
    EXPECT_NE((rpl_sid *)nullptr, sid = sm.sidno_to_sid(sidno)) << errtext;
>>>>>>> 4869291f
    const int max_len = binary_log::Uuid::TEXT_LENGTH;
    EXPECT_EQ(max_len, sid->to_string(buf)) << errtext;
    EXPECT_STRCASEEQ(uuids[i], buf) << errtext;
    EXPECT_EQ(sidno, sm.sid_to_sidno(sid)) << errtext;
  }
  lock.unlock();
  lock.assert_no_lock();
}

TEST_F(GroupTest, Group_containers) {
  /*
    In this test, we maintain 298 Gtid_sets.  We add groups to these
    Gtid_sets in stages, as described above.  We add the groups to
    each of the 298 Gtid_sets in different ways, as described below.
    At the end of each stage, we check that all the 298 resulting
    Gtid_sets are mutually equal.

    We add groups in the two ways:

    A. Test Gtid_sets and Sid_maps.  We vary two parameters:

       Parameter 1: vary the way that groups are added:
        0. Add one group at a time, using add(sidno, gno).
        1. Add one group at a time, using add(text).
        2. Add all new groups at once, using add(gs_new).
        3. add all new groups at once, using add(gs_new.to_string()).
        4. Maintain a string that contains the concatenation of all
           gs_new.to_string(). in each stage, we set gs[4] to a new
           Gtid_set created from this string.

       Parameter 2: vary the Sid_map object:
        0. Use a Sid_map that has all the SIDs in order.
        1. Use a Sid_map where SIDs are added in the order they appear.

       We vary these parameters in all combinations; thus we construct
       10 Gtid_sets.
  */
  enum enum_sets_method {
    METHOD_SIDNO_GNO = 0,
    METHOD_GROUP_TEXT,
    METHOD_GTID_SET,
    METHOD_GTID_SET_TEXT,
    METHOD_ALL_TEXTS_CONCATENATED,
    MAX_METHOD
  };
  enum enum_sets_sid_map { SID_MAP_0 = 0, SID_MAP_1, MAX_SID_MAP };
  const int N_COMBINATIONS_SETS = MAX_METHOD * MAX_SID_MAP;
  /*
    B. Test Group_cache, Group_log_state, and Owned_groups.  All
       sub-groups for the stage are added to the Group_cache, the
       Group_cache is flushed to the Group_log_state, and the
       Gtid_set is extracted from the Group_log_state.  We vary the
       following parameters.

       Parameter 1: type of statement:
        0. Transactional replayed statement: add all groups to the
           transaction group cache (which is flushed to a
           Group_log_state at the end of the stage).  Set
           GTID_NEXT_LIST to the list of all groups in the stage.
        1. Non-transactional replayed statement: add all groups to the
           stmt group cache (which is flushed to the Group_log_state
           at the end of each sub-stage).  Set GTID_NEXT_LIST = NULL.
        2. Randomize: for each sub-stage, choose 0 or 1 with 50%
           chance.  Set GTID_NEXT_LIST to the list of all groups in
           the stage.
        3. Automatic groups: add all groups to the stmt group cache,
           but make the group automatic if possible, i.e., if the SID
           and GNO are unlogged and there is no smaller unlogged GNO
           for this SID.  Set GTID_NEXT_LIST = NULL.

       Parameter 2: ended or non-ended sub-groups:
        0. All sub-groups are unended (except automatic sub-groups).
        1. For each group, the last sub-group of the group in the
           stage is ended.  Don't add groups that are already ended in the
           Group_log_state.
        2. For each group in the stage, choose 0 or 1 with 50% chance.

       Parameter 3: empty or normal sub-group:
        0. Generate only normal (and possibly automatic) sub-groups.
        1. Generate only empty (and possibly automatic) sub-groups.
        2. Generate only empty (and possibly automatic) sub-groups.
           Add the sub-groups implicitly: do not call
           add_empty_subgroup(); instead rely on
           gtid_before_flush_trx_cache() to add empty subgroups.
        3. Choose 0 or 1 with 33% chance.

       Parameter 4: insert anonymous sub-groups or not:
        0. Do not generate anonymous sub-groups.
        1. Generate an anomous sub-group before each sub-group with
           50% chance and an anonymous group after each sub-group with
           50% chance.

       We vary these parameters in all combinations; thus we construct
       4*3*4*2=96 Gtid_sets.
  */
  enum enum_caches_type {
    TYPE_TRX = 0,
    TYPE_NONTRX,
    TYPE_RANDOMIZE,
    TYPE_AUTO,
    MAX_TYPE
<<<<<<< HEAD
  };
  enum enum_caches_end { END_OFF = 0, END_ON, END_RANDOMIZE, MAX_END };
  enum enum_caches_empty {
    EMPTY_OFF = 0,
    EMPTY_ON,
    EMPTY_IMPLICIT,
    EMPTY_RANDOMIZE,
    MAX_EMPTY
  };
=======
  };
  enum enum_caches_end { END_OFF = 0, END_ON, END_RANDOMIZE, MAX_END };
  enum enum_caches_empty {
    EMPTY_OFF = 0,
    EMPTY_ON,
    EMPTY_IMPLICIT,
    EMPTY_RANDOMIZE,
    MAX_EMPTY
  };
>>>>>>> 4869291f
  enum enum_caches_anon { ANON_OFF = 0, ANON_ON, MAX_ANON };
  const int N_COMBINATIONS_CACHES = MAX_TYPE * MAX_END * MAX_EMPTY * MAX_ANON;
  const int N_COMBINATIONS = N_COMBINATIONS_SETS + N_COMBINATIONS_CACHES;

  // Auxiliary macros to loop through all combinations of parameters.
#define BEGIN_LOOP_A                                                        \
  push_errtext();                                                           \
  for (int method_i = 0, combination_i = 0; method_i < MAX_METHOD;          \
       method_i++) {                                                        \
    for (int sid_map_i = 0; sid_map_i < MAX_SID_MAP;                        \
         sid_map_i++, combination_i++) {                                    \
      Gtid_set &gtid_set MY_ATTRIBUTE((unused)) =                           \
          containers[combination_i]->gtid_set;                              \
      Sid_map *&sid_map MY_ATTRIBUTE((unused)) = sid_maps[sid_map_i];       \
      append_errtext(__LINE__, "sid_map_i=%d method_i=%d combination_i=%d", \
                     sid_map_i, method_i, combination_i);

#define END_LOOP_A \
  }                \
  }                \
  pop_errtext()

#define BEGIN_LOOP_B                                                           \
  push_errtext();                                                              \
  for (int type_i = 0, combination_i = N_COMBINATIONS_SETS; type_i < MAX_TYPE; \
       type_i++) {                                                             \
    for (int end_i = 0; end_i < MAX_END; end_i++) {                            \
      for (int empty_i = 0; empty_i < MAX_EMPTY; empty_i++) {                  \
        for (int anon_i = 0; anon_i < MAX_ANON; anon_i++, combination_i++) {   \
          Gtid_set &gtid_set MY_ATTRIBUTE((unused)) =                          \
              containers[combination_i]->gtid_set;                             \
          Group_cache &stmt_cache MY_ATTRIBUTE((unused)) =                     \
              containers[combination_i]->stmt_cache;                           \
          Group_cache &trx_cache MY_ATTRIBUTE((unused)) =                      \
              containers[combination_i]->trx_cache;                            \
          Group_log_state &group_log_state MY_ATTRIBUTE((unused)) =            \
              containers[combination_i]->group_log_state;                      \
          append_errtext(__LINE__,                                             \
                         "type_i=%d end_i=%d empty_i=%d "                      \
                         "anon_i=%d combination_i=%d",                         \
                         type_i, end_i, empty_i, anon_i, combination_i);       \
  // verbose= (combination_i == 108); /*todo*/

#define END_LOOP_B \
  }                \
  }                \
  }                \
  }                \
  pop_errtext()

  // Do not generate warnings (because that causes segfault when done
  // from a unittest).
  global_system_variables.log_error_verbosity = 1;

  mysql_bin_log.server_uuid_sidno = 1;

  // Create Sid_maps.
  Checkable_rwlock &lock = mysql_bin_log.sid_lock;
  Sid_map **sid_maps = new Sid_map *[2];
  sid_maps[0] = &mysql_bin_log.sid_map;
  sid_maps[1] = new Sid_map(&lock);

  lock.rdlock();
  ASSERT_OK(sid_maps[0]->open("sid-map-1"));
  ASSERT_OK(sid_maps[1]->open("sid-map-2"));
  /*
    Make sid_maps[0] and sid_maps[1] different: sid_maps[0] is
    generated in order; sid_maps[1] is generated in the order that
    SIDS are inserted in the Gtid_set.
  */
  for (int i = 0; i < N_SIDS; i++)
    ASSERT_LE(1, sid_maps[0]->add_permanent(&sids[i])) << errtext;

  // Create list of container objects.  These are the objects that we
  // test.
  struct Containers {
    Gtid_set gtid_set;
    Group_cache stmt_cache;
    Group_cache trx_cache;
    Group_log_state group_log_state;
    Containers(Checkable_rwlock *lock, Sid_map *sm)
        : gtid_set(sm), group_log_state(lock, sm) {
      init();
    }
    void init() { ASSERT_OK(group_log_state.ensure_sidno()); };
  };
  Containers **containers = new Containers *[N_COMBINATIONS];
  BEGIN_LOOP_A { containers[combination_i] = new Containers(&lock, sid_map); }
  END_LOOP_A;
  BEGIN_LOOP_B {
    containers[combination_i] = new Containers(&lock, sid_maps[0]);
  }
  END_LOOP_B;

  /*
    Construct a Gtid_set that contains the set of all groups from
    which we sample.
  */
  static char all_groups_str[100 * 100];
  char *s = all_groups_str;
  s += sprintf(s, "%s:1", uuids[0]);
  for (rpl_sidno sidno = 2; sidno <= N_SIDS; sidno++)
    s += sprintf(s, ",\n%s:1-%d", uuids[sidno - 1], sidno * sidno);
  enum_return_status status;
  Gtid_set all_groups(sid_maps[0], all_groups_str, &status);
  ASSERT_OK(status) << errtext;

  // The set of groups that were added in some previous stage.
  Gtid_set done_groups(sid_maps[0]);
  ASSERT_OK(done_groups.ensure_sidno(sid_maps[0]->get_max_sidno()));

  /*
    Iterate through stages. In each stage, create the "stage group
    set" by generating up to 200 subgroups.  Add this stage group set
    to each of the group sets in different ways.  Stop when the union
    of all stage group sets is equal to the full set from which we
    took the samples.
  */
<<<<<<< HEAD
  char *done_str = NULL;
=======
  char *done_str = nullptr;
>>>>>>> 4869291f
  int done_str_len = 0;
  Stage stage(this, sid_maps[0]);
  int stage_i = 0;

  /*
    We need a THD object only to read THD::variables.gtid_next,
    THD::variables.gtid_end, THD::variables.gtid_next_list,
    THD::thread_id, THD::server_status.  We don't want to invoke the
    THD constructor because that would require setting up mutexes,
    etc.  Hence we use malloc instead of new.
  */
  THD *thd = (THD *)malloc(sizeof(THD));
<<<<<<< HEAD
  ASSERT_NE((THD *)NULL, thd) << errtext;
=======
  ASSERT_NE((THD *)nullptr, thd) << errtext;
>>>>>>> 4869291f
  Gtid_specification *gtid_next = &thd->variables.gtid_next;
  thd->set_new_thread_id();
  gtid_next->type = Gtid_specification::AUTOMATIC;
  bool &gtid_end = thd->variables.gtid_end;
  bool &gtid_commit = thd->variables.gtid_commit;
  thd->server_status = 0;
  thd->system_thread = NON_SYSTEM_THREAD;
  thd->variables.gtid_next_list.gtid_set = &stage.set;

  push_errtext();
  while (!all_groups.equals(&done_groups)) {
    stage_i++;
    append_errtext(__LINE__, "stage_i=%d", stage_i);
    stage.new_stage(&done_groups, sid_maps[1]);

    if (verbose) {
      printf("======== stage %d ========\n", stage_i);
      stage.print();
    }

    // Create a string that contains all previous stage.str,
    // concatenated.
    done_str = (char *)realloc(done_str, done_str_len + 1 + stage.str_len + 1);
<<<<<<< HEAD
    ASSERT_NE((char *)NULL, done_str) << errtext;
=======
    ASSERT_NE((char *)nullptr, done_str) << errtext;
>>>>>>> 4869291f
    done_str_len += sprintf(done_str + done_str_len, ",%s", stage.str);

    // Add groups to Gtid_sets.
    BEGIN_LOOP_A {
      switch (method_i) {
        case METHOD_SIDNO_GNO:
          BEGIN_SUBSTAGE_LOOP(this, &stage, true) {
            rpl_sidno sidno_1 = sid_map->sid_to_sidno(substage.sid);
            ASSERT_LE(1, sidno_1) << errtext;
            ASSERT_OK(gtid_set.ensure_sidno(sidno_1));
            ASSERT_OK(gtid_set._add(sidno_1, substage.gno));
          }
          END_SUBSTAGE_LOOP(this);
          break;
        case METHOD_GROUP_TEXT:
          BEGIN_SUBSTAGE_LOOP(this, &stage, true) {
            ASSERT_OK(gtid_set.add(substage.gtid_str));
          }
          END_SUBSTAGE_LOOP(this);
          break;
        case METHOD_GTID_SET:
          ASSERT_OK(gtid_set.add(&stage.set)) << errtext;
          break;
        case METHOD_GTID_SET_TEXT:
          ASSERT_OK(gtid_set.add(stage.str)) << errtext;
          break;
        case METHOD_ALL_TEXTS_CONCATENATED:
          gtid_set.clear();
          ASSERT_OK(gtid_set.add(done_str)) << errtext;
        case MAX_METHOD:
          break;
      }
    }
    END_LOOP_A;

    // Add groups to Group_caches.
    BEGIN_LOOP_B {
      if (verbose) {
        printf("======== stage=%d combination=%d ========\n", stage_i,
               combination_i);
#ifndef DBUG_OFF
        printf("group log state:\n");
        group_log_state.print();
        printf("trx cache:\n");
        trx_cache.print(sid_maps[0]);
        printf("stmt cache:\n");
        stmt_cache.print(sid_maps[0]);
#endif  // ifdef DBUG_OFF
      }

      Gtid_set ended_groups(sid_maps[0]);
      bool trx_contains_logged_subgroup = false;
      bool stmt_contains_logged_subgroup = false;
      BEGIN_SUBSTAGE_LOOP(this, &stage, true) {
        int type_j;
        if (type_i == TYPE_RANDOMIZE)
          type_j = rand() % 2;
        else if (type_i == TYPE_AUTO && !substage.is_auto)
          type_j = TYPE_NONTRX;
        else
          type_j = type_i;
        int end_j;
        if (substage.is_first &&
            ((end_i == END_RANDOMIZE && (rand() % 2)) || end_i == END_ON)) {
          ASSERT_OK(ended_groups.ensure_sidno(substage.sidno));
          ASSERT_OK(ended_groups._add(substage.sidno, substage.gno));
        }
        end_j = substage.is_last &&
                ended_groups.contains_group(substage.sidno, substage.gno);

        /*
          In EMPTY_RANDOMIZE mode, we have to determine once *per
          group* (not substage) if we use EMPTY_END or not. So we
          determine this for the first subgroup of the group, and then
          we memoize which groups use EMPTY_END using the Gtid_set
          empty_end.
        */
        int empty_j;
        if (empty_i == EMPTY_RANDOMIZE)
          empty_j = rand() % 3;
        else
          empty_j = empty_i;
        int anon_j1, anon_j2;
        if (type_j != TYPE_TRX || anon_i == ANON_OFF)
          anon_j1 = anon_j2 = ANON_OFF;
        else {
          anon_j1 = rand() % 2;
          anon_j2 = rand() % 2;
        }
        if (verbose)
          printf("type_j=%d end_j=%d empty_j=%d anon_j1=%d anon_j2=%d\n",
                 type_j, end_j, empty_j, anon_j1, anon_j2);

        thd->variables.gtid_next_list.is_non_null =
            (type_i == TYPE_NONTRX || type_i == TYPE_AUTO) ? 0 : 1;
        gtid_commit = (substage_i == stage.n_substages - 1) ||
                      !thd->variables.gtid_next_list.is_non_null;

        if (type_j == TYPE_AUTO) {
          gtid_next->type = Gtid_specification::AUTOMATIC;
          gtid_next->group.sidno = substage.sidno;
          gtid_next->group.gno = 0;
          gtid_end = false;
          lock.unlock();
          lock.assert_no_lock();
          gtid_before_statement(thd, &lock, &group_log_state, &stmt_cache,
                                &trx_cache);
          lock.rdlock();
          stmt_cache.add_logged_subgroup(thd, 20 + rand() % 100 /*binlog_len*/);
          stmt_contains_logged_subgroup = true;
        } else {
          Group_cache &cache = type_j == TYPE_TRX ? trx_cache : stmt_cache;

          if (anon_j1) {
            gtid_next->type = Gtid_specification::ANONYMOUS;
            gtid_next->group.sidno = 0;
            gtid_next->group.gno = 0;
            gtid_end = false;
            lock.unlock();
            lock.assert_no_lock();
            gtid_before_statement(thd, &lock, &group_log_state, &stmt_cache,
                                  &trx_cache);
            lock.rdlock();
            cache.add_logged_subgroup(thd, 20 + rand() % 100 /*binlog_len*/);
            trx_contains_logged_subgroup = true;
          }

          gtid_next->type = Gtid_specification::GTID;
          gtid_next->group.sidno = substage.sidno;
          gtid_next->group.gno = substage.gno;
          gtid_end = (end_j == END_ON) ? true : false;
          lock.unlock();
          lock.assert_no_lock();
          gtid_before_statement(thd, &lock, &group_log_state, &stmt_cache,
                                &trx_cache);
          lock.rdlock();
          if (!group_log_state.is_ended(substage.sidno, substage.gno)) {
            switch (empty_j) {
              case EMPTY_OFF:
                cache.add_logged_subgroup(thd,
                                          20 + rand() % 100 /*binlog_len*/);
                if (type_j == TYPE_TRX)
                  trx_contains_logged_subgroup = true;
                else
                  stmt_contains_logged_subgroup = true;
                break;
              case EMPTY_ON:
                cache.add_empty_subgroup(substage.sidno, substage.gno,
                                         end_j ? true : false);
                break;
              case EMPTY_IMPLICIT:
                break;  // do nothing
              default:
                assert(0);
            }
          }

          if (anon_j2) {
            gtid_next->type = Gtid_specification::ANONYMOUS;
            gtid_next->group.sidno = 0;
            gtid_next->group.gno = 0;
            gtid_end = false;
            lock.unlock();
            lock.assert_no_lock();
            gtid_before_statement(thd, &lock, &group_log_state, &stmt_cache,
                                  &trx_cache);
            lock.rdlock();
            cache.add_logged_subgroup(thd, 20 + rand() % 100 /*binlog_len*/);
            trx_contains_logged_subgroup = true;
          }
        }

#ifndef DBUG_OFF
        if (verbose) {
          printf("stmt_cache:\n");
          stmt_cache.print(sid_maps[0]);
        }
#endif  // ifndef DBUG_OFF
        if (!stmt_cache.is_empty())
          gtid_flush_group_cache(
<<<<<<< HEAD
              thd, &lock, &group_log_state, NULL /*group log*/, &stmt_cache,
=======
              thd, &lock, &group_log_state, nullptr /*group log*/, &stmt_cache,
>>>>>>> 4869291f
              &trx_cache, 1 /*binlog_no*/, 1 /*binlog_pos*/,
              stmt_contains_logged_subgroup ? 20 + rand() % 99 : -1
              /*offset_after_last_statement*/);
        stmt_contains_logged_subgroup = false;
        gtid_before_flush_trx_cache(thd, &lock, &group_log_state, &trx_cache);
        if (gtid_commit) {
          // simulate gtid_after_flush_trx_cache() but don't
          // execute a COMMIT statement
          thd->variables.gtid_has_ongoing_super_group = 0;

#ifndef DBUG_OFF
          if (verbose) {
            printf("trx_cache:\n");
            trx_cache.print(sid_maps[0]);
            printf(
                "trx_cache.is_empty=%d n_subgroups=%d "
                "trx_contains_logged_subgroup=%d\n",
                trx_cache.is_empty(), trx_cache.get_n_subgroups(),
                trx_contains_logged_subgroup);
          }
#endif  // ifndef DBUG_OFF

          if (!trx_cache.is_empty())
            gtid_flush_group_cache(
<<<<<<< HEAD
                thd, &lock, &group_log_state, NULL /*group log*/, &trx_cache,
=======
                thd, &lock, &group_log_state, nullptr /*group log*/, &trx_cache,
>>>>>>> 4869291f
                &trx_cache, 1 /*binlog_no*/, 1 /*binlog_pos*/,
                trx_contains_logged_subgroup ? 20 + rand() % 99 : -1
                /*offset_after_last_statement*/);
          trx_contains_logged_subgroup = false;
        }
      }
      END_SUBSTAGE_LOOP(this);

      gtid_set.clear();
      ASSERT_OK(group_log_state.owned_groups.get_partial_groups(&gtid_set));
      ASSERT_OK(gtid_set.add(&group_log_state.ended_groups));
    }
    END_LOOP_B;

    // add stage.set to done_groups
    Gtid_set old_done_groups(&done_groups, &status);
    ASSERT_OK(status);
    ASSERT_OK(done_groups.add(&stage.set));

    // check the Gtid_set::remove and Gtid_set::is_subset functions
    Gtid_set diff(&done_groups, &status);
    ASSERT_OK(status);
    ASSERT_OK(diff.remove(&old_done_groups));
    Gtid_set not_new(&stage.set, &status);
    ASSERT_OK(status);
    ASSERT_OK(not_new.remove(&diff));

#define GROUP_SUBSET(gs1, gs2, outcome) \
  group_subset(&gs1, &gs2, outcome, __LINE__, #gs1 " <= " #gs2);
    push_errtext();
    GROUP_SUBSET(not_new, not_new, true);
    GROUP_SUBSET(not_new, diff, not_new.is_empty());
    GROUP_SUBSET(not_new, stage.set, true);
    GROUP_SUBSET(not_new, done_groups, true);
    GROUP_SUBSET(not_new, old_done_groups, true);

    GROUP_SUBSET(diff, not_new, diff.is_empty());
    GROUP_SUBSET(diff, diff, true);
    GROUP_SUBSET(diff, stage.set, true);
    GROUP_SUBSET(diff, done_groups, true);
    GROUP_SUBSET(diff, old_done_groups, diff.is_empty());

    GROUP_SUBSET(stage.set, not_new, diff.is_empty());
    GROUP_SUBSET(stage.set, diff, not_new.is_empty());
    GROUP_SUBSET(stage.set, stage.set, true);
    GROUP_SUBSET(stage.set, done_groups, true);
    GROUP_SUBSET(stage.set, old_done_groups, diff.is_empty());

    // GROUP_SUBSET(done_groups, not_new, ???);
    GROUP_SUBSET(done_groups, diff, old_done_groups.is_empty());
    GROUP_SUBSET(done_groups, stage.set, done_groups.equals(&stage.set));
    GROUP_SUBSET(done_groups, done_groups, true);
    GROUP_SUBSET(done_groups, old_done_groups, diff.is_empty());

    GROUP_SUBSET(old_done_groups, not_new, old_done_groups.equals(&not_new));
    GROUP_SUBSET(old_done_groups, diff, old_done_groups.is_empty());
    // GROUP_SUBSET(old_done_groups, stage.set, ???);
    GROUP_SUBSET(old_done_groups, done_groups, true);
    GROUP_SUBSET(old_done_groups, old_done_groups, true);
    pop_errtext();

    /*
      Verify that all group sets are equal.  We test both a.equals(b)
      and b.equals(a) and a.equals(a), because we want to verify that
      Gtid_set::equals is correct too.  We compare both the sets
      using Gtid_set::equals, and the output of to_string() using
      EXPECT_STREQ.
    */
    BEGIN_LOOP_A {
      char *buf1 = new char[gtid_set.get_string_length() + 1];
      gtid_set.to_string(buf1);
      for (int i = 0; i < N_COMBINATIONS_SETS; i++) {
        Gtid_set &gtid_set_2 = containers[i]->gtid_set;
        if (combination_i < i) {
          char *buf2 = new char[gtid_set_2.get_string_length() + 1];
          gtid_set_2.to_string(buf2);
          EXPECT_STREQ(buf1, buf2) << errtext << " i=" << i;
          delete buf2;
        }
        EXPECT_EQ(true, gtid_set.equals(&gtid_set_2)) << errtext << " i=" << i;
      }
      delete buf1;
    }
    END_LOOP_A;
    BEGIN_LOOP_B {
      EXPECT_EQ(true, containers[combination_i]->gtid_set.equals(&done_groups))
          << errtext;
    }
    END_LOOP_B;
  }
  pop_errtext();

  // Finally, verify that the string representations of
  // done_groups is as expected
  static char buf[100 * 100];
  done_groups.to_string(buf);
  EXPECT_STRCASEEQ(all_groups_str, buf) << errtext;
  lock.unlock();
  lock.assert_no_lock();

  // Clean up.
  free(done_str);
  for (int i = 0; i < N_COMBINATIONS; i++) delete containers[i];
  delete containers;
  delete sid_maps[1];
  delete sid_maps;
  free(thd);

  mysql_bin_log.sid_lock.assert_no_lock();
}<|MERGE_RESOLUTION|>--- conflicted
+++ resolved
@@ -1,8 +1,4 @@
-<<<<<<< HEAD
-/* Copyright (c) 2011, 2017, Oracle and/or its affiliates. All rights reserved.
-=======
 /* Copyright (c) 2011, 2019, Oracle and/or its affiliates. All rights reserved.
->>>>>>> 4869291f
 
    This program is free software; you can redistribute it and/or modify
    it under the terms of the GNU General Public License, version 2.0,
@@ -50,11 +46,7 @@
   unsigned int seed;
 
   void SetUp() {
-<<<<<<< HEAD
-    seed = (unsigned int)time(NULL);
-=======
     seed = (unsigned int)time(nullptr);
->>>>>>> 4869291f
     printf("# seed = %u\n", seed);
     srand(seed);
     for (int i = 0; i < 16; i++) sids[i].parse(uuids[i]);
@@ -74,23 +66,6 @@
     my_delete("sid-map-2", MYF(0));
   }
 
-<<<<<<< HEAD
-    /*
-      Test that different, equivalent ways to construct a Gtid_set give
-      the same resulting Gtid_set.  This is used to test Gtid_set,
-      Sid_map, Group_cache, Group_log_state, and Owned_groups.
-
-      We will generate sets of groups in *stages*.  Each stage is
-      divided into a number of *sub-stages* (the number of substages is
-      taken uniformly at random from the set 1, 2, ..., 200).  In each
-      sub-stage, we randomly sample one sub-group from a fixed set of
-      groups.  The fixed set of groups consists of groups from 16
-      different SIDs.  For the Nth SID (1 <= N <= 16), the fixed set of
-      groups contains all GNOS from the closed interval [N, N - 1 + N *
-      N].  The stage consists of the set of groups from all the
-      sub-stages.
-    */
-=======
   /*
     Test that different, equivalent ways to construct a Gtid_set give
     the same resulting Gtid_set.  This is used to test Gtid_set,
@@ -106,7 +81,6 @@
     N].  The stage consists of the set of groups from all the
     sub-stages.
   */
->>>>>>> 4869291f
 
 #define BEGIN_SUBSTAGE_LOOP(group_test, stage, do_errtext)                    \
   (group_test)->push_errtext();                                               \
@@ -165,11 +139,7 @@
           sid_map(sm),
           set(sm),
           str_len(0),
-<<<<<<< HEAD
-          str(NULL),
-=======
           str(nullptr),
->>>>>>> 4869291f
           automatic_groups(sm),
           non_automatic_groups(sm) {
       init(sm);
@@ -213,11 +183,7 @@
         substage.gno = 1 + (rand() % (substage.sidno * substage.sidno));
         // compute alternative forms
         substage.sid = sid_map->sidno_to_sid(substage.sidno);
-<<<<<<< HEAD
-        ASSERT_NE((rpl_sid *)NULL, substage.sid) << group_test->errtext;
-=======
         ASSERT_NE((rpl_sid *)nullptr, substage.sid) << group_test->errtext;
->>>>>>> 4869291f
         substage.sid->to_string(substage.sid_str);
         substage.sid->to_string(substage.gtid_str);
         substage.gtid_str[rpl_sid.TEXT_LENGTH] = ':';
@@ -231,13 +197,8 @@
         const Gtid_set::Interval *iv = ivit.get();
         substage.is_auto =
             !set.contains_group(substage.sidno, substage.gno) &&
-<<<<<<< HEAD
-            ((iv == NULL || iv->start > 1) ? substage.gno == 1
-                                           : substage.gno == iv->end);
-=======
             ((iv == nullptr || iv->start > 1) ? substage.gno == 1
                                               : substage.gno == iv->end);
->>>>>>> 4869291f
 
         // check if this sub-group is the first in its group in this
         // stage, and add it to the set
@@ -365,11 +326,7 @@
     rpl_sidno sidno = sm.get_sorted_sidno(i);
     const rpl_sid *sid;
     char buf[100];
-<<<<<<< HEAD
-    EXPECT_NE((rpl_sid *)NULL, sid = sm.sidno_to_sid(sidno)) << errtext;
-=======
     EXPECT_NE((rpl_sid *)nullptr, sid = sm.sidno_to_sid(sidno)) << errtext;
->>>>>>> 4869291f
     const int max_len = binary_log::Uuid::TEXT_LENGTH;
     EXPECT_EQ(max_len, sid->to_string(buf)) << errtext;
     EXPECT_STRCASEEQ(uuids[i], buf) << errtext;
@@ -471,7 +428,6 @@
     TYPE_RANDOMIZE,
     TYPE_AUTO,
     MAX_TYPE
-<<<<<<< HEAD
   };
   enum enum_caches_end { END_OFF = 0, END_ON, END_RANDOMIZE, MAX_END };
   enum enum_caches_empty {
@@ -481,17 +437,6 @@
     EMPTY_RANDOMIZE,
     MAX_EMPTY
   };
-=======
-  };
-  enum enum_caches_end { END_OFF = 0, END_ON, END_RANDOMIZE, MAX_END };
-  enum enum_caches_empty {
-    EMPTY_OFF = 0,
-    EMPTY_ON,
-    EMPTY_IMPLICIT,
-    EMPTY_RANDOMIZE,
-    MAX_EMPTY
-  };
->>>>>>> 4869291f
   enum enum_caches_anon { ANON_OFF = 0, ANON_ON, MAX_ANON };
   const int N_COMBINATIONS_CACHES = MAX_TYPE * MAX_END * MAX_EMPTY * MAX_ANON;
   const int N_COMBINATIONS = N_COMBINATIONS_SETS + N_COMBINATIONS_CACHES;
@@ -610,11 +555,7 @@
     of all stage group sets is equal to the full set from which we
     took the samples.
   */
-<<<<<<< HEAD
-  char *done_str = NULL;
-=======
   char *done_str = nullptr;
->>>>>>> 4869291f
   int done_str_len = 0;
   Stage stage(this, sid_maps[0]);
   int stage_i = 0;
@@ -627,11 +568,7 @@
     etc.  Hence we use malloc instead of new.
   */
   THD *thd = (THD *)malloc(sizeof(THD));
-<<<<<<< HEAD
-  ASSERT_NE((THD *)NULL, thd) << errtext;
-=======
   ASSERT_NE((THD *)nullptr, thd) << errtext;
->>>>>>> 4869291f
   Gtid_specification *gtid_next = &thd->variables.gtid_next;
   thd->set_new_thread_id();
   gtid_next->type = Gtid_specification::AUTOMATIC;
@@ -655,11 +592,7 @@
     // Create a string that contains all previous stage.str,
     // concatenated.
     done_str = (char *)realloc(done_str, done_str_len + 1 + stage.str_len + 1);
-<<<<<<< HEAD
-    ASSERT_NE((char *)NULL, done_str) << errtext;
-=======
     ASSERT_NE((char *)nullptr, done_str) << errtext;
->>>>>>> 4869291f
     done_str_len += sprintf(done_str + done_str_len, ",%s", stage.str);
 
     // Add groups to Gtid_sets.
@@ -840,11 +773,7 @@
 #endif  // ifndef DBUG_OFF
         if (!stmt_cache.is_empty())
           gtid_flush_group_cache(
-<<<<<<< HEAD
-              thd, &lock, &group_log_state, NULL /*group log*/, &stmt_cache,
-=======
               thd, &lock, &group_log_state, nullptr /*group log*/, &stmt_cache,
->>>>>>> 4869291f
               &trx_cache, 1 /*binlog_no*/, 1 /*binlog_pos*/,
               stmt_contains_logged_subgroup ? 20 + rand() % 99 : -1
               /*offset_after_last_statement*/);
@@ -869,11 +798,7 @@
 
           if (!trx_cache.is_empty())
             gtid_flush_group_cache(
-<<<<<<< HEAD
-                thd, &lock, &group_log_state, NULL /*group log*/, &trx_cache,
-=======
                 thd, &lock, &group_log_state, nullptr /*group log*/, &trx_cache,
->>>>>>> 4869291f
                 &trx_cache, 1 /*binlog_no*/, 1 /*binlog_pos*/,
                 trx_contains_logged_subgroup ? 20 + rand() % 99 : -1
                 /*offset_after_last_statement*/);
