/* Copyright (c) 2014, 2017, Oracle and/or its affiliates. All rights reserved.

   This program is free software; you can redistribute it and/or modify
   it under the terms of the GNU General Public License as published by
   the Free Software Foundation; version 2 of the License.

   This program is distributed in the hope that it will be useful,
   but WITHOUT ANY WARRANTY; without even the implied warranty of
   MERCHANTABILITY or FITNESS FOR A PARTICULAR PURPOSE.  See the
   GNU General Public License for more details.

   You should have received a copy of the GNU General Public License
   along with this program; if not, write to the Free Software
   Foundation, Inc., 51 Franklin St, Fifth Floor, Boston, MA 02110-1301  USA */

/* See http://code.google.com/p/googletest/wiki/Primer */

// First include (the generated) my_config.h, to get correct platform defines.
#include "my_config.h"

#include <gtest/gtest.h>

#include "univ.i"

#include "ut0new.h"

namespace innodb_ut0new_unittest {

class C {
public:
	C(int x = 42)
	:
	m_x(x)
	{
	}

	int	m_x;
};

static
void
start()
{
	static bool	ut_new_boot_called = false;

	if (!ut_new_boot_called) {
		ut_new_boot();
		ut_new_boot_called = true;
	}
}

/* test UT_NEW*() */
TEST(ut0new, utnew)
{
	start();

	C*	p;

	p = UT_NEW_NOKEY(C(12));
	EXPECT_EQ(12, p->m_x);
	UT_DELETE(p);

	p = UT_NEW(C(34), mem_key_buf_buf_pool);
	EXPECT_EQ(34, p->m_x);
	UT_DELETE(p);

	p = UT_NEW_ARRAY_NOKEY(C, 5);
	EXPECT_EQ(42, p[0].m_x);
	EXPECT_EQ(42, p[1].m_x);
	EXPECT_EQ(42, p[2].m_x);
	EXPECT_EQ(42, p[3].m_x);
	EXPECT_EQ(42, p[4].m_x);
	UT_DELETE_ARRAY(p);

	p = UT_NEW_ARRAY(C, 5, mem_key_buf_buf_pool);
	EXPECT_EQ(42, p[0].m_x);
	EXPECT_EQ(42, p[1].m_x);
	EXPECT_EQ(42, p[2].m_x);
	EXPECT_EQ(42, p[3].m_x);
	EXPECT_EQ(42, p[4].m_x);
	UT_DELETE_ARRAY(p);
}

/* test ut_*alloc*() */
TEST(ut0new, utmalloc)
{
	start();

	int*	p;

	p = static_cast<int*>(ut_malloc_nokey(sizeof(int)));
	*p = 12;
	ut_free(p);

	p = static_cast<int*>(ut_malloc(sizeof(int), mem_key_buf_buf_pool));
	*p = 34;
	ut_free(p);

	p = static_cast<int*>(ut_zalloc_nokey(sizeof(int)));
	EXPECT_EQ(0, *p);
	*p = 56;
	ut_free(p);

	p = static_cast<int*>(ut_zalloc(sizeof(int), mem_key_buf_buf_pool));
	EXPECT_EQ(0, *p);
	*p = 78;
	ut_free(p);

	p = static_cast<int*>(ut_malloc_nokey(sizeof(int)));
	*p = 90;
	p = static_cast<int*>(ut_realloc(p, 2 * sizeof(int)));
	EXPECT_EQ(90, p[0]);
	p[1] = 91;
	ut_free(p);
}

/* test ut_allocator() */
TEST(ut0new, utallocator)
{
	start();

	typedef int					basic_t;
	typedef ut_allocator<basic_t>			vec_allocator_t;
	typedef std::vector<basic_t, vec_allocator_t>	vec_t;

	vec_t	v1;
	v1.push_back(21);
	v1.push_back(31);
	v1.push_back(41);
	EXPECT_EQ(21, v1[0]);
	EXPECT_EQ(31, v1[1]);
	EXPECT_EQ(41, v1[2]);

	/* We use "new" instead of "UT_NEW()" for simplicity here. Real InnoDB
	code should use UT_NEW(). */

	/* This could of course be written as:
	std::vector<int, ut_allocator<int> >*	v2
	= new std::vector<int, ut_allocator<int> >(ut_allocator<int>(
	mem_key_buf_buf_pool)); */
	vec_t*	v2 = new vec_t(vec_allocator_t(mem_key_buf_buf_pool));
	v2->push_back(27);
	v2->push_back(37);
	v2->push_back(47);
	EXPECT_EQ(27, v2->at(0));
	EXPECT_EQ(37, v2->at(1));
	EXPECT_EQ(47, v2->at(2));
	delete v2;
}

static int	n_construct = 0;

class cc_t {
public:
	cc_t()
	{
		n_construct++;
		if (n_construct % 4 == 0) {
			throw(1);
		}
	}
};

struct big_t {
	char	x[128];
};

/* test edge cases */
TEST(ut0new, edgecases)
{
	ut_allocator<byte>	alloc1(mem_key_buf_buf_pool);
	ut_new_pfx_t		pfx;
	void*			ret;
	const void*		null_ptr= NULL;

	ret = alloc1.allocate_large(0, &pfx);
	EXPECT_EQ(null_ptr, ret);

#ifdef UNIV_PFS_MEMORY
	ret = alloc1.allocate(16);
	ASSERT_TRUE(ret != NULL);
	ret = alloc1.reallocate(ret, 0, __FILE__);
	EXPECT_EQ(null_ptr, ret);

	ret = UT_NEW_ARRAY_NOKEY(byte, 0);
	EXPECT_EQ(null_ptr, ret);
#endif /* UNIV_PFS_MEMORY */

	ut_allocator<big_t>	alloc2(mem_key_buf_buf_pool);

	const ut_allocator<big_t>::size_type	too_many_elements
		= std::numeric_limits<ut_allocator<big_t>::size_type>::max()
		/ sizeof(big_t) + 1;

#ifdef UNIV_PFS_MEMORY
	ret = alloc2.allocate(16);
	ASSERT_TRUE(ret != NULL);
<<<<<<< HEAD
	void* ret2 = alloc2.reallocate(static_cast<void *>(ret),
				       too_many_elements, __FILE__);
	EXPECT_EQ(null_ptr, ret2);
	alloc2.deallocate(static_cast<big_t *>(ret));
=======
	void *ret2 = alloc2.reallocate(ret, too_many_elements, __FILE__);
	EXPECT_EQ(null_ptr, ret2);
	/* If reallocate fails due to too many elements,
	memory is still allocated. Do explicit deallocate do avoid mem leak. */
	alloc2.deallocate(static_cast<big_t*>(ret));
>>>>>>> a533e2c7
#endif /* UNIV_PFS_MEMORY */

	bool	threw = false;

	try {
		ret = alloc2.allocate(too_many_elements);
	} catch (...) {
		threw = true;
	}
	EXPECT_TRUE(threw);

	ret = alloc2.allocate(too_many_elements, NULL, NULL, false, false);
	EXPECT_EQ(null_ptr, ret);

	threw = false;
	try {
		cc_t*	cc = UT_NEW_ARRAY_NOKEY(cc_t, 16);
		/* Not reached, but silence a compiler warning
		about unused 'cc': */
		ASSERT_TRUE(cc != NULL);
	} catch (...) {
		threw = true;
	}
	EXPECT_TRUE(threw);
}

}<|MERGE_RESOLUTION|>--- conflicted
+++ resolved
@@ -195,18 +195,11 @@
 #ifdef UNIV_PFS_MEMORY
 	ret = alloc2.allocate(16);
 	ASSERT_TRUE(ret != NULL);
-<<<<<<< HEAD
-	void* ret2 = alloc2.reallocate(static_cast<void *>(ret),
-				       too_many_elements, __FILE__);
-	EXPECT_EQ(null_ptr, ret2);
-	alloc2.deallocate(static_cast<big_t *>(ret));
-=======
 	void *ret2 = alloc2.reallocate(ret, too_many_elements, __FILE__);
 	EXPECT_EQ(null_ptr, ret2);
 	/* If reallocate fails due to too many elements,
 	memory is still allocated. Do explicit deallocate do avoid mem leak. */
 	alloc2.deallocate(static_cast<big_t*>(ret));
->>>>>>> a533e2c7
 #endif /* UNIV_PFS_MEMORY */
 
 	bool	threw = false;
