--- conflicted
+++ resolved
@@ -1,8 +1,4 @@
-<<<<<<< HEAD
-/* Copyright (c) 2013, 2018, Oracle and/or its affiliates. All rights reserved.
-=======
 /* Copyright (c) 2013, 2019, Oracle and/or its affiliates. All rights reserved.
->>>>>>> 4869291f
 
    This program is free software; you can redistribute it and/or modify
    it under the terms of the GNU General Public License, version 2.0,
@@ -129,13 +125,8 @@
 
   void call_add_key_fields(Item *cond) {
     uint and_level = 0;
-<<<<<<< HEAD
-    add_key_fields(NULL /* join */, &t1_key_fields, &and_level, cond, ~0ULL,
-                   NULL);
-=======
     (void)add_key_fields(NULL, NULL /* join */, &t1_key_fields, &and_level,
                          cond, ~0ULL, NULL);
->>>>>>> 4869291f
   }
 
  private:
