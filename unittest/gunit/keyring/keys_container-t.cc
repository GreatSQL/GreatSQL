/* Copyright (c) 2016, Oracle and/or its affiliates. All rights reserved.

   This program is free software; you can redistribute it and/or modify
   it under the terms of the GNU General Public License as published by
   the Free Software Foundation; version 2 of the License.

   This program is distributed in the hope that it will be useful,
   but WITHOUT ANY WARRANTY; without even the implied warranty of
   MERCHANTABILITY or FITNESS FOR A PARTICULAR PURPOSE.  See the
   GNU General Public License for more details.

   You should have received a copy of the GNU General Public License
   along with this program; if not, write to the Free Software
   Foundation, Inc., 51 Franklin St, Fifth Floor, Boston, MA 02110-1301  USA */


#include <my_global.h>
#include <gtest/gtest.h>
#include <gmock/gmock.h>
#include <mysql/plugin_keyring.h>
#include <keys_container.h>
#include "mock_logger.h"
#include <fstream>
#include "i_serialized_object.h"

#if !defined(MERGE_UNITTESTS)
#ifdef HAVE_PSI_INTERFACE
namespace keyring
{
  PSI_memory_key key_memory_KEYRING = PSI_NOT_INSTRUMENTED;
  PSI_memory_key key_LOCK_keyring = PSI_NOT_INSTRUMENTED;
}
#endif
mysql_rwlock_t LOCK_keyring;
#endif

namespace keyring__keys_container_unittest
{
  using namespace keyring;
  using ::testing::Return;
  using ::testing::InSequence;
  using ::testing::_;
  using ::testing::StrEq;
  using ::testing::DoAll;
  using ::testing::SetArgPointee;

  my_bool check_if_file_exists_and_TAG_is_correct(const char* file_name)
  {
    char tag[4];
    std::fstream file;

    file.open(file_name, std::fstream::in | std::fstream::binary);
    if (!file.is_open())
      return FALSE;
    file.seekg(0, file.end);
    if (file.tellg() < 3)
      return FALSE; // File do not contains tag
    file.seekg(-3, file.end);
    file.read(tag, 3);
    tag[3]= '\0';
    file.close();
    return strcmp(tag, "EOF") == 0;
  }

  class Keys_container_test : public ::testing::Test
  {
  public:
    Keys_container_test() : file_name("./keyring") {}
  protected:
    virtual void SetUp()
    {
      sample_key_data= "Robi";
      sample_key= new Key("Roberts_key", "AES", "Robert", sample_key_data.c_str(), sample_key_data.length()+1);

      remove(file_name.c_str());
      remove("./keyring.backup");

      logger= new Mock_logger();
      keys_container= new Keys_container(logger);
    }
    virtual void TearDown()
    {
      remove(file_name.c_str());
      delete keys_container;
      delete logger;
    }
    void create_keyring_file(const char *file_name, const char *keyring_buffer);
    void generate_keyring_file_with_correct_structure(const char *file_name);
    void generate_keyring_file_with_incorrect_file_version(const char *file_name);
    void generate_keyring_file_with_incorrect_TAG(const char *file_name);
  protected:
    Keys_container *keys_container;
    ILogger *logger;
    Key *sample_key;
    std::string sample_key_data;
    std::string file_name;
  };

  void Keys_container_test::create_keyring_file(const char *file_name, const char *keyring_buffer)
  {
    std::fstream file;
    file.open(file_name,
              std::fstream::out | std::fstream::binary | std::fstream::trunc);
    ASSERT_TRUE(file.is_open());
    file.write(keyring_buffer, strlen(keyring_buffer));
    file.close();
  }

  void Keys_container_test::generate_keyring_file_with_correct_structure(const char *file_name)
  {
    static const char *keyring_buffer= "Keyring file version:1.0EOF";
    create_keyring_file(file_name, keyring_buffer);
  }

  void Keys_container_test::generate_keyring_file_with_incorrect_file_version(const char *file_name)
  {
    static const char *keyring_buffer= "Keyring file version:2.0EOF";
    create_keyring_file(file_name, keyring_buffer);
  }

  void Keys_container_test::generate_keyring_file_with_incorrect_TAG(const char *file_name)
  {
    static const char *keyring_buffer= "Keyring file version:2.0EF";
    create_keyring_file(file_name, keyring_buffer);
  }

  TEST_F(Keys_container_test, InitWithFileWithCorrectStruct)
  {
    const char *keyring_correct_struct= "./keyring_correct_struct";
    remove(keyring_correct_struct);
    generate_keyring_file_with_correct_structure(keyring_correct_struct);
    IKeyring_io *keyring_io= new Buffered_file_io(logger);
    EXPECT_EQ(keys_container->init(keyring_io, keyring_correct_struct), 0);
    remove(keyring_correct_struct);
    delete sample_key; //unused in this test
  }

  TEST_F(Keys_container_test, InitWithFileWithIncorrectKeyringVersion)
  {
    const char *keyring_incorrect_version= "./keyring_incorrect_version";
    remove(keyring_incorrect_version);
    generate_keyring_file_with_incorrect_file_version(keyring_incorrect_version);
    IKeyring_io *keyring_io= new Buffered_file_io(logger);
    EXPECT_CALL(*((Mock_logger *)logger),
                log(MY_ERROR_LEVEL, StrEq("Incorrect Keyring file version")));
    EXPECT_CALL(*((Mock_logger *)logger),
                log(MY_ERROR_LEVEL, StrEq("Error while loading keyring content. The keyring might be malformed")));
    EXPECT_EQ(keys_container->init(keyring_io, keyring_incorrect_version), 1);
    remove(keyring_incorrect_version);
    delete sample_key; //unused in this test
  }

  TEST_F(Keys_container_test, InitWithFileWithIncorrectTAG)
  {
    const char *keyring_incorrect_tag= "./keyring_incorrect_tag";
    remove(keyring_incorrect_tag);
    generate_keyring_file_with_incorrect_TAG(keyring_incorrect_tag);
    IKeyring_io *keyring_io= new Buffered_file_io(logger);
    EXPECT_CALL(*((Mock_logger *)logger),
                log(MY_ERROR_LEVEL, StrEq("Error while loading keyring content. The keyring might be malformed")));
    EXPECT_EQ(keys_container->init(keyring_io, keyring_incorrect_tag), 1);
    remove(keyring_incorrect_tag);
    delete sample_key; //unused in this test
  }

  TEST_F(Keys_container_test, StoreFetchRemove)
  {
    IKeyring_io *keyring_io= new Buffered_file_io(logger);
    EXPECT_EQ(keys_container->init(keyring_io, file_name), 0);
    EXPECT_EQ(keys_container->store_key(sample_key), 0);
    ASSERT_TRUE(keys_container->get_number_of_keys() == 1);

    Key key_id("Roberts_key", NULL, "Robert",NULL,0);
    IKey* fetched_key= keys_container->fetch_key(&key_id);

    ASSERT_TRUE(fetched_key != NULL);
    std::string expected_key_signature= "Roberts_keyRobert";
    EXPECT_STREQ(fetched_key->get_key_signature()->c_str(), expected_key_signature.c_str());
    EXPECT_EQ(fetched_key->get_key_signature()->length(), expected_key_signature.length());
    uchar* key_data_fetched= fetched_key->get_key_data();
    size_t key_data_fetched_size= fetched_key->get_key_data_size();
    EXPECT_STREQ(sample_key_data.c_str(), reinterpret_cast<const char*>(key_data_fetched));
    EXPECT_STREQ("AES", fetched_key->get_key_type()->c_str());
    ASSERT_TRUE(sample_key_data.length()+1 == key_data_fetched_size);

    keys_container->remove_key(&key_id);
    ASSERT_TRUE(keys_container->get_number_of_keys() == 0);
    my_free(fetched_key->release_key_data());
  }

  TEST_F(Keys_container_test, FetchNotExisting)
  {
    IKeyring_io *keyring_io= new Buffered_file_io(logger);
    EXPECT_EQ(keys_container->init(keyring_io, file_name), 0);
    Key key_id("Roberts_key", NULL, "Robert",NULL,0);
    IKey* fetched_key= keys_container->fetch_key(&key_id);
    ASSERT_TRUE(fetched_key == NULL);
    delete sample_key; //unused in this test
  }

  TEST_F(Keys_container_test, RemoveNotExisting)
  {
    IKeyring_io *keyring_io= new Buffered_file_io(logger);
    EXPECT_EQ(keys_container->init(keyring_io, file_name), 0);
    Key key_id("Roberts_key", "AES", "Robert",NULL,0);
    ASSERT_TRUE(keys_container->remove_key(&key_id) == TRUE);
    delete sample_key; //unused in this test
  }

  TEST_F(Keys_container_test, StoreFetchNotExisting)
  {
    IKeyring_io *keyring_io= new Buffered_file_io(logger);
    EXPECT_EQ(keys_container->init(keyring_io, file_name), 0);
    EXPECT_EQ(keys_container->store_key(sample_key), 0);
    ASSERT_TRUE(keys_container->get_number_of_keys() == 1);
    Key key_id("NotRoberts_key", NULL, "NotRobert",NULL,0);
    IKey* fetched_key= keys_container->fetch_key(&key_id);
    ASSERT_TRUE(fetched_key == NULL);
    ASSERT_TRUE(keys_container->get_number_of_keys() == 1);
  }

  TEST_F(Keys_container_test, StoreRemoveNotExisting)
  {
    IKeyring_io *keyring_io= new Buffered_file_io(logger);
    EXPECT_EQ(keys_container->init(keyring_io, file_name), 0);
    EXPECT_EQ(keys_container->store_key(sample_key), 0);
    ASSERT_TRUE(keys_container->get_number_of_keys() == 1);
    Key key_id("NotRoberts_key", "AES", "NotRobert",NULL,0);
    // Failed to remove key
    ASSERT_TRUE(keys_container->remove_key(&key_id) == TRUE);
    ASSERT_TRUE(keys_container->get_number_of_keys() == 1);
  }

  TEST_F(Keys_container_test, StoreStoreStoreFetchRemove)
  {
    IKeyring_io *keyring_io= new Buffered_file_io(logger);
    EXPECT_EQ(keys_container->init(keyring_io, file_name), 0);
    EXPECT_EQ(keys_container->store_key(sample_key), 0);
    ASSERT_TRUE(keys_container->get_number_of_keys() == 1);

    std::string key_data1("Robi1");
    Key *key1= new Key("Roberts_key1", "AES", "Robert", key_data1.c_str(), key_data1.length()+1);

    EXPECT_EQ(keys_container->store_key(key1), 0);
    ASSERT_TRUE(keys_container->get_number_of_keys() == 2);

    std::string key_data2("Robi2");
    Key *key2= new Key("Roberts_key2", "AES", "Robert", key_data2.c_str(), key_data2.length()+1);

    EXPECT_EQ(keys_container->store_key(key2), 0);
    ASSERT_TRUE(keys_container->get_number_of_keys() == 3);

    std::string key_data3("Robi3");
    Key *key3= new Key("Roberts_key3", "AES", "Robert", key_data3.c_str(), key_data3.length()+1);

    EXPECT_EQ(keys_container->store_key(key3), 0);
    ASSERT_TRUE(keys_container->get_number_of_keys() == 4);

    Key key2_id("Roberts_key2", NULL, "Robert",NULL,0);
    IKey* fetched_key= keys_container->fetch_key(&key2_id);

    ASSERT_TRUE(fetched_key != NULL);
    std::string expected_key_signature= "Roberts_key2Robert";
    EXPECT_STREQ(fetched_key->get_key_signature()->c_str(), expected_key_signature.c_str());
    EXPECT_EQ(fetched_key->get_key_signature()->length(), expected_key_signature.length());
    uchar *key_data_fetched= fetched_key->get_key_data();
    size_t key_data_fetched_size= fetched_key->get_key_data_size();
    EXPECT_STREQ(key_data2.c_str(), reinterpret_cast<const char*>(key_data_fetched));
    ASSERT_TRUE(key_data2.length()+1 == key_data_fetched_size);

    Key key3_id("Roberts_key3", "AES", "Robert",NULL,0);
    keys_container->remove_key(&key3_id);
    ASSERT_TRUE(keys_container->get_number_of_keys() == 3);

    my_free(fetched_key->release_key_data());
}

  TEST_F(Keys_container_test, StoreTwiceTheSame)
  {
    IKeyring_io *keyring_io= new Buffered_file_io(logger);
    EXPECT_EQ(keys_container->init(keyring_io, file_name), 0);
    EXPECT_EQ(keys_container->store_key(sample_key), 0);
    ASSERT_TRUE(keys_container->get_number_of_keys() == 1);
    EXPECT_EQ(keys_container->store_key(sample_key), 1);
    ASSERT_TRUE(keys_container->get_number_of_keys() == 1);
  }

  class Buffered_file_io_dont_remove_backup : public Buffered_file_io
  {
  public:
    Buffered_file_io_dont_remove_backup(ILogger *logger)
      : Buffered_file_io(logger) {}

    my_bool remove_backup()
    {
      return FALSE;
    }
  };

  class Keys_container_test_dont_close : public ::testing::Test
  {
  public:
    Keys_container_test_dont_close() : file_name("./keyring") {}
  protected:
    virtual void SetUp()
    {
      sample_key_data= "Robi";
      sample_key= new Key("Roberts_key", "AES", "Robert", sample_key_data.c_str(), sample_key_data.length()+1);
      std::string sample_key_data2="xobi2";
      sample_key2= new Key("Roberts_key2", "AES", "Robert", sample_key_data2.c_str(), sample_key_data2.length()+1);

      //Remove Keyring files just to be save
      remove(file_name.c_str());
      remove("./keyring.backup");
      remove("./keyring.backup.backup");
    }
    virtual void TearDown()
    {
      remove(file_name.c_str());
    }
    void generate_malformed_keyring_file_without_tag(const char *file_name);
  protected:
    Key *sample_key;
    Key *sample_key2;
    std::string sample_key_data;
    std::string file_name;
  };

  void Keys_container_test_dont_close::generate_malformed_keyring_file_without_tag(const char *file_name)
  {
    static const char *malformed_keyring_buffer= "Key1AESRobertKEYDATA"
      "Key2AESZibiDATAKey3DATA...crashing";

    std::fstream file;
    file.open(file_name, std::fstream::out | std::fstream::binary | std::fstream::trunc);
    ASSERT_TRUE(file.is_open());
    file.write(malformed_keyring_buffer, strlen(malformed_keyring_buffer));
    file.close();
  }

  TEST_F(Keys_container_test_dont_close, CheckIfCorrectBackupFileIsCreatedAfterStoringOneKey)
  {
    ILogger *logger= new Mock_logger();
    IKeyring_io *keyring_io_dont_remove_backup= new Buffered_file_io_dont_remove_backup(logger);
    Keys_container *keys_container= new Keys_container(logger);

    EXPECT_EQ(keys_container->init(keyring_io_dont_remove_backup, file_name), 0);
    EXPECT_EQ(keys_container->store_key(sample_key), 0);
    ASSERT_TRUE(keys_container->get_number_of_keys() == 1);

    EXPECT_EQ(check_if_file_exists_and_TAG_is_correct("./keyring.backup"), TRUE);

    //Check if backup file is empty
    delete keys_container;
    delete logger;
    logger= new Mock_logger();
    IKeyring_io *keyring_io= new Buffered_file_io(logger);
    keys_container= new Keys_container(logger);
    ASSERT_TRUE(keys_container->init(keyring_io, "./keyring.backup") == 0);
    ASSERT_TRUE(keys_container->get_number_of_keys() == 0);

    remove("./keyring.backup");
    remove("./keyring.backup.backup"); //leftover from initializing keyring with backup file
    remove(file_name.c_str());
    delete keys_container;
    delete logger;
    delete sample_key2; //unused in this test
  }

  TEST_F(Keys_container_test_dont_close, CheckIfCorrectBackupFileIsCreatedAfterStoringTwoKeys)
  {
    ILogger *logger= new Mock_logger();
    IKeyring_io *keyring_io= new Buffered_file_io(logger);
    Keys_container *keys_container= new Keys_container(logger);
    EXPECT_EQ(keys_container->init(keyring_io, file_name), 0);
    EXPECT_EQ(keys_container->store_key(sample_key), 0);
    ASSERT_TRUE(keys_container->get_number_of_keys() == 1);
    //successfully stored the key - backup file does not exist
    EXPECT_EQ(check_if_file_exists_and_TAG_is_correct("./keyring.backup"), FALSE);
    ASSERT_TRUE(check_if_file_exists_and_TAG_is_correct("./keyring") == TRUE);
    delete keys_container;
    delete logger;

    logger= new Mock_logger();
    IKeyring_io *keyring_io_dont_remove_backup= new Buffered_file_io_dont_remove_backup(logger);
    keys_container= new Keys_container(logger);

    EXPECT_EQ(keys_container->init(keyring_io_dont_remove_backup, file_name), 0);
    EXPECT_EQ(keys_container->store_key(sample_key2), 0);
    ASSERT_TRUE(keys_container->get_number_of_keys() == 2);

    EXPECT_EQ(check_if_file_exists_and_TAG_is_correct("./keyring.backup"), TRUE);
    EXPECT_EQ(check_if_file_exists_and_TAG_is_correct("./keyring"), TRUE);

    delete keys_container;
    delete logger;
    //Check that backup file contains sample_key only
    logger= new Mock_logger();
    IKeyring_io *keyring_io_2= new Buffered_file_io(logger);
    keys_container= new Keys_container(logger);
    EXPECT_EQ(keys_container->init(keyring_io_2, file_name), 0);
    ASSERT_TRUE(keys_container->get_number_of_keys() == 1);
    Key sample_key_id("Roberts_key", NULL, "Robert", NULL, 0);
    IKey *fetchedKey= keys_container->fetch_key(&sample_key_id);
    ASSERT_TRUE(fetchedKey != NULL);

    ASSERT_TRUE(*fetchedKey->get_key_signature() == "Roberts_keyRobert");
    ASSERT_TRUE(memcmp(fetchedKey->get_key_data(), "Robi", fetchedKey->get_key_data_size()) == 0);

    remove("./keyring.backup");
    remove("./keyring.backup.backup"); //leftover from initializing keyring with backup file
    remove(file_name.c_str());
    delete keys_container;
    delete logger;
    my_free(fetchedKey->release_key_data());
  }

  TEST_F(Keys_container_test_dont_close, CheckIfCorrectBackupFileIsCreatedBeforeRemovingKey)
  {
    ILogger *logger= new Mock_logger();
    IKeyring_io *keyring_io= new Buffered_file_io(logger);
    Keys_container *keys_container= new Keys_container(logger);

    EXPECT_EQ(keys_container->init(keyring_io, file_name), 0);
    EXPECT_EQ(keys_container->store_key(sample_key), 0);
    ASSERT_TRUE(keys_container->get_number_of_keys() == 1);
    //successfully stored the key - backup file does not exist
    EXPECT_EQ(check_if_file_exists_and_TAG_is_correct("./keyring.backup"), FALSE);
    ASSERT_TRUE(check_if_file_exists_and_TAG_is_correct("./keyring") == TRUE);
    EXPECT_EQ(keys_container->store_key(sample_key2), 0);
    ASSERT_TRUE(keys_container->get_number_of_keys() == 2);
    EXPECT_EQ(check_if_file_exists_and_TAG_is_correct("./keyring.backup"), FALSE);
    ASSERT_TRUE(check_if_file_exists_and_TAG_is_correct("./keyring") == TRUE);

    delete keys_container;
    delete logger;
    logger= new Mock_logger();
    IKeyring_io *keyring_io_dont_remove_backup= new Buffered_file_io_dont_remove_backup(logger);
    keys_container= new Keys_container(logger);

    ASSERT_TRUE(keys_container->init(keyring_io_dont_remove_backup, file_name) == 0);
    Key sample_key_id("Roberts_key", "AES", "Robert", NULL, 0);
    EXPECT_EQ(keys_container->remove_key(&sample_key_id), 0);
    ASSERT_TRUE(keys_container->get_number_of_keys() == 1);

    EXPECT_EQ(check_if_file_exists_and_TAG_is_correct("./keyring.backup"), TRUE);
    EXPECT_EQ(check_if_file_exists_and_TAG_is_correct("./keyring"), TRUE);

    delete keys_container;
    delete logger;
    //Check that backup file contains sample_key and sample_key2
    logger= new Mock_logger();
    IKeyring_io *keyring_io_2= new Buffered_file_io(logger);
    keys_container= new Keys_container(logger);
    EXPECT_EQ(keys_container->init(keyring_io_2, "./keyring.backup"), 0);
    ASSERT_TRUE(keys_container->get_number_of_keys() == 2);
    Key sample_key2_id("Roberts_key2", NULL, "Robert", NULL, 0);
    IKey *fetchedKey= keys_container->fetch_key(&sample_key2_id);
    ASSERT_TRUE(fetchedKey != NULL);
    ASSERT_TRUE(*fetchedKey->get_key_signature() == "Roberts_key2Robert");
    ASSERT_TRUE(memcmp(fetchedKey->get_key_data(), "xobi2", fetchedKey->get_key_data_size()) == 0);

    remove("./keyring.backup");
    remove("./keyring.backup.backup"); //leftover from initializing keyring with backup file
    remove(file_name.c_str());
    delete keys_container;
    delete logger;
    my_free(fetchedKey->release_key_data());
  }

  TEST_F(Keys_container_test_dont_close, CheckIfBackupFileIsNotCreatedForFetching)
  {
    ILogger *logger= new Mock_logger();
    IKeyring_io *keyring_io= new Buffered_file_io(logger);
    Keys_container *keys_container= new Keys_container(logger);

    EXPECT_EQ(keys_container->init(keyring_io, file_name), 0);
    EXPECT_EQ(keys_container->store_key(sample_key), 0);
    ASSERT_TRUE(keys_container->get_number_of_keys() == 1);
    //successfully stored the key - backup file does not exist
    EXPECT_EQ(check_if_file_exists_and_TAG_is_correct("./keyring.backup"), FALSE);
    ASSERT_TRUE(check_if_file_exists_and_TAG_is_correct("./keyring") == TRUE);
    EXPECT_EQ(keys_container->store_key(sample_key2), 0);
    ASSERT_TRUE(keys_container->get_number_of_keys() == 2);
    EXPECT_EQ(check_if_file_exists_and_TAG_is_correct("./keyring.backup"), FALSE);
    ASSERT_TRUE(check_if_file_exists_and_TAG_is_correct("./keyring") == TRUE);

    delete keys_container;
    delete logger;
    logger= new Mock_logger();
    IKeyring_io *keyring_io_dont_remove_backup= new Buffered_file_io_dont_remove_backup(logger);
    keys_container= new Keys_container(logger);

    EXPECT_EQ(keys_container->init(keyring_io_dont_remove_backup, file_name), 0);
    Key sample_key_id("Roberts_key", NULL, "Robert", NULL, 0);
    IKey *fetchedKey= keys_container->fetch_key(&sample_key_id);
    ASSERT_TRUE(fetchedKey != NULL);
    ASSERT_TRUE(keys_container->get_number_of_keys() == 2);
    //check if the backup file was not created
    EXPECT_EQ(check_if_file_exists_and_TAG_is_correct("./keyring.backup"), FALSE);
    EXPECT_EQ(check_if_file_exists_and_TAG_is_correct("./keyring"), TRUE);

    remove("./keyring.backup");
    remove(file_name.c_str());
    delete keys_container;
    delete logger;
    my_free(fetchedKey->release_key_data());
  }

  TEST_F(Keys_container_test_dont_close, KeyringfileIsMalformedCheckIfBackupIsLoaded)
  {
    ILogger *logger= new Mock_logger();
    IKeyring_io *keyring_io= new Buffered_file_io(logger);
    Keys_container *keys_container= new Keys_container(logger);

    EXPECT_EQ(keys_container->init(keyring_io, file_name), 0);
    EXPECT_EQ(keys_container->store_key(sample_key), 0);
    ASSERT_TRUE(keys_container->get_number_of_keys() == 1);
    //successfully stored the key - backup file does not exist
    EXPECT_EQ(check_if_file_exists_and_TAG_is_correct("./keyring.backup"), FALSE);
    ASSERT_TRUE(check_if_file_exists_and_TAG_is_correct("./keyring") == TRUE);
    EXPECT_EQ(keys_container->store_key(sample_key2), 0);
    ASSERT_TRUE(keys_container->get_number_of_keys() == 2);
    //Now we have correct backup file
    EXPECT_EQ(check_if_file_exists_and_TAG_is_correct("./keyring.backup"), FALSE);
    ASSERT_TRUE(check_if_file_exists_and_TAG_is_correct("./keyring") == TRUE);

    delete keys_container;
    delete logger;
    logger= new Mock_logger();
    IKeyring_io *keyring_io_dont_remove_backup= new Buffered_file_io_dont_remove_backup(logger);
    keys_container= new Keys_container(logger);

    //this key will not be in backup file thus we do not care about it
    Key *sample_key3= new Key("Roberts_key3", "ZZZZ", "MaybeRobert", (void*)("DATA"), strlen("DATA"));

    EXPECT_EQ(keys_container->init(keyring_io_dont_remove_backup, file_name), 0);
    EXPECT_EQ(keys_container->store_key(sample_key3), 0);
    ASSERT_TRUE(keys_container->get_number_of_keys() == 3);
    //Now we have correct backup file
    EXPECT_EQ(check_if_file_exists_and_TAG_is_correct("./keyring.backup"), TRUE);
    ASSERT_TRUE(check_if_file_exists_and_TAG_is_correct("./keyring") == TRUE);

    delete keys_container;
    delete logger;
    remove("./keyring");
    generate_malformed_keyring_file_without_tag("./keyring");
    logger= new Mock_logger();
    IKeyring_io *keyring_io_2= new Buffered_file_io(logger);
    keys_container= new Keys_container(logger);

    ASSERT_TRUE(keys_container->init(keyring_io_2, file_name) == 0);
    //Check that keyring from backup was loaded as the keyring file is corrupted
    ASSERT_TRUE(keys_container->get_number_of_keys() == 2);
    Key sample_key_id("Roberts_key", NULL, "Robert", NULL, 0);
    Key sample_key2_id("Roberts_key2", NULL, "Robert", NULL, 0);
    IKey *fetchedKey= keys_container->fetch_key(&sample_key2_id);
    ASSERT_TRUE(fetchedKey != NULL);
    ASSERT_TRUE(*fetchedKey->get_key_signature() == "Roberts_key2Robert");
    ASSERT_TRUE(memcmp(fetchedKey->get_key_data(), "xobi2", fetchedKey->get_key_data_size()) == 0);
    IKey *fetchedKey2= keys_container->fetch_key(&sample_key_id);
    ASSERT_TRUE(fetchedKey2 != NULL);
    ASSERT_TRUE(*fetchedKey2->get_key_signature() == "Roberts_keyRobert");
    ASSERT_TRUE(memcmp(fetchedKey2->get_key_data(), "Robi", fetchedKey2->get_key_data_size()) == 0);

    //check if the backup file was removed
    EXPECT_EQ(check_if_file_exists_and_TAG_is_correct("./keyring.backup"), FALSE);
    EXPECT_EQ(check_if_file_exists_and_TAG_is_correct("./keyring"), TRUE);

    remove("./keyring.backup");
    remove(file_name.c_str());
    delete keys_container;
    delete logger;
    my_free(fetchedKey->release_key_data());
    my_free(fetchedKey2->release_key_data());
  }

  TEST_F(Keys_container_test_dont_close, BackupfileIsMalformedCheckItIsIgnoredAndDeleted)
  {
    ILogger *logger= new Mock_logger();
    IKeyring_io *keyring_io= new Buffered_file_io(logger);
    Keys_container *keys_container= new Keys_container(logger);

    EXPECT_EQ(keys_container->init(keyring_io, file_name), 0);
    EXPECT_EQ(keys_container->store_key(sample_key), 0);
    ASSERT_TRUE(keys_container->get_number_of_keys() == 1);
    //successfully stored the key - backup file does not exist
    EXPECT_EQ(check_if_file_exists_and_TAG_is_correct("./keyring.backup"), FALSE);
    ASSERT_TRUE(check_if_file_exists_and_TAG_is_correct("./keyring") == TRUE);
    EXPECT_EQ(keys_container->store_key(sample_key2), 0);
    ASSERT_TRUE(keys_container->get_number_of_keys() == 2);
    //Now we have correct backup file
    EXPECT_EQ(check_if_file_exists_and_TAG_is_correct("./keyring.backup"), FALSE);
    ASSERT_TRUE(check_if_file_exists_and_TAG_is_correct("./keyring") == TRUE);

    delete keys_container;
    delete logger;
    generate_malformed_keyring_file_without_tag("./keyring.backup");
    logger= new Mock_logger();
    IKeyring_io *keyring_io_2= new Buffered_file_io(logger);
    keys_container= new Keys_container(logger);

    //Check that backup file was ignored (as backup file is malformed)
    EXPECT_CALL(*((Mock_logger *)logger), log(MY_WARNING_LEVEL, StrEq("Found malformed keyring backup file - removing it")));
    EXPECT_EQ(keys_container->init(keyring_io_2, file_name), 0);
    ASSERT_TRUE(keys_container->get_number_of_keys() == 2);
    Key sample_key_id("Roberts_key", NULL, "Robert", NULL, 0);
    Key sample_key2_id("Roberts_key2", NULL, "Robert", NULL, 0);
    IKey *fetchedKey= keys_container->fetch_key(&sample_key2_id);
    ASSERT_TRUE(fetchedKey != NULL);
    ASSERT_TRUE(*fetchedKey->get_key_signature() == "Roberts_key2Robert");
    ASSERT_TRUE(memcmp(fetchedKey->get_key_data(), "xobi2", fetchedKey->get_key_data_size()) == 0);
    IKey *fetchedKey2= keys_container->fetch_key(&sample_key_id);
    ASSERT_TRUE(fetchedKey2 != NULL);
    ASSERT_TRUE(*fetchedKey2->get_key_signature() == "Roberts_keyRobert");
    ASSERT_TRUE(memcmp(fetchedKey2->get_key_data(), "Robi", fetchedKey2->get_key_data_size()) == 0);

    //check if the backup file was removed
    EXPECT_EQ(check_if_file_exists_and_TAG_is_correct("./keyring.backup"), FALSE);
    EXPECT_EQ(check_if_file_exists_and_TAG_is_correct("./keyring"), TRUE);

    delete keys_container;
    delete logger;
    my_free(fetchedKey->release_key_data());
    my_free(fetchedKey2->release_key_data());
  }

  TEST_F(Keys_container_test_dont_close, CheckIfBackupIsCreatedAfterEachOperationAndIsUsedWhenKeyringDoesNotExist)
  {
    ILogger *logger= new Mock_logger();
    IKeyring_io *keyring_io= new Buffered_file_io_dont_remove_backup(logger);
    Keys_container *keys_container= new Keys_container(logger);
    EXPECT_EQ(keys_container->init(keyring_io, file_name), 0);
    EXPECT_EQ(keys_container->store_key(sample_key), 0);
    ASSERT_TRUE(keys_container->get_number_of_keys() == 1);
    EXPECT_EQ(check_if_file_exists_and_TAG_is_correct("./keyring.backup"), TRUE);
    ASSERT_TRUE(check_if_file_exists_and_TAG_is_correct("./keyring") == TRUE);

    remove("./keyring");
    //Now keyring file should be recreated based on keyring.backup
    EXPECT_EQ(keys_container->store_key(sample_key2), 0);
    ASSERT_TRUE(keys_container->get_number_of_keys() == 2);

    EXPECT_EQ(check_if_file_exists_and_TAG_is_correct("./keyring.backup"), TRUE);
    EXPECT_EQ(check_if_file_exists_and_TAG_is_correct("./keyring"), TRUE);

    Key sample_key_id("Roberts_key", NULL, "Robert", NULL, 0);
    IKey *fetchedKey= keys_container->fetch_key(&sample_key_id);
    ASSERT_TRUE(fetchedKey != NULL);

    ASSERT_TRUE(*fetchedKey->get_key_signature() == "Roberts_keyRobert");
    ASSERT_TRUE(memcmp(fetchedKey->get_key_data(), "Robi", fetchedKey->get_key_data_size()) == 0);

    remove("./keyring.backup");
    remove(file_name.c_str());
    delete keys_container;
    delete logger;
    my_free(fetchedKey->release_key_data());
  }

  class Mock_keyring_io : public IKeyring_io
  {
  public:
    MOCK_METHOD1(init, my_bool(std::string *keyring_filename));
<<<<<<< HEAD
    MOCK_METHOD1(open, my_bool(std::string *keyring_filename));
    MOCK_METHOD1(reserve_buffer, void(size_t memory_size));
    MOCK_METHOD0(flush_to_backup, my_bool());

    MOCK_METHOD2(flush_to_keyring, my_bool(IKey *key, Flush_operation operation));
    MOCK_METHOD1(operator_out, my_bool(const IKey* key));
    MOCK_METHOD1(operator_in, my_bool(IKey **key));
    MOCK_METHOD0(close, my_bool());


    virtual my_bool operator<< (const IKey* key) { return operator_out(key); }
    virtual my_bool operator>> (IKey **key) {
      *key= new Key(); //will be deleted by keys_container
      if (load_key_from_buffer_on_call_number >= 0 && load_key_from_buffer_on_call_number == operator_in_call_counter)
      {
        size_t number_of_bytes_read= 0;
        (*key)->load_from_buffer(buffer, &number_of_bytes_read, buffer_size);
        assert (number_of_bytes_read == buffer_size); //there was only one key in buffer so the whole key should have been read
      }
      operator_in_call_counter++;
      if (set_invalid_key_in_operator_in)
      {
        std::string invalid_key_type("ZZZ");
        (*key)->set_key_type(&invalid_key_type);
      }
      my_bool result= operator_in(key);
      if (!result)
      {
        delete *key;
        *key= NULL;
      }
      return result;
    }
=======
    MOCK_METHOD1(flush_to_backup, my_bool(ISerialized_object *serialized_object));
    MOCK_METHOD1(flush_to_storage, my_bool(ISerialized_object *serialized_object));
    MOCK_METHOD0(get_serializer, ISerializer*());
    MOCK_METHOD1(get_serialized_object, my_bool(ISerialized_object **serialized_object));
    MOCK_METHOD0(has_next_serialized_object, my_bool());
  };
>>>>>>> 71f48ab3

  class Mock_serialized_object : public ISerialized_object
  {
  public:
    MOCK_METHOD1(get_next_key, my_bool(IKey **key));
    MOCK_METHOD0(has_next_key, my_bool());
    MOCK_METHOD0(get_key_operation, Key_operation());
    MOCK_METHOD1(set_key_operation, void(Key_operation));
  };

  class Mock_serializer : public ISerializer
  {
  public:
    MOCK_METHOD3(serialize, ISerialized_object*(HASH*, IKey*, Key_operation));
  };

  class Keys_container_with_mocked_io_test : public ::testing::Test
  {
  protected:
    virtual void SetUp()
    {
      std::string sample_key_data("Robi");
      sample_key= new Key("Roberts_key", "AES", "Robert", sample_key_data.c_str(), sample_key_data.length()+1);

      file_name= "/home/rob/write_key";
    }
    virtual void TearDown()
    {
      remove(file_name.c_str());
      delete keys_container;
    }
  protected:
    Keys_container *keys_container;
    Mock_keyring_io *keyring_io;
    Key *sample_key;
    char* sample_key_data;
    std::string file_name;

    void expect_calls_on_init();
    void expect_calls_on_store_sample_key();
  };

  void Keys_container_with_mocked_io_test::expect_calls_on_init()
  {
    Mock_serialized_object *mock_serialized_object= new Mock_serialized_object;

    EXPECT_CALL(*keyring_io, init(Pointee(StrEq(file_name))))
      .WillOnce(Return(0)); // init successfull
    EXPECT_CALL(*keyring_io, get_serialized_object(_))
      .WillOnce(DoAll(SetArgPointee<0>(mock_serialized_object), Return(FALSE)));
    EXPECT_CALL(*mock_serialized_object, has_next_key()).WillOnce(Return(FALSE)); // no keys to read
    EXPECT_CALL(*keyring_io, has_next_serialized_object()).WillOnce(Return(FALSE));
  }

  TEST_F(Keys_container_with_mocked_io_test, ErrorFromIODuringInitOnGettingSerializedObject)
  {
    keyring_io= new Mock_keyring_io();
    Mock_logger *logger= new Mock_logger();
    keys_container= new Keys_container(logger);

    EXPECT_CALL(*keyring_io, init(Pointee(StrEq(file_name))))
      .WillOnce(Return(0)); // init successfull
    EXPECT_CALL(*keyring_io, get_serialized_object(_)).WillOnce(Return(TRUE));
    EXPECT_CALL(*logger, log(MY_ERROR_LEVEL, StrEq("Error while loading keyring content. The keyring might be malformed")));

    EXPECT_EQ(keys_container->init(keyring_io, file_name), 1);
    ASSERT_TRUE(keys_container->get_number_of_keys() == 0);
    delete logger;
    delete sample_key; //unused in this test
  }

  TEST_F(Keys_container_with_mocked_io_test, ErrorFromIODuringInitInvalidKeyAndMockedSerializedObject)
  {
    keyring_io= new Mock_keyring_io();
    Mock_logger *logger= new Mock_logger();
    keys_container= new Keys_container(logger);

    IKey *invalid_key= new Key();
    std::string invalid_key_type("ZZZ");
    invalid_key->set_key_type(&invalid_key_type);

    Mock_serialized_object *mock_serialized_object= new Mock_serialized_object;

    EXPECT_CALL(*keyring_io, init(Pointee(StrEq(file_name))))
      .WillOnce(Return(0)); // init successfull
    {
      InSequence dummy;
      EXPECT_CALL(*keyring_io, get_serialized_object(_)).WillOnce(DoAll(SetArgPointee<0>(mock_serialized_object), Return(FALSE)));
      EXPECT_CALL(*mock_serialized_object, has_next_key()).WillOnce(Return(TRUE));
      EXPECT_CALL(*mock_serialized_object, get_next_key(_)).WillOnce(DoAll(SetArgPointee<0>(sample_key), Return(FALSE)));
      EXPECT_CALL(*mock_serialized_object, has_next_key()).WillOnce(Return(TRUE));
      EXPECT_CALL(*mock_serialized_object, get_next_key(_)).WillOnce(DoAll(SetArgPointee<0>(invalid_key), Return(FALSE)));

      EXPECT_CALL(*logger, log(MY_ERROR_LEVEL, StrEq("Error while loading keyring content. The keyring might be malformed")));
   }

    EXPECT_EQ(keys_container->init(keyring_io, file_name), 1);
    ASSERT_TRUE(keys_container->get_number_of_keys() == 0);
    delete logger;
  }

  TEST_F(Keys_container_with_mocked_io_test, ErrorFromIODuringInitInvalidKey)
  {
    keyring_io= new Mock_keyring_io();
    Mock_logger *logger= new Mock_logger();
    keys_container= new Keys_container(logger);

    IKey *invalid_key= new Key();
    std::string invalid_key_type("ZZZ");
    invalid_key->set_key_type(&invalid_key_type);

    Buffer *buffer= new Buffer(sample_key->get_key_pod_size() + invalid_key->get_key_pod_size());
    sample_key->store_in_buffer(buffer->data, &(buffer->position));
    invalid_key->store_in_buffer(buffer->data, &(buffer->position));
    buffer->position= 0; //rewind buffer

    EXPECT_CALL(*keyring_io, init(Pointee(StrEq(file_name))))
      .WillOnce(Return(0)); // init successfull
    {
      InSequence dummy;
      EXPECT_CALL(*keyring_io, get_serialized_object(_)).WillOnce(DoAll(SetArgPointee<0>(buffer), Return(FALSE)));
      EXPECT_CALL(*logger, log(MY_ERROR_LEVEL, StrEq("Error while loading keyring content. The keyring might be malformed")));
    }
    EXPECT_EQ(keys_container->init(keyring_io, file_name), 1);
    ASSERT_TRUE(keys_container->get_number_of_keys() == 0);
    delete logger;
    delete invalid_key;
    delete sample_key; //unused in this test
  }

  TEST_F(Keys_container_with_mocked_io_test, ErrorFromSerializerOnFlushToBackupWhenStoringKey)
  {
    keyring_io= new Mock_keyring_io();
    Mock_logger *logger= new Mock_logger();
    keys_container= new Keys_container(logger);
    expect_calls_on_init();
    EXPECT_EQ(keys_container->init(keyring_io, file_name), 0);
    ASSERT_TRUE(keys_container->get_number_of_keys() == 0);
    Mock_serializer *mock_serializer= new Mock_serializer;

    {
      InSequence dummy;

      ISerialized_object *null_serialized_object= NULL;
      EXPECT_CALL(*keyring_io, get_serializer())
        .WillOnce(Return(mock_serializer));
      EXPECT_CALL(*mock_serializer, serialize(_,NULL,NONE))
        .WillOnce(Return(null_serialized_object));
      EXPECT_CALL(*logger, log(MY_ERROR_LEVEL, StrEq("Could not flush keys to keyring's backup")));
    }
    EXPECT_EQ(keys_container->store_key(sample_key), 1);
    ASSERT_TRUE(keys_container->get_number_of_keys() == 0);

    delete logger;
    delete sample_key;
    delete mock_serializer;
  }

  TEST_F(Keys_container_with_mocked_io_test, ErrorFromSerializerOnFlushToKeyringWhenStoringKey)
  {
    keyring_io= new Mock_keyring_io();
    Mock_logger *logger= new Mock_logger();
    keys_container= new Keys_container(logger);
    expect_calls_on_init();
    EXPECT_EQ(keys_container->init(keyring_io, file_name), 0);
    ASSERT_TRUE(keys_container->get_number_of_keys() == 0);
    Mock_serializer *mock_serializer= new Mock_serializer;

    ISerialized_object *empty_serialized_object= new Buffer;

    {
      InSequence dummy;
      ISerialized_object *null_serialized_object= NULL;
      //flush to backup
      EXPECT_CALL(*keyring_io, get_serializer())
        .WillOnce(Return(mock_serializer));
      EXPECT_CALL(*mock_serializer, serialize(_,NULL,NONE))
        .WillOnce(Return(empty_serialized_object));
      EXPECT_CALL(*keyring_io, flush_to_backup(empty_serialized_object));
      //flush to keyring
      EXPECT_CALL(*keyring_io, get_serializer())
        .WillOnce(Return(mock_serializer));
      EXPECT_CALL(*mock_serializer, serialize(_,sample_key,STORE_KEY))
        .WillOnce(Return(null_serialized_object));
      EXPECT_CALL(*logger, log(MY_ERROR_LEVEL, StrEq("Could not flush keys to keyring")));
    }
    EXPECT_EQ(keys_container->store_key(sample_key), 1);
    ASSERT_TRUE(keys_container->get_number_of_keys() == 0);

    delete logger;
    delete sample_key;
    delete mock_serializer;
  }

  TEST_F(Keys_container_with_mocked_io_test, ErrorFromSerializerOnFlushToBackupWhenRemovingKey)
  {
    keyring_io= new Mock_keyring_io();
    Mock_logger *logger= new Mock_logger();
    keys_container= new Keys_container(logger);
    expect_calls_on_init();
    EXPECT_EQ(keys_container->init(keyring_io, file_name), 0);
    ASSERT_TRUE(keys_container->get_number_of_keys() == 0);
    Mock_serializer *mock_serializer= new Mock_serializer;

    ISerialized_object *empty_serialized_object= new Buffer;
    Buffer *serialized_object_with_sample_key= new Buffer(sample_key->get_key_pod_size());
    sample_key->store_in_buffer(serialized_object_with_sample_key->data,
                                &(serialized_object_with_sample_key->position));
    serialized_object_with_sample_key->position= 0; //rewind buffer

    {
      InSequence dummy;
      //flush to backup
      EXPECT_CALL(*keyring_io, get_serializer())
        .WillOnce(Return(mock_serializer));
      EXPECT_CALL(*mock_serializer, serialize(_,NULL,NONE))
        .WillOnce(Return(empty_serialized_object));
      EXPECT_CALL(*keyring_io, flush_to_backup(empty_serialized_object));
      //flush to keyring
      EXPECT_CALL(*keyring_io, get_serializer())
        .WillOnce(Return(mock_serializer));
      EXPECT_CALL(*mock_serializer, serialize(_,sample_key,STORE_KEY))
        .WillOnce(Return(serialized_object_with_sample_key));
      EXPECT_CALL(*keyring_io, flush_to_storage(serialized_object_with_sample_key));
    }
    EXPECT_EQ(keys_container->store_key(sample_key), 0);
    ASSERT_TRUE(keys_container->get_number_of_keys() == 1);

    {
      InSequence dummy;
      ISerialized_object *null_serialized_object= NULL;

      EXPECT_CALL(*keyring_io, get_serializer())
        .WillOnce(Return(mock_serializer));
      EXPECT_CALL(*mock_serializer, serialize(_,NULL,NONE))
        .WillOnce(Return(null_serialized_object));
      EXPECT_CALL(*logger, log(MY_ERROR_LEVEL, StrEq("Could not flush keys to keyring's backup")));
    }
    EXPECT_EQ(keys_container->remove_key(sample_key), 1);
    ASSERT_TRUE(keys_container->get_number_of_keys() == 1);

    delete logger;
    delete mock_serializer;
  }

  TEST_F(Keys_container_with_mocked_io_test, ErrorFromSerializerOnFlushToKeyringWhenRemovingKey)
  {
    keyring_io= new Mock_keyring_io();
    Mock_logger *logger= new Mock_logger();
    keys_container= new Keys_container(logger);
    expect_calls_on_init();
    EXPECT_EQ(keys_container->init(keyring_io, file_name), 0);
    ASSERT_TRUE(keys_container->get_number_of_keys() == 0);
    Mock_serializer *mock_serializer= new Mock_serializer;

    ISerialized_object *empty_serialized_object= new Buffer;
    Buffer *serialized_object_with_sample_key= new Buffer(sample_key->get_key_pod_size());
    sample_key->store_in_buffer(serialized_object_with_sample_key->data,
                                &(serialized_object_with_sample_key->position));
    serialized_object_with_sample_key->position= 0; //rewind buffer

    {
      InSequence dummy;
      //flush to backup
      EXPECT_CALL(*keyring_io, get_serializer())
        .WillOnce(Return(mock_serializer));
      EXPECT_CALL(*mock_serializer, serialize(_,NULL,NONE))
        .WillOnce(Return(empty_serialized_object));
      EXPECT_CALL(*keyring_io, flush_to_backup(empty_serialized_object));
      //flush to keyring
      EXPECT_CALL(*keyring_io, get_serializer())
        .WillOnce(Return(mock_serializer));
      EXPECT_CALL(*mock_serializer, serialize(_,sample_key,STORE_KEY))
        .WillOnce(Return(serialized_object_with_sample_key));
      EXPECT_CALL(*keyring_io, flush_to_storage(serialized_object_with_sample_key));
    }
    EXPECT_EQ(keys_container->store_key(sample_key), 0);
    ASSERT_TRUE(keys_container->get_number_of_keys() == 1);

    serialized_object_with_sample_key= new Buffer(sample_key->get_key_pod_size());
    sample_key->store_in_buffer(serialized_object_with_sample_key->data,
                                &(serialized_object_with_sample_key->position));
    serialized_object_with_sample_key->position= 0; //rewind buffer

    {
      InSequence dummy;
      ISerialized_object *null_serialized_object= NULL;
      //flush to backup
      EXPECT_CALL(*keyring_io, get_serializer())
        .WillOnce(Return(mock_serializer));
      EXPECT_CALL(*mock_serializer, serialize(_,NULL,NONE))
        .WillOnce(Return(serialized_object_with_sample_key));
      EXPECT_CALL(*keyring_io, flush_to_backup(serialized_object_with_sample_key));
      //flush to keyring
      EXPECT_CALL(*keyring_io, get_serializer())
        .WillOnce(Return(mock_serializer));
      EXPECT_CALL(*mock_serializer, serialize(_,sample_key,REMOVE_KEY))
        .WillOnce(Return(null_serialized_object));
      EXPECT_CALL(*logger, log(MY_ERROR_LEVEL, StrEq("Could not flush keys to keyring")));
    }

    EXPECT_EQ(keys_container->remove_key(sample_key), 1);
    ASSERT_TRUE(keys_container->get_number_of_keys() == 1);

    delete logger;
    delete mock_serializer;
  }

  TEST_F(Keys_container_with_mocked_io_test, StoreAndRemoveKey)
  {
    keyring_io= new Mock_keyring_io();
    Mock_logger *logger= new Mock_logger();
    keys_container= new Keys_container(logger);
    expect_calls_on_init();
    EXPECT_EQ(keys_container->init(keyring_io, file_name), 0);
    ASSERT_TRUE(keys_container->get_number_of_keys() == 0);
    Mock_serializer *mock_serializer= new Mock_serializer;

    ISerialized_object *empty_serialized_object= new Buffer;
    Buffer *serialized_object_with_sample_key= new Buffer(sample_key->get_key_pod_size());
    sample_key->store_in_buffer(serialized_object_with_sample_key->data,
                                &(serialized_object_with_sample_key->position));
    serialized_object_with_sample_key->position= 0; //rewind buffer

    {
      InSequence dummy;
      //flush to backup
      EXPECT_CALL(*keyring_io, get_serializer())
        .WillOnce(Return(mock_serializer));
      EXPECT_CALL(*mock_serializer, serialize(_,NULL,NONE))
        .WillOnce(Return(empty_serialized_object));
      EXPECT_CALL(*keyring_io, flush_to_backup(empty_serialized_object));
      //flush to keyring
      EXPECT_CALL(*keyring_io, get_serializer())
        .WillOnce(Return(mock_serializer));
      EXPECT_CALL(*mock_serializer, serialize(_,sample_key,STORE_KEY))
        .WillOnce(Return(serialized_object_with_sample_key));
      EXPECT_CALL(*keyring_io, flush_to_storage(serialized_object_with_sample_key));
    }
    EXPECT_EQ(keys_container->store_key(sample_key), 0);
    ASSERT_TRUE(keys_container->get_number_of_keys() == 1);

    //recreate serialized objects
    empty_serialized_object= new Buffer;

    serialized_object_with_sample_key= new Buffer(sample_key->get_key_pod_size());
    sample_key->store_in_buffer(serialized_object_with_sample_key->data,
                                &(serialized_object_with_sample_key->position));
    serialized_object_with_sample_key->position= 0; //rewind buffer

    {
      InSequence dummy;
      //flush to backup
      EXPECT_CALL(*keyring_io, get_serializer())
        .WillOnce(Return(mock_serializer));
      EXPECT_CALL(*mock_serializer, serialize(_,NULL,NONE))
        .WillOnce(Return(serialized_object_with_sample_key));
      EXPECT_CALL(*keyring_io, flush_to_backup(serialized_object_with_sample_key));
      //flush to keyring
      EXPECT_CALL(*keyring_io, get_serializer())
        .WillOnce(Return(mock_serializer));
      EXPECT_CALL(*mock_serializer, serialize(_,sample_key,REMOVE_KEY))
        .WillOnce(Return(empty_serialized_object));
      EXPECT_CALL(*keyring_io, flush_to_storage(empty_serialized_object));
    }

    EXPECT_EQ(keys_container->remove_key(sample_key), 0);
    ASSERT_TRUE(keys_container->get_number_of_keys() == 0);

    delete logger;
    delete mock_serializer;
  }

  TEST_F(Keys_container_with_mocked_io_test, ErrorFromIOWhileRemovingKeyAfterAdding2Keys)
  {
    keyring_io= new Mock_keyring_io();
    Mock_logger *logger= new Mock_logger();
    keys_container= new Keys_container(logger);
    expect_calls_on_init();
    EXPECT_EQ(keys_container->init(keyring_io, file_name), 0);
    ASSERT_TRUE(keys_container->get_number_of_keys() == 0);
    Mock_serializer *mock_serializer= new Mock_serializer;

    ISerialized_object *empty_serialized_object= new Buffer;
    Buffer *serialized_object_with_sample_key= new Buffer(sample_key->get_key_pod_size());
    sample_key->store_in_buffer(serialized_object_with_sample_key->data,
                                &(serialized_object_with_sample_key->position));
    serialized_object_with_sample_key->position= 0; //rewind buffer

    {
      InSequence dummy;
      //flush to backup
      EXPECT_CALL(*keyring_io, get_serializer())
        .WillOnce(Return(mock_serializer));
      EXPECT_CALL(*mock_serializer, serialize(_,NULL,NONE))
        .WillOnce(Return(empty_serialized_object));
      EXPECT_CALL(*keyring_io, flush_to_backup(empty_serialized_object));
      //flush to keyring
      EXPECT_CALL(*keyring_io, get_serializer())
        .WillOnce(Return(mock_serializer));
      EXPECT_CALL(*mock_serializer, serialize(_,sample_key,STORE_KEY))
        .WillOnce(Return(serialized_object_with_sample_key));
      EXPECT_CALL(*keyring_io, flush_to_storage(serialized_object_with_sample_key));
    }
    EXPECT_EQ(keys_container->store_key(sample_key), 0);
    ASSERT_TRUE(keys_container->get_number_of_keys() == 1);

    std::string key_data2("Robi2");
    Key *key2= new Key("Roberts_key2", "AES", "Robert", key_data2.c_str(), key_data2.length()+1);

    serialized_object_with_sample_key= new Buffer(sample_key->get_key_pod_size());
    sample_key->store_in_buffer(serialized_object_with_sample_key->data,
                                &(serialized_object_with_sample_key->position));
    serialized_object_with_sample_key->position= 0; //rewind buffer

    Buffer *serialized_object_with_sample_key_and_key2=
      new Buffer(sample_key->get_key_pod_size() + key2->get_key_pod_size());
    sample_key->store_in_buffer(serialized_object_with_sample_key_and_key2->data,
                                &(serialized_object_with_sample_key_and_key2->position));
    key2->store_in_buffer(serialized_object_with_sample_key_and_key2->data,
                          &(serialized_object_with_sample_key_and_key2->position));
    serialized_object_with_sample_key_and_key2->position= 0; //rewind buffer

    {
      InSequence dummy;
      //flush to backup
      EXPECT_CALL(*keyring_io, get_serializer())
        .WillOnce(Return(mock_serializer));
      EXPECT_CALL(*mock_serializer, serialize(_,NULL,NONE))
        .WillOnce(Return(serialized_object_with_sample_key));
      EXPECT_CALL(*keyring_io, flush_to_backup(serialized_object_with_sample_key));
      //flush to keyring
      EXPECT_CALL(*keyring_io, get_serializer())
        .WillOnce(Return(mock_serializer));
      EXPECT_CALL(*mock_serializer, serialize(_,key2,STORE_KEY))
        .WillOnce(Return(serialized_object_with_sample_key_and_key2));
      EXPECT_CALL(*keyring_io, flush_to_storage(serialized_object_with_sample_key_and_key2));
    }
    EXPECT_EQ(keys_container->store_key(key2), 0);
    ASSERT_TRUE(keys_container->get_number_of_keys() == 2);

    serialized_object_with_sample_key_and_key2=
      new Buffer(sample_key->get_key_pod_size() + key2->get_key_pod_size());
    sample_key->store_in_buffer(serialized_object_with_sample_key_and_key2->data,
                                &(serialized_object_with_sample_key_and_key2->position));
    key2->store_in_buffer(serialized_object_with_sample_key_and_key2->data,
                          &(serialized_object_with_sample_key_and_key2->position));
    serialized_object_with_sample_key_and_key2->position= 0; //rewind buffer

    {
      InSequence dummy;
      ISerialized_object *null_serialized_object= NULL;
      //flush to backup
      EXPECT_CALL(*keyring_io, get_serializer())
        .WillOnce(Return(mock_serializer));
      EXPECT_CALL(*mock_serializer, serialize(_,NULL,NONE))
        .WillOnce(Return(serialized_object_with_sample_key_and_key2));
      EXPECT_CALL(*keyring_io, flush_to_backup(serialized_object_with_sample_key_and_key2));
      //flush to keyring
      EXPECT_CALL(*keyring_io, get_serializer())
        .WillOnce(Return(mock_serializer));
      EXPECT_CALL(*mock_serializer, serialize(_,sample_key,REMOVE_KEY))
        .WillOnce(Return(null_serialized_object));
      EXPECT_CALL(*logger, log(MY_ERROR_LEVEL, StrEq("Could not flush keys to keyring")));
    }

    EXPECT_EQ(keys_container->remove_key(sample_key), 1);
    ASSERT_TRUE(keys_container->get_number_of_keys() == 2);

    delete logger;
    delete mock_serializer;
  }

  TEST_F(Keys_container_with_mocked_io_test, Store2KeysAndRemoveThem)
  {
    keyring_io= new Mock_keyring_io();
    Mock_logger *logger= new Mock_logger();
    keys_container= new Keys_container(logger);
    expect_calls_on_init();
    EXPECT_EQ(keys_container->init(keyring_io, file_name), 0);
    ASSERT_TRUE(keys_container->get_number_of_keys() == 0);
    Mock_serializer *mock_serializer= new Mock_serializer;

    ISerialized_object *empty_serialized_object= new Buffer;
    Buffer *serialized_object_with_sample_key= new Buffer(sample_key->get_key_pod_size());
    sample_key->store_in_buffer(serialized_object_with_sample_key->data,
                                &(serialized_object_with_sample_key->position));
    serialized_object_with_sample_key->position= 0; //rewind buffer

    {
      InSequence dummy;
      //flush to backup
      EXPECT_CALL(*keyring_io, get_serializer())
        .WillOnce(Return(mock_serializer));
      EXPECT_CALL(*mock_serializer, serialize(_,NULL,NONE))
        .WillOnce(Return(empty_serialized_object));
      EXPECT_CALL(*keyring_io, flush_to_backup(empty_serialized_object));
      //flush to keyring
      EXPECT_CALL(*keyring_io, get_serializer())
        .WillOnce(Return(mock_serializer));
      EXPECT_CALL(*mock_serializer, serialize(_,sample_key,STORE_KEY))
        .WillOnce(Return(serialized_object_with_sample_key));
      EXPECT_CALL(*keyring_io, flush_to_storage(serialized_object_with_sample_key));
    }
    EXPECT_EQ(keys_container->store_key(sample_key), 0);
    ASSERT_TRUE(keys_container->get_number_of_keys() == 1);

    std::string key_data2("Robi2");
    Key *key2= new Key("Roberts_key2", "AES", "Robert", key_data2.c_str(), key_data2.length()+1);

    serialized_object_with_sample_key= new Buffer(sample_key->get_key_pod_size());
    sample_key->store_in_buffer(serialized_object_with_sample_key->data,
                                &(serialized_object_with_sample_key->position));
    serialized_object_with_sample_key->position= 0; //rewind buffer

    Buffer *serialized_object_with_sample_key_and_key2=
      new Buffer(sample_key->get_key_pod_size() + key2->get_key_pod_size());
    sample_key->store_in_buffer(serialized_object_with_sample_key_and_key2->data,
                                &(serialized_object_with_sample_key_and_key2->position));
    key2->store_in_buffer(serialized_object_with_sample_key_and_key2->data,
                          &(serialized_object_with_sample_key_and_key2->position));
    serialized_object_with_sample_key_and_key2->position= 0; //rewind buffer

    {
      InSequence dummy;
      //flush to backup
      EXPECT_CALL(*keyring_io, get_serializer())
        .WillOnce(Return(mock_serializer));
      EXPECT_CALL(*mock_serializer, serialize(_,NULL,NONE))
        .WillOnce(Return(serialized_object_with_sample_key));
      EXPECT_CALL(*keyring_io, flush_to_backup(serialized_object_with_sample_key));
      //flush to keyring
      EXPECT_CALL(*keyring_io, get_serializer())
        .WillOnce(Return(mock_serializer));
      EXPECT_CALL(*mock_serializer, serialize(_,key2,STORE_KEY))
        .WillOnce(Return(serialized_object_with_sample_key_and_key2));
      EXPECT_CALL(*keyring_io, flush_to_storage(serialized_object_with_sample_key_and_key2));
    }
    EXPECT_EQ(keys_container->store_key(key2), 0);
    ASSERT_TRUE(keys_container->get_number_of_keys() == 2);

    serialized_object_with_sample_key_and_key2=
      new Buffer(sample_key->get_key_pod_size() + key2->get_key_pod_size());
    sample_key->store_in_buffer(serialized_object_with_sample_key_and_key2->data,
                                &(serialized_object_with_sample_key_and_key2->position));
    key2->store_in_buffer(serialized_object_with_sample_key_and_key2->data,
                          &(serialized_object_with_sample_key_and_key2->position));
    serialized_object_with_sample_key_and_key2->position= 0; //rewind buffer

    Buffer *serialized_object_with_key2= new Buffer(key2->get_key_pod_size());
    key2->store_in_buffer(serialized_object_with_key2->data,
                                &(serialized_object_with_key2->position));
    serialized_object_with_key2->position= 0; //rewind buffer

    {
      InSequence dummy;
      //flush to backup
      EXPECT_CALL(*keyring_io, get_serializer())
        .WillOnce(Return(mock_serializer));
      EXPECT_CALL(*mock_serializer, serialize(_,NULL,NONE))
        .WillOnce(Return(serialized_object_with_sample_key_and_key2));
      EXPECT_CALL(*keyring_io, flush_to_backup(serialized_object_with_sample_key_and_key2));
      //flush to keyring
      EXPECT_CALL(*keyring_io, get_serializer())
        .WillOnce(Return(mock_serializer));
      EXPECT_CALL(*mock_serializer, serialize(_,sample_key,REMOVE_KEY))
        .WillOnce(Return(serialized_object_with_key2));
      EXPECT_CALL(*keyring_io, flush_to_storage(serialized_object_with_key2));
    }

    EXPECT_EQ(keys_container->remove_key(sample_key), 0);
    ASSERT_TRUE(keys_container->get_number_of_keys() == 1);

    serialized_object_with_key2= new Buffer(key2->get_key_pod_size());
    key2->store_in_buffer(serialized_object_with_key2->data,
                          &(serialized_object_with_key2->position));
    serialized_object_with_key2->position= 0; //rewind buffer

    empty_serialized_object= new Buffer;

    {
      InSequence dummy;
      //flush to backup
      EXPECT_CALL(*keyring_io, get_serializer())
        .WillOnce(Return(mock_serializer));
      EXPECT_CALL(*mock_serializer, serialize(_,NULL,NONE))
        .WillOnce(Return(serialized_object_with_key2));
      EXPECT_CALL(*keyring_io, flush_to_backup(serialized_object_with_key2));
      //flush to keyring
      EXPECT_CALL(*keyring_io, get_serializer())
        .WillOnce(Return(mock_serializer));
      EXPECT_CALL(*mock_serializer, serialize(_,key2,REMOVE_KEY))
        .WillOnce(Return(empty_serialized_object));
      EXPECT_CALL(*keyring_io, flush_to_storage(empty_serialized_object));
    }

    EXPECT_EQ(keys_container->remove_key(key2), 0);
    ASSERT_TRUE(keys_container->get_number_of_keys() == 0);

    delete logger;
    delete mock_serializer;
  }

  int main(int argc, char **argv) {
    if (mysql_rwlock_init(key_LOCK_keyring, &LOCK_keyring))
      return TRUE;
    ::testing::InitGoogleTest(&argc, argv);
    return RUN_ALL_TESTS();
  }
}<|MERGE_RESOLUTION|>--- conflicted
+++ resolved
@@ -662,48 +662,12 @@
   {
   public:
     MOCK_METHOD1(init, my_bool(std::string *keyring_filename));
-<<<<<<< HEAD
-    MOCK_METHOD1(open, my_bool(std::string *keyring_filename));
-    MOCK_METHOD1(reserve_buffer, void(size_t memory_size));
-    MOCK_METHOD0(flush_to_backup, my_bool());
-
-    MOCK_METHOD2(flush_to_keyring, my_bool(IKey *key, Flush_operation operation));
-    MOCK_METHOD1(operator_out, my_bool(const IKey* key));
-    MOCK_METHOD1(operator_in, my_bool(IKey **key));
-    MOCK_METHOD0(close, my_bool());
-
-
-    virtual my_bool operator<< (const IKey* key) { return operator_out(key); }
-    virtual my_bool operator>> (IKey **key) {
-      *key= new Key(); //will be deleted by keys_container
-      if (load_key_from_buffer_on_call_number >= 0 && load_key_from_buffer_on_call_number == operator_in_call_counter)
-      {
-        size_t number_of_bytes_read= 0;
-        (*key)->load_from_buffer(buffer, &number_of_bytes_read, buffer_size);
-        assert (number_of_bytes_read == buffer_size); //there was only one key in buffer so the whole key should have been read
-      }
-      operator_in_call_counter++;
-      if (set_invalid_key_in_operator_in)
-      {
-        std::string invalid_key_type("ZZZ");
-        (*key)->set_key_type(&invalid_key_type);
-      }
-      my_bool result= operator_in(key);
-      if (!result)
-      {
-        delete *key;
-        *key= NULL;
-      }
-      return result;
-    }
-=======
     MOCK_METHOD1(flush_to_backup, my_bool(ISerialized_object *serialized_object));
     MOCK_METHOD1(flush_to_storage, my_bool(ISerialized_object *serialized_object));
     MOCK_METHOD0(get_serializer, ISerializer*());
     MOCK_METHOD1(get_serialized_object, my_bool(ISerialized_object **serialized_object));
     MOCK_METHOD0(has_next_serialized_object, my_bool());
   };
->>>>>>> 71f48ab3
 
   class Mock_serialized_object : public ISerialized_object
   {
