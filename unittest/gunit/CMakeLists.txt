--- conflicted
+++ resolved
@@ -223,11 +223,8 @@
   "DISABLE_PSI_STAGE"
   )
 
-<<<<<<< HEAD
-=======
 # Set these in the cache to make them available globally
 SET(DISABLE_PSI_DEFINITIONS ${DISABLE_PSI_DEFINITIONS} CACHE INTERNAL "")
->>>>>>> 4869291f
 
 MY_INCLUDE_SYSTEM_DIRECTORIES(ICU)
 INCLUDE_DIRECTORIES(
@@ -268,11 +265,7 @@
 ADD_DEPENDENCIES(gunit_small GenError)
 ADD_DEPENDENCIES(gunit_large GenError)
 TARGET_LINK_LIBRARIES(gunit_small
-<<<<<<< HEAD
-  mysys mysys_ssl mytap dbug strings myisam_sys ${GTEST_LIBRARIES} libmysql_errmsg)
-=======
   mysys dbug strings  ${GTEST_LIBRARIES} libmysql_errmsg)
->>>>>>> 4869291f
 TARGET_LINK_LIBRARIES(gunit_large
   mysys dbug strings ${GTEST_LIBRARIES})
 MESSAGE(STATUS "GTEST_LIBRARIES:${GTEST_LIBRARIES}")
@@ -317,10 +310,7 @@
   mysys_lf
   mysys_my_b_vprintf
   mysys_my_getopt
-<<<<<<< HEAD
-=======
   mysys_my_getpw
->>>>>>> 4869291f
   mysys_my_loadpath
   mysys_my_malloc
   mysys_my_pwrite
@@ -337,11 +327,7 @@
   prealloced_array
   priority_queue
   record_buffer
-<<<<<<< HEAD
-  rpl_cipher
-=======
   stream_cipher
->>>>>>> 4869291f
   sql_class_header
   sql_list
   sql_plist
@@ -363,11 +349,6 @@
   collation_loader
   my_rcu_lock
   )
-
-SET(ALL_SMALL_TESTS)
-FOREACH(test ${TESTS})
-  LIST(APPEND ALL_SMALL_TESTS ${test}-t.cc)
-ENDFOREACH()
 
 SET(ALL_SMALL_TESTS)
 FOREACH(test ${TESTS})
@@ -426,10 +407,7 @@
   make_sortkey
   mdl_sync
   my_decimal
-<<<<<<< HEAD
-=======
   mysqld_funcs
->>>>>>> 4869291f
   opt_costconstants
   opt_costmodel
   opt_guessrecperkey
@@ -454,10 +432,6 @@
   value_map
   wild_case_compare
   sha2_password
-<<<<<<< HEAD
-)
-
-=======
   decoy_user
 )
 
@@ -471,7 +445,6 @@
   ADD_COMPILE_FLAGS(segfault-t.cc COMPILE_FLAGS ${HAS_WARN_FLAG})
 ENDIF()
 
->>>>>>> 4869291f
 SET(ALL_LARGE_TESTS)
 FOREACH(test ${SERVER_TESTS})
   LIST(APPEND ALL_LARGE_TESTS ${test}-t.cc)
@@ -480,25 +453,14 @@
 SET(SQL_GUNIT_LIB_SOURCE 
   ${CMAKE_SOURCE_DIR}/sql/filesort_utils.cc 
   ${CMAKE_SOURCE_DIR}/sql/mdl.cc
-<<<<<<< HEAD
-  ${CMAKE_SOURCE_DIR}/sql/rpl_cipher.cc
-=======
   ${CMAKE_SOURCE_DIR}/sql/stream_cipher.cc
->>>>>>> 4869291f
   ${CMAKE_SOURCE_DIR}/sql/sql_list.cc
   ${CMAKE_SOURCE_DIR}/sql/stateless_allocator.cc
   ${CMAKE_SOURCE_DIR}/sql-common/sql_string.cc
   ${CMAKE_SOURCE_DIR}/sql/thr_malloc.cc
   )
 
-<<<<<<< HEAD
-IF(WIN32)
-  LIST(APPEND SQL_GUNIT_LIB_SOURCE ${CMAKE_SOURCE_DIR}/sql/named_pipe.cc)
-ENDIF()
-ADD_CONVENIENCE_LIBRARY(sqlgunitlib ${SQL_GUNIT_LIB_SOURCE})
-=======
 ADD_LIBRARY(sqlgunitlib STATIC ${SQL_GUNIT_LIB_SOURCE})
->>>>>>> 4869291f
 ADD_DEPENDENCIES(sqlgunitlib GenError)
 SET_TARGET_PROPERTIES(sqlgunitlib
   PROPERTIES COMPILE_DEFINITIONS "${DISABLE_PSI_DEFINITIONS}"
@@ -510,14 +472,9 @@
 IF (MERGE_UNITTESTS)
   MYSQL_ADD_EXECUTABLE(merge_small_tests-t ${ALL_SMALL_TESTS}
     ADD_TEST merge_small_tests)
-<<<<<<< HEAD
-  TARGET_LINK_LIBRARIES(merge_small_tests-t
-    mysys mysys_ssl sqlgunitlib gunit_small)
-=======
   SET_TARGET_PROPERTIES(merge_small_tests-t PROPERTIES ENABLE_EXPORTS TRUE)
   TARGET_LINK_LIBRARIES(merge_small_tests-t
     mysys sqlgunitlib gunit_small)
->>>>>>> 4869291f
   
   IF(WIN32)
     LIST(APPEND ALL_LARGE_TESTS ../../sql/nt_servc.cc)
@@ -525,20 +482,11 @@
   LIST(APPEND ALL_LARGE_TESTS ../../storage/example/ha_example.cc)
 
   MYSQL_ADD_EXECUTABLE(merge_large_tests-t ${ALL_LARGE_TESTS} SKIP_INSTALL)
-<<<<<<< HEAD
-  TARGET_LINK_LIBRARIES(merge_large_tests-t sql_main binlog rpl master slave)
-  TARGET_LINK_LIBRARIES(merge_large_tests-t sql_main sql_gis sql_dd)
-  TARGET_LINK_LIBRARIES(merge_large_tests-t
-    gunit_large strings dbug mysys ${ICU_LIBRARIES})
-  TARGET_LINK_LIBRARIES(merge_large_tests-t
-    sql_main binlog rpl master slave sql_gis sql_main sql_dd)
-=======
   SET_TARGET_PROPERTIES(merge_large_tests-t PROPERTIES ENABLE_EXPORTS TRUE)
   TARGET_LINK_LIBRARIES(merge_large_tests-t sql_main binlog rpl master slave)
   TARGET_LINK_LIBRARIES(merge_large_tests-t sql_gis sql_dd)
   TARGET_LINK_LIBRARIES(merge_large_tests-t
     gunit_large strings dbug mysys ${ICU_LIBRARIES})
->>>>>>> 4869291f
 
   IF(WITH_PERFSCHEMA_STORAGE_ENGINE)
     TARGET_LINK_LIBRARIES(merge_large_tests-t perfschema)
@@ -566,10 +514,7 @@
 
 FOREACH(test ${TESTS})
   MYSQL_ADD_EXECUTABLE(${test}-t ${test}-t.cc SKIP_INSTALL ${EXCLUDE_FROM_ALL})
-<<<<<<< HEAD
-=======
   SET_TARGET_PROPERTIES(${test}-t PROPERTIES ENABLE_EXPORTS TRUE)
->>>>>>> 4869291f
   ADD_COMPILE_DEFINITIONS(${test}-t.cc
     COMPILE_DEFINITIONS ${DISABLE_PSI_DEFINITIONS})
   TARGET_LINK_LIBRARIES(${test}-t gunit_small sqlgunitlib strings dbug)
@@ -596,18 +541,10 @@
     LIST(APPEND SRC_FILES ../../storage/example/ha_example.cc)
   ENDIF()
   MYSQL_ADD_EXECUTABLE(${test}-t ${SRC_FILES} SKIP_INSTALL ${EXCLUDE_FROM_ALL})
-<<<<<<< HEAD
-  TARGET_LINK_LIBRARIES(${test}-t sql_main binlog rpl master slave sql_main)
-  TARGET_LINK_LIBRARIES(${test}-t sql_main sql_gis sql_dd)
-  TARGET_LINK_LIBRARIES(${test}-t gunit_large strings dbug mysys)
-  TARGET_LINK_LIBRARIES(${test}-t
-    sql_main binlog rpl master slave sql_gis sql_main sql_dd sql_gis)
-=======
   SET_TARGET_PROPERTIES(${test}-t PROPERTIES ENABLE_EXPORTS TRUE)
   TARGET_LINK_LIBRARIES(${test}-t sql_main binlog rpl master slave)
   TARGET_LINK_LIBRARIES(${test}-t sql_gis sql_dd)
   TARGET_LINK_LIBRARIES(${test}-t gunit_large strings dbug mysys)
->>>>>>> 4869291f
   TARGET_LINK_LIBRARIES(${test}-t ${ICU_LIBRARIES})
 
   IF(WITH_PERFSCHEMA_STORAGE_ENGINE)
@@ -626,8 +563,5 @@
 ADD_SUBDIRECTORY(xplugin)
 ADD_SUBDIRECTORY(group_replication)
 ADD_SUBDIRECTORY(libmysqlgcs)
-<<<<<<< HEAD
 ADD_SUBDIRECTORY(keyring_vault)
-=======
->>>>>>> 4869291f
 ADD_SUBDIRECTORY(temptable)
