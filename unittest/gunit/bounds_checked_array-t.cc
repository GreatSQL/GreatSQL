--- conflicted
+++ resolved
@@ -22,13 +22,10 @@
 
 // First include (the generated) my_config.h, to get correct platform defines.
 #include <gtest/gtest.h>
-<<<<<<< HEAD
 #include <algorithm>
-=======
-#include "thread_utils.h"
->>>>>>> 333b4508
 
 #include "sql_array.h"
+#include "thread_utils.h"
 
 namespace bounds_check_array_unittest {
 
@@ -77,26 +74,16 @@
 
 TEST_F(BoundsCheckedArrayDeathTest, BoundsCheckRead) {
   ::testing::FLAGS_gtest_death_test_style = "threadsafe";
-<<<<<<< HEAD
   int_array = Int_array(c_array, 2);
-  EXPECT_DEATH_IF_SUPPORTED(some_integer = int_array[5],
-=======
-  int_array= Int_array(c_array, 2);
-  MY_EXPECT_DEATH_IF_SUPPORTED(some_integer= int_array[5],
->>>>>>> 333b4508
-                            ".*Assertion .*n < m_size.*");
+  MY_EXPECT_DEATH_IF_SUPPORTED(some_integer = int_array[5],
+                               ".*Assertion .*n < m_size.*");
 }
 
 TEST_F(BoundsCheckedArrayDeathTest, BoundsCheckAssign) {
   ::testing::FLAGS_gtest_death_test_style = "threadsafe";
-<<<<<<< HEAD
   int_array = Int_array(c_array, 2);
-  EXPECT_DEATH_IF_SUPPORTED(int_array[5] = some_integer,
-=======
-  int_array= Int_array(c_array, 2);
-  MY_EXPECT_DEATH_IF_SUPPORTED(int_array[5]= some_integer,
->>>>>>> 333b4508
-                            ".*Assertion .*n < m_size.*");
+  MY_EXPECT_DEATH_IF_SUPPORTED(int_array[5] = some_integer,
+                               ".*Assertion .*n < m_size.*");
 }
 
 TEST_F(BoundsCheckedArrayDeathTest, BoundsCheckPopFront) {
@@ -104,19 +91,14 @@
   int_array = Int_array(c_array, 1);
   int_array.pop_front();
   MY_EXPECT_DEATH_IF_SUPPORTED(int_array.pop_front(),
-                            ".*Assertion .*m_size > 0.*");
+                               ".*Assertion .*m_size > 0.*");
 }
 
 TEST_F(BoundsCheckedArrayDeathTest, BoundsCheckResize) {
   ::testing::FLAGS_gtest_death_test_style = "threadsafe";
-<<<<<<< HEAD
   int_array = Int_array(c_array, 1);
-  EXPECT_DEATH_IF_SUPPORTED(int_array.resize(2),
-=======
-  int_array= Int_array(c_array, 1);
   MY_EXPECT_DEATH_IF_SUPPORTED(int_array.resize(2),
->>>>>>> 333b4508
-                            ".*Assertion .*new_size <= m_size.*");
+                               ".*Assertion .*new_size <= m_size.*");
 }
 
 TEST_F(BoundsCheckedArrayDeathTest, BoundsCheckResizeAssign) {
@@ -124,12 +106,8 @@
   int_array = Int_array(c_array, 2);
   int_array[1] = some_integer;
   int_array.resize(1);
-<<<<<<< HEAD
-  EXPECT_DEATH_IF_SUPPORTED(int_array[1] = some_integer,
-=======
-  MY_EXPECT_DEATH_IF_SUPPORTED(int_array[1]= some_integer,
->>>>>>> 333b4508
-                            ".*Assertion .*n < m_size.*");
+  MY_EXPECT_DEATH_IF_SUPPORTED(int_array[1] = some_integer,
+                               ".*Assertion .*n < m_size.*");
 }
 
 #endif  // !defined(DBUG_OFF)
