--- conflicted
+++ resolved
@@ -25,6 +25,7 @@
 
 #include "my_dbug.h"
 #include "sql/field.h"
+#include "sql/sql_lex.h"
 
 class Mock_create_field : public Create_field {
   LEX_STRING m_lex_string;
@@ -51,25 +52,16 @@
             core dump. This is undocumented, of
             course. </sarcasm>
          */
-<<<<<<< HEAD
-         &m_lex_string,  // LEX_STRING *fld_comment,
-         NULL,           // char *fld_change,
-         NULL,           // List<String> *fld_interval_list,
-         NULL,           // const CHARSET_INFO *fld_charset,
-         false,          // bool has_explicit_collation,
-         0,              // uint fld_geom_type
-         nullptr,        // gcol info
-         {}              // Nullable<gis::srid_t> srid
+         &m_lex_string,   // LEX_STRING *fld_comment,
+         NULL,            // char *fld_change,
+         NULL,            // List<String> *fld_interval_list,
+         NULL,            // const CHARSET_INFO *fld_charset,
+         false,           // bool has_explicit_collation,
+         0,               // uint fld_geom_type
+         &null_lex_cstr,  // zip_dict_name
+         nullptr,         // gcol info
+         {}               // Nullable<gis::srid_t> srid
     );
-=======
-         &m_lex_string, // LEX_STRING *fld_comment,
-         NULL, // char *fld_change,
-         NULL, // List<String> *fld_interval_list,
-         NULL, // const CHARSET_INFO *fld_charset,
-         0, // uint fld_geom_type
-         &null_lex_cstr // zip_dict_name
-         );
->>>>>>> 333b4508
   }
 };
 
