/* Copyright (c) 2016, 2017, Oracle and/or its affiliates. All rights reserved.

   This program is free software; you can redistribute it and/or modify
   it under the terms of the GNU General Public License as published by
   the Free Software Foundation; version 2 of the License.

   This program is distributed in the hope that it will be useful,
   but WITHOUT ANY WARRANTY; without even the implied warranty of
   MERCHANTABILITY or FITNESS FOR A PARTICULAR PURPOSE.  See the
   GNU General Public License for more details.

   You should have received a copy of the GNU General Public License
   along with this program; if not, write to the Free Software Foundation,
   51 Franklin Street, Suite 500, Boston, MA 02110-1335 USA */

#ifndef PIPELINE_STATS_INCLUDED
#define PIPELINE_STATS_INCLUDED

#include <map>
#include <string>
#include <vector>

#include "gcs_plugin_messages.h"
#include "my_inttypes.h"
#include "plugin_psi.h"


/**
  Flow control modes:
    FCM_DISABLED  flow control disabled
    FCM_QUOTA introduces a delay only on transactions the exceed a quota
*/
enum Flow_control_mode
{
  FCM_DISABLED= 0,
  FCM_QUOTA
};
extern ulong flow_control_mode_var;


/**
  Flow control queue threshold for certifier and for applier.
*/
extern long flow_control_certifier_threshold_var;
extern long flow_control_applier_threshold_var;


/**
  Options to fine-tune flow-control behaviour
*/
extern long flow_control_min_quota_var;
extern long flow_control_min_recovery_quota_var;
extern long flow_control_max_quota_var;
extern int flow_control_member_quota_percent_var;
extern int flow_control_period_var;
extern int flow_control_hold_percent_var;
extern int flow_control_release_percent_var;


/**
  @class Pipeline_stats_member_message

  Describes all statistics sent by members.
*/
class Pipeline_stats_member_message : public Plugin_gcs_message
{
public:
  enum enum_payload_item_type
  {
    // This type should not be used anywhere.
    PIT_UNKNOWN= 0,

    // Length of the payload item: 4 bytes
    PIT_TRANSACTIONS_WAITING_CERTIFICATION= 1,

    // Length of the payload item: 4 bytes
    PIT_TRANSACTIONS_WAITING_APPLY= 2,

    // Length of the payload item: 8 bytes
    PIT_TRANSACTIONS_CERTIFIED= 3,

    // Length of the payload item: 8 bytes
    PIT_TRANSACTIONS_APPLIED= 4,

    // Length of the payload item: 8 bytes
    PIT_TRANSACTIONS_LOCAL= 5,

    // Length of the payload item: 8 bytes
    PIT_TRANSACTIONS_NEGATIVE_CERTIFIED= 6,

    // Length of the payload item: 8 bytes
    PIT_TRANSACTIONS_ROWS_VALIDATING= 7,

    // Length of the payload item: variable
    PIT_TRANSACTIONS_COMMITTED_ALL_MEMBERS= 8,

    // Length of the payload item: variable
    PIT_TRANSACTION_LAST_CONFLICT_FREE= 9,

    // Length of the payload item: 8 bytes
    PIT_TRANSACTIONS_LOCAL_ROLLBACK= 10,

    // Length of the payload item: 1 byte
    PIT_FLOW_CONTROL_MODE= 11,

    // No valid type codes can appear after this one.
    PIT_MAX= 12
  };

  /**
    Message constructor

    @param[in] transactions_waiting_certification
               Number of transactions pending certification
    @param[in] transactions_waiting_apply
               Number of remote transactions waiting apply
    @param[in] transactions_certified
               Number of transactions already certified
    @param[in] transactions_applied
               Number of remote transactions applied
    @param[in] transactions_local
               Number of local transactions
    @param[in] transactions_negative_certified
               Number of transactions that were negatively certified
    @param[in] transactions_rows_validating
               Number of transactions with which certification will be done against
    @param[in] transactions_committed_all_members
               Set of transactions committed on all members
    @param[in] transactions_last_conflict_free
               Latest transaction certified without conflicts
    @param[in] transactions_local_rollback
               Number of local transactions that were negatively certified
    @param[in] mode
               Flow-control mode
  */
  Pipeline_stats_member_message(int32 transactions_waiting_certification,
                                int32 transactions_waiting_apply,
                                int64 transactions_certified,
                                int64 transactions_applied,
                                int64 transactions_local,
                                int64 transactions_negative_certified,
                                int64 transactions_rows_validating,
                                const std::string& transactions_committed_all_members,
                                const std::string& transactions_last_conflict_free,
                                int64 transactions_local_rollback,
                                Flow_control_mode mode);

  /**
    Message constructor for raw data

    @param[in] buf raw data
    @param[in] len raw length
  */
  Pipeline_stats_member_message(const unsigned char *buf, size_t len);

  /**
    Message destructor
   */
  virtual ~Pipeline_stats_member_message();

  /**
    Get transactions waiting certification counter value.

    @return the counter value
  */
  int32 get_transactions_waiting_certification();

  /**
    Get transactions waiting apply counter value.

    @return the counter value
  */
  int32 get_transactions_waiting_apply();

  /**
    Get transactions certified.

    @return the counter value
  */
  int64 get_transactions_certified();

  /**
    Get transactions applied.

    @return the counter value
  */
  int64 get_transactions_applied();

  /**
    Get local transactions that member tried to commmit.

    @return the counter value
  */
  int64 get_transactions_local();

  /**
    Get negatively certfied transaction by member.

    @return the counter value
  */
  int64 get_transactions_negative_certified();

  /**
    Get size of conflict detection database.

    @return the counter value
  */
  int64 get_transactions_rows_validating();

  /**
    Get set of stable group transactions.

    @return the transaction identifier.
  */
  const std::string& get_transaction_committed_all_members();

  /**
    Get last positive certified transaction.

    @return the transaction identifier.
  */
  const std::string& get_transaction_last_conflict_free();

  /**
    Get local transactions rolled back by the member.

    @return the transaction identifiers.
  */
  int64 get_transactions_local_rollback();

  /**
    Get flow-control mode of member.

    @return the mode value
  */
  Flow_control_mode get_flow_control_mode();

protected:
  /**
    Encodes the message contents for transmission.

    @param[out] buffer   the message buffer to be written
  */
  void encode_payload(std::vector<unsigned char> *buffer) const;

  /**
    Message decoding method

    @param[in] buffer the received data
    @param[in] end    the end of the buffer
  */
  void decode_payload(const unsigned char *buffer, const unsigned char *end);

private:
  int32 m_transactions_waiting_certification;
  int32 m_transactions_waiting_apply;
  int64 m_transactions_certified;
  int64 m_transactions_applied;
  int64 m_transactions_local;
  int64 m_transactions_negative_certified;
  int64 m_transactions_rows_validating;
  std::string m_transactions_committed_all_members;
  std::string m_transaction_last_conflict_free;
  int64 m_transactions_local_rollback;
  Flow_control_mode m_flow_control_mode;
};


/**
  @class Pipeline_stats_member_collector

  The pipeline collector for the local member stats.
*/
class Pipeline_stats_member_collector
{
public:
  /**
    Default constructor.
  */
  Pipeline_stats_member_collector();

  /**
    Destructor.
  */
  virtual ~Pipeline_stats_member_collector();

  /**
    Increment transactions waiting apply counter value.
  */
  void increment_transactions_waiting_apply();

  /**
    Decrement transactions waiting apply counter value.
  */
  void decrement_transactions_waiting_apply();

  /**
    Increment transactions certified counter value.
  */
  void increment_transactions_certified();

  /**
    Increment transactions applied counter value.
  */
  void increment_transactions_applied();

  /**
    Increment local transactions counter value.
  */
  void increment_transactions_local();

  /**
    Increment local rollback transactions counter value.
  */
  void increment_transactions_local_rollback();

  /**
    Send member statistics to group.
  */
  void send_stats_member_message(Flow_control_mode mode);

  /**
    @returns transactions waiting to be applied.
  */
  int32 get_transactions_waiting_apply();

  /**
    @returns transactions certified.
  */
  int64 get_transactions_certified();

  /**
    @returns transactions applied of local member.
  */
  int64 get_transactions_applied();

  /**
    @returns local transactions proposed by member.
  */
  int64 get_transactions_local();

  /**
    @returns local transactions rollback due to Negative certification
  */
  int64 get_transactions_local_rollback();

  /**
    Send Transaction Identifiers or not.
    Once Transactions identifiers are sent, variable will be reset to FALSE
    So need to set each time Transactions identifiers needs to be transmitted
  */
  void set_send_transaction_identifiers();
private:
<<<<<<< HEAD
  std::atomic<int32> m_transactions_waiting_apply;
  std::atomic<int64> m_transactions_certified;
  std::atomic<int64> m_transactions_applied;
  std::atomic<int64> m_transactions_local;
  std::atomic<int64> m_transactions_local_rollback;

  bool send_transaction_identifiers;
=======
  int32 m_transactions_waiting_apply;
  int64 m_transactions_certified;
  int64 m_transactions_applied;
  int64 m_transactions_local;
  mysql_mutex_t m_transactions_waiting_apply_lock;
>>>>>>> 5bbf4d4f
};


/**
  @class Pipeline_member_stats

  Computed statistics per member.
*/
class Pipeline_member_stats
{
public:
  /**
    Default constructor.
  */
  Pipeline_member_stats();

  /**
    Constructor.
  */
  Pipeline_member_stats(Pipeline_stats_member_message &msg);

  /**
    Destructor.
  */
  virtual ~Pipeline_member_stats();

  /**
    Updates member statistics with a new message from the network
  */
  void update_member_stats(Pipeline_stats_member_message &msg,
                           uint64 stamp);

  /**
    Returns true if the node is behind on some user-defined criteria
  */
  bool is_flow_control_needed();

  /**
    Get transactions waiting certification counter value.

    @return the counter value
  */
  int32 get_transactions_waiting_certification();

  /**
    Get transactions waiting apply counter value.

    @return the counter value
  */
  int32 get_transactions_waiting_apply();

  /**
    Get transactions certified counter value.

    @return the counter value
  */
  int64 get_transactions_certified();

  /**
    Get transactions applied counter value.

    @return the counter value
  */
  int64 get_transactions_applied();

  /**
    Get local member transactions proposed counter value.

    @return the counter value
  */
  int64 get_transactions_local();

  /**
    Get transactions negatively certified.

    @return the counter value
  */
  int64 get_transactions_negative_certified();

  /**
    Get certification database counter value.

    @return the counter value
  */
  int64 get_transactions_rows_validating();

  /**
    Get set of stable group transactions.

    @return the transaction identifier.
  */
  const std::string& get_transaction_committed_all_members();

  /**
    Get last positive certified transaction.

    @return the transaction identifier.
  */
  const std::string& get_transaction_last_conflict_free();

  /**
    Get local member transactions negatively certified.

    @return the counter value
  */
  int64 get_transactions_local_rollback();

  /**
    Get transactions certified since last stats message.

    @return the counter value
  */
  int64 get_delta_transactions_certified();

  /**
    Get transactions applied since last stats message.

    @return the counter value
  */
  int64 get_delta_transactions_applied();

  /**
    Get local transactions that member tried to commmit
    since last stats message.

    @return the counter value
  */
  int64 get_delta_transactions_local();

  /**
    Get flow_control_mode of a member.

    @return the mode value
  */
  Flow_control_mode get_flow_control_mode();

  /**
    Get the last stats update stamp.

    @return the counter value
  */
  uint64 get_stamp();

#ifndef DBUG_OFF
  void debug(const char *member, int64 quota_size, int64 quota_used);
#endif

private:
  int32 m_transactions_waiting_certification;
  int32 m_transactions_waiting_apply;
  int64 m_transactions_certified;
  int64 m_delta_transactions_certified;
  int64 m_transactions_applied;
  int64 m_delta_transactions_applied;
  int64 m_transactions_local;
  int64 m_delta_transactions_local;
  int64 m_transactions_negative_certified;
  int64 m_transactions_rows_validating;
  std::string m_transactions_committed_all_members;
  std::string m_transaction_last_conflict_free;
  int64 m_transactions_local_rollback;
  Flow_control_mode m_flow_control_mode;
  uint64 m_stamp;
};


/**
  Data type that holds all members stats.
  The key value is the GCS member_id.
*/
typedef std::map<std::string, Pipeline_member_stats>
    Flow_control_module_info;

/**
  @class Flow_control_module

  The pipeline stats aggregator of all group members stats and
  flow control module.
*/
class Flow_control_module
{
public:
  static const int64 MAXTPS;

  /**
    Default constructor.
  */
  Flow_control_module();

  /**
    Destructor.
  */
  virtual ~Flow_control_module();

  /**
    Handles a Pipeline_stats_message, updating the
    Flow_control_module_info and the delay, if needed.

    @param[in] data      the packet data
    @param[in] len       the packet length
    @param[in] member_id the GCS member_id which sent the message

    @return the operation status
      @retval 0      OK
      @retval !=0    Error on queue
  */
  int handle_stats_data(const uchar *data, size_t len,
                        const std::string& member_id);

  /**
    Evaluate the information received in the last flow control period
    and adjust the system parameters accordingly
  */
  void flow_control_step(Pipeline_stats_member_collector*);

  /**
    Returns copy of individual member stats information.
    @note      Its caller responsibility to clean up allocated memory.

    @param[in] member_id     GCS Type Member Id, i.e. format HOST:PORT
    @return the reference to class Pipeline_member_stats of memberID
    storing network(GCS Broadcasted) received information
  */
  Pipeline_member_stats * get_pipeline_stats(const std::string& member_id);

  /**
    Compute and wait the amount of time in microseconds that must
    be elapsed before a new message is sent.
    If there is no need to wait, the method returns immediately.

    @return the wait time
      @retval 0      No wait was done
      @retval >0     The wait time
  */
  int32 do_wait();

private:
  mysql_mutex_t m_flow_control_lock;
  mysql_cond_t  m_flow_control_cond;

  Flow_control_module_info m_info;

  /*
    Number of members that did have waiting transactions on
    certification and/or apply.
  */
  std::atomic<int32> m_holds_in_period;

  /*
   FCM_QUOTA
  */
  std::atomic<int64> m_quota_used;
  std::atomic<int64> m_quota_size;

  /*
    Counter incremented on every flow control step.
  */
  uint64 m_stamp;

  /*
    Remaining seconds to skip flow-control steps
  */
  int seconds_to_skip;
};

#endif /* PIPELINE_STATS_INCLUDED */<|MERGE_RESOLUTION|>--- conflicted
+++ resolved
@@ -351,7 +351,6 @@
   */
   void set_send_transaction_identifiers();
 private:
-<<<<<<< HEAD
   std::atomic<int32> m_transactions_waiting_apply;
   std::atomic<int64> m_transactions_certified;
   std::atomic<int64> m_transactions_applied;
@@ -359,13 +358,7 @@
   std::atomic<int64> m_transactions_local_rollback;
 
   bool send_transaction_identifiers;
-=======
-  int32 m_transactions_waiting_apply;
-  int64 m_transactions_certified;
-  int64 m_transactions_applied;
-  int64 m_transactions_local;
   mysql_mutex_t m_transactions_waiting_apply_lock;
->>>>>>> 5bbf4d4f
 };
 
 
