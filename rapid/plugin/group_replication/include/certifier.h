--- conflicted
+++ resolved
@@ -764,11 +764,7 @@
    Implementation of the template methods of Gcs_plugin_message
    */
   void encode_payload(std::vector<unsigned char>* buffer) const;
-<<<<<<< HEAD
-  void decode_payload(const unsigned char* buffer, size_t length);
-=======
   void decode_payload(const unsigned char* buffer, const unsigned char* end);
->>>>>>> 20061954
 
 private:
   std::vector<uchar> data;
