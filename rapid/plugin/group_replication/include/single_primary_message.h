--- conflicted
+++ resolved
@@ -93,12 +93,8 @@
     @param[in] buffer the received data
     @param[in] end    the end of buffer
   */
-<<<<<<< HEAD
-  void decode_payload(const unsigned char* buffer, size_t length);
-=======
   void decode_payload(const unsigned char* buffer,
                       const unsigned char* end);
->>>>>>> 20061954
 
 private:
   /**The message type*/
