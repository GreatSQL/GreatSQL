--- conflicted
+++ resolved
@@ -13,11 +13,7 @@
 extern "C" {
 #endif
 
-<<<<<<< HEAD
-/* Copyright (c) 2010, 2017, Oracle and/or its affiliates. All rights reserved. 
-=======
-/* Copyright (c) 2010, 2018, Oracle and/or its affiliates. All rights reserved.
->>>>>>> b4abab5e
+/* Copyright (c) 2010, 2018, Oracle and/or its affiliates. All rights reserved. 
 
    This program is free software; you can redistribute it and/or modify
    it under the terms of the GNU General Public License, version 2.0,
@@ -39,7 +35,7 @@
    along with this program; if not, write to the Free Software
    Foundation, Inc., 51 Franklin St, Fifth Floor, Boston, MA 02110-1301  USA */
 
-#include "plugin/group_replication/libmysqlgcs/xdr_gen/xcom_vp_platform.h"
+#include "xcom_vp_platform.h"
 
 enum xcom_proto {
 	x_unknown_proto = 0,
@@ -460,12 +456,6 @@
 extern  bool_t xdr_client_reply_code (XDR *, client_reply_code*);
 extern  bool_t xdr_pax_msg_1_1 (XDR *, pax_msg_1_1*);
 extern  bool_t xdr_pax_msg_1_2 (XDR *, pax_msg_1_2*);
-<<<<<<< HEAD
-=======
-extern  bool_t xdr_file_name (XDR *, file_name*);
-extern  bool_t xdr_file_name_array (XDR *, file_name_array*);
-extern  bool_t xdr_file_copy_data (XDR *, file_copy_data*);
->>>>>>> b4abab5e
 
 #else /* K&R C */
 extern bool_t xdr_xcom_proto ();
@@ -510,12 +500,6 @@
 extern bool_t xdr_client_reply_code ();
 extern bool_t xdr_pax_msg_1_1 ();
 extern bool_t xdr_pax_msg_1_2 ();
-<<<<<<< HEAD
-=======
-extern bool_t xdr_file_name ();
-extern bool_t xdr_file_name_array ();
-extern bool_t xdr_file_copy_data ();
->>>>>>> b4abab5e
 
 #endif /* K&R C */
 
