--- conflicted
+++ resolved
@@ -260,11 +260,7 @@
 #endif
 
   Mutex_lock lock(m_shutdown_mutex);
-<<<<<<< HEAD
-  return vio_shutdown(m_impl->get_vio(), SHUT_RDWR);
-=======
-  return vio_shutdown(m_vio);
->>>>>>> 71f48ab3
+  return vio_shutdown(m_vio, SHUT_RDWR);
 }
 
 
