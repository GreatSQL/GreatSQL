#!/usr/bin/make -f

export DH_VERBOSE=1
export DEB_BUILD_HARDENING=1

PACKAGE=percona-server-5.6
PS_VERSION_EXTRA = $(shell echo "Percona Server (GPL), $(DEBVERSION)")

TMP=$(CURDIR)/debian/tmp/
prefix=/usr

ARCH = $(shell dpkg-architecture -qDEB_BUILD_ARCH)
ARCH_OS = $(shell dpkg-architecture -qDEB_BUILD_ARCH_OS)
DEB_BUILD_GNU_TYPE ?= $(shell dpkg-architecture -qDEB_BUILD_GNU_TYPE)
DEB_HOST_GNU_TYPE  ?= $(shell dpkg-architecture -qDEB_HOST_GNU_TYPE)
DEBVERSION = $(shell dpkg-parsechangelog | awk '/^Version: / { print $$2 }' | sed 's/^.*-//' )

export MYSQL_BUILD_CC=$(DEB_HOST_GNU_TYPE)-gcc$(USE_THIS_GCC_VERSION)
export MYSQL_BUILD_CXX=$(DEB_HOST_GNU_TYPE)-g++$(USE_THIS_GCC_VERSION)

DEB_SOURCE_PACKAGE ?= $(strip $(shell egrep '^Source: ' debian/control | cut -f 2 -d ':'))
DEB_VERSION ?= $(shell dpkg-parsechangelog | egrep '^Version:' | cut -f 2 -d ' ')
DEB_NOEPOCH_VERSION ?= $(shell echo $(DEB_VERSION) | cut -d: -f2-)
DEB_UPSTREAM_VERSION ?= $(shell echo $(DEB_NOEPOCH_VERSION) | sed 's/-[^-]*$$//')
DEB_UPSTREAM_VERSION_MAJOR_MINOR := $(shell echo $(DEB_UPSTREAM_VERSION) | sed -r -n 's/^([0-9]+\.[0-9]+).*/\1/p')
DEB_HOST_MULTIARCH ?= $(shell dpkg-architecture -qDEB_HOST_MULTIARCH)

EXPORTED_SOURCE_TARBALL = debian/percona-server-source-5.6.tar.gz

DISTRIBUTION = $(shell lsb_release -i -s)

MYSQL_SRC = $(shell pwd)

#MAKE_TEST_TARGET=test-mtr
ifneq ($(findstring fulltest,$(DEB_BUILD_OPTIONS)),)
# make test-bt is the testsuite run by the MySQL build team 
# before a release, but it is long
    MAKE_TEST_TARGET=test-bt
endif

USE_ASSEMBLER=--enable-assembler 

ifneq (,$(filter $(ARCH), amd64 i386))
    TESTSUITE_FAIL_CMD=exit 1
else
    TESTSUITE_FAIL_CMD=true
endif

builddir = builddir

configure: patch configure-stamp

configure-stamp:
	@echo "RULES.$@"
	dh_testdir

ifneq ($(ARCH_OS),hurd)
	if [ ! -d /proc/self ]; then echo "/proc IS NEEDED" 1>&2; exit 1; fi 
endif

	[ ! -d python-for-subunit2junitxml ] || rm -rf python-for-subunit2junitxml

	( test -d $(builddir) || mkdir $(builddir) ) && cd $(builddir) && \
	sh -c  'PATH=$${MYSQL_BUILD_PATH:-"/bin:/usr/bin"} \
	    	CC=$${MYSQL_BUILD_CC:-gcc} \
<<<<<<< HEAD
	    	CFLAGS=$${MYSQL_BUILD_CFLAGS:-"-O2 -fno-strict-aliasing"} \
	    	CXX=$${MYSQL_BUILD_CXX:-g++} \
	    	CXXFLAGS=$${MYSQL_BUILD_CXXFLAGS:-"-O3 -felide-constructors -fno-exceptions -fno-rtti -fno-strict-aliasing"} \
=======
	    	CFLAGS=$${MYSQL_BUILD_CFLAGS:-"-O3 -g -DBIG_JOINS=1"} \
	    	CXX=$${MYSQL_BUILD_CXX:-g++} \
	    	CXXFLAGS=$${MYSQL_BUILD_CXXFLAGS:-"-O3 -g -DBIG_JOINS=1 -felide-constructors -fno-exceptions -fno-rtti"} \
>>>>>>> 3ccff87a
	    cmake -DCMAKE_INSTALL_PREFIX=/usr \
		\
		-DMYSQL_UNIX_ADDR=/var/run/mysqld/mysqld.sock \
		-DCMAKE_BUILD_TYPE=RelWithDebInfo \
		-DWITH_LIBWRAP=ON \
		-DWITH_ZLIB=system \
		-DWITH_SSL=system \
		-DCOMPILATION_COMMENT="($(DISTRIBUTION))" \
		-DMYSQL_SERVER_SUFFIX="-$(DEBVERSION)" \
		-DSYSTEM_TYPE="debian-linux-gnu" \
		-DINSTALL_LAYOUT=RPM \
		-DINSTALL_LIBDIR=lib/$(DEB_HOST_MULTIARCH) \
		-DINSTALL_PLUGINDIR=lib/mysql/plugin \
		-DWITH_EMBEDDED_SERVER=OFF \
		-DWITH_ARCHIVE_STORAGE_ENGINE=ON \
		-DWITH_BLACKHOLE_STORAGE_ENGINE=ON \
		-DWITH_FEDERATED_STORAGE_ENGINE=ON \
		-DWITH_PAM=ON \
		-DWITH_EXTRA_CHARSETS=all ..'
	touch $@

build: build-arch build-indep
build-arch: build-stamp
build-indep: build-stamp

build-stamp: configure
	@echo "RULES.$@"
	dh_testdir
	
	[ -f $(EXPORTED_SOURCE_TARBALL) ] || tar -zcf $(EXPORTED_SOURCE_TARBALL) \
	--exclude=debian . \
	--transform="s,^\./,percona-server-5.6/,"

	cd $(builddir) && $(MAKE) $(MAKE_JFLAG) VERBOSE=1

ifeq ($(findstring nocheck,$(DEB_BUILD_OPTIONS)),)
	# Don't know why the following is necessary...
	cp unittest/unit.pl $(builddir)/unittest/
	cp -r mysql-test/* $(builddir)/mysql-test/
	cp -r sql/share/* $(builddir)/sql/share/
	cp -r scripts/*sql $(builddir)/scripts/
	if [ ! -f testsuite-stamp ] ; then \
	  (cd $(builddir) && $(MAKE) test-unit) || $(TESTSUITE_FAIL_CMD) ; \
	  cd $(builddir) && $(MAKE) $(MAKE_TEST_TARGET) || $(TESTSUITE_FAIL_CMD) ; \
	fi
endif

	touch testsuite-stamp

	touch build-stamp

clean: clean-patched
	rm -rf debian/patched

clean-patched:
	@echo "RULES.clean-patched"
	dh_testdir 
	dh_testroot
	rm -f configure-stamp*
	rm -f build-stamp*
	rm -f testsuite-stamp
	
	[ ! -f Makefile ] || $(MAKE) clean
	[ ! -d mysql-test/var ] || rm -rf mysql-test/var
	[ ! -d python-for-subunit2junitxml ] || rm -rf python-for-subunit2junitxml
	
	rm -rf $(builddir)

	debconf-updatepo
	rm -f $(EXPORTED_SOURCE_TARBALL)
	dh_clean -v


install: build
	@echo "RULES.$@"
	dh_testdir
	dh_testroot
	dh_prep
	dh_installdirs

	# make install (trailing slash needed for innobase)
	(cd $(builddir) && $(MAKE) install DESTDIR=$(TMP)/)

	# Build UDFs
	(cd UDF && \
	CXXFLAGS="-I $(CURDIR)/$(builddir)/include" \
	./configure --includedir=$(CURDIR)/include \
	--libdir=$(prefix)/lib/mysql/plugin && \
	make && make DESTDIR=$(TMP) install)
		
	# After installing, remove rpath to make lintian happy.
	set +e; \
	find ./debian/tmp/ -type f -print0 \
		| xargs -0 --no-run-if-empty chrpath -k 2>/dev/null \
		| fgrep RPATH= \
		| cut -d: -f 1 \
		| xargs --no-run-if-empty chrpath -d; \
	set -e

	# libperconaserverclient: move shared libraries (but not the rest like libheap.a & co)
	# libmysqlclient_r is now a symlink to libmysqlclient. But it is
	# created wrong by the cmake build system and points at
	# libmysqlclient.so instead of the corresponding versioned lib.
	for i in `ls $(TMP)/usr/lib/$(DEB_HOST_MULTIARCH)/libperconaserverclient.so*` ; do \
		rlib=`basename $$i | sed -e 's/libperconaserverclient\./libperconaserverclient_r./'` ;\
		ln -sf `basename $$i` $(TMP)/usr/lib/$(DEB_HOST_MULTIARCH)/$$rlib ;\
	done

	# libmysqlclient-dev: forgotten header file since 3.23.25?
	#cp $(BUILDDIR)/include/my_config.h $(TMP)/usr/include/mysql/
	#cp include/my_dir.h $(TMP)/usr/include/mysql/
	# install libmysqld built with -FPIC
	install -d -m 0755 -o root -g root $(TMP)/usr/lib/percona-server
	#install -m 0644 -o root -g root $(BUILDDIR_PIC)/libmysqld/libmysqld.a $(TMP)/usr/lib/mysql/libmysqld_pic.a
	# mysql_config won't report the -fPIC, so give libmysqld-pic users a way to get their flags
	#install -m 0755 -o root -g root $(BUILDDIR_PIC)/scripts/mysql_config $(TMP)/usr/bin/mysql_config_pic

	# mysql-common: We now provide our own config file.
	install -d $(TMP)/etc/mysql
	#install -m 0644 debian/additions/my.cnf $(TMP)/etc/mysql/my.cnf

	# mysql-client
	#FIXME install -m 0755 debian/additions/mysqlreport $(TMP)/usr/bin/
	#FIXME install -m 0755 debian/additions/innotop/innotop $(TMP)/usr/bin/
	#FIXME install -m 0644 debian/additions/innotop/innotop.1 $(TMP)/usr/share/man/man1/

	# mysql-server
	mkdir -p $(TMP)/usr/share/doc/percona-server-5.6/examples
	mv $(TMP)/usr/share/mysql/*cnf 	    $(TMP)/usr/share/doc/percona-server-5.6/examples/
	rm -vf $(TMP)/usr/share/mysql/mi_test_all* \
	       $(TMP)/usr/share/mysql/mysql-log-rotate \
	       $(TMP)/usr/share/mysql/mysql.server \
	       $(TMP)/usr/share/mysql/binary-configure
	nm -n $(builddir)/sql/mysqld |gzip -9 > $(TMP)/usr/share/doc/percona-server-5.6/mysqld.sym.gz
	# FIXME install -m 0755 debian/additions/echo_stderr $(TMP)/usr/share/mysql/
	install -m 0755 debian/additions/debian-start $(TMP)/etc/mysql/
	install -m 0755 debian/additions/debian-start.inc.sh $(TMP)/usr/share/mysql/

	# install AppArmor profile
	# FIXME install -D -m 644 debian/apparmor-profile $(TMP)/etc/apparmor.d/usr.sbin.mysqld
	# install Apport hook
	# FIXME install -D -m 644 debian/mysql-server-5.6.py $(TMP)/usr/share/apport/package-hooks/source_mysql-5.6.py

	install -D -m 0644 $(EXPORTED_SOURCE_TARBALL) $(TMP)/usr/src/percona-server/`basename $(EXPORTED_SOURCE_TARBALL)`

	dh_movefiles

# Build architecture-independent files here.
binary-indep: build install
	@echo "RULES.binary-indep"
	dh_testdir -i
	dh_testroot -i
	dh_installdebconf -i
	dh_installdocs -i
	dh_installexamples -i
	dh_installmenu -i
	dh_installlogrotate -i
	dh_installinit -i
	dh_installcron -i 
	dh_installman -i
	dh_installinfo -i
	dh_installlogcheck -i
	dh_installchangelogs -i
	dh_link -i
	dh_compress -i
	dh_fixperms -i
	dh_installdeb -i
	dh_perl -i
	dh_gencontrol -i
	dh_md5sums -i
	dh_builddeb -i

binary-arch: build install
	@echo "RULES.binary-arch"
	dh_testdir 
	dh_testroot

	dh_installdebconf -a
	dh_installdocs -a
	dh_installexamples -a
	dh_installmenu -a
	dh_installlogrotate -a --name mysql-server
	if [ "$(DISTRIBUTION)" = "Ubuntu" ]; then if [ "$(DISTRELEASE)"  != "lucid"]; then dh_apparmor -pmysql-server-5.5 --profile-name=usr.sbin.mysqld; fi; fi
	# Start mysql in runlevel 19 before 20 where apache, proftpd etc gets
	# started which might depend on a running database server.
	dh_installinit -a --name=mysql -- defaults 19 21
	dh_installcron -a --name mysql-server
	dh_installman -a
	dh_installinfo -a
	dh_installlogcheck -a
	dh_installchangelogs -a
	dh_strip -a --dbg-package=percona-server-5.5-dbg
	dh_lintian
	dh_link -a	# .so muss nach .so.1.2.3 installier werden!
	dh_compress -a
	dh_fixperms -a
	dh_makeshlibs -a
	dh_installdeb -a
	dh_perl -a
	#dh_shlibdeps -a -l debian/libmysqlclient16/usr/lib -L libmysqlclient16
	dh_shlibdeps -a
	dh_gencontrol -a
	dh_md5sums -a
	dh_builddeb -a

binary:	binary-indep binary-arch

override_dh_auto_install:
	dh_auto_install

.PHONY: clean clean-patched configure build binary binary-indep binary-arch install patch

override_dh_installinit:
<<<<<<< HEAD
	dh_installinit --name=mysql --error-handler=:

override_dh_strip:
	dh_strip --dbg-package=percona-server-5.6-dbg
=======
	dh_installinit --name=mysql --error-handler=:
>>>>>>> 3ccff87a
<|MERGE_RESOLUTION|>--- conflicted
+++ resolved
@@ -63,15 +63,9 @@
 	( test -d $(builddir) || mkdir $(builddir) ) && cd $(builddir) && \
 	sh -c  'PATH=$${MYSQL_BUILD_PATH:-"/bin:/usr/bin"} \
 	    	CC=$${MYSQL_BUILD_CC:-gcc} \
-<<<<<<< HEAD
-	    	CFLAGS=$${MYSQL_BUILD_CFLAGS:-"-O2 -fno-strict-aliasing"} \
+	    	CFLAGS=$${MYSQL_BUILD_CFLAGS:-"-O2 -g -fno-strict-aliasing"} \
 	    	CXX=$${MYSQL_BUILD_CXX:-g++} \
-	    	CXXFLAGS=$${MYSQL_BUILD_CXXFLAGS:-"-O3 -felide-constructors -fno-exceptions -fno-rtti -fno-strict-aliasing"} \
-=======
-	    	CFLAGS=$${MYSQL_BUILD_CFLAGS:-"-O3 -g -DBIG_JOINS=1"} \
-	    	CXX=$${MYSQL_BUILD_CXX:-g++} \
-	    	CXXFLAGS=$${MYSQL_BUILD_CXXFLAGS:-"-O3 -g -DBIG_JOINS=1 -felide-constructors -fno-exceptions -fno-rtti"} \
->>>>>>> 3ccff87a
+	    	CXXFLAGS=$${MYSQL_BUILD_CXXFLAGS:-"-O3 -g -felide-constructors -fno-exceptions -fno-rtti -fno-strict-aliasing"} \
 	    cmake -DCMAKE_INSTALL_PREFIX=/usr \
 		\
 		-DMYSQL_UNIX_ADDR=/var/run/mysqld/mysqld.sock \
@@ -86,6 +80,7 @@
 		-DINSTALL_LIBDIR=lib/$(DEB_HOST_MULTIARCH) \
 		-DINSTALL_PLUGINDIR=lib/mysql/plugin \
 		-DWITH_EMBEDDED_SERVER=OFF \
+		-DWITH_INNODB_MEMCACHED=ON \
 		-DWITH_ARCHIVE_STORAGE_ENGINE=ON \
 		-DWITH_BLACKHOLE_STORAGE_ENGINE=ON \
 		-DWITH_FEDERATED_STORAGE_ENGINE=ON \
@@ -263,7 +258,7 @@
 	dh_installinfo -a
 	dh_installlogcheck -a
 	dh_installchangelogs -a
-	dh_strip -a --dbg-package=percona-server-5.5-dbg
+	dh_strip -a --dbg-package=percona-server-5.6-dbg
 	dh_lintian
 	dh_link -a	# .so muss nach .so.1.2.3 installier werden!
 	dh_compress -a
@@ -285,11 +280,4 @@
 .PHONY: clean clean-patched configure build binary binary-indep binary-arch install patch
 
 override_dh_installinit:
-<<<<<<< HEAD
-	dh_installinit --name=mysql --error-handler=:
-
-override_dh_strip:
-	dh_strip --dbg-package=percona-server-5.6-dbg
-=======
-	dh_installinit --name=mysql --error-handler=:
->>>>>>> 3ccff87a
+	dh_installinit --name=mysql --error-handler=: