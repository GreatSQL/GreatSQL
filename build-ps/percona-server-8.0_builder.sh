--- conflicted
+++ resolved
@@ -213,11 +213,7 @@
     fi
     #
     git submodule update
-<<<<<<< HEAD
-    cmake . -DDOWNLOAD_BOOST=1 -DWITH_BOOST=${WORKDIR}/build-ps/boost -DFORCE_INSOURCE_BUILD=1
-=======
     cmake .  -DWITH_SSL=bundled -DFORCE_INSOURCE_BUILD=1 -DDOWNLOAD_BOOST=1 -DWITH_BOOST=${WORKDIR}/build-ps/boost
->>>>>>> 1f40834a
     make dist
     #
     EXPORTED_TAR=$(basename $(find . -type f -name percona-server*.tar.gz | sort | tail -n 1))
@@ -318,17 +314,10 @@
         fi
         if [ "x$RHEL" = "x6" ]; then
             yum -y install Percona-Server-shared-56
-	    yum -y install libevent2-devel
-	else
+	          yum -y install libevent2-devel
+	      else
             yum -y install libevent-devel 
         fi
-<<<<<<< HEAD
-	yum -y install ccache devtoolset-7-libasan-devel devtoolset-7-libubsan-devel devtoolset-7-valgrind devtoolset-7-valgrind-devel
-	yum -y install libasan libicu-devel libtool libzstd-devel lz4-devel make
-	yum -y install re2-devel redhat-lsb-core
-        source /opt/rh/devtoolset-7/enable
-=======
->>>>>>> 1f40834a
     else
         apt-get -y install dirmngr || true
         add_percona_apt_repo
@@ -362,19 +351,11 @@
         if [ x"${DIST}" = xcosmic -o x"${DIST}" = xbionic ]; then
             apt-get -y install libssl1.0-dev libeatmydata1
         fi
-<<<<<<< HEAD
-	if [ x"${DIST}" = xcosmic -o x"${DIST}" = xbionic -o x"${DIST}" = xstretch ]; then
-            apt-get -y install libzstd-dev
-	else
-	    apt-get -y install libzstd1-dev
-	fi
-=======
         if [ x"${DIST}" = xcosmic -o x"${DIST}" = xbionic -o x"${DIST}" = xstretch ]; then
             apt-get -y install libzstd-dev
         else
             apt-get -y install libzstd1-dev
         fi
->>>>>>> 1f40834a
 
     fi
     if [ ! -d /usr/local/percona-subunit2junitxml ]; then
@@ -688,11 +669,7 @@
         sed -i 's/export CXXFLAGS=/export CXXFLAGS=-Wno-error=date-time /' debian/rules
     fi
     if [ ${DEBIAN_VERSION} = "bionic" ]; then
-<<<<<<< HEAD
-	sed -i 's/libssl-dev/libssl1.0-dev/g' debian/control
-=======
         sed -i 's/libssl-dev/libssl1.0-dev/g' debian/control
->>>>>>> 1f40834a
     fi
 
     if [ ${DEBIAN_VERSION} = "stretch" ]; then
@@ -707,11 +684,7 @@
     if [ ${DEBIAN_VERSION} = "cosmic" ]; then
         sed -i 's/export CFLAGS=/export CFLAGS=-Wno-error=deprecated-declarations -Wno-error=unused-function -Wno-error=unused-variable -Wno-error=unused-parameter -Wno-error=date-time -Wno-error=ignored-qualifiers -Wno-error=class-memaccess -Wno-error=shadow /' debian/rules 
         sed -i 's/export CXXFLAGS=/export CXXFLAGS=-Wno-error=deprecated-declarations -Wno-error=unused-function -Wno-error=unused-variable -Wno-error=unused-parameter -Wno-error=date-time -Wno-error=ignored-qualifiers -Wno-error=class-memaccess -Wno-error=shadow /' debian/rules
-<<<<<<< HEAD
-	sed -i 's/libssl-dev/libssl1.0-dev/g' debian/control
-=======
         sed -i 's/libssl-dev/libssl1.0-dev/g' debian/control
->>>>>>> 1f40834a
     fi
 
     dpkg-buildpackage -rfakeroot -uc -us -b
