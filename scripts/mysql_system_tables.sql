--- conflicted
+++ resolved
@@ -450,11 +450,7 @@
 DROP PREPARE stmt;
 
 # ndbinfo.transporters
-<<<<<<< HEAD
-SET @str=IF(@have_ndbinfo,'CREATE OR REPLACE DEFINER=`root@localhost` SQL SECURITY INVOKER VIEW `ndbinfo`.`transporters` AS SELECT node_id, remote_node_id,  CASE connection_status  WHEN 0 THEN "CONNECTED"  WHEN 1 THEN "CONNECTING"  WHEN 2 THEN "DISCONNECTED"  WHEN 3 THEN "DISCONNECTING"  ELSE NULL  END AS status FROM `ndbinfo`.`ndb$transporters`','SET @dummy = 0');
-=======
 SET @str=IF(@have_ndbinfo,'CREATE OR REPLACE DEFINER=`root@localhost` SQL SECURITY INVOKER VIEW `ndbinfo`.`transporters` AS SELECT node_id, remote_node_id,  CASE connection_status  WHEN 0 THEN "CONNECTED"  WHEN 1 THEN "CONNECTING"  WHEN 2 THEN "DISCONNECTED"  WHEN 3 THEN "DISCONNECTING"  ELSE NULL  END AS status,  remote_address, bytes_sent, bytes_received FROM `ndbinfo`.`ndb$transporters`','SET @dummy = 0');
->>>>>>> 53dcf85c
 PREPARE stmt FROM @str;
 EXECUTE stmt;
 DROP PREPARE stmt;
