#!/bin/sh
# Copyright Abandoned 1996 TCX DataKonsult AB & Monty Program KB & Detron HB
# This file is public domain and comes with NO WARRANTY of any kind
#
# Script to start the MySQL daemon and restart it if it dies unexpectedly
#
# This should be executed in the MySQL base directory if you are using a
# binary installation that is not installed in its compile-time default
# location
#
# mysql.server works by first doing a cd to the base directory and from there
# executing mysqld_safe

# Initialize script globals
KILL_MYSQLD=1;
MYSQLD=
niceness=0
mysqld_ld_preload=
mysqld_ld_library_path=
load_jemalloc=1
load_hotbackup=0
flush_caches=0
numa_interleave=
# Change (disable) transparent huge pages (TokuDB requirement)
thp_setting=

# Initial logging status: error log is not open, and not using syslog
logging=init
want_syslog=0
syslog_tag=
user='@MYSQLD_USER@'
pid_file=
err_log=

syslog_tag_mysqld=mysqld
syslog_tag_mysqld_safe=mysqld_safe

trap '' 1 2 3 15			# we shouldn't let anyone kill us
trap '' 13                              # not even SIGPIPE

# MySQL-specific environment variable. First off, it's not really a umask,
# it's the desired mode. Second, it follows umask(2), not umask(3) in that
# octal needs to be explicit. Our shell might be a proper sh without printf,
# multiple-base arithmetic, and binary arithmetic, so this will get ugly.
# We reject decimal values to keep things at least half-sane.
umask 007                               # fallback
UMASK="${UMASK-0640}"
fmode=`echo "$UMASK" | sed -e 's/[^0246]//g'`
octalp=`echo "$fmode"|cut -c1`
fmlen=`echo "$fmode"|wc -c|sed -e 's/ //g'`
if [ "x$octalp" != "x0" -o "x$UMASK" != "x$fmode" -o "x$fmlen" != "x5" ]
then
  fmode=0640
  echo "UMASK must be a 3-digit mode with an additional leading 0 to indicate octal." >&2
  echo "The first digit will be corrected to 6, the others may be 0, 2, 4, or 6." >&2
fi
fmode=`echo "$fmode"|cut -c3-4`
fmode="6$fmode"
if [ "x$UMASK" != "x0$fmode" ]
then
  echo "UMASK corrected from $UMASK to 0$fmode ..."
fi

defaults=
case "$1" in
    --no-defaults|--defaults-file=*|--defaults-extra-file=*)
      defaults="$1"; shift
      ;;
esac

usage () {
        thp_usage=""
        if [ -f /sys/kernel/mm/transparent_hugepage/enabled ]; then
          thp_usage=$(cat <<'EOF'
  --thp-setting=SETTING      Change transparent huge pages setting
                             on the system before starting mysqld
EOF
);
        fi
        cat <<EOF
Usage: $0 [OPTIONS]
  --no-defaults              Don't read the system defaults file
  --defaults-file=FILE       Use the specified defaults file
  --defaults-extra-file=FILE Also use defaults from the specified file
  --ledir=DIRECTORY          Look for mysqld in the specified directory
  --open-files-limit=LIMIT   Limit the number of open files
  --core-file-size=LIMIT     Limit core files to the specified size
  --timezone=TZ              Set the system timezone
  --malloc-lib=LIB           Preload shared library LIB if available
  --mysqld=FILE              Use the specified file as mysqld
  --mysqld-version=VERSION   Use "mysqld-VERSION" as mysqld
  --nice=NICE                Set the scheduling priority of mysqld
  --plugin-dir=DIR           Plugins are under DIR or DIR/VERSION, if
                             VERSION is given
  --skip-kill-mysqld         Don't try to kill stray mysqld processes
  --syslog                   Log messages to syslog with 'logger'
  --skip-syslog              Log messages to error log (default)
  --syslog-tag=TAG           Pass -t "mysqld-TAG" to 'logger'
  --flush-caches             Flush and purge buffers/caches before
                             starting the server
  --numa-interleave          Run mysqld with its memory interleaved
                             on all NUMA nodes
${thp_usage}

All other options are passed to the mysqld program.

EOF
        exit 1
}

my_which ()
{
  save_ifs="${IFS-UNSET}"
  IFS=:
  ret=0
  for file
  do
    for dir in $PATH
    do
      if [ -f "$dir/$file" ]
      then
        echo "$dir/$file"
        continue 2
      fi
    done

	ret=1  #signal an error
	break
  done

  if [ "$save_ifs" = UNSET ]
  then
    unset IFS
  else
    IFS="$save_ifs"
  fi
  return $ret  # Success
}

log_generic () {
  priority="$1"
  shift

  msg="`date +'%y%m%d %H:%M:%S'` mysqld_safe $*"
  echo "$msg"
  case $logging in
    init) ;;  # Just echo the message, don't save it anywhere
    file) echo "$msg" >> "$err_log" ;;
    syslog) logger -t "$syslog_tag_mysqld_safe" -p "$priority" "$*" ;;
    *)
      echo "Internal program error (non-fatal):" \
           " unknown logging method '$logging'" >&2
      ;;
  esac
}

log_error () {
  log_generic daemon.error "$@" >&2
}

log_notice () {
  log_generic daemon.notice "$@"
}

eval_log_error () {
  cmd="$1"
  case $logging in
    file) cmd="$cmd >> "`shell_quote_string "$err_log"`" 2>&1" ;;
    syslog)
      # mysqld often prefixes its messages with a timestamp, which is
      # redundant when logging to syslog (which adds its own timestamp)
      # However, we don't strip the timestamp with sed here, because
      # sed buffers output (only GNU sed supports a -u (unbuffered) option)
      # which means that messages may not get sent to syslog until the
      # mysqld process quits.
      cmd="$cmd 2>&1 | logger -t '$syslog_tag_mysqld' -p daemon.error"
      ;;
    *)
      echo "Internal program error (non-fatal):" \
           " unknown logging method '$logging'" >&2
      ;;
  esac

  #echo "Running mysqld: [$cmd]"
  eval "$cmd"
}

shell_quote_string() {
  # This sed command makes sure that any special chars are quoted,
  # so the arg gets passed exactly to the server.
  echo "$1" | sed -e 's,\([^a-zA-Z0-9/_.=-]\),\\\1,g'
}

parse_arguments() {
  # We only need to pass arguments through to the server if we don't
  # handle them here.  So, we collect unrecognized options (passed on
  # the command line) into the args variable.
  pick_args=
  if test "$1" = PICK-ARGS-FROM-ARGV
  then
    pick_args=1
    shift
  fi

  for arg do
    # the parameter after "=", or the whole $arg if no match
    val=`echo "$arg" | sed -e 's;^--[^=]*=;;'`
    # what's before "=", or the whole $arg if no match
    optname=`echo "$arg" | sed -e 's/^\(--[^=]*\)=.*$/\1/'`
    # replace "_" by "-" ; mysqld_safe must accept "_" like mysqld does.
    optname_subst=`echo "$optname" | sed 's/_/-/g'`
    arg=`echo $arg | sed "s/^$optname/$optname_subst/"`
    case "$arg" in
      # these get passed explicitly to mysqld
      --basedir=*) MY_BASEDIR_VERSION="$val" ;;
      --datadir=*) DATADIR="$val" ;;
      --pid-file=*) pid_file="$val" ;;
      --plugin-dir=*) PLUGIN_DIR="$val" ;;
      --user=*) user="$val"; SET_USER=1 ;;

      # these might have been set in a [mysqld_safe] section of my.cnf
      # they are added to mysqld command line to override settings from my.cnf
      --log-error=*) err_log="$val" ;;
      --port=*) mysql_tcp_port="$val" ;;
      --socket=*) mysql_unix_port="$val" ;;

      # mysqld_safe-specific options - must be set in my.cnf ([mysqld_safe])!
      --core-file-size=*) core_file_size="$val" ;;
      --ledir=*) ledir="$val" ;;
      --malloc-lib=*)
	set_malloc_lib "$val"
	load_jemalloc=0
	;;
      --mysqld=*)
        if [ -z "$pick_args" ]; then
          log_error "--mysqld option can only be used as command line option, found in config file"
          exit 1
        fi
        MYSQLD="$val" ;;
      --mysqld-version=*)
        if [ -z "$pick_args" ]; then
          log_error "--mysqld-version option can only be used as command line option, found in config file"
          exit 1
        fi
        if test -n "$val"
        then
          MYSQLD="mysqld-$val"
          PLUGIN_VARIANT="/$val"
        else
          MYSQLD="mysqld"
        fi
        ;;
      --nice=*) niceness="$val" ;;
      --open-files-limit=*) open_files="$val" ;;
      --open_files_limit=*) open_files="$val" ;;
      --skip-kill-mysqld*) KILL_MYSQLD=0 ;;
      --thp-setting=*) thp_setting="$val" ;;
      --preload-hotbackup) load_hotbackup=1 ;;
      --syslog) want_syslog=1 ;;
      --skip-syslog) want_syslog=0 ;;
      --syslog-tag=*) syslog_tag="$val" ;;
      --timezone=*) TZ="$val"; export TZ; ;;
      --flush-caches=*) flush_caches="$val" ;;
      --numa-interleave=*) numa_interleave="$val" ;;

      --help) usage ;;

      *)
        if test -n "$pick_args"
        then
          append_arg_to_args "$arg"
        fi
        ;;
    esac
  done
}


# Add a single shared library to the list of libraries which will be added to
# LD_PRELOAD for mysqld
#
# Since LD_PRELOAD is a space-separated value (for historical reasons), if a
# shared lib's path contains spaces, that path will be prepended to
# LD_LIBRARY_PATH and stripped from the lib value.
add_mysqld_ld_preload() {
  lib_to_add="$1"
  lib_to_add=$(readlink -f $lib_to_add)
  log_notice "Adding '$lib_to_add' to LD_PRELOAD for mysqld"

  # Check if the library is in the reduced number of standard system directories
  case "$lib_to_add" in
    /usr/lib64/* | /usr/lib/* | ${MY_BASEDIR_VERSION}/lib/*)
      ;;
    *)
      log_error "ld_preload libraries can only be loaded from system directories (/usr/lib64, /usr/lib, ${MY_BASEDIR_VERSION}/lib)"
      exit 1
      ;;
  esac

  case "$lib_to_add" in
    *' '*)
      # Must strip path from lib, and add it to LD_LIBRARY_PATH
      lib_file=`basename "$lib_to_add"`
      case "$lib_file" in
        *' '*)
          # The lib file itself has a space in its name, and can't
          # be used in LD_PRELOAD
          log_error "library name '$lib_to_add' contains spaces and can not be used with LD_PRELOAD"
          exit 1
          ;;
      esac
      lib_path=`dirname "$lib_to_add"`
      lib_to_add="$lib_file"
      [ -n "$mysqld_ld_library_path" ] && mysqld_ld_library_path="$mysqld_ld_library_path:"
      mysqld_ld_library_path="$mysqld_ld_library_path$lib_path"
      ;;
  esac

  # LD_PRELOAD is a space-separated
  [ -n "$mysqld_ld_preload" ] && mysqld_ld_preload="$mysqld_ld_preload "
  mysqld_ld_preload="${mysqld_ld_preload}$lib_to_add"
}


# Returns LD_PRELOAD (and LD_LIBRARY_PATH, if needed) text, quoted to be
# suitable for use in the eval that calls mysqld.
#
# All values in mysqld_ld_preload are prepended to LD_PRELOAD.
mysqld_ld_preload_text() {
  text=

  if [ -n "$mysqld_ld_preload" ]; then
    new_text="$mysqld_ld_preload"
    [ -n "$LD_PRELOAD" ] && new_text="$new_text $LD_PRELOAD"
    text="${text}LD_PRELOAD="`shell_quote_string "$new_text"`' '
  fi

  if [ -n "$mysqld_ld_library_path" ]; then
    new_text="$mysqld_ld_library_path"
    [ -n "$LD_LIBRARY_PATH" ] && new_text="$new_text:$LD_LIBRARY_PATH"
    text="${text}LD_LIBRARY_PATH="`shell_quote_string "$new_text"`' '
  fi

  echo "$text"
}

# set_malloc_lib LIB
# - If LIB is empty, do nothing and return
# - If LIB is 'tcmalloc', look for tcmalloc shared library in $malloc_dirs.
#   tcmalloc is part of the Google perftools project.
# - If LIB is an absolute path, assume it is a malloc shared library
#
# Put LIB in mysqld_ld_preload, which will be added to LD_PRELOAD when
# running mysqld.  See ld.so for details.
set_malloc_lib() {
  # This list is kept intentionally simple.
  malloc_dirs="/usr/lib /usr/lib64 /usr/lib/i386-linux-gnu /usr/lib/x86_64-linux-gnu"
  malloc_lib="$1"

  if [ "$malloc_lib" = tcmalloc ]; then
    malloc_lib=
    for libdir in `echo $malloc_dirs`; do
      for flavor in _minimal '' _and_profiler _debug; do
        tmp="$libdir/libtcmalloc$flavor.so"
        #log_notice "DEBUG: Checking for malloc lib '$tmp'"
        [ -r "$tmp" ] || continue
        malloc_lib="$tmp"
        break 2
      done
    done

    if [ -z "$malloc_lib" ]; then
      log_error "no shared library for --malloc-lib=tcmalloc found in $malloc_dirs"
      exit 1
    fi
  fi

  # Allow --malloc-lib='' to override other settings
  [ -z  "$malloc_lib" ] && return

  case "$malloc_lib" in
    /*)
      if [ ! -r "$malloc_lib" ]; then
        log_error "--malloc-lib can not be read and will not be used"
        exit 1
      fi

      # Restrict to a the list in $malloc_dirs above
      case "`dirname "$malloc_lib"`" in
        /usr/lib) ;;
        /usr/lib64) ;;
        /usr/lib/i386-linux-gnu) ;;
        /usr/lib/x86_64-linux-gnu) ;;
        *)
          log_error "--malloc-lib must be located in one of the directories: $malloc_dirs"
          exit 1
          ;;
      esac
      ;;
    *)
      log_error "--malloc-lib must be an absolute path or 'tcmalloc'; " \
        "ignoring value '$malloc_lib'"
      exit 1
      ;;
  esac

  add_mysqld_ld_preload "$malloc_lib"
}


#
# First, try to find BASEDIR and ledir (where mysqld is)
#

if echo '@pkgdatadir@' | grep '^@prefix@' > /dev/null
then
  relpkgdata=`echo '@pkgdatadir@' | sed -e 's,^@prefix@,,' -e 's,^/,,' -e 's,^,./,'`
else
  # pkgdatadir is not relative to prefix
  relpkgdata='@pkgdatadir@'
fi

MY_PWD=`pwd`
# Check for the directories we would expect from a binary release install
if test -n "$MY_BASEDIR_VERSION" -a -d "$MY_BASEDIR_VERSION"
then
  # BASEDIR is already overridden on command line.  Do not re-set.

  # Use BASEDIR to discover le.
  if test -x "$MY_BASEDIR_VERSION/libexec/mysqld"
  then
    ledir="$MY_BASEDIR_VERSION/libexec"
  elif test -x "$MY_BASEDIR_VERSION/sbin/mysqld"
  then
    ledir="$MY_BASEDIR_VERSION/sbin"
  else
    ledir="$MY_BASEDIR_VERSION/bin"
  fi
elif test -f "$relpkgdata"/english/errmsg.sys -a -x "$MY_PWD/bin/mysqld"
then
  MY_BASEDIR_VERSION="$MY_PWD"		# Where bin, share and data are
  ledir="$MY_PWD/bin"			# Where mysqld is
# Check for the directories we would expect from a source install
elif test -f "$relpkgdata"/english/errmsg.sys -a -x "$MY_PWD/libexec/mysqld"
then
  MY_BASEDIR_VERSION="$MY_PWD"		# Where libexec, share and var are
  ledir="$MY_PWD/libexec"		# Where mysqld is
elif test -f "$relpkgdata"/english/errmsg.sys -a -x "$MY_PWD/sbin/mysqld"
then
  MY_BASEDIR_VERSION="$MY_PWD"		# Where sbin, share and var are
  ledir="$MY_PWD/sbin"			# Where mysqld is
# Since we didn't find anything, used the compiled-in defaults
else
  MY_BASEDIR_VERSION='@prefix@'
  ledir='@libexecdir@'
fi


#
# Second, try to find the data directory
#

# Try where the binary installs put it
if test -d $MY_BASEDIR_VERSION/data/mysql
then
  DATADIR=$MY_BASEDIR_VERSION/data
  if test -z "$defaults" -a -r "$DATADIR/my.cnf"
  then
    defaults="--defaults-extra-file=$DATADIR/my.cnf"
  fi
# Next try where the source installs put it
elif test -d $MY_BASEDIR_VERSION/var/mysql
then
  DATADIR=$MY_BASEDIR_VERSION/var
# Or just give up and use our compiled-in default
else
  DATADIR=@localstatedir@
fi

if test -z "$MYSQL_HOME"
then 
  if test -r "$MY_BASEDIR_VERSION/my.cnf" && test -r "$DATADIR/my.cnf"
  then
    log_error "WARNING: Found two instances of my.cnf -
$MY_BASEDIR_VERSION/my.cnf and
$DATADIR/my.cnf
IGNORING $DATADIR/my.cnf"

    MYSQL_HOME=$MY_BASEDIR_VERSION
  elif test -r "$DATADIR/my.cnf"
  then
    log_error "WARNING: Found $DATADIR/my.cnf
The data directory is a deprecated location for my.cnf, please move it to
$MY_BASEDIR_VERSION/my.cnf"
    MYSQL_HOME=$DATADIR
  else
    MYSQL_HOME=$MY_BASEDIR_VERSION
  fi
fi
export MYSQL_HOME


# Get first arguments from the my.cnf file, groups [mysqld] and [mysqld_safe]
# and then merge with the command line arguments
if test -x "$MY_BASEDIR_VERSION/bin/my_print_defaults"
then
  print_defaults="$MY_BASEDIR_VERSION/bin/my_print_defaults"
elif test -x `dirname $0`/my_print_defaults
then
  print_defaults="`dirname $0`/my_print_defaults"
elif test -x ./bin/my_print_defaults
then
  print_defaults="./bin/my_print_defaults"
elif test -x @bindir@/my_print_defaults
then
  print_defaults="@bindir@/my_print_defaults"
elif test -x @bindir@/mysql_print_defaults
then
  print_defaults="@bindir@/mysql_print_defaults"
else
  print_defaults="my_print_defaults"
fi

append_arg_to_args () {
  args="$args "`shell_quote_string "$1"`
}

args=

SET_USER=2
parse_arguments `$print_defaults $defaults --loose-verbose mysqld server`
if test $SET_USER -eq 2
then
  SET_USER=0
fi

parse_arguments `$print_defaults $defaults --loose-verbose mysqld_safe safe_mysqld`
parse_arguments PICK-ARGS-FROM-ARGV "$@"

#
# Add jemalloc to ld_preload if no other malloc forced - needed for TokuDB
#
if test $load_jemalloc -eq 1
then
  for libjemall in "${MY_BASEDIR_VERSION}/lib/mysql" "/usr/lib64" "/usr/lib/x86_64-linux-gnu" "/usr/lib"; do
    if [ -r "$libjemall/libjemalloc.so.1" ]; then
      add_mysqld_ld_preload "$libjemall/libjemalloc.so.1"
      break
    fi  
  done
fi

#
# Add TokuDB HotBackup library to ld_preload
#
if test $load_hotbackup -eq 1
then
  for libhb in "${MY_BASEDIR_VERSION}/lib" "/usr/lib64" "/usr/lib/x86_64-linux-gnu" "/usr/lib"; do
    if [ -r "$libhb/libHotBackup.so" ]; then
      add_mysqld_ld_preload "$libhb/libHotBackup.so"
      break
    fi
  done
fi

#
# Try to find the plugin directory
#

# Use user-supplied argument
if [ -n "${PLUGIN_DIR}" ]; then
  plugin_dir="${PLUGIN_DIR}"
else
  # Try to find plugin dir relative to basedir
  for dir in lib64/mysql/plugin lib64/plugin lib/mysql/plugin lib/plugin
  do
    if [ -d "${MY_BASEDIR_VERSION}/${dir}" ]; then
      plugin_dir="${MY_BASEDIR_VERSION}/${dir}"
      break
    fi
  done
  # Give up and use compiled-in default
  if [ -z "${plugin_dir}" ]; then
    plugin_dir='@pkgplugindir@'
  fi
fi
plugin_dir="${plugin_dir}${PLUGIN_VARIANT}"

# Determine what logging facility to use

# Ensure that 'logger' exists, if it's requested
if [ $want_syslog -eq 1 ]
then
  my_which logger > /dev/null 2>&1
  if [ $? -ne 0 ]
  then
    log_error "--syslog requested, but no 'logger' program found.  Please ensure that 'logger' is in your PATH, or do not specify the --syslog option to mysqld_safe."
    exit 1
  fi
fi

if [ -n "$err_log" -o $want_syslog -eq 0 ]
then
  if [ -n "$err_log" ]
  then
    # mysqld adds ".err" if there is no extension on the --log-error
    # argument; must match that here, or mysqld_safe will write to a
    # different log file than mysqld

    # mysqld does not add ".err" to "--log-error=foo."; it considers a
    # trailing "." as an extension
    
    if expr "$err_log" : '.*\.[^/]*$' > /dev/null
    then
        :
    else
      err_log="$err_log".err
    fi

    case "$err_log" in
      /* ) ;;
      * ) err_log="$DATADIR/$err_log" ;;
    esac
  else
    err_log=$DATADIR/`@HOSTNAME@`.err
  fi

  append_arg_to_args "--log-error=$err_log"

  if [ $want_syslog -eq 1 ]
  then
    # User explicitly asked for syslog, so warn that it isn't used
    log_error "Can't log to error log and syslog at the same time.  Remove all --log-error configuration options for --syslog to take effect."
  fi

  # Log to err_log file
  log_notice "Logging to '$err_log'."
  logging=file

  if [ ! -f "$err_log" -a ! -h "$err_log" ]; then # if error log already exists,
<<<<<<< HEAD
    touch "$err_log"                            # we just append. otherwise,
    chmod "$fmode" "$err_log"                   # fix the permissions here!
=======
    touch "$err_log"                              # we just append. otherwise,
    chmod "$fmode" "$err_log"                     # fix the permissions here!
>>>>>>> 4c779b72
  fi

else
  if [ -n "$syslog_tag" ]
  then
    # Sanitize the syslog tag
    syslog_tag=`echo "$syslog_tag" | sed -e 's/[^a-zA-Z0-9_-]/_/g'`
    syslog_tag_mysqld_safe="${syslog_tag_mysqld_safe}-$syslog_tag"
    syslog_tag_mysqld="${syslog_tag_mysqld}-$syslog_tag"
  fi
  log_notice "Logging to syslog."
  logging=syslog
fi

USER_OPTION=""
if test -w / -o "$USER" = "root"
then
  if test "$user" != "root" -o $SET_USER = 1
  then
    USER_OPTION="--user=$user"
  fi
  # Change the err log to the right user, if it is in use
  if [ $want_syslog -eq 0 -a ! -h "$err_log" ]; then
    touch "$err_log"
    chown $user "$err_log"
  fi
  if test -n "$open_files"
  then
    ulimit -n $open_files
  fi
fi

if test -n "$open_files"
then
  append_arg_to_args "--open-files-limit=$open_files"
fi

safe_mysql_unix_port=${mysql_unix_port:-${MYSQL_UNIX_PORT:-@MYSQL_UNIX_ADDR@}}
# Make sure that directory for $safe_mysql_unix_port exists
mysql_unix_port_dir=`dirname $safe_mysql_unix_port`
if [ ! -d $mysql_unix_port_dir ]
then
  if [ ! -h $mysql_unix_port_dir ]; then
    mkdir $mysql_unix_port_dir
    chown $user $mysql_unix_port_dir
    chmod 755 $mysql_unix_port_dir
  fi
fi

# If the user doesn't specify a binary, we assume name "mysqld"
if test -z "$MYSQLD"
then
  MYSQLD=mysqld
fi

if test ! -x "$ledir/$MYSQLD"
then
  log_error "The file $ledir/$MYSQLD
does not exist or is not executable. Please cd to the mysql installation
directory and restart this script from there as follows:
./bin/mysqld_safe&
See http://dev.mysql.com/doc/mysql/en/mysqld-safe.html for more information"
  exit 1
fi

if test -z "$pid_file"
then
  pid_file="$DATADIR/`@HOSTNAME@`.pid"
else
  case "$pid_file" in
    /* ) ;;
    * )  pid_file="$DATADIR/$pid_file" ;;
  esac
fi
append_arg_to_args "--pid-file=$pid_file"

if test -n "$mysql_unix_port"
then
  append_arg_to_args "--socket=$mysql_unix_port"
fi
if test -n "$mysql_tcp_port"
then
  append_arg_to_args "--port=$mysql_tcp_port"
fi

if test -n "$numa_interleave"
then
  append_arg_to_args "--innodb-numa-interleave=1"
fi

if test $niceness -eq 0
then
  NOHUP_NICENESS="nohup"
else
  NOHUP_NICENESS="nohup nice -$niceness"
fi

# Using nice with no args to get the niceness level is GNU-specific.
# This check could be extended for other operating systems (e.g.,
# BSD could use "nohup sh -c 'ps -o nice -p $$' | tail -1").
# But, it also seems that GNU nohup is the only one which messes
# with the priority, so this is okay.
if nohup nice > /dev/null 2>&1
then
    normal_niceness=`nice`
    nohup_niceness=`nohup nice 2>/dev/null`

    numeric_nice_values=1
    for val in $normal_niceness $nohup_niceness
    do
        case "$val" in
            -[0-9] | -[0-9][0-9] | -[0-9][0-9][0-9] | \
             [0-9] |  [0-9][0-9] |  [0-9][0-9][0-9] )
                ;;
            * )
                numeric_nice_values=0 ;;
        esac
    done

    if test $numeric_nice_values -eq 1
    then
        nice_value_diff=`expr $nohup_niceness - $normal_niceness`
        if test $? -eq 0 && test $nice_value_diff -gt 0 && \
            nice --$nice_value_diff echo testing > /dev/null 2>&1
        then
            # nohup increases the priority (bad), and we are permitted
            # to lower the priority with respect to the value the user
            # might have been given
            niceness=`expr $niceness - $nice_value_diff`
            NOHUP_NICENESS="nice -$niceness nohup"
        fi
    fi
else
    if nohup echo testing > /dev/null 2>&1
    then
        :
    else
        # nohup doesn't work on this system
        NOHUP_NICENESS=""
    fi
fi

# Try to set the core file size (even if we aren't root) because many systems
# don't specify a hard limit on core file size.
if test -n "$core_file_size"
then
  ulimit -c $core_file_size
fi

#
# If there exists an old pid file, check if the daemon is already running
# Note: The switches to 'ps' may depend on your operating system
if test -f "$pid_file"
then
  PID=`cat "$pid_file"`
  if @CHECK_PID@
  then
    if @FIND_PROC@
    then    # The pid contains a mysqld process
      log_error "A mysqld process already exists"
      exit 1
    fi
  fi
<<<<<<< HEAD
  if [ ! -h "$pid_file" ]; then
      rm -f "$pid_file"
  fi
=======

  if [ ! -h "$pid_file" ]; then
    rm -f "$pid_file"
  fi

>>>>>>> 4c779b72
  if test -f "$pid_file"
  then
    log_error "Fatal error: Can't remove the pid file:
$pid_file
Please remove it manually and start $0 again;
mysqld daemon not started"
    exit 1
  fi
fi

#
# Flush and purge buffers/caches.
#

if @TARGET_LINUX@ && test $flush_caches -eq 1
then
  # Locate sync, ensure it exists.
  if ! my_which sync > /dev/null 2>&1
  then
    log_error "sync command not found, required for --flush-caches"
    exit 1
  # Flush file system buffers.
  elif ! sync
  then
    # Huh, the sync() function is always successful...
    log_error "sync failed, check if sync is properly installed"
  fi

  # Locate sysctl, ensure it exists.
  if ! my_which sysctl > /dev/null 2>&1
  then
    log_error "sysctl command not found, required for --flush-caches"
    exit 1
  # Purge page cache, dentries and inodes.
  elif ! sysctl -q -w vm.drop_caches=3
  then
    log_error "sysctl failed, check the error message for details"
    exit 1
  fi
elif test $flush_caches -eq 1
then
  log_error "--flush-caches is not supported on this platform"
  exit 1
fi

# If thp-setting is specified, check to see if thp is supported
# on this kernel and clear the value if it isn't
if [ -n "$thp_setting" ] && [ ! -f /sys/kernel/mm/transparent_hugepage/enabled ]
then
  log_notice "Transparent huge pages is not supported on this system, ignoring thp-setting."
  thp_setting=
fi

# Change transparent huge pages setting if thp-setting option specified
if [ -n "$thp_setting" ]
then
  if [ $(id -u) -ne 0 ]; then
    log_error "mysqld_safe must be run as root for setting transparent huge pages!"
    exit 1
  elif [ $thp_setting != "always" -a $thp_setting != "madvise" -a $thp_setting != "never" ]; then
    log_error "Invalid value for thp-setting=$thp_setting in config file. Valid values are: always, madvise or never"
    exit 1
  else
    if [ -f /sys/kernel/mm/transparent_hugepage/enabled ]; then
      CONTENT_THP=$(cat /sys/kernel/mm/transparent_hugepage/enabled)
      STATUS_THP=0
      set +e
      STATUS_THP=$(echo $CONTENT_THP | grep -cv "\[${thp_setting}\]")
      set -e
    fi
    if [ $STATUS_THP -eq 0 ]; then
      log_notice "Transparent huge pages are already set to: ${thp_setting}."
    else
      if [ -f /sys/kernel/mm/transparent_hugepage/defrag ]; then
        echo $thp_setting > /sys/kernel/mm/transparent_hugepage/defrag
        if [ $? -ne 0 ]; then
	  log_error "Error setting transparent huge pages to: ${thp_setting}."
          exit 1
        fi
      fi
      if [ -f /sys/kernel/mm/transparent_hugepage/enabled ]; then
        echo $thp_setting > /sys/kernel/mm/transparent_hugepage/enabled
        if [ $? -ne 0 ]; then
	  log_error "Error setting transparent huge pages to: ${thp_setting}."
          exit 1
        fi
      fi
      log_notice "Successfuly set transparent huge pages to: ${thp_setting}."
    fi
  fi
fi

#
# Uncomment the following lines if you want all tables to be automatically
# checked and repaired during startup. You should add sensible key_buffer
# and sort_buffer values to my.cnf to improve check performance or require
# less disk space.
# Alternatively, you can start mysqld with the "myisam-recover" option. See
# the manual for details.
#
# echo "Checking tables in $DATADIR"
# $MY_BASEDIR_VERSION/bin/myisamchk --silent --force --fast --medium-check $DATADIR/*/*.MYI
# $MY_BASEDIR_VERSION/bin/isamchk --silent --force $DATADIR/*/*.ISM

# Does this work on all systems?
#if type ulimit | grep "shell builtin" > /dev/null
#then
#  ulimit -n 256 > /dev/null 2>&1		# Fix for BSD and FreeBSD systems
#fi

cmd="`mysqld_ld_preload_text`$NOHUP_NICENESS"

for i in  "$ledir/$MYSQLD" "$defaults" "--basedir=$MY_BASEDIR_VERSION" \
  "--datadir=$DATADIR" "--plugin-dir=$plugin_dir" "$USER_OPTION"
do
  cmd="$cmd "`shell_quote_string "$i"`
done
cmd="$cmd $args"
# Avoid 'nohup: ignoring input' warning
test -n "$NOHUP_NICENESS" && cmd="$cmd < /dev/null"

log_notice "Starting $MYSQLD daemon with databases from $DATADIR"

# variable to track the current number of "fast" (a.k.a. subsecond) restarts
fast_restart=0
# maximum number of restarts before trottling kicks in
max_fast_restarts=5
# flag whether a usable sleep command exists
have_sleep=1

while true
do
  # Some extra safety
  if [ ! -h "$safe_mysql_unix_port" ]; then
    rm -f "$safe_mysql_unix_port"
  fi
  if [ ! -h "$pid_file" ]; then
    rm -f "$pid_file"
  fi

  start_time=`date +%M%S`

  eval_log_error "$cmd"

  if [ $want_syslog -eq 0 -a ! -f "$err_log" -a ! -h "$err_log" ]; then
    touch "$err_log"                    # hypothetical: log was renamed but not
    chown $user "$err_log"              # flushed yet. we'd recreate it with
    chmod "$fmode" "$err_log"           # wrong owner next time we log, so set
  fi                                    # it up correctly while we can!

  end_time=`date +%M%S`

  if test ! -f "$pid_file"		# This is removed if normal shutdown
  then
    break
  fi


  # sanity check if time reading is sane and there's sleep
  if test $end_time -gt 0 -a $have_sleep -gt 0
  then
    # throttle down the fast restarts
    if test $end_time -eq $start_time
    then
      fast_restart=`expr $fast_restart + 1`
      if test $fast_restart -ge $max_fast_restarts
      then
        log_notice "The server is respawning too fast. Sleeping for 1 second."
        sleep 1
        sleep_state=$?
        if test $sleep_state -gt 0
        then
          log_notice "The server is respawning too fast and no working sleep command. Turning off trottling."
          have_sleep=0
        fi

        fast_restart=0
      fi
    else
      fast_restart=0
    fi
  fi

  if @TARGET_LINUX@ && test $KILL_MYSQLD -eq 1
  then
    # Test if one process was hanging.
    # This is only a fix for Linux (running as base 3 mysqld processes)
    # but should work for the rest of the servers.
    # The only thing is ps x => redhat 5 gives warnings when using ps -x.
    # kill -9 is used or the process won't react on the kill.
    numofproces=`ps xaww | grep -v "grep" | grep "$ledir/$MYSQLD\>" | grep -c "pid-file=$pid_file"`

    log_notice "Number of processes running now: $numofproces"
    I=1
    while test "$I" -le "$numofproces"
    do 
      PROC=`ps xaww | grep "$ledir/$MYSQLD\>" | grep -v "grep" | grep "pid-file=$pid_file" | sed -n '$p'` 

      for T in $PROC
      do
        break
      done
      #    echo "TEST $I - $T **"
      if kill -9 $T
      then
        log_error "$MYSQLD process hanging, pid $T - killed"
      else
        break
      fi
      I=`expr $I + 1`
    done
  fi
  log_notice "mysqld restarted"
done

log_notice "mysqld from pid file $pid_file ended"
<|MERGE_RESOLUTION|>--- conflicted
+++ resolved
@@ -638,13 +638,8 @@
   logging=file
 
   if [ ! -f "$err_log" -a ! -h "$err_log" ]; then # if error log already exists,
-<<<<<<< HEAD
     touch "$err_log"                            # we just append. otherwise,
     chmod "$fmode" "$err_log"                   # fix the permissions here!
-=======
-    touch "$err_log"                              # we just append. otherwise,
-    chmod "$fmode" "$err_log"                     # fix the permissions here!
->>>>>>> 4c779b72
   fi
 
 else
@@ -808,17 +803,9 @@
       exit 1
     fi
   fi
-<<<<<<< HEAD
   if [ ! -h "$pid_file" ]; then
       rm -f "$pid_file"
   fi
-=======
-
-  if [ ! -h "$pid_file" ]; then
-    rm -f "$pid_file"
-  fi
-
->>>>>>> 4c779b72
   if test -f "$pid_file"
   then
     log_error "Fatal error: Can't remove the pid file:
