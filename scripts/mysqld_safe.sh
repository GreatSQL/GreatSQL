--- conflicted
+++ resolved
@@ -260,17 +260,10 @@
         fi
         ledir="$val"
         ;;
-<<<<<<< HEAD
-     --malloc-lib=*)
-	set_malloc_lib "$val"
-	load_jemalloc=0
-	;;
-=======
       --malloc-lib=*)
         set_malloc_lib "$val"
         load_jemalloc=0
         ;;
->>>>>>> 47b24627
       --mysqld=*)
         if [ -z "$pick_args" ]; then
           log_error "--mysqld option can only be used as command line option, found in config file"
