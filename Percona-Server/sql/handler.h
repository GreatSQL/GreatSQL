--- conflicted
+++ resolved
@@ -839,17 +839,11 @@
    uint (*partition_flags)();
    uint (*alter_table_flags)(uint flags);
    int (*alter_tablespace)(handlerton *hton, THD *thd, st_alter_tablespace *ts_info);
-<<<<<<< HEAD
    int (*fill_is_table)(handlerton *hton, THD *thd, TABLE_LIST *tables, 
                         class Item *cond, 
                         enum enum_schema_tables);
-=======
-   int (*fill_files_table)(handlerton *hton, THD *thd,
-                           TABLE_LIST *tables,
-                           class Item *cond);
    my_bool (*flush_changed_page_bitmaps)(void);
    my_bool (*purge_changed_page_bitmaps)(ulonglong lsn);
->>>>>>> 33db0eba
    uint32 flags;                                /* global handler flags */
    /*
       Those handlerton functions below are properly initialized at handler
