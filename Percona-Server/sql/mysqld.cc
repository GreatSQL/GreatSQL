--- conflicted
+++ resolved
@@ -1489,22 +1489,14 @@
 }
 
 #ifdef HAVE_CLOSE_SERVER_SOCK
-static void close_socket(my_socket sock, const char *info)
+static void close_socket(MYSQL_SOCKET sock, const char *info)
 {
   DBUG_ENTER("close_socket");
 
-  if (sock != INVALID_SOCKET)
+  if (mysql_socket_getfd(sock) != INVALID_SOCKET)
   {
     DBUG_PRINT("info", ("calling shutdown on %s socket", info));
     (void) mysql_socket_shutdown(sock, SHUT_RDWR);
-#if defined(__NETWARE__)
-    /*
-      The following code is disabled for normal systems as it causes MySQL
-      to hang on AIX 4.3 during shutdown
-    */
-    DBUG_PRINT("info", ("calling closesocket on %s socket", info));
-    (void) closesocket(tmp_sock);
-#endif
   }
   DBUG_VOID_RETURN;
 }
@@ -1514,8 +1506,6 @@
 {
 #ifdef HAVE_CLOSE_SERVER_SOCK
   DBUG_ENTER("close_server_sock");
-  MYSQL_SOCKET tmp_sock;
-  tmp_sock=ip_sock;
 
   close_socket(base_ip_sock, "TCP/IP");
   close_socket(extra_ip_sock, "TCP/IP");
@@ -5166,100 +5156,8 @@
 #define decrement_handler_count()
 #endif /* defined(_WIN32) || defined(HAVE_SMEM) */
 
-<<<<<<< HEAD
-=======
+
 #ifndef EMBEDDED_LIBRARY
-#if defined(__linux__)
-/*
- * Auto detect if we support flash cache on the host system.
- * This needs to be called before we setuid away from root
- * to avoid permission problems on opening the device node.
- */
-static void init_cachedev(void)
-{
-  struct statfs stfs_data_home_dir;
-  struct statfs stfs;
-  struct mntent *ent;
-  pid_t pid = getpid();
-  FILE *mounts;
-  const char *error_message= NULL;
-
-  // disabled by default
-  cachedev_fd = -1;
-
-  if (!mysql_data_home)
-  {
-    error_message= "Flashcache setup error (mysql_data_home not set)";
-    goto epilogue;
-  }
-
-  if (statfs(mysql_data_home, &stfs_data_home_dir) < 0)
-  {
-    error_message= "Flashcache setup error (statfs)";
-    goto epilogue;
-  }
-
-  mounts = setmntent("/etc/mtab", "r");
-  if (mounts == NULL)
-  {
-    error_message= "Flashcache setup error (setmntent)";
-    goto epilogue;
-  }
-
-  while ((ent = getmntent(mounts)) != NULL)
-  {
-    if (statfs(ent->mnt_dir, &stfs) < 0)
-      continue;
-    if (memcmp(&stfs.f_fsid, &stfs_data_home_dir.f_fsid, sizeof(fsid_t)) == 0)
-      break;
-  }
-  endmntent(mounts);
-
-  if (ent == NULL)
-  {
-    error_message= "Flashcache setup error (getmntent loop)";
-    goto epilogue;
-  }
-
-  cachedev_fd = open(ent->mnt_fsname, O_RDONLY);
-  if (cachedev_fd < 0)
-  {
-    error_message= "Flashcache setup error (open flash device)";
-    goto epilogue;
-  }
-
-  /* cleanup previous whitelistings */
-  if (ioctl(cachedev_fd, FLASHCACHEDELALLWHITELIST, &pid) < 0)
-  {
-    close(cachedev_fd);
-    cachedev_fd = -1;
-    error_message= "Flashcache setup error (ioctl)";
-  } else {
-    ioctl(cachedev_fd, FLASHCACHEADDWHITELIST, &pid);
-  }
-
-epilogue:
-  if (error_message) {
-    sql_perror(error_message);
-    unireg_abort(1);
-  }
-  sql_print_information("Flashcache bypass support initialized successfully");
-
-}
-
-static void cleanup_cachedev(void)
-{
-  pid_t pid = getpid();
-
-  if (cachedev_enabled) {
-    ioctl(cachedev_fd, FLASHCACHEDELWHITELIST, &pid);
-    close(cachedev_fd);
-    cachedev_fd = -1;
-  }
-}
-#endif//__linux__
->>>>>>> 8b18e819
-
 #ifndef DBUG_OFF
 /*
   Debugging helper function to keep the locale database
