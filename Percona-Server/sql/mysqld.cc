--- conflicted
+++ resolved
@@ -4707,8 +4707,10 @@
   init_slave_list();
 #endif
 
+#ifndef EMBEDDED_LIBRARY
   init_global_table_stats();
   init_global_index_stats();
+#endif
 
   /* Setup logs */
 
@@ -4977,16 +4979,8 @@
   if (!DEFAULT_ERRMSGS[0][0])
     unireg_abort(1);
 
-<<<<<<< HEAD
-#ifndef EMBEDDED_LIBRARY
-  init_global_table_stats();
-  init_global_index_stats();
-#endif
-
   /* We have to initialize the storage engines before CSV logging */
 
-=======
->>>>>>> 295864f5
   if (ha_init())
   {
     sql_print_error("Can't init databases");
