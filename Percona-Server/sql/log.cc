/* Copyright (c) 2000, 2011, Oracle and/or its affiliates. All rights reserved.
   Copyright (C) 2012 Percona Inc.

   This program is free software; you can redistribute it and/or modify
   it under the terms of the GNU General Public License as published by
   the Free Software Foundation; version 2 of the License.

   This program is distributed in the hope that it will be useful,
   but WITHOUT ANY WARRANTY; without even the implied warranty of
   MERCHANTABILITY or FITNESS FOR A PARTICULAR PURPOSE.  See the
   GNU General Public License for more details.

   You should have received a copy of the GNU General Public License
   along with this program; if not, write to the Free Software
   Foundation, Inc., 59 Temple Place, Suite 330, Boston, MA  02111-1307  USA */


/**
  @file

  @brief
  logging of commands

  @todo
    Abort logging when we get an error in reading or writing log files
*/

#include "my_global.h"                          /* NO_EMBEDDED_ACCESS_CHECKS */
#include "sql_priv.h"
#include "log.h"
#include "sql_base.h"                           // open_log_table
#include "sql_repl.h"
#include "sql_delete.h"                         // mysql_truncate
#include "sql_parse.h"                          // command_name
#include "sql_time.h"           // calc_time_from_sec, my_time_compare
#include "tztime.h"             // my_tz_OFFSET0, struct Time_zone
#include "sql_acl.h"            // SUPER_ACL
#include "log_event.h"          // Query_log_event
#include "rpl_filter.h"
#include "rpl_rli.h"
#include "sql_audit.h"

#include <my_dir.h>
#include <stdarg.h>
#include <m_ctype.h>				// For test_if_number

#ifdef _WIN32
#include "message.h"
#endif

#include "sql_plugin.h"
#include "rpl_handler.h"
#include "debug_sync.h"
#include "sql_show.h"

/* max size of the log message */
#define MAX_LOG_BUFFER_SIZE 1024
#define MAX_TIME_SIZE 32
#define MY_OFF_T_UNDEF (~(my_off_t)0UL)

#define FLAGSTR(V,F) ((V)&(F)?#F" ":"")

LOGGER logger;

ulong max_binlog_files;

MYSQL_BIN_LOG mysql_bin_log(&sync_binlog_period);

static bool test_if_number(const char *str,
			   ulong *res, bool allow_wildcards);
static int binlog_init(void *p);
static int binlog_close_connection(handlerton *hton, THD *thd);
static int binlog_savepoint_set(handlerton *hton, THD *thd, void *sv);
static int binlog_savepoint_rollback(handlerton *hton, THD *thd, void *sv);
static int binlog_commit(handlerton *hton, THD *thd, bool all);
static int binlog_rollback(handlerton *hton, THD *thd, bool all);
static int binlog_prepare(handlerton *hton, THD *thd, bool all);

static LEX_STRING const write_error_msg=
  { C_STRING_WITH_LEN("error writing to the binary log") };

static my_bool mutexes_inited;
mysql_mutex_t LOCK_group_commit_queue;
mysql_mutex_t LOCK_commit_ordered;

static ulonglong binlog_status_var_num_commits;
static ulonglong binlog_status_var_num_group_commits;

static SHOW_VAR binlog_status_vars_detail[]=
{
  {"commits",
    (char *)&binlog_status_var_num_commits, SHOW_LONGLONG},
  {"group_commits",
    (char *)&binlog_status_var_num_group_commits, SHOW_LONGLONG},
  {NullS, NullS, SHOW_LONG}
};

/**
   purge logs, master and slave sides both, related error code
   convertor.
   Called from @c purge_error_message(), @c MYSQL_BIN_LOG::reset_logs()

   @param  res  an internal to purging routines error code 

   @return the user level error code ER_*
*/
uint purge_log_get_error_code(int res)
{
  uint errcode= 0;

  switch (res)  {
  case 0: break;
  case LOG_INFO_EOF:	errcode= ER_UNKNOWN_TARGET_BINLOG; break;
  case LOG_INFO_IO:	errcode= ER_IO_ERR_LOG_INDEX_READ; break;
  case LOG_INFO_INVALID:errcode= ER_BINLOG_PURGE_PROHIBITED; break;
  case LOG_INFO_SEEK:	errcode= ER_FSEEK_FAIL; break;
  case LOG_INFO_MEM:	errcode= ER_OUT_OF_RESOURCES; break;
  case LOG_INFO_FATAL:	errcode= ER_BINLOG_PURGE_FATAL_ERR; break;
  case LOG_INFO_IN_USE: errcode= ER_LOG_IN_USE; break;
  case LOG_INFO_EMFILE: errcode= ER_BINLOG_PURGE_EMFILE; break;
  default:		errcode= ER_LOG_PURGE_UNKNOWN_ERR; break;
  }

  return errcode;
}

/**
  Silence all errors and warnings reported when performing a write
  to a log table.
  Errors and warnings are not reported to the client or SQL exception
  handlers, so that the presence of logging does not interfere and affect
  the logic of an application.
*/
class Silence_log_table_errors : public Internal_error_handler
{
  char m_message[MYSQL_ERRMSG_SIZE];
public:
  Silence_log_table_errors()
  {
    m_message[0]= '\0';
  }

  virtual ~Silence_log_table_errors() {}

  virtual bool handle_condition(THD *thd,
                                uint sql_errno,
                                const char* sql_state,
                                MYSQL_ERROR::enum_warning_level level,
                                const char* msg,
                                MYSQL_ERROR ** cond_hdl);
  const char *message() const { return m_message; }
};

bool
Silence_log_table_errors::handle_condition(THD *,
                                           uint,
                                           const char*,
                                           MYSQL_ERROR::enum_warning_level,
                                           const char* msg,
                                           MYSQL_ERROR ** cond_hdl)
{
  *cond_hdl= NULL;
  strmake(m_message, msg, sizeof(m_message)-1);
  return TRUE;
}

sql_print_message_func sql_print_message_handlers[3] =
{
  sql_print_information,
  sql_print_warning,
  sql_print_error
};

/**
  Create the name of the log specified.

  This method forms a new path + file name for the
  log specified in @c name.

  @param[IN] buff    Location for building new string.
  @param[IN] name    Name of the log file.
  @param[IN] log_ext The extension for the log (e.g. .log).

  @returns Pointer to new string containing the name.
*/
char *make_log_name(char *buff, const char *name, const char* log_ext)
{
  strmake(buff, name, FN_REFLEN-5);
  return fn_format(buff, buff, mysql_real_data_home, log_ext,
                   MYF(MY_UNPACK_FILENAME|MY_REPLACE_EXT));
}

/*
  Helper classes to store non-transactional and transactional data
  before copying it to the binary log.
*/
class binlog_cache_data
{
public:
  binlog_cache_data(): m_pending(0), before_stmt_pos(MY_OFF_T_UNDEF),
  incident(FALSE), changes_to_non_trans_temp_table_flag(FALSE),
  saved_max_binlog_cache_size(0), ptr_binlog_cache_use(0),
  ptr_binlog_cache_disk_use(0), commit_bin_log_file_pos(0),
  using_xa(FALSE), xa_xid(0)
  { }
  
  ~binlog_cache_data()
  {
    DBUG_ASSERT(empty());
    close_cached_file(&cache_log);
  }

  bool empty() const
  {
    return pending() == NULL && my_b_tell(&cache_log) == 0;
  }

  Rows_log_event *pending() const
  {
    return m_pending;
  }

  void set_pending(Rows_log_event *const pending)
  {
    m_pending= pending;
  }

  void set_incident(void)
  {
    incident= TRUE;
  }
  
  bool has_incident(void)
  {
    return(incident);
  }

  void set_changes_to_non_trans_temp_table()
  {
    changes_to_non_trans_temp_table_flag= TRUE;    
  }

  bool changes_to_non_trans_temp_table()
  {
    return (changes_to_non_trans_temp_table_flag);    
  }

  void reset()
  {
    compute_statistics();
    truncate(0);
    changes_to_non_trans_temp_table_flag= FALSE;
    incident= FALSE;
    before_stmt_pos= MY_OFF_T_UNDEF;
    /*
      The truncate function calls reinit_io_cache that calls my_b_flush_io_cache
      which may increase disk_writes. This breaks the disk_writes use by the
      binary log which aims to compute the ratio between in-memory cache usage
      and disk cache usage. To avoid this undesirable behavior, we reset the
      variable after truncating the cache.
    */
    cache_log.disk_writes= 0;
    using_xa= FALSE;
    commit_bin_log_file_pos= 0;
    DBUG_ASSERT(empty());
  }

  my_off_t get_byte_position() const
  {
    return my_b_tell(&cache_log);
  }

  my_off_t get_prev_position()
  {
     return(before_stmt_pos);
  }

  void set_prev_position(my_off_t pos)
  {
     before_stmt_pos= pos;
  }
  
  void restore_prev_position()
  {
    truncate(before_stmt_pos);
  }

  void restore_savepoint(my_off_t pos)
  {
    truncate(pos);
    if (pos < before_stmt_pos)
      before_stmt_pos= MY_OFF_T_UNDEF;
  }

  void set_binlog_cache_info(my_off_t param_max_binlog_cache_size,
                             ulong *param_ptr_binlog_cache_use,
                             ulong *param_ptr_binlog_cache_disk_use)
  {
    /*
      The assertions guarantee that the set_binlog_cache_info is
      called just once and information passed as parameters are
      never zero.

      This is done while calling the constructor binlog_cache_mngr.
      We cannot set informaton in the constructor binlog_cache_data
      because the space for binlog_cache_mngr is allocated through
      a placement new.

      In the future, we can refactor this and change it to avoid
      the set_binlog_info. 
    */
    DBUG_ASSERT(saved_max_binlog_cache_size == 0 &&
                param_max_binlog_cache_size != 0 &&
                ptr_binlog_cache_use == 0 &&
                param_ptr_binlog_cache_use != 0 &&
                ptr_binlog_cache_disk_use == 0 &&
                param_ptr_binlog_cache_disk_use != 0);

    saved_max_binlog_cache_size= param_max_binlog_cache_size;
    ptr_binlog_cache_use= param_ptr_binlog_cache_use;
    ptr_binlog_cache_disk_use= param_ptr_binlog_cache_disk_use;
    cache_log.end_of_file= saved_max_binlog_cache_size;
  }

  /*
    Cache to store data before copying it to the binary log.
  */
  IO_CACHE cache_log;

private:
  /*
    Pending binrows event. This event is the event where the rows are currently
    written.
   */
  Rows_log_event *m_pending;

  /*
    Binlog position before the start of the current statement.
  */
  my_off_t before_stmt_pos;
 
  /*
    This indicates that some events did not get into the cache and most likely
    it is corrupted.
  */ 
  bool incident;

  /*
    This flag indicates if the cache has changes to temporary tables.
    @TODO This a temporary fix and should be removed after BUG#54562.
  */
  bool changes_to_non_trans_temp_table_flag;

  /**
    This function computes binlog cache and disk usage.
  */
  void compute_statistics()
  {
    if (!empty())
    {
      statistic_increment(*ptr_binlog_cache_use, &LOCK_status);
      if (cache_log.disk_writes != 0)
        statistic_increment(*ptr_binlog_cache_disk_use, &LOCK_status);
    }
  }

  /*
    Stores the values of maximum size of the cache allowed when this cache
    is configured. This corresponds to either
      . max_binlog_cache_size or max_binlog_stmt_cache_size.
  */
  my_off_t saved_max_binlog_cache_size;

  /*
    Stores a pointer to the status variable that keeps track of the in-memory 
    cache usage. This corresponds to either
      . binlog_cache_use or binlog_stmt_cache_use.
  */
  ulong *ptr_binlog_cache_use;

  /*
    Stores a pointer to the status variable that keeps track of the disk
    cache usage. This corresponds to either
      . binlog_cache_disk_use or binlog_stmt_cache_disk_use.
  */
  ulong *ptr_binlog_cache_disk_use;

  /*
    It truncates the cache to a certain position. This includes deleting the
    pending event.
   */
  void truncate(my_off_t pos)
  {
    DBUG_PRINT("info", ("truncating to position %lu", (ulong) pos));
    if (pending())
    {
      delete pending();
      set_pending(0);
    }
    /*
      Truncate the temporary file to reclaim disk space occupied by cached
      transactions on COMMIT/ROLLBACK.
    */
    truncate_cached_file(&cache_log, pos);
    reinit_io_cache(&cache_log, WRITE_CACHE, pos, 0, 0);
    cache_log.end_of_file= saved_max_binlog_cache_size;
  }
 
  binlog_cache_data& operator=(const binlog_cache_data& info);
  binlog_cache_data(const binlog_cache_data& info);

public:
  /*
    Binlog position after current commit, available to storage engines during
    commit_ordered() and commit().
  */
  ulonglong commit_bin_log_file_pos;

  /*
    Flag set true if this transaction is committed with log_xid() as part of
    XA, false if not.
  */
  bool using_xa;
  my_xid xa_xid;
};

class binlog_cache_mngr {
public:
  binlog_cache_mngr(my_off_t param_max_binlog_stmt_cache_size,
                    my_off_t param_max_binlog_cache_size,
                    ulong *param_ptr_binlog_stmt_cache_use,
                    ulong *param_ptr_binlog_stmt_cache_disk_use,
                    ulong *param_ptr_binlog_cache_use,
                    ulong *param_ptr_binlog_cache_disk_use)
  {
     stmt_cache.set_binlog_cache_info(param_max_binlog_stmt_cache_size,
                                      param_ptr_binlog_stmt_cache_use,
                                      param_ptr_binlog_stmt_cache_disk_use);
     trx_cache.set_binlog_cache_info(param_max_binlog_cache_size,
                                     param_ptr_binlog_cache_use,
                                     param_ptr_binlog_cache_disk_use);
  }

  void reset_cache(binlog_cache_data* cache_data)
  {
    cache_data->reset();
  }

  binlog_cache_data* get_binlog_cache_data(bool is_transactional)
  {
    return (is_transactional ? &trx_cache : &stmt_cache);
  }

  IO_CACHE* get_binlog_cache_log(bool is_transactional)
  {
    return (is_transactional ? &trx_cache.cache_log : &stmt_cache.cache_log);
  }

  binlog_cache_data stmt_cache;

  binlog_cache_data trx_cache;

private:

  binlog_cache_mngr& operator=(const binlog_cache_mngr& info);
  binlog_cache_mngr(const binlog_cache_mngr& info);
};

handlerton *binlog_hton;

bool LOGGER::is_log_table_enabled(uint log_table_type)
{
  switch (log_table_type) {
  case QUERY_LOG_SLOW:
    return (table_log_handler != NULL) && opt_slow_log;
  case QUERY_LOG_GENERAL:
    return (table_log_handler != NULL) && opt_log ;
  default:
    DBUG_ASSERT(0);
    return FALSE;                             /* make compiler happy */
  }
}


/* Check if a given table is opened log table */
int check_if_log_table(size_t db_len, const char *db, size_t table_name_len,
                       const char *table_name, bool check_if_opened)
{
  if (db_len == 5 &&
      !(lower_case_table_names ?
        my_strcasecmp(system_charset_info, db, "mysql") :
        strcmp(db, "mysql")))
  {
    if (table_name_len == 11 && !(lower_case_table_names ?
                                  my_strcasecmp(system_charset_info,
                                                table_name, "general_log") :
                                  strcmp(table_name, "general_log")))
    {
      if (!check_if_opened || logger.is_log_table_enabled(QUERY_LOG_GENERAL))
        return QUERY_LOG_GENERAL;
      return 0;
    }

    if (table_name_len == 8 && !(lower_case_table_names ?
      my_strcasecmp(system_charset_info, table_name, "slow_log") :
      strcmp(table_name, "slow_log")))
    {
      if (!check_if_opened || logger.is_log_table_enabled(QUERY_LOG_SLOW))
        return QUERY_LOG_SLOW;
      return 0;
    }
  }
  return 0;
}


Log_to_csv_event_handler::Log_to_csv_event_handler()
{
}


Log_to_csv_event_handler::~Log_to_csv_event_handler()
{
}


void Log_to_csv_event_handler::cleanup()
{
  logger.is_log_tables_initialized= FALSE;
}

/* log event handlers */

/**
  Log command to the general log table

  Log given command to the general log table.

  @param  event_time        command start timestamp
  @param  user_host         the pointer to the string with user@host info
  @param  user_host_len     length of the user_host string. this is computed
                            once and passed to all general log event handlers
  @param  thread_id         Id of the thread, issued a query
  @param  command_type      the type of the command being logged
  @param  command_type_len  the length of the string above
  @param  sql_text          the very text of the query being executed
  @param  sql_text_len      the length of sql_text string


  @return This function attempts to never call my_error(). This is
  necessary, because general logging happens already after a statement
  status has been sent to the client, so the client can not see the
  error anyway. Besides, the error is not related to the statement
  being executed and is internal, and thus should be handled
  internally (@todo: how?).
  If a write to the table has failed, the function attempts to
  write to a short error message to the file. The failure is also
  indicated in the return value. 

  @retval  FALSE   OK
  @retval  TRUE    error occured
*/

bool Log_to_csv_event_handler::
  log_general(THD *thd, time_t event_time, const char *user_host,
              uint user_host_len, int thread_id,
              const char *command_type, uint command_type_len,
              const char *sql_text, uint sql_text_len,
              CHARSET_INFO *client_cs)
{
  TABLE_LIST table_list;
  TABLE *table;
  bool result= TRUE;
  bool need_close= FALSE;
  bool need_pop= FALSE;
  bool need_rnd_end= FALSE;
  uint field_index;
  Silence_log_table_errors error_handler;
  Open_tables_backup open_tables_backup;
  ulonglong save_thd_options;
  bool save_time_zone_used;

  /*
    CSV uses TIME_to_timestamp() internally if table needs to be repaired
    which will set thd->time_zone_used
  */
  save_time_zone_used= thd->time_zone_used;

  save_thd_options= thd->variables.option_bits;
  thd->variables.option_bits&= ~OPTION_BIN_LOG;

  table_list.init_one_table(MYSQL_SCHEMA_NAME.str, MYSQL_SCHEMA_NAME.length,
                            GENERAL_LOG_NAME.str, GENERAL_LOG_NAME.length,
                            GENERAL_LOG_NAME.str,
                            TL_WRITE_CONCURRENT_INSERT);

  /*
    1) open_log_table generates an error of the
    table can not be opened or is corrupted.
    2) "INSERT INTO general_log" can generate warning sometimes.

    Suppress these warnings and errors, they can't be dealt with
    properly anyway.

    QQ: this problem needs to be studied in more detail.
    Comment this 2 lines and run "cast.test" to see what's happening.
  */
  thd->push_internal_handler(& error_handler);
  need_pop= TRUE;

  if (!(table= open_log_table(thd, &table_list, &open_tables_backup)))
    goto err;

  need_close= TRUE;

  if (table->file->extra(HA_EXTRA_MARK_AS_LOG_TABLE) ||
      table->file->ha_rnd_init(0))
    goto err;

  need_rnd_end= TRUE;

  /* Honor next number columns if present */
  table->next_number_field= table->found_next_number_field;

  /*
    NOTE: we do not call restore_record() here, as all fields are
    filled by the Logger (=> no need to load default ones).
  */

  /*
    We do not set a value for table->field[0], as it will use
    default value (which is CURRENT_TIMESTAMP).
  */

  /* check that all columns exist */
  if (table->s->fields < 6)
    goto err;

  DBUG_ASSERT(table->field[0]->type() == MYSQL_TYPE_TIMESTAMP);

  ((Field_timestamp*) table->field[0])->store_timestamp((my_time_t)
                                                        event_time);

  /* do a write */
  if (table->field[1]->store(user_host, user_host_len, client_cs) ||
      table->field[2]->store((longlong) thread_id, TRUE) ||
      table->field[3]->store((longlong) server_id, TRUE) ||
      table->field[4]->store(command_type, command_type_len, client_cs))
    goto err;

  /*
    A positive return value in store() means truncation.
    Still logging a message in the log in this case.
  */
  table->field[5]->flags|= FIELDFLAG_HEX_ESCAPE;
  if (table->field[5]->store(sql_text, sql_text_len, client_cs) < 0)
    goto err;

  /* mark all fields as not null */
  table->field[1]->set_notnull();
  table->field[2]->set_notnull();
  table->field[3]->set_notnull();
  table->field[4]->set_notnull();
  table->field[5]->set_notnull();

  /* Set any extra columns to their default values */
  for (field_index= 6 ; field_index < table->s->fields ; field_index++)
  {
    table->field[field_index]->set_default();
  }

  /* log table entries are not replicated */
  if (table->file->ha_write_row(table->record[0]))
    goto err;

  result= FALSE;

err:
  if (result && !thd->killed)
    sql_print_error("Failed to write to mysql.general_log: %s",
                    error_handler.message());

  if (need_rnd_end)
  {
    table->file->ha_rnd_end();
    table->file->ha_release_auto_increment();
  }
  if (need_pop)
    thd->pop_internal_handler();
  if (need_close)
    close_log_table(thd, &open_tables_backup);

  thd->variables.option_bits= save_thd_options;
  thd->time_zone_used= save_time_zone_used;
  return result;
}


/*
  Log a query to the slow log table

  SYNOPSIS
    log_slow()
    thd               THD of the query
    current_time      current timestamp
    query_start_arg   command start timestamp
    user_host         the pointer to the string with user@host info
    user_host_len     length of the user_host string. this is computed once
                      and passed to all general log event handlers
    query_time        Amount of time the query took to execute (in microseconds)
    lock_time         Amount of time the query was locked (in microseconds)
    is_command        The flag, which determines, whether the sql_text is a
                      query or an administrator command (these are treated
                      differently by the old logging routines)
    sql_text          the very text of the query or administrator command
                      processed
    sql_text_len      the length of sql_text string

  DESCRIPTION

   Log a query to the slow log table

  RETURN
    FALSE - OK
    TRUE - error occured
*/

bool Log_to_csv_event_handler::
  log_slow(THD *thd, ulonglong current_utime, time_t query_start_arg,
           const char *user_host, uint user_host_len,
           ulonglong query_utime, ulonglong lock_utime, bool is_command,
           const char *sql_text, uint sql_text_len)
{
  time_t current_time= my_time_possible_from_micro(current_utime);

  TABLE_LIST table_list;
  TABLE *table;
  bool result= TRUE;
  bool need_close= FALSE;
  bool need_rnd_end= FALSE;
  Silence_log_table_errors error_handler;
  Open_tables_backup open_tables_backup;
  CHARSET_INFO *client_cs= thd->variables.character_set_client;
  bool save_time_zone_used;
  DBUG_ENTER("Log_to_csv_event_handler::log_slow");

  thd->push_internal_handler(& error_handler);
  /*
    CSV uses TIME_to_timestamp() internally if table needs to be repaired
    which will set thd->time_zone_used
  */
  save_time_zone_used= thd->time_zone_used;

  table_list.init_one_table(MYSQL_SCHEMA_NAME.str, MYSQL_SCHEMA_NAME.length,
                            SLOW_LOG_NAME.str, SLOW_LOG_NAME.length,
                            SLOW_LOG_NAME.str,
                            TL_WRITE_CONCURRENT_INSERT);

  if (!(table= open_log_table(thd, &table_list, &open_tables_backup)))
    goto err;

  need_close= TRUE;

  if (table->file->extra(HA_EXTRA_MARK_AS_LOG_TABLE) ||
      table->file->ha_rnd_init(0))
    goto err;

  need_rnd_end= TRUE;

  /* Honor next number columns if present */
  table->next_number_field= table->found_next_number_field;

  restore_record(table, s->default_values);    // Get empty record

  /* check that all columns exist */
  if (table->s->fields < 11)
    goto err;

  /* store the time and user values */
  DBUG_ASSERT(table->field[0]->type() == MYSQL_TYPE_TIMESTAMP);
  ((Field_timestamp*) table->field[0])->store_timestamp((my_time_t)
                                                        current_time);
  if (table->field[1]->store(user_host, user_host_len, client_cs))
    goto err;

  if (query_start_arg)
  {
    longlong query_time= (longlong) (query_utime/1000000);
    longlong lock_time=  (longlong) (lock_utime/1000000);
    /*
      A TIME field can not hold the full longlong range; query_time or
      lock_time may be truncated without warning here, if greater than
      839 hours (~35 days)
    */
    MYSQL_TIME t;
    t.neg= 0;

    /* fill in query_time field */
    calc_time_from_sec(&t, (long) min(query_time, (longlong) TIME_MAX_VALUE_SECONDS), 0);
    if (table->field[2]->store_time(&t, MYSQL_TIMESTAMP_TIME))
      goto err;
    /* lock_time */
    calc_time_from_sec(&t, (long) min(lock_time, (longlong) TIME_MAX_VALUE_SECONDS), 0);
    if (table->field[3]->store_time(&t, MYSQL_TIMESTAMP_TIME))
      goto err;
    /* rows_sent */
    if (table->field[4]->store((longlong) thd->sent_row_count, TRUE))
      goto err;
    /* rows_examined */
    if (table->field[5]->store((longlong) thd->examined_row_count, TRUE))
      goto err;
  }
  else
  {
    table->field[2]->set_null();
    table->field[3]->set_null();
    table->field[4]->set_null();
    table->field[5]->set_null();
  }
  /* fill database field */
  if (thd->db)
  {
    if (table->field[6]->store(thd->db, thd->db_length, client_cs))
      goto err;
    table->field[6]->set_notnull();
  }

  if (thd->stmt_depends_on_first_successful_insert_id_in_prev_stmt)
  {
    if (table->
        field[7]->store((longlong)
                        thd->first_successful_insert_id_in_prev_stmt_for_binlog,
                        TRUE))
      goto err;
    table->field[7]->set_notnull();
  }

  /*
    Set value if we do an insert on autoincrement column. Note that for
    some engines (those for which get_auto_increment() does not leave a
    table lock until the statement ends), this is just the first value and
    the next ones used may not be contiguous to it.
  */
  if (thd->auto_inc_intervals_in_cur_stmt_for_binlog.nb_elements() > 0)
  {
    if (table->
        field[8]->store((longlong)
          thd->auto_inc_intervals_in_cur_stmt_for_binlog.minimum(), TRUE))
      goto err;
    table->field[8]->set_notnull();
  }

  if (table->field[9]->store((longlong) server_id, TRUE))
    goto err;
  table->field[9]->set_notnull();

  /*
    Column sql_text.
    A positive return value in store() means truncation.
    Still logging a message in the log in this case.
  */
  if (table->field[10]->store(sql_text, sql_text_len, client_cs) < 0)
    goto err;

  /* log table entries are not replicated */
  if (table->file->ha_write_row(table->record[0]))
    goto err;

  result= FALSE;

err:
  thd->pop_internal_handler();

  if (result && !thd->killed)
    sql_print_error("Failed to write to mysql.slow_log: %s",
                    error_handler.message());

  if (need_rnd_end)
  {
    table->file->ha_rnd_end();
    table->file->ha_release_auto_increment();
  }
  if (need_close)
    close_log_table(thd, &open_tables_backup);
  thd->time_zone_used= save_time_zone_used;
  DBUG_RETURN(result);
}

int Log_to_csv_event_handler::
  activate_log(THD *thd, uint log_table_type)
{
  TABLE_LIST table_list;
  TABLE *table;
  LEX_STRING *UNINIT_VAR(log_name);
  int result;
  Open_tables_backup open_tables_backup;

  DBUG_ENTER("Log_to_csv_event_handler::activate_log");

  if (log_table_type == QUERY_LOG_GENERAL)
  {
    log_name= &GENERAL_LOG_NAME;
  }
  else
  {
    DBUG_ASSERT(log_table_type == QUERY_LOG_SLOW);

    log_name= &SLOW_LOG_NAME;
  }
  table_list.init_one_table(MYSQL_SCHEMA_NAME.str, MYSQL_SCHEMA_NAME.length,
                            log_name->str, log_name->length, log_name->str,
                            TL_WRITE_CONCURRENT_INSERT);

  table= open_log_table(thd, &table_list, &open_tables_backup);
  if (table)
  {
    result= 0;
    close_log_table(thd, &open_tables_backup);
  }
  else
    result= 1;

  DBUG_RETURN(result);
}

bool Log_to_csv_event_handler::
  log_error(enum loglevel level, const char *format, va_list args)
{
  /* No log table is implemented */
  DBUG_ASSERT(0);
  return FALSE;
}

bool Log_to_file_event_handler::
  log_error(enum loglevel level, const char *format,
            va_list args)
{
  return vprint_msg_to_log(level, format, args);
}

void Log_to_file_event_handler::init_pthread_objects()
{
  mysql_log.init_pthread_objects();
  mysql_slow_log.init_pthread_objects();
}


/** Wrapper around MYSQL_LOG::write() for slow log. */

bool Log_to_file_event_handler::
  log_slow(THD *thd, ulonglong current_utime, time_t query_start_arg,
           const char *user_host, uint user_host_len,
           ulonglong query_utime, ulonglong lock_utime, bool is_command,
           const char *sql_text, uint sql_text_len)
{
  Silence_log_table_errors error_handler;
  thd->push_internal_handler(&error_handler);
  bool retval= mysql_slow_log.write(thd, current_utime, query_start_arg,
                                    user_host, user_host_len,
                                    query_utime, lock_utime, is_command,
                                    sql_text, sql_text_len);
  thd->pop_internal_handler();
  return retval;
}


/**
   Wrapper around MYSQL_LOG::write() for general log. We need it since we
   want all log event handlers to have the same signature.
*/

bool Log_to_file_event_handler::
  log_general(THD *thd, time_t event_time, const char *user_host,
              uint user_host_len, int thread_id,
              const char *command_type, uint command_type_len,
              const char *sql_text, uint sql_text_len,
              CHARSET_INFO *client_cs)
{
  Silence_log_table_errors error_handler;
  thd->push_internal_handler(&error_handler);
  bool retval= mysql_log.write(event_time, user_host, user_host_len,
                               thread_id, command_type, command_type_len,
                               sql_text, sql_text_len);
  thd->pop_internal_handler();
  return retval;
}


bool Log_to_file_event_handler::init()
{
  if (!is_initialized)
  {
    if (opt_slow_log)
      mysql_slow_log.open_slow_log(opt_slow_logname);

    if (opt_log)
      mysql_log.open_query_log(opt_logname);

    is_initialized= TRUE;
  }

  return FALSE;
}


void Log_to_file_event_handler::cleanup()
{
  mysql_log.cleanup();
  mysql_slow_log.cleanup();
}

void Log_to_file_event_handler::flush()
{
  /* reopen log files */
  if (opt_log)
    mysql_log.reopen_file();
  if (opt_slow_log)
    mysql_slow_log.reopen_file();
}

void Log_to_file_event_handler::flush_slow_log()
{
  /* reopen slow log file */
  if (opt_slow_log)
    mysql_slow_log.reopen_file();
}

/*
  Log error with all enabled log event handlers

  SYNOPSIS
    error_log_print()

    level             The level of the error significance: NOTE,
                      WARNING or ERROR.
    format            format string for the error message
    args              list of arguments for the format string

  RETURN
    FALSE - OK
    TRUE - error occured
*/

bool LOGGER::error_log_print(enum loglevel level, const char *format,
                             va_list args)
{
  bool error= FALSE;
  Log_event_handler **current_handler;

  /* currently we don't need locking here as there is no error_log table */
  for (current_handler= error_log_handler_list ; *current_handler ;)
    error= (*current_handler++)->log_error(level, format, args) || error;

  return error;
}


void LOGGER::cleanup_base()
{
  DBUG_ASSERT(inited == 1);
  mysql_rwlock_destroy(&LOCK_logger);
  if (table_log_handler)
  {
    table_log_handler->cleanup();
    delete table_log_handler;
    table_log_handler= NULL;
  }
  if (file_log_handler)
    file_log_handler->cleanup();
}


void LOGGER::cleanup_end()
{
  DBUG_ASSERT(inited == 1);
  if (file_log_handler)
  {
    delete file_log_handler;
    file_log_handler=NULL;
  }
  inited= 0;
}


/**
  Perform basic log initialization: create file-based log handler and
  init error log.
*/
void LOGGER::init_base()
{
  DBUG_ASSERT(inited == 0);
  inited= 1;

  /*
    Here we create file log handler. We don't do it for the table log handler
    here as it cannot be created so early. The reason is THD initialization,
    which depends on the system variables (parsed later).
  */
  if (!file_log_handler)
    file_log_handler= new Log_to_file_event_handler;

  /* by default we use traditional error log */
  init_error_log(LOG_FILE);

  file_log_handler->init_pthread_objects();
  mysql_rwlock_init(key_rwlock_LOCK_logger, &LOCK_logger);
}


void LOGGER::init_log_tables()
{
  if (!table_log_handler)
    table_log_handler= new Log_to_csv_event_handler;

  if (!is_log_tables_initialized &&
      !table_log_handler->init() && !file_log_handler->init())
    is_log_tables_initialized= TRUE;
}


bool LOGGER::flush_logs(THD *thd)
{
  int rc= 0;

  /*
    Now we lock logger, as nobody should be able to use logging routines while
    log tables are closed
  */
  logger.lock_exclusive();

  /* reopen log files */
  file_log_handler->flush();

  /* end of log flush */
  logger.unlock();
  return rc;
}


/**
  Close and reopen the slow log (with locks).
  
  @returns FALSE.
*/
bool LOGGER::flush_slow_log()
{
  /*
    Now we lock logger, as nobody should be able to use logging routines while
    log tables are closed
  */
  logger.lock_exclusive();

  /* Reopen slow log file */
  if (opt_slow_log)
    file_log_handler->get_mysql_slow_log()->reopen_file();

  /* End of log flush */
  logger.unlock();

  return 0;
}


/**
  Close and reopen the general log (with locks).

  @returns FALSE.
*/
bool LOGGER::flush_general_log()
{
  /*
    Now we lock logger, as nobody should be able to use logging routines while
    log tables are closed
  */
  logger.lock_exclusive();

  /* Reopen general log file */
  if (opt_log)
    file_log_handler->get_mysql_log()->reopen_file();

  /* End of log flush */
  logger.unlock();

  return 0;
}


/*
  Log slow query with all enabled log event handlers

  SYNOPSIS
    slow_log_print()

    thd                 THD of the query being logged
    query               The query being logged
    query_length        The length of the query string
    current_utime       Current time in microseconds (from undefined start)

  RETURN
    FALSE   OK
    TRUE    error occured
*/

bool LOGGER::slow_log_print(THD *thd, const char *query, uint query_length,
                            ulonglong current_utime)

{
  bool error= FALSE;
  Log_event_handler **current_handler;
  bool is_command= FALSE;
  char user_host_buff[MAX_USER_HOST_SIZE + 1];
  Security_context *sctx= thd->security_ctx;
  uint user_host_len= 0;
  ulonglong query_utime, lock_utime;

  DBUG_ASSERT(thd->enable_slow_log);
  /*
    Print the message to the buffer if we have slow log enabled
  */

  if (*slow_log_handler_list)
  {
    /* do not log slow queries from replication threads, unless requested */
    if (thd->slave_thread && !opt_log_slow_slave_statements)
      return 0;

    lock_shared();
    if (!opt_slow_log)
    {
      unlock();
      return 0;
    }

    /* fill in user_host value: the format is "%s[%s] @ %s [%s]" */
    user_host_len= (strxnmov(user_host_buff, MAX_USER_HOST_SIZE,
                             sctx->priv_user ? sctx->priv_user : "", "[",
                             sctx->user ? sctx->user : (thd->slave_thread ? "SQL_SLAVE" : ""), "] @ ",
                             sctx->host ? sctx->host : "", " [",
                             sctx->ip ? sctx->ip : "", "]", NullS) -
                    user_host_buff);

    if (thd->start_utime)
    {
      if(current_utime < thd->start_utime)
      {
        query_utime= 0;
      }
      else
      {
        query_utime= (current_utime - thd->start_utime);
      }
      if(thd->utime_after_lock < thd->start_utime)
      {
        lock_utime= 0;
      }
      else
      {
        lock_utime= (thd->utime_after_lock - thd->start_utime);
      }
    }
    else
    {
      query_utime= lock_utime= 0;
    }

    if (!query)
    {
      is_command= TRUE;
      query= command_name[thd->command].str;
      query_length= command_name[thd->command].length;
    }

    for (current_handler= slow_log_handler_list; *current_handler ;)
      error= (*current_handler++)->log_slow(thd, current_utime, thd->start_time,
                                            user_host_buff, user_host_len,
                                            query_utime, lock_utime, is_command,
                                            query, query_length) || error;

    unlock();
  }
  return error;
}

bool LOGGER::general_log_write(THD *thd, enum enum_server_command command,
                               const char *query, uint query_length)
{
  bool error= FALSE;
  Log_event_handler **current_handler= general_log_handler_list;
  char user_host_buff[MAX_USER_HOST_SIZE + 1];
  uint user_host_len= 0;
  time_t current_time;

  DBUG_ASSERT(thd);

  lock_shared();
  if (!opt_log)
  {
    unlock();
    return 0;
  }
  user_host_len= make_user_name(thd, user_host_buff);

  current_time= my_time(0);

  mysql_audit_general_log(thd, current_time,
                          user_host_buff, user_host_len,
                          command_name[(uint) command].str,
                          command_name[(uint) command].length,
                          query, query_length);
                        
  while (*current_handler)
    error|= (*current_handler++)->
      log_general(thd, current_time, user_host_buff,
                  user_host_len, thd->thread_id,
                  command_name[(uint) command].str,
                  command_name[(uint) command].length,
                  query, query_length,
                  thd->variables.character_set_client) || error;
  unlock();

  return error;
}

bool LOGGER::general_log_print(THD *thd, enum enum_server_command command,
                               const char *format, va_list args)
{
  uint message_buff_len= 0;
  char message_buff[MAX_LOG_BUFFER_SIZE];

  /* prepare message */
  if (format)
    message_buff_len= my_vsnprintf(message_buff, sizeof(message_buff),
                                   format, args);
  else
    message_buff[0]= '\0';

  return general_log_write(thd, command, message_buff, message_buff_len);
}

void LOGGER::init_error_log(uint error_log_printer)
{
  if (error_log_printer & LOG_NONE)
  {
    error_log_handler_list[0]= 0;
    return;
  }

  switch (error_log_printer) {
  case LOG_FILE:
    error_log_handler_list[0]= file_log_handler;
    error_log_handler_list[1]= 0;
    break;
    /* these two are disabled for now */
  case LOG_TABLE:
    DBUG_ASSERT(0);
    break;
  case LOG_TABLE|LOG_FILE:
    DBUG_ASSERT(0);
    break;
  }
}

void LOGGER::init_slow_log(uint slow_log_printer)
{
  if (slow_log_printer & LOG_NONE)
  {
    slow_log_handler_list[0]= 0;
    return;
  }

  switch (slow_log_printer) {
  case LOG_FILE:
    slow_log_handler_list[0]= file_log_handler;
    slow_log_handler_list[1]= 0;
    break;
  case LOG_TABLE:
    slow_log_handler_list[0]= table_log_handler;
    slow_log_handler_list[1]= 0;
    break;
  case LOG_TABLE|LOG_FILE:
    slow_log_handler_list[0]= file_log_handler;
    slow_log_handler_list[1]= table_log_handler;
    slow_log_handler_list[2]= 0;
    break;
  }
}

void LOGGER::init_general_log(uint general_log_printer)
{
  if (general_log_printer & LOG_NONE)
  {
    general_log_handler_list[0]= 0;
    return;
  }

  switch (general_log_printer) {
  case LOG_FILE:
    general_log_handler_list[0]= file_log_handler;
    general_log_handler_list[1]= 0;
    break;
  case LOG_TABLE:
    general_log_handler_list[0]= table_log_handler;
    general_log_handler_list[1]= 0;
    break;
  case LOG_TABLE|LOG_FILE:
    general_log_handler_list[0]= file_log_handler;
    general_log_handler_list[1]= table_log_handler;
    general_log_handler_list[2]= 0;
    break;
  }
}


bool LOGGER::activate_log_handler(THD* thd, uint log_type)
{
  MYSQL_QUERY_LOG *file_log;
  bool res= FALSE;
  lock_exclusive();
  switch (log_type) {
  case QUERY_LOG_SLOW:
    if (!opt_slow_log)
    {
      file_log= file_log_handler->get_mysql_slow_log();

      file_log->open_slow_log(opt_slow_logname);
      if (table_log_handler->activate_log(thd, QUERY_LOG_SLOW))
      {
        /* Error printed by open table in activate_log() */
        res= TRUE;
        file_log->close(0);
      }
      else
      {
        init_slow_log(log_output_options);
        opt_slow_log= TRUE;
      }
    }
    break;
  case QUERY_LOG_GENERAL:
    if (!opt_log)
    {
      file_log= file_log_handler->get_mysql_log();

      file_log->open_query_log(opt_logname);
      if (table_log_handler->activate_log(thd, QUERY_LOG_GENERAL))
      {
        /* Error printed by open table in activate_log() */
        res= TRUE;
        file_log->close(0);
      }
      else
      {
        init_general_log(log_output_options);
        opt_log= TRUE;
      }
    }
    break;
  default:
    DBUG_ASSERT(0);
  }
  unlock();
  return res;
}


void LOGGER::deactivate_log_handler(THD *thd, uint log_type)
{
  my_bool *tmp_opt= 0;
  MYSQL_LOG *file_log;

  switch (log_type) {
  case QUERY_LOG_SLOW:
    tmp_opt= &opt_slow_log;
    file_log= file_log_handler->get_mysql_slow_log();
    break;
  case QUERY_LOG_GENERAL:
    tmp_opt= &opt_log;
    file_log= file_log_handler->get_mysql_log();
    break;
  default:
    MY_ASSERT_UNREACHABLE();
  }

  if (!(*tmp_opt))
    return;

  lock_exclusive();
  file_log->close(0);
  *tmp_opt= FALSE;
  unlock();
}


/* the parameters are unused for the log tables */
bool Log_to_csv_event_handler::init()
{
  return 0;
}

int LOGGER::set_handlers(uint error_log_printer,
                         uint slow_log_printer,
                         uint general_log_printer)
{
  /* error log table is not supported yet */
  DBUG_ASSERT(error_log_printer < LOG_TABLE);

  lock_exclusive();

  if ((slow_log_printer & LOG_TABLE || general_log_printer & LOG_TABLE) &&
      !is_log_tables_initialized)
  {
    slow_log_printer= (slow_log_printer & ~LOG_TABLE) | LOG_FILE;
    general_log_printer= (general_log_printer & ~LOG_TABLE) | LOG_FILE;

    sql_print_error("Failed to initialize log tables. "
                    "Falling back to the old-fashioned logs");
  }

  init_error_log(error_log_printer);
  init_slow_log(slow_log_printer);
  init_general_log(general_log_printer);

  unlock();

  return 0;
}

 /*
  Save position of binary log transaction cache.

  SYNPOSIS
    binlog_trans_log_savepos()

    thd      The thread to take the binlog data from
    pos      Pointer to variable where the position will be stored

  DESCRIPTION

    Save the current position in the binary log transaction cache into
    the variable pointed to by 'pos'
 */

static void
binlog_trans_log_savepos(THD *thd, my_off_t *pos)
{
  DBUG_ENTER("binlog_trans_log_savepos");
  DBUG_ASSERT(pos != NULL);
  if (thd_get_ha_data(thd, binlog_hton) == NULL)
    thd->binlog_setup_trx_data();
  binlog_cache_mngr *const cache_mngr=
    (binlog_cache_mngr*) thd_get_ha_data(thd, binlog_hton);
  DBUG_ASSERT(mysql_bin_log.is_open());
  *pos= cache_mngr->trx_cache.get_byte_position();
  DBUG_PRINT("return", ("*pos: %lu", (ulong) *pos));
  DBUG_VOID_RETURN;
}


/*
  Truncate the binary log transaction cache.

  SYNPOSIS
    binlog_trans_log_truncate()

    thd      The thread to take the binlog data from
    pos      Position to truncate to

  DESCRIPTION

    Truncate the binary log to the given position. Will not change
    anything else.

 */
static void
binlog_trans_log_truncate(THD *thd, my_off_t pos)
{
  DBUG_ENTER("binlog_trans_log_truncate");
  DBUG_PRINT("enter", ("pos: %lu", (ulong) pos));

  DBUG_ASSERT(thd_get_ha_data(thd, binlog_hton) != NULL);
  /* Only true if binlog_trans_log_savepos() wasn't called before */
  DBUG_ASSERT(pos != ~(my_off_t) 0);

  binlog_cache_mngr *const cache_mngr=
    (binlog_cache_mngr*) thd_get_ha_data(thd, binlog_hton);
  cache_mngr->trx_cache.restore_savepoint(pos);
  DBUG_VOID_RETURN;
}


/*
  this function is mostly a placeholder.
  conceptually, binlog initialization (now mostly done in MYSQL_BIN_LOG::open)
  should be moved here.
*/

int binlog_init(void *p)
{
  binlog_hton= (handlerton *)p;
  binlog_hton->state=opt_bin_log ? SHOW_OPTION_YES : SHOW_OPTION_NO;
  binlog_hton->db_type=DB_TYPE_BINLOG;
  binlog_hton->savepoint_offset= sizeof(my_off_t);
  binlog_hton->close_connection= binlog_close_connection;
  binlog_hton->savepoint_set= binlog_savepoint_set;
  binlog_hton->savepoint_rollback= binlog_savepoint_rollback;
  binlog_hton->commit= binlog_commit;
  binlog_hton->rollback= binlog_rollback;
  binlog_hton->prepare= binlog_prepare;
  binlog_hton->flags= HTON_NOT_USER_SELECTABLE | HTON_HIDDEN;
  return 0;
}

static int binlog_close_connection(handlerton *hton, THD *thd)
{
  binlog_cache_mngr *const cache_mngr=
    (binlog_cache_mngr*) thd_get_ha_data(thd, binlog_hton);
  DBUG_ASSERT(cache_mngr->trx_cache.empty() && cache_mngr->stmt_cache.empty());
  thd_set_ha_data(thd, binlog_hton, NULL);
  cache_mngr->~binlog_cache_mngr();
  my_free(cache_mngr);
  return 0;
}

/**
  This function flushes a cache upon commit/rollback.

  @param thd                The thread whose transaction should be flushed
  @param cache_data         Pointer to the cache
  @param end_ev             The end event either commit/rollback
  @param is_transactional   The type of the cache: transactional or
                            non-transactional

  @return
    nonzero if an error pops up when flushing the cache.
*/
static inline int
binlog_flush_cache(THD *thd, binlog_cache_data* cache_data, Log_event *end_evt,
                   bool is_transactional, bool all)
{
  DBUG_ENTER("binlog_flush_cache");
  int error= 0;

  if (!cache_data->empty())
  {
    if (thd->binlog_flush_pending_rows_event(TRUE, is_transactional))
      DBUG_RETURN(1);
    /*
      Doing a commit or a rollback including non-transactional tables,
      i.e., ending a transaction where we might write the transaction
      cache to the binary log.

      We can always end the statement when ending a transaction since
      transactions are not allowed inside stored functions. If they
      were, we would have to ensure that we're not ending a statement
      inside a stored function.
    */
    error= mysql_bin_log.write_transaction_to_binlog(thd, cache_data,
                                                     end_evt, all);
  }
  cache_data->reset();

  DBUG_ASSERT(cache_data->empty());
  DBUG_RETURN(error);
}

/**
  This function flushes the stmt-cache upon commit.

  @param thd                The thread whose transaction should be flushed
  @param cache_mngr         Pointer to the cache manager

  @return
    nonzero if an error pops up when flushing the cache.
*/
static inline int
binlog_commit_flush_stmt_cache(THD *thd,
                               binlog_cache_mngr *cache_mngr, bool all)
{
  Query_log_event end_evt(thd, STRING_WITH_LEN("COMMIT"),
                          FALSE, FALSE, TRUE, 0);
  return (binlog_flush_cache(thd, &cache_mngr->stmt_cache, &end_evt,
                             FALSE, all));
}

/**
  This function flushes the trx-cache upon commit.

  @param thd                The thread whose transaction should be flushed
  @param cache_mngr         Pointer to the cache manager

  @return
    nonzero if an error pops up when flushing the cache.
*/
static inline int
binlog_commit_flush_trx_cache(THD *thd, binlog_cache_mngr *cache_mngr, bool all)
{
  Query_log_event end_evt(thd, STRING_WITH_LEN("COMMIT"),
                          TRUE, FALSE, TRUE, 0);
  return (binlog_flush_cache(thd, &cache_mngr->trx_cache, &end_evt,
                             TRUE, all));
}

/**
  This function flushes the trx-cache upon rollback.

  @param thd                The thread whose transaction should be flushed
  @param cache_mngr         Pointer to the cache manager

  @return
    nonzero if an error pops up when flushing the cache.
*/
static inline int
binlog_rollback_flush_trx_cache(THD *thd, binlog_cache_mngr *cache_mngr, bool all)
{
  Query_log_event end_evt(thd, STRING_WITH_LEN("ROLLBACK"),
                          TRUE, FALSE, TRUE, 0);
  return (binlog_flush_cache(thd, &cache_mngr->trx_cache, &end_evt,
                             TRUE, all));
}

/**
  This function flushes the trx-cache upon commit.

  @param thd                The thread whose transaction should be flushed
  @param cache_mngr         Pointer to the cache manager
  @param xid                Transaction Id

  @return
    nonzero if an error pops up when flushing the cache.
*/
static inline int
binlog_commit_flush_trx_cache(THD *thd, binlog_cache_mngr *cache_mngr,
                              my_xid xid, bool all)
{
  Xid_log_event end_evt(thd, xid);
  return (binlog_flush_cache(thd, &cache_mngr->trx_cache, &end_evt,
                             TRUE, all));
}

/**
  This function truncates the transactional cache upon committing or rolling
  back either a transaction or a statement.

  @param thd        The thread whose transaction should be flushed
  @param cache_mngr Pointer to the cache data to be flushed
  @param all        @c true means truncate the transaction, otherwise the
                    statement must be truncated.

  @return
    nonzero if an error pops up when truncating the transactional cache.
*/
static int
binlog_truncate_trx_cache(THD *thd, binlog_cache_mngr *cache_mngr, bool all)
{
  DBUG_ENTER("binlog_truncate_trx_cache");
  int error=0;
  /*
    This function handles transactional changes and as such this flag
    equals to true.
  */
  bool const is_transactional= TRUE;

  DBUG_PRINT("info", ("thd->options={ %s %s}, transaction: %s",
                      FLAGSTR(thd->variables.option_bits, OPTION_NOT_AUTOCOMMIT),
                      FLAGSTR(thd->variables.option_bits, OPTION_BEGIN),
                      all ? "all" : "stmt"));

  thd->binlog_remove_pending_rows_event(TRUE, is_transactional);
  /*
    If rolling back an entire transaction or a single statement not
    inside a transaction, we reset the transaction cache.
  */
  if (ending_trans(thd, all))
  {
    if (cache_mngr->trx_cache.has_incident())
      error= mysql_bin_log.write_incident(thd, TRUE);

    thd->clear_binlog_table_maps();

    cache_mngr->reset_cache(&cache_mngr->trx_cache);
  }
  /*
    If rolling back a statement in a transaction, we truncate the
    transaction cache to remove the statement.
  */
  else
    cache_mngr->trx_cache.restore_prev_position();

  DBUG_ASSERT(thd->binlog_get_pending_rows_event(is_transactional) == NULL);
  DBUG_RETURN(error);
}

static int binlog_prepare(handlerton *hton, THD *thd, bool all)
{
  /*
    do nothing.
    just pretend we can do 2pc, so that MySQL won't
    switch to 1pc.
    real work will be done in MYSQL_BIN_LOG::log_and_order()
  */
  return 0;
}

/**
  This function is called once after each statement.

  It has the responsibility to flush the caches to the binary log on commits.

  @param hton  The binlog handlerton.
  @param thd   The client thread that executes the transaction.
  @param all   This is @c true if this is a real transaction commit, and
               @false otherwise.

  @see handlerton::commit
*/
static int binlog_commit(handlerton *hton, THD *thd, bool all)
{
  int error= 0;
  DBUG_ENTER("binlog_commit");
  binlog_cache_mngr *const cache_mngr=
    (binlog_cache_mngr*) thd_get_ha_data(thd, binlog_hton);

  DBUG_PRINT("debug",
             ("all: %d, in_transaction: %s, all.modified_non_trans_table: %s, stmt.modified_non_trans_table: %s",
              all,
              YESNO(thd->in_multi_stmt_transaction_mode()),
              YESNO(thd->transaction.all.modified_non_trans_table),
              YESNO(thd->transaction.stmt.modified_non_trans_table)));

  if (!cache_mngr->stmt_cache.empty())
  {
    error= binlog_commit_flush_stmt_cache(thd, cache_mngr, all);
  }

  if (cache_mngr->trx_cache.empty())
  {
    /*
      we're here because cache_log was flushed in MYSQL_BIN_LOG::log_xid()
    */
    cache_mngr->reset_cache(&cache_mngr->trx_cache);
    DBUG_RETURN(error);
  }

  /*
    We commit the transaction if:
     - We are not in a transaction and committing a statement, or
     - We are in a transaction and a full transaction is committed.
    Otherwise, we accumulate the changes.
  */
  if (!error && ending_trans(thd, all))
    error= binlog_commit_flush_trx_cache(thd, cache_mngr, all);

  /*
    This is part of the stmt rollback.
  */
  if (!all)
    cache_mngr->trx_cache.set_prev_position(MY_OFF_T_UNDEF);

  DBUG_RETURN(error);
}

/**
  This function is called when a transaction or a statement is rolled back.

  @param hton  The binlog handlerton.
  @param thd   The client thread that executes the transaction.
  @param all   This is @c true if this is a real transaction rollback, and
               @false otherwise.

  @see handlerton::rollback
*/
static int binlog_rollback(handlerton *hton, THD *thd, bool all)
{
  DBUG_ENTER("binlog_rollback");
  int error= 0;
  binlog_cache_mngr *const cache_mngr=
    (binlog_cache_mngr*) thd_get_ha_data(thd, binlog_hton);

  DBUG_PRINT("debug", ("all: %s, all.modified_non_trans_table: %s, stmt.modified_non_trans_table: %s",
                       YESNO(all),
                       YESNO(thd->transaction.all.modified_non_trans_table),
                       YESNO(thd->transaction.stmt.modified_non_trans_table)));

  /*
    If an incident event is set we do not flush the content of the statement
    cache because it may be corrupted.
  */
  if (cache_mngr->stmt_cache.has_incident())
  {
    error= mysql_bin_log.write_incident(thd, TRUE);
    cache_mngr->reset_cache(&cache_mngr->stmt_cache);
  }
  else if (!cache_mngr->stmt_cache.empty())
  {
    error= binlog_commit_flush_stmt_cache(thd, cache_mngr, all);
  }

  if (cache_mngr->trx_cache.empty())
  {
    /*
      we're here because cache_log was flushed in MYSQL_BIN_LOG::log_xid()
    */
    cache_mngr->reset_cache(&cache_mngr->trx_cache);
    DBUG_RETURN(error);
  }

  if (mysql_bin_log.check_write_error(thd))
  {
    /*
      "all == true" means that a "rollback statement" triggered the error and
      this function was called. However, this must not happen as a rollback
      is written directly to the binary log. And in auto-commit mode, a single
      statement that is rolled back has the flag all == false.
    */
    DBUG_ASSERT(!all);
    /*
      We reach this point if the effect of a statement did not properly get into
      a cache and need to be rolled back.
    */
    error |= binlog_truncate_trx_cache(thd, cache_mngr, all);
  }
  else if (!error)
  {  
    /*
      We flush the cache wrapped in a beging/rollback if:
        . aborting a single or multi-statement transaction and;
        . the OPTION_KEEP_LOG is active or;
        . the format is STMT and a non-trans table was updated or;
        . the format is MIXED and a temporary non-trans table was
          updated or;
        . the format is MIXED, non-trans table was updated and
          aborting a single statement transaction;
    */
    if (ending_trans(thd, all) &&
        ((thd->variables.option_bits & OPTION_KEEP_LOG) ||
         (trans_has_updated_non_trans_table(thd) &&
          thd->variables.binlog_format == BINLOG_FORMAT_STMT) ||
         (cache_mngr->trx_cache.changes_to_non_trans_temp_table() &&
          thd->variables.binlog_format == BINLOG_FORMAT_MIXED) ||
         (trans_has_updated_non_trans_table(thd) &&
          ending_single_stmt_trans(thd,all) &&
          thd->variables.binlog_format == BINLOG_FORMAT_MIXED)))
      error= binlog_rollback_flush_trx_cache(thd, cache_mngr, all);
    /*
      Truncate the cache if:
        . aborting a single or multi-statement transaction or;
        . the OPTION_KEEP_LOG is not active and;
        . the format is not STMT or no non-trans table was
          updated and;
        . the format is not MIXED or no temporary non-trans table
          was updated.
    */
    else if (ending_trans(thd, all) ||
             (!(thd->variables.option_bits & OPTION_KEEP_LOG) &&
              (!stmt_has_updated_non_trans_table(thd) ||
               thd->variables.binlog_format != BINLOG_FORMAT_STMT) &&
              (!cache_mngr->trx_cache.changes_to_non_trans_temp_table() ||
               thd->variables.binlog_format != BINLOG_FORMAT_MIXED)))
      error= binlog_truncate_trx_cache(thd, cache_mngr, all);
  }

  /* 
    This is part of the stmt rollback.
  */
  if (!all)
    cache_mngr->trx_cache.set_prev_position(MY_OFF_T_UNDEF);

  DBUG_RETURN(error);
}

void MYSQL_BIN_LOG::set_write_error(THD *thd, bool is_transactional)
{
  DBUG_ENTER("MYSQL_BIN_LOG::set_write_error");

  write_error= 1;

  if (check_write_error(thd))
    DBUG_VOID_RETURN;

  if (my_errno == EFBIG)
  {
    if (is_transactional)
    {
      my_message(ER_TRANS_CACHE_FULL, ER(ER_TRANS_CACHE_FULL), MYF(MY_WME));
    }
    else
    {
      my_message(ER_STMT_CACHE_FULL, ER(ER_STMT_CACHE_FULL), MYF(MY_WME));
    }
  }
  else
  {
    my_error(ER_ERROR_ON_WRITE, MYF(MY_WME), name, errno);
  }

  DBUG_VOID_RETURN;
}

bool MYSQL_BIN_LOG::check_write_error(THD *thd)
{
  DBUG_ENTER("MYSQL_BIN_LOG::check_write_error");

  bool checked= FALSE;

  if (!thd->is_error())
    DBUG_RETURN(checked);

  switch (thd->stmt_da->sql_errno())
  {
    case ER_TRANS_CACHE_FULL:
    case ER_STMT_CACHE_FULL:
    case ER_ERROR_ON_WRITE:
    case ER_BINLOG_LOGGING_IMPOSSIBLE:
      checked= TRUE;
    break;
  }

  DBUG_RETURN(checked);
}

/**
  @note
  How do we handle this (unlikely but legal) case:
  @verbatim
    [transaction] + [update to non-trans table] + [rollback to savepoint] ?
  @endverbatim
  The problem occurs when a savepoint is before the update to the
  non-transactional table. Then when there's a rollback to the savepoint, if we
  simply truncate the binlog cache, we lose the part of the binlog cache where
  the update is. If we want to not lose it, we need to write the SAVEPOINT
  command and the ROLLBACK TO SAVEPOINT command to the binlog cache. The latter
  is easy: it's just write at the end of the binlog cache, but the former
  should be *inserted* to the place where the user called SAVEPOINT. The
  solution is that when the user calls SAVEPOINT, we write it to the binlog
  cache (so no need to later insert it). As transactions are never intermixed
  in the binary log (i.e. they are serialized), we won't have conflicts with
  savepoint names when using mysqlbinlog or in the slave SQL thread.
  Then when ROLLBACK TO SAVEPOINT is called, if we updated some
  non-transactional table, we don't truncate the binlog cache but instead write
  ROLLBACK TO SAVEPOINT to it; otherwise we truncate the binlog cache (which
  will chop the SAVEPOINT command from the binlog cache, which is good as in
  that case there is no need to have it in the binlog).
*/

static int binlog_savepoint_set(handlerton *hton, THD *thd, void *sv)
{
  DBUG_ENTER("binlog_savepoint_set");

  binlog_trans_log_savepos(thd, (my_off_t*) sv);
  /* Write it to the binary log */

  String log_query;
  if (log_query.append(STRING_WITH_LEN("SAVEPOINT ")) ||
      append_identifier(thd, &log_query,
                        thd->lex->ident.str, thd->lex->ident.length))
    DBUG_RETURN(1);
  int errcode= query_error_code(thd, thd->killed == THD::NOT_KILLED);
  Query_log_event qinfo(thd, log_query.c_ptr_safe(), log_query.length(),
                        TRUE, FALSE, TRUE, errcode);
  DBUG_RETURN(mysql_bin_log.write(&qinfo));
}

static int binlog_savepoint_rollback(handlerton *hton, THD *thd, void *sv)
{
  DBUG_ENTER("binlog_savepoint_rollback");

  /*
    Write ROLLBACK TO SAVEPOINT to the binlog cache if we have updated some
    non-transactional table. Otherwise, truncate the binlog cache starting
    from the SAVEPOINT command.
  */
  if (unlikely(trans_has_updated_non_trans_table(thd) ||
               (thd->variables.option_bits & OPTION_KEEP_LOG)))
  {
    String log_query;
    if (log_query.append(STRING_WITH_LEN("ROLLBACK TO ")) ||
        append_identifier(thd, &log_query,
                          thd->lex->ident.str, thd->lex->ident.length))
      DBUG_RETURN(1);
    int errcode= query_error_code(thd, thd->killed == THD::NOT_KILLED);
    Query_log_event qinfo(thd, log_query.c_ptr_safe(), log_query.length(),
                          TRUE, FALSE, TRUE, errcode);
    DBUG_RETURN(mysql_bin_log.write(&qinfo));
  }
  binlog_trans_log_truncate(thd, *(my_off_t*)sv);
  DBUG_RETURN(0);
}


int check_binlog_magic(IO_CACHE* log, const char** errmsg)
{
  char magic[4];
  DBUG_ASSERT(my_b_tell(log) == 0);

  if (my_b_read(log, (uchar*) magic, sizeof(magic)))
  {
    *errmsg = "I/O error reading the header from the binary log";
    sql_print_error("%s, errno=%d, io cache code=%d", *errmsg, my_errno,
		    log->error);
    return 1;
  }
  if (memcmp(magic, BINLOG_MAGIC, sizeof(magic)))
  {
    *errmsg = "Binlog has bad magic number;  It's not a binary log file that can be used by this version of MySQL";
    return 1;
  }
  return 0;
}


File open_binlog(IO_CACHE *log, const char *log_file_name, const char **errmsg)
{
  File file;
  DBUG_ENTER("open_binlog");

  if ((file= mysql_file_open(key_file_binlog,
                             log_file_name, O_RDONLY | O_BINARY | O_SHARE,
                             MYF(MY_WME))) < 0)
  {
    sql_print_error("Failed to open log (file '%s', errno %d)",
                    log_file_name, my_errno);
    *errmsg = "Could not open log file";
    goto err;
  }
  if (init_io_cache(log, file, IO_SIZE*2, READ_CACHE, 0, 0,
                    MYF(MY_WME|MY_DONT_CHECK_FILESIZE)))
  {
    sql_print_error("Failed to create a cache on log (file '%s')",
                    log_file_name);
    *errmsg = "Could not open log file";
    goto err;
  }
  if (check_binlog_magic(log,errmsg))
    goto err;
  DBUG_RETURN(file);

err:
  if (file >= 0)
  {
    mysql_file_close(file, MYF(0));
    end_io_cache(log);
  }
  DBUG_RETURN(-1);
}

#ifdef _WIN32
static int eventSource = 0;

static void setup_windows_event_source()
{
  HKEY    hRegKey= NULL;
  DWORD   dwError= 0;
  TCHAR   szPath[MAX_PATH];
  DWORD dwTypes;

  if (eventSource)               // Ensure that we are only called once
    return;
  eventSource= 1;

  // Create the event source registry key
  dwError= RegCreateKey(HKEY_LOCAL_MACHINE,
                          "SYSTEM\\CurrentControlSet\\Services\\EventLog\\Application\\MySQL", 
                          &hRegKey);

  /* Name of the PE module that contains the message resource */
  GetModuleFileName(NULL, szPath, MAX_PATH);

  /* Register EventMessageFile */
  dwError = RegSetValueEx(hRegKey, "EventMessageFile", 0, REG_EXPAND_SZ,
                          (PBYTE) szPath, (DWORD) (strlen(szPath) + 1));

  /* Register supported event types */
  dwTypes= (EVENTLOG_ERROR_TYPE | EVENTLOG_WARNING_TYPE |
            EVENTLOG_INFORMATION_TYPE);
  dwError= RegSetValueEx(hRegKey, "TypesSupported", 0, REG_DWORD,
                         (LPBYTE) &dwTypes, sizeof dwTypes);

  RegCloseKey(hRegKey);
}

#endif /* _WIN32 */


/**
  Find a unique filename for 'filename.#'.

  Set '#' to the number next to the maximum found in the most
  recent log file extension.

  This function will return nonzero if: (i) the generated name
  exceeds FN_REFLEN; (ii) if the number of extensions is exhausted;
  or (iii) some other error happened while examining the filesystem.

  @return
    nonzero if not possible to get unique filename.
*/

static int find_uniq_filename(char *name)
{
  uint                  i;
  char                  buff[FN_REFLEN], ext_buf[FN_REFLEN];
  struct st_my_dir     *dir_info;
  reg1 struct fileinfo *file_info;
  ulong                 max_found= 0, next= 0, number= 0;
  size_t		buf_length, length;
  char			*start, *end;
  int                   error= 0;
  DBUG_ENTER("find_uniq_filename");

  length= dirname_part(buff, name, &buf_length);
  start=  name + length;
  end=    strend(start);

  *end='.';
  length= (size_t) (end - start + 1);

  if ((DBUG_EVALUATE_IF("error_unique_log_filename", 1, 
      !(dir_info= my_dir(buff,MYF(MY_DONT_SORT))))))
  {						// This shouldn't happen
    strmov(end,".1");				// use name+1
    DBUG_RETURN(1);
  }
  file_info= dir_info->dir_entry;
  for (i= dir_info->number_off_files ; i-- ; file_info++)
  {
    if (memcmp(file_info->name, start, length) == 0 &&
	test_if_number(file_info->name+length, &number,0))
    {
      set_if_bigger(max_found,(ulong) number);
    }
  }
  my_dirend(dir_info);

  /* check if reached the maximum possible extension number */
  if ((max_found == MAX_LOG_UNIQUE_FN_EXT))
  {
    sql_print_error("Log filename extension number exhausted: %06lu. \
Please fix this by archiving old logs and \
updating the index files.", max_found);
    error= 1;
    goto end;
  }

  next= max_found + 1;
  if (sprintf(ext_buf, "%06lu", next)<0)
  {
    error= 1;
    goto end;
  }
  *end++='.';

  /* 
    Check if the generated extension size + the file name exceeds the
    buffer size used. If one did not check this, then the filename might be
    truncated, resulting in error.
   */
  if (((strlen(ext_buf) + (end - name)) >= FN_REFLEN))
  {
    sql_print_error("Log filename too large: %s%s (%zu). \
Please fix this by archiving old logs and updating the \
index files.", name, ext_buf, (strlen(ext_buf) + (end - name)));
    error= 1;
    goto end;
  }

  if (sprintf(end, "%06lu", next)<0)
  {
    error= 1;
    goto end;
  }

  /* print warning if reaching the end of available extensions. */
  if ((next > (MAX_LOG_UNIQUE_FN_EXT - LOG_WARN_UNIQUE_FN_EXT_LEFT)))
    sql_print_warning("Next log extension: %lu. \
Remaining log filename extensions: %lu. \
Please consider archiving some logs.", next, (MAX_LOG_UNIQUE_FN_EXT - next));

end:
  DBUG_RETURN(error);
}


void MYSQL_LOG::init(enum_log_type log_type_arg,
                     enum cache_type io_cache_type_arg)
{
  DBUG_ENTER("MYSQL_LOG::init");
  log_type= log_type_arg;
  io_cache_type= io_cache_type_arg;
  DBUG_PRINT("info",("log_type: %d", log_type));
  DBUG_VOID_RETURN;
}


bool MYSQL_LOG::init_and_set_log_file_name(const char *log_name,
                                           const char *new_name,
                                           enum_log_type log_type_arg,
                                           enum cache_type io_cache_type_arg)
{
  init(log_type_arg, io_cache_type_arg);

  if (new_name && !strmov(log_file_name, new_name))
    return TRUE;
  else if (!new_name && generate_new_name(log_file_name, log_name))
    return TRUE;

  return FALSE;
}


/*
  Open a (new) log file.

  SYNOPSIS
    open()

    log_name            The name of the log to open
    log_type_arg        The type of the log. E.g. LOG_NORMAL
    new_name            The new name for the logfile. This is only needed
                        when the method is used to open the binlog file.
    io_cache_type_arg   The type of the IO_CACHE to use for this log file

  DESCRIPTION
    Open the logfile, init IO_CACHE and write startup messages
    (in case of general and slow query logs).

  RETURN VALUES
    0   ok
    1   error
*/

bool MYSQL_LOG::open(
#ifdef HAVE_PSI_INTERFACE
                     PSI_file_key log_file_key,
#endif
                     const char *log_name, enum_log_type log_type_arg,
                     const char *new_name, enum cache_type io_cache_type_arg)
{
  char buff[FN_REFLEN];
  File file= -1;
  int open_flags= O_CREAT | O_BINARY;
  DBUG_ENTER("MYSQL_LOG::open");
  DBUG_PRINT("enter", ("log_type: %d", (int) log_type_arg));

  write_error= 0;

  if (!(name= my_strdup(log_name, MYF(MY_WME))))
  {
    name= (char *)log_name; // for the error message
    goto err;
  }

  if (init_and_set_log_file_name(name, new_name,
                                 log_type_arg, io_cache_type_arg))
    goto err;

  if (io_cache_type == SEQ_READ_APPEND)
    open_flags |= O_RDWR | O_APPEND;
  else
    open_flags |= O_WRONLY | (log_type == LOG_BIN ? 0 : O_APPEND);

  db[0]= 0;

#ifdef HAVE_PSI_INTERFACE
  /* Keep the key for reopen */
  m_log_file_key= log_file_key;
#endif

  if ((file= mysql_file_open(log_file_key,
                             log_file_name, open_flags,
                             MYF(MY_WME | ME_WAITTANG))) < 0 ||
      init_io_cache(&log_file, file, IO_SIZE, io_cache_type,
                    mysql_file_tell(file, MYF(MY_WME)), 0,
                    MYF(MY_WME | MY_NABP |
                        ((log_type == LOG_BIN) ? MY_WAIT_IF_FULL : 0))))
    goto err;

  if (log_type == LOG_NORMAL)
  {
    char *end;
    int len=my_snprintf(buff, sizeof(buff), "%s, Version: %s (%s). "
#ifdef EMBEDDED_LIBRARY
                        "embedded library\n",
                        my_progname, server_version, MYSQL_COMPILATION_COMMENT
#elif _WIN32
			"started with:\nTCP Port: %d, Named Pipe: %s\n",
                        my_progname, server_version, MYSQL_COMPILATION_COMMENT,
                        mysqld_port, mysqld_unix_port
#else
			"started with:\nTcp port: %d  Unix socket: %s\n",
                        my_progname, server_version, MYSQL_COMPILATION_COMMENT,
                        mysqld_port, mysqld_unix_port
#endif
                       );
    end= strnmov(buff + len, "Time                 Id Command    Argument\n",
                 sizeof(buff) - len);
    if (my_b_write(&log_file, (uchar*) buff, (uint) (end-buff)) ||
	flush_io_cache(&log_file))
      goto err;
  }

  log_state= LOG_OPENED;
  DBUG_RETURN(0);

err:
  sql_print_error("Could not use %s for logging (error %d). \
Turning logging off for the whole duration of the MySQL server process. \
To turn it on again: fix the cause, \
shutdown the MySQL server and restart it.", name, errno);
  if (file >= 0)
    mysql_file_close(file, MYF(0));
  end_io_cache(&log_file);
  my_free(name);
  name= NULL;
  log_state= LOG_CLOSED;
  DBUG_RETURN(1);
}

MYSQL_LOG::MYSQL_LOG()
  : name(0), write_error(FALSE), inited(FALSE), log_type(LOG_UNKNOWN),
    log_state(LOG_CLOSED)
{
  /*
    We don't want to initialize LOCK_Log here as such initialization depends on
    safe_mutex (when using safe_mutex) which depends on MY_INIT(), which is
    called only in main(). Doing initialization here would make it happen
    before main().
  */
  bzero((char*) &log_file, sizeof(log_file));
}

void MYSQL_LOG::init_pthread_objects()
{
  DBUG_ASSERT(inited == 0);
  inited= 1;
  mysql_mutex_init(key_LOG_LOCK_log, &LOCK_log, MY_MUTEX_INIT_SLOW);
}

/*
  Close the log file

  SYNOPSIS
    close()
    exiting     Bitmask. For the slow and general logs the only used bit is
                LOG_CLOSE_TO_BE_OPENED. This is used if we intend to call
                open at once after close.

  NOTES
    One can do an open on the object at once after doing a close.
    The internal structures are not freed until cleanup() is called
*/

void MYSQL_LOG::close(uint exiting)
{					// One can't set log_type here!
  DBUG_ENTER("MYSQL_LOG::close");
  DBUG_PRINT("enter",("exiting: %d", (int) exiting));
  if (log_state == LOG_OPENED)
  {
    end_io_cache(&log_file);

    if (mysql_file_sync(log_file.file, MYF(MY_WME)) && ! write_error)
    {
      write_error= 1;
      sql_print_error(ER(ER_ERROR_ON_WRITE), name, errno);
    }

    if (mysql_file_close(log_file.file, MYF(MY_WME)) && ! write_error)
    {
      write_error= 1;
      sql_print_error(ER(ER_ERROR_ON_WRITE), name, errno);
    }
  }

  log_state= (exiting & LOG_CLOSE_TO_BE_OPENED) ? LOG_TO_BE_OPENED : LOG_CLOSED;
  my_free(name);
  name= NULL;
  DBUG_VOID_RETURN;
}

/** This is called only once. */

void MYSQL_LOG::cleanup()
{
  DBUG_ENTER("cleanup");
  if (inited)
  {
    inited= 0;
    mysql_mutex_destroy(&LOCK_log);
    close(0);
  }
  DBUG_VOID_RETURN;
}


int MYSQL_LOG::generate_new_name(char *new_name, const char *log_name)
{
  fn_format(new_name, log_name, mysql_data_home, "", 4);
  if (log_type == LOG_BIN)
  {
    if (!fn_ext(log_name)[0])
    {
      if (find_uniq_filename(new_name))
      {
        my_printf_error(ER_NO_UNIQUE_LOGFILE, ER(ER_NO_UNIQUE_LOGFILE),
                        MYF(ME_FATALERROR), log_name);
	sql_print_error(ER(ER_NO_UNIQUE_LOGFILE), log_name);
	return 1;
      }
    }
  }
  return 0;
}


/*
  Reopen the log file

  SYNOPSIS
    reopen_file()

  DESCRIPTION
    Reopen the log file. The method is used during FLUSH LOGS
    and locks LOCK_log mutex
*/


void MYSQL_QUERY_LOG::reopen_file()
{
  char *save_name;

  DBUG_ENTER("MYSQL_LOG::reopen_file");
  if (!is_open())
  {
    DBUG_PRINT("info",("log is closed"));
    DBUG_VOID_RETURN;
  }

  mysql_mutex_lock(&LOCK_log);

  save_name= name;
  name= 0;				// Don't free name
  close(LOG_CLOSE_TO_BE_OPENED);

  /*
     Note that at this point, log_state != LOG_CLOSED (important for is_open()).
  */

  open(
#ifdef HAVE_PSI_INTERFACE
       m_log_file_key,
#endif
       save_name, log_type, 0, io_cache_type);
  my_free(save_name);

  mysql_mutex_unlock(&LOCK_log);

  DBUG_VOID_RETURN;
}


/*
  Write a command to traditional general log file

  SYNOPSIS
    write()

    event_time        command start timestamp
    user_host         the pointer to the string with user@host info
    user_host_len     length of the user_host string. this is computed once
                      and passed to all general log  event handlers
    thread_id         Id of the thread, issued a query
    command_type      the type of the command being logged
    command_type_len  the length of the string above
    sql_text          the very text of the query being executed
    sql_text_len      the length of sql_text string

  DESCRIPTION

   Log given command to to normal (not rotable) log file

  RETURN
    FASE - OK
    TRUE - error occured
*/

bool MYSQL_QUERY_LOG::write(time_t event_time, const char *user_host,
                            uint user_host_len, int thread_id,
                            const char *command_type, uint command_type_len,
                            const char *sql_text, uint sql_text_len)
{
  char buff[32];
  uint length= 0;
  char local_time_buff[MAX_TIME_SIZE];
  struct tm start;
  uint time_buff_len= 0;

  mysql_mutex_lock(&LOCK_log);

  /* Test if someone closed between the is_open test and lock */
  if (is_open())
  {
    /* for testing output of timestamp and thread id */
    DBUG_EXECUTE_IF("reset_log_last_time", last_time= 0;);

    /* Note that my_b_write() assumes it knows the length for this */
      if (event_time != last_time)
      {
        last_time= event_time;

        localtime_r(&event_time, &start);

        time_buff_len= my_snprintf(local_time_buff, MAX_TIME_SIZE,
                                   "%02d%02d%02d %2d:%02d:%02d\t",
                                   start.tm_year % 100, start.tm_mon + 1,
                                   start.tm_mday, start.tm_hour,
                                   start.tm_min, start.tm_sec);

        if (my_b_write(&log_file, (uchar*) local_time_buff, time_buff_len))
          goto err;
      }
      else
        if (my_b_write(&log_file, (uchar*) "\t\t" ,2) < 0)
          goto err;

      /* command_type, thread_id */
      length= my_snprintf(buff, 32, "%5ld ", (long) thread_id);

    if (my_b_write(&log_file, (uchar*) buff, length))
      goto err;

    if (my_b_write(&log_file, (uchar*) command_type, command_type_len))
      goto err;

    if (my_b_write(&log_file, (uchar*) "\t", 1))
      goto err;

    /* sql_text */
    if (my_b_write(&log_file, (uchar*) sql_text, sql_text_len))
      goto err;

    if (my_b_write(&log_file, (uchar*) "\n", 1) ||
        flush_io_cache(&log_file))
      goto err;
  }

  mysql_mutex_unlock(&LOCK_log);
  return FALSE;
err:

  if (!write_error)
  {
    write_error= 1;
    sql_print_error(ER(ER_ERROR_ON_WRITE), name, errno);
  }
  mysql_mutex_unlock(&LOCK_log);
  return TRUE;
}


/*
  Log a query to the traditional slow log file

  SYNOPSIS
    write()

    thd               THD of the query
    current_time      current timestamp
    query_start_arg   command start timestamp
    user_host         the pointer to the string with user@host info
    user_host_len     length of the user_host string. this is computed once
                      and passed to all general log event handlers
    query_utime       Amount of time the query took to execute (in microseconds)
    lock_utime        Amount of time the query was locked (in microseconds)
    is_command        The flag, which determines, whether the sql_text is a
                      query or an administrator command.
    sql_text          the very text of the query or administrator command
                      processed
    sql_text_len      the length of sql_text string

  DESCRIPTION

   Log a query to the slow log file.

  RETURN
    FALSE - OK
    TRUE - error occured
*/

bool MYSQL_QUERY_LOG::write(THD *thd, ulonglong current_utime,
                            time_t query_start_arg, const char *user_host,
                            uint user_host_len, ulonglong query_utime,
                            ulonglong lock_utime, bool is_command,
                            const char *sql_text, uint sql_text_len)
{
  time_t current_time= my_time_possible_from_micro(current_utime);
  bool error= 0;
  DBUG_ENTER("MYSQL_QUERY_LOG::write");

  mysql_mutex_lock(&LOCK_log);

  if (!is_open())
  {
    mysql_mutex_unlock(&LOCK_log);
    DBUG_RETURN(0);
  }

  if (is_open())
  {						// Safety agains reopen
    int tmp_errno= 0;
    char buff[80], *end;
    char query_time_buff[22+7], lock_time_buff[22+7];
    uint buff_len;
    char sent_row_buff[21]; // max ulonglong val in dec is 20 digits
    char examined_row_buff[21];
    char affected_row_buff[21];
    end= buff;

    if (!(specialflag & SPECIAL_SHORT_LOG_FORMAT))
    {
      if (opt_slow_query_log_timestamp_always || current_time != last_time)
      {
        last_time= current_time;
        struct tm start;
        localtime_r(&current_time, &start);
	if(opt_slow_query_log_timestamp_precision & SLOG_MICROSECOND)
	{
	  ulonglong microsecond = current_utime % (1000 * 1000);
	  buff_len= snprintf(buff, sizeof buff,
	    "# Time: %02d%02d%02d %2d:%02d:%02d.%06lld\n",
            start.tm_year % 100, start.tm_mon + 1,
	    start.tm_mday, start.tm_hour,
	    start.tm_min, start.tm_sec,microsecond);
	}
	else
	{
	  buff_len= my_snprintf(buff, sizeof buff,
	    "# Time: %02d%02d%02d %2d:%02d:%02d\n",
            start.tm_year % 100, start.tm_mon + 1,
	    start.tm_mday, start.tm_hour,
	    start.tm_min, start.tm_sec);
	}

        /* Note that my_b_write() assumes it knows the length for this */
        if (my_b_write(&log_file, (uchar*) buff, buff_len))
          tmp_errno= errno;
      }
      const uchar uh[]= "# User@Host: ";
      if (my_b_write(&log_file, uh, sizeof(uh) - 1))
        tmp_errno= errno;
      if (my_b_write(&log_file, (uchar*) user_host, user_host_len))
        tmp_errno= errno;
      if (my_b_write(&log_file, (uchar*) "\n", 1))
        tmp_errno= errno;
    }
    /* For slow query log */
    sprintf(query_time_buff, "%.6f", ulonglong2double(query_utime)/1000000.0);
    sprintf(lock_time_buff,  "%.6f", ulonglong2double(lock_utime)/1000000.0);
<<<<<<< HEAD
    DBUG_PRINT("info", ("Last_errno: %u", thd->last_errno));
=======
    sprintf(sent_row_buff, "%llu", (ulonglong)thd->sent_row_count);
    /* Here and below sprintf is used because my_b_printf does not support %llu
    natively.  snprintf is not used as there is no way to overflow the buffer
    for 64-bit integers and MySQL assumes it to be available on less systems
    than sprintf.  */
    sprintf(examined_row_buff, "%llu", (ulonglong)thd->examined_row_count);
    sprintf(affected_row_buff, "%llu",
            (thd->row_count_func > 0) ? (ulonglong) thd->row_count_func : 0);
>>>>>>> 6efb912b
    if (my_b_printf(&log_file,
                    "# Thread_id: %lu  Schema: %s  Last_errno: %d  "
                    "Killed: %u\n"
                    "# Query_time: %s  Lock_time: %s  Rows_sent: %s  "
                    "Rows_examined: %s  Rows_affected: %s  Rows_read: %s\n"
                    "# Bytes_sent: %lu",
                    (ulong) thd->thread_id, (thd->db ? thd->db : ""),
                    thd->last_errno, (uint) thd->killed,
<<<<<<< HEAD
                    query_time_buff, lock_time_buff,
                    (ulong) thd->sent_row_count,
                    (ulong) thd->examined_row_count,
                    ((long) thd->get_row_count_func() > 0 ) ? (ulong) thd->get_row_count_func() : 0,
                    (ulong) thd->examined_row_count,
                    (ulong) (thd->status_var.bytes_sent - thd->bytes_sent_old),
                    (ulong) thd->tmp_tables_used,
                    (ulong) thd->tmp_tables_disk_used,
                    (ulong) thd->tmp_tables_size) == (uint) -1)
      tmp_errno= errno;

#if defined(ENABLED_PROFILING)
    thd->profiling.print_current(&log_file);
#endif
    if (thd->innodb_was_used)
=======
                    query_time_buff, lock_time_buff, sent_row_buff,
                    examined_row_buff, affected_row_buff, examined_row_buff,
                    thd->status_var.bytes_sent - thd->bytes_sent_old)
        == (uint) -1)
      tmp_errno= errno;
    if (thd->variables.log_slow_verbosity & SLOG_V_QUERY_PLAN)
    {
      char tmp_tables_size_buff[21];
      sprintf(tmp_tables_size_buff, "%llu", thd->tmp_tables_size);
      if (my_b_printf(&log_file,
                       "  Tmp_tables: %lu  Tmp_disk_tables: %lu  "
                       "Tmp_table_sizes: %s",
                       thd->tmp_tables_used, thd->tmp_tables_disk_used,
                       tmp_tables_size_buff) == (uint) -1)
      {
        tmp_errno= errno;
      }
    }
    if (my_b_write(&log_file, (uchar*) "\n", 1))
      tmp_errno= errno;
    if ((thd->variables.log_slow_verbosity & SLOG_V_INNODB)
        && thd->innodb_was_used)
>>>>>>> 6efb912b
    {
      char buf[20];
      snprintf(buf, 20, "%llX", thd->innodb_trx_id);
      if (my_b_printf(&log_file,
                    "# InnoDB_trx_id: %s\n", buf) == (uint) -1)
        tmp_errno=errno;
    }
    if ((thd->variables.log_slow_verbosity & (ULL(1) << SLOG_V_QUERY_PLAN)) &&
         my_b_printf(&log_file,
                    "# QC_Hit: %s  Full_scan: %s  Full_join: %s  Tmp_table: %s  Tmp_table_on_disk: %s\n" \
                    "# Filesort: %s  Filesort_on_disk: %s  Merge_passes: %lu\n",
                    ((thd->query_plan_flags & QPLAN_QC) ? "Yes" : "No"),
                    ((thd->query_plan_flags & QPLAN_FULL_SCAN) ? "Yes" : "No"),
                    ((thd->query_plan_flags & QPLAN_FULL_JOIN) ? "Yes" : "No"),
                    ((thd->query_plan_flags & QPLAN_TMP_TABLE) ? "Yes" : "No"),
                    ((thd->query_plan_flags & QPLAN_TMP_DISK) ? "Yes" : "No"),
                    ((thd->query_plan_flags & QPLAN_FILESORT) ? "Yes" : "No"),
                    ((thd->query_plan_flags & QPLAN_FILESORT_DISK) ? "Yes" : "No"),
                    thd->query_plan_fsort_passes) == (uint) -1)
      tmp_errno=errno;
    if ((thd->variables.log_slow_verbosity & (ULL(1) << SLOG_V_INNODB)) && thd->innodb_was_used)
    {
      char buf[3][20];
      char io_read_buff[21];
      snprintf(buf[0], 20, "%.6f", thd->innodb_io_reads_wait_timer / 1000000.0);
      snprintf(buf[1], 20, "%.6f", thd->innodb_lock_que_wait_timer / 1000000.0);
      snprintf(buf[2], 20, "%.6f", thd->innodb_innodb_que_wait_timer / 1000000.0);
      sprintf(io_read_buff, "%llu", thd->innodb_io_read);
      if (my_b_printf(&log_file,
                      "#   InnoDB_IO_r_ops: %lu  InnoDB_IO_r_bytes: %s  "
                      "InnoDB_IO_r_wait: %s\n"
                      "#   InnoDB_rec_lock_wait: %s  InnoDB_queue_wait: %s\n"
                      "#   InnoDB_pages_distinct: %lu\n",
<<<<<<< HEAD
                      (ulong) thd->innodb_io_reads,
                      (ulong) thd->innodb_io_read,
                      buf[0], buf[1], buf[2],
                      (ulong) thd->innodb_page_access) == (uint) -1)
        tmp_errno=errno;
=======
                      thd->innodb_io_reads, io_read_buff,
                      buf[0], buf[1], buf[2], thd->innodb_page_access)
          == (uint) -1)
        tmp_errno= errno;
>>>>>>> 6efb912b
    } 
    else
    {
      if ((thd->variables.log_slow_verbosity & (ULL(1) << SLOG_V_INNODB)) &&
          my_b_printf(&log_file,"# No InnoDB statistics available for this query\n") == (uint) -1)
        tmp_errno=errno;
    }

    if (thd->db && strcmp(thd->db, db))
    {						// Database changed
      if (my_b_printf(&log_file,"use %s;\n",thd->db) == (uint) -1)
        tmp_errno= errno;
      strmov(db,thd->db);
    }
    if (thd->stmt_depends_on_first_successful_insert_id_in_prev_stmt)
    {
      end=strmov(end, ",last_insert_id=");
      end=longlong10_to_str((longlong)
                            thd->first_successful_insert_id_in_prev_stmt_for_binlog,
                            end, -10);
    }
    // Save value if we do an insert.
    if (thd->auto_inc_intervals_in_cur_stmt_for_binlog.nb_elements() > 0)
    {
      if (!(specialflag & SPECIAL_SHORT_LOG_FORMAT))
      {
        end=strmov(end,",insert_id=");
        end=longlong10_to_str((longlong)
                              thd->auto_inc_intervals_in_cur_stmt_for_binlog.minimum(),
                              end, -10);
      }
    }

    /*
      This info used to show up randomly, depending on whether the query
      checked the query start time or not. now we always write current
      timestamp to the slow log
    */
    end= strmov(end, ",timestamp=");
    end= int10_to_str((long) current_time, end, 10);

    if (end != buff)
    {
      *end++=';';
      *end='\n';
      if (my_b_write(&log_file, (uchar*) "SET ", 4) ||
          my_b_write(&log_file, (uchar*) buff + 1, (uint) (end-buff)))
        tmp_errno= errno;
    }
    if (is_command)
    {
      end= strxmov(buff, "# administrator command: ", NullS);
      buff_len= (ulong) (end - buff);
      DBUG_EXECUTE_IF("simulate_slow_log_write_error",
                      {DBUG_SET("+d,simulate_file_write_error");});
      if(my_b_write(&log_file, (uchar*) buff, buff_len))
        tmp_errno= errno;
    }
    if (my_b_write(&log_file, (uchar*) sql_text, sql_text_len) ||
        my_b_write(&log_file, (uchar*) ";\n",2) ||
        flush_io_cache(&log_file))
      tmp_errno= errno;
    if (tmp_errno)
    {
      error= 1;
      if (! write_error)
      {
        write_error= 1;
        sql_print_error(ER(ER_ERROR_ON_WRITE), name, error);
      }
    }
  }
  mysql_mutex_unlock(&LOCK_log);
  DBUG_RETURN(error);
}


/**
  @todo
  The following should be using fn_format();  We just need to
  first change fn_format() to cut the file name if it's too long.
*/
const char *MYSQL_LOG::generate_name(const char *log_name,
                                      const char *suffix,
                                      bool strip_ext, char *buff)
{
  if (!log_name || !log_name[0])
  {
    strmake(buff, pidfile_name, FN_REFLEN - strlen(suffix) - 1);
    return (const char *)
      fn_format(buff, buff, "", suffix, MYF(MY_REPLACE_EXT|MY_REPLACE_DIR));
  }
  // get rid of extension if the log is binary to avoid problems
  if (strip_ext)
  {
    char *p= fn_ext(log_name);
    uint length= (uint) (p - log_name);
    strmake(buff, log_name, min(length, FN_REFLEN-1));
    return (const char*)buff;
  }
  return log_name;
}



MYSQL_BIN_LOG::MYSQL_BIN_LOG(uint *sync_period)
  :bytes_written(0), prepared_xids(0), file_id(1), open_count(1),
   need_start_event(TRUE),
   group_commit_queue(0), num_commits(0), num_group_commits(0),
   sync_period_ptr(sync_period), sync_counter(0),
   is_relay_log(0), signal_cnt(0),
   description_event_for_exec(0), description_event_for_queue(0)
{
  /*
    We don't want to initialize locks here as such initialization depends on
    safe_mutex (when using safe_mutex) which depends on MY_INIT(), which is
    called only in main(). Doing initialization here would make it happen
    before main().
  */
  index_file_name[0] = 0;
  bzero((char*) &index_file, sizeof(index_file));
  bzero((char*) &purge_index_file, sizeof(purge_index_file));
}

/* this is called only once */

void MYSQL_BIN_LOG::cleanup()
{
  DBUG_ENTER("cleanup");
  if (inited)
  {
    inited= 0;
    close(LOG_CLOSE_INDEX|LOG_CLOSE_STOP_EVENT);
    delete description_event_for_queue;
    delete description_event_for_exec;
    mysql_mutex_destroy(&LOCK_log);
    mysql_mutex_destroy(&LOCK_index);
    mysql_cond_destroy(&update_cond);
  }
  DBUG_VOID_RETURN;
}


/* Init binlog-specific vars */
void MYSQL_BIN_LOG::init(bool no_auto_events_arg, ulong max_size_arg)
{
  DBUG_ENTER("MYSQL_BIN_LOG::init");
  no_auto_events= no_auto_events_arg;
  max_size= max_size_arg;
  DBUG_PRINT("info",("max_size: %lu", max_size));
  DBUG_VOID_RETURN;
}


void MYSQL_BIN_LOG::init_pthread_objects()
{
  MYSQL_LOG::init_pthread_objects();
  mysql_mutex_init(m_key_LOCK_index, &LOCK_index, MY_MUTEX_INIT_SLOW);
  mysql_cond_init(m_key_update_cond, &update_cond, 0);
}


bool MYSQL_BIN_LOG::open_index_file(const char *index_file_name_arg,
                                    const char *log_name, bool need_mutex)
{
  File index_file_nr= -1;
  DBUG_ASSERT(!my_b_inited(&index_file));

  /*
    First open of this class instance
    Create an index file that will hold all file names uses for logging.
    Add new entries to the end of it.
  */
  myf opt= MY_UNPACK_FILENAME;
  if (!index_file_name_arg)
  {
    index_file_name_arg= log_name;    // Use same basename for index file
    opt= MY_UNPACK_FILENAME | MY_REPLACE_EXT;
  }
  fn_format(index_file_name, index_file_name_arg, mysql_data_home,
            ".index", opt);
  if ((index_file_nr= mysql_file_open(m_key_file_log_index,
                                      index_file_name,
                                      O_RDWR | O_CREAT | O_BINARY,
                                      MYF(MY_WME))) < 0 ||
       mysql_file_sync(index_file_nr, MYF(MY_WME)) ||
       init_io_cache(&index_file, index_file_nr,
                     IO_SIZE, WRITE_CACHE,
                     mysql_file_seek(index_file_nr, 0L, MY_SEEK_END, MYF(0)),
                                     0, MYF(MY_WME | MY_WAIT_IF_FULL)) ||
      DBUG_EVALUATE_IF("fault_injection_openning_index", 1, 0))
  {
    /*
      TODO: all operations creating/deleting the index file or a log, should
      call my_sync_dir() or my_sync_dir_by_file() to be durable.
      TODO: file creation should be done with mysql_file_create()
      not mysql_file_open().
    */
    if (index_file_nr >= 0)
      mysql_file_close(index_file_nr, MYF(0));
    return TRUE;
  }

#ifdef HAVE_REPLICATION
  /*
    Sync the index by purging any binary log file that is not registered.
    In other words, either purge binary log files that were removed from
    the index but not purged from the file system due to a crash or purge
    any binary log file that was created but not register in the index
    due to a crash.
  */

  if (set_purge_index_file_name(index_file_name_arg) ||
      open_purge_index_file(FALSE) ||
      purge_index_entry(NULL, NULL, need_mutex) ||
      close_purge_index_file() ||
      DBUG_EVALUATE_IF("fault_injection_recovering_index", 1, 0))
  {
    sql_print_error("MYSQL_BIN_LOG::open_index_file failed to sync the index "
                    "file.");
    return TRUE;
  }
#endif

  return FALSE;
}


/**
  Open a (new) binlog file.

  - Open the log file and the index file. Register the new
  file name in it
  - When calling this when the file is in use, you must have a locks
  on LOCK_log and LOCK_index.

  @retval
    0	ok
  @retval
    1	error
*/

bool MYSQL_BIN_LOG::open(const char *log_name,
                         enum_log_type log_type_arg,
                         const char *new_name,
                         enum cache_type io_cache_type_arg,
                         bool no_auto_events_arg,
                         ulong max_size_arg,
                         bool null_created_arg,
                         bool need_mutex)
{
  File file= -1;

  DBUG_ENTER("MYSQL_BIN_LOG::open");
  DBUG_PRINT("enter",("log_type: %d",(int) log_type_arg));

  if (init_and_set_log_file_name(log_name, new_name, log_type_arg,
                                 io_cache_type_arg))
  {
    sql_print_error("MSYQL_BIN_LOG::open failed to generate new file name.");
    DBUG_RETURN(1);
  }

#ifdef HAVE_REPLICATION
  if (open_purge_index_file(TRUE) ||
      register_create_index_entry(log_file_name) ||
      sync_purge_index_file() ||
      DBUG_EVALUATE_IF("fault_injection_registering_index", 1, 0))
  {
    /**
        TODO: although this was introduced to appease valgrind
              when injecting emulated faults using fault_injection_registering_index
              it may be good to consider what actually happens when
              open_purge_index_file succeeds but register or sync fails.

              Perhaps we might need the code below in MYSQL_LOG_BIN::cleanup
              for "real life" purposes as well? 
     */
    DBUG_EXECUTE_IF("fault_injection_registering_index", {
      if (my_b_inited(&purge_index_file))
      {
        end_io_cache(&purge_index_file);
        my_close(purge_index_file.file, MYF(0));
      }
    });

    sql_print_error("MSYQL_BIN_LOG::open failed to sync the index file.");
    DBUG_RETURN(1);
  }
  DBUG_EXECUTE_IF("crash_create_non_critical_before_update_index", DBUG_SUICIDE(););
#endif

  write_error= 0;

  /* open the main log file */
  if (MYSQL_LOG::open(
#ifdef HAVE_PSI_INTERFACE
                      m_key_file_log,
#endif
                      log_name, log_type_arg, new_name, io_cache_type_arg))
  {
#ifdef HAVE_REPLICATION
    close_purge_index_file();
#endif
    DBUG_RETURN(1);                            /* all warnings issued */
  }

  init(no_auto_events_arg, max_size_arg);

  open_count++;

  DBUG_ASSERT(log_type == LOG_BIN);

  {
    bool write_file_name_to_index_file=0;

    if (!my_b_filelength(&log_file))
    {
      /*
	The binary log file was empty (probably newly created)
	This is the normal case and happens when the user doesn't specify
	an extension for the binary log files.
	In this case we write a standard header to it.
      */
      if (my_b_safe_write(&log_file, (uchar*) BINLOG_MAGIC,
			  BIN_LOG_HEADER_SIZE))
        goto err;
      bytes_written+= BIN_LOG_HEADER_SIZE;
      write_file_name_to_index_file= 1;
    }

    if (need_start_event && !no_auto_events)
    {
      /*
        In 4.x we set need_start_event=0 here, but in 5.0 we want a Start event
        even if this is not the very first binlog.
      */
      Format_description_log_event s(BINLOG_VERSION);
      /*
        don't set LOG_EVENT_BINLOG_IN_USE_F for SEQ_READ_APPEND io_cache
        as we won't be able to reset it later
      */
      if (io_cache_type == WRITE_CACHE)
        s.flags|= LOG_EVENT_BINLOG_IN_USE_F;
      if (!s.is_valid())
        goto err;
      s.dont_set_created= null_created_arg;
      if (s.write(&log_file))
        goto err;
      bytes_written+= s.data_written;
    }
    if (description_event_for_queue &&
        description_event_for_queue->binlog_version>=4)
    {
      /*
        This is a relay log written to by the I/O slave thread.
        Write the event so that others can later know the format of this relay
        log.
        Note that this event is very close to the original event from the
        master (it has binlog version of the master, event types of the
        master), so this is suitable to parse the next relay log's event. It
        has been produced by
        Format_description_log_event::Format_description_log_event(char* buf,).
        Why don't we want to write the description_event_for_queue if this
        event is for format<4 (3.23 or 4.x): this is because in that case, the
        description_event_for_queue describes the data received from the
        master, but not the data written to the relay log (*conversion*),
        which is in format 4 (slave's).
      */
      /*
        Set 'created' to 0, so that in next relay logs this event does not
        trigger cleaning actions on the slave in
        Format_description_log_event::apply_event_impl().
      */
      description_event_for_queue->created= 0;
      /* Don't set log_pos in event header */
      description_event_for_queue->set_artificial_event();

      if (description_event_for_queue->write(&log_file))
        goto err;
      bytes_written+= description_event_for_queue->data_written;
    }
    if (flush_io_cache(&log_file) ||
        mysql_file_sync(log_file.file, MYF(MY_WME)))
      goto err;

    if (write_file_name_to_index_file)
    {
#ifdef HAVE_REPLICATION
      DBUG_EXECUTE_IF("crash_create_critical_before_update_index", DBUG_SUICIDE(););
#endif

      DBUG_ASSERT(my_b_inited(&index_file) != 0);
      reinit_io_cache(&index_file, WRITE_CACHE,
                      my_b_filelength(&index_file), 0, 0);
      /*
        As this is a new log file, we write the file name to the index
        file. As every time we write to the index file, we sync it.
      */
      if (DBUG_EVALUATE_IF("fault_injection_updating_index", 1, 0) ||
          my_b_write(&index_file, (uchar*) log_file_name,
                     strlen(log_file_name)) ||
          my_b_write(&index_file, (uchar*) "\n", 1) ||
          flush_io_cache(&index_file) ||
          mysql_file_sync(index_file.file, MYF(MY_WME)))
        goto err;

#ifdef HAVE_REPLICATION
      DBUG_EXECUTE_IF("crash_create_after_update_index", DBUG_SUICIDE(););
#endif
    }
  }
  log_state= LOG_OPENED;

#ifdef HAVE_REPLICATION
  close_purge_index_file();
#endif

  DBUG_RETURN(0);

err:
#ifdef HAVE_REPLICATION
  if (is_inited_purge_index_file())
    purge_index_entry(NULL, NULL, need_mutex);
  close_purge_index_file();
#endif
  sql_print_error("Could not use %s for logging (error %d). \
Turning logging off for the whole duration of the MySQL server process. \
To turn it on again: fix the cause, \
shutdown the MySQL server and restart it.", name, errno);
  if (file >= 0)
    mysql_file_close(file, MYF(0));
  end_io_cache(&log_file);
  end_io_cache(&index_file);
  my_free(name);
  name= NULL;
  log_state= LOG_CLOSED;
  DBUG_RETURN(1);
}


int MYSQL_BIN_LOG::get_current_log(LOG_INFO* linfo)
{
  mysql_mutex_lock(&LOCK_log);
  int ret = raw_get_current_log(linfo);
  mysql_mutex_unlock(&LOCK_log);
  return ret;
}

int MYSQL_BIN_LOG::raw_get_current_log(LOG_INFO* linfo)
{
  strmake(linfo->log_file_name, log_file_name, sizeof(linfo->log_file_name)-1);
  linfo->pos = my_b_tell(&log_file);
  return 0;
}

/**
  Move all data up in a file in an filename index file.

    We do the copy outside of the IO_CACHE as the cache buffers would just
    make things slower and more complicated.
    In most cases the copy loop should only do one read.

  @param index_file			File to move
  @param offset			Move everything from here to beginning

  @note
    File will be truncated to be 'offset' shorter or filled up with newlines

  @retval
    0	ok
*/

#ifdef HAVE_REPLICATION

static bool copy_up_file_and_fill(IO_CACHE *index_file, my_off_t offset)
{
  int bytes_read;
  my_off_t init_offset= offset;
  File file= index_file->file;
  uchar io_buf[IO_SIZE*2];
  DBUG_ENTER("copy_up_file_and_fill");

  for (;; offset+= bytes_read)
  {
    mysql_file_seek(file, offset, MY_SEEK_SET, MYF(0));
    if ((bytes_read= (int) mysql_file_read(file, io_buf, sizeof(io_buf),
                                           MYF(MY_WME)))
	< 0)
      goto err;
    if (!bytes_read)
      break;					// end of file
    mysql_file_seek(file, offset-init_offset, MY_SEEK_SET, MYF(0));
    if (mysql_file_write(file, io_buf, bytes_read, MYF(MY_WME | MY_NABP)))
      goto err;
  }
  /* The following will either truncate the file or fill the end with \n' */
  if (mysql_file_chsize(file, offset - init_offset, '\n', MYF(MY_WME)) ||
      mysql_file_sync(file, MYF(MY_WME)))
    goto err;

  /* Reset data in old index cache */
  reinit_io_cache(index_file, READ_CACHE, (my_off_t) 0, 0, 1);
  DBUG_RETURN(0);

err:
  DBUG_RETURN(1);
}

#endif /* HAVE_REPLICATION */

/**
  Find the position in the log-index-file for the given log name.

  @param linfo		Store here the found log file name and position to
                       the NEXT log file name in the index file.
  @param log_name	Filename to find in the index file.
                       Is a null pointer if we want to read the first entry
  @param need_lock	Set this to 1 if the parent doesn't already have a
                       lock on LOCK_index

  @note
    On systems without the truncate function the file will end with one or
    more empty lines.  These will be ignored when reading the file.

  @retval
    0			ok
  @retval
    LOG_INFO_EOF	        End of log-index-file found
  @retval
    LOG_INFO_IO		Got IO error while reading file
*/

int MYSQL_BIN_LOG::find_log_pos(LOG_INFO *linfo, const char *log_name,
			    bool need_lock)
{
  int error= 0;
  char *full_fname= linfo->log_file_name;
  char full_log_name[FN_REFLEN], fname[FN_REFLEN];
  uint log_name_len= 0, fname_len= 0;
  DBUG_ENTER("find_log_pos");
  full_log_name[0]= full_fname[0]= 0;

  /*
    Mutex needed because we need to make sure the file pointer does not
    move from under our feet
  */
  if (need_lock)
    mysql_mutex_lock(&LOCK_index);
  mysql_mutex_assert_owner(&LOCK_index);

  // extend relative paths for log_name to be searched
  if (log_name)
  {
    if(normalize_binlog_name(full_log_name, log_name, is_relay_log))
    {
      error= LOG_INFO_EOF;
      goto end;
    }
  }

  log_name_len= log_name ? (uint) strlen(full_log_name) : 0;
  DBUG_PRINT("enter", ("log_name: %s, full_log_name: %s", 
                       log_name ? log_name : "NULL", full_log_name));

  /* As the file is flushed, we can't get an error here */
  (void) reinit_io_cache(&index_file, READ_CACHE, (my_off_t) 0, 0, 0);

  for (;;)
  {
    uint length;
    my_off_t offset= my_b_tell(&index_file);

    DBUG_EXECUTE_IF("simulate_find_log_pos_error",
                    error=  LOG_INFO_EOF; break;);
    /* If we get 0 or 1 characters, this is the end of the file */
    if ((length= my_b_gets(&index_file, fname, FN_REFLEN)) <= 1)
    {
      /* Did not find the given entry; Return not found or error */
      error= !index_file.error ? LOG_INFO_EOF : LOG_INFO_IO;
      break;
    }

    // extend relative paths and match against full path
    if (normalize_binlog_name(full_fname, fname, is_relay_log))
    {
      error= LOG_INFO_EOF;
      break;
    }
    fname_len= (uint) strlen(full_fname);

    // if the log entry matches, null string matching anything
    if (!log_name ||
	(log_name_len == fname_len-1 && full_fname[log_name_len] == '\n' &&
	 !memcmp(full_fname, full_log_name, log_name_len)))
    {
      DBUG_PRINT("info", ("Found log file entry"));
      full_fname[fname_len-1]= 0;			// remove last \n
      linfo->index_file_start_offset= offset;
      linfo->index_file_offset = my_b_tell(&index_file);
      break;
    }
  }

end:
  if (need_lock)
    mysql_mutex_unlock(&LOCK_index);
  DBUG_RETURN(error);
}


/**
  Find the position in the log-index-file for the given log name.

  @param
    linfo		Store here the next log file name and position to
			the file name after that.
  @param
    need_lock		Set this to 1 if the parent doesn't already have a
			lock on LOCK_index

  @note
    - Before calling this function, one has to call find_log_pos()
    to set up 'linfo'
    - Mutex needed because we need to make sure the file pointer does not move
    from under our feet

  @retval
    0			ok
  @retval
    LOG_INFO_EOF	        End of log-index-file found
  @retval
    LOG_INFO_IO		Got IO error while reading file
*/

int MYSQL_BIN_LOG::find_next_log(LOG_INFO* linfo, bool need_lock)
{
  int error= 0;
  uint length;
  char fname[FN_REFLEN];
  char *full_fname= linfo->log_file_name;

  if (need_lock)
    mysql_mutex_lock(&LOCK_index);
  mysql_mutex_assert_owner(&LOCK_index);

  /* As the file is flushed, we can't get an error here */
  (void) reinit_io_cache(&index_file, READ_CACHE, linfo->index_file_offset, 0,
			 0);

  linfo->index_file_start_offset= linfo->index_file_offset;
  if ((length=my_b_gets(&index_file, fname, FN_REFLEN)) <= 1)
  {
    error = !index_file.error ? LOG_INFO_EOF : LOG_INFO_IO;
    goto err;
  }

  if (fname[0] != 0)
  {
    if(normalize_binlog_name(full_fname, fname, is_relay_log))
    {
      error= LOG_INFO_EOF;
      goto err;
    }
    length= strlen(full_fname);
  }

  full_fname[length-1]= 0;			// kill \n
  linfo->index_file_offset= my_b_tell(&index_file);

err:
  if (need_lock)
    mysql_mutex_unlock(&LOCK_index);
  return error;
}


/**
  Delete all logs refered to in the index file.
  Start writing to a new log file.

  The new index file will only contain this file.

  @param thd		Thread

  @note
    If not called from slave thread, write start event to new log

  @retval
    0	ok
  @retval
    1   error
*/

bool MYSQL_BIN_LOG::reset_logs(THD* thd)
{
  LOG_INFO linfo;
  bool error=0;
  int err;
  const char* save_name;
  DBUG_ENTER("reset_logs");

  ha_reset_logs(thd);

  /*
    The following mutex is needed to ensure that no threads call
    'delete thd' as we would then risk missing a 'rollback' from this
    thread. If the transaction involved MyISAM tables, it should go
    into binlog even on rollback.
  */
  mysql_mutex_lock(&LOCK_thread_count);

  /*
    We need to get both locks to be sure that no one is trying to
    write to the index log file.
  */
  mysql_mutex_lock(&LOCK_log);
  mysql_mutex_lock(&LOCK_index);

  /* Save variables so that we can reopen the log */
  save_name=name;
  name=0;					// Protect against free
  close(LOG_CLOSE_TO_BE_OPENED);

  /*
    First delete all old log files and then update the index file.
    As we first delete the log files and do not use sort of logging,
    a crash may lead to an inconsistent state where the index has
    references to non-existent files.

    We need to invert the steps and use the purge_index_file methods
    in order to make the operation safe.
  */

  if ((err= find_log_pos(&linfo, NullS, 0)) != 0)
  {
    uint errcode= purge_log_get_error_code(err);
    sql_print_error("Failed to locate old binlog or relay log files");
    my_message(errcode, ER(errcode), MYF(0));
    error= 1;
    goto err;
  }

  for (;;)
  {
    if ((error= my_delete_allow_opened(linfo.log_file_name, MYF(0))) != 0)
    {
      if (my_errno == ENOENT) 
      {
        push_warning_printf(current_thd, MYSQL_ERROR::WARN_LEVEL_WARN,
                            ER_LOG_PURGE_NO_FILE, ER(ER_LOG_PURGE_NO_FILE),
                            linfo.log_file_name);
        sql_print_information("Failed to delete file '%s'",
                              linfo.log_file_name);
        my_errno= 0;
        error= 0;
      }
      else
      {
        push_warning_printf(current_thd, MYSQL_ERROR::WARN_LEVEL_WARN,
                            ER_BINLOG_PURGE_FATAL_ERR,
                            "a problem with deleting %s; "
                            "consider examining correspondence "
                            "of your binlog index file "
                            "to the actual binlog files",
                            linfo.log_file_name);
        error= 1;
        goto err;
      }
    }
    if (find_next_log(&linfo, 0))
      break;
  }

  /* Start logging with a new file */
  close(LOG_CLOSE_INDEX | LOG_CLOSE_TO_BE_OPENED);
  if ((error= my_delete_allow_opened(index_file_name, MYF(0))))	// Reset (open will update)
  {
    if (my_errno == ENOENT) 
    {
      push_warning_printf(current_thd, MYSQL_ERROR::WARN_LEVEL_WARN,
                          ER_LOG_PURGE_NO_FILE, ER(ER_LOG_PURGE_NO_FILE),
                          index_file_name);
      sql_print_information("Failed to delete file '%s'",
                            index_file_name);
      my_errno= 0;
      error= 0;
    }
    else
    {
      push_warning_printf(current_thd, MYSQL_ERROR::WARN_LEVEL_WARN,
                          ER_BINLOG_PURGE_FATAL_ERR,
                          "a problem with deleting %s; "
                          "consider examining correspondence "
                          "of your binlog index file "
                          "to the actual binlog files",
                          index_file_name);
      error= 1;
      goto err;
    }
  }
  if (!thd->slave_thread)
    need_start_event=1;
  if (!open_index_file(index_file_name, 0, FALSE))
    if ((error= open(save_name, log_type, 0, io_cache_type, no_auto_events, max_size, 0, FALSE)))
      goto err;
  my_free((void *) save_name);

err:
  if (error == 1)
    name= const_cast<char*>(save_name);
  mysql_mutex_unlock(&LOCK_thread_count);
  mysql_mutex_unlock(&LOCK_index);
  mysql_mutex_unlock(&LOCK_log);
  DBUG_RETURN(error);
}


/**
  Delete relay log files prior to rli->group_relay_log_name
  (i.e. all logs which are not involved in a non-finished group
  (transaction)), remove them from the index file and start on next
  relay log.

  IMPLEMENTATION
  - Protects index file with LOCK_index
  - Delete relevant relay log files
  - Copy all file names after these ones to the front of the index file
  - If the OS has truncate, truncate the file, else fill it with \n'
  - Read the next file name from the index file and store in rli->linfo

  @param rli	       Relay log information
  @param included     If false, all relay logs that are strictly before
                      rli->group_relay_log_name are deleted ; if true, the
                      latter is deleted too (i.e. all relay logs
                      read by the SQL slave thread are deleted).

  @note
    - This is only called from the slave-execute thread when it has read
    all commands from a relay log and want to switch to a new relay log.
    - When this happens, we can be in an active transaction as
    a transaction can span over two relay logs
    (although it is always written as a single block to the master's binary
    log, hence cannot span over two master's binary logs).

  @retval
    0			ok
  @retval
    LOG_INFO_EOF	        End of log-index-file found
  @retval
    LOG_INFO_SEEK	Could not allocate IO cache
  @retval
    LOG_INFO_IO		Got IO error while reading file
*/

#ifdef HAVE_REPLICATION

int MYSQL_BIN_LOG::purge_first_log(Relay_log_info* rli, bool included)
{
  int error;
  char *to_purge_if_included= NULL;
  DBUG_ENTER("purge_first_log");

  DBUG_ASSERT(is_open());
  DBUG_ASSERT(rli->slave_running == 1);
  DBUG_ASSERT(!strcmp(rli->linfo.log_file_name,rli->event_relay_log_name));

  mysql_mutex_lock(&LOCK_index);
  to_purge_if_included= my_strdup(rli->group_relay_log_name, MYF(0));

  /*
    Read the next log file name from the index file and pass it back to
    the caller.
  */
  if((error=find_log_pos(&rli->linfo, rli->event_relay_log_name, 0)) || 
     (error=find_next_log(&rli->linfo, 0)))
  {
    char buff[22];
    sql_print_error("next log error: %d  offset: %s  log: %s included: %d",
                    error,
                    llstr(rli->linfo.index_file_offset,buff),
                    rli->event_relay_log_name,
                    included);
    goto err;
  }

  /*
    Reset rli's coordinates to the current log.
  */
  rli->event_relay_log_pos= BIN_LOG_HEADER_SIZE;
  strmake(rli->event_relay_log_name,rli->linfo.log_file_name,
	  sizeof(rli->event_relay_log_name)-1);

  /*
    If we removed the rli->group_relay_log_name file,
    we must update the rli->group* coordinates, otherwise do not touch it as the
    group's execution is not finished (e.g. COMMIT not executed)
  */
  if (included)
  {
    rli->group_relay_log_pos = BIN_LOG_HEADER_SIZE;
    strmake(rli->group_relay_log_name,rli->linfo.log_file_name,
            sizeof(rli->group_relay_log_name)-1);
    rli->notify_group_relay_log_name_update();
  }

  /* Store where we are in the new file for the execution thread */
  flush_relay_log_info(rli);

  DBUG_EXECUTE_IF("crash_before_purge_logs", DBUG_SUICIDE(););

  mysql_mutex_lock(&rli->log_space_lock);
  rli->relay_log.purge_logs(to_purge_if_included, included,
                            0, 0, &rli->log_space_total);
  mysql_mutex_unlock(&rli->log_space_lock);

  /*
    Ok to broadcast after the critical region as there is no risk of
    the mutex being destroyed by this thread later - this helps save
    context switches
  */
  mysql_cond_broadcast(&rli->log_space_cond);

  /*
   * Need to update the log pos because purge logs has been called 
   * after fetching initially the log pos at the begining of the method.
   */
  if((error=find_log_pos(&rli->linfo, rli->event_relay_log_name, 0)))
  {
    char buff[22];
    sql_print_error("next log error: %d  offset: %s  log: %s included: %d",
                    error,
                    llstr(rli->linfo.index_file_offset,buff),
                    rli->group_relay_log_name,
                    included);
    goto err;
  }

  /* If included was passed, rli->linfo should be the first entry. */
  DBUG_ASSERT(!included || rli->linfo.index_file_start_offset == 0);

err:
  my_free(to_purge_if_included);
  mysql_mutex_unlock(&LOCK_index);
  DBUG_RETURN(error);
}

/**
  Update log index_file.
*/

int MYSQL_BIN_LOG::update_log_index(LOG_INFO* log_info, bool need_update_threads)
{
  if (copy_up_file_and_fill(&index_file, log_info->index_file_start_offset))
    return LOG_INFO_IO;

  // now update offsets in index file for running threads
  if (need_update_threads)
    adjust_linfo_offsets(log_info->index_file_start_offset);
  return 0;
}

/**
  Remove all logs before the given log from disk and from the index file.

  @param to_log	      Delete all log file name before this file.
  @param included            If true, to_log is deleted too.
  @param need_mutex
  @param need_update_threads If we want to update the log coordinates of
                             all threads. False for relay logs, true otherwise.
  @param freed_log_space     If not null, decrement this variable of
                             the amount of log space freed

  @note
    If any of the logs before the deleted one is in use,
    only purge logs up to this one.

  @retval
    0			ok
  @retval
    LOG_INFO_EOF		to_log not found
    LOG_INFO_EMFILE             too many files opened
    LOG_INFO_FATAL              if any other than ENOENT error from
                                mysql_file_stat() or mysql_file_delete()
*/

int MYSQL_BIN_LOG::purge_logs(const char *to_log, 
                          bool included,
                          bool need_mutex, 
                          bool need_update_threads, 
                          ulonglong *decrease_log_space)
{
  int error= 0;
  bool exit_loop= 0;
  LOG_INFO log_info;
  THD *thd= current_thd;
  DBUG_ENTER("purge_logs");
  DBUG_PRINT("info",("to_log= %s",to_log));

  if (need_mutex)
    mysql_mutex_lock(&LOCK_index);
  if ((error=find_log_pos(&log_info, to_log, 0 /*no mutex*/))) 
  {
    sql_print_error("MYSQL_BIN_LOG::purge_logs was called with file %s not "
                    "listed in the index.", to_log);
    goto err;
  }

  if ((error= open_purge_index_file(TRUE)))
  {
    sql_print_error("MYSQL_BIN_LOG::purge_logs failed to sync the index file.");
    goto err;
  }

  /*
    File name exists in index file; delete until we find this file
    or a file that is used.
  */
  if ((error=find_log_pos(&log_info, NullS, 0 /*no mutex*/)))
    goto err;
  while ((strcmp(to_log,log_info.log_file_name) || (exit_loop=included)) &&
         !is_active(log_info.log_file_name) &&
         !log_in_use(log_info.log_file_name))
  {
    if ((error= register_purge_index_entry(log_info.log_file_name)))
    {
      sql_print_error("MYSQL_BIN_LOG::purge_logs failed to copy %s to register file.",
                      log_info.log_file_name);
      goto err;
    }

    if (find_next_log(&log_info, 0) || exit_loop)
      break;
  }

  DBUG_EXECUTE_IF("crash_purge_before_update_index", DBUG_SUICIDE(););

  if ((error= sync_purge_index_file()))
  {
    sql_print_error("MSYQL_BIN_LOG::purge_logs failed to flush register file.");
    goto err;
  }

  /* We know how many files to delete. Update index file. */
  if ((error=update_log_index(&log_info, need_update_threads)))
  {
    sql_print_error("MSYQL_BIN_LOG::purge_logs failed to update the index file");
    goto err;
  }

  DBUG_EXECUTE_IF("crash_purge_critical_after_update_index", DBUG_SUICIDE(););

err:
  /* Read each entry from purge_index_file and delete the file. */
  if (is_inited_purge_index_file() &&
      (error= purge_index_entry(thd, decrease_log_space, FALSE)))
    sql_print_error("MSYQL_BIN_LOG::purge_logs failed to process registered files"
                    " that would be purged.");
  close_purge_index_file();

  DBUG_EXECUTE_IF("crash_purge_non_critical_after_update_index", DBUG_SUICIDE(););

  if (need_mutex)
    mysql_mutex_unlock(&LOCK_index);
  DBUG_RETURN(error);
}

int MYSQL_BIN_LOG::set_purge_index_file_name(const char *base_file_name)
{
  int error= 0;
  DBUG_ENTER("MYSQL_BIN_LOG::set_purge_index_file_name");
  if (fn_format(purge_index_file_name, base_file_name, mysql_data_home,
                ".~rec~", MYF(MY_UNPACK_FILENAME | MY_SAFE_PATH |
                              MY_REPLACE_EXT)) == NULL)
  {
    error= 1;
    sql_print_error("MYSQL_BIN_LOG::set_purge_index_file_name failed to set "
                      "file name.");
  }
  DBUG_RETURN(error);
}

int MYSQL_BIN_LOG::open_purge_index_file(bool destroy)
{
  int error= 0;
  File file= -1;

  DBUG_ENTER("MYSQL_BIN_LOG::open_purge_index_file");

  if (destroy)
    close_purge_index_file();

  if (!my_b_inited(&purge_index_file))
  {
    if ((file= my_open(purge_index_file_name, O_RDWR | O_CREAT | O_BINARY,
                       MYF(MY_WME | ME_WAITTANG))) < 0  ||
        init_io_cache(&purge_index_file, file, IO_SIZE,
                      (destroy ? WRITE_CACHE : READ_CACHE),
                      0, 0, MYF(MY_WME | MY_NABP | MY_WAIT_IF_FULL)))
    {
      error= 1;
      sql_print_error("MYSQL_BIN_LOG::open_purge_index_file failed to open register "
                      " file.");
    }
  }
  DBUG_RETURN(error);
}

int MYSQL_BIN_LOG::close_purge_index_file()
{
  int error= 0;

  DBUG_ENTER("MYSQL_BIN_LOG::close_purge_index_file");

  if (my_b_inited(&purge_index_file))
  {
    end_io_cache(&purge_index_file);
    error= my_close(purge_index_file.file, MYF(0));
  }
  my_delete(purge_index_file_name, MYF(0));
  bzero((char*) &purge_index_file, sizeof(purge_index_file));

  DBUG_RETURN(error);
}

bool MYSQL_BIN_LOG::is_inited_purge_index_file()
{
  DBUG_ENTER("MYSQL_BIN_LOG::is_inited_purge_index_file");
  DBUG_RETURN (my_b_inited(&purge_index_file));
}

int MYSQL_BIN_LOG::sync_purge_index_file()
{
  int error= 0;
  DBUG_ENTER("MYSQL_BIN_LOG::sync_purge_index_file");

  if ((error= flush_io_cache(&purge_index_file)) ||
      (error= my_sync(purge_index_file.file, MYF(MY_WME))))
    DBUG_RETURN(error);

  DBUG_RETURN(error);
}

int MYSQL_BIN_LOG::register_purge_index_entry(const char *entry)
{
  int error= 0;
  DBUG_ENTER("MYSQL_BIN_LOG::register_purge_index_entry");

  if ((error=my_b_write(&purge_index_file, (const uchar*)entry, strlen(entry))) ||
      (error=my_b_write(&purge_index_file, (const uchar*)"\n", 1)))
    DBUG_RETURN (error);

  DBUG_RETURN(error);
}

int MYSQL_BIN_LOG::register_create_index_entry(const char *entry)
{
  DBUG_ENTER("MYSQL_BIN_LOG::register_create_index_entry");
  DBUG_RETURN(register_purge_index_entry(entry));
}

int MYSQL_BIN_LOG::purge_index_entry(THD *thd, ulonglong *decrease_log_space,
                                     bool need_mutex)
{
  MY_STAT s;
  int error= 0;
  LOG_INFO log_info;
  LOG_INFO check_log_info;

  DBUG_ENTER("MYSQL_BIN_LOG:purge_index_entry");

  DBUG_ASSERT(my_b_inited(&purge_index_file));

  if ((error=reinit_io_cache(&purge_index_file, READ_CACHE, 0, 0, 0)))
  {
    sql_print_error("MSYQL_BIN_LOG::purge_index_entry failed to reinit register file "
                    "for read");
    goto err;
  }

  for (;;)
  {
    uint length;

    if ((length=my_b_gets(&purge_index_file, log_info.log_file_name,
                          FN_REFLEN)) <= 1)
    {
      if (purge_index_file.error)
      {
        error= purge_index_file.error;
        sql_print_error("MSYQL_BIN_LOG::purge_index_entry error %d reading from "
                        "register file.", error);
        goto err;
      }

      /* Reached EOF */
      break;
    }

    /* Get rid of the trailing '\n' */
    log_info.log_file_name[length-1]= 0;

    if (!mysql_file_stat(m_key_file_log, log_info.log_file_name, &s, MYF(0)))
    {
      if (my_errno == ENOENT) 
      {
        /*
          It's not fatal if we can't stat a log file that does not exist;
          If we could not stat, we won't delete.
        */
        if (thd)
        {
          push_warning_printf(thd, MYSQL_ERROR::WARN_LEVEL_WARN,
                              ER_LOG_PURGE_NO_FILE, ER(ER_LOG_PURGE_NO_FILE),
                              log_info.log_file_name);
        }
        sql_print_information("Failed to execute mysql_file_stat on file '%s'",
			      log_info.log_file_name);
        my_errno= 0;
      }
      else
      {
        /*
          Other than ENOENT are fatal
        */
        if (thd)
        {
          push_warning_printf(thd, MYSQL_ERROR::WARN_LEVEL_WARN,
                              ER_BINLOG_PURGE_FATAL_ERR,
                              "a problem with getting info on being purged %s; "
                              "consider examining correspondence "
                              "of your binlog index file "
                              "to the actual binlog files",
                              log_info.log_file_name);
        }
        else
        {
          sql_print_information("Failed to delete log file '%s'; "
                                "consider examining correspondence "
                                "of your binlog index file "
                                "to the actual binlog files",
                                log_info.log_file_name);
        }
        error= LOG_INFO_FATAL;
        goto err;
      }
    }
    else
    {
      if ((error= find_log_pos(&check_log_info, log_info.log_file_name, need_mutex)))
      {
        if (error != LOG_INFO_EOF)
        {
          if (thd)
          {
            push_warning_printf(thd, MYSQL_ERROR::WARN_LEVEL_WARN,
                                ER_BINLOG_PURGE_FATAL_ERR,
                                "a problem with deleting %s and "
                                "reading the binlog index file",
                                log_info.log_file_name);
          }
          else
          {
            sql_print_information("Failed to delete file '%s' and "
                                  "read the binlog index file",
                                  log_info.log_file_name);
          }
          goto err;
        }
           
        error= 0;
        if (!need_mutex)
        {
          /*
            This is to avoid triggering an error in NDB.
          */
          ha_binlog_index_purge_file(current_thd, log_info.log_file_name);
        }

        DBUG_PRINT("info",("purging %s",log_info.log_file_name));
        if (!my_delete(log_info.log_file_name, MYF(0)))
        {
          if (decrease_log_space)
            *decrease_log_space-= s.st_size;
        }
        else
        {
          if (my_errno == ENOENT)
          {
            if (thd)
            {
              push_warning_printf(thd, MYSQL_ERROR::WARN_LEVEL_WARN,
                                  ER_LOG_PURGE_NO_FILE, ER(ER_LOG_PURGE_NO_FILE),
                                  log_info.log_file_name);
            }
            sql_print_information("Failed to delete file '%s'",
                                  log_info.log_file_name);
            my_errno= 0;
          }
          else
          {
            if (thd)
            {
              push_warning_printf(thd, MYSQL_ERROR::WARN_LEVEL_WARN,
                                  ER_BINLOG_PURGE_FATAL_ERR,
                                  "a problem with deleting %s; "
                                  "consider examining correspondence "
                                  "of your binlog index file "
                                  "to the actual binlog files",
                                  log_info.log_file_name);
            }
            else
            {
              sql_print_information("Failed to delete file '%s'; "
                                    "consider examining correspondence "
                                    "of your binlog index file "
                                    "to the actual binlog files",
                                    log_info.log_file_name);
            }
            if (my_errno == EMFILE)
            {
              DBUG_PRINT("info",
                         ("my_errno: %d, set ret = LOG_INFO_EMFILE", my_errno));
              error= LOG_INFO_EMFILE;
              goto err;
            }
            error= LOG_INFO_FATAL;
            goto err;
          }
        }
      }
    }
  }

err:
  DBUG_RETURN(error);
}

/**
  Purge old logs so that we have a maximum of max_nr_files logs.

  @param max_nr_files	Maximum number of logfiles to have

  @note
    If any of the logs before the deleted one is in use,
    only purge logs up to this one.

  @retval
    0				ok
  @retval
    LOG_INFO_PURGE_NO_ROTATE	Binary file that can't be rotated
    LOG_INFO_FATAL              if any other than ENOENT error from
                                mysql_file_stat() or mysql_file_delete()
*/

int MYSQL_BIN_LOG::purge_logs_maximum_number(ulong max_nr_files)
{
  int error;
  char to_log[FN_REFLEN];
  LOG_INFO log_info;
  ulong current_number_of_logs= 1;

  DBUG_ENTER("purge_logs_maximum_number");

  mysql_mutex_lock(&LOCK_index);
  to_log[0]= 0;

  if ((error=find_log_pos(&log_info, NullS, 0 /*no mutex*/)))
    goto err;

  while (!find_next_log(&log_info, 0))
    current_number_of_logs++;

  if (current_number_of_logs <= max_nr_files)
  {
    error= 0;
    goto err; /* No logs to expire */
  }

  if ((error=find_log_pos(&log_info, NullS, 0 /*no mutex*/)))
    goto err;

  while (strcmp(log_file_name, log_info.log_file_name) &&
	 !is_active(log_info.log_file_name) &&
	 !log_in_use(log_info.log_file_name) &&
	 current_number_of_logs > max_nr_files)
  {
    current_number_of_logs--;
    strmake(to_log,
	    log_info.log_file_name,
	    sizeof(log_info.log_file_name) - 1);

    if (find_next_log(&log_info, 0))
    {
      break;
    }
  }

  error= (to_log[0] ? purge_logs(to_log, 1, 0, 1, (ulonglong *) 0) : 0);

err:
  mysql_mutex_unlock(&LOCK_index);
  DBUG_RETURN(error);
}


/**
  Remove all logs before the given file date from disk and from the
  index file.

  @param thd		Thread pointer
  @param purge_time	Delete all log files before given date.

  @note
    If any of the logs before the deleted one is in use,
    only purge logs up to this one.

  @retval
    0				ok
  @retval
    LOG_INFO_PURGE_NO_ROTATE	Binary file that can't be rotated
    LOG_INFO_FATAL              if any other than ENOENT error from
                                mysql_file_stat() or mysql_file_delete()
*/

int MYSQL_BIN_LOG::purge_logs_before_date(time_t purge_time)
{
  int error;
  char to_log[FN_REFLEN];
  LOG_INFO log_info;
  MY_STAT stat_area;
  THD *thd= current_thd;
  
  DBUG_ENTER("purge_logs_before_date");

  mysql_mutex_lock(&LOCK_index);
  to_log[0]= 0;

  if ((error=find_log_pos(&log_info, NullS, 0 /*no mutex*/)))
    goto err;

  while (strcmp(log_file_name, log_info.log_file_name) &&
	 !is_active(log_info.log_file_name) &&
         !log_in_use(log_info.log_file_name))
  {
    if (!mysql_file_stat(m_key_file_log,
                         log_info.log_file_name, &stat_area, MYF(0)))
    {
      if (my_errno == ENOENT) 
      {
        /*
          It's not fatal if we can't stat a log file that does not exist.
        */
        my_errno= 0;
      }
      else
      {
        /*
          Other than ENOENT are fatal
        */
        if (thd)
        {
          push_warning_printf(thd, MYSQL_ERROR::WARN_LEVEL_WARN,
                              ER_BINLOG_PURGE_FATAL_ERR,
                              "a problem with getting info on being purged %s; "
                              "consider examining correspondence "
                              "of your binlog index file "
                              "to the actual binlog files",
                              log_info.log_file_name);
        }
        else
        {
          sql_print_information("Failed to delete log file '%s'",
                                log_info.log_file_name);
        }
        error= LOG_INFO_FATAL;
        goto err;
      }
    }
    else
    {
      if (stat_area.st_mtime < purge_time) 
        strmake(to_log, 
                log_info.log_file_name, 
                sizeof(log_info.log_file_name) - 1);
      else
        break;
    }
    if (find_next_log(&log_info, 0))
      break;
  }

  error= (to_log[0] ? purge_logs(to_log, 1, 0, 1, (ulonglong *) 0) : 0);

err:
  mysql_mutex_unlock(&LOCK_index);
  DBUG_RETURN(error);
}
#endif /* HAVE_REPLICATION */


/**
  Create a new log file name.

  @param buf		buf of at least FN_REFLEN where new name is stored

  @note
    If file name will be longer then FN_REFLEN it will be truncated
*/

void MYSQL_BIN_LOG::make_log_name(char* buf, const char* log_ident)
{
  uint dir_len = dirname_length(log_file_name); 
  if (dir_len >= FN_REFLEN)
    dir_len=FN_REFLEN-1;
  strnmov(buf, log_file_name, dir_len);
  strmake(buf+dir_len, log_ident, FN_REFLEN - dir_len -1);
}


/**
  Check if we are writing/reading to the given log file.
*/

bool MYSQL_BIN_LOG::is_active(const char *log_file_name_arg)
{
  return !strcmp(log_file_name, log_file_name_arg);
}


/*
  Wrappers around new_file_impl to avoid using argument
  to control locking. The argument 1) less readable 2) breaks
  incapsulation 3) allows external access to the class without
  a lock (which is not possible with private new_file_without_locking
  method).

  @retval
    nonzero - error
*/

int MYSQL_BIN_LOG::new_file()
{
  return new_file_impl(1);
}

/*
  @retval
    nonzero - error
 */
int MYSQL_BIN_LOG::new_file_without_locking()
{
  return new_file_impl(0);
}


/**
  Start writing to a new log file or reopen the old file.

  @param need_lock		Set to 1 if caller has not locked LOCK_log

  @retval
    nonzero - error

  @note
    The new file name is stored last in the index file
*/

int MYSQL_BIN_LOG::new_file_impl(bool need_lock)
{
  int error= 0, close_on_error= FALSE;
  char new_name[FN_REFLEN], *new_name_ptr, *old_name, *file_to_open;

  DBUG_ENTER("MYSQL_BIN_LOG::new_file_impl");
  if (!is_open())
  {
    DBUG_PRINT("info",("log is closed"));
    DBUG_RETURN(error);
  }

  if (need_lock)
    mysql_mutex_lock(&LOCK_log);
  mysql_mutex_lock(&LOCK_index);

  mysql_mutex_assert_owner(&LOCK_log);
  mysql_mutex_assert_owner(&LOCK_index);

  /*
    if binlog is used as tc log, be sure all xids are "unlogged",
    so that on recover we only need to scan one - latest - binlog file
    for prepared xids. As this is expected to be a rare event,
    simple wait strategy is enough. We're locking LOCK_log to be sure no
    new Xid_log_event's are added to the log (and prepared_xids is not
    increased), and waiting on COND_prep_xids for late threads to
    catch up.
  */
  if (prepared_xids)
  {
    tc_log_page_waits++;
    mysql_mutex_lock(&LOCK_prep_xids);
    while (prepared_xids) {
      DBUG_PRINT("info", ("prepared_xids=%lu", prepared_xids));
      mysql_cond_wait(&COND_prep_xids, &LOCK_prep_xids);
    }
    mysql_mutex_unlock(&LOCK_prep_xids);
  }

  /* Reuse old name if not binlog and not update log */
  new_name_ptr= name;

  /*
    If user hasn't specified an extension, generate a new log name
    We have to do this here and not in open as we want to store the
    new file name in the current binary log file.
  */
  if ((error= generate_new_name(new_name, name)))
    goto end;
  new_name_ptr=new_name;

  if (log_type == LOG_BIN)
  {
    if (!no_auto_events)
    {
      /*
        We log the whole file name for log file as the user may decide
        to change base names at some point.
      */
      Rotate_log_event r(new_name+dirname_length(new_name),
                         0, LOG_EVENT_OFFSET, is_relay_log ? Rotate_log_event::RELAY_LOG : 0);
      if(DBUG_EVALUATE_IF("fault_injection_new_file_rotate_event", (error=close_on_error=TRUE), FALSE) ||
         (error= r.write(&log_file)))
      {
        DBUG_EXECUTE_IF("fault_injection_new_file_rotate_event", errno=2;);
        close_on_error= TRUE;
        my_printf_error(ER_ERROR_ON_WRITE, ER(ER_CANT_OPEN_FILE), MYF(ME_FATALERROR), name, errno);
        goto end;
      }
      bytes_written += r.data_written;
    }
    /*
      Update needs to be signalled even if there is no rotate event
      log rotation should give the waiting thread a signal to
      discover EOF and move on to the next log.
    */
    signal_update();
  }
  old_name=name;
  name=0;				// Don't free name
  close(LOG_CLOSE_TO_BE_OPENED | LOG_CLOSE_INDEX);

  /*
     Note that at this point, log_state != LOG_CLOSED (important for is_open()).
  */

  /*
     new_file() is only used for rotation (in FLUSH LOGS or because size >
     max_binlog_size or max_relay_log_size).
     If this is a binary log, the Format_description_log_event at the beginning of
     the new file should have created=0 (to distinguish with the
     Format_description_log_event written at server startup, which should
     trigger temp tables deletion on slaves.
  */

  /* reopen index binlog file, BUG#34582 */
  file_to_open= index_file_name;
  error= open_index_file(index_file_name, 0, FALSE);
  if (!error)
  {
    /* reopen the binary log file. */
    file_to_open= new_name_ptr;
    error= open(old_name, log_type, new_name_ptr, io_cache_type,
                no_auto_events, max_size, 1, FALSE);
  }

  /* handle reopening errors */
  if (error)
  {
    my_printf_error(ER_CANT_OPEN_FILE, ER(ER_CANT_OPEN_FILE), 
                    MYF(ME_FATALERROR), file_to_open, error);
    close_on_error= TRUE;
  }

  my_free(old_name);

end:

  if (error && close_on_error /* rotate or reopen failed */)
  {
    /* 
      Close whatever was left opened.

      We are keeping the behavior as it exists today, ie,
      we disable logging and move on (see: BUG#51014).

      TODO: as part of WL#1790 consider other approaches:
       - kill mysql (safety);
       - try multiple locations for opening a log file;
       - switch server to protected/readonly mode
       - ...
    */
    close(LOG_CLOSE_INDEX);
    sql_print_error("Could not open %s for logging (error %d). "
                     "Turning logging off for the whole duration "
                     "of the MySQL server process. To turn it on "
                     "again: fix the cause, shutdown the MySQL "
                     "server and restart it.", 
                     new_name_ptr, errno);
  }

  if (need_lock)
    mysql_mutex_unlock(&LOCK_log);
  mysql_mutex_unlock(&LOCK_index);

  DBUG_RETURN(error);
}


bool MYSQL_BIN_LOG::append(Log_event* ev)
{
  bool error = 0;
  mysql_mutex_lock(&LOCK_log);
  DBUG_ENTER("MYSQL_BIN_LOG::append");

  DBUG_ASSERT(log_file.type == SEQ_READ_APPEND);
  /*
    Log_event::write() is smart enough to use my_b_write() or
    my_b_append() depending on the kind of cache we have.
  */
  if (ev->write(&log_file))
  {
    error=1;
    goto err;
  }
  bytes_written+= ev->data_written;
  DBUG_PRINT("info",("max_size: %lu",max_size));
  if (flush_and_sync(0))
    goto err;
  if ((uint) my_b_append_tell(&log_file) > max_size)
    error= new_file_without_locking();
err:
  mysql_mutex_unlock(&LOCK_log);
  signal_update();				// Safe as we don't call close
  DBUG_RETURN(error);
}


bool MYSQL_BIN_LOG::appendv(const char* buf, uint len,...)
{
  bool error= 0;
  DBUG_ENTER("MYSQL_BIN_LOG::appendv");
  va_list(args);
  va_start(args,len);

  DBUG_ASSERT(log_file.type == SEQ_READ_APPEND);

  mysql_mutex_assert_owner(&LOCK_log);
  do
  {
    if (my_b_append(&log_file,(uchar*) buf,len))
    {
      error= 1;
      goto err;
    }
    bytes_written += len;
  } while ((buf=va_arg(args,const char*)) && (len=va_arg(args,uint)));
  DBUG_PRINT("info",("max_size: %lu",max_size));
  if (flush_and_sync(0))
    goto err;
  if ((uint) my_b_append_tell(&log_file) > max_size)
    error= new_file_without_locking();
err:
  if (!error)
    signal_update();
  DBUG_RETURN(error);
}

bool MYSQL_BIN_LOG::flush_and_sync(bool *synced)
{
  int err=0, fd=log_file.file;
  if (synced)
    *synced= 0;
  mysql_mutex_assert_owner(&LOCK_log);
  if (flush_io_cache(&log_file))
    return 1;
  uint sync_period= get_sync_period();
  if (sync_period && ++sync_counter >= sync_period)
  {
    sync_counter= 0;
    err= mysql_file_sync(fd, MYF(MY_WME));
    if (synced)
      *synced= 1;
  }
  return err;
}

void MYSQL_BIN_LOG::start_union_events(THD *thd, query_id_t query_id_param)
{
  DBUG_ASSERT(!thd->binlog_evt_union.do_union);
  thd->binlog_evt_union.do_union= TRUE;
  thd->binlog_evt_union.unioned_events= FALSE;
  thd->binlog_evt_union.unioned_events_trans= FALSE;
  thd->binlog_evt_union.first_query_id= query_id_param;
}

void MYSQL_BIN_LOG::stop_union_events(THD *thd)
{
  DBUG_ASSERT(thd->binlog_evt_union.do_union);
  thd->binlog_evt_union.do_union= FALSE;
}

bool MYSQL_BIN_LOG::is_query_in_union(THD *thd, query_id_t query_id_param)
{
  return (thd->binlog_evt_union.do_union && 
          query_id_param >= thd->binlog_evt_union.first_query_id);
}

/** 
  This function checks if a transactional table was updated by the
  current transaction.

  @param thd The client thread that executed the current statement.
  @return
    @c true if a transactional table was updated, @c false otherwise.
*/
bool
trans_has_updated_trans_table(const THD* thd)
{
  binlog_cache_mngr *const cache_mngr=
    (binlog_cache_mngr*) thd_get_ha_data(thd, binlog_hton);

  return (cache_mngr ? !cache_mngr->trx_cache.empty() : 0);
}

/** 
  This function checks if a transactional table was updated by the
  current statement.

  @param thd The client thread that executed the current statement.
  @return
    @c true if a transactional table was updated, @c false otherwise.
*/
bool
stmt_has_updated_trans_table(const THD *thd)
{
  Ha_trx_info *ha_info;

  for (ha_info= thd->transaction.stmt.ha_list; ha_info;
       ha_info= ha_info->next())
  {
    if (ha_info->is_trx_read_write() && ha_info->ht() != binlog_hton)
      return (TRUE);
  }
  return (FALSE);
}

/** 
  This function checks if either a trx-cache or a non-trx-cache should
  be used. If @c bin_log_direct_non_trans_update is active or the format
  is either MIXED or ROW, the cache to be used depends on the flag @c
  is_transactional. 

  On the other hand, if binlog_format is STMT or direct option is
  OFF, the trx-cache should be used if and only if the statement is
  transactional or the trx-cache is not empty. Otherwise, the
  non-trx-cache should be used.

  @param thd              The client thread.
  @param is_transactional The changes are related to a trx-table.
  @return
    @c true if a trx-cache should be used, @c false otherwise.
*/
bool use_trans_cache(const THD* thd, bool is_transactional)
{
  binlog_cache_mngr *const cache_mngr=
    (binlog_cache_mngr*) thd_get_ha_data(thd, binlog_hton);

  return
    ((thd->is_current_stmt_binlog_format_row() ||
     thd->variables.binlog_direct_non_trans_update) ? is_transactional :
     (is_transactional || !cache_mngr->trx_cache.empty()));
}

/**
  This function checks if a transaction, either a multi-statement
  or a single statement transaction is about to commit or not.

  @param thd The client thread that executed the current statement.
  @param all Committing a transaction (i.e. TRUE) or a statement
             (i.e. FALSE).
  @return
    @c true if committing a transaction, otherwise @c false.
*/
bool ending_trans(THD* thd, const bool all)
{
  return (all || ending_single_stmt_trans(thd, all));
}

/**
  This function checks if a single statement transaction is about
  to commit or not.

  @param thd The client thread that executed the current statement.
  @param all Committing a transaction (i.e. TRUE) or a statement
             (i.e. FALSE).
  @return
    @c true if committing a single statement transaction, otherwise
    @c false.
*/
bool ending_single_stmt_trans(THD* thd, const bool all)
{
  return (!all && !thd->in_multi_stmt_transaction_mode());
}

/**
  This function checks if a non-transactional table was updated by
  the current transaction.

  @param thd The client thread that executed the current statement.
  @return
    @c true if a non-transactional table was updated, @c false
    otherwise.
*/
bool trans_has_updated_non_trans_table(const THD* thd)
{
  return (thd->transaction.all.modified_non_trans_table ||
          thd->transaction.stmt.modified_non_trans_table);
}

/**
  This function checks if a non-transactional table was updated by the
  current statement.

  @param thd The client thread that executed the current statement.
  @return
    @c true if a non-transactional table was updated, @c false otherwise.
*/
bool stmt_has_updated_non_trans_table(const THD* thd)
{
  return (thd->transaction.stmt.modified_non_trans_table);
}

/*
  These functions are placed in this file since they need access to
  binlog_hton, which has internal linkage.
*/

int THD::binlog_setup_trx_data()
{
  DBUG_ENTER("THD::binlog_setup_trx_data");
  binlog_cache_mngr *cache_mngr=
    (binlog_cache_mngr*) thd_get_ha_data(this, binlog_hton);

  if (cache_mngr)
    DBUG_RETURN(0);                             // Already set up

  cache_mngr= (binlog_cache_mngr*) my_malloc(sizeof(binlog_cache_mngr), MYF(MY_ZEROFILL));
  if (!cache_mngr ||
      open_cached_file(&cache_mngr->stmt_cache.cache_log, mysql_tmpdir,
                       LOG_PREFIX, binlog_stmt_cache_size, MYF(MY_WME)) ||
      open_cached_file(&cache_mngr->trx_cache.cache_log, mysql_tmpdir,
                       LOG_PREFIX, binlog_cache_size, MYF(MY_WME)))
  {
    my_free(cache_mngr);
    DBUG_RETURN(1);                      // Didn't manage to set it up
  }
  thd_set_ha_data(this, binlog_hton, cache_mngr);

  cache_mngr= new (thd_get_ha_data(this, binlog_hton))
              binlog_cache_mngr(max_binlog_stmt_cache_size,
                                max_binlog_cache_size,
                                &binlog_stmt_cache_use,
                                &binlog_stmt_cache_disk_use,
                                &binlog_cache_use,
                                &binlog_cache_disk_use);
  DBUG_RETURN(0);
}

/*
  Function to start a statement and optionally a transaction for the
  binary log.

  SYNOPSIS
    binlog_start_trans_and_stmt()

  DESCRIPTION

    This function does three things:
    - Start a transaction if not in autocommit mode or if a BEGIN
      statement has been seen.

    - Start a statement transaction to allow us to truncate the cache.

    - Save the currrent binlog position so that we can roll back the
      statement by truncating the cache.

      We only update the saved position if the old one was undefined,
      the reason is that there are some cases (e.g., for CREATE-SELECT)
      where the position is saved twice (e.g., both in
      select_create::prepare() and THD::binlog_write_table_map()) , but
      we should use the first. This means that calls to this function
      can be used to start the statement before the first table map
      event, to include some extra events.
 */

void
THD::binlog_start_trans_and_stmt()
{
  binlog_cache_mngr *cache_mngr= (binlog_cache_mngr*) thd_get_ha_data(this, binlog_hton);
  DBUG_ENTER("binlog_start_trans_and_stmt");
  DBUG_PRINT("enter", ("cache_mngr: %p  cache_mngr->trx_cache.get_prev_position(): %lu",
                       cache_mngr,
                       (cache_mngr ? (ulong) cache_mngr->trx_cache.get_prev_position() :
                        (ulong) 0)));

  if (cache_mngr == NULL ||
      cache_mngr->trx_cache.get_prev_position() == MY_OFF_T_UNDEF)
  {
    this->binlog_set_stmt_begin();
    if (in_multi_stmt_transaction_mode())
      trans_register_ha(this, TRUE, binlog_hton);
    trans_register_ha(this, FALSE, binlog_hton);
    /*
      Mark statement transaction as read/write. We never start
      a binary log transaction and keep it read-only,
      therefore it's best to mark the transaction read/write just
      at the same time we start it.
      Not necessary to mark the normal transaction read/write
      since the statement-level flag will be propagated automatically
      inside ha_commit_trans.
    */
    ha_data[binlog_hton->slot].ha_info[0].set_trx_read_write();
  }
  DBUG_VOID_RETURN;
}

void THD::binlog_set_stmt_begin() {
  binlog_cache_mngr *cache_mngr=
    (binlog_cache_mngr*) thd_get_ha_data(this, binlog_hton);

  /*
    The call to binlog_trans_log_savepos() might create the cache_mngr
    structure, if it didn't exist before, so we save the position
    into an auto variable and then write it into the transaction
    data for the binary log (i.e., cache_mngr).
  */
  my_off_t pos= 0;
  binlog_trans_log_savepos(this, &pos);
  cache_mngr= (binlog_cache_mngr*) thd_get_ha_data(this, binlog_hton);
  cache_mngr->trx_cache.set_prev_position(pos);
}


/**
  This function writes a table map to the binary log. 
  Note that in order to keep the signature uniform with related methods,
  we use a redundant parameter to indicate whether a transactional table
  was changed or not.
 
  @param table             a pointer to the table.
  @param is_transactional  @c true indicates a transactional table,
                           otherwise @c false a non-transactional.
  @return
    nonzero if an error pops up when writing the table map event.
*/
int THD::binlog_write_table_map(TABLE *table, bool is_transactional)
{
  int error;
  DBUG_ENTER("THD::binlog_write_table_map");
  DBUG_PRINT("enter", ("table: 0x%lx  (%s: #%lu)",
                       (long) table, table->s->table_name.str,
                       table->s->table_map_id));

  /* Pre-conditions */
  DBUG_ASSERT(is_current_stmt_binlog_format_row() && mysql_bin_log.is_open());
  DBUG_ASSERT(table->s->table_map_id != ULONG_MAX);

  Table_map_log_event
    the_event(this, table, table->s->table_map_id, is_transactional);

  if (binlog_table_maps == 0)
    binlog_start_trans_and_stmt();

  binlog_cache_mngr *const cache_mngr=
    (binlog_cache_mngr*) thd_get_ha_data(this, binlog_hton);

  IO_CACHE *file=
    cache_mngr->get_binlog_cache_log(use_trans_cache(this, is_transactional));
  if ((error= the_event.write(file)))
    DBUG_RETURN(error);

  binlog_table_maps++;
  DBUG_RETURN(0);
}

/**
  This function retrieves a pending row event from a cache which is
  specified through the parameter @c is_transactional. Respectively, when it
  is @c true, the pending event is returned from the transactional cache.
  Otherwise from the non-transactional cache.

  @param is_transactional  @c true indicates a transactional cache,
                           otherwise @c false a non-transactional.
  @return
    The row event if any. 
*/
Rows_log_event*
THD::binlog_get_pending_rows_event(bool is_transactional) const
{
  Rows_log_event* rows= NULL;
  binlog_cache_mngr *const cache_mngr=
    (binlog_cache_mngr*) thd_get_ha_data(this, binlog_hton);

  /*
    This is less than ideal, but here's the story: If there is no cache_mngr,
    prepare_pending_rows_event() has never been called (since the cache_mngr
    is set up there). In that case, we just return NULL.
   */
  if (cache_mngr)
  {
    binlog_cache_data *cache_data=
      cache_mngr->get_binlog_cache_data(use_trans_cache(this, is_transactional));

    rows= cache_data->pending();
  }
  return (rows);
}

/**
  This function stores a pending row event into a cache which is specified
  through the parameter @c is_transactional. Respectively, when it is @c
  true, the pending event is stored into the transactional cache. Otherwise
  into the non-transactional cache.

  @param evt               a pointer to the row event.
  @param is_transactional  @c true indicates a transactional cache,
                           otherwise @c false a non-transactional.
*/
void
THD::binlog_set_pending_rows_event(Rows_log_event* ev, bool is_transactional)
{
  if (thd_get_ha_data(this, binlog_hton) == NULL)
    binlog_setup_trx_data();

  binlog_cache_mngr *const cache_mngr=
    (binlog_cache_mngr*) thd_get_ha_data(this, binlog_hton);

  DBUG_ASSERT(cache_mngr);

  binlog_cache_data *cache_data=
    cache_mngr->get_binlog_cache_data(use_trans_cache(this, is_transactional));

  cache_data->set_pending(ev);
}


/**
  This function removes the pending rows event, discarding any outstanding
  rows. If there is no pending rows event available, this is effectively a
  no-op.

  @param thd               a pointer to the user thread.
  @param is_transactional  @c true indicates a transactional cache,
                           otherwise @c false a non-transactional.
*/
int
MYSQL_BIN_LOG::remove_pending_rows_event(THD *thd, bool is_transactional)
{
  DBUG_ENTER("MYSQL_BIN_LOG::remove_pending_rows_event");

  binlog_cache_mngr *const cache_mngr=
    (binlog_cache_mngr*) thd_get_ha_data(thd, binlog_hton);

  DBUG_ASSERT(cache_mngr);

  binlog_cache_data *cache_data=
    cache_mngr->get_binlog_cache_data(use_trans_cache(thd, is_transactional));

  if (Rows_log_event* pending= cache_data->pending())
  {
    delete pending;
    cache_data->set_pending(NULL);
  }

  DBUG_RETURN(0);
}

/*
  Moves the last bunch of rows from the pending Rows event to a cache (either
  transactional cache if is_transaction is @c true, or the non-transactional
  cache otherwise. Sets a new pending event.

  @param thd               a pointer to the user thread.
  @param evt               a pointer to the row event.
  @param is_transactional  @c true indicates a transactional cache,
                           otherwise @c false a non-transactional.
*/
int
MYSQL_BIN_LOG::flush_and_set_pending_rows_event(THD *thd,
                                                Rows_log_event* event,
                                                bool is_transactional)
{
  DBUG_ENTER("MYSQL_BIN_LOG::flush_and_set_pending_rows_event(event)");
  DBUG_ASSERT(mysql_bin_log.is_open());
  DBUG_PRINT("enter", ("event: 0x%lx", (long) event));

  int error= 0;
  binlog_cache_mngr *const cache_mngr=
    (binlog_cache_mngr*) thd_get_ha_data(thd, binlog_hton);

  DBUG_ASSERT(cache_mngr);

  binlog_cache_data *cache_data=
    cache_mngr->get_binlog_cache_data(use_trans_cache(thd, is_transactional));

  DBUG_PRINT("info", ("cache_mngr->pending(): 0x%lx", (long) cache_data->pending()));

  if (Rows_log_event* pending= cache_data->pending())
  {
    IO_CACHE *file= &cache_data->cache_log;

    /*
      Write pending event to the cache.
    */
    if (pending->write(file))
    {
      set_write_error(thd, is_transactional);
      if (check_write_error(thd) && cache_data &&
          stmt_has_updated_non_trans_table(thd))
        cache_data->set_incident();
      DBUG_RETURN(1);
    }

    delete pending;
  }

  thd->binlog_set_pending_rows_event(event, is_transactional);

  DBUG_RETURN(error);
}

/**
  Write an event to the binary log.
*/

bool MYSQL_BIN_LOG::write(Log_event *event_info)
{
  THD *thd= event_info->thd;
  bool error= 1;
  DBUG_ENTER("MYSQL_BIN_LOG::write(Log_event *)");
  binlog_cache_data *cache_data= 0;
  bool is_trans_cache= FALSE;

  if (thd->binlog_evt_union.do_union)
  {
    /*
      In Stored function; Remember that function call caused an update.
      We will log the function call to the binary log on function exit
    */
    thd->binlog_evt_union.unioned_events= TRUE;
    thd->binlog_evt_union.unioned_events_trans |=
      event_info->use_trans_cache();
    DBUG_RETURN(0);
  }

  /*
    We only end the statement if we are in a top-level statement.  If
    we are inside a stored function, we do not end the statement since
    this will close all tables on the slave.
  */
  bool const end_stmt=
    thd->locked_tables_mode && thd->lex->requires_prelocking();
  if (thd->binlog_flush_pending_rows_event(end_stmt,
                                           event_info->use_trans_cache()))
    DBUG_RETURN(error);

  /*
     In most cases this is only called if 'is_open()' is true; in fact this is
     mostly called if is_open() *was* true a few instructions before, but it
     could have changed since.
  */
  if (likely(is_open()))
  {
#ifdef HAVE_REPLICATION
    /*
      In the future we need to add to the following if tests like
      "do the involved tables match (to be implemented)
      binlog_[wild_]{do|ignore}_table?" (WL#1049)"
    */
    const char *local_db= event_info->get_db();
    if ((thd && !(thd->variables.option_bits & OPTION_BIN_LOG)) ||
	(thd->lex->sql_command != SQLCOM_ROLLBACK_TO_SAVEPOINT &&
         thd->lex->sql_command != SQLCOM_SAVEPOINT &&
         !binlog_filter->db_ok(local_db)))
      DBUG_RETURN(0);
#endif /* HAVE_REPLICATION */

    IO_CACHE *file= NULL;

    if (event_info->use_direct_logging())
    {
      file= &log_file;
      mysql_mutex_lock(&LOCK_log);
    }
    else
    {
      if (thd->binlog_setup_trx_data())
        goto err;

      binlog_cache_mngr *const cache_mngr=
        (binlog_cache_mngr*) thd_get_ha_data(thd, binlog_hton);

      is_trans_cache= use_trans_cache(thd, event_info->use_trans_cache());
      file= cache_mngr->get_binlog_cache_log(is_trans_cache);
      cache_data= cache_mngr->get_binlog_cache_data(is_trans_cache);

      if (thd->lex->stmt_accessed_non_trans_temp_table())
        cache_data->set_changes_to_non_trans_temp_table();

      thd->binlog_start_trans_and_stmt();
    }
    DBUG_PRINT("info",("event type: %d",event_info->get_type_code()));

    /*
       No check for auto events flag here - this write method should
       never be called if auto-events are enabled.

       Write first log events which describe the 'run environment'
       of the SQL command. If row-based binlogging, Insert_id, Rand
       and other kind of "setting context" events are not needed.
    */
    if (thd)
    {
      if (!thd->is_current_stmt_binlog_format_row())
      {
        if (thd->stmt_depends_on_first_successful_insert_id_in_prev_stmt)
        {
          Intvar_log_event e(thd,(uchar) LAST_INSERT_ID_EVENT,
                             thd->first_successful_insert_id_in_prev_stmt_for_binlog);
          if (e.write(file))
            goto err;
          if (file == &log_file)
            thd->binlog_bytes_written+= e.data_written;
        }
        if (thd->auto_inc_intervals_in_cur_stmt_for_binlog.nb_elements() > 0)
        {
          DBUG_PRINT("info",("number of auto_inc intervals: %u",
                             thd->auto_inc_intervals_in_cur_stmt_for_binlog.
                             nb_elements()));
          Intvar_log_event e(thd, (uchar) INSERT_ID_EVENT,
                             thd->auto_inc_intervals_in_cur_stmt_for_binlog.
                             minimum());
          if (e.write(file))
            goto err;
          if (file == &log_file)
            thd->binlog_bytes_written+= e.data_written;
        }
        if (thd->rand_used)
        {
          Rand_log_event e(thd,thd->rand_saved_seed1,thd->rand_saved_seed2);
          if (e.write(file))
            goto err;
          if (file == &log_file)
            thd->binlog_bytes_written+= e.data_written;
        }
        if (thd->user_var_events.elements)
        {
          for (uint i= 0; i < thd->user_var_events.elements; i++)
          {
            BINLOG_USER_VAR_EVENT *user_var_event;
            get_dynamic(&thd->user_var_events,(uchar*) &user_var_event, i);

            /* setting flags for user var log event */
            uchar flags= User_var_log_event::UNDEF_F;
            if (user_var_event->unsigned_flag)
              flags|= User_var_log_event::UNSIGNED_F;

            User_var_log_event e(thd, user_var_event->user_var_event->name.str,
                                 user_var_event->user_var_event->name.length,
                                 user_var_event->value,
                                 user_var_event->length,
                                 user_var_event->type,
                                 user_var_event->charset_number,
                                 flags);
             /*
               These User_var_log_events must be logged with event_info's
               server_id, rather than the current one.
             */
             e.server_id= event_info->server_id;

            if (e.write(file))
              goto err;
            if (file == &log_file)
              thd->binlog_bytes_written+= e.data_written;
          }
        }
      }
    }

    /*
      Write the event.
    */
    if (event_info->write(file) ||
        DBUG_EVALUATE_IF("injecting_fault_writing", 1, 0))
      goto err;
    if (file == &log_file)
      thd->binlog_bytes_written+= event_info->data_written;

    error= 0;
err:
    if (event_info->use_direct_logging())
    {
      if (!error)
      {
        bool synced;
        if ((error= flush_and_sync(&synced)))
        {
          mysql_mutex_unlock(&LOCK_log);
        }
        else if ((error= RUN_HOOK(binlog_storage, after_flush,
                 (thd, log_file_name, file->pos_in_file, synced))))
        {
          sql_print_error("Failed to run 'after_flush' hooks");
          mysql_mutex_unlock(&LOCK_log);
        } 
        else
        {
          bool check_purge;
          signal_update();
          error= rotate(false, &check_purge);
          mysql_mutex_unlock(&LOCK_log);
          if (!error && check_purge)
            purge();
        }
      }
      else
      {
        mysql_mutex_unlock(&LOCK_log);
      }
    }

    if (error)
    {
      set_write_error(thd, is_trans_cache);
      if (check_write_error(thd) && cache_data &&
          stmt_has_updated_non_trans_table(thd))
        cache_data->set_incident();
    }
  }

  DBUG_RETURN(error);
}


int error_log_print(enum loglevel level, const char *format,
                    va_list args)
{
  return logger.error_log_print(level, format, args);
}


bool slow_log_print(THD *thd, const char *query, uint query_length,
                    ulonglong current_utime)
{
  return logger.slow_log_print(thd, query, query_length, current_utime);
}


bool LOGGER::log_command(THD *thd, enum enum_server_command command)
{
#ifndef NO_EMBEDDED_ACCESS_CHECKS
  Security_context *sctx= thd->security_ctx;
#endif
  /*
    Log command if we have at least one log event handler enabled and want
    to log this king of commands
  */
  if (*general_log_handler_list && (what_to_log & (1L << (uint) command)))
  {
    if ((thd->variables.option_bits & OPTION_LOG_OFF)
#ifndef NO_EMBEDDED_ACCESS_CHECKS
         && (sctx->master_access & SUPER_ACL)
#endif
       )
    {
      /* No logging */
      return FALSE;
    }

    return TRUE;
  }

  return FALSE;
}


bool general_log_print(THD *thd, enum enum_server_command command,
                       const char *format, ...)
{
  va_list args;
  uint error= 0;

  /* Print the message to the buffer if we want to log this king of commands */
  if (! logger.log_command(thd, command))
    return FALSE;

  va_start(args, format);
  error= logger.general_log_print(thd, command, format, args);
  va_end(args);

  return error;
}

bool general_log_write(THD *thd, enum enum_server_command command,
                       const char *query, uint query_length)
{
  /* Write the message to the log if we want to log this king of commands */
  if (logger.log_command(thd, command))
    return logger.general_log_write(thd, command, query, query_length);

  return FALSE;
}

/**
  The method executes rotation when LOCK_log is already acquired
  by the caller.

  @param force_rotate  caller can request the log rotation
  @param check_purge   is set to true if rotation took place

  @note
    If rotation fails, for instance the server was unable 
    to create a new log file, we still try to write an 
    incident event to the current log.

  @retval
    nonzero - error in rotating routine.
*/
int MYSQL_BIN_LOG::rotate(bool force_rotate, bool* check_purge)
{
  int error= 0;
  DBUG_ENTER("MYSQL_BIN_LOG::rotate");

  //todo: fix the macro def and restore safe_mutex_assert_owner(&LOCK_log);
  *check_purge= false;

  if (force_rotate || (my_b_tell(&log_file) >= (my_off_t) max_size))
  {
    if ((error= new_file_without_locking()))
      /** 
         Be conservative... There are possible lost events (eg, 
         failing to log the Execute_load_query_log_event
         on a LOAD DATA while using a non-transactional
         table)!

         We give it a shot and try to write an incident event anyway
         to the current log. 
      */
      if (!write_incident(current_thd, FALSE))
        flush_and_sync(0);

    *check_purge= true;
  }
  DBUG_RETURN(error);
}

/**
  The method executes logs purging routine.

  @retval
    nonzero - error in rotating routine.
*/
void MYSQL_BIN_LOG::purge()
{
#ifdef HAVE_REPLICATION
  if (expire_logs_days)
  {
    DEBUG_SYNC(current_thd, "at_purge_logs_before_date");
    time_t purge_time= my_time(0) - expire_logs_days*24*60*60;
    if (purge_time >= 0)
    {
      purge_logs_before_date(purge_time);
    }
  }
  if (max_binlog_files)
  {
    purge_logs_maximum_number(max_binlog_files);
  }
#endif
}

/**
  The method is a shortcut of @c rotate() and @c purge().
  LOCK_log is acquired prior to rotate and is released after it.

  @param force_rotate  caller can request the log rotation

  @retval
    nonzero - error in rotating routine.
*/
int MYSQL_BIN_LOG::rotate_and_purge(bool force_rotate)
{
  int error= 0;
  DBUG_ENTER("MYSQL_BIN_LOG::rotate_and_purge");
  bool check_purge= false;

  //todo: fix the macro def and restore safe_mutex_assert_not_owner(&LOCK_log);
  mysql_mutex_lock(&LOCK_log);
  error= rotate(force_rotate, &check_purge);
  /*
    NOTE: Run purge_logs wo/ holding LOCK_log because it does not need
          the mutex. Otherwise causes various deadlocks.
  */
  mysql_mutex_unlock(&LOCK_log);

  if (!error && check_purge)
    purge();

  DBUG_RETURN(error);
}

uint MYSQL_BIN_LOG::next_file_id()
{
  uint res;
  mysql_mutex_lock(&LOCK_log);
  res = file_id++;
  mysql_mutex_unlock(&LOCK_log);
  return res;
}


/*
  Write the contents of a cache to the binary log.

  SYNOPSIS
    write_cache()
    cache    Cache to write to the binary log

  DESCRIPTION
    Write the contents of the cache to the binary log. The cache will
    be reset as a READ_CACHE to be able to read the contents from it.
 */

int MYSQL_BIN_LOG::write_cache(THD *thd, IO_CACHE *cache)
{
  mysql_mutex_assert_owner(&LOCK_log);
  if (reinit_io_cache(cache, READ_CACHE, 0, 0, 0))
    return ER_ERROR_ON_WRITE;
  uint length= my_b_bytes_in_cache(cache), group, carry, hdr_offs;
  long val;
  uchar header[LOG_EVENT_HEADER_LEN];

  /*
    The events in the buffer have incorrect end_log_pos data
    (relative to beginning of group rather than absolute),
    so we'll recalculate them in situ so the binlog is always
    correct, even in the middle of a group. This is possible
    because we now know the start position of the group (the
    offset of this cache in the log, if you will); all we need
    to do is to find all event-headers, and add the position of
    the group to the end_log_pos of each event.  This is pretty
    straight forward, except that we read the cache in segments,
    so an event-header might end up on the cache-border and get
    split.
  */

  group= (uint)my_b_tell(&log_file);
  hdr_offs= carry= 0;

  do
  {
    /*
      if we only got a partial header in the last iteration,
      get the other half now and process a full header.
    */
    if (unlikely(carry > 0))
    {
      DBUG_ASSERT(carry < LOG_EVENT_HEADER_LEN);

      /* assemble both halves */
      memcpy(&header[carry], (char *)cache->read_pos, LOG_EVENT_HEADER_LEN - carry);

      /* fix end_log_pos */
      val= uint4korr(&header[LOG_POS_OFFSET]) + group;
      int4store(&header[LOG_POS_OFFSET], val);

      /* write the first half of the split header */
      if (my_b_write(&log_file, header, carry))
        return ER_ERROR_ON_WRITE;
      thd->binlog_bytes_written+= carry;

      /*
        copy fixed second half of header to cache so the correct
        version will be written later.
      */
      memcpy((char *)cache->read_pos, &header[carry], LOG_EVENT_HEADER_LEN - carry);

      /* next event header at ... */
      hdr_offs = uint4korr(&header[EVENT_LEN_OFFSET]) - carry;

      carry= 0;
    }

    /* if there is anything to write, process it. */

    if (likely(length > 0))
    {
      /*
        process all event-headers in this (partial) cache.
        if next header is beyond current read-buffer,
        we'll get it later (though not necessarily in the
        very next iteration, just "eventually").
      */

      while (hdr_offs < length)
      {
        /*
          partial header only? save what we can get, process once
          we get the rest.
        */

        if (hdr_offs + LOG_EVENT_HEADER_LEN > length)
        {
          carry= length - hdr_offs;
          memcpy(header, (char *)cache->read_pos + hdr_offs, carry);
          length= hdr_offs;
        }
        else
        {
          /* we've got a full event-header, and it came in one piece */

          uchar *log_pos= (uchar *)cache->read_pos + hdr_offs + LOG_POS_OFFSET;

          /* fix end_log_pos */
          val= uint4korr(log_pos) + group;
          int4store(log_pos, val);

          /* next event header at ... */
          log_pos= (uchar *)cache->read_pos + hdr_offs + EVENT_LEN_OFFSET;
          hdr_offs += uint4korr(log_pos);

        }
      }

      /*
        Adjust hdr_offs. Note that it may still point beyond the segment
        read in the next iteration; if the current event is very long,
        it may take a couple of read-iterations (and subsequent adjustments
        of hdr_offs) for it to point into the then-current segment.
        If we have a split header (!carry), hdr_offs will be set at the
        beginning of the next iteration, overwriting the value we set here:
      */
      hdr_offs -= length;
    }

    /* Write data to the binary log file */
    DBUG_EXECUTE_IF("fail_binlog_write_1",
                    errno= 28; return ER_ERROR_ON_WRITE;);
    if (my_b_write(&log_file, cache->read_pos, length))
      return ER_ERROR_ON_WRITE;
    thd->binlog_bytes_written+= length;
    cache->read_pos=cache->read_end;		// Mark buffer used up
  } while ((length= my_b_fill(cache)));

  DBUG_ASSERT(carry == 0);

  return 0;                                     // All OK
}

/*
  Helper function to get the error code of the query to be binlogged.
 */
int query_error_code(THD *thd, bool not_killed)
{
  int error;
  
  if (not_killed || (thd->killed == THD::KILL_BAD_DATA))
  {
    error= thd->is_error() ? thd->stmt_da->sql_errno() : 0;

    /* thd->stmt_da->sql_errno() might be ER_SERVER_SHUTDOWN or
       ER_QUERY_INTERRUPTED, So here we need to make sure that error
       is not set to these errors when specified not_killed by the
       caller.
    */
    if (error == ER_SERVER_SHUTDOWN || error == ER_QUERY_INTERRUPTED)
      error= 0;
  }
  else
  {
    /* killed status for DELAYED INSERT thread should never be used */
    DBUG_ASSERT(!(thd->system_thread & SYSTEM_THREAD_DELAYED_INSERT));
    error= thd->killed_errno();
  }

  return error;
}

bool MYSQL_BIN_LOG::write_incident(THD *thd, bool lock)
{
  uint error= 0;
  DBUG_ENTER("MYSQL_BIN_LOG::write_incident");

  if (!is_open())
    DBUG_RETURN(error);

  Incident incident= INCIDENT_LOST_EVENTS;
  Incident_log_event ev(thd, incident, write_error_msg);
  if (lock)
    mysql_mutex_lock(&LOCK_log);
  error= ev.write(&log_file);
  if (lock)
  {
    if (!error && !(error= flush_and_sync(0)))
    {
      bool check_purge= false;
      signal_update();
      error= rotate(false, &check_purge);
      mysql_mutex_unlock(&LOCK_log);
      if (!error && check_purge)
        purge();
    }
    else
    {
      mysql_mutex_unlock(&LOCK_log);
    }
  }
  DBUG_RETURN(error);
}

/**
  Write a cached log entry to the binary log.
  - To support transaction over replication, we wrap the transaction
  with BEGIN/COMMIT or BEGIN/ROLLBACK in the binary log.
  We want to write a BEGIN/ROLLBACK block when a non-transactional table
  was updated in a transaction which was rolled back. This is to ensure
  that the same updates are run on the slave.

  @param thd
  @param cache		The cache to copy to the binlog
  @param commit_event   The commit event to print after writing the
                        contents of the cache.
  @param incident       Defines if an incident event should be created to
                        notify that some non-transactional changes did
                        not get into the binlog.

  @note
    We only come here if there is something in the cache.
  @note
    The thing in the cache is always a complete transaction.
  @note
    'cache' needs to be reinitialized after this functions returns.
*/

bool
MYSQL_BIN_LOG::write_transaction_to_binlog(THD *thd, binlog_cache_data *cache_data,
                                           Log_event *end_ev, bool all)
{
  group_commit_entry entry;
  bool ret;
  DBUG_ENTER("MYSQL_BIN_LOG::write_transaction_to_binlog");

  entry.thd= thd;
  entry.cache_data= cache_data;
  entry.error= 0;
  entry.all= all;

  /*
    Log "BEGIN" at the beginning of every transaction.  Here, a transaction is
    either a BEGIN..COMMIT block or a single statement in autocommit mode.

    Create the necessary events here, where we have the correct THD (and
    thread context).

    Due to group commit the actual writing to binlog may happen in a different
    thread.
  */
  Query_log_event qinfo(thd, STRING_WITH_LEN("BEGIN"), TRUE, FALSE, TRUE, 0);
  entry.begin_event= &qinfo;
  entry.end_event= end_ev;
  if (cache_data->has_incident())
  {
    Incident_log_event inc_ev(thd, INCIDENT_LOST_EVENTS, write_error_msg);
    entry.incident_event= &inc_ev;
    ret = write_transaction_to_binlog_events(&entry);
  }
  else
  {
    entry.incident_event= NULL;
    ret = write_transaction_to_binlog_events(&entry);
  }
  if (!ret)                                          /* userstat.patch */
    thd->binlog_bytes_written += qinfo.data_written; /* userstat.patch */
  DBUG_RETURN(ret);
}

bool
MYSQL_BIN_LOG::write_transaction_to_binlog_events(group_commit_entry *entry)
{
  /*
    To facilitate group commit for the binlog, we first queue up ourselves in
    the group commit queue. Then the first thread to enter the queue waits for
    the LOCK_log mutex, and commits for everyone in the queue once it gets the
    lock. Any other threads in the queue just wait for the first one to finish
    the commit and wake them up.
  */
  entry->thd->clear_wakeup_ready();
  mysql_mutex_lock(&LOCK_group_commit_queue);
  group_commit_entry *orig_queue= group_commit_queue;
  entry->next= orig_queue;
  group_commit_queue= entry;
  DEBUG_SYNC(entry->thd, "commit_group_commit_queue");
  mysql_mutex_unlock(&LOCK_group_commit_queue);

  /*
    The first in the queue handle group commit for all; the others just wait
    to be signalled when group commit is done.
  */
  if (orig_queue != NULL)
    entry->thd->wait_for_wakeup_ready();
  else
    trx_group_commit_leader(entry);

  if (likely(!entry->error))
    return 0;

  switch (entry->error)
  {
  case ER_ERROR_ON_WRITE:
    my_error(ER_ERROR_ON_WRITE, MYF(ME_NOREFRESH), name, entry->commit_errno);
    break;
  case ER_ERROR_ON_READ:
    my_error(ER_ERROR_ON_READ, MYF(ME_NOREFRESH),
             entry->cache_data->cache_log.file_name, entry->commit_errno);
    break;
  default:
    /*
      There are not (and should not be) any errors thrown not covered above.
      But just in case one is added later without updating the above switch
      statement, include a catch-all.
    */
    my_printf_error(entry->error,
                    "Error writing transaction to binary log: %d",
                    MYF(ME_NOREFRESH), entry->error);
  }

  /*
    Since we return error, this transaction XID will not be committed, so
    we need to mark it as not needed for recovery (unlog() is not called
    for a transaction if log_xid() fails).
  */
  if (entry->cache_data->using_xa && entry->cache_data->xa_xid)
    mark_xid_done();

  return 1;
}

/*
  Do binlog group commit as the lead thread.

  This must be called when this thread/transaction is queued at the start of
  the group_commit_queue. It will wait to obtain the LOCK_log mutex, then group
  commit all the transactions in the queue (more may have entered while waiting
  for LOCK_log). After commit is done, all other threads in the queue will be
  signalled.

 */
void
MYSQL_BIN_LOG::trx_group_commit_leader(group_commit_entry *leader)
{
  DBUG_ENTER("MYSQL_BIN_LOG::trx_group_commit_leader");
  uint xid_count= 0;
  uint write_count= 0;
  bool check_purge= false;
  group_commit_entry *current= 0;
  DBUG_ASSERT(is_open());
  if (likely(is_open()))                       // Should always be true
  {
    /*
      Lock the LOCK_log(), and once we get it, collect any additional writes
      that queued up while we were waiting.
    */
    mysql_mutex_lock(&LOCK_log);

    DEBUG_SYNC(leader->thd, "commit_after_get_LOCK_log");
    mysql_mutex_lock(&LOCK_group_commit_queue);
    current= group_commit_queue;
    group_commit_queue= NULL;
    mysql_mutex_unlock(&LOCK_group_commit_queue);

    /* As the queue is in reverse order of entering, reverse it. */
    group_commit_entry *queue= NULL;
    while (current)
    {
      group_commit_entry *next= current->next;
      current->next= queue;
      queue= current;
      current= next;
    }
    DBUG_ASSERT(leader == queue /* the leader should be first in queue */);
    /*
      Now we have in queue the list of transactions to be committed in order.

      Commit every transaction in the queue.

      Note that we are doing this in a different thread than the one running
      the transaction! So we are limited in the operations we can do. In
      particular, we cannot call my_error() on behalf of a transaction, as
      that obtains the THD from thread local storage. Instead, we must set
      current->error and let the thread do the error reporting itself once
      we wake it up.
    */
    for (current= queue; current != NULL; current= current->next)
    {
      binlog_cache_data *cache_data= current->cache_data;
      IO_CACHE *cache= &cache_data->cache_log;

      /*
        We only bother to write to the binary log if there is anything
        to write.
      */
      if (my_b_tell(cache) > 0)
      {
        if ((current->error= write_transaction(current)))
          current->commit_errno= errno;
        write_count++;
      }

      cache_data->commit_bin_log_file_pos= my_b_write_tell(&log_file);
      if (cache_data->using_xa && cache_data->xa_xid)
        xid_count++;
    }

    if (write_count > 0)
    {
      bool synced= 0;
      if (flush_and_sync(&synced))
      {
        for (current= queue; current != NULL; current= current->next)
        {
          if (!current->error)
          {
            current->error= ER_ERROR_ON_WRITE;
            current->commit_errno= errno;
          }
        }
      }
      else
      {
        signal_update();
      }

      if (RUN_HOOK(binlog_storage, after_flush,
                   (leader->thd, log_file_name, log_file.pos_in_file, synced)))
      {
        sql_print_error("Failed to run 'after_flush' hooks");
        for (current= queue; current != NULL; current= current->next)
        {
          if (!current->error)
          {
            current->error= ER_ERROR_ON_WRITE;
            current->commit_errno= errno;
          }
        }
      }

    }

    /*
      if any commit_events are Xid_log_event, increase the number of
      prepared_xids (it's decreased in ::unlog()). Binlog cannot be rotated
      if there're prepared xids in it - see the comment in new_file() for
      an explanation.
      If no Xid_log_events (then it's all Query_log_event) rotate binlog,
      if necessary.
    */
    if (xid_count > 0)
    {
      mark_xids_active(xid_count);
    }
    else
    {
      if (rotate(false, &check_purge))
      {
        for (current= queue; current != NULL; current= current->next)
        {
          if (!current->error)
          {
            current->error= ER_ERROR_ON_WRITE;
            current->commit_errno= errno;
          }
        }
      }
    }

    DEBUG_SYNC(leader->thd, "commit_before_get_LOCK_commit_ordered");
    mysql_mutex_lock(&LOCK_commit_ordered);
    /*
      We cannot unlock LOCK_log until we have locked LOCK_commit_ordered;
      otherwise scheduling could allow the next group commit to run ahead of us,
      messing up the order of commit_ordered() calls. But as soon as
      LOCK_commit_ordered is obtained, we can let the next group commit start.
    */

    mysql_mutex_unlock(&LOCK_log);

    if (xid_count == 0 && check_purge)
    {
      purge();
    }

    DEBUG_SYNC(leader->thd, "commit_after_release_LOCK_log");
    ++num_group_commits;

    /*
      Wakeup each participant waiting for our group commit, first calling the
      commit_ordered() methods for any transactions doing 2-phase commit.
    */
    current= queue;
    while (current != NULL)
    {
      group_commit_entry *next;

      DEBUG_SYNC(leader->thd, "commit_loop_entry_commit_ordered");
      ++num_commits;
      if (current->cache_data->using_xa && !current->error)
        run_commit_ordered(current->thd, current->all);

      /*
        Careful not to access current->next after waking up the other thread! As
        it may change immediately after wakeup.
      */
      next= current->next;
      if (current != leader)                      // Don't wake up ourself
        current->thd->signal_wakeup_ready();
      current= next;
    }
    DEBUG_SYNC(leader->thd, "commit_after_group_run_commit_ordered");
    mysql_mutex_unlock(&LOCK_commit_ordered);
  }

  DBUG_VOID_RETURN;
}


int
MYSQL_BIN_LOG::write_transaction(group_commit_entry *entry)
{
  binlog_cache_data *cache_data= entry->cache_data;
  IO_CACHE *cache= &cache_data->cache_log;

  if (entry->begin_event->write(&log_file))
    return ER_ERROR_ON_WRITE;

  DBUG_EXECUTE_IF("crash_before_writing_xid",
                  {
                    if ((write_cache(entry->thd, cache)))
                      DBUG_PRINT("info", ("error writing binlog cache"));
                    else
                      flush_and_sync(0);

                    DBUG_PRINT("info", ("crashing before writing xid"));
                    abort();
                  });

  if (write_cache(entry->thd, cache))
    return ER_ERROR_ON_WRITE;

  if (entry->end_event->write(&log_file))
    return ER_ERROR_ON_WRITE;

  if (entry->incident_event && entry->incident_event->write(&log_file))
    return ER_ERROR_ON_WRITE;

  if (cache->error)                           // Error on read
    return ER_ERROR_ON_READ;

  return 0;
}

/**
  Wait until we get a signal that the relay log has been updated.

  @param thd		Thread variable

  @note
    One must have a lock on LOCK_log before calling this function.
    This lock will be released before return! That's required by
    THD::enter_cond() (see NOTES in sql_class.h).
*/

void MYSQL_BIN_LOG::wait_for_update_relay_log(THD* thd)
{
  const char *old_msg;
  DBUG_ENTER("wait_for_update_relay_log");

  old_msg= thd->enter_cond(&update_cond, &LOCK_log,
                           "Slave has read all relay log; "
                           "waiting for the slave I/O "
                           "thread to update it" );
  mysql_cond_wait(&update_cond, &LOCK_log);
  thd->exit_cond(old_msg);
  DBUG_VOID_RETURN;
}

/**
  Wait until we get a signal that the binary log has been updated.
  Applies to master only.
     
  NOTES
  @param[in] thd        a THD struct
  @param[in] timeout    a pointer to a timespec;
                        NULL means to wait w/o timeout.
  @retval    0          if got signalled on update
  @retval    non-0      if wait timeout elapsed
  @note
    LOCK_log must be taken before calling this function.
    LOCK_log is being released while the thread is waiting.
    LOCK_log is released by the caller.
*/

int MYSQL_BIN_LOG::wait_for_update_bin_log(THD* thd,
                                           const struct timespec *timeout)
{
  int ret= 0;
  DBUG_ENTER("wait_for_update_bin_log");

  if (!timeout)
    mysql_cond_wait(&update_cond, &LOCK_log);
  else
    ret= mysql_cond_timedwait(&update_cond, &LOCK_log,
                              const_cast<struct timespec *>(timeout));
  DBUG_RETURN(ret);
}


/**
  Close the log file.

  @param exiting     Bitmask for one or more of the following bits:
          - LOG_CLOSE_INDEX : if we should close the index file
          - LOG_CLOSE_TO_BE_OPENED : if we intend to call open
                                     at once after close.
          - LOG_CLOSE_STOP_EVENT : write a 'stop' event to the log

  @note
    One can do an open on the object at once after doing a close.
    The internal structures are not freed until cleanup() is called
*/

void MYSQL_BIN_LOG::close(uint exiting)
{					// One can't set log_type here!
  DBUG_ENTER("MYSQL_BIN_LOG::close");
  DBUG_PRINT("enter",("exiting: %d", (int) exiting));
  if (log_state == LOG_OPENED)
  {
#ifdef HAVE_REPLICATION
    if (log_type == LOG_BIN && !no_auto_events &&
	(exiting & LOG_CLOSE_STOP_EVENT))
    {
      Stop_log_event s;
      s.write(&log_file);
      bytes_written+= s.data_written;
      signal_update();
    }
#endif /* HAVE_REPLICATION */

    /* don't pwrite in a file opened with O_APPEND - it doesn't work */
    if (log_file.type == WRITE_CACHE && log_type == LOG_BIN)
    {
      my_off_t offset= BIN_LOG_HEADER_SIZE + FLAGS_OFFSET;
      my_off_t org_position= mysql_file_tell(log_file.file, MYF(0));
      uchar flags= 0;            // clearing LOG_EVENT_BINLOG_IN_USE_F
      mysql_file_pwrite(log_file.file, &flags, 1, offset, MYF(0));
      /*
        Restore position so that anything we have in the IO_cache is written
        to the correct position.
        We need the seek here, as mysql_file_pwrite() is not guaranteed to keep the
        original position on system that doesn't support pwrite().
      */
      mysql_file_seek(log_file.file, org_position, MY_SEEK_SET, MYF(0));
    }

    /* this will cleanup IO_CACHE, sync and close the file */
    MYSQL_LOG::close(exiting);
  }

  /*
    The following test is needed even if is_open() is not set, as we may have
    called a not complete close earlier and the index file is still open.
  */

  if ((exiting & LOG_CLOSE_INDEX) && my_b_inited(&index_file))
  {
    end_io_cache(&index_file);
    if (mysql_file_close(index_file.file, MYF(0)) < 0 && ! write_error)
    {
      write_error= 1;
      sql_print_error(ER(ER_ERROR_ON_WRITE), index_file_name, errno);
    }
  }
  log_state= (exiting & LOG_CLOSE_TO_BE_OPENED) ? LOG_TO_BE_OPENED : LOG_CLOSED;
  my_free(name);
  name= NULL;
  DBUG_VOID_RETURN;
}


void MYSQL_BIN_LOG::set_max_size(ulong max_size_arg)
{
  /*
    We need to take locks, otherwise this may happen:
    new_file() is called, calls open(old_max_size), then before open() starts,
    set_max_size() sets max_size to max_size_arg, then open() starts and
    uses the old_max_size argument, so max_size_arg has been overwritten and
    it's like if the SET command was never run.
  */
  DBUG_ENTER("MYSQL_BIN_LOG::set_max_size");
  mysql_mutex_lock(&LOCK_log);
  if (is_open())
    max_size= max_size_arg;
  mysql_mutex_unlock(&LOCK_log);
  DBUG_VOID_RETURN;
}


/**
  Check if a string is a valid number.

  @param str			String to test
  @param res			Store value here
  @param allow_wildcards	Set to 1 if we should ignore '%' and '_'

  @note
    For the moment the allow_wildcards argument is not used
    Should be move to some other file.

  @retval
    1	String is a number
  @retval
    0	String is not a number
*/

static bool test_if_number(register const char *str,
			   ulong *res, bool allow_wildcards)
{
  reg2 int flag;
  const char *start;
  DBUG_ENTER("test_if_number");

  flag=0; start=str;
  while (*str++ == ' ') ;
  if (*--str == '-' || *str == '+')
    str++;
  while (my_isdigit(files_charset_info,*str) ||
	 (allow_wildcards && (*str == wild_many || *str == wild_one)))
  {
    flag=1;
    str++;
  }
  if (*str == '.')
  {
    for (str++ ;
	 my_isdigit(files_charset_info,*str) ||
	   (allow_wildcards && (*str == wild_many || *str == wild_one)) ;
	 str++, flag=1) ;
  }
  if (*str != 0 || flag == 0)
    DBUG_RETURN(0);
  if (res)
    *res=atol(start);
  DBUG_RETURN(1);			/* Number ok */
} /* test_if_number */


void sql_perror(const char *message)
{
#ifdef HAVE_STRERROR
  sql_print_error("%s: %s",message, strerror(errno));
#else
  perror(message);
#endif
}


/*
  Change the file associated with two output streams. Used to
  redirect stdout and stderr to a file. The streams are reopened
  only for appending (writing at end of file).
*/
extern "C" my_bool reopen_fstreams(const char *filename,
                                   FILE *outstream, FILE *errstream)
{
  if (outstream && !my_freopen(filename, "a", outstream))
    return TRUE;

  if (errstream && !my_freopen(filename, "a", errstream))
    return TRUE;

  /* The error stream must be unbuffered. */
  if (errstream)
    setbuf(errstream, NULL);

  return FALSE;
}


/*
  Unfortunately, there seems to be no good way
  to restore the original streams upon failure.
*/
static bool redirect_std_streams(const char *file)
{
  if (reopen_fstreams(file, stdout, stderr))
    return TRUE;

  setbuf(stderr, NULL);
  return FALSE;
}


bool flush_error_log()
{
  bool result= 0;
  if (opt_error_log)
  {
    mysql_mutex_lock(&LOCK_error_log);
    if (redirect_std_streams(log_error_file))
      result= 1;
    mysql_mutex_unlock(&LOCK_error_log);
  }
  return result;
}

void MYSQL_BIN_LOG::signal_update()
{
  DBUG_ENTER("MYSQL_BIN_LOG::signal_update");
  signal_cnt++;
  mysql_cond_broadcast(&update_cond);
  DBUG_VOID_RETURN;
}

#ifdef _WIN32
static void print_buffer_to_nt_eventlog(enum loglevel level, char *buff,
                                        size_t length, size_t buffLen)
{
  HANDLE event;
  char   *buffptr= buff;
  DBUG_ENTER("print_buffer_to_nt_eventlog");

  /* Add ending CR/LF's to string, overwrite last chars if necessary */
  strmov(buffptr+min(length, buffLen-5), "\r\n\r\n");

  setup_windows_event_source();
  if ((event= RegisterEventSource(NULL,"MySQL")))
  {
    switch (level) {
      case ERROR_LEVEL:
        ReportEvent(event, EVENTLOG_ERROR_TYPE, 0, MSG_DEFAULT, NULL, 1, 0,
                    (LPCSTR*)&buffptr, NULL);
        break;
      case WARNING_LEVEL:
        ReportEvent(event, EVENTLOG_WARNING_TYPE, 0, MSG_DEFAULT, NULL, 1, 0,
                    (LPCSTR*) &buffptr, NULL);
        break;
      case INFORMATION_LEVEL:
        ReportEvent(event, EVENTLOG_INFORMATION_TYPE, 0, MSG_DEFAULT, NULL, 1,
                    0, (LPCSTR*) &buffptr, NULL);
        break;
    }
    DeregisterEventSource(event);
  }

  DBUG_VOID_RETURN;
}
#endif /* _WIN32 */


#ifndef EMBEDDED_LIBRARY
static void print_buffer_to_file(enum loglevel level, const char *buffer,
                                 size_t length)
{
  time_t skr;
  struct tm tm_tmp;
  struct tm *start;
  DBUG_ENTER("print_buffer_to_file");
  DBUG_PRINT("enter",("buffer: %s", buffer));

  mysql_mutex_lock(&LOCK_error_log);

  skr= my_time(0);
  localtime_r(&skr, &tm_tmp);
  start=&tm_tmp;

  fprintf(stderr, "%02d%02d%02d %2d:%02d:%02d [%s] %.*s\n",
          start->tm_year % 100,
          start->tm_mon+1,
          start->tm_mday,
          start->tm_hour,
          start->tm_min,
          start->tm_sec,
          (level == ERROR_LEVEL ? "ERROR" : level == WARNING_LEVEL ?
           "Warning" : "Note"),
          (int) length, buffer);

  fflush(stderr);

  mysql_mutex_unlock(&LOCK_error_log);
  DBUG_VOID_RETURN;
}

/**
  Prints a printf style message to the error log and, under NT, to the
  Windows event log.

  This function prints the message into a buffer and then sends that buffer
  to other functions to write that message to other logging sources.

  @param level          The level of the msg significance
  @param format         Printf style format of message
  @param args           va_list list of arguments for the message

  @returns
    The function always returns 0. The return value is present in the
    signature to be compatible with other logging routines, which could
    return an error (e.g. logging to the log tables)
*/
int vprint_msg_to_log(enum loglevel level, const char *format, va_list args)
{
  char   buff[1024];
  size_t length;
  DBUG_ENTER("vprint_msg_to_log");

  length= my_vsnprintf(buff, sizeof(buff), format, args);
  print_buffer_to_file(level, buff, length);

#ifdef _WIN32
  print_buffer_to_nt_eventlog(level, buff, length, sizeof(buff));
#endif

  DBUG_RETURN(0);
}
#endif /* EMBEDDED_LIBRARY */


void sql_print_error(const char *format, ...) 
{
  va_list args;
  DBUG_ENTER("sql_print_error");

  va_start(args, format);
  error_log_print(ERROR_LEVEL, format, args);
  va_end(args);

  DBUG_VOID_RETURN;
}


void sql_print_warning(const char *format, ...) 
{
  va_list args;
  DBUG_ENTER("sql_print_warning");

  va_start(args, format);
  error_log_print(WARNING_LEVEL, format, args);
  va_end(args);

  DBUG_VOID_RETURN;
}


void sql_print_information(const char *format, ...) 
{
  va_list args;
  DBUG_ENTER("sql_print_information");

  va_start(args, format);
  error_log_print(INFORMATION_LEVEL, format, args);
  va_end(args);

  DBUG_VOID_RETURN;
}


void
TC_init()
{
  mysql_mutex_init(key_LOCK_group_commit_queue, &LOCK_group_commit_queue, MY_MUTEX_INIT_SLOW);
  mysql_mutex_init(key_LOCK_commit_ordered, &LOCK_commit_ordered, MY_MUTEX_INIT_SLOW);
  mutexes_inited= TRUE;
}


void
TC_destroy()
{
  if (mutexes_inited)
  {
    mysql_mutex_destroy(&LOCK_group_commit_queue);
    mysql_mutex_destroy(&LOCK_commit_ordered);
    mutexes_inited= FALSE;
  }
}


void
TC_LOG::run_commit_ordered(THD *thd, bool all)
{
  Ha_trx_info *ha_info=
    all ? thd->transaction.all.ha_list : thd->transaction.stmt.ha_list;

  mysql_mutex_assert_owner(&LOCK_commit_ordered);
  for (; ha_info; ha_info= ha_info->next())
  {
    handlerton *ht= ha_info->ht();
    if (!ht->commit_ordered)
      continue;
    ht->commit_ordered(ht, thd, all);
    DEBUG_SYNC(thd, "commit_after_run_commit_ordered");
  }
}

int TC_LOG_MMAP::log_and_order(THD *thd, my_xid xid, bool all,
                               bool need_commit_ordered)
{
  int cookie;

  cookie= 0;
  if (xid)
    cookie= log_one_transaction(xid);

  if (need_commit_ordered)
  {
    /* Only run commit_ordered() if log_xid was successful. */
    if (cookie)
    {
      mysql_mutex_lock(&LOCK_commit_ordered);
      run_commit_ordered(thd, all);
      mysql_mutex_unlock(&LOCK_commit_ordered);
    }
  }

  return cookie;
}


/********* transaction coordinator log for 2pc - mmap() based solution *******/

/*
  the log consists of a file, mmapped to a memory.
  file is divided on pages of tc_log_page_size size.
  (usable size of the first page is smaller because of log header)
  there's PAGE control structure for each page
  each page (or rather PAGE control structure) can be in one of three
  states - active, syncing, pool.
  there could be only one page in active or syncing states,
  but many in pool - pool is fifo queue.
  usual lifecycle of a page is pool->active->syncing->pool
  "active" page - is a page where new xid's are logged.
  the page stays active as long as syncing slot is taken.
  "syncing" page is being synced to disk. no new xid can be added to it.
  when the sync is done the page is moved to a pool and an active page
  becomes "syncing".

  the result of such an architecture is a natural "commit grouping" -
  If commits are coming faster than the system can sync, they do not
  stall. Instead, all commit that came since the last sync are
  logged to the same page, and they all are synced with the next -
  one - sync. Thus, thought individual commits are delayed, throughput
  is not decreasing.

  when a xid is added to an active page, the thread of this xid waits
  for a page's condition until the page is synced. when syncing slot
  becomes vacant one of these waiters is awaken to take care of syncing.
  it syncs the page and signals all waiters that the page is synced.
  PAGE::waiters is used to count these waiters, and a page may never
  become active again until waiters==0 (that is all waiters from the
  previous sync have noticed the sync was completed)

  note, that the page becomes "dirty" and has to be synced only when a
  new xid is added into it. Removing a xid from a page does not make it
  dirty - we don't sync removals to disk.
*/

ulong tc_log_page_waits= 0;

#ifdef HAVE_MMAP

#define TC_LOG_HEADER_SIZE (sizeof(tc_log_magic)+1)

static const char tc_log_magic[]={(char) 254, 0x23, 0x05, 0x74};

ulong opt_tc_log_size= TC_LOG_MIN_SIZE;
ulong tc_log_max_pages_used=0, tc_log_page_size=0, tc_log_cur_pages_used=0;

int TC_LOG_MMAP::open(const char *opt_name)
{
  uint i;
  bool crashed=FALSE;
  PAGE *pg;

  DBUG_ASSERT(total_ha_2pc > 1);
  DBUG_ASSERT(opt_name && opt_name[0]);

  tc_log_page_size= my_getpagesize();
  DBUG_ASSERT(TC_LOG_PAGE_SIZE % tc_log_page_size == 0);

  fn_format(logname,opt_name,mysql_data_home,"",MY_UNPACK_FILENAME);
  if ((fd= mysql_file_open(key_file_tclog, logname, O_RDWR, MYF(0))) < 0)
  {
    if (my_errno != ENOENT)
      goto err;
    if (using_heuristic_recover())
      return 1;
    if ((fd= mysql_file_create(key_file_tclog, logname, CREATE_MODE,
                               O_RDWR, MYF(MY_WME))) < 0)
      goto err;
    inited=1;
    file_length= opt_tc_log_size;
    if (mysql_file_chsize(fd, file_length, 0, MYF(MY_WME)))
      goto err;
  }
  else
  {
    inited= 1;
    crashed= TRUE;
    sql_print_information("Recovering after a crash using %s", opt_name);
    if (tc_heuristic_recover)
    {
      sql_print_error("Cannot perform automatic crash recovery when "
                      "--tc-heuristic-recover is used");
      goto err;
    }
    file_length= mysql_file_seek(fd, 0L, MY_SEEK_END, MYF(MY_WME+MY_FAE));
    if (file_length == MY_FILEPOS_ERROR || file_length % tc_log_page_size)
      goto err;
  }

  data= (uchar *)my_mmap(0, (size_t)file_length, PROT_READ|PROT_WRITE,
                        MAP_NOSYNC|MAP_SHARED, fd, 0);
  if (data == MAP_FAILED)
  {
    my_errno=errno;
    goto err;
  }
  inited=2;

  npages=(uint)file_length/tc_log_page_size;
  DBUG_ASSERT(npages >= 3);             // to guarantee non-empty pool
  if (!(pages=(PAGE *)my_malloc(npages*sizeof(PAGE), MYF(MY_WME|MY_ZEROFILL))))
    goto err;
  inited=3;
  for (pg=pages, i=0; i < npages; i++, pg++)
  {
    pg->next=pg+1;
    pg->waiters=0;
    pg->state=PS_POOL;
    mysql_mutex_init(key_PAGE_lock, &pg->lock, MY_MUTEX_INIT_FAST);
    mysql_cond_init(key_PAGE_cond, &pg->cond, 0);
    pg->start=(my_xid *)(data + i*tc_log_page_size);
    pg->end=(my_xid *)(pg->start + tc_log_page_size);
    pg->size=pg->free=tc_log_page_size/sizeof(my_xid);
  }
  pages[0].size=pages[0].free=
                (tc_log_page_size-TC_LOG_HEADER_SIZE)/sizeof(my_xid);
  pages[0].start=pages[0].end-pages[0].size;
  pages[npages-1].next=0;
  inited=4;

  if (crashed && recover())
      goto err;

  memcpy(data, tc_log_magic, sizeof(tc_log_magic));
  data[sizeof(tc_log_magic)]= (uchar)total_ha_2pc;
  my_msync(fd, data, tc_log_page_size, MS_SYNC);
  inited=5;

  mysql_mutex_init(key_LOCK_sync, &LOCK_sync, MY_MUTEX_INIT_FAST);
  mysql_mutex_init(key_LOCK_active, &LOCK_active, MY_MUTEX_INIT_FAST);
  mysql_mutex_init(key_LOCK_pool, &LOCK_pool, MY_MUTEX_INIT_FAST);
  mysql_cond_init(key_COND_active, &COND_active, 0);
  mysql_cond_init(key_COND_pool, &COND_pool, 0);
  mysql_cond_init(key_COND_queue_busy, &COND_queue_busy, 0);

  inited=6;

  syncing= 0;
  active=pages;
  pool=pages+1;
  pool_last=pages+npages-1;
  commit_ordered_queue= NULL;
  commit_ordered_queue_busy= false;

  return 0;

err:
  close();
  return 1;
}

/**
  there is no active page, let's got one from the pool.

  Two strategies here:
    -# take the first from the pool
    -# if there're waiters - take the one with the most free space.

  @todo
    TODO page merging. try to allocate adjacent page first,
    so that they can be flushed both in one sync
*/

void TC_LOG_MMAP::get_active_from_pool()
{
  PAGE **p, **best_p=0;
  int best_free;

  if (syncing)
    mysql_mutex_lock(&LOCK_pool);

  do
  {
    best_p= p= &pool;
    if ((*p)->waiters == 0) // can the first page be used ?
      break;                // yes - take it.

    best_free=0;            // no - trying second strategy
    for (p=&(*p)->next; *p; p=&(*p)->next)
    {
      if ((*p)->waiters == 0 && (*p)->free > best_free)
      {
        best_free=(*p)->free;
        best_p=p;
      }
    }
  }
  while ((*best_p == 0 || best_free == 0) && overflow());

  active=*best_p;
  if (active->free == active->size) // we've chosen an empty page
  {
    tc_log_cur_pages_used++;
    set_if_bigger(tc_log_max_pages_used, tc_log_cur_pages_used);
  }

  if ((*best_p)->next)              // unlink the page from the pool
    *best_p=(*best_p)->next;
  else
    pool_last=*best_p;

  if (syncing)
    mysql_mutex_unlock(&LOCK_pool);
}

/**
  @todo
  perhaps, increase log size ?
*/
int TC_LOG_MMAP::overflow()
{
  /*
    simple overflow handling - just wait
    TODO perhaps, increase log size ?
    let's check the behaviour of tc_log_page_waits first
  */
  tc_log_page_waits++;
  mysql_cond_wait(&COND_pool, &LOCK_pool);
  return 1; // always return 1
}

/**
  Record that transaction XID is committed on the persistent storage.

    This function is called in the middle of two-phase commit:
    First all resources prepare the transaction, then tc_log->log() is called,
    then all resources commit the transaction, then tc_log->unlog() is called.

    All access to active page is serialized but it's not a problem, as
    we're assuming that fsync() will be a main bottleneck.
    That is, parallelizing writes to log pages we'll decrease number of
    threads waiting for a page, but then all these threads will be waiting
    for a fsync() anyway

   If tc_log == MYSQL_LOG then tc_log writes transaction to binlog and
   records XID in a special Xid_log_event.
   If tc_log = TC_LOG_MMAP then xid is written in a special memory-mapped
   log.

  @retval
    0  - error
  @retval
    \# - otherwise, "cookie", a number that will be passed as an argument
    to unlog() call. tc_log can define it any way it wants,
    and use for whatever purposes. TC_LOG_MMAP sets it
    to the position in memory where xid was logged to.
*/

int TC_LOG_MMAP::log_one_transaction(my_xid xid)
{
  int err;
  PAGE *p;
  ulong cookie;

  mysql_mutex_lock(&LOCK_active);

  /*
    if active page is full - just wait...
    frankly speaking, active->free here accessed outside of mutex
    protection, but it's safe, because it only means we may miss an
    unlog() for the active page, and we're not waiting for it here -
    unlog() does not signal COND_active.
  */
  while (unlikely(active && active->free == 0))
    mysql_cond_wait(&COND_active, &LOCK_active);

  /* no active page ? take one from the pool */
  if (active == 0)
    get_active_from_pool();

  p=active;
  mysql_mutex_lock(&p->lock);

  /* searching for an empty slot */
  while (*p->ptr)
  {
    p->ptr++;
    DBUG_ASSERT(p->ptr < p->end);               // because p->free > 0
  }

  /* found! store xid there and mark the page dirty */
  cookie= (ulong)((uchar *)p->ptr - data);      // can never be zero
  *p->ptr++= xid;
  p->free--;
  p->state= PS_DIRTY;

  /* to sync or not to sync - this is the question */
  mysql_mutex_unlock(&LOCK_active);
  mysql_mutex_lock(&LOCK_sync);
  mysql_mutex_unlock(&p->lock);

  if (syncing)
  {                                          // somebody's syncing. let's wait
    p->waiters++;
    /*
      note - it must be while (), not do ... while () here
      as p->state may be not PS_DIRTY when we come here
    */
    while (p->state == PS_DIRTY && syncing)
      mysql_cond_wait(&p->cond, &LOCK_sync);
    p->waiters--;
    err= p->state == PS_ERROR;
    if (p->state != PS_DIRTY)                   // page was synced
    {
      if (p->waiters == 0)
        mysql_cond_signal(&COND_pool);       // in case somebody's waiting
      mysql_mutex_unlock(&LOCK_sync);
      goto done;                             // we're done
    }
  }                                          // page was not synced! do it now
  DBUG_ASSERT(active == p && syncing == 0);
  mysql_mutex_lock(&LOCK_active);
  syncing=p;                                 // place is vacant - take it
  active=0;                                  // page is not active anymore
  mysql_cond_broadcast(&COND_active);        // in case somebody's waiting
  mysql_mutex_unlock(&LOCK_active);
  mysql_mutex_unlock(&LOCK_sync);
  err= sync();

done:
  return err ? 0 : cookie;
}

int TC_LOG_MMAP::sync()
{
  int err;

  DBUG_ASSERT(syncing != active);

  /*
    sit down and relax - this can take a while...
    note - no locks are held at this point
  */
  err= my_msync(fd, syncing->start, 1, MS_SYNC);

  /* page is synced. let's move it to the pool */
  mysql_mutex_lock(&LOCK_pool);
  pool_last->next=syncing;
  pool_last=syncing;
  syncing->next=0;
  syncing->state= err ? PS_ERROR : PS_POOL;
  mysql_cond_broadcast(&syncing->cond);      // signal "sync done"
  mysql_cond_signal(&COND_pool);             // in case somebody's waiting
  mysql_mutex_unlock(&LOCK_pool);

  /* marking 'syncing' slot free */
  mysql_mutex_lock(&LOCK_sync);
  syncing=0;
  mysql_cond_signal(&active->cond);        // wake up a new syncer
  mysql_mutex_unlock(&LOCK_sync);
  return err;
}

/**
  erase xid from the page, update page free space counters/pointers.
  cookie points directly to the memory where xid was logged.
*/

int TC_LOG_MMAP::unlog(ulong cookie, my_xid xid)
{
  PAGE *p=pages+(cookie/tc_log_page_size);
  my_xid *x=(my_xid *)(data+cookie);

  DBUG_ASSERT(*x == xid);
  DBUG_ASSERT(x >= p->start && x < p->end);
  *x=0;

  mysql_mutex_lock(&p->lock);
  p->free++;
  DBUG_ASSERT(p->free <= p->size);
  set_if_smaller(p->ptr, x);
  if (p->free == p->size)               // the page is completely empty
    statistic_decrement(tc_log_cur_pages_used, &LOCK_status);
  if (p->waiters == 0)                 // the page is in pool and ready to rock
    mysql_cond_signal(&COND_pool);     // ping ... for overflow()
  mysql_mutex_unlock(&p->lock);
  return 0;
}

void TC_LOG_MMAP::close()
{
  uint i;
  switch (inited) {
  case 6:
    mysql_mutex_destroy(&LOCK_sync);
    mysql_mutex_destroy(&LOCK_active);
    mysql_mutex_destroy(&LOCK_pool);
    mysql_cond_destroy(&COND_active);
    mysql_cond_destroy(&COND_pool);
    mysql_cond_destroy(&COND_queue_busy);
  case 5:
    data[0]='A'; // garble the first (signature) byte, in case mysql_file_delete fails
  case 4:
    for (i=0; i < npages; i++)
    {
      if (pages[i].ptr == 0)
        break;
      mysql_mutex_destroy(&pages[i].lock);
      mysql_cond_destroy(&pages[i].cond);
    }
  case 3:
    my_free(pages);
  case 2:
    my_munmap((char*)data, (size_t)file_length);
  case 1:
    mysql_file_close(fd, MYF(0));
  }
  if (inited>=5) // cannot do in the switch because of Windows
    mysql_file_delete(key_file_tclog, logname, MYF(MY_WME));
  inited=0;
}

int TC_LOG_MMAP::recover()
{
  HASH xids;
  PAGE *p=pages, *end_p=pages+npages;

  if (memcmp(data, tc_log_magic, sizeof(tc_log_magic)))
  {
    sql_print_error("Bad magic header in tc log");
    goto err1;
  }

  /*
    the first byte after magic signature is set to current
    number of storage engines on startup
  */
  if (data[sizeof(tc_log_magic)] != total_ha_2pc)
  {
    sql_print_error("Recovery failed! You must enable "
                    "exactly %d storage engines that support "
                    "two-phase commit protocol",
                    data[sizeof(tc_log_magic)]);
    goto err1;
  }

  if (my_hash_init(&xids, &my_charset_bin, tc_log_page_size/3, 0,
                   sizeof(my_xid), 0, 0, MYF(0)))
    goto err1;

  for ( ; p < end_p ; p++)
  {
    for (my_xid *x=p->start; x < p->end; x++)
      if (*x && my_hash_insert(&xids, (uchar *)x))
        goto err2; // OOM
  }

  if (ha_recover(&xids))
    goto err2;

  my_hash_free(&xids);
  bzero(data, (size_t)file_length);
  return 0;

err2:
  my_hash_free(&xids);
err1:
  sql_print_error("Crash recovery failed. Either correct the problem "
                  "(if it's, for example, out of memory error) and restart, "
                  "or delete tc log and start mysqld with "
                  "--tc-heuristic-recover={commit|rollback}");
  return 1;
}
#endif

TC_LOG *tc_log;
TC_LOG_DUMMY tc_log_dummy;
TC_LOG_MMAP  tc_log_mmap;

/**
  Perform heuristic recovery, if --tc-heuristic-recover was used.

  @note
    no matter whether heuristic recovery was successful or not
    mysqld must exit. So, return value is the same in both cases.

  @retval
    0	no heuristic recovery was requested
  @retval
    1   heuristic recovery was performed
*/

int TC_LOG::using_heuristic_recover()
{
  if (!tc_heuristic_recover)
    return 0;

  sql_print_information("Heuristic crash recovery mode");
  if (ha_recover(0))
    sql_print_error("Heuristic crash recovery failed");
  sql_print_information("Please restart mysqld without --tc-heuristic-recover");
  return 1;
}

/****** transaction coordinator log for 2pc - binlog() based solution ******/
#define TC_LOG_BINLOG MYSQL_BIN_LOG

/**
  @todo
  keep in-memory list of prepared transactions
  (add to list in log(), remove on unlog())
  and copy it to the new binlog if rotated
  but let's check the behaviour of tc_log_page_waits first!
*/

int TC_LOG_BINLOG::open(const char *opt_name)
{
  LOG_INFO log_info;
  int      error= 1;

  DBUG_ASSERT(total_ha_2pc > 1);
  DBUG_ASSERT(opt_name && opt_name[0]);

  mysql_mutex_init(key_BINLOG_LOCK_prep_xids,
                   &LOCK_prep_xids, MY_MUTEX_INIT_FAST);
  mysql_cond_init(key_BINLOG_COND_prep_xids, &COND_prep_xids, 0);

  if (!my_b_inited(&index_file))
  {
    /* There was a failure to open the index file, can't open the binlog */
    cleanup();
    return 1;
  }

  if (using_heuristic_recover())
  {
    /* generate a new binlog to mask a corrupted one */
    open(opt_name, LOG_BIN, 0, WRITE_CACHE, 0, max_binlog_size, 0, TRUE);
    cleanup();
    return 1;
  }

  if ((error= find_log_pos(&log_info, NullS, 1)))
  {
    if (error != LOG_INFO_EOF)
      sql_print_error("find_log_pos() failed (error: %d)", error);
    else
      error= 0;
    goto err;
  }

  {
    const char *errmsg;
    IO_CACHE    log;
    File        file;
    Log_event  *ev=0;
    Format_description_log_event fdle(BINLOG_VERSION);
    char        log_name[FN_REFLEN];

    if (! fdle.is_valid())
      goto err;

    do
    {
      strmake(log_name, log_info.log_file_name, sizeof(log_name)-1);
    } while (!(error= find_next_log(&log_info, 1)));

    if (error !=  LOG_INFO_EOF)
    {
      sql_print_error("find_log_pos() failed (error: %d)", error);
      goto err;
    }

    if ((file= open_binlog(&log, log_name, &errmsg)) < 0)
    {
      sql_print_error("%s", errmsg);
      goto err;
    }

    if ((ev= Log_event::read_log_event(&log, 0, &fdle)) &&
        ev->get_type_code() == FORMAT_DESCRIPTION_EVENT &&
        ev->flags & LOG_EVENT_BINLOG_IN_USE_F)
    {
      sql_print_information("Recovering after a crash using %s", opt_name);
      error= recover(&log, (Format_description_log_event *)ev);
    }
    else
      error=0;

    delete ev;
    end_io_cache(&log);
    mysql_file_close(file, MYF(MY_WME));

    if (error)
      goto err;
  }

err:
  return error;
}

/** This is called on shutdown, after ha_panic. */
void TC_LOG_BINLOG::close()
{
  DBUG_ASSERT(prepared_xids==0);
  mysql_mutex_destroy(&LOCK_prep_xids);
  mysql_cond_destroy(&COND_prep_xids);
}

/*
  Do a binlog log_xid() for a group of transactions, linked through
  thd->next_commit_ordered.

  @retval
    0    error
  @retval
    1    success
*/
int TC_LOG_BINLOG::log_and_order(THD *thd, my_xid xid, bool all,
                                 bool need_commit_ordered __attribute__((unused)))
{
  DBUG_ENTER("TC_LOG_BINLOG::log_and_order");
  binlog_cache_mngr *cache_mngr=
    (binlog_cache_mngr*) thd_get_ha_data(thd, binlog_hton);

  cache_mngr->trx_cache.using_xa= TRUE;
  cache_mngr->trx_cache.xa_xid= xid;
  /*
    We always commit the entire transaction when writing an XID. Also
    note that the return value is inverted.
   */
  DBUG_RETURN(!binlog_commit_flush_stmt_cache(thd, cache_mngr, all) &&
              !binlog_commit_flush_trx_cache(thd, cache_mngr, xid, all));
}

/*
  After an XID is logged, we need to hold on to the current binlog file until
  it is fully committed in the storage engine. The reason is that crash
  recovery only looks at the latest binlog, so we must make sure there are no
  outstanding prepared (but not committed) transactions before rotating the
  binlog.

  To handle this, we keep a count of outstanding XIDs. This function is used
  to increase this count when committing one or more transactions to the
  binary log.
*/
void
TC_LOG_BINLOG::mark_xids_active(uint xid_count)
{
  DBUG_ENTER("TC_LOG_BINLOG::mark_xids_active");
  DBUG_PRINT("info", ("xid_count=%u", xid_count));
  mysql_mutex_lock(&LOCK_prep_xids);
  prepared_xids+= xid_count;
  mysql_mutex_unlock(&LOCK_prep_xids);
  DBUG_VOID_RETURN;
}

/*
  Once an XID is committed, it is safe to rotate the binary log, as it can no
  longer be needed during crash recovery.

  This function is called to mark an XID this way. It needs to decrease the
  count of pending XIDs, and signal the log rotator thread when it reaches zero.
*/
void
TC_LOG_BINLOG::mark_xid_done()
{
  my_bool send_signal;

  DBUG_ENTER("TC_LOG_BINLOG::mark_xid_done");
  mysql_mutex_lock(&LOCK_prep_xids);
  // prepared_xids can be 0 if the transaction had ignorable errors.
  DBUG_ASSERT(prepared_xids >= 0);
  if (prepared_xids > 0)
    prepared_xids--;
  send_signal= (prepared_xids == 0);
  mysql_mutex_unlock(&LOCK_prep_xids);
  if (send_signal) {
    DBUG_PRINT("info", ("prepared_xids=%lu", prepared_xids));
    mysql_cond_signal(&COND_prep_xids);
  }
  DBUG_VOID_RETURN;
}

int TC_LOG_BINLOG::unlog(ulong cookie, my_xid xid)
{
  DBUG_ENTER("TC_LOG_BINLOG::unlog");
  if (xid)
    mark_xid_done();
  DBUG_RETURN(rotate_and_purge(0));
}

int TC_LOG_BINLOG::recover(IO_CACHE *log, Format_description_log_event *fdle)
{
  Log_event  *ev;
  HASH xids;
  MEM_ROOT mem_root;

  if (! fdle->is_valid() ||
      my_hash_init(&xids, &my_charset_bin, TC_LOG_PAGE_SIZE/3, 0,
                   sizeof(my_xid), 0, 0, MYF(0)))
    goto err1;

  init_alloc_root(&mem_root, TC_LOG_PAGE_SIZE, TC_LOG_PAGE_SIZE);

  fdle->flags&= ~LOG_EVENT_BINLOG_IN_USE_F; // abort on the first error

  while ((ev= Log_event::read_log_event(log,0,fdle)) && ev->is_valid())
  {
    if (ev->get_type_code() == XID_EVENT)
    {
      Xid_log_event *xev=(Xid_log_event *)ev;
      uchar *x= (uchar *) memdup_root(&mem_root, (uchar*) &xev->xid,
                                      sizeof(xev->xid));
      if (!x || my_hash_insert(&xids, x))
        goto err2;
    }
    delete ev;
  }

  if (ha_recover(&xids))
    goto err2;

  free_root(&mem_root, MYF(0));
  my_hash_free(&xids);
  return 0;

err2:
  free_root(&mem_root, MYF(0));
  my_hash_free(&xids);
err1:
  sql_print_error("Crash recovery failed. Either correct the problem "
                  "(if it's, for example, out of memory error) and restart, "
                  "or delete (or rename) binary log and start mysqld with "
                  "--tc-heuristic-recover={commit|rollback}");
  return 1;
}


#ifdef INNODB_COMPATIBILITY_HOOKS
/**
  Get the file name of the MySQL binlog.
  @return the name of the binlog file
*/
extern "C"
const char* mysql_bin_log_file_name(void)
{
  return mysql_bin_log.get_log_fname();
}
/**
  Get the current position of the MySQL binlog.
  @return byte offset from the beginning of the binlog
*/
extern "C"
ulonglong mysql_bin_log_file_pos(void)
{
  return (ulonglong) mysql_bin_log.get_log_file()->pos_in_file;
}
/*
  Get the current position of the MySQL binlog for transaction currently being
  committed.

  This is valid to call from within storage engine commit_ordered() and
  commit() methods only.

  Since it stores the position inside THD, it is safe to call without any
  locking.

  Note that currently the binlog file name is not stored inside THD, but this
  is still safe as it can only change when the log is rotated, and we never
  rotate the binlog while commits are pending inside storage engines.
*/
extern "C"
void mysql_bin_log_commit_pos(THD *thd, ulonglong *out_pos, const char **out_file)
{
  binlog_cache_mngr *cache_mngr;
  if (binlog_hton->state == SHOW_OPTION_YES
      && (cache_mngr= (binlog_cache_mngr*) thd_get_ha_data(thd, binlog_hton)))
  {
    *out_pos= cache_mngr->trx_cache.commit_bin_log_file_pos;
    *out_file= mysql_bin_log.get_log_fname();
  }
  else
  {
    *out_pos= 0ULL;
    *out_file= NULL;
  }
}
#endif /* INNODB_COMPATIBILITY_HOOKS */


static int show_binlog_vars(THD *thd, SHOW_VAR *var, char *buff)
{
  mysql_bin_log.set_status_variables();
  var->type= SHOW_ARRAY;
  var->value= (char *)&binlog_status_vars_detail;
  return 0;
}

static SHOW_VAR binlog_status_vars_top[]= {
  {"binlog", (char *) &show_binlog_vars, SHOW_FUNC},
  {NullS, NullS, SHOW_LONG}
};

/*
  Copy out current values of status variables, for SHOW STATUS or
  information_schema.global_status.

  This is called only under LOCK_status, so we can fill in a static array.
*/
void
TC_LOG_BINLOG::set_status_variables()
{
  mysql_mutex_lock(&LOCK_commit_ordered);
  binlog_status_var_num_commits= this->num_commits;
  binlog_status_var_num_group_commits= this->num_group_commits;
  mysql_mutex_unlock(&LOCK_commit_ordered);
}

struct st_mysql_storage_engine binlog_storage_engine=
{ MYSQL_HANDLERTON_INTERFACE_VERSION };

mysql_declare_plugin(binlog)
{
  MYSQL_STORAGE_ENGINE_PLUGIN,
  &binlog_storage_engine,
  "binlog",
  "MySQL AB",
  "This is a pseudo storage engine to represent the binlog in a transaction",
  PLUGIN_LICENSE_GPL,
  binlog_init, /* Plugin Init */
  NULL, /* Plugin Deinit */
  0x0100 /* 1.0 */,
  binlog_status_vars_top,     /* status variables                */
  NULL,                       /* system variables                */
  NULL,                       /* config options                  */
  0,                          /* flags                           */
}
mysql_declare_plugin_end;<|MERGE_RESOLUTION|>--- conflicted
+++ resolved
@@ -2754,18 +2754,14 @@
     /* For slow query log */
     sprintf(query_time_buff, "%.6f", ulonglong2double(query_utime)/1000000.0);
     sprintf(lock_time_buff,  "%.6f", ulonglong2double(lock_utime)/1000000.0);
-<<<<<<< HEAD
-    DBUG_PRINT("info", ("Last_errno: %u", thd->last_errno));
-=======
-    sprintf(sent_row_buff, "%llu", (ulonglong)thd->sent_row_count);
     /* Here and below sprintf is used because my_b_printf does not support %llu
     natively.  snprintf is not used as there is no way to overflow the buffer
     for 64-bit integers and MySQL assumes it to be available on less systems
     than sprintf.  */
+    sprintf(sent_row_buff, "%llu", (ulonglong)thd->sent_row_count);
     sprintf(examined_row_buff, "%llu", (ulonglong)thd->examined_row_count);
-    sprintf(affected_row_buff, "%llu",
-            (thd->row_count_func > 0) ? (ulonglong) thd->row_count_func : 0);
->>>>>>> 6efb912b
+    sprintf(affected_row_buff, "%llu", (thd->get_row_count_func() > 0)
+            ? (ulonglong) thd->get_row_count_func() : 0);
     if (my_b_printf(&log_file,
                     "# Thread_id: %lu  Schema: %s  Last_errno: %d  "
                     "Killed: %u\n"
@@ -2774,46 +2770,33 @@
                     "# Bytes_sent: %lu",
                     (ulong) thd->thread_id, (thd->db ? thd->db : ""),
                     thd->last_errno, (uint) thd->killed,
-<<<<<<< HEAD
-                    query_time_buff, lock_time_buff,
-                    (ulong) thd->sent_row_count,
-                    (ulong) thd->examined_row_count,
-                    ((long) thd->get_row_count_func() > 0 ) ? (ulong) thd->get_row_count_func() : 0,
-                    (ulong) thd->examined_row_count,
-                    (ulong) (thd->status_var.bytes_sent - thd->bytes_sent_old),
-                    (ulong) thd->tmp_tables_used,
-                    (ulong) thd->tmp_tables_disk_used,
-                    (ulong) thd->tmp_tables_size) == (uint) -1)
+                    query_time_buff, lock_time_buff, sent_row_buff,
+                    examined_row_buff, affected_row_buff, examined_row_buff,
+                    (ulong) (thd->status_var.bytes_sent - thd->bytes_sent_old))
+        == (uint) -1)
       tmp_errno= errno;
+
+    if (thd->variables.log_slow_verbosity & (1ULL << SLOG_V_QUERY_PLAN))
+    {
+        char tmp_tables_size_buff[21];
+        sprintf(tmp_tables_size_buff, "%llu", thd->tmp_tables_size);
+        if (my_b_printf(&log_file,
+                        "  Tmp_tables: %lu  Tmp_disk_tables: %lu  "
+                        "Tmp_table_sizes: %s",
+                        thd->tmp_tables_used, thd->tmp_tables_disk_used,
+                        tmp_tables_size_buff) == (uint) -1)
+        {
+            tmp_errno= errno;
+        }
+    }
+    if (my_b_write(&log_file, (uchar*) "\n", 1))
+        tmp_errno= errno;
 
 #if defined(ENABLED_PROFILING)
     thd->profiling.print_current(&log_file);
 #endif
-    if (thd->innodb_was_used)
-=======
-                    query_time_buff, lock_time_buff, sent_row_buff,
-                    examined_row_buff, affected_row_buff, examined_row_buff,
-                    thd->status_var.bytes_sent - thd->bytes_sent_old)
-        == (uint) -1)
-      tmp_errno= errno;
-    if (thd->variables.log_slow_verbosity & SLOG_V_QUERY_PLAN)
-    {
-      char tmp_tables_size_buff[21];
-      sprintf(tmp_tables_size_buff, "%llu", thd->tmp_tables_size);
-      if (my_b_printf(&log_file,
-                       "  Tmp_tables: %lu  Tmp_disk_tables: %lu  "
-                       "Tmp_table_sizes: %s",
-                       thd->tmp_tables_used, thd->tmp_tables_disk_used,
-                       tmp_tables_size_buff) == (uint) -1)
-      {
-        tmp_errno= errno;
-      }
-    }
-    if (my_b_write(&log_file, (uchar*) "\n", 1))
-      tmp_errno= errno;
-    if ((thd->variables.log_slow_verbosity & SLOG_V_INNODB)
+    if ((thd->variables.log_slow_verbosity & (1ULL << SLOG_V_INNODB))
         && thd->innodb_was_used)
->>>>>>> 6efb912b
     {
       char buf[20];
       snprintf(buf, 20, "%llX", thd->innodb_trx_id);
@@ -2847,18 +2830,10 @@
                       "InnoDB_IO_r_wait: %s\n"
                       "#   InnoDB_rec_lock_wait: %s  InnoDB_queue_wait: %s\n"
                       "#   InnoDB_pages_distinct: %lu\n",
-<<<<<<< HEAD
-                      (ulong) thd->innodb_io_reads,
-                      (ulong) thd->innodb_io_read,
-                      buf[0], buf[1], buf[2],
-                      (ulong) thd->innodb_page_access) == (uint) -1)
-        tmp_errno=errno;
-=======
                       thd->innodb_io_reads, io_read_buff,
                       buf[0], buf[1], buf[2], thd->innodb_page_access)
           == (uint) -1)
         tmp_errno= errno;
->>>>>>> 6efb912b
     } 
     else
     {
