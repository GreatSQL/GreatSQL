/* Copyright (c) 2000, 2011, Oracle and/or its affiliates. All rights reserved.
   Copyright (C) 2012 Percona Inc.

   This program is free software; you can redistribute it and/or modify
   it under the terms of the GNU General Public License as published by
   the Free Software Foundation; version 2 of the License.

   This program is distributed in the hope that it will be useful,
   but WITHOUT ANY WARRANTY; without even the implied warranty of
   MERCHANTABILITY or FITNESS FOR A PARTICULAR PURPOSE.  See the
   GNU General Public License for more details.

   You should have received a copy of the GNU General Public License
   along with this program; if not, write to the Free Software
   Foundation, Inc., 59 Temple Place, Suite 330, Boston, MA  02111-1307  USA */


/**
  @file

  @brief
  logging of commands

  @todo
    Abort logging when we get an error in reading or writing log files
*/

#include "my_global.h"                          /* NO_EMBEDDED_ACCESS_CHECKS */
#include "sql_priv.h"
#include "log.h"
#include "sql_base.h"                           // open_log_table
#include "sql_repl.h"
#include "sql_delete.h"                         // mysql_truncate
#include "sql_parse.h"                          // command_name
#include "sql_time.h"           // calc_time_from_sec, my_time_compare
#include "tztime.h"             // my_tz_OFFSET0, struct Time_zone
#include "sql_acl.h"            // SUPER_ACL
#include "log_event.h"          // Query_log_event
#include "rpl_filter.h"
#include "rpl_rli.h"
#include "sql_audit.h"

#include <my_dir.h>
#include <stdarg.h>
#include <m_ctype.h>				// For test_if_number

#ifdef _WIN32
#include "message.h"
#endif

#include "sql_plugin.h"
#include "rpl_handler.h"
#include "debug_sync.h"
/* max size of the log message */
#define MAX_LOG_BUFFER_SIZE 1024
#define MAX_TIME_SIZE 32
#define MY_OFF_T_UNDEF (~(my_off_t)0UL)

#define FLAGSTR(V,F) ((V)&(F)?#F" ":"")

LOGGER logger;

ulong max_binlog_files;

MYSQL_BIN_LOG mysql_bin_log(&sync_binlog_period);

static bool test_if_number(const char *str,
			   ulong *res, bool allow_wildcards);
static int binlog_init(void *p);
static int binlog_close_connection(handlerton *hton, THD *thd);
static int binlog_savepoint_set(handlerton *hton, THD *thd, void *sv);
static int binlog_savepoint_rollback(handlerton *hton, THD *thd, void *sv);
static int binlog_commit(handlerton *hton, THD *thd, bool all);
static int binlog_rollback(handlerton *hton, THD *thd, bool all);
static int binlog_prepare(handlerton *hton, THD *thd, bool all);

static LEX_STRING const write_error_msg=
  { C_STRING_WITH_LEN("error writing to the binary log") };

static my_bool mutexes_inited;
mysql_mutex_t LOCK_group_commit_queue;
mysql_mutex_t LOCK_commit_ordered;

static ulonglong binlog_status_var_num_commits;
static ulonglong binlog_status_var_num_group_commits;

static SHOW_VAR binlog_status_vars_detail[]=
{
  {"commits",
    (char *)&binlog_status_var_num_commits, SHOW_LONGLONG},
  {"group_commits",
    (char *)&binlog_status_var_num_group_commits, SHOW_LONGLONG},
  {NullS, NullS, SHOW_LONG}
};

/**
   purge logs, master and slave sides both, related error code
   convertor.
   Called from @c purge_error_message(), @c MYSQL_BIN_LOG::reset_logs()

   @param  res  an internal to purging routines error code 

   @return the user level error code ER_*
*/
uint purge_log_get_error_code(int res)
{
  uint errcode= 0;

  switch (res)  {
  case 0: break;
  case LOG_INFO_EOF:	errcode= ER_UNKNOWN_TARGET_BINLOG; break;
  case LOG_INFO_IO:	errcode= ER_IO_ERR_LOG_INDEX_READ; break;
  case LOG_INFO_INVALID:errcode= ER_BINLOG_PURGE_PROHIBITED; break;
  case LOG_INFO_SEEK:	errcode= ER_FSEEK_FAIL; break;
  case LOG_INFO_MEM:	errcode= ER_OUT_OF_RESOURCES; break;
  case LOG_INFO_FATAL:	errcode= ER_BINLOG_PURGE_FATAL_ERR; break;
  case LOG_INFO_IN_USE: errcode= ER_LOG_IN_USE; break;
  case LOG_INFO_EMFILE: errcode= ER_BINLOG_PURGE_EMFILE; break;
  default:		errcode= ER_LOG_PURGE_UNKNOWN_ERR; break;
  }

  return errcode;
}

/**
  Silence all errors and warnings reported when performing a write
  to a log table.
  Errors and warnings are not reported to the client or SQL exception
  handlers, so that the presence of logging does not interfere and affect
  the logic of an application.
*/
class Silence_log_table_errors : public Internal_error_handler
{
  char m_message[MYSQL_ERRMSG_SIZE];
public:
  Silence_log_table_errors()
  {
    m_message[0]= '\0';
  }

  virtual ~Silence_log_table_errors() {}

  virtual bool handle_condition(THD *thd,
                                uint sql_errno,
                                const char* sql_state,
                                MYSQL_ERROR::enum_warning_level level,
                                const char* msg,
                                MYSQL_ERROR ** cond_hdl);
  const char *message() const { return m_message; }
};

bool
Silence_log_table_errors::handle_condition(THD *,
                                           uint,
                                           const char*,
                                           MYSQL_ERROR::enum_warning_level,
                                           const char* msg,
                                           MYSQL_ERROR ** cond_hdl)
{
  *cond_hdl= NULL;
  strmake(m_message, msg, sizeof(m_message)-1);
  return TRUE;
}

sql_print_message_func sql_print_message_handlers[3] =
{
  sql_print_information,
  sql_print_warning,
  sql_print_error
};

/**
  Create the name of the log specified.

  This method forms a new path + file name for the
  log specified in @c name.

  @param[IN] buff    Location for building new string.
  @param[IN] name    Name of the log file.
  @param[IN] log_ext The extension for the log (e.g. .log).

  @returns Pointer to new string containing the name.
*/
char *make_log_name(char *buff, const char *name, const char* log_ext)
{
  strmake(buff, name, FN_REFLEN-5);
  return fn_format(buff, buff, mysql_real_data_home, log_ext,
                   MYF(MY_UNPACK_FILENAME|MY_REPLACE_EXT));
}

/*
  Helper classes to store non-transactional and transactional data
  before copying it to the binary log.
*/
class binlog_cache_data
{
public:
  binlog_cache_data(): m_pending(0), before_stmt_pos(MY_OFF_T_UNDEF),
  incident(FALSE), changes_to_non_trans_temp_table_flag(FALSE),
  saved_max_binlog_cache_size(0), ptr_binlog_cache_use(0),
  ptr_binlog_cache_disk_use(0), commit_bin_log_file_pos(0),
  using_xa(FALSE), xa_xid(0)
  { }
  
  ~binlog_cache_data()
  {
    DBUG_ASSERT(empty());
    close_cached_file(&cache_log);
  }

  bool empty() const
  {
    return pending() == NULL && my_b_tell(&cache_log) == 0;
  }

  Rows_log_event *pending() const
  {
    return m_pending;
  }

  void set_pending(Rows_log_event *const pending)
  {
    m_pending= pending;
  }

  void set_incident(void)
  {
    incident= TRUE;
  }
  
  bool has_incident(void)
  {
    return(incident);
  }

  void set_changes_to_non_trans_temp_table()
  {
<<<<<<< HEAD
    changes_to_non_trans_temp_table_flag= TRUE;    
  }
=======
    DBUG_PRINT("info", ("truncating to position %lu", (ulong) pos));
    DBUG_PRINT("info", ("before_stmt_pos=%lu", (ulong) pos));
    if (pending())
    {
      delete pending();
    }
    set_pending(0);

    /*
      Truncate the temporary file to reclaim disk space occupied by cached
      transactions on COMMIT/ROLLBACK.
    */
    truncate_cached_file(&trans_log, pos);
    reinit_io_cache(&trans_log, WRITE_CACHE, pos, 0, 0);

    trans_log.end_of_file= max_binlog_cache_size;
    if (pos < before_stmt_pos)
      before_stmt_pos= MY_OFF_T_UNDEF;
>>>>>>> 9f1c7c88

  bool changes_to_non_trans_temp_table()
  {
    return (changes_to_non_trans_temp_table_flag);    
  }

  void reset()
  {
    compute_statistics();
    truncate(0);
    changes_to_non_trans_temp_table_flag= FALSE;
    incident= FALSE;
    before_stmt_pos= MY_OFF_T_UNDEF;
    /*
      The truncate function calls reinit_io_cache that calls my_b_flush_io_cache
      which may increase disk_writes. This breaks the disk_writes use by the
      binary log which aims to compute the ratio between in-memory cache usage
      and disk cache usage. To avoid this undesirable behavior, we reset the
      variable after truncating the cache.
    */
    cache_log.disk_writes= 0;
    using_xa= FALSE;
    commit_bin_log_file_pos= 0;
    DBUG_ASSERT(empty());
  }

  my_off_t get_byte_position() const
  {
    return my_b_tell(&cache_log);
  }

  my_off_t get_prev_position()
  {
     return(before_stmt_pos);
  }

  void set_prev_position(my_off_t pos)
  {
     before_stmt_pos= pos;
  }
  
  void restore_prev_position()
  {
    truncate(before_stmt_pos);
  }

  void restore_savepoint(my_off_t pos)
  {
    truncate(pos);
    if (pos < before_stmt_pos)
      before_stmt_pos= MY_OFF_T_UNDEF;
  }

  void set_binlog_cache_info(my_off_t param_max_binlog_cache_size,
                             ulong *param_ptr_binlog_cache_use,
                             ulong *param_ptr_binlog_cache_disk_use)
  {
    /*
      The assertions guarantee that the set_binlog_cache_info is
      called just once and information passed as parameters are
      never zero.

      This is done while calling the constructor binlog_cache_mngr.
      We cannot set informaton in the constructor binlog_cache_data
      because the space for binlog_cache_mngr is allocated through
      a placement new.

      In the future, we can refactor this and change it to avoid
      the set_binlog_info. 
    */
    DBUG_ASSERT(saved_max_binlog_cache_size == 0 &&
                param_max_binlog_cache_size != 0 &&
                ptr_binlog_cache_use == 0 &&
                param_ptr_binlog_cache_use != 0 &&
                ptr_binlog_cache_disk_use == 0 &&
                param_ptr_binlog_cache_disk_use != 0);

    saved_max_binlog_cache_size= param_max_binlog_cache_size;
    ptr_binlog_cache_use= param_ptr_binlog_cache_use;
    ptr_binlog_cache_disk_use= param_ptr_binlog_cache_disk_use;
    cache_log.end_of_file= saved_max_binlog_cache_size;
  }

  /*
    Cache to store data before copying it to the binary log.
  */
  IO_CACHE cache_log;

private:
  /*
    Pending binrows event. This event is the event where the rows are currently
    written.
   */
  Rows_log_event *m_pending;

  /*
    Binlog position before the start of the current statement.
  */
  my_off_t before_stmt_pos;
 
  /*
    This indicates that some events did not get into the cache and most likely
    it is corrupted.
  */ 
  bool incident;

  /*
    This flag indicates if the cache has changes to temporary tables.
    @TODO This a temporary fix and should be removed after BUG#54562.
  */
  bool changes_to_non_trans_temp_table_flag;

  /**
    This function computes binlog cache and disk usage.
  */
  void compute_statistics()
  {
    if (!empty())
    {
      statistic_increment(*ptr_binlog_cache_use, &LOCK_status);
      if (cache_log.disk_writes != 0)
        statistic_increment(*ptr_binlog_cache_disk_use, &LOCK_status);
    }
  }

  /*
    Stores the values of maximum size of the cache allowed when this cache
    is configured. This corresponds to either
      . max_binlog_cache_size or max_binlog_stmt_cache_size.
  */
  my_off_t saved_max_binlog_cache_size;

  /*
    Stores a pointer to the status variable that keeps track of the in-memory 
    cache usage. This corresponds to either
      . binlog_cache_use or binlog_stmt_cache_use.
  */
  ulong *ptr_binlog_cache_use;

  /*
    Stores a pointer to the status variable that keeps track of the disk
    cache usage. This corresponds to either
      . binlog_cache_disk_use or binlog_stmt_cache_disk_use.
  */
  ulong *ptr_binlog_cache_disk_use;

  /*
    It truncates the cache to a certain position. This includes deleting the
    pending event.
   */
  void truncate(my_off_t pos)
  {
    DBUG_PRINT("info", ("truncating to position %lu", (ulong) pos));
    if (pending())
    {
      delete pending();
      set_pending(0);
    }
    reinit_io_cache(&cache_log, WRITE_CACHE, pos, 0, 0);
    cache_log.end_of_file= saved_max_binlog_cache_size;
  }
 
  binlog_cache_data& operator=(const binlog_cache_data& info);
  binlog_cache_data(const binlog_cache_data& info);

public:
  /*
    Binlog position after current commit, available to storage engines during
    commit_ordered() and commit().
  */
  ulonglong commit_bin_log_file_pos;

  /*
    Flag set true if this transaction is committed with log_xid() as part of
    XA, false if not.
  */
  bool using_xa;
  my_xid xa_xid;
};

class binlog_cache_mngr {
public:
  binlog_cache_mngr(my_off_t param_max_binlog_stmt_cache_size,
                    my_off_t param_max_binlog_cache_size,
                    ulong *param_ptr_binlog_stmt_cache_use,
                    ulong *param_ptr_binlog_stmt_cache_disk_use,
                    ulong *param_ptr_binlog_cache_use,
                    ulong *param_ptr_binlog_cache_disk_use)
  {
     stmt_cache.set_binlog_cache_info(param_max_binlog_stmt_cache_size,
                                      param_ptr_binlog_stmt_cache_use,
                                      param_ptr_binlog_stmt_cache_disk_use);
     trx_cache.set_binlog_cache_info(param_max_binlog_cache_size,
                                     param_ptr_binlog_cache_use,
                                     param_ptr_binlog_cache_disk_use);
  }

  void reset_cache(binlog_cache_data* cache_data)
  {
    cache_data->reset();
  }

  binlog_cache_data* get_binlog_cache_data(bool is_transactional)
  {
    return (is_transactional ? &trx_cache : &stmt_cache);
  }

  IO_CACHE* get_binlog_cache_log(bool is_transactional)
  {
    return (is_transactional ? &trx_cache.cache_log : &stmt_cache.cache_log);
  }

  binlog_cache_data stmt_cache;

  binlog_cache_data trx_cache;

private:

  binlog_cache_mngr& operator=(const binlog_cache_mngr& info);
  binlog_cache_mngr(const binlog_cache_mngr& info);
};

handlerton *binlog_hton;

bool LOGGER::is_log_table_enabled(uint log_table_type)
{
  switch (log_table_type) {
  case QUERY_LOG_SLOW:
    return (table_log_handler != NULL) && opt_slow_log;
  case QUERY_LOG_GENERAL:
    return (table_log_handler != NULL) && opt_log ;
  default:
    DBUG_ASSERT(0);
    return FALSE;                             /* make compiler happy */
  }
}


/* Check if a given table is opened log table */
int check_if_log_table(size_t db_len, const char *db, size_t table_name_len,
                       const char *table_name, bool check_if_opened)
{
  if (db_len == 5 &&
      !(lower_case_table_names ?
        my_strcasecmp(system_charset_info, db, "mysql") :
        strcmp(db, "mysql")))
  {
    if (table_name_len == 11 && !(lower_case_table_names ?
                                  my_strcasecmp(system_charset_info,
                                                table_name, "general_log") :
                                  strcmp(table_name, "general_log")))
    {
      if (!check_if_opened || logger.is_log_table_enabled(QUERY_LOG_GENERAL))
        return QUERY_LOG_GENERAL;
      return 0;
    }

    if (table_name_len == 8 && !(lower_case_table_names ?
      my_strcasecmp(system_charset_info, table_name, "slow_log") :
      strcmp(table_name, "slow_log")))
    {
      if (!check_if_opened || logger.is_log_table_enabled(QUERY_LOG_SLOW))
        return QUERY_LOG_SLOW;
      return 0;
    }
  }
  return 0;
}


Log_to_csv_event_handler::Log_to_csv_event_handler()
{
}


Log_to_csv_event_handler::~Log_to_csv_event_handler()
{
}


void Log_to_csv_event_handler::cleanup()
{
  logger.is_log_tables_initialized= FALSE;
}

/* log event handlers */

/**
  Log command to the general log table

  Log given command to the general log table.

  @param  event_time        command start timestamp
  @param  user_host         the pointer to the string with user@host info
  @param  user_host_len     length of the user_host string. this is computed
                            once and passed to all general log event handlers
  @param  thread_id         Id of the thread, issued a query
  @param  command_type      the type of the command being logged
  @param  command_type_len  the length of the string above
  @param  sql_text          the very text of the query being executed
  @param  sql_text_len      the length of sql_text string


  @return This function attempts to never call my_error(). This is
  necessary, because general logging happens already after a statement
  status has been sent to the client, so the client can not see the
  error anyway. Besides, the error is not related to the statement
  being executed and is internal, and thus should be handled
  internally (@todo: how?).
  If a write to the table has failed, the function attempts to
  write to a short error message to the file. The failure is also
  indicated in the return value. 

  @retval  FALSE   OK
  @retval  TRUE    error occured
*/

bool Log_to_csv_event_handler::
  log_general(THD *thd, time_t event_time, const char *user_host,
              uint user_host_len, int thread_id,
              const char *command_type, uint command_type_len,
              const char *sql_text, uint sql_text_len,
              CHARSET_INFO *client_cs)
{
  TABLE_LIST table_list;
  TABLE *table;
  bool result= TRUE;
  bool need_close= FALSE;
  bool need_pop= FALSE;
  bool need_rnd_end= FALSE;
  uint field_index;
  Silence_log_table_errors error_handler;
  Open_tables_backup open_tables_backup;
  ulonglong save_thd_options;
  bool save_time_zone_used;

  /*
    CSV uses TIME_to_timestamp() internally if table needs to be repaired
    which will set thd->time_zone_used
  */
  save_time_zone_used= thd->time_zone_used;

  save_thd_options= thd->variables.option_bits;
  thd->variables.option_bits&= ~OPTION_BIN_LOG;

  table_list.init_one_table(MYSQL_SCHEMA_NAME.str, MYSQL_SCHEMA_NAME.length,
                            GENERAL_LOG_NAME.str, GENERAL_LOG_NAME.length,
                            GENERAL_LOG_NAME.str,
                            TL_WRITE_CONCURRENT_INSERT);

  /*
    1) open_log_table generates an error of the
    table can not be opened or is corrupted.
    2) "INSERT INTO general_log" can generate warning sometimes.

    Suppress these warnings and errors, they can't be dealt with
    properly anyway.

    QQ: this problem needs to be studied in more detail.
    Comment this 2 lines and run "cast.test" to see what's happening.
  */
  thd->push_internal_handler(& error_handler);
  need_pop= TRUE;

  if (!(table= open_log_table(thd, &table_list, &open_tables_backup)))
    goto err;

  need_close= TRUE;

  if (table->file->extra(HA_EXTRA_MARK_AS_LOG_TABLE) ||
      table->file->ha_rnd_init(0))
    goto err;

  need_rnd_end= TRUE;

  /* Honor next number columns if present */
  table->next_number_field= table->found_next_number_field;

  /*
    NOTE: we do not call restore_record() here, as all fields are
    filled by the Logger (=> no need to load default ones).
  */

  /*
    We do not set a value for table->field[0], as it will use
    default value (which is CURRENT_TIMESTAMP).
  */

  /* check that all columns exist */
  if (table->s->fields < 6)
    goto err;

  DBUG_ASSERT(table->field[0]->type() == MYSQL_TYPE_TIMESTAMP);

  ((Field_timestamp*) table->field[0])->store_timestamp((my_time_t)
                                                        event_time);

  /* do a write */
  if (table->field[1]->store(user_host, user_host_len, client_cs) ||
      table->field[2]->store((longlong) thread_id, TRUE) ||
      table->field[3]->store((longlong) server_id, TRUE) ||
      table->field[4]->store(command_type, command_type_len, client_cs))
    goto err;

  /*
    A positive return value in store() means truncation.
    Still logging a message in the log in this case.
  */
  table->field[5]->flags|= FIELDFLAG_HEX_ESCAPE;
  if (table->field[5]->store(sql_text, sql_text_len, client_cs) < 0)
    goto err;

  /* mark all fields as not null */
  table->field[1]->set_notnull();
  table->field[2]->set_notnull();
  table->field[3]->set_notnull();
  table->field[4]->set_notnull();
  table->field[5]->set_notnull();

  /* Set any extra columns to their default values */
  for (field_index= 6 ; field_index < table->s->fields ; field_index++)
  {
    table->field[field_index]->set_default();
  }

  /* log table entries are not replicated */
  if (table->file->ha_write_row(table->record[0]))
    goto err;

  result= FALSE;

err:
  if (result && !thd->killed)
    sql_print_error("Failed to write to mysql.general_log: %s",
                    error_handler.message());

  if (need_rnd_end)
  {
    table->file->ha_rnd_end();
    table->file->ha_release_auto_increment();
  }
  if (need_pop)
    thd->pop_internal_handler();
  if (need_close)
    close_log_table(thd, &open_tables_backup);

  thd->variables.option_bits= save_thd_options;
  thd->time_zone_used= save_time_zone_used;
  return result;
}


/*
  Log a query to the slow log table

  SYNOPSIS
    log_slow()
    thd               THD of the query
    current_time      current timestamp
    query_start_arg   command start timestamp
    user_host         the pointer to the string with user@host info
    user_host_len     length of the user_host string. this is computed once
                      and passed to all general log event handlers
    query_time        Amount of time the query took to execute (in microseconds)
    lock_time         Amount of time the query was locked (in microseconds)
    is_command        The flag, which determines, whether the sql_text is a
                      query or an administrator command (these are treated
                      differently by the old logging routines)
    sql_text          the very text of the query or administrator command
                      processed
    sql_text_len      the length of sql_text string

  DESCRIPTION

   Log a query to the slow log table

  RETURN
    FALSE - OK
    TRUE - error occured
*/

bool Log_to_csv_event_handler::
  log_slow(THD *thd, ulonglong current_utime, time_t query_start_arg,
           const char *user_host, uint user_host_len,
           ulonglong query_utime, ulonglong lock_utime, bool is_command,
           const char *sql_text, uint sql_text_len)
{
  time_t current_time= my_time_possible_from_micro(current_utime);

  TABLE_LIST table_list;
  TABLE *table;
  bool result= TRUE;
  bool need_close= FALSE;
  bool need_rnd_end= FALSE;
  Silence_log_table_errors error_handler;
  Open_tables_backup open_tables_backup;
  CHARSET_INFO *client_cs= thd->variables.character_set_client;
  bool save_time_zone_used;
  DBUG_ENTER("Log_to_csv_event_handler::log_slow");

  thd->push_internal_handler(& error_handler);
  /*
    CSV uses TIME_to_timestamp() internally if table needs to be repaired
    which will set thd->time_zone_used
  */
  save_time_zone_used= thd->time_zone_used;

  table_list.init_one_table(MYSQL_SCHEMA_NAME.str, MYSQL_SCHEMA_NAME.length,
                            SLOW_LOG_NAME.str, SLOW_LOG_NAME.length,
                            SLOW_LOG_NAME.str,
                            TL_WRITE_CONCURRENT_INSERT);

  if (!(table= open_log_table(thd, &table_list, &open_tables_backup)))
    goto err;

  need_close= TRUE;

  if (table->file->extra(HA_EXTRA_MARK_AS_LOG_TABLE) ||
      table->file->ha_rnd_init(0))
    goto err;

  need_rnd_end= TRUE;

  /* Honor next number columns if present */
  table->next_number_field= table->found_next_number_field;

  restore_record(table, s->default_values);    // Get empty record

  /* check that all columns exist */
  if (table->s->fields < 11)
    goto err;

  /* store the time and user values */
  DBUG_ASSERT(table->field[0]->type() == MYSQL_TYPE_TIMESTAMP);
  ((Field_timestamp*) table->field[0])->store_timestamp((my_time_t)
                                                        current_time);
  if (table->field[1]->store(user_host, user_host_len, client_cs))
    goto err;

  if (query_start_arg)
  {
    longlong query_time= (longlong) (query_utime/1000000);
    longlong lock_time=  (longlong) (lock_utime/1000000);
    /*
      A TIME field can not hold the full longlong range; query_time or
      lock_time may be truncated without warning here, if greater than
      839 hours (~35 days)
    */
    MYSQL_TIME t;
    t.neg= 0;

    /* fill in query_time field */
    calc_time_from_sec(&t, (long) min(query_time, (longlong) TIME_MAX_VALUE_SECONDS), 0);
    if (table->field[2]->store_time(&t, MYSQL_TIMESTAMP_TIME))
      goto err;
    /* lock_time */
    calc_time_from_sec(&t, (long) min(lock_time, (longlong) TIME_MAX_VALUE_SECONDS), 0);
    if (table->field[3]->store_time(&t, MYSQL_TIMESTAMP_TIME))
      goto err;
    /* rows_sent */
    if (table->field[4]->store((longlong) thd->sent_row_count, TRUE))
      goto err;
    /* rows_examined */
    if (table->field[5]->store((longlong) thd->examined_row_count, TRUE))
      goto err;
  }
  else
  {
    table->field[2]->set_null();
    table->field[3]->set_null();
    table->field[4]->set_null();
    table->field[5]->set_null();
  }
  /* fill database field */
  if (thd->db)
  {
    if (table->field[6]->store(thd->db, thd->db_length, client_cs))
      goto err;
    table->field[6]->set_notnull();
  }

  if (thd->stmt_depends_on_first_successful_insert_id_in_prev_stmt)
  {
    if (table->
        field[7]->store((longlong)
                        thd->first_successful_insert_id_in_prev_stmt_for_binlog,
                        TRUE))
      goto err;
    table->field[7]->set_notnull();
  }

  /*
    Set value if we do an insert on autoincrement column. Note that for
    some engines (those for which get_auto_increment() does not leave a
    table lock until the statement ends), this is just the first value and
    the next ones used may not be contiguous to it.
  */
  if (thd->auto_inc_intervals_in_cur_stmt_for_binlog.nb_elements() > 0)
  {
    if (table->
        field[8]->store((longlong)
          thd->auto_inc_intervals_in_cur_stmt_for_binlog.minimum(), TRUE))
      goto err;
    table->field[8]->set_notnull();
  }

  if (table->field[9]->store((longlong) server_id, TRUE))
    goto err;
  table->field[9]->set_notnull();

  /*
    Column sql_text.
    A positive return value in store() means truncation.
    Still logging a message in the log in this case.
  */
  if (table->field[10]->store(sql_text, sql_text_len, client_cs) < 0)
    goto err;

  /* log table entries are not replicated */
  if (table->file->ha_write_row(table->record[0]))
    goto err;

  result= FALSE;

err:
  thd->pop_internal_handler();

  if (result && !thd->killed)
    sql_print_error("Failed to write to mysql.slow_log: %s",
                    error_handler.message());

  if (need_rnd_end)
  {
    table->file->ha_rnd_end();
    table->file->ha_release_auto_increment();
  }
  if (need_close)
    close_log_table(thd, &open_tables_backup);
  thd->time_zone_used= save_time_zone_used;
  DBUG_RETURN(result);
}

int Log_to_csv_event_handler::
  activate_log(THD *thd, uint log_table_type)
{
  TABLE_LIST table_list;
  TABLE *table;
  LEX_STRING *UNINIT_VAR(log_name);
  int result;
  Open_tables_backup open_tables_backup;

  DBUG_ENTER("Log_to_csv_event_handler::activate_log");

  if (log_table_type == QUERY_LOG_GENERAL)
  {
    log_name= &GENERAL_LOG_NAME;
  }
  else
  {
    DBUG_ASSERT(log_table_type == QUERY_LOG_SLOW);

    log_name= &SLOW_LOG_NAME;
  }
  table_list.init_one_table(MYSQL_SCHEMA_NAME.str, MYSQL_SCHEMA_NAME.length,
                            log_name->str, log_name->length, log_name->str,
                            TL_WRITE_CONCURRENT_INSERT);

  table= open_log_table(thd, &table_list, &open_tables_backup);
  if (table)
  {
    result= 0;
    close_log_table(thd, &open_tables_backup);
  }
  else
    result= 1;

  DBUG_RETURN(result);
}

bool Log_to_csv_event_handler::
  log_error(enum loglevel level, const char *format, va_list args)
{
  /* No log table is implemented */
  DBUG_ASSERT(0);
  return FALSE;
}

bool Log_to_file_event_handler::
  log_error(enum loglevel level, const char *format,
            va_list args)
{
  return vprint_msg_to_log(level, format, args);
}

void Log_to_file_event_handler::init_pthread_objects()
{
  mysql_log.init_pthread_objects();
  mysql_slow_log.init_pthread_objects();
}


/** Wrapper around MYSQL_LOG::write() for slow log. */

bool Log_to_file_event_handler::
  log_slow(THD *thd, ulonglong current_utime, time_t query_start_arg,
           const char *user_host, uint user_host_len,
           ulonglong query_utime, ulonglong lock_utime, bool is_command,
           const char *sql_text, uint sql_text_len)
{
  Silence_log_table_errors error_handler;
  thd->push_internal_handler(&error_handler);
  bool retval= mysql_slow_log.write(thd, current_utime, query_start_arg,
                                    user_host, user_host_len,
                                    query_utime, lock_utime, is_command,
                                    sql_text, sql_text_len);
  thd->pop_internal_handler();
  return retval;
}


/**
   Wrapper around MYSQL_LOG::write() for general log. We need it since we
   want all log event handlers to have the same signature.
*/

bool Log_to_file_event_handler::
  log_general(THD *thd, time_t event_time, const char *user_host,
              uint user_host_len, int thread_id,
              const char *command_type, uint command_type_len,
              const char *sql_text, uint sql_text_len,
              CHARSET_INFO *client_cs)
{
  Silence_log_table_errors error_handler;
  thd->push_internal_handler(&error_handler);
  bool retval= mysql_log.write(event_time, user_host, user_host_len,
                               thread_id, command_type, command_type_len,
                               sql_text, sql_text_len);
  thd->pop_internal_handler();
  return retval;
}


bool Log_to_file_event_handler::init()
{
  if (!is_initialized)
  {
    if (opt_slow_log)
      mysql_slow_log.open_slow_log(opt_slow_logname);

    if (opt_log)
      mysql_log.open_query_log(opt_logname);

    is_initialized= TRUE;
  }

  return FALSE;
}


void Log_to_file_event_handler::cleanup()
{
  mysql_log.cleanup();
  mysql_slow_log.cleanup();
}

void Log_to_file_event_handler::flush()
{
  /* reopen log files */
  if (opt_log)
    mysql_log.reopen_file();
  if (opt_slow_log)
    mysql_slow_log.reopen_file();
}

void Log_to_file_event_handler::flush_slow_log()
{
  /* reopen slow log file */
  if (opt_slow_log)
    mysql_slow_log.reopen_file();
}

/*
  Log error with all enabled log event handlers

  SYNOPSIS
    error_log_print()

    level             The level of the error significance: NOTE,
                      WARNING or ERROR.
    format            format string for the error message
    args              list of arguments for the format string

  RETURN
    FALSE - OK
    TRUE - error occured
*/

bool LOGGER::error_log_print(enum loglevel level, const char *format,
                             va_list args)
{
  bool error= FALSE;
  Log_event_handler **current_handler;

  /* currently we don't need locking here as there is no error_log table */
  for (current_handler= error_log_handler_list ; *current_handler ;)
    error= (*current_handler++)->log_error(level, format, args) || error;

  return error;
}


void LOGGER::cleanup_base()
{
  DBUG_ASSERT(inited == 1);
  mysql_rwlock_destroy(&LOCK_logger);
  if (table_log_handler)
  {
    table_log_handler->cleanup();
    delete table_log_handler;
    table_log_handler= NULL;
  }
  if (file_log_handler)
    file_log_handler->cleanup();
}


void LOGGER::cleanup_end()
{
  DBUG_ASSERT(inited == 1);
  if (file_log_handler)
  {
    delete file_log_handler;
    file_log_handler=NULL;
  }
  inited= 0;
}


/**
  Perform basic log initialization: create file-based log handler and
  init error log.
*/
void LOGGER::init_base()
{
  DBUG_ASSERT(inited == 0);
  inited= 1;

  /*
    Here we create file log handler. We don't do it for the table log handler
    here as it cannot be created so early. The reason is THD initialization,
    which depends on the system variables (parsed later).
  */
  if (!file_log_handler)
    file_log_handler= new Log_to_file_event_handler;

  /* by default we use traditional error log */
  init_error_log(LOG_FILE);

  file_log_handler->init_pthread_objects();
  mysql_rwlock_init(key_rwlock_LOCK_logger, &LOCK_logger);
}


void LOGGER::init_log_tables()
{
  if (!table_log_handler)
    table_log_handler= new Log_to_csv_event_handler;

  if (!is_log_tables_initialized &&
      !table_log_handler->init() && !file_log_handler->init())
    is_log_tables_initialized= TRUE;
}


bool LOGGER::flush_logs(THD *thd)
{
  int rc= 0;

  /*
    Now we lock logger, as nobody should be able to use logging routines while
    log tables are closed
  */
  logger.lock_exclusive();

  /* reopen log files */
  file_log_handler->flush();

  /* end of log flush */
  logger.unlock();
  return rc;
}


/**
  Close and reopen the slow log (with locks).
  
  @returns FALSE.
*/
bool LOGGER::flush_slow_log()
{
  /*
    Now we lock logger, as nobody should be able to use logging routines while
    log tables are closed
  */
  logger.lock_exclusive();

  /* Reopen slow log file */
  if (opt_slow_log)
    file_log_handler->get_mysql_slow_log()->reopen_file();

  /* End of log flush */
  logger.unlock();

  return 0;
}


/**
  Close and reopen the general log (with locks).

  @returns FALSE.
*/
bool LOGGER::flush_general_log()
{
  /*
    Now we lock logger, as nobody should be able to use logging routines while
    log tables are closed
  */
  logger.lock_exclusive();

  /* Reopen general log file */
  if (opt_log)
    file_log_handler->get_mysql_log()->reopen_file();

  /* End of log flush */
  logger.unlock();

  return 0;
}


/*
  Log slow query with all enabled log event handlers

  SYNOPSIS
    slow_log_print()

    thd                 THD of the query being logged
    query               The query being logged
    query_length        The length of the query string
    current_utime       Current time in microseconds (from undefined start)

  RETURN
    FALSE   OK
    TRUE    error occured
*/

bool LOGGER::slow_log_print(THD *thd, const char *query, uint query_length,
                            ulonglong current_utime)

{
  bool error= FALSE;
  Log_event_handler **current_handler;
  bool is_command= FALSE;
  char user_host_buff[MAX_USER_HOST_SIZE + 1];
  Security_context *sctx= thd->security_ctx;
  uint user_host_len= 0;
  ulonglong query_utime, lock_utime;

  DBUG_ASSERT(thd->enable_slow_log);
  /*
    Print the message to the buffer if we have slow log enabled
  */

  if (*slow_log_handler_list)
  {
    /* do not log slow queries from replication threads */
    if (thd->slave_thread && !opt_log_slow_slave_statements)
      return 0;

    lock_shared();
    if (!opt_slow_log)
    {
      unlock();
      return 0;
    }

    /* fill in user_host value: the format is "%s[%s] @ %s [%s]" */
    user_host_len= (strxnmov(user_host_buff, MAX_USER_HOST_SIZE,
                             sctx->priv_user ? sctx->priv_user : "", "[",
                             sctx->user ? sctx->user : (thd->slave_thread ? "SQL_SLAVE" : ""), "] @ ",
                             sctx->host ? sctx->host : "", " [",
                             sctx->ip ? sctx->ip : "", "]", NullS) -
                    user_host_buff);

    if (thd->start_utime)
    {
      if(current_utime < thd->start_utime)
      {
        query_utime= 0;
      }
      else
      {
        query_utime= (current_utime - thd->start_utime);
      }
      if(thd->utime_after_lock < thd->start_utime)
      {
        lock_utime= 0;
      }
      else
      {
        lock_utime= (thd->utime_after_lock - thd->start_utime);
      }
    }
    else
    {
      query_utime= lock_utime= 0;
    }

    if (!query)
    {
      is_command= TRUE;
      query= command_name[thd->command].str;
      query_length= command_name[thd->command].length;
    }

    for (current_handler= slow_log_handler_list; *current_handler ;)
      error= (*current_handler++)->log_slow(thd, current_utime, thd->start_time,
                                            user_host_buff, user_host_len,
                                            query_utime, lock_utime, is_command,
                                            query, query_length) || error;

    unlock();
  }
  return error;
}

bool LOGGER::general_log_write(THD *thd, enum enum_server_command command,
                               const char *query, uint query_length)
{
  bool error= FALSE;
  Log_event_handler **current_handler= general_log_handler_list;
  char user_host_buff[MAX_USER_HOST_SIZE + 1];
  uint user_host_len= 0;
  time_t current_time;

  DBUG_ASSERT(thd);

  lock_shared();
  if (!opt_log)
  {
    unlock();
    return 0;
  }
  user_host_len= make_user_name(thd, user_host_buff);

  current_time= my_time(0);

  mysql_audit_general_log(thd, current_time,
                          user_host_buff, user_host_len,
                          command_name[(uint) command].str,
                          command_name[(uint) command].length,
                          query, query_length);
                        
  while (*current_handler)
    error|= (*current_handler++)->
      log_general(thd, current_time, user_host_buff,
                  user_host_len, thd->thread_id,
                  command_name[(uint) command].str,
                  command_name[(uint) command].length,
                  query, query_length,
                  thd->variables.character_set_client) || error;
  unlock();

  return error;
}

bool LOGGER::general_log_print(THD *thd, enum enum_server_command command,
                               const char *format, va_list args)
{
  uint message_buff_len= 0;
  char message_buff[MAX_LOG_BUFFER_SIZE];

  /* prepare message */
  if (format)
    message_buff_len= my_vsnprintf(message_buff, sizeof(message_buff),
                                   format, args);
  else
    message_buff[0]= '\0';

  return general_log_write(thd, command, message_buff, message_buff_len);
}

void LOGGER::init_error_log(uint error_log_printer)
{
  if (error_log_printer & LOG_NONE)
  {
    error_log_handler_list[0]= 0;
    return;
  }

  switch (error_log_printer) {
  case LOG_FILE:
    error_log_handler_list[0]= file_log_handler;
    error_log_handler_list[1]= 0;
    break;
    /* these two are disabled for now */
  case LOG_TABLE:
    DBUG_ASSERT(0);
    break;
  case LOG_TABLE|LOG_FILE:
    DBUG_ASSERT(0);
    break;
  }
}

void LOGGER::init_slow_log(uint slow_log_printer)
{
  if (slow_log_printer & LOG_NONE)
  {
    slow_log_handler_list[0]= 0;
    return;
  }

  switch (slow_log_printer) {
  case LOG_FILE:
    slow_log_handler_list[0]= file_log_handler;
    slow_log_handler_list[1]= 0;
    break;
  case LOG_TABLE:
    slow_log_handler_list[0]= table_log_handler;
    slow_log_handler_list[1]= 0;
    break;
  case LOG_TABLE|LOG_FILE:
    slow_log_handler_list[0]= file_log_handler;
    slow_log_handler_list[1]= table_log_handler;
    slow_log_handler_list[2]= 0;
    break;
  }
}

void LOGGER::init_general_log(uint general_log_printer)
{
  if (general_log_printer & LOG_NONE)
  {
    general_log_handler_list[0]= 0;
    return;
  }

  switch (general_log_printer) {
  case LOG_FILE:
    general_log_handler_list[0]= file_log_handler;
    general_log_handler_list[1]= 0;
    break;
  case LOG_TABLE:
    general_log_handler_list[0]= table_log_handler;
    general_log_handler_list[1]= 0;
    break;
  case LOG_TABLE|LOG_FILE:
    general_log_handler_list[0]= file_log_handler;
    general_log_handler_list[1]= table_log_handler;
    general_log_handler_list[2]= 0;
    break;
  }
}


bool LOGGER::activate_log_handler(THD* thd, uint log_type)
{
  MYSQL_QUERY_LOG *file_log;
  bool res= FALSE;
  lock_exclusive();
  switch (log_type) {
  case QUERY_LOG_SLOW:
    if (!opt_slow_log)
    {
      file_log= file_log_handler->get_mysql_slow_log();

      file_log->open_slow_log(opt_slow_logname);
      if (table_log_handler->activate_log(thd, QUERY_LOG_SLOW))
      {
        /* Error printed by open table in activate_log() */
        res= TRUE;
        file_log->close(0);
      }
      else
      {
        init_slow_log(log_output_options);
        opt_slow_log= TRUE;
      }
    }
    break;
  case QUERY_LOG_GENERAL:
    if (!opt_log)
    {
      file_log= file_log_handler->get_mysql_log();

      file_log->open_query_log(opt_logname);
      if (table_log_handler->activate_log(thd, QUERY_LOG_GENERAL))
      {
        /* Error printed by open table in activate_log() */
        res= TRUE;
        file_log->close(0);
      }
      else
      {
        init_general_log(log_output_options);
        opt_log= TRUE;
      }
    }
    break;
  default:
    DBUG_ASSERT(0);
  }
  unlock();
  return res;
}


void LOGGER::deactivate_log_handler(THD *thd, uint log_type)
{
  my_bool *tmp_opt= 0;
  MYSQL_LOG *file_log;

  switch (log_type) {
  case QUERY_LOG_SLOW:
    tmp_opt= &opt_slow_log;
    file_log= file_log_handler->get_mysql_slow_log();
    break;
  case QUERY_LOG_GENERAL:
    tmp_opt= &opt_log;
    file_log= file_log_handler->get_mysql_log();
    break;
  default:
    MY_ASSERT_UNREACHABLE();
  }

  if (!(*tmp_opt))
    return;

  lock_exclusive();
  file_log->close(0);
  *tmp_opt= FALSE;
  unlock();
}


/* the parameters are unused for the log tables */
bool Log_to_csv_event_handler::init()
{
  return 0;
}

int LOGGER::set_handlers(uint error_log_printer,
                         uint slow_log_printer,
                         uint general_log_printer)
{
  /* error log table is not supported yet */
  DBUG_ASSERT(error_log_printer < LOG_TABLE);

  lock_exclusive();

  if ((slow_log_printer & LOG_TABLE || general_log_printer & LOG_TABLE) &&
      !is_log_tables_initialized)
  {
    slow_log_printer= (slow_log_printer & ~LOG_TABLE) | LOG_FILE;
    general_log_printer= (general_log_printer & ~LOG_TABLE) | LOG_FILE;

    sql_print_error("Failed to initialize log tables. "
                    "Falling back to the old-fashioned logs");
  }

  init_error_log(error_log_printer);
  init_slow_log(slow_log_printer);
  init_general_log(general_log_printer);

  unlock();

  return 0;
}

 /*
  Save position of binary log transaction cache.

  SYNPOSIS
    binlog_trans_log_savepos()

    thd      The thread to take the binlog data from
    pos      Pointer to variable where the position will be stored

  DESCRIPTION

    Save the current position in the binary log transaction cache into
    the variable pointed to by 'pos'
 */

static void
binlog_trans_log_savepos(THD *thd, my_off_t *pos)
{
  DBUG_ENTER("binlog_trans_log_savepos");
  DBUG_ASSERT(pos != NULL);
  if (thd_get_ha_data(thd, binlog_hton) == NULL)
    thd->binlog_setup_trx_data();
  binlog_cache_mngr *const cache_mngr=
    (binlog_cache_mngr*) thd_get_ha_data(thd, binlog_hton);
  DBUG_ASSERT(mysql_bin_log.is_open());
  *pos= cache_mngr->trx_cache.get_byte_position();
  DBUG_PRINT("return", ("*pos: %lu", (ulong) *pos));
  DBUG_VOID_RETURN;
}


/*
  Truncate the binary log transaction cache.

  SYNPOSIS
    binlog_trans_log_truncate()

    thd      The thread to take the binlog data from
    pos      Position to truncate to

  DESCRIPTION

    Truncate the binary log to the given position. Will not change
    anything else.

 */
static void
binlog_trans_log_truncate(THD *thd, my_off_t pos)
{
  DBUG_ENTER("binlog_trans_log_truncate");
  DBUG_PRINT("enter", ("pos: %lu", (ulong) pos));

  DBUG_ASSERT(thd_get_ha_data(thd, binlog_hton) != NULL);
  /* Only true if binlog_trans_log_savepos() wasn't called before */
  DBUG_ASSERT(pos != ~(my_off_t) 0);

  binlog_cache_mngr *const cache_mngr=
    (binlog_cache_mngr*) thd_get_ha_data(thd, binlog_hton);
  cache_mngr->trx_cache.restore_savepoint(pos);
  DBUG_VOID_RETURN;
}


/*
  this function is mostly a placeholder.
  conceptually, binlog initialization (now mostly done in MYSQL_BIN_LOG::open)
  should be moved here.
*/

int binlog_init(void *p)
{
  binlog_hton= (handlerton *)p;
  binlog_hton->state=opt_bin_log ? SHOW_OPTION_YES : SHOW_OPTION_NO;
  binlog_hton->db_type=DB_TYPE_BINLOG;
  binlog_hton->savepoint_offset= sizeof(my_off_t);
  binlog_hton->close_connection= binlog_close_connection;
  binlog_hton->savepoint_set= binlog_savepoint_set;
  binlog_hton->savepoint_rollback= binlog_savepoint_rollback;
  binlog_hton->commit= binlog_commit;
  binlog_hton->rollback= binlog_rollback;
  binlog_hton->prepare= binlog_prepare;
  binlog_hton->flags= HTON_NOT_USER_SELECTABLE | HTON_HIDDEN;
  return 0;
}

static int binlog_close_connection(handlerton *hton, THD *thd)
{
  binlog_cache_mngr *const cache_mngr=
    (binlog_cache_mngr*) thd_get_ha_data(thd, binlog_hton);
  DBUG_ASSERT(cache_mngr->trx_cache.empty() && cache_mngr->stmt_cache.empty());
  thd_set_ha_data(thd, binlog_hton, NULL);
  cache_mngr->~binlog_cache_mngr();
  my_free(cache_mngr);
  return 0;
}

/**
  This function flushes a cache upon commit/rollback.

  @param thd                The thread whose transaction should be flushed
  @param cache_data         Pointer to the cache
  @param end_ev             The end event either commit/rollback
  @param is_transactional   The type of the cache: transactional or
                            non-transactional

  @return
    nonzero if an error pops up when flushing the cache.
*/
static inline int
binlog_flush_cache(THD *thd, binlog_cache_data* cache_data, Log_event *end_evt,
                   bool is_transactional, bool all)
{
  DBUG_ENTER("binlog_flush_cache");
  int error= 0;

  if (!cache_data->empty())
  {
    if (thd->binlog_flush_pending_rows_event(TRUE, is_transactional))
      DBUG_RETURN(1);
    /*
      Doing a commit or a rollback including non-transactional tables,
      i.e., ending a transaction where we might write the transaction
      cache to the binary log.

      We can always end the statement when ending a transaction since
      transactions are not allowed inside stored functions. If they
      were, we would have to ensure that we're not ending a statement
      inside a stored function.
    */
    error= mysql_bin_log.write_transaction_to_binlog(thd, cache_data,
                                                     end_evt, all);
  }
  cache_data->reset();

  DBUG_ASSERT(cache_data->empty());
  DBUG_RETURN(error);
}

/**
  This function flushes the stmt-cache upon commit.

  @param thd                The thread whose transaction should be flushed
  @param cache_mngr         Pointer to the cache manager

  @return
    nonzero if an error pops up when flushing the cache.
*/
static inline int
binlog_commit_flush_stmt_cache(THD *thd,
                               binlog_cache_mngr *cache_mngr, bool all)
{
  Query_log_event end_evt(thd, STRING_WITH_LEN("COMMIT"),
                          FALSE, FALSE, TRUE, 0);
  return (binlog_flush_cache(thd, &cache_mngr->stmt_cache, &end_evt,
                             FALSE, all));
}

/**
  This function flushes the trx-cache upon commit.

  @param thd                The thread whose transaction should be flushed
  @param cache_mngr         Pointer to the cache manager

  @return
    nonzero if an error pops up when flushing the cache.
*/
static inline int
binlog_commit_flush_trx_cache(THD *thd, binlog_cache_mngr *cache_mngr, bool all)
{
  Query_log_event end_evt(thd, STRING_WITH_LEN("COMMIT"),
                          TRUE, FALSE, TRUE, 0);
  return (binlog_flush_cache(thd, &cache_mngr->trx_cache, &end_evt,
                             TRUE, all));
}

/**
  This function flushes the trx-cache upon rollback.

  @param thd                The thread whose transaction should be flushed
  @param cache_mngr         Pointer to the cache manager

  @return
    nonzero if an error pops up when flushing the cache.
*/
static inline int
binlog_rollback_flush_trx_cache(THD *thd, binlog_cache_mngr *cache_mngr, bool all)
{
  Query_log_event end_evt(thd, STRING_WITH_LEN("ROLLBACK"),
                          TRUE, FALSE, TRUE, 0);
  return (binlog_flush_cache(thd, &cache_mngr->trx_cache, &end_evt,
                             TRUE, all));
}

/**
  This function flushes the trx-cache upon commit.

  @param thd                The thread whose transaction should be flushed
  @param cache_mngr         Pointer to the cache manager
  @param xid                Transaction Id

  @return
    nonzero if an error pops up when flushing the cache.
*/
static inline int
binlog_commit_flush_trx_cache(THD *thd, binlog_cache_mngr *cache_mngr,
                              my_xid xid, bool all)
{
  Xid_log_event end_evt(thd, xid);
  return (binlog_flush_cache(thd, &cache_mngr->trx_cache, &end_evt,
                             TRUE, all));
}

/**
  This function truncates the transactional cache upon committing or rolling
  back either a transaction or a statement.

  @param thd        The thread whose transaction should be flushed
  @param cache_mngr Pointer to the cache data to be flushed
  @param all        @c true means truncate the transaction, otherwise the
                    statement must be truncated.

  @return
    nonzero if an error pops up when truncating the transactional cache.
*/
static int
binlog_truncate_trx_cache(THD *thd, binlog_cache_mngr *cache_mngr, bool all)
{
  DBUG_ENTER("binlog_truncate_trx_cache");
  int error=0;
  /*
    This function handles transactional changes and as such this flag
    equals to true.
  */
  bool const is_transactional= TRUE;

  DBUG_PRINT("info", ("thd->options={ %s %s}, transaction: %s",
                      FLAGSTR(thd->variables.option_bits, OPTION_NOT_AUTOCOMMIT),
                      FLAGSTR(thd->variables.option_bits, OPTION_BEGIN),
                      all ? "all" : "stmt"));

  thd->binlog_remove_pending_rows_event(TRUE, is_transactional);
  /*
    If rolling back an entire transaction or a single statement not
    inside a transaction, we reset the transaction cache.
  */
  if (ending_trans(thd, all))
  {
    if (cache_mngr->trx_cache.has_incident())
      error= mysql_bin_log.write_incident(thd, TRUE);

    thd->clear_binlog_table_maps();

    cache_mngr->reset_cache(&cache_mngr->trx_cache);
  }
  /*
    If rolling back a statement in a transaction, we truncate the
    transaction cache to remove the statement.
  */
  else
    cache_mngr->trx_cache.restore_prev_position();

  DBUG_ASSERT(thd->binlog_get_pending_rows_event(is_transactional) == NULL);
  DBUG_RETURN(error);
}

static int binlog_prepare(handlerton *hton, THD *thd, bool all)
{
  /*
    do nothing.
    just pretend we can do 2pc, so that MySQL won't
    switch to 1pc.
    real work will be done in MYSQL_BIN_LOG::log_and_order()
  */
  return 0;
}

/**
  This function is called once after each statement.

  It has the responsibility to flush the caches to the binary log on commits.

  @param hton  The binlog handlerton.
  @param thd   The client thread that executes the transaction.
  @param all   This is @c true if this is a real transaction commit, and
               @false otherwise.

  @see handlerton::commit
*/
static int binlog_commit(handlerton *hton, THD *thd, bool all)
{
  int error= 0;
  DBUG_ENTER("binlog_commit");
  binlog_cache_mngr *const cache_mngr=
    (binlog_cache_mngr*) thd_get_ha_data(thd, binlog_hton);

  DBUG_PRINT("debug",
             ("all: %d, in_transaction: %s, all.modified_non_trans_table: %s, stmt.modified_non_trans_table: %s",
              all,
              YESNO(thd->in_multi_stmt_transaction_mode()),
              YESNO(thd->transaction.all.modified_non_trans_table),
              YESNO(thd->transaction.stmt.modified_non_trans_table)));

  if (!cache_mngr->stmt_cache.empty())
  {
    error= binlog_commit_flush_stmt_cache(thd, cache_mngr, all);
  }

  if (cache_mngr->trx_cache.empty())
  {
    /*
      we're here because cache_log was flushed in MYSQL_BIN_LOG::log_xid()
    */
    cache_mngr->reset_cache(&cache_mngr->trx_cache);
    DBUG_RETURN(error);
  }

  /*
    We commit the transaction if:
     - We are not in a transaction and committing a statement, or
     - We are in a transaction and a full transaction is committed.
    Otherwise, we accumulate the changes.
  */
  if (!error && ending_trans(thd, all))
    error= binlog_commit_flush_trx_cache(thd, cache_mngr, all);

  /*
    This is part of the stmt rollback.
  */
  if (!all)
    cache_mngr->trx_cache.set_prev_position(MY_OFF_T_UNDEF);

  DBUG_RETURN(error);
}

/**
  This function is called when a transaction or a statement is rolled back.

  @param hton  The binlog handlerton.
  @param thd   The client thread that executes the transaction.
  @param all   This is @c true if this is a real transaction rollback, and
               @false otherwise.

  @see handlerton::rollback
*/
static int binlog_rollback(handlerton *hton, THD *thd, bool all)
{
  DBUG_ENTER("binlog_rollback");
  int error= 0;
  binlog_cache_mngr *const cache_mngr=
    (binlog_cache_mngr*) thd_get_ha_data(thd, binlog_hton);

  DBUG_PRINT("debug", ("all: %s, all.modified_non_trans_table: %s, stmt.modified_non_trans_table: %s",
                       YESNO(all),
                       YESNO(thd->transaction.all.modified_non_trans_table),
                       YESNO(thd->transaction.stmt.modified_non_trans_table)));

  /*
    If an incident event is set we do not flush the content of the statement
    cache because it may be corrupted.
  */
  if (cache_mngr->stmt_cache.has_incident())
  {
    error= mysql_bin_log.write_incident(thd, TRUE);
    cache_mngr->reset_cache(&cache_mngr->stmt_cache);
  }
  else if (!cache_mngr->stmt_cache.empty())
  {
    error= binlog_commit_flush_stmt_cache(thd, cache_mngr, all);
  }

  if (cache_mngr->trx_cache.empty())
  {
    /*
      we're here because cache_log was flushed in MYSQL_BIN_LOG::log_xid()
    */
    cache_mngr->reset_cache(&cache_mngr->trx_cache);
    DBUG_RETURN(error);
  }

  if (mysql_bin_log.check_write_error(thd))
  {
    /*
      "all == true" means that a "rollback statement" triggered the error and
      this function was called. However, this must not happen as a rollback
      is written directly to the binary log. And in auto-commit mode, a single
      statement that is rolled back has the flag all == false.
    */
    DBUG_ASSERT(!all);
    /*
      We reach this point if the effect of a statement did not properly get into
      a cache and need to be rolled back.
    */
    error |= binlog_truncate_trx_cache(thd, cache_mngr, all);
  }
  else if (!error)
  {  
    /*
      We flush the cache wrapped in a beging/rollback if:
        . aborting a single or multi-statement transaction and;
        . the OPTION_KEEP_LOG is active or;
        . the format is STMT and a non-trans table was updated or;
        . the format is MIXED and a temporary non-trans table was
          updated or;
        . the format is MIXED, non-trans table was updated and
          aborting a single statement transaction;
    */
    if (ending_trans(thd, all) &&
        ((thd->variables.option_bits & OPTION_KEEP_LOG) ||
         (trans_has_updated_non_trans_table(thd) &&
          thd->variables.binlog_format == BINLOG_FORMAT_STMT) ||
         (cache_mngr->trx_cache.changes_to_non_trans_temp_table() &&
          thd->variables.binlog_format == BINLOG_FORMAT_MIXED) ||
         (trans_has_updated_non_trans_table(thd) &&
          ending_single_stmt_trans(thd,all) &&
          thd->variables.binlog_format == BINLOG_FORMAT_MIXED)))
      error= binlog_rollback_flush_trx_cache(thd, cache_mngr, all);
    /*
      Truncate the cache if:
        . aborting a single or multi-statement transaction or;
        . the OPTION_KEEP_LOG is not active and;
        . the format is not STMT or no non-trans table was
          updated and;
        . the format is not MIXED or no temporary non-trans table
          was updated.
    */
    else if (ending_trans(thd, all) ||
             (!(thd->variables.option_bits & OPTION_KEEP_LOG) &&
              (!stmt_has_updated_non_trans_table(thd) ||
               thd->variables.binlog_format != BINLOG_FORMAT_STMT) &&
              (!cache_mngr->trx_cache.changes_to_non_trans_temp_table() ||
               thd->variables.binlog_format != BINLOG_FORMAT_MIXED)))
      error= binlog_truncate_trx_cache(thd, cache_mngr, all);
  }

  /* 
    This is part of the stmt rollback.
  */
  if (!all)
    cache_mngr->trx_cache.set_prev_position(MY_OFF_T_UNDEF);

  DBUG_RETURN(error);
}

void MYSQL_BIN_LOG::set_write_error(THD *thd, bool is_transactional)
{
  DBUG_ENTER("MYSQL_BIN_LOG::set_write_error");

  write_error= 1;

  if (check_write_error(thd))
    DBUG_VOID_RETURN;

  if (my_errno == EFBIG)
  {
    if (is_transactional)
    {
      my_message(ER_TRANS_CACHE_FULL, ER(ER_TRANS_CACHE_FULL), MYF(MY_WME));
    }
    else
    {
      my_message(ER_STMT_CACHE_FULL, ER(ER_STMT_CACHE_FULL), MYF(MY_WME));
    }
  }
  else
  {
    my_error(ER_ERROR_ON_WRITE, MYF(MY_WME), name, errno);
  }

  DBUG_VOID_RETURN;
}

bool MYSQL_BIN_LOG::check_write_error(THD *thd)
{
  DBUG_ENTER("MYSQL_BIN_LOG::check_write_error");

  bool checked= FALSE;

  if (!thd->is_error())
    DBUG_RETURN(checked);

  switch (thd->stmt_da->sql_errno())
  {
    case ER_TRANS_CACHE_FULL:
    case ER_STMT_CACHE_FULL:
    case ER_ERROR_ON_WRITE:
    case ER_BINLOG_LOGGING_IMPOSSIBLE:
      checked= TRUE;
    break;
  }

  DBUG_RETURN(checked);
}

/**
  @note
  How do we handle this (unlikely but legal) case:
  @verbatim
    [transaction] + [update to non-trans table] + [rollback to savepoint] ?
  @endverbatim
  The problem occurs when a savepoint is before the update to the
  non-transactional table. Then when there's a rollback to the savepoint, if we
  simply truncate the binlog cache, we lose the part of the binlog cache where
  the update is. If we want to not lose it, we need to write the SAVEPOINT
  command and the ROLLBACK TO SAVEPOINT command to the binlog cache. The latter
  is easy: it's just write at the end of the binlog cache, but the former
  should be *inserted* to the place where the user called SAVEPOINT. The
  solution is that when the user calls SAVEPOINT, we write it to the binlog
  cache (so no need to later insert it). As transactions are never intermixed
  in the binary log (i.e. they are serialized), we won't have conflicts with
  savepoint names when using mysqlbinlog or in the slave SQL thread.
  Then when ROLLBACK TO SAVEPOINT is called, if we updated some
  non-transactional table, we don't truncate the binlog cache but instead write
  ROLLBACK TO SAVEPOINT to it; otherwise we truncate the binlog cache (which
  will chop the SAVEPOINT command from the binlog cache, which is good as in
  that case there is no need to have it in the binlog).
*/

static int binlog_savepoint_set(handlerton *hton, THD *thd, void *sv)
{
  DBUG_ENTER("binlog_savepoint_set");

  binlog_trans_log_savepos(thd, (my_off_t*) sv);
  /* Write it to the binary log */

  String log_query;
  if (log_query.append(STRING_WITH_LEN("SAVEPOINT ")) ||
      log_query.append("`") ||
      log_query.append(thd->lex->ident.str, thd->lex->ident.length) ||
      log_query.append("`"))
    DBUG_RETURN(1);
  int errcode= query_error_code(thd, thd->killed == THD::NOT_KILLED);
  Query_log_event qinfo(thd, log_query.c_ptr_safe(), log_query.length(),
                        TRUE, FALSE, TRUE, errcode);
  DBUG_RETURN(mysql_bin_log.write(&qinfo));
}

static int binlog_savepoint_rollback(handlerton *hton, THD *thd, void *sv)
{
  DBUG_ENTER("binlog_savepoint_rollback");

  /*
    Write ROLLBACK TO SAVEPOINT to the binlog cache if we have updated some
    non-transactional table. Otherwise, truncate the binlog cache starting
    from the SAVEPOINT command.
  */
  if (unlikely(trans_has_updated_non_trans_table(thd) ||
               (thd->variables.option_bits & OPTION_KEEP_LOG)))
  {
    String log_query;
    if (log_query.append(STRING_WITH_LEN("ROLLBACK TO ")) ||
        log_query.append("`") ||
        log_query.append(thd->lex->ident.str, thd->lex->ident.length) ||
        log_query.append("`"))
      DBUG_RETURN(1);
    int errcode= query_error_code(thd, thd->killed == THD::NOT_KILLED);
    Query_log_event qinfo(thd, log_query.c_ptr_safe(), log_query.length(),
                          TRUE, FALSE, TRUE, errcode);
    DBUG_RETURN(mysql_bin_log.write(&qinfo));
  }
  binlog_trans_log_truncate(thd, *(my_off_t*)sv);
  DBUG_RETURN(0);
}


int check_binlog_magic(IO_CACHE* log, const char** errmsg)
{
  char magic[4];
  DBUG_ASSERT(my_b_tell(log) == 0);

  if (my_b_read(log, (uchar*) magic, sizeof(magic)))
  {
    *errmsg = "I/O error reading the header from the binary log";
    sql_print_error("%s, errno=%d, io cache code=%d", *errmsg, my_errno,
		    log->error);
    return 1;
  }
  if (memcmp(magic, BINLOG_MAGIC, sizeof(magic)))
  {
    *errmsg = "Binlog has bad magic number;  It's not a binary log file that can be used by this version of MySQL";
    return 1;
  }
  return 0;
}


File open_binlog(IO_CACHE *log, const char *log_file_name, const char **errmsg)
{
  File file;
  DBUG_ENTER("open_binlog");

  if ((file= mysql_file_open(key_file_binlog,
                             log_file_name, O_RDONLY | O_BINARY | O_SHARE,
                             MYF(MY_WME))) < 0)
  {
    sql_print_error("Failed to open log (file '%s', errno %d)",
                    log_file_name, my_errno);
    *errmsg = "Could not open log file";
    goto err;
  }
  if (init_io_cache(log, file, IO_SIZE*2, READ_CACHE, 0, 0,
                    MYF(MY_WME|MY_DONT_CHECK_FILESIZE)))
  {
    sql_print_error("Failed to create a cache on log (file '%s')",
                    log_file_name);
    *errmsg = "Could not open log file";
    goto err;
  }
  if (check_binlog_magic(log,errmsg))
    goto err;
  DBUG_RETURN(file);

err:
  if (file >= 0)
  {
    mysql_file_close(file, MYF(0));
    end_io_cache(log);
  }
  DBUG_RETURN(-1);
}

#ifdef _WIN32
static int eventSource = 0;

static void setup_windows_event_source()
{
  HKEY    hRegKey= NULL;
  DWORD   dwError= 0;
  TCHAR   szPath[MAX_PATH];
  DWORD dwTypes;

  if (eventSource)               // Ensure that we are only called once
    return;
  eventSource= 1;

  // Create the event source registry key
  dwError= RegCreateKey(HKEY_LOCAL_MACHINE,
                          "SYSTEM\\CurrentControlSet\\Services\\EventLog\\Application\\MySQL", 
                          &hRegKey);

  /* Name of the PE module that contains the message resource */
  GetModuleFileName(NULL, szPath, MAX_PATH);

  /* Register EventMessageFile */
  dwError = RegSetValueEx(hRegKey, "EventMessageFile", 0, REG_EXPAND_SZ,
                          (PBYTE) szPath, (DWORD) (strlen(szPath) + 1));

  /* Register supported event types */
  dwTypes= (EVENTLOG_ERROR_TYPE | EVENTLOG_WARNING_TYPE |
            EVENTLOG_INFORMATION_TYPE);
  dwError= RegSetValueEx(hRegKey, "TypesSupported", 0, REG_DWORD,
                         (LPBYTE) &dwTypes, sizeof dwTypes);

  RegCloseKey(hRegKey);
}

#endif /* _WIN32 */


/**
  Find a unique filename for 'filename.#'.

  Set '#' to the number next to the maximum found in the most
  recent log file extension.

  This function will return nonzero if: (i) the generated name
  exceeds FN_REFLEN; (ii) if the number of extensions is exhausted;
  or (iii) some other error happened while examining the filesystem.

  @return
    nonzero if not possible to get unique filename.
*/

static int find_uniq_filename(char *name)
{
  uint                  i;
  char                  buff[FN_REFLEN], ext_buf[FN_REFLEN];
  struct st_my_dir     *dir_info;
  reg1 struct fileinfo *file_info;
  ulong                 max_found= 0, next= 0, number= 0;
  size_t		buf_length, length;
  char			*start, *end;
  int                   error= 0;
  DBUG_ENTER("find_uniq_filename");

  length= dirname_part(buff, name, &buf_length);
  start=  name + length;
  end=    strend(start);

  *end='.';
  length= (size_t) (end - start + 1);

  if ((DBUG_EVALUATE_IF("error_unique_log_filename", 1, 
      !(dir_info= my_dir(buff,MYF(MY_DONT_SORT))))))
  {						// This shouldn't happen
    strmov(end,".1");				// use name+1
    DBUG_RETURN(1);
  }
  file_info= dir_info->dir_entry;
  for (i= dir_info->number_off_files ; i-- ; file_info++)
  {
    if (memcmp(file_info->name, start, length) == 0 &&
	test_if_number(file_info->name+length, &number,0))
    {
      set_if_bigger(max_found,(ulong) number);
    }
  }
  my_dirend(dir_info);

  /* check if reached the maximum possible extension number */
  if ((max_found == MAX_LOG_UNIQUE_FN_EXT))
  {
    sql_print_error("Log filename extension number exhausted: %06lu. \
Please fix this by archiving old logs and \
updating the index files.", max_found);
    error= 1;
    goto end;
  }

  next= max_found + 1;
  if (sprintf(ext_buf, "%06lu", next)<0)
  {
    error= 1;
    goto end;
  }
  *end++='.';

  /* 
    Check if the generated extension size + the file name exceeds the
    buffer size used. If one did not check this, then the filename might be
    truncated, resulting in error.
   */
  if (((strlen(ext_buf) + (end - name)) >= FN_REFLEN))
  {
    sql_print_error("Log filename too large: %s%s (%zu). \
Please fix this by archiving old logs and updating the \
index files.", name, ext_buf, (strlen(ext_buf) + (end - name)));
    error= 1;
    goto end;
  }

  if (sprintf(end, "%06lu", next)<0)
  {
    error= 1;
    goto end;
  }

  /* print warning if reaching the end of available extensions. */
  if ((next > (MAX_LOG_UNIQUE_FN_EXT - LOG_WARN_UNIQUE_FN_EXT_LEFT)))
    sql_print_warning("Next log extension: %lu. \
Remaining log filename extensions: %lu. \
Please consider archiving some logs.", next, (MAX_LOG_UNIQUE_FN_EXT - next));

end:
  DBUG_RETURN(error);
}


void MYSQL_LOG::init(enum_log_type log_type_arg,
                     enum cache_type io_cache_type_arg)
{
  DBUG_ENTER("MYSQL_LOG::init");
  log_type= log_type_arg;
  io_cache_type= io_cache_type_arg;
  DBUG_PRINT("info",("log_type: %d", log_type));
  DBUG_VOID_RETURN;
}


bool MYSQL_LOG::init_and_set_log_file_name(const char *log_name,
                                           const char *new_name,
                                           enum_log_type log_type_arg,
                                           enum cache_type io_cache_type_arg)
{
  init(log_type_arg, io_cache_type_arg);

  if (new_name && !strmov(log_file_name, new_name))
    return TRUE;
  else if (!new_name && generate_new_name(log_file_name, log_name))
    return TRUE;

  return FALSE;
}


/*
  Open a (new) log file.

  SYNOPSIS
    open()

    log_name            The name of the log to open
    log_type_arg        The type of the log. E.g. LOG_NORMAL
    new_name            The new name for the logfile. This is only needed
                        when the method is used to open the binlog file.
    io_cache_type_arg   The type of the IO_CACHE to use for this log file

  DESCRIPTION
    Open the logfile, init IO_CACHE and write startup messages
    (in case of general and slow query logs).

  RETURN VALUES
    0   ok
    1   error
*/

bool MYSQL_LOG::open(
#ifdef HAVE_PSI_INTERFACE
                     PSI_file_key log_file_key,
#endif
                     const char *log_name, enum_log_type log_type_arg,
                     const char *new_name, enum cache_type io_cache_type_arg)
{
  char buff[FN_REFLEN];
  File file= -1;
  int open_flags= O_CREAT | O_BINARY;
  DBUG_ENTER("MYSQL_LOG::open");
  DBUG_PRINT("enter", ("log_type: %d", (int) log_type_arg));

  write_error= 0;

  if (!(name= my_strdup(log_name, MYF(MY_WME))))
  {
    name= (char *)log_name; // for the error message
    goto err;
  }

  if (init_and_set_log_file_name(name, new_name,
                                 log_type_arg, io_cache_type_arg))
    goto err;

  if (io_cache_type == SEQ_READ_APPEND)
    open_flags |= O_RDWR | O_APPEND;
  else
    open_flags |= O_WRONLY | (log_type == LOG_BIN ? 0 : O_APPEND);

  db[0]= 0;

#ifdef HAVE_PSI_INTERFACE
  /* Keep the key for reopen */
  m_log_file_key= log_file_key;
#endif

  if ((file= mysql_file_open(log_file_key,
                             log_file_name, open_flags,
                             MYF(MY_WME | ME_WAITTANG))) < 0 ||
      init_io_cache(&log_file, file, IO_SIZE, io_cache_type,
                    mysql_file_tell(file, MYF(MY_WME)), 0,
                    MYF(MY_WME | MY_NABP |
                        ((log_type == LOG_BIN) ? MY_WAIT_IF_FULL : 0))))
    goto err;

  if (log_type == LOG_NORMAL)
  {
    char *end;
    int len=my_snprintf(buff, sizeof(buff), "%s, Version: %s (%s). "
#ifdef EMBEDDED_LIBRARY
                        "embedded library\n",
                        my_progname, server_version, MYSQL_COMPILATION_COMMENT
#elif _WIN32
			"started with:\nTCP Port: %d, Named Pipe: %s\n",
                        my_progname, server_version, MYSQL_COMPILATION_COMMENT,
                        mysqld_port, mysqld_unix_port
#else
			"started with:\nTcp port: %d  Unix socket: %s\n",
                        my_progname, server_version, MYSQL_COMPILATION_COMMENT,
                        mysqld_port, mysqld_unix_port
#endif
                       );
    end= strnmov(buff + len, "Time                 Id Command    Argument\n",
                 sizeof(buff) - len);
    if (my_b_write(&log_file, (uchar*) buff, (uint) (end-buff)) ||
	flush_io_cache(&log_file))
      goto err;
  }

  log_state= LOG_OPENED;
  DBUG_RETURN(0);

err:
  sql_print_error("Could not use %s for logging (error %d). \
Turning logging off for the whole duration of the MySQL server process. \
To turn it on again: fix the cause, \
shutdown the MySQL server and restart it.", name, errno);
  if (file >= 0)
    mysql_file_close(file, MYF(0));
  end_io_cache(&log_file);
  my_free(name);
  name= NULL;
  log_state= LOG_CLOSED;
  DBUG_RETURN(1);
}

MYSQL_LOG::MYSQL_LOG()
  : name(0), write_error(FALSE), inited(FALSE), log_type(LOG_UNKNOWN),
    log_state(LOG_CLOSED)
{
  /*
    We don't want to initialize LOCK_Log here as such initialization depends on
    safe_mutex (when using safe_mutex) which depends on MY_INIT(), which is
    called only in main(). Doing initialization here would make it happen
    before main().
  */
  bzero((char*) &log_file, sizeof(log_file));
}

void MYSQL_LOG::init_pthread_objects()
{
  DBUG_ASSERT(inited == 0);
  inited= 1;
  mysql_mutex_init(key_LOG_LOCK_log, &LOCK_log, MY_MUTEX_INIT_SLOW);
}

/*
  Close the log file

  SYNOPSIS
    close()
    exiting     Bitmask. For the slow and general logs the only used bit is
                LOG_CLOSE_TO_BE_OPENED. This is used if we intend to call
                open at once after close.

  NOTES
    One can do an open on the object at once after doing a close.
    The internal structures are not freed until cleanup() is called
*/

void MYSQL_LOG::close(uint exiting)
{					// One can't set log_type here!
  DBUG_ENTER("MYSQL_LOG::close");
  DBUG_PRINT("enter",("exiting: %d", (int) exiting));
  if (log_state == LOG_OPENED)
  {
    end_io_cache(&log_file);

    if (mysql_file_sync(log_file.file, MYF(MY_WME)) && ! write_error)
    {
      write_error= 1;
      sql_print_error(ER(ER_ERROR_ON_WRITE), name, errno);
    }

    if (mysql_file_close(log_file.file, MYF(MY_WME)) && ! write_error)
    {
      write_error= 1;
      sql_print_error(ER(ER_ERROR_ON_WRITE), name, errno);
    }
  }

  log_state= (exiting & LOG_CLOSE_TO_BE_OPENED) ? LOG_TO_BE_OPENED : LOG_CLOSED;
  my_free(name);
  name= NULL;
  DBUG_VOID_RETURN;
}

/** This is called only once. */

void MYSQL_LOG::cleanup()
{
  DBUG_ENTER("cleanup");
  if (inited)
  {
    inited= 0;
    mysql_mutex_destroy(&LOCK_log);
    close(0);
  }
  DBUG_VOID_RETURN;
}


int MYSQL_LOG::generate_new_name(char *new_name, const char *log_name)
{
  fn_format(new_name, log_name, mysql_data_home, "", 4);
  if (log_type == LOG_BIN)
  {
    if (!fn_ext(log_name)[0])
    {
      if (find_uniq_filename(new_name))
      {
        my_printf_error(ER_NO_UNIQUE_LOGFILE, ER(ER_NO_UNIQUE_LOGFILE),
                        MYF(ME_FATALERROR), log_name);
	sql_print_error(ER(ER_NO_UNIQUE_LOGFILE), log_name);
	return 1;
      }
    }
  }
  return 0;
}


/*
  Reopen the log file

  SYNOPSIS
    reopen_file()

  DESCRIPTION
    Reopen the log file. The method is used during FLUSH LOGS
    and locks LOCK_log mutex
*/


void MYSQL_QUERY_LOG::reopen_file()
{
  char *save_name;

  DBUG_ENTER("MYSQL_LOG::reopen_file");
  if (!is_open())
  {
    DBUG_PRINT("info",("log is closed"));
    DBUG_VOID_RETURN;
  }

  mysql_mutex_lock(&LOCK_log);

  save_name= name;
  name= 0;				// Don't free name
  close(LOG_CLOSE_TO_BE_OPENED);

  /*
     Note that at this point, log_state != LOG_CLOSED (important for is_open()).
  */

  open(
#ifdef HAVE_PSI_INTERFACE
       m_log_file_key,
#endif
       save_name, log_type, 0, io_cache_type);
  my_free(save_name);

  mysql_mutex_unlock(&LOCK_log);

  DBUG_VOID_RETURN;
}


/*
  Write a command to traditional general log file

  SYNOPSIS
    write()

    event_time        command start timestamp
    user_host         the pointer to the string with user@host info
    user_host_len     length of the user_host string. this is computed once
                      and passed to all general log  event handlers
    thread_id         Id of the thread, issued a query
    command_type      the type of the command being logged
    command_type_len  the length of the string above
    sql_text          the very text of the query being executed
    sql_text_len      the length of sql_text string

  DESCRIPTION

   Log given command to to normal (not rotable) log file

  RETURN
    FASE - OK
    TRUE - error occured
*/

bool MYSQL_QUERY_LOG::write(time_t event_time, const char *user_host,
                            uint user_host_len, int thread_id,
                            const char *command_type, uint command_type_len,
                            const char *sql_text, uint sql_text_len)
{
  char buff[32];
  uint length= 0;
  char local_time_buff[MAX_TIME_SIZE];
  struct tm start;
  uint time_buff_len= 0;

  mysql_mutex_lock(&LOCK_log);

  /* Test if someone closed between the is_open test and lock */
  if (is_open())
  {
    /* for testing output of timestamp and thread id */
    DBUG_EXECUTE_IF("reset_log_last_time", last_time= 0;);

    /* Note that my_b_write() assumes it knows the length for this */
      if (event_time != last_time)
      {
        last_time= event_time;

        localtime_r(&event_time, &start);

        time_buff_len= my_snprintf(local_time_buff, MAX_TIME_SIZE,
                                   "%02d%02d%02d %2d:%02d:%02d\t",
                                   start.tm_year % 100, start.tm_mon + 1,
                                   start.tm_mday, start.tm_hour,
                                   start.tm_min, start.tm_sec);

        if (my_b_write(&log_file, (uchar*) local_time_buff, time_buff_len))
          goto err;
      }
      else
        if (my_b_write(&log_file, (uchar*) "\t\t" ,2) < 0)
          goto err;

      /* command_type, thread_id */
      length= my_snprintf(buff, 32, "%5ld ", (long) thread_id);

    if (my_b_write(&log_file, (uchar*) buff, length))
      goto err;

    if (my_b_write(&log_file, (uchar*) command_type, command_type_len))
      goto err;

    if (my_b_write(&log_file, (uchar*) "\t", 1))
      goto err;

    /* sql_text */
    if (my_b_write(&log_file, (uchar*) sql_text, sql_text_len))
      goto err;

    if (my_b_write(&log_file, (uchar*) "\n", 1) ||
        flush_io_cache(&log_file))
      goto err;
  }

  mysql_mutex_unlock(&LOCK_log);
  return FALSE;
err:

  if (!write_error)
  {
    write_error= 1;
    sql_print_error(ER(ER_ERROR_ON_WRITE), name, errno);
  }
  mysql_mutex_unlock(&LOCK_log);
  return TRUE;
}


/*
  Log a query to the traditional slow log file

  SYNOPSIS
    write()

    thd               THD of the query
    current_time      current timestamp
    query_start_arg   command start timestamp
    user_host         the pointer to the string with user@host info
    user_host_len     length of the user_host string. this is computed once
                      and passed to all general log event handlers
    query_utime       Amount of time the query took to execute (in microseconds)
    lock_utime        Amount of time the query was locked (in microseconds)
    is_command        The flag, which determines, whether the sql_text is a
                      query or an administrator command.
    sql_text          the very text of the query or administrator command
                      processed
    sql_text_len      the length of sql_text string

  DESCRIPTION

   Log a query to the slow log file.

  RETURN
    FALSE - OK
    TRUE - error occured
*/

bool MYSQL_QUERY_LOG::write(THD *thd, ulonglong current_utime,
                            time_t query_start_arg, const char *user_host,
                            uint user_host_len, ulonglong query_utime,
                            ulonglong lock_utime, bool is_command,
                            const char *sql_text, uint sql_text_len)
{
  time_t current_time= my_time_possible_from_micro(current_utime);
  bool error= 0;
  DBUG_ENTER("MYSQL_QUERY_LOG::write");

  mysql_mutex_lock(&LOCK_log);

  if (!is_open())
  {
    mysql_mutex_unlock(&LOCK_log);
    DBUG_RETURN(0);
  }

  if (is_open())
  {						// Safety agains reopen
    int tmp_errno= 0;
    char buff[80], *end;
    char query_time_buff[22+7], lock_time_buff[22+7];
    uint buff_len;
    end= buff;

    if (!(specialflag & SPECIAL_SHORT_LOG_FORMAT))
    {
      if (opt_slow_query_log_timestamp_always || current_time != last_time)
      {
        last_time= current_time;
        struct tm start;
        localtime_r(&current_time, &start);
	if(opt_slow_query_log_timestamp_precision & SLOG_MICROSECOND)
	{
	  ulonglong microsecond = current_utime % (1000 * 1000);
	  buff_len= snprintf(buff, sizeof buff,
	    "# Time: %02d%02d%02d %2d:%02d:%02d.%010lld\n",
            start.tm_year % 100, start.tm_mon + 1,
	    start.tm_mday, start.tm_hour,
	    start.tm_min, start.tm_sec,microsecond);
	}
	else
	{
	  buff_len= my_snprintf(buff, sizeof buff,
	    "# Time: %02d%02d%02d %2d:%02d:%02d\n",
            start.tm_year % 100, start.tm_mon + 1,
	    start.tm_mday, start.tm_hour,
	    start.tm_min, start.tm_sec);
	}

        /* Note that my_b_write() assumes it knows the length for this */
        if (my_b_write(&log_file, (uchar*) buff, buff_len))
          tmp_errno= errno;
      }
      const uchar uh[]= "# User@Host: ";
      if (my_b_write(&log_file, uh, sizeof(uh) - 1))
        tmp_errno= errno;
      if (my_b_write(&log_file, (uchar*) user_host, user_host_len))
        tmp_errno= errno;
      if (my_b_write(&log_file, (uchar*) "\n", 1))
        tmp_errno= errno;
    }
    /* For slow query log */
    sprintf(query_time_buff, "%.6f", ulonglong2double(query_utime)/1000000.0);
    sprintf(lock_time_buff,  "%.6f", ulonglong2double(lock_utime)/1000000.0);
    DBUG_PRINT("info", ("Last_errno: %u", thd->last_errno));
    if (my_b_printf(&log_file,
                    "# Thread_id: %lu  Schema: %s  Last_errno: %u  Killed: %u\n" \
                    "# Query_time: %s  Lock_time: %s  Rows_sent: %lu  Rows_examined: %lu  Rows_affected: %lu  Rows_read: %lu\n"
                    "# Bytes_sent: %lu  Tmp_tables: %lu  Tmp_disk_tables: %lu  Tmp_table_sizes: %lu\n",
                    (ulong) thd->thread_id, (thd->db ? thd->db : ""),
                    thd->last_errno, (uint) thd->killed,
                    query_time_buff, lock_time_buff,
                    (ulong) thd->sent_row_count,
                    (ulong) thd->examined_row_count,
                    ((long) thd->get_row_count_func() > 0 ) ? (ulong) thd->get_row_count_func() : 0,
                    (ulong) thd->sent_row_count,
                    (ulong) (thd->status_var.bytes_sent - thd->bytes_sent_old),
                    (ulong) thd->tmp_tables_used,
                    (ulong) thd->tmp_tables_disk_used,
                    (ulong) thd->tmp_tables_size) == (uint) -1)
      tmp_errno= errno;

#if defined(ENABLED_PROFILING)
    thd->profiling.print_current(&log_file);
#endif
    if (thd->innodb_was_used)
    {
      char buf[20];
      snprintf(buf, 20, "%llX", thd->innodb_trx_id);
      if (my_b_printf(&log_file,
                    "# InnoDB_trx_id: %s\n", buf) == (uint) -1)
        tmp_errno=errno;
    }
    if ((thd->variables.log_slow_verbosity & (ULL(1) << SLOG_V_QUERY_PLAN)) &&
         my_b_printf(&log_file,
                    "# QC_Hit: %s  Full_scan: %s  Full_join: %s  Tmp_table: %s  Tmp_table_on_disk: %s\n" \
                    "# Filesort: %s  Filesort_on_disk: %s  Merge_passes: %lu\n",
                    ((thd->query_plan_flags & QPLAN_QC) ? "Yes" : "No"),
                    ((thd->query_plan_flags & QPLAN_FULL_SCAN) ? "Yes" : "No"),
                    ((thd->query_plan_flags & QPLAN_FULL_JOIN) ? "Yes" : "No"),
                    ((thd->query_plan_flags & QPLAN_TMP_TABLE) ? "Yes" : "No"),
                    ((thd->query_plan_flags & QPLAN_TMP_DISK) ? "Yes" : "No"),
                    ((thd->query_plan_flags & QPLAN_FILESORT) ? "Yes" : "No"),
                    ((thd->query_plan_flags & QPLAN_FILESORT_DISK) ? "Yes" : "No"),
                    thd->query_plan_fsort_passes) == (uint) -1)
      tmp_errno=errno;
    if ((thd->variables.log_slow_verbosity & (ULL(1) << SLOG_V_INNODB)) && thd->innodb_was_used)
    {
      char buf[3][20];
      snprintf(buf[0], 20, "%.6f", thd->innodb_io_reads_wait_timer / 1000000.0);
      snprintf(buf[1], 20, "%.6f", thd->innodb_lock_que_wait_timer / 1000000.0);
      snprintf(buf[2], 20, "%.6f", thd->innodb_innodb_que_wait_timer / 1000000.0);
      if (my_b_printf(&log_file,
                      "#   InnoDB_IO_r_ops: %lu  InnoDB_IO_r_bytes: %lu  InnoDB_IO_r_wait: %s\n" \
                      "#   InnoDB_rec_lock_wait: %s  InnoDB_queue_wait: %s\n" \
                      "#   InnoDB_pages_distinct: %lu\n",
                      (ulong) thd->innodb_io_reads,
                      (ulong) thd->innodb_io_read,
                      buf[0], buf[1], buf[2],
                      (ulong) thd->innodb_page_access) == (uint) -1)
        tmp_errno=errno;
    } 
    else
    {
      if ((thd->variables.log_slow_verbosity & (ULL(1) << SLOG_V_INNODB)) &&
          my_b_printf(&log_file,"# No InnoDB statistics available for this query\n") == (uint) -1)
        tmp_errno=errno;
    }

    if (thd->db && strcmp(thd->db, db))
    {						// Database changed
      if (my_b_printf(&log_file,"use %s;\n",thd->db) == (uint) -1)
        tmp_errno= errno;
      strmov(db,thd->db);
    }
    if (thd->stmt_depends_on_first_successful_insert_id_in_prev_stmt)
    {
      end=strmov(end, ",last_insert_id=");
      end=longlong10_to_str((longlong)
                            thd->first_successful_insert_id_in_prev_stmt_for_binlog,
                            end, -10);
    }
    // Save value if we do an insert.
    if (thd->auto_inc_intervals_in_cur_stmt_for_binlog.nb_elements() > 0)
    {
      if (!(specialflag & SPECIAL_SHORT_LOG_FORMAT))
      {
        end=strmov(end,",insert_id=");
        end=longlong10_to_str((longlong)
                              thd->auto_inc_intervals_in_cur_stmt_for_binlog.minimum(),
                              end, -10);
      }
    }

    /*
      This info used to show up randomly, depending on whether the query
      checked the query start time or not. now we always write current
      timestamp to the slow log
    */
    end= strmov(end, ",timestamp=");
    end= int10_to_str((long) current_time, end, 10);

    if (end != buff)
    {
      *end++=';';
      *end='\n';
      if (my_b_write(&log_file, (uchar*) "SET ", 4) ||
          my_b_write(&log_file, (uchar*) buff + 1, (uint) (end-buff)))
        tmp_errno= errno;
    }
    if (is_command)
    {
      end= strxmov(buff, "# administrator command: ", NullS);
      buff_len= (ulong) (end - buff);
      DBUG_EXECUTE_IF("simulate_slow_log_write_error",
                      {DBUG_SET("+d,simulate_file_write_error");});
      if(my_b_write(&log_file, (uchar*) buff, buff_len))
        tmp_errno= errno;
    }
    if (my_b_write(&log_file, (uchar*) sql_text, sql_text_len) ||
        my_b_write(&log_file, (uchar*) ";\n",2) ||
        flush_io_cache(&log_file))
      tmp_errno= errno;
    if (tmp_errno)
    {
      error= 1;
      if (! write_error)
      {
        write_error= 1;
        sql_print_error(ER(ER_ERROR_ON_WRITE), name, error);
      }
    }
  }
  mysql_mutex_unlock(&LOCK_log);
  DBUG_RETURN(error);
}


/**
  @todo
  The following should be using fn_format();  We just need to
  first change fn_format() to cut the file name if it's too long.
*/
const char *MYSQL_LOG::generate_name(const char *log_name,
                                      const char *suffix,
                                      bool strip_ext, char *buff)
{
  if (!log_name || !log_name[0])
  {
    strmake(buff, pidfile_name, FN_REFLEN - strlen(suffix) - 1);
    return (const char *)
      fn_format(buff, buff, "", suffix, MYF(MY_REPLACE_EXT|MY_REPLACE_DIR));
  }
  // get rid of extension if the log is binary to avoid problems
  if (strip_ext)
  {
    char *p= fn_ext(log_name);
    uint length= (uint) (p - log_name);
    strmake(buff, log_name, min(length, FN_REFLEN-1));
    return (const char*)buff;
  }
  return log_name;
}



MYSQL_BIN_LOG::MYSQL_BIN_LOG(uint *sync_period)
  :bytes_written(0), prepared_xids(0), file_id(1), open_count(1),
   need_start_event(TRUE),
   group_commit_queue(0), num_commits(0), num_group_commits(0),
   sync_period_ptr(sync_period), sync_counter(0),
   is_relay_log(0), signal_cnt(0),
   description_event_for_exec(0), description_event_for_queue(0)
{
  /*
    We don't want to initialize locks here as such initialization depends on
    safe_mutex (when using safe_mutex) which depends on MY_INIT(), which is
    called only in main(). Doing initialization here would make it happen
    before main().
  */
  index_file_name[0] = 0;
  bzero((char*) &index_file, sizeof(index_file));
  bzero((char*) &purge_index_file, sizeof(purge_index_file));
}

/* this is called only once */

void MYSQL_BIN_LOG::cleanup()
{
  DBUG_ENTER("cleanup");
  if (inited)
  {
    inited= 0;
    close(LOG_CLOSE_INDEX|LOG_CLOSE_STOP_EVENT);
    delete description_event_for_queue;
    delete description_event_for_exec;
    mysql_mutex_destroy(&LOCK_log);
    mysql_mutex_destroy(&LOCK_index);
    mysql_cond_destroy(&update_cond);
  }
  DBUG_VOID_RETURN;
}


/* Init binlog-specific vars */
void MYSQL_BIN_LOG::init(bool no_auto_events_arg, ulong max_size_arg)
{
  DBUG_ENTER("MYSQL_BIN_LOG::init");
  no_auto_events= no_auto_events_arg;
  max_size= max_size_arg;
  DBUG_PRINT("info",("max_size: %lu", max_size));
  DBUG_VOID_RETURN;
}


void MYSQL_BIN_LOG::init_pthread_objects()
{
  MYSQL_LOG::init_pthread_objects();
  mysql_mutex_init(m_key_LOCK_index, &LOCK_index, MY_MUTEX_INIT_SLOW);
  mysql_cond_init(m_key_update_cond, &update_cond, 0);
}


bool MYSQL_BIN_LOG::open_index_file(const char *index_file_name_arg,
                                    const char *log_name, bool need_mutex)
{
  File index_file_nr= -1;
  DBUG_ASSERT(!my_b_inited(&index_file));

  /*
    First open of this class instance
    Create an index file that will hold all file names uses for logging.
    Add new entries to the end of it.
  */
  myf opt= MY_UNPACK_FILENAME;
  if (!index_file_name_arg)
  {
    index_file_name_arg= log_name;    // Use same basename for index file
    opt= MY_UNPACK_FILENAME | MY_REPLACE_EXT;
  }
  fn_format(index_file_name, index_file_name_arg, mysql_data_home,
            ".index", opt);
  if ((index_file_nr= mysql_file_open(m_key_file_log_index,
                                      index_file_name,
                                      O_RDWR | O_CREAT | O_BINARY,
                                      MYF(MY_WME))) < 0 ||
       mysql_file_sync(index_file_nr, MYF(MY_WME)) ||
       init_io_cache(&index_file, index_file_nr,
                     IO_SIZE, WRITE_CACHE,
                     mysql_file_seek(index_file_nr, 0L, MY_SEEK_END, MYF(0)),
                                     0, MYF(MY_WME | MY_WAIT_IF_FULL)) ||
      DBUG_EVALUATE_IF("fault_injection_openning_index", 1, 0))
  {
    /*
      TODO: all operations creating/deleting the index file or a log, should
      call my_sync_dir() or my_sync_dir_by_file() to be durable.
      TODO: file creation should be done with mysql_file_create()
      not mysql_file_open().
    */
    if (index_file_nr >= 0)
      mysql_file_close(index_file_nr, MYF(0));
    return TRUE;
  }

#ifdef HAVE_REPLICATION
  /*
    Sync the index by purging any binary log file that is not registered.
    In other words, either purge binary log files that were removed from
    the index but not purged from the file system due to a crash or purge
    any binary log file that was created but not register in the index
    due to a crash.
  */

  if (set_purge_index_file_name(index_file_name_arg) ||
      open_purge_index_file(FALSE) ||
      purge_index_entry(NULL, NULL, need_mutex) ||
      close_purge_index_file() ||
      DBUG_EVALUATE_IF("fault_injection_recovering_index", 1, 0))
  {
    sql_print_error("MYSQL_BIN_LOG::open_index_file failed to sync the index "
                    "file.");
    return TRUE;
  }
#endif

  return FALSE;
}


/**
  Open a (new) binlog file.

  - Open the log file and the index file. Register the new
  file name in it
  - When calling this when the file is in use, you must have a locks
  on LOCK_log and LOCK_index.

  @retval
    0	ok
  @retval
    1	error
*/

bool MYSQL_BIN_LOG::open(const char *log_name,
                         enum_log_type log_type_arg,
                         const char *new_name,
                         enum cache_type io_cache_type_arg,
                         bool no_auto_events_arg,
                         ulong max_size_arg,
                         bool null_created_arg,
                         bool need_mutex)
{
  File file= -1;

  DBUG_ENTER("MYSQL_BIN_LOG::open");
  DBUG_PRINT("enter",("log_type: %d",(int) log_type_arg));

  if (init_and_set_log_file_name(log_name, new_name, log_type_arg,
                                 io_cache_type_arg))
  {
    sql_print_error("MSYQL_BIN_LOG::open failed to generate new file name.");
    DBUG_RETURN(1);
  }

#ifdef HAVE_REPLICATION
  if (open_purge_index_file(TRUE) ||
      register_create_index_entry(log_file_name) ||
      sync_purge_index_file() ||
      DBUG_EVALUATE_IF("fault_injection_registering_index", 1, 0))
  {
    /**
        TODO: although this was introduced to appease valgrind
              when injecting emulated faults using fault_injection_registering_index
              it may be good to consider what actually happens when
              open_purge_index_file succeeds but register or sync fails.

              Perhaps we might need the code below in MYSQL_LOG_BIN::cleanup
              for "real life" purposes as well? 
     */
    DBUG_EXECUTE_IF("fault_injection_registering_index", {
      if (my_b_inited(&purge_index_file))
      {
        end_io_cache(&purge_index_file);
        my_close(purge_index_file.file, MYF(0));
      }
    });

    sql_print_error("MSYQL_BIN_LOG::open failed to sync the index file.");
    DBUG_RETURN(1);
  }
  DBUG_EXECUTE_IF("crash_create_non_critical_before_update_index", DBUG_SUICIDE(););
#endif

  write_error= 0;

  /* open the main log file */
  if (MYSQL_LOG::open(
#ifdef HAVE_PSI_INTERFACE
                      m_key_file_log,
#endif
                      log_name, log_type_arg, new_name, io_cache_type_arg))
  {
#ifdef HAVE_REPLICATION
    close_purge_index_file();
#endif
    DBUG_RETURN(1);                            /* all warnings issued */
  }

  init(no_auto_events_arg, max_size_arg);

  open_count++;

  DBUG_ASSERT(log_type == LOG_BIN);

  {
    bool write_file_name_to_index_file=0;

    if (!my_b_filelength(&log_file))
    {
      /*
	The binary log file was empty (probably newly created)
	This is the normal case and happens when the user doesn't specify
	an extension for the binary log files.
	In this case we write a standard header to it.
      */
      if (my_b_safe_write(&log_file, (uchar*) BINLOG_MAGIC,
			  BIN_LOG_HEADER_SIZE))
        goto err;
      bytes_written+= BIN_LOG_HEADER_SIZE;
      write_file_name_to_index_file= 1;
    }

    if (need_start_event && !no_auto_events)
    {
      /*
        In 4.x we set need_start_event=0 here, but in 5.0 we want a Start event
        even if this is not the very first binlog.
      */
      Format_description_log_event s(BINLOG_VERSION);
      /*
        don't set LOG_EVENT_BINLOG_IN_USE_F for SEQ_READ_APPEND io_cache
        as we won't be able to reset it later
      */
      if (io_cache_type == WRITE_CACHE)
        s.flags|= LOG_EVENT_BINLOG_IN_USE_F;
      if (!s.is_valid())
        goto err;
      s.dont_set_created= null_created_arg;
      if (s.write(&log_file))
        goto err;
      bytes_written+= s.data_written;
    }
    if (description_event_for_queue &&
        description_event_for_queue->binlog_version>=4)
    {
      /*
        This is a relay log written to by the I/O slave thread.
        Write the event so that others can later know the format of this relay
        log.
        Note that this event is very close to the original event from the
        master (it has binlog version of the master, event types of the
        master), so this is suitable to parse the next relay log's event. It
        has been produced by
        Format_description_log_event::Format_description_log_event(char* buf,).
        Why don't we want to write the description_event_for_queue if this
        event is for format<4 (3.23 or 4.x): this is because in that case, the
        description_event_for_queue describes the data received from the
        master, but not the data written to the relay log (*conversion*),
        which is in format 4 (slave's).
      */
      /*
        Set 'created' to 0, so that in next relay logs this event does not
        trigger cleaning actions on the slave in
        Format_description_log_event::apply_event_impl().
      */
      description_event_for_queue->created= 0;
      /* Don't set log_pos in event header */
      description_event_for_queue->set_artificial_event();

      if (description_event_for_queue->write(&log_file))
        goto err;
      bytes_written+= description_event_for_queue->data_written;
    }
    if (flush_io_cache(&log_file) ||
        mysql_file_sync(log_file.file, MYF(MY_WME)))
      goto err;

    if (write_file_name_to_index_file)
    {
#ifdef HAVE_REPLICATION
      DBUG_EXECUTE_IF("crash_create_critical_before_update_index", DBUG_SUICIDE(););
#endif

      DBUG_ASSERT(my_b_inited(&index_file) != 0);
      reinit_io_cache(&index_file, WRITE_CACHE,
                      my_b_filelength(&index_file), 0, 0);
      /*
        As this is a new log file, we write the file name to the index
        file. As every time we write to the index file, we sync it.
      */
      if (DBUG_EVALUATE_IF("fault_injection_updating_index", 1, 0) ||
          my_b_write(&index_file, (uchar*) log_file_name,
                     strlen(log_file_name)) ||
          my_b_write(&index_file, (uchar*) "\n", 1) ||
          flush_io_cache(&index_file) ||
          mysql_file_sync(index_file.file, MYF(MY_WME)))
        goto err;

#ifdef HAVE_REPLICATION
      DBUG_EXECUTE_IF("crash_create_after_update_index", DBUG_SUICIDE(););
#endif
    }
  }
  log_state= LOG_OPENED;

#ifdef HAVE_REPLICATION
  close_purge_index_file();
#endif

  DBUG_RETURN(0);

err:
#ifdef HAVE_REPLICATION
  if (is_inited_purge_index_file())
    purge_index_entry(NULL, NULL, need_mutex);
  close_purge_index_file();
#endif
  sql_print_error("Could not use %s for logging (error %d). \
Turning logging off for the whole duration of the MySQL server process. \
To turn it on again: fix the cause, \
shutdown the MySQL server and restart it.", name, errno);
  if (file >= 0)
    mysql_file_close(file, MYF(0));
  end_io_cache(&log_file);
  end_io_cache(&index_file);
  my_free(name);
  name= NULL;
  log_state= LOG_CLOSED;
  DBUG_RETURN(1);
}


int MYSQL_BIN_LOG::get_current_log(LOG_INFO* linfo)
{
  mysql_mutex_lock(&LOCK_log);
  int ret = raw_get_current_log(linfo);
  mysql_mutex_unlock(&LOCK_log);
  return ret;
}

int MYSQL_BIN_LOG::raw_get_current_log(LOG_INFO* linfo)
{
  strmake(linfo->log_file_name, log_file_name, sizeof(linfo->log_file_name)-1);
  linfo->pos = my_b_tell(&log_file);
  return 0;
}

/**
  Move all data up in a file in an filename index file.

    We do the copy outside of the IO_CACHE as the cache buffers would just
    make things slower and more complicated.
    In most cases the copy loop should only do one read.

  @param index_file			File to move
  @param offset			Move everything from here to beginning

  @note
    File will be truncated to be 'offset' shorter or filled up with newlines

  @retval
    0	ok
*/

#ifdef HAVE_REPLICATION

static bool copy_up_file_and_fill(IO_CACHE *index_file, my_off_t offset)
{
  int bytes_read;
  my_off_t init_offset= offset;
  File file= index_file->file;
  uchar io_buf[IO_SIZE*2];
  DBUG_ENTER("copy_up_file_and_fill");

  for (;; offset+= bytes_read)
  {
    mysql_file_seek(file, offset, MY_SEEK_SET, MYF(0));
    if ((bytes_read= (int) mysql_file_read(file, io_buf, sizeof(io_buf),
                                           MYF(MY_WME)))
	< 0)
      goto err;
    if (!bytes_read)
      break;					// end of file
    mysql_file_seek(file, offset-init_offset, MY_SEEK_SET, MYF(0));
    if (mysql_file_write(file, io_buf, bytes_read, MYF(MY_WME | MY_NABP)))
      goto err;
  }
  /* The following will either truncate the file or fill the end with \n' */
  if (mysql_file_chsize(file, offset - init_offset, '\n', MYF(MY_WME)) ||
      mysql_file_sync(file, MYF(MY_WME)))
    goto err;

  /* Reset data in old index cache */
  reinit_io_cache(index_file, READ_CACHE, (my_off_t) 0, 0, 1);
  DBUG_RETURN(0);

err:
  DBUG_RETURN(1);
}

#endif /* HAVE_REPLICATION */

/**
  Find the position in the log-index-file for the given log name.

  @param linfo		Store here the found log file name and position to
                       the NEXT log file name in the index file.
  @param log_name	Filename to find in the index file.
                       Is a null pointer if we want to read the first entry
  @param need_lock	Set this to 1 if the parent doesn't already have a
                       lock on LOCK_index

  @note
    On systems without the truncate function the file will end with one or
    more empty lines.  These will be ignored when reading the file.

  @retval
    0			ok
  @retval
    LOG_INFO_EOF	        End of log-index-file found
  @retval
    LOG_INFO_IO		Got IO error while reading file
*/

int MYSQL_BIN_LOG::find_log_pos(LOG_INFO *linfo, const char *log_name,
			    bool need_lock)
{
  int error= 0;
  char *full_fname= linfo->log_file_name;
  char full_log_name[FN_REFLEN], fname[FN_REFLEN];
  uint log_name_len= 0, fname_len= 0;
  DBUG_ENTER("find_log_pos");
  full_log_name[0]= full_fname[0]= 0;

  /*
    Mutex needed because we need to make sure the file pointer does not
    move from under our feet
  */
  if (need_lock)
    mysql_mutex_lock(&LOCK_index);
  mysql_mutex_assert_owner(&LOCK_index);

  // extend relative paths for log_name to be searched
  if (log_name)
  {
    if(normalize_binlog_name(full_log_name, log_name, is_relay_log))
    {
      error= LOG_INFO_EOF;
      goto end;
    }
  }

  log_name_len= log_name ? (uint) strlen(full_log_name) : 0;
  DBUG_PRINT("enter", ("log_name: %s, full_log_name: %s", 
                       log_name ? log_name : "NULL", full_log_name));

  /* As the file is flushed, we can't get an error here */
  (void) reinit_io_cache(&index_file, READ_CACHE, (my_off_t) 0, 0, 0);

  for (;;)
  {
    uint length;
    my_off_t offset= my_b_tell(&index_file);

    DBUG_EXECUTE_IF("simulate_find_log_pos_error",
                    error=  LOG_INFO_EOF; break;);
    /* If we get 0 or 1 characters, this is the end of the file */
    if ((length= my_b_gets(&index_file, fname, FN_REFLEN)) <= 1)
    {
      /* Did not find the given entry; Return not found or error */
      error= !index_file.error ? LOG_INFO_EOF : LOG_INFO_IO;
      break;
    }

    // extend relative paths and match against full path
    if (normalize_binlog_name(full_fname, fname, is_relay_log))
    {
      error= LOG_INFO_EOF;
      break;
    }
    fname_len= (uint) strlen(full_fname);

    // if the log entry matches, null string matching anything
    if (!log_name ||
	(log_name_len == fname_len-1 && full_fname[log_name_len] == '\n' &&
	 !memcmp(full_fname, full_log_name, log_name_len)))
    {
      DBUG_PRINT("info", ("Found log file entry"));
      full_fname[fname_len-1]= 0;			// remove last \n
      linfo->index_file_start_offset= offset;
      linfo->index_file_offset = my_b_tell(&index_file);
      break;
    }
  }

end:
  if (need_lock)
    mysql_mutex_unlock(&LOCK_index);
  DBUG_RETURN(error);
}


/**
  Find the position in the log-index-file for the given log name.

  @param
    linfo		Store here the next log file name and position to
			the file name after that.
  @param
    need_lock		Set this to 1 if the parent doesn't already have a
			lock on LOCK_index

  @note
    - Before calling this function, one has to call find_log_pos()
    to set up 'linfo'
    - Mutex needed because we need to make sure the file pointer does not move
    from under our feet

  @retval
    0			ok
  @retval
    LOG_INFO_EOF	        End of log-index-file found
  @retval
    LOG_INFO_IO		Got IO error while reading file
*/

int MYSQL_BIN_LOG::find_next_log(LOG_INFO* linfo, bool need_lock)
{
  int error= 0;
  uint length;
  char fname[FN_REFLEN];
  char *full_fname= linfo->log_file_name;

  if (need_lock)
    mysql_mutex_lock(&LOCK_index);
  mysql_mutex_assert_owner(&LOCK_index);

  /* As the file is flushed, we can't get an error here */
  (void) reinit_io_cache(&index_file, READ_CACHE, linfo->index_file_offset, 0,
			 0);

  linfo->index_file_start_offset= linfo->index_file_offset;
  if ((length=my_b_gets(&index_file, fname, FN_REFLEN)) <= 1)
  {
    error = !index_file.error ? LOG_INFO_EOF : LOG_INFO_IO;
    goto err;
  }

  if (fname[0] != 0)
  {
    if(normalize_binlog_name(full_fname, fname, is_relay_log))
    {
      error= LOG_INFO_EOF;
      goto err;
    }
    length= strlen(full_fname);
  }

  full_fname[length-1]= 0;			// kill \n
  linfo->index_file_offset= my_b_tell(&index_file);

err:
  if (need_lock)
    mysql_mutex_unlock(&LOCK_index);
  return error;
}


/**
  Delete all logs refered to in the index file.
  Start writing to a new log file.

  The new index file will only contain this file.

  @param thd		Thread

  @note
    If not called from slave thread, write start event to new log

  @retval
    0	ok
  @retval
    1   error
*/

bool MYSQL_BIN_LOG::reset_logs(THD* thd)
{
  LOG_INFO linfo;
  bool error=0;
  int err;
  const char* save_name;
  DBUG_ENTER("reset_logs");

  ha_reset_logs(thd);

  /*
    The following mutex is needed to ensure that no threads call
    'delete thd' as we would then risk missing a 'rollback' from this
    thread. If the transaction involved MyISAM tables, it should go
    into binlog even on rollback.
  */
  mysql_mutex_lock(&LOCK_thread_count);

  /*
    We need to get both locks to be sure that no one is trying to
    write to the index log file.
  */
  mysql_mutex_lock(&LOCK_log);
  mysql_mutex_lock(&LOCK_index);

  /* Save variables so that we can reopen the log */
  save_name=name;
  name=0;					// Protect against free
  close(LOG_CLOSE_TO_BE_OPENED);

  /*
    First delete all old log files and then update the index file.
    As we first delete the log files and do not use sort of logging,
    a crash may lead to an inconsistent state where the index has
    references to non-existent files.

    We need to invert the steps and use the purge_index_file methods
    in order to make the operation safe.
  */

  if ((err= find_log_pos(&linfo, NullS, 0)) != 0)
  {
    uint errcode= purge_log_get_error_code(err);
    sql_print_error("Failed to locate old binlog or relay log files");
    my_message(errcode, ER(errcode), MYF(0));
    error= 1;
    goto err;
  }

  for (;;)
  {
    if ((error= my_delete_allow_opened(linfo.log_file_name, MYF(0))) != 0)
    {
      if (my_errno == ENOENT) 
      {
        push_warning_printf(current_thd, MYSQL_ERROR::WARN_LEVEL_WARN,
                            ER_LOG_PURGE_NO_FILE, ER(ER_LOG_PURGE_NO_FILE),
                            linfo.log_file_name);
        sql_print_information("Failed to delete file '%s'",
                              linfo.log_file_name);
        my_errno= 0;
        error= 0;
      }
      else
      {
        push_warning_printf(current_thd, MYSQL_ERROR::WARN_LEVEL_WARN,
                            ER_BINLOG_PURGE_FATAL_ERR,
                            "a problem with deleting %s; "
                            "consider examining correspondence "
                            "of your binlog index file "
                            "to the actual binlog files",
                            linfo.log_file_name);
        error= 1;
        goto err;
      }
    }
    if (find_next_log(&linfo, 0))
      break;
  }

  /* Start logging with a new file */
  close(LOG_CLOSE_INDEX | LOG_CLOSE_TO_BE_OPENED);
  if ((error= my_delete_allow_opened(index_file_name, MYF(0))))	// Reset (open will update)
  {
    if (my_errno == ENOENT) 
    {
      push_warning_printf(current_thd, MYSQL_ERROR::WARN_LEVEL_WARN,
                          ER_LOG_PURGE_NO_FILE, ER(ER_LOG_PURGE_NO_FILE),
                          index_file_name);
      sql_print_information("Failed to delete file '%s'",
                            index_file_name);
      my_errno= 0;
      error= 0;
    }
    else
    {
      push_warning_printf(current_thd, MYSQL_ERROR::WARN_LEVEL_WARN,
                          ER_BINLOG_PURGE_FATAL_ERR,
                          "a problem with deleting %s; "
                          "consider examining correspondence "
                          "of your binlog index file "
                          "to the actual binlog files",
                          index_file_name);
      error= 1;
      goto err;
    }
  }
  if (!thd->slave_thread)
    need_start_event=1;
  if (!open_index_file(index_file_name, 0, FALSE))
    if ((error= open(save_name, log_type, 0, io_cache_type, no_auto_events, max_size, 0, FALSE)))
      goto err;
  my_free((void *) save_name);

err:
  if (error == 1)
    name= const_cast<char*>(save_name);
  mysql_mutex_unlock(&LOCK_thread_count);
  mysql_mutex_unlock(&LOCK_index);
  mysql_mutex_unlock(&LOCK_log);
  DBUG_RETURN(error);
}


/**
  Delete relay log files prior to rli->group_relay_log_name
  (i.e. all logs which are not involved in a non-finished group
  (transaction)), remove them from the index file and start on next
  relay log.

  IMPLEMENTATION
  - Protects index file with LOCK_index
  - Delete relevant relay log files
  - Copy all file names after these ones to the front of the index file
  - If the OS has truncate, truncate the file, else fill it with \n'
  - Read the next file name from the index file and store in rli->linfo

  @param rli	       Relay log information
  @param included     If false, all relay logs that are strictly before
                      rli->group_relay_log_name are deleted ; if true, the
                      latter is deleted too (i.e. all relay logs
                      read by the SQL slave thread are deleted).

  @note
    - This is only called from the slave-execute thread when it has read
    all commands from a relay log and want to switch to a new relay log.
    - When this happens, we can be in an active transaction as
    a transaction can span over two relay logs
    (although it is always written as a single block to the master's binary
    log, hence cannot span over two master's binary logs).

  @retval
    0			ok
  @retval
    LOG_INFO_EOF	        End of log-index-file found
  @retval
    LOG_INFO_SEEK	Could not allocate IO cache
  @retval
    LOG_INFO_IO		Got IO error while reading file
*/

#ifdef HAVE_REPLICATION

int MYSQL_BIN_LOG::purge_first_log(Relay_log_info* rli, bool included)
{
  int error;
  char *to_purge_if_included= NULL;
  DBUG_ENTER("purge_first_log");

  DBUG_ASSERT(is_open());
  DBUG_ASSERT(rli->slave_running == 1);
  DBUG_ASSERT(!strcmp(rli->linfo.log_file_name,rli->event_relay_log_name));

  mysql_mutex_lock(&LOCK_index);
  to_purge_if_included= my_strdup(rli->group_relay_log_name, MYF(0));

  /*
    Read the next log file name from the index file and pass it back to
    the caller.
  */
  if((error=find_log_pos(&rli->linfo, rli->event_relay_log_name, 0)) || 
     (error=find_next_log(&rli->linfo, 0)))
  {
    char buff[22];
    sql_print_error("next log error: %d  offset: %s  log: %s included: %d",
                    error,
                    llstr(rli->linfo.index_file_offset,buff),
                    rli->event_relay_log_name,
                    included);
    goto err;
  }

  /*
    Reset rli's coordinates to the current log.
  */
  rli->event_relay_log_pos= BIN_LOG_HEADER_SIZE;
  strmake(rli->event_relay_log_name,rli->linfo.log_file_name,
	  sizeof(rli->event_relay_log_name)-1);

  /*
    If we removed the rli->group_relay_log_name file,
    we must update the rli->group* coordinates, otherwise do not touch it as the
    group's execution is not finished (e.g. COMMIT not executed)
  */
  if (included)
  {
    rli->group_relay_log_pos = BIN_LOG_HEADER_SIZE;
    strmake(rli->group_relay_log_name,rli->linfo.log_file_name,
            sizeof(rli->group_relay_log_name)-1);
    rli->notify_group_relay_log_name_update();
  }

  /* Store where we are in the new file for the execution thread */
  flush_relay_log_info(rli);

  DBUG_EXECUTE_IF("crash_before_purge_logs", DBUG_SUICIDE(););

  mysql_mutex_lock(&rli->log_space_lock);
  rli->relay_log.purge_logs(to_purge_if_included, included,
                            0, 0, &rli->log_space_total);
  mysql_mutex_unlock(&rli->log_space_lock);

  /*
    Ok to broadcast after the critical region as there is no risk of
    the mutex being destroyed by this thread later - this helps save
    context switches
  */
  mysql_cond_broadcast(&rli->log_space_cond);

  /*
   * Need to update the log pos because purge logs has been called 
   * after fetching initially the log pos at the begining of the method.
   */
  if((error=find_log_pos(&rli->linfo, rli->event_relay_log_name, 0)))
  {
    char buff[22];
    sql_print_error("next log error: %d  offset: %s  log: %s included: %d",
                    error,
                    llstr(rli->linfo.index_file_offset,buff),
                    rli->group_relay_log_name,
                    included);
    goto err;
  }

  /* If included was passed, rli->linfo should be the first entry. */
  DBUG_ASSERT(!included || rli->linfo.index_file_start_offset == 0);

err:
  my_free(to_purge_if_included);
  mysql_mutex_unlock(&LOCK_index);
  DBUG_RETURN(error);
}

/**
  Update log index_file.
*/

int MYSQL_BIN_LOG::update_log_index(LOG_INFO* log_info, bool need_update_threads)
{
  if (copy_up_file_and_fill(&index_file, log_info->index_file_start_offset))
    return LOG_INFO_IO;

  // now update offsets in index file for running threads
  if (need_update_threads)
    adjust_linfo_offsets(log_info->index_file_start_offset);
  return 0;
}

/**
  Remove all logs before the given log from disk and from the index file.

  @param to_log	      Delete all log file name before this file.
  @param included            If true, to_log is deleted too.
  @param need_mutex
  @param need_update_threads If we want to update the log coordinates of
                             all threads. False for relay logs, true otherwise.
  @param freed_log_space     If not null, decrement this variable of
                             the amount of log space freed

  @note
    If any of the logs before the deleted one is in use,
    only purge logs up to this one.

  @retval
    0			ok
  @retval
    LOG_INFO_EOF		to_log not found
    LOG_INFO_EMFILE             too many files opened
    LOG_INFO_FATAL              if any other than ENOENT error from
                                mysql_file_stat() or mysql_file_delete()
*/

int MYSQL_BIN_LOG::purge_logs(const char *to_log, 
                          bool included,
                          bool need_mutex, 
                          bool need_update_threads, 
                          ulonglong *decrease_log_space)
{
  int error= 0;
  bool exit_loop= 0;
  LOG_INFO log_info;
  THD *thd= current_thd;
  DBUG_ENTER("purge_logs");
  DBUG_PRINT("info",("to_log= %s",to_log));

  if (need_mutex)
    mysql_mutex_lock(&LOCK_index);
  if ((error=find_log_pos(&log_info, to_log, 0 /*no mutex*/))) 
  {
    sql_print_error("MYSQL_BIN_LOG::purge_logs was called with file %s not "
                    "listed in the index.", to_log);
    goto err;
  }

  if ((error= open_purge_index_file(TRUE)))
  {
    sql_print_error("MYSQL_BIN_LOG::purge_logs failed to sync the index file.");
    goto err;
  }

  /*
    File name exists in index file; delete until we find this file
    or a file that is used.
  */
  if ((error=find_log_pos(&log_info, NullS, 0 /*no mutex*/)))
    goto err;
  while ((strcmp(to_log,log_info.log_file_name) || (exit_loop=included)) &&
         !is_active(log_info.log_file_name) &&
         !log_in_use(log_info.log_file_name))
  {
    if ((error= register_purge_index_entry(log_info.log_file_name)))
    {
      sql_print_error("MYSQL_BIN_LOG::purge_logs failed to copy %s to register file.",
                      log_info.log_file_name);
      goto err;
    }

    if (find_next_log(&log_info, 0) || exit_loop)
      break;
  }

  DBUG_EXECUTE_IF("crash_purge_before_update_index", DBUG_SUICIDE(););

  if ((error= sync_purge_index_file()))
  {
    sql_print_error("MSYQL_BIN_LOG::purge_logs failed to flush register file.");
    goto err;
  }

  /* We know how many files to delete. Update index file. */
  if ((error=update_log_index(&log_info, need_update_threads)))
  {
    sql_print_error("MSYQL_BIN_LOG::purge_logs failed to update the index file");
    goto err;
  }

  DBUG_EXECUTE_IF("crash_purge_critical_after_update_index", DBUG_SUICIDE(););

err:
  /* Read each entry from purge_index_file and delete the file. */
  if (is_inited_purge_index_file() &&
      (error= purge_index_entry(thd, decrease_log_space, FALSE)))
    sql_print_error("MSYQL_BIN_LOG::purge_logs failed to process registered files"
                    " that would be purged.");
  close_purge_index_file();

  DBUG_EXECUTE_IF("crash_purge_non_critical_after_update_index", DBUG_SUICIDE(););

  if (need_mutex)
    mysql_mutex_unlock(&LOCK_index);
  DBUG_RETURN(error);
}

int MYSQL_BIN_LOG::set_purge_index_file_name(const char *base_file_name)
{
  int error= 0;
  DBUG_ENTER("MYSQL_BIN_LOG::set_purge_index_file_name");
  if (fn_format(purge_index_file_name, base_file_name, mysql_data_home,
                ".~rec~", MYF(MY_UNPACK_FILENAME | MY_SAFE_PATH |
                              MY_REPLACE_EXT)) == NULL)
  {
    error= 1;
    sql_print_error("MYSQL_BIN_LOG::set_purge_index_file_name failed to set "
                      "file name.");
  }
  DBUG_RETURN(error);
}

int MYSQL_BIN_LOG::open_purge_index_file(bool destroy)
{
  int error= 0;
  File file= -1;

  DBUG_ENTER("MYSQL_BIN_LOG::open_purge_index_file");

  if (destroy)
    close_purge_index_file();

  if (!my_b_inited(&purge_index_file))
  {
    if ((file= my_open(purge_index_file_name, O_RDWR | O_CREAT | O_BINARY,
                       MYF(MY_WME | ME_WAITTANG))) < 0  ||
        init_io_cache(&purge_index_file, file, IO_SIZE,
                      (destroy ? WRITE_CACHE : READ_CACHE),
                      0, 0, MYF(MY_WME | MY_NABP | MY_WAIT_IF_FULL)))
    {
      error= 1;
      sql_print_error("MYSQL_BIN_LOG::open_purge_index_file failed to open register "
                      " file.");
    }
  }
  DBUG_RETURN(error);
}

int MYSQL_BIN_LOG::close_purge_index_file()
{
  int error= 0;

  DBUG_ENTER("MYSQL_BIN_LOG::close_purge_index_file");

  if (my_b_inited(&purge_index_file))
  {
    end_io_cache(&purge_index_file);
    error= my_close(purge_index_file.file, MYF(0));
  }
  my_delete(purge_index_file_name, MYF(0));
  bzero((char*) &purge_index_file, sizeof(purge_index_file));

  DBUG_RETURN(error);
}

bool MYSQL_BIN_LOG::is_inited_purge_index_file()
{
  DBUG_ENTER("MYSQL_BIN_LOG::is_inited_purge_index_file");
  DBUG_RETURN (my_b_inited(&purge_index_file));
}

int MYSQL_BIN_LOG::sync_purge_index_file()
{
  int error= 0;
  DBUG_ENTER("MYSQL_BIN_LOG::sync_purge_index_file");

  if ((error= flush_io_cache(&purge_index_file)) ||
      (error= my_sync(purge_index_file.file, MYF(MY_WME))))
    DBUG_RETURN(error);

  DBUG_RETURN(error);
}

int MYSQL_BIN_LOG::register_purge_index_entry(const char *entry)
{
  int error= 0;
  DBUG_ENTER("MYSQL_BIN_LOG::register_purge_index_entry");

  if ((error=my_b_write(&purge_index_file, (const uchar*)entry, strlen(entry))) ||
      (error=my_b_write(&purge_index_file, (const uchar*)"\n", 1)))
    DBUG_RETURN (error);

  DBUG_RETURN(error);
}

int MYSQL_BIN_LOG::register_create_index_entry(const char *entry)
{
  DBUG_ENTER("MYSQL_BIN_LOG::register_create_index_entry");
  DBUG_RETURN(register_purge_index_entry(entry));
}

int MYSQL_BIN_LOG::purge_index_entry(THD *thd, ulonglong *decrease_log_space,
                                     bool need_mutex)
{
  MY_STAT s;
  int error= 0;
  LOG_INFO log_info;
  LOG_INFO check_log_info;

  DBUG_ENTER("MYSQL_BIN_LOG:purge_index_entry");

  DBUG_ASSERT(my_b_inited(&purge_index_file));

  if ((error=reinit_io_cache(&purge_index_file, READ_CACHE, 0, 0, 0)))
  {
    sql_print_error("MSYQL_BIN_LOG::purge_index_entry failed to reinit register file "
                    "for read");
    goto err;
  }

  for (;;)
  {
    uint length;

    if ((length=my_b_gets(&purge_index_file, log_info.log_file_name,
                          FN_REFLEN)) <= 1)
    {
      if (purge_index_file.error)
      {
        error= purge_index_file.error;
        sql_print_error("MSYQL_BIN_LOG::purge_index_entry error %d reading from "
                        "register file.", error);
        goto err;
      }

      /* Reached EOF */
      break;
    }

    /* Get rid of the trailing '\n' */
    log_info.log_file_name[length-1]= 0;

    if (!mysql_file_stat(m_key_file_log, log_info.log_file_name, &s, MYF(0)))
    {
      if (my_errno == ENOENT) 
      {
        /*
          It's not fatal if we can't stat a log file that does not exist;
          If we could not stat, we won't delete.
        */
        if (thd)
        {
          push_warning_printf(thd, MYSQL_ERROR::WARN_LEVEL_WARN,
                              ER_LOG_PURGE_NO_FILE, ER(ER_LOG_PURGE_NO_FILE),
                              log_info.log_file_name);
        }
        sql_print_information("Failed to execute mysql_file_stat on file '%s'",
			      log_info.log_file_name);
        my_errno= 0;
      }
      else
      {
        /*
          Other than ENOENT are fatal
        */
        if (thd)
        {
          push_warning_printf(thd, MYSQL_ERROR::WARN_LEVEL_WARN,
                              ER_BINLOG_PURGE_FATAL_ERR,
                              "a problem with getting info on being purged %s; "
                              "consider examining correspondence "
                              "of your binlog index file "
                              "to the actual binlog files",
                              log_info.log_file_name);
        }
        else
        {
          sql_print_information("Failed to delete log file '%s'; "
                                "consider examining correspondence "
                                "of your binlog index file "
                                "to the actual binlog files",
                                log_info.log_file_name);
        }
        error= LOG_INFO_FATAL;
        goto err;
      }
    }
    else
    {
      if ((error= find_log_pos(&check_log_info, log_info.log_file_name, need_mutex)))
      {
        if (error != LOG_INFO_EOF)
        {
          if (thd)
          {
            push_warning_printf(thd, MYSQL_ERROR::WARN_LEVEL_WARN,
                                ER_BINLOG_PURGE_FATAL_ERR,
                                "a problem with deleting %s and "
                                "reading the binlog index file",
                                log_info.log_file_name);
          }
          else
          {
            sql_print_information("Failed to delete file '%s' and "
                                  "read the binlog index file",
                                  log_info.log_file_name);
          }
          goto err;
        }
           
        error= 0;
        if (!need_mutex)
        {
          /*
            This is to avoid triggering an error in NDB.
          */
          ha_binlog_index_purge_file(current_thd, log_info.log_file_name);
        }

        DBUG_PRINT("info",("purging %s",log_info.log_file_name));
        if (!my_delete(log_info.log_file_name, MYF(0)))
        {
          if (decrease_log_space)
            *decrease_log_space-= s.st_size;
        }
        else
        {
          if (my_errno == ENOENT)
          {
            if (thd)
            {
              push_warning_printf(thd, MYSQL_ERROR::WARN_LEVEL_WARN,
                                  ER_LOG_PURGE_NO_FILE, ER(ER_LOG_PURGE_NO_FILE),
                                  log_info.log_file_name);
            }
            sql_print_information("Failed to delete file '%s'",
                                  log_info.log_file_name);
            my_errno= 0;
          }
          else
          {
            if (thd)
            {
              push_warning_printf(thd, MYSQL_ERROR::WARN_LEVEL_WARN,
                                  ER_BINLOG_PURGE_FATAL_ERR,
                                  "a problem with deleting %s; "
                                  "consider examining correspondence "
                                  "of your binlog index file "
                                  "to the actual binlog files",
                                  log_info.log_file_name);
            }
            else
            {
              sql_print_information("Failed to delete file '%s'; "
                                    "consider examining correspondence "
                                    "of your binlog index file "
                                    "to the actual binlog files",
                                    log_info.log_file_name);
            }
            if (my_errno == EMFILE)
            {
              DBUG_PRINT("info",
                         ("my_errno: %d, set ret = LOG_INFO_EMFILE", my_errno));
              error= LOG_INFO_EMFILE;
              goto err;
            }
            error= LOG_INFO_FATAL;
            goto err;
          }
        }
      }
    }
  }

err:
  DBUG_RETURN(error);
}

/**
  Purge old logs so that we have a maximum of max_nr_files logs.

  @param max_nr_files	Maximum number of logfiles to have

  @note
    If any of the logs before the deleted one is in use,
    only purge logs up to this one.

  @retval
    0				ok
  @retval
    LOG_INFO_PURGE_NO_ROTATE	Binary file that can't be rotated
    LOG_INFO_FATAL              if any other than ENOENT error from
                                mysql_file_stat() or mysql_file_delete()
*/

int MYSQL_BIN_LOG::purge_logs_maximum_number(ulong max_nr_files)
{
  int error;
  char to_log[FN_REFLEN];
  LOG_INFO log_info;
  ulong current_number_of_logs= 1;

  DBUG_ENTER("purge_logs_maximum_number");

  mysql_mutex_lock(&LOCK_index);
  to_log[0]= 0;

  if ((error=find_log_pos(&log_info, NullS, 0 /*no mutex*/)))
    goto err;

  while (!find_next_log(&log_info, 0))
    current_number_of_logs++;

  if (current_number_of_logs <= max_nr_files)
  {
    error= 0;
    goto err; /* No logs to expire */
  }

  if ((error=find_log_pos(&log_info, NullS, 0 /*no mutex*/)))
    goto err;

  while (strcmp(log_file_name, log_info.log_file_name) &&
	 !is_active(log_info.log_file_name) &&
	 !log_in_use(log_info.log_file_name) &&
	 current_number_of_logs > max_nr_files)
  {
    current_number_of_logs--;
    strmake(to_log,
	    log_info.log_file_name,
	    sizeof(log_info.log_file_name) - 1);

    if (find_next_log(&log_info, 0))
    {
      break;
    }
  }

  error= (to_log[0] ? purge_logs(to_log, 1, 0, 1, (ulonglong *) 0) : 0);

err:
  mysql_mutex_unlock(&LOCK_index);
  DBUG_RETURN(error);
}


/**
  Remove all logs before the given file date from disk and from the
  index file.

  @param thd		Thread pointer
  @param purge_time	Delete all log files before given date.

  @note
    If any of the logs before the deleted one is in use,
    only purge logs up to this one.

  @retval
    0				ok
  @retval
    LOG_INFO_PURGE_NO_ROTATE	Binary file that can't be rotated
    LOG_INFO_FATAL              if any other than ENOENT error from
                                mysql_file_stat() or mysql_file_delete()
*/

int MYSQL_BIN_LOG::purge_logs_before_date(time_t purge_time)
{
  int error;
  char to_log[FN_REFLEN];
  LOG_INFO log_info;
  MY_STAT stat_area;
  THD *thd= current_thd;
  
  DBUG_ENTER("purge_logs_before_date");

  mysql_mutex_lock(&LOCK_index);
  to_log[0]= 0;

  if ((error=find_log_pos(&log_info, NullS, 0 /*no mutex*/)))
    goto err;

  while (strcmp(log_file_name, log_info.log_file_name) &&
	 !is_active(log_info.log_file_name) &&
         !log_in_use(log_info.log_file_name))
  {
    if (!mysql_file_stat(m_key_file_log,
                         log_info.log_file_name, &stat_area, MYF(0)))
    {
      if (my_errno == ENOENT) 
      {
        /*
          It's not fatal if we can't stat a log file that does not exist.
        */
        my_errno= 0;
      }
      else
      {
        /*
          Other than ENOENT are fatal
        */
        if (thd)
        {
          push_warning_printf(thd, MYSQL_ERROR::WARN_LEVEL_WARN,
                              ER_BINLOG_PURGE_FATAL_ERR,
                              "a problem with getting info on being purged %s; "
                              "consider examining correspondence "
                              "of your binlog index file "
                              "to the actual binlog files",
                              log_info.log_file_name);
        }
        else
        {
          sql_print_information("Failed to delete log file '%s'",
                                log_info.log_file_name);
        }
        error= LOG_INFO_FATAL;
        goto err;
      }
    }
    else
    {
      if (stat_area.st_mtime < purge_time) 
        strmake(to_log, 
                log_info.log_file_name, 
                sizeof(log_info.log_file_name) - 1);
      else
        break;
    }
    if (find_next_log(&log_info, 0))
      break;
  }

  error= (to_log[0] ? purge_logs(to_log, 1, 0, 1, (ulonglong *) 0) : 0);

err:
  mysql_mutex_unlock(&LOCK_index);
  DBUG_RETURN(error);
}
#endif /* HAVE_REPLICATION */


/**
  Create a new log file name.

  @param buf		buf of at least FN_REFLEN where new name is stored

  @note
    If file name will be longer then FN_REFLEN it will be truncated
*/

void MYSQL_BIN_LOG::make_log_name(char* buf, const char* log_ident)
{
  uint dir_len = dirname_length(log_file_name); 
  if (dir_len >= FN_REFLEN)
    dir_len=FN_REFLEN-1;
  strnmov(buf, log_file_name, dir_len);
  strmake(buf+dir_len, log_ident, FN_REFLEN - dir_len -1);
}


/**
  Check if we are writing/reading to the given log file.
*/

bool MYSQL_BIN_LOG::is_active(const char *log_file_name_arg)
{
  return !strcmp(log_file_name, log_file_name_arg);
}


/*
  Wrappers around new_file_impl to avoid using argument
  to control locking. The argument 1) less readable 2) breaks
  incapsulation 3) allows external access to the class without
  a lock (which is not possible with private new_file_without_locking
  method).

  @retval
    nonzero - error
*/

int MYSQL_BIN_LOG::new_file()
{
  return new_file_impl(1);
}

/*
  @retval
    nonzero - error
 */
int MYSQL_BIN_LOG::new_file_without_locking()
{
  return new_file_impl(0);
}


/**
  Start writing to a new log file or reopen the old file.

  @param need_lock		Set to 1 if caller has not locked LOCK_log

  @retval
    nonzero - error

  @note
    The new file name is stored last in the index file
*/

int MYSQL_BIN_LOG::new_file_impl(bool need_lock)
{
  int error= 0, close_on_error= FALSE;
  char new_name[FN_REFLEN], *new_name_ptr, *old_name, *file_to_open;

  DBUG_ENTER("MYSQL_BIN_LOG::new_file_impl");
  if (!is_open())
  {
    DBUG_PRINT("info",("log is closed"));
    DBUG_RETURN(error);
  }

  if (need_lock)
    mysql_mutex_lock(&LOCK_log);
  mysql_mutex_lock(&LOCK_index);

  mysql_mutex_assert_owner(&LOCK_log);
  mysql_mutex_assert_owner(&LOCK_index);

  /*
    if binlog is used as tc log, be sure all xids are "unlogged",
    so that on recover we only need to scan one - latest - binlog file
    for prepared xids. As this is expected to be a rare event,
    simple wait strategy is enough. We're locking LOCK_log to be sure no
    new Xid_log_event's are added to the log (and prepared_xids is not
    increased), and waiting on COND_prep_xids for late threads to
    catch up.
  */
  if (prepared_xids)
  {
    tc_log_page_waits++;
    mysql_mutex_lock(&LOCK_prep_xids);
    while (prepared_xids) {
      DBUG_PRINT("info", ("prepared_xids=%lu", prepared_xids));
      mysql_cond_wait(&COND_prep_xids, &LOCK_prep_xids);
    }
    mysql_mutex_unlock(&LOCK_prep_xids);
  }

  /* Reuse old name if not binlog and not update log */
  new_name_ptr= name;

  /*
    If user hasn't specified an extension, generate a new log name
    We have to do this here and not in open as we want to store the
    new file name in the current binary log file.
  */
  if ((error= generate_new_name(new_name, name)))
    goto end;
  new_name_ptr=new_name;

  if (log_type == LOG_BIN)
  {
    if (!no_auto_events)
    {
      /*
        We log the whole file name for log file as the user may decide
        to change base names at some point.
      */
      Rotate_log_event r(new_name+dirname_length(new_name),
                         0, LOG_EVENT_OFFSET, is_relay_log ? Rotate_log_event::RELAY_LOG : 0);
      if(DBUG_EVALUATE_IF("fault_injection_new_file_rotate_event", (error=close_on_error=TRUE), FALSE) ||
         (error= r.write(&log_file)))
      {
        DBUG_EXECUTE_IF("fault_injection_new_file_rotate_event", errno=2;);
        close_on_error= TRUE;
        my_printf_error(ER_ERROR_ON_WRITE, ER(ER_CANT_OPEN_FILE), MYF(ME_FATALERROR), name, errno);
        goto end;
      }
      bytes_written += r.data_written;
    }
    /*
      Update needs to be signalled even if there is no rotate event
      log rotation should give the waiting thread a signal to
      discover EOF and move on to the next log.
    */
    signal_update();
  }
  old_name=name;
  name=0;				// Don't free name
  close(LOG_CLOSE_TO_BE_OPENED | LOG_CLOSE_INDEX);

  /*
     Note that at this point, log_state != LOG_CLOSED (important for is_open()).
  */

  /*
     new_file() is only used for rotation (in FLUSH LOGS or because size >
     max_binlog_size or max_relay_log_size).
     If this is a binary log, the Format_description_log_event at the beginning of
     the new file should have created=0 (to distinguish with the
     Format_description_log_event written at server startup, which should
     trigger temp tables deletion on slaves.
  */

  /* reopen index binlog file, BUG#34582 */
  file_to_open= index_file_name;
  error= open_index_file(index_file_name, 0, FALSE);
  if (!error)
  {
    /* reopen the binary log file. */
    file_to_open= new_name_ptr;
    error= open(old_name, log_type, new_name_ptr, io_cache_type,
                no_auto_events, max_size, 1, FALSE);
  }

  /* handle reopening errors */
  if (error)
  {
    my_printf_error(ER_CANT_OPEN_FILE, ER(ER_CANT_OPEN_FILE), 
                    MYF(ME_FATALERROR), file_to_open, error);
    close_on_error= TRUE;
  }

  my_free(old_name);

end:

  if (error && close_on_error /* rotate or reopen failed */)
  {
    /* 
      Close whatever was left opened.

      We are keeping the behavior as it exists today, ie,
      we disable logging and move on (see: BUG#51014).

      TODO: as part of WL#1790 consider other approaches:
       - kill mysql (safety);
       - try multiple locations for opening a log file;
       - switch server to protected/readonly mode
       - ...
    */
    close(LOG_CLOSE_INDEX);
    sql_print_error("Could not open %s for logging (error %d). "
                     "Turning logging off for the whole duration "
                     "of the MySQL server process. To turn it on "
                     "again: fix the cause, shutdown the MySQL "
                     "server and restart it.", 
                     new_name_ptr, errno);
  }

  if (need_lock)
    mysql_mutex_unlock(&LOCK_log);
  mysql_mutex_unlock(&LOCK_index);

  DBUG_RETURN(error);
}


bool MYSQL_BIN_LOG::append(Log_event* ev)
{
  bool error = 0;
  mysql_mutex_lock(&LOCK_log);
  DBUG_ENTER("MYSQL_BIN_LOG::append");

  DBUG_ASSERT(log_file.type == SEQ_READ_APPEND);
  /*
    Log_event::write() is smart enough to use my_b_write() or
    my_b_append() depending on the kind of cache we have.
  */
  if (ev->write(&log_file))
  {
    error=1;
    goto err;
  }
  bytes_written+= ev->data_written;
  DBUG_PRINT("info",("max_size: %lu",max_size));
  if (flush_and_sync(0))
    goto err;
  if ((uint) my_b_append_tell(&log_file) > max_size)
    error= new_file_without_locking();
err:
  mysql_mutex_unlock(&LOCK_log);
  signal_update();				// Safe as we don't call close
  DBUG_RETURN(error);
}


bool MYSQL_BIN_LOG::appendv(const char* buf, uint len,...)
{
  bool error= 0;
  DBUG_ENTER("MYSQL_BIN_LOG::appendv");
  va_list(args);
  va_start(args,len);

  DBUG_ASSERT(log_file.type == SEQ_READ_APPEND);

  mysql_mutex_assert_owner(&LOCK_log);
  do
  {
    if (my_b_append(&log_file,(uchar*) buf,len))
    {
      error= 1;
      goto err;
    }
    bytes_written += len;
  } while ((buf=va_arg(args,const char*)) && (len=va_arg(args,uint)));
  DBUG_PRINT("info",("max_size: %lu",max_size));
  if (flush_and_sync(0))
    goto err;
  if ((uint) my_b_append_tell(&log_file) > max_size)
    error= new_file_without_locking();
err:
  if (!error)
    signal_update();
  DBUG_RETURN(error);
}

bool MYSQL_BIN_LOG::flush_and_sync(bool *synced)
{
  int err=0, fd=log_file.file;
  if (synced)
    *synced= 0;
  mysql_mutex_assert_owner(&LOCK_log);
  if (flush_io_cache(&log_file))
    return 1;
  uint sync_period= get_sync_period();
  if (sync_period && ++sync_counter >= sync_period)
  {
    sync_counter= 0;
    err= mysql_file_sync(fd, MYF(MY_WME));
    if (synced)
      *synced= 1;
  }
  return err;
}

void MYSQL_BIN_LOG::start_union_events(THD *thd, query_id_t query_id_param)
{
  DBUG_ASSERT(!thd->binlog_evt_union.do_union);
  thd->binlog_evt_union.do_union= TRUE;
  thd->binlog_evt_union.unioned_events= FALSE;
  thd->binlog_evt_union.unioned_events_trans= FALSE;
  thd->binlog_evt_union.first_query_id= query_id_param;
}

void MYSQL_BIN_LOG::stop_union_events(THD *thd)
{
  DBUG_ASSERT(thd->binlog_evt_union.do_union);
  thd->binlog_evt_union.do_union= FALSE;
}

bool MYSQL_BIN_LOG::is_query_in_union(THD *thd, query_id_t query_id_param)
{
  return (thd->binlog_evt_union.do_union && 
          query_id_param >= thd->binlog_evt_union.first_query_id);
}

/** 
  This function checks if a transactional table was updated by the
  current transaction.

  @param thd The client thread that executed the current statement.
  @return
    @c true if a transactional table was updated, @c false otherwise.
*/
bool
trans_has_updated_trans_table(const THD* thd)
{
  binlog_cache_mngr *const cache_mngr=
    (binlog_cache_mngr*) thd_get_ha_data(thd, binlog_hton);

  return (cache_mngr ? !cache_mngr->trx_cache.empty() : 0);
}

/** 
  This function checks if a transactional table was updated by the
  current statement.

  @param thd The client thread that executed the current statement.
  @return
    @c true if a transactional table was updated, @c false otherwise.
*/
bool
stmt_has_updated_trans_table(const THD *thd)
{
  Ha_trx_info *ha_info;

  for (ha_info= thd->transaction.stmt.ha_list; ha_info;
       ha_info= ha_info->next())
  {
    if (ha_info->is_trx_read_write() && ha_info->ht() != binlog_hton)
      return (TRUE);
  }
  return (FALSE);
}

/** 
  This function checks if either a trx-cache or a non-trx-cache should
  be used. If @c bin_log_direct_non_trans_update is active or the format
  is either MIXED or ROW, the cache to be used depends on the flag @c
  is_transactional. 

  On the other hand, if binlog_format is STMT or direct option is
  OFF, the trx-cache should be used if and only if the statement is
  transactional or the trx-cache is not empty. Otherwise, the
  non-trx-cache should be used.

  @param thd              The client thread.
  @param is_transactional The changes are related to a trx-table.
  @return
    @c true if a trx-cache should be used, @c false otherwise.
*/
bool use_trans_cache(const THD* thd, bool is_transactional)
{
  binlog_cache_mngr *const cache_mngr=
    (binlog_cache_mngr*) thd_get_ha_data(thd, binlog_hton);

  return
    ((thd->is_current_stmt_binlog_format_row() ||
     thd->variables.binlog_direct_non_trans_update) ? is_transactional :
     (is_transactional || !cache_mngr->trx_cache.empty()));
}

/**
  This function checks if a transaction, either a multi-statement
  or a single statement transaction is about to commit or not.

  @param thd The client thread that executed the current statement.
  @param all Committing a transaction (i.e. TRUE) or a statement
             (i.e. FALSE).
  @return
    @c true if committing a transaction, otherwise @c false.
*/
bool ending_trans(THD* thd, const bool all)
{
  return (all || ending_single_stmt_trans(thd, all));
}

/**
  This function checks if a single statement transaction is about
  to commit or not.

  @param thd The client thread that executed the current statement.
  @param all Committing a transaction (i.e. TRUE) or a statement
             (i.e. FALSE).
  @return
    @c true if committing a single statement transaction, otherwise
    @c false.
*/
bool ending_single_stmt_trans(THD* thd, const bool all)
{
  return (!all && !thd->in_multi_stmt_transaction_mode());
}

/**
  This function checks if a non-transactional table was updated by
  the current transaction.

  @param thd The client thread that executed the current statement.
  @return
    @c true if a non-transactional table was updated, @c false
    otherwise.
*/
bool trans_has_updated_non_trans_table(const THD* thd)
{
  return (thd->transaction.all.modified_non_trans_table ||
          thd->transaction.stmt.modified_non_trans_table);
}

/**
  This function checks if a non-transactional table was updated by the
  current statement.

  @param thd The client thread that executed the current statement.
  @return
    @c true if a non-transactional table was updated, @c false otherwise.
*/
bool stmt_has_updated_non_trans_table(const THD* thd)
{
  return (thd->transaction.stmt.modified_non_trans_table);
}

/*
  These functions are placed in this file since they need access to
  binlog_hton, which has internal linkage.
*/

int THD::binlog_setup_trx_data()
{
  DBUG_ENTER("THD::binlog_setup_trx_data");
  binlog_cache_mngr *cache_mngr=
    (binlog_cache_mngr*) thd_get_ha_data(this, binlog_hton);

  if (cache_mngr)
    DBUG_RETURN(0);                             // Already set up

  cache_mngr= (binlog_cache_mngr*) my_malloc(sizeof(binlog_cache_mngr), MYF(MY_ZEROFILL));
  if (!cache_mngr ||
      open_cached_file(&cache_mngr->stmt_cache.cache_log, mysql_tmpdir,
                       LOG_PREFIX, binlog_stmt_cache_size, MYF(MY_WME)) ||
      open_cached_file(&cache_mngr->trx_cache.cache_log, mysql_tmpdir,
                       LOG_PREFIX, binlog_cache_size, MYF(MY_WME)))
  {
    my_free(cache_mngr);
    DBUG_RETURN(1);                      // Didn't manage to set it up
  }
  thd_set_ha_data(this, binlog_hton, cache_mngr);

  cache_mngr= new (thd_get_ha_data(this, binlog_hton))
              binlog_cache_mngr(max_binlog_stmt_cache_size,
                                max_binlog_cache_size,
                                &binlog_stmt_cache_use,
                                &binlog_stmt_cache_disk_use,
                                &binlog_cache_use,
                                &binlog_cache_disk_use);
  DBUG_RETURN(0);
}

/*
  Function to start a statement and optionally a transaction for the
  binary log.

  SYNOPSIS
    binlog_start_trans_and_stmt()

  DESCRIPTION

    This function does three things:
    - Start a transaction if not in autocommit mode or if a BEGIN
      statement has been seen.

    - Start a statement transaction to allow us to truncate the cache.

    - Save the currrent binlog position so that we can roll back the
      statement by truncating the cache.

      We only update the saved position if the old one was undefined,
      the reason is that there are some cases (e.g., for CREATE-SELECT)
      where the position is saved twice (e.g., both in
      select_create::prepare() and THD::binlog_write_table_map()) , but
      we should use the first. This means that calls to this function
      can be used to start the statement before the first table map
      event, to include some extra events.
 */

void
THD::binlog_start_trans_and_stmt()
{
  binlog_cache_mngr *cache_mngr= (binlog_cache_mngr*) thd_get_ha_data(this, binlog_hton);
  DBUG_ENTER("binlog_start_trans_and_stmt");
  DBUG_PRINT("enter", ("cache_mngr: %p  cache_mngr->trx_cache.get_prev_position(): %lu",
                       cache_mngr,
                       (cache_mngr ? (ulong) cache_mngr->trx_cache.get_prev_position() :
                        (ulong) 0)));

  if (cache_mngr == NULL ||
      cache_mngr->trx_cache.get_prev_position() == MY_OFF_T_UNDEF)
  {
    this->binlog_set_stmt_begin();
    if (in_multi_stmt_transaction_mode())
      trans_register_ha(this, TRUE, binlog_hton);
    trans_register_ha(this, FALSE, binlog_hton);
    /*
      Mark statement transaction as read/write. We never start
      a binary log transaction and keep it read-only,
      therefore it's best to mark the transaction read/write just
      at the same time we start it.
      Not necessary to mark the normal transaction read/write
      since the statement-level flag will be propagated automatically
      inside ha_commit_trans.
    */
    ha_data[binlog_hton->slot].ha_info[0].set_trx_read_write();
  }
  DBUG_VOID_RETURN;
}

void THD::binlog_set_stmt_begin() {
  binlog_cache_mngr *cache_mngr=
    (binlog_cache_mngr*) thd_get_ha_data(this, binlog_hton);

  /*
    The call to binlog_trans_log_savepos() might create the cache_mngr
    structure, if it didn't exist before, so we save the position
    into an auto variable and then write it into the transaction
    data for the binary log (i.e., cache_mngr).
  */
  my_off_t pos= 0;
  binlog_trans_log_savepos(this, &pos);
  cache_mngr= (binlog_cache_mngr*) thd_get_ha_data(this, binlog_hton);
  cache_mngr->trx_cache.set_prev_position(pos);
}


/**
  This function writes a table map to the binary log. 
  Note that in order to keep the signature uniform with related methods,
  we use a redundant parameter to indicate whether a transactional table
  was changed or not.
 
  @param table             a pointer to the table.
  @param is_transactional  @c true indicates a transactional table,
                           otherwise @c false a non-transactional.
  @return
    nonzero if an error pops up when writing the table map event.
*/
int THD::binlog_write_table_map(TABLE *table, bool is_transactional)
{
  int error;
  DBUG_ENTER("THD::binlog_write_table_map");
  DBUG_PRINT("enter", ("table: 0x%lx  (%s: #%lu)",
                       (long) table, table->s->table_name.str,
                       table->s->table_map_id));

  /* Pre-conditions */
  DBUG_ASSERT(is_current_stmt_binlog_format_row() && mysql_bin_log.is_open());
  DBUG_ASSERT(table->s->table_map_id != ULONG_MAX);

  Table_map_log_event
    the_event(this, table, table->s->table_map_id, is_transactional);

  if (binlog_table_maps == 0)
    binlog_start_trans_and_stmt();

  binlog_cache_mngr *const cache_mngr=
    (binlog_cache_mngr*) thd_get_ha_data(this, binlog_hton);

  IO_CACHE *file=
    cache_mngr->get_binlog_cache_log(use_trans_cache(this, is_transactional));
  if ((error= the_event.write(file)))
    DBUG_RETURN(error);

  binlog_table_maps++;
  DBUG_RETURN(0);
}

/**
  This function retrieves a pending row event from a cache which is
  specified through the parameter @c is_transactional. Respectively, when it
  is @c true, the pending event is returned from the transactional cache.
  Otherwise from the non-transactional cache.

  @param is_transactional  @c true indicates a transactional cache,
                           otherwise @c false a non-transactional.
  @return
    The row event if any. 
*/
Rows_log_event*
THD::binlog_get_pending_rows_event(bool is_transactional) const
{
  Rows_log_event* rows= NULL;
  binlog_cache_mngr *const cache_mngr=
    (binlog_cache_mngr*) thd_get_ha_data(this, binlog_hton);

  /*
    This is less than ideal, but here's the story: If there is no cache_mngr,
    prepare_pending_rows_event() has never been called (since the cache_mngr
    is set up there). In that case, we just return NULL.
   */
  if (cache_mngr)
  {
    binlog_cache_data *cache_data=
      cache_mngr->get_binlog_cache_data(use_trans_cache(this, is_transactional));

    rows= cache_data->pending();
  }
  return (rows);
}

/**
  This function stores a pending row event into a cache which is specified
  through the parameter @c is_transactional. Respectively, when it is @c
  true, the pending event is stored into the transactional cache. Otherwise
  into the non-transactional cache.

  @param evt               a pointer to the row event.
  @param is_transactional  @c true indicates a transactional cache,
                           otherwise @c false a non-transactional.
*/
void
THD::binlog_set_pending_rows_event(Rows_log_event* ev, bool is_transactional)
{
  if (thd_get_ha_data(this, binlog_hton) == NULL)
    binlog_setup_trx_data();

  binlog_cache_mngr *const cache_mngr=
    (binlog_cache_mngr*) thd_get_ha_data(this, binlog_hton);

  DBUG_ASSERT(cache_mngr);

  binlog_cache_data *cache_data=
    cache_mngr->get_binlog_cache_data(use_trans_cache(this, is_transactional));

  cache_data->set_pending(ev);
}


/**
  This function removes the pending rows event, discarding any outstanding
  rows. If there is no pending rows event available, this is effectively a
  no-op.

  @param thd               a pointer to the user thread.
  @param is_transactional  @c true indicates a transactional cache,
                           otherwise @c false a non-transactional.
*/
int
MYSQL_BIN_LOG::remove_pending_rows_event(THD *thd, bool is_transactional)
{
  DBUG_ENTER("MYSQL_BIN_LOG::remove_pending_rows_event");

  binlog_cache_mngr *const cache_mngr=
    (binlog_cache_mngr*) thd_get_ha_data(thd, binlog_hton);

  DBUG_ASSERT(cache_mngr);

  binlog_cache_data *cache_data=
    cache_mngr->get_binlog_cache_data(use_trans_cache(thd, is_transactional));

  if (Rows_log_event* pending= cache_data->pending())
  {
    delete pending;
    cache_data->set_pending(NULL);
  }

  DBUG_RETURN(0);
}

/*
  Moves the last bunch of rows from the pending Rows event to a cache (either
  transactional cache if is_transaction is @c true, or the non-transactional
  cache otherwise. Sets a new pending event.

  @param thd               a pointer to the user thread.
  @param evt               a pointer to the row event.
  @param is_transactional  @c true indicates a transactional cache,
                           otherwise @c false a non-transactional.
*/
int
MYSQL_BIN_LOG::flush_and_set_pending_rows_event(THD *thd,
                                                Rows_log_event* event,
                                                bool is_transactional)
{
  DBUG_ENTER("MYSQL_BIN_LOG::flush_and_set_pending_rows_event(event)");
  DBUG_ASSERT(mysql_bin_log.is_open());
  DBUG_PRINT("enter", ("event: 0x%lx", (long) event));

  int error= 0;
  binlog_cache_mngr *const cache_mngr=
    (binlog_cache_mngr*) thd_get_ha_data(thd, binlog_hton);

  DBUG_ASSERT(cache_mngr);

  binlog_cache_data *cache_data=
    cache_mngr->get_binlog_cache_data(use_trans_cache(thd, is_transactional));

  DBUG_PRINT("info", ("cache_mngr->pending(): 0x%lx", (long) cache_data->pending()));

  if (Rows_log_event* pending= cache_data->pending())
  {
    IO_CACHE *file= &cache_data->cache_log;

    /*
      Write pending event to the cache.
    */
    if (pending->write(file))
    {
      set_write_error(thd, is_transactional);
      if (check_write_error(thd) && cache_data &&
          stmt_has_updated_non_trans_table(thd))
        cache_data->set_incident();
      DBUG_RETURN(1);
    }

    delete pending;
  }

  thd->binlog_set_pending_rows_event(event, is_transactional);

  DBUG_RETURN(error);
}

/**
  Write an event to the binary log.
*/

bool MYSQL_BIN_LOG::write(Log_event *event_info)
{
  THD *thd= event_info->thd;
  bool error= 1;
  DBUG_ENTER("MYSQL_BIN_LOG::write(Log_event *)");
  binlog_cache_data *cache_data= 0;
  bool is_trans_cache= FALSE;

  if (thd->binlog_evt_union.do_union)
  {
    /*
      In Stored function; Remember that function call caused an update.
      We will log the function call to the binary log on function exit
    */
    thd->binlog_evt_union.unioned_events= TRUE;
    thd->binlog_evt_union.unioned_events_trans |=
      event_info->use_trans_cache();
    DBUG_RETURN(0);
  }

  /*
    We only end the statement if we are in a top-level statement.  If
    we are inside a stored function, we do not end the statement since
    this will close all tables on the slave.
  */
  bool const end_stmt=
    thd->locked_tables_mode && thd->lex->requires_prelocking();
  if (thd->binlog_flush_pending_rows_event(end_stmt,
                                           event_info->use_trans_cache()))
    DBUG_RETURN(error);

  /*
     In most cases this is only called if 'is_open()' is true; in fact this is
     mostly called if is_open() *was* true a few instructions before, but it
     could have changed since.
  */
  if (likely(is_open()))
  {
#ifdef HAVE_REPLICATION
    /*
      In the future we need to add to the following if tests like
      "do the involved tables match (to be implemented)
      binlog_[wild_]{do|ignore}_table?" (WL#1049)"
    */
    const char *local_db= event_info->get_db();
    if ((thd && !(thd->variables.option_bits & OPTION_BIN_LOG)) ||
	(thd->lex->sql_command != SQLCOM_ROLLBACK_TO_SAVEPOINT &&
         thd->lex->sql_command != SQLCOM_SAVEPOINT &&
         !binlog_filter->db_ok(local_db)))
      DBUG_RETURN(0);
#endif /* HAVE_REPLICATION */

    IO_CACHE *file= NULL;

    if (event_info->use_direct_logging())
    {
      file= &log_file;
      mysql_mutex_lock(&LOCK_log);
    }
    else
    {
      if (thd->binlog_setup_trx_data())
        goto err;

      binlog_cache_mngr *const cache_mngr=
        (binlog_cache_mngr*) thd_get_ha_data(thd, binlog_hton);

      is_trans_cache= use_trans_cache(thd, event_info->use_trans_cache());
      file= cache_mngr->get_binlog_cache_log(is_trans_cache);
      cache_data= cache_mngr->get_binlog_cache_data(is_trans_cache);

      if (thd->lex->stmt_accessed_non_trans_temp_table())
        cache_data->set_changes_to_non_trans_temp_table();

      thd->binlog_start_trans_and_stmt();
    }
    DBUG_PRINT("info",("event type: %d",event_info->get_type_code()));

    /*
       No check for auto events flag here - this write method should
       never be called if auto-events are enabled.

       Write first log events which describe the 'run environment'
       of the SQL command. If row-based binlogging, Insert_id, Rand
       and other kind of "setting context" events are not needed.
    */
    if (thd)
    {
      if (!thd->is_current_stmt_binlog_format_row())
      {
        if (thd->stmt_depends_on_first_successful_insert_id_in_prev_stmt)
        {
          Intvar_log_event e(thd,(uchar) LAST_INSERT_ID_EVENT,
                             thd->first_successful_insert_id_in_prev_stmt_for_binlog);
          if (e.write(file))
            goto err;
          if (file == &log_file)
            thd->binlog_bytes_written+= e.data_written;
        }
        if (thd->auto_inc_intervals_in_cur_stmt_for_binlog.nb_elements() > 0)
        {
          DBUG_PRINT("info",("number of auto_inc intervals: %u",
                             thd->auto_inc_intervals_in_cur_stmt_for_binlog.
                             nb_elements()));
          Intvar_log_event e(thd, (uchar) INSERT_ID_EVENT,
                             thd->auto_inc_intervals_in_cur_stmt_for_binlog.
                             minimum());
          if (e.write(file))
            goto err;
          if (file == &log_file)
            thd->binlog_bytes_written+= e.data_written;
        }
        if (thd->rand_used)
        {
          Rand_log_event e(thd,thd->rand_saved_seed1,thd->rand_saved_seed2);
          if (e.write(file))
            goto err;
          if (file == &log_file)
            thd->binlog_bytes_written+= e.data_written;
        }
        if (thd->user_var_events.elements)
        {
          for (uint i= 0; i < thd->user_var_events.elements; i++)
          {
            BINLOG_USER_VAR_EVENT *user_var_event;
            get_dynamic(&thd->user_var_events,(uchar*) &user_var_event, i);

            /* setting flags for user var log event */
            uchar flags= User_var_log_event::UNDEF_F;
            if (user_var_event->unsigned_flag)
              flags|= User_var_log_event::UNSIGNED_F;

            User_var_log_event e(thd, user_var_event->user_var_event->name.str,
                                 user_var_event->user_var_event->name.length,
                                 user_var_event->value,
                                 user_var_event->length,
                                 user_var_event->type,
                                 user_var_event->charset_number,
                                 flags);
             /*
               These User_var_log_events must be logged with event_info's
               server_id, rather than the current one.
             */
             e.server_id= event_info->server_id;

            if (e.write(file))
              goto err;
            if (file == &log_file)
              thd->binlog_bytes_written+= e.data_written;
          }
        }
      }
    }

    /*
      Write the event.
    */
    if (event_info->write(file) ||
        DBUG_EVALUATE_IF("injecting_fault_writing", 1, 0))
      goto err;
    if (file == &log_file)
      thd->binlog_bytes_written+= event_info->data_written;

    error= 0;
err:
    if (event_info->use_direct_logging())
    {
      if (!error)
      {
        bool synced;
        if ((error= flush_and_sync(&synced)))
        {
          mysql_mutex_unlock(&LOCK_log);
        }
        else if ((error= RUN_HOOK(binlog_storage, after_flush,
                 (thd, log_file_name, file->pos_in_file, synced))))
        {
          sql_print_error("Failed to run 'after_flush' hooks");
          mysql_mutex_unlock(&LOCK_log);
        } 
        else
        {
          bool check_purge;
          signal_update();
          error= rotate(false, &check_purge);
          mysql_mutex_unlock(&LOCK_log);
          if (!error && check_purge)
            purge();
        }
      }
      else
      {
        mysql_mutex_unlock(&LOCK_log);
      }
    }

    if (error)
    {
      set_write_error(thd, is_trans_cache);
      if (check_write_error(thd) && cache_data &&
          stmt_has_updated_non_trans_table(thd))
        cache_data->set_incident();
    }
  }

  DBUG_RETURN(error);
}


int error_log_print(enum loglevel level, const char *format,
                    va_list args)
{
  return logger.error_log_print(level, format, args);
}


bool slow_log_print(THD *thd, const char *query, uint query_length,
                    ulonglong current_utime)
{
  return logger.slow_log_print(thd, query, query_length, current_utime);
}


bool LOGGER::log_command(THD *thd, enum enum_server_command command)
{
#ifndef NO_EMBEDDED_ACCESS_CHECKS
  Security_context *sctx= thd->security_ctx;
#endif
  /*
    Log command if we have at least one log event handler enabled and want
    to log this king of commands
  */
  if (*general_log_handler_list && (what_to_log & (1L << (uint) command)))
  {
    if ((thd->variables.option_bits & OPTION_LOG_OFF)
#ifndef NO_EMBEDDED_ACCESS_CHECKS
         && (sctx->master_access & SUPER_ACL)
#endif
       )
    {
      /* No logging */
      return FALSE;
    }

    return TRUE;
  }

  return FALSE;
}


bool general_log_print(THD *thd, enum enum_server_command command,
                       const char *format, ...)
{
  va_list args;
  uint error= 0;

  /* Print the message to the buffer if we want to log this king of commands */
  if (! logger.log_command(thd, command))
    return FALSE;

  va_start(args, format);
  error= logger.general_log_print(thd, command, format, args);
  va_end(args);

  return error;
}

bool general_log_write(THD *thd, enum enum_server_command command,
                       const char *query, uint query_length)
{
  /* Write the message to the log if we want to log this king of commands */
  if (logger.log_command(thd, command))
    return logger.general_log_write(thd, command, query, query_length);

  return FALSE;
}

/**
  The method executes rotation when LOCK_log is already acquired
  by the caller.

  @param force_rotate  caller can request the log rotation
  @param check_purge   is set to true if rotation took place

  @note
    If rotation fails, for instance the server was unable 
    to create a new log file, we still try to write an 
    incident event to the current log.

  @retval
    nonzero - error in rotating routine.
*/
int MYSQL_BIN_LOG::rotate(bool force_rotate, bool* check_purge)
{
  int error= 0;
  DBUG_ENTER("MYSQL_BIN_LOG::rotate");

  //todo: fix the macro def and restore safe_mutex_assert_owner(&LOCK_log);
  *check_purge= false;

  if (force_rotate || (my_b_tell(&log_file) >= (my_off_t) max_size))
  {
    if ((error= new_file_without_locking()))
      /** 
         Be conservative... There are possible lost events (eg, 
         failing to log the Execute_load_query_log_event
         on a LOAD DATA while using a non-transactional
         table)!

         We give it a shot and try to write an incident event anyway
         to the current log. 
      */
      if (!write_incident(current_thd, FALSE))
        flush_and_sync(0);

    *check_purge= true;
  }
  DBUG_RETURN(error);
}

/**
  The method executes logs purging routine.

  @retval
    nonzero - error in rotating routine.
*/
void MYSQL_BIN_LOG::purge()
{
#ifdef HAVE_REPLICATION
  if (expire_logs_days)
  {
    DEBUG_SYNC(current_thd, "at_purge_logs_before_date");
    time_t purge_time= my_time(0) - expire_logs_days*24*60*60;
    if (purge_time >= 0)
    {
      purge_logs_before_date(purge_time);
    }
  }
  if (max_binlog_files)
  {
    purge_logs_maximum_number(max_binlog_files);
  }
#endif
}

/**
  The method is a shortcut of @c rotate() and @c purge().
  LOCK_log is acquired prior to rotate and is released after it.

  @param force_rotate  caller can request the log rotation

  @retval
    nonzero - error in rotating routine.
*/
int MYSQL_BIN_LOG::rotate_and_purge(bool force_rotate)
{
  int error= 0;
  DBUG_ENTER("MYSQL_BIN_LOG::rotate_and_purge");
  bool check_purge= false;

  //todo: fix the macro def and restore safe_mutex_assert_not_owner(&LOCK_log);
  mysql_mutex_lock(&LOCK_log);
  error= rotate(force_rotate, &check_purge);
  /*
    NOTE: Run purge_logs wo/ holding LOCK_log because it does not need
          the mutex. Otherwise causes various deadlocks.
  */
  mysql_mutex_unlock(&LOCK_log);

  if (!error && check_purge)
    purge();

  DBUG_RETURN(error);
}

uint MYSQL_BIN_LOG::next_file_id()
{
  uint res;
  mysql_mutex_lock(&LOCK_log);
  res = file_id++;
  mysql_mutex_unlock(&LOCK_log);
  return res;
}


/*
  Write the contents of a cache to the binary log.

  SYNOPSIS
    write_cache()
    cache    Cache to write to the binary log

  DESCRIPTION
    Write the contents of the cache to the binary log. The cache will
    be reset as a READ_CACHE to be able to read the contents from it.
 */

int MYSQL_BIN_LOG::write_cache(THD *thd, IO_CACHE *cache)
{
  mysql_mutex_assert_owner(&LOCK_log);
  if (reinit_io_cache(cache, READ_CACHE, 0, 0, 0))
    return ER_ERROR_ON_WRITE;
  uint length= my_b_bytes_in_cache(cache), group, carry, hdr_offs;
  long val;
  uchar header[LOG_EVENT_HEADER_LEN];

  /*
    The events in the buffer have incorrect end_log_pos data
    (relative to beginning of group rather than absolute),
    so we'll recalculate them in situ so the binlog is always
    correct, even in the middle of a group. This is possible
    because we now know the start position of the group (the
    offset of this cache in the log, if you will); all we need
    to do is to find all event-headers, and add the position of
    the group to the end_log_pos of each event.  This is pretty
    straight forward, except that we read the cache in segments,
    so an event-header might end up on the cache-border and get
    split.
  */

  group= (uint)my_b_tell(&log_file);
  hdr_offs= carry= 0;

  do
  {
    /*
      if we only got a partial header in the last iteration,
      get the other half now and process a full header.
    */
    if (unlikely(carry > 0))
    {
      DBUG_ASSERT(carry < LOG_EVENT_HEADER_LEN);

      /* assemble both halves */
      memcpy(&header[carry], (char *)cache->read_pos, LOG_EVENT_HEADER_LEN - carry);

      /* fix end_log_pos */
      val= uint4korr(&header[LOG_POS_OFFSET]) + group;
      int4store(&header[LOG_POS_OFFSET], val);

      /* write the first half of the split header */
      if (my_b_write(&log_file, header, carry))
        return ER_ERROR_ON_WRITE;
      thd->binlog_bytes_written+= carry;

      /*
        copy fixed second half of header to cache so the correct
        version will be written later.
      */
      memcpy((char *)cache->read_pos, &header[carry], LOG_EVENT_HEADER_LEN - carry);

      /* next event header at ... */
      hdr_offs = uint4korr(&header[EVENT_LEN_OFFSET]) - carry;

      carry= 0;
    }

    /* if there is anything to write, process it. */

    if (likely(length > 0))
    {
      /*
        process all event-headers in this (partial) cache.
        if next header is beyond current read-buffer,
        we'll get it later (though not necessarily in the
        very next iteration, just "eventually").
      */

      while (hdr_offs < length)
      {
        /*
          partial header only? save what we can get, process once
          we get the rest.
        */

        if (hdr_offs + LOG_EVENT_HEADER_LEN > length)
        {
          carry= length - hdr_offs;
          memcpy(header, (char *)cache->read_pos + hdr_offs, carry);
          length= hdr_offs;
        }
        else
        {
          /* we've got a full event-header, and it came in one piece */

          uchar *log_pos= (uchar *)cache->read_pos + hdr_offs + LOG_POS_OFFSET;

          /* fix end_log_pos */
          val= uint4korr(log_pos) + group;
          int4store(log_pos, val);

          /* next event header at ... */
          log_pos= (uchar *)cache->read_pos + hdr_offs + EVENT_LEN_OFFSET;
          hdr_offs += uint4korr(log_pos);

        }
      }

      /*
        Adjust hdr_offs. Note that it may still point beyond the segment
        read in the next iteration; if the current event is very long,
        it may take a couple of read-iterations (and subsequent adjustments
        of hdr_offs) for it to point into the then-current segment.
        If we have a split header (!carry), hdr_offs will be set at the
        beginning of the next iteration, overwriting the value we set here:
      */
      hdr_offs -= length;
    }

    /* Write data to the binary log file */
    DBUG_EXECUTE_IF("fail_binlog_write_1",
                    errno= 28; return ER_ERROR_ON_WRITE;);
    if (my_b_write(&log_file, cache->read_pos, length))
      return ER_ERROR_ON_WRITE;
    thd->binlog_bytes_written+= length;
    cache->read_pos=cache->read_end;		// Mark buffer used up
  } while ((length= my_b_fill(cache)));

  DBUG_ASSERT(carry == 0);

  return 0;                                     // All OK
}

/*
  Helper function to get the error code of the query to be binlogged.
 */
int query_error_code(THD *thd, bool not_killed)
{
  int error;
  
  if (not_killed || (thd->killed == THD::KILL_BAD_DATA))
  {
    error= thd->is_error() ? thd->stmt_da->sql_errno() : 0;

    /* thd->stmt_da->sql_errno() might be ER_SERVER_SHUTDOWN or
       ER_QUERY_INTERRUPTED, So here we need to make sure that error
       is not set to these errors when specified not_killed by the
       caller.
    */
    if (error == ER_SERVER_SHUTDOWN || error == ER_QUERY_INTERRUPTED)
      error= 0;
  }
  else
  {
    /* killed status for DELAYED INSERT thread should never be used */
    DBUG_ASSERT(!(thd->system_thread & SYSTEM_THREAD_DELAYED_INSERT));
    error= thd->killed_errno();
  }

  return error;
}

bool MYSQL_BIN_LOG::write_incident(THD *thd, bool lock)
{
  uint error= 0;
  DBUG_ENTER("MYSQL_BIN_LOG::write_incident");

  if (!is_open())
    DBUG_RETURN(error);

  Incident incident= INCIDENT_LOST_EVENTS;
  Incident_log_event ev(thd, incident, write_error_msg);
  if (lock)
    mysql_mutex_lock(&LOCK_log);
  error= ev.write(&log_file);
  if (lock)
  {
    if (!error && !(error= flush_and_sync(0)))
    {
      bool check_purge= false;
      signal_update();
      error= rotate(false, &check_purge);
      mysql_mutex_unlock(&LOCK_log);
      if (!error && check_purge)
        purge();
    }
    else
    {
      mysql_mutex_unlock(&LOCK_log);
    }
  }
  DBUG_RETURN(error);
}

/**
  Write a cached log entry to the binary log.
  - To support transaction over replication, we wrap the transaction
  with BEGIN/COMMIT or BEGIN/ROLLBACK in the binary log.
  We want to write a BEGIN/ROLLBACK block when a non-transactional table
  was updated in a transaction which was rolled back. This is to ensure
  that the same updates are run on the slave.

  @param thd
  @param cache		The cache to copy to the binlog
  @param commit_event   The commit event to print after writing the
                        contents of the cache.
  @param incident       Defines if an incident event should be created to
                        notify that some non-transactional changes did
                        not get into the binlog.

  @note
    We only come here if there is something in the cache.
  @note
    The thing in the cache is always a complete transaction.
  @note
    'cache' needs to be reinitialized after this functions returns.
*/

bool
MYSQL_BIN_LOG::write_transaction_to_binlog(THD *thd, binlog_cache_data *cache_data,
                                           Log_event *end_ev, bool all)
{
  group_commit_entry entry;
  bool ret;
  DBUG_ENTER("MYSQL_BIN_LOG::write_transaction_to_binlog");

  entry.thd= thd;
  entry.cache_data= cache_data;
  entry.error= 0;
  entry.all= all;

  /*
    Log "BEGIN" at the beginning of every transaction.  Here, a transaction is
    either a BEGIN..COMMIT block or a single statement in autocommit mode.

    Create the necessary events here, where we have the correct THD (and
    thread context).

    Due to group commit the actual writing to binlog may happen in a different
    thread.
  */
  Query_log_event qinfo(thd, STRING_WITH_LEN("BEGIN"), TRUE, FALSE, TRUE, 0);
  entry.begin_event= &qinfo;
  entry.end_event= end_ev;
  if (cache_data->has_incident())
  {
    Incident_log_event inc_ev(thd, INCIDENT_LOST_EVENTS, write_error_msg);
    entry.incident_event= &inc_ev;
    ret = write_transaction_to_binlog_events(&entry);
  }
  else
  {
    entry.incident_event= NULL;
    ret = write_transaction_to_binlog_events(&entry);
  }
  if (!ret)                                          /* userstat.patch */
    thd->binlog_bytes_written += qinfo.data_written; /* userstat.patch */
  DBUG_RETURN(ret);
}

bool
MYSQL_BIN_LOG::write_transaction_to_binlog_events(group_commit_entry *entry)
{
  /*
    To facilitate group commit for the binlog, we first queue up ourselves in
    the group commit queue. Then the first thread to enter the queue waits for
    the LOCK_log mutex, and commits for everyone in the queue once it gets the
    lock. Any other threads in the queue just wait for the first one to finish
    the commit and wake them up.
  */
  entry->thd->clear_wakeup_ready();
  mysql_mutex_lock(&LOCK_group_commit_queue);
  group_commit_entry *orig_queue= group_commit_queue;
  entry->next= orig_queue;
  group_commit_queue= entry;
  DEBUG_SYNC(entry->thd, "commit_group_commit_queue");
  mysql_mutex_unlock(&LOCK_group_commit_queue);

  /*
    The first in the queue handle group commit for all; the others just wait
    to be signalled when group commit is done.
  */
  if (orig_queue != NULL)
    entry->thd->wait_for_wakeup_ready();
  else
    trx_group_commit_leader(entry);

  if (likely(!entry->error))
    return 0;

  switch (entry->error)
  {
  case ER_ERROR_ON_WRITE:
    my_error(ER_ERROR_ON_WRITE, MYF(ME_NOREFRESH), name, entry->commit_errno);
    break;
  case ER_ERROR_ON_READ:
    my_error(ER_ERROR_ON_READ, MYF(ME_NOREFRESH),
             entry->cache_data->cache_log.file_name, entry->commit_errno);
    break;
  default:
    /*
      There are not (and should not be) any errors thrown not covered above.
      But just in case one is added later without updating the above switch
      statement, include a catch-all.
    */
    my_printf_error(entry->error,
                    "Error writing transaction to binary log: %d",
                    MYF(ME_NOREFRESH), entry->error);
  }

  /*
    Since we return error, this transaction XID will not be committed, so
    we need to mark it as not needed for recovery (unlog() is not called
    for a transaction if log_xid() fails).
  */
  if (entry->cache_data->using_xa && entry->cache_data->xa_xid)
    mark_xid_done();

  return 1;
}

/*
  Do binlog group commit as the lead thread.

  This must be called when this thread/transaction is queued at the start of
  the group_commit_queue. It will wait to obtain the LOCK_log mutex, then group
  commit all the transactions in the queue (more may have entered while waiting
  for LOCK_log). After commit is done, all other threads in the queue will be
  signalled.

 */
void
MYSQL_BIN_LOG::trx_group_commit_leader(group_commit_entry *leader)
{
  DBUG_ENTER("MYSQL_BIN_LOG::trx_group_commit_leader");
  uint xid_count= 0;
  uint write_count= 0;
  bool check_purge= false;
  group_commit_entry *current= 0;
  DBUG_ASSERT(is_open());
  if (likely(is_open()))                       // Should always be true
  {
    /*
      Lock the LOCK_log(), and once we get it, collect any additional writes
      that queued up while we were waiting.
    */
    mysql_mutex_lock(&LOCK_log);

    DEBUG_SYNC(leader->thd, "commit_after_get_LOCK_log");
    mysql_mutex_lock(&LOCK_group_commit_queue);
    current= group_commit_queue;
    group_commit_queue= NULL;
    mysql_mutex_unlock(&LOCK_group_commit_queue);

    /* As the queue is in reverse order of entering, reverse it. */
    group_commit_entry *queue= NULL;
    while (current)
    {
      group_commit_entry *next= current->next;
      current->next= queue;
      queue= current;
      current= next;
    }
    DBUG_ASSERT(leader == queue /* the leader should be first in queue */);
    /*
      Now we have in queue the list of transactions to be committed in order.

      Commit every transaction in the queue.

      Note that we are doing this in a different thread than the one running
      the transaction! So we are limited in the operations we can do. In
      particular, we cannot call my_error() on behalf of a transaction, as
      that obtains the THD from thread local storage. Instead, we must set
      current->error and let the thread do the error reporting itself once
      we wake it up.
    */
    for (current= queue; current != NULL; current= current->next)
    {
      binlog_cache_data *cache_data= current->cache_data;
      IO_CACHE *cache= &cache_data->cache_log;

      /*
        We only bother to write to the binary log if there is anything
        to write.
      */
      if (my_b_tell(cache) > 0)
      {
        if ((current->error= write_transaction(current)))
          current->commit_errno= errno;
        write_count++;
      }

      cache_data->commit_bin_log_file_pos= my_b_write_tell(&log_file);
      if (cache_data->using_xa && cache_data->xa_xid)
        xid_count++;
    }

    if (write_count > 0)
    {
      bool synced= 0;
      if (flush_and_sync(&synced))
      {
        for (current= queue; current != NULL; current= current->next)
        {
          if (!current->error)
          {
            current->error= ER_ERROR_ON_WRITE;
            current->commit_errno= errno;
          }
        }
      }
      else
      {
        signal_update();
      }

      if (RUN_HOOK(binlog_storage, after_flush,
                   (leader->thd, log_file_name, log_file.pos_in_file, synced)))
      {
        sql_print_error("Failed to run 'after_flush' hooks");
        for (current= queue; current != NULL; current= current->next)
        {
          if (!current->error)
          {
            current->error= ER_ERROR_ON_WRITE;
            current->commit_errno= errno;
          }
        }
      }

    }

    /*
      if any commit_events are Xid_log_event, increase the number of
      prepared_xids (it's decreased in ::unlog()). Binlog cannot be rotated
      if there're prepared xids in it - see the comment in new_file() for
      an explanation.
      If no Xid_log_events (then it's all Query_log_event) rotate binlog,
      if necessary.
    */
    if (xid_count > 0)
    {
      mark_xids_active(xid_count);
    }
    else
    {
      if (rotate(false, &check_purge))
      {
        for (current= queue; current != NULL; current= current->next)
        {
          if (!current->error)
          {
            current->error= ER_ERROR_ON_WRITE;
            current->commit_errno= errno;
          }
        }
      }
    }

    DEBUG_SYNC(leader->thd, "commit_before_get_LOCK_commit_ordered");
    mysql_mutex_lock(&LOCK_commit_ordered);
    /*
      We cannot unlock LOCK_log until we have locked LOCK_commit_ordered;
      otherwise scheduling could allow the next group commit to run ahead of us,
      messing up the order of commit_ordered() calls. But as soon as
      LOCK_commit_ordered is obtained, we can let the next group commit start.
    */

    mysql_mutex_unlock(&LOCK_log);

    if (xid_count == 0 && check_purge)
    {
      purge();
    }

    DEBUG_SYNC(leader->thd, "commit_after_release_LOCK_log");
    ++num_group_commits;

    /*
      Wakeup each participant waiting for our group commit, first calling the
      commit_ordered() methods for any transactions doing 2-phase commit.
    */
    current= queue;
    while (current != NULL)
    {
      group_commit_entry *next;

      DEBUG_SYNC(leader->thd, "commit_loop_entry_commit_ordered");
      ++num_commits;
      if (current->cache_data->using_xa && !current->error)
        run_commit_ordered(current->thd, current->all);

      /*
        Careful not to access current->next after waking up the other thread! As
        it may change immediately after wakeup.
      */
      next= current->next;
      if (current != leader)                      // Don't wake up ourself
        current->thd->signal_wakeup_ready();
      current= next;
    }
    DEBUG_SYNC(leader->thd, "commit_after_group_run_commit_ordered");
    mysql_mutex_unlock(&LOCK_commit_ordered);
  }

  DBUG_VOID_RETURN;
}


int
MYSQL_BIN_LOG::write_transaction(group_commit_entry *entry)
{
  binlog_cache_data *cache_data= entry->cache_data;
  IO_CACHE *cache= &cache_data->cache_log;

  if (entry->begin_event->write(&log_file))
    return ER_ERROR_ON_WRITE;

  DBUG_EXECUTE_IF("crash_before_writing_xid",
                  {
                    if ((write_cache(entry->thd, cache)))
                      DBUG_PRINT("info", ("error writing binlog cache"));
                    else
                      flush_and_sync(0);

                    DBUG_PRINT("info", ("crashing before writing xid"));
                    abort();
                  });

  if (write_cache(entry->thd, cache))
    return ER_ERROR_ON_WRITE;

  if (entry->end_event->write(&log_file))
    return ER_ERROR_ON_WRITE;

  if (entry->incident_event && entry->incident_event->write(&log_file))
    return ER_ERROR_ON_WRITE;

  if (cache->error)                           // Error on read
    return ER_ERROR_ON_READ;

  return 0;
}

/**
  Wait until we get a signal that the relay log has been updated.

  @param thd		Thread variable

  @note
    One must have a lock on LOCK_log before calling this function.
    This lock will be released before return! That's required by
    THD::enter_cond() (see NOTES in sql_class.h).
*/

void MYSQL_BIN_LOG::wait_for_update_relay_log(THD* thd)
{
  const char *old_msg;
  DBUG_ENTER("wait_for_update_relay_log");

  old_msg= thd->enter_cond(&update_cond, &LOCK_log,
                           "Slave has read all relay log; "
                           "waiting for the slave I/O "
                           "thread to update it" );
  mysql_cond_wait(&update_cond, &LOCK_log);
  thd->exit_cond(old_msg);
  DBUG_VOID_RETURN;
}

/**
  Wait until we get a signal that the binary log has been updated.
  Applies to master only.
     
  NOTES
  @param[in] thd        a THD struct
  @param[in] timeout    a pointer to a timespec;
                        NULL means to wait w/o timeout.
  @retval    0          if got signalled on update
  @retval    non-0      if wait timeout elapsed
  @note
    LOCK_log must be taken before calling this function.
    LOCK_log is being released while the thread is waiting.
    LOCK_log is released by the caller.
*/

int MYSQL_BIN_LOG::wait_for_update_bin_log(THD* thd,
                                           const struct timespec *timeout)
{
  int ret= 0;
  DBUG_ENTER("wait_for_update_bin_log");

  if (!timeout)
    mysql_cond_wait(&update_cond, &LOCK_log);
  else
    ret= mysql_cond_timedwait(&update_cond, &LOCK_log,
                              const_cast<struct timespec *>(timeout));
  DBUG_RETURN(ret);
}


/**
  Close the log file.

  @param exiting     Bitmask for one or more of the following bits:
          - LOG_CLOSE_INDEX : if we should close the index file
          - LOG_CLOSE_TO_BE_OPENED : if we intend to call open
                                     at once after close.
          - LOG_CLOSE_STOP_EVENT : write a 'stop' event to the log

  @note
    One can do an open on the object at once after doing a close.
    The internal structures are not freed until cleanup() is called
*/

void MYSQL_BIN_LOG::close(uint exiting)
{					// One can't set log_type here!
  DBUG_ENTER("MYSQL_BIN_LOG::close");
  DBUG_PRINT("enter",("exiting: %d", (int) exiting));
  if (log_state == LOG_OPENED)
  {
#ifdef HAVE_REPLICATION
    if (log_type == LOG_BIN && !no_auto_events &&
	(exiting & LOG_CLOSE_STOP_EVENT))
    {
      Stop_log_event s;
      s.write(&log_file);
      bytes_written+= s.data_written;
      signal_update();
    }
#endif /* HAVE_REPLICATION */

    /* don't pwrite in a file opened with O_APPEND - it doesn't work */
    if (log_file.type == WRITE_CACHE && log_type == LOG_BIN)
    {
      my_off_t offset= BIN_LOG_HEADER_SIZE + FLAGS_OFFSET;
      my_off_t org_position= mysql_file_tell(log_file.file, MYF(0));
      uchar flags= 0;            // clearing LOG_EVENT_BINLOG_IN_USE_F
      mysql_file_pwrite(log_file.file, &flags, 1, offset, MYF(0));
      /*
        Restore position so that anything we have in the IO_cache is written
        to the correct position.
        We need the seek here, as mysql_file_pwrite() is not guaranteed to keep the
        original position on system that doesn't support pwrite().
      */
      mysql_file_seek(log_file.file, org_position, MY_SEEK_SET, MYF(0));
    }

    /* this will cleanup IO_CACHE, sync and close the file */
    MYSQL_LOG::close(exiting);
  }

  /*
    The following test is needed even if is_open() is not set, as we may have
    called a not complete close earlier and the index file is still open.
  */

  if ((exiting & LOG_CLOSE_INDEX) && my_b_inited(&index_file))
  {
    end_io_cache(&index_file);
    if (mysql_file_close(index_file.file, MYF(0)) < 0 && ! write_error)
    {
      write_error= 1;
      sql_print_error(ER(ER_ERROR_ON_WRITE), index_file_name, errno);
    }
  }
  log_state= (exiting & LOG_CLOSE_TO_BE_OPENED) ? LOG_TO_BE_OPENED : LOG_CLOSED;
  my_free(name);
  name= NULL;
  DBUG_VOID_RETURN;
}


void MYSQL_BIN_LOG::set_max_size(ulong max_size_arg)
{
  /*
    We need to take locks, otherwise this may happen:
    new_file() is called, calls open(old_max_size), then before open() starts,
    set_max_size() sets max_size to max_size_arg, then open() starts and
    uses the old_max_size argument, so max_size_arg has been overwritten and
    it's like if the SET command was never run.
  */
  DBUG_ENTER("MYSQL_BIN_LOG::set_max_size");
  mysql_mutex_lock(&LOCK_log);
  if (is_open())
    max_size= max_size_arg;
  mysql_mutex_unlock(&LOCK_log);
  DBUG_VOID_RETURN;
}


/**
  Check if a string is a valid number.

  @param str			String to test
  @param res			Store value here
  @param allow_wildcards	Set to 1 if we should ignore '%' and '_'

  @note
    For the moment the allow_wildcards argument is not used
    Should be move to some other file.

  @retval
    1	String is a number
  @retval
    0	String is not a number
*/

static bool test_if_number(register const char *str,
			   ulong *res, bool allow_wildcards)
{
  reg2 int flag;
  const char *start;
  DBUG_ENTER("test_if_number");

  flag=0; start=str;
  while (*str++ == ' ') ;
  if (*--str == '-' || *str == '+')
    str++;
  while (my_isdigit(files_charset_info,*str) ||
	 (allow_wildcards && (*str == wild_many || *str == wild_one)))
  {
    flag=1;
    str++;
  }
  if (*str == '.')
  {
    for (str++ ;
	 my_isdigit(files_charset_info,*str) ||
	   (allow_wildcards && (*str == wild_many || *str == wild_one)) ;
	 str++, flag=1) ;
  }
  if (*str != 0 || flag == 0)
    DBUG_RETURN(0);
  if (res)
    *res=atol(start);
  DBUG_RETURN(1);			/* Number ok */
} /* test_if_number */


void sql_perror(const char *message)
{
#ifdef HAVE_STRERROR
  sql_print_error("%s: %s",message, strerror(errno));
#else
  perror(message);
#endif
}


/*
  Change the file associated with two output streams. Used to
  redirect stdout and stderr to a file. The streams are reopened
  only for appending (writing at end of file).
*/
extern "C" my_bool reopen_fstreams(const char *filename,
                                   FILE *outstream, FILE *errstream)
{
  if (outstream && !my_freopen(filename, "a", outstream))
    return TRUE;

  if (errstream && !my_freopen(filename, "a", errstream))
    return TRUE;

  /* The error stream must be unbuffered. */
  if (errstream)
    setbuf(errstream, NULL);

  return FALSE;
}


/*
  Unfortunately, there seems to be no good way
  to restore the original streams upon failure.
*/
static bool redirect_std_streams(const char *file)
{
  if (reopen_fstreams(file, stdout, stderr))
    return TRUE;

  setbuf(stderr, NULL);
  return FALSE;
}


bool flush_error_log()
{
  bool result= 0;
  if (opt_error_log)
  {
    mysql_mutex_lock(&LOCK_error_log);
    if (redirect_std_streams(log_error_file))
      result= 1;
    mysql_mutex_unlock(&LOCK_error_log);
  }
  return result;
}

void MYSQL_BIN_LOG::signal_update()
{
  DBUG_ENTER("MYSQL_BIN_LOG::signal_update");
  signal_cnt++;
  mysql_cond_broadcast(&update_cond);
  DBUG_VOID_RETURN;
}

#ifdef _WIN32
static void print_buffer_to_nt_eventlog(enum loglevel level, char *buff,
                                        size_t length, size_t buffLen)
{
  HANDLE event;
  char   *buffptr= buff;
  DBUG_ENTER("print_buffer_to_nt_eventlog");

  /* Add ending CR/LF's to string, overwrite last chars if necessary */
  strmov(buffptr+min(length, buffLen-5), "\r\n\r\n");

  setup_windows_event_source();
  if ((event= RegisterEventSource(NULL,"MySQL")))
  {
    switch (level) {
      case ERROR_LEVEL:
        ReportEvent(event, EVENTLOG_ERROR_TYPE, 0, MSG_DEFAULT, NULL, 1, 0,
                    (LPCSTR*)&buffptr, NULL);
        break;
      case WARNING_LEVEL:
        ReportEvent(event, EVENTLOG_WARNING_TYPE, 0, MSG_DEFAULT, NULL, 1, 0,
                    (LPCSTR*) &buffptr, NULL);
        break;
      case INFORMATION_LEVEL:
        ReportEvent(event, EVENTLOG_INFORMATION_TYPE, 0, MSG_DEFAULT, NULL, 1,
                    0, (LPCSTR*) &buffptr, NULL);
        break;
    }
    DeregisterEventSource(event);
  }

  DBUG_VOID_RETURN;
}
#endif /* _WIN32 */


#ifndef EMBEDDED_LIBRARY
static void print_buffer_to_file(enum loglevel level, const char *buffer,
                                 size_t length)
{
  time_t skr;
  struct tm tm_tmp;
  struct tm *start;
  DBUG_ENTER("print_buffer_to_file");
  DBUG_PRINT("enter",("buffer: %s", buffer));

  mysql_mutex_lock(&LOCK_error_log);

  skr= my_time(0);
  localtime_r(&skr, &tm_tmp);
  start=&tm_tmp;

  fprintf(stderr, "%02d%02d%02d %2d:%02d:%02d [%s] %.*s\n",
          start->tm_year % 100,
          start->tm_mon+1,
          start->tm_mday,
          start->tm_hour,
          start->tm_min,
          start->tm_sec,
          (level == ERROR_LEVEL ? "ERROR" : level == WARNING_LEVEL ?
           "Warning" : "Note"),
          (int) length, buffer);

  fflush(stderr);

  mysql_mutex_unlock(&LOCK_error_log);
  DBUG_VOID_RETURN;
}

/**
  Prints a printf style message to the error log and, under NT, to the
  Windows event log.

  This function prints the message into a buffer and then sends that buffer
  to other functions to write that message to other logging sources.

  @param level          The level of the msg significance
  @param format         Printf style format of message
  @param args           va_list list of arguments for the message

  @returns
    The function always returns 0. The return value is present in the
    signature to be compatible with other logging routines, which could
    return an error (e.g. logging to the log tables)
*/
int vprint_msg_to_log(enum loglevel level, const char *format, va_list args)
{
  char   buff[1024];
  size_t length;
  DBUG_ENTER("vprint_msg_to_log");

  length= my_vsnprintf(buff, sizeof(buff), format, args);
  print_buffer_to_file(level, buff, length);

#ifdef _WIN32
  print_buffer_to_nt_eventlog(level, buff, length, sizeof(buff));
#endif

  DBUG_RETURN(0);
}
#endif /* EMBEDDED_LIBRARY */


void sql_print_error(const char *format, ...) 
{
  va_list args;
  DBUG_ENTER("sql_print_error");

  va_start(args, format);
  error_log_print(ERROR_LEVEL, format, args);
  va_end(args);

  DBUG_VOID_RETURN;
}


void sql_print_warning(const char *format, ...) 
{
  va_list args;
  DBUG_ENTER("sql_print_warning");

  va_start(args, format);
  error_log_print(WARNING_LEVEL, format, args);
  va_end(args);

  DBUG_VOID_RETURN;
}


void sql_print_information(const char *format, ...) 
{
  va_list args;
  DBUG_ENTER("sql_print_information");

  va_start(args, format);
  error_log_print(INFORMATION_LEVEL, format, args);
  va_end(args);

  DBUG_VOID_RETURN;
}


void
TC_init()
{
  mysql_mutex_init(key_LOCK_group_commit_queue, &LOCK_group_commit_queue, MY_MUTEX_INIT_SLOW);
  mysql_mutex_init(key_LOCK_commit_ordered, &LOCK_commit_ordered, MY_MUTEX_INIT_SLOW);
  mutexes_inited= TRUE;
}


void
TC_destroy()
{
  if (mutexes_inited)
  {
    mysql_mutex_destroy(&LOCK_group_commit_queue);
    mysql_mutex_destroy(&LOCK_commit_ordered);
    mutexes_inited= FALSE;
  }
}


void
TC_LOG::run_commit_ordered(THD *thd, bool all)
{
  Ha_trx_info *ha_info=
    all ? thd->transaction.all.ha_list : thd->transaction.stmt.ha_list;

  mysql_mutex_assert_owner(&LOCK_commit_ordered);
  for (; ha_info; ha_info= ha_info->next())
  {
    handlerton *ht= ha_info->ht();
    if (!ht->commit_ordered)
      continue;
    ht->commit_ordered(ht, thd, all);
    DEBUG_SYNC(thd, "commit_after_run_commit_ordered");
  }
}

int TC_LOG_MMAP::log_and_order(THD *thd, my_xid xid, bool all,
                               bool need_commit_ordered)
{
  int cookie;

  cookie= 0;
  if (xid)
    cookie= log_one_transaction(xid);

  if (need_commit_ordered)
  {
    /* Only run commit_ordered() if log_xid was successful. */
    if (cookie)
    {
      mysql_mutex_lock(&LOCK_commit_ordered);
      run_commit_ordered(thd, all);
      mysql_mutex_unlock(&LOCK_commit_ordered);
    }
  }

  return cookie;
}


/********* transaction coordinator log for 2pc - mmap() based solution *******/

/*
  the log consists of a file, mmapped to a memory.
  file is divided on pages of tc_log_page_size size.
  (usable size of the first page is smaller because of log header)
  there's PAGE control structure for each page
  each page (or rather PAGE control structure) can be in one of three
  states - active, syncing, pool.
  there could be only one page in active or syncing states,
  but many in pool - pool is fifo queue.
  usual lifecycle of a page is pool->active->syncing->pool
  "active" page - is a page where new xid's are logged.
  the page stays active as long as syncing slot is taken.
  "syncing" page is being synced to disk. no new xid can be added to it.
  when the sync is done the page is moved to a pool and an active page
  becomes "syncing".

  the result of such an architecture is a natural "commit grouping" -
  If commits are coming faster than the system can sync, they do not
  stall. Instead, all commit that came since the last sync are
  logged to the same page, and they all are synced with the next -
  one - sync. Thus, thought individual commits are delayed, throughput
  is not decreasing.

  when a xid is added to an active page, the thread of this xid waits
  for a page's condition until the page is synced. when syncing slot
  becomes vacant one of these waiters is awaken to take care of syncing.
  it syncs the page and signals all waiters that the page is synced.
  PAGE::waiters is used to count these waiters, and a page may never
  become active again until waiters==0 (that is all waiters from the
  previous sync have noticed the sync was completed)

  note, that the page becomes "dirty" and has to be synced only when a
  new xid is added into it. Removing a xid from a page does not make it
  dirty - we don't sync removals to disk.
*/

ulong tc_log_page_waits= 0;

#ifdef HAVE_MMAP

#define TC_LOG_HEADER_SIZE (sizeof(tc_log_magic)+1)

static const char tc_log_magic[]={(char) 254, 0x23, 0x05, 0x74};

ulong opt_tc_log_size= TC_LOG_MIN_SIZE;
ulong tc_log_max_pages_used=0, tc_log_page_size=0, tc_log_cur_pages_used=0;

int TC_LOG_MMAP::open(const char *opt_name)
{
  uint i;
  bool crashed=FALSE;
  PAGE *pg;

  DBUG_ASSERT(total_ha_2pc > 1);
  DBUG_ASSERT(opt_name && opt_name[0]);

  tc_log_page_size= my_getpagesize();
  DBUG_ASSERT(TC_LOG_PAGE_SIZE % tc_log_page_size == 0);

  fn_format(logname,opt_name,mysql_data_home,"",MY_UNPACK_FILENAME);
  if ((fd= mysql_file_open(key_file_tclog, logname, O_RDWR, MYF(0))) < 0)
  {
    if (my_errno != ENOENT)
      goto err;
    if (using_heuristic_recover())
      return 1;
    if ((fd= mysql_file_create(key_file_tclog, logname, CREATE_MODE,
                               O_RDWR, MYF(MY_WME))) < 0)
      goto err;
    inited=1;
    file_length= opt_tc_log_size;
    if (mysql_file_chsize(fd, file_length, 0, MYF(MY_WME)))
      goto err;
  }
  else
  {
    inited= 1;
    crashed= TRUE;
    sql_print_information("Recovering after a crash using %s", opt_name);
    if (tc_heuristic_recover)
    {
      sql_print_error("Cannot perform automatic crash recovery when "
                      "--tc-heuristic-recover is used");
      goto err;
    }
    file_length= mysql_file_seek(fd, 0L, MY_SEEK_END, MYF(MY_WME+MY_FAE));
    if (file_length == MY_FILEPOS_ERROR || file_length % tc_log_page_size)
      goto err;
  }

  data= (uchar *)my_mmap(0, (size_t)file_length, PROT_READ|PROT_WRITE,
                        MAP_NOSYNC|MAP_SHARED, fd, 0);
  if (data == MAP_FAILED)
  {
    my_errno=errno;
    goto err;
  }
  inited=2;

  npages=(uint)file_length/tc_log_page_size;
  DBUG_ASSERT(npages >= 3);             // to guarantee non-empty pool
  if (!(pages=(PAGE *)my_malloc(npages*sizeof(PAGE), MYF(MY_WME|MY_ZEROFILL))))
    goto err;
  inited=3;
  for (pg=pages, i=0; i < npages; i++, pg++)
  {
    pg->next=pg+1;
    pg->waiters=0;
    pg->state=PS_POOL;
    mysql_mutex_init(key_PAGE_lock, &pg->lock, MY_MUTEX_INIT_FAST);
    mysql_cond_init(key_PAGE_cond, &pg->cond, 0);
    pg->start=(my_xid *)(data + i*tc_log_page_size);
    pg->end=(my_xid *)(pg->start + tc_log_page_size);
    pg->size=pg->free=tc_log_page_size/sizeof(my_xid);
  }
  pages[0].size=pages[0].free=
                (tc_log_page_size-TC_LOG_HEADER_SIZE)/sizeof(my_xid);
  pages[0].start=pages[0].end-pages[0].size;
  pages[npages-1].next=0;
  inited=4;

  if (crashed && recover())
      goto err;

  memcpy(data, tc_log_magic, sizeof(tc_log_magic));
  data[sizeof(tc_log_magic)]= (uchar)total_ha_2pc;
  my_msync(fd, data, tc_log_page_size, MS_SYNC);
  inited=5;

  mysql_mutex_init(key_LOCK_sync, &LOCK_sync, MY_MUTEX_INIT_FAST);
  mysql_mutex_init(key_LOCK_active, &LOCK_active, MY_MUTEX_INIT_FAST);
  mysql_mutex_init(key_LOCK_pool, &LOCK_pool, MY_MUTEX_INIT_FAST);
  mysql_cond_init(key_COND_active, &COND_active, 0);
  mysql_cond_init(key_COND_pool, &COND_pool, 0);
  mysql_cond_init(key_COND_queue_busy, &COND_queue_busy, 0);

  inited=6;

  syncing= 0;
  active=pages;
  pool=pages+1;
  pool_last=pages+npages-1;
  commit_ordered_queue= NULL;
  commit_ordered_queue_busy= false;

  return 0;

err:
  close();
  return 1;
}

/**
  there is no active page, let's got one from the pool.

  Two strategies here:
    -# take the first from the pool
    -# if there're waiters - take the one with the most free space.

  @todo
    TODO page merging. try to allocate adjacent page first,
    so that they can be flushed both in one sync
*/

void TC_LOG_MMAP::get_active_from_pool()
{
  PAGE **p, **best_p=0;
  int best_free;

  if (syncing)
    mysql_mutex_lock(&LOCK_pool);

  do
  {
    best_p= p= &pool;
    if ((*p)->waiters == 0) // can the first page be used ?
      break;                // yes - take it.

    best_free=0;            // no - trying second strategy
    for (p=&(*p)->next; *p; p=&(*p)->next)
    {
      if ((*p)->waiters == 0 && (*p)->free > best_free)
      {
        best_free=(*p)->free;
        best_p=p;
      }
    }
  }
  while ((*best_p == 0 || best_free == 0) && overflow());

  active=*best_p;
  if (active->free == active->size) // we've chosen an empty page
  {
    tc_log_cur_pages_used++;
    set_if_bigger(tc_log_max_pages_used, tc_log_cur_pages_used);
  }

  if ((*best_p)->next)              // unlink the page from the pool
    *best_p=(*best_p)->next;
  else
    pool_last=*best_p;

  if (syncing)
    mysql_mutex_unlock(&LOCK_pool);
}

/**
  @todo
  perhaps, increase log size ?
*/
int TC_LOG_MMAP::overflow()
{
  /*
    simple overflow handling - just wait
    TODO perhaps, increase log size ?
    let's check the behaviour of tc_log_page_waits first
  */
  tc_log_page_waits++;
  mysql_cond_wait(&COND_pool, &LOCK_pool);
  return 1; // always return 1
}

/**
  Record that transaction XID is committed on the persistent storage.

    This function is called in the middle of two-phase commit:
    First all resources prepare the transaction, then tc_log->log() is called,
    then all resources commit the transaction, then tc_log->unlog() is called.

    All access to active page is serialized but it's not a problem, as
    we're assuming that fsync() will be a main bottleneck.
    That is, parallelizing writes to log pages we'll decrease number of
    threads waiting for a page, but then all these threads will be waiting
    for a fsync() anyway

   If tc_log == MYSQL_LOG then tc_log writes transaction to binlog and
   records XID in a special Xid_log_event.
   If tc_log = TC_LOG_MMAP then xid is written in a special memory-mapped
   log.

  @retval
    0  - error
  @retval
    \# - otherwise, "cookie", a number that will be passed as an argument
    to unlog() call. tc_log can define it any way it wants,
    and use for whatever purposes. TC_LOG_MMAP sets it
    to the position in memory where xid was logged to.
*/

int TC_LOG_MMAP::log_one_transaction(my_xid xid)
{
  int err;
  PAGE *p;
  ulong cookie;

  mysql_mutex_lock(&LOCK_active);

  /*
    if active page is full - just wait...
    frankly speaking, active->free here accessed outside of mutex
    protection, but it's safe, because it only means we may miss an
    unlog() for the active page, and we're not waiting for it here -
    unlog() does not signal COND_active.
  */
  while (unlikely(active && active->free == 0))
    mysql_cond_wait(&COND_active, &LOCK_active);

  /* no active page ? take one from the pool */
  if (active == 0)
    get_active_from_pool();

  p=active;
  mysql_mutex_lock(&p->lock);

  /* searching for an empty slot */
  while (*p->ptr)
  {
    p->ptr++;
    DBUG_ASSERT(p->ptr < p->end);               // because p->free > 0
  }

  /* found! store xid there and mark the page dirty */
  cookie= (ulong)((uchar *)p->ptr - data);      // can never be zero
  *p->ptr++= xid;
  p->free--;
  p->state= PS_DIRTY;

  /* to sync or not to sync - this is the question */
  mysql_mutex_unlock(&LOCK_active);
  mysql_mutex_lock(&LOCK_sync);
  mysql_mutex_unlock(&p->lock);

  if (syncing)
  {                                          // somebody's syncing. let's wait
    p->waiters++;
    /*
      note - it must be while (), not do ... while () here
      as p->state may be not PS_DIRTY when we come here
    */
    while (p->state == PS_DIRTY && syncing)
      mysql_cond_wait(&p->cond, &LOCK_sync);
    p->waiters--;
    err= p->state == PS_ERROR;
    if (p->state != PS_DIRTY)                   // page was synced
    {
      if (p->waiters == 0)
        mysql_cond_signal(&COND_pool);       // in case somebody's waiting
      mysql_mutex_unlock(&LOCK_sync);
      goto done;                             // we're done
    }
  }                                          // page was not synced! do it now
  DBUG_ASSERT(active == p && syncing == 0);
  mysql_mutex_lock(&LOCK_active);
  syncing=p;                                 // place is vacant - take it
  active=0;                                  // page is not active anymore
  mysql_cond_broadcast(&COND_active);        // in case somebody's waiting
  mysql_mutex_unlock(&LOCK_active);
  mysql_mutex_unlock(&LOCK_sync);
  err= sync();

done:
  return err ? 0 : cookie;
}

int TC_LOG_MMAP::sync()
{
  int err;

  DBUG_ASSERT(syncing != active);

  /*
    sit down and relax - this can take a while...
    note - no locks are held at this point
  */
  err= my_msync(fd, syncing->start, 1, MS_SYNC);

  /* page is synced. let's move it to the pool */
  mysql_mutex_lock(&LOCK_pool);
  pool_last->next=syncing;
  pool_last=syncing;
  syncing->next=0;
  syncing->state= err ? PS_ERROR : PS_POOL;
  mysql_cond_broadcast(&syncing->cond);      // signal "sync done"
  mysql_cond_signal(&COND_pool);             // in case somebody's waiting
  mysql_mutex_unlock(&LOCK_pool);

  /* marking 'syncing' slot free */
  mysql_mutex_lock(&LOCK_sync);
  syncing=0;
  mysql_cond_signal(&active->cond);        // wake up a new syncer
  mysql_mutex_unlock(&LOCK_sync);
  return err;
}

/**
  erase xid from the page, update page free space counters/pointers.
  cookie points directly to the memory where xid was logged.
*/

int TC_LOG_MMAP::unlog(ulong cookie, my_xid xid)
{
  PAGE *p=pages+(cookie/tc_log_page_size);
  my_xid *x=(my_xid *)(data+cookie);

  DBUG_ASSERT(*x == xid);
  DBUG_ASSERT(x >= p->start && x < p->end);
  *x=0;

  mysql_mutex_lock(&p->lock);
  p->free++;
  DBUG_ASSERT(p->free <= p->size);
  set_if_smaller(p->ptr, x);
  if (p->free == p->size)               // the page is completely empty
    statistic_decrement(tc_log_cur_pages_used, &LOCK_status);
  if (p->waiters == 0)                 // the page is in pool and ready to rock
    mysql_cond_signal(&COND_pool);     // ping ... for overflow()
  mysql_mutex_unlock(&p->lock);
  return 0;
}

void TC_LOG_MMAP::close()
{
  uint i;
  switch (inited) {
  case 6:
    mysql_mutex_destroy(&LOCK_sync);
    mysql_mutex_destroy(&LOCK_active);
    mysql_mutex_destroy(&LOCK_pool);
    mysql_cond_destroy(&COND_active);
    mysql_cond_destroy(&COND_pool);
    mysql_cond_destroy(&COND_queue_busy);
  case 5:
    data[0]='A'; // garble the first (signature) byte, in case mysql_file_delete fails
  case 4:
    for (i=0; i < npages; i++)
    {
      if (pages[i].ptr == 0)
        break;
      mysql_mutex_destroy(&pages[i].lock);
      mysql_cond_destroy(&pages[i].cond);
    }
  case 3:
    my_free(pages);
  case 2:
    my_munmap((char*)data, (size_t)file_length);
  case 1:
    mysql_file_close(fd, MYF(0));
  }
  if (inited>=5) // cannot do in the switch because of Windows
    mysql_file_delete(key_file_tclog, logname, MYF(MY_WME));
  inited=0;
}

int TC_LOG_MMAP::recover()
{
  HASH xids;
  PAGE *p=pages, *end_p=pages+npages;

  if (memcmp(data, tc_log_magic, sizeof(tc_log_magic)))
  {
    sql_print_error("Bad magic header in tc log");
    goto err1;
  }

  /*
    the first byte after magic signature is set to current
    number of storage engines on startup
  */
  if (data[sizeof(tc_log_magic)] != total_ha_2pc)
  {
    sql_print_error("Recovery failed! You must enable "
                    "exactly %d storage engines that support "
                    "two-phase commit protocol",
                    data[sizeof(tc_log_magic)]);
    goto err1;
  }

  if (my_hash_init(&xids, &my_charset_bin, tc_log_page_size/3, 0,
                   sizeof(my_xid), 0, 0, MYF(0)))
    goto err1;

  for ( ; p < end_p ; p++)
  {
    for (my_xid *x=p->start; x < p->end; x++)
      if (*x && my_hash_insert(&xids, (uchar *)x))
        goto err2; // OOM
  }

  if (ha_recover(&xids))
    goto err2;

  my_hash_free(&xids);
  bzero(data, (size_t)file_length);
  return 0;

err2:
  my_hash_free(&xids);
err1:
  sql_print_error("Crash recovery failed. Either correct the problem "
                  "(if it's, for example, out of memory error) and restart, "
                  "or delete tc log and start mysqld with "
                  "--tc-heuristic-recover={commit|rollback}");
  return 1;
}
#endif

TC_LOG *tc_log;
TC_LOG_DUMMY tc_log_dummy;
TC_LOG_MMAP  tc_log_mmap;

/**
  Perform heuristic recovery, if --tc-heuristic-recover was used.

  @note
    no matter whether heuristic recovery was successful or not
    mysqld must exit. So, return value is the same in both cases.

  @retval
    0	no heuristic recovery was requested
  @retval
    1   heuristic recovery was performed
*/

int TC_LOG::using_heuristic_recover()
{
  if (!tc_heuristic_recover)
    return 0;

  sql_print_information("Heuristic crash recovery mode");
  if (ha_recover(0))
    sql_print_error("Heuristic crash recovery failed");
  sql_print_information("Please restart mysqld without --tc-heuristic-recover");
  return 1;
}

/****** transaction coordinator log for 2pc - binlog() based solution ******/
#define TC_LOG_BINLOG MYSQL_BIN_LOG

/**
  @todo
  keep in-memory list of prepared transactions
  (add to list in log(), remove on unlog())
  and copy it to the new binlog if rotated
  but let's check the behaviour of tc_log_page_waits first!
*/

int TC_LOG_BINLOG::open(const char *opt_name)
{
  LOG_INFO log_info;
  int      error= 1;

  DBUG_ASSERT(total_ha_2pc > 1);
  DBUG_ASSERT(opt_name && opt_name[0]);

  mysql_mutex_init(key_BINLOG_LOCK_prep_xids,
                   &LOCK_prep_xids, MY_MUTEX_INIT_FAST);
  mysql_cond_init(key_BINLOG_COND_prep_xids, &COND_prep_xids, 0);

  if (!my_b_inited(&index_file))
  {
    /* There was a failure to open the index file, can't open the binlog */
    cleanup();
    return 1;
  }

  if (using_heuristic_recover())
  {
    /* generate a new binlog to mask a corrupted one */
    open(opt_name, LOG_BIN, 0, WRITE_CACHE, 0, max_binlog_size, 0, TRUE);
    cleanup();
    return 1;
  }

  if ((error= find_log_pos(&log_info, NullS, 1)))
  {
    if (error != LOG_INFO_EOF)
      sql_print_error("find_log_pos() failed (error: %d)", error);
    else
      error= 0;
    goto err;
  }

  {
    const char *errmsg;
    IO_CACHE    log;
    File        file;
    Log_event  *ev=0;
    Format_description_log_event fdle(BINLOG_VERSION);
    char        log_name[FN_REFLEN];

    if (! fdle.is_valid())
      goto err;

    do
    {
      strmake(log_name, log_info.log_file_name, sizeof(log_name)-1);
    } while (!(error= find_next_log(&log_info, 1)));

    if (error !=  LOG_INFO_EOF)
    {
      sql_print_error("find_log_pos() failed (error: %d)", error);
      goto err;
    }

    if ((file= open_binlog(&log, log_name, &errmsg)) < 0)
    {
      sql_print_error("%s", errmsg);
      goto err;
    }

    if ((ev= Log_event::read_log_event(&log, 0, &fdle)) &&
        ev->get_type_code() == FORMAT_DESCRIPTION_EVENT &&
        ev->flags & LOG_EVENT_BINLOG_IN_USE_F)
    {
      sql_print_information("Recovering after a crash using %s", opt_name);
      error= recover(&log, (Format_description_log_event *)ev);
    }
    else
      error=0;

    delete ev;
    end_io_cache(&log);
    mysql_file_close(file, MYF(MY_WME));

    if (error)
      goto err;
  }

err:
  return error;
}

/** This is called on shutdown, after ha_panic. */
void TC_LOG_BINLOG::close()
{
  DBUG_ASSERT(prepared_xids==0);
  mysql_mutex_destroy(&LOCK_prep_xids);
  mysql_cond_destroy(&COND_prep_xids);
}

/*
  Do a binlog log_xid() for a group of transactions, linked through
  thd->next_commit_ordered.

  @retval
    0    error
  @retval
    1    success
*/
int TC_LOG_BINLOG::log_and_order(THD *thd, my_xid xid, bool all,
                                 bool need_commit_ordered __attribute__((unused)))
{
  DBUG_ENTER("TC_LOG_BINLOG::log_and_order");
  binlog_cache_mngr *cache_mngr=
    (binlog_cache_mngr*) thd_get_ha_data(thd, binlog_hton);

  cache_mngr->trx_cache.using_xa= TRUE;
  cache_mngr->trx_cache.xa_xid= xid;
  /*
    We always commit the entire transaction when writing an XID. Also
    note that the return value is inverted.
   */
  DBUG_RETURN(!binlog_commit_flush_stmt_cache(thd, cache_mngr, all) &&
              !binlog_commit_flush_trx_cache(thd, cache_mngr, xid, all));
}

/*
  After an XID is logged, we need to hold on to the current binlog file until
  it is fully committed in the storage engine. The reason is that crash
  recovery only looks at the latest binlog, so we must make sure there are no
  outstanding prepared (but not committed) transactions before rotating the
  binlog.

  To handle this, we keep a count of outstanding XIDs. This function is used
  to increase this count when committing one or more transactions to the
  binary log.
*/
void
TC_LOG_BINLOG::mark_xids_active(uint xid_count)
{
  DBUG_ENTER("TC_LOG_BINLOG::mark_xids_active");
  DBUG_PRINT("info", ("xid_count=%u", xid_count));
  mysql_mutex_lock(&LOCK_prep_xids);
  prepared_xids+= xid_count;
  mysql_mutex_unlock(&LOCK_prep_xids);
  DBUG_VOID_RETURN;
}

/*
  Once an XID is committed, it is safe to rotate the binary log, as it can no
  longer be needed during crash recovery.

  This function is called to mark an XID this way. It needs to decrease the
  count of pending XIDs, and signal the log rotator thread when it reaches zero.
*/
void
TC_LOG_BINLOG::mark_xid_done()
{
  my_bool send_signal;

  DBUG_ENTER("TC_LOG_BINLOG::mark_xid_done");
  mysql_mutex_lock(&LOCK_prep_xids);
  // prepared_xids can be 0 if the transaction had ignorable errors.
  DBUG_ASSERT(prepared_xids >= 0);
  if (prepared_xids > 0)
    prepared_xids--;
  send_signal= (prepared_xids == 0);
  mysql_mutex_unlock(&LOCK_prep_xids);
  if (send_signal) {
    DBUG_PRINT("info", ("prepared_xids=%lu", prepared_xids));
    mysql_cond_signal(&COND_prep_xids);
  }
  DBUG_VOID_RETURN;
}

int TC_LOG_BINLOG::unlog(ulong cookie, my_xid xid)
{
  DBUG_ENTER("TC_LOG_BINLOG::unlog");
  if (xid)
    mark_xid_done();
  DBUG_RETURN(rotate_and_purge(0));
}

int TC_LOG_BINLOG::recover(IO_CACHE *log, Format_description_log_event *fdle)
{
  Log_event  *ev;
  HASH xids;
  MEM_ROOT mem_root;

  if (! fdle->is_valid() ||
      my_hash_init(&xids, &my_charset_bin, TC_LOG_PAGE_SIZE/3, 0,
                   sizeof(my_xid), 0, 0, MYF(0)))
    goto err1;

  init_alloc_root(&mem_root, TC_LOG_PAGE_SIZE, TC_LOG_PAGE_SIZE);

  fdle->flags&= ~LOG_EVENT_BINLOG_IN_USE_F; // abort on the first error

  while ((ev= Log_event::read_log_event(log,0,fdle)) && ev->is_valid())
  {
    if (ev->get_type_code() == XID_EVENT)
    {
      Xid_log_event *xev=(Xid_log_event *)ev;
      uchar *x= (uchar *) memdup_root(&mem_root, (uchar*) &xev->xid,
                                      sizeof(xev->xid));
      if (!x || my_hash_insert(&xids, x))
        goto err2;
    }
    delete ev;
  }

  if (ha_recover(&xids))
    goto err2;

  free_root(&mem_root, MYF(0));
  my_hash_free(&xids);
  return 0;

err2:
  free_root(&mem_root, MYF(0));
  my_hash_free(&xids);
err1:
  sql_print_error("Crash recovery failed. Either correct the problem "
                  "(if it's, for example, out of memory error) and restart, "
                  "or delete (or rename) binary log and start mysqld with "
                  "--tc-heuristic-recover={commit|rollback}");
  return 1;
}


#ifdef INNODB_COMPATIBILITY_HOOKS
/**
  Get the file name of the MySQL binlog.
  @return the name of the binlog file
*/
extern "C"
const char* mysql_bin_log_file_name(void)
{
  return mysql_bin_log.get_log_fname();
}
/**
  Get the current position of the MySQL binlog.
  @return byte offset from the beginning of the binlog
*/
extern "C"
ulonglong mysql_bin_log_file_pos(void)
{
  return (ulonglong) mysql_bin_log.get_log_file()->pos_in_file;
}
/*
  Get the current position of the MySQL binlog for transaction currently being
  committed.

  This is valid to call from within storage engine commit_ordered() and
  commit() methods only.

  Since it stores the position inside THD, it is safe to call without any
  locking.

  Note that currently the binlog file name is not stored inside THD, but this
  is still safe as it can only change when the log is rotated, and we never
  rotate the binlog while commits are pending inside storage engines.
*/
extern "C"
void mysql_bin_log_commit_pos(THD *thd, ulonglong *out_pos, const char **out_file)
{
  binlog_cache_mngr *cache_mngr;
  if (binlog_hton->state == SHOW_OPTION_YES
      && (cache_mngr= (binlog_cache_mngr*) thd_get_ha_data(thd, binlog_hton)))
  {
    *out_pos= cache_mngr->trx_cache.commit_bin_log_file_pos;
    *out_file= mysql_bin_log.get_log_fname();
  }
  else
  {
    *out_pos= 0ULL;
    *out_file= NULL;
  }
}
#endif /* INNODB_COMPATIBILITY_HOOKS */


static int show_binlog_vars(THD *thd, SHOW_VAR *var, char *buff)
{
  mysql_bin_log.set_status_variables();
  var->type= SHOW_ARRAY;
  var->value= (char *)&binlog_status_vars_detail;
  return 0;
}

static SHOW_VAR binlog_status_vars_top[]= {
  {"binlog", (char *) &show_binlog_vars, SHOW_FUNC},
  {NullS, NullS, SHOW_LONG}
};

/*
  Copy out current values of status variables, for SHOW STATUS or
  information_schema.global_status.

  This is called only under LOCK_status, so we can fill in a static array.
*/
void
TC_LOG_BINLOG::set_status_variables()
{
  mysql_mutex_lock(&LOCK_commit_ordered);
  binlog_status_var_num_commits= this->num_commits;
  binlog_status_var_num_group_commits= this->num_group_commits;
  mysql_mutex_unlock(&LOCK_commit_ordered);
}

struct st_mysql_storage_engine binlog_storage_engine=
{ MYSQL_HANDLERTON_INTERFACE_VERSION };

mysql_declare_plugin(binlog)
{
  MYSQL_STORAGE_ENGINE_PLUGIN,
  &binlog_storage_engine,
  "binlog",
  "MySQL AB",
  "This is a pseudo storage engine to represent the binlog in a transaction",
  PLUGIN_LICENSE_GPL,
  binlog_init, /* Plugin Init */
  NULL, /* Plugin Deinit */
  0x0100 /* 1.0 */,
  binlog_status_vars_top,     /* status variables                */
  NULL,                       /* system variables                */
  NULL,                       /* config options                  */
  0,                          /* flags                           */
}
mysql_declare_plugin_end;<|MERGE_RESOLUTION|>--- conflicted
+++ resolved
@@ -235,29 +235,8 @@
 
   void set_changes_to_non_trans_temp_table()
   {
-<<<<<<< HEAD
     changes_to_non_trans_temp_table_flag= TRUE;    
   }
-=======
-    DBUG_PRINT("info", ("truncating to position %lu", (ulong) pos));
-    DBUG_PRINT("info", ("before_stmt_pos=%lu", (ulong) pos));
-    if (pending())
-    {
-      delete pending();
-    }
-    set_pending(0);
-
-    /*
-      Truncate the temporary file to reclaim disk space occupied by cached
-      transactions on COMMIT/ROLLBACK.
-    */
-    truncate_cached_file(&trans_log, pos);
-    reinit_io_cache(&trans_log, WRITE_CACHE, pos, 0, 0);
-
-    trans_log.end_of_file= max_binlog_cache_size;
-    if (pos < before_stmt_pos)
-      before_stmt_pos= MY_OFF_T_UNDEF;
->>>>>>> 9f1c7c88
 
   bool changes_to_non_trans_temp_table()
   {
@@ -416,6 +395,11 @@
       delete pending();
       set_pending(0);
     }
+    /*
+      Truncate the temporary file to reclaim disk space occupied by cached
+      transactions on COMMIT/ROLLBACK.
+    */
+    truncate_cached_file(&cache_log, pos);
     reinit_io_cache(&cache_log, WRITE_CACHE, pos, 0, 0);
     cache_log.end_of_file= saved_max_binlog_cache_size;
   }
