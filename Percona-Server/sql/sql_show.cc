--- conflicted
+++ resolved
@@ -2416,37 +2416,7 @@
   for (uint i = 0; i < all_user_stats->records; ++i)
   {
     restore_record(table, s->default_values);
-<<<<<<< HEAD
-    USER_STATS *user_stats = (USER_STATS *) my_hash_element(all_user_stats, i);
-      table->field[0]->store(user_stats->user, strlen(user_stats->user), system_charset_info);
-      table->field[1]->store((longlong)user_stats->total_connections);
-      table->field[2]->store((longlong)user_stats->concurrent_connections);
-      table->field[3]->store((longlong)user_stats->connected_time);
-      table->field[4]->store((longlong)user_stats->busy_time);
-      table->field[5]->store((longlong)user_stats->cpu_time);
-      table->field[6]->store((longlong)user_stats->bytes_received);
-      table->field[7]->store((longlong)user_stats->bytes_sent);
-      table->field[8]->store((longlong)user_stats->binlog_bytes_written);
-      table->field[9]->store((longlong)user_stats->rows_fetched);
-      table->field[10]->store((longlong)user_stats->rows_updated);
-      table->field[11]->store((longlong)user_stats->rows_read);
-      table->field[12]->store((longlong)user_stats->select_commands);
-      table->field[13]->store((longlong)user_stats->update_commands);
-      table->field[14]->store((longlong)user_stats->other_commands);
-      table->field[15]->store((longlong)user_stats->commit_trans);
-      table->field[16]->store((longlong)user_stats->rollback_trans);
-      table->field[17]->store((longlong)user_stats->denied_connections);
-      table->field[18]->store((longlong)user_stats->lost_connections);
-      table->field[19]->store((longlong)user_stats->access_denied_errors);
-      table->field[20]->store((longlong)user_stats->empty_queries);
-      table->field[21]->store((longlong)user_stats->total_ssl_connections);
-      if (schema_table_store_record(thd, table))
-      {
-	      DBUG_PRINT("error", ("store record error"));
-	      DBUG_RETURN(1);
-      }
-=======
-    USER_STATS *user_stats = (USER_STATS*)hash_element(all_user_stats, i);
+    USER_STATS *user_stats = (USER_STATS*) my_hash_element(all_user_stats, i);
     table->field[0]->store(user_stats->user, strlen(user_stats->user),
                            system_charset_info);
     table->field[1]->store(user_stats->total_connections, true);
@@ -2469,12 +2439,12 @@
     table->field[18]->store(user_stats->lost_connections, true);
     table->field[19]->store(user_stats->access_denied_errors, true);
     table->field[20]->store(user_stats->empty_queries, true);
+    table->field[21]->store(user_stats->total_ssl_connections, true);
     if (schema_table_store_record(thd, table))
     {
       DBUG_PRINT("error", ("store record error"));
       DBUG_RETURN(1);
     }
->>>>>>> 43e952a8
   }
   DBUG_RETURN(0);
 }
@@ -2485,38 +2455,8 @@
   for (uint i = 0; i < all_thread_stats->records; ++i)
   {
     restore_record(table, s->default_values);
-<<<<<<< HEAD
-    THREAD_STATS *user_stats = (THREAD_STATS *) my_hash_element(all_thread_stats, i);
-      table->field[0]->store((longlong)user_stats->id);
-      table->field[1]->store((longlong)user_stats->total_connections);
-      table->field[2]->store((longlong)user_stats->concurrent_connections);
-      table->field[3]->store((longlong)user_stats->connected_time);
-      table->field[4]->store((longlong)user_stats->busy_time);
-      table->field[5]->store((longlong)user_stats->cpu_time);
-      table->field[6]->store((longlong)user_stats->bytes_received);
-      table->field[7]->store((longlong)user_stats->bytes_sent);
-      table->field[8]->store((longlong)user_stats->binlog_bytes_written);
-      table->field[9]->store((longlong)user_stats->rows_fetched);
-      table->field[10]->store((longlong)user_stats->rows_updated);
-      table->field[11]->store((longlong)user_stats->rows_read);
-      table->field[12]->store((longlong)user_stats->select_commands);
-      table->field[13]->store((longlong)user_stats->update_commands);
-      table->field[14]->store((longlong)user_stats->other_commands);
-      table->field[15]->store((longlong)user_stats->commit_trans);
-      table->field[16]->store((longlong)user_stats->rollback_trans);
-      table->field[17]->store((longlong)user_stats->denied_connections);
-      table->field[18]->store((longlong)user_stats->lost_connections);
-      table->field[19]->store((longlong)user_stats->access_denied_errors);
-      table->field[20]->store((longlong)user_stats->empty_queries);
-      table->field[21]->store((longlong)user_stats->total_ssl_connections);
-      if (schema_table_store_record(thd, table))
-      {
-              DBUG_PRINT("error", ("store record error"));
-              DBUG_RETURN(1);
-      }
-=======
-    THREAD_STATS *user_stats = (THREAD_STATS*)hash_element(all_thread_stats,
-                                                           i);
+    THREAD_STATS *user_stats
+      = (THREAD_STATS*)my_hash_element(all_thread_stats, i);
     table->field[0]->store(user_stats->id, true);
     table->field[1]->store(user_stats->total_connections, true);
     table->field[2]->store(user_stats->concurrent_connections, true);
@@ -2538,12 +2478,12 @@
     table->field[18]->store(user_stats->lost_connections, true);
     table->field[19]->store(user_stats->access_denied_errors, true);
     table->field[20]->store(user_stats->empty_queries, true);
+    table->field[21]->store(user_stats->total_ssl_connections, true);
     if (schema_table_store_record(thd, table))
     {
       DBUG_PRINT("error", ("store record error"));
       DBUG_RETURN(1);
     }
->>>>>>> 43e952a8
   }
   DBUG_RETURN(0);
 }
@@ -8121,29 +8061,6 @@
 ST_FIELD_INFO user_stats_fields_info[]=
 {
   {"USER", USERNAME_LENGTH, MYSQL_TYPE_STRING, 0, 0, "User", SKIP_OPEN_TABLE},
-<<<<<<< HEAD
-  {"TOTAL_CONNECTIONS", MY_INT64_NUM_DECIMAL_DIGITS, MYSQL_TYPE_LONG, 0, 0, "Total_connections", SKIP_OPEN_TABLE},
-  {"CONCURRENT_CONNECTIONS", MY_INT64_NUM_DECIMAL_DIGITS, MYSQL_TYPE_LONG, 0, 0, "Concurrent_connections", SKIP_OPEN_TABLE},
-  {"CONNECTED_TIME", MY_INT64_NUM_DECIMAL_DIGITS, MYSQL_TYPE_LONG, 0, 0, "Connected_time", SKIP_OPEN_TABLE},
-  {"BUSY_TIME", MY_INT64_NUM_DECIMAL_DIGITS, MYSQL_TYPE_LONG, 0, 0, "Busy_time", SKIP_OPEN_TABLE},
-  {"CPU_TIME", MY_INT64_NUM_DECIMAL_DIGITS, MYSQL_TYPE_LONG, 0, 0, "Cpu_time", SKIP_OPEN_TABLE},
-  {"BYTES_RECEIVED", MY_INT64_NUM_DECIMAL_DIGITS, MYSQL_TYPE_LONG, 0, 0, "Bytes_received", SKIP_OPEN_TABLE},
-  {"BYTES_SENT", MY_INT64_NUM_DECIMAL_DIGITS, MYSQL_TYPE_LONG, 0, 0, "Bytes_sent", SKIP_OPEN_TABLE},
-  {"BINLOG_BYTES_WRITTEN", MY_INT64_NUM_DECIMAL_DIGITS, MYSQL_TYPE_LONG, 0, 0, "Binlog_bytes_written", SKIP_OPEN_TABLE},
-  {"ROWS_FETCHED", MY_INT64_NUM_DECIMAL_DIGITS, MYSQL_TYPE_LONG, 0, 0, "Rows_fetched", SKIP_OPEN_TABLE},
-  {"ROWS_UPDATED", MY_INT64_NUM_DECIMAL_DIGITS, MYSQL_TYPE_LONG, 0, 0, "Rows_updated", SKIP_OPEN_TABLE},
-  {"TABLE_ROWS_READ", MY_INT64_NUM_DECIMAL_DIGITS, MYSQL_TYPE_LONG, 0, 0, "Table_rows_read", SKIP_OPEN_TABLE},
-  {"SELECT_COMMANDS", MY_INT64_NUM_DECIMAL_DIGITS, MYSQL_TYPE_LONG, 0, 0, "Select_commands", SKIP_OPEN_TABLE},
-  {"UPDATE_COMMANDS", MY_INT64_NUM_DECIMAL_DIGITS, MYSQL_TYPE_LONG, 0, 0, "Update_commands", SKIP_OPEN_TABLE},
-  {"OTHER_COMMANDS", MY_INT64_NUM_DECIMAL_DIGITS, MYSQL_TYPE_LONG, 0, 0, "Other_commands", SKIP_OPEN_TABLE},
-  {"COMMIT_TRANSACTIONS", MY_INT64_NUM_DECIMAL_DIGITS, MYSQL_TYPE_LONG, 0, 0, "Commit_transactions", SKIP_OPEN_TABLE},
-  {"ROLLBACK_TRANSACTIONS", MY_INT64_NUM_DECIMAL_DIGITS, MYSQL_TYPE_LONG, 0, 0, "Rollback_transactions", SKIP_OPEN_TABLE},
-  {"DENIED_CONNECTIONS", MY_INT64_NUM_DECIMAL_DIGITS, MYSQL_TYPE_LONG, 0, 0, "Denied_connections", SKIP_OPEN_TABLE},
-  {"LOST_CONNECTIONS", MY_INT64_NUM_DECIMAL_DIGITS, MYSQL_TYPE_LONG, 0, 0, "Lost_connections", SKIP_OPEN_TABLE},
-  {"ACCESS_DENIED", MY_INT64_NUM_DECIMAL_DIGITS, MYSQL_TYPE_LONG, 0, 0, "Access_denied", SKIP_OPEN_TABLE},
-  {"EMPTY_QUERIES", MY_INT64_NUM_DECIMAL_DIGITS, MYSQL_TYPE_LONG, 0, 0, "Empty_queries", SKIP_OPEN_TABLE},
-  {"TOTAL_SSL_CONNECTIONS", MY_INT64_NUM_DECIMAL_DIGITS, MYSQL_TYPE_LONG, 0, 0, "Total_ssl_connections", SKIP_OPEN_TABLE},
-=======
   {"TOTAL_CONNECTIONS", MY_INT64_NUM_DECIMAL_DIGITS, MYSQL_TYPE_LONGLONG, 0,
    MY_I_S_UNSIGNED, "Total_connections", SKIP_OPEN_TABLE},
   {"CONCURRENT_CONNECTIONS", MY_INT64_NUM_DECIMAL_DIGITS, MYSQL_TYPE_LONGLONG,
@@ -8184,36 +8101,13 @@
    MY_I_S_UNSIGNED, "Access_denied", SKIP_OPEN_TABLE},
   {"EMPTY_QUERIES", MY_INT64_NUM_DECIMAL_DIGITS, MYSQL_TYPE_LONGLONG, 0,
    MY_I_S_UNSIGNED, "Empty_queries", SKIP_OPEN_TABLE},
->>>>>>> 43e952a8
+  {"TOTAL_SSL_CONNECTIONS", MY_INT64_NUM_DECIMAL_DIGITS, MYSQL_TYPE_LONGLONG,
+   0, MY_I_S_UNSIGNED, "Total_ssl_connections", SKIP_OPEN_TABLE},
   {0, 0, MYSQL_TYPE_STRING, 0, 0, 0, 0}
 };
 
 ST_FIELD_INFO client_stats_fields_info[]=
 {
-<<<<<<< HEAD
-  {"CLIENT", LIST_PROCESS_HOST_LEN, MYSQL_TYPE_STRING, 0, 0, "Client", SKIP_OPEN_TABLE},
-  {"TOTAL_CONNECTIONS", MY_INT64_NUM_DECIMAL_DIGITS, MYSQL_TYPE_LONG, 0, 0, "Total_connections", SKIP_OPEN_TABLE},
-  {"CONCURRENT_CONNECTIONS", MY_INT64_NUM_DECIMAL_DIGITS, MYSQL_TYPE_LONG, 0, 0, "Concurrent_connections", SKIP_OPEN_TABLE},
-  {"CONNECTED_TIME", MY_INT64_NUM_DECIMAL_DIGITS, MYSQL_TYPE_LONG, 0, 0, "Connected_time", SKIP_OPEN_TABLE},
-  {"BUSY_TIME", MY_INT64_NUM_DECIMAL_DIGITS, MYSQL_TYPE_LONG, 0, 0, "Busy_time", SKIP_OPEN_TABLE},
-  {"CPU_TIME", MY_INT64_NUM_DECIMAL_DIGITS, MYSQL_TYPE_LONG, 0, 0, "Cpu_time", SKIP_OPEN_TABLE},
-  {"BYTES_RECEIVED", MY_INT64_NUM_DECIMAL_DIGITS, MYSQL_TYPE_LONG, 0, 0, "Bytes_received", SKIP_OPEN_TABLE},
-  {"BYTES_SENT", MY_INT64_NUM_DECIMAL_DIGITS, MYSQL_TYPE_LONG, 0, 0, "Bytes_sent", SKIP_OPEN_TABLE},
-  {"BINLOG_BYTES_WRITTEN", MY_INT64_NUM_DECIMAL_DIGITS, MYSQL_TYPE_LONG, 0, 0, "Binlog_bytes_written", SKIP_OPEN_TABLE},
-  {"ROWS_FETCHED", MY_INT64_NUM_DECIMAL_DIGITS, MYSQL_TYPE_LONG, 0, 0, "Rows_fetched", SKIP_OPEN_TABLE},
-  {"ROWS_UPDATED", MY_INT64_NUM_DECIMAL_DIGITS, MYSQL_TYPE_LONG, 0, 0, "Rows_updated", SKIP_OPEN_TABLE},
-  {"TABLE_ROWS_READ", MY_INT64_NUM_DECIMAL_DIGITS, MYSQL_TYPE_LONG, 0, 0, "Table_rows_read", SKIP_OPEN_TABLE},
-  {"SELECT_COMMANDS", MY_INT64_NUM_DECIMAL_DIGITS, MYSQL_TYPE_LONG, 0, 0, "Select_commands", SKIP_OPEN_TABLE},
-  {"UPDATE_COMMANDS", MY_INT64_NUM_DECIMAL_DIGITS, MYSQL_TYPE_LONG, 0, 0, "Update_commands", SKIP_OPEN_TABLE},
-  {"OTHER_COMMANDS", MY_INT64_NUM_DECIMAL_DIGITS, MYSQL_TYPE_LONG, 0, 0, "Other_commands", SKIP_OPEN_TABLE},
-  {"COMMIT_TRANSACTIONS", MY_INT64_NUM_DECIMAL_DIGITS, MYSQL_TYPE_LONG, 0, 0, "Commit_transactions", SKIP_OPEN_TABLE},
-  {"ROLLBACK_TRANSACTIONS", MY_INT64_NUM_DECIMAL_DIGITS, MYSQL_TYPE_LONG, 0, 0, "Rollback_transactions", SKIP_OPEN_TABLE},
-  {"DENIED_CONNECTIONS", MY_INT64_NUM_DECIMAL_DIGITS, MYSQL_TYPE_LONG, 0, 0, "Denied_connections", SKIP_OPEN_TABLE},
-  {"LOST_CONNECTIONS", MY_INT64_NUM_DECIMAL_DIGITS, MYSQL_TYPE_LONG, 0, 0, "Lost_connections", SKIP_OPEN_TABLE},
-  {"ACCESS_DENIED", MY_INT64_NUM_DECIMAL_DIGITS, MYSQL_TYPE_LONG, 0, 0, "Access_denied", SKIP_OPEN_TABLE},
-  {"EMPTY_QUERIES", MY_INT64_NUM_DECIMAL_DIGITS, MYSQL_TYPE_LONG, 0, 0, "Empty_queries", SKIP_OPEN_TABLE}, 
-  {"TOTAL_SSL_CONNECTIONS", MY_INT64_NUM_DECIMAL_DIGITS, MYSQL_TYPE_LONG, 0, 0, "Total_ssl_connections", SKIP_OPEN_TABLE},
-=======
   {"CLIENT", LIST_PROCESS_HOST_LEN, MYSQL_TYPE_STRING, 0, 0, "Client",
    SKIP_OPEN_TABLE},
   {"TOTAL_CONNECTIONS", MY_INT64_NUM_DECIMAL_DIGITS, MYSQL_TYPE_LONGLONG, 0,
@@ -8256,36 +8150,13 @@
    MY_I_S_UNSIGNED, "Access_denied", SKIP_OPEN_TABLE},
   {"EMPTY_QUERIES", MY_INT64_NUM_DECIMAL_DIGITS, MYSQL_TYPE_LONGLONG, 0,
    MY_I_S_UNSIGNED, "Empty_queries", SKIP_OPEN_TABLE},
->>>>>>> 43e952a8
+  {"TOTAL_SSL_CONNECTIONS", MY_INT64_NUM_DECIMAL_DIGITS, MYSQL_TYPE_LONGLONG,
+   0, MY_I_S_UNSIGNED, "Total_ssl_connections", SKIP_OPEN_TABLE},
   {0, 0, MYSQL_TYPE_STRING, 0, 0, 0, 0}
 };
 
 ST_FIELD_INFO thread_stats_fields_info[]=
 {
-<<<<<<< HEAD
-  {"THREAD_ID", MY_INT64_NUM_DECIMAL_DIGITS, MYSQL_TYPE_LONG, 0, 0, "Thread_id", SKIP_OPEN_TABLE},
-  {"TOTAL_CONNECTIONS", MY_INT64_NUM_DECIMAL_DIGITS, MYSQL_TYPE_LONG, 0, 0, "Total_connections", SKIP_OPEN_TABLE},
-  {"CONCURRENT_CONNECTIONS", MY_INT64_NUM_DECIMAL_DIGITS, MYSQL_TYPE_LONG, 0, 0, "Concurrent_connections", SKIP_OPEN_TABLE},
-  {"CONNECTED_TIME", MY_INT64_NUM_DECIMAL_DIGITS, MYSQL_TYPE_LONG, 0, 0, "Connected_time", SKIP_OPEN_TABLE},
-  {"BUSY_TIME", MY_INT64_NUM_DECIMAL_DIGITS, MYSQL_TYPE_LONG, 0, 0, "Busy_time", SKIP_OPEN_TABLE},
-  {"CPU_TIME", MY_INT64_NUM_DECIMAL_DIGITS, MYSQL_TYPE_LONG, 0, 0, "Cpu_time", SKIP_OPEN_TABLE},
-  {"BYTES_RECEIVED", MY_INT64_NUM_DECIMAL_DIGITS, MYSQL_TYPE_LONG, 0, 0, "Bytes_received", SKIP_OPEN_TABLE},
-  {"BYTES_SENT", MY_INT64_NUM_DECIMAL_DIGITS, MYSQL_TYPE_LONG, 0, 0, "Bytes_sent", SKIP_OPEN_TABLE},
-  {"BINLOG_BYTES_WRITTEN", MY_INT64_NUM_DECIMAL_DIGITS, MYSQL_TYPE_LONG, 0, 0, "Binlog_bytes_written", SKIP_OPEN_TABLE},
-  {"ROWS_FETCHED", MY_INT64_NUM_DECIMAL_DIGITS, MYSQL_TYPE_LONG, 0, 0, "Rows_fetched", SKIP_OPEN_TABLE},
-  {"ROWS_UPDATED", MY_INT64_NUM_DECIMAL_DIGITS, MYSQL_TYPE_LONG, 0, 0, "Rows_updated", SKIP_OPEN_TABLE},
-  {"TABLE_ROWS_READ", MY_INT64_NUM_DECIMAL_DIGITS, MYSQL_TYPE_LONG, 0, 0, "Table_rows_read", SKIP_OPEN_TABLE},
-  {"SELECT_COMMANDS", MY_INT64_NUM_DECIMAL_DIGITS, MYSQL_TYPE_LONG, 0, 0, "Select_commands", SKIP_OPEN_TABLE},
-  {"UPDATE_COMMANDS", MY_INT64_NUM_DECIMAL_DIGITS, MYSQL_TYPE_LONG, 0, 0, "Update_commands", SKIP_OPEN_TABLE},
-  {"OTHER_COMMANDS", MY_INT64_NUM_DECIMAL_DIGITS, MYSQL_TYPE_LONG, 0, 0, "Other_commands", SKIP_OPEN_TABLE},
-  {"COMMIT_TRANSACTIONS", MY_INT64_NUM_DECIMAL_DIGITS, MYSQL_TYPE_LONG, 0, 0, "Commit_transactions", SKIP_OPEN_TABLE},
-  {"ROLLBACK_TRANSACTIONS", MY_INT64_NUM_DECIMAL_DIGITS, MYSQL_TYPE_LONG, 0, 0, "Rollback_transactions", SKIP_OPEN_TABLE},
-  {"DENIED_CONNECTIONS", MY_INT64_NUM_DECIMAL_DIGITS, MYSQL_TYPE_LONG, 0, 0, "Denied_connections", SKIP_OPEN_TABLE},
-  {"LOST_CONNECTIONS", MY_INT64_NUM_DECIMAL_DIGITS, MYSQL_TYPE_LONG, 0, 0, "Lost_connections", SKIP_OPEN_TABLE},
-  {"ACCESS_DENIED", MY_INT64_NUM_DECIMAL_DIGITS, MYSQL_TYPE_LONG, 0, 0, "Access_denied", SKIP_OPEN_TABLE},
-  {"EMPTY_QUERIES", MY_INT64_NUM_DECIMAL_DIGITS, MYSQL_TYPE_LONG, 0, 0, "Empty_queries", SKIP_OPEN_TABLE},
-  {"TOTAL_SSL_CONNECTIONS", MY_INT64_NUM_DECIMAL_DIGITS, MYSQL_TYPE_LONG, 0, 0, "Total_ssl_connections", SKIP_OPEN_TABLE},
-=======
   {"THREAD_ID", MY_INT64_NUM_DECIMAL_DIGITS, MYSQL_TYPE_LONGLONG, 0,
    MY_I_S_UNSIGNED, "Thread_id", SKIP_OPEN_TABLE},
   {"TOTAL_CONNECTIONS", MY_INT64_NUM_DECIMAL_DIGITS, MYSQL_TYPE_LONGLONG, 0,
@@ -8328,7 +8199,8 @@
    MY_I_S_UNSIGNED, "Access_denied", SKIP_OPEN_TABLE},
   {"EMPTY_QUERIES", MY_INT64_NUM_DECIMAL_DIGITS, MYSQL_TYPE_LONGLONG, 0,
    MY_I_S_UNSIGNED, "Empty_queries", SKIP_OPEN_TABLE},
->>>>>>> 43e952a8
+  {"TOTAL_SSL_CONNECTIONS", MY_INT64_NUM_DECIMAL_DIGITS, MYSQL_TYPE_LONGLONG,
+   0, MY_I_S_UNSIGNED, "Total_ssl_connections", SKIP_OPEN_TABLE},
   {0, 0, MYSQL_TYPE_STRING, 0, 0, 0, 0}
 };
 
