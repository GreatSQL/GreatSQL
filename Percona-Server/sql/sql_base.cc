/* Copyright (c) 2000, 2012, Oracle and/or its affiliates. All rights reserved.

   This program is free software; you can redistribute it and/or modify
   it under the terms of the GNU General Public License as published by
   the Free Software Foundation; version 2 of the License.

   This program is distributed in the hope that it will be useful,
   but WITHOUT ANY WARRANTY; without even the implied warranty of
   MERCHANTABILITY or FITNESS FOR A PARTICULAR PURPOSE.  See the
   GNU General Public License for more details.

   You should have received a copy of the GNU General Public License
   along with this program; if not, write to the Free Software
   Foundation, Inc., 51 Franklin St, Fifth Floor, Boston, MA 02110-1301  USA */

/* Basic functions needed by many modules */

#include "sql_base.h"                           // setup_table_map
#include "my_global.h"                          /* NO_EMBEDDED_ACCESS_CHECKS */
#include "sql_priv.h"
#include "unireg.h"
#include "debug_sync.h"
#include "lock.h"        // mysql_lock_remove,
                         // mysql_unlock_tables,
                         // mysql_lock_have_duplicate
#include "sql_show.h"    // append_identifier
#include "strfunc.h"     // find_type
#include "parse_file.h"  // sql_parse_prepare, File_parser
#include "sql_view.h"    // mysql_make_view, VIEW_ANY_ACL
#include "sql_parse.h"   // check_table_access
#include "sql_insert.h"  // kill_delayed_threads
#include "sql_acl.h"     // *_ACL, check_grant_all_columns,
                         // check_column_grant_in_table_ref,
                         // get_column_grant
#include "sql_partition.h"               // ALTER_PARTITION_PARAM_TYPE
#include "sql_derived.h" // mysql_derived_prepare,
                         // mysql_handle_derived,
                         // mysql_derived_filling
#include "sql_handler.h" // mysql_ha_flush
#include "sql_partition.h"                      // ALTER_PARTITION_PARAM_TYPE
#include "log_event.h"                          // Query_log_event
#include "sql_select.h"
#include "sp_head.h"
#include "sp.h"
#include "sp_cache.h"
#include "sql_trigger.h"
#include "transaction.h"
#include "sql_prepare.h"
#include <m_ctype.h>
#include <my_dir.h>
#include <hash.h>
#include "rpl_filter.h"
#include "sql_table.h"                          // build_table_filename
#include "datadict.h"   // dd_frm_type()
#include "sql_hset.h"   // Hash_set
#include "sql_tmp_table.h" // free_tmp_table
#ifdef  __WIN__
#include <io.h>
#endif


bool
No_such_table_error_handler::handle_condition(THD *,
                                              uint sql_errno,
                                              const char*,
                                              Sql_condition::enum_warning_level,
                                              const char*,
                                              Sql_condition ** cond_hdl)
{
  *cond_hdl= NULL;
  if (sql_errno == ER_NO_SUCH_TABLE)
  {
    m_handled_errors++;
    return TRUE;
  }

  m_unhandled_errors++;
  return FALSE;
}


bool No_such_table_error_handler::safely_trapped_errors()
{
  /*
    If m_unhandled_errors != 0, something else, unanticipated, happened,
    so the error is not trapped but returned to the caller.
    Multiple ER_NO_SUCH_TABLE can be raised in case of views.
  */
  return ((m_handled_errors > 0) && (m_unhandled_errors == 0));
}


/**
  This internal handler is used to trap ER_NO_SUCH_TABLE and
  ER_WRONG_MRG_TABLE errors during CHECK/REPAIR TABLE for MERGE
  tables.
*/

class Repair_mrg_table_error_handler : public Internal_error_handler
{
public:
  Repair_mrg_table_error_handler()
    : m_handled_errors(false), m_unhandled_errors(false)
  {}

  bool handle_condition(THD *thd,
                        uint sql_errno,
                        const char* sqlstate,
                        Sql_condition::enum_warning_level level,
                        const char* msg,
                        Sql_condition ** cond_hdl);

  /**
    Returns TRUE if there were ER_NO_SUCH_/WRONG_MRG_TABLE and there
    were no unhandled errors. FALSE otherwise.
  */
  bool safely_trapped_errors()
  {
    /*
      Check for m_handled_errors is here for extra safety.
      It can be useful in situation when call to open_table()
      fails because some error which was suppressed by another
      error handler (e.g. in case of MDL deadlock which we
      decided to solve by back-off and retry).
    */
    return (m_handled_errors && (! m_unhandled_errors));
  }

private:
  bool m_handled_errors;
  bool m_unhandled_errors;
};


bool
Repair_mrg_table_error_handler::handle_condition(THD *,
                                                 uint sql_errno,
                                                 const char*,
                                                 Sql_condition::enum_warning_level level,
                                                 const char*,
                                                 Sql_condition ** cond_hdl)
{
  *cond_hdl= NULL;
  if (sql_errno == ER_NO_SUCH_TABLE || sql_errno == ER_WRONG_MRG_TABLE)
  {
    m_handled_errors= true;
    return TRUE;
  }

  m_unhandled_errors= true;
  return FALSE;
}


/**
  @defgroup Data_Dictionary Data Dictionary
  @{
*/

/**
  Protects table_def_hash, used and unused lists in the
  TABLE_SHARE object, LRU lists of used TABLEs and used
  TABLE_SHAREs, refresh_version and the table id counter.
*/
mysql_mutex_t LOCK_open;

#ifdef HAVE_PSI_INTERFACE
static PSI_mutex_key key_LOCK_open;
static PSI_mutex_info all_tdc_mutexes[]= {
  { &key_LOCK_open, "LOCK_open", PSI_FLAG_GLOBAL }
};

/**
  Initialize performance schema instrumentation points
  used by the table cache.
*/

static void init_tdc_psi_keys(void)
{
  const char *category= "sql";
  int count;

  count= array_elements(all_tdc_mutexes);
  mysql_mutex_register(category, all_tdc_mutexes, count);
}
#endif /* HAVE_PSI_INTERFACE */

static void modify_slave_open_temp_tables(THD *thd, int inc)
{
  if (thd->system_thread == SYSTEM_THREAD_SLAVE_WORKER)
  {
    my_atomic_rwlock_wrlock(&slave_open_temp_tables_lock);
    my_atomic_add32(&slave_open_temp_tables, inc);
    my_atomic_rwlock_wrunlock(&slave_open_temp_tables_lock);
  }
  else
  {
    slave_open_temp_tables += inc;
  }
}

/**
   Total number of TABLE instances for tables in the table definition cache
   (both in use by threads and not in use). This value is accessible to user
   as "Open_tables" status variable.
*/
uint  table_cache_count= 0;
/**
   List that contains all TABLE instances for tables in the table definition
   cache that are not in use by any thread. Recently used TABLE instances are
   appended to the end of the list. Thus the beginning of the list contains
   tables which have been least recently used.
*/
TABLE *unused_tables;
HASH table_def_cache;
static TABLE_SHARE *oldest_unused_share, end_of_unused_share;
static bool table_def_inited= 0;
static bool table_def_shutdown_in_progress= 0;

static bool check_and_update_table_version(THD *thd, TABLE_LIST *tables,
                                           TABLE_SHARE *table_share);
static bool open_table_entry_fini(THD *thd, TABLE_SHARE *share, TABLE *entry);
static bool auto_repair_table(THD *thd, TABLE_LIST *table_list);
static void free_cache_entry(TABLE *entry);
static bool
has_write_table_with_auto_increment(TABLE_LIST *tables);
static bool
has_write_table_with_auto_increment_and_select(TABLE_LIST *tables);

uint cached_open_tables(void)
{
  return table_cache_count;
}


#ifdef EXTRA_DEBUG
static void check_unused(void)
{
  uint count= 0, open_files= 0, idx= 0;
  TABLE *cur_link, *start_link, *entry;
  TABLE_SHARE *share;

  if ((start_link=cur_link=unused_tables))
  {
    do
    {
      if (cur_link != cur_link->next->prev || cur_link != cur_link->prev->next)
      {
	DBUG_PRINT("error",("Unused_links aren't linked properly")); /* purecov: inspected */
	return; /* purecov: inspected */
      }
    } while (count++ < table_cache_count &&
	     (cur_link=cur_link->next) != start_link);
    if (cur_link != start_link)
    {
      DBUG_PRINT("error",("Unused_links aren't connected")); /* purecov: inspected */
    }
  }
  for (idx=0 ; idx < table_def_cache.records ; idx++)
  {
    share= (TABLE_SHARE*) my_hash_element(&table_def_cache, idx);

    TABLE_SHARE::TABLE_list::Iterator it(share->free_tables);
    while ((entry= it++))
    {
      /* We must not have TABLEs in the free list that have their file closed. */
      DBUG_ASSERT(entry->db_stat && entry->file);
      /* Merge children should be detached from a merge parent */
      DBUG_ASSERT(! entry->file->extra(HA_EXTRA_IS_ATTACHED_CHILDREN));

      if (entry->in_use)
      {
        DBUG_PRINT("error",("Used table is in share's list of unused tables")); /* purecov: inspected */
      }
      count--;
      open_files++;
    }
    it.init(share->used_tables);
    while ((entry= it++))
    {
      if (!entry->in_use)
      {
        DBUG_PRINT("error",("Unused table is in share's list of used tables")); /* purecov: inspected */
      }
      open_files++;
    }
  }
  if (count != 0)
  {
    DBUG_PRINT("error",("Unused_links doesn't match open_cache: diff: %d", /* purecov: inspected */
			count)); /* purecov: inspected */
  }
}
#else
#define check_unused()
#endif


/**
  Create a table cache key

  @param thd        Thread context
  @param key        Buffer for the key to be created (must be of
                    size MAX_DBKEY_LENGTH).
  @param db_name    Database name.
  @param table_name Table name.
  @param tmp_table  Set if table is a tmp table.

  @note
    The table cache_key is created from:
    db_name + \0
    table_name + \0

    if the table is a tmp table, we add the following to make each tmp table
    unique on the slave:

    4 bytes for master thread id
    4 bytes pseudo thread id

  @return Length of key.
*/

static uint create_table_def_key(THD *thd, char *key,
                                 const char *db_name, const char *table_name,
                                 bool tmp_table)
{
  uint key_length= (uint) (strmov(strmov(key, db_name) + 1, table_name) -
                           key) + 1;
  if (tmp_table)
  {
    int4store(key + key_length, thd->server_id);
    int4store(key + key_length + 4, thd->variables.pseudo_thread_id);
    key_length+= TMP_TABLE_KEY_EXTRA;
  }
  return key_length;
}


/**
  Get table cache key for a table list element.

  @param table_list[in]  Table list element.
  @param key[out]        On return points to table cache key for the table.

  @note Unlike create_table_def_key() call this function doesn't construct
        key in a buffer provider by caller. Instead it relies on the fact
        that table list element for which key is requested has properly
        initialized MDL_request object and the fact that table definition
        cache key is suffix of key used in MDL subsystem. So to get table
        definition key it simply needs to return pointer to appropriate
        part of MDL_key object nested in this table list element.
        Indeed, this means that lifetime of key produced by this call is
        limited by the lifetime of table list element which it got as
        parameter.

  @return Length of key.
*/

uint get_table_def_key(const TABLE_LIST *table_list, const char **key)
{
  /*
    This call relies on the fact that TABLE_LIST::mdl_request::key object
    is properly initialized, so table definition cache can be produced
    from key used by MDL subsystem.
  */
  DBUG_ASSERT(!strcmp(table_list->db, table_list->mdl_request.key.db_name()) &&
              !strcmp(table_list->table_name, table_list->mdl_request.key.name()));

  *key= (const char*)table_list->mdl_request.key.ptr() + 1;
  return table_list->mdl_request.key.length() - 1;
}



/*****************************************************************************
  Functions to handle table definition cach (TABLE_SHARE)
*****************************************************************************/

extern "C" uchar *table_def_key(const uchar *record, size_t *length,
                               my_bool not_used __attribute__((unused)))
{
  TABLE_SHARE *entry=(TABLE_SHARE*) record;
  *length= entry->table_cache_key.length;
  return (uchar*) entry->table_cache_key.str;
}


static void table_def_free_entry(TABLE_SHARE *share)
{
  DBUG_ENTER("table_def_free_entry");
  mysql_mutex_assert_owner(&LOCK_open);
  if (share->prev)
  {
    /* remove from old_unused_share list */
    *share->prev= share->next;
    share->next->prev= share->prev;
  }
  free_table_share(share);
  DBUG_VOID_RETURN;
}


bool table_def_init(void)
{
  table_def_inited= 1;
#ifdef HAVE_PSI_INTERFACE
  init_tdc_psi_keys();
#endif
  mysql_mutex_init(key_LOCK_open, &LOCK_open, MY_MUTEX_INIT_FAST);
  oldest_unused_share= &end_of_unused_share;
  end_of_unused_share.prev= &oldest_unused_share;


  return my_hash_init(&table_def_cache, &my_charset_bin, table_def_size,
                      0, 0, table_def_key,
                      (my_hash_free_key) table_def_free_entry, 0) != 0;
}


/**
  Notify table definition cache that process of shutting down server
  has started so it has to keep number of TABLE and TABLE_SHARE objects
  minimal in order to reduce number of references to pluggable engines.
*/

void table_def_start_shutdown(void)
{
  if (table_def_inited)
  {
    mysql_mutex_lock(&LOCK_open);
    /*
      Ensure that TABLE and TABLE_SHARE objects which are created for
      tables that are open during process of plugins' shutdown are
      immediately released. This keeps number of references to engine
      plugins minimal and allows shutdown to proceed smoothly.
    */
    table_def_shutdown_in_progress= TRUE;
    mysql_mutex_unlock(&LOCK_open);
    /* Free all cached but unused TABLEs and TABLE_SHAREs. */
    close_cached_tables(NULL, NULL, FALSE, LONG_TIMEOUT);
  }
}


void table_def_free(void)
{
  DBUG_ENTER("table_def_free");
  if (table_def_inited)
  {
    table_def_inited= 0;
    /* Free table definitions. */
    my_hash_free(&table_def_cache);
    mysql_mutex_destroy(&LOCK_open);
  }
  DBUG_VOID_RETURN;
}


uint cached_table_definitions(void)
{
  return table_def_cache.records;
}


/*
  Auxiliary routines for manipulating with per-share used/unused and
  global unused lists of TABLE objects and table_cache_count counter.
  Responsible for preserving invariants between those lists, counter
  and TABLE::in_use member.
  In fact those routines implement sort of implicit table cache as
  part of table definition cache.
*/


/**
   Add newly created TABLE object for table share which is going
   to be used right away.
*/

static void table_def_add_used_table(THD *thd, TABLE *table)
{
  DBUG_ASSERT(table->in_use == thd);
  table->s->used_tables.push_front(table);
  table_cache_count++;
}


/**
   Prepare used or unused TABLE instance for destruction by removing
   it from share's and global list.
*/

static void table_def_remove_table(TABLE *table)
{
  if (table->in_use)
  {
    /* Remove from per-share chain of used TABLE objects. */
    table->s->used_tables.remove(table);
  }
  else
  {
    /* Remove from per-share chain of unused TABLE objects. */
    table->s->free_tables.remove(table);

    /* And global unused chain. */
    table->next->prev=table->prev;
    table->prev->next=table->next;
    if (table == unused_tables)
    {
      unused_tables=unused_tables->next;
      if (table == unused_tables)
	unused_tables=0;
    }
    check_unused();
  }
  table_cache_count--;
}


/**
   Mark already existing TABLE instance as used.
*/

static void table_def_use_table(THD *thd, TABLE *table)
{
  DBUG_ASSERT(!table->in_use);

  /* Unlink table from list of unused tables for this share. */
  table->s->free_tables.remove(table);
  /* Unlink able from global unused tables list. */
  if (table == unused_tables)
  {						// First unused
    unused_tables=unused_tables->next;	        // Remove from link
    if (table == unused_tables)
      unused_tables=0;
  }
  table->prev->next=table->next;		/* Remove from unused list */
  table->next->prev=table->prev;
  check_unused();
  /* Add table to list of used tables for this share. */
  table->s->used_tables.push_front(table);
  table->in_use= thd;
  /* The ex-unused table must be fully functional. */
  DBUG_ASSERT(table->db_stat && table->file);
  /* The children must be detached from the table. */
  DBUG_ASSERT(! table->file->extra(HA_EXTRA_IS_ATTACHED_CHILDREN));
}


/**
   Mark already existing used TABLE instance as unused.
*/

static void table_def_unuse_table(TABLE *table)
{
  DBUG_ASSERT(table->in_use);
  DBUG_ASSERT(table->file);

  /* We shouldn't put the table to 'unused' list if the share is old. */
  DBUG_ASSERT(! table->s->has_old_version());

  table->in_use= 0;

  /* Remove table from the list of tables used in this share. */
  table->s->used_tables.remove(table);
  /* Add table to the list of unused TABLE objects for this share. */
  table->s->free_tables.push_front(table);
  /* Also link it last in the global list of unused TABLE objects. */
  if (unused_tables)
  {
    table->next=unused_tables;
    table->prev=unused_tables->prev;
    unused_tables->prev=table;
    table->prev->next=table;
  }
  else
    unused_tables=table->next=table->prev=table;
  check_unused();
}


/*
  Get TABLE_SHARE for a table.

  get_table_share()
  thd			Thread handle
  table_list		Table that should be opened
  key			Table cache key
  key_length		Length of key
  db_flags		Flags to open_table_def():
			OPEN_VIEW
  error			out: Error code from open_table_def()

  IMPLEMENTATION
    Get a table definition from the table definition cache.
    If it doesn't exist, create a new from the table definition file.

  NOTES
    We must have wrlock on LOCK_open when we come here
    (To be changed later)

  RETURN
   0  Error
   #  Share for table
*/

TABLE_SHARE *get_table_share(THD *thd, TABLE_LIST *table_list,
                             const char *key, uint key_length,
                             uint db_flags, int *error,
                             my_hash_value_type hash_value)
{
  TABLE_SHARE *share;
  DBUG_ENTER("get_table_share");

  *error= 0;

  /*
    To be able perform any operation on table we should own
    some kind of metadata lock on it.
  */
  DBUG_ASSERT(thd->mdl_context.is_lock_owner(MDL_key::TABLE,
                                             table_list->db,
                                             table_list->table_name,
                                             MDL_SHARED));

  /* Read table definition from cache */
  if ((share= (TABLE_SHARE*) my_hash_search_using_hash_value(&table_def_cache,
                                                             hash_value, (uchar*) key, key_length)))
    goto found;

  if (!(share= alloc_table_share(table_list, key, key_length)))
  {
    DBUG_RETURN(0);
  }

  /*
    We assign a new table id under the protection of LOCK_open.
    We do this instead of creating a new mutex
    and using it for the sole purpose of serializing accesses to a
    static variable, we assign the table id here. We assign it to the
    share before inserting it into the table_def_cache to be really
    sure that it cannot be read from the cache without having a table
    id assigned.

    CAVEAT. This means that the table cannot be used for
    binlogging/replication purposes, unless get_table_share() has been
    called directly or indirectly.
   */
  assign_new_table_id(share);

  if (my_hash_insert(&table_def_cache, (uchar*) share))
  {
    free_table_share(share);
    DBUG_RETURN(0);				// return error
  }
  if (open_table_def(thd, share, db_flags))
  {
    *error= share->error;
    (void) my_hash_delete(&table_def_cache, (uchar*) share);
    DBUG_RETURN(0);
  }
  share->ref_count++;				// Mark in use

#ifdef HAVE_PSI_TABLE_INTERFACE
  share->m_psi= PSI_CALL(get_table_share)(false, share);
#else
  share->m_psi= NULL;
#endif

  DBUG_PRINT("exit", ("share: 0x%lx  ref_count: %u",
                      (ulong) share, share->ref_count));
  DBUG_RETURN(share);

found:
  /*
     We found an existing table definition. Return it if we didn't get
     an error when reading the table definition from file.
  */
  if (share->error)
  {
    /* Table definition contained an error */
    open_table_error(share, share->error, share->open_errno, share->errarg);
    DBUG_RETURN(0);
  }
  if (share->is_view && !(db_flags & OPEN_VIEW))
  {
    open_table_error(share, 1, ENOENT, 0);
    DBUG_RETURN(0);
  }

  ++share->ref_count;

  if (share->ref_count == 1 && share->prev)
  {
    /*
      Share was not used before and it was in the old_unused_share list
      Unlink share from this list
    */
    DBUG_PRINT("info", ("Unlinking from not used list"));
    *share->prev= share->next;
    share->next->prev= share->prev;
    share->next= 0;
    share->prev= 0;
  }

   /* Free cache if too big */
  while (table_def_cache.records > table_def_size &&
         oldest_unused_share->next)
    my_hash_delete(&table_def_cache, (uchar*) oldest_unused_share);

  DBUG_PRINT("exit", ("share: 0x%lx  ref_count: %u",
                      (ulong) share, share->ref_count));
  DBUG_RETURN(share);
}


/**
  Get a table share. If it didn't exist, try creating it from engine

  For arguments and return values, see get_table_share()
*/

static TABLE_SHARE *
get_table_share_with_discover(THD *thd, TABLE_LIST *table_list,
                              const char *key, uint key_length,
                              uint db_flags, int *error,
                              my_hash_value_type hash_value)

{
  TABLE_SHARE *share;
  bool exists;
  DBUG_ENTER("get_table_share_with_create");

  share= get_table_share(thd, table_list, key, key_length, db_flags, error,
                         hash_value);
  /*
    If share is not NULL, we found an existing share.

    If share is NULL, and there is no error, we're inside
    pre-locking, which silences 'ER_NO_SUCH_TABLE' errors
    with the intention to silently drop non-existing tables 
    from the pre-locking list. In this case we still need to try
    auto-discover before returning a NULL share.

    Or, we're inside SHOW CREATE VIEW, which
    also installs a silencer for ER_NO_SUCH_TABLE error.

    If share is NULL and the error is ER_NO_SUCH_TABLE, this is
    the same as above, only that the error was not silenced by
    pre-locking or SHOW CREATE VIEW.

    In both these cases it won't harm to try to discover the
    table.

    Finally, if share is still NULL, it's a real error and we need
    to abort.

    @todo Rework alternative ways to deal with ER_NO_SUCH TABLE.
  */
  if (share || (thd->is_error() &&
      thd->get_stmt_da()->sql_errno() != ER_NO_SUCH_TABLE))
  {
    DBUG_RETURN(share);
  }

  *error= 0;

  /* Table didn't exist. Check if some engine can provide it */
  if (ha_check_if_table_exists(thd, table_list->db, table_list->table_name,
                               &exists))
  {
    thd->clear_error();
    /* Conventionally, the storage engine API does not report errors. */
    my_error(ER_OUT_OF_RESOURCES, MYF(0));
  }
  else if (! exists)
  {
    /*
      No such table in any engine.
      Hide "Table doesn't exist" errors if the table belongs to a view.
      The check for thd->is_error() is necessary to not push an
      unwanted error in case the error was already silenced.
      @todo Rework the alternative ways to deal with ER_NO_SUCH TABLE.
    */
    if (thd->is_error())
    {
      if (table_list->parent_l)
      {
        thd->clear_error();
        my_error(ER_WRONG_MRG_TABLE, MYF(0));
      }
      else if (table_list->belong_to_view)
      {
        TABLE_LIST *view= table_list->belong_to_view;
        thd->clear_error();
        my_error(ER_VIEW_INVALID, MYF(0),
                 view->view_db.str, view->view_name.str);
      }
    }
  }
  else
  {
    thd->clear_error();
    *error= 7; /* Run auto-discover. */
  }
  DBUG_RETURN(NULL);
}


/**
  Mark that we are not using table share anymore.

  @param  share   Table share

  If the share has no open tables and (we have done a refresh or
  if we have already too many open table shares) then delete the
  definition.
*/

void release_table_share(TABLE_SHARE *share)
{
  DBUG_ENTER("release_table_share");
  DBUG_PRINT("enter",
             ("share: 0x%lx  table: %s.%s  ref_count: %u  version: %lu",
              (ulong) share, share->db.str, share->table_name.str,
              share->ref_count, share->version));

  mysql_mutex_assert_owner(&LOCK_open);

  DBUG_ASSERT(share->ref_count);
  if (!--share->ref_count)
  {
    if (share->has_old_version() || table_def_shutdown_in_progress)
      my_hash_delete(&table_def_cache, (uchar*) share);
    else
    {
      /* Link share last in used_table_share list */
      DBUG_PRINT("info",("moving share to unused list"));

      DBUG_ASSERT(share->next == 0);
      share->prev= end_of_unused_share.prev;
      *end_of_unused_share.prev= share;
      end_of_unused_share.prev= &share->next;
      share->next= &end_of_unused_share;

      if (table_def_cache.records > table_def_size)
      {
        /* Delete the least used share to preserve LRU order. */
        my_hash_delete(&table_def_cache, (uchar*) oldest_unused_share);
      }
    }
  }

  DBUG_VOID_RETURN;
}


/*
  Check if table definition exits in cache

  SYNOPSIS
    get_cached_table_share()
    db			Database name
    table_name		Table name

  RETURN
    0  Not cached
    #  TABLE_SHARE for table
*/

TABLE_SHARE *get_cached_table_share(const char *db, const char *table_name)
{
  char key[MAX_DBKEY_LENGTH];
  uint key_length;
  mysql_mutex_assert_owner(&LOCK_open);

  key_length= create_table_def_key((THD*) 0, key, db, table_name, 0);
  return (TABLE_SHARE*) my_hash_search(&table_def_cache,
                                       (uchar*) key, key_length);
}  


/*
  Create a list for all open tables matching SQL expression

  SYNOPSIS
    list_open_tables()
    thd			Thread THD
    wild		SQL like expression

  NOTES
    One gets only a list of tables for which one has any kind of privilege.
    db and table names are allocated in result struct, so one doesn't need
    a lock on LOCK_open when traversing the return list.

  RETURN VALUES
    NULL	Error (Probably OOM)
    #		Pointer to list of names of open tables.
*/

OPEN_TABLE_LIST *list_open_tables(THD *thd, const char *db, const char *wild)
{
  int result = 0;
  OPEN_TABLE_LIST **start_list, *open_list;
  TABLE_LIST table_list;
  DBUG_ENTER("list_open_tables");

  mysql_mutex_lock(&LOCK_open);
  memset(&table_list, 0, sizeof(table_list));
  start_list= &open_list;
  open_list=0;

  for (uint idx=0 ; result == 0 && idx < table_def_cache.records; idx++)
  {
    TABLE_SHARE *share= (TABLE_SHARE *)my_hash_element(&table_def_cache, idx);

    if (db && my_strcasecmp(system_charset_info, db, share->db.str))
      continue;
    if (wild && wild_compare(share->table_name.str, wild, 0))
      continue;

    /* Check if user has SELECT privilege for any column in the table */
    table_list.db=         share->db.str;
    table_list.table_name= share->table_name.str;
    table_list.grant.privilege=0;

    if (check_table_access(thd,SELECT_ACL,&table_list, TRUE, 1, TRUE))
      continue;

    if (!(*start_list = (OPEN_TABLE_LIST *)
	  sql_alloc(sizeof(**start_list)+share->table_cache_key.length)))
    {
      open_list=0;				// Out of memory
      break;
    }
    strmov((*start_list)->table=
	   strmov(((*start_list)->db= (char*) ((*start_list)+1)),
		  share->db.str)+1,
	   share->table_name.str);
    (*start_list)->in_use= 0;
    TABLE_SHARE::TABLE_list::Iterator it(share->used_tables);
    while (it++)
      ++(*start_list)->in_use;
    (*start_list)->locked= 0;                   /* Obsolete. */
    start_list= &(*start_list)->next;
    *start_list=0;
  }
  mysql_mutex_unlock(&LOCK_open);
  DBUG_RETURN(open_list);
}

/*****************************************************************************
 *	 Functions to free open table cache
 ****************************************************************************/


void intern_close_table(TABLE *table)
{						// Free all structures
  DBUG_ENTER("intern_close_table");
  DBUG_PRINT("tcache", ("table: '%s'.'%s' 0x%lx",
                        table->s ? table->s->db.str : "?",
                        table->s ? table->s->table_name.str : "?",
                        (long) table));

  free_io_cache(table);
  delete table->triggers;
  if (table->file)                              // Not true if placeholder
    (void) closefrm(table, 1);			// close file
  DBUG_VOID_RETURN;
}

/*
  Remove table from the open table cache

  SYNOPSIS
    free_cache_entry()
    table		Table to remove

  NOTE
    We need to have a lock on LOCK_open when calling this
*/

static void free_cache_entry(TABLE *table)
{
  DBUG_ENTER("free_cache_entry");

  /* This should be done before releasing table share. */
  table_def_remove_table(table);

  intern_close_table(table);

  my_free(table);
  DBUG_VOID_RETURN;
}

/* Free resources allocated by filesort() and read_record() */

void free_io_cache(TABLE *table)
{
  DBUG_ENTER("free_io_cache");
  if (table->sort.io_cache)
  {
    close_cached_file(table->sort.io_cache);
    my_free(table->sort.io_cache);
    table->sort.io_cache=0;
  }
  DBUG_VOID_RETURN;
}


/**
   Auxiliary function which allows to kill delayed threads for
   particular table identified by its share.

   @param share Table share.

   @pre Caller should have LOCK_open mutex.
*/

static void kill_delayed_threads_for_table(TABLE_SHARE *share)
{
  TABLE_SHARE::TABLE_list::Iterator it(share->used_tables);
  TABLE *tab;

  mysql_mutex_assert_owner(&LOCK_open);

  while ((tab= it++))
  {
    THD *in_use= tab->in_use;

    if ((in_use->system_thread & SYSTEM_THREAD_DELAYED_INSERT) &&
        ! in_use->killed)
    {
      in_use->killed= THD::KILL_CONNECTION;
      mysql_mutex_lock(&in_use->mysys_var->mutex);
      if (in_use->mysys_var->current_cond)
      {
        mysql_mutex_lock(in_use->mysys_var->current_mutex);
        mysql_cond_broadcast(in_use->mysys_var->current_cond);
        mysql_mutex_unlock(in_use->mysys_var->current_mutex);
      }
      mysql_mutex_unlock(&in_use->mysys_var->mutex);
    }
  }
}


/*
  Close all tables which aren't in use by any thread

  @param thd Thread context
  @param tables List of tables to remove from the cache
  @param wait_for_refresh Wait for a impending flush
  @param timeout Timeout for waiting for flush to be completed.

  @note THD can be NULL, but then wait_for_refresh must be FALSE
        and tables must be NULL.

  @note When called as part of FLUSH TABLES WITH READ LOCK this function
        ignores metadata locks held by other threads. In order to avoid
        situation when FLUSH TABLES WITH READ LOCK sneaks in at the moment
        when some write-locked table is being reopened (by FLUSH TABLES or
        ALTER TABLE) we have to rely on additional global shared metadata
        lock taken by thread trying to obtain global read lock.
*/

bool close_cached_tables(THD *thd, TABLE_LIST *tables,
                         bool wait_for_refresh, ulong timeout)
{
  bool result= FALSE;
  bool found= TRUE;
  struct timespec abstime;
  DBUG_ENTER("close_cached_tables");
  DBUG_ASSERT(thd || (!wait_for_refresh && !tables));

  mysql_mutex_lock(&LOCK_open);
  if (!tables)
  {
    /*
      Force close of all open tables.

      Note that code in TABLE_SHARE::wait_for_old_version() assumes that
      incrementing of refresh_version and removal of unused tables and
      shares from TDC happens atomically under protection of LOCK_open,
      or putting it another way that TDC does not contain old shares
      which don't have any tables used.
    */
    refresh_version++;
    DBUG_PRINT("tcache", ("incremented global refresh_version to: %lu",
                          refresh_version));
    kill_delayed_threads();
    /*
      Get rid of all unused TABLE and TABLE_SHARE instances. By doing
      this we automatically close all tables which were marked as "old".
    */
    while (unused_tables)
      free_cache_entry(unused_tables);
    /* Free table shares which were not freed implicitly by loop above. */
    while (oldest_unused_share->next)
      (void) my_hash_delete(&table_def_cache, (uchar*) oldest_unused_share);
  }
  else
  {
    bool found=0;
    for (TABLE_LIST *table= tables; table; table= table->next_local)
    {
      TABLE_SHARE *share= get_cached_table_share(table->db, table->table_name);

      if (share)
      {
        kill_delayed_threads_for_table(share);
        /* tdc_remove_table() also sets TABLE_SHARE::version to 0. */
        tdc_remove_table(thd, TDC_RT_REMOVE_UNUSED, table->db,
                         table->table_name, TRUE);
	found=1;
      }
    }
    if (!found)
      wait_for_refresh=0;			// Nothing to wait for
  }

  mysql_mutex_unlock(&LOCK_open);

  if (!wait_for_refresh)
    DBUG_RETURN(result);

  set_timespec(abstime, timeout);

  if (thd->locked_tables_mode)
  {
    /*
      If we are under LOCK TABLES, we need to reopen the tables without
      opening a door for any concurrent threads to sneak in and get
      lock on our tables. To achieve this we use exclusive metadata
      locks.
    */
    TABLE_LIST *tables_to_reopen= (tables ? tables :
                                  thd->locked_tables_list.locked_tables());

    /* Close open HANLER instances to avoid self-deadlock. */
    mysql_ha_flush_tables(thd, tables_to_reopen);

    for (TABLE_LIST *table_list= tables_to_reopen; table_list;
         table_list= table_list->next_global)
    {
      /* A check that the table was locked for write is done by the caller. */
      TABLE *table= find_table_for_mdl_upgrade(thd, table_list->db,
                                               table_list->table_name, TRUE);

      /* May return NULL if this table has already been closed via an alias. */
      if (! table)
        continue;

      if (wait_while_table_is_used(thd, table, HA_EXTRA_FORCE_REOPEN))
      {
        result= TRUE;
        goto err_with_reopen;
      }
      close_all_tables_for_name(thd, table->s, FALSE);
    }
  }

  /* Wait until all threads have closed all the tables we are flushing. */
  DBUG_PRINT("info", ("Waiting for other threads to close their open tables"));

  while (found && ! thd->killed)
  {
    TABLE_SHARE *share;
    found= FALSE;
    /*
      To a self-deadlock or deadlocks with other FLUSH threads
      waiting on our open HANDLERs, we have to flush them.
    */
    mysql_ha_flush(thd);
    DEBUG_SYNC(thd, "after_flush_unlock");

    mysql_mutex_lock(&LOCK_open);

    if (!tables)
    {
      for (uint idx=0 ; idx < table_def_cache.records ; idx++)
      {
        share= (TABLE_SHARE*) my_hash_element(&table_def_cache, idx);
        if (share->has_old_version())
        {
          found= TRUE;
          break;
        }
      }
    }
    else
    {
      for (TABLE_LIST *table= tables; table; table= table->next_local)
      {
        share= get_cached_table_share(table->db, table->table_name);
        if (share && share->has_old_version())
        {
	  found= TRUE;
          break;
        }
      }
    }

    if (found)
    {
      /*
        The method below temporarily unlocks LOCK_open and frees
        share's memory.
      */
      if (share->wait_for_old_version(thd, &abstime,
                                    MDL_wait_for_subgraph::DEADLOCK_WEIGHT_DDL))
      {
        mysql_mutex_unlock(&LOCK_open);
        result= TRUE;
        goto err_with_reopen;
      }
    }

    mysql_mutex_unlock(&LOCK_open);
  }

err_with_reopen:
  if (thd->locked_tables_mode)
  {
    /*
      No other thread has the locked tables open; reopen them and get the
      old locks. This should always succeed (unless some external process
      has removed the tables)
    */
    thd->locked_tables_list.reopen_tables(thd);
    /*
      Since downgrade_exclusive_lock() won't do anything with shared
      metadata lock it is much simpler to go through all open tables rather
      than picking only those tables that were flushed.
    */
    for (TABLE *tab= thd->open_tables; tab; tab= tab->next)
      tab->mdl_ticket->downgrade_exclusive_lock(MDL_SHARED_NO_READ_WRITE);
  }
  DBUG_RETURN(result);
}


/**
  Close all tables which match specified connection string or
  if specified string is NULL, then any table with a connection string.
*/

bool close_cached_connection_tables(THD *thd, LEX_STRING *connection)
{
  uint idx;
  TABLE_LIST tmp, *tables= NULL;
  bool result= FALSE;
  DBUG_ENTER("close_cached_connections");
  DBUG_ASSERT(thd);

  memset(&tmp, 0, sizeof(TABLE_LIST));

  mysql_mutex_lock(&LOCK_open);

  for (idx= 0; idx < table_def_cache.records; idx++)
  {
    TABLE_SHARE *share= (TABLE_SHARE *) my_hash_element(&table_def_cache, idx);

    /* Ignore if table is not open or does not have a connect_string */
    if (!share->connect_string.length || !share->ref_count)
      continue;

    /* Compare the connection string */
    if (connection &&
        (connection->length > share->connect_string.length ||
         (connection->length < share->connect_string.length &&
          (share->connect_string.str[connection->length] != '/' &&
           share->connect_string.str[connection->length] != '\\')) ||
         strncasecmp(connection->str, share->connect_string.str,
                     connection->length)))
      continue;

    /* close_cached_tables() only uses these elements */
    tmp.db= share->db.str;
    tmp.table_name= share->table_name.str;
    tmp.next_local= tables;

    tables= (TABLE_LIST *) memdup_root(thd->mem_root, (char*)&tmp, 
                                       sizeof(TABLE_LIST));
  }
  mysql_mutex_unlock(&LOCK_open);

  if (tables)
    result= close_cached_tables(thd, tables, FALSE, LONG_TIMEOUT);

  DBUG_RETURN(result);
}


/**
  Mark all temporary tables which were used by the current statement or
  substatement as free for reuse, but only if the query_id can be cleared.

  @param thd thread context

  @remark For temp tables associated with a open SQL HANDLER the query_id
          is not reset until the HANDLER is closed.
*/

static void mark_temp_tables_as_free_for_reuse(THD *thd)
{
  for (TABLE *table= thd->temporary_tables ; table ; table= table->next)
  {
    if ((table->query_id == thd->query_id) && ! table->open_by_handler)
      mark_tmp_table_for_reuse(table);
  }
}


/**
  Reset a single temporary table.
  Effectively this "closes" one temporary table,
  in a session.

  @param table     Temporary table.
*/

void mark_tmp_table_for_reuse(TABLE *table)
{
  DBUG_ASSERT(table->s->tmp_table);

  table->query_id= 0;
  table->file->ha_reset();

  /* Detach temporary MERGE children from temporary parent. */
  DBUG_ASSERT(table->file);
  table->file->extra(HA_EXTRA_DETACH_CHILDREN);

  /*
    Reset temporary table lock type to it's default value (TL_WRITE).

    Statements such as INSERT INTO .. SELECT FROM tmp, CREATE TABLE
    .. SELECT FROM tmp and UPDATE may under some circumstances modify
    the lock type of the tables participating in the statement. This
    isn't a problem for non-temporary tables since their lock type is
    reset at every open, but the same does not occur for temporary
    tables for historical reasons.

    Furthermore, the lock type of temporary tables is not really that
    important because they can only be used by one query at a time and
    not even twice in a query -- a temporary table is represented by
    only one TABLE object. Nonetheless, it's safer from a maintenance
    point of view to reset the lock type of this singleton TABLE object
    as to not cause problems when the table is reused.

    Even under LOCK TABLES mode its okay to reset the lock type as
    LOCK TABLES is allowed (but ignored) for a temporary table.
  */
  table->reginfo.lock_type= TL_WRITE;
}


/*
  Mark all tables in the list which were used by current substatement
  as free for reuse.

  SYNOPSIS
    mark_used_tables_as_free_for_reuse()
      thd   - thread context
      table - head of the list of tables

  DESCRIPTION
    Marks all tables in the list which were used by current substatement
    (they are marked by its query_id) as free for reuse.

  NOTE
    The reason we reset query_id is that it's not enough to just test
    if table->query_id != thd->query_id to know if a table is in use.

    For example
    SELECT f1_that_uses_t1() FROM t1;
    In f1_that_uses_t1() we will see one instance of t1 where query_id is
    set to query_id of original query.
*/

static void mark_used_tables_as_free_for_reuse(THD *thd, TABLE *table)
{
  for (; table ; table= table->next)
  {
    DBUG_ASSERT(table->pos_in_locked_tables == NULL ||
                table->pos_in_locked_tables->table == table);
    if (table->query_id == thd->query_id)
    {
      table->query_id= 0;
      table->file->ha_reset();
    }
  }
}


/**
  Auxiliary function to close all tables in the open_tables list.

  @param thd Thread context.

  @remark It should not ordinarily be called directly.
*/

static void close_open_tables(THD *thd)
{
  mysql_mutex_assert_not_owner(&LOCK_open);

  DBUG_PRINT("info", ("thd->open_tables: 0x%lx", (long) thd->open_tables));

  while (thd->open_tables)
    (void) close_thread_table(thd, &thd->open_tables);
}


/**
  Close all open instances of the table but keep the MDL lock.

  Works both under LOCK TABLES and in the normal mode.
  Removes all closed instances of the table from the table cache.

  @param     thd     thread handle
  @param[in] share   table share, but is just a handy way to
                     access the table cache key

  @param[in] remove_from_locked_tables
                     TRUE if the table is being dropped or renamed.
                     In that case the documented behaviour is to
                     implicitly remove the table from LOCK TABLES
                     list.

  @pre Must be called with an X MDL lock on the table.
*/

void
close_all_tables_for_name(THD *thd, TABLE_SHARE *share,
                          bool remove_from_locked_tables)
{
  char key[MAX_DBKEY_LENGTH];
  uint key_length= share->table_cache_key.length;
  const char *db= key;
  const char *table_name= db + share->db.length + 1;

  memcpy(key, share->table_cache_key.str, key_length);

  mysql_mutex_assert_not_owner(&LOCK_open);
  for (TABLE **prev= &thd->open_tables; *prev; )
  {
    TABLE *table= *prev;

    if (table->s->table_cache_key.length == key_length &&
        !memcmp(table->s->table_cache_key.str, key, key_length))
    {
      thd->locked_tables_list.unlink_from_list(thd,
                                               table->pos_in_locked_tables,
                                               remove_from_locked_tables);
      /*
        Does nothing if the table is not locked.
        This allows one to use this function after a table
        has been unlocked, e.g. in partition management.
      */
      mysql_lock_remove(thd, thd->lock, table);

      /* Inform handler that table will be dropped after close */
      if (table->db_stat) /* Not true for partitioned tables. */
        table->file->extra(HA_EXTRA_PREPARE_FOR_DROP);
      close_thread_table(thd, prev);
    }
    else
    {
      /* Step to next entry in open_tables list. */
      prev= &table->next;
    }
  }
  /* Remove the table share from the cache. */
  tdc_remove_table(thd, TDC_RT_REMOVE_ALL, db, table_name,
                   FALSE);
}


/*
  Close all tables used by the current substatement, or all tables
  used by this thread if we are on the upper level.

  SYNOPSIS
    close_thread_tables()
    thd			Thread handler

  IMPLEMENTATION
    Unlocks tables and frees derived tables.
    Put all normal tables used by thread in free list.

    It will only close/mark as free for reuse tables opened by this
    substatement, it will also check if we are closing tables after
    execution of complete query (i.e. we are on upper level) and will
    leave prelocked mode if needed.
*/

void close_thread_tables(THD *thd)
{
  TABLE *table;
  DBUG_ENTER("close_thread_tables");

#ifdef EXTRA_DEBUG
  DBUG_PRINT("tcache", ("open tables:"));
  for (table= thd->open_tables; table; table= table->next)
    DBUG_PRINT("tcache", ("table: '%s'.'%s' 0x%lx", table->s->db.str,
                          table->s->table_name.str, (long) table));
#endif

#if defined(ENABLED_DEBUG_SYNC)
  /* debug_sync may not be initialized for some slave threads */
  if (thd->debug_sync_control)
    DEBUG_SYNC(thd, "before_close_thread_tables");
#endif

  DBUG_ASSERT(thd->transaction.stmt.is_empty() || thd->in_sub_stmt ||
              (thd->state_flags & Open_tables_state::BACKUPS_AVAIL));

  /* Detach MERGE children after every statement. Even under LOCK TABLES. */
  for (table= thd->open_tables; table; table= table->next)
  {
    /* Table might be in use by some outer statement. */
    DBUG_PRINT("tcache", ("table: '%s'  query_id: %lu",
                          table->s->table_name.str, (ulong) table->query_id));
    if (thd->locked_tables_mode <= LTM_LOCK_TABLES ||
        table->query_id == thd->query_id)
    {
      DBUG_ASSERT(table->file);
      table->file->extra(HA_EXTRA_DETACH_CHILDREN);
    }
  }

  /*
    We are assuming here that thd->derived_tables contains ONLY derived
    tables for this substatement. i.e. instead of approach which uses
    query_id matching for determining which of the derived tables belong
    to this substatement we rely on the ability of substatements to
    save/restore thd->derived_tables during their execution.

    TODO: Probably even better approach is to simply associate list of
          derived tables with (sub-)statement instead of thread and destroy
          them at the end of its execution.
  */
  if (thd->derived_tables)
  {
    TABLE *next;
    /*
      Close all derived tables generated in queries like
      SELECT * FROM (SELECT * FROM t1)
    */
    for (table= thd->derived_tables ; table ; table= next)
    {
      next= table->next;
      free_tmp_table(thd, table);
    }
    thd->derived_tables= 0;
  }

  /*
    Mark all temporary tables used by this statement as free for reuse.
  */
  mark_temp_tables_as_free_for_reuse(thd);

  if (thd->locked_tables_mode)
  {

    /* Ensure we are calling ha_reset() for all used tables */
    mark_used_tables_as_free_for_reuse(thd, thd->open_tables);

    /*
      We are under simple LOCK TABLES or we're inside a sub-statement
      of a prelocked statement, so should not do anything else.

      Note that even if we are in LTM_LOCK_TABLES mode and statement
      requires prelocking (e.g. when we are closing tables after
      failing ot "open" all tables required for statement execution)
      we will exit this function a few lines below.
    */
    if (! thd->lex->requires_prelocking())
      DBUG_VOID_RETURN;

    /*
      We are in the top-level statement of a prelocked statement,
      so we have to leave the prelocked mode now with doing implicit
      UNLOCK TABLES if needed.
    */
    if (thd->locked_tables_mode == LTM_PRELOCKED_UNDER_LOCK_TABLES)
      thd->locked_tables_mode= LTM_LOCK_TABLES;

    if (thd->locked_tables_mode == LTM_LOCK_TABLES)
      DBUG_VOID_RETURN;

    thd->leave_locked_tables_mode();

    /* Fallthrough */
  }

  if (thd->lock)
  {
    /*
      For RBR we flush the pending event just before we unlock all the
      tables.  This means that we are at the end of a topmost
      statement, so we ensure that the STMT_END_F flag is set on the
      pending event.  For statements that are *inside* stored
      functions, the pending event will not be flushed: that will be
      handled either before writing a query log event (inside
      binlog_query()) or when preparing a pending event.
     */
    (void)thd->binlog_flush_pending_rows_event(TRUE);
    mysql_unlock_tables(thd, thd->lock);
    thd->lock=0;
  }
  /*
    Closing a MERGE child before the parent would be fatal if the
    other thread tries to abort the MERGE lock in between.
  */
  if (thd->open_tables)
    close_open_tables(thd);

  DBUG_VOID_RETURN;
}


/* move one table to free list */

bool close_thread_table(THD *thd, TABLE **table_ptr)
{
  bool found_old_table= 0;
  TABLE *table= *table_ptr;
  DBUG_ENTER("close_thread_table");
  DBUG_ASSERT(table->key_read == 0);
  DBUG_ASSERT(!table->file || table->file->inited == handler::NONE);
  mysql_mutex_assert_not_owner(&LOCK_open);
  /*
    The metadata lock must be released after giving back
    the table to the table cache.
  */
  DBUG_ASSERT(thd->mdl_context.is_lock_owner(MDL_key::TABLE,
                                             table->s->db.str,
                                             table->s->table_name.str,
                                             MDL_SHARED));
  table->mdl_ticket= NULL;

  mysql_mutex_lock(&thd->LOCK_thd_data);
  *table_ptr=table->next;
  mysql_mutex_unlock(&thd->LOCK_thd_data);

  if (! table->needs_reopen())
  {
    /* Avoid having MERGE tables with attached children in unused_tables. */
    table->file->extra(HA_EXTRA_DETACH_CHILDREN);
    /* Free memory and reset for next loop. */
    free_field_buffers_larger_than(table, MAX_TDC_BLOB_SIZE);
    table->file->ha_reset();
  }

  /* Do this *before* entering the LOCK_open critical section. */
  if (table->file != NULL)
    table->file->unbind_psi();

  mysql_mutex_lock(&LOCK_open);

  if (table->s->has_old_version() || table->needs_reopen() ||
      table_def_shutdown_in_progress)
  {
    free_cache_entry(table);
    found_old_table= 1;
  }
  else
  {
    DBUG_ASSERT(table->file);
    table_def_unuse_table(table);
    /*
      We free the least used table, not the subject table,
      to keep the LRU order.
    */
    if (table_cache_count > table_cache_size)
      free_cache_entry(unused_tables);
  }
  mysql_mutex_unlock(&LOCK_open);
  DBUG_RETURN(found_old_table);
}


/* close_temporary_tables' internal, 4 is due to uint4korr definition */
static inline uint  tmpkeyval(THD *thd, TABLE *table)
{
  return uint4korr(table->s->table_cache_key.str + table->s->table_cache_key.length - 4);
}


/*
  Close all temporary tables created by 'CREATE TEMPORARY TABLE' for thread
  creates one DROP TEMPORARY TABLE binlog event for each pseudo-thread 
*/

bool close_temporary_tables(THD *thd)
{
  DBUG_ENTER("close_temporary_tables");
  TABLE *table;
  TABLE *next= NULL;
  TABLE *prev_table;
  /* Assume thd->variables.option_bits has OPTION_QUOTE_SHOW_CREATE */
  bool was_quote_show= TRUE;
  bool error= 0;

  if (!thd->temporary_tables)
    DBUG_RETURN(FALSE);

  if (!mysql_bin_log.is_open())
  {
    TABLE *tmp_next;

    mysql_mutex_lock(&thd->LOCK_temporary_tables);
    for (table= thd->temporary_tables; table; table= tmp_next)
    {
      tmp_next= table->next;
      close_temporary(table, 1, 1);
    }
    thd->temporary_tables= 0;
    mysql_mutex_unlock(&thd->LOCK_temporary_tables);

    DBUG_RETURN(FALSE);
  }

  /* Better add "if exists", in case a RESET MASTER has been done */
  const char stub[]= "DROP /*!40005 TEMPORARY */ TABLE IF EXISTS ";
  uint stub_len= sizeof(stub) - 1;
  char buf[256];
  String s_query= String(buf, sizeof(buf), system_charset_info);
  bool found_user_tables= FALSE;

  memcpy(buf, stub, stub_len);

  mysql_mutex_lock(&thd->LOCK_temporary_tables);

  /*
    Insertion sort of temp tables by pseudo_thread_id to build ordered list
    of sublists of equal pseudo_thread_id
  */

  for (prev_table= thd->temporary_tables, table= prev_table->next;
       table;
       prev_table= table, table= table->next)
  {
    TABLE *prev_sorted /* same as for prev_table */, *sorted;
    if (is_user_table(table))
    {
      if (!found_user_tables)
        found_user_tables= true;
      for (prev_sorted= NULL, sorted= thd->temporary_tables; sorted != table;
           prev_sorted= sorted, sorted= sorted->next)
      {
        if (!is_user_table(sorted) ||
            tmpkeyval(thd, sorted) > tmpkeyval(thd, table))
        {
          /* move into the sorted part of the list from the unsorted */
          prev_table->next= table->next;
          table->next= sorted;
          if (prev_sorted)
          {
            prev_sorted->next= table;
          }
          else
          {
            thd->temporary_tables= table;
          }
          table= prev_table;
          break;
        }
      }
    }
  }

  /* We always quote db,table names though it is slight overkill */
  if (found_user_tables &&
      !(was_quote_show= test(thd->variables.option_bits & OPTION_QUOTE_SHOW_CREATE)))
  {
    thd->variables.option_bits |= OPTION_QUOTE_SHOW_CREATE;
  }

  /* scan sorted tmps to generate sequence of DROP */
  for (table= thd->temporary_tables; table; table= next)
  {
    if (is_user_table(table))
    {
      bool save_thread_specific_used= thd->thread_specific_used;
      my_thread_id save_pseudo_thread_id= thd->variables.pseudo_thread_id;
      /* Set pseudo_thread_id to be that of the processed table */
      thd->variables.pseudo_thread_id= tmpkeyval(thd, table);
      String db;
      db.append(table->s->db.str);
      /* Loop forward through all tables that belong to a common database
         within the sublist of common pseudo_thread_id to create single
         DROP query 
      */
      for (s_query.length(stub_len);
           table && is_user_table(table) &&
             tmpkeyval(thd, table) == thd->variables.pseudo_thread_id &&
             table->s->db.length == db.length() &&
             strcmp(table->s->db.str, db.ptr()) == 0;
           table= next)
      {
        /*
          We are going to add ` around the table names and possible more
          due to special characters
        */
        append_identifier(thd, &s_query, table->s->table_name.str,
                          strlen(table->s->table_name.str));
        s_query.append(',');
        next= table->next;
        close_temporary(table, 1, 1);
      }
      thd->clear_error();
      const CHARSET_INFO *cs_save= thd->variables.character_set_client;
      thd->variables.character_set_client= system_charset_info;
      thd->thread_specific_used= TRUE;
      Query_log_event qinfo(thd, s_query.ptr(),
                            s_query.length() - 1 /* to remove trailing ',' */,
                            FALSE, TRUE, FALSE, 0);
      qinfo.db= db.ptr();
      qinfo.db_len= db.length();
      thd->variables.character_set_client= cs_save;

      thd->get_stmt_da()->set_overwrite_status(true);
      if ((error= (mysql_bin_log.write_event(&qinfo) || error)))
      {
        /*
          If we're here following THD::cleanup, thence the connection
          has been closed already. So lets print a message to the
          error log instead of pushing yet another error into the
          Diagnostics_area.

          Also, we keep the error flag so that we propagate the error
          up in the stack. This way, if we're the SQL thread we notice
          that close_temporary_tables failed. (Actually, the SQL
          thread only calls close_temporary_tables while applying old
          Start_log_event_v3 events.)
        */
        sql_print_error("Failed to write the DROP statement for "
                        "temporary tables to binary log");
      }
      thd->get_stmt_da()->set_overwrite_status(false);

      thd->variables.pseudo_thread_id= save_pseudo_thread_id;
      thd->thread_specific_used= save_thread_specific_used;
    }
    else
    {
      next= table->next;
      close_temporary(table, 1, 1);
    }
  }
  if (!was_quote_show)
    thd->variables.option_bits&= ~OPTION_QUOTE_SHOW_CREATE; /* restore option */
  thd->temporary_tables=0;

  mysql_mutex_unlock(&thd->LOCK_temporary_tables);

  DBUG_RETURN(error);
}

/*
  Find table in list.

  SYNOPSIS
    find_table_in_list()
    table		Pointer to table list
    offset		Offset to which list in table structure to use
    db_name		Data base name
    table_name		Table name

  NOTES:
    This is called by find_table_in_local_list() and
    find_table_in_global_list().

  RETURN VALUES
    NULL	Table not found
    #		Pointer to found table.
*/

TABLE_LIST *find_table_in_list(TABLE_LIST *table,
                               TABLE_LIST *TABLE_LIST::*link,
                               const char *db_name,
                               const char *table_name)
{
  for (; table; table= table->*link )
  {
    if ((table->table == 0 || table->table->s->tmp_table == NO_TMP_TABLE) &&
        strcmp(table->db, db_name) == 0 &&
        strcmp(table->table_name, table_name) == 0)
      break;
  }
  return table;
}


/**
  Test that table is unique (It's only exists once in the table list)

  @param  thd                   thread handle
  @param  table                 table which should be checked
  @param  table_list            list of tables
  @param  check_alias           whether to check tables' aliases

  NOTE: to exclude derived tables from check we use following mechanism:
    a) during derived table processing set THD::derived_tables_processing
    b) JOIN::prepare set SELECT::exclude_from_table_unique_test if
       THD::derived_tables_processing set. (we can't use JOIN::execute
       because for PS we perform only JOIN::prepare, but we can't set this
       flag in JOIN::prepare if we are not sure that we are in derived table
       processing loop, because multi-update call fix_fields() for some its
       items (which mean JOIN::prepare for subqueries) before unique_table
       call to detect which tables should be locked for write).
    c) find_dup_table skip all tables which belong to SELECT with
       SELECT::exclude_from_table_unique_test set.
    Also SELECT::exclude_from_table_unique_test used to exclude from check
    tables of main SELECT of multi-delete and multi-update

    We also skip tables with TABLE_LIST::prelocking_placeholder set,
    because we want to allow SELECTs from them, and their modification
    will rise the error anyway.

    TODO: when we will have table/view change detection we can do this check
          only once for PS/SP

  @retval !=0  found duplicate
  @retval 0 if table is unique
*/

static
TABLE_LIST* find_dup_table(THD *thd, TABLE_LIST *table, TABLE_LIST *table_list,
                           bool check_alias)
{
  TABLE_LIST *res;
  const char *d_name, *t_name, *t_alias;
  DBUG_ENTER("find_dup_table");
  DBUG_PRINT("enter", ("table alias: %s", table->alias));

  /*
    If this function called for query which update table (INSERT/UPDATE/...)
    then we have in table->table pointer to TABLE object which we are
    updating even if it is VIEW so we need TABLE_LIST of this TABLE object
    to get right names (even if lower_case_table_names used).

    If this function called for CREATE command that we have not opened table
    (table->table equal to 0) and right names is in current TABLE_LIST
    object.
  */
  if (table->table)
  {
    /* All MyISAMMRG children are plain MyISAM tables. */
    DBUG_ASSERT(table->table->file->ht->db_type != DB_TYPE_MRG_MYISAM);

    /* temporary table is always unique */
    if (table->table && table->table->s->tmp_table != NO_TMP_TABLE)
      DBUG_RETURN(0);
    table= table->find_underlying_table(table->table);
    /*
      as far as we have table->table we have to find real TABLE_LIST of
      it in underlying tables
    */
    DBUG_ASSERT(table);
  }
  d_name= table->db;
  t_name= table->table_name;
  t_alias= table->alias;

  DBUG_PRINT("info", ("real table: %s.%s", d_name, t_name));
  for (;;)
  {
    /*
      Table is unique if it is present only once in the global list
      of tables and once in the list of table locks.
    */
    if (! (res= find_table_in_global_list(table_list, d_name, t_name)))
      break;

    /* Skip if same underlying table. */
    if (res->table && (res->table == table->table))
      goto next;

    /* Skip if table alias does not match. */
    if (check_alias)
    {
      if (lower_case_table_names ?
          my_strcasecmp(files_charset_info, t_alias, res->alias) :
          strcmp(t_alias, res->alias))
        goto next;
    }

    /*
      Skip if marked to be excluded (could be a derived table) or if
      entry is a prelocking placeholder.
    */
    if (res->select_lex &&
        !res->select_lex->exclude_from_table_unique_test &&
        !res->prelocking_placeholder)
      break;

    /*
      If we found entry of this table or table of SELECT which already
      processed in derived table or top select of multi-update/multi-delete
      (exclude_from_table_unique_test) or prelocking placeholder.
    */
next:
    table_list= res->next_global;
    DBUG_PRINT("info",
               ("found same copy of table or table which we should skip"));
  }
  DBUG_RETURN(res);
}


/**
  Test that the subject table of INSERT/UPDATE/DELETE/CREATE
  or (in case of MyISAMMRG) one of its children are not used later
  in the query.

  For MyISAMMRG tables, it is assumed that all the underlying
  tables of @c table (if any) are listed right after it and that
  their @c parent_l field points at the main table.


  @retval non-NULL The table list element for the table that
                   represents the duplicate. 
  @retval NULL     No duplicates found.
*/

TABLE_LIST*
unique_table(THD *thd, TABLE_LIST *table, TABLE_LIST *table_list,
             bool check_alias)
{
  TABLE_LIST *dup;
  if (table->table && table->table->file->ht->db_type == DB_TYPE_MRG_MYISAM)
  {
    TABLE_LIST *child;
    dup= NULL;
    /* Check duplicates of all merge children. */
    for (child= table->next_global; child && child->parent_l == table;
         child= child->next_global)
    {
      if ((dup= find_dup_table(thd, child, child->next_global, check_alias)))
        break;
    }
  }
  else
    dup= find_dup_table(thd, table, table_list, check_alias);
  return dup;
}
/*
  Issue correct error message in case we found 2 duplicate tables which
  prevent some update operation

  SYNOPSIS
    update_non_unique_table_error()
    update      table which we try to update
    operation   name of update operation
    duplicate   duplicate table which we found

  NOTE:
    here we hide view underlying tables if we have them
*/

void update_non_unique_table_error(TABLE_LIST *update,
                                   const char *operation,
                                   TABLE_LIST *duplicate)
{
  update= update->top_table();
  duplicate= duplicate->top_table();
  if (!update->view || !duplicate->view ||
      update->view == duplicate->view ||
      update->view_name.length != duplicate->view_name.length ||
      update->view_db.length != duplicate->view_db.length ||
      my_strcasecmp(table_alias_charset,
                    update->view_name.str, duplicate->view_name.str) != 0 ||
      my_strcasecmp(table_alias_charset,
                    update->view_db.str, duplicate->view_db.str) != 0)
  {
    /*
      it is not the same view repeated (but it can be parts of the same copy
      of view), so we have to hide underlying tables.
    */
    if (update->view)
    {
      /* Issue the ER_NON_INSERTABLE_TABLE error for an INSERT */
      if (update->view == duplicate->view)
        my_error(!strncmp(operation, "INSERT", 6) ?
                 ER_NON_INSERTABLE_TABLE : ER_NON_UPDATABLE_TABLE, MYF(0),
                 update->alias, operation);
      else
        my_error(ER_VIEW_PREVENT_UPDATE, MYF(0),
                 (duplicate->view ? duplicate->alias : update->alias),
                 operation, update->alias);
      return;
    }
    if (duplicate->view)
    {
      my_error(ER_VIEW_PREVENT_UPDATE, MYF(0), duplicate->alias, operation,
               update->alias);
      return;
    }
  }
  my_error(ER_UPDATE_TABLE_USED, MYF(0), update->alias);
}


/**
  Find temporary table specified by database and table names in the
  THD::temporary_tables list.

  @return TABLE instance if a temporary table has been found; NULL otherwise.
*/

TABLE *find_temporary_table(THD *thd, const char *db, const char *table_name)
{
  char key[MAX_DBKEY_LENGTH];
  uint key_length= create_table_def_key(thd, key, db, table_name, 1);
  return find_temporary_table(thd, key, key_length);
}


/**
  Find a temporary table specified by TABLE_LIST instance in the
  THD::temporary_tables list.

  @return TABLE instance if a temporary table has been found; NULL otherwise.
*/

TABLE *find_temporary_table(THD *thd, const TABLE_LIST *tl)
{
  const char *key;
  uint key_length;
  char key_suffix[TMP_TABLE_KEY_EXTRA];
  TABLE *table;

  key_length= get_table_def_key(tl, &key);

  int4store(key_suffix, thd->server_id);
  int4store(key_suffix + 4, thd->variables.pseudo_thread_id);

  for (table= thd->temporary_tables; table; table= table->next)
  {
    if ((table->s->table_cache_key.length == key_length +
                                             TMP_TABLE_KEY_EXTRA) &&
        !memcmp(table->s->table_cache_key.str, key, key_length) &&
        !memcmp(table->s->table_cache_key.str + key_length, key_suffix,
                TMP_TABLE_KEY_EXTRA))
      return table;
  }
  return NULL;
}


/**
  Find a temporary table specified by a key in the THD::temporary_tables list.

  @return TABLE instance if a temporary table has been found; NULL otherwise.
*/

TABLE *find_temporary_table(THD *thd,
                            const char *table_key,
                            uint table_key_length)
{
  for (TABLE *table= thd->temporary_tables; table; table= table->next)
  {
    if (table->s->table_cache_key.length == table_key_length &&
        !memcmp(table->s->table_cache_key.str, table_key, table_key_length))
    {
      return table;
    }
  }

  return NULL;
}


/**
  Drop a temporary table.

  Try to locate the table in the list of thd->temporary_tables.
  If the table is found:
   - if the table is being used by some outer statement, fail.
   - if the table is locked with LOCK TABLES or by prelocking,
   unlock it and remove it from the list of locked tables
   (THD::lock). Currently only transactional temporary tables
   are locked.
   - Close the temporary table, remove its .FRM
   - remove the table from the list of temporary tables

  This function is used to drop user temporary tables, as well as
  internal tables created in CREATE TEMPORARY TABLE ... SELECT
  or ALTER TABLE. Even though part of the work done by this function
  is redundant when the table is internal, as long as we
  link both internal and user temporary tables into the same
  thd->temporary_tables list, it's impossible to tell here whether
  we're dealing with an internal or a user temporary table.

  In is_trans out-parameter, we return the type of the table:
  either transactional (e.g. innodb) as TRUE or non-transactional
  (e.g. myisam) as FALSE.

  This function assumes that table to be dropped was pre-opened
  using table list provided.

  @retval  0  the table was found and dropped successfully.
  @retval  1  the table was not found in the list of temporary tables
              of this thread
  @retval -1  the table is in use by a outer query
*/

int drop_temporary_table(THD *thd, TABLE_LIST *table_list, bool *is_trans)
{
  DBUG_ENTER("drop_temporary_table");
  DBUG_PRINT("tmptable", ("closing table: '%s'.'%s'",
                          table_list->db, table_list->table_name));

  if (!is_temporary_table(table_list))
    DBUG_RETURN(1);

  TABLE *table= table_list->table;

  /* Table might be in use by some outer statement. */
  if (table->query_id && table->query_id != thd->query_id)
  {
    my_error(ER_CANT_REOPEN_TABLE, MYF(0), table->alias);
    DBUG_RETURN(-1);
  }

  *is_trans= table->file->has_transactions();

  /*
    If LOCK TABLES list is not empty and contains this table,
    unlock the table and remove the table from this list.
  */
  mysql_lock_remove(thd, thd->lock, table);
  close_temporary_table(thd, table, 1, 1);
  table_list->table= NULL;
  DBUG_RETURN(0);
}

/*
  unlink from thd->temporary tables and close temporary table
*/

void close_temporary_table(THD *thd, TABLE *table,
                           bool free_share, bool delete_table)
{
  DBUG_ENTER("close_temporary_table");
  DBUG_PRINT("tmptable", ("closing table: '%s'.'%s' 0x%lx  alias: '%s'",
                          table->s->db.str, table->s->table_name.str,
                          (long) table, table->alias));

  mysql_mutex_lock(&thd->LOCK_temporary_tables);

  if (table->prev)
  {
    table->prev->next= table->next;
    if (table->prev->next)
      table->next->prev= table->prev;
  }
  else
  {
    /* removing the item from the list */
    DBUG_ASSERT(table == thd->temporary_tables);
    /*
      slave must reset its temporary list pointer to zero to exclude
      passing non-zero value to end_slave via rli->save_temporary_tables
      when no temp tables opened, see an invariant below.
    */
    thd->temporary_tables= table->next;
    if (thd->temporary_tables)
      table->next->prev= 0;
  }
  if (thd->slave_thread)
  {
    /* natural invariant of temporary_tables */
    DBUG_ASSERT(slave_open_temp_tables || !thd->temporary_tables);
    modify_slave_open_temp_tables(thd, -1);
  }
  close_temporary(table, free_share, delete_table);

  mysql_mutex_unlock(&thd->LOCK_temporary_tables);

  DBUG_VOID_RETURN;
}


/*
  Close and delete a temporary table

  NOTE
    This dosn't unlink table from thd->temporary
    If this is needed, use close_temporary_table()
*/

void close_temporary(TABLE *table, bool free_share, bool delete_table)
{
  handlerton *table_type= table->s->db_type();
  DBUG_ENTER("close_temporary");
  DBUG_PRINT("tmptable", ("closing table: '%s'.'%s'",
                          table->s->db.str, table->s->table_name.str));

  free_io_cache(table);
  closefrm(table, 0);
  if (delete_table)
    rm_temporary_table(table_type, table->s->path.str);
  if (free_share)
  {
    free_table_share(table->s);
    my_free(table);
  }
  DBUG_VOID_RETURN;
}


/*
  Used by ALTER TABLE when the table is a temporary one. It changes something
  only if the ALTER contained a RENAME clause (otherwise, table_name is the old
  name).
  Prepares a table cache key, which is the concatenation of db, table_name and
  thd->slave_proxy_id, separated by '\0'.
*/

bool rename_temporary_table(THD* thd, TABLE *table, const char *db,
			    const char *table_name)
{
  char *key;
  uint key_length;
  TABLE_SHARE *share= table->s;
  DBUG_ENTER("rename_temporary_table");

  if (!(key=(char*) alloc_root(&share->mem_root, MAX_DBKEY_LENGTH)))
    DBUG_RETURN(1);				/* purecov: inspected */

  key_length= create_table_def_key(thd, key, db, table_name, 1);
  share->set_table_cache_key(key, key_length);
  DBUG_RETURN(0);
}


/**
   Force all other threads to stop using the table by upgrading
   metadata lock on it and remove unused TABLE instances from cache.

   @param thd      Thread handler
   @param table    Table to remove from cache
   @param function HA_EXTRA_PREPARE_FOR_DROP if table is to be deleted
                   HA_EXTRA_FORCE_REOPEN if table is not be used
                   HA_EXTRA_PREPARE_FOR_RENAME if table is to be renamed

   @note When returning, the table will be unusable for other threads
         until metadata lock is downgraded.

   @retval FALSE Success.
   @retval TRUE  Failure (e.g. because thread was killed).
*/

bool wait_while_table_is_used(THD *thd, TABLE *table,
                              enum ha_extra_function function)
{
  DBUG_ENTER("wait_while_table_is_used");
  DBUG_PRINT("enter", ("table: '%s'  share: 0x%lx  db_stat: %u  version: %lu",
                       table->s->table_name.str, (ulong) table->s,
                       table->db_stat, table->s->version));

  if (thd->mdl_context.upgrade_shared_lock_to_exclusive(
             table->mdl_ticket, thd->variables.lock_wait_timeout))
    DBUG_RETURN(TRUE);

  tdc_remove_table(thd, TDC_RT_REMOVE_NOT_OWN,
                   table->s->db.str, table->s->table_name.str,
                   FALSE);
  /* extra() call must come only after all instances above are closed */
  (void) table->file->extra(function);
  DBUG_RETURN(FALSE);
}


/**
  Close a and drop a just created table in CREATE TABLE ... SELECT.

  @param  thd         Thread handle
  @param  table       TABLE object for the table to be dropped
  @param  db_name     Name of database for this table
  @param  table_name  Name of this table

  This routine assumes that the table to be closed is open only
  by the calling thread, so we needn't wait until other threads
  close the table. It also assumes that the table is first
  in thd->open_ables and a data lock on it, if any, has been
  released. To sum up, it's tuned to work with
  CREATE TABLE ... SELECT and CREATE TABLE .. SELECT only.
  Note, that currently CREATE TABLE ... SELECT is not supported
  under LOCK TABLES. This function, still, can be called in
  prelocked mode, e.g. if we do CREATE TABLE .. SELECT f1();
*/

void drop_open_table(THD *thd, TABLE *table, const char *db_name,
                     const char *table_name)
{
  DBUG_ENTER("drop_open_table");
  if (table->s->tmp_table)
    close_temporary_table(thd, table, 1, 1);
  else
  {
    DBUG_ASSERT(table == thd->open_tables);

    handlerton *table_type= table->s->db_type();

    table->file->extra(HA_EXTRA_PREPARE_FOR_DROP);
    close_thread_table(thd, &thd->open_tables);
    /* Remove the table share from the table cache. */
    tdc_remove_table(thd, TDC_RT_REMOVE_ALL, db_name, table_name,
                     FALSE);
    /* Remove the table from the storage engine and rm the .frm. */
    quick_rm_table(table_type, db_name, table_name, 0);
  }
  DBUG_VOID_RETURN;
}


/**
    Check that table exists in table definition cache, on disk
    or in some storage engine.

    @param       thd     Thread context
    @param       table   Table list element
    @param[out]  exists  Out parameter which is set to TRUE if table
                         exists and to FALSE otherwise.

    @note This function acquires LOCK_open internally.

    @note If there is no .FRM file for the table but it exists in one
          of engines (e.g. it was created on another node of NDB cluster)
          this function will fetch and create proper .FRM file for it.

    @retval  TRUE   Some error occurred
    @retval  FALSE  No error. 'exists' out parameter set accordingly.
*/

bool check_if_table_exists(THD *thd, TABLE_LIST *table, bool *exists)
{
  char path[FN_REFLEN + 1];
  TABLE_SHARE *share;
  DBUG_ENTER("check_if_table_exists");

  *exists= TRUE;

  DBUG_ASSERT(thd->mdl_context.
              is_lock_owner(MDL_key::TABLE, table->db,
                            table->table_name, MDL_SHARED));

  mysql_mutex_lock(&LOCK_open);
  share= get_cached_table_share(table->db, table->table_name);
  mysql_mutex_unlock(&LOCK_open);

  if (share)
    goto end;

  build_table_filename(path, sizeof(path) - 1, table->db, table->table_name,
                       reg_ext, 0);

  if (!access(path, F_OK))
    goto end;

  /* .FRM file doesn't exist. Check if some engine can provide it. */
  if (ha_check_if_table_exists(thd, table->db, table->table_name, exists))
  {
    my_printf_error(ER_OUT_OF_RESOURCES, "Failed to open '%-.64s', error while "
                    "unpacking from engine", MYF(0), table->table_name);
    DBUG_RETURN(TRUE);
  }
end:
  DBUG_RETURN(FALSE);
}


/**
  An error handler which converts, if possible, ER_LOCK_DEADLOCK error
  that can occur when we are trying to acquire a metadata lock to
  a request for back-off and re-start of open_tables() process.
*/

class MDL_deadlock_handler : public Internal_error_handler
{
public:
  MDL_deadlock_handler(Open_table_context *ot_ctx_arg)
    : m_ot_ctx(ot_ctx_arg), m_is_active(FALSE)
  {}

  virtual ~MDL_deadlock_handler() {}

  virtual bool handle_condition(THD *thd,
                                uint sql_errno,
                                const char* sqlstate,
                                Sql_condition::enum_warning_level level,
                                const char* msg,
                                Sql_condition ** cond_hdl);

private:
  /** Open table context to be used for back-off request. */
  Open_table_context *m_ot_ctx;
  /**
    Indicates that we are already in the process of handling
    ER_LOCK_DEADLOCK error. Allows to re-emit the error from
    the error handler without falling into infinite recursion.
  */
  bool m_is_active;
};


bool MDL_deadlock_handler::handle_condition(THD *,
                                            uint sql_errno,
                                            const char*,
                                            Sql_condition::enum_warning_level,
                                            const char*,
                                            Sql_condition ** cond_hdl)
{
  *cond_hdl= NULL;
  if (! m_is_active && sql_errno == ER_LOCK_DEADLOCK)
  {
    /* Disable the handler to avoid infinite recursion. */
    m_is_active= TRUE;
    (void) m_ot_ctx->request_backoff_action(
             Open_table_context::OT_BACKOFF_AND_RETRY,
             NULL);
    m_is_active= FALSE;
    /*
      If the above back-off request failed, a new instance of
      ER_LOCK_DEADLOCK error was emitted. Thus the current
      instance of error condition can be treated as handled.
    */
    return TRUE;
  }
  return FALSE;
}


/**
  Try to acquire an MDL lock for a table being opened.

  @param[in,out] thd      Session context, to report errors.
  @param[out]    ot_ctx   Open table context, to hold the back off
                          state. If we failed to acquire a lock
                          due to a lock conflict, we add the
                          failed request to the open table context.
  @param[in,out] mdl_request A request for an MDL lock.
                          If we managed to acquire a ticket
                          (no errors or lock conflicts occurred),
                          contains a reference to it on
                          return. However, is not modified if MDL
                          lock type- modifying flags were provided.
  @param[in]    flags flags MYSQL_OPEN_FORCE_SHARED_MDL,
                          MYSQL_OPEN_FORCE_SHARED_HIGH_PRIO_MDL or
                          MYSQL_OPEN_FAIL_ON_MDL_CONFLICT
                          @sa open_table().
  @param[out]   mdl_ticket Only modified if there was no error.
                          If we managed to acquire an MDL
                          lock, contains a reference to the
                          ticket, otherwise is set to NULL.

  @retval TRUE  An error occurred.
  @retval FALSE No error, but perhaps a lock conflict, check mdl_ticket.
*/

static bool
open_table_get_mdl_lock(THD *thd, Open_table_context *ot_ctx,
                        MDL_request *mdl_request,
                        uint flags,
                        MDL_ticket **mdl_ticket)
{
  MDL_request mdl_request_shared;

  if (flags & (MYSQL_OPEN_FORCE_SHARED_MDL |
               MYSQL_OPEN_FORCE_SHARED_HIGH_PRIO_MDL))
  {
    /*
      MYSQL_OPEN_FORCE_SHARED_MDL flag means that we are executing
      PREPARE for a prepared statement and want to override
      the type-of-operation aware metadata lock which was set
      in the parser/during view opening with a simple shared
      metadata lock.
      This is necessary to allow concurrent execution of PREPARE
      and LOCK TABLES WRITE statement against the same table.

      MYSQL_OPEN_FORCE_SHARED_HIGH_PRIO_MDL flag means that we open
      the table in order to get information about it for one of I_S
      queries and also want to override the type-of-operation aware
      shared metadata lock which was set earlier (e.g. during view
      opening) with a high-priority shared metadata lock.
      This is necessary to avoid unnecessary waiting and extra
      ER_WARN_I_S_SKIPPED_TABLE warnings when accessing I_S tables.

      These two flags are mutually exclusive.
    */
    DBUG_ASSERT(!(flags & MYSQL_OPEN_FORCE_SHARED_MDL) ||
                !(flags & MYSQL_OPEN_FORCE_SHARED_HIGH_PRIO_MDL));

    mdl_request_shared.init(&mdl_request->key,
                            (flags & MYSQL_OPEN_FORCE_SHARED_MDL) ?
                            MDL_SHARED : MDL_SHARED_HIGH_PRIO,
                            MDL_TRANSACTION);
    mdl_request= &mdl_request_shared;
  }

  if (flags & MYSQL_OPEN_FAIL_ON_MDL_CONFLICT)
  {
    /*
      When table is being open in order to get data for I_S table,
      we might have some tables not only open but also locked (e.g. when
      this happens under LOCK TABLES or in a stored function).
      As a result by waiting on a conflicting metadata lock to go away
      we may create a deadlock which won't entirely belong to the
      MDL subsystem and thus won't be detectable by this subsystem's
      deadlock detector.
      To avoid such situation we skip the trouble-making table if
      there is a conflicting lock.
    */
    if (thd->mdl_context.try_acquire_lock(mdl_request))
      return TRUE;
    if (mdl_request->ticket == NULL)
    {
      my_error(ER_WARN_I_S_SKIPPED_TABLE, MYF(0),
               mdl_request->key.db_name(), mdl_request->key.name());
      return TRUE;
    }
  }
  else
  {
    /*
      We are doing a normal table open. Let us try to acquire a metadata
      lock on the table. If there is a conflicting lock, acquire_lock()
      will wait for it to go away. Sometimes this waiting may lead to a
      deadlock, with the following results:
      1) If a deadlock is entirely within MDL subsystem, it is
         detected by the deadlock detector of this subsystem.
         ER_LOCK_DEADLOCK error is produced. Then, the error handler
         that is installed prior to the call to acquire_lock() attempts
         to request a back-off and retry. Upon success, ER_LOCK_DEADLOCK
         error is suppressed, otherwise propagated up the calling stack.
      2) Otherwise, a deadlock may occur when the wait-for graph
         includes edges not visible to the MDL deadlock detector.
         One such example is a wait on an InnoDB row lock, e.g. when:
         conn C1 gets SR MDL lock on t1 with SELECT * FROM t1
         conn C2 gets a row lock on t2 with  SELECT * FROM t2 FOR UPDATE
         conn C3 gets in and waits on C1 with DROP TABLE t0, t1
         conn C2 continues and blocks on C3 with SELECT * FROM t0
         conn C1 deadlocks by waiting on C2 by issuing SELECT * FROM
         t2 LOCK IN SHARE MODE.
         Such circular waits are currently only resolved by timeouts,
         e.g. @@innodb_lock_wait_timeout or @@lock_wait_timeout.
    */
    MDL_deadlock_handler mdl_deadlock_handler(ot_ctx);

    thd->push_internal_handler(&mdl_deadlock_handler);
    bool result= thd->mdl_context.acquire_lock(mdl_request,
                                               ot_ctx->get_timeout());
    thd->pop_internal_handler();

    if (result && !ot_ctx->can_recover_from_failed_open())
      return TRUE;
  }
  *mdl_ticket= mdl_request->ticket;
  return FALSE;
}


/**
  Check if table's share is being removed from the table definition
  cache and, if yes, wait until the flush is complete.

  @param thd             Thread context.
  @param table_list      Table which share should be checked.
  @param timeout         Timeout for waiting.
  @param deadlock_weight Weight of this wait for deadlock detector.

  @retval FALSE   Success. Share is up to date or has been flushed.
  @retval TRUE    Error (OOM, our was killed, the wait resulted
                  in a deadlock or timeout). Reported.
*/

static bool
tdc_wait_for_old_version(THD *thd, const char *db, const char *table_name,
                         ulong wait_timeout, uint deadlock_weight)
{
  TABLE_SHARE *share;
  bool res= FALSE;

  mysql_mutex_lock(&LOCK_open);
  if ((share= get_cached_table_share(db, table_name)) &&
      share->has_old_version())
  {
    struct timespec abstime;
    set_timespec(abstime, wait_timeout);
    res= share->wait_for_old_version(thd, &abstime, deadlock_weight);
  }
  mysql_mutex_unlock(&LOCK_open);
  return res;
}


/**
  Open a base table.

  @param thd            Thread context.
  @param table_list     Open first table in list.
  @param mem_root       Temporary MEM_ROOT to be used for
                        parsing .FRMs for views.
  @param ot_ctx         Context with flags which modify how open works
                        and which is used to recover from a failed
                        open_table() attempt.
                        Some examples of flags:
                        MYSQL_OPEN_IGNORE_FLUSH - Open table even if
                        someone has done a flush. No version number
                        checking is done.
                        MYSQL_OPEN_HAS_MDL_LOCK - instead of acquiring
                        metadata locks rely on that caller already has
                        appropriate ones.

  Uses a cache of open tables to find a TABLE instance not in use.

  If TABLE_LIST::open_strategy is set to OPEN_IF_EXISTS, the table is
  opened only if it exists. If the open strategy is OPEN_STUB, the
  underlying table is never opened. In both cases, metadata locks are
  always taken according to the lock strategy.

  The function used to open temporary tables, but now it opens base tables
  only.

  @retval TRUE  Open failed. "action" parameter may contain type of action
                needed to remedy problem before retrying again.
  @retval FALSE Success. Members of TABLE_LIST structure are filled properly
                (e.g.  TABLE_LIST::table is set for real tables and
                TABLE_LIST::view is set for views).
*/

bool open_table(THD *thd, TABLE_LIST *table_list, MEM_ROOT *mem_root,
                Open_table_context *ot_ctx)
{
  reg1	TABLE *table;
  const char *key;
  uint key_length;
  char	*alias= table_list->alias;
  uint flags= ot_ctx->get_flags();
  MDL_ticket *mdl_ticket;
  int error;
  TABLE_SHARE *share;
  my_hash_value_type hash_value;
  bool recycled_free_table;

  DBUG_ENTER("open_table");

  /*
    The table must not be opened already. The table can be pre-opened for
    some statements if it is a temporary table.

    open_temporary_table() must be used to open temporary tables.
  */
  DBUG_ASSERT(!table_list->table);

  /* an open table operation needs a lot of the stack space */
  if (check_stack_overrun(thd, STACK_MIN_SIZE_FOR_OPEN, (uchar *)&alias))
    DBUG_RETURN(TRUE);

  if (thd->killed)
    DBUG_RETURN(TRUE);

  key_length= get_table_def_key(table_list, &key);

  /*
    If we're in pre-locked or LOCK TABLES mode, let's try to find the
    requested table in the list of pre-opened and locked tables. If the
    table is not there, return an error - we can't open not pre-opened
    tables in pre-locked/LOCK TABLES mode.
    TODO: move this block into a separate function.
  */
  if (thd->locked_tables_mode &&
      ! (flags & MYSQL_OPEN_GET_NEW_TABLE))
  {						// Using table locks
    TABLE *best_table= 0;
    int best_distance= INT_MIN;
    for (table=thd->open_tables; table ; table=table->next)
    {
      if (table->s->table_cache_key.length == key_length &&
	  !memcmp(table->s->table_cache_key.str, key, key_length))
      {
        if (!my_strcasecmp(system_charset_info, table->alias, alias) &&
            table->query_id != thd->query_id && /* skip tables already used */
            (thd->locked_tables_mode == LTM_LOCK_TABLES ||
             table->query_id == 0))
        {
          int distance= ((int) table->reginfo.lock_type -
                         (int) table_list->lock_type);

          /*
            Find a table that either has the exact lock type requested,
            or has the best suitable lock. In case there is no locked
            table that has an equal or higher lock than requested,
            we us the closest matching lock to be able to produce an error
            message about wrong lock mode on the table. The best_table
            is changed if bd < 0 <= d or bd < d < 0 or 0 <= d < bd.

            distance <  0 - No suitable lock found
            distance >  0 - we have lock mode higher then we require
            distance == 0 - we have lock mode exactly which we need
          */
          if ((best_distance < 0 && distance > best_distance) ||
              (distance >= 0 && distance < best_distance))
          {
            best_distance= distance;
            best_table= table;
            if (best_distance == 0)
            {
              /*
                We have found a perfect match and can finish iterating
                through open tables list. Check for table use conflict
                between calling statement and SP/trigger is done in
                lock_tables().
              */
              break;
            }
          }
        }
      }
    }
    if (best_table)
    {
      table= best_table;
      table->query_id= thd->query_id;
      DBUG_PRINT("info",("Using locked table"));
      goto reset;
    }
    /*
      Is this table a view and not a base table?
      (it is work around to allow to open view with locked tables,
      real fix will be made after definition cache will be made)

      Since opening of view which was not explicitly locked by LOCK
      TABLES breaks metadata locking protocol (potentially can lead
      to deadlocks) it should be disallowed.
    */
    if (thd->mdl_context.is_lock_owner(MDL_key::TABLE,
                                       table_list->db,
                                       table_list->table_name,
                                       MDL_SHARED))
    {
      char path[FN_REFLEN + 1];
      enum legacy_db_type not_used;
      build_table_filename(path, sizeof(path) - 1,
                           table_list->db, table_list->table_name, reg_ext, 0);
      /*
        Note that we can't be 100% sure that it is a view since it's
        possible that we either simply have not found unused TABLE
        instance in THD::open_tables list or were unable to open table
        during prelocking process (in this case in theory we still
        should hold shared metadata lock on it).
      */
      if (dd_frm_type(thd, path, &not_used) == FRMTYPE_VIEW)
      {
        if (!tdc_open_view(thd, table_list, alias, key, key_length,
                           mem_root, CHECK_METADATA_VERSION))
        {
          DBUG_ASSERT(table_list->view != 0);
          DBUG_RETURN(FALSE); // VIEW
        }
      }
    }
    /*
      No table in the locked tables list. In case of explicit LOCK TABLES
      this can happen if a user did not include the table into the list.
      In case of pre-locked mode locked tables list is generated automatically,
      so we may only end up here if the table did not exist when
      locked tables list was created.
    */
    if (thd->locked_tables_mode == LTM_PRELOCKED)
      my_error(ER_NO_SUCH_TABLE, MYF(0), table_list->db, table_list->alias);
    else
      my_error(ER_TABLE_NOT_LOCKED, MYF(0), alias);
    DBUG_RETURN(TRUE);
  }

  /* Non pre-locked/LOCK TABLES mode. This is the normal use case. */

  if (! (flags & MYSQL_OPEN_HAS_MDL_LOCK))
  {
    /* Check if we're trying to take a write lock in a read only transaction. */
    if (table_list->mdl_request.type >= MDL_SHARED_WRITE &&
        thd->tx_read_only)
    {
      my_error(ER_CANT_EXECUTE_IN_READ_ONLY_TRANSACTION, MYF(0));
      DBUG_RETURN(true);
    }

    /*
      We are not under LOCK TABLES and going to acquire write-lock/
      modify the base table. We need to acquire protection against
      global read lock until end of this statement in order to have
      this statement blocked by active FLUSH TABLES WITH READ LOCK.

      We don't block acquire this protection under LOCK TABLES as
      such protection already acquired at LOCK TABLES time and
      not released until UNLOCK TABLES.

      We don't block statements which modify only temporary tables
      as these tables are not preserved by backup by any form of
      backup which uses FLUSH TABLES WITH READ LOCK.

      TODO: The fact that we sometimes acquire protection against
            GRL only when we encounter table to be write-locked
            slightly increases probability of deadlock.
            This problem will be solved once Alik pushes his
            temporary table refactoring patch and we can start
            pre-acquiring metadata locks at the beggining of
            open_tables() call.
    */
    if (table_list->mdl_request.type >= MDL_SHARED_WRITE &&
        ! (flags & (MYSQL_OPEN_IGNORE_GLOBAL_READ_LOCK |
                    MYSQL_OPEN_FORCE_SHARED_MDL |
                    MYSQL_OPEN_FORCE_SHARED_HIGH_PRIO_MDL |
                    MYSQL_OPEN_SKIP_SCOPED_MDL_LOCK)) &&
        ! ot_ctx->has_protection_against_grl())
    {
      MDL_request protection_request;
      MDL_deadlock_handler mdl_deadlock_handler(ot_ctx);

      if (thd->global_read_lock.can_acquire_protection())
        DBUG_RETURN(TRUE);

      protection_request.init(MDL_key::GLOBAL, "", "", MDL_INTENTION_EXCLUSIVE,
                              MDL_STATEMENT);

      /*
        Install error handler which if possible will convert deadlock error
        into request to back-off and restart process of opening tables.
      */
      thd->push_internal_handler(&mdl_deadlock_handler);
      bool result= thd->mdl_context.acquire_lock(&protection_request,
                                                 ot_ctx->get_timeout());
      thd->pop_internal_handler();

      if (result)
        DBUG_RETURN(TRUE);

      ot_ctx->set_has_protection_against_grl();
    }

    if (open_table_get_mdl_lock(thd, ot_ctx, &table_list->mdl_request,
                                flags, &mdl_ticket) ||
        mdl_ticket == NULL)
    {
      DEBUG_SYNC(thd, "before_open_table_wait_refresh");
      DBUG_RETURN(TRUE);
    }
    DEBUG_SYNC(thd, "after_open_table_mdl_shared");
  }
  else
  {
    /*
      Grab reference to the MDL lock ticket that was acquired
      by the caller.
    */
    mdl_ticket= table_list->mdl_request.ticket;
  }

  hash_value= my_calc_hash(&table_def_cache, (uchar*) key, key_length);


  if (table_list->open_strategy == TABLE_LIST::OPEN_IF_EXISTS)
  {
    bool exists;

    if (check_if_table_exists(thd, table_list, &exists))
      DBUG_RETURN(TRUE);

    if (!exists)
      DBUG_RETURN(FALSE);

    /* Table exists. Let us try to open it. */
  }
  else if (table_list->open_strategy == TABLE_LIST::OPEN_STUB)
    DBUG_RETURN(FALSE);

retry_share:

  mysql_mutex_lock(&LOCK_open);

  if (!(share= get_table_share_with_discover(thd, table_list, key,
                                             key_length, OPEN_VIEW,
                                             &error,
                                             hash_value)))
  {
    mysql_mutex_unlock(&LOCK_open);
    /*
      If thd->is_error() is not set, we either need discover
      (error == 7), or the error was silenced by the prelocking
      handler (error == 0), in which case we should skip this
      table.
    */
    if (error == 7 && !thd->is_error())
    {
      (void) ot_ctx->request_backoff_action(Open_table_context::OT_DISCOVER,
                                            table_list);
    }
    DBUG_RETURN(TRUE);
  }

  /*
    Check if this TABLE_SHARE-object corresponds to a view. Note, that there is
    no need to call TABLE_SHARE::has_old_version() as we do for regular tables,
    because view shares are always up to date.
  */
  if (share->is_view)
  {
    /*
      If parent_l of the table_list is non null then a merge table
      has this view as child table, which is not supported.
    */
    if (table_list->parent_l)
    {
      my_error(ER_WRONG_MRG_TABLE, MYF(0));
      goto err_unlock;
    }

    /*
      This table is a view. Validate its metadata version: in particular,
      that it was a view when the statement was prepared.
    */
    if (check_and_update_table_version(thd, table_list, share))
      goto err_unlock;
    if (table_list->i_s_requested_object & OPEN_TABLE_ONLY)
    {
      my_error(ER_NO_SUCH_TABLE, MYF(0), table_list->db,
               table_list->table_name);
      goto err_unlock;
    }

    /* Open view */
    if (open_new_frm(thd, share, alias,
                     (uint) (HA_OPEN_KEYFILE | HA_OPEN_RNDFILE |
                             HA_GET_INDEX | HA_TRY_READ_ONLY),
                     READ_KEYINFO | COMPUTE_TYPES | EXTRA_RECORD,
                     thd->open_options,
                     0, table_list, mem_root))
      goto err_unlock;

    /* TODO: Don't free this */
    release_table_share(share);

    DBUG_ASSERT(table_list->view);

    mysql_mutex_unlock(&LOCK_open);
    DBUG_RETURN(FALSE);
  }

  /*
    Note that situation when we are trying to open a table for what
    was a view during previous execution of PS will be handled in by
    the caller. Here we should simply open our table even if
    TABLE_LIST::view is true.
  */

  if (table_list->i_s_requested_object &  OPEN_VIEW_ONLY)
  {
    my_error(ER_NO_SUCH_TABLE, MYF(0), table_list->db,
             table_list->table_name);
    goto err_unlock;
  }

  if (!(flags & MYSQL_OPEN_IGNORE_FLUSH))
  {
    if (share->has_old_version())
    {
      /*
        We already have an MDL lock. But we have encountered an old
        version of table in the table definition cache which is possible
        when someone changes the table version directly in the cache
        without acquiring a metadata lock (e.g. this can happen during
        "rolling" FLUSH TABLE(S)).
        Release our reference to share, wait until old version of
        share goes away and then try to get new version of table share.
      */
      MDL_deadlock_handler mdl_deadlock_handler(ot_ctx);
      bool wait_result;

      release_table_share(share);
      mysql_mutex_unlock(&LOCK_open);

      thd->push_internal_handler(&mdl_deadlock_handler);
      wait_result= tdc_wait_for_old_version(thd, table_list->db,
                                            table_list->table_name,
                                            ot_ctx->get_timeout(),
                                            mdl_ticket->get_deadlock_weight());
      thd->pop_internal_handler();

      if (wait_result)
        DBUG_RETURN(TRUE);

      goto retry_share;
    }

    if (thd->open_tables && thd->open_tables->s->version != share->version)
    {
      /*
        If the version changes while we're opening the tables,
        we have to back off, close all the tables opened-so-far,
        and try to reopen them. Note: refresh_version is currently
        changed only during FLUSH TABLES.
      */
      release_table_share(share);
      mysql_mutex_unlock(&LOCK_open);
      (void)ot_ctx->request_backoff_action(Open_table_context::OT_REOPEN_TABLES,
                                           NULL);
      DBUG_RETURN(TRUE);
    }
  }

  if (!share->free_tables.is_empty())
  {
    table= share->free_tables.front();
    table_def_use_table(thd, table);
    recycled_free_table= true;
    /* We need to release share as we have EXTRA reference to it in our hands. */
    release_table_share(share);
  }
  else
  {
    /* We have too many TABLE instances around let us try to get rid of them. */
    while (table_cache_count > table_cache_size && unused_tables)
      free_cache_entry(unused_tables);

    mysql_mutex_unlock(&LOCK_open);

    recycled_free_table= false;
    /* make a new table */
    if (!(table=(TABLE*) my_malloc(sizeof(*table),MYF(MY_WME))))
      goto err_lock;

    error= open_table_from_share(thd, share, alias,
                                 (uint) (HA_OPEN_KEYFILE |
                                         HA_OPEN_RNDFILE |
                                         HA_GET_INDEX |
                                         HA_TRY_READ_ONLY),
                                 (READ_KEYINFO | COMPUTE_TYPES |
                                  EXTRA_RECORD),
                                 thd->open_options, table, FALSE);

    if (error)
    {
      my_free(table);

      if (error == 7)
        (void) ot_ctx->request_backoff_action(Open_table_context::OT_DISCOVER,
                                              table_list);
      else if (share->crashed)
        (void) ot_ctx->request_backoff_action(Open_table_context::OT_REPAIR,
                                              table_list);

      goto err_lock;
    }

    if (open_table_entry_fini(thd, share, table))
    {
      closefrm(table, 0);
      my_free(table);
      goto err_lock;
    }

    mysql_mutex_lock(&LOCK_open);
    /* Add table to the share's used tables list. */
    table_def_add_used_table(thd, table);
  }

  mysql_mutex_unlock(&LOCK_open);

  /* Call rebind_psi outside of the LOCK_open critical section. */
  if (recycled_free_table)
  {
    DBUG_ASSERT(table->file != NULL);
    table->file->rebind_psi();
  }

  table->mdl_ticket= mdl_ticket;

  table->next= thd->open_tables;		/* Link into simple list */
  thd->set_open_tables(table);

  table->reginfo.lock_type=TL_READ;		/* Assume read */

 reset:
  table->created= TRUE;
  /*
    Check that there is no reference to a condtion from an earlier query
    (cf. Bug#58553). 
  */
  DBUG_ASSERT(table->file->pushed_cond == NULL);
  table_list->updatable= 1; // It is not derived table nor non-updatable VIEW
  table_list->table= table;

  table->init(thd, table_list);

  DBUG_RETURN(FALSE);

err_lock:
  mysql_mutex_lock(&LOCK_open);
err_unlock:
  release_table_share(share);
  mysql_mutex_unlock(&LOCK_open);

  DBUG_RETURN(TRUE);
}


/**
   Find table in the list of open tables.

   @param list       List of TABLE objects to be inspected.
   @param db         Database name
   @param table_name Table name

   @return Pointer to the TABLE object found, 0 if no table found.
*/

TABLE *find_locked_table(TABLE *list, const char *db, const char *table_name)
{
  char	key[MAX_DBKEY_LENGTH];
  uint key_length=(uint) (strmov(strmov(key,db)+1,table_name)-key)+1;

  for (TABLE *table= list; table ; table=table->next)
  {
    if (table->s->table_cache_key.length == key_length &&
	!memcmp(table->s->table_cache_key.str, key, key_length))
      return table;
  }
  return(0);
}


/**
   Find instance of TABLE with upgradable or exclusive metadata
   lock from the list of open tables, emit error if no such table
   found.

   @param thd        Thread context
   @param db         Database name.
   @param table_name Name of table.
   @param no_error   Don't emit error if no suitable TABLE
                     instance were found.

   @note This function checks if the connection holds a global IX
         metadata lock. If no such lock is found, it is not safe to
         upgrade the lock and ER_TABLE_NOT_LOCKED_FOR_WRITE will be
         reported.

   @return Pointer to TABLE instance with MDL_SHARED_NO_WRITE,
           MDL_SHARED_NO_READ_WRITE, or MDL_EXCLUSIVE metadata
           lock, NULL otherwise.
*/

TABLE *find_table_for_mdl_upgrade(THD *thd, const char *db,
                                  const char *table_name, bool no_error)
{
  TABLE *tab= find_locked_table(thd->open_tables, db, table_name);

  if (!tab)
  {
    if (!no_error)
      my_error(ER_TABLE_NOT_LOCKED, MYF(0), table_name);
    return NULL;
  }

  /*
    It is not safe to upgrade the metadata lock without a global IX lock.
    This can happen with FLUSH TABLES <list> WITH READ LOCK as we in these
    cases don't take a global IX lock in order to be compatible with
    global read lock.
  */
  if (!thd->mdl_context.is_lock_owner(MDL_key::GLOBAL, "", "",
                                      MDL_INTENTION_EXCLUSIVE))
  {
    if (!no_error)
      my_error(ER_TABLE_NOT_LOCKED_FOR_WRITE, MYF(0), table_name);
    return NULL;
  }

  while (tab->mdl_ticket != NULL &&
         !tab->mdl_ticket->is_upgradable_or_exclusive() &&
         (tab= find_locked_table(tab->next, db, table_name)))
    continue;

  if (!tab && !no_error)
    my_error(ER_TABLE_NOT_LOCKED_FOR_WRITE, MYF(0), table_name);

  return tab;
}


/***********************************************************************
  class Locked_tables_list implementation. Declared in sql_class.h
************************************************************************/

/**
  Enter LTM_LOCK_TABLES mode.

  Enter the LOCK TABLES mode using all the tables that are
  currently open and locked in this connection.
  Initializes a TABLE_LIST instance for every locked table.

  @param  thd  thread handle

  @return TRUE if out of memory.
*/

bool
Locked_tables_list::init_locked_tables(THD *thd)
{
  DBUG_ASSERT(thd->locked_tables_mode == LTM_NONE);
  DBUG_ASSERT(m_locked_tables == NULL);
  DBUG_ASSERT(m_reopen_array == NULL);
  DBUG_ASSERT(m_locked_tables_count == 0);

  for (TABLE *table= thd->open_tables; table;
       table= table->next, m_locked_tables_count++)
  {
    TABLE_LIST *src_table_list= table->pos_in_table_list;
    char *db, *table_name, *alias;
    size_t db_len= src_table_list->db_length;
    size_t table_name_len= src_table_list->table_name_length;
    size_t alias_len= strlen(src_table_list->alias);
    TABLE_LIST *dst_table_list;

    if (! multi_alloc_root(&m_locked_tables_root,
                           &dst_table_list, sizeof(*dst_table_list),
                           &db, db_len + 1,
                           &table_name, table_name_len + 1,
                           &alias, alias_len + 1,
                           NullS))
    {
      unlock_locked_tables(0);
      return TRUE;
    }

    memcpy(db, src_table_list->db, db_len + 1);
    memcpy(table_name, src_table_list->table_name, table_name_len + 1);
    memcpy(alias, src_table_list->alias, alias_len + 1);
    /**
      Sic: remember the *actual* table level lock type taken, to
      acquire the exact same type in reopen_tables().
      E.g. if the table was locked for write, src_table_list->lock_type is
      TL_WRITE_DEFAULT, whereas reginfo.lock_type has been updated from
      thd->update_lock_default.
    */
    dst_table_list->init_one_table(db, db_len, table_name, table_name_len,
                                   alias,
                                   src_table_list->table->reginfo.lock_type);
    dst_table_list->table= table;
    dst_table_list->mdl_request.ticket= src_table_list->mdl_request.ticket;

    /* Link last into the list of tables */
    *(dst_table_list->prev_global= m_locked_tables_last)= dst_table_list;
    m_locked_tables_last= &dst_table_list->next_global;
    table->pos_in_locked_tables= dst_table_list;
  }
  if (m_locked_tables_count)
  {
    /**
      Allocate an auxiliary array to pass to mysql_lock_tables()
      in reopen_tables(). reopen_tables() is a critical
      path and we don't want to complicate it with extra allocations.
    */
    m_reopen_array= (TABLE**)alloc_root(&m_locked_tables_root,
                                        sizeof(TABLE*) *
                                        (m_locked_tables_count+1));
    if (m_reopen_array == NULL)
    {
      unlock_locked_tables(0);
      return TRUE;
    }
  }
  thd->enter_locked_tables_mode(LTM_LOCK_TABLES);

  return FALSE;
}


/**
  Leave LTM_LOCK_TABLES mode if it's been entered.

  Close all locked tables, free memory, and leave the mode.

  @note This function is a no-op if we're not in LOCK TABLES.
*/

void
Locked_tables_list::unlock_locked_tables(THD *thd)

{
  if (thd)
  {
    DBUG_ASSERT(!thd->in_sub_stmt &&
                !(thd->state_flags & Open_tables_state::BACKUPS_AVAIL));
    /*
      Sic: we must be careful to not close open tables if
      we're not in LOCK TABLES mode: unlock_locked_tables() is
      sometimes called implicitly, expecting no effect on
      open tables, e.g. from begin_trans().
    */
    if (thd->locked_tables_mode != LTM_LOCK_TABLES)
      return;

    for (TABLE_LIST *table_list= m_locked_tables;
         table_list; table_list= table_list->next_global)
    {
      /*
        Clear the position in the list, the TABLE object will be
        returned to the table cache.
      */
      table_list->table->pos_in_locked_tables= NULL;
    }
    thd->leave_locked_tables_mode();

    DBUG_ASSERT(thd->transaction.stmt.is_empty());
    close_thread_tables(thd);
    /*
      We rely on the caller to implicitly commit the
      transaction and release transactional locks.
    */
  }
  /*
    After closing tables we can free memory used for storing lock
    request for metadata locks and TABLE_LIST elements.
  */
  free_root(&m_locked_tables_root, MYF(0));
  m_locked_tables= NULL;
  m_locked_tables_last= &m_locked_tables;
  m_reopen_array= NULL;
  m_locked_tables_count= 0;
}


/**
  Unlink a locked table from the locked tables list, either
  temporarily or permanently.

  @param  thd        thread handle
  @param  table_list the element of locked tables list.
                     The implementation assumes that this argument
                     points to a TABLE_LIST element linked into
                     the locked tables list. Passing a TABLE_LIST
                     instance that is not part of locked tables
                     list will lead to a crash.
  @param  remove_from_locked_tables
                      TRUE if the table is removed from the list
                      permanently.

  This function is a no-op if we're not under LOCK TABLES.

  @sa Locked_tables_list::reopen_tables()
*/


void Locked_tables_list::unlink_from_list(THD *thd,
                                          TABLE_LIST *table_list,
                                          bool remove_from_locked_tables)
{
  /*
    If mode is not LTM_LOCK_TABLES, we needn't do anything. Moreover,
    outside this mode pos_in_locked_tables value is not trustworthy.
  */
  if (thd->locked_tables_mode != LTM_LOCK_TABLES)
    return;

  /*
    table_list must be set and point to pos_in_locked_tables of some
    table.
  */
  DBUG_ASSERT(table_list->table->pos_in_locked_tables == table_list);

  /* Clear the pointer, the table will be returned to the table cache. */
  table_list->table->pos_in_locked_tables= NULL;

  /* Mark the table as closed in the locked tables list. */
  table_list->table= NULL;

  /*
    If the table is being dropped or renamed, remove it from
    the locked tables list (implicitly drop the LOCK TABLES lock
    on it).
  */
  if (remove_from_locked_tables)
  {
    *table_list->prev_global= table_list->next_global;
    if (table_list->next_global == NULL)
      m_locked_tables_last= table_list->prev_global;
    else
      table_list->next_global->prev_global= table_list->prev_global;
  }
}

/**
  This is an attempt to recover (somewhat) in case of an error.
  If we failed to reopen a closed table, let's unlink it from the
  list and forget about it. From a user perspective that would look
  as if the server "lost" the lock on one of the locked tables.

  @note This function is a no-op if we're not under LOCK TABLES.
*/

void Locked_tables_list::
unlink_all_closed_tables(THD *thd, MYSQL_LOCK *lock, size_t reopen_count)
{
  /* If we managed to take a lock, unlock tables and free the lock. */
  if (lock)
    mysql_unlock_tables(thd, lock);
  /*
    If a failure happened in reopen_tables(), we may have succeeded
    reopening some tables, but not all.
    This works when the connection was killed in mysql_lock_tables().
  */
  if (reopen_count)
  {
    while (reopen_count--)
    {
      /*
        When closing the table, we must remove it
        from thd->open_tables list.
        We rely on the fact that open_table() that was used
        in reopen_tables() always links the opened table
        to the beginning of the open_tables list.
      */
      DBUG_ASSERT(thd->open_tables == m_reopen_array[reopen_count]);

      thd->open_tables->pos_in_locked_tables->table= NULL;

      close_thread_table(thd, &thd->open_tables);
    }
  }
  /* Exclude all closed tables from the LOCK TABLES list. */
  for (TABLE_LIST *table_list= m_locked_tables; table_list; table_list=
       table_list->next_global)
  {
    if (table_list->table == NULL)
    {
      /* Unlink from list. */
      *table_list->prev_global= table_list->next_global;
      if (table_list->next_global == NULL)
        m_locked_tables_last= table_list->prev_global;
      else
        table_list->next_global->prev_global= table_list->prev_global;
    }
  }
}


/**
  Reopen the tables locked with LOCK TABLES and temporarily closed
  by a DDL statement or FLUSH TABLES.

  @note This function is a no-op if we're not under LOCK TABLES.

  @return TRUE if an error reopening the tables. May happen in
               case of some fatal system error only, e.g. a disk
               corruption, out of memory or a serious bug in the
               locking.
*/

bool
Locked_tables_list::reopen_tables(THD *thd)
{
  Open_table_context ot_ctx(thd, MYSQL_OPEN_REOPEN);
  size_t reopen_count= 0;
  MYSQL_LOCK *lock;
  MYSQL_LOCK *merged_lock;

  for (TABLE_LIST *table_list= m_locked_tables;
       table_list; table_list= table_list->next_global)
  {
    if (table_list->table)                      /* The table was not closed */
      continue;

    /* Links into thd->open_tables upon success */
    if (open_table(thd, table_list, thd->mem_root, &ot_ctx))
    {
      unlink_all_closed_tables(thd, 0, reopen_count);
      return TRUE;
    }
    table_list->table->pos_in_locked_tables= table_list;
    /* See also the comment on lock type in init_locked_tables(). */
    table_list->table->reginfo.lock_type= table_list->lock_type;

    DBUG_ASSERT(reopen_count < m_locked_tables_count);
    m_reopen_array[reopen_count++]= table_list->table;
  }
  if (reopen_count)
  {
    thd->in_lock_tables= 1;
    /*
      We re-lock all tables with mysql_lock_tables() at once rather
      than locking one table at a time because of the case
      reported in Bug#45035: when the same table is present
      in the list many times, thr_lock.c fails to grant READ lock
      on a table that is already locked by WRITE lock, even if
      WRITE lock is taken by the same thread. If READ and WRITE
      lock are passed to thr_lock.c in the same list, everything
      works fine. Patching legacy code of thr_lock.c is risking to
      break something else.
    */
    lock= mysql_lock_tables(thd, m_reopen_array, reopen_count,
                            MYSQL_OPEN_REOPEN);
    thd->in_lock_tables= 0;
    if (lock == NULL || (merged_lock=
                         mysql_lock_merge(thd->lock, lock)) == NULL)
    {
      unlink_all_closed_tables(thd, lock, reopen_count);
      if (! thd->killed)
        my_error(ER_LOCK_DEADLOCK, MYF(0));
      return TRUE;
    }
    thd->lock= merged_lock;
  }
  return FALSE;
}


/*
  Function to assign a new table map id to a table share.

  PARAMETERS

    share - Pointer to table share structure

  DESCRIPTION

    We are intentionally not checking that share->mutex is locked
    since this function should only be called when opening a table
    share and before it is entered into the table_def_cache (meaning
    that it cannot be fetched by another thread, even accidentally).

  PRE-CONDITION(S)

    share is non-NULL
    The LOCK_open mutex is locked.

  POST-CONDITION(S)

    share->table_map_id is given a value that with a high certainty is
    not used by any other table (the only case where a table id can be
    reused is on wrap-around, which means more than 4 billion table
    share opens have been executed while one table was open all the
    time).

    share->table_map_id is not ~0UL.
 */
static ulong last_table_id= ~0UL;

void assign_new_table_id(TABLE_SHARE *share)
{

  DBUG_ENTER("assign_new_table_id");

  /* Preconditions */
  DBUG_ASSERT(share != NULL);
  mysql_mutex_assert_owner(&LOCK_open);

  ulong tid= ++last_table_id;                   /* get next id */
  /*
    There is one reserved number that cannot be used.  Remember to
    change this when 6-byte global table id's are introduced.
  */
  if (unlikely(tid == ~0UL))
    tid= ++last_table_id;
  share->table_map_id= tid;
  DBUG_PRINT("info", ("table_id=%lu", tid));

  /* Post conditions */
  DBUG_ASSERT(share->table_map_id != ~0UL);

  DBUG_VOID_RETURN;
}

#ifndef DBUG_OFF
/* Cause a spurious statement reprepare for debug purposes. */
static bool inject_reprepare(THD *thd)
{
  if (thd->m_reprepare_observer && thd->stmt_arena->is_reprepared == FALSE)
  {
    thd->m_reprepare_observer->report_error(thd);
    return TRUE;
  }

  return FALSE;
}
#endif

/**
  Compare metadata versions of an element obtained from the table
  definition cache and its corresponding node in the parse tree.

  @details If the new and the old values mismatch, invoke
  Metadata_version_observer.
  At prepared statement prepare, all TABLE_LIST version values are
  NULL and we always have a mismatch. But there is no observer set
  in THD, and therefore no error is reported. Instead, we update
  the value in the parse tree, effectively recording the original
  version.
  At prepared statement execute, an observer may be installed.  If
  there is a version mismatch, we push an error and return TRUE.

  For conventional execution (no prepared statements), the
  observer is never installed.

  @sa Execute_observer
  @sa check_prepared_statement() to see cases when an observer is installed
  @sa TABLE_LIST::is_table_ref_id_equal()
  @sa TABLE_SHARE::get_table_ref_id()

  @param[in]      thd         used to report errors
  @param[in,out]  tables      TABLE_LIST instance created by the parser
                              Metadata version information in this object
                              is updated upon success.
  @param[in]      table_share an element from the table definition cache

  @retval  TRUE  an error, which has been reported
  @retval  FALSE success, version in TABLE_LIST has been updated
*/

static bool
check_and_update_table_version(THD *thd,
                               TABLE_LIST *tables, TABLE_SHARE *table_share)
{
  if (! tables->is_table_ref_id_equal(table_share))
  {
    if (thd->m_reprepare_observer &&
        thd->m_reprepare_observer->report_error(thd))
    {
      /*
        Version of the table share is different from the
        previous execution of the prepared statement, and it is
        unacceptable for this SQLCOM. Error has been reported.
      */
      DBUG_ASSERT(thd->is_error());
      return TRUE;
    }
    /* Always maintain the latest version and type */
    tables->set_table_ref_id(table_share);
  }

  DBUG_EXECUTE_IF("reprepare_each_statement", return inject_reprepare(thd););
  return FALSE;
}


/**
  Compares versions of a stored routine obtained from the sp cache
  and the version used at prepare.

  @details If the new and the old values mismatch, invoke
  Metadata_version_observer.
  At prepared statement prepare, all Sroutine_hash_entry version values
  are NULL and we always have a mismatch. But there is no observer set
  in THD, and therefore no error is reported. Instead, we update
  the value in Sroutine_hash_entry, effectively recording the original
  version.
  At prepared statement execute, an observer may be installed.  If
  there is a version mismatch, we push an error and return TRUE.

  For conventional execution (no prepared statements), the
  observer is never installed.

  @param[in]      thd         used to report errors
  @param[in/out]  rt          pointer to stored routine entry in the
                              parse tree
  @param[in]      sp          pointer to stored routine cache entry.
                              Can be NULL if there is no such routine.
  @retval  TRUE  an error, which has been reported
  @retval  FALSE success, version in Sroutine_hash_entry has been updated
*/

static bool
check_and_update_routine_version(THD *thd, Sroutine_hash_entry *rt,
                                 sp_head *sp)
{
  ulong spc_version= sp_cache_version();
  /* sp is NULL if there is no such routine. */
  ulong version= sp ? sp->sp_cache_version() : spc_version;
  /*
    If the version in the parse tree is stale,
    or the version in the cache is stale and sp is not used,
    we need to reprepare.
    Sic: version != spc_version <--> sp is not NULL.
  */
  if (rt->m_sp_cache_version != version ||
      (version != spc_version && !sp->is_invoked()))
  {
    if (thd->m_reprepare_observer &&
        thd->m_reprepare_observer->report_error(thd))
    {
      /*
        Version of the sp cache is different from the
        previous execution of the prepared statement, and it is
        unacceptable for this SQLCOM. Error has been reported.
      */
      DBUG_ASSERT(thd->is_error());
      return TRUE;
    }
    /* Always maintain the latest cache version. */
    rt->m_sp_cache_version= version;
  }
  return FALSE;
}


/**
   Open view by getting its definition from disk (and table cache in future).

   @param thd               Thread handle
   @param table_list        TABLE_LIST with db, table_name & belong_to_view
   @param alias             Alias name
   @param cache_key         Key for table definition cache
   @param cache_key_length  Length of cache_key
   @param mem_root          Memory to be used for .frm parsing.
   @param flags             Flags which modify how we open the view

   @todo This function is needed for special handling of views under
         LOCK TABLES. We probably should get rid of it in long term.

   @return FALSE if success, TRUE - otherwise.
*/

bool tdc_open_view(THD *thd, TABLE_LIST *table_list, const char *alias,
                   const char *cache_key, uint cache_key_length,
                   MEM_ROOT *mem_root, uint flags)
{
  TABLE not_used;
  int error;
  my_hash_value_type hash_value;
  TABLE_SHARE *share;

  hash_value= my_calc_hash(&table_def_cache, (uchar*) cache_key,
                           cache_key_length);
  mysql_mutex_lock(&LOCK_open);

  if (!(share= get_table_share(thd, table_list, cache_key,
                               cache_key_length,
                               OPEN_VIEW, &error,
                               hash_value)))
    goto err;

  if ((flags & CHECK_METADATA_VERSION))
  {
    /*
      Check TABLE_SHARE-version of view only if we have been instructed to do
      so. We do not need to check the version if we're executing CREATE VIEW or
      ALTER VIEW statements.

      In the future, this functionality should be moved out from
      tdc_open_view(), and  tdc_open_view() should became a part of a clean
      table-definition-cache interface.
    */
    if (check_and_update_table_version(thd, table_list, share))
    {
      release_table_share(share);
      goto err;
    }
  }

  if (share->is_view &&
      !open_new_frm(thd, share, alias,
                    (uint) (HA_OPEN_KEYFILE | HA_OPEN_RNDFILE |
                            HA_GET_INDEX | HA_TRY_READ_ONLY),
                    READ_KEYINFO | COMPUTE_TYPES | EXTRA_RECORD |
                    flags, thd->open_options, &not_used, table_list,
                    mem_root))
  {
    release_table_share(share);
    mysql_mutex_unlock(&LOCK_open);
    return FALSE;
  }

  my_error(ER_WRONG_OBJECT, MYF(0), share->db.str, share->table_name.str, "VIEW");
  release_table_share(share);
err:
  mysql_mutex_unlock(&LOCK_open);
  return TRUE;
}


/**
   Finalize the process of TABLE creation by loading table triggers
   and taking action if a HEAP table content was emptied implicitly.
*/

static bool open_table_entry_fini(THD *thd, TABLE_SHARE *share, TABLE *entry)
{
  if (Table_triggers_list::check_n_load(thd, share->db.str,
                                        share->table_name.str, entry, 0))
    return TRUE;

  /*
    If we are here, there was no fatal error (but error may be still
    unitialized).
  */
  if (unlikely(entry->file->implicit_emptied))
  {
    entry->file->implicit_emptied= 0;
    if (mysql_bin_log.is_open())
    {
      char *query, *end;
      uint query_buf_size= 20 + share->db.length + share->table_name.length +1;
      if ((query= (char*) my_malloc(query_buf_size,MYF(MY_WME))))
      {
        /* this DELETE FROM is needed even with row-based binlogging */
        end = strxmov(strmov(query, "DELETE FROM `"),
                      share->db.str,"`.`",share->table_name.str,"`", NullS);
        int errcode= query_error_code(thd, TRUE);
        if (thd->binlog_query(THD::STMT_QUERY_TYPE,
                              query, (ulong)(end-query),
                              FALSE, FALSE, FALSE, errcode))
        {
          my_free(query);
          return TRUE;
        }
        my_free(query);
      }
      else
      {
        /*
          As replication is maybe going to be corrupted, we need to warn the
          DBA on top of warning the client (which will automatically be done
          because of MYF(MY_WME) in my_malloc() above).
        */
        sql_print_error("When opening HEAP table, could not allocate memory "
                        "to write 'DELETE FROM `%s`.`%s`' to the binary log",
                        share->db.str, share->table_name.str);
        delete entry->triggers;
        return TRUE;
      }
    }
  }
  return FALSE;
}


/**
   Auxiliary routine which is used for performing automatical table repair.
*/

static bool auto_repair_table(THD *thd, TABLE_LIST *table_list)
{
  const char *cache_key;
  uint cache_key_length;
  TABLE_SHARE *share;
  TABLE *entry;
  int not_used;
  bool result= TRUE;
  my_hash_value_type hash_value;

  cache_key_length= get_table_def_key(table_list, &cache_key);

  thd->clear_error();

  hash_value= my_calc_hash(&table_def_cache, (uchar*) cache_key,
                           cache_key_length);
  mysql_mutex_lock(&LOCK_open);

  if (!(share= get_table_share(thd, table_list, cache_key,
                               cache_key_length,
                               OPEN_VIEW, &not_used,
                               hash_value)))
    goto end_unlock;

  if (share->is_view)
  {
    release_table_share(share);
    goto end_unlock;
  }

  if (!(entry= (TABLE*)my_malloc(sizeof(TABLE), MYF(MY_WME))))
  {
    release_table_share(share);
    goto end_unlock;
  }
  mysql_mutex_unlock(&LOCK_open);

  if (open_table_from_share(thd, share, table_list->alias,
                            (uint) (HA_OPEN_KEYFILE | HA_OPEN_RNDFILE |
                                    HA_GET_INDEX |
                                    HA_TRY_READ_ONLY),
                            READ_KEYINFO | COMPUTE_TYPES | EXTRA_RECORD,
                            ha_open_options | HA_OPEN_FOR_REPAIR,
                            entry, FALSE) || ! entry->file ||
      (entry->file->is_crashed() && entry->file->ha_check_and_repair(thd)))
  {
    /* Give right error message */
    thd->clear_error();
    my_error(ER_NOT_KEYFILE, MYF(0), share->table_name.str);
    sql_print_error("Couldn't repair table: %s.%s", share->db.str,
                    share->table_name.str);
    if (entry->file)
      closefrm(entry, 0);
  }
  else
  {
    thd->clear_error();			// Clear error message
    closefrm(entry, 0);
    result= FALSE;
  }
  my_free(entry);

  mysql_mutex_lock(&LOCK_open);
  release_table_share(share);
  /* Remove the repaired share from the table cache. */
  tdc_remove_table(thd, TDC_RT_REMOVE_ALL,
                   table_list->db, table_list->table_name,
                   TRUE);
end_unlock:
  mysql_mutex_unlock(&LOCK_open);
  return result;
}


/** Open_table_context */

Open_table_context::Open_table_context(THD *thd, uint flags)
  :m_failed_table(NULL),
   m_start_of_statement_svp(thd->mdl_context.mdl_savepoint()),
   m_timeout(flags & MYSQL_LOCK_IGNORE_TIMEOUT ?
             LONG_TIMEOUT : thd->variables.lock_wait_timeout),
   m_flags(flags),
   m_action(OT_NO_ACTION),
   m_has_locks(thd->mdl_context.has_locks()),
   m_has_protection_against_grl(FALSE)
{}


/**
  Check if we can back-off and set back off action if we can.
  Otherwise report and return error.

  @retval  TRUE if back-off is impossible.
  @retval  FALSE if we can back off. Back off action has been set.
*/

bool
Open_table_context::
request_backoff_action(enum_open_table_action action_arg,
                       TABLE_LIST *table)
{
  /*
    A back off action may be one of three kinds:

    * We met a broken table that needs repair, or a table that
      is not present on this MySQL server and needs re-discovery.
      To perform the action, we need an exclusive metadata lock on
      the table. Acquiring an X lock while holding other shared
      locks is very deadlock-prone. If this is a multi- statement
      transaction that holds metadata locks for completed
      statements, we don't do it, and report an error instead.
      The action type in this case is OT_DISCOVER or OT_REPAIR.
    * Our attempt to acquire an MDL lock lead to a deadlock,
      detected by the MDL deadlock detector. The current
      session was chosen a victim. If this is a multi-statement
      transaction that holds metadata locks taken by completed
      statements, restarting locking for the current statement
      may lead to a livelock. Releasing locks of completed
      statements can not be done as will lead to violation
      of ACID. Thus, again, if m_has_locks is set,
      we report an error. Otherwise, when there are no metadata
      locks other than which belong to this statement, we can
      try to recover from error by releasing all locks and
      restarting the pre-locking.
      Similarly, a deadlock error can occur when the
      pre-locking process met a TABLE_SHARE that is being
      flushed, and unsuccessfully waited for the flush to
      complete. A deadlock in this case can happen, e.g.,
      when our session is holding a metadata lock that
      is being waited on by a session which is using
      the table which is being flushed. The only way
      to recover from this error is, again, to close all
      open tables, release all locks, and retry pre-locking.
      Action type name is OT_REOPEN_TABLES. Re-trying
      while holding some locks may lead to a livelock,
      and thus we don't do it.
    * Finally, this session has open TABLEs from different
      "generations" of the table cache. This can happen, e.g.,
      when, after this session has successfully opened one
      table used for a statement, FLUSH TABLES interfered and
      expelled another table used in it. FLUSH TABLES then
      blocks and waits on the table already opened by this
      statement.
      We detect this situation by ensuring that table cache
      version of all tables used in a statement is the same.
      If it isn't, all tables needs to be reopened.
      Note, that we can always perform a reopen in this case,
      even if we already have metadata locks, since we don't
      keep tables open between statements and a livelock
      is not possible.
  */
  if (action_arg != OT_REOPEN_TABLES && m_has_locks)
  {
    my_error(ER_LOCK_DEADLOCK, MYF(0));
    return TRUE;
  }
  /*
    If auto-repair or discovery are requested, a pointer to table
    list element must be provided.
  */
  if (table)
  {
    DBUG_ASSERT(action_arg == OT_DISCOVER || action_arg == OT_REPAIR);
    m_failed_table= (TABLE_LIST*) current_thd->alloc(sizeof(TABLE_LIST));
    if (m_failed_table == NULL)
      return TRUE;
    m_failed_table->init_one_table(table->db, table->db_length,
                                   table->table_name,
                                   table->table_name_length,
                                   table->alias, TL_WRITE);
    m_failed_table->mdl_request.set_type(MDL_EXCLUSIVE);
  }
  m_action= action_arg;
  return FALSE;
}


/**
   Recover from failed attempt of open table by performing requested action.

   @param  thd     Thread context

   @pre This function should be called only with "action" != OT_NO_ACTION
        and after having called @sa close_tables_for_reopen().

   @retval FALSE - Success. One should try to open tables once again.
   @retval TRUE  - Error
*/

bool
Open_table_context::
recover_from_failed_open(THD *thd)
{
  bool result= FALSE;
  /* Execute the action. */
  switch (m_action)
  {
    case OT_BACKOFF_AND_RETRY:
      break;
    case OT_REOPEN_TABLES:
      break;
    case OT_DISCOVER:
      {
        if ((result= lock_table_names(thd, m_failed_table, NULL,
                                      get_timeout(), 0)))
          break;

        tdc_remove_table(thd, TDC_RT_REMOVE_ALL, m_failed_table->db,
                         m_failed_table->table_name, FALSE);
        ha_create_table_from_engine(thd, m_failed_table->db,
                                    m_failed_table->table_name);

        thd->get_stmt_da()->clear_warning_info(thd->query_id);
        thd->clear_error();                 // Clear error message
        thd->mdl_context.release_transactional_locks();
        break;
      }
    case OT_REPAIR:
      {
        if ((result= lock_table_names(thd, m_failed_table, NULL,
                                      get_timeout(), 0)))
          break;

        tdc_remove_table(thd, TDC_RT_REMOVE_ALL, m_failed_table->db,
                         m_failed_table->table_name, FALSE);

        result= auto_repair_table(thd, m_failed_table);
        thd->mdl_context.release_transactional_locks();
        break;
      }
    default:
      DBUG_ASSERT(0);
  }
  /*
    Reset the pointers to conflicting MDL request and the
    TABLE_LIST element, set when we need auto-discovery or repair,
    for safety.
  */
  m_failed_table= NULL;
  /*
    Reset flag indicating that we have already acquired protection
    against GRL. It is no longer valid as the corresponding lock was
    released by close_tables_for_reopen().
  */
  m_has_protection_against_grl= FALSE;
  /* Prepare for possible another back-off. */
  m_action= OT_NO_ACTION;
  return result;
}


/*
  Return a appropriate read lock type given a table object.

  @param thd Thread context
  @param prelocking_ctx Prelocking context.
  @param table_list     Table list element for table to be locked.

  @remark Due to a statement-based replication limitation, statements such as
          INSERT INTO .. SELECT FROM .. and CREATE TABLE .. SELECT FROM need
          to grab a TL_READ_NO_INSERT lock on the source table in order to
          prevent the replication of a concurrent statement that modifies the
          source table. If such a statement gets applied on the slave before
          the INSERT .. SELECT statement finishes, data on the master could
          differ from data on the slave and end-up with a discrepancy between
          the binary log and table state.
          This also applies to SELECT/SET/DO statements which use stored
          functions. Calls to such functions are going to be logged as a
          whole and thus should be serialized against concurrent changes
          to tables used by those functions. This can be avoided if functions
          only read data but doing so requires more complex analysis than it
          is done now.
          Furthermore, this does not apply to I_S and log tables as it's
          always unsafe to replicate such tables under statement-based
          replication as the table on the slave might contain other data
          (ie: general_log is enabled on the slave). The statement will
          be marked as unsafe for SBR in decide_logging_format().
  @remark Note that even in prelocked mode it is important to correctly
          determine lock type value. In this mode lock type is passed to
          handler::start_stmt() method and can be used by storage engine,
          for example, to determine what kind of row locks it should acquire
          when reading data from the table.
*/

thr_lock_type read_lock_type_for_table(THD *thd,
                                       Query_tables_list *prelocking_ctx,
                                       TABLE_LIST *table_list)
{
  /*
    In cases when this function is called for a sub-statement executed in
    prelocked mode we can't rely on OPTION_BIN_LOG flag in THD::options
    bitmap to determine that binary logging is turned on as this bit can
    be cleared before executing sub-statement. So instead we have to look
    at THD::variables::sql_log_bin member.
  */
  bool log_on= mysql_bin_log.is_open() && thd->variables.sql_log_bin;
  ulong binlog_format= thd->variables.binlog_format;
  if ((log_on == FALSE) || (binlog_format == BINLOG_FORMAT_ROW) ||
      (table_list->table->s->table_category == TABLE_CATEGORY_LOG) ||
      (table_list->table->s->table_category == TABLE_CATEGORY_RPL_INFO) ||
      (table_list->table->s->table_category == TABLE_CATEGORY_PERFORMANCE) ||
      !(is_update_query(prelocking_ctx->sql_command) ||
        table_list->prelocking_placeholder ||
        (thd->locked_tables_mode > LTM_LOCK_TABLES)))
    return TL_READ;
  else
    return TL_READ_NO_INSERT;
}


/*
  Handle element of prelocking set other than table. E.g. cache routine
  and, if prelocking strategy prescribes so, extend the prelocking set
  with tables and routines used by it.

  @param[in]  thd                  Thread context.
  @param[in]  prelocking_ctx       Prelocking context.
  @param[in]  rt                   Element of prelocking set to be processed.
  @param[in]  prelocking_strategy  Strategy which specifies how the
                                   prelocking set should be extended when
                                   one of its elements is processed.
  @param[in]  has_prelocking_list  Indicates that prelocking set/list for
                                   this statement has already been built.
  @param[in]  ot_ctx               Context of open_table used to recover from
                                   locking failures.
  @param[out] need_prelocking      Set to TRUE if it was detected that this
                                   statement will require prelocked mode for
                                   its execution, not touched otherwise.

  @retval FALSE  Success.
  @retval TRUE   Failure (Conflicting metadata lock, OOM, other errors).
*/

static bool
open_and_process_routine(THD *thd, Query_tables_list *prelocking_ctx,
                         Sroutine_hash_entry *rt,
                         Prelocking_strategy *prelocking_strategy,
                         bool has_prelocking_list,
                         Open_table_context *ot_ctx,
                         bool *need_prelocking)
{
  MDL_key::enum_mdl_namespace mdl_type= rt->mdl_request.key.mdl_namespace();
  DBUG_ENTER("open_and_process_routine");

  switch (mdl_type)
  {
  case MDL_key::FUNCTION:
  case MDL_key::PROCEDURE:
    {
      sp_head *sp;
      /*
        Try to get MDL lock on the routine.
        Note that we do not take locks on top-level CALLs as this can
        lead to a deadlock. Not locking top-level CALLs does not break
        the binlog as only the statements in the called procedure show
        up there, not the CALL itself.
      */
      if (rt != (Sroutine_hash_entry*)prelocking_ctx->sroutines_list.first ||
          mdl_type != MDL_key::PROCEDURE)
      {
        /*
          Since we acquire only shared lock on routines we don't
          need to care about global intention exclusive locks.
        */
        DBUG_ASSERT(rt->mdl_request.type == MDL_SHARED);

        /*
          Waiting for a conflicting metadata lock to go away may
          lead to a deadlock, detected by MDL subsystem.
          If possible, we try to resolve such deadlocks by releasing all
          metadata locks and restarting the pre-locking process.
          To prevent the error from polluting the diagnostics area
          in case of successful resolution, install a special error
          handler for ER_LOCK_DEADLOCK error.
        */
        MDL_deadlock_handler mdl_deadlock_handler(ot_ctx);

        thd->push_internal_handler(&mdl_deadlock_handler);
        bool result= thd->mdl_context.acquire_lock(&rt->mdl_request,
                                                   ot_ctx->get_timeout());
        thd->pop_internal_handler();

        if (result)
          DBUG_RETURN(TRUE);

        DEBUG_SYNC(thd, "after_shared_lock_pname");

        /* Ensures the routine is up-to-date and cached, if exists. */
        if (sp_cache_routine(thd, rt, has_prelocking_list, &sp))
          DBUG_RETURN(TRUE);

        /* Remember the version of the routine in the parse tree. */
        if (check_and_update_routine_version(thd, rt, sp))
          DBUG_RETURN(TRUE);

        /* 'sp' is NULL when there is no such routine. */
        if (sp && !has_prelocking_list)
        {
          prelocking_strategy->handle_routine(thd, prelocking_ctx, rt, sp,
                                              need_prelocking);
        }
      }
      else
      {
        /*
          If it's a top level call, just make sure we have a recent
          version of the routine, if it exists.
          Validating routine version is unnecessary, since CALL
          does not affect the prepared statement prelocked list.
        */
        if (sp_cache_routine(thd, rt, FALSE, &sp))
          DBUG_RETURN(TRUE);
      }
    }
    break;
  case MDL_key::TRIGGER:
    /**
      We add trigger entries to lex->sroutines_list, but we don't
      load them here. The trigger entry is only used when building
      a transitive closure of objects used in a statement, to avoid
      adding to this closure objects that are used in the trigger more
      than once.
      E.g. if a trigger trg refers to table t2, and the trigger table t1
      is used multiple times in the statement (say, because it's used in
      function f1() twice), we will only add t2 once to the list of
      tables to prelock.

      We don't take metadata locks on triggers either: they are protected
      by a respective lock on the table, on which the trigger is defined.

      The only two cases which give "trouble" are SHOW CREATE TRIGGER
      and DROP TRIGGER statements. For these, statement syntax doesn't
      specify the table on which this trigger is defined, so we have
      to make a "dirty" read in the data dictionary to find out the
      table name. Once we discover the table name, we take a metadata
      lock on it, and this protects all trigger operations.
      Of course the table, in theory, may disappear between the dirty
      read and metadata lock acquisition, but in that case we just return
      a run-time error.

      Grammar of other trigger DDL statements (CREATE, DROP) requires
      the table to be specified explicitly, so we use the table metadata
      lock to protect trigger metadata in these statements. Similarly, in
      DML we always use triggers together with their tables, and thus don't
      need to take separate metadata locks on them.
    */
    break;
  default:
    /* Impossible type value. */
    DBUG_ASSERT(0);
  }
  DBUG_RETURN(FALSE);
}


/**
  Handle table list element by obtaining metadata lock, opening table or view
  and, if prelocking strategy prescribes so, extending the prelocking set with
  tables and routines used by it.

  @param[in]     thd                  Thread context.
  @param[in]     lex                  LEX structure for statement.
  @param[in]     tables               Table list element to be processed.
  @param[in,out] counter              Number of tables which are open.
  @param[in]     flags                Bitmap of flags to modify how the tables
                                      will be open, see open_table() description
                                      for details.
  @param[in]     prelocking_strategy  Strategy which specifies how the
                                      prelocking set should be extended
                                      when table or view is processed.
  @param[in]     has_prelocking_list  Indicates that prelocking set/list for
                                      this statement has already been built.
  @param[in]     ot_ctx               Context used to recover from a failed
                                      open_table() attempt.
  @param[in]     new_frm_mem          Temporary MEM_ROOT to be used for
                                      parsing .FRMs for views.

  @retval  FALSE  Success.
  @retval  TRUE   Error, reported unless there is a chance to recover from it.
*/

static bool
open_and_process_table(THD *thd, LEX *lex, TABLE_LIST *tables,
                       uint *counter, uint flags,
                       Prelocking_strategy *prelocking_strategy,
                       bool has_prelocking_list,
                       Open_table_context *ot_ctx,
                       MEM_ROOT *new_frm_mem)
{
  bool error= FALSE;
  bool safe_to_ignore_table= FALSE;
  DBUG_ENTER("open_and_process_table");
  DEBUG_SYNC(thd, "open_and_process_table");

  /*
    Ignore placeholders for derived tables. After derived tables
    processing, link to created temporary table will be put here.
    If this is derived table for view then we still want to process
    routines used by this view.
  */
  if (tables->derived)
  {
    if (!tables->view)
      goto end;
    /*
      We restore view's name and database wiped out by derived tables
      processing and fall back to standard open process in order to
      obtain proper metadata locks and do other necessary steps like
      stored routine processing.
    */
    tables->db= tables->view_db.str;
    tables->db_length= tables->view_db.length;
    tables->table_name= tables->view_name.str;
    tables->table_name_length= tables->view_name.length;
  }
  /*
    If this TABLE_LIST object is a placeholder for an information_schema
    table, create a temporary table to represent the information_schema
    table in the query. Do not fill it yet - will be filled during
    execution.
  */
  if (tables->schema_table)
  {
    /*
      If this information_schema table is merged into a mergeable
      view, ignore it for now -- it will be filled when its respective
      TABLE_LIST is processed. This code works only during re-execution.
    */
    if (tables->view)
    {
      MDL_ticket *mdl_ticket;
      /*
        We still need to take a MDL lock on the merged view to protect
        it from concurrent changes.
      */
      if (!open_table_get_mdl_lock(thd, ot_ctx, &tables->mdl_request,
                                   flags, &mdl_ticket) &&
          mdl_ticket != NULL)
        goto process_view_routines;
      /* Fall-through to return error. */
    }
    else if (!mysql_schema_table(thd, lex, tables) &&
             !check_and_update_table_version(thd, tables, tables->table->s))
    {
      goto end;
    }
    error= TRUE;
    goto end;
  }
  DBUG_PRINT("tcache", ("opening table: '%s'.'%s'  item: %p",
                        tables->db, tables->table_name, tables)); //psergey: invalid read of size 1 here
  (*counter)++;

  /* Not a placeholder: must be a base/temporary table or a view. Let us open it. */

  if (tables->table)
  {
    /*
      If this TABLE_LIST object has an associated open TABLE object
      (TABLE_LIST::table is not NULL), that TABLE object must be a pre-opened
      temporary table.
    */
    DBUG_ASSERT(is_temporary_table(tables));
  }
  else if (tables->open_type == OT_TEMPORARY_ONLY)
  {
    /*
      OT_TEMPORARY_ONLY means that we are in CREATE TEMPORARY TABLE statement.
      Also such table list element can't correspond to prelocking placeholder
      or to underlying table of merge table.
      So existing temporary table should have been preopened by this moment
      and we can simply continue without trying to open temporary or base
      table.
    */
    DBUG_ASSERT(tables->open_strategy);
    DBUG_ASSERT(!tables->prelocking_placeholder);
    DBUG_ASSERT(!tables->parent_l);
  }
  else if (tables->prelocking_placeholder)
  {
    /*
      For the tables added by the pre-locking code, attempt to open
      the table but fail silently if the table does not exist.
      The real failure will occur when/if a statement attempts to use
      that table.
    */
    No_such_table_error_handler no_such_table_handler;
    thd->push_internal_handler(&no_such_table_handler);

    /*
      We're opening a table from the prelocking list.

      Since this table list element might have been added after pre-opening
      of temporary tables we have to try to open temporary table for it.

      We can't simply skip this table list element and postpone opening of
      temporary tabletill the execution of substatement for several reasons:
      - Temporary table can be a MERGE table with base underlying tables,
        so its underlying tables has to be properly open and locked at
        prelocking stage.
      - Temporary table can be a MERGE table and we might be in PREPARE
        phase for a prepared statement. In this case it is important to call
        HA_ATTACH_CHILDREN for all merge children.
        This is necessary because merge children remember "TABLE_SHARE ref type"
        and "TABLE_SHARE def version" in the HA_ATTACH_CHILDREN operation.
        If HA_ATTACH_CHILDREN is not called, these attributes are not set.
        Then, during the first EXECUTE, those attributes need to be updated.
        That would cause statement re-preparing (because changing those
        attributes during EXECUTE is caught by THD::m_reprepare_observer).
        The problem is that since those attributes are not set in merge
        children, another round of PREPARE will not help.
    */
    error= open_temporary_table(thd, tables);

    if (!error && !tables->table)
      error= open_table(thd, tables, new_frm_mem, ot_ctx);

    thd->pop_internal_handler();
    safe_to_ignore_table= no_such_table_handler.safely_trapped_errors();
  }
  else if (tables->parent_l && (thd->open_options & HA_OPEN_FOR_REPAIR))
  {
    /*
      Also fail silently for underlying tables of a MERGE table if this
      table is opened for CHECK/REPAIR TABLE statement. This is needed
      to provide complete list of problematic underlying tables in
      CHECK/REPAIR TABLE output.
    */
    Repair_mrg_table_error_handler repair_mrg_table_handler;
    thd->push_internal_handler(&repair_mrg_table_handler);

    error= open_temporary_table(thd, tables);
    if (!error && !tables->table)
      error= open_table(thd, tables, new_frm_mem, ot_ctx);

    thd->pop_internal_handler();
    safe_to_ignore_table= repair_mrg_table_handler.safely_trapped_errors();
  }
  else
  {
    if (tables->parent_l)
    {
      /*
        Even if we are opening table not from the prelocking list we
        still might need to look for a temporary table if this table
        list element corresponds to underlying table of a merge table.
      */
      error= open_temporary_table(thd, tables);
    }

    if (!error && !tables->table)
      error= open_table(thd, tables, new_frm_mem, ot_ctx);
  }

  free_root(new_frm_mem, MYF(MY_KEEP_PREALLOC));

  if (error)
  {
    if (! ot_ctx->can_recover_from_failed_open() && safe_to_ignore_table)
    {
      DBUG_PRINT("info", ("open_table: ignoring table '%s'.'%s'",
                          tables->db, tables->alias));
      error= FALSE;
    }
    goto end;
  }

  /*
    We can't rely on simple check for TABLE_LIST::view to determine
    that this is a view since during re-execution we might reopen
    ordinary table in place of view and thus have TABLE_LIST::view
    set from repvious execution and TABLE_LIST::table set from
    current.
  */
  if (!tables->table && tables->view)
  {
    /* VIEW placeholder */
    (*counter)--;

    /*
      tables->next_global list consists of two parts:
      1) Query tables and underlying tables of views.
      2) Tables used by all stored routines that this statement invokes on
         execution.
      We need to know where the bound between these two parts is. If we've
      just opened a view, which was the last table in part #1, and it
      has added its base tables after itself, adjust the boundary pointer
      accordingly.
    */
    if (lex->query_tables_own_last == &(tables->next_global) &&
        tables->view->query_tables)
      lex->query_tables_own_last= tables->view->query_tables_last;
    /*
      Let us free memory used by 'sroutines' hash here since we never
      call destructor for this LEX.
    */
    my_hash_free(&tables->view->sroutines);
    goto process_view_routines;
  }

  /*
    Special types of open can succeed but still don't set
    TABLE_LIST::table to anything.
  */
  if (tables->open_strategy && !tables->table)
    goto end;

  /*
    If we are not already in prelocked mode and extended table list is not
    yet built we might have to build the prelocking set for this statement.

    Since currently no prelocking strategy prescribes doing anything for
    tables which are only read, we do below checks only if table is going
    to be changed.
  */
  if (thd->locked_tables_mode <= LTM_LOCK_TABLES &&
      ! has_prelocking_list &&
      tables->lock_type >= TL_WRITE_ALLOW_WRITE)
  {
    bool need_prelocking= FALSE;
    TABLE_LIST **save_query_tables_last= lex->query_tables_last;
    /*
      Extend statement's table list and the prelocking set with
      tables and routines according to the current prelocking
      strategy.

      For example, for DML statements we need to add tables and routines
      used by triggers which are going to be invoked for this element of
      table list and also add tables required for handling of foreign keys.
    */
    error= prelocking_strategy->handle_table(thd, lex, tables,
                                             &need_prelocking);

    if (need_prelocking && ! lex->requires_prelocking())
      lex->mark_as_requiring_prelocking(save_query_tables_last);

    if (error)
      goto end;
  }

  /* Set appropriate TABLE::lock_type. */
  if (tables->lock_type != TL_UNLOCK && ! thd->locked_tables_mode)
  {
    if (tables->lock_type == TL_WRITE_DEFAULT)
      tables->table->reginfo.lock_type= thd->update_lock_default;
    else if (tables->lock_type == TL_READ_DEFAULT)
      tables->table->reginfo.lock_type=
        read_lock_type_for_table(thd, lex, tables);
    else
      tables->table->reginfo.lock_type= tables->lock_type;
  }

  /* Copy grant information from TABLE_LIST instance to TABLE one. */
  tables->table->grant= tables->grant;

  /* Check and update metadata version of a base table. */
  error= check_and_update_table_version(thd, tables, tables->table->s);

  if (error)
    goto end;
  /*
    After opening a MERGE table add the children to the query list of
    tables, so that they are opened too.
    Note that placeholders don't have the handler open.
  */
  /* MERGE tables need to access parent and child TABLE_LISTs. */
  DBUG_ASSERT(tables->table->pos_in_table_list == tables);
  /* Non-MERGE tables ignore this call. */
  if (tables->table->file->extra(HA_EXTRA_ADD_CHILDREN_LIST))
  {
    error= TRUE;
    goto end;
  }

process_view_routines:
  /*
    Again we may need cache all routines used by this view and add
    tables used by them to table list.
  */
  if (tables->view &&
      thd->locked_tables_mode <= LTM_LOCK_TABLES &&
      ! has_prelocking_list)
  {
    bool need_prelocking= FALSE;
    TABLE_LIST **save_query_tables_last= lex->query_tables_last;

    error= prelocking_strategy->handle_view(thd, lex, tables,
                                            &need_prelocking);

    if (need_prelocking && ! lex->requires_prelocking())
      lex->mark_as_requiring_prelocking(save_query_tables_last);

    if (error)
      goto end;
  }

end:
  DBUG_RETURN(error);
}

extern "C" uchar *schema_set_get_key(const uchar *record, size_t *length,
                                     my_bool not_used __attribute__((unused)))
{
  TABLE_LIST *table=(TABLE_LIST*) record;
  *length= table->db_length;
  return (uchar*) table->db;
}

/**
  Acquire upgradable (SNW, SNRW) metadata locks on tables used by
  LOCK TABLES or by a DDL statement. Under LOCK TABLES, we can't take
  new locks, so use open_tables_check_upgradable_mdl() instead.

  @param thd               Thread context.
  @param tables_start      Start of list of tables on which upgradable locks
                           should be acquired.
  @param tables_end        End of list of tables.
  @param lock_wait_timeout Seconds to wait before timeout.
  @param flags             Bitmap of flags to modify how the tables will be
                           open, see open_table() description for details.

  @retval FALSE  Success.
  @retval TRUE   Failure (e.g. connection was killed)
*/

bool
lock_table_names(THD *thd,
                 TABLE_LIST *tables_start, TABLE_LIST *tables_end,
                 ulong lock_wait_timeout, uint flags)
{
  MDL_request_list mdl_requests;
  TABLE_LIST *table;
  MDL_request global_request;
  Hash_set<TABLE_LIST, schema_set_get_key> schema_set;

  DBUG_ASSERT(!thd->locked_tables_mode);

  for (table= tables_start; table && table != tables_end;
       table= table->next_global)
  {
    if (table->mdl_request.type < MDL_SHARED_NO_WRITE ||
        table->open_type == OT_TEMPORARY_ONLY ||
        (table->open_type == OT_TEMPORARY_OR_BASE && is_temporary_table(table)))
    {
      continue;
    }

    /* Write lock on normal tables is not allowed in a read only transaction. */
    if (thd->tx_read_only)
    {
      my_error(ER_CANT_EXECUTE_IN_READ_ONLY_TRANSACTION, MYF(0));
      return true;
    }

    if (! (flags & MYSQL_OPEN_SKIP_SCOPED_MDL_LOCK) && schema_set.insert(table))
      return TRUE;

    mdl_requests.push_front(&table->mdl_request);
  }

  if (! (flags & MYSQL_OPEN_SKIP_SCOPED_MDL_LOCK) &&
      ! mdl_requests.is_empty())
  {
    /*
      Scoped locks: Take intention exclusive locks on all involved
      schemas.
    */
    Hash_set<TABLE_LIST, schema_set_get_key>::Iterator it(schema_set);
    while ((table= it++))
    {
      MDL_request *schema_request= new (thd->mem_root) MDL_request;
      if (schema_request == NULL)
        return TRUE;
      schema_request->init(MDL_key::SCHEMA, table->db, "",
                           MDL_INTENTION_EXCLUSIVE,
                           MDL_TRANSACTION);
      mdl_requests.push_front(schema_request);
    }

    /*
      Protect this statement against concurrent global read lock
      by acquiring global intention exclusive lock with statement
      duration.
    */
    if (thd->global_read_lock.can_acquire_protection())
      return TRUE;
    global_request.init(MDL_key::GLOBAL, "", "", MDL_INTENTION_EXCLUSIVE,
                        MDL_STATEMENT);
    mdl_requests.push_front(&global_request);
  }

  if (thd->mdl_context.acquire_locks(&mdl_requests, lock_wait_timeout))
    return TRUE;

  return FALSE;
}


/**
  Check for upgradable (SNW, SNRW) metadata locks on tables to be opened
  for a DDL statement. Under LOCK TABLES, we can't take new locks, so we
  must check if appropriate locks were pre-acquired.

  @param thd           Thread context.
  @param tables_start  Start of list of tables on which upgradable locks
                       should be searched for.
  @param tables_end    End of list of tables.
  @param flags         Bitmap of flags to modify how the tables will be
                       open, see open_table() description for details.

  @retval FALSE  Success.
  @retval TRUE   Failure (e.g. connection was killed)
*/

static bool
open_tables_check_upgradable_mdl(THD *thd, TABLE_LIST *tables_start,
                                 TABLE_LIST *tables_end, uint flags)
{
  TABLE_LIST *table;

  DBUG_ASSERT(thd->locked_tables_mode);

  for (table= tables_start; table && table != tables_end;
       table= table->next_global)
  {
    if (table->mdl_request.type < MDL_SHARED_NO_WRITE ||
        table->open_type == OT_TEMPORARY_ONLY ||
        (table->open_type == OT_TEMPORARY_OR_BASE && is_temporary_table(table)))
    {
      continue;
    }

    /*
      We don't need to do anything about the found TABLE instance as it
      will be handled later in open_tables(), we only need to check that
      an upgradable lock is already acquired. When we enter LOCK TABLES
      mode, SNRW locks are acquired before all other locks. So if under
      LOCK TABLES we find that there is TABLE instance with upgradeable
      lock, all other instances of TABLE for the same table will have the
      same ticket.

      Note that this works OK even for CREATE TABLE statements which
      request X type of metadata lock. This is because under LOCK TABLES
      such statements don't create the table but only check if it exists
      or, in most complex case, only insert into it.
      Thus SNRW lock should be enough.

      Note that find_table_for_mdl_upgrade() will report an error if
      no suitable ticket is found.
    */
    if (!find_table_for_mdl_upgrade(thd, table->db, table->table_name, false))
      return TRUE;
  }

  return FALSE;
}


#ifdef WITH_PARTITION_STORAGE_ENGINE
/*
  TODO: Move all this to prune_partitions() when implementing WL#4443.
  Needs all items and conds fixed (as in first part in JOIN::optimize,
  mysql_prepare_delete). Ensure that prune_partitions() is called for all
  statements supported by WL#5217.

  TODO: When adding support for FK in partitioned tables, update this function
  so the referenced table get correct locking.
*/
static bool prune_partition_locks(TABLE_LIST *tables)
{
  TABLE_LIST *table;
  DBUG_ENTER("prune_partition_locks");
  for (table= tables; table; table= table->next_global)
  {
    /* Avoid to lock/start_stmt partitions not used in the statement. */
    if (!table->placeholder())
    {
      if (table->table->part_info)
      {
        /*
          Initialize and set partitions bitmaps, using table's mem_root,
          destroyed in closefrm().
        */
        if (table->table->part_info->set_partition_bitmaps(table))
          DBUG_RETURN(TRUE);
      }
      else if (table->partition_names && table->partition_names->elements)
      {
        /* Don't allow PARTITION () clause on a nonpartitioned table */
        my_error(ER_PARTITION_CLAUSE_ON_NONPARTITIONED, MYF(0));
        DBUG_RETURN(TRUE);
      }
    }
  }
  DBUG_RETURN(FALSE);
}
#endif /* WITH_PARTITION_STORAGE_ENGINE */


/**
  Open all tables in list

  @param[in]     thd      Thread context.
  @param[in,out] start    List of tables to be open (it can be adjusted for
                          statement that uses tables only implicitly, e.g.
                          for "SELECT f1()").
  @param[out]    counter  Number of tables which were open.
  @param[in]     flags    Bitmap of flags to modify how the tables will be
                          open, see open_table() description for details.
  @param[in]     prelocking_strategy  Strategy which specifies how prelocking
                                      algorithm should work for this statement.

  @note
    Unless we are already in prelocked mode and prelocking strategy prescribes
    so this function will also precache all SP/SFs explicitly or implicitly
    (via views and triggers) used by the query and add tables needed for their
    execution to table list. Statement that uses SFs, invokes triggers or
    requires foreign key checks will be marked as requiring prelocking.
    Prelocked mode will be enabled for such query during lock_tables() call.

    If query for which we are opening tables is already marked as requiring
    prelocking it won't do such precaching and will simply reuse table list
    which is already built.

  @retval  FALSE  Success.
  @retval  TRUE   Error, reported.
*/

bool open_tables(THD *thd, TABLE_LIST **start, uint *counter, uint flags,
                Prelocking_strategy *prelocking_strategy)
{
  /*
    We use pointers to "next_global" member in the last processed TABLE_LIST
    element and to the "next" member in the last processed Sroutine_hash_entry
    element as iterators over, correspondingly, the table list and stored routines
    list which stay valid and allow to continue iteration when new elements are
    added to the tail of the lists.
  */
  TABLE_LIST **table_to_open;
  Sroutine_hash_entry **sroutine_to_open;
  TABLE_LIST *tables;
  Open_table_context ot_ctx(thd, flags);
  bool error= FALSE;
  MEM_ROOT new_frm_mem;
  bool has_prelocking_list;
  DBUG_ENTER("open_tables");

  /* Accessing data in XA_IDLE or XA_PREPARED is not allowed. */
  enum xa_states xa_state= thd->transaction.xid_state.xa_state;
  if (*start && (xa_state == XA_IDLE || xa_state == XA_PREPARED))
  {
    my_error(ER_XAER_RMFAIL, MYF(0), xa_state_names[xa_state]);
    DBUG_RETURN(true);
  }

  /*
    Initialize temporary MEM_ROOT for new .FRM parsing. Do not allocate
    anything yet, to avoid penalty for statements which don't use views
    and thus new .FRM format.
  */
  init_sql_alloc(&new_frm_mem, 8024, 0);

  thd->current_tablenr= 0;
restart:
  /*
    Close HANDLER tables which are marked for flush or against which there
    are pending exclusive metadata locks. This is needed both in order to
    avoid deadlocks and to have a point during statement execution at
    which such HANDLERs are closed even if they don't create problems for
    the current session (i.e. to avoid having a DDL blocked by HANDLERs
    opened for a long time).
  */
  if (thd->handler_tables_hash.records)
    mysql_ha_flush(thd);

  has_prelocking_list= thd->lex->requires_prelocking();
  table_to_open= start;
  sroutine_to_open= (Sroutine_hash_entry**) &thd->lex->sroutines_list.first;
  *counter= 0;
  THD_STAGE_INFO(thd, stage_opening_tables);

  /*
    If we are executing LOCK TABLES statement or a DDL statement
    (in non-LOCK TABLES mode) we might have to acquire upgradable
    semi-exclusive metadata locks (SNW or SNRW) on some of the
    tables to be opened.
    When executing CREATE TABLE .. If NOT EXISTS .. SELECT, the
    table may not yet exist, in which case we acquire an exclusive
    lock.
    We acquire all such locks at once here as doing this in one
    by one fashion may lead to deadlocks or starvation. Later when
    we will be opening corresponding table pre-acquired metadata
    lock will be reused (thanks to the fact that in recursive case
    metadata locks are acquired without waiting).
  */
  if (! (flags & (MYSQL_OPEN_HAS_MDL_LOCK |
                  MYSQL_OPEN_FORCE_SHARED_MDL |
                  MYSQL_OPEN_FORCE_SHARED_HIGH_PRIO_MDL)))
  {
    if (thd->locked_tables_mode)
    {
      /*
        Under LOCK TABLES, we can't acquire new locks, so we instead
        need to check if appropriate locks were pre-acquired.
      */
      if (open_tables_check_upgradable_mdl(thd, *start,
                                           thd->lex->first_not_own_table(),
                                           flags))
      {
        error= TRUE;
        goto err;
      }
    }
    else
    {
      TABLE_LIST *table;
      if (lock_table_names(thd, *start, thd->lex->first_not_own_table(),
                           ot_ctx.get_timeout(), flags))
      {
        error= TRUE;
        goto err;
      }
      for (table= *start; table && table != thd->lex->first_not_own_table();
           table= table->next_global)
      {
        if (table->mdl_request.type >= MDL_SHARED_NO_WRITE)
          table->mdl_request.ticket= NULL;
      }
    }
  }

  /*
    Perform steps of prelocking algorithm until there are unprocessed
    elements in prelocking list/set.
  */
  while (*table_to_open  ||
         (thd->locked_tables_mode <= LTM_LOCK_TABLES &&
          *sroutine_to_open))
  {
    /*
      For every table in the list of tables to open, try to find or open
      a table.
    */
    for (tables= *table_to_open; tables;
         table_to_open= &tables->next_global, tables= tables->next_global)
    {
      error= open_and_process_table(thd, thd->lex, tables, counter,
                                    flags, prelocking_strategy,
                                    has_prelocking_list, &ot_ctx,
                                    &new_frm_mem);

      if (error)
      {
        if (ot_ctx.can_recover_from_failed_open())
        {
          /*
            We have met exclusive metadata lock or old version of table.
            Now we have to close all tables and release metadata locks.
            We also have to throw away set of prelocked tables (and thus
            close tables from this set that were open by now) since it
            is possible that one of tables which determined its content
            was changed.

            Instead of implementing complex/non-robust logic mentioned
            above we simply close and then reopen all tables.

            We have to save pointer to table list element for table which we
            have failed to open since closing tables can trigger removal of
            elements from the table list (if MERGE tables are involved),
          */
          close_tables_for_reopen(thd, start, ot_ctx.start_of_statement_svp());

          /*
            Here we rely on the fact that 'tables' still points to the valid
            TABLE_LIST element. Altough currently this assumption is valid
            it may change in future.
          */
          if (ot_ctx.recover_from_failed_open(thd))
            goto err;

          /* Re-open temporary tables after close_tables_for_reopen(). */
          if (open_temporary_tables(thd, *start))
            goto err;

          error= FALSE;
          goto restart;
        }
        goto err;
      }

      DEBUG_SYNC(thd, "open_tables_after_open_and_process_table");
    }

    /*
      If we are not already in prelocked mode and extended table list is
      not yet built for our statement we need to cache routines it uses
      and build the prelocking list for it.
      If we are not in prelocked mode but have built the extended table
      list, we still need to call open_and_process_routine() to take
      MDL locks on the routines.
    */
    if (thd->locked_tables_mode <= LTM_LOCK_TABLES)
    {
      bool need_prelocking= FALSE;
      TABLE_LIST **save_query_tables_last= thd->lex->query_tables_last;
      /*
        Process elements of the prelocking set which are present there
        since parsing stage or were added to it by invocations of
        Prelocking_strategy methods in the above loop over tables.

        For example, if element is a routine, cache it and then,
        if prelocking strategy prescribes so, add tables it uses to the
        table list and routines it might invoke to the prelocking set.
      */
      for (Sroutine_hash_entry *rt= *sroutine_to_open; rt;
           sroutine_to_open= &rt->next, rt= rt->next)
      {
        error= open_and_process_routine(thd, thd->lex, rt, prelocking_strategy,
                                        has_prelocking_list, &ot_ctx,
                                        &need_prelocking);

        if (error)
        {
          if (ot_ctx.can_recover_from_failed_open())
          {
            close_tables_for_reopen(thd, start,
                                    ot_ctx.start_of_statement_svp());
            if (ot_ctx.recover_from_failed_open(thd))
              goto err;

            /* Re-open temporary tables after close_tables_for_reopen(). */
            if (open_temporary_tables(thd, *start))
              goto err;

            error= FALSE;
            goto restart;
          }
          /*
            Serious error during reading stored routines from mysql.proc table.
            Something is wrong with the table or its contents, and an error has
            been emitted; we must abort.
          */
          goto err;
        }
      }

      if (need_prelocking && ! thd->lex->requires_prelocking())
        thd->lex->mark_as_requiring_prelocking(save_query_tables_last);

      if (need_prelocking && ! *start)
        *start= thd->lex->query_tables;
    }
  }

  /*
    After successful open of all tables, including MERGE parents and
    children, attach the children to their parents. At end of statement,
    the children are detached. Attaching and detaching are always done,
    even under LOCK TABLES.
  */
  for (tables= *start; tables; tables= tables->next_global)
  {
    TABLE *tbl= tables->table;

    /*
      NOTE: temporary merge tables should be processed here too, because
      a temporary merge table can be based on non-temporary tables.
    */

    /* Schema tables may not have a TABLE object here. */
    if (tbl && tbl->file->ht->db_type == DB_TYPE_MRG_MYISAM)
    {
      /* MERGE tables need to access parent and child TABLE_LISTs. */
      DBUG_ASSERT(tbl->pos_in_table_list == tables);
      if (tbl->file->extra(HA_EXTRA_ATTACH_CHILDREN))
      {
        error= TRUE;
        goto err;
      }
    }
  }

#ifdef WITH_PARTITION_STORAGE_ENGINE
  /* TODO: move this to prune_partitions() when implementing WL#4443. */
  /* Prune partitions to avoid unneccesary locks */
  if (prune_partition_locks(*start))
  {
    error= TRUE;
    goto err;
  }
#endif

err:
  free_root(&new_frm_mem, MYF(0));              // Free pre-alloced block

  if (error && *table_to_open)
  {
    (*table_to_open)->table= NULL;
  }
  DBUG_PRINT("open_tables", ("returning: %d", (int) error));
  DBUG_RETURN(error);
}


/**
  Defines how prelocking algorithm for DML statements should handle routines:
  - For CALL statements we do unrolling (i.e. open and lock tables for each
    sub-statement individually). So for such statements prelocking is enabled
    only if stored functions are used in parameter list and only for period
    during which we calculate values of parameters. Thus in this strategy we
    ignore procedure which is directly called by such statement and extend
    the prelocking set only with tables/functions used by SF called from the
    parameter list.
  - For any other statement any routine which is directly or indirectly called
    by statement is going to be executed in prelocked mode. So in this case we
    simply add all tables and routines used by it to the prelocking set.

  @param[in]  thd              Thread context.
  @param[in]  prelocking_ctx   Prelocking context of the statement.
  @param[in]  rt               Prelocking set element describing routine.
  @param[in]  sp               Routine body.
  @param[out] need_prelocking  Set to TRUE if method detects that prelocking
                               required, not changed otherwise.

  @retval FALSE  Success.
  @retval TRUE   Failure (OOM).
*/

bool DML_prelocking_strategy::
handle_routine(THD *thd, Query_tables_list *prelocking_ctx,
               Sroutine_hash_entry *rt, sp_head *sp, bool *need_prelocking)
{
  /*
    We assume that for any "CALL proc(...)" statement sroutines_list will
    have 'proc' as first element (it may have several, consider e.g.
    "proc(sp_func(...)))". This property is currently guaranted by the
    parser.
  */

  if (rt != (Sroutine_hash_entry*)prelocking_ctx->sroutines_list.first ||
      rt->mdl_request.key.mdl_namespace() != MDL_key::PROCEDURE)
  {
    *need_prelocking= TRUE;
    sp_update_stmt_used_routines(thd, prelocking_ctx, &sp->m_sroutines,
                                 rt->belong_to_view);
    (void)sp->add_used_tables_to_table_list(thd,
                                            &prelocking_ctx->query_tables_last,
                                            rt->belong_to_view);
  }
  sp->propagate_attributes(prelocking_ctx);
  return FALSE;
}


/**
  Defines how prelocking algorithm for DML statements should handle table list
  elements:
  - If table has triggers we should add all tables and routines
    used by them to the prelocking set.

  We do not need to acquire metadata locks on trigger names
  in DML statements, since all DDL statements
  that change trigger metadata always lock their
  subject tables.

  @param[in]  thd              Thread context.
  @param[in]  prelocking_ctx   Prelocking context of the statement.
  @param[in]  table_list       Table list element for table.
  @param[in]  sp               Routine body.
  @param[out] need_prelocking  Set to TRUE if method detects that prelocking
                               required, not changed otherwise.

  @retval FALSE  Success.
  @retval TRUE   Failure (OOM).
*/

bool DML_prelocking_strategy::
handle_table(THD *thd, Query_tables_list *prelocking_ctx,
             TABLE_LIST *table_list, bool *need_prelocking)
{
  /* We rely on a caller to check that table is going to be changed. */
  DBUG_ASSERT(table_list->lock_type >= TL_WRITE_ALLOW_WRITE);

  if (table_list->trg_event_map)
  {
    if (table_list->table->triggers)
    {
      *need_prelocking= TRUE;

      if (table_list->table->triggers->
          add_tables_and_routines_for_triggers(thd, prelocking_ctx, table_list))
        return TRUE;
    }
  }

  return FALSE;
}


/**
  Defines how prelocking algorithm for DML statements should handle view -
  all view routines should be added to the prelocking set.

  @param[in]  thd              Thread context.
  @param[in]  prelocking_ctx   Prelocking context of the statement.
  @param[in]  table_list       Table list element for view.
  @param[in]  sp               Routine body.
  @param[out] need_prelocking  Set to TRUE if method detects that prelocking
                               required, not changed otherwise.

  @retval FALSE  Success.
  @retval TRUE   Failure (OOM).
*/

bool DML_prelocking_strategy::
handle_view(THD *thd, Query_tables_list *prelocking_ctx,
            TABLE_LIST *table_list, bool *need_prelocking)
{
  if (table_list->view->uses_stored_routines())
  {
    *need_prelocking= TRUE;

    sp_update_stmt_used_routines(thd, prelocking_ctx,
                                 &table_list->view->sroutines_list,
                                 table_list->top_table());
  }
  return FALSE;
}


/**
  Defines how prelocking algorithm for LOCK TABLES statement should handle
  table list elements.

  @param[in]  thd              Thread context.
  @param[in]  prelocking_ctx   Prelocking context of the statement.
  @param[in]  table_list       Table list element for table.
  @param[in]  sp               Routine body.
  @param[out] need_prelocking  Set to TRUE if method detects that prelocking
                               required, not changed otherwise.

  @retval FALSE  Success.
  @retval TRUE   Failure (OOM).
*/

bool Lock_tables_prelocking_strategy::
handle_table(THD *thd, Query_tables_list *prelocking_ctx,
             TABLE_LIST *table_list, bool *need_prelocking)
{
  if (DML_prelocking_strategy::handle_table(thd, prelocking_ctx, table_list,
                                            need_prelocking))
    return TRUE;

  /* We rely on a caller to check that table is going to be changed. */
  DBUG_ASSERT(table_list->lock_type >= TL_WRITE_ALLOW_WRITE);

  return FALSE;
}


/**
  Defines how prelocking algorithm for ALTER TABLE statement should handle
  routines - do nothing as this statement is not supposed to call routines.

  We still can end up in this method when someone tries
  to define a foreign key referencing a view, and not just
  a simple view, but one that uses stored routines.
*/

bool Alter_table_prelocking_strategy::
handle_routine(THD *thd, Query_tables_list *prelocking_ctx,
               Sroutine_hash_entry *rt, sp_head *sp, bool *need_prelocking)
{
  return FALSE;
}


/**
  Defines how prelocking algorithm for ALTER TABLE statement should handle
  table list elements.

  Unlike in DML, we do not process triggers here.

  @param[in]  thd              Thread context.
  @param[in]  prelocking_ctx   Prelocking context of the statement.
  @param[in]  table_list       Table list element for table.
  @param[in]  sp               Routine body.
  @param[out] need_prelocking  Set to TRUE if method detects that prelocking
                               required, not changed otherwise.


  @retval FALSE  Success.
  @retval TRUE   Failure (OOM).
*/

bool Alter_table_prelocking_strategy::
handle_table(THD *thd, Query_tables_list *prelocking_ctx,
             TABLE_LIST *table_list, bool *need_prelocking)
{
  return FALSE;
}


/**
  Defines how prelocking algorithm for ALTER TABLE statement
  should handle view - do nothing. We don't need to add view
  routines to the prelocking set in this case as view is not going
  to be materialized.
*/

bool Alter_table_prelocking_strategy::
handle_view(THD *thd, Query_tables_list *prelocking_ctx,
            TABLE_LIST *table_list, bool *need_prelocking)
{
  return FALSE;
}


/**
  Check that lock is ok for tables; Call start stmt if ok

  @param thd             Thread handle.
  @param prelocking_ctx  Prelocking context.
  @param table_list      Table list element for table to be checked.

  @retval FALSE - Ok.
  @retval TRUE  - Error.
*/

static bool check_lock_and_start_stmt(THD *thd,
                                      Query_tables_list *prelocking_ctx,
                                      TABLE_LIST *table_list)
{
  int error;
  thr_lock_type lock_type;
  DBUG_ENTER("check_lock_and_start_stmt");

  /*
    TL_WRITE_DEFAULT and TL_READ_DEFAULT are supposed to be parser only
    types of locks so they should be converted to appropriate other types
    to be passed to storage engine. The exact lock type passed to the
    engine is important as, for example, InnoDB uses it to determine
    what kind of row locks should be acquired when executing statement
    in prelocked mode or under LOCK TABLES with @@innodb_table_locks = 0.
  */
  if (table_list->lock_type == TL_WRITE_DEFAULT)
    lock_type= thd->update_lock_default;
  else if (table_list->lock_type == TL_READ_DEFAULT)
    lock_type= read_lock_type_for_table(thd, prelocking_ctx, table_list);
  else
    lock_type= table_list->lock_type;

  if ((int) lock_type > (int) TL_WRITE_ALLOW_WRITE &&
      (int) table_list->table->reginfo.lock_type <= (int) TL_WRITE_ALLOW_WRITE)
  {
    my_error(ER_TABLE_NOT_LOCKED_FOR_WRITE, MYF(0), table_list->alias);
    DBUG_RETURN(1);
  }
  if ((error= table_list->table->file->start_stmt(thd, lock_type)))
  {
    table_list->table->file->print_error(error, MYF(0));
    DBUG_RETURN(1);
  }
  DBUG_RETURN(0);
}


/**
  @brief Open and lock one table

  @param[in]    thd             thread handle
  @param[in]    table_l         table to open is first table in this list
  @param[in]    lock_type       lock to use for table
  @param[in]    flags           options to be used while opening and locking
                                table (see open_table(), mysql_lock_tables())
  @param[in]    prelocking_strategy  Strategy which specifies how prelocking
                                     algorithm should work for this statement.

  @return       table
    @retval     != NULL         OK, opened table returned
    @retval     NULL            Error

  @note
    If ok, the following are also set:
      table_list->lock_type 	lock_type
      table_list->table		table

  @note
    If table_l is a list, not a single table, the list is temporarily
    broken.

  @detail
    This function is meant as a replacement for open_ltable() when
    MERGE tables can be opened. open_ltable() cannot open MERGE tables.

    There may be more differences between open_n_lock_single_table() and
    open_ltable(). One known difference is that open_ltable() does
    neither call thd->decide_logging_format() nor handle some other logging
    and locking issues because it does not call lock_tables().
*/

TABLE *open_n_lock_single_table(THD *thd, TABLE_LIST *table_l,
                                thr_lock_type lock_type, uint flags,
                                Prelocking_strategy *prelocking_strategy)
{
  TABLE_LIST *save_next_global;
  DBUG_ENTER("open_n_lock_single_table");

  /* Remember old 'next' pointer. */
  save_next_global= table_l->next_global;
  /* Break list. */
  table_l->next_global= NULL;

  /* Set requested lock type. */
  table_l->lock_type= lock_type;
  /* Allow to open real tables only. */
  table_l->required_type= FRMTYPE_TABLE;

  /* Open the table. */
  if (open_and_lock_tables(thd, table_l, FALSE, flags,
                           prelocking_strategy))
    table_l->table= NULL; /* Just to be sure. */

  /* Restore list. */
  table_l->next_global= save_next_global;

  DBUG_RETURN(table_l->table);
}


/*
  Open and lock one table

  SYNOPSIS
    open_ltable()
    thd			Thread handler
    table_list		Table to open is first table in this list
    lock_type		Lock to use for open
    lock_flags          Flags passed to mysql_lock_table

  NOTE
    This function doesn't do anything like SP/SF/views/triggers analysis done 
    in open_table()/lock_tables(). It is intended for opening of only one
    concrete table. And used only in special contexts.

  RETURN VALUES
    table		Opened table
    0			Error
  
    If ok, the following are also set:
      table_list->lock_type 	lock_type
      table_list->table		table
*/

TABLE *open_ltable(THD *thd, TABLE_LIST *table_list, thr_lock_type lock_type,
                   uint lock_flags)
{
  TABLE *table;
  Open_table_context ot_ctx(thd, lock_flags);
  bool error;
  DBUG_ENTER("open_ltable");

  /* should not be used in a prelocked_mode context, see NOTE above */
  DBUG_ASSERT(thd->locked_tables_mode < LTM_PRELOCKED);

  THD_STAGE_INFO(thd, stage_opening_tables);
  thd->current_tablenr= 0;
  /* open_ltable can be used only for BASIC TABLEs */
  table_list->required_type= FRMTYPE_TABLE;

  /* This function can't properly handle requests for such metadata locks. */
  DBUG_ASSERT(table_list->mdl_request.type < MDL_SHARED_NO_WRITE);

  while ((error= open_table(thd, table_list, thd->mem_root, &ot_ctx)) &&
         ot_ctx.can_recover_from_failed_open())
  {
    /*
      Even though we have failed to open table we still need to
      call release_transactional_locks() to release metadata locks which
      might have been acquired successfully.
    */
    thd->mdl_context.rollback_to_savepoint(ot_ctx.start_of_statement_svp());
    table_list->mdl_request.ticket= 0;
    if (ot_ctx.recover_from_failed_open(thd))
      break;
  }

  if (!error)
  {
    /*
      We can't have a view or some special "open_strategy" in this function
      so there should be a TABLE instance.
    */
    DBUG_ASSERT(table_list->table);
    table= table_list->table;
    if (table->file->ht->db_type == DB_TYPE_MRG_MYISAM)
    {
      /* A MERGE table must not come here. */
      /* purecov: begin tested */
      my_error(ER_WRONG_OBJECT, MYF(0), table->s->db.str,
               table->s->table_name.str, "BASE TABLE");
      table= 0;
      goto end;
      /* purecov: end */
    }

    table_list->lock_type= lock_type;
    table->grant= table_list->grant;
    if (thd->locked_tables_mode)
    {
      if (check_lock_and_start_stmt(thd, thd->lex, table_list))
	table= 0;
    }
    else
    {
      DBUG_ASSERT(thd->lock == 0);	// You must lock everything at once
      if ((table->reginfo.lock_type= lock_type) != TL_UNLOCK)
	if (! (thd->lock= mysql_lock_tables(thd, &table_list->table, 1,
                                            lock_flags)))
        {
          table= 0;
        }
    }
  }
  else
    table= 0;

end:
  if (table == NULL)
  {
    if (!thd->in_sub_stmt)
      trans_rollback_stmt(thd);
    close_thread_tables(thd);
  }
  DBUG_RETURN(table);
}


/**
  Open all tables in list, locks them and optionally process derived tables.

  @param thd		      Thread context.
  @param tables	              List of tables for open and locking.
  @param derived              If to handle derived tables.
  @param flags                Bitmap of options to be used to open and lock
                              tables (see open_tables() and mysql_lock_tables()
                              for details).
  @param prelocking_strategy  Strategy which specifies how prelocking algorithm
                              should work for this statement.

  @note
    The thr_lock locks will automatically be freed by
    close_thread_tables().

  @retval FALSE  OK.
  @retval TRUE   Error
*/

bool open_and_lock_tables(THD *thd, TABLE_LIST *tables,
                          bool derived, uint flags,
                          Prelocking_strategy *prelocking_strategy)
{
  uint counter;
  MDL_savepoint mdl_savepoint= thd->mdl_context.mdl_savepoint();
  DBUG_ENTER("open_and_lock_tables");
  DBUG_PRINT("enter", ("derived handling: %d", derived));

  if (open_tables(thd, &tables, &counter, flags, prelocking_strategy))
    goto err;

  DBUG_EXECUTE_IF("sleep_open_and_lock_after_open", {
                  const char *old_proc_info= thd->proc_info;
                  thd->proc_info= "DBUG sleep";
                  my_sleep(6000000);
                  thd->proc_info= old_proc_info;});

  if (lock_tables(thd, tables, counter, flags))
    goto err;

  if (derived &&
      (mysql_handle_derived(thd->lex, &mysql_derived_prepare)))
    goto err;

  DBUG_RETURN(FALSE);
err:
  if (! thd->in_sub_stmt)
    trans_rollback_stmt(thd);  /* Necessary if derived handling failed. */
  close_thread_tables(thd);
  /* Don't keep locks for a failed statement. */
  thd->mdl_context.rollback_to_savepoint(mdl_savepoint);
  DBUG_RETURN(TRUE);
}


/*
  Open all tables in list and process derived tables

  SYNOPSIS
    open_normal_and_derived_tables
    thd		- thread handler
    tables	- list of tables for open
    flags       - bitmap of flags to modify how the tables will be open:
                  MYSQL_LOCK_IGNORE_FLUSH - open table even if someone has
                  done a flush on it.

  RETURN
    FALSE - ok
    TRUE  - error

  NOTE 
    This is to be used on prepare stage when you don't read any
    data from the tables.
*/

bool open_normal_and_derived_tables(THD *thd, TABLE_LIST *tables, uint flags)
{
  DML_prelocking_strategy prelocking_strategy;
  uint counter;
  MDL_savepoint mdl_savepoint= thd->mdl_context.mdl_savepoint();
  DBUG_ENTER("open_normal_and_derived_tables");
  DBUG_ASSERT(!thd->fill_derived_tables());
  if (open_tables(thd, &tables, &counter, flags, &prelocking_strategy) ||
      mysql_handle_derived(thd->lex, &mysql_derived_prepare))
    goto end;

  DBUG_RETURN(0);
end:
  /*
    No need to commit/rollback the statement transaction: it's
    either not started or we're filling in an INFORMATION_SCHEMA
    table on the fly, and thus mustn't manipulate with the
    transaction of the enclosing statement.
  */
  DBUG_ASSERT(thd->transaction.stmt.is_empty() ||
              (thd->state_flags & Open_tables_state::BACKUPS_AVAIL));
  close_thread_tables(thd);
  /* Don't keep locks for a failed statement. */
  thd->mdl_context.rollback_to_savepoint(mdl_savepoint);

  DBUG_RETURN(TRUE); /* purecov: inspected */
}


/*
  Mark all real tables in the list as free for reuse.

  SYNOPSIS
    mark_real_tables_as_free_for_reuse()
      thd   - thread context
      table - head of the list of tables

  DESCRIPTION
    Marks all real tables in the list (i.e. not views, derived
    or schema tables) as free for reuse.
*/

static void mark_real_tables_as_free_for_reuse(TABLE_LIST *table_list)
{
  TABLE_LIST *table;
  for (table= table_list; table; table= table->next_global)
    if (!table->placeholder())
    {
      table->table->query_id= 0;
    }
  for (table= table_list; table; table= table->next_global)
    if (!table->placeholder())
    {
      /*
        Detach children of MyISAMMRG tables used in
        sub-statements, they will be reattached at open.
        This has to be done in a separate loop to make sure
        that children have had their query_id cleared.
      */
      table->table->file->extra(HA_EXTRA_DETACH_CHILDREN);
    }
}


/**
  Lock all tables in a list.

  @param  thd           Thread handler
  @param  tables        Tables to lock
  @param  count         Number of opened tables
  @param  flags         Options (see mysql_lock_tables() for details)

  You can't call lock_tables() while holding thr_lock locks, as
  this would break the dead-lock-free handling thr_lock gives us.
  You must always get all needed locks at once.

  If the query for which we are calling this function is marked as
  requiring prelocking, this function will change
  locked_tables_mode to LTM_PRELOCKED.

  @retval FALSE         Success. 
  @retval TRUE          A lock wait timeout, deadlock or out of memory.
*/

bool lock_tables(THD *thd, TABLE_LIST *tables, uint count,
                 uint flags)
{
  TABLE_LIST *table;

  DBUG_ENTER("lock_tables");
  /*
    We can't meet statement requiring prelocking if we already
    in prelocked mode.
  */
  DBUG_ASSERT(thd->locked_tables_mode <= LTM_LOCK_TABLES ||
              !thd->lex->requires_prelocking());

  if (!tables && !thd->lex->requires_prelocking())
    DBUG_RETURN(thd->decide_logging_format(tables));

  /*
    Check for thd->locked_tables_mode to avoid a redundant
    and harmful attempt to lock the already locked tables again.
    Checking for thd->lock is not enough in some situations. For example,
    if a stored function contains
    "drop table t3; create temporary t3 ..; insert into t3 ...;"
    thd->lock may be 0 after drop tables, whereas locked_tables_mode
    is still on. In this situation an attempt to lock temporary
    table t3 will lead to a memory leak.
  */
  if (! thd->locked_tables_mode)
  {
    DBUG_ASSERT(thd->lock == 0);	// You must lock everything at once
    TABLE **start,**ptr;

    if (!(ptr=start=(TABLE**) thd->alloc(sizeof(TABLE*)*count)))
      DBUG_RETURN(TRUE);
    for (table= tables; table; table= table->next_global)
    {
      if (!table->placeholder())
	*(ptr++)= table->table;
    }

    /*
    DML statements that modify a table with an auto_increment column based on
    rows selected from a table are unsafe as the order in which the rows are
    fetched fron the select tables cannot be determined and may differ on
    master and slave.
    */
    if (thd->variables.binlog_format != BINLOG_FORMAT_ROW && tables &&
        has_write_table_with_auto_increment_and_select(tables))
      thd->lex->set_stmt_unsafe(LEX::BINLOG_STMT_UNSAFE_WRITE_AUTOINC_SELECT);

    /* We have to emulate LOCK TABLES if we are statement needs prelocking. */
    if (thd->lex->requires_prelocking())
    {

      /*
        A query that modifies autoinc column in sub-statement can make the 
        master and slave inconsistent.
        We can solve these problems in mixed mode by switching to binlogging 
        if at least one updated table is used by sub-statement
      */
      if (thd->variables.binlog_format != BINLOG_FORMAT_ROW && tables && 
          has_write_table_with_auto_increment(thd->lex->first_not_own_table()))
        thd->lex->set_stmt_unsafe(LEX::BINLOG_STMT_UNSAFE_AUTOINC_COLUMNS);
    }

    DEBUG_SYNC(thd, "before_lock_tables_takes_lock");

    if (! (thd->lock= mysql_lock_tables(thd, start, (uint) (ptr - start),
                                        flags)))
      DBUG_RETURN(TRUE);

    DEBUG_SYNC(thd, "after_lock_tables_takes_lock");

    if (thd->lex->requires_prelocking() &&
        thd->lex->sql_command != SQLCOM_LOCK_TABLES)
    {
      TABLE_LIST *first_not_own= thd->lex->first_not_own_table();
      /*
        We just have done implicit LOCK TABLES, and now we have
        to emulate first open_and_lock_tables() after it.

        When open_and_lock_tables() is called for a single table out of
        a table list, the 'next_global' chain is temporarily broken. We
        may not find 'first_not_own' before the end of the "list".
        Look for example at those places where open_n_lock_single_table()
        is called. That function implements the temporary breaking of
        a table list for opening a single table.
      */
      for (table= tables;
           table && table != first_not_own;
           table= table->next_global)
      {
        if (!table->placeholder())
        {
          table->table->query_id= thd->query_id;
          if (check_lock_and_start_stmt(thd, thd->lex, table))
          {
            mysql_unlock_tables(thd, thd->lock);
            thd->lock= 0;
            DBUG_RETURN(TRUE);
          }
        }
      }
      /*
        Let us mark all tables which don't belong to the statement itself,
        and was marked as occupied during open_tables() as free for reuse.
      */
      mark_real_tables_as_free_for_reuse(first_not_own);
      DBUG_PRINT("info",("locked_tables_mode= LTM_PRELOCKED"));
      thd->enter_locked_tables_mode(LTM_PRELOCKED);
    }
  }
  else
  {
    TABLE_LIST *first_not_own= thd->lex->first_not_own_table();
    /*
      When open_and_lock_tables() is called for a single table out of
      a table list, the 'next_global' chain is temporarily broken. We
      may not find 'first_not_own' before the end of the "list".
      Look for example at those places where open_n_lock_single_table()
      is called. That function implements the temporary breaking of
      a table list for opening a single table.
    */
    for (table= tables;
         table && table != first_not_own;
         table= table->next_global)
    {
      if (table->placeholder())
        continue;

      /*
        In a stored function or trigger we should ensure that we won't change
        a table that is already used by the calling statement.
      */
      if (thd->locked_tables_mode >= LTM_PRELOCKED &&
          table->lock_type >= TL_WRITE_ALLOW_WRITE)
      {
        for (TABLE* opentab= thd->open_tables; opentab; opentab= opentab->next)
        {
          if (table->table->s == opentab->s && opentab->query_id &&
              table->table->query_id != opentab->query_id)
          {
            my_error(ER_CANT_UPDATE_USED_TABLE_IN_SF_OR_TRG, MYF(0),
                     table->table->s->table_name.str);
            DBUG_RETURN(TRUE);
          }
        }
      }

      if (check_lock_and_start_stmt(thd, thd->lex, table))
      {
	DBUG_RETURN(TRUE);
      }
    }
    /*
      If we are under explicit LOCK TABLES and our statement requires
      prelocking, we should mark all "additional" tables as free for use
      and enter prelocked mode.
    */
    if (thd->lex->requires_prelocking())
    {
      mark_real_tables_as_free_for_reuse(first_not_own);
      DBUG_PRINT("info",
                 ("thd->locked_tables_mode= LTM_PRELOCKED_UNDER_LOCK_TABLES"));
      thd->locked_tables_mode= LTM_PRELOCKED_UNDER_LOCK_TABLES;
    }
  }

  DBUG_RETURN(thd->decide_logging_format(tables));
}


/**
  Prepare statement for reopening of tables and recalculation of set of
  prelocked tables.

  @param[in] thd         Thread context.
  @param[in,out] tables  List of tables which we were trying to open
                         and lock.
  @param[in] start_of_statement_svp MDL savepoint which represents the set
                         of metadata locks which the current transaction
                         managed to acquire before execution of the current
                         statement and to which we should revert before
                         trying to reopen tables. NULL if no metadata locks
                         were held and thus all metadata locks should be
                         released.
*/

void close_tables_for_reopen(THD *thd, TABLE_LIST **tables,
                             const MDL_savepoint &start_of_statement_svp)
{
  TABLE_LIST *first_not_own_table= thd->lex->first_not_own_table();
  TABLE_LIST *tmp;

  /*
    If table list consists only from tables from prelocking set, table list
    for new attempt should be empty, so we have to update list's root pointer.
  */
  if (first_not_own_table == *tables)
    *tables= 0;
  thd->lex->chop_off_not_own_tables();
  /* Reset MDL tickets for procedures/functions */
  for (Sroutine_hash_entry *rt=
         (Sroutine_hash_entry*)thd->lex->sroutines_list.first;
       rt; rt= rt->next)
    rt->mdl_request.ticket= NULL;
  sp_remove_not_own_routines(thd->lex);
  for (tmp= *tables; tmp; tmp= tmp->next_global)
  {
    tmp->table= 0;
    tmp->mdl_request.ticket= NULL;
    /* We have to cleanup translation tables of views. */
    tmp->cleanup_items();
  }
  /*
    No need to commit/rollback the statement transaction: it's
    either not started or we're filling in an INFORMATION_SCHEMA
    table on the fly, and thus mustn't manipulate with the
    transaction of the enclosing statement.
  */
  DBUG_ASSERT(thd->transaction.stmt.is_empty() ||
              (thd->state_flags & Open_tables_state::BACKUPS_AVAIL));
  close_thread_tables(thd);
  thd->mdl_context.rollback_to_savepoint(start_of_statement_svp);
}


/**
  Open a single table without table caching and don't add it to
  THD::open_tables. Depending on the 'add_to_temporary_tables_list' value,
  the opened TABLE instance will be addded to THD::temporary_tables list.

  @param thd                          Thread context.
  @param path                         Path (without .frm)
  @param db                           Database name.
  @param table_name                   Table name.
  @param add_to_temporary_tables_list Specifies if the opened TABLE
                                      instance should be linked into
                                      THD::temporary_tables list.

  @note This function is used:
    - by alter_table() to open a temporary table;
    - when creating a temporary table with CREATE TEMPORARY TABLE.

  @return TABLE instance for opened table.
  @retval NULL on error.
*/

TABLE *open_table_uncached(THD *thd, const char *path, const char *db,
                           const char *table_name,
                           bool add_to_temporary_tables_list)
{
  TABLE *tmp_table;
  TABLE_SHARE *share;
  char cache_key[MAX_DBKEY_LENGTH], *saved_cache_key, *tmp_path;
  uint key_length;
  DBUG_ENTER("open_table_uncached");
  DBUG_PRINT("enter",
             ("table: '%s'.'%s'  path: '%s'  server_id: %u  "
              "pseudo_thread_id: %lu",
              db, table_name, path,
              (uint) thd->server_id, (ulong) thd->variables.pseudo_thread_id));

  /* Create the cache_key for temporary tables */
  key_length= create_table_def_key(thd, cache_key, db, table_name, 1);

  if (!(tmp_table= (TABLE*) my_malloc(sizeof(*tmp_table) + sizeof(*share) +
                                      strlen(path)+1 + key_length,
                                      MYF(MY_WME))))
    DBUG_RETURN(0);				/* purecov: inspected */

  share= (TABLE_SHARE*) (tmp_table+1);
  tmp_path= (char*) (share+1);
  saved_cache_key= strmov(tmp_path, path)+1;
  memcpy(saved_cache_key, cache_key, key_length);

  init_tmp_table_share(thd, share, saved_cache_key, key_length,
                       strend(saved_cache_key)+1, tmp_path);

  if (open_table_def(thd, share, 0))
  {
    /* No need to lock share->mutex as this is not needed for tmp tables */
    free_table_share(share);
    my_free(tmp_table);
    DBUG_RETURN(0);
  }

#ifdef HAVE_PSI_TABLE_INTERFACE
  share->m_psi= PSI_CALL(get_table_share)(true, share);
#else
  share->m_psi= NULL;
#endif

  if (open_table_from_share(thd, share, table_name,
                            (uint) (HA_OPEN_KEYFILE | HA_OPEN_RNDFILE |
                                    HA_GET_INDEX),
                            READ_KEYINFO | COMPUTE_TYPES | EXTRA_RECORD,
                            ha_open_options,
                            tmp_table, FALSE))
  {
    /* No need to lock share->mutex as this is not needed for tmp tables */
    free_table_share(share);
    my_free(tmp_table);
    DBUG_RETURN(0);
  }

  tmp_table->reginfo.lock_type= TL_WRITE;	 // Simulate locked
  share->tmp_table= (tmp_table->file->has_transactions() ? 
                     TRANSACTIONAL_TMP_TABLE : NON_TRANSACTIONAL_TMP_TABLE);

  if (add_to_temporary_tables_list)
  {
    /* growing temp list at the head */
    mysql_mutex_lock(&thd->LOCK_temporary_tables);
    tmp_table->next= thd->temporary_tables;
    if (tmp_table->next)
      tmp_table->next->prev= tmp_table;
    thd->temporary_tables= tmp_table;
    thd->temporary_tables->prev= 0;
    if (thd->slave_thread)
<<<<<<< HEAD
      modify_slave_open_temp_tables(thd, 1);
=======
      slave_open_temp_tables++;
    mysql_mutex_unlock(&thd->LOCK_temporary_tables);
>>>>>>> 5fa57119
  }
  tmp_table->pos_in_table_list= 0;
  tmp_table->created= true;
  DBUG_PRINT("tmptable", ("opened table: '%s'.'%s' 0x%lx", tmp_table->s->db.str,
                          tmp_table->s->table_name.str, (long) tmp_table));
  DBUG_RETURN(tmp_table);
}


bool rm_temporary_table(handlerton *base, char *path)
{
  bool error=0;
  handler *file;
  char *ext;
  DBUG_ENTER("rm_temporary_table");

  strmov(ext= strend(path), reg_ext);
  if (mysql_file_delete(key_file_frm, path, MYF(0)))
    error=1; /* purecov: inspected */
  *ext= 0;				// remove extension
  file= get_new_handler((TABLE_SHARE*) 0, current_thd->mem_root, base);
  if (file && file->ha_delete_table(path))
  {
    error=1;
    sql_print_warning("Could not remove temporary table: '%s', error: %d",
                      path, my_errno);
  }
  delete file;
  DBUG_RETURN(error);
}


/*****************************************************************************
* The following find_field_in_XXX procedures implement the core of the
* name resolution functionality. The entry point to resolve a column name in a
* list of tables is 'find_field_in_tables'. It calls 'find_field_in_table_ref'
* for each table reference. In turn, depending on the type of table reference,
* 'find_field_in_table_ref' calls one of the 'find_field_in_XXX' procedures
* below specific for the type of table reference.
******************************************************************************/

/* Special Field pointers as return values of find_field_in_XXX functions. */
Field *not_found_field= (Field*) 0x1;
Field *view_ref_found= (Field*) 0x2; 

#define WRONG_GRANT (Field*) -1

static void update_field_dependencies(THD *thd, Field *field, TABLE *table)
{
  DBUG_ENTER("update_field_dependencies");
  if (thd->mark_used_columns != MARK_COLUMNS_NONE)
  {
    MY_BITMAP *bitmap;

    /*
      We always want to register the used keys, as the column bitmap may have
      been set for all fields (for example for view).
    */
      
    table->covering_keys.intersect(field->part_of_key);
    table->merge_keys.merge(field->part_of_key);

    if (thd->mark_used_columns == MARK_COLUMNS_READ)
      bitmap= table->read_set;
    else
      bitmap= table->write_set;

    /* 
       The test-and-set mechanism in the bitmap is not reliable during
       multi-UPDATE statements under MARK_COLUMNS_READ mode
       (thd->mark_used_columns == MARK_COLUMNS_READ), as this bitmap contains
       only those columns that are used in the SET clause. I.e they are being
       set here. See multi_update::prepare()
    */
    if (bitmap_fast_test_and_set(bitmap, field->field_index))
    {
      if (thd->mark_used_columns == MARK_COLUMNS_WRITE)
      {
        DBUG_PRINT("warning", ("Found duplicated field"));
        thd->dup_field= field;
      }
      else
      {
        DBUG_PRINT("note", ("Field found before"));
      }
      DBUG_VOID_RETURN;
    }
    if (table->get_fields_in_item_tree)
      field->flags|= GET_FIXED_FIELDS_FLAG;
    table->used_fields++;
  }
  else if (table->get_fields_in_item_tree)
    field->flags|= GET_FIXED_FIELDS_FLAG;
  DBUG_VOID_RETURN;
}


/**
  Find a temporary table specified by TABLE_LIST instance in the cache and
  prepare its TABLE instance for use.

  This function tries to resolve this table in the list of temporary tables
  of this thread. Temporary tables are thread-local and "shadow" base
  tables with the same name.

  @note In most cases one should use open_temporary_tables() instead
        of this call.

  @note One should finalize process of opening temporary table for table
        list element by calling open_and_process_table(). This function
        is responsible for table version checking and handling of merge
        tables.

  @note We used to check global_read_lock before opening temporary tables.
        However, that limitation was artificial and is removed now.

  @return Error status.
    @retval FALSE On success. If a temporary table exists for the given
                  key, tl->table is set.
    @retval TRUE  On error. my_error() has been called.
*/

bool open_temporary_table(THD *thd, TABLE_LIST *tl)
{
  DBUG_ENTER("open_temporary_table");
  DBUG_PRINT("enter", ("table: '%s'.'%s'", tl->db, tl->table_name));

  /*
    Code in open_table() assumes that TABLE_LIST::table can
    be non-zero only for pre-opened temporary tables.
  */
  DBUG_ASSERT(tl->table == NULL);

  /*
    This function should not be called for cases when derived or I_S
    tables can be met since table list elements for such tables can
    have invalid db or table name.
    Instead open_temporary_tables() should be used.
  */
  DBUG_ASSERT(!tl->derived && !tl->schema_table);

  if (tl->open_type == OT_BASE_ONLY)
  {
    DBUG_PRINT("info", ("skip_temporary is set"));
    DBUG_RETURN(FALSE);
  }

  TABLE *table= find_temporary_table(thd, tl);

  if (!table)
  {
    if (tl->open_type == OT_TEMPORARY_ONLY &&
        tl->open_strategy == TABLE_LIST::OPEN_NORMAL)
    {
      my_error(ER_NO_SUCH_TABLE, MYF(0), tl->db, tl->table_name);
      DBUG_RETURN(TRUE);
    }
    DBUG_RETURN(FALSE);
  }

  if (table->query_id)
  {
    /*
      We're trying to use the same temporary table twice in a query.
      Right now we don't support this because a temporary table is always
      represented by only one TABLE object in THD, and it can not be
      cloned. Emit an error for an unsupported behaviour.
    */

    DBUG_PRINT("error",
               ("query_id: %lu  server_id: %u  pseudo_thread_id: %lu",
                (ulong) table->query_id, (uint) thd->server_id,
                (ulong) thd->variables.pseudo_thread_id));
    my_error(ER_CANT_REOPEN_TABLE, MYF(0), table->alias);
    DBUG_RETURN(TRUE);
  }

  table->query_id= thd->query_id;
  thd->thread_specific_used= TRUE;

  tl->updatable= 1; // It is not derived table nor non-updatable VIEW.
  tl->table= table;

  table->init(thd, tl);

  DBUG_PRINT("info", ("Using temporary table"));
  DBUG_RETURN(FALSE);
}


/**
  Pre-open temporary tables corresponding to table list elements.

  @note One should finalize process of opening temporary tables
        by calling open_tables(). This function is responsible
        for table version checking and handling of merge tables.

  @return Error status.
    @retval FALSE On success. If a temporary tables exists for the
                  given element, tl->table is set.
    @retval TRUE  On error. my_error() has been called.
*/

bool open_temporary_tables(THD *thd, TABLE_LIST *tl_list)
{
  TABLE_LIST *first_not_own= thd->lex->first_not_own_table();
  DBUG_ENTER("open_temporary_tables");

  for (TABLE_LIST *tl= tl_list; tl && tl != first_not_own; tl= tl->next_global)
  {
    if (tl->derived || tl->schema_table)
    {
      /*
        Derived and I_S tables will be handled by a later call to open_tables().
      */
      continue;
    }

    if (open_temporary_table(thd, tl))
      DBUG_RETURN(TRUE);
  }

  DBUG_RETURN(FALSE);
}


/*
  Find a field by name in a view that uses merge algorithm.

  SYNOPSIS
    find_field_in_view()
    thd				thread handler
    table_list			view to search for 'name'
    name			name of field
    length			length of name
    item_name                   name of item if it will be created (VIEW)
    ref				expression substituted in VIEW should be passed
                                using this reference (return view_ref_found)
    register_tree_change        TRUE if ref is not stack variable and we
                                need register changes in item tree

  RETURN
    0			field is not found
    view_ref_found	found value in VIEW (real result is in *ref)
    #			pointer to field - only for schema table fields
*/

static Field *
find_field_in_view(THD *thd, TABLE_LIST *table_list,
                   const char *name, uint length,
                   const char *item_name, Item **ref,
                   bool register_tree_change)
{
  DBUG_ENTER("find_field_in_view");
  DBUG_PRINT("enter",
             ("view: '%s', field name: '%s', item name: '%s', ref 0x%lx",
              table_list->alias, name, item_name, (ulong) ref));
  Field_iterator_view field_it;
  field_it.set(table_list);
  Query_arena *arena= 0, backup;  
  
  DBUG_ASSERT(table_list->schema_table_reformed ||
              (ref != 0 && table_list->view != 0));
  for (; !field_it.end_of_fields(); field_it.next())
  {
    if (!my_strcasecmp(system_charset_info, field_it.name(), name))
    {
      // in PS use own arena or data will be freed after prepare
      if (register_tree_change &&
          thd->stmt_arena->is_stmt_prepare_or_first_stmt_execute())
        arena= thd->activate_stmt_arena_if_needed(&backup);
      /*
        create_item() may, or may not create a new Item, depending on
        the column reference. See create_view_field() for details.
      */
      Item *item= field_it.create_item(thd);
      if (arena)
        thd->restore_active_arena(arena, &backup);
      
      if (!item)
        DBUG_RETURN(0);
      /*
       *ref != NULL means that *ref contains the item that we need to
       replace. If the item was aliased by the user, set the alias to
       the replacing item.
       We need to set alias on both ref itself and on ref real item.
      */
      if (*ref && !(*ref)->is_autogenerated_name)
      {
        item->is_autogenerated_name= false;
        item->set_name((*ref)->name, (*ref)->name_length,
                       system_charset_info);
        item->real_item()->set_name((*ref)->name, (*ref)->name_length,
                       system_charset_info);
      }
      if (register_tree_change)
        thd->change_item_tree(ref, item);
      else
        *ref= item;
      DBUG_RETURN((Field*) view_ref_found);
    }
  }
  DBUG_RETURN(0);
}


/*
  Find field by name in a NATURAL/USING join table reference.

  SYNOPSIS
    find_field_in_natural_join()
    thd			 [in]  thread handler
    table_ref            [in]  table reference to search
    name		 [in]  name of field
    length		 [in]  length of name
    ref                  [in/out] if 'name' is resolved to a view field, ref is
                               set to point to the found view field
    register_tree_change [in]  TRUE if ref is not stack variable and we
                               need register changes in item tree
    actual_table         [out] the original table reference where the field
                               belongs - differs from 'table_list' only for
                               NATURAL/USING joins

  DESCRIPTION
    Search for a field among the result fields of a NATURAL/USING join.
    Notice that this procedure is called only for non-qualified field
    names. In the case of qualified fields, we search directly the base
    tables of a natural join.

  RETURN
    NULL        if the field was not found
    WRONG_GRANT if no access rights to the found field
    #           Pointer to the found Field
*/

static Field *
find_field_in_natural_join(THD *thd, TABLE_LIST *table_ref, const char *name,
                           uint length, Item **ref, bool register_tree_change,
                           TABLE_LIST **actual_table)
{
  List_iterator_fast<Natural_join_column>
    field_it(*(table_ref->join_columns));
  Natural_join_column *nj_col, *curr_nj_col;
  Field *found_field;
  Query_arena *arena, backup;
  DBUG_ENTER("find_field_in_natural_join");
  DBUG_PRINT("enter", ("field name: '%s', ref 0x%lx",
		       name, (ulong) ref));
  DBUG_ASSERT(table_ref->is_natural_join && table_ref->join_columns);
  DBUG_ASSERT(*actual_table == NULL);

  LINT_INIT(arena);
  LINT_INIT(found_field);

  for (nj_col= NULL, curr_nj_col= field_it++; curr_nj_col; 
       curr_nj_col= field_it++)
  {
    if (!my_strcasecmp(system_charset_info, curr_nj_col->name(), name))
    {
      if (nj_col)
      {
        my_error(ER_NON_UNIQ_ERROR, MYF(0), name, thd->where);
        DBUG_RETURN(NULL);
      }
      nj_col= curr_nj_col;
    }
  }
  if (!nj_col)
    DBUG_RETURN(NULL);

  if (nj_col->view_field)
  {
    Item *item;
    LINT_INIT(arena);
    if (register_tree_change)
      arena= thd->activate_stmt_arena_if_needed(&backup);
    /*
      create_item() may, or may not create a new Item, depending on the
      column reference. See create_view_field() for details.
    */
    item= nj_col->create_item(thd);
    /*
     *ref != NULL means that *ref contains the item that we need to
     replace. If the item was aliased by the user, set the alias to
     the replacing item.
     We need to set alias on both ref itself and on ref real item.
     */
    if (*ref && !(*ref)->is_autogenerated_name)
    {
      item->is_autogenerated_name= false;
      item->set_name((*ref)->name, (*ref)->name_length,
                     system_charset_info);
      item->real_item()->set_name((*ref)->name, (*ref)->name_length,
                                  system_charset_info);
    }
    if (register_tree_change && arena)
      thd->restore_active_arena(arena, &backup);

    if (!item)
      DBUG_RETURN(NULL);
    DBUG_ASSERT(nj_col->table_field == NULL);
    if (nj_col->table_ref->schema_table_reformed)
    {
      /*
        Translation table items are always Item_fields and fixed
        already('mysql_schema_table' function). So we can return
        ->field. It is used only for 'show & where' commands.
      */
      DBUG_RETURN(((Item_field*) (nj_col->view_field->item))->field);
    }
    if (register_tree_change)
      thd->change_item_tree(ref, item);
    else
      *ref= item;
    found_field= (Field*) view_ref_found;
  }
  else
  {
    /* This is a base table. */
    DBUG_ASSERT(nj_col->view_field == NULL);
    /*
      This fix_fields is not necessary (initially this item is fixed by
      the Item_field constructor; after reopen_tables the Item_func_eq
      calls fix_fields on that item), it's just a check during table
      reopening for columns that was dropped by the concurrent connection.
    */
    if (!nj_col->table_field->fixed &&
        nj_col->table_field->fix_fields(thd, (Item **)&nj_col->table_field))
    {
      DBUG_PRINT("info", ("column '%s' was dropped by the concurrent connection",
                          nj_col->table_field->name));
      DBUG_RETURN(NULL);
    }
    DBUG_ASSERT(nj_col->table_ref->table == nj_col->table_field->field->table);
    found_field= nj_col->table_field->field;
    update_field_dependencies(thd, found_field, nj_col->table_ref->table);
  }

  *actual_table= nj_col->table_ref;
  
  DBUG_RETURN(found_field);
}


/*
  Find field by name in a base table or a view with temp table algorithm.

  The caller is expected to check column-level privileges.

  SYNOPSIS
    find_field_in_table()
    thd				thread handler
    table			table where to search for the field
    name			name of field
    length			length of name
    allow_rowid			do allow finding of "_rowid" field?
    cached_field_index_ptr	cached position in field list (used to speedup
                                lookup for fields in prepared tables)

  RETURN
    0	field is not found
    #	pointer to field
*/

Field *
find_field_in_table(THD *thd, TABLE *table, const char *name, uint length,
                    bool allow_rowid, uint *cached_field_index_ptr)
{
  Field **field_ptr, *field;
  uint cached_field_index= *cached_field_index_ptr;
  DBUG_ENTER("find_field_in_table");
  DBUG_PRINT("enter", ("table: '%s', field name: '%s'", table->alias, name));

  /* We assume here that table->field < NO_CACHED_FIELD_INDEX = UINT_MAX */
  if (cached_field_index < table->s->fields &&
      !my_strcasecmp(system_charset_info,
                     table->field[cached_field_index]->field_name, name))
    field_ptr= table->field + cached_field_index;
  else if (table->s->name_hash.records)
  {
    field_ptr= (Field**) my_hash_search(&table->s->name_hash, (uchar*) name,
                                        length);
    if (field_ptr)
    {
      /*
        field_ptr points to field in TABLE_SHARE. Convert it to the matching
        field in table
      */
      field_ptr= (table->field + (field_ptr - table->s->field));
    }
  }
  else
  {
    if (!(field_ptr= table->field))
      DBUG_RETURN((Field *)0);
    for (; *field_ptr; ++field_ptr)
      if (!my_strcasecmp(system_charset_info, (*field_ptr)->field_name, name))
        break;
  }

  if (field_ptr && *field_ptr)
  {
    *cached_field_index_ptr= field_ptr - table->field;
    field= *field_ptr;
  }
  else
  {
    if (!allow_rowid ||
        my_strcasecmp(system_charset_info, name, "_rowid") ||
        table->s->rowid_field_offset == 0)
      DBUG_RETURN((Field*) 0);
    field= table->field[table->s->rowid_field_offset-1];
  }

  update_field_dependencies(thd, field, table);

  DBUG_RETURN(field);
}


/*
  Find field in a table reference.

  SYNOPSIS
    find_field_in_table_ref()
    thd			   [in]  thread handler
    table_list		   [in]  table reference to search
    name		   [in]  name of field
    length		   [in]  field length of name
    item_name              [in]  name of item if it will be created (VIEW)
    db_name                [in]  optional database name that qualifies the
    table_name             [in]  optional table name that qualifies the field
    ref		       [in/out] if 'name' is resolved to a view field, ref
                                 is set to point to the found view field
    check_privileges       [in]  check privileges
    allow_rowid		   [in]  do allow finding of "_rowid" field?
    cached_field_index_ptr [in]  cached position in field list (used to
                                 speedup lookup for fields in prepared tables)
    register_tree_change   [in]  TRUE if ref is not stack variable and we
                                 need register changes in item tree
    actual_table           [out] the original table reference where the field
                                 belongs - differs from 'table_list' only for
                                 NATURAL_USING joins.

  DESCRIPTION
    Find a field in a table reference depending on the type of table
    reference. There are three types of table references with respect
    to the representation of their result columns:
    - an array of Field_translator objects for MERGE views and some
      information_schema tables,
    - an array of Field objects (and possibly a name hash) for stored
      tables,
    - a list of Natural_join_column objects for NATURAL/USING joins.
    This procedure detects the type of the table reference 'table_list'
    and calls the corresponding search routine.

    The routine checks column-level privieleges for the found field.

  RETURN
    0			field is not found
    view_ref_found	found value in VIEW (real result is in *ref)
    #			pointer to field
*/

Field *
find_field_in_table_ref(THD *thd, TABLE_LIST *table_list,
                        const char *name, uint length,
                        const char *item_name, const char *db_name,
                        const char *table_name, Item **ref,
                        bool check_privileges, bool allow_rowid,
                        uint *cached_field_index_ptr,
                        bool register_tree_change, TABLE_LIST **actual_table)
{
  Field *fld;
  DBUG_ENTER("find_field_in_table_ref");
  DBUG_ASSERT(table_list->alias);
  DBUG_ASSERT(name);
  DBUG_ASSERT(item_name);
  DBUG_PRINT("enter",
             ("table: '%s'  field name: '%s'  item name: '%s'  ref 0x%lx",
              table_list->alias, name, item_name, (ulong) ref));

  /*
    Check that the table and database that qualify the current field name
    are the same as the table reference we are going to search for the field.

    Exclude from the test below nested joins because the columns in a
    nested join generally originate from different tables. Nested joins
    also have no table name, except when a nested join is a merge view
    or an information schema table.

    We include explicitly table references with a 'field_translation' table,
    because if there are views over natural joins we don't want to search
    inside the view, but we want to search directly in the view columns
    which are represented as a 'field_translation'.

    TODO: Ensure that table_name, db_name and tables->db always points to
          something !
  */
  if (/* Exclude nested joins. */
      (!table_list->nested_join ||
       /* Include merge views and information schema tables. */
       table_list->field_translation) &&
      /*
        Test if the field qualifiers match the table reference we plan
        to search.
      */
      table_name && table_name[0] &&
      (my_strcasecmp(table_alias_charset, table_list->alias, table_name) ||
       (db_name && db_name[0] && table_list->db && table_list->db[0] &&
        (table_list->schema_table ?
         my_strcasecmp(system_charset_info, db_name, table_list->db) :
         strcmp(db_name, table_list->db)))))
    DBUG_RETURN(0);

  *actual_table= NULL;

  if (table_list->field_translation)
  {
    /* 'table_list' is a view or an information schema table. */
    if ((fld= find_field_in_view(thd, table_list, name, length, item_name, ref,
                                 register_tree_change)))
      *actual_table= table_list;
  }
  else if (!table_list->nested_join)
  {
    /* 'table_list' is a stored table. */
    DBUG_ASSERT(table_list->table);
    if ((fld= find_field_in_table(thd, table_list->table, name, length,
                                  allow_rowid,
                                  cached_field_index_ptr)))
      *actual_table= table_list;
  }
  else
  {
    /*
      'table_list' is a NATURAL/USING join, or an operand of such join that
      is a nested join itself.

      If the field name we search for is qualified, then search for the field
      in the table references used by NATURAL/USING the join.
    */
    if (table_name && table_name[0])
    {
      List_iterator<TABLE_LIST> it(table_list->nested_join->join_list);
      TABLE_LIST *table;
      while ((table= it++))
      {
        if ((fld= find_field_in_table_ref(thd, table, name, length, item_name,
                                          db_name, table_name, ref,
                                          check_privileges, allow_rowid,
                                          cached_field_index_ptr,
                                          register_tree_change, actual_table)))
          DBUG_RETURN(fld);
      }
      DBUG_RETURN(0);
    }
    /*
      Non-qualified field, search directly in the result columns of the
      natural join. The condition of the outer IF is true for the top-most
      natural join, thus if the field is not qualified, we will search
      directly the top-most NATURAL/USING join.
    */
    fld= find_field_in_natural_join(thd, table_list, name, length, ref,
                                    register_tree_change, actual_table);
  }

  if (fld)
  {
#ifndef NO_EMBEDDED_ACCESS_CHECKS
    /* Check if there are sufficient access rights to the found field. */
    if (check_privileges &&
        check_column_grant_in_table_ref(thd, *actual_table, name, length))
      fld= WRONG_GRANT;
    else
#endif
      if (thd->mark_used_columns != MARK_COLUMNS_NONE)
      {
        /*
          Get rw_set correct for this field so that the handler
          knows that this field is involved in the query and gets
          retrieved/updated
         */
        Field *field_to_set= NULL;
        if (fld == view_ref_found)
        {
          Item *it= (*ref)->real_item();
          if (it->type() == Item::FIELD_ITEM)
            field_to_set= ((Item_field*)it)->field;
          else
          {
            if (thd->mark_used_columns == MARK_COLUMNS_READ)
              it->walk(&Item::register_field_in_read_map, 1, (uchar *) 0);
          }
        }
        else
          field_to_set= fld;
        if (field_to_set)
        {
          TABLE *table= field_to_set->table;
          if (thd->mark_used_columns == MARK_COLUMNS_READ)
            bitmap_set_bit(table->read_set, field_to_set->field_index);
          else
            bitmap_set_bit(table->write_set, field_to_set->field_index);
        }
      }
  }
  DBUG_RETURN(fld);
}


/*
  Find field in table, no side effects, only purpose is to check for field
  in table object and get reference to the field if found.

  SYNOPSIS
  find_field_in_table_sef()

  table                         table where to find
  name                          Name of field searched for

  RETURN
    0                   field is not found
    #                   pointer to field
*/

Field *find_field_in_table_sef(TABLE *table, const char *name)
{
  Field **field_ptr;
  if (table->s->name_hash.records)
  {
    field_ptr= (Field**)my_hash_search(&table->s->name_hash,(uchar*) name,
                                       strlen(name));
    if (field_ptr)
    {
      /*
        field_ptr points to field in TABLE_SHARE. Convert it to the matching
        field in table
      */
      field_ptr= (table->field + (field_ptr - table->s->field));
    }
  }
  else
  {
    if (!(field_ptr= table->field))
      return (Field *)0;
    for (; *field_ptr; ++field_ptr)
      if (!my_strcasecmp(system_charset_info, (*field_ptr)->field_name, name))
        break;
  }
  if (field_ptr)
    return *field_ptr;
  else
    return (Field *)0;
}


/*
  Find field in table list.

  SYNOPSIS
    find_field_in_tables()
    thd			  pointer to current thread structure
    item		  field item that should be found
    first_table           list of tables to be searched for item
    last_table            end of the list of tables to search for item. If NULL
                          then search to the end of the list 'first_table'.
    ref			  if 'item' is resolved to a view field, ref is set to
                          point to the found view field
    report_error	  Degree of error reporting:
                          - IGNORE_ERRORS then do not report any error
                          - IGNORE_EXCEPT_NON_UNIQUE report only non-unique
                            fields, suppress all other errors
                          - REPORT_EXCEPT_NON_UNIQUE report all other errors
                            except when non-unique fields were found
                          - REPORT_ALL_ERRORS
    check_privileges      need to check privileges
    register_tree_change  TRUE if ref is not a stack variable and we
                          to need register changes in item tree

  RETURN VALUES
    0			If error: the found field is not unique, or there are
                        no sufficient access priviliges for the found field,
                        or the field is qualified with non-existing table.
    not_found_field	The function was called with report_error ==
                        (IGNORE_ERRORS || IGNORE_EXCEPT_NON_UNIQUE) and a
			field was not found.
    view_ref_found	View field is found, item passed through ref parameter
    found field         If a item was resolved to some field
*/

Field *
find_field_in_tables(THD *thd, Item_ident *item,
                     TABLE_LIST *first_table, TABLE_LIST *last_table,
		     Item **ref, find_item_error_report_type report_error,
                     bool check_privileges, bool register_tree_change)
{
  Field *found=0;
  const char *db= item->db_name;
  const char *table_name= item->table_name;
  const char *name= item->field_name;
  uint length=(uint) strlen(name);
  char name_buff[NAME_LEN+1];
  TABLE_LIST *cur_table= first_table;
  TABLE_LIST *actual_table;
  bool allow_rowid;

  if (!table_name || !table_name[0])
  {
    table_name= 0;                              // For easier test
    db= 0;
  }

  allow_rowid= table_name || (cur_table && !cur_table->next_local);

  if (item->cached_table)
  {
    /*
      This shortcut is used by prepared statements. We assume that
      TABLE_LIST *first_table is not changed during query execution (which
      is true for all queries except RENAME but luckily RENAME doesn't
      use fields...) so we can rely on reusing pointer to its member.
      With this optimization we also miss case when addition of one more
      field makes some prepared query ambiguous and so erroneous, but we
      accept this trade off.
    */
    TABLE_LIST *table_ref= item->cached_table;
    /*
      The condition (table_ref->view == NULL) ensures that we will call
      find_field_in_table even in the case of information schema tables
      when table_ref->field_translation != NULL.
      */
    if (table_ref->table && !table_ref->view)
    {
      found= find_field_in_table(thd, table_ref->table, name, length,
                                 TRUE, &(item->cached_field_index));
#ifndef NO_EMBEDDED_ACCESS_CHECKS
      /* Check if there are sufficient access rights to the found field. */
      if (found && check_privileges &&
          check_column_grant_in_table_ref(thd, table_ref, name, length))
        found= WRONG_GRANT;
#endif
    }
    else
      found= find_field_in_table_ref(thd, table_ref, name, length, item->name,
                                     NULL, NULL, ref, check_privileges,
                                     TRUE, &(item->cached_field_index),
                                     register_tree_change,
                                     &actual_table);
    if (found)
    {
      if (found == WRONG_GRANT)
	return (Field*) 0;

      /*
        Only views fields should be marked as dependent, not an underlying
        fields.
      */
      if (!table_ref->belong_to_view)
      {
        SELECT_LEX *current_sel= thd->lex->current_select;
        SELECT_LEX *last_select= table_ref->select_lex;
        /*
          If the field was an outer referencee, mark all selects using this
          sub query as dependent on the outer query
        */
        if (current_sel != last_select)
          mark_select_range_as_dependent(thd, last_select, current_sel,
                                         found, *ref, item);
      }
      return found;
    }
  }

  if (db && lower_case_table_names)
  {
    /*
      convert database to lower case for comparison.
      We can't do this in Item_field as this would change the
      'name' of the item which may be used in the select list
    */
    strmake(name_buff, db, sizeof(name_buff)-1);
    my_casedn_str(files_charset_info, name_buff);
    db= name_buff;
  }

  if (last_table)
    last_table= last_table->next_name_resolution_table;

  for (; cur_table != last_table ;
       cur_table= cur_table->next_name_resolution_table)
  {
    Field *cur_field= find_field_in_table_ref(thd, cur_table, name, length,
                                              item->name, db, table_name, ref,
                                              (thd->lex->sql_command ==
                                               SQLCOM_SHOW_FIELDS)
                                              ? false : check_privileges,
                                              allow_rowid,
                                              &(item->cached_field_index),
                                              register_tree_change,
                                              &actual_table);
    if (cur_field)
    {
      if (cur_field == WRONG_GRANT)
      {
        if (thd->lex->sql_command != SQLCOM_SHOW_FIELDS)
          return (Field*) 0;

        thd->clear_error();
        cur_field= find_field_in_table_ref(thd, cur_table, name, length,
                                           item->name, db, table_name, ref,
                                           false,
                                           allow_rowid,
                                           &(item->cached_field_index),
                                           register_tree_change,
                                           &actual_table);
        if (cur_field)
        {
          Field *nf=new Field_null(NULL,0,Field::NONE,
                                   cur_field->field_name,
                                   &my_charset_bin);
          nf->init(cur_table->table);
          cur_field= nf;
        }
      }

      /*
        Store the original table of the field, which may be different from
        cur_table in the case of NATURAL/USING join.
      */
      item->cached_table= (!actual_table->cacheable_table || found) ?
                          0 : actual_table;

      DBUG_ASSERT(thd->where);
      /*
        If we found a fully qualified field we return it directly as it can't
        have duplicates.
       */
      if (db)
        return cur_field;

      if (found)
      {
        if (report_error == REPORT_ALL_ERRORS ||
            report_error == IGNORE_EXCEPT_NON_UNIQUE)
          my_error(ER_NON_UNIQ_ERROR, MYF(0),
                   table_name ? item->full_name() : name, thd->where);
        return (Field*) 0;
      }
      found= cur_field;
    }
  }

  if (found)
    return found;

  /*
    If the field was qualified and there were no tables to search, issue
    an error that an unknown table was given. The situation is detected
    as follows: if there were no tables we wouldn't go through the loop
    and cur_table wouldn't be updated by the loop increment part, so it
    will be equal to the first table.
  */
  if (table_name && (cur_table == first_table) &&
      (report_error == REPORT_ALL_ERRORS ||
       report_error == REPORT_EXCEPT_NON_UNIQUE))
  {
    char buff[NAME_LEN*2 + 2];
    if (db && db[0])
    {
      strxnmov(buff,sizeof(buff)-1,db,".",table_name,NullS);
      table_name=buff;
    }
    my_error(ER_UNKNOWN_TABLE, MYF(0), table_name, thd->where);
  }
  else
  {
    if (report_error == REPORT_ALL_ERRORS ||
        report_error == REPORT_EXCEPT_NON_UNIQUE)
      my_error(ER_BAD_FIELD_ERROR, MYF(0), item->full_name(), thd->where);
    else
      found= not_found_field;
  }
  return found;
}


/*
  Find Item in list of items (find_field_in_tables analog)

  TODO
    is it better return only counter?

  SYNOPSIS
    find_item_in_list()
    find			Item to find
    items			List of items
    counter			To return number of found item
    report_error
      REPORT_ALL_ERRORS		report errors, return 0 if error
      REPORT_EXCEPT_NOT_FOUND	Do not report 'not found' error and
				return not_found_item, report other errors,
				return 0
      IGNORE_ERRORS		Do not report errors, return 0 if error
    resolution                  Set to the resolution type if the item is found 
                                (it says whether the item is resolved 
                                 against an alias name,
                                 or as a field name without alias,
                                 or as a field hidden by alias,
                                 or ignoring alias)
                                
  RETURN VALUES
    0			Item is not found or item is not unique,
			error message is reported
    not_found_item	Function was called with
			report_error == REPORT_EXCEPT_NOT_FOUND and
			item was not found. No error message was reported
                        found field
*/

/* Special Item pointer to serve as a return value from find_item_in_list(). */
Item **not_found_item= (Item**) 0x1;


Item **
find_item_in_list(Item *find, List<Item> &items, uint *counter,
                  find_item_error_report_type report_error,
                  enum_resolution_type *resolution)
{
  List_iterator<Item> li(items);
  Item **found=0, **found_unaliased= 0, *item;
  const char *db_name=0;
  const char *field_name=0;
  const char *table_name=0;
  bool found_unaliased_non_uniq= 0;
  /*
    true if the item that we search for is a valid name reference
    (and not an item that happens to have a name).
  */
  bool is_ref_by_name= 0;
  uint unaliased_counter= 0;

  *resolution= NOT_RESOLVED;

  is_ref_by_name= (find->type() == Item::FIELD_ITEM  || 
                   find->type() == Item::REF_ITEM);
  if (is_ref_by_name)
  {
    field_name= ((Item_ident*) find)->field_name;
    table_name= ((Item_ident*) find)->table_name;
    db_name=    ((Item_ident*) find)->db_name;
  }

  for (uint i= 0; (item=li++); i++)
  {
    if (field_name && item->real_item()->type() == Item::FIELD_ITEM)
    {
      Item_ident *item_field= (Item_ident*) item;

      /*
	In case of group_concat() with ORDER BY condition in the QUERY
	item_field can be field of temporary table without item name 
	(if this field created from expression argument of group_concat()),
	=> we have to check presence of name before compare
      */ 
      if (!item_field->name)
        continue;

      if (table_name)
      {
        /*
          If table name is specified we should find field 'field_name' in
          table 'table_name'. According to SQL-standard we should ignore
          aliases in this case.

          Since we should NOT prefer fields from the select list over
          other fields from the tables participating in this select in
          case of ambiguity we have to do extra check outside this function.

          We use strcmp for table names and database names as these may be
          case sensitive. In cases where they are not case sensitive, they
          are always in lower case.

	  item_field->field_name and item_field->table_name can be 0x0 if
	  item is not fix_field()'ed yet.
        */
        if (item_field->field_name && item_field->table_name &&
	    !my_strcasecmp(system_charset_info, item_field->field_name,
                           field_name) &&
            !my_strcasecmp(table_alias_charset, item_field->table_name, 
                           table_name) &&
            (!db_name || (item_field->db_name &&
                          !strcmp(item_field->db_name, db_name))))
        {
          if (found_unaliased)
          {
            if ((*found_unaliased)->eq(item, 0))
              continue;
            /*
              Two matching fields in select list.
              We already can bail out because we are searching through
              unaliased names only and will have duplicate error anyway.
            */
            if (report_error != IGNORE_ERRORS)
              my_error(ER_NON_UNIQ_ERROR, MYF(0),
                       find->full_name(), current_thd->where);
            return (Item**) 0;
          }
          found_unaliased= li.ref();
          unaliased_counter= i;
          *resolution= RESOLVED_IGNORING_ALIAS;
          if (db_name)
            break;                              // Perfect match
        }
      }
      else
      {
        int fname_cmp= my_strcasecmp(system_charset_info,
                                     item_field->field_name,
                                     field_name);
        if (!my_strcasecmp(system_charset_info,
                           item_field->name,field_name))
        {
          /*
            If table name was not given we should scan through aliases
            and non-aliased fields first. We are also checking unaliased
            name of the field in then next  else-if, to be able to find
            instantly field (hidden by alias) if no suitable alias or
            non-aliased field was found.
          */
          if (found)
          {
            if ((*found)->eq(item, 0))
              continue;                           // Same field twice
            if (report_error != IGNORE_ERRORS)
              my_error(ER_NON_UNIQ_ERROR, MYF(0),
                       find->full_name(), current_thd->where);
            return (Item**) 0;
          }
          found= li.ref();
          *counter= i;
          *resolution= fname_cmp ? RESOLVED_AGAINST_ALIAS:
	                           RESOLVED_WITH_NO_ALIAS;
        }
        else if (!fname_cmp)
        {
          /*
            We will use non-aliased field or react on such ambiguities only if
            we won't be able to find aliased field.
            Again if we have ambiguity with field outside of select list
            we should prefer fields from select list.
          */
          if (found_unaliased)
          {
            if ((*found_unaliased)->eq(item, 0))
              continue;                           // Same field twice
            found_unaliased_non_uniq= 1;
          }
          found_unaliased= li.ref();
          unaliased_counter= i;
        }
      }
    }
    else if (!table_name)
    { 
      if (is_ref_by_name && find->name && item->name &&
	  !my_strcasecmp(system_charset_info,item->name,find->name))
      {
        found= li.ref();
        *counter= i;
        *resolution= RESOLVED_AGAINST_ALIAS;
        break;
      }
      else if (find->eq(item,0))
      {
        found= li.ref();
        *counter= i;
        *resolution= RESOLVED_IGNORING_ALIAS;
        break;
      }
    }
    else if (table_name && item->type() == Item::REF_ITEM &&
             ((Item_ref *)item)->ref_type() == Item_ref::VIEW_REF)
    {
      /*
        TODO:Here we process prefixed view references only. What we should 
        really do is process all types of Item_refs. But this will currently 
        lead to a clash with the way references to outer SELECTs (from the 
        HAVING clause) are handled in e.g. :
        SELECT 1 FROM t1 AS t1_o GROUP BY a
          HAVING (SELECT t1_o.a FROM t1 AS t1_i GROUP BY t1_i.a LIMIT 1).
        Processing all Item_refs here will cause t1_o.a to resolve to itself.
        We still need to process the special case of Item_direct_view_ref 
        because in the context of views they have the same meaning as 
        Item_field for tables.
      */
      Item_ident *item_ref= (Item_ident *) item;
      if (item_ref->name && item_ref->table_name &&
          !my_strcasecmp(system_charset_info, item_ref->name, field_name) &&
          !my_strcasecmp(table_alias_charset, item_ref->table_name,
                         table_name) &&
          (!db_name || (item_ref->db_name && 
                        !strcmp (item_ref->db_name, db_name))))
      {
        found= li.ref();
        *counter= i;
        *resolution= RESOLVED_IGNORING_ALIAS;
        break;
      }
    }
  }
  if (!found)
  {
    if (found_unaliased_non_uniq)
    {
      if (report_error != IGNORE_ERRORS)
        my_error(ER_NON_UNIQ_ERROR, MYF(0),
                 find->full_name(), current_thd->where);
      return (Item **) 0;
    }
    if (found_unaliased)
    {
      found= found_unaliased;
      *counter= unaliased_counter;
      *resolution= RESOLVED_BEHIND_ALIAS;
    }
  }
  if (found)
    return found;
  if (report_error != REPORT_EXCEPT_NOT_FOUND)
  {
    if (report_error == REPORT_ALL_ERRORS)
      my_error(ER_BAD_FIELD_ERROR, MYF(0),
               find->full_name(), current_thd->where);
    return (Item **) 0;
  }
  else
    return (Item **) not_found_item;
}


/*
  Test if a string is a member of a list of strings.

  SYNOPSIS
    test_if_string_in_list()
    find      the string to look for
    str_list  a list of strings to be searched

  DESCRIPTION
    Sequentially search a list of strings for a string, and test whether
    the list contains the same string.

  RETURN
    TRUE  if find is in str_list
    FALSE otherwise
*/

static bool
test_if_string_in_list(const char *find, List<String> *str_list)
{
  List_iterator<String> str_list_it(*str_list);
  String *curr_str;
  size_t find_length= strlen(find);
  while ((curr_str= str_list_it++))
  {
    if (find_length != curr_str->length())
      continue;
    if (!my_strcasecmp(system_charset_info, find, curr_str->ptr()))
      return TRUE;
  }
  return FALSE;
}


/*
  Create a new name resolution context for an item so that it is
  being resolved in a specific table reference.

  SYNOPSIS
    set_new_item_local_context()
    thd        pointer to current thread
    item       item for which new context is created and set
    table_ref  table ref where an item showld be resolved

  DESCRIPTION
    Create a new name resolution context for an item, so that the item
    is resolved only the supplied 'table_ref'.

  RETURN
    FALSE  if all OK
    TRUE   otherwise
*/

static bool
set_new_item_local_context(THD *thd, Item_ident *item, TABLE_LIST *table_ref)
{
  Name_resolution_context *context;
  if (!(context= new (thd->mem_root) Name_resolution_context))
    return TRUE;
  context->init();
  context->first_name_resolution_table=
    context->last_name_resolution_table= table_ref;
  item->context= context;
  return FALSE;
}


/*
  Find and mark the common columns of two table references.

  SYNOPSIS
    mark_common_columns()
    thd                [in] current thread
    table_ref_1        [in] the first (left) join operand
    table_ref_2        [in] the second (right) join operand
    using_fields       [in] if the join is JOIN...USING - the join columns,
                            if NATURAL join, then NULL
    found_using_fields [out] number of fields from the USING clause that were
                             found among the common fields

  DESCRIPTION
    The procedure finds the common columns of two relations (either
    tables or intermediate join results), and adds an equi-join condition
    to the ON clause of 'table_ref_2' for each pair of matching columns.
    If some of table_ref_XXX represents a base table or view, then we
    create new 'Natural_join_column' instances for each column
    reference and store them in the 'join_columns' of the table
    reference.

  IMPLEMENTATION
    The procedure assumes that store_natural_using_join_columns() was
    called for the previous level of NATURAL/USING joins.

  RETURN
    TRUE   error when some common column is non-unique, or out of memory
    FALSE  OK
*/

static bool
mark_common_columns(THD *thd, TABLE_LIST *table_ref_1, TABLE_LIST *table_ref_2,
                    List<String> *using_fields, uint *found_using_fields)
{
  Field_iterator_table_ref it_1, it_2;
  Natural_join_column *nj_col_1, *nj_col_2;
  Query_arena *arena, backup;
  bool result= TRUE;
  bool first_outer_loop= TRUE;
  /*
    Leaf table references to which new natural join columns are added
    if the leaves are != NULL.
  */
  TABLE_LIST *leaf_1= (table_ref_1->nested_join &&
                       !table_ref_1->is_natural_join) ?
                      NULL : table_ref_1;
  TABLE_LIST *leaf_2= (table_ref_2->nested_join &&
                       !table_ref_2->is_natural_join) ?
                      NULL : table_ref_2;

  DBUG_ENTER("mark_common_columns");
  DBUG_PRINT("info", ("operand_1: %s  operand_2: %s",
                      table_ref_1->alias, table_ref_2->alias));

  *found_using_fields= 0;
  arena= thd->activate_stmt_arena_if_needed(&backup);

  for (it_1.set(table_ref_1); !it_1.end_of_fields(); it_1.next())
  {
    bool found= FALSE;
    const char *field_name_1;
    /* true if field_name_1 is a member of using_fields */
    bool is_using_column_1;
    if (!(nj_col_1= it_1.get_or_create_column_ref(thd, leaf_1)))
      goto err;
    field_name_1= nj_col_1->name();
    is_using_column_1= using_fields && 
      test_if_string_in_list(field_name_1, using_fields);
    DBUG_PRINT ("info", ("field_name_1=%s.%s", 
                         nj_col_1->table_name() ? nj_col_1->table_name() : "", 
                         field_name_1));

    /*
      Find a field with the same name in table_ref_2.

      Note that for the second loop, it_2.set() will iterate over
      table_ref_2->join_columns and not generate any new elements or
      lists.
    */
    nj_col_2= NULL;
    for (it_2.set(table_ref_2); !it_2.end_of_fields(); it_2.next())
    {
      Natural_join_column *cur_nj_col_2;
      const char *cur_field_name_2;
      if (!(cur_nj_col_2= it_2.get_or_create_column_ref(thd, leaf_2)))
        goto err;
      cur_field_name_2= cur_nj_col_2->name();
      DBUG_PRINT ("info", ("cur_field_name_2=%s.%s", 
                           cur_nj_col_2->table_name() ? 
                             cur_nj_col_2->table_name() : "", 
                           cur_field_name_2));

      /*
        Compare the two columns and check for duplicate common fields.
        A common field is duplicate either if it was already found in
        table_ref_2 (then found == TRUE), or if a field in table_ref_2
        was already matched by some previous field in table_ref_1
        (then cur_nj_col_2->is_common == TRUE).
        Note that it is too early to check the columns outside of the
        USING list for ambiguity because they are not actually "referenced"
        here. These columns must be checked only on unqualified reference 
        by name (e.g. in SELECT list).
      */
      if (!my_strcasecmp(system_charset_info, field_name_1, cur_field_name_2))
      {
        DBUG_PRINT ("info", ("match c1.is_common=%d", nj_col_1->is_common));
        if (cur_nj_col_2->is_common ||
            (found && (!using_fields || is_using_column_1)))
        {
          my_error(ER_NON_UNIQ_ERROR, MYF(0), field_name_1, thd->where);
          goto err;
        }
        nj_col_2= cur_nj_col_2;
        found= TRUE;
      }
    }
    if (first_outer_loop && leaf_2)
    {
      /*
        Make sure that the next inner loop "knows" that all columns
        are materialized already.
      */
      leaf_2->is_join_columns_complete= TRUE;
      first_outer_loop= FALSE;
    }
    if (!found)
      continue;                                 // No matching field

    /*
      field_1 and field_2 have the same names. Check if they are in the USING
      clause (if present), mark them as common fields, and add a new
      equi-join condition to the ON clause.
    */
    if (nj_col_2 && (!using_fields ||is_using_column_1))
    {
      Item *item_1=   nj_col_1->create_item(thd);
      Item *item_2=   nj_col_2->create_item(thd);
      Field *field_1= nj_col_1->field();
      Field *field_2= nj_col_2->field();
      Item_ident *item_ident_1, *item_ident_2;
      Item_func_eq *eq_cond;

      if (!item_1 || !item_2)
        goto err;                               // out of memory

      /*
        The following assert checks that the two created items are of
        type Item_ident.
      */
      DBUG_ASSERT(!thd->lex->current_select->no_wrap_view_item);
      /*
        In the case of no_wrap_view_item == 0, the created items must be
        of sub-classes of Item_ident.
      */
      DBUG_ASSERT(item_1->type() == Item::FIELD_ITEM ||
                  item_1->type() == Item::REF_ITEM);
      DBUG_ASSERT(item_2->type() == Item::FIELD_ITEM ||
                  item_2->type() == Item::REF_ITEM);

      /*
        We need to cast item_1,2 to Item_ident, because we need to hook name
        resolution contexts specific to each item.
      */
      item_ident_1= (Item_ident*) item_1;
      item_ident_2= (Item_ident*) item_2;
      /*
        Create and hook special name resolution contexts to each item in the
        new join condition . We need this to both speed-up subsequent name
        resolution of these items, and to enable proper name resolution of
        the items during the execute phase of PS.
      */
      if (set_new_item_local_context(thd, item_ident_1, nj_col_1->table_ref) ||
          set_new_item_local_context(thd, item_ident_2, nj_col_2->table_ref))
        goto err;

      if (!(eq_cond= new Item_func_eq(item_ident_1, item_ident_2)))
        goto err;                               /* Out of memory. */

      /*
        Add the new equi-join condition to the ON clause. Notice that
        fix_fields() is applied to all ON conditions in setup_conds()
        so we don't do it here.
       */
      add_join_on((table_ref_1->outer_join & JOIN_TYPE_RIGHT ?
                   table_ref_1 : table_ref_2),
                  eq_cond);

      nj_col_1->is_common= nj_col_2->is_common= TRUE;
      DBUG_PRINT ("info", ("%s.%s and %s.%s are common", 
                           nj_col_1->table_name() ? 
                             nj_col_1->table_name() : "", 
                           nj_col_1->name(),
                           nj_col_2->table_name() ? 
                             nj_col_2->table_name() : "", 
                           nj_col_2->name()));

      if (field_1)
      {
        TABLE *table_1= nj_col_1->table_ref->table;
        /* Mark field_1 used for table cache. */
        bitmap_set_bit(table_1->read_set, field_1->field_index);
        table_1->covering_keys.intersect(field_1->part_of_key);
        table_1->merge_keys.merge(field_1->part_of_key);
      }
      if (field_2)
      {
        TABLE *table_2= nj_col_2->table_ref->table;
        /* Mark field_2 used for table cache. */
        bitmap_set_bit(table_2->read_set, field_2->field_index);
        table_2->covering_keys.intersect(field_2->part_of_key);
        table_2->merge_keys.merge(field_2->part_of_key);
      }

      if (using_fields != NULL)
        ++(*found_using_fields);
    }
  }
  if (leaf_1)
    leaf_1->is_join_columns_complete= TRUE;

  /*
    Everything is OK.
    Notice that at this point there may be some column names in the USING
    clause that are not among the common columns. This is an SQL error and
    we check for this error in store_natural_using_join_columns() when
    (found_using_fields < length(join_using_fields)).
  */
  result= FALSE;

err:
  if (arena)
    thd->restore_active_arena(arena, &backup);
  DBUG_RETURN(result);
}



/*
  Materialize and store the row type of NATURAL/USING join.

  SYNOPSIS
    store_natural_using_join_columns()
    thd                current thread
    natural_using_join the table reference of the NATURAL/USING join
    table_ref_1        the first (left) operand (of a NATURAL/USING join).
    table_ref_2        the second (right) operand (of a NATURAL/USING join).
    using_fields       if the join is JOIN...USING - the join columns,
                       if NATURAL join, then NULL
    found_using_fields number of fields from the USING clause that were
                       found among the common fields

  DESCRIPTION
    Iterate over the columns of both join operands and sort and store
    all columns into the 'join_columns' list of natural_using_join
    where the list is formed by three parts:
      part1: The coalesced columns of table_ref_1 and table_ref_2,
             sorted according to the column order of the first table.
      part2: The other columns of the first table, in the order in
             which they were defined in CREATE TABLE.
      part3: The other columns of the second table, in the order in
             which they were defined in CREATE TABLE.
    Time complexity - O(N1+N2), where Ni = length(table_ref_i).

  IMPLEMENTATION
    The procedure assumes that mark_common_columns() has been called
    for the join that is being processed.

  RETURN
    TRUE    error: Some common column is ambiguous
    FALSE   OK
*/

static bool
store_natural_using_join_columns(THD *thd, TABLE_LIST *natural_using_join,
                                 TABLE_LIST *table_ref_1,
                                 TABLE_LIST *table_ref_2,
                                 List<String> *using_fields,
                                 uint found_using_fields)
{
  Field_iterator_table_ref it_1, it_2;
  Natural_join_column *nj_col_1, *nj_col_2;
  Query_arena *arena, backup;
  bool result= TRUE;
  List<Natural_join_column> *non_join_columns;
  DBUG_ENTER("store_natural_using_join_columns");

  DBUG_ASSERT(!natural_using_join->join_columns);

  arena= thd->activate_stmt_arena_if_needed(&backup);

  if (!(non_join_columns= new List<Natural_join_column>) ||
      !(natural_using_join->join_columns= new List<Natural_join_column>))
    goto err;

  /* Append the columns of the first join operand. */
  for (it_1.set(table_ref_1); !it_1.end_of_fields(); it_1.next())
  {
    nj_col_1= it_1.get_natural_column_ref();
    if (nj_col_1->is_common)
    {
      natural_using_join->join_columns->push_back(nj_col_1);
      /* Reset the common columns for the next call to mark_common_columns. */
      nj_col_1->is_common= FALSE;
    }
    else
      non_join_columns->push_back(nj_col_1);
  }

  /*
    Check that all columns in the USING clause are among the common
    columns. If this is not the case, report the first one that was
    not found in an error.
  */
  if (using_fields && found_using_fields < using_fields->elements)
  {
    String *using_field_name;
    List_iterator_fast<String> using_fields_it(*using_fields);
    while ((using_field_name= using_fields_it++))
    {
      const char *using_field_name_ptr= using_field_name->c_ptr();
      List_iterator_fast<Natural_join_column>
        it(*(natural_using_join->join_columns));
      Natural_join_column *common_field;

      for (;;)
      {
        /* If reached the end of fields, and none was found, report error. */
        if (!(common_field= it++))
        {
          my_error(ER_BAD_FIELD_ERROR, MYF(0), using_field_name_ptr,
                   current_thd->where);
          goto err;
        }
        if (!my_strcasecmp(system_charset_info,
                           common_field->name(), using_field_name_ptr))
          break;                                // Found match
      }
    }
  }

  /* Append the non-equi-join columns of the second join operand. */
  for (it_2.set(table_ref_2); !it_2.end_of_fields(); it_2.next())
  {
    nj_col_2= it_2.get_natural_column_ref();
    if (!nj_col_2->is_common)
      non_join_columns->push_back(nj_col_2);
    else
    {
      /* Reset the common columns for the next call to mark_common_columns. */
      nj_col_2->is_common= FALSE;
    }
  }

  if (non_join_columns->elements > 0)
    natural_using_join->join_columns->concat(non_join_columns);
  natural_using_join->is_join_columns_complete= TRUE;

  result= FALSE;

err:
  if (arena)
    thd->restore_active_arena(arena, &backup);
  DBUG_RETURN(result);
}


/*
  Precompute and store the row types of the top-most NATURAL/USING joins.

  SYNOPSIS
    store_top_level_join_columns()
    thd            current thread
    table_ref      nested join or table in a FROM clause
    left_neighbor  neighbor table reference to the left of table_ref at the
                   same level in the join tree
    right_neighbor neighbor table reference to the right of table_ref at the
                   same level in the join tree

  DESCRIPTION
    The procedure performs a post-order traversal of a nested join tree
    and materializes the row types of NATURAL/USING joins in a
    bottom-up manner until it reaches the TABLE_LIST elements that
    represent the top-most NATURAL/USING joins. The procedure should be
    applied to each element of SELECT_LEX::top_join_list (i.e. to each
    top-level element of the FROM clause).

  IMPLEMENTATION
    Notice that the table references in the list nested_join->join_list
    are in reverse order, thus when we iterate over it, we are moving
    from the right to the left in the FROM clause.

  RETURN
    TRUE   Error
    FALSE  OK
*/

static bool
store_top_level_join_columns(THD *thd, TABLE_LIST *table_ref,
                             TABLE_LIST *left_neighbor,
                             TABLE_LIST *right_neighbor)
{
  Query_arena *arena, backup;
  bool result= TRUE;

  DBUG_ENTER("store_top_level_join_columns");

  arena= thd->activate_stmt_arena_if_needed(&backup);

  /* Call the procedure recursively for each nested table reference. */
  if (table_ref->nested_join)
  {
    List_iterator_fast<TABLE_LIST> nested_it(table_ref->nested_join->join_list);
    TABLE_LIST *same_level_left_neighbor= nested_it++;
    TABLE_LIST *same_level_right_neighbor= NULL;
    /* Left/right-most neighbors, possibly at higher levels in the join tree. */
    TABLE_LIST *real_left_neighbor, *real_right_neighbor;

    while (same_level_left_neighbor)
    {
      TABLE_LIST *cur_table_ref= same_level_left_neighbor;
      same_level_left_neighbor= nested_it++;
      /*
        The order of RIGHT JOIN operands is reversed in 'join list' to
        transform it into a LEFT JOIN. However, in this procedure we need
        the join operands in their lexical order, so below we reverse the
        join operands. Notice that this happens only in the first loop,
        and not in the second one, as in the second loop
        same_level_left_neighbor == NULL.
        This is the correct behavior, because the second loop sets
        cur_table_ref reference correctly after the join operands are
        swapped in the first loop.
      */
      if (same_level_left_neighbor &&
          cur_table_ref->outer_join & JOIN_TYPE_RIGHT)
      {
        /* This can happen only for JOIN ... ON. */
        DBUG_ASSERT(table_ref->nested_join->join_list.elements == 2);
        swap_variables(TABLE_LIST*, same_level_left_neighbor, cur_table_ref);
      }

      /*
        Pick the parent's left and right neighbors if there are no immediate
        neighbors at the same level.
      */
      real_left_neighbor=  (same_level_left_neighbor) ?
                           same_level_left_neighbor : left_neighbor;
      real_right_neighbor= (same_level_right_neighbor) ?
                           same_level_right_neighbor : right_neighbor;

      if (cur_table_ref->nested_join &&
          store_top_level_join_columns(thd, cur_table_ref,
                                       real_left_neighbor, real_right_neighbor))
        goto err;
      same_level_right_neighbor= cur_table_ref;
    }
  }

  /*
    If this is a NATURAL/USING join, materialize its result columns and
    convert to a JOIN ... ON.
  */
  if (table_ref->is_natural_join)
  {
    DBUG_ASSERT(table_ref->nested_join &&
                table_ref->nested_join->join_list.elements == 2);
    List_iterator_fast<TABLE_LIST> operand_it(table_ref->nested_join->join_list);
    /*
      Notice that the order of join operands depends on whether table_ref
      represents a LEFT or a RIGHT join. In a RIGHT join, the operands are
      in inverted order.
     */
    TABLE_LIST *table_ref_2= operand_it++; /* Second NATURAL join operand.*/
    TABLE_LIST *table_ref_1= operand_it++; /* First NATURAL join operand. */
    List<String> *using_fields= table_ref->join_using_fields;
    uint found_using_fields;

    /*
      The two join operands were interchanged in the parser, change the order
      back for 'mark_common_columns'.
    */
    if (table_ref_2->outer_join & JOIN_TYPE_RIGHT)
      swap_variables(TABLE_LIST*, table_ref_1, table_ref_2);
    if (mark_common_columns(thd, table_ref_1, table_ref_2,
                            using_fields, &found_using_fields))
      goto err;

    /*
      Swap the join operands back, so that we pick the columns of the second
      one as the coalesced columns. In this way the coalesced columns are the
      same as of an equivalent LEFT JOIN.
    */
    if (table_ref_1->outer_join & JOIN_TYPE_RIGHT)
      swap_variables(TABLE_LIST*, table_ref_1, table_ref_2);
    if (store_natural_using_join_columns(thd, table_ref, table_ref_1,
                                         table_ref_2, using_fields,
                                         found_using_fields))
      goto err;

    /*
      Change NATURAL JOIN to JOIN ... ON. We do this for both operands
      because either one of them or the other is the one with the
      natural join flag because RIGHT joins are transformed into LEFT,
      and the two tables may be reordered.
    */
    table_ref_1->natural_join= table_ref_2->natural_join= NULL;

    /* Add a TRUE condition to outer joins that have no common columns. */
    if (table_ref_2->outer_join &&
        !table_ref_1->join_cond() && !table_ref_2->join_cond())
      table_ref_2->set_join_cond(new Item_int((longlong) 1,1)); // Always true.

    /* Change this table reference to become a leaf for name resolution. */
    if (left_neighbor)
    {
      TABLE_LIST *last_leaf_on_the_left;
      last_leaf_on_the_left= left_neighbor->last_leaf_for_name_resolution();
      last_leaf_on_the_left->next_name_resolution_table= table_ref;
    }
    if (right_neighbor)
    {
      TABLE_LIST *first_leaf_on_the_right;
      first_leaf_on_the_right= right_neighbor->first_leaf_for_name_resolution();
      table_ref->next_name_resolution_table= first_leaf_on_the_right;
    }
    else
      table_ref->next_name_resolution_table= NULL;
  }
  result= FALSE; /* All is OK. */

err:
  if (arena)
    thd->restore_active_arena(arena, &backup);
  DBUG_RETURN(result);
}


/*
  Compute and store the row types of the top-most NATURAL/USING joins
  in a FROM clause.

  SYNOPSIS
    setup_natural_join_row_types()
    thd          current thread
    from_clause  list of top-level table references in a FROM clause

  DESCRIPTION
    Apply the procedure 'store_top_level_join_columns' to each of the
    top-level table referencs of the FROM clause. Adjust the list of tables
    for name resolution - context->first_name_resolution_table to the
    top-most, lef-most NATURAL/USING join.

  IMPLEMENTATION
    Notice that the table references in 'from_clause' are in reverse
    order, thus when we iterate over it, we are moving from the right
    to the left in the FROM clause.

  RETURN
    TRUE   Error
    FALSE  OK
*/
static bool setup_natural_join_row_types(THD *thd,
                                         List<TABLE_LIST> *from_clause,
                                         Name_resolution_context *context)
{
  DBUG_ENTER("setup_natural_join_row_types");
  thd->where= "from clause";
  if (from_clause->elements == 0)
    DBUG_RETURN(false); /* We come here in the case of UNIONs. */

  List_iterator_fast<TABLE_LIST> table_ref_it(*from_clause);
  TABLE_LIST *table_ref; /* Current table reference. */
  /* Table reference to the left of the current. */
  TABLE_LIST *left_neighbor;
  /* Table reference to the right of the current. */
  TABLE_LIST *right_neighbor= NULL;

  /* Note that tables in the list are in reversed order */
  for (left_neighbor= table_ref_it++; left_neighbor ; )
  {
    table_ref= left_neighbor;
    left_neighbor= table_ref_it++;
    /* 
      Do not redo work if already done:
      1) for stored procedures,
      2) for multitable update after lock failure and table reopening.
    */
    if (context->select_lex->first_natural_join_processing)
    {
      if (store_top_level_join_columns(thd, table_ref,
                                       left_neighbor, right_neighbor))
        DBUG_RETURN(true);
      if (left_neighbor)
      {
        TABLE_LIST *first_leaf_on_the_right;
        first_leaf_on_the_right= table_ref->first_leaf_for_name_resolution();
        left_neighbor->next_name_resolution_table= first_leaf_on_the_right;
      }
    }
    right_neighbor= table_ref;
  }

  /*
    Store the top-most, left-most NATURAL/USING join, so that we start
    the search from that one instead of context->table_list. At this point
    right_neighbor points to the left-most top-level table reference in the
    FROM clause.
  */
  DBUG_ASSERT(right_neighbor);
  context->first_name_resolution_table=
    right_neighbor->first_leaf_for_name_resolution();
  context->select_lex->first_natural_join_processing= false;

  DBUG_RETURN (false);
}


/****************************************************************************
** Expand all '*' in given fields
****************************************************************************/

int setup_wild(THD *thd, TABLE_LIST *tables, List<Item> &fields,
	       List<Item> *sum_func_list,
	       uint wild_num)
{
  if (!wild_num)
    return(0);

  Item *item;
  List_iterator<Item> it(fields);
  Query_arena *arena, backup;
  DBUG_ENTER("setup_wild");

  /*
    Don't use arena if we are not in prepared statements or stored procedures
    For PS/SP we have to use arena to remember the changes
  */
  arena= thd->activate_stmt_arena_if_needed(&backup);

  // When we enter, we're "nowhere":
  DBUG_ASSERT(thd->lex->current_select->cur_pos_in_all_fields ==
              SELECT_LEX::ALL_FIELDS_UNDEF_POS);
  // Now we're in the SELECT list:
  thd->lex->current_select->cur_pos_in_all_fields= 0;
  while (wild_num && (item= it++))
  {
    if (item->type() == Item::FIELD_ITEM &&
        ((Item_field*) item)->field_name &&
	((Item_field*) item)->field_name[0] == '*' &&
	!((Item_field*) item)->field)
    {
      uint elem= fields.elements;
      bool any_privileges= ((Item_field *) item)->any_privileges;
      Item_subselect *subsel= thd->lex->current_select->master_unit()->item;
      if (subsel &&
          subsel->substype() == Item_subselect::EXISTS_SUBS)
      {
        /*
          It is EXISTS(SELECT * ...) and we can replace * by any constant.

          Item_int do not need fix_fields() because it is basic constant.
        */
        it.replace(new Item_int("Not_used", (longlong) 1,
                                MY_INT64_NUM_DECIMAL_DIGITS));
      }
      else if (insert_fields(thd, ((Item_field*) item)->context,
                             ((Item_field*) item)->db_name,
                             ((Item_field*) item)->table_name, &it,
                             any_privileges))
      {
	if (arena)
	  thd->restore_active_arena(arena, &backup);
	DBUG_RETURN(-1);
      }
      if (sum_func_list)
      {
	/*
	  sum_func_list is a list that has the fields list as a tail.
	  Because of this we have to update the element count also for this
	  list after expanding the '*' entry.
	*/
	sum_func_list->elements+= fields.elements - elem;
      }
      wild_num--;
    }
    else
      thd->lex->current_select->cur_pos_in_all_fields++;
  }
  // We're nowhere again:
  thd->lex->current_select->cur_pos_in_all_fields=
    SELECT_LEX::ALL_FIELDS_UNDEF_POS;

  if (arena)
  {
    /* make * substituting permanent */
    SELECT_LEX *select_lex= thd->lex->current_select;
    select_lex->with_wild= 0;
    /*   
      The assignment below is translated to memcpy() call (at least on some
      platforms). memcpy() expects that source and destination areas do not
      overlap. That problem was detected by valgrind. 
    */
    if (&select_lex->item_list != &fields)
      select_lex->item_list= fields;

    thd->restore_active_arena(arena, &backup);
  }
  DBUG_RETURN(0);
}

/****************************************************************************
** Check that all given fields exists and fill struct with current data
****************************************************************************/

bool setup_fields(THD *thd, Ref_ptr_array ref_pointer_array,
                  List<Item> &fields, enum_mark_columns mark_used_columns,
                  List<Item> *sum_func_list, bool allow_sum_func)
{
  reg2 Item *item;
  enum_mark_columns save_mark_used_columns= thd->mark_used_columns;
  nesting_map save_allow_sum_func= thd->lex->allow_sum_func;
  List_iterator<Item> it(fields);
  bool save_is_item_list_lookup;
  DBUG_ENTER("setup_fields");

  thd->mark_used_columns= mark_used_columns;
  DBUG_PRINT("info", ("thd->mark_used_columns: %d", thd->mark_used_columns));
  if (allow_sum_func)
    thd->lex->allow_sum_func|= 1 << thd->lex->current_select->nest_level;
  thd->where= THD::DEFAULT_WHERE;
  save_is_item_list_lookup= thd->lex->current_select->is_item_list_lookup;
  thd->lex->current_select->is_item_list_lookup= 0;

  /*
    To prevent fail on forward lookup we fill it with zerows,
    then if we got pointer on zero after find_item_in_list we will know
    that it is forward lookup.

    There is other way to solve problem: fill array with pointers to list,
    but it will be slower.

    TODO: remove it when (if) we made one list for allfields and
    ref_pointer_array
  */
  if (!ref_pointer_array.is_null())
  {
    DBUG_ASSERT(ref_pointer_array.size() >= fields.elements);
    memset(ref_pointer_array.array(), 0, sizeof(Item *) * fields.elements);
  }

  /*
    We call set_entry() there (before fix_fields() of the whole list of field
    items) because:
    1) the list of field items has same order as in the query, and the
       Item_func_get_user_var item may go before the Item_func_set_user_var:
          SELECT @a, @a := 10 FROM t;
    2) The entry->update_query_id value controls constantness of
       Item_func_get_user_var items, so in presence of Item_func_set_user_var
       items we have to refresh their entries before fixing of
       Item_func_get_user_var items.
  */
  List_iterator<Item_func_set_user_var> li(thd->lex->set_var_list);
  Item_func_set_user_var *var;
  while ((var= li++))
    var->set_entry(thd, FALSE);

  Ref_ptr_array ref= ref_pointer_array;
  DBUG_ASSERT(thd->lex->current_select->cur_pos_in_all_fields ==
              SELECT_LEX::ALL_FIELDS_UNDEF_POS);
  thd->lex->current_select->cur_pos_in_all_fields= 0;
  while ((item= it++))
  {
    if ((!item->fixed && item->fix_fields(thd, it.ref())) ||
	(item= *(it.ref()))->check_cols(1))
    {
      thd->lex->current_select->is_item_list_lookup= save_is_item_list_lookup;
      thd->lex->allow_sum_func= save_allow_sum_func;
      thd->mark_used_columns= save_mark_used_columns;
      DBUG_PRINT("info", ("thd->mark_used_columns: %d", thd->mark_used_columns));
      DBUG_RETURN(TRUE); /* purecov: inspected */
    }
    if (!ref.is_null())
    {
      ref[0]= item;
      ref.pop_front();
    }
    if (item->with_sum_func && item->type() != Item::SUM_FUNC_ITEM &&
	sum_func_list)
      item->split_sum_func(thd, ref_pointer_array, *sum_func_list);
    thd->lex->current_select->select_list_tables|= item->used_tables();
    thd->lex->used_tables|= item->used_tables();
    thd->lex->current_select->cur_pos_in_all_fields++;
  }
  thd->lex->current_select->is_item_list_lookup= save_is_item_list_lookup;
  thd->lex->current_select->cur_pos_in_all_fields=
    SELECT_LEX::ALL_FIELDS_UNDEF_POS;

  thd->lex->allow_sum_func= save_allow_sum_func;
  thd->mark_used_columns= save_mark_used_columns;
  DBUG_PRINT("info", ("thd->mark_used_columns: %d", thd->mark_used_columns));
  DBUG_RETURN(test(thd->is_error()));
}


/*
  make list of leaves of join table tree

  SYNOPSIS
    make_leaves_list()
    list    pointer to pointer on list first element
    tables  table list

  RETURN pointer on pointer to next_leaf of last element
*/

TABLE_LIST **make_leaves_list(TABLE_LIST **list, TABLE_LIST *tables)
{
  for (TABLE_LIST *table= tables; table; table= table->next_local)
  {
    if (table->merge_underlying_list)
    {
      DBUG_ASSERT(table->view &&
                  table->effective_algorithm == VIEW_ALGORITHM_MERGE);
      list= make_leaves_list(list, table->merge_underlying_list);
    }
    else
    {
      *list= table;
      list= &table->next_leaf;
    }
  }
  return list;
}

/*
  prepare tables

  SYNOPSIS
    setup_tables()
    thd		  Thread handler
    context       name resolution contest to setup table list there
    from_clause   Top-level list of table references in the FROM clause
    tables	  Table list (select_lex->table_list)
    leaves        List of join table leaves list (select_lex->leaf_tables)
    refresh       It is onle refresh for subquery
    select_insert It is SELECT ... INSERT command

  NOTE
    Check also that the 'used keys' and 'ignored keys' exists and set up the
    table structure accordingly.
    Create a list of leaf tables. For queries with NATURAL/USING JOINs,
    compute the row types of the top most natural/using join table references
    and link these into a list of table references for name resolution.

    This has to be called for all tables that are used by items, as otherwise
    table->map is not set and all Item_field will be regarded as const items.

  RETURN
    FALSE ok;  In this case *map will includes the chosen index
    TRUE  error
*/

bool setup_tables(THD *thd, Name_resolution_context *context,
                  List<TABLE_LIST> *from_clause, TABLE_LIST *tables,
                  TABLE_LIST **leaves, bool select_insert)
{
  uint tablenr= 0;
  DBUG_ENTER("setup_tables");

  DBUG_ASSERT ((select_insert && !tables->next_name_resolution_table) || !tables || 
               (context->table_list && context->first_name_resolution_table));
  /*
    this is used for INSERT ... SELECT.
    For select we setup tables except first (and its underlying tables)
  */
  TABLE_LIST *first_select_table= (select_insert ?
                                   tables->next_local:
                                   0);
  if (!(*leaves))
    make_leaves_list(leaves, tables);

  TABLE_LIST *table_list;
  for (table_list= *leaves;
       table_list;
       table_list= table_list->next_leaf, tablenr++)
  {
    TABLE *table= table_list->table;
    table->pos_in_table_list= table_list;
    if (first_select_table &&
        table_list->top_table() == first_select_table)
    {
      /* new counting for SELECT of INSERT ... SELECT command */
      first_select_table= 0;
      tablenr= 0;
    }
    setup_table_map(table, table_list, tablenr);
    if (table_list->process_index_hints(table))
      DBUG_RETURN(1);
  }
  if (tablenr > MAX_TABLES)
  {
    my_error(ER_TOO_MANY_TABLES,MYF(0), static_cast<int>(MAX_TABLES));
    DBUG_RETURN(1);
  }
  for (table_list= tables;
       table_list;
       table_list= table_list->next_local)
  {
    if (table_list->merge_underlying_list)
    {
      DBUG_ASSERT(table_list->view &&
                  table_list->effective_algorithm == VIEW_ALGORITHM_MERGE);
      Query_arena *arena= thd->stmt_arena, backup;
      bool res;
      if (arena->is_conventional())
        arena= 0;                                   // For easier test
      else
        thd->set_n_backup_active_arena(arena, &backup);
      res= table_list->setup_underlying(thd);
      if (arena)
        thd->restore_active_arena(arena, &backup);
      if (res)
        DBUG_RETURN(1);
    }
  }

  /* Precompute and store the row types of NATURAL/USING joins. */
  if (setup_natural_join_row_types(thd, from_clause, context))
    DBUG_RETURN(1);

  DBUG_RETURN(0);
}


/**
  Prepare tables and check access for the view tables.

  @param thd                Thread context.
  @param context            Name resolution contest to setup table list
                            there.
  @param from_clause        Top-level list of table references in the
                            FROM clause.
  @param tables             Table list (select_lex->table_list).
  @param leaves[in/out]     List of join table leaves list
                            (select_lex->leaf_tables).
  @param select_insert      It is SELECT ... INSERT command/
  @param want_access_first  What access is requested of the first leaf.
  @param want_access        What access is requested on the rest of leaves.

  @note A wrapper for check_tables that will also check the resulting
        table leaves list for access to all the tables that belong to
        a view.

  @note Beware that it can't properly check privileges in cases when
        table being changed is not the first table in the list of leaf
        tables (for example, for multi-UPDATE).

  @retval FALSE - Success.
  @retval TRUE  - Error.
*/

bool setup_tables_and_check_access(THD *thd, 
                                   Name_resolution_context *context,
                                   List<TABLE_LIST> *from_clause,
                                   TABLE_LIST *tables,
                                   TABLE_LIST **leaves,
                                   bool select_insert,
                                   ulong want_access_first,
                                   ulong want_access)
{
  TABLE_LIST *leaves_tmp= NULL;
  bool first_table= true;

  if (setup_tables(thd, context, from_clause, tables,
                   &leaves_tmp, select_insert))
    return TRUE;

  if (leaves)
    *leaves= leaves_tmp;

  for (; leaves_tmp; leaves_tmp= leaves_tmp->next_leaf)
  {
    if (leaves_tmp->belong_to_view && 
        check_single_table_access(thd, first_table ? want_access_first :
                                  want_access, leaves_tmp, FALSE))
    {
      tables->hide_view_error(thd);
      return TRUE;
    }
    first_table= 0;
  }
  return FALSE;
}


/*
  Drops in all fields instead of current '*' field

  SYNOPSIS
    insert_fields()
    thd			Thread handler
    context             Context for name resolution
    db_name		Database name in case of 'database_name.table_name.*'
    table_name		Table name in case of 'table_name.*'
    it			Pointer to '*'
    any_privileges	0 If we should ensure that we have SELECT privileges
		          for all columns
                        1 If any privilege is ok
  RETURN
    0	ok     'it' is updated to point at last inserted
    1	error.  Error message is generated but not sent to client
*/

bool
insert_fields(THD *thd, Name_resolution_context *context, const char *db_name,
	      const char *table_name, List_iterator<Item> *it,
              bool any_privileges)
{
  Field_iterator_table_ref field_iterator;
  bool found;
  char name_buff[NAME_LEN+1];
  DBUG_ENTER("insert_fields");
  DBUG_PRINT("arena", ("stmt arena: 0x%lx", (ulong)thd->stmt_arena));

  if (db_name && lower_case_table_names)
  {
    /*
      convert database to lower case for comparison
      We can't do this in Item_field as this would change the
      'name' of the item which may be used in the select list
    */
    strmake(name_buff, db_name, sizeof(name_buff)-1);
    my_casedn_str(files_charset_info, name_buff);
    db_name= name_buff;
  }

  found= FALSE;

  /*
    If table names are qualified, then loop over all tables used in the query,
    else treat natural joins as leaves and do not iterate over their underlying
    tables.
  */
  for (TABLE_LIST *tables= (table_name ? context->table_list :
                            context->first_name_resolution_table);
       tables;
       tables= (table_name ? tables->next_local :
                tables->next_name_resolution_table)
       )
  {
    Field *field;
    TABLE *table= tables->table;

    DBUG_ASSERT(tables->is_leaf_for_name_resolution());

    if ((table_name && my_strcasecmp(table_alias_charset, table_name,
                                    tables->alias)) ||
        (db_name && strcmp(tables->db,db_name)))
      continue;

#ifndef NO_EMBEDDED_ACCESS_CHECKS
    /* 
       Ensure that we have access rights to all fields to be inserted. Under
       some circumstances, this check may be skipped.

       - If any_privileges is true, skip the check.

       - If the SELECT privilege has been found as fulfilled already for both
         the TABLE and TABLE_LIST objects (and both of these exist, of
         course), the check is skipped.

       - If the SELECT privilege has been found fulfilled for the TABLE object
         and the TABLE_LIST represents a derived table other than a view (see
         below), the check is skipped.

       - If the TABLE_LIST object represents a view, we may skip checking if
         the SELECT privilege has been found fulfilled for it, regardless of
         the TABLE object.

       - If there is no TABLE object, the test is skipped if either 
         * the TABLE_LIST does not represent a view, or
         * the SELECT privilege has been found fulfilled.         

       A TABLE_LIST that is not a view may be a subquery, an
       information_schema table, or a nested table reference. See the comment
       for TABLE_LIST.
    */
    if (!((table && !tables->view && (table->grant.privilege & SELECT_ACL)) ||
          (tables->view && (tables->grant.privilege & SELECT_ACL))) &&
        !any_privileges)
    {
      field_iterator.set(tables);
      if (check_grant_all_columns(thd, SELECT_ACL, &field_iterator))
        DBUG_RETURN(TRUE);
    }
#endif

    /*
      Update the tables used in the query based on the referenced fields. For
      views and natural joins this update is performed inside the loop below.
    */
    if (table)
    {
      thd->lex->used_tables|= table->map;
      thd->lex->current_select->select_list_tables|= table->map;
    }

    /*
      Initialize a generic field iterator for the current table reference.
      Notice that it is guaranteed that this iterator will iterate over the
      fields of a single table reference, because 'tables' is a leaf (for
      name resolution purposes).
    */
    field_iterator.set(tables);

    for (; !field_iterator.end_of_fields(); field_iterator.next())
    {
      Item *item;

      if (!(item= field_iterator.create_item(thd)))
        DBUG_RETURN(TRUE);
      DBUG_ASSERT(item->fixed);
      /* cache the table for the Item_fields inserted by expanding stars */
      if (item->type() == Item::FIELD_ITEM && tables->cacheable_table)
        ((Item_field *)item)->cached_table= tables;

      if (!found)
      {
        found= TRUE;
        it->replace(item); /* Replace '*' with the first found item. */
      }
      else
        it->after(item);   /* Add 'item' to the SELECT list. */

#ifndef NO_EMBEDDED_ACCESS_CHECKS
      /*
        Set privilege information for the fields of newly created views.
        We have that (any_priviliges == TRUE) if and only if we are creating
        a view. In the time of view creation we can't use the MERGE algorithm,
        therefore if 'tables' is itself a view, it is represented by a
        temporary table. Thus in this case we can be sure that 'item' is an
        Item_field.
      */
      if (any_privileges)
      {
        DBUG_ASSERT((tables->field_translation == NULL && table) ||
                    tables->is_natural_join);
        DBUG_ASSERT(item->type() == Item::FIELD_ITEM);
        Item_field *fld= (Item_field*) item;
        const char *field_table_name= field_iterator.get_table_name();

        if (!tables->schema_table && 
            !(fld->have_privileges=
              (get_column_grant(thd, field_iterator.grant(),
                                field_iterator.get_db_name(),
                                field_table_name, fld->field_name) &
               VIEW_ANY_ACL)))
        {
          my_error(ER_TABLEACCESS_DENIED_ERROR, MYF(0), "ANY",
                   thd->security_ctx->priv_user,
                   thd->security_ctx->host_or_ip,
                   field_table_name);
          DBUG_RETURN(TRUE);
        }
      }
#endif

      if ((field= field_iterator.field()))
      {
        /* Mark fields as used to allow storage engine to optimze access */
        bitmap_set_bit(field->table->read_set, field->field_index);
        if (table)
        {
          table->covering_keys.intersect(field->part_of_key);
          table->merge_keys.merge(field->part_of_key);
        }
        if (tables->is_natural_join)
        {
          TABLE *field_table;
          /*
            In this case we are sure that the column ref will not be created
            because it was already created and stored with the natural join.
          */
          Natural_join_column *nj_col;
          if (!(nj_col= field_iterator.get_natural_column_ref()))
            DBUG_RETURN(TRUE);
          DBUG_ASSERT(nj_col->table_field);
          field_table= nj_col->table_ref->table;
          if (field_table)
          {
            thd->lex->used_tables|= field_table->map;
            thd->lex->current_select->select_list_tables|=
              field_table->map;
            field_table->covering_keys.intersect(field->part_of_key);
            field_table->merge_keys.merge(field->part_of_key);
            field_table->used_fields++;
          }
        }
      }
      else
      {
        thd->lex->used_tables|= item->used_tables();
        thd->lex->current_select->select_list_tables|=
          item->used_tables();
      }
      thd->lex->current_select->cur_pos_in_all_fields++;
    }
    /*
      In case of stored tables, all fields are considered as used,
      while in the case of views, the fields considered as used are the
      ones marked in setup_tables during fix_fields of view columns.
      For NATURAL joins, used_tables is updated in the IF above.
    */
    if (table)
      table->used_fields= table->s->fields;
  }
  if (found)
    DBUG_RETURN(FALSE);

  /*
    TODO: in the case when we skipped all columns because there was a
    qualified '*', and all columns were coalesced, we have to give a more
    meaningful message than ER_BAD_TABLE_ERROR.
  */
  if (!table_name)
    my_message(ER_NO_TABLES_USED, ER(ER_NO_TABLES_USED), MYF(0));
  else
  {
    String tbl_name;
    if (db_name)
    {
      tbl_name.append(String(db_name,system_charset_info));
      tbl_name.append('.');
    }
    tbl_name.append(String(table_name,system_charset_info));

    my_error(ER_BAD_TABLE_ERROR, MYF(0), tbl_name.c_ptr());
  }

  DBUG_RETURN(TRUE);
}


/*
  Fix all conditions and outer join expressions.

  SYNOPSIS
    setup_conds()
    thd     thread handler
    tables  list of tables for name resolving (select_lex->table_list)
    leaves  list of leaves of join table tree (select_lex->leaf_tables)
    conds   WHERE clause

  DESCRIPTION
    TODO

  RETURN
    TRUE  if some error occured (e.g. out of memory)
    FALSE if all is OK
*/

int setup_conds(THD *thd, TABLE_LIST *tables, TABLE_LIST *leaves,
                Item **conds)
{
  SELECT_LEX *select_lex= thd->lex->current_select;
  TABLE_LIST *table= NULL;	// For HP compilers
  /*
    it_is_update set to TRUE when tables of primary SELECT_LEX (SELECT_LEX
    which belong to LEX, i.e. most up SELECT) will be updated by
    INSERT/UPDATE/LOAD
    NOTE: using this condition helps to prevent call of prepare_check_option()
    from subquery of VIEW, because tables of subquery belongs to VIEW
    (see condition before prepare_check_option() call)
  */
  bool it_is_update= (select_lex == &thd->lex->select_lex) &&
    thd->lex->which_check_option_applicable();
  bool save_is_item_list_lookup= select_lex->is_item_list_lookup;
  select_lex->is_item_list_lookup= 0;
  DBUG_ENTER("setup_conds");

  thd->mark_used_columns= MARK_COLUMNS_READ;
  DBUG_PRINT("info", ("thd->mark_used_columns: %d", thd->mark_used_columns));
  select_lex->cond_count= 0;
  select_lex->between_count= 0;
  select_lex->max_equal_elems= 0;

  for (table= tables; table; table= table->next_local)
  {
    select_lex->resolve_place= st_select_lex::RESOLVE_CONDITION;
    /*
      Walk up tree of join nests and try to find outer join nest.
      This is needed because simplify_joins() has not yet been called,
      and hence inner join nests have not yet been removed.
    */
    for (TABLE_LIST *embedding= table;
         embedding;
         embedding= embedding->embedding)
    {
      if (embedding->outer_join)
      {
        /*
          The join condition belongs to an outer join next.
          Record this fact and the outer join nest for possible transformation
          of subqueries into semi-joins.
        */  
        select_lex->resolve_place= st_select_lex::RESOLVE_JOIN_NEST;
        select_lex->resolve_nest= embedding;
        break;
      }
    }
    if (table->prepare_where(thd, conds, FALSE))
      goto err_no_arena;
    select_lex->resolve_place= st_select_lex::RESOLVE_NONE;
    select_lex->resolve_nest= NULL;
  }

  if (*conds)
  {
    select_lex->resolve_place= st_select_lex::RESOLVE_CONDITION;
    thd->where="where clause";
    if ((!(*conds)->fixed && (*conds)->fix_fields(thd, conds)) ||
	(*conds)->check_cols(1))
      goto err_no_arena;
    select_lex->resolve_place= st_select_lex::RESOLVE_NONE;
  }

  /*
    Apply fix_fields() to all ON clauses at all levels of nesting,
    including the ones inside view definitions.
  */
  for (table= leaves; table; table= table->next_leaf)
  {
    TABLE_LIST *embedded; /* The table at the current level of nesting. */
    TABLE_LIST *embedding= table; /* The parent nested table reference. */
    do
    {
      embedded= embedding;
      if (embedded->join_cond())
      {
        /* Make a join an a expression */
        select_lex->resolve_place= st_select_lex::RESOLVE_JOIN_NEST;
        select_lex->resolve_nest= embedded;
        thd->where="on clause";
        if ((!embedded->join_cond()->fixed &&
           embedded->join_cond()->fix_fields(thd, embedded->join_cond_ref())) ||
	   embedded->join_cond()->check_cols(1))
	  goto err_no_arena;
        select_lex->cond_count++;
        select_lex->resolve_place= st_select_lex::RESOLVE_NONE;
        select_lex->resolve_nest= NULL;
      }
      embedding= embedded->embedding;
    }
    while (embedding &&
           embedding->nested_join->join_list.head() == embedded);

    /* process CHECK OPTION */
    if (it_is_update)
    {
      TABLE_LIST *view= table->top_table();
      if (view->effective_with_check)
      {
        if (view->prepare_check_option(thd))
          goto err_no_arena;
        thd->change_item_tree(&table->check_option, view->check_option);
      }
    }
  }

  if (!thd->stmt_arena->is_conventional())
  {
    /*
      We are in prepared statement preparation code => we should store
      WHERE clause changing for next executions.

      We do this ON -> WHERE transformation only once per PS/SP statement.
    */
    select_lex->where= *conds;
  }
  thd->lex->current_select->is_item_list_lookup= save_is_item_list_lookup;
  DBUG_RETURN(test(thd->is_error()));

err_no_arena:
  select_lex->is_item_list_lookup= save_is_item_list_lookup;
  DBUG_RETURN(1);
}


/******************************************************************************
** Fill a record with data (for INSERT or UPDATE)
** Returns : 1 if some field has wrong type
******************************************************************************/


/*
  Fill fields with given items.

  SYNOPSIS
    fill_record()
    thd           thread handler
    fields        Item_fields list to be filled
    values        values to fill with
    ignore_errors TRUE if we should ignore errors

  NOTE
    fill_record() may set table->auto_increment_field_not_null and a
    caller should make sure that it is reset after their last call to this
    function.

  RETURN
    FALSE   OK
    TRUE    error occured
*/

static bool
fill_record(THD * thd, List<Item> &fields, List<Item> &values,
            bool ignore_errors)
{
  List_iterator_fast<Item> f(fields),v(values);
  Item *value, *fld;
  Item_field *field;
  TABLE *table= 0;
  DBUG_ENTER("fill_record");

  /*
    Reset the table->auto_increment_field_not_null as it is valid for
    only one row.
  */
  if (fields.elements)
  {
    /*
      On INSERT or UPDATE fields are checked to be from the same table,
      thus we safely can take table from the first field.
    */
    fld= (Item_field*)f++;
    if (!(field= fld->filed_for_view_update()))
    {
      my_error(ER_NONUPDATEABLE_COLUMN, MYF(0), fld->name);
      goto err;
    }
    table= field->field->table;
    table->auto_increment_field_not_null= FALSE;
    f.rewind();
  }
  while ((fld= f++))
  {
    if (!(field= fld->filed_for_view_update()))
    {
      my_error(ER_NONUPDATEABLE_COLUMN, MYF(0), fld->name);
      goto err;
    }
    value=v++;
    Field *rfield= field->field;
    table= rfield->table;
    if (rfield == table->next_number_field)
      table->auto_increment_field_not_null= TRUE;
    if ((value->save_in_field(rfield, 0) < 0) && !ignore_errors)
    {
      my_message(ER_UNKNOWN_ERROR, ER(ER_UNKNOWN_ERROR), MYF(0));
      goto err;
    }
  }
  DBUG_RETURN(thd->is_error());
err:
  if (table)
    table->auto_increment_field_not_null= FALSE;
  DBUG_RETURN(TRUE);
}


/*
  Fill fields in list with values from the list of items and invoke
  before triggers.

  SYNOPSIS
    fill_record_n_invoke_before_triggers()
      thd           thread context
      fields        Item_fields list to be filled
      values        values to fill with
      ignore_errors TRUE if we should ignore errors
      triggers      object holding list of triggers to be invoked
      event         event type for triggers to be invoked

  NOTE
    This function assumes that fields which values will be set and triggers
    to be invoked belong to the same table, and that TABLE::record[0] and
    record[1] buffers correspond to new and old versions of row respectively.

  RETURN
    FALSE   OK
    TRUE    error occured
*/

bool
fill_record_n_invoke_before_triggers(THD *thd, List<Item> &fields,
                                     List<Item> &values, bool ignore_errors,
                                     Table_triggers_list *triggers,
                                     enum trg_event_type event)
{
  return (fill_record(thd, fields, values, ignore_errors) ||
          (triggers && triggers->process_triggers(thd, event,
                                                 TRG_ACTION_BEFORE, TRUE)));
}


/*
  Fill field buffer with values from Field list

  SYNOPSIS
    fill_record()
    thd           thread handler
    ptr           pointer on pointer to record
    values        list of fields
    ignore_errors TRUE if we should ignore errors

  NOTE
    fill_record() may set table->auto_increment_field_not_null and a
    caller should make sure that it is reset after their last call to this
    function.

  RETURN
    FALSE   OK
    TRUE    error occured
*/

bool
fill_record(THD *thd, Field **ptr, List<Item> &values, bool ignore_errors)
{
  List_iterator_fast<Item> v(values);
  Item *value;
  TABLE *table= 0;
  DBUG_ENTER("fill_record");

  Field *field;
  /*
    Reset the table->auto_increment_field_not_null as it is valid for
    only one row.
  */
  if (*ptr)
  {
    /*
      On INSERT or UPDATE fields are checked to be from the same table,
      thus we safely can take table from the first field.
    */
    table= (*ptr)->table;
    table->auto_increment_field_not_null= FALSE;
  }
  while ((field = *ptr++) && ! thd->is_error())
  {
    value=v++;
    table= field->table;
    if (field == table->next_number_field)
      table->auto_increment_field_not_null= TRUE;
    if (value->save_in_field(field, 0) < 0)
      goto err;
  }
  DBUG_RETURN(thd->is_error());

err:
  if (table)
    table->auto_increment_field_not_null= FALSE;
  DBUG_RETURN(TRUE);
}


/*
  Fill fields in array with values from the list of items and invoke
  before triggers.

  SYNOPSIS
    fill_record_n_invoke_before_triggers()
      thd           thread context
      ptr           NULL-ended array of fields to be filled
      values        values to fill with
      ignore_errors TRUE if we should ignore errors
      triggers      object holding list of triggers to be invoked
      event         event type for triggers to be invoked

  NOTE
    This function assumes that fields which values will be set and triggers
    to be invoked belong to the same table, and that TABLE::record[0] and
    record[1] buffers correspond to new and old versions of row respectively.

  RETURN
    FALSE   OK
    TRUE    error occured
*/

bool
fill_record_n_invoke_before_triggers(THD *thd, Field **ptr,
                                     List<Item> &values, bool ignore_errors,
                                     Table_triggers_list *triggers,
                                     enum trg_event_type event)
{
  return (fill_record(thd, ptr, values, ignore_errors) ||
          (triggers && triggers->process_triggers(thd, event,
                                                 TRG_ACTION_BEFORE, TRUE)));
}


my_bool mysql_rm_tmp_tables(void)
{
  uint i, idx;
  char	filePath[FN_REFLEN], *tmpdir, filePathCopy[FN_REFLEN];
  MY_DIR *dirp;
  FILEINFO *file;
  TABLE_SHARE share;
  THD *thd;
  DBUG_ENTER("mysql_rm_tmp_tables");

  if (!(thd= new THD))
    DBUG_RETURN(1);
  thd->thread_stack= (char*) &thd;
  thd->store_globals();

  for (i=0; i<=mysql_tmpdir_list.max; i++)
  {
    tmpdir=mysql_tmpdir_list.list[i];
    /* See if the directory exists */
    if (!(dirp = my_dir(tmpdir,MYF(MY_WME | MY_DONT_SORT))))
      continue;

    /* Remove all SQLxxx tables from directory */

    for (idx=0 ; idx < (uint) dirp->number_off_files ; idx++)
    {
      file=dirp->dir_entry+idx;

      /* skiping . and .. */
      if (file->name[0] == '.' && (!file->name[1] ||
                                   (file->name[1] == '.' &&  !file->name[2])))
        continue;

      if (!memcmp(file->name, tmp_file_prefix,
                  tmp_file_prefix_length))
      {
        char *ext= fn_ext(file->name);
        uint ext_len= strlen(ext);
        uint filePath_len= my_snprintf(filePath, sizeof(filePath),
                                       "%s%c%s", tmpdir, FN_LIBCHAR,
                                       file->name);
        if (!memcmp(reg_ext, ext, ext_len))
        {
          handler *handler_file= 0;
          /* We should cut file extention before deleting of table */
          memcpy(filePathCopy, filePath, filePath_len - ext_len);
          filePathCopy[filePath_len - ext_len]= 0;
          init_tmp_table_share(thd, &share, "", 0, "", filePathCopy);
          if (!open_table_def(thd, &share, 0) &&
              ((handler_file= get_new_handler(&share, thd->mem_root,
                                              share.db_type()))))
          {
            handler_file->ha_delete_table(filePathCopy);
            delete handler_file;
          }
          free_table_share(&share);
        }
        /*
          File can be already deleted by tmp_table.file->delete_table().
          So we hide error messages which happnes during deleting of these
          files(MYF(0)).
        */
        (void) mysql_file_delete(key_file_misc, filePath, MYF(0));
      }
    }
    my_dirend(dirp);
  }
  delete thd;
  my_pthread_setspecific_ptr(THR_THD,  0);
  DBUG_RETURN(0);
}



/*****************************************************************************
	unireg support functions
*****************************************************************************/

/*
  free all unused tables

  NOTE
    This is called by 'handle_manager' when one wants to periodicly flush
    all not used tables.
*/

void tdc_flush_unused_tables()
{
  mysql_mutex_lock(&LOCK_open);
  while (unused_tables)
    free_cache_entry(unused_tables);
  mysql_mutex_unlock(&LOCK_open);
}


/**
   Remove all or some (depending on parameter) instances of TABLE and
   TABLE_SHARE from the table definition cache.

   @param  thd          Thread context
   @param  remove_type  Type of removal:
                        TDC_RT_REMOVE_ALL     - remove all TABLE instances and
                                                TABLE_SHARE instance. There
                                                should be no used TABLE objects
                                                and caller should have exclusive
                                                metadata lock on the table.
                        TDC_RT_REMOVE_NOT_OWN - remove all TABLE instances
                                                except those that belong to
                                                this thread. There should be
                                                no TABLE objects used by other
                                                threads and caller should have
                                                exclusive metadata lock on the
                                                table.
                        TDC_RT_REMOVE_UNUSED  - remove all unused TABLE
                                                instances (if there are no
                                                used instances will also
                                                remove TABLE_SHARE).
   @param  db           Name of database
   @param  table_name   Name of table
   @param  has_lock     If TRUE, LOCK_open is already acquired

   @note It assumes that table instances are already not used by any
   (other) thread (this should be achieved by using meta-data locks).
*/

void tdc_remove_table(THD *thd, enum_tdc_remove_table_type remove_type,
                      const char *db, const char *table_name,
                      bool has_lock)
{
  char key[MAX_DBKEY_LENGTH];
  uint key_length;
  TABLE *table;
  TABLE_SHARE *share;

  if (! has_lock)
    mysql_mutex_lock(&LOCK_open);
  else
  {
    mysql_mutex_assert_owner(&LOCK_open);
  }

  DBUG_ASSERT(remove_type == TDC_RT_REMOVE_UNUSED ||
              thd->mdl_context.is_lock_owner(MDL_key::TABLE, db, table_name,
                                             MDL_EXCLUSIVE));

  key_length=(uint) (strmov(strmov(key,db)+1,table_name)-key)+1;

  if ((share= (TABLE_SHARE*) my_hash_search(&table_def_cache,(uchar*) key,
                                            key_length)))
  {
    if (share->ref_count)
    {
      TABLE_SHARE::TABLE_list::Iterator it(share->free_tables);
#ifndef DBUG_OFF
      if (remove_type == TDC_RT_REMOVE_ALL)
      {
        DBUG_ASSERT(share->used_tables.is_empty());
      }
      else if (remove_type == TDC_RT_REMOVE_NOT_OWN)
      {
        TABLE_SHARE::TABLE_list::Iterator it2(share->used_tables);
        while ((table= it2++))
          if (table->in_use != thd)
          {
            DBUG_ASSERT(0);
          }
      }
#endif
      /*
        Set share's version to zero in order to ensure that it gets
        automatically deleted once it is no longer referenced.

        Note that code in TABLE_SHARE::wait_for_old_version() assumes
        that marking share as old and removal of its unused tables
        and of the share itself from TDC happens atomically under
        protection of LOCK_open, or, putting it another way, that
        TDC does not contain old shares which don't have any tables
        used.
      */
      share->version= 0;

      while ((table= it++))
        free_cache_entry(table);
    }
    else
      (void) my_hash_delete(&table_def_cache, (uchar*) share);
  }

  if (! has_lock)
    mysql_mutex_unlock(&LOCK_open);
}


int setup_ftfuncs(SELECT_LEX *select_lex)
{
  List_iterator<Item_func_match> li(*(select_lex->ftfunc_list)),
                                 lj(*(select_lex->ftfunc_list));
  Item_func_match *ftf, *ftf2;

  while ((ftf=li++))
  {
    if (ftf->fix_index())
      return 1;
    lj.rewind();
    while ((ftf2=lj++) != ftf)
    {
      if (ftf->eq(ftf2,1) && !ftf2->master)
        ftf2->master=ftf;
    }
  }

  return 0;
}


int init_ftfuncs(THD *thd, SELECT_LEX *select_lex, bool no_order)
{
  if (select_lex->ftfunc_list->elements)
  {
    List_iterator<Item_func_match> li(*(select_lex->ftfunc_list));
    Item_func_match *ifm;
    DBUG_PRINT("info",("Performing FULLTEXT search"));
    THD_STAGE_INFO(thd, stage_fulltext_initialization);

    while ((ifm=li++))
      ifm->init_search(no_order);
  }
  return 0;
}


/*
  open new .frm format table

  SYNOPSIS
    open_new_frm()
    THD		  thread handler
    path	  path to .frm file (without extension)
    alias	  alias for table
    db            database
    table_name    name of table
    db_stat	  open flags (for example ->OPEN_KEYFILE|HA_OPEN_RNDFILE..)
		  can be 0 (example in ha_example_table)
    prgflag	  READ_ALL etc..
    ha_open_flags HA_OPEN_ABORT_IF_LOCKED etc..
    outparam	  result table
    table_desc	  TABLE_LIST descriptor
    mem_root	  temporary MEM_ROOT for parsing
*/

bool
open_new_frm(THD *thd, TABLE_SHARE *share, const char *alias,
             uint db_stat, uint prgflag,
	     uint ha_open_flags, TABLE *outparam, TABLE_LIST *table_desc,
	     MEM_ROOT *mem_root)
{
  LEX_STRING pathstr;
  File_parser *parser;
  char path[FN_REFLEN];
  DBUG_ENTER("open_new_frm");

  /* Create path with extension */
  pathstr.length= (uint) (strxmov(path, share->normalized_path.str, reg_ext,
                                  NullS)- path);
  pathstr.str=    path;

  if ((parser= sql_parse_prepare(&pathstr, mem_root, 1)))
  {
    if (is_equal(&view_type, parser->type()))
    {
      if (table_desc == 0 || table_desc->required_type == FRMTYPE_TABLE)
      {
        my_error(ER_WRONG_OBJECT, MYF(0), share->db.str, share->table_name.str,
                 "BASE TABLE");
        goto err;
      }
      if (mysql_make_view(thd, parser, table_desc,
                          (prgflag & OPEN_VIEW_NO_PARSE)))
        goto err;
    }
    else
    {
      /* only VIEWs are supported now */
      my_error(ER_FRM_UNKNOWN_TYPE, MYF(0), share->path.str,  parser->type()->str);
      goto err;
    }
    DBUG_RETURN(0);
  }
 
err:
  DBUG_RETURN(1);
}


bool is_equal(const LEX_STRING *a, const LEX_STRING *b)
{
  return a->length == b->length && !strncmp(a->str, b->str, a->length);
}


/*
  Tells if two (or more) tables have auto_increment columns and we want to
  lock those tables with a write lock.

  SYNOPSIS
    has_two_write_locked_tables_with_auto_increment
      tables        Table list

  NOTES:
    Call this function only when you have established the list of all tables
    which you'll want to update (including stored functions, triggers, views
    inside your statement).
*/

static bool
has_write_table_with_auto_increment(TABLE_LIST *tables)
{
  for (TABLE_LIST *table= tables; table; table= table->next_global)
  {
    /* we must do preliminary checks as table->table may be NULL */
    if (!table->placeholder() &&
        table->table->found_next_number_field &&
        (table->lock_type >= TL_WRITE_ALLOW_WRITE))
      return 1;
  }

  return 0;
}

/*
   checks if we have select tables in the table list and write tables
   with auto-increment column.

  SYNOPSIS
   has_two_write_locked_tables_with_auto_increment_and_select
      tables        Table list

  RETURN VALUES

   -true if the table list has atleast one table with auto-increment column


         and atleast one table to select from.
   -false otherwise
*/

static bool
has_write_table_with_auto_increment_and_select(TABLE_LIST *tables)
{
  bool has_select= false;
  bool has_auto_increment_tables = has_write_table_with_auto_increment(tables);
  for(TABLE_LIST *table= tables; table; table= table->next_global)
  {
     if (!table->placeholder() &&
        (table->lock_type <= TL_READ_NO_INSERT))
      {
        has_select= true;
        break;
      }
  }
  return(has_select && has_auto_increment_tables);
}



/*
  Open and lock system tables for read.

  SYNOPSIS
    open_system_tables_for_read()
      thd         Thread context.
      table_list  List of tables to open.
      backup      Pointer to Open_tables_state instance where
                  information about currently open tables will be
                  saved, and from which will be restored when we will
                  end work with system tables.

  NOTES
    Thanks to restrictions which we put on opening and locking of
    system tables for writing, we can open and lock them for reading
    even when we already have some other tables open and locked.  One
    must call close_system_tables() to close systems tables opened
    with this call.

  RETURN
    FALSE   Success
    TRUE    Error
*/

bool
open_system_tables_for_read(THD *thd, TABLE_LIST *table_list,
                            Open_tables_backup *backup)
{
  Query_tables_list query_tables_list_backup;
  LEX *lex= thd->lex;

  DBUG_ENTER("open_system_tables_for_read");

  /*
    Besides using new Open_tables_state for opening system tables,
    we also have to backup and reset/and then restore part of LEX
    which is accessed by open_tables() in order to determine if
    prelocking is needed and what tables should be added for it.
    close_system_tables() doesn't require such treatment.
  */
  lex->reset_n_backup_query_tables_list(&query_tables_list_backup);
  thd->reset_n_backup_open_tables_state(backup);

  if (open_and_lock_tables(thd, table_list, FALSE,
                           MYSQL_OPEN_IGNORE_FLUSH |
                           MYSQL_LOCK_IGNORE_TIMEOUT))
  {
    lex->restore_backup_query_tables_list(&query_tables_list_backup);
    thd->restore_backup_open_tables_state(backup);
    DBUG_RETURN(TRUE);
  }

  for (TABLE_LIST *tables= table_list; tables; tables= tables->next_global)
  {
    DBUG_ASSERT(tables->table->s->table_category == TABLE_CATEGORY_SYSTEM);
    tables->table->use_all_columns();
  }
  lex->restore_backup_query_tables_list(&query_tables_list_backup);

  DBUG_RETURN(FALSE);
}


/*
  Close system tables, opened with open_system_tables_for_read().

  SYNOPSIS
    close_system_tables()
      thd     Thread context
      backup  Pointer to Open_tables_backup instance which holds
              information about tables which were open before we
              decided to access system tables.
*/

void
close_system_tables(THD *thd, Open_tables_backup *backup)
{
  close_thread_tables(thd);
  thd->restore_backup_open_tables_state(backup);
}


/**
  A helper function to close a mysql.* table opened
  in an auxiliary THD during bootstrap or in the main
  connection, when we know that there are no locks
  held by the connection due to a preceding implicit
  commit.

  This function assumes that there is no
  statement transaction started for the operation
  itself, since mysql.* tables are not transactional
  and when they are used the binlog is off (DDL
  binlogging is always statement-based.

  We need this function since we'd like to not
  just close the system table, but also release
  the metadata lock on it.

  Note, that in LOCK TABLES mode this function
  does not release the metadata lock. But in this
  mode the table can be opened only if it is locked
  explicitly with LOCK TABLES.
*/

void
close_mysql_tables(THD *thd)
{
  /* No need to commit/rollback statement transaction, it's not started. */
  DBUG_ASSERT(thd->transaction.stmt.is_empty());
  close_thread_tables(thd);
  thd->mdl_context.release_transactional_locks();
}

/*
  Open and lock one system table for update.

  SYNOPSIS
    open_system_table_for_update()
      thd        Thread context.
      one_table  Table to open.

  NOTES
    Table opened with this call should closed using close_thread_tables().

  RETURN
    0	Error
    #	Pointer to TABLE object of system table
*/

TABLE *
open_system_table_for_update(THD *thd, TABLE_LIST *one_table)
{
  DBUG_ENTER("open_system_table_for_update");

  TABLE *table= open_ltable(thd, one_table, one_table->lock_type,
                            MYSQL_LOCK_IGNORE_TIMEOUT);
  if (table)
  {
    DBUG_ASSERT(table->s->table_category == TABLE_CATEGORY_SYSTEM);
    table->use_all_columns();
  }

  DBUG_RETURN(table);
}

/**
  Open a log table.
  Opening such tables is performed internally in the server
  implementation, and is a 'nested' open, since some tables
  might be already opened by the current thread.
  The thread context before this call is saved, and is restored
  when calling close_log_table().
  @param thd The current thread
  @param one_table Log table to open
  @param backup [out] Temporary storage used to save the thread context
*/
TABLE *
open_log_table(THD *thd, TABLE_LIST *one_table, Open_tables_backup *backup)
{
  uint flags= ( MYSQL_OPEN_IGNORE_GLOBAL_READ_LOCK |
                MYSQL_LOCK_IGNORE_GLOBAL_READ_ONLY |
                MYSQL_OPEN_IGNORE_FLUSH |
                MYSQL_LOCK_IGNORE_TIMEOUT |
                MYSQL_LOCK_LOG_TABLE);
  TABLE *table;
  /* Save value that is changed in mysql_lock_tables() */
  ulonglong save_utime_after_lock= thd->utime_after_lock;
  DBUG_ENTER("open_log_table");

  thd->reset_n_backup_open_tables_state(backup);

  if ((table= open_ltable(thd, one_table, one_table->lock_type, flags)))
  {
    DBUG_ASSERT(table->s->table_category == TABLE_CATEGORY_LOG);
    /* Make sure all columns get assigned to a default value */
    table->use_all_columns();
    table->no_replicate= 1;
  }
  else
    thd->restore_backup_open_tables_state(backup);

  thd->utime_after_lock= save_utime_after_lock;
  DBUG_RETURN(table);
}

/**
  Close a log table.
  The last table opened by open_log_table()
  is closed, then the thread context is restored.
  @param thd The current thread
  @param backup [in] the context to restore.
*/
void close_log_table(THD *thd, Open_tables_backup *backup)
{
  close_system_tables(thd, backup);
}

/**
  @} (end of group Data_Dictionary)
*/<|MERGE_RESOLUTION|>--- conflicted
+++ resolved
@@ -6162,12 +6162,8 @@
     thd->temporary_tables= tmp_table;
     thd->temporary_tables->prev= 0;
     if (thd->slave_thread)
-<<<<<<< HEAD
       modify_slave_open_temp_tables(thd, 1);
-=======
-      slave_open_temp_tables++;
     mysql_mutex_unlock(&thd->LOCK_temporary_tables);
->>>>>>> 5fa57119
   }
   tmp_table->pos_in_table_list= 0;
   tmp_table->created= true;
