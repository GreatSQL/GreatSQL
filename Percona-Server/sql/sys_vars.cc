/* Copyright (c) 2009, 2013, Oracle and/or its affiliates. All rights reserved.

   This program is free software; you can redistribute it and/or modify
   it under the terms of the GNU General Public License as published by
   the Free Software Foundation; version 2 of the License.

   This program is distributed in the hope that it will be useful,
   but WITHOUT ANY WARRANTY; without even the implied warranty of
   MERCHANTABILITY or FITNESS FOR A PARTICULAR PURPOSE.  See the
   GNU General Public License for more details.

   You should have received a copy of the GNU General Public License
   along with this program; if not, write to the Free Software
   Foundation, Inc., 51 Franklin St, Fifth Floor, Boston, MA 02110-1301  USA */

/**
  @file
  Definitions of all server's session or global variables.

  How to add new variables:

  1. copy one of the existing variables, and edit the declaration.
  2. if you need special behavior on assignment or additional checks
     use ON_CHECK and ON_UPDATE callbacks.
  3. *Don't* add new Sys_var classes or uncle Occam will come
     with his razor to haunt you at nights

  Note - all storage engine variables (for example myisam_whatever)
  should go into the corresponding storage engine sources
  (for example in storage/myisam/ha_myisam.cc) !
*/

#include "my_global.h"                          /* NO_EMBEDDED_ACCESS_CHECKS */
#include "sql_priv.h"
#include "sql_class.h"                          // set_var.h: THD
#include "rpl_gtid.h"
#include "sys_vars.h"
#include "mysql_com.h"

#include "events.h"
#include <thr_alarm.h>
#include "rpl_slave.h"
#include "rpl_mi.h"
#include "rpl_rli.h"
#include "rpl_slave.h"
#include "rpl_info_factory.h"
#include "transaction.h"
#include "opt_trace.h"
#include "mysqld.h"
#include "lock.h"
#include "sql_time.h"                       // known_date_time_formats
#include "sql_acl.h" // SUPER_ACL,
                     // mysql_user_table_is_in_short_password_format
                     // disconnect_on_expired_password
#include "derror.h"  // read_texts
#include "sql_base.h"                           // close_cached_tables
#include "debug_sync.h"                         // DEBUG_SYNC
#include "hostname.h"                           // host_cache_size
#include "sql_show.h"                           // opt_ignore_db_dirs
#include "table_cache.h"                        // Table_cache_manager

#include "log_event.h"
#ifdef WITH_PERFSCHEMA_STORAGE_ENGINE
#include "../storage/perfschema/pfs_server.h"
#endif /* WITH_PERFSCHEMA_STORAGE_ENGINE */
#include "threadpool.h"

TYPELIB bool_typelib={ array_elements(bool_values)-1, "", bool_values, 0 };

/*
  This forward declaration is needed because including sql_base.h
  causes further includes.  [TODO] Eliminate this forward declaration
  and include a file with the prototype instead.
*/
extern void close_thread_tables(THD *thd);


static bool update_buffer_size(THD *thd, KEY_CACHE *key_cache,
                               ptrdiff_t offset, ulonglong new_value)
{
  bool error= false;
  DBUG_ASSERT(offset == offsetof(KEY_CACHE, param_buff_size));

  if (new_value == 0)
  {
    if (key_cache == dflt_key_cache)
    {
      my_error(ER_WARN_CANT_DROP_DEFAULT_KEYCACHE, MYF(0));
      return true;
    }

    if (key_cache->key_cache_inited)            // If initied
    {
      /*
        Move tables using this key cache to the default key cache
        and clear the old key cache.
      */
      key_cache->in_init= 1;
      mysql_mutex_unlock(&LOCK_global_system_variables);
      key_cache->param_buff_size= 0;
      ha_resize_key_cache(key_cache);
      ha_change_key_cache(key_cache, dflt_key_cache);
      /*
        We don't delete the key cache as some running threads my still be in
        the key cache code with a pointer to the deleted (empty) key cache
      */
      mysql_mutex_lock(&LOCK_global_system_variables);
      key_cache->in_init= 0;
    }
    return error;
  }

  key_cache->param_buff_size= new_value;

  /* If key cache didn't exist initialize it, else resize it */
  key_cache->in_init= 1;
  mysql_mutex_unlock(&LOCK_global_system_variables);

  if (!key_cache->key_cache_inited)
    error= ha_init_key_cache(0, key_cache);
  else
    error= ha_resize_key_cache(key_cache);

  mysql_mutex_lock(&LOCK_global_system_variables);
  key_cache->in_init= 0;

  return error;
}

static bool update_keycache_param(THD *thd, KEY_CACHE *key_cache,
                                  ptrdiff_t offset, ulonglong new_value)
{
  bool error= false;
  DBUG_ASSERT(offset != offsetof(KEY_CACHE, param_buff_size));

  keycache_var(key_cache, offset)= new_value;

  key_cache->in_init= 1;
  mysql_mutex_unlock(&LOCK_global_system_variables);
  error= ha_resize_key_cache(key_cache);

  mysql_mutex_lock(&LOCK_global_system_variables);
  key_cache->in_init= 0;

  return error;
}

/*
  The rule for this file: everything should be 'static'. When a sys_var
  variable or a function from this file is - in very rare cases - needed
  elsewhere it should be explicitly declared 'export' here to show that it's
  not a mistakenly forgotten 'static' keyword.
*/
#define export /* not static */

#ifdef WITH_PERFSCHEMA_STORAGE_ENGINE
#ifndef EMBEDDED_LIBRARY

#define PFS_TRAILING_PROPERTIES \
  NO_MUTEX_GUARD, NOT_IN_BINLOG, ON_CHECK(NULL), ON_UPDATE(NULL), \
  NULL, sys_var::PARSE_EARLY

static Sys_var_mybool Sys_pfs_enabled(
       "performance_schema",
       "Enable the performance schema.",
       READ_ONLY GLOBAL_VAR(pfs_param.m_enabled),
       CMD_LINE(OPT_ARG), DEFAULT(TRUE),
       PFS_TRAILING_PROPERTIES);

static Sys_var_charptr Sys_pfs_instrument(
       "performance_schema_instrument",
       "Default startup value for a performance schema instrument.",
       READ_ONLY NOT_VISIBLE GLOBAL_VAR(pfs_param.m_pfs_instrument),
       CMD_LINE(OPT_ARG, OPT_PFS_INSTRUMENT),
       IN_FS_CHARSET,
       DEFAULT(""),
       PFS_TRAILING_PROPERTIES);

static Sys_var_mybool Sys_pfs_consumer_events_stages_current(
       "performance_schema_consumer_events_stages_current",
       "Default startup value for the events_stages_current consumer.",
       READ_ONLY NOT_VISIBLE GLOBAL_VAR(pfs_param.m_consumer_events_stages_current_enabled),
       CMD_LINE(OPT_ARG), DEFAULT(FALSE),
       PFS_TRAILING_PROPERTIES);

static Sys_var_mybool Sys_pfs_consumer_events_stages_history(
       "performance_schema_consumer_events_stages_history",
       "Default startup value for the events_stages_history consumer.",
       READ_ONLY NOT_VISIBLE GLOBAL_VAR(pfs_param.m_consumer_events_stages_history_enabled),
       CMD_LINE(OPT_ARG), DEFAULT(FALSE),
       PFS_TRAILING_PROPERTIES);

static Sys_var_mybool Sys_pfs_consumer_events_stages_history_long(
       "performance_schema_consumer_events_stages_history_long",
       "Default startup value for the events_stages_history_long consumer.",
       READ_ONLY NOT_VISIBLE GLOBAL_VAR(pfs_param.m_consumer_events_stages_history_long_enabled),
       CMD_LINE(OPT_ARG), DEFAULT(FALSE),
       PFS_TRAILING_PROPERTIES);

static Sys_var_mybool Sys_pfs_consumer_events_statements_current(
       "performance_schema_consumer_events_statements_current",
       "Default startup value for the events_statements_current consumer.",
       READ_ONLY NOT_VISIBLE GLOBAL_VAR(pfs_param.m_consumer_events_statements_current_enabled),
       CMD_LINE(OPT_ARG), DEFAULT(TRUE),
       PFS_TRAILING_PROPERTIES);

static Sys_var_mybool Sys_pfs_consumer_events_statements_history(
       "performance_schema_consumer_events_statements_history",
       "Default startup value for the events_statements_history consumer.",
       READ_ONLY NOT_VISIBLE GLOBAL_VAR(pfs_param.m_consumer_events_statements_history_enabled),
       CMD_LINE(OPT_ARG), DEFAULT(FALSE),
       PFS_TRAILING_PROPERTIES);

static Sys_var_mybool Sys_pfs_consumer_events_statements_history_long(
       "performance_schema_consumer_events_statements_history_long",
       "Default startup value for the events_statements_history_long consumer.",
       READ_ONLY NOT_VISIBLE GLOBAL_VAR(pfs_param.m_consumer_events_statements_history_long_enabled),
       CMD_LINE(OPT_ARG), DEFAULT(FALSE),
       PFS_TRAILING_PROPERTIES);

static Sys_var_mybool Sys_pfs_consumer_events_waits_current(
       "performance_schema_consumer_events_waits_current",
       "Default startup value for the events_waits_current consumer.",
       READ_ONLY NOT_VISIBLE GLOBAL_VAR(pfs_param.m_consumer_events_waits_current_enabled),
       CMD_LINE(OPT_ARG), DEFAULT(FALSE),
       PFS_TRAILING_PROPERTIES);

static Sys_var_mybool Sys_pfs_consumer_events_waits_history(
       "performance_schema_consumer_events_waits_history",
       "Default startup value for the events_waits_history consumer.",
       READ_ONLY NOT_VISIBLE GLOBAL_VAR(pfs_param.m_consumer_events_waits_history_enabled),
       CMD_LINE(OPT_ARG), DEFAULT(FALSE),
       PFS_TRAILING_PROPERTIES);

static Sys_var_mybool Sys_pfs_consumer_events_waits_history_long(
       "performance_schema_consumer_events_waits_history_long",
       "Default startup value for the events_waits_history_long consumer.",
       READ_ONLY NOT_VISIBLE GLOBAL_VAR(pfs_param.m_consumer_events_waits_history_long_enabled),
       CMD_LINE(OPT_ARG), DEFAULT(FALSE),
       PFS_TRAILING_PROPERTIES);

static Sys_var_mybool Sys_pfs_consumer_global_instrumentation(
       "performance_schema_consumer_global_instrumentation",
       "Default startup value for the global_instrumentation consumer.",
       READ_ONLY NOT_VISIBLE GLOBAL_VAR(pfs_param.m_consumer_global_instrumentation_enabled),
       CMD_LINE(OPT_ARG), DEFAULT(TRUE),
       PFS_TRAILING_PROPERTIES);

static Sys_var_mybool Sys_pfs_consumer_thread_instrumentation(
       "performance_schema_consumer_thread_instrumentation",
       "Default startup value for the thread_instrumentation consumer.",
       READ_ONLY NOT_VISIBLE GLOBAL_VAR(pfs_param.m_consumer_thread_instrumentation_enabled),
       CMD_LINE(OPT_ARG), DEFAULT(TRUE),
       PFS_TRAILING_PROPERTIES);

static Sys_var_mybool Sys_pfs_consumer_statement_digest(
       "performance_schema_consumer_statements_digest",
       "Default startup value for the statements_digest consumer.",
       READ_ONLY NOT_VISIBLE GLOBAL_VAR(pfs_param.m_consumer_statement_digest_enabled),
       CMD_LINE(OPT_ARG), DEFAULT(TRUE),
       PFS_TRAILING_PROPERTIES);

static Sys_var_long Sys_pfs_events_waits_history_long_size(
       "performance_schema_events_waits_history_long_size",
       "Number of rows in EVENTS_WAITS_HISTORY_LONG."
         " Use 0 to disable, -1 for automated sizing.",
       READ_ONLY GLOBAL_VAR(pfs_param.m_events_waits_history_long_sizing),
       CMD_LINE(REQUIRED_ARG), VALID_RANGE(-1, 1024*1024),
       DEFAULT(-1),
       BLOCK_SIZE(1), PFS_TRAILING_PROPERTIES);

static Sys_var_long Sys_pfs_events_waits_history_size(
       "performance_schema_events_waits_history_size",
       "Number of rows per thread in EVENTS_WAITS_HISTORY."
         " Use 0 to disable, -1 for automated sizing.",
       READ_ONLY GLOBAL_VAR(pfs_param.m_events_waits_history_sizing),
       CMD_LINE(REQUIRED_ARG), VALID_RANGE(-1, 1024),
       DEFAULT(-1),
       BLOCK_SIZE(1), PFS_TRAILING_PROPERTIES);

static Sys_var_ulong Sys_pfs_max_cond_classes(
       "performance_schema_max_cond_classes",
       "Maximum number of condition instruments.",
       READ_ONLY GLOBAL_VAR(pfs_param.m_cond_class_sizing),
       CMD_LINE(REQUIRED_ARG), VALID_RANGE(0, 256),
       DEFAULT(PFS_MAX_COND_CLASS),
       BLOCK_SIZE(1), PFS_TRAILING_PROPERTIES);

static Sys_var_long Sys_pfs_max_cond_instances(
       "performance_schema_max_cond_instances",
       "Maximum number of instrumented condition objects."
         " Use 0 to disable, -1 for automated sizing.",
       READ_ONLY GLOBAL_VAR(pfs_param.m_cond_sizing),
       CMD_LINE(REQUIRED_ARG), VALID_RANGE(-1, 1024*1024),
       DEFAULT(-1),
       BLOCK_SIZE(1), PFS_TRAILING_PROPERTIES);

static Sys_var_ulong Sys_pfs_max_file_classes(
       "performance_schema_max_file_classes",
       "Maximum number of file instruments.",
       READ_ONLY GLOBAL_VAR(pfs_param.m_file_class_sizing),
       CMD_LINE(REQUIRED_ARG), VALID_RANGE(0, 256),
       DEFAULT(PFS_MAX_FILE_CLASS),
       BLOCK_SIZE(1), PFS_TRAILING_PROPERTIES);

static Sys_var_ulong Sys_pfs_max_file_handles(
       "performance_schema_max_file_handles",
       "Maximum number of opened instrumented files.",
       READ_ONLY GLOBAL_VAR(pfs_param.m_file_handle_sizing),
       CMD_LINE(REQUIRED_ARG), VALID_RANGE(0, 1024*1024),
       DEFAULT(PFS_MAX_FILE_HANDLE),
       BLOCK_SIZE(1), PFS_TRAILING_PROPERTIES);

static Sys_var_long Sys_pfs_max_file_instances(
       "performance_schema_max_file_instances",
       "Maximum number of instrumented files."
         " Use 0 to disable, -1 for automated sizing.",
       READ_ONLY GLOBAL_VAR(pfs_param.m_file_sizing),
       CMD_LINE(REQUIRED_ARG), VALID_RANGE(-1, 1024*1024),
       DEFAULT(-1),
       BLOCK_SIZE(1), PFS_TRAILING_PROPERTIES);

static Sys_var_long Sys_pfs_max_sockets(
       "performance_schema_max_socket_instances",
       "Maximum number of opened instrumented sockets."
         " Use 0 to disable, -1 for automated sizing.",
       READ_ONLY GLOBAL_VAR(pfs_param.m_socket_sizing),
       CMD_LINE(REQUIRED_ARG), VALID_RANGE(-1, 1024*1024),
       DEFAULT(-1),
       BLOCK_SIZE(1), PFS_TRAILING_PROPERTIES);

static Sys_var_ulong Sys_pfs_max_socket_classes(
       "performance_schema_max_socket_classes",
       "Maximum number of socket instruments.",
       READ_ONLY GLOBAL_VAR(pfs_param.m_socket_class_sizing),
       CMD_LINE(REQUIRED_ARG), VALID_RANGE(0, 256),
       DEFAULT(PFS_MAX_SOCKET_CLASS),
       BLOCK_SIZE(1), PFS_TRAILING_PROPERTIES);

static Sys_var_ulong Sys_pfs_max_mutex_classes(
       "performance_schema_max_mutex_classes",
       "Maximum number of mutex instruments.",
       READ_ONLY GLOBAL_VAR(pfs_param.m_mutex_class_sizing),
       CMD_LINE(REQUIRED_ARG), VALID_RANGE(0, 256),
       DEFAULT(PFS_MAX_MUTEX_CLASS),
       BLOCK_SIZE(1), PFS_TRAILING_PROPERTIES);

static Sys_var_long Sys_pfs_max_mutex_instances(
       "performance_schema_max_mutex_instances",
       "Maximum number of instrumented MUTEX objects."
         " Use 0 to disable, -1 for automated sizing.",
       READ_ONLY GLOBAL_VAR(pfs_param.m_mutex_sizing),
       CMD_LINE(REQUIRED_ARG), VALID_RANGE(-1, 100*1024*1024),
       DEFAULT(-1),
       BLOCK_SIZE(1), PFS_TRAILING_PROPERTIES);

static Sys_var_ulong Sys_pfs_max_rwlock_classes(
       "performance_schema_max_rwlock_classes",
       "Maximum number of rwlock instruments.",
       READ_ONLY GLOBAL_VAR(pfs_param.m_rwlock_class_sizing),
       CMD_LINE(REQUIRED_ARG), VALID_RANGE(0, 256),
       DEFAULT(PFS_MAX_RWLOCK_CLASS),
       BLOCK_SIZE(1), PFS_TRAILING_PROPERTIES);

static Sys_var_long Sys_pfs_max_rwlock_instances(
       "performance_schema_max_rwlock_instances",
       "Maximum number of instrumented RWLOCK objects."
         " Use 0 to disable, -1 for automated sizing.",
       READ_ONLY GLOBAL_VAR(pfs_param.m_rwlock_sizing),
       CMD_LINE(REQUIRED_ARG), VALID_RANGE(-1, 100*1024*1024),
       DEFAULT(-1),
       BLOCK_SIZE(1), PFS_TRAILING_PROPERTIES);

static Sys_var_long Sys_pfs_max_table_handles(
       "performance_schema_max_table_handles",
       "Maximum number of opened instrumented tables."
         " Use 0 to disable, -1 for automated sizing.",
       READ_ONLY GLOBAL_VAR(pfs_param.m_table_sizing),
       CMD_LINE(REQUIRED_ARG), VALID_RANGE(-1, 1024*1024),
       DEFAULT(-1),
       BLOCK_SIZE(1), PFS_TRAILING_PROPERTIES);

static Sys_var_long Sys_pfs_max_table_instances(
       "performance_schema_max_table_instances",
       "Maximum number of instrumented tables."
         " Use 0 to disable, -1 for automated sizing.",
       READ_ONLY GLOBAL_VAR(pfs_param.m_table_share_sizing),
       CMD_LINE(REQUIRED_ARG), VALID_RANGE(-1, 1024*1024),
       DEFAULT(-1),
       BLOCK_SIZE(1), PFS_TRAILING_PROPERTIES);

static Sys_var_ulong Sys_pfs_max_thread_classes(
       "performance_schema_max_thread_classes",
       "Maximum number of thread instruments.",
       READ_ONLY GLOBAL_VAR(pfs_param.m_thread_class_sizing),
       CMD_LINE(REQUIRED_ARG), VALID_RANGE(0, 256),
       DEFAULT(PFS_MAX_THREAD_CLASS),
       BLOCK_SIZE(1), PFS_TRAILING_PROPERTIES);

static Sys_var_long Sys_pfs_max_thread_instances(
       "performance_schema_max_thread_instances",
       "Maximum number of instrumented threads."
         " Use 0 to disable, -1 for automated sizing.",
       READ_ONLY GLOBAL_VAR(pfs_param.m_thread_sizing),
       CMD_LINE(REQUIRED_ARG), VALID_RANGE(-1, 1024*1024),
       DEFAULT(-1),
       BLOCK_SIZE(1), PFS_TRAILING_PROPERTIES);

static Sys_var_ulong Sys_pfs_setup_actors_size(
       "performance_schema_setup_actors_size",
       "Maximum number of rows in SETUP_ACTORS.",
       READ_ONLY GLOBAL_VAR(pfs_param.m_setup_actor_sizing),
       CMD_LINE(REQUIRED_ARG), VALID_RANGE(0, 1024),
       DEFAULT(PFS_MAX_SETUP_ACTOR),
       BLOCK_SIZE(1), PFS_TRAILING_PROPERTIES);

static Sys_var_ulong Sys_pfs_setup_objects_size(
       "performance_schema_setup_objects_size",
       "Maximum number of rows in SETUP_OBJECTS.",
       READ_ONLY GLOBAL_VAR(pfs_param.m_setup_object_sizing),
       CMD_LINE(REQUIRED_ARG), VALID_RANGE(0, 1024*1024),
       DEFAULT(PFS_MAX_SETUP_OBJECT),
       BLOCK_SIZE(1), PFS_TRAILING_PROPERTIES);

static Sys_var_long Sys_pfs_accounts_size(
       "performance_schema_accounts_size",
       "Maximum number of instrumented user@host accounts."
         " Use 0 to disable, -1 for automated sizing.",
       READ_ONLY GLOBAL_VAR(pfs_param.m_account_sizing),
       CMD_LINE(REQUIRED_ARG), VALID_RANGE(-1, 1024*1024),
       DEFAULT(-1),
       BLOCK_SIZE(1), PFS_TRAILING_PROPERTIES);

static Sys_var_long Sys_pfs_hosts_size(
       "performance_schema_hosts_size",
       "Maximum number of instrumented hosts."
         " Use 0 to disable, -1 for automated sizing.",
       READ_ONLY GLOBAL_VAR(pfs_param.m_host_sizing),
       CMD_LINE(REQUIRED_ARG), VALID_RANGE(-1, 1024*1024),
       DEFAULT(-1),
       BLOCK_SIZE(1), PFS_TRAILING_PROPERTIES);

static Sys_var_long Sys_pfs_users_size(
       "performance_schema_users_size",
       "Maximum number of instrumented users."
         " Use 0 to disable, -1 for automated sizing.",
       READ_ONLY GLOBAL_VAR(pfs_param.m_user_sizing),
       CMD_LINE(REQUIRED_ARG), VALID_RANGE(-1, 1024*1024),
       DEFAULT(-1),
       BLOCK_SIZE(1), PFS_TRAILING_PROPERTIES);

static Sys_var_ulong Sys_pfs_max_stage_classes(
       "performance_schema_max_stage_classes",
       "Maximum number of stage instruments.",
       READ_ONLY GLOBAL_VAR(pfs_param.m_stage_class_sizing),
       CMD_LINE(REQUIRED_ARG), VALID_RANGE(0, 256),
       DEFAULT(PFS_MAX_STAGE_CLASS),
       BLOCK_SIZE(1), PFS_TRAILING_PROPERTIES);

static Sys_var_long Sys_pfs_events_stages_history_long_size(
       "performance_schema_events_stages_history_long_size",
       "Number of rows in EVENTS_STAGES_HISTORY_LONG."
         " Use 0 to disable, -1 for automated sizing.",
       READ_ONLY GLOBAL_VAR(pfs_param.m_events_stages_history_long_sizing),
       CMD_LINE(REQUIRED_ARG), VALID_RANGE(-1, 1024*1024),
       DEFAULT(-1),
       BLOCK_SIZE(1), PFS_TRAILING_PROPERTIES);

static Sys_var_long Sys_pfs_events_stages_history_size(
       "performance_schema_events_stages_history_size",
       "Number of rows per thread in EVENTS_STAGES_HISTORY."
         " Use 0 to disable, -1 for automated sizing.",
       READ_ONLY GLOBAL_VAR(pfs_param.m_events_stages_history_sizing),
       CMD_LINE(REQUIRED_ARG), VALID_RANGE(-1, 1024),
       DEFAULT(-1),
       BLOCK_SIZE(1), PFS_TRAILING_PROPERTIES);

/**
  Variable performance_schema_max_statement_classes.
  The default number of statement classes is the sum of:
  - COM_END for all regular "statement/com/...",
  - 1 for "statement/com/new_packet", for unknown enum_server_command
  - 1 for "statement/com/Error", for invalid enum_server_command
  - SQLCOM_END for all regular "statement/sql/...",
  - 1 for "statement/sql/error", for invalid enum_sql_command.
*/
static Sys_var_ulong Sys_pfs_max_statement_classes(
       "performance_schema_max_statement_classes",
       "Maximum number of statement instruments.",
       READ_ONLY GLOBAL_VAR(pfs_param.m_statement_class_sizing),
       CMD_LINE(REQUIRED_ARG), VALID_RANGE(0, 256),
       DEFAULT((ulong) SQLCOM_END + (ulong) COM_END + 3),
       BLOCK_SIZE(1), PFS_TRAILING_PROPERTIES);

static Sys_var_long Sys_pfs_events_statements_history_long_size(
       "performance_schema_events_statements_history_long_size",
       "Number of rows in EVENTS_STATEMENTS_HISTORY_LONG."
         " Use 0 to disable, -1 for automated sizing.",
       READ_ONLY GLOBAL_VAR(pfs_param.m_events_statements_history_long_sizing),
       CMD_LINE(REQUIRED_ARG), VALID_RANGE(-1, 1024*1024),
       DEFAULT(-1),
       BLOCK_SIZE(1), PFS_TRAILING_PROPERTIES);

static Sys_var_long Sys_pfs_events_statements_history_size(
       "performance_schema_events_statements_history_size",
       "Number of rows per thread in EVENTS_STATEMENTS_HISTORY."
         " Use 0 to disable, -1 for automated sizing.",
       READ_ONLY GLOBAL_VAR(pfs_param.m_events_statements_history_sizing),
       CMD_LINE(REQUIRED_ARG), VALID_RANGE(-1, 1024),
       DEFAULT(-1),
       BLOCK_SIZE(1), PFS_TRAILING_PROPERTIES);

static Sys_var_long Sys_pfs_digest_size(
       "performance_schema_digests_size",
       "Size of the statement digest."
         " Use 0 to disable, -1 for automated sizing.",
       READ_ONLY GLOBAL_VAR(pfs_param.m_digest_sizing),
       CMD_LINE(REQUIRED_ARG), VALID_RANGE(-1, 1024 * 1024),
       DEFAULT(-1),
       BLOCK_SIZE(1), PFS_TRAILING_PROPERTIES);

static Sys_var_long Sys_pfs_connect_attrs_size(
       "performance_schema_session_connect_attrs_size",
       "Size of session attribute string buffer per thread."
         " Use 0 to disable, -1 for automated sizing.",
       READ_ONLY GLOBAL_VAR(pfs_param.m_session_connect_attrs_sizing),
       CMD_LINE(REQUIRED_ARG), VALID_RANGE(-1, 1024 * 1024),
       DEFAULT(-1),
       BLOCK_SIZE(1), PFS_TRAILING_PROPERTIES);

#endif /* EMBEDDED_LIBRARY */
#endif /* WITH_PERFSCHEMA_STORAGE_ENGINE */

static Sys_var_ulong Sys_auto_increment_increment(
       "auto_increment_increment",
       "Auto-increment columns are incremented by this",
       SESSION_VAR(auto_increment_increment),
       CMD_LINE(OPT_ARG),
       VALID_RANGE(1, 65535), DEFAULT(1), BLOCK_SIZE(1),
       NO_MUTEX_GUARD, IN_BINLOG);

static Sys_var_ulong Sys_auto_increment_offset(
       "auto_increment_offset",
       "Offset added to Auto-increment columns. Used when "
       "auto-increment-increment != 1",
       SESSION_VAR(auto_increment_offset),
       CMD_LINE(OPT_ARG),
       VALID_RANGE(1, 65535), DEFAULT(1), BLOCK_SIZE(1),
       NO_MUTEX_GUARD, IN_BINLOG);

static Sys_var_mybool Sys_automatic_sp_privileges(
       "automatic_sp_privileges",
       "Creating and dropping stored procedures alters ACLs",
       GLOBAL_VAR(sp_automatic_privileges),
       CMD_LINE(OPT_ARG), DEFAULT(TRUE));

static Sys_var_ulong Sys_back_log(
       "back_log", "The number of outstanding connection requests "
       "MySQL can have. This comes into play when the main MySQL thread "
       "gets very many connection requests in a very short time",
       READ_ONLY GLOBAL_VAR(back_log), CMD_LINE(REQUIRED_ARG),
       VALID_RANGE(0, 65535), DEFAULT(0), BLOCK_SIZE(1));

static Sys_var_charptr Sys_basedir(
       "basedir", "Path to installation directory. All paths are "
       "usually resolved relative to this",
       READ_ONLY GLOBAL_VAR(mysql_home_ptr), CMD_LINE(REQUIRED_ARG, 'b'),
       IN_FS_CHARSET, DEFAULT(0));

static Sys_var_charptr Sys_my_bind_addr(
       "bind_address", "IP address to bind to.",
       READ_ONLY GLOBAL_VAR(my_bind_addr_str), CMD_LINE(REQUIRED_ARG),
       IN_FS_CHARSET, DEFAULT(MY_BIND_ALL_ADDRESSES));

static bool fix_binlog_cache_size(sys_var *self, THD *thd, enum_var_type type)
{
  check_binlog_cache_size(thd);
  return false;
}

static bool fix_binlog_stmt_cache_size(sys_var *self, THD *thd, enum_var_type type)
{
  check_binlog_stmt_cache_size(thd);
  return false;
}

static Sys_var_ulong Sys_binlog_cache_size(
       "binlog_cache_size", "The size of the transactional cache for "
       "updates to transactional engines for the binary log. "
       "If you often use transactions containing many statements, "
       "you can increase this to get more performance",
       GLOBAL_VAR(binlog_cache_size),
       CMD_LINE(REQUIRED_ARG),
       VALID_RANGE(IO_SIZE, ULONG_MAX), DEFAULT(32768), BLOCK_SIZE(IO_SIZE),
       NO_MUTEX_GUARD, NOT_IN_BINLOG, ON_CHECK(0),
       ON_UPDATE(fix_binlog_cache_size));

static Sys_var_ulong Sys_binlog_stmt_cache_size(
       "binlog_stmt_cache_size", "The size of the statement cache for "
       "updates to non-transactional engines for the binary log. "
       "If you often use statements updating a great number of rows, "
       "you can increase this to get more performance",
       GLOBAL_VAR(binlog_stmt_cache_size),
       CMD_LINE(REQUIRED_ARG),
       VALID_RANGE(IO_SIZE, ULONG_MAX), DEFAULT(32768), BLOCK_SIZE(IO_SIZE),
       NO_MUTEX_GUARD, NOT_IN_BINLOG, ON_CHECK(0),
       ON_UPDATE(fix_binlog_stmt_cache_size));

static Sys_var_int32 Sys_binlog_max_flush_queue_time(
       "binlog_max_flush_queue_time",
       "The maximum time that the binary log group commit will keep reading"
       " transactions before it flush the transactions to the binary log (and"
       " optionally sync, depending on the value of sync_binlog).",
       GLOBAL_VAR(opt_binlog_max_flush_queue_time),
       CMD_LINE(REQUIRED_ARG),
       VALID_RANGE(0, 100000), DEFAULT(0), BLOCK_SIZE(1),
       NO_MUTEX_GUARD, NOT_IN_BINLOG);


static bool check_has_super(sys_var *self, THD *thd, set_var *var)
{
  DBUG_ASSERT(self->scope() != sys_var::GLOBAL);// don't abuse check_has_super()
#ifndef NO_EMBEDDED_ACCESS_CHECKS
  if (!(thd->security_ctx->master_access & SUPER_ACL))
  {
    my_error(ER_SPECIFIC_ACCESS_DENIED_ERROR, MYF(0), "SUPER");
    return true;
  }
#endif
  return false;
}

#if defined(HAVE_GTID_NEXT_LIST) || defined(NON_DISABLED_GTID) || defined(HAVE_REPLICATION)
static bool check_top_level_stmt(sys_var *self, THD *thd, set_var *var)
{
  if (thd->in_sub_stmt)
  {
    my_error(ER_VARIABLE_NOT_SETTABLE_IN_SF_OR_TRIGGER, MYF(0), var->var->name.str);
    return true;
  }
  return false;
}

static bool check_top_level_stmt_and_super(sys_var *self, THD *thd, set_var *var)
{
  return (check_has_super(self, thd, var) ||
          check_top_level_stmt(self, thd, var));
}
#endif

#if defined(HAVE_GTID_NEXT_LIST) || defined(HAVE_REPLICATION)
static bool check_outside_transaction(sys_var *self, THD *thd, set_var *var)
{
  if (thd->in_active_multi_stmt_transaction())
  {
    my_error(ER_VARIABLE_NOT_SETTABLE_IN_TRANSACTION, MYF(0), var->var->name.str);
    return true;
  }
  return false;
}
static bool check_outside_sp(sys_var *self, THD *thd, set_var *var)
{
  if (thd->lex->sphead)
  {
    my_error(ER_VARIABLE_NOT_SETTABLE_IN_SP, MYF(0), var->var->name.str);
    return true;
  }
  return false;
}
#endif

static bool binlog_format_check(sys_var *self, THD *thd, set_var *var)
{
  if (check_has_super(self, thd, var))
    return true;

  if (var->type == OPT_GLOBAL)
    return false;

  /*
     If RBR and open temporary tables, their CREATE TABLE may not be in the
     binlog, so we can't toggle to SBR in this connection.

     If binlog_format=MIXED, there are open temporary tables, and an unsafe
     statement is executed, then subsequent statements are logged in row
     format and hence changes to temporary tables may be lost. So we forbid
     switching @@SESSION.binlog_format from MIXED to STATEMENT when there are
     open temp tables and we are logging in row format.
  */
  if (thd->temporary_tables && var->type == OPT_SESSION &&
      var->save_result.ulonglong_value == BINLOG_FORMAT_STMT &&
      ((thd->variables.binlog_format == BINLOG_FORMAT_MIXED &&
        thd->is_current_stmt_binlog_format_row()) ||
       thd->variables.binlog_format == BINLOG_FORMAT_ROW))
  {
    my_error(ER_TEMP_TABLE_PREVENTS_SWITCH_OUT_OF_RBR, MYF(0));
    return true;
  }

  /*
    if in a stored function/trigger, it's too late to change mode
  */
  if (thd->in_sub_stmt)
  {
    my_error(ER_STORED_FUNCTION_PREVENTS_SWITCH_BINLOG_FORMAT, MYF(0));
    return true;
  }
  /*
    Make the session variable 'binlog_format' read-only inside a transaction.
  */
  if (thd->in_active_multi_stmt_transaction())
  {
    my_error(ER_INSIDE_TRANSACTION_PREVENTS_SWITCH_BINLOG_FORMAT, MYF(0));
    return true;
  }

  return false;
}

static bool fix_binlog_format_after_update(sys_var *self, THD *thd,
                                           enum_var_type type)
{
  if (type == OPT_SESSION)
    thd->reset_current_stmt_binlog_format_row();
  return false;
}

static Sys_var_test_flag Sys_core_file(
       "core_file", "write a core-file on crashes", TEST_CORE_ON_SIGNAL);

static Sys_var_enum Sys_binlog_format(
       "binlog_format", "What form of binary logging the master will "
       "use: either ROW for row-based binary logging, STATEMENT "
       "for statement-based binary logging, or MIXED. MIXED is statement-"
       "based binary logging except for those statements where only row-"
       "based is correct: those which involve user-defined functions (i.e. "
       "UDFs) or the UUID() function; for those, row-based binary logging is "
       "automatically used. If NDBCLUSTER is enabled and binlog-format is "
       "MIXED, the format switches to row-based and back implicitly per each "
       "query accessing an NDBCLUSTER table",
       SESSION_VAR(binlog_format), CMD_LINE(REQUIRED_ARG, OPT_BINLOG_FORMAT),
       binlog_format_names, DEFAULT(BINLOG_FORMAT_STMT),
       NO_MUTEX_GUARD, NOT_IN_BINLOG, ON_CHECK(binlog_format_check),
       ON_UPDATE(fix_binlog_format_after_update));

static const char *binlog_row_image_names[]= {"MINIMAL", "NOBLOB", "FULL", NullS};
static Sys_var_enum Sys_binlog_row_image(
       "binlog_row_image", 
       "Controls whether rows should be logged in 'FULL', 'NOBLOB' or "
       "'MINIMAL' formats. 'FULL', means that all columns in the before "
       "and after image are logged. 'NOBLOB', means that mysqld avoids logging "
       "blob columns whenever possible (eg, blob column was not changed or "
       "is not part of primary key). 'MINIMAL', means that a PK equivalent (PK "
       "columns or full row if there is no PK in the table) is logged in the "
       "before image, and only changed columns are logged in the after image. "
       "(Default: FULL).",
       SESSION_VAR(binlog_row_image), CMD_LINE(REQUIRED_ARG),
       binlog_row_image_names, DEFAULT(BINLOG_ROW_IMAGE_FULL),
       NO_MUTEX_GUARD, NOT_IN_BINLOG, ON_CHECK(NULL),
       ON_UPDATE(NULL));

static bool binlog_direct_check(sys_var *self, THD *thd, set_var *var)
{
  if (check_has_super(self, thd, var))
    return true;

  if (var->type == OPT_GLOBAL)
    return false;

   /*
     Makes the session variable 'binlog_direct_non_transactional_updates'
     read-only if within a procedure, trigger or function.
   */
   if (thd->in_sub_stmt)
   {
     my_error(ER_STORED_FUNCTION_PREVENTS_SWITCH_BINLOG_DIRECT, MYF(0));
     return true;
   }
   /*
     Makes the session variable 'binlog_direct_non_transactional_updates'
     read-only inside a transaction.
   */
   if (thd->in_active_multi_stmt_transaction())
   {
     my_error(ER_INSIDE_TRANSACTION_PREVENTS_SWITCH_BINLOG_DIRECT, MYF(0));
     return true;
   }

  return false;
}

static Sys_var_mybool Sys_binlog_direct(
       "binlog_direct_non_transactional_updates",
       "Causes updates to non-transactional engines using statement format to "
       "be written directly to binary log. Before using this option make sure "
       "that there are no dependencies between transactional and "
       "non-transactional tables such as in the statement INSERT INTO t_myisam "
       "SELECT * FROM t_innodb; otherwise, slaves may diverge from the master.",
       SESSION_VAR(binlog_direct_non_trans_update),
       CMD_LINE(OPT_ARG), DEFAULT(FALSE),
       NO_MUTEX_GUARD, NOT_IN_BINLOG, ON_CHECK(binlog_direct_check));

/**
  This variable is read only to users. It can be enabled or disabled
  only at mysqld startup. This variable is used by User thread and
  as well as by replication slave applier thread to apply relay_log.
  Slave applier thread enables/disables this option based on
  relay_log's from replication master versions. There is possibility of
  slave applier thread and User thread to have different setting for
  explicit_defaults_for_timestamp, hence this options is defined as
  SESSION_VAR rather than GLOBAL_VAR.
*/
static Sys_var_mybool Sys_explicit_defaults_for_timestamp(
       "explicit_defaults_for_timestamp",
       "This option causes CREATE TABLE to create all TIMESTAMP columns "
       "as NULL with DEFAULT NULL attribute, Without this option, "
       "TIMESTAMP columns are NOT NULL and have implicit DEFAULT clauses. "
       "The old behavior is deprecated.",
       READ_ONLY SESSION_VAR(explicit_defaults_for_timestamp),
       CMD_LINE(OPT_ARG), DEFAULT(FALSE));

static bool repository_check(sys_var *self, THD *thd, set_var *var, SLAVE_THD_TYPE thread_mask)
{
  bool ret= FALSE;
#ifndef NO_EMBEDDED_ACCESS_CHECKS
  if (!(thd->security_ctx->master_access & SUPER_ACL))
  {
    my_error(ER_SPECIFIC_ACCESS_DENIED_ERROR, MYF(0), "SUPER");
    return TRUE;
  }
#endif
#ifdef HAVE_REPLICATION
  int running= 0;
  const char *msg= NULL;
  mysql_mutex_lock(&LOCK_active_mi);
  if (active_mi != NULL)
  {
    lock_slave_threads(active_mi);
    init_thread_mask(&running, active_mi, FALSE);
    if(!running)
    {
      switch (thread_mask)
      {
        case SLAVE_THD_IO:
        if (Rpl_info_factory::change_mi_repository(active_mi,
                                                   var->save_result.ulonglong_value,
                                                   &msg))
        {
          ret= TRUE;
          my_error(ER_CHANGE_RPL_INFO_REPOSITORY_FAILURE, MYF(0), msg);
        }
        break;
        case SLAVE_THD_SQL:
          mts_recovery_groups(active_mi->rli);
          if (!active_mi->rli->is_mts_recovery())
          {
            if (Rpl_info_factory::reset_workers(active_mi->rli) ||
                Rpl_info_factory::change_rli_repository(active_mi->rli,
                                                        var->save_result.ulonglong_value,
                                                        &msg))
            {
              ret= TRUE;
              my_error(ER_CHANGE_RPL_INFO_REPOSITORY_FAILURE, MYF(0), msg);
            }
          }
          else
            sql_print_warning("It is not possible to change the type of the "
                              "relay log's repository because there are workers' "
                              "repositories with gaps. Please, fix the gaps first "
                              "before doing such change.");
        break;
        default:
          assert(0);
        break;
      }
    }
    else
    {
      ret= TRUE;
      my_error(ER_SLAVE_MUST_STOP, MYF(0));
    }
    unlock_slave_threads(active_mi);
  }
  mysql_mutex_unlock(&LOCK_active_mi);
#endif
  return ret;
}

static bool relay_log_info_repository_check(sys_var *self, THD *thd, set_var *var)
{
  return repository_check(self, thd, var, SLAVE_THD_SQL);
}

static bool master_info_repository_check(sys_var *self, THD *thd, set_var *var)
{
  return repository_check(self, thd, var, SLAVE_THD_IO);
}

static const char *repository_names[]=
{
  "FILE", "TABLE",
#ifndef DBUG_OFF
  "DUMMY",
#endif
  0
};

ulong opt_mi_repository_id= INFO_REPOSITORY_FILE;
static Sys_var_enum Sys_mi_repository(
       "master_info_repository",
       "Defines the type of the repository for the master information."
       ,GLOBAL_VAR(opt_mi_repository_id), CMD_LINE(REQUIRED_ARG),
       repository_names, DEFAULT(INFO_REPOSITORY_FILE), NO_MUTEX_GUARD,
       NOT_IN_BINLOG, ON_CHECK(master_info_repository_check),
       ON_UPDATE(0));

ulong opt_rli_repository_id= INFO_REPOSITORY_FILE;
static Sys_var_enum Sys_rli_repository(
       "relay_log_info_repository",
       "Defines the type of the repository for the relay log information "
       "and associated workers."
       ,GLOBAL_VAR(opt_rli_repository_id), CMD_LINE(REQUIRED_ARG),
       repository_names, DEFAULT(INFO_REPOSITORY_FILE), NO_MUTEX_GUARD,
       NOT_IN_BINLOG, ON_CHECK(relay_log_info_repository_check),
       ON_UPDATE(0));

static Sys_var_mybool Sys_binlog_rows_query(
       "binlog_rows_query_log_events",
       "Allow writing of Rows_query_log events into binary log.",
       SESSION_VAR(binlog_rows_query_log_events),
       CMD_LINE(OPT_ARG), DEFAULT(FALSE));

static Sys_var_mybool Sys_binlog_order_commits(
       "binlog_order_commits",
       "Issue internal commit calls in the same order as transactions are"
       " written to the binary log. Default is to order commits.",
       GLOBAL_VAR(opt_binlog_order_commits),
       CMD_LINE(OPT_ARG), DEFAULT(TRUE));

static Sys_var_ulong Sys_bulk_insert_buff_size(
       "bulk_insert_buffer_size", "Size of tree cache used in bulk "
       "insert optimisation. Note that this is a limit per thread!",
       SESSION_VAR(bulk_insert_buff_size), CMD_LINE(REQUIRED_ARG),
       VALID_RANGE(0, ULONG_MAX), DEFAULT(8192*1024), BLOCK_SIZE(1));

static Sys_var_charptr Sys_character_sets_dir(
       "character_sets_dir", "Directory where character sets are",
       READ_ONLY GLOBAL_VAR(charsets_dir), CMD_LINE(REQUIRED_ARG),
       IN_FS_CHARSET, DEFAULT(0));

static bool check_not_null(sys_var *self, THD *thd, set_var *var)
{
  return var->value && var->value->is_null();
}
static bool check_charset(sys_var *self, THD *thd, set_var *var)
{
  if (!var->value)
    return false;

  char buff[STRING_BUFFER_USUAL_SIZE];
  if (var->value->result_type() == STRING_RESULT)
  {
    String str(buff, sizeof(buff), system_charset_info), *res;
    if (!(res= var->value->val_str(&str)))
      var->save_result.ptr= NULL;
    else
    {
      ErrConvString err(res); /* Get utf8 '\0' terminated string */
      if (!(var->save_result.ptr= get_charset_by_csname(err.ptr(),
                                                         MY_CS_PRIMARY,
                                                         MYF(0))) &&
          !(var->save_result.ptr= get_old_charset_by_name(err.ptr())))
      {
        my_error(ER_UNKNOWN_CHARACTER_SET, MYF(0), err.ptr());
        return true;
      }
    }
  }
  else // INT_RESULT
  {
    int csno= (int)var->value->val_int();
    if (!(var->save_result.ptr= get_charset(csno, MYF(0))))
    {
      my_error(ER_UNKNOWN_CHARACTER_SET, MYF(0), llstr(csno, buff));
      return true;
    }
  }
  return false;
}
static bool check_charset_not_null(sys_var *self, THD *thd, set_var *var)
{
  return check_charset(self, thd, var) || check_not_null(self, thd, var);
}
static Sys_var_struct Sys_character_set_system(
       "character_set_system", "The character set used by the server "
       "for storing identifiers",
       READ_ONLY GLOBAL_VAR(system_charset_info), NO_CMD_LINE,
       offsetof(CHARSET_INFO, csname), DEFAULT(0));

static Sys_var_struct Sys_character_set_server(
       "character_set_server", "The default character set",
       SESSION_VAR(collation_server), NO_CMD_LINE,
       offsetof(CHARSET_INFO, csname), DEFAULT(&default_charset_info),
       NO_MUTEX_GUARD, IN_BINLOG, ON_CHECK(check_charset_not_null));

static bool check_charset_db(sys_var *self, THD *thd, set_var *var)
{
  if (check_charset_not_null(self, thd, var))
    return true;
  if (!var->value) // = DEFAULT
    var->save_result.ptr= thd->db_charset;
  return false;
}
static Sys_var_struct Sys_character_set_database(
       "character_set_database",
       " The character set used by the default database",
       SESSION_VAR(collation_database), NO_CMD_LINE,
       offsetof(CHARSET_INFO, csname), DEFAULT(&default_charset_info),
       NO_MUTEX_GUARD, IN_BINLOG, ON_CHECK(check_charset_db));

static bool check_cs_client(sys_var *self, THD *thd, set_var *var)
{
  if (check_charset_not_null(self, thd, var))
    return true;

  // Currently, UCS-2 cannot be used as a client character set
  if (((CHARSET_INFO *)(var->save_result.ptr))->mbminlen > 1)
    return true;

  return false;
}
static bool fix_thd_charset(sys_var *self, THD *thd, enum_var_type type)
{
  if (type == OPT_SESSION)
    thd->update_charset();
  return false;
}
static Sys_var_struct Sys_character_set_client(
       "character_set_client", "The character set for statements "
       "that arrive from the client",
       SESSION_VAR(character_set_client), NO_CMD_LINE,
       offsetof(CHARSET_INFO, csname), DEFAULT(&default_charset_info),
       NO_MUTEX_GUARD, IN_BINLOG, ON_CHECK(check_cs_client),
       ON_UPDATE(fix_thd_charset));

static Sys_var_struct Sys_character_set_connection(
       "character_set_connection", "The character set used for "
       "literals that do not have a character set introducer and for "
       "number-to-string conversion",
       SESSION_VAR(collation_connection), NO_CMD_LINE,
       offsetof(CHARSET_INFO, csname), DEFAULT(&default_charset_info),
       NO_MUTEX_GUARD, IN_BINLOG, ON_CHECK(check_charset_not_null),
       ON_UPDATE(fix_thd_charset));

static Sys_var_struct Sys_character_set_results(
       "character_set_results", "The character set used for returning "
       "query results to the client",
       SESSION_VAR(character_set_results), NO_CMD_LINE,
       offsetof(CHARSET_INFO, csname), DEFAULT(&default_charset_info),
       NO_MUTEX_GUARD, NOT_IN_BINLOG, ON_CHECK(check_charset));

static Sys_var_struct Sys_character_set_filesystem(
       "character_set_filesystem", "The filesystem character set",
       SESSION_VAR(character_set_filesystem), NO_CMD_LINE,
       offsetof(CHARSET_INFO, csname), DEFAULT(&character_set_filesystem),
       NO_MUTEX_GUARD, NOT_IN_BINLOG, ON_CHECK(check_charset_not_null),
       ON_UPDATE(fix_thd_charset));

static const char *completion_type_names[]= {"NO_CHAIN", "CHAIN", "RELEASE", 0};
static Sys_var_enum Sys_completion_type(
       "completion_type", "The transaction completion type, one of "
       "NO_CHAIN, CHAIN, RELEASE",
       SESSION_VAR(completion_type), CMD_LINE(REQUIRED_ARG),
       completion_type_names, DEFAULT(0));

static bool check_collation_not_null(sys_var *self, THD *thd, set_var *var)
{
  if (!var->value)
    return false;

  char buff[STRING_BUFFER_USUAL_SIZE];
  if (var->value->result_type() == STRING_RESULT)
  {
    String str(buff, sizeof(buff), system_charset_info), *res;
    if (!(res= var->value->val_str(&str)))
      var->save_result.ptr= NULL;
    else
    {
      ErrConvString err(res); /* Get utf8 '\0'-terminated string */
      if (!(var->save_result.ptr= get_charset_by_name(err.ptr(), MYF(0))))
      {
        my_error(ER_UNKNOWN_COLLATION, MYF(0), err.ptr());
        return true;
      }
    }
  }
  else // INT_RESULT
  {
    int csno= (int)var->value->val_int();
    if (!(var->save_result.ptr= get_charset(csno, MYF(0))))
    {
      my_error(ER_UNKNOWN_COLLATION, MYF(0), llstr(csno, buff));
      return true;
    }
  }
  return check_not_null(self, thd, var);
}
static Sys_var_struct Sys_collation_connection(
       "collation_connection", "The collation of the connection "
       "character set",
       SESSION_VAR(collation_connection), NO_CMD_LINE,
       offsetof(CHARSET_INFO, name), DEFAULT(&default_charset_info),
       NO_MUTEX_GUARD, IN_BINLOG, ON_CHECK(check_collation_not_null),
       ON_UPDATE(fix_thd_charset));

static bool check_collation_db(sys_var *self, THD *thd, set_var *var)
{
  if (check_collation_not_null(self, thd, var))
    return true;
  if (!var->value) // = DEFAULT
    var->save_result.ptr= thd->db_charset;
  return false;
}
static Sys_var_struct Sys_collation_database(
       "collation_database", "The collation of the database "
       "character set",
       SESSION_VAR(collation_database), NO_CMD_LINE,
       offsetof(CHARSET_INFO, name), DEFAULT(&default_charset_info),
       NO_MUTEX_GUARD, IN_BINLOG, ON_CHECK(check_collation_db));

static Sys_var_struct Sys_collation_server(
       "collation_server", "The server default collation",
       SESSION_VAR(collation_server), NO_CMD_LINE,
       offsetof(CHARSET_INFO, name), DEFAULT(&default_charset_info),
       NO_MUTEX_GUARD, IN_BINLOG, ON_CHECK(check_collation_not_null));

static const char *concurrent_insert_names[]= {"NEVER", "AUTO", "ALWAYS", 0};
static Sys_var_enum Sys_concurrent_insert(
       "concurrent_insert", "Use concurrent insert with MyISAM. Possible "
       "values are NEVER, AUTO, ALWAYS",
       GLOBAL_VAR(myisam_concurrent_insert), CMD_LINE(OPT_ARG),
       concurrent_insert_names, DEFAULT(1));

static Sys_var_ulong Sys_connect_timeout(
       "connect_timeout",
       "The number of seconds the mysqld server is waiting for a connect "
       "packet before responding with 'Bad handshake'",
       GLOBAL_VAR(connect_timeout), CMD_LINE(REQUIRED_ARG),
       VALID_RANGE(2, LONG_TIMEOUT), DEFAULT(CONNECT_TIMEOUT), BLOCK_SIZE(1));

static Sys_var_charptr Sys_datadir(
       "datadir", "Path to the database root directory",
       READ_ONLY GLOBAL_VAR(mysql_real_data_home_ptr),
       CMD_LINE(REQUIRED_ARG, 'h'), IN_FS_CHARSET, DEFAULT(mysql_real_data_home));

#ifndef DBUG_OFF
static Sys_var_dbug Sys_dbug(
       "debug", "Debug log", sys_var::SESSION,
       CMD_LINE(OPT_ARG, '#'), DEFAULT(""), NO_MUTEX_GUARD, NOT_IN_BINLOG,
       ON_CHECK(check_has_super));
#endif

/**
  @todo
    When updating myisam_delay_key_write, we should do a 'flush tables'
    of all MyISAM tables to ensure that they are reopen with the
    new attribute.
*/
export bool fix_delay_key_write(sys_var *self, THD *thd, enum_var_type type)
{
  switch (delay_key_write_options) {
  case DELAY_KEY_WRITE_NONE:
    myisam_delay_key_write=0;
    break;
  case DELAY_KEY_WRITE_ON:
    myisam_delay_key_write=1;
    break;
  case DELAY_KEY_WRITE_ALL:
    myisam_delay_key_write=1;
    ha_open_options|= HA_OPEN_DELAY_KEY_WRITE;
    break;
  }
  return false;
}
static const char *delay_key_write_names[]= { "OFF", "ON", "ALL", NullS };
static Sys_var_enum Sys_delay_key_write(
       "delay_key_write", "Type of DELAY_KEY_WRITE",
       GLOBAL_VAR(delay_key_write_options), CMD_LINE(OPT_ARG),
       delay_key_write_names, DEFAULT(DELAY_KEY_WRITE_ON),
       NO_MUTEX_GUARD, NOT_IN_BINLOG, ON_CHECK(0),
       ON_UPDATE(fix_delay_key_write));

static Sys_var_ulong Sys_delayed_insert_limit(
       "delayed_insert_limit",
       "After inserting delayed_insert_limit rows, the INSERT DELAYED "
       "handler will check if there are any SELECT statements pending. "
       "If so, it allows these to execute before continuing. "
       "This variable is deprecated along with INSERT DELAYED.",
       GLOBAL_VAR(delayed_insert_limit), CMD_LINE(REQUIRED_ARG),
       VALID_RANGE(1, ULONG_MAX), DEFAULT(DELAYED_LIMIT), BLOCK_SIZE(1),
       NO_MUTEX_GUARD, NOT_IN_BINLOG, ON_CHECK(0), ON_UPDATE(0),
       DEPRECATED(""));

static Sys_var_ulong Sys_delayed_insert_timeout(
       "delayed_insert_timeout",
       "How long a INSERT DELAYED thread should wait for INSERT statements "
       "before terminating."
       "This variable is deprecated along with INSERT DELAYED.",
       GLOBAL_VAR(delayed_insert_timeout), CMD_LINE(REQUIRED_ARG),
       VALID_RANGE(1, LONG_TIMEOUT), DEFAULT(DELAYED_WAIT_TIMEOUT),
       BLOCK_SIZE(1), NO_MUTEX_GUARD, NOT_IN_BINLOG, ON_CHECK(0),
       ON_UPDATE(0), DEPRECATED(""));

static Sys_var_ulong Sys_delayed_queue_size(
       "delayed_queue_size",
       "What size queue (in rows) should be allocated for handling INSERT "
       "DELAYED. If the queue becomes full, any client that does INSERT "
       "DELAYED will wait until there is room in the queue again."
       "This variable is deprecated along with INSERT DELAYED.",
       GLOBAL_VAR(delayed_queue_size), CMD_LINE(REQUIRED_ARG),
       VALID_RANGE(1, ULONG_MAX), DEFAULT(DELAYED_QUEUE_SIZE), BLOCK_SIZE(1),
       NO_MUTEX_GUARD, NOT_IN_BINLOG, ON_CHECK(0), ON_UPDATE(0),
       DEPRECATED(""));

#ifdef HAVE_EVENT_SCHEDULER
static const char *event_scheduler_names[]= { "OFF", "ON", "DISABLED", NullS };
static bool event_scheduler_check(sys_var *self, THD *thd, set_var *var)
{
  /* DISABLED is only accepted on the command line */
  if (var->save_result.ulonglong_value == Events::EVENTS_DISABLED)
    return true;
  /*
    If the scheduler was disabled because there are no/bad
    system tables, produce a more meaningful error message
    than ER_OPTION_PREVENTS_STATEMENT
  */
  if (Events::check_if_system_tables_error())
    return true;
  if (Events::opt_event_scheduler == Events::EVENTS_DISABLED)
  {
    my_error(ER_OPTION_PREVENTS_STATEMENT, MYF(0),
             "--event-scheduler=DISABLED or --skip-grant-tables");
    return true;
  }
  return false;
}
static bool event_scheduler_update(sys_var *self, THD *thd, enum_var_type type)
{
  uint opt_event_scheduler_value= Events::opt_event_scheduler;
  mysql_mutex_unlock(&LOCK_global_system_variables);
  /*
    Events::start() is heavyweight. In particular it creates a new THD,
    which takes LOCK_global_system_variables internally.
    Thus we have to release it here.
    We need to re-take it before returning, though.

    Note that since we release LOCK_global_system_variables before calling
    start/stop, there is a possibility that the server variable
    can become out of sync with the real event scheduler state.

    This can happen with two concurrent statments if the first gets
    interrupted after start/stop but before retaking
    LOCK_global_system_variables. However, this problem should be quite
    rare and it's difficult to avoid it without opening up possibilities
    for deadlocks. See bug#51160.
  */
  bool ret= opt_event_scheduler_value == Events::EVENTS_ON
            ? Events::start()
            : Events::stop();
  mysql_mutex_lock(&LOCK_global_system_variables);
  if (ret)
    my_error(ER_EVENT_SET_VAR_ERROR, MYF(0), 0);
  return ret;
}

static Sys_var_enum Sys_event_scheduler(
       "event_scheduler", "Enable the event scheduler. Possible values are "
       "ON, OFF, and DISABLED (keep the event scheduler completely "
       "deactivated, it cannot be activated run-time)",
       GLOBAL_VAR(Events::opt_event_scheduler), CMD_LINE(OPT_ARG),
       event_scheduler_names, DEFAULT(Events::EVENTS_OFF),
       NO_MUTEX_GUARD, NOT_IN_BINLOG,
       ON_CHECK(event_scheduler_check), ON_UPDATE(event_scheduler_update));
#endif

static Sys_var_mybool Sys_expand_fast_index_creation(
       "expand_fast_index_creation",
       "Enable/disable improvements to the InnoDB fast index creation "
       "functionality. Has no effect when fast index creation is disabled with "
       "the fast-index-creation option",
       SESSION_VAR(expand_fast_index_creation), CMD_LINE(OPT_ARG),
       DEFAULT(FALSE));

static Sys_var_ulong Sys_expire_logs_days(
       "expire_logs_days",
       "If non-zero, binary logs will be purged after expire_logs_days "
       "days; possible purges happen at startup and at binary log rotation",
       GLOBAL_VAR(expire_logs_days),
       CMD_LINE(REQUIRED_ARG), VALID_RANGE(0, 99), DEFAULT(0), BLOCK_SIZE(1));

static Sys_var_ulong Sys_max_binlog_files(
       "max_binlog_files",
       "Maximum number of binlog files. Used with --max-binlog-size this can "
       "be used to limit the total amount of disk space used for the binlog. "
       "Default is 0, don't limit.",
       GLOBAL_VAR(max_binlog_files),
       CMD_LINE(REQUIRED_ARG), VALID_RANGE(0, 102400), DEFAULT(0), BLOCK_SIZE(1));

static Sys_var_mybool Sys_flush(
       "flush", "Flush MyISAM tables to disk between SQL commands",
       GLOBAL_VAR(myisam_flush),
       CMD_LINE(OPT_ARG), DEFAULT(FALSE));

static Sys_var_ulong Sys_flush_time(
       "flush_time",
       "A dedicated thread is created to flush all tables at the "
       "given interval",
       GLOBAL_VAR(flush_time),
       CMD_LINE(REQUIRED_ARG), VALID_RANGE(0, LONG_TIMEOUT),
       DEFAULT(0), BLOCK_SIZE(1));

static bool check_ftb_syntax(sys_var *self, THD *thd, set_var *var)
{
  return ft_boolean_check_syntax_string((uchar*)
                      (var->save_result.string_value.str));
}
static bool query_cache_flush(sys_var *self, THD *thd, enum_var_type type)
{
#ifdef HAVE_QUERY_CACHE
  query_cache.flush();
#endif /* HAVE_QUERY_CACHE */
  return false;
}
/// @todo make SESSION_VAR (usability enhancement and a fix for a race condition)
static Sys_var_charptr Sys_ft_boolean_syntax(
       "ft_boolean_syntax", "List of operators for "
       "MATCH ... AGAINST ( ... IN BOOLEAN MODE)",
       GLOBAL_VAR(ft_boolean_syntax),
       CMD_LINE(REQUIRED_ARG), IN_SYSTEM_CHARSET,
       DEFAULT(DEFAULT_FTB_SYNTAX), NO_MUTEX_GUARD,
       NOT_IN_BINLOG, ON_CHECK(check_ftb_syntax), ON_UPDATE(query_cache_flush));

static Sys_var_ulong Sys_ft_max_word_len(
       "ft_max_word_len",
       "The maximum length of the word to be included in a FULLTEXT index. "
       "Note: FULLTEXT indexes must be rebuilt after changing this variable",
       READ_ONLY GLOBAL_VAR(ft_max_word_len), CMD_LINE(REQUIRED_ARG),
       VALID_RANGE(10, HA_FT_MAXCHARLEN), DEFAULT(HA_FT_MAXCHARLEN),
       BLOCK_SIZE(1));

static Sys_var_ulong Sys_ft_min_word_len(
       "ft_min_word_len",
       "The minimum length of the word to be included in a FULLTEXT index. "
       "Note: FULLTEXT indexes must be rebuilt after changing this variable",
       READ_ONLY GLOBAL_VAR(ft_min_word_len), CMD_LINE(REQUIRED_ARG),
       VALID_RANGE(1, HA_FT_MAXCHARLEN), DEFAULT(4), BLOCK_SIZE(1));

/// @todo make it an updatable SESSION_VAR
static Sys_var_ulong Sys_ft_query_expansion_limit(
       "ft_query_expansion_limit",
       "Number of best matches to use for query expansion",
       READ_ONLY GLOBAL_VAR(ft_query_expansion_limit),
       CMD_LINE(REQUIRED_ARG),
       VALID_RANGE(0, 1000), DEFAULT(20), BLOCK_SIZE(1));

static Sys_var_charptr Sys_ft_stopword_file(
       "ft_stopword_file",
       "Use stopwords from this file instead of built-in list",
       READ_ONLY GLOBAL_VAR(ft_stopword_file), CMD_LINE(REQUIRED_ARG),
       IN_FS_CHARSET, DEFAULT(0));

static Sys_var_mybool Sys_ignore_builtin_innodb(
       "ignore_builtin_innodb",
       "IGNORED. This option will be removed in future releases. "
       "Disable initialization of builtin InnoDB plugin",
       READ_ONLY GLOBAL_VAR(opt_ignore_builtin_innodb),
       CMD_LINE(OPT_ARG), DEFAULT(FALSE));

static bool check_init_string(sys_var *self, THD *thd, set_var *var)
{
  if (var->save_result.string_value.str == 0)
  {
    var->save_result.string_value.str= const_cast<char*>("");
    var->save_result.string_value.length= 0;
  }
  return false;
}
static PolyLock_rwlock PLock_sys_init_connect(&LOCK_sys_init_connect);
static Sys_var_lexstring Sys_init_connect(
       "init_connect", "Command(s) that are executed for each "
       "new connection", GLOBAL_VAR(opt_init_connect),
       CMD_LINE(REQUIRED_ARG), IN_SYSTEM_CHARSET,
       DEFAULT(""), &PLock_sys_init_connect, NOT_IN_BINLOG,
       ON_CHECK(check_init_string));

static Sys_var_charptr Sys_init_file(
       "init_file", "Read SQL commands from this file at startup",
       READ_ONLY GLOBAL_VAR(opt_init_file),
#ifdef DISABLE_GRANT_OPTIONS
       NO_CMD_LINE,
#else
       CMD_LINE(REQUIRED_ARG),
#endif
       IN_FS_CHARSET, DEFAULT(0));

static PolyLock_rwlock PLock_sys_init_slave(&LOCK_sys_init_slave);
static Sys_var_lexstring Sys_init_slave(
       "init_slave", "Command(s) that are executed by a slave server "
       "each time the SQL thread starts", GLOBAL_VAR(opt_init_slave),
       CMD_LINE(REQUIRED_ARG), IN_SYSTEM_CHARSET,
       DEFAULT(""), &PLock_sys_init_slave,
       NOT_IN_BINLOG, ON_CHECK(check_init_string));

static Sys_var_ulong Sys_interactive_timeout(
       "interactive_timeout",
       "The number of seconds the server waits for activity on an interactive "
       "connection before closing it",
       SESSION_VAR(net_interactive_timeout),
       CMD_LINE(REQUIRED_ARG),
       VALID_RANGE(1, LONG_TIMEOUT), DEFAULT(NET_WAIT_TIMEOUT), BLOCK_SIZE(1));

static Sys_var_ulong Sys_join_buffer_size(
       "join_buffer_size",
       "The size of the buffer that is used for full joins",
       SESSION_VAR(join_buff_size), CMD_LINE(REQUIRED_ARG),
       VALID_RANGE(128, ULONG_MAX), DEFAULT(256 * 1024), BLOCK_SIZE(128));

static Sys_var_keycache Sys_key_buffer_size(
       "key_buffer_size", "The size of the buffer used for "
       "index blocks for MyISAM tables. Increase this to get better index "
       "handling (for all reads and multiple writes) to as much as you can "
       "afford",
       KEYCACHE_VAR(param_buff_size),
       CMD_LINE(REQUIRED_ARG, OPT_KEY_BUFFER_SIZE),
       VALID_RANGE(0, SIZE_T_MAX), DEFAULT(KEY_CACHE_SIZE),
       BLOCK_SIZE(IO_SIZE), NO_MUTEX_GUARD, NOT_IN_BINLOG, ON_CHECK(0),
       ON_UPDATE(update_buffer_size));

static Sys_var_keycache Sys_key_cache_block_size(
       "key_cache_block_size", "The default size of key cache blocks",
       KEYCACHE_VAR(param_block_size),
       CMD_LINE(REQUIRED_ARG, OPT_KEY_CACHE_BLOCK_SIZE),
       VALID_RANGE(512, 1024*16), DEFAULT(KEY_CACHE_BLOCK_SIZE),
       BLOCK_SIZE(512), NO_MUTEX_GUARD, NOT_IN_BINLOG, ON_CHECK(0),
       ON_UPDATE(update_keycache_param));

static Sys_var_keycache Sys_key_cache_division_limit(
       "key_cache_division_limit",
       "The minimum percentage of warm blocks in key cache",
       KEYCACHE_VAR(param_division_limit),
       CMD_LINE(REQUIRED_ARG, OPT_KEY_CACHE_DIVISION_LIMIT),
       VALID_RANGE(1, 100), DEFAULT(100),
       BLOCK_SIZE(1), NO_MUTEX_GUARD, NOT_IN_BINLOG, ON_CHECK(0),
       ON_UPDATE(update_keycache_param));

static Sys_var_keycache Sys_key_cache_age_threshold(
       "key_cache_age_threshold", "This characterizes the number of "
       "hits a hot block has to be untouched until it is considered aged "
       "enough to be downgraded to a warm block. This specifies the "
       "percentage ratio of that number of hits to the total number of "
       "blocks in key cache",
       KEYCACHE_VAR(param_age_threshold),
       CMD_LINE(REQUIRED_ARG, OPT_KEY_CACHE_AGE_THRESHOLD),
       VALID_RANGE(100, ULONG_MAX), DEFAULT(300),
       BLOCK_SIZE(100), NO_MUTEX_GUARD, NOT_IN_BINLOG, ON_CHECK(0),
       ON_UPDATE(update_keycache_param));

static Sys_var_mybool Sys_large_files_support(
       "large_files_support",
       "Whether mysqld was compiled with options for large file support",
       READ_ONLY GLOBAL_VAR(opt_large_files),
       NO_CMD_LINE, DEFAULT(sizeof(my_off_t) > 4));

static Sys_var_uint Sys_large_page_size(
       "large_page_size",
       "If large page support is enabled, this shows the size of memory pages",
       READ_ONLY GLOBAL_VAR(opt_large_page_size), NO_CMD_LINE,
       VALID_RANGE(0, UINT_MAX), DEFAULT(0), BLOCK_SIZE(1));

static Sys_var_mybool Sys_large_pages(
       "large_pages", "Enable support for large pages",
       READ_ONLY GLOBAL_VAR(opt_large_pages),
       IF_WIN(NO_CMD_LINE, CMD_LINE(OPT_ARG)), DEFAULT(FALSE));

static Sys_var_charptr Sys_language(
       "lc_messages_dir", "Directory where error messages are",
       READ_ONLY GLOBAL_VAR(lc_messages_dir_ptr), 
       CMD_LINE(REQUIRED_ARG, OPT_LC_MESSAGES_DIRECTORY),
       IN_FS_CHARSET, DEFAULT(0));

static Sys_var_mybool Sys_local_infile(
       "local_infile", "Enable LOAD DATA LOCAL INFILE",
       GLOBAL_VAR(opt_local_infile), CMD_LINE(OPT_ARG), DEFAULT(TRUE));

static Sys_var_ulong Sys_lock_wait_timeout(
       "lock_wait_timeout",
       "Timeout in seconds to wait for a lock before returning an error.",
       SESSION_VAR(lock_wait_timeout), CMD_LINE(REQUIRED_ARG),
       VALID_RANGE(1, LONG_TIMEOUT), DEFAULT(LONG_TIMEOUT), BLOCK_SIZE(1));

#ifdef HAVE_MLOCKALL
static Sys_var_mybool Sys_locked_in_memory(
       "locked_in_memory",
       "Whether mysqld was locked in memory with --memlock",
       READ_ONLY GLOBAL_VAR(locked_in_memory), NO_CMD_LINE, DEFAULT(FALSE));
#endif

/* this says NO_CMD_LINE, as command-line option takes a string, not a bool */
static Sys_var_mybool Sys_log_bin(
       "log_bin", "Whether the binary log is enabled",
       READ_ONLY GLOBAL_VAR(opt_bin_log), NO_CMD_LINE, DEFAULT(FALSE));

static Sys_var_mybool Sys_trust_function_creators(
       "log_bin_trust_function_creators",
       "If set to FALSE (the default), then when --log-bin is used, creation "
       "of a stored function (or trigger) is allowed only to users having the "
       "SUPER privilege and only if this stored function (trigger) may not "
       "break binary logging. Note that if ALL connections to this server "
       "ALWAYS use row-based binary logging, the security issues do not "
       "exist and the binary logging cannot break, so you can safely set "
       "this to TRUE",
       GLOBAL_VAR(trust_function_creators),
       CMD_LINE(OPT_ARG), DEFAULT(FALSE));

static Sys_var_mybool Sys_use_v1_row_events(
       "log_bin_use_v1_row_events",
       "If equal to 1 then version 1 row events are written to a row based "
       "binary log.  If equal to 0, then the latest version of events are "
       "written.  "
       "This option is useful during some upgrades.",
       GLOBAL_VAR(log_bin_use_v1_row_events),
       CMD_LINE(OPT_ARG), DEFAULT(FALSE));

static Sys_var_charptr Sys_log_error(
       "log_error", "Error log file",
       READ_ONLY GLOBAL_VAR(log_error_file_ptr),
       CMD_LINE(OPT_ARG, OPT_LOG_ERROR),
       IN_FS_CHARSET, DEFAULT(disabled_my_option));

static Sys_var_mybool Sys_log_queries_not_using_indexes(
       "log_queries_not_using_indexes",
       "Log queries that are executed without benefit of any index to the "
       "slow log if it is open",
       GLOBAL_VAR(opt_log_queries_not_using_indexes),
       CMD_LINE(OPT_ARG), DEFAULT(FALSE));

static Sys_var_mybool Sys_log_slow_admin_statements(
       "log_slow_admin_statements",
       "Log slow OPTIMIZE, ANALYZE, ALTER and other administrative statements to "
       "the slow log if it is open.",
       GLOBAL_VAR(opt_log_slow_admin_statements),
       CMD_LINE(OPT_ARG), DEFAULT(FALSE));

static Sys_var_mybool Sys_log_slow_slave_statements(
       "log_slow_slave_statements",
       "Log slow statements executed by slave thread to the slow log if it is open.",
       GLOBAL_VAR(opt_log_slow_slave_statements),
       CMD_LINE(OPT_ARG), DEFAULT(FALSE));

static bool update_log_throttle_queries_not_using_indexes(sys_var *self,
                                                          THD *thd,
                                                          enum_var_type type)
{
  // Check if we should print a summary of any suppressed lines to the slow log
  // now since opt_log_throttle_queries_not_using_indexes was changed.
  log_throttle_qni.flush(thd);
  return false;
}

static Sys_var_ulong Sys_log_throttle_queries_not_using_indexes(
       "log_throttle_queries_not_using_indexes",
       "Log at most this many 'not using index' warnings per minute to the "
       "slow log. Any further warnings will be condensed into a single "
       "summary line. A value of 0 disables throttling. "
       "Option has no effect unless --log_queries_not_using_indexes is set.",
       GLOBAL_VAR(opt_log_throttle_queries_not_using_indexes),
       CMD_LINE(OPT_ARG),
       VALID_RANGE(0, ULONG_MAX), DEFAULT(0), BLOCK_SIZE(1),
       NO_MUTEX_GUARD, NOT_IN_BINLOG,
       ON_CHECK(0),
       ON_UPDATE(update_log_throttle_queries_not_using_indexes));

static Sys_var_ulong Sys_log_warnings(
       "log_warnings",
       "Log some not critical warnings to the log file",
       GLOBAL_VAR(log_warnings),
       CMD_LINE(OPT_ARG, 'W'),
       VALID_RANGE(0, ULONG_MAX), DEFAULT(1), BLOCK_SIZE(1));

static bool update_cached_long_query_time(sys_var *self, THD *thd,
                                          enum_var_type type)
{
  if (type == OPT_SESSION)
    thd->variables.long_query_time=
      double2ulonglong(thd->variables.long_query_time_double * 1e6);
  else
    global_system_variables.long_query_time=
      double2ulonglong(global_system_variables.long_query_time_double * 1e6);
  return false;
}

static Sys_var_double Sys_long_query_time(
       "long_query_time",
       "Log all queries that have taken more than long_query_time seconds "
       "to execute to file. The argument will be treated as a decimal value "
       "with microsecond precision",
       SESSION_VAR(long_query_time_double),
       CMD_LINE(REQUIRED_ARG), VALID_RANGE(0, LONG_TIMEOUT), DEFAULT(10),
       NO_MUTEX_GUARD, NOT_IN_BINLOG, ON_CHECK(0),
       ON_UPDATE(update_cached_long_query_time));

#ifndef DBUG_OFF
static bool update_cached_query_exec_time(sys_var *self, THD *thd,
                                          enum_var_type type)
{
  if (type == OPT_SESSION)
    thd->variables.query_exec_time=
      double2ulonglong(thd->variables.query_exec_time_double * 1e6);
  else
    global_system_variables.query_exec_time=
      double2ulonglong(global_system_variables.query_exec_time_double * 1e6);
  return false;
}

static Sys_var_double Sys_query_exec_time(
       "query_exec_time",
       "Pretend queries take this many seconds. When 0 (the default) use the "
       "actual execution time. Used only for debugging.",
       SESSION_VAR(query_exec_time_double),
       NO_CMD_LINE, VALID_RANGE(0, LONG_TIMEOUT), DEFAULT(0),
       NO_MUTEX_GUARD, IN_BINLOG, ON_CHECK(0),
       ON_UPDATE(update_cached_query_exec_time));
static Sys_var_ulong sys_query_exec_id(
       "query_exec_id",
       "Pretend queries take this query id. When 0 (the default) use the"
       "actual query id. Used only for debugging.",
       SESSION_VAR(query_exec_id),
       NO_CMD_LINE, VALID_RANGE(0, ULONG_MAX), DEFAULT(0), BLOCK_SIZE(1),
       NO_MUTEX_GUARD, IN_BINLOG);
#endif

static bool fix_low_prio_updates(sys_var *self, THD *thd, enum_var_type type)
{
  if (type == OPT_SESSION)
    thd->update_lock_default= (thd->variables.low_priority_updates ?
                               TL_WRITE_LOW_PRIORITY : TL_WRITE);
  else
    thr_upgraded_concurrent_insert_lock=
      (global_system_variables.low_priority_updates ?
       TL_WRITE_LOW_PRIORITY : TL_WRITE);
  return false;
}
static Sys_var_mybool Sys_low_priority_updates(
       "low_priority_updates",
       "INSERT/DELETE/UPDATE has lower priority than selects",
       SESSION_VAR(low_priority_updates),
       CMD_LINE(OPT_ARG),
       DEFAULT(FALSE), NO_MUTEX_GUARD, NOT_IN_BINLOG, ON_CHECK(0),
       ON_UPDATE(fix_low_prio_updates));

static Sys_var_mybool Sys_lower_case_file_system(
       "lower_case_file_system",
       "Case sensitivity of file names on the file system where the "
       "data directory is located",
       READ_ONLY GLOBAL_VAR(lower_case_file_system), NO_CMD_LINE,
       DEFAULT(FALSE));

static Sys_var_uint Sys_lower_case_table_names(
       "lower_case_table_names",
       "If set to 1 table names are stored in lowercase on disk and table "
       "names will be case-insensitive.  Should be set to 2 if you are using "
       "a case insensitive file system",
       READ_ONLY GLOBAL_VAR(lower_case_table_names),
       CMD_LINE(OPT_ARG, OPT_LOWER_CASE_TABLE_NAMES),
       VALID_RANGE(0, 2),
#ifdef FN_NO_CASE_SENSE
    DEFAULT(1),
#else
    DEFAULT(0),
#endif
       BLOCK_SIZE(1));

static bool session_readonly(sys_var *self, THD *thd, set_var *var)
{
  if (var->type == OPT_GLOBAL)
    return false;
  my_error(ER_VARIABLE_IS_READONLY, MYF(0), "SESSION",
           self->name.str, "GLOBAL");
  return true;
}

static bool
check_max_allowed_packet(sys_var *self, THD *thd,  set_var *var)
{
  longlong val;
  if (session_readonly(self, thd, var))
    return true;

  val= var->save_result.ulonglong_value;
  if (val < (longlong) global_system_variables.net_buffer_length)
  {
    push_warning_printf(thd, Sql_condition::WARN_LEVEL_WARN,
                        WARN_OPTION_BELOW_LIMIT, ER(WARN_OPTION_BELOW_LIMIT),
                        "max_allowed_packet", "net_buffer_length");
  }
  return false;
}


static Sys_var_ulong Sys_max_allowed_packet(
       "max_allowed_packet",
       "Max packet length to send to or receive from the server",
       SESSION_VAR(max_allowed_packet), CMD_LINE(REQUIRED_ARG),
       VALID_RANGE(1024, 1024 * 1024 * 1024), DEFAULT(4096 * 1024),
       BLOCK_SIZE(1024), NO_MUTEX_GUARD, NOT_IN_BINLOG,
       ON_CHECK(check_max_allowed_packet));

static Sys_var_ulong Sys_slave_max_allowed_packet(
       "slave_max_allowed_packet",
       "The maximum packet length to sent successfully from the master to slave.",
       GLOBAL_VAR(slave_max_allowed_packet), CMD_LINE(REQUIRED_ARG),
       VALID_RANGE(1024, MAX_MAX_ALLOWED_PACKET),
       DEFAULT(MAX_MAX_ALLOWED_PACKET),
       BLOCK_SIZE(1024));

static Sys_var_ulonglong Sys_max_binlog_cache_size(
       "max_binlog_cache_size",
       "Sets the total size of the transactional cache",
       GLOBAL_VAR(max_binlog_cache_size), CMD_LINE(REQUIRED_ARG),
       VALID_RANGE(IO_SIZE, ULONGLONG_MAX),
       DEFAULT((ULONGLONG_MAX/IO_SIZE)*IO_SIZE),
       BLOCK_SIZE(IO_SIZE),
       NO_MUTEX_GUARD, NOT_IN_BINLOG, ON_CHECK(0),
       ON_UPDATE(fix_binlog_cache_size));

static Sys_var_ulonglong Sys_max_binlog_stmt_cache_size(
       "max_binlog_stmt_cache_size",
       "Sets the total size of the statement cache",
       GLOBAL_VAR(max_binlog_stmt_cache_size), CMD_LINE(REQUIRED_ARG),
       VALID_RANGE(IO_SIZE, ULONGLONG_MAX),
       DEFAULT((ULONGLONG_MAX/IO_SIZE)*IO_SIZE),
       BLOCK_SIZE(IO_SIZE),
       NO_MUTEX_GUARD, NOT_IN_BINLOG, ON_CHECK(0),
       ON_UPDATE(fix_binlog_stmt_cache_size));

static bool fix_max_binlog_size(sys_var *self, THD *thd, enum_var_type type)
{
  mysql_bin_log.set_max_size(max_binlog_size);
#ifdef HAVE_REPLICATION
  if (active_mi != NULL && !max_relay_log_size)
    active_mi->rli->relay_log.set_max_size(max_binlog_size);
#endif
  return false;
}
static Sys_var_ulong Sys_max_binlog_size(
       "max_binlog_size",
       "Binary log will be rotated automatically when the size exceeds this "
       "value. Will also apply to relay logs if max_relay_log_size is 0",
       GLOBAL_VAR(max_binlog_size), CMD_LINE(REQUIRED_ARG),
       VALID_RANGE(IO_SIZE, 1024*1024L*1024L), DEFAULT(1024*1024L*1024L),
       BLOCK_SIZE(IO_SIZE), NO_MUTEX_GUARD, NOT_IN_BINLOG, ON_CHECK(0),
       ON_UPDATE(fix_max_binlog_size));

static bool fix_max_connections(sys_var *self, THD *thd, enum_var_type type)
{
#ifndef EMBEDDED_LIBRARY
  resize_thr_alarm(max_connections +
                   global_system_variables.max_insert_delayed_threads + 10);
#endif
  return false;
}

static Sys_var_ulong Sys_max_connections(
       "max_connections", "The number of simultaneous clients allowed",
       GLOBAL_VAR(max_connections), CMD_LINE(REQUIRED_ARG),
       VALID_RANGE(1, 100000),
       DEFAULT(MAX_CONNECTIONS_DEFAULT),
       BLOCK_SIZE(1),
       NO_MUTEX_GUARD,
       NOT_IN_BINLOG,
       ON_CHECK(0),
       ON_UPDATE(fix_max_connections),
       NULL,
       /* max_connections is used as a sizing hint by the performance schema. */
       sys_var::PARSE_EARLY);

static Sys_var_ulong Sys_max_connect_errors(
       "max_connect_errors",
       "If there is more than this number of interrupted connections from "
       "a host this host will be blocked from further connections",
       GLOBAL_VAR(max_connect_errors), CMD_LINE(REQUIRED_ARG),
       VALID_RANGE(1, ULONG_MAX), DEFAULT(100),
       BLOCK_SIZE(1));

static Sys_var_uint Sys_extra_port(
       "extra_port",
       "Extra port number to use for tcp connections in a "
       "one-thread-per-connection manner. 0 means don't use another port",
       READ_ONLY GLOBAL_VAR(mysqld_extra_port), CMD_LINE(REQUIRED_ARG),
       VALID_RANGE(0, UINT_MAX32), DEFAULT(0), BLOCK_SIZE(1));

static Sys_var_ulong Sys_extra_max_connections(
       "extra_max_connections", "The number of connections on extra-port",
       GLOBAL_VAR(extra_max_connections), CMD_LINE(REQUIRED_ARG),
       VALID_RANGE(1, 100000), DEFAULT(1), BLOCK_SIZE(1), NO_MUTEX_GUARD,
       NOT_IN_BINLOG, ON_CHECK(0), ON_UPDATE(fix_max_connections));

static bool check_max_delayed_threads(sys_var *self, THD *thd, set_var *var)
{
  return var->type != OPT_GLOBAL &&
         var->save_result.ulonglong_value != 0 &&
         var->save_result.ulonglong_value !=
                           global_system_variables.max_insert_delayed_threads;
}

// Alias for max_delayed_threads
static Sys_var_ulong Sys_max_insert_delayed_threads(
       "max_insert_delayed_threads",
       "Don't start more than this number of threads to handle INSERT "
       "DELAYED statements. If set to zero INSERT DELAYED will be not used."
       "This variable is deprecated along with INSERT DELAYED.",
       SESSION_VAR(max_insert_delayed_threads),
       NO_CMD_LINE, VALID_RANGE(0, 16384), DEFAULT(20),
       BLOCK_SIZE(1), NO_MUTEX_GUARD, NOT_IN_BINLOG,
       ON_CHECK(check_max_delayed_threads), ON_UPDATE(fix_max_connections),
       DEPRECATED(""));

static Sys_var_ulong Sys_max_delayed_threads(
       "max_delayed_threads",
       "Don't start more than this number of threads to handle INSERT "
       "DELAYED statements. If set to zero INSERT DELAYED will be not used."
       "This variable is deprecated along with INSERT DELAYED.",
       SESSION_VAR(max_insert_delayed_threads),
       CMD_LINE(REQUIRED_ARG), VALID_RANGE(0, 16384), DEFAULT(20),
       BLOCK_SIZE(1), NO_MUTEX_GUARD, NOT_IN_BINLOG,
       ON_CHECK(check_max_delayed_threads), ON_UPDATE(fix_max_connections),
       DEPRECATED(""));

static Sys_var_ulong Sys_max_error_count(
       "max_error_count",
       "Max number of errors/warnings to store for a statement",
       SESSION_VAR(max_error_count), CMD_LINE(REQUIRED_ARG),
       VALID_RANGE(0, 65535), DEFAULT(DEFAULT_ERROR_COUNT), BLOCK_SIZE(1));

static Sys_var_ulonglong Sys_max_heap_table_size(
       "max_heap_table_size",
       "Don't allow creation of heap tables bigger than this",
       SESSION_VAR(max_heap_table_size), CMD_LINE(REQUIRED_ARG),
       VALID_RANGE(16384, (ulonglong)~(intptr)0), DEFAULT(16*1024*1024),
       BLOCK_SIZE(1024));

static Sys_var_ulong Sys_metadata_locks_cache_size(
       "metadata_locks_cache_size", "Size of unused metadata locks cache",
       READ_ONLY GLOBAL_VAR(mdl_locks_cache_size), CMD_LINE(REQUIRED_ARG),
       VALID_RANGE(1, 1024*1024), DEFAULT(MDL_LOCKS_CACHE_SIZE_DEFAULT),
       BLOCK_SIZE(1));

static Sys_var_ulong Sys_metadata_locks_hash_instances(
       "metadata_locks_hash_instances", "Number of metadata locks hash instances",
       READ_ONLY GLOBAL_VAR(mdl_locks_hash_partitions), CMD_LINE(REQUIRED_ARG),
       VALID_RANGE(1, 1024), DEFAULT(MDL_LOCKS_HASH_PARTITIONS_DEFAULT),
       BLOCK_SIZE(1));

static Sys_var_ulong Sys_pseudo_thread_id(
       "pseudo_thread_id",
       "This variable is for internal server use",
       SESSION_ONLY(pseudo_thread_id),
       NO_CMD_LINE, VALID_RANGE(0, ULONG_MAX), DEFAULT(0),
       BLOCK_SIZE(1), NO_MUTEX_GUARD, IN_BINLOG,
       ON_CHECK(check_has_super));

static bool fix_max_join_size(sys_var *self, THD *thd, enum_var_type type)
{
  SV *sv= type == OPT_GLOBAL ? &global_system_variables : &thd->variables;
  if (sv->max_join_size == HA_POS_ERROR)
    sv->option_bits|= OPTION_BIG_SELECTS;
  else
    sv->option_bits&= ~OPTION_BIG_SELECTS;
  return false;
}
static Sys_var_harows Sys_max_join_size(
       "max_join_size",
       "Joins that are probably going to read more than max_join_size "
       "records return an error",
       SESSION_VAR(max_join_size), CMD_LINE(REQUIRED_ARG),
       VALID_RANGE(1, HA_POS_ERROR), DEFAULT(HA_POS_ERROR), BLOCK_SIZE(1),
       NO_MUTEX_GUARD, NOT_IN_BINLOG, ON_CHECK(0),
       ON_UPDATE(fix_max_join_size));

static Sys_var_ulong Sys_max_seeks_for_key(
       "max_seeks_for_key",
       "Limit assumed max number of seeks when looking up rows based on a key",
       SESSION_VAR(max_seeks_for_key), CMD_LINE(REQUIRED_ARG),
       VALID_RANGE(1, ULONG_MAX), DEFAULT(ULONG_MAX), BLOCK_SIZE(1));

static Sys_var_ulong Sys_max_length_for_sort_data(
       "max_length_for_sort_data",
       "Max number of bytes in sorted records",
       SESSION_VAR(max_length_for_sort_data), CMD_LINE(REQUIRED_ARG),
       VALID_RANGE(4, 8192*1024L), DEFAULT(1024), BLOCK_SIZE(1));

static PolyLock_mutex PLock_prepared_stmt_count(&LOCK_prepared_stmt_count);
static Sys_var_ulong Sys_max_prepared_stmt_count(
       "max_prepared_stmt_count",
       "Maximum number of prepared statements in the server",
       GLOBAL_VAR(max_prepared_stmt_count), CMD_LINE(REQUIRED_ARG),
       VALID_RANGE(0, 1024*1024), DEFAULT(16382), BLOCK_SIZE(1),
       &PLock_prepared_stmt_count);

static bool fix_max_relay_log_size(sys_var *self, THD *thd, enum_var_type type)
{
#ifdef HAVE_REPLICATION
  if (active_mi != NULL)
    active_mi->rli->relay_log.set_max_size(max_relay_log_size ?
                                           max_relay_log_size: max_binlog_size);
#endif
  return false;
}
static Sys_var_ulong Sys_max_relay_log_size(
       "max_relay_log_size",
       "If non-zero: relay log will be rotated automatically when the "
       "size exceeds this value; if zero: when the size "
       "exceeds max_binlog_size",
       GLOBAL_VAR(max_relay_log_size), CMD_LINE(REQUIRED_ARG),
       VALID_RANGE(0, 1024L*1024*1024), DEFAULT(0), BLOCK_SIZE(IO_SIZE),
       NO_MUTEX_GUARD, NOT_IN_BINLOG, ON_CHECK(0),
       ON_UPDATE(fix_max_relay_log_size));

static Sys_var_ulong Sys_max_sort_length(
       "max_sort_length",
       "The number of bytes to use when sorting BLOB or TEXT values (only "
       "the first max_sort_length bytes of each value are used; the rest "
       "are ignored)",
       SESSION_VAR(max_sort_length), CMD_LINE(REQUIRED_ARG),
       VALID_RANGE(4, 8192*1024L), DEFAULT(1024), BLOCK_SIZE(1));

static Sys_var_ulong Sys_max_sp_recursion_depth(
       "max_sp_recursion_depth",
       "Maximum stored procedure recursion depth",
       SESSION_VAR(max_sp_recursion_depth), CMD_LINE(OPT_ARG),
       VALID_RANGE(0, 255), DEFAULT(0), BLOCK_SIZE(1));

// non-standard session_value_ptr() here
static Sys_var_max_user_conn Sys_max_user_connections(
       "max_user_connections",
       "The maximum number of active connections for a single user "
       "(0 = no limit)",
       SESSION_VAR(max_user_connections), CMD_LINE(REQUIRED_ARG),
       VALID_RANGE(0, UINT_MAX), DEFAULT(0), BLOCK_SIZE(1), NO_MUTEX_GUARD,
       NOT_IN_BINLOG, ON_CHECK(session_readonly));

static Sys_var_ulong Sys_max_tmp_tables(
       "max_tmp_tables",
       "Maximum number of temporary tables a client can keep open at a time",
       SESSION_VAR(max_tmp_tables), CMD_LINE(REQUIRED_ARG),
       VALID_RANGE(1, ULONG_MAX), DEFAULT(32), BLOCK_SIZE(1), NO_MUTEX_GUARD,
       NOT_IN_BINLOG, ON_CHECK(0), ON_UPDATE(0), DEPRECATED(""));

static Sys_var_ulong Sys_max_write_lock_count(
       "max_write_lock_count",
       "After this many write locks, allow some read locks to run in between",
       GLOBAL_VAR(max_write_lock_count), CMD_LINE(REQUIRED_ARG),
       VALID_RANGE(1, ULONG_MAX), DEFAULT(ULONG_MAX), BLOCK_SIZE(1));

static Sys_var_ulong Sys_min_examined_row_limit(
       "min_examined_row_limit",
       "Don't write queries to slow log that examine fewer rows "
       "than that",
       SESSION_VAR(min_examined_row_limit), CMD_LINE(REQUIRED_ARG),
       VALID_RANGE(0, ULONG_MAX), DEFAULT(0), BLOCK_SIZE(1));

#ifdef _WIN32
static Sys_var_mybool Sys_named_pipe(
       "named_pipe", "Enable the named pipe (NT)",
       READ_ONLY GLOBAL_VAR(opt_enable_named_pipe), CMD_LINE(OPT_ARG),
       DEFAULT(FALSE));
#endif


static bool 
check_net_buffer_length(sys_var *self, THD *thd,  set_var *var)
{
  longlong val;
  if (session_readonly(self, thd, var))
    return true;

  val= var->save_result.ulonglong_value;
  if (val > (longlong) global_system_variables.max_allowed_packet)
  {
    push_warning_printf(thd, Sql_condition::WARN_LEVEL_WARN,
                        WARN_OPTION_BELOW_LIMIT, ER(WARN_OPTION_BELOW_LIMIT),
                        "max_allowed_packet", "net_buffer_length");
  }
  return false;
}
static Sys_var_ulong Sys_net_buffer_length(
       "net_buffer_length",
       "Buffer length for TCP/IP and socket communication",
       SESSION_VAR(net_buffer_length), CMD_LINE(REQUIRED_ARG),
       VALID_RANGE(1024, 1024*1024), DEFAULT(16384), BLOCK_SIZE(1024),
       NO_MUTEX_GUARD, NOT_IN_BINLOG, ON_CHECK(check_net_buffer_length));

static bool fix_net_read_timeout(sys_var *self, THD *thd, enum_var_type type)
{
  if (type != OPT_GLOBAL)
    my_net_set_read_timeout(&thd->net, thd->variables.net_read_timeout);
  return false;
}
static Sys_var_ulong Sys_net_read_timeout(
       "net_read_timeout",
       "Number of seconds to wait for more data from a connection before "
       "aborting the read",
       SESSION_VAR(net_read_timeout), CMD_LINE(REQUIRED_ARG),
       VALID_RANGE(1, LONG_TIMEOUT), DEFAULT(NET_READ_TIMEOUT), BLOCK_SIZE(1),
       NO_MUTEX_GUARD, NOT_IN_BINLOG, ON_CHECK(0),
       ON_UPDATE(fix_net_read_timeout));

static bool fix_net_write_timeout(sys_var *self, THD *thd, enum_var_type type)
{
  if (type != OPT_GLOBAL)
    my_net_set_write_timeout(&thd->net, thd->variables.net_write_timeout);
  return false;
}
static Sys_var_ulong Sys_net_write_timeout(
       "net_write_timeout",
       "Number of seconds to wait for a block to be written to a connection "
       "before aborting the write",
       SESSION_VAR(net_write_timeout), CMD_LINE(REQUIRED_ARG),
       VALID_RANGE(1, LONG_TIMEOUT), DEFAULT(NET_WRITE_TIMEOUT), BLOCK_SIZE(1),
       NO_MUTEX_GUARD, NOT_IN_BINLOG, ON_CHECK(0),
       ON_UPDATE(fix_net_write_timeout));

static bool fix_net_retry_count(sys_var *self, THD *thd, enum_var_type type)
{
  if (type != OPT_GLOBAL)
    thd->net.retry_count=thd->variables.net_retry_count;
  return false;
}
static Sys_var_ulong Sys_net_retry_count(
       "net_retry_count",
       "If a read on a communication port is interrupted, retry this "
       "many times before giving up",
       SESSION_VAR(net_retry_count), CMD_LINE(REQUIRED_ARG),
       VALID_RANGE(1, ULONG_MAX), DEFAULT(MYSQLD_NET_RETRY_COUNT),
       BLOCK_SIZE(1), NO_MUTEX_GUARD, NOT_IN_BINLOG, ON_CHECK(0),
       ON_UPDATE(fix_net_retry_count));

static Sys_var_mybool Sys_new_mode(
       "new", "Use very new possible \"unsafe\" functions",
       SESSION_VAR(new_mode), CMD_LINE(OPT_ARG, 'n'), DEFAULT(FALSE));

static Sys_var_mybool Sys_old_mode(
       "old", "Use compatible behavior",
       READ_ONLY GLOBAL_VAR(old_mode), CMD_LINE(OPT_ARG), DEFAULT(FALSE));

static Sys_var_mybool Sys_old_alter_table(
       "old_alter_table", "Use old, non-optimized alter table",
       SESSION_VAR(old_alter_table), CMD_LINE(OPT_ARG), DEFAULT(FALSE));

static Sys_var_uint Sys_old_passwords(
       "old_passwords",
       "Determine which hash algorithm to use when generating passwords using "
       "the PASSWORD() function",
       SESSION_VAR(old_passwords), CMD_LINE(REQUIRED_ARG),
       VALID_RANGE(0, 2), DEFAULT(0), BLOCK_SIZE(1));

static Sys_var_ulong Sys_open_files_limit(
       "open_files_limit",
       "If this is not 0, then mysqld will use this value to reserve file "
       "descriptors to use with setrlimit(). If this value is 0 then mysqld "
       "will reserve max_connections*5 or max_connections + table_cache*2 "
       "(whichever is larger) number of file descriptors",
       READ_ONLY GLOBAL_VAR(open_files_limit), CMD_LINE(REQUIRED_ARG),
       VALID_RANGE(0, OS_FILE_LIMIT), DEFAULT(0), BLOCK_SIZE(1),
       NO_MUTEX_GUARD, NOT_IN_BINLOG, ON_CHECK(NULL), ON_UPDATE(NULL),
       NULL,
       /* open_files_limit is used as a sizing hint by the performance schema. */
       sys_var::PARSE_EARLY);

/// @todo change to enum
static Sys_var_ulong Sys_optimizer_prune_level(
       "optimizer_prune_level",
       "Controls the heuristic(s) applied during query optimization to prune "
       "less-promising partial plans from the optimizer search space. "
       "Meaning: 0 - do not apply any heuristic, thus perform exhaustive "
       "search; 1 - prune plans based on number of retrieved rows",
       SESSION_VAR(optimizer_prune_level), CMD_LINE(REQUIRED_ARG),
       VALID_RANGE(0, 1), DEFAULT(1), BLOCK_SIZE(1));

static Sys_var_ulong Sys_optimizer_search_depth(
       "optimizer_search_depth",
       "Maximum depth of search performed by the query optimizer. Values "
       "larger than the number of relations in a query result in better "
       "query plans, but take longer to compile a query. Values smaller "
       "than the number of tables in a relation result in faster "
       "optimization, but may produce very bad query plans. If set to 0, "
       "the system will automatically pick a reasonable value",
       SESSION_VAR(optimizer_search_depth), CMD_LINE(REQUIRED_ARG),
       VALID_RANGE(0, MAX_TABLES+1), DEFAULT(MAX_TABLES+1), BLOCK_SIZE(1));

static const char *optimizer_switch_names[]=
{
  "index_merge", "index_merge_union", "index_merge_sort_union",
  "index_merge_intersection", "engine_condition_pushdown",
  "index_condition_pushdown" , "mrr", "mrr_cost_based",
  "block_nested_loop", "batched_key_access",
#ifdef OPTIMIZER_SWITCH_ALL
  "materialization", "semijoin", "loosescan", "firstmatch",
  "subquery_materialization_cost_based",
#endif
  "use_index_extensions", "default", NullS
};
/** propagates changes to @@engine_condition_pushdown */
static bool fix_optimizer_switch(sys_var *self, THD *thd,
                                 enum_var_type type)
{
  SV *sv= (type == OPT_GLOBAL) ? &global_system_variables : &thd->variables;
  sv->engine_condition_pushdown= 
    test(sv->optimizer_switch & OPTIMIZER_SWITCH_ENGINE_CONDITION_PUSHDOWN);

  return false;
}
static Sys_var_flagset Sys_optimizer_switch(
       "optimizer_switch",
       "optimizer_switch=option=val[,option=val...], where option is one of "
       "{index_merge, index_merge_union, index_merge_sort_union, "
       "index_merge_intersection, engine_condition_pushdown, "
       "index_condition_pushdown, mrr, mrr_cost_based"
#ifdef OPTIMIZER_SWITCH_ALL
       ", materialization, semijoin, loosescan, firstmatch,"
       " subquery_materialization_cost_based"
#endif
       ", block_nested_loop, batched_key_access, use_index_extensions"
       "} and val is one of {on, off, default}",
       SESSION_VAR(optimizer_switch), CMD_LINE(REQUIRED_ARG),
       optimizer_switch_names, DEFAULT(OPTIMIZER_SWITCH_DEFAULT),
       NO_MUTEX_GUARD, NOT_IN_BINLOG, ON_CHECK(NULL),
       ON_UPDATE(fix_optimizer_switch));

static Sys_var_mybool Sys_var_end_markers_in_json(
       "end_markers_in_json",
       "In JSON output (\"EXPLAIN FORMAT=JSON\" and optimizer trace), "
       "if variable is set to 1, repeats the structure's key (if it has one) "
       "near the closing bracket",
       SESSION_VAR(end_markers_in_json), CMD_LINE(OPT_ARG),
       DEFAULT(FALSE));

#ifdef OPTIMIZER_TRACE

static Sys_var_flagset Sys_optimizer_trace(
       "optimizer_trace",
       "Controls tracing of the Optimizer:"
       " optimizer_trace=option=val[,option=val...], where option is one of"
       " {enabled, one_line}"
       " and val is one of {on, default}",
       SESSION_VAR(optimizer_trace), CMD_LINE(REQUIRED_ARG),
       Opt_trace_context::flag_names,
       DEFAULT(Opt_trace_context::FLAG_DEFAULT));
// @see set_var::is_var_optimizer_trace()
export sys_var *Sys_optimizer_trace_ptr= &Sys_optimizer_trace;

/**
  Note how "misc" is not here: it is not accessible to the user; disabling
  "misc" would disable the top object, which would make an empty trace.
*/
static Sys_var_flagset Sys_optimizer_trace_features(
       "optimizer_trace_features",
       "Enables/disables tracing of selected features of the Optimizer:"
       " optimizer_trace_features=option=val[,option=val...], where option is one of"
       " {greedy_search, range_optimizer, dynamic_range, repeated_subselect}"
       " and val is one of {on, off, default}",
       SESSION_VAR(optimizer_trace_features), CMD_LINE(REQUIRED_ARG),
       Opt_trace_context::feature_names,
       DEFAULT(Opt_trace_context::default_features));

/** Delete all old optimizer traces */
static bool optimizer_trace_update(sys_var *self, THD *thd,
                                   enum_var_type type)
{
  thd->opt_trace.reset();
  return false;
}

static Sys_var_long Sys_optimizer_trace_offset(
       "optimizer_trace_offset",
       "Offset of first optimizer trace to show; see manual",
       SESSION_VAR(optimizer_trace_offset), CMD_LINE(REQUIRED_ARG),
       VALID_RANGE(LONG_MIN, LONG_MAX), DEFAULT(-1), BLOCK_SIZE(1),
       NO_MUTEX_GUARD, NOT_IN_BINLOG, ON_CHECK(NULL),
       ON_UPDATE(optimizer_trace_update));

static Sys_var_long Sys_optimizer_trace_limit(
       "optimizer_trace_limit",
       "Maximum number of shown optimizer traces",
       SESSION_VAR(optimizer_trace_limit), CMD_LINE(REQUIRED_ARG),
       VALID_RANGE(0, LONG_MAX), DEFAULT(1), BLOCK_SIZE(1),
       NO_MUTEX_GUARD, NOT_IN_BINLOG, ON_CHECK(NULL),
       ON_UPDATE(optimizer_trace_update));

static Sys_var_ulong Sys_optimizer_trace_max_mem_size(
       "optimizer_trace_max_mem_size",
       "Maximum allowed cumulated size of stored optimizer traces",
       SESSION_VAR(optimizer_trace_max_mem_size), CMD_LINE(REQUIRED_ARG),
       VALID_RANGE(0, ULONG_MAX), DEFAULT(1024*16), BLOCK_SIZE(1));

#endif

static Sys_var_charptr Sys_pid_file(
       "pid_file", "Pid file used by safe_mysqld",
       READ_ONLY GLOBAL_VAR(pidfile_name_ptr), CMD_LINE(REQUIRED_ARG),
       IN_FS_CHARSET, DEFAULT(0));

static Sys_var_charptr Sys_plugin_dir(
       "plugin_dir", "Directory for plugins",
       READ_ONLY GLOBAL_VAR(opt_plugin_dir_ptr), CMD_LINE(REQUIRED_ARG),
       IN_FS_CHARSET, DEFAULT(0));

static Sys_var_uint Sys_port(
       "port",
       "Port number to use for connection or 0 to default to, "
       "my.cnf, $MYSQL_TCP_PORT, "
#if MYSQL_PORT_DEFAULT == 0
       "/etc/services, "
#endif
       "built-in default (" STRINGIFY_ARG(MYSQL_PORT) "), whatever comes first",
       READ_ONLY GLOBAL_VAR(mysqld_port), CMD_LINE(REQUIRED_ARG, 'P'),
       VALID_RANGE(0, UINT_MAX32), DEFAULT(0), BLOCK_SIZE(1));

const char *log_warnings_suppress_name[]= { "1592" };
static Sys_var_set Sys_log_warnings_suppress(
       "log_warnings_suppress",
       "disable logging of enumerated warnings: "
       "1592: unsafe statements for binary logging; "
       "possible values : [1592]",
       GLOBAL_VAR(opt_log_warnings_suppress), CMD_LINE(REQUIRED_ARG),
       log_warnings_suppress_name, DEFAULT(0));

static Sys_var_ulong Sys_preload_buff_size(
       "preload_buffer_size",
       "The size of the buffer that is allocated when preloading indexes",
       SESSION_VAR(preload_buff_size), CMD_LINE(REQUIRED_ARG),
       VALID_RANGE(1024, 1024*1024*1024), DEFAULT(32768), BLOCK_SIZE(1));

static Sys_var_uint Sys_protocol_version(
       "protocol_version",
       "The version of the client/server protocol used by the MySQL server",
       READ_ONLY GLOBAL_VAR(protocol_version), NO_CMD_LINE,
       VALID_RANGE(0, ~0), DEFAULT(PROTOCOL_VERSION), BLOCK_SIZE(1));

static Sys_var_proxy_user Sys_proxy_user(
       "proxy_user", "The proxy user account name used when logging in",
       IN_SYSTEM_CHARSET);

static Sys_var_external_user Sys_external_user(
       "external_user", "The external user account used when logging in",
       IN_SYSTEM_CHARSET);

static Sys_var_ulong Sys_read_buff_size(
       "read_buffer_size",
       "Each thread that does a sequential scan allocates a buffer of "
       "this size for each table it scans. If you do many sequential scans, "
       "you may want to increase this value",
       SESSION_VAR(read_buff_size), CMD_LINE(REQUIRED_ARG),
       VALID_RANGE(IO_SIZE*2, INT_MAX32), DEFAULT(128*1024),
       BLOCK_SIZE(IO_SIZE));

static bool check_read_only(sys_var *self, THD *thd, set_var *var)
{
  /* Prevent self dead-lock */
  if (thd->locked_tables_mode || thd->in_active_multi_stmt_transaction())
  {
    my_error(ER_LOCK_OR_ACTIVE_TRANSACTION, MYF(0));
    return true;
  }
  return false;
}
static bool fix_read_only(sys_var *self, THD *thd, enum_var_type type)
{
  bool result= true;
  my_bool new_read_only= read_only; // make a copy before releasing a mutex
  DBUG_ENTER("sys_var_opt_readonly::update");

  if (read_only == FALSE || read_only == opt_readonly)
  {
    opt_readonly= read_only;
    DBUG_RETURN(false);
  }

  if (check_read_only(self, thd, 0)) // just in case
    goto end;

  if (thd->global_read_lock.is_acquired())
  {
    /*
      This connection already holds the global read lock.
      This can be the case with:
      - FLUSH TABLES WITH READ LOCK
      - SET GLOBAL READ_ONLY = 1
    */
    opt_readonly= read_only;
    DBUG_RETURN(false);
  }

  /*
    READ_ONLY=1 prevents write locks from being taken on tables and
    blocks transactions from committing. We therefore should make sure
    that no such events occur while setting the read_only variable.
    This is a 2 step process:
    [1] lock_global_read_lock()
      Prevents connections from obtaining new write locks on
      tables. Note that we can still have active rw transactions.
    [2] make_global_read_lock_block_commit()
      Prevents transactions from committing.
  */

  read_only= opt_readonly;
  mysql_mutex_unlock(&LOCK_global_system_variables);

  if (thd->global_read_lock.lock_global_read_lock(thd))
    goto end_with_mutex_unlock;

  if ((result= thd->global_read_lock.make_global_read_lock_block_commit(thd)))
    goto end_with_read_lock;

  /* Change the opt_readonly system variable, safe because the lock is held */
  opt_readonly= new_read_only;
  result= false;

 end_with_read_lock:
  /* Release the lock */
  thd->global_read_lock.unlock_global_read_lock(thd);
 end_with_mutex_unlock:
  mysql_mutex_lock(&LOCK_global_system_variables);
 end:
  read_only= opt_readonly;
  DBUG_RETURN(result);
}


/**
  The read_only boolean is always equal to the opt_readonly boolean except
  during fix_read_only(); when that function is entered, opt_readonly is
  the pre-update value and read_only is the post-update value.
  fix_read_only() compares them and runs needed operations for the
  transition (especially when transitioning from false to true) and
  synchronizes both booleans in the end.
*/
static Sys_var_mybool Sys_readonly(
       "read_only",
       "Make all non-temporary tables read-only, with the exception for "
       "replication (slave) threads and users with the SUPER privilege",
       GLOBAL_VAR(read_only), CMD_LINE(OPT_ARG), DEFAULT(FALSE),
       NO_MUTEX_GUARD, NOT_IN_BINLOG,
       ON_CHECK(check_read_only), ON_UPDATE(fix_read_only));

static Sys_var_mybool Sys_userstat(
       "userstat",
       "Control USER_STATISTICS, CLIENT_STATISTICS, THREAD_STATISTICS, "
       "INDEX_STATISTICS and TABLE_STATISTICS running",
       GLOBAL_VAR(opt_userstat), CMD_LINE(OPT_ARG), DEFAULT(FALSE));

static Sys_var_mybool Sys_thread_statistics(
       "thread_statistics",
       "Control TABLE_STATISTICS running, when userstat is enabled",
       GLOBAL_VAR(opt_thread_statistics), CMD_LINE(OPT_ARG), DEFAULT(FALSE));

// Small lower limit to be able to test MRR
static Sys_var_ulong Sys_read_rnd_buff_size(
       "read_rnd_buffer_size",
       "When reading rows in sorted order after a sort, the rows are read "
       "through this buffer to avoid a disk seeks",
       SESSION_VAR(read_rnd_buff_size), CMD_LINE(REQUIRED_ARG),
       VALID_RANGE(1, INT_MAX32), DEFAULT(256*1024), BLOCK_SIZE(1));

static Sys_var_ulong Sys_div_precincrement(
       "div_precision_increment", "Precision of the result of '/' "
       "operator will be increased on that value",
       SESSION_VAR(div_precincrement), CMD_LINE(REQUIRED_ARG),
       VALID_RANGE(0, DECIMAL_MAX_SCALE), DEFAULT(4), BLOCK_SIZE(1));

static Sys_var_uint Sys_eq_range_index_dive_limit(
       "eq_range_index_dive_limit",
       "The optimizer will use existing index statistics instead of "
       "doing index dives for equality ranges if the number of equality "
       "ranges for the index is larger than or equal to this number. "
       "If set to 0, index dives are always used.",
       SESSION_VAR(eq_range_index_dive_limit), CMD_LINE(REQUIRED_ARG),
       VALID_RANGE(0, UINT_MAX32), DEFAULT(10), BLOCK_SIZE(1));

static Sys_var_ulong Sys_range_alloc_block_size(
       "range_alloc_block_size",
       "Allocation block size for storing ranges during optimization",
       SESSION_VAR(range_alloc_block_size), CMD_LINE(REQUIRED_ARG),
       VALID_RANGE(RANGE_ALLOC_BLOCK_SIZE, ULONG_MAX),
       DEFAULT(RANGE_ALLOC_BLOCK_SIZE), BLOCK_SIZE(1024));

static Sys_var_ulong Sys_multi_range_count(
       "multi_range_count",
       "Number of key ranges to request at once. "
       "This variable has no effect, and is deprecated. "
       "It will be removed in a future release.",
       SESSION_VAR(multi_range_count), CMD_LINE(REQUIRED_ARG),
       VALID_RANGE(1, ULONG_MAX), DEFAULT(256), BLOCK_SIZE(1),
       NO_MUTEX_GUARD, NOT_IN_BINLOG, ON_CHECK(0), ON_UPDATE(0),
       DEPRECATED(""));

static bool fix_thd_mem_root(sys_var *self, THD *thd, enum_var_type type)
{
  if (type != OPT_GLOBAL)
    reset_root_defaults(thd->mem_root,
                        thd->variables.query_alloc_block_size,
                        thd->variables.query_prealloc_size);
  return false;
}
static Sys_var_ulong Sys_query_alloc_block_size(
       "query_alloc_block_size",
       "Allocation block size for query parsing and execution",
       SESSION_VAR(query_alloc_block_size), CMD_LINE(REQUIRED_ARG),
       VALID_RANGE(1024, ULONG_MAX), DEFAULT(QUERY_ALLOC_BLOCK_SIZE),
       BLOCK_SIZE(1024), NO_MUTEX_GUARD, NOT_IN_BINLOG, ON_CHECK(0),
       ON_UPDATE(fix_thd_mem_root));

static Sys_var_ulong Sys_query_prealloc_size(
       "query_prealloc_size",
       "Persistent buffer for query parsing and execution",
       SESSION_VAR(query_prealloc_size), CMD_LINE(REQUIRED_ARG),
       VALID_RANGE(QUERY_ALLOC_PREALLOC_SIZE, ULONG_MAX),
       DEFAULT(QUERY_ALLOC_PREALLOC_SIZE),
       BLOCK_SIZE(1024), NO_MUTEX_GUARD, NOT_IN_BINLOG, ON_CHECK(0),
       ON_UPDATE(fix_thd_mem_root));

#ifdef HAVE_SMEM
static Sys_var_mybool Sys_shared_memory(
       "shared_memory", "Enable the shared memory",
       READ_ONLY GLOBAL_VAR(opt_enable_shared_memory), CMD_LINE(OPT_ARG),
       DEFAULT(FALSE));

static Sys_var_charptr Sys_shared_memory_base_name(
       "shared_memory_base_name", "Base name of shared memory",
       READ_ONLY GLOBAL_VAR(shared_memory_base_name), CMD_LINE(REQUIRED_ARG),
       IN_FS_CHARSET, DEFAULT(0));
#endif

// this has to be NO_CMD_LINE as the command-line option has a different name
static Sys_var_mybool Sys_skip_external_locking(
       "skip_external_locking", "Don't use system (external) locking",
       READ_ONLY GLOBAL_VAR(my_disable_locking), NO_CMD_LINE, DEFAULT(TRUE));

static Sys_var_mybool Sys_skip_networking(
       "skip_networking", "Don't allow connection with TCP/IP",
       READ_ONLY GLOBAL_VAR(opt_disable_networking), CMD_LINE(OPT_ARG),
       DEFAULT(FALSE));

static Sys_var_mybool Sys_skip_name_resolve(
       "skip_name_resolve",
       "Don't resolve hostnames. All hostnames are IP's or 'localhost'.",
       READ_ONLY GLOBAL_VAR(opt_skip_name_resolve),
       CMD_LINE(OPT_ARG, OPT_SKIP_RESOLVE),
       DEFAULT(FALSE));

static Sys_var_mybool Sys_skip_show_database(
       "skip_show_database", "Don't allow 'SHOW DATABASE' commands",
       READ_ONLY GLOBAL_VAR(opt_skip_show_db), CMD_LINE(OPT_ARG),
       DEFAULT(FALSE));

static Sys_var_charptr Sys_socket(
       "socket", "Socket file to use for connection",
       READ_ONLY GLOBAL_VAR(mysqld_unix_port), CMD_LINE(REQUIRED_ARG),
       IN_FS_CHARSET, DEFAULT(0));

/* 
  thread_concurrency is a no-op on all platforms since
  MySQL 5.1.  It will be removed in the context of
  WL#5265
*/
static Sys_var_ulong Sys_thread_concurrency(
       "thread_concurrency",
       "Permits the application to give the threads system a hint for "
       "the desired number of threads that should be run at the same time. "
       "This variable has no effect, and is deprecated. "
       "It will be removed in a future release. ",
       READ_ONLY GLOBAL_VAR(concurrency), CMD_LINE(REQUIRED_ARG),
       VALID_RANGE(1, 512), DEFAULT(DEFAULT_CONCURRENCY), BLOCK_SIZE(1),
       NO_MUTEX_GUARD, NOT_IN_BINLOG, ON_CHECK(0), ON_UPDATE(0), 
       DEPRECATED(""));

static Sys_var_ulong Sys_thread_stack(
       "thread_stack", "The stack size for each thread",
       READ_ONLY GLOBAL_VAR(my_thread_stack_size), CMD_LINE(REQUIRED_ARG),
       VALID_RANGE(128*1024, ULONG_MAX), DEFAULT(DEFAULT_THREAD_STACK),
       BLOCK_SIZE(1024));

static Sys_var_charptr Sys_tmpdir(
       "tmpdir", "Path for temporary files. Several paths may "
       "be specified, separated by a "
#if defined(__WIN__)
       "semicolon (;)"
#else
       "colon (:)"
#endif
       ", in this case they are used in a round-robin fashion",
       READ_ONLY GLOBAL_VAR(opt_mysql_tmpdir), CMD_LINE(REQUIRED_ARG, 't'),
       IN_FS_CHARSET, DEFAULT(0));

static bool fix_trans_mem_root(sys_var *self, THD *thd, enum_var_type type)
{
  if (type != OPT_GLOBAL)
    reset_root_defaults(&thd->transaction.mem_root,
                        thd->variables.trans_alloc_block_size,
                        thd->variables.trans_prealloc_size);
  return false;
}
static Sys_var_ulong Sys_trans_alloc_block_size(
       "transaction_alloc_block_size",
       "Allocation block size for transactions to be stored in binary log",
       SESSION_VAR(trans_alloc_block_size), CMD_LINE(REQUIRED_ARG),
       VALID_RANGE(1024, ULONG_MAX), DEFAULT(QUERY_ALLOC_BLOCK_SIZE),
       BLOCK_SIZE(1024), NO_MUTEX_GUARD, NOT_IN_BINLOG, ON_CHECK(0),
       ON_UPDATE(fix_trans_mem_root));

static Sys_var_ulong Sys_trans_prealloc_size(
       "transaction_prealloc_size",
       "Persistent buffer for transactions to be stored in binary log",
       SESSION_VAR(trans_prealloc_size), CMD_LINE(REQUIRED_ARG),
       VALID_RANGE(1024, ULONG_MAX), DEFAULT(TRANS_ALLOC_PREALLOC_SIZE),
       BLOCK_SIZE(1024), NO_MUTEX_GUARD, NOT_IN_BINLOG, ON_CHECK(0),
       ON_UPDATE(fix_trans_mem_root));

static const char *thread_handling_names[]=
{
  "one-thread-per-connection", "no-threads",
#ifdef HAVE_POOL_OF_THREADS
  "pool-of-threads",
#endif
  0
};

#if defined (_WIN32) && defined (HAVE_POOL_OF_THREADS)
/* Windows is using OS threadpool, so we're pretty sure it works well */
#define DEFAULT_THREAD_HANDLING 2
#else
#define DEFAULT_THREAD_HANDLING 0
#endif

static Sys_var_enum Sys_thread_handling(
       "thread_handling",
       "Define threads usage for handling queries, one of "
       "one-thread-per-connection, no-threads"
#ifdef HAVE_POOL_OF_THREADS
       ", pool-of-threads"
#endif
       , READ_ONLY GLOBAL_VAR(thread_handling), CMD_LINE(REQUIRED_ARG),
       thread_handling_names, 
       DEFAULT(DEFAULT_THREAD_HANDLING)
 );

#ifdef HAVE_QUERY_CACHE
static bool fix_query_cache_size(sys_var *self, THD *thd, enum_var_type type)
{
  ulong new_cache_size= query_cache.resize(query_cache_size);
  /*
     Note: query_cache_size is a global variable reflecting the
     requested cache size. See also query_cache_size_arg
  */
  if (query_cache_size != new_cache_size)
    push_warning_printf(current_thd, Sql_condition::WARN_LEVEL_WARN,
                        ER_WARN_QC_RESIZE, ER(ER_WARN_QC_RESIZE),
                        query_cache_size, new_cache_size);

  query_cache_size= new_cache_size;
  return false;
}
static Sys_var_ulong Sys_query_cache_size(
       "query_cache_size",
       "The memory allocated to store results from old queries",
       GLOBAL_VAR(query_cache_size), CMD_LINE(REQUIRED_ARG),
       VALID_RANGE(0, ULONG_MAX), DEFAULT(1024U*1024U), BLOCK_SIZE(1024),
       NO_MUTEX_GUARD, NOT_IN_BINLOG, ON_CHECK(0),
       ON_UPDATE(fix_query_cache_size));

static Sys_var_mybool Sys_query_cache_strip_comments(
       "query_cache_strip_comments", "Enable and disable optimisation \"strip comment for query cache\" - optimisation strip all comments from query while search query result in query cache",
       GLOBAL_VAR(opt_query_cache_strip_comments), CMD_LINE(OPT_ARG),
       DEFAULT(FALSE));

static Sys_var_ulong Sys_query_cache_limit(
       "query_cache_limit",
       "Don't cache results that are bigger than this",
       GLOBAL_VAR(query_cache.query_cache_limit), CMD_LINE(REQUIRED_ARG),
       VALID_RANGE(0, ULONG_MAX), DEFAULT(1024*1024), BLOCK_SIZE(1));

static bool fix_qcache_min_res_unit(sys_var *self, THD *thd, enum_var_type type)
{
  query_cache_min_res_unit=
    query_cache.set_min_res_unit(query_cache_min_res_unit);
  return false;
}
static Sys_var_ulong Sys_query_cache_min_res_unit(
       "query_cache_min_res_unit",
       "The minimum size for blocks allocated by the query cache",
       GLOBAL_VAR(query_cache_min_res_unit), CMD_LINE(REQUIRED_ARG),
       VALID_RANGE(0, ULONG_MAX), DEFAULT(QUERY_CACHE_MIN_RESULT_DATA_SIZE),
       BLOCK_SIZE(1), NO_MUTEX_GUARD, NOT_IN_BINLOG, ON_CHECK(0),
       ON_UPDATE(fix_qcache_min_res_unit));

static const char *query_cache_type_names[]= { "OFF", "ON", "DEMAND", 0 };
static bool check_query_cache_type(sys_var *self, THD *thd, set_var *var)
{
  if (query_cache.is_disabled())
  {
    my_error(ER_QUERY_CACHE_DISABLED, MYF(0));
    return true;
  }
  return false;
}
static Sys_var_enum Sys_query_cache_type(
       "query_cache_type",
       "OFF = Don't cache or retrieve results. ON = Cache all results "
       "except SELECT SQL_NO_CACHE ... queries. DEMAND = Cache only "
       "SELECT SQL_CACHE ... queries",
       SESSION_VAR(query_cache_type), CMD_LINE(REQUIRED_ARG),
       query_cache_type_names, DEFAULT(0), NO_MUTEX_GUARD, NOT_IN_BINLOG,
       ON_CHECK(check_query_cache_type));

static Sys_var_mybool Sys_query_cache_wlock_invalidate(
       "query_cache_wlock_invalidate",
       "Invalidate queries in query cache on LOCK for write",
       SESSION_VAR(query_cache_wlock_invalidate), CMD_LINE(OPT_ARG),
       DEFAULT(FALSE));
#endif /* HAVE_QUERY_CACHE */

static bool
on_check_opt_secure_auth(sys_var *self, THD *thd, set_var *var)
{
  if (!var->save_result.ulonglong_value)
  {
    WARN_DEPRECATED(thd, "pre-4.1 password hash", "post-4.1 password hash");
  }
  return false;
}

static Sys_var_mybool Sys_secure_auth(
       "secure_auth",
       "Disallow authentication for accounts that have old (pre-4.1) "
       "passwords",
       GLOBAL_VAR(opt_secure_auth), CMD_LINE(OPT_ARG, OPT_SECURE_AUTH),
       DEFAULT(TRUE),
       NO_MUTEX_GUARD, NOT_IN_BINLOG,
       ON_CHECK(on_check_opt_secure_auth)
       );

static Sys_var_charptr Sys_secure_file_priv(
       "secure_file_priv",
       "Limit LOAD DATA, SELECT ... OUTFILE, and LOAD_FILE() to files "
       "within specified directory. "
       "If no argument is specified disable loading files.",
       READ_ONLY GLOBAL_VAR(opt_secure_file_priv),
       CMD_LINE(OPT_ARG, OPT_SECURE_FILE_PRIV), IN_FS_CHARSET, DEFAULT(0));

static bool fix_server_id(sys_var *self, THD *thd, enum_var_type type)
{
  server_id_supplied = 1;
  thd->server_id= server_id;
  return false;
}
static Sys_var_ulong Sys_server_id(
       "server_id",
       "Uniquely identifies the server instance in the community of "
       "replication partners",
       GLOBAL_VAR(server_id), CMD_LINE(REQUIRED_ARG, OPT_SERVER_ID),
       VALID_RANGE(0, UINT_MAX32), DEFAULT(0), BLOCK_SIZE(1), NO_MUTEX_GUARD,
       NOT_IN_BINLOG, ON_CHECK(0), ON_UPDATE(fix_server_id));

static Sys_var_charptr Sys_server_uuid(
       "server_uuid",
       "Uniquely identifies the server instance in the universe",
       READ_ONLY GLOBAL_VAR(server_uuid_ptr),
       NO_CMD_LINE, IN_FS_CHARSET, DEFAULT(server_uuid));

static Sys_var_uint Sys_server_id_bits(
       "server_id_bits",
       "Set number of significant bits in server-id",
       GLOBAL_VAR(opt_server_id_bits), CMD_LINE(REQUIRED_ARG),
       VALID_RANGE(0, 32), DEFAULT(32), BLOCK_SIZE(1));

static Sys_var_mybool Sys_slave_compressed_protocol(
       "slave_compressed_protocol",
       "Use compression on master/slave protocol",
       GLOBAL_VAR(opt_slave_compressed_protocol), CMD_LINE(OPT_ARG),
       DEFAULT(FALSE));

#ifdef HAVE_REPLICATION
static const char *slave_exec_mode_names[]=
       {"STRICT", "IDEMPOTENT", 0};
static Sys_var_enum Slave_exec_mode(
       "slave_exec_mode",
       "Modes for how replication events should be executed. Legal values "
       "are STRICT (default) and IDEMPOTENT. In IDEMPOTENT mode, "
       "replication will not stop for operations that are idempotent. "
       "In STRICT mode, replication will stop on any unexpected difference "
       "between the master and the slave",
       GLOBAL_VAR(slave_exec_mode_options), CMD_LINE(REQUIRED_ARG),
       slave_exec_mode_names, DEFAULT(SLAVE_EXEC_MODE_STRICT));
const char *slave_type_conversions_name[]= {"ALL_LOSSY", "ALL_NON_LOSSY", 0};
static Sys_var_set Slave_type_conversions(
       "slave_type_conversions",
       "Set of slave type conversions that are enabled. Legal values are:"
       " ALL_LOSSY to enable lossy conversions and"
       " ALL_NON_LOSSY to enable non-lossy conversions."
       " If the variable is assigned the empty set, no conversions are"
       " allowed and it is expected that the types match exactly.",
       GLOBAL_VAR(slave_type_conversions_options), CMD_LINE(REQUIRED_ARG),
       slave_type_conversions_name,
       DEFAULT(0));

static Sys_var_mybool Sys_slave_sql_verify_checksum(
       "slave_sql_verify_checksum",
       "Force checksum verification of replication events after reading them "
       "from relay log. Note: Events are always checksum-verified by slave on "
       "receiving them from the network before writing them to the relay "
       "log. Enabled by default.",
       GLOBAL_VAR(opt_slave_sql_verify_checksum), CMD_LINE(OPT_ARG), DEFAULT(TRUE));

static bool slave_rows_search_algorithms_check(sys_var *self, THD *thd, set_var *var)
{
  String str, *res;
  /* null value is not allowed */
  if (check_not_null(self, thd, var))
    return true;

  /** empty value ('') is not allowed */
  res= var->value? var->value->val_str(&str) : NULL;
  if (res && res->is_empty())
    return true;

  return false;
}

static const char *slave_rows_search_algorithms_names[]= {"TABLE_SCAN", "INDEX_SCAN", "HASH_SCAN", 0};
static Sys_var_set Slave_rows_search_algorithms(
       "slave_rows_search_algorithms", 
       "Set of searching algorithms that the slave will use while "
       "searching for records from the storage engine to either "
       "updated or deleted them. Possible values are: INDEX_SCAN, "
       "TABLE_SCAN and HASH_SCAN. Any combination is allowed, and "
       "the slave will always pick the most suitable algorithm for "
       "any given scenario. "
       "(Default: INDEX_SCAN, TABLE_SCAN).",
       GLOBAL_VAR(slave_rows_search_algorithms_options), CMD_LINE(REQUIRED_ARG),
       slave_rows_search_algorithms_names,
       DEFAULT(SLAVE_ROWS_INDEX_SCAN | SLAVE_ROWS_TABLE_SCAN),  NO_MUTEX_GUARD,
       NOT_IN_BINLOG, ON_CHECK(slave_rows_search_algorithms_check), ON_UPDATE(NULL));
#endif

bool Sys_var_enum_binlog_checksum::global_update(THD *thd, set_var *var)
{
  bool check_purge= false;

  mysql_mutex_lock(mysql_bin_log.get_log_lock());
  if(mysql_bin_log.is_open())
  {
    bool alg_changed=
      (binlog_checksum_options != (uint) var->save_result.ulonglong_value);
    if (alg_changed)
      mysql_bin_log.checksum_alg_reset= (uint8) var->save_result.ulonglong_value;
    mysql_bin_log.rotate(true, &check_purge);
    if (alg_changed)
      mysql_bin_log.checksum_alg_reset= BINLOG_CHECKSUM_ALG_UNDEF; // done
  }
  else
  {
    binlog_checksum_options= var->save_result.ulonglong_value;
  }
  DBUG_ASSERT((ulong) binlog_checksum_options == var->save_result.ulonglong_value);
  DBUG_ASSERT(mysql_bin_log.checksum_alg_reset == BINLOG_CHECKSUM_ALG_UNDEF);
  mysql_mutex_unlock(mysql_bin_log.get_log_lock());
  
  if (check_purge)
    mysql_bin_log.purge();

  return 0;
}

static Sys_var_enum_binlog_checksum Binlog_checksum_enum(
       "binlog_checksum", "Type of BINLOG_CHECKSUM_ALG. Include checksum for "
       "log events in the binary log. Possible values are NONE and CRC32; "
       "default is CRC32.",
       GLOBAL_VAR(binlog_checksum_options), CMD_LINE(REQUIRED_ARG),
       binlog_checksum_type_names, DEFAULT(BINLOG_CHECKSUM_ALG_CRC32),
       NO_MUTEX_GUARD, NOT_IN_BINLOG);

static Sys_var_mybool Sys_master_verify_checksum(
       "master_verify_checksum",
       "Force checksum verification of logged events in binary log before "
       "sending them to slaves or printing them in output of SHOW BINLOG EVENTS. "
       "Disabled by default.",
       GLOBAL_VAR(opt_master_verify_checksum), CMD_LINE(OPT_ARG), DEFAULT(FALSE));

static Sys_var_ulong Sys_slow_launch_time(
       "slow_launch_time",
       "If creating the thread takes longer than this value (in seconds), "
       "the Slow_launch_threads counter will be incremented",
       GLOBAL_VAR(slow_launch_time), CMD_LINE(REQUIRED_ARG),
       VALID_RANGE(0, LONG_TIMEOUT), DEFAULT(2), BLOCK_SIZE(1));

static Sys_var_ulong Sys_sort_buffer(
       "sort_buffer_size",
       "Each thread that needs to do a sort allocates a buffer of this size",
       SESSION_VAR(sortbuff_size), CMD_LINE(REQUIRED_ARG),
       VALID_RANGE(MIN_SORT_MEMORY, ULONG_MAX), DEFAULT(DEFAULT_SORT_MEMORY),
       BLOCK_SIZE(1));

export sql_mode_t expand_sql_mode(sql_mode_t sql_mode)
{
  if (sql_mode & MODE_ANSI)
  {
    /*
      Note that we dont set
      MODE_NO_KEY_OPTIONS | MODE_NO_TABLE_OPTIONS | MODE_NO_FIELD_OPTIONS
      to allow one to get full use of MySQL in this mode.

      MODE_ONLY_FULL_GROUP_BY was removed from ANSI mode because it is
      currently overly restrictive (see BUG#8510).
    */
    sql_mode|= (MODE_REAL_AS_FLOAT | MODE_PIPES_AS_CONCAT | MODE_ANSI_QUOTES |
                MODE_IGNORE_SPACE);
  }
  if (sql_mode & MODE_ORACLE)
    sql_mode|= (MODE_PIPES_AS_CONCAT | MODE_ANSI_QUOTES |
                MODE_IGNORE_SPACE |
                MODE_NO_KEY_OPTIONS | MODE_NO_TABLE_OPTIONS |
                MODE_NO_FIELD_OPTIONS | MODE_NO_AUTO_CREATE_USER);
  if (sql_mode & MODE_MSSQL)
    sql_mode|= (MODE_PIPES_AS_CONCAT | MODE_ANSI_QUOTES |
                MODE_IGNORE_SPACE |
                MODE_NO_KEY_OPTIONS | MODE_NO_TABLE_OPTIONS |
                MODE_NO_FIELD_OPTIONS);
  if (sql_mode & MODE_POSTGRESQL)
    sql_mode|= (MODE_PIPES_AS_CONCAT | MODE_ANSI_QUOTES |
                MODE_IGNORE_SPACE |
                MODE_NO_KEY_OPTIONS | MODE_NO_TABLE_OPTIONS |
                MODE_NO_FIELD_OPTIONS);
  if (sql_mode & MODE_DB2)
    sql_mode|= (MODE_PIPES_AS_CONCAT | MODE_ANSI_QUOTES |
                MODE_IGNORE_SPACE |
                MODE_NO_KEY_OPTIONS | MODE_NO_TABLE_OPTIONS |
                MODE_NO_FIELD_OPTIONS);
  if (sql_mode & MODE_MAXDB)
    sql_mode|= (MODE_PIPES_AS_CONCAT | MODE_ANSI_QUOTES |
                MODE_IGNORE_SPACE |
                MODE_NO_KEY_OPTIONS | MODE_NO_TABLE_OPTIONS |
                MODE_NO_FIELD_OPTIONS | MODE_NO_AUTO_CREATE_USER);
  if (sql_mode & MODE_MYSQL40)
    sql_mode|= MODE_HIGH_NOT_PRECEDENCE;
  if (sql_mode & MODE_MYSQL323)
    sql_mode|= MODE_HIGH_NOT_PRECEDENCE;
  if (sql_mode & MODE_TRADITIONAL)
    sql_mode|= (MODE_STRICT_TRANS_TABLES | MODE_STRICT_ALL_TABLES |
                MODE_NO_ZERO_IN_DATE | MODE_NO_ZERO_DATE |
                MODE_ERROR_FOR_DIVISION_BY_ZERO | MODE_NO_AUTO_CREATE_USER |
                MODE_NO_ENGINE_SUBSTITUTION);
  return sql_mode;
}
static bool check_sql_mode(sys_var *self, THD *thd, set_var *var)
{
  var->save_result.ulonglong_value=
    expand_sql_mode(var->save_result.ulonglong_value);
  return false;
}
static bool fix_sql_mode(sys_var *self, THD *thd, enum_var_type type)
{
  if (type != OPT_GLOBAL)
  {
    /* Update thd->server_status */
    if (thd->variables.sql_mode & MODE_NO_BACKSLASH_ESCAPES)
      thd->server_status|= SERVER_STATUS_NO_BACKSLASH_ESCAPES;
    else
      thd->server_status&= ~SERVER_STATUS_NO_BACKSLASH_ESCAPES;
  }
  return false;
}
/*
  WARNING: When adding new SQL modes don't forget to update the
  tables definitions that stores it's value (ie: mysql.event, mysql.proc)
*/
static const char *sql_mode_names[]=
{
  "REAL_AS_FLOAT", "PIPES_AS_CONCAT", "ANSI_QUOTES", "IGNORE_SPACE", ",",
  "ONLY_FULL_GROUP_BY", "NO_UNSIGNED_SUBTRACTION", "NO_DIR_IN_CREATE",
  "POSTGRESQL", "ORACLE", "MSSQL", "DB2", "MAXDB", "NO_KEY_OPTIONS",
  "NO_TABLE_OPTIONS", "NO_FIELD_OPTIONS", "MYSQL323", "MYSQL40", "ANSI",
  "NO_AUTO_VALUE_ON_ZERO", "NO_BACKSLASH_ESCAPES", "STRICT_TRANS_TABLES",
  "STRICT_ALL_TABLES", "NO_ZERO_IN_DATE", "NO_ZERO_DATE",
  "ALLOW_INVALID_DATES", "ERROR_FOR_DIVISION_BY_ZERO", "TRADITIONAL",
  "NO_AUTO_CREATE_USER", "HIGH_NOT_PRECEDENCE", "NO_ENGINE_SUBSTITUTION",
  "PAD_CHAR_TO_FULL_LENGTH",
  0
};
export bool sql_mode_string_representation(THD *thd, sql_mode_t sql_mode,
                                           LEX_STRING *ls)
{
  set_to_string(thd, ls, sql_mode, sql_mode_names);
  return ls->str == 0;
}
/*
  sql_mode should *not* be IN_BINLOG: even though it is written to the binlog,
  the slave ignores the MODE_NO_DIR_IN_CREATE variable, so slave's value
  differs from master's (see log_event.cc: Query_log_event::do_apply_event()).
*/
static Sys_var_set Sys_sql_mode(
       "sql_mode",
       "Syntax: sql-mode=mode[,mode[,mode...]]. See the manual for the "
       "complete list of valid sql modes",
       SESSION_VAR(sql_mode), CMD_LINE(REQUIRED_ARG),
       sql_mode_names, DEFAULT(MODE_NO_ENGINE_SUBSTITUTION), NO_MUTEX_GUARD,
       NOT_IN_BINLOG, ON_CHECK(check_sql_mode), ON_UPDATE(fix_sql_mode));

#if defined(HAVE_OPENSSL) && !defined(EMBEDDED_LIBRARY)
#define SSL_OPT(X) CMD_LINE(REQUIRED_ARG,X)
#else
#define SSL_OPT(X) NO_CMD_LINE
#endif

static Sys_var_charptr Sys_ssl_ca(
       "ssl_ca",
       "CA file in PEM format (check OpenSSL docs, implies --ssl)",
       READ_ONLY GLOBAL_VAR(opt_ssl_ca), SSL_OPT(OPT_SSL_CA),
       IN_FS_CHARSET, DEFAULT(0));

static Sys_var_charptr Sys_ssl_capath(
       "ssl_capath",
       "CA directory (check OpenSSL docs, implies --ssl)",
       READ_ONLY GLOBAL_VAR(opt_ssl_capath), SSL_OPT(OPT_SSL_CAPATH),
       IN_FS_CHARSET, DEFAULT(0));

static Sys_var_charptr Sys_ssl_cert(
       "ssl_cert", "X509 cert in PEM format (implies --ssl)",
       READ_ONLY GLOBAL_VAR(opt_ssl_cert), SSL_OPT(OPT_SSL_CERT),
       IN_FS_CHARSET, DEFAULT(0));

static Sys_var_charptr Sys_ssl_cipher(
       "ssl_cipher", "SSL cipher to use (implies --ssl)",
       READ_ONLY GLOBAL_VAR(opt_ssl_cipher), SSL_OPT(OPT_SSL_CIPHER),
       IN_FS_CHARSET, DEFAULT(0));

static Sys_var_charptr Sys_ssl_key(
       "ssl_key", "X509 key in PEM format (implies --ssl)",
       READ_ONLY GLOBAL_VAR(opt_ssl_key), SSL_OPT(OPT_SSL_KEY),
       IN_FS_CHARSET, DEFAULT(0));

static Sys_var_charptr Sys_ssl_crl(
       "ssl_crl",
       "CRL file in PEM format (check OpenSSL docs, implies --ssl)",
       READ_ONLY GLOBAL_VAR(opt_ssl_crl), SSL_OPT(OPT_SSL_CRL),
       IN_FS_CHARSET, DEFAULT(0));

static Sys_var_charptr Sys_ssl_crlpath(
       "ssl_crlpath",
       "CRL directory (check OpenSSL docs, implies --ssl)",
       READ_ONLY GLOBAL_VAR(opt_ssl_crlpath), SSL_OPT(OPT_SSL_CRLPATH),
       IN_FS_CHARSET, DEFAULT(0));


// why ENUM and not BOOL ?
static const char *updatable_views_with_limit_names[]= {"NO", "YES", 0};
static Sys_var_enum Sys_updatable_views_with_limit(
       "updatable_views_with_limit",
       "YES = Don't issue an error message (warning only) if a VIEW without "
       "presence of a key of the underlying table is used in queries with a "
       "LIMIT clause for updating. NO = Prohibit update of a VIEW, which "
       "does not contain a key of the underlying table and the query uses "
       "a LIMIT clause (usually get from GUI tools)",
       SESSION_VAR(updatable_views_with_limit), CMD_LINE(REQUIRED_ARG),
       updatable_views_with_limit_names, DEFAULT(TRUE));

static Sys_var_mybool Sys_sync_frm(
       "sync_frm", "Sync .frm files to disk on creation",
       GLOBAL_VAR(opt_sync_frm), CMD_LINE(OPT_ARG),
       DEFAULT(TRUE));

static char *system_time_zone_ptr;
static Sys_var_charptr Sys_system_time_zone(
       "system_time_zone", "The server system time zone",
       READ_ONLY GLOBAL_VAR(system_time_zone_ptr), NO_CMD_LINE,
       IN_FS_CHARSET, DEFAULT(system_time_zone));

static Sys_var_ulong Sys_table_def_size(
       "table_definition_cache",
       "The number of cached table definitions",
       GLOBAL_VAR(table_def_size),
       CMD_LINE(REQUIRED_ARG, OPT_TABLE_DEFINITION_CACHE),
       VALID_RANGE(TABLE_DEF_CACHE_MIN, 512*1024),
       DEFAULT(TABLE_DEF_CACHE_DEFAULT),
       BLOCK_SIZE(1),
       NO_MUTEX_GUARD,
       NOT_IN_BINLOG,
       ON_CHECK(NULL),
       ON_UPDATE(NULL),
       NULL,
       /* table_definition_cache is used as a sizing hint by the performance schema. */
       sys_var::PARSE_EARLY);

static bool fix_table_cache_size(sys_var *self, THD *thd, enum_var_type type)
{
  /*
    table_open_cache parameter is a soft limit for total number of objects
    in all table cache instances. Once this value is updated we need to
    update value of a per-instance soft limit on table cache size.
  */
  table_cache_size_per_instance= table_cache_size / table_cache_instances;
  return false;
}

static Sys_var_ulong Sys_table_cache_size(
       "table_open_cache", "The number of cached open tables "
       "(total for all table cache instances)",
       GLOBAL_VAR(table_cache_size), CMD_LINE(REQUIRED_ARG),
       VALID_RANGE(1, 512*1024), DEFAULT(TABLE_OPEN_CACHE_DEFAULT),
       BLOCK_SIZE(1), NO_MUTEX_GUARD, NOT_IN_BINLOG, ON_CHECK(NULL),
       ON_UPDATE(fix_table_cache_size),
       NULL,
       /* table_open_cache is used as a sizing hint by the performance schema. */
       sys_var::PARSE_EARLY);

static Sys_var_ulong Sys_table_cache_instances(
       "table_open_cache_instances", "The number of table cache instances",
       READ_ONLY GLOBAL_VAR(table_cache_instances), CMD_LINE(REQUIRED_ARG),
       VALID_RANGE(1, Table_cache_manager::MAX_TABLE_CACHES), DEFAULT(1),
       BLOCK_SIZE(1), NO_MUTEX_GUARD, NOT_IN_BINLOG, ON_CHECK(NULL),
       ON_UPDATE(NULL), NULL,
       /*
         table_open_cache is used as a sizing hint by the performance schema,
         and 'table_open_cache' is a prefix of 'table_open_cache_instances'.
         Is is better to keep these options together, to avoid confusing
         handle_options() with partial name matches.
       */
       sys_var::PARSE_EARLY);

static Sys_var_ulong Sys_thread_cache_size(
       "thread_cache_size",
       "How many threads we should keep in a cache for reuse",
       GLOBAL_VAR(max_blocked_pthreads),
       CMD_LINE(REQUIRED_ARG, OPT_THREAD_CACHE_SIZE),
       VALID_RANGE(0, 16384), DEFAULT(0), BLOCK_SIZE(1));

#ifdef HAVE_POOL_OF_THREADS

static bool fix_tp_max_threads(sys_var *, THD *, enum_var_type)
{
#ifdef _WIN32
  tp_set_max_threads(threadpool_max_threads);
#endif
  return false;
}


#ifdef _WIN32
static bool fix_tp_min_threads(sys_var *, THD *, enum_var_type)
{
  tp_set_min_threads(threadpool_min_threads);
  return false;
}
#endif


#ifndef  _WIN32
static bool fix_threadpool_size(sys_var*, THD*, enum_var_type)
{
  tp_set_threadpool_size(threadpool_size);
  return false;
}


static bool fix_threadpool_stall_limit(sys_var*, THD*, enum_var_type)
{
  tp_set_threadpool_stall_limit(threadpool_stall_limit);
  return false;
}
#endif

#ifdef _WIN32
static Sys_var_uint Sys_threadpool_min_threads(
  "thread_pool_min_threads",
  "Minimum number of threads in the thread pool.",
  GLOBAL_VAR(threadpool_min_threads), CMD_LINE(REQUIRED_ARG),
  VALID_RANGE(1, 256), DEFAULT(1), BLOCK_SIZE(1),
  NO_MUTEX_GUARD, NOT_IN_BINLOG, ON_CHECK(0),
  ON_UPDATE(fix_tp_min_threads)
  );
#else
static Sys_var_uint Sys_threadpool_idle_thread_timeout(
  "thread_pool_idle_timeout",
  "Timeout in seconds for an idle thread in the thread pool."
  "Worker thread will be shut down after timeout",
  GLOBAL_VAR(threadpool_idle_timeout), CMD_LINE(REQUIRED_ARG),
  VALID_RANGE(1, UINT_MAX), DEFAULT(60), BLOCK_SIZE(1)
);
static Sys_var_uint Sys_threadpool_oversubscribe(
  "thread_pool_oversubscribe",
  "How many additional active worker threads in a group are allowed.",
  GLOBAL_VAR(threadpool_oversubscribe), CMD_LINE(REQUIRED_ARG),
  VALID_RANGE(1, 1000), DEFAULT(3), BLOCK_SIZE(1)
);
static Sys_var_uint Sys_threadpool_size(
 "thread_pool_size",
 "Number of thread groups in the pool. "
 "This parameter is roughly equivalent to maximum number of concurrently "
 "executing threads (threads in a waiting state do not count as executing).",
  GLOBAL_VAR(threadpool_size), CMD_LINE(REQUIRED_ARG),
  VALID_RANGE(1, MAX_THREAD_GROUPS), DEFAULT(my_getncpus()), BLOCK_SIZE(1),
  NO_MUTEX_GUARD, NOT_IN_BINLOG, ON_CHECK(0),
  ON_UPDATE(fix_threadpool_size)
);
static Sys_var_uint Sys_threadpool_stall_limit(
 "thread_pool_stall_limit",
 "Maximum query execution time in milliseconds,"
 "before an executing non-yielding thread is considered stalled."
 "If a worker thread is stalled, additional worker thread "
 "may be created to handle remaining clients.",
  GLOBAL_VAR(threadpool_stall_limit), CMD_LINE(REQUIRED_ARG),
  VALID_RANGE(10, UINT_MAX), DEFAULT(500), BLOCK_SIZE(1),
  NO_MUTEX_GUARD, NOT_IN_BINLOG, ON_CHECK(0), 
  ON_UPDATE(fix_threadpool_stall_limit)
);
static Sys_var_uint Sys_threadpool_high_prio_tickets(
  "thread_pool_high_prio_tickets",
  "Number of tickets to enter the high priority event queue for each "
  "transaction.",
  GLOBAL_VAR(threadpool_high_prio_tickets), CMD_LINE(REQUIRED_ARG),
  VALID_RANGE(0, UINT_MAX), DEFAULT(0), BLOCK_SIZE(1)
);
#endif /* !WIN32 */
static Sys_var_uint Sys_threadpool_max_threads(
  "thread_pool_max_threads",
  "Maximum allowed number of worker threads in the thread pool",
   GLOBAL_VAR(threadpool_max_threads), CMD_LINE(REQUIRED_ARG),
   VALID_RANGE(1, 65536), DEFAULT(500), BLOCK_SIZE(1),
   NO_MUTEX_GUARD, NOT_IN_BINLOG, ON_CHECK(0), 
   ON_UPDATE(fix_tp_max_threads)
);
#endif /* HAVE_POOL_OF_THREADS */

/**
  Can't change the 'next' tx_isolation if we are already in a
  transaction.
*/

static bool check_tx_isolation(sys_var *self, THD *thd, set_var *var)
{
  if (var->type == OPT_DEFAULT && thd->in_active_multi_stmt_transaction())
  {
    DBUG_ASSERT(thd->in_multi_stmt_transaction_mode());
    my_error(ER_CANT_CHANGE_TX_CHARACTERISTICS, MYF(0));
    return TRUE;
  }
  return FALSE;
}


bool Sys_var_tx_isolation::session_update(THD *thd, set_var *var)
{
  if (var->type == OPT_SESSION && Sys_var_enum::session_update(thd, var))
    return TRUE;
  if (var->type == OPT_DEFAULT || !thd->in_active_multi_stmt_transaction())
  {
    /*
      Update the isolation level of the next transaction.
      I.e. if one did:
      COMMIT;
      SET SESSION ISOLATION LEVEL ...
      BEGIN; <-- this transaction has the new isolation
      Note, that in case of:
      COMMIT;
      SET TRANSACTION ISOLATION LEVEL ...
      SET SESSION ISOLATION LEVEL ...
      BEGIN; <-- the session isolation level is used, not the
      result of SET TRANSACTION statement.
     */
    thd->tx_isolation= (enum_tx_isolation) var->save_result.ulonglong_value;
  }
  return FALSE;
}


// NO_CMD_LINE - different name of the option
static Sys_var_tx_isolation Sys_tx_isolation(
       "tx_isolation", "Default transaction isolation level",
       SESSION_VAR(tx_isolation), NO_CMD_LINE,
       tx_isolation_names, DEFAULT(ISO_REPEATABLE_READ),
       NO_MUTEX_GUARD, NOT_IN_BINLOG, ON_CHECK(check_tx_isolation));


/**
  Can't change the tx_read_only state if we are already in a
  transaction.
*/

static bool check_tx_read_only(sys_var *self, THD *thd, set_var *var)
{
  if (var->type == OPT_DEFAULT && thd->in_active_multi_stmt_transaction())
  {
    DBUG_ASSERT(thd->in_multi_stmt_transaction_mode());
    my_error(ER_CANT_CHANGE_TX_CHARACTERISTICS, MYF(0));
    return true;
  }
  return false;
}


bool Sys_var_tx_read_only::session_update(THD *thd, set_var *var)
{
  if (var->type == OPT_SESSION && Sys_var_mybool::session_update(thd, var))
    return true;
  if (var->type == OPT_DEFAULT || !thd->in_active_multi_stmt_transaction())
  {
    // @see Sys_var_tx_isolation::session_update() above for the rules.
    thd->tx_read_only= var->save_result.ulonglong_value;
  }
  return false;
}


static Sys_var_tx_read_only Sys_tx_read_only(
       "tx_read_only", "Set default transaction access mode to read only.",
       SESSION_VAR(tx_read_only), NO_CMD_LINE, DEFAULT(0),
       NO_MUTEX_GUARD, NOT_IN_BINLOG, ON_CHECK(check_tx_read_only));

static Sys_var_ulonglong Sys_tmp_table_size(
       "tmp_table_size",
       "If an internal in-memory temporary table exceeds this size, MySQL "
       "will automatically convert it to an on-disk MyISAM table",
       SESSION_VAR(tmp_table_size), CMD_LINE(REQUIRED_ARG),
       VALID_RANGE(1024, (ulonglong)~(intptr)0), DEFAULT(16*1024*1024),
       BLOCK_SIZE(1));

static Sys_var_mybool Sys_timed_mutexes(
       "timed_mutexes",
       "Specify whether to time mutexes (only InnoDB mutexes are currently "
       "supported)",
       GLOBAL_VAR(timed_mutexes), CMD_LINE(OPT_ARG), DEFAULT(0));

static char *server_version_ptr;
static Sys_var_charptr Sys_version(
       "version", "Server version",
       READ_ONLY GLOBAL_VAR(server_version_ptr), NO_CMD_LINE,
       IN_SYSTEM_CHARSET, DEFAULT(server_version));

static char *server_version_comment_ptr;
static Sys_var_charptr Sys_version_comment(
       "version_comment", "version_comment",
       READ_ONLY GLOBAL_VAR(server_version_comment_ptr), NO_CMD_LINE,
       IN_SYSTEM_CHARSET, DEFAULT(MYSQL_COMPILATION_COMMENT));

static char *server_version_compile_machine_ptr;
static Sys_var_charptr Sys_version_compile_machine(
       "version_compile_machine", "version_compile_machine",
       READ_ONLY GLOBAL_VAR(server_version_compile_machine_ptr), NO_CMD_LINE,
       IN_SYSTEM_CHARSET, DEFAULT(MACHINE_TYPE));

static char *server_version_compile_os_ptr;
static Sys_var_charptr Sys_version_compile_os(
       "version_compile_os", "version_compile_os",
       READ_ONLY GLOBAL_VAR(server_version_compile_os_ptr), NO_CMD_LINE,
       IN_SYSTEM_CHARSET, DEFAULT(SYSTEM_TYPE));

static Sys_var_ulong Sys_net_wait_timeout(
       "wait_timeout",
       "The number of seconds the server waits for activity on a "
       "connection before closing it",
       SESSION_VAR(net_wait_timeout), CMD_LINE(REQUIRED_ARG),
       VALID_RANGE(1, IF_WIN(INT_MAX32/1000, LONG_TIMEOUT)),
       DEFAULT(NET_WAIT_TIMEOUT), BLOCK_SIZE(1));

static Sys_var_plugin Sys_default_storage_engine(
       "default_storage_engine", "The default storage engine for new tables",
       SESSION_VAR(table_plugin), NO_CMD_LINE,
       MYSQL_STORAGE_ENGINE_PLUGIN, DEFAULT(&default_storage_engine),
       NO_MUTEX_GUARD, NOT_IN_BINLOG, ON_CHECK(check_not_null));

static Sys_var_plugin Sys_default_tmp_storage_engine(
       "default_tmp_storage_engine", "The default storage engine for new explict temporary tables",
       SESSION_VAR(temp_table_plugin), NO_CMD_LINE,
       MYSQL_STORAGE_ENGINE_PLUGIN, DEFAULT(&default_tmp_storage_engine),
       NO_MUTEX_GUARD, NOT_IN_BINLOG, ON_CHECK(check_not_null));

//  Alias for @@default_storage_engine
static Sys_var_plugin Sys_storage_engine(
       "storage_engine", "Alias for @@default_storage_engine. Deprecated",
       SESSION_VAR(table_plugin), NO_CMD_LINE,
       MYSQL_STORAGE_ENGINE_PLUGIN, DEFAULT(&default_storage_engine),
       NO_MUTEX_GUARD, NOT_IN_BINLOG, ON_CHECK(check_not_null),
       ON_UPDATE(NULL), DEPRECATED("'@@default_storage_engine'"));

static Sys_var_charptr Sys_enforce_storage_engine(
       "enforce_storage_engine", "Force the use of a storage engine for new "
       "tables",
       READ_ONLY GLOBAL_VAR(enforce_storage_engine),
       CMD_LINE(REQUIRED_ARG), IN_SYSTEM_CHARSET,
       DEFAULT(0));


#if defined(ENABLED_DEBUG_SYNC)
/*
  Variable can be set for the session only.

  This could be changed later. Then we need to have a global array of
  actions in addition to the thread local ones. SET GLOBAL would
  manage the global array, SET [SESSION] the local array. A sync point
  would need to look for a local and a global action. Setting and
  executing of global actions need to be protected by a mutex.

  The purpose of global actions could be to allow synchronizing with
  connectionless threads that cannot execute SET statements.
*/
static Sys_var_debug_sync Sys_debug_sync(
       "debug_sync", "Debug Sync Facility",
       sys_var::ONLY_SESSION, NO_CMD_LINE,
       DEFAULT(0), NO_MUTEX_GUARD, NOT_IN_BINLOG, ON_CHECK(check_has_super));
#endif /* defined(ENABLED_DEBUG_SYNC) */

/**
 "time_format" "date_format" "datetime_format"

  the following three variables are unused, and the source of confusion
  (bug reports like "I've changed date_format, but date format hasn't changed.
  I've made them read-only, to alleviate the situation somewhat.

  @todo make them NO_CMD_LINE ?
*/
static Sys_var_charptr Sys_date_format(
       "date_format", "The DATE format (ignored)",
       READ_ONLY GLOBAL_VAR(global_date_format.format.str),
       CMD_LINE(REQUIRED_ARG), IN_SYSTEM_CHARSET,
       DEFAULT(known_date_time_formats[ISO_FORMAT].date_format),
       NO_MUTEX_GUARD, NOT_IN_BINLOG, ON_CHECK(0), ON_UPDATE(0),
       DEPRECATED(""));

static Sys_var_charptr Sys_datetime_format(
       "datetime_format", "The DATETIME format (ignored)",
       READ_ONLY GLOBAL_VAR(global_datetime_format.format.str),
       CMD_LINE(REQUIRED_ARG), IN_SYSTEM_CHARSET,
       DEFAULT(known_date_time_formats[ISO_FORMAT].datetime_format),
       NO_MUTEX_GUARD, NOT_IN_BINLOG, ON_CHECK(0), ON_UPDATE(0),
       DEPRECATED(""));

static Sys_var_charptr Sys_time_format(
       "time_format", "The TIME format (ignored)",
       READ_ONLY GLOBAL_VAR(global_time_format.format.str),
       CMD_LINE(REQUIRED_ARG), IN_SYSTEM_CHARSET,
       DEFAULT(known_date_time_formats[ISO_FORMAT].time_format),
       NO_MUTEX_GUARD, NOT_IN_BINLOG, ON_CHECK(0), ON_UPDATE(0),
       DEPRECATED(""));

static bool fix_autocommit(sys_var *self, THD *thd, enum_var_type type)
{
  if (type == OPT_GLOBAL)
  {
    if (global_system_variables.option_bits & OPTION_AUTOCOMMIT)
      global_system_variables.option_bits&= ~OPTION_NOT_AUTOCOMMIT;
    else
      global_system_variables.option_bits|= OPTION_NOT_AUTOCOMMIT;
    return false;
  }

  if (thd->variables.option_bits & OPTION_AUTOCOMMIT &&
      thd->variables.option_bits & OPTION_NOT_AUTOCOMMIT)
  { // activating autocommit

    if (trans_commit_stmt(thd) || trans_commit(thd))
    {
      thd->variables.option_bits&= ~OPTION_AUTOCOMMIT;
      return true;
    }
    /*
      Don't close thread tables or release metadata locks: if we do so, we
      risk releasing locks/closing tables of expressions used to assign
      other variables, as in:
      set @var=my_stored_function1(), @@autocommit=1, @var2=(select max(a)
      from my_table), ...
      The locks will be released at statement end anyway, as SET
      statement that assigns autocommit is marked to commit
      transaction implicitly at the end (@sa stmt_causes_implicitcommit()).
    */
    thd->variables.option_bits&=
                 ~(OPTION_BEGIN | OPTION_NOT_AUTOCOMMIT);
    thd->transaction.all.reset_unsafe_rollback_flags();
    thd->server_status|= SERVER_STATUS_AUTOCOMMIT;
    return false;
  }

  if (!(thd->variables.option_bits & OPTION_AUTOCOMMIT) &&
      !(thd->variables.option_bits & OPTION_NOT_AUTOCOMMIT))
  { // disabling autocommit

    thd->transaction.all.reset_unsafe_rollback_flags();
    thd->server_status&= ~SERVER_STATUS_AUTOCOMMIT;
    thd->variables.option_bits|= OPTION_NOT_AUTOCOMMIT;
    return false;
  }

  return false; // autocommit value wasn't changed
}
static Sys_var_bit Sys_autocommit(
       "autocommit", "autocommit",
       SESSION_VAR(option_bits), NO_CMD_LINE, OPTION_AUTOCOMMIT, DEFAULT(TRUE),
       NO_MUTEX_GUARD, NOT_IN_BINLOG, ON_CHECK(0), ON_UPDATE(fix_autocommit));
export sys_var *Sys_autocommit_ptr= &Sys_autocommit; // for sql_yacc.yy

static Sys_var_mybool Sys_big_tables(
       "big_tables", "Allow big result sets by saving all "
       "temporary sets on file (Solves most 'table full' errors)",
       SESSION_VAR(big_tables), CMD_LINE(OPT_ARG), DEFAULT(FALSE));

static Sys_var_bit Sys_big_selects(
       "sql_big_selects", "sql_big_selects",
       SESSION_VAR(option_bits), NO_CMD_LINE, OPTION_BIG_SELECTS,
       DEFAULT(FALSE));

static Sys_var_bit Sys_log_off(
       "sql_log_off", "sql_log_off",
       SESSION_VAR(option_bits), NO_CMD_LINE, OPTION_LOG_OFF,
       DEFAULT(FALSE), NO_MUTEX_GUARD, NOT_IN_BINLOG, ON_CHECK(check_has_super));

/**
  This function sets the session variable thd->variables.sql_log_bin 
  to reflect changes to @@session.sql_log_bin.

  @param[IN] self   A pointer to the sys_var, i.e. Sys_log_binlog.
  @param[IN] type   The type either session or global.

  @return @c FALSE.
*/
static bool fix_sql_log_bin_after_update(sys_var *self, THD *thd,
                                         enum_var_type type)
{
  if (type == OPT_SESSION)
  {
    if (thd->variables.sql_log_bin)
      thd->variables.option_bits |= OPTION_BIN_LOG;
    else
      thd->variables.option_bits &= ~OPTION_BIN_LOG;
  }
  return FALSE;
}

/**
  This function checks if the sql_log_bin can be changed,
  what is possible if:
    - the user is a super user;
    - the set is not called from within a function/trigger;
    - there is no on-going transaction.

  @param[IN] self   A pointer to the sys_var, i.e. Sys_log_binlog.
  @param[IN] var    A pointer to the set_var created by the parser.

  @return @c FALSE if the change is allowed, otherwise @c TRUE.
*/
static bool check_sql_log_bin(sys_var *self, THD *thd, set_var *var)
{
  if (check_has_super(self, thd, var))
    return TRUE;

  if (var->type == OPT_GLOBAL)
    return FALSE;

  /* If in a stored function/trigger, it's too late to change sql_log_bin. */
  if (thd->in_sub_stmt)
  {
    my_error(ER_STORED_FUNCTION_PREVENTS_SWITCH_SQL_LOG_BIN, MYF(0));
    return TRUE;
  }
  /* Make the session variable 'sql_log_bin' read-only inside a transaction. */
  if (thd->in_active_multi_stmt_transaction())
  {
    my_error(ER_INSIDE_TRANSACTION_PREVENTS_SWITCH_SQL_LOG_BIN, MYF(0));
    return TRUE;
  }

  return FALSE;
}

static Sys_var_mybool Sys_log_binlog(
       "sql_log_bin", "sql_log_bin",
       SESSION_VAR(sql_log_bin), NO_CMD_LINE,
       DEFAULT(TRUE), NO_MUTEX_GUARD, NOT_IN_BINLOG, ON_CHECK(check_sql_log_bin),
       ON_UPDATE(fix_sql_log_bin_after_update));

static Sys_var_bit Sys_transaction_allow_batching(
       "transaction_allow_batching", "transaction_allow_batching",
       SESSION_ONLY(option_bits), NO_CMD_LINE, OPTION_ALLOW_BATCH,
       DEFAULT(FALSE));

static Sys_var_bit Sys_sql_warnings(
       "sql_warnings", "sql_warnings",
       SESSION_VAR(option_bits), NO_CMD_LINE, OPTION_WARNINGS,
       DEFAULT(FALSE));

static Sys_var_bit Sys_sql_notes(
       "sql_notes", "sql_notes",
       SESSION_VAR(option_bits), NO_CMD_LINE, OPTION_SQL_NOTES,
       DEFAULT(TRUE));

static Sys_var_bit Sys_auto_is_null(
       "sql_auto_is_null", "sql_auto_is_null",
       SESSION_VAR(option_bits), NO_CMD_LINE, OPTION_AUTO_IS_NULL,
       DEFAULT(FALSE), NO_MUTEX_GUARD, IN_BINLOG);

static Sys_var_bit Sys_safe_updates(
       "sql_safe_updates", "sql_safe_updates",
       SESSION_VAR(option_bits), NO_CMD_LINE, OPTION_SAFE_UPDATES,
       DEFAULT(FALSE));

static Sys_var_bit Sys_buffer_results(
       "sql_buffer_result", "sql_buffer_result",
       SESSION_VAR(option_bits), NO_CMD_LINE, OPTION_BUFFER_RESULT,
       DEFAULT(FALSE));

static Sys_var_bit Sys_quote_show_create(
       "sql_quote_show_create", "sql_quote_show_create",
       SESSION_VAR(option_bits), NO_CMD_LINE, OPTION_QUOTE_SHOW_CREATE,
       DEFAULT(TRUE));

static Sys_var_bit Sys_foreign_key_checks(
       "foreign_key_checks", "foreign_key_checks",
       SESSION_VAR(option_bits), NO_CMD_LINE,
       REVERSE(OPTION_NO_FOREIGN_KEY_CHECKS),
       DEFAULT(TRUE), NO_MUTEX_GUARD, IN_BINLOG);

static Sys_var_bit Sys_unique_checks(
       "unique_checks", "unique_checks",
       SESSION_VAR(option_bits), NO_CMD_LINE,
       REVERSE(OPTION_RELAXED_UNIQUE_CHECKS),
       DEFAULT(TRUE), NO_MUTEX_GUARD, IN_BINLOG);

#ifdef ENABLED_PROFILING
static Sys_var_bit Sys_profiling(
       "profiling", "profiling",
       SESSION_VAR(option_bits), NO_CMD_LINE, OPTION_PROFILING,
       DEFAULT(FALSE), NO_MUTEX_GUARD, NOT_IN_BINLOG, ON_CHECK(0),
       ON_UPDATE(0), DEPRECATED(""));

static Sys_var_ulong Sys_profiling_history_size(
       "profiling_history_size", "Limit of query profiling memory",
       SESSION_VAR(profiling_history_size), CMD_LINE(REQUIRED_ARG),
       VALID_RANGE(0, 100), DEFAULT(15), BLOCK_SIZE(1), NO_MUTEX_GUARD,
       NOT_IN_BINLOG, ON_CHECK(0), ON_UPDATE(0), DEPRECATED(""));
#endif

static Sys_var_harows Sys_select_limit(
       "sql_select_limit",
       "The maximum number of rows to return from SELECT statements",
       SESSION_VAR(select_limit), NO_CMD_LINE,
       VALID_RANGE(0, HA_POS_ERROR), DEFAULT(HA_POS_ERROR), BLOCK_SIZE(1));

static bool update_timestamp(THD *thd, set_var *var)
{
  if (var->value)
  {
    double fl= floor(var->save_result.double_value); // Truncate integer part
    struct timeval tmp;
    tmp.tv_sec= (ulonglong) fl;
    /* Round nanoseconds to nearest microsecond */
    tmp.tv_usec= (ulonglong) rint((var->save_result.double_value - fl) * 1000000);
    thd->set_time(&tmp);
  }
  else // SET timestamp=DEFAULT
  {
    thd->user_time.tv_sec= 0;
    thd->user_time.tv_usec= 0;
  }
  return false;
}
static double read_timestamp(THD *thd)
{
  return (double) thd->start_time.tv_sec +
         (double) thd->start_time.tv_usec / 1000000;
}


static bool check_timestamp(sys_var *self, THD *thd, set_var *var)
{
  double val;

  if (!var->value)
    return FALSE;

  val= var->save_result.double_value;
  if (val != 0 &&          // this is how you set the default value
      (val < TIMESTAMP_MIN_VALUE || val > TIMESTAMP_MAX_VALUE))
  {
    ErrConvString prm(val);
    my_error(ER_WRONG_VALUE_FOR_VAR, MYF(0), "timestamp", prm.ptr());
    return TRUE;
  }
  return FALSE;
}


static Sys_var_session_special_double Sys_timestamp(
       "timestamp", "Set the time for this client",
       sys_var::ONLY_SESSION, NO_CMD_LINE,
       VALID_RANGE(0, 0), BLOCK_SIZE(1),
       NO_MUTEX_GUARD, IN_BINLOG, ON_CHECK(check_timestamp), 
       ON_UPDATE(update_timestamp), ON_READ(read_timestamp));

static bool update_last_insert_id(THD *thd, set_var *var)
{
  if (!var->value)
  {
    my_error(ER_NO_DEFAULT, MYF(0), var->var->name.str);
    return true;
  }
  thd->first_successful_insert_id_in_prev_stmt=
    var->save_result.ulonglong_value;
  return false;
}
static ulonglong read_last_insert_id(THD *thd)
{
  return (ulonglong) thd->read_first_successful_insert_id_in_prev_stmt();
}
static Sys_var_session_special Sys_last_insert_id(
       "last_insert_id", "The value to be returned from LAST_INSERT_ID()",
       sys_var::ONLY_SESSION, NO_CMD_LINE,
       VALID_RANGE(0, ULONGLONG_MAX), BLOCK_SIZE(1),
       NO_MUTEX_GUARD, IN_BINLOG, ON_CHECK(0),
       ON_UPDATE(update_last_insert_id), ON_READ(read_last_insert_id));

// alias for last_insert_id(), Sybase-style
static Sys_var_session_special Sys_identity(
       "identity", "Synonym for the last_insert_id variable",
       sys_var::ONLY_SESSION, NO_CMD_LINE,
       VALID_RANGE(0, ULONGLONG_MAX), BLOCK_SIZE(1),
       NO_MUTEX_GUARD, IN_BINLOG, ON_CHECK(0),
       ON_UPDATE(update_last_insert_id), ON_READ(read_last_insert_id));

/*
  insert_id should *not* be marked as written to the binlog (i.e., it
  should *not* be IN_BINLOG), because we want any statement that
  refers to insert_id explicitly to be unsafe.  (By "explicitly", we
  mean using @@session.insert_id, whereas insert_id is used
  "implicitly" when NULL value is inserted into an auto_increment
  column).

  We want statements referring explicitly to @@session.insert_id to be
  unsafe, because insert_id is modified internally by the slave sql
  thread when NULL values are inserted in an AUTO_INCREMENT column.
  This modification interfers with the value of the
  @@session.insert_id variable if @@session.insert_id is referred
  explicitly by an insert statement (as is seen by executing "SET
  @@session.insert_id=0; CREATE TABLE t (a INT, b INT KEY
  AUTO_INCREMENT); INSERT INTO t(a) VALUES (@@session.insert_id);" in
  statement-based logging mode: t will be different on master and
  slave).
*/
static bool update_insert_id(THD *thd, set_var *var)
{
  if (!var->value)
  {
    my_error(ER_NO_DEFAULT, MYF(0), var->var->name.str);
    return true;
  }
  thd->force_one_auto_inc_interval(var->save_result.ulonglong_value);
  return false;
}

static ulonglong read_insert_id(THD *thd)
{
  return thd->auto_inc_intervals_forced.minimum();
}
static Sys_var_session_special Sys_insert_id(
       "insert_id", "The value to be used by the following INSERT "
       "or ALTER TABLE statement when inserting an AUTO_INCREMENT value",
       sys_var::ONLY_SESSION, NO_CMD_LINE,
       VALID_RANGE(0, ULONGLONG_MAX), BLOCK_SIZE(1),
       NO_MUTEX_GUARD, NOT_IN_BINLOG, ON_CHECK(0),
       ON_UPDATE(update_insert_id), ON_READ(read_insert_id));

static bool update_rand_seed1(THD *thd, set_var *var)
{
  if (!var->value)
  {
    my_error(ER_NO_DEFAULT, MYF(0), var->var->name.str);
    return true;
  }
  thd->rand.seed1= (ulong) var->save_result.ulonglong_value;
  return false;
}
static ulonglong read_rand_seed(THD *thd)
{
  return 0;
}
static Sys_var_session_special Sys_rand_seed1(
       "rand_seed1", "Sets the internal state of the RAND() "
       "generator for replication purposes",
       sys_var::ONLY_SESSION, NO_CMD_LINE,
       VALID_RANGE(0, ULONG_MAX), BLOCK_SIZE(1),
       NO_MUTEX_GUARD, IN_BINLOG, ON_CHECK(0),
       ON_UPDATE(update_rand_seed1), ON_READ(read_rand_seed));

static bool update_rand_seed2(THD *thd, set_var *var)
{
  if (!var->value)
  {
    my_error(ER_NO_DEFAULT, MYF(0), var->var->name.str);
    return true;
  }
  thd->rand.seed2= (ulong) var->save_result.ulonglong_value;
  return false;
}
static Sys_var_session_special Sys_rand_seed2(
       "rand_seed2", "Sets the internal state of the RAND() "
       "generator for replication purposes",
       sys_var::ONLY_SESSION, NO_CMD_LINE,
       VALID_RANGE(0, ULONG_MAX), BLOCK_SIZE(1),
       NO_MUTEX_GUARD, IN_BINLOG, ON_CHECK(0),
       ON_UPDATE(update_rand_seed2), ON_READ(read_rand_seed));

static ulonglong read_error_count(THD *thd)
{
  return thd->get_stmt_da()->error_count();
}
// this really belongs to the SHOW STATUS
static Sys_var_session_special Sys_error_count(
       "error_count", "The number of errors that resulted from the "
       "last statement that generated messages",
       READ_ONLY sys_var::ONLY_SESSION, NO_CMD_LINE,
       VALID_RANGE(0, ULONGLONG_MAX), BLOCK_SIZE(1), NO_MUTEX_GUARD,
       NOT_IN_BINLOG, ON_CHECK(0), ON_UPDATE(0), ON_READ(read_error_count));

static ulonglong read_warning_count(THD *thd)
{
  return thd->get_stmt_da()->warn_count();
}
// this really belongs to the SHOW STATUS
static Sys_var_session_special Sys_warning_count(
       "warning_count", "The number of errors, warnings, and notes "
       "that resulted from the last statement that generated messages",
       READ_ONLY sys_var::ONLY_SESSION, NO_CMD_LINE,
       VALID_RANGE(0, ULONGLONG_MAX), BLOCK_SIZE(1), NO_MUTEX_GUARD,
       NOT_IN_BINLOG, ON_CHECK(0), ON_UPDATE(0), ON_READ(read_warning_count));

static Sys_var_ulong Sys_default_week_format(
       "default_week_format",
       "The default week format used by WEEK() functions",
       SESSION_VAR(default_week_format), CMD_LINE(REQUIRED_ARG),
       VALID_RANGE(0, 7), DEFAULT(0), BLOCK_SIZE(1));

static Sys_var_ulong Sys_group_concat_max_len(
       "group_concat_max_len",
       "The maximum length of the result of function  GROUP_CONCAT()",
       SESSION_VAR(group_concat_max_len), CMD_LINE(REQUIRED_ARG),
       VALID_RANGE(4, ULONG_MAX), DEFAULT(1024), BLOCK_SIZE(1));

static char *glob_hostname_ptr;
static Sys_var_charptr Sys_hostname(
       "hostname", "Server host name",
       READ_ONLY GLOBAL_VAR(glob_hostname_ptr), NO_CMD_LINE,
       IN_FS_CHARSET, DEFAULT(glob_hostname));

#ifndef EMBEDDED_LIBRARY
static Sys_var_charptr Sys_repl_report_host(
       "report_host",
       "Hostname or IP of the slave to be reported to the master during "
       "slave registration. Will appear in the output of SHOW SLAVE HOSTS. "
       "Leave unset if you do not want the slave to register itself with the "
       "master. Note that it is not sufficient for the master to simply read "
       "the IP of the slave off the socket once the slave connects. Due to "
       "NAT and other routing issues, that IP may not be valid for connecting "
       "to the slave from the master or other hosts",
       READ_ONLY GLOBAL_VAR(report_host), CMD_LINE(REQUIRED_ARG),
       IN_FS_CHARSET, DEFAULT(0));

static Sys_var_charptr Sys_repl_report_user(
       "report_user",
       "The account user name of the slave to be reported to the master "
       "during slave registration",
       READ_ONLY GLOBAL_VAR(report_user), CMD_LINE(REQUIRED_ARG),
       IN_FS_CHARSET, DEFAULT(0));

static Sys_var_charptr Sys_repl_report_password(
       "report_password",
       "The account password of the slave to be reported to the master "
       "during slave registration",
       READ_ONLY GLOBAL_VAR(report_password), CMD_LINE(REQUIRED_ARG),
       IN_FS_CHARSET, DEFAULT(0));

static Sys_var_uint Sys_repl_report_port(
       "report_port",
       "Port for connecting to slave reported to the master during slave "
       "registration. Set it only if the slave is listening on a non-default "
       "port or if you have a special tunnel from the master or other clients "
       "to the slave. If not sure, leave this option unset",
       READ_ONLY GLOBAL_VAR(report_port), CMD_LINE(REQUIRED_ARG),
       VALID_RANGE(0, UINT_MAX), DEFAULT(0), BLOCK_SIZE(1));
#endif

static Sys_var_mybool Sys_keep_files_on_create(
       "keep_files_on_create",
       "Don't overwrite stale .MYD and .MYI even if no directory is specified",
       SESSION_VAR(keep_files_on_create), CMD_LINE(OPT_ARG),
       DEFAULT(FALSE));

static char *license;
static Sys_var_charptr Sys_license(
       "license", "The type of license the server has",
       READ_ONLY GLOBAL_VAR(license), NO_CMD_LINE, IN_SYSTEM_CHARSET,
       DEFAULT(STRINGIFY_ARG(LICENSE)));

static bool check_log_path(sys_var *self, THD *thd, set_var *var)
{
  if (!var->value)
    return false; // DEFAULT is ok

  if (!var->save_result.string_value.str)
    return true;

  if (var->save_result.string_value.length > FN_REFLEN)
  { // path is too long
    my_error(ER_PATH_LENGTH, MYF(0), self->name.str);
    return true;
  }

  char path[FN_REFLEN];
  size_t path_length= unpack_filename(path, var->save_result.string_value.str);

  if (!path_length)
    return true;

  if (!is_filename_allowed(var->save_result.string_value.str, 
<<<<<<< HEAD
                           var->save_result.string_value.length, TRUE))
=======
                           var->save_result.string_value.length))
>>>>>>> 532c5c76
  {
     my_error(ER_WRONG_VALUE_FOR_VAR, MYF(0), 
              self->name.str, var->save_result.string_value.str);
     return true;
  }

  MY_STAT f_stat;

  if (my_stat(path, &f_stat, MYF(0)))
  {
    if (!MY_S_ISREG(f_stat.st_mode) || !(f_stat.st_mode & MY_S_IWRITE))
      return true; // not a regular writable file
    return false;
  }

  (void) dirname_part(path, var->save_result.string_value.str, &path_length);

  if (var->save_result.string_value.length - path_length >= FN_LEN)
  { // filename is too long
      my_error(ER_PATH_LENGTH, MYF(0), self->name.str);
      return true;
  }

  if (!path_length) // no path is good path (remember, relative to datadir)
    return false;

  if (my_access(path, (F_OK|W_OK)))
    return true; // directory is not writable

  return false;
}
static bool fix_log(char** logname, const char* default_logname,
                    const char*ext, bool enabled, void (*reopen)(char*))
{
  if (!*logname) // SET ... = DEFAULT
  {
    char buff[FN_REFLEN];
    *logname= my_strdup(make_log_name(buff, default_logname, ext),
                        MYF(MY_FAE+MY_WME));
    if (!*logname)
      return true;
  }
  logger.lock_exclusive();
  mysql_mutex_unlock(&LOCK_global_system_variables);
  if (enabled)
    reopen(*logname);
  logger.unlock();
  mysql_mutex_lock(&LOCK_global_system_variables);
  return false;
}
static void reopen_general_log(char* name)
{
  logger.get_log_file_handler()->close(0);
  logger.get_log_file_handler()->open_query_log(name);
}
static bool fix_general_log_file(sys_var *self, THD *thd, enum_var_type type)
{
  return fix_log(&opt_logname, default_logfile_name, ".log", opt_log,
                 reopen_general_log);
}
static Sys_var_charptr Sys_general_log_path(
       "general_log_file", "Log connections and queries to given file",
       GLOBAL_VAR(opt_logname), CMD_LINE(REQUIRED_ARG),
       IN_FS_CHARSET, DEFAULT(0), NO_MUTEX_GUARD, NOT_IN_BINLOG,
       ON_CHECK(check_log_path), ON_UPDATE(fix_general_log_file));

static void reopen_slow_log(char* name)
{
  logger.get_slow_log_file_handler()->close(0);
  logger.get_slow_log_file_handler()->open_slow_log(name);
}
static bool fix_slow_log_file(sys_var *self, THD *thd, enum_var_type type)
{
  return fix_log(&opt_slow_logname, default_logfile_name, "-slow.log",
                 opt_slow_log, reopen_slow_log);
}
static Sys_var_charptr Sys_slow_log_path(
       "slow_query_log_file", "Log slow queries to given log file. "
       "Defaults logging to hostname-slow.log. Must be enabled to activate "
       "other slow log options",
       GLOBAL_VAR(opt_slow_logname), CMD_LINE(REQUIRED_ARG),
       IN_FS_CHARSET, DEFAULT(0), NO_MUTEX_GUARD, NOT_IN_BINLOG,
       ON_CHECK(check_log_path), ON_UPDATE(fix_slow_log_file));

static Sys_var_have Sys_have_compress(
       "have_compress", "have_compress",
       READ_ONLY GLOBAL_VAR(have_compress), NO_CMD_LINE);

static Sys_var_have Sys_have_crypt(
       "have_crypt", "have_crypt",
       READ_ONLY GLOBAL_VAR(have_crypt), NO_CMD_LINE);

static Sys_var_have Sys_have_dlopen(
       "have_dynamic_loading", "have_dynamic_loading",
       READ_ONLY GLOBAL_VAR(have_dlopen), NO_CMD_LINE);

static Sys_var_have Sys_have_geometry(
       "have_geometry", "have_geometry",
       READ_ONLY GLOBAL_VAR(have_geometry), NO_CMD_LINE);

static Sys_var_have Sys_have_openssl(
       "have_openssl", "have_openssl",
       READ_ONLY GLOBAL_VAR(have_ssl), NO_CMD_LINE);

static Sys_var_have Sys_have_profiling(
       "have_profiling", "have_profiling",
       READ_ONLY GLOBAL_VAR(have_profiling), NO_CMD_LINE, NO_MUTEX_GUARD,
       NOT_IN_BINLOG, ON_CHECK(0), ON_UPDATE(0), DEPRECATED(""));

static Sys_var_have Sys_have_query_cache(
       "have_query_cache", "have_query_cache",
       READ_ONLY GLOBAL_VAR(have_query_cache), NO_CMD_LINE);

static Sys_var_have Sys_have_rtree_keys(
       "have_rtree_keys", "have_rtree_keys",
       READ_ONLY GLOBAL_VAR(have_rtree_keys), NO_CMD_LINE);

static Sys_var_have Sys_have_ssl(
       "have_ssl", "have_ssl",
       READ_ONLY GLOBAL_VAR(have_ssl), NO_CMD_LINE);

static Sys_var_have Sys_have_symlink(
       "have_symlink", "have_symlink",
       READ_ONLY GLOBAL_VAR(have_symlink), NO_CMD_LINE);

static bool fix_log_state(sys_var *self, THD *thd, enum_var_type type);
static Sys_var_mybool Sys_general_log(
       "general_log", "Log connections and queries to a table or log file. "
       "Defaults logging to a file hostname.log or a table mysql.general_log"
       "if --log-output=TABLE is used",
       GLOBAL_VAR(opt_log), CMD_LINE(OPT_ARG),
       DEFAULT(FALSE), NO_MUTEX_GUARD, NOT_IN_BINLOG, ON_CHECK(0),
       ON_UPDATE(fix_log_state));

static Sys_var_mybool Sys_slow_query_log(
       "slow_query_log",
       "Log slow queries to a table or log file. Defaults logging to a file "
       "hostname-slow.log or a table mysql.slow_log if --log-output=TABLE is "
       "used. Must be enabled to activate other slow log options",
       GLOBAL_VAR(opt_slow_log), CMD_LINE(OPT_ARG),
       DEFAULT(FALSE), NO_MUTEX_GUARD, NOT_IN_BINLOG, ON_CHECK(0),
       ON_UPDATE(fix_log_state));

const char *log_slow_filter_name[]= { "qc_miss", "full_scan", "full_join",
                                      "tmp_table", "tmp_table_on_disk", "filesort", "filesort_on_disk", 0};
static Sys_var_set Sys_log_slow_filter(
       "log_slow_filter",
       "Log only the queries that followed certain execution plan. "
       "Multiple flags allowed in a comma-separated string. "
       "[qc_miss, full_scan, full_join, tmp_table, tmp_table_on_disk, "
       "filesort, filesort_on_disk]",
       SESSION_VAR(log_slow_filter), CMD_LINE(REQUIRED_ARG),
       log_slow_filter_name, DEFAULT(0));
static Sys_var_ulong sys_log_slow_rate_limit(
       "log_slow_rate_limit","Rate limit statement writes to slow log to only those from every (1/log_slow_rate_limit) session.",
       SESSION_VAR(log_slow_rate_limit), CMD_LINE(REQUIRED_ARG),
       VALID_RANGE(1, ULONG_MAX), DEFAULT(1), BLOCK_SIZE(1));
const char* log_slow_verbosity_name[] = { 
  "microtime", "query_plan", "innodb", 
  "profiling", "profiling_use_getrusage", 
  "minimal", "standard", "full", 0
};
static ulonglong update_log_slow_verbosity_replace(ulonglong value, ulonglong what, ulonglong by)
{
  if((value & what) == what)
  {
    value = value & (~what);
    value = value | by;
  }
  return value;
}
void update_log_slow_verbosity(ulonglong* value_ptr)
{
  ulonglong &value    = *value_ptr;
  ulonglong microtime= ULL(1) << SLOG_V_MICROTIME;
  ulonglong query_plan= ULL(1) << SLOG_V_QUERY_PLAN;
  ulonglong innodb= ULL(1) << SLOG_V_INNODB;
  ulonglong minimal= ULL(1) << SLOG_V_MINIMAL;
  ulonglong standard= ULL(1) << SLOG_V_STANDARD;
  ulonglong full= ULL(1) << SLOG_V_FULL;
  value= update_log_slow_verbosity_replace(value,minimal,microtime);
  value= update_log_slow_verbosity_replace(value,standard,microtime | query_plan);
  value= update_log_slow_verbosity_replace(value,full,microtime | query_plan | innodb);
}
static bool update_log_slow_verbosity_helper(sys_var */*self*/, THD *thd,
                                          enum_var_type type)
{
  if(type == OPT_SESSION)
  {
    update_log_slow_verbosity(&(thd->variables.log_slow_verbosity));
  }
  else
  {
    update_log_slow_verbosity(&(global_system_variables.log_slow_verbosity));
  }
  return false;
}
void init_slow_query_log_use_global_control()
{
  update_log_slow_verbosity(&(global_system_variables.log_slow_verbosity));
}
static Sys_var_set Sys_log_slow_verbosity(
        "log_slow_verbosity",
        "Choose how verbose the messages to your slow log will be. "
        "Multiple flags allowed in a comma-separated string. [microtime, query_plan, innodb, profiling, profiling_use_getrusage]",
        SESSION_VAR(log_slow_verbosity), CMD_LINE(REQUIRED_ARG),
        log_slow_verbosity_name, DEFAULT(SLOG_V_MICROTIME),
        NO_MUTEX_GUARD, NOT_IN_BINLOG, ON_CHECK(0),
        ON_UPDATE(update_log_slow_verbosity_helper));
static Sys_var_mybool Sys_log_slow_sp_statements(
       "log_slow_sp_statements",
       "Log slow statements executed by stored procedure to the slow log if it is open.",
       GLOBAL_VAR(opt_log_slow_sp_statements), CMD_LINE(OPT_ARG),
       DEFAULT(TRUE));
static Sys_var_mybool Sys_slow_query_log_timestamp_always(
       "slow_query_log_timestamp_always",
       "Timestamp is printed for all records of the slow log even if they are same time.",
       GLOBAL_VAR(opt_slow_query_log_timestamp_always), CMD_LINE(OPT_ARG),
       DEFAULT(FALSE));
const char *slow_query_log_use_global_control_name[]= { "log_slow_filter", "log_slow_rate_limit", "log_slow_verbosity", "long_query_time", "min_examined_row_limit", "all", 0};
static bool update_slow_query_log_use_global_control(sys_var */*self*/, THD */*thd*/,
                                               enum_var_type /*type*/)
{
  if(opt_slow_query_log_use_global_control & (ULL(1) << SLOG_UG_ALL))
  {
    opt_slow_query_log_use_global_control=
      SLOG_UG_LOG_SLOW_FILTER | SLOG_UG_LOG_SLOW_RATE_LIMIT | SLOG_UG_LOG_SLOW_VERBOSITY |
      SLOG_UG_LONG_QUERY_TIME | SLOG_UG_MIN_EXAMINED_ROW_LIMIT;
  }
  return false;
}
void init_log_slow_verbosity()
{
  update_slow_query_log_use_global_control(0,0,OPT_GLOBAL);
}
static Sys_var_set Sys_slow_query_log_use_global_control(
       "slow_query_log_use_global_control",
       "Choose flags, wich always use the global variables. Multiple flags allowed in a comma-separated string. [none, log_slow_filter, log_slow_rate_limit, log_slow_verbosity, long_query_time, min_examined_row_limit, all]",
       GLOBAL_VAR(opt_slow_query_log_use_global_control), CMD_LINE(REQUIRED_ARG),
       slow_query_log_use_global_control_name, DEFAULT(0),
        NO_MUTEX_GUARD, NOT_IN_BINLOG, ON_CHECK(0),
       ON_UPDATE(update_slow_query_log_use_global_control));
const char *slow_query_log_timestamp_precision_name[]= { "second", "microsecond", 0 };
static Sys_var_enum Sys_slow_query_log_timestamp_precision(
       "slow_query_log_timestamp_precision",
       "Select the timestamp precision for use in the slow query log.  "
       "[second, microsecond]",
       GLOBAL_VAR(opt_slow_query_log_timestamp_precision), CMD_LINE(REQUIRED_ARG),
       slow_query_log_timestamp_precision_name, DEFAULT(SLOG_SECOND));

const char* slow_query_log_rate_name[]= {"session", "query", 0};
static Sys_var_enum Sys_slow_query_log_rate_type(
       "log_slow_rate_type",
       "Choose the log_slow_rate_limit behavior: session or query. "
       "When you choose 'session' - every %log_slow_rate_limit connection "
       "will be processed to slow query log. "
       "When you choose 'query' - every %log_slow_rate_limit query "
       "will be processed to slow query log. "
       "[session, query]",
       GLOBAL_VAR(opt_slow_query_log_rate_type), CMD_LINE(REQUIRED_ARG),
       slow_query_log_rate_name, DEFAULT(SLOG_RT_SESSION));

static bool fix_log_state(sys_var *self, THD *thd, enum_var_type type)
{
  bool res;
  my_bool *UNINIT_VAR(newvalptr), newval, UNINIT_VAR(oldval);
  uint UNINIT_VAR(log_type);

  if (self == &Sys_general_log)
  {
    newvalptr= &opt_log;
    oldval=    logger.get_log_file_handler()->is_open();
    log_type=  QUERY_LOG_GENERAL;
  }
  else if (self == &Sys_slow_query_log)
  {
    newvalptr= &opt_slow_log;
    oldval=    logger.get_slow_log_file_handler()->is_open();
    log_type=  QUERY_LOG_SLOW;
  }
  else
    DBUG_ASSERT(FALSE);

  newval= *newvalptr;
  if (oldval == newval)
    return false;

  *newvalptr= oldval; // [de]activate_log_handler works that way (sigh)

  mysql_mutex_unlock(&LOCK_global_system_variables);
  if (!newval)
  {
    logger.deactivate_log_handler(thd, log_type);
    res= false;
  }
  else
    res= logger.activate_log_handler(thd, log_type);
  mysql_mutex_lock(&LOCK_global_system_variables);
  return res;
}

static bool check_not_empty_set(sys_var *self, THD *thd, set_var *var)
{
  return var->save_result.ulonglong_value == 0;
}
static bool fix_log_output(sys_var *self, THD *thd, enum_var_type type)
{
  logger.lock_exclusive();
  logger.init_slow_log(log_output_options);
  logger.init_general_log(log_output_options);
  logger.unlock();
  return false;
}

static const char *log_output_names[] = { "NONE", "FILE", "TABLE", NULL};

static Sys_var_set Sys_log_output(
       "log_output", "Syntax: log-output=value[,value...], "
       "where \"value\" could be TABLE, FILE or NONE",
       GLOBAL_VAR(log_output_options), CMD_LINE(REQUIRED_ARG),
       log_output_names, DEFAULT(LOG_FILE), NO_MUTEX_GUARD, NOT_IN_BINLOG,
       ON_CHECK(check_not_empty_set), ON_UPDATE(fix_log_output));

#ifdef HAVE_REPLICATION
static Sys_var_mybool Sys_log_slave_updates(
       "log_slave_updates", "Tells the slave to log the updates from "
       "the slave thread to the binary log. You will need to turn it on if "
       "you plan to daisy-chain the slaves",
       READ_ONLY GLOBAL_VAR(opt_log_slave_updates), CMD_LINE(OPT_ARG),
       DEFAULT(0));

static Sys_var_charptr Sys_relay_log(
       "relay_log", "The location and name to use for relay logs",
       READ_ONLY GLOBAL_VAR(opt_relay_logname), CMD_LINE(REQUIRED_ARG),
       IN_FS_CHARSET, DEFAULT(0));

/*
  Uses NO_CMD_LINE since the --relay-log-index option set
  opt_relaylog_index_name variable and computes a value for the
  relay_log_index variable.
*/
static Sys_var_charptr Sys_relay_log_index(
       "relay_log_index", "The location and name to use for the file "
       "that keeps a list of the last relay logs",
       READ_ONLY GLOBAL_VAR(relay_log_index), NO_CMD_LINE,
       IN_FS_CHARSET, DEFAULT(0));

/*
  Uses NO_CMD_LINE since the --log-bin-index option set
  opt_binlog_index_name variable and computes a value for the
  log_bin_index variable.
*/
static Sys_var_charptr Sys_binlog_index(
       "log_bin_index", "File that holds the names for last binary log files.",
       READ_ONLY GLOBAL_VAR(log_bin_index), NO_CMD_LINE,
       IN_FS_CHARSET, DEFAULT(0));

static Sys_var_charptr Sys_relay_log_basename(
       "relay_log_basename",
       "The full path of the relay log file names, excluding the extension.",
       READ_ONLY GLOBAL_VAR(relay_log_basename), NO_CMD_LINE,
       IN_FS_CHARSET, DEFAULT(0));

static Sys_var_charptr Sys_log_bin_basename(
       "log_bin_basename",
       "The full path of the binary log file names, excluding the extension.",
       READ_ONLY GLOBAL_VAR(log_bin_basename), NO_CMD_LINE,
       IN_FS_CHARSET, DEFAULT(0));

static Sys_var_charptr Sys_relay_log_info_file(
       "relay_log_info_file", "The location and name of the file that "
       "remembers where the SQL replication thread is in the relay logs",
       READ_ONLY GLOBAL_VAR(relay_log_info_file), CMD_LINE(REQUIRED_ARG),
       IN_FS_CHARSET, DEFAULT(0));

static Sys_var_mybool Sys_relay_log_purge(
       "relay_log_purge", "if disabled - do not purge relay logs. "
       "if enabled - purge them as soon as they are no more needed",
       GLOBAL_VAR(relay_log_purge), CMD_LINE(OPT_ARG), DEFAULT(TRUE));

static Sys_var_mybool Sys_relay_log_recovery(
       "relay_log_recovery", "Enables automatic relay log recovery "
       "right after the database startup, which means that the IO Thread "
       "starts re-fetching from the master right after the last transaction "
       "processed",
        READ_ONLY GLOBAL_VAR(relay_log_recovery), CMD_LINE(OPT_ARG), DEFAULT(FALSE));

static Sys_var_mybool Sys_slave_allow_batching(
       "slave_allow_batching", "Allow slave to batch requests",
       GLOBAL_VAR(opt_slave_allow_batching),
       CMD_LINE(OPT_ARG), DEFAULT(FALSE));

static Sys_var_charptr Sys_slave_load_tmpdir(
       "slave_load_tmpdir", "The location where the slave should put "
       "its temporary files when replicating a LOAD DATA INFILE command",
       READ_ONLY GLOBAL_VAR(slave_load_tmpdir), CMD_LINE(REQUIRED_ARG),
       IN_FS_CHARSET, DEFAULT(0));

static bool fix_slave_net_timeout(sys_var *self, THD *thd, enum_var_type type)
{
  DEBUG_SYNC(thd, "fix_slave_net_timeout");

  /*
   Here we have lock on LOCK_global_system_variables and we need
    lock on LOCK_active_mi. In START_SLAVE handler, we take these
    two locks in different order. This can lead to DEADLOCKs. See
    BUG#14236151 for more details.
   So we release lock on LOCK_global_system_variables before acquiring
    lock on LOCK_active_mi. But this could lead to isolation issues
    between multiple seters. Hence introducing secondary guard
    for this global variable and releasing the lock here and acquiring
    locks back again at the end of this function.
   */
  mysql_mutex_unlock(&LOCK_slave_net_timeout);
  mysql_mutex_unlock(&LOCK_global_system_variables);
  mysql_mutex_lock(&LOCK_active_mi);
  DBUG_PRINT("info", ("slave_net_timeout=%u mi->heartbeat_period=%.3f",
                     slave_net_timeout,
                     (active_mi ? active_mi->heartbeat_period : 0.0)));
  if (active_mi != NULL && slave_net_timeout < active_mi->heartbeat_period)
    push_warning_printf(thd, Sql_condition::WARN_LEVEL_WARN,
                        ER_SLAVE_HEARTBEAT_VALUE_OUT_OF_RANGE_MAX,
                        ER(ER_SLAVE_HEARTBEAT_VALUE_OUT_OF_RANGE_MAX));
  mysql_mutex_unlock(&LOCK_active_mi);
  mysql_mutex_lock(&LOCK_global_system_variables);
  mysql_mutex_lock(&LOCK_slave_net_timeout);
  return false;
}
static PolyLock_mutex PLock_slave_net_timeout(&LOCK_slave_net_timeout);
static Sys_var_uint Sys_slave_net_timeout(
       "slave_net_timeout", "Number of seconds to wait for more data "
       "from a master/slave connection before aborting the read",
       GLOBAL_VAR(slave_net_timeout), CMD_LINE(REQUIRED_ARG),
       VALID_RANGE(1, LONG_TIMEOUT), DEFAULT(SLAVE_NET_TIMEOUT), BLOCK_SIZE(1),
       &PLock_slave_net_timeout, NOT_IN_BINLOG, ON_CHECK(0),
       ON_UPDATE(fix_slave_net_timeout));

static bool check_slave_skip_counter(sys_var *self, THD *thd, set_var *var)
{
  bool result= false;
  mysql_mutex_lock(&LOCK_active_mi);
  if (active_mi != NULL)
  {
    mysql_mutex_lock(&active_mi->rli->run_lock);
    if (active_mi->rli->slave_running)
    {
      my_message(ER_SLAVE_MUST_STOP, ER(ER_SLAVE_MUST_STOP), MYF(0));
      result= true;
    }
    if (gtid_mode == 3)
    {
      my_message(ER_SQL_SLAVE_SKIP_COUNTER_NOT_SETTABLE_IN_GTID_MODE,
                 ER(ER_SQL_SLAVE_SKIP_COUNTER_NOT_SETTABLE_IN_GTID_MODE),
                 MYF(0));
      result= true;
    }
    mysql_mutex_unlock(&active_mi->rli->run_lock);
  }
  mysql_mutex_unlock(&LOCK_active_mi);
  return result;
}
static bool fix_slave_skip_counter(sys_var *self, THD *thd, enum_var_type type)
{

  /*
   To understand the below two unlock statments, please see comments in
    fix_slave_net_timeout function above
   */
  mysql_mutex_unlock(&LOCK_sql_slave_skip_counter);
  mysql_mutex_unlock(&LOCK_global_system_variables);
  mysql_mutex_lock(&LOCK_active_mi);
  if (active_mi != NULL)
  {
    mysql_mutex_lock(&active_mi->rli->run_lock);
    /*
      The following test should normally never be true as we test this
      in the check function;  To be safe against multiple
      SQL_SLAVE_SKIP_COUNTER request, we do the check anyway
    */
    if (!active_mi->rli->slave_running)
    {
      mysql_mutex_lock(&active_mi->rli->data_lock);
      active_mi->rli->slave_skip_counter= sql_slave_skip_counter;
      mysql_mutex_unlock(&active_mi->rli->data_lock);
    }
    mysql_mutex_unlock(&active_mi->rli->run_lock);
  }
  mysql_mutex_unlock(&LOCK_active_mi);
  mysql_mutex_lock(&LOCK_global_system_variables);
  mysql_mutex_lock(&LOCK_sql_slave_skip_counter);
  return 0;
}
static PolyLock_mutex PLock_sql_slave_skip_counter(&LOCK_sql_slave_skip_counter);
static Sys_var_uint Sys_slave_skip_counter(
       "sql_slave_skip_counter", "sql_slave_skip_counter",
       GLOBAL_VAR(sql_slave_skip_counter), NO_CMD_LINE,
       VALID_RANGE(0, UINT_MAX), DEFAULT(0), BLOCK_SIZE(1),
       &PLock_sql_slave_skip_counter, NOT_IN_BINLOG,
       ON_CHECK(check_slave_skip_counter), ON_UPDATE(fix_slave_skip_counter));

static Sys_var_charptr Sys_slave_skip_errors(
       "slave_skip_errors", "Tells the slave thread to continue "
       "replication when a query event returns an error from the "
       "provided list",
       READ_ONLY GLOBAL_VAR(opt_slave_skip_errors), CMD_LINE(REQUIRED_ARG),
       IN_SYSTEM_CHARSET, DEFAULT(0));

static Sys_var_ulonglong Sys_relay_log_space_limit(
       "relay_log_space_limit", "Maximum space to use for all relay logs",
       READ_ONLY GLOBAL_VAR(relay_log_space_limit), CMD_LINE(REQUIRED_ARG),
       VALID_RANGE(0, ULONG_MAX), DEFAULT(0), BLOCK_SIZE(1));

static Sys_var_uint Sys_sync_relaylog_period(
       "sync_relay_log", "Synchronously flush relay log to disk after "
       "every #th event. Use 0 to disable synchronous flushing",
       GLOBAL_VAR(sync_relaylog_period), CMD_LINE(REQUIRED_ARG),
       VALID_RANGE(0, UINT_MAX), DEFAULT(10000), BLOCK_SIZE(1));

static Sys_var_uint Sys_sync_relayloginfo_period(
       "sync_relay_log_info", "Synchronously flush relay log info "
       "to disk after every #th transaction. Use 0 to disable "
       "synchronous flushing",
       GLOBAL_VAR(sync_relayloginfo_period), CMD_LINE(REQUIRED_ARG),
       VALID_RANGE(0, UINT_MAX), DEFAULT(10000), BLOCK_SIZE(1));

static Sys_var_uint Sys_checkpoint_mts_period(
       "slave_checkpoint_period", "Gather workers' activities to "
       "Update progress status of Multi-threaded slave and flush "
       "the relay log info to disk after every #th milli-seconds.",
       GLOBAL_VAR(opt_mts_checkpoint_period), CMD_LINE(REQUIRED_ARG),
#ifndef DBUG_OFF
       VALID_RANGE(0, UINT_MAX), DEFAULT(300), BLOCK_SIZE(1));
#else
       VALID_RANGE(1, UINT_MAX), DEFAULT(300), BLOCK_SIZE(1));
#endif /* DBUG_OFF */

static Sys_var_uint Sys_checkpoint_mts_group(
       "slave_checkpoint_group",
       "Maximum number of processed transactions by Multi-threaded slave "
       "before a checkpoint operation is called to update progress status.",
       GLOBAL_VAR(opt_mts_checkpoint_group), CMD_LINE(REQUIRED_ARG),
#ifndef DBUG_OFF
       VALID_RANGE(1, MTS_MAX_BITS_IN_GROUP), DEFAULT(512), BLOCK_SIZE(1));
#else
       VALID_RANGE(32, MTS_MAX_BITS_IN_GROUP), DEFAULT(512), BLOCK_SIZE(8));
#endif /* DBUG_OFF */
#endif /* HAVE_REPLICATION */

static Sys_var_uint Sys_sync_binlog_period(
       "sync_binlog", "Synchronously flush binary log to disk after"
       " every #th write to the file. Use 0 (default) to disable synchronous"
       " flushing",
       GLOBAL_VAR(sync_binlog_period), CMD_LINE(REQUIRED_ARG),
       VALID_RANGE(0, UINT_MAX), DEFAULT(0), BLOCK_SIZE(1));

static Sys_var_uint Sys_sync_masterinfo_period(
       "sync_master_info", "Synchronously flush master info to disk "
       "after every #th event. Use 0 to disable synchronous flushing",
       GLOBAL_VAR(sync_masterinfo_period), CMD_LINE(REQUIRED_ARG),
       VALID_RANGE(0, UINT_MAX), DEFAULT(10000), BLOCK_SIZE(1));

#ifdef HAVE_REPLICATION
static Sys_var_ulong Sys_slave_trans_retries(
       "slave_transaction_retries", "Number of times the slave SQL "
       "thread will retry a transaction in case it failed with a deadlock "
       "or elapsed lock wait timeout, before giving up and stopping",
       GLOBAL_VAR(slave_trans_retries), CMD_LINE(REQUIRED_ARG),
       VALID_RANGE(0, ULONG_MAX), DEFAULT(10), BLOCK_SIZE(1));

static Sys_var_ulong Sys_slave_parallel_workers(
       "slave_parallel_workers",
       "Number of worker threads for executing events in parallel ",
       GLOBAL_VAR(opt_mts_slave_parallel_workers), CMD_LINE(REQUIRED_ARG),
       VALID_RANGE(0, MTS_MAX_WORKERS), DEFAULT(0), BLOCK_SIZE(1));

static Sys_var_ulonglong Sys_mts_pending_jobs_size_max(
       "slave_pending_jobs_size_max",
       "Max size of Slave Worker queues holding yet not applied events."
       "The least possible value must be not less than the master side "
       "max_allowed_packet.",
       GLOBAL_VAR(opt_mts_pending_jobs_size_max), CMD_LINE(REQUIRED_ARG),
       VALID_RANGE(1024, (ulonglong)~(intptr)0), DEFAULT(16 * 1024*1024),
       BLOCK_SIZE(1024), ON_CHECK(0));
#endif

static bool check_locale(sys_var *self, THD *thd, set_var *var)
{
  if (!var->value)
    return false;

  MY_LOCALE *locale;
  char buff[STRING_BUFFER_USUAL_SIZE];
  if (var->value->result_type() == INT_RESULT)
  {
    int lcno= (int)var->value->val_int();
    if (!(locale= my_locale_by_number(lcno)))
    {
      my_error(ER_UNKNOWN_LOCALE, MYF(0), llstr(lcno, buff));
      return true;
    }
    if (check_not_null(self, thd, var))
      return true;
  }
  else // STRING_RESULT
  {
    String str(buff, sizeof(buff), system_charset_info), *res;
    if (!(res=var->value->val_str(&str)))
      return true;
    else if (!(locale= my_locale_by_name(res->c_ptr_safe())))
    {
      ErrConvString err(res);
      my_error(ER_UNKNOWN_LOCALE, MYF(0), err.ptr());
      return true;
    }
  }

  var->save_result.ptr= locale;

  if (!locale->errmsgs->errmsgs)
  {
    mysql_mutex_lock(&LOCK_error_messages);
    if (!locale->errmsgs->errmsgs &&
        read_texts(ERRMSG_FILE, locale->errmsgs->language,
                   &locale->errmsgs->errmsgs,
                   ER_ERROR_LAST - ER_ERROR_FIRST + 1))
    {
      push_warning_printf(thd, Sql_condition::WARN_LEVEL_WARN, ER_UNKNOWN_ERROR,
                          "Can't process error message file for locale '%s'",
                          locale->name);
      mysql_mutex_unlock(&LOCK_error_messages);
      return true;
    }
    mysql_mutex_unlock(&LOCK_error_messages);
  }
  return false;
}
static Sys_var_struct Sys_lc_messages(
       "lc_messages", "Set the language used for the error messages",
       SESSION_VAR(lc_messages), NO_CMD_LINE,
       my_offsetof(MY_LOCALE, name), DEFAULT(&my_default_lc_messages),
       NO_MUTEX_GUARD, NOT_IN_BINLOG, ON_CHECK(check_locale));

static Sys_var_struct Sys_lc_time_names(
       "lc_time_names", "Set the language used for the month "
       "names and the days of the week",
       SESSION_VAR(lc_time_names), NO_CMD_LINE,
       my_offsetof(MY_LOCALE, name), DEFAULT(&my_default_lc_time_names),
       NO_MUTEX_GUARD, IN_BINLOG, ON_CHECK(check_locale));

static Sys_var_tz Sys_time_zone(
       "time_zone", "time_zone",
       SESSION_VAR(time_zone), NO_CMD_LINE,
       DEFAULT(&default_tz), NO_MUTEX_GUARD, IN_BINLOG);

static bool fix_host_cache_size(sys_var *, THD *, enum_var_type)
{
  hostname_cache_resize((uint) host_cache_size);
  return false;
}

static Sys_var_ulong Sys_host_cache_size(
       "host_cache_size",
       "How many host names should be cached to avoid resolving.",
       GLOBAL_VAR(host_cache_size),
       CMD_LINE(REQUIRED_ARG, OPT_HOST_CACHE_SIZE), VALID_RANGE(0, 65536),
       DEFAULT(HOST_CACHE_SIZE),
       BLOCK_SIZE(1),
       NO_MUTEX_GUARD, NOT_IN_BINLOG, ON_CHECK(NULL),
       ON_UPDATE(fix_host_cache_size));

static Sys_var_charptr Sys_ignore_db_dirs(
       "ignore_db_dirs",
       "The list of directories to ignore when collecting database lists",
       READ_ONLY GLOBAL_VAR(opt_ignore_db_dirs), 
       NO_CMD_LINE,
       IN_FS_CHARSET, DEFAULT(0));

/*
  This code is not being used but we will keep it as it may be
  useful if we decide to keeep enforce_gtid_consistency.
*/
#ifdef NON_DISABLED_GTID
static bool check_enforce_gtid_consistency(
  sys_var *self, THD *thd, set_var *var)
{
  DBUG_ENTER("check_enforce_gtid_consistency");

  my_error(ER_NOT_SUPPORTED_YET, MYF(0),
           "ENFORCE_GTID_CONSISTENCY");
  DBUG_RETURN(true);

  if (check_top_level_stmt_and_super(self, thd, var) ||
      check_outside_transaction(self, thd, var))
    DBUG_RETURN(true);
  if (gtid_mode >= 2 && var->value->val_int() == 0)
  {
    my_error(ER_GTID_MODE_2_OR_3_REQUIRES_ENFORCE_GTID_CONSISTENCY_ON, MYF(0));
    DBUG_RETURN(true);
  }
  DBUG_RETURN(false);
}
#endif

static Sys_var_mybool Sys_enforce_gtid_consistency(
       "enforce_gtid_consistency",
       "Prevents execution of statements that would be impossible to log "
       "in a transactionally safe manner. Currently, the disallowed "
       "statements include CREATE TEMPORARY TABLE inside transactions, "
       "all updates to non-transactional tables, and CREATE TABLE ... SELECT.",
       READ_ONLY GLOBAL_VAR(enforce_gtid_consistency),
       CMD_LINE(OPT_ARG), DEFAULT(FALSE),
       NO_MUTEX_GUARD, NOT_IN_BINLOG
#ifdef NON_DISABLED_GTID
       , ON_CHECK(check_enforce_gtid_consistency));
#else
       );
#endif

static Sys_var_ulong Sys_sp_cache_size(
       "stored_program_cache",
       "The soft upper limit for number of cached stored routines for "
       "one connection.",
       GLOBAL_VAR(stored_program_cache_size), CMD_LINE(REQUIRED_ARG),
       VALID_RANGE(256, 512 * 1024), DEFAULT(256), BLOCK_SIZE(1));

static bool check_pseudo_slave_mode(sys_var *self, THD *thd, set_var *var)
{
  longlong previous_val= thd->variables.pseudo_slave_mode;
  longlong val= (longlong) var->save_result.ulonglong_value;
  bool rli_fake= false;

#ifndef EMBEDDED_LIBRARY
  rli_fake= thd->rli_fake ? true : false;
#endif

  if (rli_fake)
  {
    if (!val)
    {
#ifndef EMBEDDED_LIBRARY
<<<<<<< HEAD
      thd->rli_fake->end_info();
=======
>>>>>>> 532c5c76
      delete thd->rli_fake;
      thd->rli_fake= NULL;
#endif
    }
    else if (previous_val && val)
      goto ineffective;
    else if (!previous_val && val)
<<<<<<< HEAD
      push_warning(thd, Sql_condition::WARN_LEVEL_WARN,
=======
      push_warning(thd, MYSQL_ERROR::WARN_LEVEL_WARN,
>>>>>>> 532c5c76
                   ER_WRONG_VALUE_FOR_VAR,
                   "'pseudo_slave_mode' is already ON.");
  }
  else
  {
    if (!previous_val && !val)
      goto ineffective;
    else if (previous_val && !val)
<<<<<<< HEAD
      push_warning(thd, Sql_condition::WARN_LEVEL_WARN,
=======
      push_warning(thd, MYSQL_ERROR::WARN_LEVEL_WARN,
>>>>>>> 532c5c76
                   ER_WRONG_VALUE_FOR_VAR,
                   "Slave applier execution mode not active, "
                   "statement ineffective.");
  }
  goto end;

ineffective:
<<<<<<< HEAD
  push_warning(thd, Sql_condition::WARN_LEVEL_WARN,
=======
  push_warning(thd, MYSQL_ERROR::WARN_LEVEL_WARN,
>>>>>>> 532c5c76
               ER_WRONG_VALUE_FOR_VAR,
               "'pseudo_slave_mode' change was ineffective.");

end:
  return FALSE;
}
static Sys_var_mybool Sys_pseudo_slave_mode(
       "pseudo_slave_mode",
       "SET pseudo_slave_mode= 0,1 are commands that mysqlbinlog "
       "adds to beginning and end of binary log dumps. While zero "
       "value indeed disables, the actual enabling of the slave "
       "applier execution mode is done implicitly when a "
       "Format_description_event is sent through the session.",
       SESSION_ONLY(pseudo_slave_mode), NO_CMD_LINE, DEFAULT(FALSE),
       NO_MUTEX_GUARD, NOT_IN_BINLOG, ON_CHECK(check_pseudo_slave_mode));

<<<<<<< HEAD

#ifdef HAVE_REPLICATION
static bool check_gtid_next(sys_var *self, THD *thd, set_var *var)
{
  DBUG_ENTER("check_gtid_next");

  // Note: we also check in sql_yacc.yy:set_system_variable that the
  // SET GTID_NEXT statement does not invoke a stored function.

  DBUG_PRINT("info", ("thd->in_sub_stmt=%d", thd->in_sub_stmt));

  // GTID_NEXT must be set by SUPER in a top-level statement
  if (check_top_level_stmt_and_super(self, thd, var))
    DBUG_RETURN(true);

  // check compatibility with GTID_NEXT
  const Gtid_set *gtid_next_list= thd->get_gtid_next_list_const();

  // Inside a transaction, GTID_NEXT is read-only if GTID_NEXT_LIST is
  // NULL.
  if (thd->in_active_multi_stmt_transaction() && gtid_next_list == NULL)
  {
    my_error(ER_CANT_CHANGE_GTID_NEXT_IN_TRANSACTION_WHEN_GTID_NEXT_LIST_IS_NULL, MYF(0));
    DBUG_RETURN(true);
  }

  // Read specification
  Gtid_specification spec;
  global_sid_lock->rdlock();
  if (spec.parse(global_sid_map, var->save_result.string_value.str) !=
      RETURN_STATUS_OK)
  {
    // fail on out of memory
    global_sid_lock->unlock();
    DBUG_RETURN(true);
  }
  global_sid_lock->unlock();

  // check compatibility with GTID_MODE
  if (gtid_mode == 0 && spec.type == GTID_GROUP)
    my_error(ER_CANT_SET_GTID_NEXT_TO_GTID_WHEN_GTID_MODE_IS_OFF, MYF(0));
  if (gtid_mode == 3 && spec.type == ANONYMOUS_GROUP)
    my_error(ER_CANT_SET_GTID_NEXT_TO_ANONYMOUS_WHEN_GTID_MODE_IS_ON, MYF(0));

  if (gtid_next_list != NULL)
  {
#ifdef HAVE_GTID_NEXT_LIST
    // If GTID_NEXT==SID:GNO, then SID:GNO must be listed in GTID_NEXT_LIST
    if (spec.type == GTID_GROUP && !gtid_next_list->contains_gtid(spec.gtid))
    {
      char buf[Gtid_specification::MAX_TEXT_LENGTH + 1];
      global_sid_lock->rdlock();
      spec.gtid.to_string(global_sid_map, buf);
      global_sid_lock->unlock();
      my_error(ER_GTID_NEXT_IS_NOT_IN_GTID_NEXT_LIST, MYF(0), buf);
      DBUG_RETURN(true);
    }

    // GTID_NEXT cannot be "AUTOMATIC" when GTID_NEXT_LIST != NULL.
    if (spec.type == AUTOMATIC_GROUP)
    {
      my_error(ER_GTID_NEXT_CANT_BE_AUTOMATIC_IF_GTID_NEXT_LIST_IS_NON_NULL,
               MYF(0));
      DBUG_RETURN(true);
    }
#else
    DBUG_ASSERT(0);
#endif
  }
  // check that we don't own a GTID
  else if(thd->owned_gtid.sidno != 0)
  {
    char buf[Gtid::MAX_TEXT_LENGTH + 1];
#ifndef DBUG_OFF
    DBUG_ASSERT(thd->owned_gtid.sidno > 0);
    global_sid_lock->wrlock();
    DBUG_ASSERT(gtid_state->get_owned_gtids()->
                thread_owns_anything(thd->thread_id));
#else
    global_sid_lock->rdlock();
#endif
    thd->owned_gtid.to_string(global_sid_map, buf);
    global_sid_lock->unlock();
    my_error(ER_CANT_SET_GTID_NEXT_WHEN_OWNING_GTID, MYF(0), buf);
    DBUG_RETURN(true);
  }

  DBUG_RETURN(false);
}

static bool update_gtid_next(sys_var *self, THD *thd, enum_var_type type)
{
  DBUG_ASSERT(type == OPT_SESSION);
  if (thd->variables.gtid_next.type == GTID_GROUP)
    return gtid_acquire_ownership_single(thd) != 0 ? true : false;
  return false;
}

#ifdef HAVE_GTID_NEXT_LIST
static bool check_gtid_next_list(sys_var *self, THD *thd, set_var *var)
{
  DBUG_ENTER("check_gtid_next_list");
  my_error(ER_NOT_SUPPORTED_YET, MYF(0), "GTID_NEXT_LIST");
  if (check_top_level_stmt_and_super(self, thd, var) ||
      check_outside_transaction(self, thd, var))
    DBUG_RETURN(true);
  if (gtid_mode == 0 && var->save_result.string_value.str != NULL)
    my_error(ER_CANT_SET_GTID_NEXT_LIST_TO_NON_NULL_WHEN_GTID_MODE_IS_OFF,
             MYF(0));
  DBUG_RETURN(false);
}

static bool update_gtid_next_list(sys_var *self, THD *thd, enum_var_type type)
{
  DBUG_ASSERT(type == OPT_SESSION);
  if (thd->get_gtid_next_list() != NULL)
    return gtid_acquire_ownership_multiple(thd) != 0 ? true : false;
  return false;
}

static Sys_var_gtid_set Sys_gtid_next_list(
       "gtid_next_list",
       "Before re-executing a transaction that contains multiple "
       "Global Transaction Identifiers, this variable must be set "
       "to the set of all re-executed transactions.",
       SESSION_ONLY(gtid_next_list), NO_CMD_LINE,
       DEFAULT(NULL), NO_MUTEX_GUARD,
       NOT_IN_BINLOG, ON_CHECK(check_gtid_next_list),
       ON_UPDATE(update_gtid_next_list)
);
export sys_var *Sys_gtid_next_list_ptr= &Sys_gtid_next_list;
#endif

static Sys_var_gtid_specification Sys_gtid_next(
       "gtid_next",
       "Specified the Global Transaction Identifier for the following "
       "re-executed statement.",
       SESSION_ONLY(gtid_next), NO_CMD_LINE,
       DEFAULT("AUTOMATIC"), NO_MUTEX_GUARD,
       NOT_IN_BINLOG, ON_CHECK(check_gtid_next), ON_UPDATE(update_gtid_next));
export sys_var *Sys_gtid_next_ptr= &Sys_gtid_next;

static Sys_var_gtid_executed Sys_gtid_executed(
       "gtid_executed",
       "The global variable contains the set of GTIDs in the "
       "binary log. The session variable contains the set of GTIDs "
       "in the current, ongoing transaction.");

static bool check_gtid_purged(sys_var *self, THD *thd, set_var *var)
{
  DBUG_ENTER("check_gtid_purged");

  if (!var->value || check_top_level_stmt(self, thd, var) ||
      check_outside_transaction(self, thd, var) ||
      check_outside_sp(self, thd, var))
    DBUG_RETURN(true);

  if (0 == gtid_mode)
  {
    my_error(ER_CANT_SET_GTID_PURGED_WHEN_GTID_MODE_IS_OFF, MYF(0));
    DBUG_RETURN(true);
  }

  if (var->value->result_type() != STRING_RESULT ||
      !var->save_result.string_value.str)
    DBUG_RETURN(true);

  DBUG_RETURN(false);
}

Gtid_set *gtid_purged;
static Sys_var_gtid_purged Sys_gtid_purged(
       "gtid_purged",
       "The set of GTIDs that existed in previous, purged binary logs.",
       GLOBAL_VAR(gtid_purged), NO_CMD_LINE,
       DEFAULT(NULL), NO_MUTEX_GUARD,
       NOT_IN_BINLOG, ON_CHECK(check_gtid_purged));
export sys_var *Sys_gtid_purged_ptr= &Sys_gtid_purged;

static Sys_var_gtid_owned Sys_gtid_owned(
       "gtid_owned",
       "The global variable lists all GTIDs owned by all threads. "
       "The session variable lists all GTIDs owned by the current thread.");

/*
  This code is not being used but we will keep it as it may be
  useful when we improve the code around Sys_gtid_mode.
*/
#ifdef NON_DISABLED_GTID
static bool check_gtid_mode(sys_var *self, THD *thd, set_var *var)
{
  DBUG_ENTER("check_gtid_mode");

  my_error(ER_NOT_SUPPORTED_YET, MYF(0), "GTID_MODE");
  DBUG_RETURN(true);
=======
>>>>>>> 532c5c76

  if (check_top_level_stmt_and_super(self, thd, var) ||
      check_outside_transaction(self, thd, var))
    DBUG_RETURN(true);
  uint new_gtid_mode= var->value->val_int();
  if (abs((long)(new_gtid_mode - gtid_mode)) > 1)
  {
    my_error(ER_GTID_MODE_CAN_ONLY_CHANGE_ONE_STEP_AT_A_TIME, MYF(0));
    DBUG_RETURN(true);
  }
  if (new_gtid_mode >= 1)
  {
    if (!opt_bin_log || !opt_log_slave_updates)
    {
      my_error(ER_GTID_MODE_REQUIRES_BINLOG, MYF(0));
      DBUG_RETURN(false);
    }
  }
  if (new_gtid_mode >= 2)
  {
    /*
    if (new_gtid_mode == 3 &&
        (there are un-processed anonymous transactions in relay log ||
         there is a client executing an anonymous transaction))
    {
      my_error(ER_CANT_SET_GTID_MODE_3_WITH_UNPROCESSED_ANONYMOUS_GROUPS,
               MYF(0));
      DBUG_RETURN(true);
    }
    */
    if (!enforce_gtid_consistency)
    {
      //my_error(ER_GTID_MODE_2_OR_3_REQUIRES_ENFORCE_GTID_CONSISTENCY), MYF(0));
      DBUG_RETURN(true);
    }
  }
  else
  {
    /*
    if (new_gtid_mode == 0 &&
        (there are un-processed GTIDs in relay log ||
         there is a client executing a GTID transaction))
    {
      my_error(ER_CANT_SET_GTID_MODE_0_WITH_UNPROCESSED_GTID_GROUPS, MYF(0));
      DBUG_RETURN(true);
    }
    */
  }
  DBUG_RETURN(false);
}
#endif

static Sys_var_enum Sys_gtid_mode(
       "gtid_mode",
       /*
       "Whether Global Transaction Identifiers (GTIDs) are enabled: OFF, "
       "UPGRADE_STEP_1, UPGRADE_STEP_2, or ON. OFF means GTIDs are not "
       "supported at all, ON means GTIDs are supported by all servers in "
       "the replication topology. To safely switch from OFF to ON, first "
       "set all servers to UPGRADE_STEP_1, then set all servers to "
       "UPGRADE_STEP_2, then wait for all anonymous transactions to "
       "be re-executed on all servers, and finally set all servers to ON.",
       */
       "Whether Global Transaction Identifiers (GTIDs) are enabled. Can be "
       "ON or OFF.",
       READ_ONLY GLOBAL_VAR(gtid_mode), CMD_LINE(REQUIRED_ARG),
       gtid_mode_names, DEFAULT(GTID_MODE_OFF),
       NO_MUTEX_GUARD, NOT_IN_BINLOG
#ifdef NON_DISABLED_GTID
       , ON_CHECK(check_gtid_mode));
#else
       );
#endif

#endif // HAVE_REPLICATION


static Sys_var_mybool Sys_disconnect_on_expired_password(
       "disconnect_on_expired_password",
       "Give clients that don't signal password expiration support execution time error(s) instead of connection error",
       READ_ONLY GLOBAL_VAR(disconnect_on_expired_password),
       CMD_LINE(OPT_ARG), DEFAULT(TRUE));

#ifndef NO_EMBEDDED_ACCESS_CHECKS 
static Sys_var_mybool Sys_validate_user_plugins(
       "validate_user_plugins",
       "Turns on additional validation of authentication plugins assigned "
       "to user accounts. ",
       READ_ONLY NOT_VISIBLE GLOBAL_VAR(validate_user_plugins),
       CMD_LINE(OPT_ARG), DEFAULT(TRUE),
       NO_MUTEX_GUARD, NOT_IN_BINLOG);
#endif
<|MERGE_RESOLUTION|>--- conflicted
+++ resolved
@@ -3827,11 +3827,7 @@
     return true;
 
   if (!is_filename_allowed(var->save_result.string_value.str, 
-<<<<<<< HEAD
                            var->save_result.string_value.length, TRUE))
-=======
-                           var->save_result.string_value.length))
->>>>>>> 532c5c76
   {
      my_error(ER_WRONG_VALUE_FOR_VAR, MYF(0), 
               self->name.str, var->save_result.string_value.str);
@@ -4572,10 +4568,7 @@
     if (!val)
     {
 #ifndef EMBEDDED_LIBRARY
-<<<<<<< HEAD
       thd->rli_fake->end_info();
-=======
->>>>>>> 532c5c76
       delete thd->rli_fake;
       thd->rli_fake= NULL;
 #endif
@@ -4583,11 +4576,7 @@
     else if (previous_val && val)
       goto ineffective;
     else if (!previous_val && val)
-<<<<<<< HEAD
       push_warning(thd, Sql_condition::WARN_LEVEL_WARN,
-=======
-      push_warning(thd, MYSQL_ERROR::WARN_LEVEL_WARN,
->>>>>>> 532c5c76
                    ER_WRONG_VALUE_FOR_VAR,
                    "'pseudo_slave_mode' is already ON.");
   }
@@ -4596,11 +4585,7 @@
     if (!previous_val && !val)
       goto ineffective;
     else if (previous_val && !val)
-<<<<<<< HEAD
       push_warning(thd, Sql_condition::WARN_LEVEL_WARN,
-=======
-      push_warning(thd, MYSQL_ERROR::WARN_LEVEL_WARN,
->>>>>>> 532c5c76
                    ER_WRONG_VALUE_FOR_VAR,
                    "Slave applier execution mode not active, "
                    "statement ineffective.");
@@ -4608,11 +4593,7 @@
   goto end;
 
 ineffective:
-<<<<<<< HEAD
   push_warning(thd, Sql_condition::WARN_LEVEL_WARN,
-=======
-  push_warning(thd, MYSQL_ERROR::WARN_LEVEL_WARN,
->>>>>>> 532c5c76
                ER_WRONG_VALUE_FOR_VAR,
                "'pseudo_slave_mode' change was ineffective.");
 
@@ -4629,7 +4610,6 @@
        SESSION_ONLY(pseudo_slave_mode), NO_CMD_LINE, DEFAULT(FALSE),
        NO_MUTEX_GUARD, NOT_IN_BINLOG, ON_CHECK(check_pseudo_slave_mode));
 
-<<<<<<< HEAD
 
 #ifdef HAVE_REPLICATION
 static bool check_gtid_next(sys_var *self, THD *thd, set_var *var)
@@ -4825,8 +4805,6 @@
 
   my_error(ER_NOT_SUPPORTED_YET, MYF(0), "GTID_MODE");
   DBUG_RETURN(true);
-=======
->>>>>>> 532c5c76
 
   if (check_top_level_stmt_and_super(self, thd, var) ||
       check_outside_transaction(self, thd, var))
