--- conflicted
+++ resolved
@@ -3623,11 +3623,11 @@
 {
   uint keys;
 
+  if (!skipped_keys_list)
+    return;
+
   verbose_msg("-- Dumping delayed secondary index definitions for table %s\n",
               table);
-
-  if (!skipped_keys_list)
-    return;
 
   skipped_keys_list= list_reverse(skipped_keys_list);
   fprintf(md_result_file, "ALTER TABLE %s ", table);
@@ -3639,8 +3639,8 @@
     fprintf(md_result_file, "ADD %s%s", def, (keys > 1) ? ", " : ";\n");
 
     skipped_keys_list= list_delete(skipped_keys_list, node);
-    my_free(def, MYF(0));
-    my_free(node, MYF(0));
+    my_free(def);
+    my_free(node);
   }
 
   DBUG_ASSERT(skipped_keys_list == NULL);
@@ -4135,30 +4135,7 @@
       goto err;
     }
 
-<<<<<<< HEAD
-    /* Perform delayed secondary index creation for --innodb-optimize-keys */
-    if (skipped_keys_list)
-    {
-      uint keys;
-      skipped_keys_list= list_reverse(skipped_keys_list);
-      fprintf(md_result_file, "ALTER TABLE %s ", opt_quoted_table);
-      for (keys= list_length(skipped_keys_list); keys > 0; keys--)
-      {
-        LIST *node= skipped_keys_list;
-        char *def= node->data;
-
-        fprintf(md_result_file, "ADD %s%s", def, (keys > 1) ? ", " : ";\n");
-
-        skipped_keys_list= list_delete(skipped_keys_list, node);
-        my_free(def);
-        my_free(node);
-      }
-
-      DBUG_ASSERT(skipped_keys_list == NULL);
-    }
-=======
     dump_skipped_keys(opt_quoted_table);
->>>>>>> 4d8a5f12
 
     /* Moved enable keys to before unlock per bug 15977 */
     if (opt_disable_keys)
