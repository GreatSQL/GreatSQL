--- conflicted
+++ resolved
@@ -2515,18 +2515,8 @@
         !(from= strchr(to + 1, '`')))
       break;
 
-<<<<<<< HEAD
-  if ((leftp = strchr(keydef, '(')) &&
-      (rightp = strchr(leftp, ')')) &&
-      rightp > leftp + 3 &&                      /* (`...`) */
-      leftp[1] == '`' &&
-      rightp[-1] == '`' &&
-      my_hash_search(ignored_columns, (uchar *) leftp + 2, rightp - leftp - 3))
-    return TRUE;
-=======
     to= from;
   }
->>>>>>> 8abb6565
 
   return FALSE;
 }
@@ -2556,16 +2546,9 @@
   char *ptr, *strend;
   char *last_comma= NULL;
   my_bool pk_processed= FALSE;
-<<<<<<< HEAD
-
-  if (my_hash_init(&ignored_columns, charset_info, 16, 0, 0,
-                   (my_hash_get_key) get_table_key, my_free, 0))
-    exit(EX_EOM);
-=======
   char *autoinc_column= NULL;
   my_bool has_autoinc= FALSE;
   key_type_t type;
->>>>>>> 8abb6565
 
   strend= create_str + strlen(create_str);
 
@@ -2573,10 +2556,6 @@
   while (*ptr)
   {
     char *tmp, *orig_ptr, c;
-<<<<<<< HEAD
-    my_bool is_unique= FALSE;
-=======
->>>>>>> 8abb6565
 
     orig_ptr= ptr;
     /* Skip leading whitespace */
@@ -2646,7 +2625,7 @@
       {
           DBUG_ASSERT(autoinc_column != NULL);
 
-          my_free(autoinc_column, MYF(0));
+          my_free(autoinc_column);
           autoinc_column= NULL;
       }
 
@@ -2683,11 +2662,7 @@
     }
   }
 
-<<<<<<< HEAD
-  my_hash_free(&ignored_columns);
-=======
-  my_free(autoinc_column, MYF(MY_ALLOW_ZERO_PTR));
->>>>>>> 8abb6565
+  my_free(autoinc_column);
 }
 
 /*
