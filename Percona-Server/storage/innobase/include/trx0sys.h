--- conflicted
+++ resolved
@@ -242,14 +242,26 @@
 trx_rw_min_trx_id(void);
 /*===================*/
 /****************************************************************//**
-Checks if a rw transaction with the given id is active. Caller must hold
-trx_sys->mutex in shared mode. If the caller is not holding
+Returns pointer to a transaction instance if a rw transaction with the given id
+is active. Caller must hold trx_sys->mutex. If the caller is not holding
 lock_sys->mutex, the transaction may already have been committed.
-@return	transaction instance if active, or NULL;
+@return transaction instance if active, or NULL;
 the pointer must not be dereferenced unless lock_sys->mutex was
 acquired before calling this function and is still being held */
 UNIV_INLINE
 trx_t*
+trx_rw_get_active_trx_by_id(
+/*========================*/
+	trx_id_t	trx_id,		/*!< in: trx id of the transaction */
+	ibool*		corrupt);	/*!< in: NULL or pointer to a flag
+					that will be set if corrupt */
+/****************************************************************//**
+Checks if a rw transaction with the given id is active. Caller must hold
+trx_sys->mutex. If the caller is not holding lock_sys->mutex, the
+transaction may already have been committed.
+@return	true if rw transaction it with a given id is active. */
+UNIV_INLINE
+bool
 trx_rw_is_active_low(
 /*=================*/
 	trx_id_t	trx_id,		/*!< in: trx id of the transaction */
@@ -259,11 +271,9 @@
 Checks if a rw transaction with the given id is active. If the caller is
 not holding lock_sys->mutex, the transaction may already have been
 committed.
-@return	transaction instance if active, or NULL;
-the pointer must not be dereferenced unless lock_sys->mutex was
-acquired before calling this function and is still being held */
-UNIV_INLINE
-trx_t*
+@return	true if rw transaction it with a given id is active. */
+UNIV_INLINE
+bool
 trx_rw_is_active(
 /*=============*/
 	trx_id_t	trx_id,		/*!< in: trx id of the transaction */
@@ -631,7 +641,18 @@
 	trx_id_t	max_trx_id;	/*!< The smallest number not yet
 					assigned as a transaction id or
 					transaction number */
-<<<<<<< HEAD
+	char		pad1[64];	/*!< Ensure max_trx_id does not share
+					cache line with other fields. */
+	trx_id_t*	descriptors;	/*!< Array of trx descriptors */
+	ulint		descr_n_max;	/*!< The current size of the descriptors
+					array. */
+	char		pad2[64];	/*!< Ensure static descriptor fields
+					do not share cache lines with
+					descr_n_used */
+	ulint		descr_n_used;	/*!< Number of used elements in the
+					descriptors array. */
+	char		pad3[64];	/*!< Ensure descriptors do not share
+					cache line with other fields */
 #ifdef UNIV_DEBUG
 	trx_id_t	rw_max_trx_id;	/*!< Max trx id of read-write transactions
 					which exist or existed */
@@ -640,6 +661,8 @@
 					memory read-write transactions, sorted
 					on trx id, biggest first. Recovered
 					transactions are always on this list. */
+	char		pad4[64];	/*!< Ensure list base nodes do not
+					share cache line with other fields */
 	trx_list_t	ro_trx_list;	/*!< List of active and committed in
 					memory read-only transactions, sorted
 					on trx id, biggest first. NOTE:
@@ -647,6 +670,8 @@
 					is not necessary. We should exploit
 					this and increase concurrency during
 					add/remove. */
+	char		pad5[64];	/*!< Ensure list base nodes do not
+					share cache line with other fields */
 	trx_list_t	mysql_trx_list;	/*!< List of transactions created
 					for MySQL. All transactions on
 					ro_trx_list are on mysql_trx_list. The
@@ -659,48 +684,16 @@
 					mysql_trx_list may additionally contain
 					transactions that have not yet been
 					started in InnoDB. */
-	trx_rseg_t*	const rseg_array[TRX_SYS_N_RSEGS];
-=======
-	char		pad1[64];	/*!< Ensure max_trx_id does not share
-					cache line with other fields. */
-	trx_id_t*	descriptors;	/*!< Array of trx descriptors */
-	ulint		descr_n_max;	/*!< The current size of the descriptors
-					array. */
-	char		pad2[64];	/*!< Ensure static descriptor fields
-					do not share cache lines with
-					descr_n_used */
-	ulint		descr_n_used;	/*!< Number of used elements in the
-					descriptors array. */
-	char		pad3[64];	/*!< Ensure descriptors do not share
-					cache line with other fields */
-	UT_LIST_BASE_NODE_T(trx_t) trx_list;
-					/*!< List of active and committed in
-					memory transactions, sorted on trx id,
-					biggest first */
-	char		pad4[64];	/*!< Ensure list base nodes do not
+	char		pad6[64];	/*!< Ensure list base nodes do not
 					share cache line with other fields */
-	UT_LIST_BASE_NODE_T(trx_t) mysql_trx_list;
-					/*!< List of transactions created
-					for MySQL */
-	char		pad5[64];	/*!< Ensure list base nodes do not
-					share cache line with other fields */
-	UT_LIST_BASE_NODE_T(trx_t) trx_serial_list;
+	trx_list_t	trx_serial_list;
 					/*!< trx->no ordered List of
 					transactions in either TRX_PREPARED or
 					TRX_ACTIVE which have already been
 					assigned a serialization number */
-	char		pad6[64];	/*!< Ensure trx_serial_list does not
-					share cache line with other fields */
-	UT_LIST_BASE_NODE_T(trx_rseg_t) rseg_list;
-					/*!< List of rollback segment
-					objects */
 	char		pad7[64];	/*!< Ensure list base nodes do not
 					share cache line with other fields */
-	trx_rseg_t*	latest_rseg;	/*!< Latest rollback segment in the
-					round-robin assignment of rollback
-					segments to transactions */
-	trx_rseg_t*	rseg_array[TRX_SYS_N_RSEGS];
->>>>>>> 3af2c77f
+	trx_rseg_t*	const rseg_array[TRX_SYS_N_RSEGS];
 					/*!< Pointer array to rollback
 					segments; NULL if slot not in use;
 					created and destroyed in
