--- conflicted
+++ resolved
@@ -963,14 +963,9 @@
 /*==============================*/
 	trx_t*	trx)	/*!< in: transaction handle */
 {
-<<<<<<< HEAD
 #ifdef UNIV_SYNC_DEBUG
 	ut_ad(!sync_thread_levels_nonempty_trx(trx->has_search_latch));
 #endif /* UNIV_SYNC_DEBUG */
-=======
-	/* No-op in XtraDB */
-	trx_search_latch_release_if_reserved(trx);
->>>>>>> 9a8a37b6
 
 	if (trx->declared_to_be_inside_innodb) {
 
@@ -1128,9 +1123,8 @@
 
 	trx = thd_to_trx(thd);
 
-	if (trx != NULL) {
-		trx_search_latch_release_if_reserved(trx);
-	}
+	/* No-op in XtraDB */
+	trx_search_latch_release_if_reserved(trx);
 
 	return(0);
 }
