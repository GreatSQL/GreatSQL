--disable_query_log
<<<<<<< HEAD
FLUSH LOGS;
SET GLOBAL slow_query_log=OFF;
--echo [log_stop.inc] $log_file
SET GLOBAL slow_query_log_file= @slow_query_log_file_old;
SET GLOBAL slow_query_log=      @slow_query_log_old;
=======
SET GLOBAL slow_query_log=0;
--echo [log_stop.inc] $log_file
EVAL SET GLOBAL log_output= $log_output_old;
EVAL SET GLOBAL slow_query_log_file= "$slow_query_log_file_old";
EVAL SET GLOBAL slow_query_log=      $slow_query_log_old;
>>>>>>> 6efb912b
--enable_query_log<|MERGE_RESOLUTION|>--- conflicted
+++ resolved
@@ -1,15 +1,7 @@
 --disable_query_log
-<<<<<<< HEAD
-FLUSH LOGS;
-SET GLOBAL slow_query_log=OFF;
---echo [log_stop.inc] $log_file
-SET GLOBAL slow_query_log_file= @slow_query_log_file_old;
-SET GLOBAL slow_query_log=      @slow_query_log_old;
-=======
 SET GLOBAL slow_query_log=0;
 --echo [log_stop.inc] $log_file
 EVAL SET GLOBAL log_output= $log_output_old;
 EVAL SET GLOBAL slow_query_log_file= "$slow_query_log_file_old";
 EVAL SET GLOBAL slow_query_log=      $slow_query_log_old;
->>>>>>> 6efb912b
 --enable_query_log