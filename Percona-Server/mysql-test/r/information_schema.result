DROP TABLE IF EXISTS t0,t1,t2,t3,t4,t5;
DROP VIEW IF EXISTS v1;
show variables where variable_name like "skip_show_database";
Variable_name	Value
skip_show_database	OFF
grant select, update, execute on test.* to mysqltest_2@localhost;
grant select, update on test.* to mysqltest_1@localhost;
create user mysqltest_3@localhost;
create user mysqltest_3;
select * from information_schema.SCHEMATA where schema_name > 'm';
CATALOG_NAME	SCHEMA_NAME	DEFAULT_CHARACTER_SET_NAME	DEFAULT_COLLATION_NAME	SQL_PATH
def	mtr	latin1	latin1_swedish_ci	NULL
def	mysql	latin1	latin1_swedish_ci	NULL
def	performance_schema	utf8	utf8_general_ci	NULL
def	test	latin1	latin1_swedish_ci	NULL
select schema_name from information_schema.schemata;
schema_name
information_schema
mtr
mysql
performance_schema
test
show databases like 't%';
Database (t%)
test
show databases;
Database
information_schema
mtr
mysql
performance_schema
test
show databases where `database` = 't%';
Database
create database mysqltest;
create table mysqltest.t1(a int, b VARCHAR(30), KEY string_data (b));
create table test.t2(a int);
create table t3(a int, KEY a_data (a));
create table mysqltest.t4(a int);
create table t5 (id int auto_increment primary key);
insert into t5 values (10);
create view v1 (c) as
SELECT table_name FROM information_schema.TABLES
WHERE table_schema IN ('mysql', 'INFORMATION_SCHEMA', 'test', 'mysqltest') AND
table_name not like 'ndb_%' AND table_name not like 'innodb_%';
select * from v1;
c
CHARACTER_SETS
CLIENT_STATISTICS
COLLATIONS
COLLATION_CHARACTER_SET_APPLICABILITY
COLUMNS
COLUMN_PRIVILEGES
INDEX_STATISTICS
ENGINES
EVENTS
FILES
GLOBAL_STATUS
GLOBAL_TEMPORARY_TABLES
GLOBAL_VARIABLES
KEY_COLUMN_USAGE
PARAMETERS
PARTITIONS
PLUGINS
PROCESSLIST
PROFILING
REFERENTIAL_CONSTRAINTS
ROUTINES
QUERY_RESPONSE_TIME
SCHEMATA
SCHEMA_PRIVILEGES
SESSION_STATUS
SESSION_VARIABLES
STATISTICS
TABLES
TABLESPACES
TABLE_CONSTRAINTS
TABLE_PRIVILEGES
TABLE_STATISTICS
TEMPORARY_TABLES
THREAD_STATISTICS
TRIGGERS
USER_PRIVILEGES
USER_STATISTICS
VIEWS
XTRADB_ADMIN_COMMAND
columns_priv
db
event
func
general_log
help_category
help_keyword
help_relation
help_topic
host
plugin
proc
procs_priv
proxies_priv
servers
slow_log
tables_priv
time_zone
time_zone_leap_second
time_zone_name
time_zone_transition
time_zone_transition_type
user
t1
t4
t2
t3
t5
v1
select c,table_name from v1
inner join information_schema.TABLES v2 on (v1.c=v2.table_name)
where v1.c like "t%";
c	table_name
TABLES	TABLES
TABLESPACES	TABLESPACES
TABLE_CONSTRAINTS	TABLE_CONSTRAINTS
TABLE_PRIVILEGES	TABLE_PRIVILEGES
TABLE_STATISTICS	TABLE_STATISTICS
TEMPORARY_TABLES	TEMPORARY_TABLES
THREAD_STATISTICS	THREAD_STATISTICS
TRIGGERS	TRIGGERS
tables_priv	tables_priv
time_zone	time_zone
time_zone_leap_second	time_zone_leap_second
time_zone_name	time_zone_name
time_zone_transition	time_zone_transition
time_zone_transition_type	time_zone_transition_type
t1	t1
t4	t4
t2	t2
t3	t3
t5	t5
select c,table_name from v1
left join information_schema.TABLES v2 on (v1.c=v2.table_name)
where v1.c like "t%";
c	table_name
TABLES	TABLES
TABLESPACES	TABLESPACES
TABLE_CONSTRAINTS	TABLE_CONSTRAINTS
TABLE_PRIVILEGES	TABLE_PRIVILEGES
TABLE_STATISTICS	TABLE_STATISTICS
TEMPORARY_TABLES	TEMPORARY_TABLES
THREAD_STATISTICS	THREAD_STATISTICS
TRIGGERS	TRIGGERS
tables_priv	tables_priv
time_zone	time_zone
time_zone_leap_second	time_zone_leap_second
time_zone_name	time_zone_name
time_zone_transition	time_zone_transition
time_zone_transition_type	time_zone_transition_type
t1	t1
t4	t4
t2	t2
t3	t3
t5	t5
select c, v2.table_name from v1
right join information_schema.TABLES v2 on (v1.c=v2.table_name)
where v1.c like "t%";
c	table_name
TABLES	TABLES
TABLESPACES	TABLESPACES
TABLE_CONSTRAINTS	TABLE_CONSTRAINTS
TABLE_PRIVILEGES	TABLE_PRIVILEGES
TABLE_STATISTICS	TABLE_STATISTICS
TEMPORARY_TABLES	TEMPORARY_TABLES
THREAD_STATISTICS	THREAD_STATISTICS
TRIGGERS	TRIGGERS
tables_priv	tables_priv
time_zone	time_zone
time_zone_leap_second	time_zone_leap_second
time_zone_name	time_zone_name
time_zone_transition	time_zone_transition
time_zone_transition_type	time_zone_transition_type
t1	t1
t4	t4
t2	t2
t3	t3
t5	t5
select table_name from information_schema.TABLES
where table_schema = "mysqltest" and table_name like "t%";
table_name
t1
t4
select * from information_schema.STATISTICS where TABLE_SCHEMA = "mysqltest";
TABLE_CATALOG	TABLE_SCHEMA	TABLE_NAME	NON_UNIQUE	INDEX_SCHEMA	INDEX_NAME	SEQ_IN_INDEX	COLUMN_NAME	COLLATION	CARDINALITY	SUB_PART	PACKED	NULLABLE	INDEX_TYPE	COMMENT	INDEX_COMMENT
def	mysqltest	t1	1	mysqltest	string_data	1	b	A	NULL	NULL	NULL	YES	BTREE		
show keys from t3 where Key_name = "a_data";
Table	Non_unique	Key_name	Seq_in_index	Column_name	Collation	Cardinality	Sub_part	Packed	Null	Index_type	Comment	Index_comment
t3	1	a_data	1	a	A	NULL	NULL	NULL	YES	BTREE		
show tables like 't%';
Tables_in_test (t%)
t2
t3
t5
show table status;
Name	Engine	Version	Row_format	Rows	Avg_row_length	Data_length	Max_data_length	Index_length	Data_free	Auto_increment	Create_time	Update_time	Check_time	Collation	Checksum	Create_options	Comment
t2	MyISAM	10	Fixed	0	0	0	#	1024	0	NULL	#	#	NULL	latin1_swedish_ci	NULL		
t3	MyISAM	10	Fixed	0	0	0	#	1024	0	NULL	#	#	NULL	latin1_swedish_ci	NULL		
t5	MyISAM	10	Fixed	1	7	7	#	2048	0	11	#	#	NULL	latin1_swedish_ci	NULL		
v1	NULL	NULL	NULL	NULL	NULL	NULL	#	NULL	NULL	NULL	#	#	NULL	NULL	NULL	NULL	VIEW
show full columns from t3 like "a%";
Field	Type	Collation	Null	Key	Default	Extra	Privileges	Comment
a	int(11)	NULL	YES	MUL	NULL		select,insert,update,references	
show full columns from mysql.db like "Insert%";
Field	Type	Collation	Null	Key	Default	Extra	Privileges	Comment
Insert_priv	enum('N','Y')	utf8_general_ci	NO		N		select,insert,update,references	
show full columns from v1;
Field	Type	Collation	Null	Key	Default	Extra	Privileges	Comment
c	varchar(64)	utf8_general_ci	NO				select,insert,update,references	
select * from information_schema.COLUMNS where table_name="t1"
and column_name= "a";
TABLE_CATALOG	TABLE_SCHEMA	TABLE_NAME	COLUMN_NAME	ORDINAL_POSITION	COLUMN_DEFAULT	IS_NULLABLE	DATA_TYPE	CHARACTER_MAXIMUM_LENGTH	CHARACTER_OCTET_LENGTH	NUMERIC_PRECISION	NUMERIC_SCALE	CHARACTER_SET_NAME	COLLATION_NAME	COLUMN_TYPE	COLUMN_KEY	EXTRA	PRIVILEGES	COLUMN_COMMENT
def	mysqltest	t1	a	1	NULL	YES	int	NULL	NULL	10	0	NULL	NULL	int(11)			select,insert,update,references	
show columns from mysqltest.t1 where field like "%a%";
Field	Type	Null	Key	Default	Extra
a	int(11)	YES		NULL	
create view mysqltest.v1 (c) as select a from mysqltest.t1;
grant select (a) on mysqltest.t1 to mysqltest_2@localhost;
grant select on mysqltest.v1 to mysqltest_3;
select table_name, column_name, privileges from information_schema.columns
where table_schema = 'mysqltest' and table_name = 't1';
table_name	column_name	privileges
t1	a	select
show columns from mysqltest.t1;
Field	Type	Null	Key	Default	Extra
a	int(11)	YES		NULL	
select table_name, column_name, privileges from information_schema.columns
where table_schema = 'mysqltest' and table_name = 'v1';
table_name	column_name	privileges
v1	c	select
explain select * from v1;
ERROR HY000: EXPLAIN/SHOW can not be issued; lacking privileges for underlying table
drop view v1, mysqltest.v1;
drop tables mysqltest.t4, mysqltest.t1, t2, t3, t5;
drop database mysqltest;
select * from information_schema.CHARACTER_SETS
where CHARACTER_SET_NAME like 'latin1%';
CHARACTER_SET_NAME	DEFAULT_COLLATE_NAME	DESCRIPTION	MAXLEN
latin1	latin1_swedish_ci	cp1252 West European	1
SHOW CHARACTER SET LIKE 'latin1%';
Charset	Description	Default collation	Maxlen
latin1	cp1252 West European	latin1_swedish_ci	1
SHOW CHARACTER SET WHERE charset like 'latin1%';
Charset	Description	Default collation	Maxlen
latin1	cp1252 West European	latin1_swedish_ci	1
select * from information_schema.COLLATIONS
where COLLATION_NAME like 'latin1%';
COLLATION_NAME	CHARACTER_SET_NAME	ID	IS_DEFAULT	IS_COMPILED	SORTLEN
latin1_german1_ci	latin1	5		#	1
latin1_swedish_ci	latin1	8	Yes	#	1
latin1_danish_ci	latin1	15		#	1
latin1_german2_ci	latin1	31		#	2
latin1_bin	latin1	47		#	1
latin1_general_ci	latin1	48		#	1
latin1_general_cs	latin1	49		#	1
latin1_spanish_ci	latin1	94		#	1
SHOW COLLATION LIKE 'latin1%';
Collation	Charset	Id	Default	Compiled	Sortlen
latin1_german1_ci	latin1	5		#	1
latin1_swedish_ci	latin1	8	Yes	#	1
latin1_danish_ci	latin1	15		#	1
latin1_german2_ci	latin1	31		#	2
latin1_bin	latin1	47		#	1
latin1_general_ci	latin1	48		#	1
latin1_general_cs	latin1	49		#	1
latin1_spanish_ci	latin1	94		#	1
SHOW COLLATION WHERE collation like 'latin1%';
Collation	Charset	Id	Default	Compiled	Sortlen
latin1_german1_ci	latin1	5		#	1
latin1_swedish_ci	latin1	8	Yes	#	1
latin1_danish_ci	latin1	15		#	1
latin1_german2_ci	latin1	31		#	2
latin1_bin	latin1	47		#	1
latin1_general_ci	latin1	48		#	1
latin1_general_cs	latin1	49		#	1
latin1_spanish_ci	latin1	94		#	1
select * from information_schema.COLLATION_CHARACTER_SET_APPLICABILITY
where COLLATION_NAME like 'latin1%';
COLLATION_NAME	CHARACTER_SET_NAME
latin1_german1_ci	latin1
latin1_swedish_ci	latin1
latin1_danish_ci	latin1
latin1_german2_ci	latin1
latin1_bin	latin1
latin1_general_ci	latin1
latin1_general_cs	latin1
latin1_spanish_ci	latin1
drop procedure if exists sel2;
drop function if exists sub1;
drop function if exists sub2;
create function sub1(i int) returns int
return i+1;
create procedure sel2()
begin
select * from t1;
select * from t2;
end|
select parameter_style, sql_data_access, dtd_identifier
from information_schema.routines where routine_schema='test';
parameter_style	sql_data_access	dtd_identifier
SQL	CONTAINS SQL	NULL
SQL	CONTAINS SQL	int(11)
show procedure status where db='test';
Db	Name	Type	Definer	Modified	Created	Security_type	Comment	character_set_client	collation_connection	Database Collation
test	sel2	PROCEDURE	root@localhost	#	#	DEFINER		latin1	latin1_swedish_ci	latin1_swedish_ci
show function status where db='test';
Db	Name	Type	Definer	Modified	Created	Security_type	Comment	character_set_client	collation_connection	Database Collation
test	sub1	FUNCTION	root@localhost	#	#	DEFINER		latin1	latin1_swedish_ci	latin1_swedish_ci
select a.ROUTINE_NAME from information_schema.ROUTINES a,
information_schema.SCHEMATA b where
a.ROUTINE_SCHEMA = b.SCHEMA_NAME AND b.SCHEMA_NAME='test';
ROUTINE_NAME
sel2
sub1
explain select a.ROUTINE_NAME from information_schema.ROUTINES a,
information_schema.SCHEMATA b where
a.ROUTINE_SCHEMA = b.SCHEMA_NAME;
id	select_type	table	type	possible_keys	key	key_len	ref	rows	Extra
1	SIMPLE	#	ALL	NULL	NULL	NULL	NULL	NULL	
1	SIMPLE	#	ALL	NULL	NULL	NULL	NULL	NULL	Using where; Using join buffer
select a.ROUTINE_NAME, b.name from information_schema.ROUTINES a,
mysql.proc b where a.ROUTINE_NAME = convert(b.name using utf8) AND a.ROUTINE_SCHEMA='test' order by 1;
ROUTINE_NAME	name
sel2	sel2
sub1	sub1
select count(*) from information_schema.ROUTINES where routine_schema='test';
count(*)
2
create view v1 as select routine_schema, routine_name from information_schema.routines where routine_schema='test'
order by routine_schema, routine_name;
select * from v1;
routine_schema	routine_name
test	sel2
test	sub1
drop view v1;
select ROUTINE_NAME, ROUTINE_DEFINITION from information_schema.ROUTINES;
ROUTINE_NAME	ROUTINE_DEFINITION
show create function sub1;
ERROR 42000: FUNCTION sub1 does not exist
select ROUTINE_NAME, ROUTINE_DEFINITION from information_schema.ROUTINES;
ROUTINE_NAME	ROUTINE_DEFINITION
sel2	NULL
sub1	NULL
grant all privileges on test.* to mysqltest_1@localhost;
select ROUTINE_NAME, ROUTINE_DEFINITION from information_schema.ROUTINES;
ROUTINE_NAME	ROUTINE_DEFINITION
sel2	NULL
sub1	NULL
create function sub2(i int) returns int
return i+1;
select ROUTINE_NAME, ROUTINE_DEFINITION from information_schema.ROUTINES;
ROUTINE_NAME	ROUTINE_DEFINITION
sel2	NULL
sub1	NULL
sub2	return i+1
show create procedure sel2;
Procedure	sql_mode	Create Procedure	character_set_client	collation_connection	Database Collation
sel2		NULL	latin1	latin1_swedish_ci	latin1_swedish_ci
show create function sub1;
Function	sql_mode	Create Function	character_set_client	collation_connection	Database Collation
sub1		NULL	latin1	latin1_swedish_ci	latin1_swedish_ci
show create function sub2;
Function	sql_mode	Create Function	character_set_client	collation_connection	Database Collation
sub2		CREATE DEFINER=`mysqltest_1`@`localhost` FUNCTION `sub2`(i int) RETURNS int(11)
return i+1	latin1	latin1_swedish_ci	latin1_swedish_ci
show function status like "sub2";
Db	Name	Type	Definer	Modified	Created	Security_type	Comment	character_set_client	collation_connection	Database Collation
test	sub2	FUNCTION	mysqltest_1@localhost	#	#	DEFINER		latin1	latin1_swedish_ci	latin1_swedish_ci
drop function sub2;
show create procedure sel2;
Procedure	sql_mode	Create Procedure	character_set_client	collation_connection	Database Collation
sel2		CREATE DEFINER=`root`@`localhost` PROCEDURE `sel2`()
begin
select * from t1;
select * from t2;
end	latin1	latin1_swedish_ci	latin1_swedish_ci
create view v0 (c) as select schema_name from information_schema.schemata;
select * from v0;
c
information_schema
mtr
mysql
performance_schema
test
explain select * from v0;
id	select_type	table	type	possible_keys	key	key_len	ref	rows	Extra
1	SIMPLE	#	ALL	NULL	NULL	NULL	NULL	NULL	
create view v1 (c) as select table_name from information_schema.tables
where table_name="v1";
select * from v1;
c
v1
create view v2 (c) as select column_name from information_schema.columns
where table_name="v2";
select * from v2;
c
c
create view v3 (c) as select CHARACTER_SET_NAME from information_schema.character_sets
where CHARACTER_SET_NAME like "latin1%";
select * from v3;
c
latin1
create view v4 (c) as select COLLATION_NAME from information_schema.collations
where COLLATION_NAME like "latin1%";
select * from v4;
c
latin1_german1_ci
latin1_swedish_ci
latin1_danish_ci
latin1_german2_ci
latin1_bin
latin1_general_ci
latin1_general_cs
latin1_spanish_ci
show keys from v4;
Table	Non_unique	Key_name	Seq_in_index	Column_name	Collation	Cardinality	Sub_part	Packed	Null	Index_type	Comment	Index_comment
select * from information_schema.views where TABLE_NAME like "v%";
TABLE_CATALOG	TABLE_SCHEMA	TABLE_NAME	VIEW_DEFINITION	CHECK_OPTION	IS_UPDATABLE	DEFINER	SECURITY_TYPE	CHARACTER_SET_CLIENT	COLLATION_CONNECTION
def	test	v0	select `information_schema`.`schemata`.`SCHEMA_NAME` AS `c` from `information_schema`.`schemata`	NONE	NO	root@localhost	DEFINER	latin1	latin1_swedish_ci
def	test	v1	select `information_schema`.`tables`.`TABLE_NAME` AS `c` from `information_schema`.`tables` where (`information_schema`.`tables`.`TABLE_NAME` = 'v1')	NONE	NO	root@localhost	DEFINER	latin1	latin1_swedish_ci
def	test	v2	select `information_schema`.`columns`.`COLUMN_NAME` AS `c` from `information_schema`.`columns` where (`information_schema`.`columns`.`TABLE_NAME` = 'v2')	NONE	NO	root@localhost	DEFINER	latin1	latin1_swedish_ci
def	test	v3	select `information_schema`.`character_sets`.`CHARACTER_SET_NAME` AS `c` from `information_schema`.`character_sets` where (`information_schema`.`character_sets`.`CHARACTER_SET_NAME` like 'latin1%')	NONE	NO	root@localhost	DEFINER	latin1	latin1_swedish_ci
def	test	v4	select `information_schema`.`collations`.`COLLATION_NAME` AS `c` from `information_schema`.`collations` where (`information_schema`.`collations`.`COLLATION_NAME` like 'latin1%')	NONE	NO	root@localhost	DEFINER	latin1	latin1_swedish_ci
drop view v0, v1, v2, v3, v4;
create table t1 (a int);
grant select,update,insert on t1 to mysqltest_1@localhost;
grant select (a), update (a),insert(a), references(a) on t1 to mysqltest_1@localhost;
grant all on test.* to mysqltest_1@localhost with grant option;
select * from information_schema.USER_PRIVILEGES where grantee like '%mysqltest_1%';
GRANTEE	TABLE_CATALOG	PRIVILEGE_TYPE	IS_GRANTABLE
'mysqltest_1'@'localhost'	def	USAGE	NO
select * from information_schema.SCHEMA_PRIVILEGES where grantee like '%mysqltest_1%';
GRANTEE	TABLE_CATALOG	TABLE_SCHEMA	PRIVILEGE_TYPE	IS_GRANTABLE
'mysqltest_1'@'localhost'	def	test	SELECT	YES
'mysqltest_1'@'localhost'	def	test	INSERT	YES
'mysqltest_1'@'localhost'	def	test	UPDATE	YES
'mysqltest_1'@'localhost'	def	test	DELETE	YES
'mysqltest_1'@'localhost'	def	test	CREATE	YES
'mysqltest_1'@'localhost'	def	test	DROP	YES
'mysqltest_1'@'localhost'	def	test	REFERENCES	YES
'mysqltest_1'@'localhost'	def	test	INDEX	YES
'mysqltest_1'@'localhost'	def	test	ALTER	YES
'mysqltest_1'@'localhost'	def	test	CREATE TEMPORARY TABLES	YES
'mysqltest_1'@'localhost'	def	test	LOCK TABLES	YES
'mysqltest_1'@'localhost'	def	test	EXECUTE	YES
'mysqltest_1'@'localhost'	def	test	CREATE VIEW	YES
'mysqltest_1'@'localhost'	def	test	SHOW VIEW	YES
'mysqltest_1'@'localhost'	def	test	CREATE ROUTINE	YES
'mysqltest_1'@'localhost'	def	test	ALTER ROUTINE	YES
'mysqltest_1'@'localhost'	def	test	EVENT	YES
'mysqltest_1'@'localhost'	def	test	TRIGGER	YES
select * from information_schema.TABLE_PRIVILEGES where grantee like '%mysqltest_1%';
GRANTEE	TABLE_CATALOG	TABLE_SCHEMA	TABLE_NAME	PRIVILEGE_TYPE	IS_GRANTABLE
'mysqltest_1'@'localhost'	def	test	t1	SELECT	NO
'mysqltest_1'@'localhost'	def	test	t1	INSERT	NO
'mysqltest_1'@'localhost'	def	test	t1	UPDATE	NO
select * from information_schema.COLUMN_PRIVILEGES where grantee like '%mysqltest_1%';
GRANTEE	TABLE_CATALOG	TABLE_SCHEMA	TABLE_NAME	COLUMN_NAME	PRIVILEGE_TYPE	IS_GRANTABLE
'mysqltest_1'@'localhost'	def	test	t1	a	SELECT	NO
'mysqltest_1'@'localhost'	def	test	t1	a	INSERT	NO
'mysqltest_1'@'localhost'	def	test	t1	a	UPDATE	NO
'mysqltest_1'@'localhost'	def	test	t1	a	REFERENCES	NO
delete from mysql.user where user like 'mysqltest%';
delete from mysql.db where user like 'mysqltest%';
delete from mysql.tables_priv where user like 'mysqltest%';
delete from mysql.columns_priv where user like 'mysqltest%';
flush privileges;
drop table t1;
create table t1 (a int null, primary key(a));
alter table t1 add constraint constraint_1 unique (a);
alter table t1 add constraint unique key_1(a);
alter table t1 add constraint constraint_2 unique key_2(a);
show create table t1;
Table	Create Table
t1	CREATE TABLE `t1` (
  `a` int(11) NOT NULL DEFAULT '0',
  PRIMARY KEY (`a`),
  UNIQUE KEY `constraint_1` (`a`),
  UNIQUE KEY `key_1` (`a`),
  UNIQUE KEY `key_2` (`a`)
) ENGINE=MyISAM DEFAULT CHARSET=latin1
select * from information_schema.TABLE_CONSTRAINTS where
TABLE_SCHEMA= "test";
CONSTRAINT_CATALOG	CONSTRAINT_SCHEMA	CONSTRAINT_NAME	TABLE_SCHEMA	TABLE_NAME	CONSTRAINT_TYPE
def	test	PRIMARY	test	t1	PRIMARY KEY
def	test	constraint_1	test	t1	UNIQUE
def	test	key_1	test	t1	UNIQUE
def	test	key_2	test	t1	UNIQUE
select * from information_schema.KEY_COLUMN_USAGE where
TABLE_SCHEMA= "test";
CONSTRAINT_CATALOG	CONSTRAINT_SCHEMA	CONSTRAINT_NAME	TABLE_CATALOG	TABLE_SCHEMA	TABLE_NAME	COLUMN_NAME	ORDINAL_POSITION	POSITION_IN_UNIQUE_CONSTRAINT	REFERENCED_TABLE_SCHEMA	REFERENCED_TABLE_NAME	REFERENCED_COLUMN_NAME
def	test	PRIMARY	def	test	t1	a	1	NULL	NULL	NULL	NULL
def	test	constraint_1	def	test	t1	a	1	NULL	NULL	NULL	NULL
def	test	key_1	def	test	t1	a	1	NULL	NULL	NULL	NULL
def	test	key_2	def	test	t1	a	1	NULL	NULL	NULL	NULL
select table_name from information_schema.TABLES where table_schema like "test%";
table_name
t1
select table_name,column_name from information_schema.COLUMNS where table_schema like "test%";
table_name	column_name
t1	a
select ROUTINE_NAME from information_schema.ROUTINES;
ROUTINE_NAME
sel2
sub1
delete from mysql.user where user='mysqltest_1';
drop table t1;
drop procedure sel2;
drop function sub1;
create table t1(a int);
create view v1 (c) as select a from t1 with check option;
create view v2 (c) as select a from t1 WITH LOCAL CHECK OPTION;
create view v3 (c) as select a from t1 WITH CASCADED CHECK OPTION;
select * from information_schema.views;
TABLE_CATALOG	TABLE_SCHEMA	TABLE_NAME	VIEW_DEFINITION	CHECK_OPTION	IS_UPDATABLE	DEFINER	SECURITY_TYPE	CHARACTER_SET_CLIENT	COLLATION_CONNECTION
def	test	v1	select `test`.`t1`.`a` AS `c` from `test`.`t1`	CASCADED	YES	root@localhost	DEFINER	latin1	latin1_swedish_ci
def	test	v2	select `test`.`t1`.`a` AS `c` from `test`.`t1`	LOCAL	YES	root@localhost	DEFINER	latin1	latin1_swedish_ci
def	test	v3	select `test`.`t1`.`a` AS `c` from `test`.`t1`	CASCADED	YES	root@localhost	DEFINER	latin1	latin1_swedish_ci
grant select (a) on test.t1 to joe@localhost with grant option;
select * from INFORMATION_SCHEMA.COLUMN_PRIVILEGES;
GRANTEE	TABLE_CATALOG	TABLE_SCHEMA	TABLE_NAME	COLUMN_NAME	PRIVILEGE_TYPE	IS_GRANTABLE
'joe'@'localhost'	def	test	t1	a	SELECT	YES
select * from INFORMATION_SCHEMA.TABLE_PRIVILEGES;
GRANTEE	TABLE_CATALOG	TABLE_SCHEMA	TABLE_NAME	PRIVILEGE_TYPE	IS_GRANTABLE
drop view v1, v2, v3;
drop table t1;
delete from mysql.user where user='joe';
delete from mysql.db where user='joe';
delete from mysql.tables_priv where user='joe';
delete from mysql.columns_priv where user='joe';
flush privileges;
create table t1 (a int not null auto_increment,b int, primary key (a));
insert into t1 values (1,1),(NULL,3),(NULL,4);
select AUTO_INCREMENT from information_schema.tables where table_name = 't1';
AUTO_INCREMENT
4
drop table t1;
create table t1 (s1 int);
insert into t1 values (0),(9),(0);
select s1 from t1 where s1 in (select version from
information_schema.tables) union select version from
information_schema.tables;
s1
10
drop table t1;
SHOW CREATE TABLE INFORMATION_SCHEMA.character_sets;
Table	Create Table
CHARACTER_SETS	CREATE TEMPORARY TABLE `CHARACTER_SETS` (
  `CHARACTER_SET_NAME` varchar(32) NOT NULL DEFAULT '',
  `DEFAULT_COLLATE_NAME` varchar(32) NOT NULL DEFAULT '',
  `DESCRIPTION` varchar(60) NOT NULL DEFAULT '',
  `MAXLEN` bigint(3) NOT NULL DEFAULT '0'
) ENGINE=MEMORY DEFAULT CHARSET=utf8
set names latin2;
SHOW CREATE TABLE INFORMATION_SCHEMA.character_sets;
Table	Create Table
CHARACTER_SETS	CREATE TEMPORARY TABLE `CHARACTER_SETS` (
  `CHARACTER_SET_NAME` varchar(32) NOT NULL DEFAULT '',
  `DEFAULT_COLLATE_NAME` varchar(32) NOT NULL DEFAULT '',
  `DESCRIPTION` varchar(60) NOT NULL DEFAULT '',
  `MAXLEN` bigint(3) NOT NULL DEFAULT '0'
) ENGINE=MEMORY DEFAULT CHARSET=utf8
set names latin1;
create table t1 select * from information_schema.CHARACTER_SETS
where CHARACTER_SET_NAME like "latin1";
select * from t1;
CHARACTER_SET_NAME	DEFAULT_COLLATE_NAME	DESCRIPTION	MAXLEN
latin1	latin1_swedish_ci	cp1252 West European	1
alter table t1 default character set utf8;
show create table t1;
Table	Create Table
t1	CREATE TABLE `t1` (
  `CHARACTER_SET_NAME` varchar(32) NOT NULL DEFAULT '',
  `DEFAULT_COLLATE_NAME` varchar(32) NOT NULL DEFAULT '',
  `DESCRIPTION` varchar(60) NOT NULL DEFAULT '',
  `MAXLEN` bigint(3) NOT NULL DEFAULT '0'
) ENGINE=MyISAM DEFAULT CHARSET=utf8
drop table t1;
create view v1 as select * from information_schema.TABLES;
drop view v1;
create table t1(a NUMERIC(5,3), b NUMERIC(5,1), c float(5,2),
d NUMERIC(6,4), e float, f DECIMAL(6,3), g int(11), h DOUBLE(10,3),
i DOUBLE);
select COLUMN_NAME,COLUMN_TYPE, CHARACTER_MAXIMUM_LENGTH,
CHARACTER_OCTET_LENGTH, NUMERIC_PRECISION, NUMERIC_SCALE
from information_schema.columns where table_name= 't1';
COLUMN_NAME	COLUMN_TYPE	CHARACTER_MAXIMUM_LENGTH	CHARACTER_OCTET_LENGTH	NUMERIC_PRECISION	NUMERIC_SCALE
a	decimal(5,3)	NULL	NULL	5	3
b	decimal(5,1)	NULL	NULL	5	1
c	float(5,2)	NULL	NULL	5	2
d	decimal(6,4)	NULL	NULL	6	4
e	float	NULL	NULL	12	NULL
f	decimal(6,3)	NULL	NULL	6	3
g	int(11)	NULL	NULL	10	0
h	double(10,3)	NULL	NULL	10	3
i	double	NULL	NULL	22	NULL
drop table t1;
create table t115 as select table_name, column_name, column_type
from information_schema.columns where table_name = 'proc';
select * from t115;
table_name	column_name	column_type
proc	db	char(64)
proc	name	char(64)
proc	type	enum('FUNCTION','PROCEDURE')
proc	specific_name	char(64)
proc	language	enum('SQL')
proc	sql_data_access	enum('CONTAINS_SQL','NO_SQL','READS_SQL_DATA','MODIFIES_SQL_DATA')
proc	is_deterministic	enum('YES','NO')
proc	security_type	enum('INVOKER','DEFINER')
proc	param_list	blob
proc	returns	longblob
proc	body	longblob
proc	definer	char(77)
proc	created	timestamp
proc	modified	timestamp
proc	sql_mode	set('REAL_AS_FLOAT','PIPES_AS_CONCAT','ANSI_QUOTES','IGNORE_SPACE','NOT_USED','ONLY_FULL_GROUP_BY','NO_UNSIGNED_SUBTRACTION','NO_DIR_IN_CREATE','POSTGRESQL','ORACLE','MSSQL','DB2','MAXDB','NO_KEY_OPTIONS','NO_TABLE_OPTIONS','NO_FIELD_OPTIONS','MYSQL323','MYSQL40','ANSI','NO_AUTO_VALUE_ON_ZERO','NO_BACKSLASH_ESCAPES','STRICT_TRANS_TABLES','STRICT_ALL_TABLES','NO_ZERO_IN_DATE','NO_ZERO_DATE','INVALID_DATES','ERROR_FOR_DIVISION_BY_ZERO','TRADITIONAL','NO_AUTO_CREATE_USER','HIGH_NOT_PRECEDENCE','NO_ENGINE_SUBSTITUTION','PAD_CHAR_TO_FULL_LENGTH')
proc	comment	text
proc	character_set_client	char(32)
proc	collation_connection	char(32)
proc	db_collation	char(32)
proc	body_utf8	longblob
drop table t115;
create procedure p108 () begin declare c cursor for select data_type
from information_schema.columns;  open c; open c; end;//
call p108()//
ERROR 24000: Cursor is already open
drop procedure p108;
create view v1 as select A1.table_name from information_schema.TABLES A1
where table_name= "user";
select * from v1;
table_name
user
drop view v1;
create view vo as select 'a' union select 'a';
show index from vo;
Table	Non_unique	Key_name	Seq_in_index	Column_name	Collation	Cardinality	Sub_part	Packed	Null	Index_type	Comment	Index_comment
select * from information_schema.TABLE_CONSTRAINTS where
TABLE_NAME= "vo";
CONSTRAINT_CATALOG	CONSTRAINT_SCHEMA	CONSTRAINT_NAME	TABLE_SCHEMA	TABLE_NAME	CONSTRAINT_TYPE
select * from information_schema.KEY_COLUMN_USAGE where
TABLE_NAME= "vo";
CONSTRAINT_CATALOG	CONSTRAINT_SCHEMA	CONSTRAINT_NAME	TABLE_CATALOG	TABLE_SCHEMA	TABLE_NAME	COLUMN_NAME	ORDINAL_POSITION	POSITION_IN_UNIQUE_CONSTRAINT	REFERENCED_TABLE_SCHEMA	REFERENCED_TABLE_NAME	REFERENCED_COLUMN_NAME
drop view vo;
select TABLE_NAME,TABLE_TYPE,ENGINE
from information_schema.tables
where table_schema='information_schema' limit 2;
TABLE_NAME	TABLE_TYPE	ENGINE
CHARACTER_SETS	SYSTEM VIEW	MEMORY
CLIENT_STATISTICS	SYSTEM VIEW	MEMORY
show tables from information_schema like "T%";
Tables_in_information_schema (T%)
TABLES
TABLESPACES
TABLE_CONSTRAINTS
TABLE_PRIVILEGES
TABLE_STATISTICS
TEMPORARY_TABLES
THREAD_STATISTICS
TRIGGERS
create database information_schema;
ERROR 42000: Access denied for user 'root'@'localhost' to database 'information_schema'
use information_schema;
show full tables like "T%";
Tables_in_information_schema (T%)	Table_type
TABLES	SYSTEM VIEW
TABLESPACES	SYSTEM VIEW
TABLE_CONSTRAINTS	SYSTEM VIEW
TABLE_PRIVILEGES	SYSTEM VIEW
TABLE_STATISTICS	SYSTEM VIEW
TEMPORARY_TABLES	SYSTEM VIEW
THREAD_STATISTICS	SYSTEM VIEW
TRIGGERS	SYSTEM VIEW
create table t1(a int);
ERROR 42000: Access denied for user 'root'@'localhost' to database 'information_schema'
use test;
show tables;
Tables_in_test
use information_schema;
show tables like "T%";
Tables_in_information_schema (T%)
TABLES
TABLESPACES
TABLE_CONSTRAINTS
TABLE_PRIVILEGES
TABLE_STATISTICS
TEMPORARY_TABLES
THREAD_STATISTICS
TRIGGERS
select table_name from tables where table_name='user';
table_name
user
select column_name, privileges from columns
where table_name='user' and column_name like '%o%';
column_name	privileges
Host	select,insert,update,references
Password	select,insert,update,references
Drop_priv	select,insert,update,references
Reload_priv	select,insert,update,references
Shutdown_priv	select,insert,update,references
Process_priv	select,insert,update,references
Show_db_priv	select,insert,update,references
Lock_tables_priv	select,insert,update,references
Show_view_priv	select,insert,update,references
Create_routine_priv	select,insert,update,references
Alter_routine_priv	select,insert,update,references
max_questions	select,insert,update,references
max_connections	select,insert,update,references
max_user_connections	select,insert,update,references
authentication_string	select,insert,update,references
use test;
create function sub1(i int) returns int
return i+1;
create table t1(f1 int);
create view v2 (c) as select f1 from t1;
create view v3 (c) as select sub1(1);
create table t4(f1 int, KEY f1_key (f1));
drop table t1;
drop function sub1;
select table_name from information_schema.views
where table_schema='test';
table_name
v2
v3
select table_name from information_schema.views
where table_schema='test';
table_name
v2
v3
select column_name from information_schema.columns
where table_schema='test';
column_name
f1
Warnings:
Warning	1356	View 'test.v2' references invalid table(s) or column(s) or function(s) or definer/invoker of view lack rights to use them
Warning	1356	View 'test.v3' references invalid table(s) or column(s) or function(s) or definer/invoker of view lack rights to use them
select index_name from information_schema.statistics where table_schema='test';
index_name
f1_key
select constraint_name from information_schema.table_constraints
where table_schema='test';
constraint_name
show create view v2;
View	Create View	character_set_client	collation_connection
v2	CREATE ALGORITHM=UNDEFINED DEFINER=`root`@`localhost` SQL SECURITY DEFINER VIEW `v2` AS select `test`.`t1`.`f1` AS `c` from `t1`	latin1	latin1_swedish_ci
Warnings:
Warning	1356	View 'test.v2' references invalid table(s) or column(s) or function(s) or definer/invoker of view lack rights to use them
show create table v3;
View	Create View	character_set_client	collation_connection
v3	CREATE ALGORITHM=UNDEFINED DEFINER=`root`@`localhost` SQL SECURITY DEFINER VIEW `v3` AS select `sub1`(1) AS `c`	latin1	latin1_swedish_ci
Warnings:
Warning	1356	View 'test.v3' references invalid table(s) or column(s) or function(s) or definer/invoker of view lack rights to use them
drop view v2;
drop view v3;
drop table t4;
select * from information_schema.table_names;
ERROR 42S02: Unknown table 'table_names' in information_schema
select column_type from information_schema.columns
where table_schema="information_schema" and table_name="COLUMNS" and
(column_name="character_set_name" or column_name="collation_name");
column_type
varchar(32)
varchar(32)
select TABLE_ROWS from information_schema.tables where
table_schema="information_schema" and table_name="COLUMNS";
TABLE_ROWS
NULL
select table_type from information_schema.tables
where table_schema="mysql" and table_name="user";
table_type
BASE TABLE
show open tables where `table` like "user";
Database	Table	In_use	Name_locked
mysql	user	0	0
show status where variable_name like "%database%";
Variable_name	Value
Com_show_databases	3
show variables where variable_name like "skip_show_databas";
Variable_name	Value
show global status like "Threads_running";
Variable_name	Value
Threads_running	#
create table t1(f1 int);
create table t2(f2 int);
create view v1 as select * from t1, t2;
set @got_val= (select count(*) from information_schema.columns);
drop view v1;
drop table t1, t2;
use test;
CREATE TABLE t_crashme ( f1 BIGINT);
CREATE VIEW a1 (t_CRASHME) AS SELECT f1 FROM t_crashme GROUP BY f1;
CREATE VIEW a2 AS SELECT t_CRASHME FROM a1;
count(*)
68
drop view a2, a1;
drop table t_crashme;
select table_schema,table_name, column_name from
information_schema.columns
where data_type = 'longtext';
table_schema	table_name	column_name
information_schema	COLUMNS	COLUMN_DEFAULT
information_schema	COLUMNS	COLUMN_TYPE
information_schema	EVENTS	EVENT_DEFINITION
information_schema	PARAMETERS	DTD_IDENTIFIER
information_schema	PARTITIONS	PARTITION_EXPRESSION
information_schema	PARTITIONS	SUBPARTITION_EXPRESSION
information_schema	PARTITIONS	PARTITION_DESCRIPTION
information_schema	PLUGINS	PLUGIN_DESCRIPTION
information_schema	PROCESSLIST	INFO
information_schema	ROUTINES	DTD_IDENTIFIER
information_schema	ROUTINES	ROUTINE_DEFINITION
information_schema	ROUTINES	ROUTINE_COMMENT
information_schema	TRIGGERS	ACTION_CONDITION
information_schema	TRIGGERS	ACTION_STATEMENT
information_schema	VIEWS	VIEW_DEFINITION
select table_name, column_name, data_type from information_schema.columns
where data_type = 'datetime' and table_name not like 'innodb_%';
table_name	column_name	data_type
EVENTS	EXECUTE_AT	datetime
EVENTS	STARTS	datetime
EVENTS	ENDS	datetime
EVENTS	CREATED	datetime
EVENTS	LAST_ALTERED	datetime
EVENTS	LAST_EXECUTED	datetime
FILES	CREATION_TIME	datetime
FILES	LAST_UPDATE_TIME	datetime
FILES	LAST_ACCESS_TIME	datetime
FILES	CREATE_TIME	datetime
FILES	UPDATE_TIME	datetime
FILES	CHECK_TIME	datetime
GLOBAL_TEMPORARY_TABLES	CREATE_TIME	datetime
GLOBAL_TEMPORARY_TABLES	UPDATE_TIME	datetime
PARTITIONS	CREATE_TIME	datetime
PARTITIONS	UPDATE_TIME	datetime
PARTITIONS	CHECK_TIME	datetime
ROUTINES	CREATED	datetime
ROUTINES	LAST_ALTERED	datetime
TABLES	CREATE_TIME	datetime
TABLES	UPDATE_TIME	datetime
TABLES	CHECK_TIME	datetime
TEMPORARY_TABLES	CREATE_TIME	datetime
TEMPORARY_TABLES	UPDATE_TIME	datetime
TRIGGERS	CREATED	datetime
event	execute_at	datetime
event	last_executed	datetime
event	starts	datetime
event	ends	datetime
SELECT COUNT(*) FROM INFORMATION_SCHEMA.TABLES A
WHERE NOT EXISTS
(SELECT * FROM INFORMATION_SCHEMA.COLUMNS B
WHERE A.TABLE_SCHEMA = B.TABLE_SCHEMA
AND A.TABLE_NAME = B.TABLE_NAME);
COUNT(*)
0
create table t1
( x_bigint BIGINT,
x_integer INTEGER,
x_smallint SMALLINT,
x_decimal DECIMAL(5,3),
x_numeric NUMERIC(5,3),
x_real REAL,
x_float FLOAT,
x_double_precision DOUBLE PRECISION );
SELECT COLUMN_NAME, CHARACTER_MAXIMUM_LENGTH, CHARACTER_OCTET_LENGTH
FROM INFORMATION_SCHEMA.COLUMNS
WHERE TABLE_NAME= 't1';
COLUMN_NAME	CHARACTER_MAXIMUM_LENGTH	CHARACTER_OCTET_LENGTH
x_bigint	NULL	NULL
x_integer	NULL	NULL
x_smallint	NULL	NULL
x_decimal	NULL	NULL
x_numeric	NULL	NULL
x_real	NULL	NULL
x_float	NULL	NULL
x_double_precision	NULL	NULL
drop table t1;
grant select on test.* to mysqltest_4@localhost;
SELECT TABLE_NAME, COLUMN_NAME, PRIVILEGES FROM INFORMATION_SCHEMA.COLUMNS
where COLUMN_NAME='TABLE_NAME' ORDER BY TABLE_NAME;
TABLE_NAME	COLUMN_NAME	PRIVILEGES
COLUMNS	TABLE_NAME	select
COLUMN_PRIVILEGES	TABLE_NAME	select
FILES	TABLE_NAME	select
GLOBAL_TEMPORARY_TABLES	TABLE_NAME	select
INDEX_STATISTICS	TABLE_NAME	select
INNODB_BUFFER_PAGE	TABLE_NAME	select
INNODB_BUFFER_PAGE_LRU	TABLE_NAME	select
INNODB_INDEX_STATS	table_name	select
INNODB_TABLE_STATS	table_name	select
KEY_COLUMN_USAGE	TABLE_NAME	select
PARTITIONS	TABLE_NAME	select
REFERENTIAL_CONSTRAINTS	TABLE_NAME	select
STATISTICS	TABLE_NAME	select
TABLES	TABLE_NAME	select
TABLE_CONSTRAINTS	TABLE_NAME	select
TABLE_PRIVILEGES	TABLE_NAME	select
TABLE_STATISTICS	TABLE_NAME	select
TEMPORARY_TABLES	TABLE_NAME	select
VIEWS	TABLE_NAME	select
delete from mysql.user where user='mysqltest_4';
delete from mysql.db where user='mysqltest_4';
flush privileges;
SELECT table_schema, count(*) FROM information_schema.TABLES WHERE
table_schema IN ('mysql', 'INFORMATION_SCHEMA', 'test', 'mysqltest')
AND table_name not like 'ndb%' AND table_name not like 'innodb_%'
GROUP BY TABLE_SCHEMA;
table_schema	count(*)
information_schema	39
mysql	23
create table t1 (i int, j int);
create trigger trg1 before insert on t1 for each row
begin
if new.j > 10 then
set new.j := 10;
end if;
end|
create trigger trg2 before update on t1 for each row
begin
if old.i % 2 = 0 then
set new.j := -1;
end if;
end|
create trigger trg3 after update on t1 for each row
begin
if new.j = -1 then
set @fired:= "Yes";
end if;
end|
show triggers;
Trigger	Event	Table	Statement	Timing	Created	sql_mode	Definer	character_set_client	collation_connection	Database Collation
trg1	INSERT	t1	begin
if new.j > 10 then
set new.j := 10;
end if;
end	BEFORE	NULL		root@localhost	latin1	latin1_swedish_ci	latin1_swedish_ci
trg2	UPDATE	t1	begin
if old.i % 2 = 0 then
set new.j := -1;
end if;
end	BEFORE	NULL		root@localhost	latin1	latin1_swedish_ci	latin1_swedish_ci
trg3	UPDATE	t1	begin
if new.j = -1 then
set @fired:= "Yes";
end if;
end	AFTER	NULL		root@localhost	latin1	latin1_swedish_ci	latin1_swedish_ci
select * from information_schema.triggers where trigger_schema in ('mysql', 'information_schema', 'test', 'mysqltest');
TRIGGER_CATALOG	TRIGGER_SCHEMA	TRIGGER_NAME	EVENT_MANIPULATION	EVENT_OBJECT_CATALOG	EVENT_OBJECT_SCHEMA	EVENT_OBJECT_TABLE	ACTION_ORDER	ACTION_CONDITION	ACTION_STATEMENT	ACTION_ORIENTATION	ACTION_TIMING	ACTION_REFERENCE_OLD_TABLE	ACTION_REFERENCE_NEW_TABLE	ACTION_REFERENCE_OLD_ROW	ACTION_REFERENCE_NEW_ROW	CREATED	SQL_MODE	DEFINER	CHARACTER_SET_CLIENT	COLLATION_CONNECTION	DATABASE_COLLATION
def	test	trg1	INSERT	def	test	t1	0	NULL	begin
if new.j > 10 then
set new.j := 10;
end if;
end	ROW	BEFORE	NULL	NULL	OLD	NEW	NULL		root@localhost	latin1	latin1_swedish_ci	latin1_swedish_ci
def	test	trg2	UPDATE	def	test	t1	0	NULL	begin
if old.i % 2 = 0 then
set new.j := -1;
end if;
end	ROW	BEFORE	NULL	NULL	OLD	NEW	NULL		root@localhost	latin1	latin1_swedish_ci	latin1_swedish_ci
def	test	trg3	UPDATE	def	test	t1	0	NULL	begin
if new.j = -1 then
set @fired:= "Yes";
end if;
end	ROW	AFTER	NULL	NULL	OLD	NEW	NULL		root@localhost	latin1	latin1_swedish_ci	latin1_swedish_ci
drop trigger trg1;
drop trigger trg2;
drop trigger trg3;
drop table t1;
create database mysqltest;
create table mysqltest.t1 (f1 int, f2 int);
create table mysqltest.t2 (f1 int);
grant select (f1) on mysqltest.t1 to user1@localhost;
grant select on mysqltest.t2 to user2@localhost;
grant select on mysqltest.* to user3@localhost;
grant select on *.* to user4@localhost;
select * from information_schema.column_privileges order by grantee;
GRANTEE	TABLE_CATALOG	TABLE_SCHEMA	TABLE_NAME	COLUMN_NAME	PRIVILEGE_TYPE	IS_GRANTABLE
'user1'@'localhost'	def	mysqltest	t1	f1	SELECT	NO
select * from information_schema.table_privileges order by grantee;
GRANTEE	TABLE_CATALOG	TABLE_SCHEMA	TABLE_NAME	PRIVILEGE_TYPE	IS_GRANTABLE
select * from information_schema.schema_privileges order by grantee;
GRANTEE	TABLE_CATALOG	TABLE_SCHEMA	PRIVILEGE_TYPE	IS_GRANTABLE
select * from information_schema.user_privileges order by grantee;
GRANTEE	TABLE_CATALOG	PRIVILEGE_TYPE	IS_GRANTABLE
'user1'@'localhost'	def	USAGE	NO
show grants;
Grants for user1@localhost
GRANT USAGE ON *.* TO 'user1'@'localhost'
GRANT SELECT (f1) ON `mysqltest`.`t1` TO 'user1'@'localhost'
select * from information_schema.column_privileges order by grantee;
GRANTEE	TABLE_CATALOG	TABLE_SCHEMA	TABLE_NAME	COLUMN_NAME	PRIVILEGE_TYPE	IS_GRANTABLE
select * from information_schema.table_privileges order by grantee;
GRANTEE	TABLE_CATALOG	TABLE_SCHEMA	TABLE_NAME	PRIVILEGE_TYPE	IS_GRANTABLE
'user2'@'localhost'	def	mysqltest	t2	SELECT	NO
select * from information_schema.schema_privileges order by grantee;
GRANTEE	TABLE_CATALOG	TABLE_SCHEMA	PRIVILEGE_TYPE	IS_GRANTABLE
select * from information_schema.user_privileges order by grantee;
GRANTEE	TABLE_CATALOG	PRIVILEGE_TYPE	IS_GRANTABLE
'user2'@'localhost'	def	USAGE	NO
show grants;
Grants for user2@localhost
GRANT USAGE ON *.* TO 'user2'@'localhost'
GRANT SELECT ON `mysqltest`.`t2` TO 'user2'@'localhost'
select * from information_schema.column_privileges order by grantee;
GRANTEE	TABLE_CATALOG	TABLE_SCHEMA	TABLE_NAME	COLUMN_NAME	PRIVILEGE_TYPE	IS_GRANTABLE
select * from information_schema.table_privileges order by grantee;
GRANTEE	TABLE_CATALOG	TABLE_SCHEMA	TABLE_NAME	PRIVILEGE_TYPE	IS_GRANTABLE
select * from information_schema.schema_privileges order by grantee;
GRANTEE	TABLE_CATALOG	TABLE_SCHEMA	PRIVILEGE_TYPE	IS_GRANTABLE
'user3'@'localhost'	def	mysqltest	SELECT	NO
select * from information_schema.user_privileges order by grantee;
GRANTEE	TABLE_CATALOG	PRIVILEGE_TYPE	IS_GRANTABLE
'user3'@'localhost'	def	USAGE	NO
show grants;
Grants for user3@localhost
GRANT USAGE ON *.* TO 'user3'@'localhost'
GRANT SELECT ON `mysqltest`.* TO 'user3'@'localhost'
select * from information_schema.column_privileges where grantee like '%user%'
order by grantee;
GRANTEE	TABLE_CATALOG	TABLE_SCHEMA	TABLE_NAME	COLUMN_NAME	PRIVILEGE_TYPE	IS_GRANTABLE
'user1'@'localhost'	def	mysqltest	t1	f1	SELECT	NO
select * from information_schema.table_privileges where grantee like '%user%'
order by grantee;
GRANTEE	TABLE_CATALOG	TABLE_SCHEMA	TABLE_NAME	PRIVILEGE_TYPE	IS_GRANTABLE
'user2'@'localhost'	def	mysqltest	t2	SELECT	NO
select * from information_schema.schema_privileges where grantee like '%user%'
order by grantee;
GRANTEE	TABLE_CATALOG	TABLE_SCHEMA	PRIVILEGE_TYPE	IS_GRANTABLE
'user3'@'localhost'	def	mysqltest	SELECT	NO
select * from information_schema.user_privileges where grantee like '%user%'
order by grantee;
GRANTEE	TABLE_CATALOG	PRIVILEGE_TYPE	IS_GRANTABLE
'user1'@'localhost'	def	USAGE	NO
'user2'@'localhost'	def	USAGE	NO
'user3'@'localhost'	def	USAGE	NO
'user4'@'localhost'	def	SELECT	NO
show grants;
Grants for user4@localhost
GRANT SELECT ON *.* TO 'user4'@'localhost'
drop user user1@localhost, user2@localhost, user3@localhost, user4@localhost;
use test;
drop database mysqltest;
drop procedure if exists p1;
drop procedure if exists p2;
create procedure p1 () modifies sql data set @a = 5;
create procedure p2 () set @a = 5;
select sql_data_access from information_schema.routines
where specific_name like 'p%';
sql_data_access
MODIFIES SQL DATA
CONTAINS SQL
drop procedure p1;
drop procedure p2;
show create database information_schema;
Database	Create Database
information_schema	CREATE DATABASE `information_schema` /*!40100 DEFAULT CHARACTER SET utf8 */
create table t1(f1 LONGBLOB, f2 LONGTEXT);
select column_name,data_type,CHARACTER_OCTET_LENGTH,
CHARACTER_MAXIMUM_LENGTH
from information_schema.columns
where table_name='t1';
column_name	data_type	CHARACTER_OCTET_LENGTH	CHARACTER_MAXIMUM_LENGTH
f1	longblob	4294967295	4294967295
f2	longtext	4294967295	4294967295
drop table t1;
create table t1(f1 tinyint, f2 SMALLINT, f3 mediumint, f4 int,
f5 BIGINT, f6 BIT, f7 bit(64));
select column_name, NUMERIC_PRECISION, NUMERIC_SCALE
from information_schema.columns
where table_name='t1';
column_name	NUMERIC_PRECISION	NUMERIC_SCALE
f1	3	0
f2	5	0
f3	7	0
f4	10	0
f5	19	0
f6	1	NULL
f7	64	NULL
drop table t1;
create table t1 (f1 integer);
create trigger tr1 after insert on t1 for each row set @test_var=42;
use information_schema;
select trigger_schema, trigger_name from triggers where
trigger_name='tr1';
trigger_schema	trigger_name
test	tr1
use test;
drop table t1;
create table t1 (a int not null, b int);
use information_schema;
select column_name, column_default from columns
where table_schema='test' and table_name='t1';
column_name	column_default
a	NULL
b	NULL
use test;
show columns from t1;
Field	Type	Null	Key	Default	Extra
a	int(11)	NO		NULL	
b	int(11)	YES		NULL	
drop table t1;
CREATE TABLE t1 (a int);
CREATE TABLE t2 (b int);
SHOW TABLE STATUS FROM test
WHERE name IN ( SELECT TABLE_NAME FROM INFORMATION_SCHEMA.TABLES
WHERE TABLE_SCHEMA='test' AND TABLE_TYPE='BASE TABLE');
Name	Engine	Version	Row_format	Rows	Avg_row_length	Data_length	Max_data_length	Index_length	Data_free	Auto_increment	Create_time	Update_time	Check_time	Collation	Checksum	Create_options	Comment
t1	MyISAM	10	Fixed	0	0	0	#	1024	0	NULL	#	#	NULL	latin1_swedish_ci	NULL		
t2	MyISAM	10	Fixed	0	0	0	#	1024	0	NULL	#	#	NULL	latin1_swedish_ci	NULL		
DROP TABLE t1,t2;
create table t1(f1 int);
create view v1 (c) as select f1 from t1;
select database();
database()
NULL
show fields from test.v1;
Field	Type	Null	Key	Default	Extra
c	int(11)	YES		NULL	
drop view v1;
drop table t1;
alter database information_schema;
ERROR 42000: You have an error in your SQL syntax; check the manual that corresponds to your MySQL server version for the right syntax to use near '' at line 1
drop database information_schema;
ERROR 42000: Access denied for user 'root'@'localhost' to database 'information_schema'
drop table information_schema.tables;
ERROR 42000: Access denied for user 'root'@'localhost' to database 'information_schema'
alter table information_schema.tables;
ERROR 42000: Access denied for user 'root'@'localhost' to database 'information_schema'
use information_schema;
create temporary table schemata(f1 char(10));
ERROR 42000: Access denied for user 'root'@'localhost' to database 'information_schema'
CREATE PROCEDURE p1 ()
BEGIN
SELECT 'foo' FROM DUAL;
END |
ERROR 42000: Unknown database 'information_schema'
select ROUTINE_NAME from routines where ROUTINE_SCHEMA='information_schema';
ROUTINE_NAME
grant all on information_schema.* to 'user1'@'localhost';
ERROR 42000: Access denied for user 'root'@'localhost' to database 'information_schema'
grant select on information_schema.* to 'user1'@'localhost';
ERROR 42000: Access denied for user 'root'@'localhost' to database 'information_schema'
use test;
create table t1(id int);
insert into t1(id) values (1);
select 1 from (select 1 from test.t1) a;
1
1
use information_schema;
select 1 from (select 1 from test.t1) a;
1
1
use test;
drop table t1;
create table t1 (f1 int(11));
create view v1 as select * from t1;
drop table t1;
select table_type from information_schema.tables
where table_name="v1";
table_type
VIEW
drop view v1;
create temporary table t1(f1 int, index(f1));
show columns from t1;
Field	Type	Null	Key	Default	Extra
f1	int(11)	YES	MUL	NULL	
describe t1;
Field	Type	Null	Key	Default	Extra
f1	int(11)	YES	MUL	NULL	
show indexes from t1;
Table	Non_unique	Key_name	Seq_in_index	Column_name	Collation	Cardinality	Sub_part	Packed	Null	Index_type	Comment	Index_comment
t1	1	f1	1	f1	A	NULL	NULL	NULL	YES	BTREE		
drop table t1;
create table t1(f1 binary(32), f2 varbinary(64));
select character_maximum_length, character_octet_length
from information_schema.columns where table_name='t1';
character_maximum_length	character_octet_length
32	32
64	64
drop table t1;
CREATE TABLE t1 (f1 BIGINT, f2 VARCHAR(20), f3 BIGINT);
INSERT INTO t1 SET f1 = 1, f2 = 'Schoenenbourg', f3 = 1;
CREATE FUNCTION func2() RETURNS BIGINT RETURN 1;
CREATE FUNCTION func1() RETURNS BIGINT
BEGIN
RETURN ( SELECT COUNT(*) FROM INFORMATION_SCHEMA.VIEWS);
END//
CREATE VIEW v1 AS SELECT 1 FROM t1
WHERE f3 = (SELECT func2 ());
SELECT func1();
func1()
1
DROP TABLE t1;
DROP VIEW v1;
DROP FUNCTION func1;
DROP FUNCTION func2;
select column_type, group_concat(table_schema, '.', table_name), count(*) as num
from information_schema.columns where
table_schema='information_schema' and
(column_type = 'varchar(7)' or column_type = 'varchar(20)'
 or column_type = 'varchar(27)')
group by column_type order by num;
column_type	group_concat(table_schema, '.', table_name)	num
varchar(27)	information_schema.COLUMNS	1
varchar(7)	information_schema.ROUTINES,information_schema.VIEWS	2
varchar(20)	information_schema.FILES,information_schema.FILES,information_schema.PLUGINS,information_schema.PLUGINS,information_schema.PLUGINS,information_schema.PROFILING	6
create table t1(f1 char(1) not null, f2 char(9) not null)
default character set utf8;
select CHARACTER_MAXIMUM_LENGTH, CHARACTER_OCTET_LENGTH from
information_schema.columns where table_schema='test' and table_name = 't1';
CHARACTER_MAXIMUM_LENGTH	CHARACTER_OCTET_LENGTH
1	3
9	27
drop table t1;
use mysql;
INSERT INTO `proc` VALUES ('test','','PROCEDURE','','SQL','CONTAINS_SQL',
'NO','DEFINER','','','BEGIN\r\n  \r\nEND','root@%','2006-03-02 18:40:03',
'2006-03-02 18:40:03','','','utf8','utf8_general_ci','utf8_general_ci','n/a');
select routine_name from information_schema.routines where ROUTINE_SCHEMA='test';
routine_name

delete from proc where name='';
use test;
grant select on test.* to mysqltest_1@localhost;
create table t1 (id int);
create view v1 as select * from t1;
create definer = mysqltest_1@localhost
sql security definer view v2 as select 1;
select * from information_schema.views
where table_name='v1' or table_name='v2';
TABLE_CATALOG	TABLE_SCHEMA	TABLE_NAME	VIEW_DEFINITION	CHECK_OPTION	IS_UPDATABLE	DEFINER	SECURITY_TYPE	CHARACTER_SET_CLIENT	COLLATION_CONNECTION
def	test	v1		NONE	YES	root@localhost	DEFINER	latin1	latin1_swedish_ci
def	test	v2	select 1 AS `1`	NONE	NO	mysqltest_1@localhost	DEFINER	latin1	latin1_swedish_ci
drop view v1, v2;
drop table t1;
drop user mysqltest_1@localhost;
set @a:= '.';
create table t1(f1 char(5));
create table t2(f1 char(5));
select concat(@a, table_name), @a, table_name
from information_schema.tables where table_schema = 'test';
concat(@a, table_name)	@a	table_name
.t1	.	t1
.t2	.	t2
drop table t1,t2;
DROP PROCEDURE IF EXISTS p1;
DROP FUNCTION IF EXISTS f1;
CREATE PROCEDURE p1() SET @a= 1;
CREATE FUNCTION f1() RETURNS INT RETURN @a + 1;
CREATE USER mysql_bug20230@localhost;
GRANT EXECUTE ON PROCEDURE p1 TO mysql_bug20230@localhost;
GRANT EXECUTE ON FUNCTION f1 TO mysql_bug20230@localhost;
SELECT ROUTINE_NAME, ROUTINE_DEFINITION FROM INFORMATION_SCHEMA.ROUTINES WHERE ROUTINE_SCHEMA='test';
ROUTINE_NAME	ROUTINE_DEFINITION
f1	RETURN @a + 1
p1	SET @a= 1
SHOW CREATE PROCEDURE p1;
Procedure	sql_mode	Create Procedure	character_set_client	collation_connection	Database Collation
p1		CREATE DEFINER=`root`@`localhost` PROCEDURE `p1`()
SET @a= 1	latin1	latin1_swedish_ci	latin1_swedish_ci
SHOW CREATE FUNCTION f1;
Function	sql_mode	Create Function	character_set_client	collation_connection	Database Collation
f1		CREATE DEFINER=`root`@`localhost` FUNCTION `f1`() RETURNS int(11)
RETURN @a + 1	latin1	latin1_swedish_ci	latin1_swedish_ci
SELECT ROUTINE_NAME, ROUTINE_DEFINITION FROM INFORMATION_SCHEMA.ROUTINES WHERE ROUTINE_SCHEMA='test';
ROUTINE_NAME	ROUTINE_DEFINITION
f1	NULL
p1	NULL
SHOW CREATE PROCEDURE p1;
Procedure	sql_mode	Create Procedure	character_set_client	collation_connection	Database Collation
p1		NULL	latin1	latin1_swedish_ci	latin1_swedish_ci
SHOW CREATE FUNCTION f1;
Function	sql_mode	Create Function	character_set_client	collation_connection	Database Collation
f1		NULL	latin1	latin1_swedish_ci	latin1_swedish_ci
CALL p1();
SELECT f1();
f1()
2
DROP FUNCTION f1;
DROP PROCEDURE p1;
DROP USER mysql_bug20230@localhost;
SELECT MAX(table_name) FROM information_schema.tables WHERE table_schema IN ('mysql', 'INFORMATION_SCHEMA', 'test');
MAX(table_name)
XTRADB_ADMIN_COMMAND
SELECT table_name from information_schema.tables
WHERE table_name=(SELECT MAX(table_name)
FROM information_schema.tables WHERE table_schema IN ('mysql', 'INFORMATION_SCHEMA', 'test'));
table_name
XTRADB_ADMIN_COMMAND
DROP TABLE IF EXISTS bug23037;
DROP FUNCTION IF EXISTS get_value;
SELECT COLUMN_NAME, MD5(COLUMN_DEFAULT), LENGTH(COLUMN_DEFAULT) FROM INFORMATION_SCHEMA.COLUMNS WHERE TABLE_NAME='bug23037';
COLUMN_NAME	MD5(COLUMN_DEFAULT)	LENGTH(COLUMN_DEFAULT)
fld1	7cf7a6782be951a1f2464a350da926a5	65532
SELECT MD5(get_value());
MD5(get_value())
7cf7a6782be951a1f2464a350da926a5
SELECT COLUMN_NAME, MD5(COLUMN_DEFAULT), LENGTH(COLUMN_DEFAULT), COLUMN_DEFAULT=get_value() FROM INFORMATION_SCHEMA.COLUMNS WHERE TABLE_NAME='bug23037';
COLUMN_NAME	MD5(COLUMN_DEFAULT)	LENGTH(COLUMN_DEFAULT)	COLUMN_DEFAULT=get_value()
fld1	7cf7a6782be951a1f2464a350da926a5	65532	1
DROP TABLE bug23037;
DROP FUNCTION get_value;
create view v1 as
select table_schema as object_schema,
table_name   as object_name,
table_type   as object_type
from information_schema.tables
order by object_schema;
explain select * from v1;
id	select_type	table	type	possible_keys	key	key_len	ref	rows	Extra
1	SIMPLE	tables	ALL	NULL	NULL	NULL	NULL	NULL	Open_frm_only; Scanned all databases; Using filesort
explain select * from (select table_name from information_schema.tables) as a;
id	select_type	table	type	possible_keys	key	key_len	ref	rows	Extra
1	PRIMARY	<derived2>	system	NULL	NULL	NULL	NULL	0	const row not found
2	DERIVED	tables	ALL	NULL	NULL	NULL	NULL	NULL	Skip_open_table; Scanned all databases
drop view v1;
create table t1 (f1 int(11));
create table t2 (f1 int(11), f2 int(11));
select table_name from information_schema.tables
where table_schema = 'test' and table_name not in
(select table_name from information_schema.columns
where table_schema = 'test' and column_name = 'f3');
table_name
t1
t2
drop table t1,t2;
select 1 as f1 from information_schema.tables  where "CHARACTER_SETS"=
(select cast(table_name as char)  from information_schema.tables
order by table_name limit 1) limit 1;
f1
1
select t.table_name, group_concat(t.table_schema, '.', t.table_name),
count(*) as num1
from information_schema.tables t
inner join information_schema.columns c1
on t.table_schema = c1.table_schema AND t.table_name = c1.table_name
where t.table_schema = 'information_schema' and
c1.ordinal_position =
(select isnull(c2.column_type) -
isnull(group_concat(c2.table_schema, '.', c2.table_name)) +
count(*) as num
from information_schema.columns c2 where
c2.table_schema='information_schema' and
(c2.column_type = 'varchar(7)' or c2.column_type = 'varchar(20)')
group by c2.column_type order by num limit 1)
and t.table_name not like 'innodb_%'
group by t.table_name order by num1, t.table_name;
table_name	group_concat(t.table_schema, '.', t.table_name)	num1
CHARACTER_SETS	information_schema.CHARACTER_SETS	1
CLIENT_STATISTICS	information_schema.CLIENT_STATISTICS	1
COLLATIONS	information_schema.COLLATIONS	1
COLLATION_CHARACTER_SET_APPLICABILITY	information_schema.COLLATION_CHARACTER_SET_APPLICABILITY	1
COLUMNS	information_schema.COLUMNS	1
COLUMN_PRIVILEGES	information_schema.COLUMN_PRIVILEGES	1
ENGINES	information_schema.ENGINES	1
EVENTS	information_schema.EVENTS	1
FILES	information_schema.FILES	1
GLOBAL_STATUS	information_schema.GLOBAL_STATUS	1
GLOBAL_TEMPORARY_TABLES	information_schema.GLOBAL_TEMPORARY_TABLES	1
GLOBAL_VARIABLES	information_schema.GLOBAL_VARIABLES	1
INDEX_STATISTICS	information_schema.INDEX_STATISTICS	1
KEY_COLUMN_USAGE	information_schema.KEY_COLUMN_USAGE	1
PARAMETERS	information_schema.PARAMETERS	1
PARTITIONS	information_schema.PARTITIONS	1
PLUGINS	information_schema.PLUGINS	1
PROCESSLIST	information_schema.PROCESSLIST	1
PROFILING	information_schema.PROFILING	1
QUERY_RESPONSE_TIME	information_schema.QUERY_RESPONSE_TIME	1
REFERENTIAL_CONSTRAINTS	information_schema.REFERENTIAL_CONSTRAINTS	1
ROUTINES	information_schema.ROUTINES	1
SCHEMATA	information_schema.SCHEMATA	1
SCHEMA_PRIVILEGES	information_schema.SCHEMA_PRIVILEGES	1
SESSION_STATUS	information_schema.SESSION_STATUS	1
SESSION_VARIABLES	information_schema.SESSION_VARIABLES	1
STATISTICS	information_schema.STATISTICS	1
TABLES	information_schema.TABLES	1
TABLESPACES	information_schema.TABLESPACES	1
TABLE_CONSTRAINTS	information_schema.TABLE_CONSTRAINTS	1
TABLE_PRIVILEGES	information_schema.TABLE_PRIVILEGES	1
TABLE_STATISTICS	information_schema.TABLE_STATISTICS	1
TEMPORARY_TABLES	information_schema.TEMPORARY_TABLES	1
THREAD_STATISTICS	information_schema.THREAD_STATISTICS	1
TRIGGERS	information_schema.TRIGGERS	1
USER_PRIVILEGES	information_schema.USER_PRIVILEGES	1
USER_STATISTICS	information_schema.USER_STATISTICS	1
VIEWS	information_schema.VIEWS	1
create table t1(f1 int);
create view v1 as select f1+1 as a from t1;
create table t2 (f1 int, f2 int);
create view v2 as select f1+1 as a, f2 as b from t2;
select table_name, is_updatable from information_schema.views;
table_name	is_updatable
v1	NO
v2	YES
delete from v1;
drop view v1,v2;
drop table t1,t2;
alter database;
ERROR 42000: You have an error in your SQL syntax; check the manual that corresponds to your MySQL server version for the right syntax to use near '' at line 1
alter database test;
ERROR 42000: You have an error in your SQL syntax; check the manual that corresponds to your MySQL server version for the right syntax to use near '' at line 1
create database mysqltest;
create table mysqltest.t1(a int, b int, c int);
create trigger mysqltest.t1_ai after insert on mysqltest.t1
for each row set @a = new.a + new.b + new.c;
grant select(b) on mysqltest.t1 to mysqltest_1@localhost;
select trigger_name from information_schema.triggers
where event_object_table='t1';
trigger_name
t1_ai
show triggers from mysqltest;
Trigger	Event	Table	Statement	Timing	Created	sql_mode	Definer	character_set_client	collation_connection	Database Collation
t1_ai	INSERT	t1	set @a = new.a + new.b + new.c	AFTER	NULL		root@localhost	latin1	latin1_swedish_ci	latin1_swedish_ci
show columns from t1;
Field	Type	Null	Key	Default	Extra
b	int(11)	YES		NULL	
select column_name from information_schema.columns where table_name='t1';
column_name
b
show triggers;
Trigger	Event	Table	Statement	Timing	Created	sql_mode	Definer	character_set_client	collation_connection	Database Collation
select trigger_name from information_schema.triggers
where event_object_table='t1';
trigger_name
drop user mysqltest_1@localhost;
drop database mysqltest;
create table t1 (
f1 varchar(50),
f2 varchar(50) not null,
f3 varchar(50) default '',
f4 varchar(50) default NULL,
f5 bigint not null,
f6 bigint not null default 10,
f7 datetime not null,
f8 datetime default '2006-01-01'
);
select column_default from information_schema.columns where table_name= 't1';
column_default
NULL
NULL

NULL
NULL
10
NULL
2006-01-01 00:00:00
show columns from t1;
Field	Type	Null	Key	Default	Extra
f1	varchar(50)	YES		NULL	
f2	varchar(50)	NO		NULL	
f3	varchar(50)	YES			
f4	varchar(50)	YES		NULL	
f5	bigint(20)	NO		NULL	
f6	bigint(20)	NO		10	
f7	datetime	NO		NULL	
f8	datetime	YES		2006-01-01 00:00:00	
drop table t1;
show fields from information_schema.table_names;
ERROR 42S02: Unknown table 'table_names' in information_schema
show keys from information_schema.table_names;
ERROR 42S02: Unknown table 'table_names' in information_schema
USE information_schema;
SET max_heap_table_size = 16384;
CREATE TABLE test.t1( a INT );
SELECT *
FROM tables ta
JOIN collations co ON ( co.collation_name = ta.table_catalog )
JOIN character_sets cs ON ( cs.character_set_name = ta.table_catalog );
TABLE_CATALOG	TABLE_SCHEMA	TABLE_NAME	TABLE_TYPE	ENGINE	VERSION	ROW_FORMAT	TABLE_ROWS	AVG_ROW_LENGTH	DATA_LENGTH	MAX_DATA_LENGTH	INDEX_LENGTH	DATA_FREE	AUTO_INCREMENT	CREATE_TIME	UPDATE_TIME	CHECK_TIME	TABLE_COLLATION	CHECKSUM	CREATE_OPTIONS	TABLE_COMMENT	COLLATION_NAME	CHARACTER_SET_NAME	ID	IS_DEFAULT	IS_COMPILED	SORTLEN	CHARACTER_SET_NAME	DEFAULT_COLLATE_NAME	DESCRIPTION	MAXLEN
DROP TABLE test.t1;
SET max_heap_table_size = DEFAULT;
USE test;
End of 5.0 tests.
select * from information_schema.engines WHERE ENGINE="MyISAM";
ENGINE	SUPPORT	COMMENT	TRANSACTIONS	XA	SAVEPOINTS
MyISAM	DEFAULT	MyISAM storage engine	NO	NO	NO
grant select on *.* to user3148@localhost;
select user,db from information_schema.processlist;
user	db
user3148	test
drop user user3148@localhost;
DROP TABLE IF EXISTS server_status;
DROP EVENT IF EXISTS event_status;
SET GLOBAL event_scheduler=1;
CREATE EVENT event_status
ON SCHEDULE AT NOW()
ON COMPLETION NOT PRESERVE
DO
BEGIN
CREATE TABLE server_status
SELECT variable_name
FROM information_schema.global_status
WHERE variable_name LIKE 'ABORTED_CONNECTS' OR
variable_name LIKE 'BINLOG_CACHE_DISK_USE';
END$$
SELECT variable_name FROM server_status;
variable_name
ABORTED_CONNECTS
BINLOG_CACHE_DISK_USE
DROP TABLE server_status;
SET GLOBAL event_scheduler=0;
explain select table_name from information_schema.views where
table_schema='test' and table_name='v1';
id	select_type	table	type	possible_keys	key	key_len	ref	rows	Extra
1	SIMPLE	views	ALL	NULL	TABLE_SCHEMA,TABLE_NAME	NULL	NULL	NULL	Using where; Open_frm_only; Scanned 0 databases
explain select * from information_schema.tables;
id	select_type	table	type	possible_keys	key	key_len	ref	rows	Extra
1	SIMPLE	tables	ALL	NULL	NULL	NULL	NULL	NULL	Open_full_table; Scanned all databases
explain select * from information_schema.collations;
id	select_type	table	type	possible_keys	key	key_len	ref	rows	Extra
1	SIMPLE	collations	ALL	NULL	NULL	NULL	NULL	NULL	
explain select * from information_schema.tables where
table_schema='test' and table_name= 't1';
id	select_type	table	type	possible_keys	key	key_len	ref	rows	Extra
1	SIMPLE	tables	ALL	NULL	TABLE_SCHEMA,TABLE_NAME	NULL	NULL	NULL	Using where; Open_full_table; Scanned 0 databases
explain select table_name, table_type from information_schema.tables
where table_schema='test';
id	select_type	table	type	possible_keys	key	key_len	ref	rows	Extra
1	SIMPLE	tables	ALL	NULL	TABLE_SCHEMA	NULL	NULL	NULL	Using where; Open_frm_only; Scanned 1 database
explain select b.table_name
from information_schema.tables a, information_schema.columns b
where a.table_name='t1' and a.table_schema='test' and b.table_name=a.table_name;
id	select_type	table	type	possible_keys	key	key_len	ref	rows	Extra
1	SIMPLE	a	ALL	NULL	TABLE_SCHEMA,TABLE_NAME	NULL	NULL	NULL	Using where; Skip_open_table; Scanned 0 databases
1	SIMPLE	b	ALL	NULL	NULL	NULL	NULL	NULL	Using where; Open_frm_only; Scanned all databases; Using join buffer
SELECT * FROM INFORMATION_SCHEMA.SCHEMATA
WHERE SCHEMA_NAME = 'mysqltest';
CATALOG_NAME	SCHEMA_NAME	DEFAULT_CHARACTER_SET_NAME	DEFAULT_COLLATION_NAME	SQL_PATH
SELECT * FROM INFORMATION_SCHEMA.SCHEMATA
WHERE SCHEMA_NAME = '';
CATALOG_NAME	SCHEMA_NAME	DEFAULT_CHARACTER_SET_NAME	DEFAULT_COLLATION_NAME	SQL_PATH
SELECT * FROM INFORMATION_SCHEMA.SCHEMATA
WHERE SCHEMA_NAME = 'test';
CATALOG_NAME	SCHEMA_NAME	DEFAULT_CHARACTER_SET_NAME	DEFAULT_COLLATION_NAME	SQL_PATH
def	test	latin1	latin1_swedish_ci	NULL
select count(*) from INFORMATION_SCHEMA.TABLES where TABLE_SCHEMA='mysql' AND TABLE_NAME='nonexisting';
count(*)
0
select count(*) from INFORMATION_SCHEMA.TABLES where TABLE_SCHEMA='mysql' AND TABLE_NAME='';
count(*)
0
select count(*) from INFORMATION_SCHEMA.TABLES where TABLE_SCHEMA='' AND TABLE_NAME='';
count(*)
0
select count(*) from INFORMATION_SCHEMA.TABLES where TABLE_SCHEMA='' AND TABLE_NAME='nonexisting';
count(*)
0
CREATE VIEW v1
AS SELECT *
FROM information_schema.tables;
SELECT VIEW_DEFINITION FROM INFORMATION_SCHEMA.VIEWS where TABLE_NAME = 'v1';
VIEW_DEFINITION
select `information_schema`.`tables`.`TABLE_CATALOG` AS `TABLE_CATALOG`,`information_schema`.`tables`.`TABLE_SCHEMA` AS `TABLE_SCHEMA`,`information_schema`.`tables`.`TABLE_NAME` AS `TABLE_NAME`,`information_schema`.`tables`.`TABLE_TYPE` AS `TABLE_TYPE`,`information_schema`.`tables`.`ENGINE` AS `ENGINE`,`information_schema`.`tables`.`VERSION` AS `VERSION`,`information_schema`.`tables`.`ROW_FORMAT` AS `ROW_FORMAT`,`information_schema`.`tables`.`TABLE_ROWS` AS `TABLE_ROWS`,`information_schema`.`tables`.`AVG_ROW_LENGTH` AS `AVG_ROW_LENGTH`,`information_schema`.`tables`.`DATA_LENGTH` AS `DATA_LENGTH`,`information_schema`.`tables`.`MAX_DATA_LENGTH` AS `MAX_DATA_LENGTH`,`information_schema`.`tables`.`INDEX_LENGTH` AS `INDEX_LENGTH`,`information_schema`.`tables`.`DATA_FREE` AS `DATA_FREE`,`information_schema`.`tables`.`AUTO_INCREMENT` AS `AUTO_INCREMENT`,`information_schema`.`tables`.`CREATE_TIME` AS `CREATE_TIME`,`information_schema`.`tables`.`UPDATE_TIME` AS `UPDATE_TIME`,`information_schema`.`tables`.`CHECK_TIME` AS `CHECK_TIME`,`information_schema`.`tables`.`TABLE_COLLATION` AS `TABLE_COLLATION`,`information_schema`.`tables`.`CHECKSUM` AS `CHECKSUM`,`information_schema`.`tables`.`CREATE_OPTIONS` AS `CREATE_OPTIONS`,`information_schema`.`tables`.`TABLE_COMMENT` AS `TABLE_COMMENT` from `information_schema`.`tables`
DROP VIEW v1;
SELECT SCHEMA_NAME FROM INFORMATION_SCHEMA.SCHEMATA
WHERE SCHEMA_NAME ='information_schema';
SCHEMA_NAME
information_schema
SELECT TABLE_COLLATION FROM INFORMATION_SCHEMA.TABLES
WHERE TABLE_SCHEMA='mysql' and TABLE_NAME= 'db';
TABLE_COLLATION
utf8_bin
select * from information_schema.columns where table_schema = NULL;
TABLE_CATALOG	TABLE_SCHEMA	TABLE_NAME	COLUMN_NAME	ORDINAL_POSITION	COLUMN_DEFAULT	IS_NULLABLE	DATA_TYPE	CHARACTER_MAXIMUM_LENGTH	CHARACTER_OCTET_LENGTH	NUMERIC_PRECISION	NUMERIC_SCALE	CHARACTER_SET_NAME	COLLATION_NAME	COLUMN_TYPE	COLUMN_KEY	EXTRA	PRIVILEGES	COLUMN_COMMENT
select * from `information_schema`.`COLUMNS` where `TABLE_NAME` = NULL;
TABLE_CATALOG	TABLE_SCHEMA	TABLE_NAME	COLUMN_NAME	ORDINAL_POSITION	COLUMN_DEFAULT	IS_NULLABLE	DATA_TYPE	CHARACTER_MAXIMUM_LENGTH	CHARACTER_OCTET_LENGTH	NUMERIC_PRECISION	NUMERIC_SCALE	CHARACTER_SET_NAME	COLLATION_NAME	COLUMN_TYPE	COLUMN_KEY	EXTRA	PRIVILEGES	COLUMN_COMMENT
select * from `information_schema`.`KEY_COLUMN_USAGE` where `TABLE_SCHEMA` = NULL;
CONSTRAINT_CATALOG	CONSTRAINT_SCHEMA	CONSTRAINT_NAME	TABLE_CATALOG	TABLE_SCHEMA	TABLE_NAME	COLUMN_NAME	ORDINAL_POSITION	POSITION_IN_UNIQUE_CONSTRAINT	REFERENCED_TABLE_SCHEMA	REFERENCED_TABLE_NAME	REFERENCED_COLUMN_NAME
select * from `information_schema`.`KEY_COLUMN_USAGE` where `TABLE_NAME` = NULL;
CONSTRAINT_CATALOG	CONSTRAINT_SCHEMA	CONSTRAINT_NAME	TABLE_CATALOG	TABLE_SCHEMA	TABLE_NAME	COLUMN_NAME	ORDINAL_POSITION	POSITION_IN_UNIQUE_CONSTRAINT	REFERENCED_TABLE_SCHEMA	REFERENCED_TABLE_NAME	REFERENCED_COLUMN_NAME
select * from `information_schema`.`PARTITIONS` where `TABLE_SCHEMA` = NULL;
TABLE_CATALOG	TABLE_SCHEMA	TABLE_NAME	PARTITION_NAME	SUBPARTITION_NAME	PARTITION_ORDINAL_POSITION	SUBPARTITION_ORDINAL_POSITION	PARTITION_METHOD	SUBPARTITION_METHOD	PARTITION_EXPRESSION	SUBPARTITION_EXPRESSION	PARTITION_DESCRIPTION	TABLE_ROWS	AVG_ROW_LENGTH	DATA_LENGTH	MAX_DATA_LENGTH	INDEX_LENGTH	DATA_FREE	CREATE_TIME	UPDATE_TIME	CHECK_TIME	CHECKSUM	PARTITION_COMMENT	NODEGROUP	TABLESPACE_NAME
select * from `information_schema`.`PARTITIONS` where `TABLE_NAME` = NULL;
TABLE_CATALOG	TABLE_SCHEMA	TABLE_NAME	PARTITION_NAME	SUBPARTITION_NAME	PARTITION_ORDINAL_POSITION	SUBPARTITION_ORDINAL_POSITION	PARTITION_METHOD	SUBPARTITION_METHOD	PARTITION_EXPRESSION	SUBPARTITION_EXPRESSION	PARTITION_DESCRIPTION	TABLE_ROWS	AVG_ROW_LENGTH	DATA_LENGTH	MAX_DATA_LENGTH	INDEX_LENGTH	DATA_FREE	CREATE_TIME	UPDATE_TIME	CHECK_TIME	CHECKSUM	PARTITION_COMMENT	NODEGROUP	TABLESPACE_NAME
select * from `information_schema`.`REFERENTIAL_CONSTRAINTS` where `CONSTRAINT_SCHEMA` = NULL;
CONSTRAINT_CATALOG	CONSTRAINT_SCHEMA	CONSTRAINT_NAME	UNIQUE_CONSTRAINT_CATALOG	UNIQUE_CONSTRAINT_SCHEMA	UNIQUE_CONSTRAINT_NAME	MATCH_OPTION	UPDATE_RULE	DELETE_RULE	TABLE_NAME	REFERENCED_TABLE_NAME
select * from `information_schema`.`REFERENTIAL_CONSTRAINTS` where `TABLE_NAME` = NULL;
CONSTRAINT_CATALOG	CONSTRAINT_SCHEMA	CONSTRAINT_NAME	UNIQUE_CONSTRAINT_CATALOG	UNIQUE_CONSTRAINT_SCHEMA	UNIQUE_CONSTRAINT_NAME	MATCH_OPTION	UPDATE_RULE	DELETE_RULE	TABLE_NAME	REFERENCED_TABLE_NAME
select * from information_schema.schemata where schema_name = NULL;
CATALOG_NAME	SCHEMA_NAME	DEFAULT_CHARACTER_SET_NAME	DEFAULT_COLLATION_NAME	SQL_PATH
select * from `information_schema`.`STATISTICS` where `TABLE_SCHEMA` = NULL;
TABLE_CATALOG	TABLE_SCHEMA	TABLE_NAME	NON_UNIQUE	INDEX_SCHEMA	INDEX_NAME	SEQ_IN_INDEX	COLUMN_NAME	COLLATION	CARDINALITY	SUB_PART	PACKED	NULLABLE	INDEX_TYPE	COMMENT	INDEX_COMMENT
select * from `information_schema`.`STATISTICS` where `TABLE_NAME` = NULL;
TABLE_CATALOG	TABLE_SCHEMA	TABLE_NAME	NON_UNIQUE	INDEX_SCHEMA	INDEX_NAME	SEQ_IN_INDEX	COLUMN_NAME	COLLATION	CARDINALITY	SUB_PART	PACKED	NULLABLE	INDEX_TYPE	COMMENT	INDEX_COMMENT
select * from information_schema.tables where table_schema = NULL;
TABLE_CATALOG	TABLE_SCHEMA	TABLE_NAME	TABLE_TYPE	ENGINE	VERSION	ROW_FORMAT	TABLE_ROWS	AVG_ROW_LENGTH	DATA_LENGTH	MAX_DATA_LENGTH	INDEX_LENGTH	DATA_FREE	AUTO_INCREMENT	CREATE_TIME	UPDATE_TIME	CHECK_TIME	TABLE_COLLATION	CHECKSUM	CREATE_OPTIONS	TABLE_COMMENT
select * from information_schema.tables where table_catalog = NULL;
TABLE_CATALOG	TABLE_SCHEMA	TABLE_NAME	TABLE_TYPE	ENGINE	VERSION	ROW_FORMAT	TABLE_ROWS	AVG_ROW_LENGTH	DATA_LENGTH	MAX_DATA_LENGTH	INDEX_LENGTH	DATA_FREE	AUTO_INCREMENT	CREATE_TIME	UPDATE_TIME	CHECK_TIME	TABLE_COLLATION	CHECKSUM	CREATE_OPTIONS	TABLE_COMMENT
select * from information_schema.tables where table_name = NULL;
TABLE_CATALOG	TABLE_SCHEMA	TABLE_NAME	TABLE_TYPE	ENGINE	VERSION	ROW_FORMAT	TABLE_ROWS	AVG_ROW_LENGTH	DATA_LENGTH	MAX_DATA_LENGTH	INDEX_LENGTH	DATA_FREE	AUTO_INCREMENT	CREATE_TIME	UPDATE_TIME	CHECK_TIME	TABLE_COLLATION	CHECKSUM	CREATE_OPTIONS	TABLE_COMMENT
select * from `information_schema`.`TABLE_CONSTRAINTS` where `TABLE_SCHEMA` = NULL;
CONSTRAINT_CATALOG	CONSTRAINT_SCHEMA	CONSTRAINT_NAME	TABLE_SCHEMA	TABLE_NAME	CONSTRAINT_TYPE
select * from `information_schema`.`TABLE_CONSTRAINTS` where `TABLE_NAME` = NULL;
CONSTRAINT_CATALOG	CONSTRAINT_SCHEMA	CONSTRAINT_NAME	TABLE_SCHEMA	TABLE_NAME	CONSTRAINT_TYPE
select * from `information_schema`.`TRIGGERS` where `EVENT_OBJECT_SCHEMA` = NULL;
TRIGGER_CATALOG	TRIGGER_SCHEMA	TRIGGER_NAME	EVENT_MANIPULATION	EVENT_OBJECT_CATALOG	EVENT_OBJECT_SCHEMA	EVENT_OBJECT_TABLE	ACTION_ORDER	ACTION_CONDITION	ACTION_STATEMENT	ACTION_ORIENTATION	ACTION_TIMING	ACTION_REFERENCE_OLD_TABLE	ACTION_REFERENCE_NEW_TABLE	ACTION_REFERENCE_OLD_ROW	ACTION_REFERENCE_NEW_ROW	CREATED	SQL_MODE	DEFINER	CHARACTER_SET_CLIENT	COLLATION_CONNECTION	DATABASE_COLLATION
select * from `information_schema`.`TRIGGERS` where `EVENT_OBJECT_TABLE` = NULL;
TRIGGER_CATALOG	TRIGGER_SCHEMA	TRIGGER_NAME	EVENT_MANIPULATION	EVENT_OBJECT_CATALOG	EVENT_OBJECT_SCHEMA	EVENT_OBJECT_TABLE	ACTION_ORDER	ACTION_CONDITION	ACTION_STATEMENT	ACTION_ORIENTATION	ACTION_TIMING	ACTION_REFERENCE_OLD_TABLE	ACTION_REFERENCE_NEW_TABLE	ACTION_REFERENCE_OLD_ROW	ACTION_REFERENCE_NEW_ROW	CREATED	SQL_MODE	DEFINER	CHARACTER_SET_CLIENT	COLLATION_CONNECTION	DATABASE_COLLATION
select * from `information_schema`.`VIEWS` where `TABLE_SCHEMA` = NULL;
TABLE_CATALOG	TABLE_SCHEMA	TABLE_NAME	VIEW_DEFINITION	CHECK_OPTION	IS_UPDATABLE	DEFINER	SECURITY_TYPE	CHARACTER_SET_CLIENT	COLLATION_CONNECTION
select * from `information_schema`.`VIEWS` where `TABLE_NAME` = NULL;
TABLE_CATALOG	TABLE_SCHEMA	TABLE_NAME	VIEW_DEFINITION	CHECK_OPTION	IS_UPDATABLE	DEFINER	SECURITY_TYPE	CHARACTER_SET_CLIENT	COLLATION_CONNECTION
explain extended select 1 from information_schema.tables;
id	select_type	table	type	possible_keys	key	key_len	ref	rows	filtered	Extra
1	SIMPLE	tables	ALL	NULL	NULL	NULL	NULL	NULL	NULL	Skip_open_table; Scanned all databases
Warnings:
Note	1003	select 1 AS `1` from `information_schema`.`tables`
use information_schema;
show events;
Db	Name	Definer	Time zone	Type	Execute at	Interval value	Interval field	Starts	Ends	Status	Originator	character_set_client	collation_connection	Database Collation
show events from information_schema;
Db	Name	Definer	Time zone	Type	Execute at	Interval value	Interval field	Starts	Ends	Status	Originator	character_set_client	collation_connection	Database Collation
show events where Db= 'information_schema';
Db	Name	Definer	Time zone	Type	Execute at	Interval value	Interval field	Starts	Ends	Status	Originator	character_set_client	collation_connection	Database Collation
use test;
#
# Bug#34166 Server crash in SHOW OPEN TABLES and prelocking
#
drop table if exists t1;
drop function if exists f1;
create table t1 (a int);
create function f1() returns int
begin
insert into t1 (a) values (1);
return 0;
end|
show open tables where f1()=0;
show open tables where f1()=0;
drop table t1;
drop function f1;
select * from information_schema.tables where 1=sleep(100000);
select * from information_schema.columns where 1=sleep(100000);
explain select count(*) from information_schema.tables;
id	select_type	table	type	possible_keys	key	key_len	ref	rows	Extra
1	SIMPLE	tables	ALL	NULL	NULL	NULL	NULL	NULL	Skip_open_table; Scanned all databases
explain select count(*) from information_schema.columns;
id	select_type	table	type	possible_keys	key	key_len	ref	rows	Extra
1	SIMPLE	columns	ALL	NULL	NULL	NULL	NULL	NULL	Open_frm_only; Scanned all databases
explain select count(*) from information_schema.views;
id	select_type	table	type	possible_keys	key	key_len	ref	rows	Extra
1	SIMPLE	views	ALL	NULL	NULL	NULL	NULL	NULL	Open_frm_only; Scanned all databases
set global init_connect="drop table if exists t1;drop table if exists t1;\
drop table if exists t1;drop table if exists t1;\
drop table if exists t1;drop table if exists t1;\
drop table if exists t1;drop table if exists t1;\
drop table if exists t1;drop table if exists t1;\
drop table if exists t1;drop table if exists t1;\
drop table if exists t1;drop table if exists t1;\
drop table if exists t1;drop table if exists t1;\
drop table if exists t1;drop table if exists t1;\
drop table if exists t1;drop table if exists t1;\
drop table if exists t1;drop table if exists t1;\
drop table if exists t1;drop table if exists t1;\
drop table if exists t1;drop table if exists t1;\
drop table if exists t1;drop table if exists t1;\
drop table if exists t1;drop table if exists t1;\
drop table if exists t1;drop table if exists t1;\
drop table if exists t1;drop table if exists t1;\
drop table if exists t1;drop table if exists t1;\
drop table if exists t1;drop table if exists t1;\
drop table if exists t1;drop table if exists t1;\
drop table if exists t1;drop table if exists t1;";
select * from information_schema.global_variables where variable_name='init_connect';
VARIABLE_NAME	VARIABLE_VALUE
INIT_CONNECT	drop table if exists t1;drop table if exists t1;
drop table if exists t1;drop table if exists t1;
drop table if exists t1;drop table if exists t1;
drop table if exists t1;drop table if exists t1;
drop table if exists t1;drop table if exists t1;
drop table if exists t1;drop table if exists t1;
drop table if exists t1;drop table if exists t1;
drop table if exists t1;drop table if exists t1;
drop table if exists t1;drop table if exists t1;
drop table if exists t1;drop table if exists t1;
drop table if exists t1;drop table if exists t1;
drop table if exists t1;drop table if exists t1;
drop table if exists t1;drop table if exists t1;
drop table if exists t1;drop table if exists t1;
drop table if exists t1;drop table if exists t1;
drop table if exists t1;drop table if exists t1;
drop table if exists t1;drop table if exists t1;
drop table if exists t1;drop table if exists t1;
drop table if exists t1;drop table if exists t1;
drop table if exists t1;drop table if exists t1;
drop table if exists t1;drop table if exists
Warnings:
Warning	1265	Data truncated for column 'VARIABLE_VALUE' at row 1
set global init_connect="";
create table t0 select * from information_schema.global_status where VARIABLE_NAME='COM_SELECT';
SELECT 1;
1
1
select a.VARIABLE_VALUE - b.VARIABLE_VALUE from t0 b, information_schema.global_status a
where a.VARIABLE_NAME = b.VARIABLE_NAME;
a.VARIABLE_VALUE - b.VARIABLE_VALUE
2
drop table t0;
CREATE TABLE t1(a INT) KEY_BLOCK_SIZE=1;
SELECT CREATE_OPTIONS FROM INFORMATION_SCHEMA.TABLES WHERE TABLE_NAME='t1';
CREATE_OPTIONS
KEY_BLOCK_SIZE=1
DROP TABLE t1;
SET TIMESTAMP=@@TIMESTAMP + 10000000;
SELECT 'OK' AS TEST_RESULT FROM INFORMATION_SCHEMA.PROCESSLIST WHERE time < 0;
TEST_RESULT
OK
SET TIMESTAMP=DEFAULT;
#
# Bug #50276: Security flaw in INFORMATION_SCHEMA.TABLES
#
CREATE DATABASE db1;
USE db1;
CREATE TABLE t1 (id INT);
CREATE USER nonpriv;
USE test;
# connected as nonpriv
# Should return 0
SELECT COUNT(*) FROM INFORMATION_SCHEMA.TABLES WHERE TABLE_NAME='t1';
COUNT(*)
0
USE INFORMATION_SCHEMA;
# Should return 0
SELECT COUNT(*) FROM TABLES WHERE TABLE_NAME='t1';
COUNT(*)
0
# connected as root
DROP USER nonpriv;
DROP TABLE db1.t1;
DROP DATABASE db1;

Bug#54422 query with = 'variables'

CREATE TABLE variables(f1 INT);
SELECT COLUMN_DEFAULT, TABLE_NAME
FROM INFORMATION_SCHEMA.COLUMNS
WHERE INFORMATION_SCHEMA.COLUMNS.TABLE_NAME = 'variables';
COLUMN_DEFAULT	TABLE_NAME
NULL	variables
DROP TABLE variables;
#
# Bug #53814: NUMERIC_PRECISION for unsigned bigint field is 19, 
# should be 20
#
CREATE TABLE ubig (a BIGINT, b BIGINT UNSIGNED);
SELECT TABLE_NAME, COLUMN_NAME, NUMERIC_PRECISION 
FROM INFORMATION_SCHEMA.COLUMNS WHERE TABLE_NAME='ubig';
TABLE_NAME	COLUMN_NAME	NUMERIC_PRECISION
ubig	a	19
ubig	b	20
INSERT INTO ubig VALUES (0xFFFFFFFFFFFFFFFF,0xFFFFFFFFFFFFFFFF);
Warnings:
Warning	1264	Out of range value for column 'a' at row 1
SELECT length(CAST(b AS CHAR)) FROM ubig;
length(CAST(b AS CHAR))
20
DROP TABLE ubig;
<<<<<<< HEAD
End of 5.1 tests.
#
# Additional test for WL#3726 "DDL locking for all metadata objects"
# To avoid possible deadlocks process of filling of I_S tables should
# use high-priority metadata lock requests when opening tables.
# Below we just test that we really use high-priority lock request
# since reproducing a deadlock will require much more complex test.
#
drop tables if exists t1, t2, t3;
create table t1 (i int);
create table t2 (j int primary key auto_increment);
# Switching to connection 'con3726_1'
lock table t2 read;
# Switching to connection 'con3726_2'
# RENAME below will be blocked by 'lock table t2 read' above but
# will add two pending requests for exclusive metadata locks.
rename table t2 to t3;
# Switching to connection 'default'
# These statements should not be blocked by pending lock requests
select table_name, column_name, data_type from information_schema.columns
where table_schema = 'test' and table_name in ('t1', 't2');
table_name	column_name	data_type
t1	i	int
t2	j	int
select table_name, auto_increment from information_schema.tables
where table_schema = 'test' and table_name in ('t1', 't2');
table_name	auto_increment
t1	NULL
t2	1
# Switching to connection 'con3726_1'
unlock tables;
# Switching to connection 'con3726_2'
# Switching to connection 'default'
drop tables t1, t3;
EXPLAIN SELECT * FROM INFORMATION_SCHEMA.KEY_COLUMN_USAGE;
id	select_type	table	type	possible_keys	key	key_len	ref	rows	Extra
1	SIMPLE	KEY_COLUMN_USAGE	ALL	NULL	NULL	NULL	NULL	NULL	Open_full_table; Scanned all databases
EXPLAIN SELECT * FROM INFORMATION_SCHEMA.PARTITIONS WHERE TABLE_NAME='t1';
id	select_type	table	type	possible_keys	key	key_len	ref	rows	Extra
1	SIMPLE	PARTITIONS	ALL	NULL	TABLE_NAME	NULL	NULL	NULL	Using where; Open_full_table; Scanned 1 database
EXPLAIN SELECT * FROM INFORMATION_SCHEMA.REFERENTIAL_CONSTRAINTS
WHERE CONSTRAINT_SCHEMA='test';
id	select_type	table	type	possible_keys	key	key_len	ref	rows	Extra
1	SIMPLE	REFERENTIAL_CONSTRAINTS	ALL	NULL	CONSTRAINT_SCHEMA	NULL	NULL	NULL	Using where; Open_full_table; Scanned 1 database
EXPLAIN SELECT * FROM INFORMATION_SCHEMA.TABLE_CONSTRAINTS
WHERE TABLE_NAME='t1' and TABLE_SCHEMA='test';
id	select_type	table	type	possible_keys	key	key_len	ref	rows	Extra
1	SIMPLE	TABLE_CONSTRAINTS	ALL	NULL	TABLE_SCHEMA,TABLE_NAME	NULL	NULL	NULL	Using where; Open_full_table; Scanned 0 databases
EXPLAIN SELECT * FROM INFORMATION_SCHEMA.TRIGGERS
WHERE EVENT_OBJECT_SCHEMA='test';
id	select_type	table	type	possible_keys	key	key_len	ref	rows	Extra
1	SIMPLE	TRIGGERS	ALL	NULL	EVENT_OBJECT_SCHEMA	NULL	NULL	NULL	Using where; Open_frm_only; Scanned 1 database
create table information_schema.t1 (f1 INT);
ERROR 42000: Access denied for user 'root'@'localhost' to database 'information_schema'
drop table information_schema.t1;
ERROR 42000: Access denied for user 'root'@'localhost' to database 'information_schema'
drop temporary table if exists information_schema.t1;
ERROR 42000: Access denied for user 'root'@'localhost' to database 'information_schema'
create temporary table information_schema.t1 (f1 INT);
ERROR 42000: Access denied for user 'root'@'localhost' to database 'information_schema'
drop view information_schema.v1;
ERROR 42000: Access denied for user 'root'@'localhost' to database 'information_schema'
create view information_schema.v1;
ERROR 42000: Access denied for user 'root'@'localhost' to database 'information_schema'
create trigger mysql.trg1 after insert on information_schema.t1 for each row set @a=1;
ERROR 42000: Access denied for user 'root'@'localhost' to database 'information_schema'
create table t1 select * from information_schema.t1;
ERROR 42S02: Unknown table 't1' in information_schema
CREATE TABLE t1(f1 char(100));
REPAIR TABLE t1, information_schema.tables;
ERROR 42000: Access denied for user 'root'@'localhost' to database 'information_schema'
CHECKSUM TABLE t1, information_schema.tables;
Table	Checksum
test.t1	0
information_schema.tables	0
ANALYZE TABLE t1, information_schema.tables;
ERROR 42000: Access denied for user 'root'@'localhost' to database 'information_schema'
CHECK TABLE t1, information_schema.tables;
Table	Op	Msg_type	Msg_text
test.t1	check	status	OK
information_schema.tables	check	note	The storage engine for the table doesn't support check
OPTIMIZE TABLE t1, information_schema.tables;
ERROR 42000: Access denied for user 'root'@'localhost' to database 'information_schema'
RENAME TABLE v1 to v2, information_schema.tables to t2;
ERROR 42000: Access denied for user 'root'@'localhost' to database 'information_schema'
DROP TABLE t1, information_schema.tables;
ERROR 42000: Access denied for user 'root'@'localhost' to database 'information_schema'
LOCK TABLES t1 READ, information_schema.tables READ;
ERROR 42000: Access denied for user 'root'@'localhost' to database 'information_schema'
DROP TABLE t1;
SELECT *
FROM INFORMATION_SCHEMA.KEY_COLUMN_USAGE
LEFT JOIN INFORMATION_SCHEMA.COLUMNS
USING (TABLE_SCHEMA, TABLE_NAME, COLUMN_NAME)
WHERE COLUMNS.TABLE_SCHEMA = 'test'
AND COLUMNS.TABLE_NAME = 't1';
TABLE_SCHEMA	TABLE_NAME	COLUMN_NAME	CONSTRAINT_CATALOG	CONSTRAINT_SCHEMA	CONSTRAINT_NAME	TABLE_CATALOG	ORDINAL_POSITION	POSITION_IN_UNIQUE_CONSTRAINT	REFERENCED_TABLE_SCHEMA	REFERENCED_TABLE_NAME	REFERENCED_COLUMN_NAME	TABLE_CATALOG	ORDINAL_POSITION	COLUMN_DEFAULT	IS_NULLABLE	DATA_TYPE	CHARACTER_MAXIMUM_LENGTH	CHARACTER_OCTET_LENGTH	NUMERIC_PRECISION	NUMERIC_SCALE	CHARACTER_SET_NAME	COLLATION_NAME	COLUMN_TYPE	COLUMN_KEY	EXTRA	PRIVILEGES	COLUMN_COMMENT
#
# A test case for Bug#56540 "Exception (crash) in sql_show.cc
# during rqg_info_schema test on Windows"
# Ensure that we never access memory of a closed table,
# in particular, never access table->field[] array.
# Before the fix, the below test case, produced
# valgrind errors.
#
drop table if exists t1;
drop view if exists v1;
create table t1 (a int, b int);
create view v1 as select t1.a, t1.b from t1;
alter table t1 change b c int;
lock table t1 read;
# --> connection con1
flush tables;
# --> connection default
select * from information_schema.views;
TABLE_CATALOG	def
TABLE_SCHEMA	test
TABLE_NAME	v1
VIEW_DEFINITION	select `test`.`t1`.`a` AS `a`,`test`.`t1`.`b` AS `b` from `test`.`t1`
CHECK_OPTION	NONE
IS_UPDATABLE	
DEFINER	root@localhost
SECURITY_TYPE	DEFINER
CHARACTER_SET_CLIENT	latin1
COLLATION_CONNECTION	latin1_swedish_ci
Warnings:
Level	Warning
Code	1356
Message	View 'test.v1' references invalid table(s) or column(s) or function(s) or definer/invoker of view lack rights to use them
unlock tables;
#
# Cleanup.
#
# --> connection con1
# Reaping 'flush tables'
# --> connection default
drop table t1;
drop view v1;
#
# Test for bug #12828477 - "MDL SUBSYSTEM CREATES BIG OVERHEAD FOR
#                           CERTAIN QUERIES TO INFORMATION_SCHEMA".
#
# Check that metadata locks which are acquired during the process
# of opening tables/.FRMs/.TRG files while filling I_S table are
# not kept to the end of statement. Keeping the locks has caused
# performance problems in cases when big number of tables (.FRMs
# or .TRG files) were scanned as cost of new lock acquisition has
# increased linearly.
drop database if exists mysqltest;
create database mysqltest;
use mysqltest;
create table t0 (i int);
create table t1 (j int);
create table t2 (k int);
#
# Test that we don't keep locks in case when we to fill
# I_S table we perform full-blown table open.
#
# Acquire lock on 't2' so upcoming RENAME is
# blocked.
lock tables t2 read;
#
# Switching to connection 'con12828477_1'. 
#
# The below RENAME should wait on 't2' while
# keeping X lock on 't1'.
rename table t1 to t3, t2 to t1, t3 to t2;
#
# Switching to connection 'con12828477_2'. 
#
# Wait while the above RENAME is blocked.
# Issue query to I_S which will open 't0' and get
# blocked on 't1' because of RENAME.
select table_name, auto_increment from information_schema.tables where table_schema='mysqltest';
#
# Switching to connection 'con12828477_3'. 
#
# Wait while the above SELECT is blocked.
#
# Check that it holds no lock on 't0' so it can be renamed.
rename table t0 to t4;
#
# Switching to connection 'default'.
#
#
# Unblock the first RENAME.
unlock tables;
#
# Switching to connection 'con12828477_1'. 
#
# Reap the first RENAME
#
# Switching to connection 'con12828477_2'. 
#
# Reap SELECT to I_S.
table_name	auto_increment
t0	NULL
t1	NULL
t2	NULL
#
# Switching to connection 'default'.
#
#
# Now test that we don't keep locks in case when we to fill
# I_S table we read .FRM or .TRG file only (this was the case
# for which problem existed).
#
rename table t4 to t0;
# Acquire lock on 't2' so upcoming RENAME is
# blocked.
lock tables t2 read;
#
# Switching to connection 'con12828477_1'. 
#
# The below RENAME should wait on 't2' while
# keeping X lock on 't1'.
rename table t1 to t3, t2 to t1, t3 to t2;
#
# Switching to connection 'con12828477_2'. 
#
# Wait while the above RENAME is blocked.
# Issue query to I_S which will open 't0' and get
# blocked on 't1' because of RENAME.
select event_object_table, trigger_name from information_schema.triggers where event_object_schema='mysqltest';
#
# Switching to connection 'con12828477_3'. 
#
# Wait while the above SELECT is blocked.
#
# Check that it holds no lock on 't0' so it can be renamed.
rename table t0 to t4;
#
# Switching to connection 'default'.
#
#
# Unblock the first RENAME.
unlock tables;
#
# Switching to connection 'con12828477_1'. 
#
# Reap the first RENAME
#
# Switching to connection 'con12828477_2'. 
#
# Reap SELECT to I_S.
event_object_table	trigger_name
#
# Switching to connection 'default'.
#
#
# Clean-up.
drop database mysqltest;
#
# End of 5.5 tests
#
=======
grant usage on *.* to mysqltest_1@localhost;
select 1 from information_schema.tables where table_schema=repeat('a', 2000);
1
drop user mysqltest_1@localhost;
End of 5.1 tests.
>>>>>>> 6bd100ec
<|MERGE_RESOLUTION|>--- conflicted
+++ resolved
@@ -1757,7 +1757,10 @@
 length(CAST(b AS CHAR))
 20
 DROP TABLE ubig;
-<<<<<<< HEAD
+grant usage on *.* to mysqltest_1@localhost;
+select 1 from information_schema.tables where table_schema=repeat('a', 2000);
+1
+drop user mysqltest_1@localhost;
 End of 5.1 tests.
 #
 # Additional test for WL#3726 "DDL locking for all metadata objects"
@@ -2012,11 +2015,4 @@
 drop database mysqltest;
 #
 # End of 5.5 tests
-#
-=======
-grant usage on *.* to mysqltest_1@localhost;
-select 1 from information_schema.tables where table_schema=repeat('a', 2000);
-1
-drop user mysqltest_1@localhost;
-End of 5.1 tests.
->>>>>>> 6bd100ec
+#