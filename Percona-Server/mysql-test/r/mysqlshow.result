DROP TABLE IF EXISTS t1,t2,test1,test2;
CREATE TABLE t1 (a int);
INSERT INTO t1 VALUES (1),(2),(3);
CREATE TABLE t2 (a int, b int);
show tables;
Tables_in_test
t1
t2
select "--------------------" as "";

--------------------
Database: test
+--------+
| Tables |
+--------+
| t1     |
| t2     |
+--------+
select "---- -v ------------" as "";

---- -v ------------
Database: test
+--------+----------+
| Tables | Columns  |
+--------+----------+
| t1     |        1 |
| t2     |        2 |
+--------+----------+
2 rows in set.

select "---- -v -v ---------" as "";

---- -v -v ---------
Database: test
+--------+----------+------------+
| Tables | Columns  | Total Rows |
+--------+----------+------------+
| t1     |        1 |          3 |
| t2     |        2 |          0 |
+--------+----------+------------+
2 rows in set.

select "----- -t -----------" as "";

----- -t -----------
Database: test
+--------+------------+
| Tables | table_type |
+--------+------------+
| t1     | BASE TABLE |
| t2     | BASE TABLE |
+--------+------------+
select "---- -v -t ---------" as "";

---- -v -t ---------
Database: test
+--------+------------+----------+
| Tables | table_type | Columns  |
+--------+------------+----------+
| t1     | BASE TABLE |        1 |
| t2     | BASE TABLE |        2 |
+--------+------------+----------+
2 rows in set.

select "---- -v -v -t ------" as "";

---- -v -v -t ------
Database: test
+--------+------------+----------+------------+
| Tables | table_type | Columns  | Total Rows |
+--------+------------+----------+------------+
| t1     | BASE TABLE |        1 |          3 |
| t2     | BASE TABLE |        2 |          0 |
+--------+------------+----------+------------+
2 rows in set.

DROP TABLE t1, t2;
Database: information_schema
+---------------------------------------+
|                Tables                 |
+---------------------------------------+
| CHARACTER_SETS                        |
| CLIENT_STATISTICS                     |
| COLLATIONS                            |
| COLLATION_CHARACTER_SET_APPLICABILITY |
| COLUMNS                               |
| COLUMN_PRIVILEGES                     |
| INDEX_STATISTICS                      |
| ENGINES                               |
| EVENTS                                |
| FILES                                 |
| GLOBAL_STATUS                         |
| GLOBAL_TEMPORARY_TABLES               |
| GLOBAL_VARIABLES                      |
| KEY_COLUMN_USAGE                      |
| PARAMETERS                            |
| PARTITIONS                            |
| PLUGINS                               |
| PROCESSLIST                           |
| PROFILING                             |
| REFERENTIAL_CONSTRAINTS               |
| ROUTINES                              |
| QUERY_RESPONSE_TIME                   |
| SCHEMATA                              |
| SCHEMA_PRIVILEGES                     |
| SESSION_STATUS                        |
| SESSION_VARIABLES                     |
| STATISTICS                            |
| TABLES                                |
| TABLESPACES                           |
| TABLE_CONSTRAINTS                     |
| TABLE_PRIVILEGES                      |
| TABLE_STATISTICS                      |
| TEMPORARY_TABLES                      |
| THREAD_STATISTICS                     |
| TRIGGERS                              |
| USER_PRIVILEGES                       |
| USER_STATISTICS                       |
| VIEWS                                 |
| INNODB_CMPMEM_RESET                   |
| INNODB_RSEG                           |
<<<<<<< HEAD
| INNODB_UNDO_LOGS                      |
| INNODB_CMPMEM                         |
| INNODB_SYS_TABLESTATS                 |
=======
| INNODB_CHANGED_PAGES                  |
| INNODB_BUFFER_POOL_PAGES              |
| INNODB_TABLE_STATS                    |
| INNODB_TRX                            |
| XTRADB_ADMIN_COMMAND                  |
>>>>>>> 1cceef0d
| INNODB_LOCK_WAITS                     |
| INNODB_INDEX_STATS                    |
| INNODB_CMP                            |
| INNODB_SYS_FOREIGN_COLS               |
| INNODB_CMP_RESET                      |
| INNODB_BUFFER_POOL_PAGES              |
| INNODB_TRX                            |
| INNODB_BUFFER_POOL_PAGES_INDEX        |
| INNODB_LOCKS                          |
| INNODB_BUFFER_POOL_PAGES_BLOB         |
<<<<<<< HEAD
| INNODB_SYS_TABLES                     |
| INNODB_SYS_FIELDS                     |
| INNODB_SYS_COLUMNS                    |
| INNODB_TABLE_STATS                    |
| INNODB_SYS_STATS                      |
| INNODB_SYS_FOREIGN                    |
| INNODB_SYS_INDEXES                    |
| XTRADB_ADMIN_COMMAND                  |
=======
| INNODB_CMPMEM_RESET                   |
| INNODB_LOCKS                          |
>>>>>>> 1cceef0d
+---------------------------------------+
Database: INFORMATION_SCHEMA
+---------------------------------------+
|                Tables                 |
+---------------------------------------+
| CHARACTER_SETS                        |
| CLIENT_STATISTICS                     |
| COLLATIONS                            |
| COLLATION_CHARACTER_SET_APPLICABILITY |
| COLUMNS                               |
| COLUMN_PRIVILEGES                     |
| INDEX_STATISTICS                      |
| ENGINES                               |
| EVENTS                                |
| FILES                                 |
| GLOBAL_STATUS                         |
| GLOBAL_TEMPORARY_TABLES               |
| GLOBAL_VARIABLES                      |
| KEY_COLUMN_USAGE                      |
| PARAMETERS                            |
| PARTITIONS                            |
| PLUGINS                               |
| PROCESSLIST                           |
| PROFILING                             |
| REFERENTIAL_CONSTRAINTS               |
| ROUTINES                              |
| QUERY_RESPONSE_TIME                   |
| SCHEMATA                              |
| SCHEMA_PRIVILEGES                     |
| SESSION_STATUS                        |
| SESSION_VARIABLES                     |
| STATISTICS                            |
| TABLES                                |
| TABLESPACES                           |
| TABLE_CONSTRAINTS                     |
| TABLE_PRIVILEGES                      |
| TABLE_STATISTICS                      |
| TEMPORARY_TABLES                      |
| THREAD_STATISTICS                     |
| TRIGGERS                              |
| USER_PRIVILEGES                       |
| USER_STATISTICS                       |
| VIEWS                                 |
| INNODB_CMPMEM_RESET                   |
| INNODB_RSEG                           |
<<<<<<< HEAD
| INNODB_UNDO_LOGS                      |
| INNODB_CMPMEM                         |
| INNODB_SYS_TABLESTATS                 |
=======
| INNODB_CHANGED_PAGES                  |
| INNODB_BUFFER_POOL_PAGES              |
| INNODB_TABLE_STATS                    |
| INNODB_TRX                            |
| XTRADB_ADMIN_COMMAND                  |
>>>>>>> 1cceef0d
| INNODB_LOCK_WAITS                     |
| INNODB_INDEX_STATS                    |
| INNODB_CMP                            |
| INNODB_SYS_FOREIGN_COLS               |
| INNODB_CMP_RESET                      |
| INNODB_BUFFER_POOL_PAGES              |
| INNODB_TRX                            |
| INNODB_BUFFER_POOL_PAGES_INDEX        |
| INNODB_LOCKS                          |
| INNODB_BUFFER_POOL_PAGES_BLOB         |
<<<<<<< HEAD
| INNODB_SYS_TABLES                     |
| INNODB_SYS_FIELDS                     |
| INNODB_SYS_COLUMNS                    |
| INNODB_TABLE_STATS                    |
| INNODB_SYS_STATS                      |
| INNODB_SYS_FOREIGN                    |
| INNODB_SYS_INDEXES                    |
| XTRADB_ADMIN_COMMAND                  |
=======
| INNODB_CMPMEM_RESET                   |
| INNODB_LOCKS                          |
>>>>>>> 1cceef0d
+---------------------------------------+
Wildcard: inf_rmation_schema
+--------------------+
|     Databases      |
+--------------------+
| information_schema |
+--------------------+
End of 5.0 tests<|MERGE_RESOLUTION|>--- conflicted
+++ resolved
@@ -119,17 +119,9 @@
 | VIEWS                                 |
 | INNODB_CMPMEM_RESET                   |
 | INNODB_RSEG                           |
-<<<<<<< HEAD
 | INNODB_UNDO_LOGS                      |
 | INNODB_CMPMEM                         |
 | INNODB_SYS_TABLESTATS                 |
-=======
-| INNODB_CHANGED_PAGES                  |
-| INNODB_BUFFER_POOL_PAGES              |
-| INNODB_TABLE_STATS                    |
-| INNODB_TRX                            |
-| XTRADB_ADMIN_COMMAND                  |
->>>>>>> 1cceef0d
 | INNODB_LOCK_WAITS                     |
 | INNODB_INDEX_STATS                    |
 | INNODB_CMP                            |
@@ -140,19 +132,15 @@
 | INNODB_BUFFER_POOL_PAGES_INDEX        |
 | INNODB_LOCKS                          |
 | INNODB_BUFFER_POOL_PAGES_BLOB         |
-<<<<<<< HEAD
 | INNODB_SYS_TABLES                     |
 | INNODB_SYS_FIELDS                     |
 | INNODB_SYS_COLUMNS                    |
-| INNODB_TABLE_STATS                    |
+| INNODB_CHANGED_PAGES                  |
 | INNODB_SYS_STATS                      |
 | INNODB_SYS_FOREIGN                    |
 | INNODB_SYS_INDEXES                    |
 | XTRADB_ADMIN_COMMAND                  |
-=======
-| INNODB_CMPMEM_RESET                   |
-| INNODB_LOCKS                          |
->>>>>>> 1cceef0d
+| INNODB_TABLE_STATS                    |
 +---------------------------------------+
 Database: INFORMATION_SCHEMA
 +---------------------------------------+
@@ -198,17 +186,9 @@
 | VIEWS                                 |
 | INNODB_CMPMEM_RESET                   |
 | INNODB_RSEG                           |
-<<<<<<< HEAD
 | INNODB_UNDO_LOGS                      |
 | INNODB_CMPMEM                         |
 | INNODB_SYS_TABLESTATS                 |
-=======
-| INNODB_CHANGED_PAGES                  |
-| INNODB_BUFFER_POOL_PAGES              |
-| INNODB_TABLE_STATS                    |
-| INNODB_TRX                            |
-| XTRADB_ADMIN_COMMAND                  |
->>>>>>> 1cceef0d
 | INNODB_LOCK_WAITS                     |
 | INNODB_INDEX_STATS                    |
 | INNODB_CMP                            |
@@ -219,19 +199,15 @@
 | INNODB_BUFFER_POOL_PAGES_INDEX        |
 | INNODB_LOCKS                          |
 | INNODB_BUFFER_POOL_PAGES_BLOB         |
-<<<<<<< HEAD
 | INNODB_SYS_TABLES                     |
 | INNODB_SYS_FIELDS                     |
 | INNODB_SYS_COLUMNS                    |
-| INNODB_TABLE_STATS                    |
+| INNODB_CHANGED_PAGES                  |
 | INNODB_SYS_STATS                      |
 | INNODB_SYS_FOREIGN                    |
 | INNODB_SYS_INDEXES                    |
 | XTRADB_ADMIN_COMMAND                  |
-=======
-| INNODB_CMPMEM_RESET                   |
-| INNODB_LOCKS                          |
->>>>>>> 1cceef0d
+| INNODB_TABLE_STATS                    |
 +---------------------------------------+
 Wildcard: inf_rmation_schema
 +--------------------+
