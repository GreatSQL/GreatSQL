/* Copyright (c) 2010, 2013, Oracle and/or its affiliates. All rights reserved.

   This program is free software; you can redistribute it and/or modify
   it under the terms of the GNU General Public License as published by
   the Free Software Foundation; version 2 of the License.

   This program is distributed in the hope that it will be useful,
   but WITHOUT ANY WARRANTY; without even the implied warranty of
   MERCHANTABILITY or FITNESS FOR A PARTICULAR PURPOSE.  See the
   GNU General Public License for more details.

   You should have received a copy of the GNU General Public License
   along with this program; if not, write to the Free Software
   Foundation, Inc., 51 Franklin St, Fifth Floor, Boston, MA 02110-1301  USA */

#include "vio_priv.h"

<<<<<<< HEAD
#if defined(_WIN32) && !defined(EMBEDDED_LIBRARY)
=======
#if !defined(EMBEDDED_LIBRARY)
>>>>>>> a9800d0d

size_t vio_read_shared_memory(Vio *vio, uchar *buf, size_t size)
{
  size_t length;
  size_t remain_local;
  char *current_position;
  HANDLE events[2];
  DWORD timeout;
  DBUG_ENTER("vio_read_shared_memory");

  remain_local= size;
  current_position= buf;
  timeout= vio->read_timeout >= 0 ? vio->read_timeout : INFINITE;

  events[0]= vio->event_server_wrote;
  events[1]= vio->event_conn_closed;

  do
  {
    if (vio->shared_memory_remain == 0)
    {
      DWORD wait_status;

      wait_status= WaitForMultipleObjects(array_elements(events), events,
                                          FALSE, timeout);

      /*
         WaitForMultipleObjects can return next values:
         WAIT_OBJECT_0+0 - event from vio->event_server_wrote
         WAIT_OBJECT_0+1 - event from vio->event_conn_closed.
                           We can't read anything
         WAIT_ABANDONED_0 and WAIT_TIMEOUT - fail.  We can't read anything
      */
      if (wait_status != WAIT_OBJECT_0)
      {
        /*
          If wait_status is WAIT_TIMEOUT, set error code to indicate a
          timeout error. If vio->event_conn_closed was set, use an EOF
          condition (return value of zero) to indicate that the operation
          has been aborted.
        */
        if (wait_status == WAIT_TIMEOUT)
          SetLastError(SOCKET_ETIMEDOUT);
        else if (wait_status == (WAIT_OBJECT_0 + 1))
          DBUG_RETURN(0);

        DBUG_RETURN(-1);
      }

      vio->shared_memory_pos= vio->handle_map;
      vio->shared_memory_remain= uint4korr((ulong*)vio->shared_memory_pos);
      vio->shared_memory_pos+= 4;
    }

    length= size;

    if (vio->shared_memory_remain < length)
       length= vio->shared_memory_remain;
    if (length > remain_local)
       length= remain_local;

    memcpy(current_position, vio->shared_memory_pos, length);

    vio->shared_memory_remain-= length;
    vio->shared_memory_pos+= length;
    current_position+= length;
    remain_local-= length;

    if (!vio->shared_memory_remain)
    {
      if (!SetEvent(vio->event_client_read))
        DBUG_RETURN(-1);
    }
  } while (remain_local);
  length= size;

  DBUG_RETURN(length);
}


size_t vio_write_shared_memory(Vio *vio, const uchar *buf, size_t size)
{
  size_t length, remain, sz;
  HANDLE pos;
  const uchar *current_position;
  HANDLE events[2];
  DWORD timeout;
  DBUG_ENTER("vio_write_shared_memory");

  remain= size;
  current_position= buf;
  timeout= vio->write_timeout >= 0 ? vio->write_timeout : INFINITE;

  events[0]= vio->event_server_read;
  events[1]= vio->event_conn_closed;

  while (remain != 0)
  {
    DWORD wait_status;

    wait_status= WaitForMultipleObjects(array_elements(events), events,
                                        FALSE, timeout);

    if (wait_status != WAIT_OBJECT_0)
    {
      /* Set error code to indicate a timeout error or disconnect. */
      if (wait_status == WAIT_TIMEOUT)
        SetLastError(SOCKET_ETIMEDOUT);
      else
        SetLastError(ERROR_GRACEFUL_DISCONNECT);

      DBUG_RETURN((size_t) -1);
    }

    sz= (remain > shared_memory_buffer_length ? shared_memory_buffer_length :
         remain);

    int4store(vio->handle_map, sz);
    pos= vio->handle_map + 4;
    memcpy(pos, current_position, sz);
    remain-= sz;
    current_position+= sz;
    if (!SetEvent(vio->event_client_wrote))
      DBUG_RETURN((size_t) -1);
  }
  length= size;

  DBUG_RETURN(length);
}


my_bool vio_is_connected_shared_memory(Vio *vio)
{
  return (WaitForSingleObject(vio->event_conn_closed, 0) != WAIT_OBJECT_0);
}


void vio_delete_shared_memory(Vio *vio)
{
  DBUG_ENTER("vio_delete_shared_memory");

  if (!vio)
    DBUG_VOID_RETURN;

  if (vio->inactive == FALSE)
    vio->vioshutdown(vio);

  /*
    Close all handlers. UnmapViewOfFile and CloseHandle return non-zero
    result if they are success.
  */
  if (UnmapViewOfFile(vio->handle_map) == 0)
    DBUG_PRINT("vio_error", ("UnmapViewOfFile() failed"));
  
  if (CloseHandle(vio->event_server_wrote) == 0)
    DBUG_PRINT("vio_error", ("CloseHandle(vio->esw) failed"));
  
  if (CloseHandle(vio->event_server_read) == 0)
    DBUG_PRINT("vio_error", ("CloseHandle(vio->esr) failed"));
  
  if (CloseHandle(vio->event_client_wrote) == 0)
    DBUG_PRINT("vio_error", ("CloseHandle(vio->ecw) failed"));
  
  if (CloseHandle(vio->event_client_read) == 0)
    DBUG_PRINT("vio_error", ("CloseHandle(vio->ecr) failed"));

  if (CloseHandle(vio->handle_file_map) == 0)
    DBUG_PRINT("vio_error", ("CloseHandle(vio->hfm) failed"));

  if (CloseHandle(vio->event_conn_closed) == 0)
    DBUG_PRINT("vio_error", ("CloseHandle(vio->ecc) failed"));

  vio_delete(vio);

  DBUG_VOID_RETURN;
}

/*
  When "kill connection xx" is executed on an arbitrary thread it calls
  THD::shutdown_active_vio() on the THD referred to by xx. Since the
  thread serving the connection xx might be in the middle of a vio_read
  or vio_write, we cannot unmap the shared memory here.

  Therefore we here just signal the connection_closed event and give
  the thread servicing connection xx a chance to gracefully exit.
  All handles are closed and the VIO is cleaned up when vio_delete() is
  called and this completes the vio cleanup operation in its entirety.
*/
int vio_shutdown_shared_memory(Vio * vio)
{
  DBUG_ENTER("vio_shutdown_shared_memory");
  if (vio->inactive == FALSE)
  {
    /*
      Set event_conn_closed for notification of both client and server that
      connection is closed
    */
    SetEvent(vio->event_conn_closed);
  }

  vio->inactive= TRUE;
  vio->mysql_socket= MYSQL_INVALID_SOCKET;

  DBUG_RETURN(0);
}

<<<<<<< HEAD
#endif /* #if defined(_WIN32) && defined(!EMBEDDED_LIBRARY) */
=======
#endif /* #if !defined(!EMBEDDED_LIBRARY) */
>>>>>>> a9800d0d
<|MERGE_RESOLUTION|>--- conflicted
+++ resolved
@@ -15,11 +15,7 @@
 
 #include "vio_priv.h"
 
-<<<<<<< HEAD
-#if defined(_WIN32) && !defined(EMBEDDED_LIBRARY)
-=======
 #if !defined(EMBEDDED_LIBRARY)
->>>>>>> a9800d0d
 
 size_t vio_read_shared_memory(Vio *vio, uchar *buf, size_t size)
 {
@@ -226,8 +222,4 @@
   DBUG_RETURN(0);
 }
 
-<<<<<<< HEAD
-#endif /* #if defined(_WIN32) && defined(!EMBEDDED_LIBRARY) */
-=======
 #endif /* #if !defined(!EMBEDDED_LIBRARY) */
->>>>>>> a9800d0d
