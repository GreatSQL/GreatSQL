# name       : innodb_fix_misc.patch
# introduced : 11 or before
# maintainer : Yasufumi
#
# Bug fix for
# http://bugs.mysql.com/56433 (always: because good for all users, and safe)
# and http://bugs.mysql.com/51325 (optional: innodb_lazy_drop_table)
# and http://bugs.mysql.com/61341 (always for not-debug build)
# were added. They may be removed in the future when will be fixed officially.
#
#!!! notice !!!
# Any small change to this file in the main branch
# should be done or reviewed by the maintainer!
diff -ruN a/storage/innodb_plugin/buf/buf0buddy.c b/storage/innodb_plugin/buf/buf0buddy.c
--- a/storage/innodb_plugin/buf/buf0buddy.c	2011-06-23 17:58:32.811788353 +0900
+++ b/storage/innodb_plugin/buf/buf0buddy.c	2011-06-23 17:59:22.291827133 +0900
@@ -377,7 +377,9 @@
 	buf_page_t*	bpage,	/*!< in: block to relocate */
 	buf_page_t*	dpage)	/*!< in: free block to relocate to */
 {
+#if defined UNIV_DEBUG || defined UNIV_BUF_DEBUG
 	buf_page_t*	b;
+#endif /* UNIV_DEBUG || UNIV_BUF_DEBUG */
 
 	//ut_ad(buf_pool_mutex_own());
 #ifdef UNIV_SYNC_DEBUG
@@ -418,6 +420,7 @@
 	buf_relocate(bpage, dpage);
 	ut_d(bpage->state = BUF_BLOCK_ZIP_FREE);
 
+#if defined UNIV_DEBUG || defined UNIV_BUF_DEBUG
 	/* relocate buf_pool->zip_clean */
 	mutex_enter(&flush_list_mutex);
 	b = UT_LIST_GET_PREV(zip_list, dpage);
@@ -429,6 +432,7 @@
 		UT_LIST_ADD_FIRST(zip_list, buf_pool->zip_clean, dpage);
 	}
 	mutex_exit(&flush_list_mutex);
+#endif /* UNIV_DEBUG || UNIV_BUF_DEBUG */
 
 	UNIV_MEM_INVALID(bpage, sizeof *bpage);
 
diff -ruN a/storage/innodb_plugin/buf/buf0buf.c b/storage/innodb_plugin/buf/buf0buf.c
--- a/storage/innodb_plugin/buf/buf0buf.c	2011-02-21 20:31:57.781983359 +0900
+++ b/storage/innodb_plugin/buf/buf0buf.c	2011-02-21 20:32:39.523946003 +0900
<<<<<<< HEAD
@@ -3266,6 +3266,7 @@
=======
@@ -949,74 +949,6 @@
 	return(NULL);
 }
 
-/*********************************************************************//**
-Checks that all blocks in the buffer chunk are in BUF_BLOCK_NOT_USED state.
-@return	TRUE if all freed */
-static
-ibool
-buf_chunk_all_free(
-/*===============*/
-	const buf_chunk_t*	chunk)	/*!< in: chunk being checked */
-{
-	const buf_block_t*	block;
-	ulint			i;
-
-	ut_ad(buf_pool);
-	ut_ad(buf_pool_mutex_own()); /* but we need all mutex here */
-
-	block = chunk->blocks;
-
-	for (i = chunk->size; i--; block++) {
-
-		if (buf_block_get_state(block) != BUF_BLOCK_NOT_USED) {
-
-			return(FALSE);
-		}
-	}
-
-	return(TRUE);
-}
-
-/********************************************************************//**
-Frees a chunk of buffer frames. */
-static
-void
-buf_chunk_free(
-/*===========*/
-	buf_chunk_t*	chunk)		/*!< out: chunk of buffers */
-{
-	buf_block_t*		block;
-	const buf_block_t*	block_end;
-
-	ut_ad(buf_pool_mutex_own()); /* but we need all mutex here */
-
-	block_end = chunk->blocks + chunk->size;
-
-	for (block = chunk->blocks; block < block_end; block++) {
-		ut_a(buf_block_get_state(block) == BUF_BLOCK_NOT_USED);
-		ut_a(!block->page.zip.data);
-
-		ut_ad(!block->page.in_LRU_list);
-		ut_ad(!block->in_unzip_LRU_list);
-		ut_ad(!block->page.in_flush_list);
-		/* Remove the block from the free list. */
-		mutex_enter(&free_list_mutex);
-		ut_ad(block->page.in_free_list);
-		UT_LIST_REMOVE(free, buf_pool->free, (&block->page));
-		mutex_exit(&free_list_mutex);
-
-		/* Free the latches. */
-		mutex_free(&block->mutex);
-		rw_lock_free(&block->lock);
-#ifdef UNIV_SYNC_DEBUG
-		rw_lock_free(&block->debug_latch);
-#endif /* UNIV_SYNC_DEBUG */
-		UNIV_MEM_UNDESC(block);
-	}
-
-	os_mem_free_large(chunk->mem, chunk->mem_size);
-}
-
 /********************************************************************//**
 Creates the buffer pool.
 @return	own: buf_pool object, NULL if not enough memory or error */
@@ -1106,8 +1038,6 @@
 	chunk = chunks + buf_pool->n_chunks;
 
 	while (--chunk >= chunks) {
-		/* Bypass the checks of buf_chunk_free(), since they
-		would fail at shutdown. */
 		os_mem_free_large(chunk->mem, chunk->mem_size);
 	}
 
@@ -1287,325 +1217,6 @@
 }
 
 /********************************************************************//**
-Shrinks the buffer pool. */
-static
-void
-buf_pool_shrink(
-/*============*/
-	ulint	chunk_size)	/*!< in: number of pages to remove */
-{
-	buf_chunk_t*	chunks;
-	buf_chunk_t*	chunk;
-	ulint		max_size;
-	ulint		max_free_size;
-	buf_chunk_t*	max_chunk;
-	buf_chunk_t*	max_free_chunk;
-
-	ut_ad(!buf_pool_mutex_own());
-
-try_again:
-	btr_search_disable(); /* Empty the adaptive hash index again */
-	//buf_pool_mutex_enter();
-	mutex_enter(&LRU_list_mutex);
-
-shrink_again:
-	if (buf_pool->n_chunks <= 1) {
-
-		/* Cannot shrink if there is only one chunk */
-		goto func_done;
-	}
-
-	/* Search for the largest free chunk
-	not larger than the size difference */
-	chunks = buf_pool->chunks;
-	chunk = chunks + buf_pool->n_chunks;
-	max_size = max_free_size = 0;
-	max_chunk = max_free_chunk = NULL;
-
-	while (--chunk >= chunks) {
-		if (chunk->size <= chunk_size
-		    && chunk->size > max_free_size) {
-			if (chunk->size > max_size) {
-				max_size = chunk->size;
-				max_chunk = chunk;
-			}
-
-			if (buf_chunk_all_free(chunk)) {
-				max_free_size = chunk->size;
-				max_free_chunk = chunk;
-			}
-		}
-	}
-
-	if (!max_free_size) {
-
-		ulint		dirty	= 0;
-		ulint		nonfree	= 0;
-		buf_block_t*	block;
-		buf_block_t*	bend;
-
-		/* Cannot shrink: try again later
-		(do not assign srv_buf_pool_old_size) */
-		if (!max_chunk) {
-
-			goto func_exit;
-		}
-
-		block = max_chunk->blocks;
-		bend = block + max_chunk->size;
-
-		/* Move the blocks of chunk to the end of the
-		LRU list and try to flush them. */
-		for (; block < bend; block++) {
-			switch (buf_block_get_state(block)) {
-			case BUF_BLOCK_NOT_USED:
-				continue;
-			case BUF_BLOCK_FILE_PAGE:
-				break;
-			default:
-				nonfree++;
-				continue;
-			}
-
-			mutex_enter(&block->mutex);
-			/* The following calls will temporarily
-			release block->mutex and buf_pool_mutex.
-			Therefore, we have to always retry,
-			even if !dirty && !nonfree. */
-
-			if (!buf_flush_ready_for_replace(&block->page)) {
-
-				buf_LRU_make_block_old(&block->page);
-				dirty++;
-			} else if (buf_LRU_free_block(&block->page, TRUE, FALSE)
-				   != BUF_LRU_FREED) {
-				nonfree++;
-			}
-
-			mutex_exit(&block->mutex);
-		}
-
-		//buf_pool_mutex_exit();
-		mutex_exit(&LRU_list_mutex);
-
-		/* Request for a flush of the chunk if it helps.
-		Do not flush if there are non-free blocks, since
-		flushing will not make the chunk freeable. */
-		if (nonfree) {
-			/* Avoid busy-waiting. */
-			os_thread_sleep(100000);
-		} else if (dirty
-			   && buf_flush_batch(BUF_FLUSH_LRU, dirty, 0)
-			   == ULINT_UNDEFINED) {
-
-			buf_flush_wait_batch_end(BUF_FLUSH_LRU);
-		}
-
-		goto try_again;
-	}
-
-	max_size = max_free_size;
-	max_chunk = max_free_chunk;
-
-	srv_buf_pool_old_size = srv_buf_pool_size;
-
-	/* Rewrite buf_pool->chunks.  Copy everything but max_chunk. */
-	chunks = mem_alloc((buf_pool->n_chunks - 1) * sizeof *chunks);
-	memcpy(chunks, buf_pool->chunks,
-	       (max_chunk - buf_pool->chunks) * sizeof *chunks);
-	memcpy(chunks + (max_chunk - buf_pool->chunks),
-	       max_chunk + 1,
-	       buf_pool->chunks + buf_pool->n_chunks
-	       - (max_chunk + 1));
-	ut_a(buf_pool->curr_size > max_chunk->size);
-	buf_pool->curr_size -= max_chunk->size;
-	srv_buf_pool_curr_size = buf_pool->curr_size * UNIV_PAGE_SIZE;
-	chunk_size -= max_chunk->size;
-	buf_chunk_free(max_chunk);
-	mem_free(buf_pool->chunks);
-	buf_pool->chunks = chunks;
-	buf_pool->n_chunks--;
-
-	/* Allow a slack of one megabyte. */
-	if (chunk_size > 1048576 / UNIV_PAGE_SIZE) {
-
-		goto shrink_again;
-	}
-
-func_done:
-	srv_buf_pool_old_size = srv_buf_pool_size;
-func_exit:
-	//buf_pool_mutex_exit();
-	mutex_exit(&LRU_list_mutex);
-	btr_search_enable();
-}
-
-/********************************************************************//**
-Rebuild buf_pool->page_hash. */
-static
-void
-buf_pool_page_hash_rebuild(void)
-/*============================*/
-{
-	ulint		i;
-	ulint		n_chunks;
-	buf_chunk_t*	chunk;
-	hash_table_t*	page_hash;
-	hash_table_t*	zip_hash;
-	buf_page_t*	b;
-
-	//buf_pool_mutex_enter();
-	mutex_enter(&LRU_list_mutex);
-	rw_lock_x_lock(&page_hash_latch);
-	mutex_enter(&flush_list_mutex);
-	
-
-	/* Free, create, and populate the hash table. */
-	hash_table_free(buf_pool->page_hash);
-	buf_pool->page_hash = page_hash = hash_create(2 * buf_pool->curr_size);
-	zip_hash = hash_create(2 * buf_pool->curr_size);
-
-	HASH_MIGRATE(buf_pool->zip_hash, zip_hash, buf_page_t, hash,
-		     BUF_POOL_ZIP_FOLD_BPAGE);
-
-	hash_table_free(buf_pool->zip_hash);
-	buf_pool->zip_hash = zip_hash;
-
-	/* Insert the uncompressed file pages to buf_pool->page_hash. */
-
-	chunk = buf_pool->chunks;
-	n_chunks = buf_pool->n_chunks;
-
-	for (i = 0; i < n_chunks; i++, chunk++) {
-		ulint		j;
-		buf_block_t*	block = chunk->blocks;
-
-		for (j = 0; j < chunk->size; j++, block++) {
-			if (buf_block_get_state(block)
-			    == BUF_BLOCK_FILE_PAGE) {
-				ut_ad(!block->page.in_zip_hash);
-				ut_ad(block->page.in_page_hash);
-
-				HASH_INSERT(buf_page_t, hash, page_hash,
-					    buf_page_address_fold(
-						    block->page.space,
-						    block->page.offset),
-					    &block->page);
-			}
-		}
-	}
-
-	/* Insert the compressed-only pages to buf_pool->page_hash.
-	All such blocks are either in buf_pool->zip_clean or
-	in buf_pool->flush_list. */
-
-	for (b = UT_LIST_GET_FIRST(buf_pool->zip_clean); b;
-	     b = UT_LIST_GET_NEXT(zip_list, b)) {
-		ut_a(buf_page_get_state(b) == BUF_BLOCK_ZIP_PAGE);
-		ut_ad(!b->in_flush_list);
-		ut_ad(b->in_LRU_list);
-		ut_ad(b->in_page_hash);
-		ut_ad(!b->in_zip_hash);
-
-		HASH_INSERT(buf_page_t, hash, page_hash,
-			    buf_page_address_fold(b->space, b->offset), b);
-	}
-
-	for (b = UT_LIST_GET_FIRST(buf_pool->flush_list); b;
-	     b = UT_LIST_GET_NEXT(flush_list, b)) {
-		ut_ad(b->in_flush_list);
-		ut_ad(b->in_LRU_list);
-		ut_ad(b->in_page_hash);
-		ut_ad(!b->in_zip_hash);
-
-		switch (buf_page_get_state(b)) {
-		case BUF_BLOCK_ZIP_DIRTY:
-			HASH_INSERT(buf_page_t, hash, page_hash,
-				    buf_page_address_fold(b->space,
-							  b->offset), b);
-			break;
-		case BUF_BLOCK_FILE_PAGE:
-			/* uncompressed page */
-			break;
-		case BUF_BLOCK_ZIP_FREE:
-		case BUF_BLOCK_ZIP_PAGE:
-		case BUF_BLOCK_NOT_USED:
-		case BUF_BLOCK_READY_FOR_USE:
-		case BUF_BLOCK_MEMORY:
-		case BUF_BLOCK_REMOVE_HASH:
-			ut_error;
-			break;
-		}
-	}
-
-	//buf_pool_mutex_exit();
-	mutex_exit(&LRU_list_mutex);
-	rw_lock_x_unlock(&page_hash_latch);
-	mutex_exit(&flush_list_mutex);
-}
-
-/********************************************************************//**
-Resizes the buffer pool. */
-UNIV_INTERN
-void
-buf_pool_resize(void)
-/*=================*/
-{
-	//buf_pool_mutex_enter();
-	mutex_enter(&LRU_list_mutex);
-
-	if (srv_buf_pool_old_size == srv_buf_pool_size) {
-
-		//buf_pool_mutex_exit();
-		mutex_exit(&LRU_list_mutex);
-		return;
-	}
-
-	if (srv_buf_pool_curr_size + 1048576 > srv_buf_pool_size) {
-
-		//buf_pool_mutex_exit();
-		mutex_exit(&LRU_list_mutex);
-
-		/* Disable adaptive hash indexes and empty the index
-		in order to free up memory in the buffer pool chunks. */
-		buf_pool_shrink((srv_buf_pool_curr_size - srv_buf_pool_size)
-				/ UNIV_PAGE_SIZE);
-	} else if (srv_buf_pool_curr_size + 1048576 < srv_buf_pool_size) {
-
-		/* Enlarge the buffer pool by at least one megabyte */
-
-		ulint		mem_size
-			= srv_buf_pool_size - srv_buf_pool_curr_size;
-		buf_chunk_t*	chunks;
-		buf_chunk_t*	chunk;
-
-		chunks = mem_alloc((buf_pool->n_chunks + 1) * sizeof *chunks);
-
-		memcpy(chunks, buf_pool->chunks, buf_pool->n_chunks
-		       * sizeof *chunks);
-
-		chunk = &chunks[buf_pool->n_chunks];
-
-		if (!buf_chunk_init(chunk, mem_size)) {
-			mem_free(chunks);
-		} else {
-			buf_pool->curr_size += chunk->size;
-			srv_buf_pool_curr_size = buf_pool->curr_size
-				* UNIV_PAGE_SIZE;
-			mem_free(buf_pool->chunks);
-			buf_pool->chunks = chunks;
-			buf_pool->n_chunks++;
-		}
-
-		srv_buf_pool_old_size = srv_buf_pool_size;
-		//buf_pool_mutex_exit();
-		mutex_exit(&LRU_list_mutex);
-	}
-
-	buf_pool_page_hash_rebuild();
-}
-
-/********************************************************************//**
 Moves a page to the start of the buffer pool LRU list. This high-level
 function can be used to prevent an important page from slipping out of
 the buffer pool. */
@@ -2448,8 +2059,10 @@
 
 		if (buf_page_get_state(&block->page)
 		    == BUF_BLOCK_ZIP_PAGE) {
+#if defined UNIV_DEBUG || defined UNIV_BUF_DEBUG
 			UT_LIST_REMOVE(zip_list, buf_pool->zip_clean,
 				       &block->page);
+#endif /* UNIV_DEBUG || UNIV_BUF_DEBUG */
 			ut_ad(!block->page.in_flush_list);
 		} else {
 			/* Relocate buf_pool->flush_list. */
@@ -3243,6 +2856,7 @@
>>>>>>> 5e968022
 		bpage->state	= BUF_BLOCK_ZIP_PAGE;
 		bpage->space	= space;
 		bpage->offset	= offset;
+		bpage->space_was_being_deleted = FALSE;
 
 #ifdef UNIV_DEBUG
 		bpage->in_page_hash = FALSE;
@@ -3260,9 +2874,11 @@
 
 		/* The block must be put to the LRU list, to the old blocks */
 		buf_LRU_add_block(bpage, TRUE/* to old blocks */);
+#if defined UNIV_DEBUG || defined UNIV_BUF_DEBUG
 		mutex_enter(&flush_list_mutex);
 		buf_LRU_insert_zip_clean(bpage);
 		mutex_exit(&flush_list_mutex);
+#endif /* UNIV_DEBUG || UNIV_BUF_DEBUG */
 
 		mutex_exit(&LRU_list_mutex);
 
diff -ruN a/storage/innodb_plugin/buf/buf0flu.c b/storage/innodb_plugin/buf/buf0flu.c
--- a/storage/innodb_plugin/buf/buf0flu.c	2011-02-21 20:31:57.784983260 +0900
+++ b/storage/innodb_plugin/buf/buf0flu.c	2011-02-21 20:32:39.524915732 +0900
@@ -367,7 +367,7 @@
 
 	if (UNIV_LIKELY(bpage->in_LRU_list && buf_page_in_file(bpage))) {
 
-		return(bpage->oldest_modification == 0
+		return((bpage->oldest_modification == 0 || bpage->space_was_being_deleted)
 		       && buf_page_get_io_fix(bpage) == BUF_IO_NONE
 		       && bpage->buf_fix_count == 0);
 	}
@@ -406,6 +406,13 @@
 	    && buf_page_get_io_fix(bpage) == BUF_IO_NONE) {
 		ut_ad(bpage->in_flush_list);
 
+		if (bpage->space_was_being_deleted) {
+			/* should be removed from flush_list here */
+			/* because buf_flush_try_neighbors() cannot flush without fil_space_get_size(space) */
+			buf_flush_remove(bpage);
+			return(FALSE);
+		}
+
 		if (flush_type != BUF_FLUSH_LRU) {
 
 			return(TRUE);
@@ -452,7 +459,9 @@
 	case BUF_BLOCK_ZIP_DIRTY:
 		buf_page_set_state(bpage, BUF_BLOCK_ZIP_PAGE);
 		UT_LIST_REMOVE(flush_list, buf_pool->flush_list, bpage);
+#if defined UNIV_DEBUG || defined UNIV_BUF_DEBUG
 		buf_LRU_insert_zip_clean(bpage);
+#endif /* UNIV_DEBUG || UNIV_BUF_DEBUG */
 		break;
 	case BUF_BLOCK_FILE_PAGE:
 		UT_LIST_REMOVE(flush_list, buf_pool->flush_list, bpage);
diff -ruN a/storage/innodb_plugin/buf/buf0lru.c b/storage/innodb_plugin/buf/buf0lru.c
--- a/storage/innodb_plugin/buf/buf0lru.c	2011-02-21 20:31:57.451983310 +0900
+++ b/storage/innodb_plugin/buf/buf0lru.c	2011-02-21 20:32:39.526949096 +0900
@@ -550,6 +550,31 @@
 	}
 }
 
+/******************************************************************//**
+*/
+UNIV_INTERN
+void
+buf_LRU_mark_space_was_deleted(
+/*===========================*/
+	ulint	id)	/*!< in: space id */
+{
+	buf_page_t*	bpage;
+
+	mutex_enter(&LRU_list_mutex);
+
+	bpage = UT_LIST_GET_FIRST(buf_pool->LRU);
+
+	while (bpage != NULL) {
+		if (buf_page_get_space(bpage) == id) {
+			bpage->space_was_being_deleted = TRUE;
+		}
+		bpage = UT_LIST_GET_NEXT(LRU, bpage);
+	}
+
+	mutex_exit(&LRU_list_mutex);
+}
+
+#if defined UNIV_DEBUG || defined UNIV_BUF_DEBUG
 /********************************************************************//**
 Insert a compressed block into buf_pool->zip_clean in the LRU order. */
 UNIV_INTERN
@@ -583,6 +608,7 @@
 		UT_LIST_ADD_FIRST(zip_list, buf_pool->zip_clean, bpage);
 	}
 }
+#endif /* UNIV_DEBUG || UNIV_BUF_DEBUG */
 
 /******************************************************************//**
 Try to free an uncompressed page of a compressed block from the unzip
@@ -1492,6 +1518,10 @@
 		return(BUF_LRU_NOT_FREED);
 	}
 
+	if (bpage->space_was_being_deleted && bpage->oldest_modification != 0) {
+		buf_flush_remove(bpage);
+	}
+
 #ifdef UNIV_IBUF_COUNT_DEBUG
 	ut_a(ibuf_count_get(bpage->space, bpage->offset) == 0);
 #endif /* UNIV_IBUF_COUNT_DEBUG */
@@ -1662,7 +1692,9 @@
 
 			mutex_enter(&flush_list_mutex);
 			if (b->state == BUF_BLOCK_ZIP_PAGE) {
+#if defined UNIV_DEBUG || defined UNIV_BUF_DEBUG
 				buf_LRU_insert_zip_clean(b);
+#endif /* UNIV_DEBUG || UNIV_BUF_DEBUG */
 			} else {
 				/* Relocate on buf_pool->flush_list. */
 				buf_flush_relocate_on_flush_list(bpage, b);
@@ -1959,7 +1991,9 @@
 		ut_a(bpage->zip.data);
 		ut_a(buf_page_get_zip_size(bpage));
 
+#if defined UNIV_DEBUG || defined UNIV_BUF_DEBUG
 		UT_LIST_REMOVE(zip_list, buf_pool->zip_clean, bpage);
+#endif /* UNIV_DEBUG || UNIV_BUF_DEBUG */
 
 		mutex_exit(&buf_pool_zip_mutex);
 		//buf_pool_mutex_exit_forbid();
diff -ruN a/storage/innodb_plugin/fil/fil0fil.c b/storage/innodb_plugin/fil/fil0fil.c
--- a/storage/innodb_plugin/fil/fil0fil.c	2011-02-21 20:31:57.838984412 +0900
+++ b/storage/innodb_plugin/fil/fil0fil.c	2011-02-21 20:32:39.528914782 +0900
@@ -242,6 +242,7 @@
 struct fil_system_struct {
 #ifndef UNIV_HOTBACKUP
 	mutex_t		mutex;		/*!< The mutex protecting the cache */
+	mutex_t		file_extend_mutex;
 #endif /* !UNIV_HOTBACKUP */
 	hash_table_t*	spaces;		/*!< The hash table of spaces in the
 					system; they are hashed on the space
@@ -816,7 +817,7 @@
 	ut_ad(node && system);
 	ut_ad(mutex_own(&(system->mutex)));
 	ut_a(node->open);
-	ut_a(node->n_pending == 0);
+	ut_a(node->n_pending == 0 || node->space->is_being_deleted);
 	ut_a(node->n_pending_flushes == 0);
 	ut_a(node->modification_counter == node->flush_counter);
 
@@ -829,7 +830,7 @@
 	ut_a(system->n_open > 0);
 	system->n_open--;
 
-	if (node->space->purpose == FIL_TABLESPACE && !trx_sys_sys_space(node->space->id)) {
+	if (node->n_pending == 0 && node->space->purpose == FIL_TABLESPACE && !trx_sys_sys_space(node->space->id)) {
 		ut_a(UT_LIST_GET_LEN(system->LRU) > 0);
 
 		/* The node is in the LRU list, remove it */
@@ -1028,7 +1029,7 @@
 	ut_ad(node && system && space);
 	ut_ad(mutex_own(&(system->mutex)));
 	ut_a(node->magic_n == FIL_NODE_MAGIC_N);
-	ut_a(node->n_pending == 0);
+	ut_a(node->n_pending == 0 || space->is_being_deleted);
 
 	if (node->open) {
 		/* We fool the assertion in fil_node_close_file() to think
@@ -1549,6 +1550,7 @@
 	fil_system = mem_zalloc(sizeof(fil_system_t));
 
 	mutex_create(&fil_system->mutex, SYNC_ANY_LATCH);
+	mutex_create(&fil_system->file_extend_mutex, SYNC_OUTER_ANY_LATCH);
 
 	fil_system->spaces = hash_create(hash_size);
 	fil_system->name_hash = hash_create(hash_size);
@@ -2295,7 +2297,11 @@
 	completely and permanently. The flag is_being_deleted also prevents
 	fil_flush() from being applied to this tablespace. */
 
+	if (srv_lazy_drop_table) {
+		buf_LRU_mark_space_was_deleted(id);
+	} else {
 	buf_LRU_invalidate_tablespace(id);
+	}
 #endif
 	/* printf("Deleting tablespace %s id %lu\n", space->name, id); */
 
@@ -4350,6 +4356,10 @@
 	ulint		page_size;
 	ibool		success		= TRUE;
 
+	/* file_extend_mutex is for http://bugs.mysql.com/56433 */
+	/* to protect from the other fil_extend_space_to_desired_size() */
+	/* during temprary releasing &fil_system->mutex */
+	mutex_enter(&fil_system->file_extend_mutex);
 	fil_mutex_enter_and_prepare_for_io(space_id);
 
 	space = fil_space_get_by_id(space_id);
@@ -4361,6 +4371,7 @@
 		*actual_size = space->size;
 
 		mutex_exit(&fil_system->mutex);
+		mutex_exit(&fil_system->file_extend_mutex);
 
 		return(TRUE);
 	}
@@ -4393,6 +4404,8 @@
 		offset_low  = ((start_page_no - file_start_page_no)
 			       % (4096 * ((1024 * 1024) / page_size)))
 			* page_size;
+
+		mutex_exit(&fil_system->mutex);
 #ifdef UNIV_HOTBACKUP
 		success = os_file_write(node->name, node->handle, buf,
 					offset_low, offset_high,
@@ -4402,8 +4415,10 @@
 				 node->name, node->handle, buf,
 				 offset_low, offset_high,
 				 page_size * n_pages,
-				 NULL, NULL, NULL);
+				 NULL, NULL, space_id, NULL);
 #endif
+		mutex_enter(&fil_system->mutex);
+
 		if (success) {
 			node->size += n_pages;
 			space->size += n_pages;
@@ -4449,6 +4464,7 @@
 	printf("Extended %s to %lu, actual size %lu pages\n", space->name,
 	size_after_extend, *actual_size); */
 	mutex_exit(&fil_system->mutex);
+	mutex_exit(&fil_system->file_extend_mutex);
 
 	fil_flush(space_id);
 
@@ -4813,6 +4829,22 @@
 		srv_data_written+= len;
 	}
 
+	/* if the table space was already deleted, space might not exist already. */
+	if (message
+	    && space_id < SRV_LOG_SPACE_FIRST_ID
+	    && ((buf_page_t*)message)->space_was_being_deleted) {
+
+		if (mode == OS_AIO_NORMAL) {
+			buf_page_io_complete(message, trx);
+			return(DB_SUCCESS); /*fake*/
+		}
+		if (type == OS_FILE_READ) {
+			return(DB_TABLESPACE_DELETED);
+		} else {
+			return(DB_SUCCESS); /*fake*/
+		}
+	}
+
 	/* Reserve the fil_system mutex and make sure that we can open at
 	least one file while holding it, if the file is not already open */
 
@@ -4942,10 +4974,24 @@
 #else
 	/* Queue the aio request */
 	ret = os_aio(type, mode | wake_later, node->name, node->handle, buf,
-		     offset_low, offset_high, len, node, message, trx);
+		     offset_low, offset_high, len, node, message, space_id, trx);
 #endif
 	} /**/
 
+	/* if the table space was already deleted, space might not exist already. */
+	if (message
+	    && space_id < SRV_LOG_SPACE_FIRST_ID
+	    && ((buf_page_t*)message)->space_was_being_deleted) {
+
+		if (mode == OS_AIO_SYNC) {
+			if (type == OS_FILE_READ) {
+				return(DB_TABLESPACE_DELETED);
+			} else {
+				return(DB_SUCCESS); /*fake*/
+			}
+		}
+	}
+
 	ut_a(ret);
 
 	if (mode == OS_AIO_SYNC) {
@@ -5045,6 +5091,7 @@
 	fil_node_t*	fil_node;
 	void*		message;
 	ulint		type;
+	ulint		space_id = 0;
 
 	ut_ad(fil_validate());
 
@@ -5052,7 +5099,7 @@
 		srv_set_io_thread_op_info(segment, "native aio handle");
 #ifdef WIN_ASYNC_IO
 		ret = os_aio_windows_handle(segment, 0, &fil_node,
-					    &message, &type);
+					    &message, &type, &space_id);
 #else
 		ret = 0; /* Eliminate compiler warning */
 		ut_error;
@@ -5061,7 +5108,22 @@
 		srv_set_io_thread_op_info(segment, "simulated aio handle");
 
 		ret = os_aio_simulated_handle(segment, &fil_node,
-					      &message, &type);
+					      &message, &type, &space_id);
+	}
+
+	/* if the table space was already deleted, fil_node might not exist already. */
+	if (message
+	    && space_id < SRV_LOG_SPACE_FIRST_ID
+	    && ((buf_page_t*)message)->space_was_being_deleted) {
+
+		/* intended not to be uncompress read page */
+		ut_a(buf_page_get_io_fix(message) == BUF_IO_WRITE
+		     || !buf_page_get_zip_size(message)
+		     || buf_page_get_state(message) != BUF_BLOCK_FILE_PAGE);
+
+		srv_set_io_thread_op_info(segment, "complete io for buf page");
+		buf_page_io_complete(message, NULL);
+		return;
 	}
 
 	ut_a(ret);
diff -ruN a/storage/innodb_plugin/handler/ha_innodb.cc b/storage/innodb_plugin/handler/ha_innodb.cc
--- a/storage/innodb_plugin/handler/ha_innodb.cc	2010-08-27 16:50:59.626327847 +0900
+++ b/storage/innodb_plugin/handler/ha_innodb.cc	2010-08-27 16:55:20.281021252 +0900
@@ -11750,6 +11750,12 @@
   "except for the deletion.",
   NULL, NULL, 0, 0, 1, 0);
 
+static MYSQL_SYSVAR_ULONG(lazy_drop_table, srv_lazy_drop_table,
+  PLUGIN_VAR_RQCMDARG,
+  "At deleting tablespace, only miminum needed processes at the time are done. "
+  "e.g. for http://bugs.mysql.com/51325",
+  NULL, NULL, 0, 0, 1, 0);
+
 static struct st_mysql_sys_var* innobase_system_variables[]= {
   MYSQL_SYSVAR(page_size),
   MYSQL_SYSVAR(log_block_size),
@@ -11839,6 +11845,7 @@
   MYSQL_SYSVAR(auto_lru_dump),
   MYSQL_SYSVAR(use_purge_thread),
   MYSQL_SYSVAR(pass_corrupt_table),
+  MYSQL_SYSVAR(lazy_drop_table),
   NULL
 };
 
@@ -11848,7 +11855,7 @@
   &innobase_storage_engine,
   innobase_hton_name,
   "Innobase Oy",
-  "Supports transactions, row-level locking, and foreign keys",
+  "Percona-XtraDB, Supports transactions, row-level locking, and foreign keys",
   PLUGIN_LICENSE_GPL,
   innobase_init, /* Plugin Init */
   NULL, /* Plugin Deinit */
diff -ruN a/storage/innodb_plugin/include/buf0buf.h b/storage/innodb_plugin/include/buf0buf.h
--- a/storage/innodb_plugin/include/buf0buf.h	2011-02-21 20:31:57.863983187 +0900
+++ b/storage/innodb_plugin/include/buf0buf.h	2011-02-21 20:32:39.537912716 +0900
@@ -141,12 +141,6 @@
 				BUF_BLOCK_ZIP_DIRTY or BUF_BLOCK_ZIP_PAGE */
 	buf_page_t*	dpage)	/*!< in/out: destination control block */
 	__attribute__((nonnull));
-/********************************************************************//**
-Resizes the buffer pool. */
-UNIV_INTERN
-void
-buf_pool_resize(void);
-/*=================*/
 /*********************************************************************//**
 Gets the current size of buffer buf_pool in bytes.
 @return	size in bytes */
@@ -1156,6 +1150,7 @@
 					0 if the block was never accessed
 					in the buffer pool */
 	/* @} */
+	ibool		space_was_being_deleted;
 	ibool		is_corrupt;
 # if defined UNIV_DEBUG_FILE_ACCESSES || defined UNIV_DEBUG
 	ibool		file_page_was_freed;
@@ -1450,8 +1445,10 @@
 	frames and buf_page_t descriptors of blocks that exist
 	in the buffer pool only in compressed form. */
 	/* @{ */
+#if defined UNIV_DEBUG || defined UNIV_BUF_DEBUG
 	UT_LIST_BASE_NODE_T(buf_page_t)	zip_clean;
 					/*!< unmodified compressed pages */
+#endif /* UNIV_DEBUG || UNIV_BUF_DEBUG */
 	UT_LIST_BASE_NODE_T(buf_page_t) zip_free[BUF_BUDDY_SIZES_MAX];
 					/*!< buddy free lists */
 //#if BUF_BUDDY_HIGH != UNIV_PAGE_SIZE
diff -ruN a/storage/innodb_plugin/include/buf0buf.ic b/storage/innodb_plugin/include/buf0buf.ic
--- a/storage/innodb_plugin/include/buf0buf.ic	2011-02-21 20:31:57.725983812 +0900
+++ b/storage/innodb_plugin/include/buf0buf.ic	2011-02-21 20:32:39.538913061 +0900
@@ -384,6 +384,7 @@
 	buf_block_set_state(block, BUF_BLOCK_FILE_PAGE);
 	block->page.space = space;
 	block->page.offset = page_no;
+	block->page.space_was_being_deleted = FALSE;
 }
 
 /*********************************************************************//**
diff -ruN a/storage/innodb_plugin/include/buf0lru.h b/storage/innodb_plugin/include/buf0lru.h
--- a/storage/innodb_plugin/include/buf0lru.h	2011-02-21 20:31:57.480924269 +0900
+++ b/storage/innodb_plugin/include/buf0lru.h	2011-02-21 20:32:39.539912965 +0900
@@ -84,6 +84,14 @@
 buf_LRU_invalidate_tablespace(
 /*==========================*/
 	ulint	id);	/*!< in: space id */
+/******************************************************************//**
+*/
+UNIV_INTERN
+void
+buf_LRU_mark_space_was_deleted(
+/*===========================*/
+	ulint	id);	/*!< in: space id */
+#if defined UNIV_DEBUG || defined UNIV_BUF_DEBUG
 /********************************************************************//**
 Insert a compressed block into buf_pool->zip_clean in the LRU order. */
 UNIV_INTERN
@@ -91,6 +99,7 @@
 buf_LRU_insert_zip_clean(
 /*=====================*/
 	buf_page_t*	bpage);	/*!< in: pointer to the block in question */
+#endif /* UNIV_DEBUG || UNIV_BUF_DEBUG */
 
 /******************************************************************//**
 Try to free a block.  If bpage is a descriptor of a compressed-only
diff -ruN a/storage/innodb_plugin/include/os0file.h b/storage/innodb_plugin/include/os0file.h
--- a/storage/innodb_plugin/include/os0file.h	2011-02-21 20:31:57.870987755 +0900
+++ b/storage/innodb_plugin/include/os0file.h	2011-02-21 20:32:39.540912738 +0900
@@ -657,6 +657,7 @@
 				(can be used to identify a completed
 				aio operation); ignored if mode is
 				OS_AIO_SYNC */
+	ulint		space_id,
 	trx_t*		trx);
 /************************************************************************//**
 Wakes up all async i/o threads so that they know to exit themselves in
@@ -717,7 +718,8 @@
 				parameters are valid and can be used to
 				restart the operation, for example */
 	void**	message2,
-	ulint*	type);		/*!< out: OS_FILE_WRITE or ..._READ */
+	ulint*	type,		/*!< out: OS_FILE_WRITE or ..._READ */
+	ulint*	space_id);
 #endif
 
 /**********************************************************************//**
@@ -739,7 +741,8 @@
 				parameters are valid and can be used to
 				restart the operation, for example */
 	void**	message2,
-	ulint*	type);		/*!< out: OS_FILE_WRITE or ..._READ */
+	ulint*	type,		/*!< out: OS_FILE_WRITE or ..._READ */
+	ulint*	space_id);
 /**********************************************************************//**
 Validates the consistency of the aio system.
 @return	TRUE if ok */
diff -ruN a/storage/innodb_plugin/include/srv0srv.h b/storage/innodb_plugin/include/srv0srv.h
--- a/storage/innodb_plugin/include/srv0srv.h	2011-02-21 20:31:57.824983518 +0900
+++ b/storage/innodb_plugin/include/srv0srv.h	2011-02-21 20:32:39.541913033 +0900
@@ -236,6 +236,8 @@
 
 extern ulint	srv_extra_rsegments;
 extern ulint	srv_dict_size_limit;
+
+extern ulint	srv_lazy_drop_table;
 /*-------------------------------------------*/
 
 extern ulint	srv_n_rows_inserted;
diff -ruN a/storage/innodb_plugin/include/sync0sync.h b/storage/innodb_plugin/include/sync0sync.h
--- a/storage/innodb_plugin/include/sync0sync.h	2011-02-21 20:31:57.382982949 +0900
+++ b/storage/innodb_plugin/include/sync0sync.h	2011-02-21 20:32:39.543913340 +0900
@@ -496,6 +496,7 @@
 #define	SYNC_BUF_POOL		150
 #define SYNC_BUF_FLUSH_LIST	149
 #define SYNC_DOUBLEWRITE	140
+#define	SYNC_OUTER_ANY_LATCH	136
 #define	SYNC_ANY_LATCH		135
 #define SYNC_THR_LOCAL		133
 #define	SYNC_MEM_HASH		131
diff -ruN a/storage/innodb_plugin/include/univ.i b/storage/innodb_plugin/include/univ.i
--- a/storage/innodb_plugin/include/univ.i	2010-04-30 16:37:05.000000000 +0900
+++ b/storage/innodb_plugin/include/univ.i	2010-04-30 16:41:46.000000000 +0900
@@ -48,6 +48,11 @@
 #define INNODB_VERSION_MINOR	0
 #define INNODB_VERSION_BUGFIX	16
 
+#ifndef PERCONA_INNODB_VERSION
+#define PERCONA_INNODB_VERSION 12.5
+#endif
+
+
 /* The following is the InnoDB version as shown in
 SELECT plugin_version FROM information_schema.plugins;
 calculated in make_version_string() in sql/sql_show.cc like this:
@@ -58,13 +63,15 @@
 	(INNODB_VERSION_MAJOR << 8 | INNODB_VERSION_MINOR)
 
 /* auxiliary macros to help creating the version as string */
-#define __INNODB_VERSION(a, b, c)	(#a "." #b "." #c)
-#define _INNODB_VERSION(a, b, c)	__INNODB_VERSION(a, b, c)
+#define __INNODB_VERSION(a, b, c, d)   (#a "." #b "." #c "-" #d)
+#define _INNODB_VERSION(a, b, c, d)    __INNODB_VERSION(a, b, c, d)
+
 
 #define INNODB_VERSION_STR			\
 	_INNODB_VERSION(INNODB_VERSION_MAJOR,	\
 			INNODB_VERSION_MINOR,	\
-			INNODB_VERSION_BUGFIX)
+			INNODB_VERSION_BUGFIX,  \
+			PERCONA_INNODB_VERSION)
 
 #define REFMAN "http://dev.mysql.com/doc/refman/5.1/en/"
 
diff -ruN a/storage/innodb_plugin/os/os0file.c b/storage/innodb_plugin/os/os0file.c
--- a/storage/innodb_plugin/os/os0file.c	2011-02-21 20:31:57.437945953 +0900
+++ b/storage/innodb_plugin/os/os0file.c	2011-02-21 20:32:39.546945763 +0900
@@ -142,6 +142,7 @@
 //					made and only the slot message
 //					needs to be passed to the caller
 //					of os_aio_simulated_handle */
+	ulint		space_id;
 	fil_node_t*	message1;	/*!< message which is given by the */
 	void*		message2;	/*!< the requester of an aio operation
 					and which can be used to identify
@@ -3390,7 +3391,8 @@
 				offset */
 	ulint		offset_high, /*!< in: most significant 32 bits of
 				offset */
-	ulint		len)	/*!< in: length of the block to read or write */
+	ulint		len,	/*!< in: length of the block to read or write */
+	ulint		space_id)
 {
 	os_aio_slot_t*	slot;
 	ulint		i;
@@ -3472,6 +3474,7 @@
 	slot->offset_high = offset_high;
 //	slot->io_already_done = FALSE;
 	slot->status = OS_AIO_NOT_ISSUED;
+	slot->space_id = space_id;
 
 #ifdef WIN_ASYNC_IO
 	control = &(slot->control);
@@ -3680,6 +3683,7 @@
 				(can be used to identify a completed
 				aio operation); ignored if mode is
 				OS_AIO_SYNC */
+	ulint		space_id,
 	trx_t*		trx)
 {
 	os_aio_array_t*	array;
@@ -3762,7 +3766,7 @@
 		trx->io_read += n;
 	}
 	slot = os_aio_array_reserve_slot(type, array, message1, message2, file,
-					 name, buf, offset, offset_high, n);
+					 name, buf, offset, offset_high, n, space_id);
 	if (type == OS_FILE_READ) {
 		if (os_aio_use_native_aio) {
 #ifdef WIN_ASYNC_IO
@@ -3872,7 +3876,8 @@
 				parameters are valid and can be used to
 				restart the operation, for example */
 	void**	message2,
-	ulint*	type)		/*!< out: OS_FILE_WRITE or ..._READ */
+	ulint*	type,		/*!< out: OS_FILE_WRITE or ..._READ */
+	ulint*	space_id)
 {
 	ulint		orig_seg	= segment;
 	os_aio_array_t*	array;
@@ -3926,6 +3931,7 @@
 	*message2 = slot->message2;
 
 	*type = slot->type;
+	*space_id = slot->space_id;
 
 	if (ret && len == slot->len) {
 		ret_val = TRUE;
@@ -4009,7 +4015,8 @@
 				parameters are valid and can be used to
 				restart the operation, for example */
 	void**	message2,
-	ulint*	type)		/*!< out: OS_FILE_WRITE or ..._READ */
+	ulint*	type,		/*!< out: OS_FILE_WRITE or ..._READ */
+	ulint*	space_id)
 {
 	os_aio_array_t*	array;
 	ulint		segment;
@@ -4300,6 +4307,7 @@
 	*message2 = slot->message2;
 
 	*type = slot->type;
+	*space_id = slot->space_id;
 
 	os_mutex_exit(array->mutex);
 
diff -ruN a/storage/innodb_plugin/row/row0mysql.c b/storage/innodb_plugin/row/row0mysql.c
--- a/storage/innodb_plugin/row/row0mysql.c	2010-07-20 16:33:04.097866666 +0900
+++ b/storage/innodb_plugin/row/row0mysql.c	2010-07-20 16:33:53.995828763 +0900
@@ -51,6 +51,7 @@
 #include "btr0sea.h"
 #include "fil0fil.h"
 #include "ibuf0ibuf.h"
+#include "ha_prototypes.h"
 
 /** Provide optional 4.x backwards compatibility for 5.0 and above */
 UNIV_INTERN ibool	row_rollback_on_timeout	= FALSE;
@@ -1135,6 +1136,13 @@
 
 	thr = que_fork_get_first_thr(prebuilt->ins_graph);
 
+	if (!prebuilt->mysql_has_locked) {
+		fprintf(stderr, "InnoDB: Error: row_insert_for_mysql is called without ha_innobase::external_lock()\n");
+		if (trx->mysql_thd != NULL) {
+			innobase_mysql_print_thd(stderr, trx->mysql_thd, 600);
+		}
+	}
+
 	if (prebuilt->sql_stat_start) {
 		node->state = INS_NODE_SET_IX_LOCK;
 		prebuilt->sql_stat_start = FALSE;
diff -ruN a/storage/innodb_plugin/row/row0sel.c b/storage/innodb_plugin/row/row0sel.c
--- a/storage/innodb_plugin/row/row0sel.c	2010-07-20 16:33:04.204866103 +0900
+++ b/storage/innodb_plugin/row/row0sel.c	2010-07-20 16:33:53.998864025 +0900
@@ -3374,6 +3374,7 @@
 	ulint		offsets_[REC_OFFS_NORMAL_SIZE];
 	ulint*		offsets				= offsets_;
 	ibool		table_lock_waited		= FALSE;
+	ibool		problematic_use = FALSE;
 
 	rec_offs_init(offsets_);
 
@@ -3740,6 +3741,15 @@
 
 	/* Do some start-of-statement preparations */
 
+	if (!prebuilt->mysql_has_locked) {
+		fprintf(stderr, "InnoDB: Error: row_search_for_mysql() is called without ha_innobase::external_lock()\n");
+		if (trx->mysql_thd != NULL) {
+			innobase_mysql_print_thd(stderr, trx->mysql_thd, 600);
+		}
+		problematic_use = TRUE;
+	}
+retry_check:
+	
 	if (!prebuilt->sql_stat_start) {
 		/* No need to set an intention lock or assign a read view */
 
@@ -3750,6 +3760,14 @@
 			      " perform a consistent read\n"
 			      "InnoDB: but the read view is not assigned!\n",
 			      stderr);
+			if (problematic_use) {
+				fprintf(stderr, "InnoDB: It may be caused by calling "
+						"without ha_innobase::external_lock()\n"
+						"InnoDB: For the first-aid, avoiding the crash. "
+						"But it should be fixed ASAP.\n");
+				prebuilt->sql_stat_start = TRUE;
+				goto retry_check;
+			}
 			trx_print(stderr, trx, 600);
 			fputc('\n', stderr);
 			ut_error;
diff -ruN a/storage/innodb_plugin/srv/srv0srv.c b/storage/innodb_plugin/srv/srv0srv.c
--- a/storage/innodb_plugin/srv/srv0srv.c	2011-02-21 20:31:57.900982316 +0900
+++ b/storage/innodb_plugin/srv/srv0srv.c	2011-02-21 20:32:39.549912950 +0900
@@ -418,6 +418,8 @@
 
 UNIV_INTERN ulint	srv_extra_rsegments = 0; /* extra rseg for users */
 UNIV_INTERN ulint	srv_dict_size_limit = 0;
+
+UNIV_INTERN ulint	srv_lazy_drop_table = 0;
 /*-------------------------------------------*/
 UNIV_INTERN ulong	srv_n_spin_wait_rounds	= 30;
 UNIV_INTERN ulong	srv_n_free_tickets_to_enter = 500;
diff -ruN a/storage/innodb_plugin/srv/srv0start.c b/storage/innodb_plugin/srv/srv0start.c
--- a/storage/innodb_plugin/srv/srv0start.c	2010-04-30 16:37:05.000000000 +0900
+++ b/storage/innodb_plugin/srv/srv0start.c	2010-04-30 16:41:46.000000000 +0900
@@ -2012,7 +2012,7 @@
 	if (srv_print_verbose_log) {
 		ut_print_timestamp(stderr);
 		fprintf(stderr,
-			" InnoDB Plugin %s started; "
+			" Percona XtraDB (http://www.percona.com) %s started; "
 			"log sequence number %llu\n",
 			INNODB_VERSION_STR, srv_start_lsn);
 	}
diff -ruN a/storage/innodb_plugin/sync/sync0sync.c b/storage/innodb_plugin/sync/sync0sync.c
--- a/storage/innodb_plugin/sync/sync0sync.c	2011-02-25 14:09:57.710270419 +0900
+++ b/storage/innodb_plugin/sync/sync0sync.c	2011-02-25 14:12:20.138232965 +0900
@@ -1161,6 +1161,7 @@
 	case SYNC_LOG:
 	case SYNC_THR_LOCAL:
 	case SYNC_ANY_LATCH:
+	case SYNC_OUTER_ANY_LATCH:
 	case SYNC_TRX_SYS_HEADER:
 	case SYNC_FILE_FORMAT_TAG:
 	case SYNC_DOUBLEWRITE:
diff -ruN a/storage/innodb_plugin/trx/trx0purge.c b/storage/innodb_plugin/trx/trx0purge.c
--- a/storage/innodb_plugin/trx/trx0purge.c	2010-07-21 14:52:46.538653893 +0900
+++ b/storage/innodb_plugin/trx/trx0purge.c	2010-07-21 14:57:46.505530034 +0900
@@ -1144,8 +1144,7 @@
 	/* If we cannot advance the 'purge view' because of an old
 	'consistent read view', then the DML statements cannot be delayed.
 	Also, srv_max_purge_lag <= 0 means 'infinity'. */
-	if (srv_max_purge_lag > 0
-	    && !UT_LIST_GET_LAST(trx_sys->view_list)) {
+	if (srv_max_purge_lag > 0) {
 		float	ratio = (float) trx_sys->rseg_history_len
 			/ srv_max_purge_lag;
 		if (ratio > ULINT_MAX / 10000) {<|MERGE_RESOLUTION|>--- conflicted
+++ resolved
@@ -43,9 +43,6 @@
 diff -ruN a/storage/innodb_plugin/buf/buf0buf.c b/storage/innodb_plugin/buf/buf0buf.c
 --- a/storage/innodb_plugin/buf/buf0buf.c	2011-02-21 20:31:57.781983359 +0900
 +++ b/storage/innodb_plugin/buf/buf0buf.c	2011-02-21 20:32:39.523946003 +0900
-<<<<<<< HEAD
-@@ -3266,6 +3266,7 @@
-=======
 @@ -949,74 +949,6 @@
  	return(NULL);
  }
@@ -468,7 +465,6 @@
  		} else {
  			/* Relocate buf_pool->flush_list. */
 @@ -3243,6 +2856,7 @@
->>>>>>> 5e968022
  		bpage->state	= BUF_BLOCK_ZIP_PAGE;
  		bpage->space	= space;
  		bpage->offset	= offset;
