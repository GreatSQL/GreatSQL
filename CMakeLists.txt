# Copyright (c) 2006, 2013, Oracle and/or its affiliates. All rights reserved.
# 
# This program is free software; you can redistribute it and/or modify
# it under the terms of the GNU General Public License as published by
# the Free Software Foundation; version 2 of the License.
# 
# This program is distributed in the hope that it will be useful,
# but WITHOUT ANY WARRANTY; without even the implied warranty of
# MERCHANTABILITY or FITNESS FOR A PARTICULAR PURPOSE.  See the
# GNU General Public License for more details.
# 
# You should have received a copy of the GNU General Public License
# along with this program; if not, write to the Free Software
# Foundation, Inc., 51 Franklin St, Fifth Floor, Boston, MA  02110-1301 USA

CMAKE_MINIMUM_REQUIRED(VERSION 2.6)
# Avoid warnings in higher versions
if("${CMAKE_MAJOR_VERSION}.${CMAKE_MINOR_VERSION}" GREATER 2.6)
 CMAKE_POLICY(VERSION 2.8)
endif()

#fix for http://bugs.mysql.com/bug.php?id=71089
IF(NOT(CMAKE_VERSION VERSION_LESS "2.8.12"))
  CMAKE_POLICY(SET CMP0022 OLD)
ENDIF()

MESSAGE(STATUS "Running cmake version ${CMAKE_VERSION}")

SET(CMAKE_MODULE_PATH ${CMAKE_MODULE_PATH} ${CMAKE_SOURCE_DIR}/cmake)

# First, decide about build type (debug or release)
# If custom compiler flags are set or cmake is invoked with -DCMAKE_BUILD_TYPE, 
# respect user wishes and do not (re)define CMAKE_BUILD_TYPE. If WITH_DEBUG{_FULL} 
# is given, set CMAKE_BUILD_TYPE = Debug. Otherwise, use Relwithdebinfo.


IF(DEFINED CMAKE_BUILD_TYPE)
  SET(HAVE_CMAKE_BUILD_TYPE TRUE)
ENDIF()
SET(CUSTOM_C_FLAGS $ENV{CFLAGS})

OPTION(WITH_DEBUG "Use dbug/safemutex" OFF)

# Distinguish between community and non-community builds, with the
# default being a community build. This does not impact the feature
# set that will be compiled in; it's merely provided as a hint to
# custom packaging steps.
OPTION(COMMUNITY_BUILD "Set to true if this is a community build" ON) 

# Use a default manufacturer if no manufacturer was identified.
SET(MANUFACTURER_DOCSTRING
  "Set the entity that appears as the manufacturer of packages that support a manufacturer field.")
IF(NOT DEFINED MANUFACTURER) 
  SET(MANUFACTURER "Built from Source" CACHE  STRING ${MANUFACTURER_DOCSTRING})
  MARK_AS_ADVANCED(MANUFACTURER)
ENDIF()

#PAM build Handling
OPTION(WITH_PAM "Build with Percona PAM plugin" OFF)
# We choose to provide WITH_DEBUG as alias to standard CMAKE_BUILD_TYPE=Debug
# which turns out to be not trivial, as this involves synchronization 
# between CMAKE_BUILD_TYPE and WITH_DEBUG. Besides, we have to deal with cases
# where WITH_DEBUG is  reset from ON to OFF  and here we need to reset 
# CMAKE_BUILD_TYPE to either none or default RelWithDebInfo

SET(BUILDTYPE_DOCSTRING
 "Choose the type of build, options are: None(CMAKE_CXX_FLAGS or
 CMAKE_C_FLAGS used) Debug Release RelWithDebInfo MinSizeRel")

# Possibly temporary fix: Clang on 32 bit causes non-debug server to crash
IF(CMAKE_OSX_ARCHITECTURES MATCHES "i386")
  SET(CMAKE_CXX_COMPILER g++)
ENDIF()

IF(WITH_DEBUG)
  SET(CMAKE_BUILD_TYPE "Debug" CACHE STRING ${BUILDTYPE_DOCSTRING} FORCE)
  SET(MYSQL_MAINTAINER_MODE ON CACHE BOOL
      "MySQL maintainer-specific development environment")
  IF(UNIX AND NOT APPLE)
    # Compiling with PIC speeds up embedded build, on PIC sensitive systems 
    # Predefine it to ON, in case user chooses to build embedded. 
    SET(WITH_PIC ON CACHE BOOL "Compile with PIC")
  ENDIF()
  SET(OLD_WITH_DEBUG 1 CACHE INTERNAL "" FORCE)
ELSEIF(NOT HAVE_CMAKE_BUILD_TYPE OR OLD_WITH_DEBUG)
  IF(CUSTOM_C_FLAGS)
    SET(CMAKE_BUILD_TYPE "" CACHE STRING ${BUILDTYPE_DOCSTRING} FORCE)
  ELSE(CMAKE_BUILD_TYPE MATCHES "Debug" OR NOT HAVE_CMAKE_BUILD_TYPE)
    SET(CMAKE_BUILD_TYPE "RelWithDebInfo" CACHE STRING 
       ${BUILDTYPE_DOCSTRING} FORCE)
  ENDIF()
  SET(OLD_WITH_DEBUG 0 CACHE INTERNAL "" FORCE)
ENDIF()

# Optionally set project name, e.g.
# foo.xcodeproj (mac) or foo.sln (windows)
SET(MYSQL_PROJECT_NAME_DOCSTRING "MySQL project name")
IF(DEFINED MYSQL_PROJECT_NAME)
  SET(MYSQL_PROJECT_NAME ${MYSQL_PROJECT_NAME} CACHE STRING
      ${MYSQL_PROJECT_NAME_DOCSTRING} FORCE)
ELSE()
  SET(MYSQL_PROJECT_NAME "MySQL" CACHE STRING
      ${MYSQL_PROJECT_NAME_DOCSTRING} FORCE)
  MARK_AS_ADVANCED(MYSQL_PROJECT_NAME)
ENDIF()
PROJECT(${MYSQL_PROJECT_NAME})

OPTION(WITH_DEFAULT_COMPILER_OPTIONS
  "Use flags from cmake/build_configurations/compiler_options.cmake"
  ON)
OPTION(WITH_DEFAULT_FEATURE_SET
  "Use feature set in cmake/build_configurations/feature_set.cmake"
  ON)
IF(BUILD_CONFIG)
  INCLUDE(
  ${CMAKE_SOURCE_DIR}/cmake/build_configurations/${BUILD_CONFIG}.cmake)
ENDIF()

#cmake on 64bit windows/mac/solaris doesn't set CMAKE_SYSTEM_PROCESSOR correctly
SET(MYSQL_MACHINE_TYPE ${CMAKE_SYSTEM_PROCESSOR})


# Include the platform-specific file. To allow exceptions, this code
# looks for files in order of how specific they are. If there is, for
# example, a generic Linux.cmake and a version-specific
# Linux-2.6.28-11-generic, it will pick Linux-2.6.28-11-generic and
# include it. It is then up to the file writer to include the generic
# version if necessary.
FOREACH(_base
    ${CMAKE_SYSTEM_NAME}-${CMAKE_SYSTEM_VERSION}-${CMAKE_SYSTEM_PROCESSOR}
    ${CMAKE_SYSTEM_NAME}-${CMAKE_SYSTEM_VERSION}
    ${CMAKE_SYSTEM_NAME})
  SET(_file ${CMAKE_SOURCE_DIR}/cmake/os/${_base}.cmake)
  IF(EXISTS ${_file})
    INCLUDE(${_file})
    BREAK()
  ENDIF()
ENDFOREACH()


IF(UNIX)
  OPTION(WITH_INNODB_MEMCACHED "" OFF)
  OPTION(ENABLE_MEMCACHED_SASL "Enable SASL on InnoDB Memcached" OFF)
  OPTION(ENABLE_MEMCACHED_SASL_PWDB "Enable SASL on InnoDB Memcached" OFF)
ELSE()
  OPTION(WITH_INNODB_MEMCACHED "" OFF)
ENDIF()
 
# Following autotools tradition, add preprocessor definitions
# specified in environment variable CPPFLAGS
IF(DEFINED ENV{CPPFLAGS})
  ADD_DEFINITIONS($ENV{CPPFLAGS})
ENDIF()

INCLUDE(CheckTypeSize)
CHECK_TYPE_SIZE("void *" SIZEOF_VOIDP)
IF(WITH_DEFAULT_COMPILER_OPTIONS)
  INCLUDE(${CMAKE_SOURCE_DIR}/cmake/build_configurations/compiler_options.cmake)
ENDIF()
IF(WITH_DEFAULT_FEATURE_SET)
  INCLUDE(${CMAKE_SOURCE_DIR}/cmake/build_configurations/feature_set.cmake)
ENDIF()

#
# Control aspects of the development environment which are
# specific to MySQL maintainers and developers.
#
INCLUDE(maintainer)

OPTION(MYSQL_MAINTAINER_MODE
       "MySQL maintainer-specific development environment" OFF)

# Whether the maintainer mode compiler options should be enabled.
IF(MYSQL_MAINTAINER_MODE)
  IF(CMAKE_C_COMPILER_ID MATCHES "GNU")
    SET_MYSQL_MAINTAINER_GNU_C_OPTIONS()
  ENDIF()
  IF(CMAKE_CXX_COMPILER_ID MATCHES "GNU")
    SET_MYSQL_MAINTAINER_GNU_CXX_OPTIONS()
  ENDIF()
  IF(CMAKE_C_COMPILER_ID MATCHES "Intel")
    SET_MYSQL_MAINTAINER_INTEL_C_OPTIONS()
  ENDIF()
  IF(CMAKE_CXX_COMPILER_ID MATCHES "Intel")
    SET_MYSQL_MAINTAINER_INTEL_CXX_OPTIONS()
  ENDIF()
ENDIF()

# Add macros
INCLUDE(character_sets)
INCLUDE(cpu_info)
INCLUDE(zlib)
INCLUDE(libevent)
INCLUDE(ssl)
INCLUDE(readline)
INCLUDE(mysql_version)
INCLUDE(libutils)
INCLUDE(dtrace)
INCLUDE(plugin)
INCLUDE(install_macros)
INCLUDE(install_layout)
INCLUDE(mysql_add_executable)

# Handle options
OPTION(DISABLE_SHARED 
 "Don't build shared libraries, compile code as position-dependent" OFF)
IF(DISABLE_SHARED)
  SET(WITHOUT_DYNAMIC_PLUGINS 1)
ENDIF()
OPTION(ENABLED_PROFILING "Enable profiling" ON)
OPTION(ENABLE_DTRACE "Include support for DTrace probes" OFF)
OPTION(CYBOZU "" OFF)
OPTION(BACKUP_TEST "" OFF)
OPTION(WITHOUT_SERVER OFF)
IF(UNIX)
  OPTION(WITH_VALGRIND "Valgrind instrumentation" OFF)
ENDIF()
OPTION (WITH_UNIT_TESTS "Compile MySQL with unit tests" ON)
MARK_AS_ADVANCED(CYBOZU BACKUP_TEST WITHOUT_SERVER DISABLE_SHARED)


include(CheckCSourceCompiles)
include(CheckCXXSourceCompiles)
# We need some extra FAIL_REGEX patterns
# Note that CHECK_C_SOURCE_COMPILES is a misnomer, it will also link.
MACRO (MY_CHECK_C_COMPILER_FLAG FLAG RESULT)
  SET(SAVE_CMAKE_REQUIRED_FLAGS "${CMAKE_REQUIRED_FLAGS}")
  SET(CMAKE_REQUIRED_FLAGS "${CMAKE_REQUIRED_FLAGS} ${FLAG}")
  CHECK_C_SOURCE_COMPILES("int main(void) { return 0; }" ${RESULT}
    FAIL_REGEX "argument unused during compilation"
    FAIL_REGEX "unsupported .*option"
    FAIL_REGEX "unknown .*option"
    FAIL_REGEX "unrecognized .*option"
    FAIL_REGEX "ignoring unknown option"
    FAIL_REGEX "[Ww]arning: [Oo]ption"
    )
  SET(CMAKE_REQUIRED_FLAGS "${SAVE_CMAKE_REQUIRED_FLAGS}")
ENDMACRO()

MACRO (MY_CHECK_CXX_COMPILER_FLAG FLAG RESULT)
  SET(SAVE_CMAKE_REQUIRED_FLAGS "${CMAKE_REQUIRED_FLAGS}")
  SET(CMAKE_REQUIRED_FLAGS "${CMAKE_REQUIRED_FLAGS} ${FLAG}")
  CHECK_CXX_SOURCE_COMPILES("int main(void) { return 0; }" ${RESULT}
    FAIL_REGEX "argument unused during compilation"
    FAIL_REGEX "unsupported .*option"
    FAIL_REGEX "unknown .*option"
    FAIL_REGEX "unrecognized .*option"
    FAIL_REGEX "ignoring unknown option"
    FAIL_REGEX "[Ww]arning: [Oo]ption"
    )
  SET(CMAKE_REQUIRED_FLAGS "${SAVE_CMAKE_REQUIRED_FLAGS}")
ENDMACRO()

OPTION(WITH_ASAN "Enable address sanitizer" OFF)
IF (WITH_ASAN)
  # gcc 4.8.1 and new versions of clang
  MY_CHECK_C_COMPILER_FLAG("-fsanitize=address" HAVE_C_FSANITIZE)
  MY_CHECK_CXX_COMPILER_FLAG("-fsanitize=address" HAVE_CXX_FSANITIZE)

  IF(HAVE_C_FSANITIZE AND HAVE_CXX_FSANITIZE)
    # We switch on basic optimization also for debug builds.
    # With optimization we may get some warnings, so we switch off -Werror
    SET(CMAKE_C_FLAGS_DEBUG
      "${CMAKE_C_FLAGS_DEBUG} -fsanitize=address -O1 -Wno-error -fPIC")
    SET(CMAKE_C_FLAGS_RELWITHDEBINFO
      "${CMAKE_C_FLAGS_RELWITHDEBINFO} -fsanitize=address -fPIC")
    SET(CMAKE_CXX_FLAGS_DEBUG
      "${CMAKE_CXX_FLAGS_DEBUG} -fsanitize=address -O1 -Wno-error -fPIC")
    SET(CMAKE_CXX_FLAGS_RELWITHDEBINFO
      "${CMAKE_CXX_FLAGS_RELWITHDEBINFO} -fsanitize=address -fPIC")
    SET(WITH_ASAN_OK 1)
  ELSE()
    # older versions of clang
    MY_CHECK_C_COMPILER_FLAG("-faddress-sanitizer" HAVE_C_FADDRESS)
    MY_CHECK_CXX_COMPILER_FLAG("-faddress-sanitizer" HAVE_CXX_FFADDRESS)

    IF(HAVE_C_FADDRESS AND HAVE_CXX_FFADDRESS)
      # We switch on basic optimization also for debug builds.
      SET(CMAKE_C_FLAGS_DEBUG
        "${CMAKE_C_FLAGS_DEBUG} -faddress-sanitizer -O1 -fPIC")
      SET(CMAKE_C_FLAGS_RELWITHDEBINFO
        "${CMAKE_C_FLAGS_RELWITHDEBINFO} -faddress-sanitizer -fPIC")
      SET(CMAKE_CXX_FLAGS_DEBUG
        "${CMAKE_CXX_FLAGS_DEBUG} -faddress-sanitizer -O1 -fPIC")
      SET(CMAKE_CXX_FLAGS_RELWITHDEBINFO
        "${CMAKE_CXX_FLAGS_RELWITHDEBINFO} -faddress-sanitizer -fPIC")
      SET(WITH_ASAN_OK 1)
    ENDIF()
  ENDIF()

  IF(NOT WITH_ASAN_OK)
    MESSAGE(FATAL_ERROR "Do not know how to enable address sanitizer")
  ENDIF()
ENDIF()


OPTION(ENABLE_DEBUG_SYNC "Enable debug sync (debug builds only)" ON) 
IF(ENABLE_DEBUG_SYNC) 
  SET(CMAKE_CXX_FLAGS_DEBUG "${CMAKE_CXX_FLAGS_DEBUG} -DENABLED_DEBUG_SYNC") 
  SET(CMAKE_C_FLAGS_DEBUG "${CMAKE_C_FLAGS_DEBUG} -DENABLED_DEBUG_SYNC") 
ENDIF() 
 
# Older versions of ccache must be disabled: export CCACHE_DISABLE=1
# See http://www.cmake.org/Wiki/CTest/Coverage
OPTION(ENABLE_GCOV "Enable gcov (debug, Linux builds only)" OFF)
IF (ENABLE_GCOV AND NOT WIN32 AND NOT APPLE)
  SET(CMAKE_CXX_FLAGS_DEBUG
    "${CMAKE_CXX_FLAGS_DEBUG} -fprofile-arcs -ftest-coverage -DHAVE_GCOV")
  SET(CMAKE_C_FLAGS_DEBUG
    "${CMAKE_C_FLAGS_DEBUG} -fprofile-arcs -ftest-coverage -DHAVE_GCOV")
  SET(CMAKE_EXE_LINKER_FLAGS_DEBUG
    "${CMAKE_EXE_LINKER_FLAGS_DEBUG} -fprofile-arcs -ftest-coverage -lgcov")
ENDIF()

OPTION(ENABLE_GPROF "Enable gprof (optimized, Linux builds only)" OFF)
IF (ENABLE_GPROF AND NOT WIN32 AND NOT APPLE)
  SET(CMAKE_C_FLAGS_RELWITHDEBINFO
    "${CMAKE_C_FLAGS_RELWITHDEBINFO} -pg")
  SET(CMAKE_CXX_FLAGS_RELWITHDEBINFO
    "${CMAKE_CXX_FLAGS_RELWITHDEBINFO} -pg")
  SET(CMAKE_EXE_LINKER_FLAGS_RELWITHDEBINFO
    "${CMAKE_EXE_LINKER_FLAGS_RELWITHDEBINFO} -pg")
ENDIF()

OPTION(ENABLED_LOCAL_INFILE
 "If we should should enable LOAD DATA LOCAL by default" ${IF_WIN})
MARK_AS_ADVANCED(ENABLED_LOCAL_INFILE)

OPTION(WITH_FAST_MUTEXES "Compile with fast mutexes" OFF)
MARK_AS_ADVANCED(WITH_FAST_MUTEXES)

OPTION(OPTIMIZER_TRACE "Support tracing of Optimizer" ON)

OPTION(INNODB_COMPILER_HINTS "Compile InnoDB with compiler hints" ON)
MARK_AS_ADVANCED(INNODB_COMPILER_HINTS)

<<<<<<< HEAD
IF (NOT MAX_INDEXES)
  SET(MAX_INDEXES 64)
ENDIF()
SET(MAX_INDEXES ${MAX_INDEXES} CACHE STRING "Sets the maximum number of indexes per table, default 64")
=======
OPTION(INNODB_PAGE_ATOMIC_REF_COUNT "Use atomics for the page reference count"
       ON)
MARK_AS_ADVANCED(INNODB_PAGE_ATOMIC_REF_COUNT)
>>>>>>> 9e957d56

# Set DBUG_OFF and other optional release-only flags for non-debug project types
FOREACH(BUILD_TYPE RELEASE RELWITHDEBINFO MINSIZEREL)
  FOREACH(LANG C CXX)
    SET(CMAKE_${LANG}_FLAGS_${BUILD_TYPE} 
     "${CMAKE_${LANG}_FLAGS_${BUILD_TYPE}} -DDBUG_OFF")
    IF(WITH_FAST_MUTEXES)
      SET(CMAKE_${LANG}_FLAGS_${BUILD_TYPE} 
        "${CMAKE_${LANG}_FLAGS_${BUILD_TYPE}} -DMY_PTHREAD_FASTMUTEX=1")
    ENDIF()
  ENDFOREACH()
ENDFOREACH()

IF(NOT CMAKE_BUILD_TYPE
    AND NOT CMAKE_GENERATOR MATCHES "Visual Studio" 
    AND NOT CMAKE_GENERATOR MATCHES "Xcode") 
    # This is the case of no CMAKE_BUILD_TYPE choosen, typical for VS and Xcode
    # or if custom C flags are set. In VS and Xcode for non-Debug configurations 
    # DBUG_OFF is already correctly set. Use DBUG_OFF for Makefile based projects 
    # without build type too, unless user specifically requests DBUG. 
    IF(NOT CMAKE_C_FLAGS MATCHES "-DDBUG_ON")
      ADD_DEFINITIONS(-DDBUG_OFF)
    ENDIF()
ENDIF()

# Add safemutex for debug configurations, except on Windows
# (safemutex has never worked on Windows)
IF(WITH_DEBUG AND NOT WIN32 AND NOT WITH_INNODB_MEMCACHED)
  FOREACH(LANG C CXX)
      SET(CMAKE_${LANG}_FLAGS_DEBUG
          "${CMAKE_${LANG}_FLAGS_DEBUG} -DSAFE_MUTEX")
  ENDFOREACH()
ENDIF()


# Set commonly used variables
IF(WIN32)
  SET(DEFAULT_MYSQL_HOME "C:/Program Files/MySQL/MySQL Server ${MYSQL_BASE_VERSION}" )
  SET(SHAREDIR share)
ELSE()
  SET(DEFAULT_MYSQL_HOME ${CMAKE_INSTALL_PREFIX})
  SET(SHAREDIR ${DEFAULT_MYSQL_HOME}/${INSTALL_MYSQLSHAREDIR})
ENDIF()

SET(DEFAULT_BASEDIR "${DEFAULT_MYSQL_HOME}")
IF(INSTALL_MYSQLDATADIR MATCHES "^/.*")
  SET(MYSQL_DATADIR ${INSTALL_MYSQLDATADIR} CACHE PATH "default MySQL data directory")
ELSE()
  SET(MYSQL_DATADIR "${DEFAULT_MYSQL_HOME}/${INSTALL_MYSQLDATADIR}" CACHE PATH "default MySQL data directory")
ENDIF()
SET(DEFAULT_CHARSET_HOME "${DEFAULT_MYSQL_HOME}")
SET(PLUGINDIR "${DEFAULT_MYSQL_HOME}/${INSTALL_PLUGINDIR}")
IF(SYSCONFDIR)
  SET(DEFAULT_SYSCONFDIR "${SYSCONFDIR}")
ENDIF()

OPTION(TMPDIR
"PATH to MySQL TMP dir. If unspecified, defaults to P_tmpdir in <stdio.h>" OFF)
IF(TMPDIR)
  # Quote it, to make it a const char string.
  SET(DEFAULT_TMPDIR "\"${TMPDIR}\"")
ELSE()
  # Do not quote it, to refer to the P_tmpdir macro in <stdio.h>.
  SET(DEFAULT_TMPDIR "P_tmpdir")
ENDIF()

# Run platform tests
INCLUDE(configure.cmake)

# Common defines and includes
ADD_DEFINITIONS(-DHAVE_CONFIG_H)
INCLUDE_DIRECTORIES(${CMAKE_CURRENT_BINARY_DIR}/include)

# Add bundled or system zlib.
MYSQL_CHECK_ZLIB_WITH_COMPRESS()
# Add bundled yassl/taocrypt or system openssl.
MYSQL_CHECK_SSL()
# Add system/bundled editline.
MYSQL_CHECK_EDITLINE()
# Add libevent
MYSQL_CHECK_LIBEVENT()

#
# Setup maintainer mode options by the end. Platform checks are
# not run with the warning options as to not perturb fragile checks
# (i.e. do not make warnings into errors).
#
# Why doesn't these flags affect the entire build?
# Because things may already have been included with ADD_SUBDIRECTORY
#
IF(MYSQL_MAINTAINER_MODE)
  # Set compiler flags required under maintainer mode.
  MESSAGE(STATUS "C warning options: ${MY_MAINTAINER_C_WARNINGS}")
  SET(CMAKE_C_FLAGS "${CMAKE_C_FLAGS} ${MY_MAINTAINER_C_WARNINGS}")
  MESSAGE(STATUS "C++ warning options: ${MY_MAINTAINER_CXX_WARNINGS}")
  SET(CMAKE_CXX_FLAGS "${CMAKE_CXX_FLAGS} ${MY_MAINTAINER_CXX_WARNINGS}")
ENDIF()

IF(CMAKE_COMPILER_IS_GNUCXX)
  STRING(REGEX MATCH "-Werror"
    BUILD_WITH_WERROR ${CMAKE_CXX_FLAGS})
  IF(BUILD_WITH_WERROR)
    SET("COMPILE_FLAG_WERROR" 1)
  ENDIF()
ENDIF()

IF(WITH_UNIT_TESTS)
 ENABLE_TESTING()
ENDIF()

IF(NOT WITHOUT_SERVER)
SET (MYSQLD_STATIC_PLUGIN_LIBS "" CACHE INTERNAL "")
 # Add storage engines and plugins.
 CONFIGURE_PLUGINS()
ENDIF()

ADD_SUBDIRECTORY(include)
ADD_SUBDIRECTORY(dbug)
ADD_SUBDIRECTORY(strings)
ADD_SUBDIRECTORY(vio)
ADD_SUBDIRECTORY(regex)
ADD_SUBDIRECTORY(mysys)
ADD_SUBDIRECTORY(mysys_ssl)
ADD_SUBDIRECTORY(libmysql)

IF(WITH_UNIT_TESTS)
  ADD_SUBDIRECTORY(unittest)
  ADD_SUBDIRECTORY(unittest/examples)
  ADD_SUBDIRECTORY(unittest/mytap)
  ADD_SUBDIRECTORY(unittest/mytap/t)
  # Visual Studio 11 needs this extra flag in order to compile gmock.
  IF(WIN32)
    ADD_DEFINITIONS( /D _VARIADIC_MAX=10 )
  ENDIF()
  ADD_SUBDIRECTORY(unittest/gunit)
ENDIF()

ADD_SUBDIRECTORY(extra)
IF(NOT WITHOUT_SERVER)
  ADD_SUBDIRECTORY(tests)
  ADD_SUBDIRECTORY(client)
  ADD_SUBDIRECTORY(sql)
  ADD_SUBDIRECTORY(sql/share)
  ADD_SUBDIRECTORY(libservices)
  OPTION (WITH_EMBEDDED_SERVER "Compile MySQL with embedded server" OFF)
  IF(WITH_EMBEDDED_SERVER) 
   ADD_SUBDIRECTORY(libmysqld)
   ADD_SUBDIRECTORY(libmysqld/examples)
  ENDIF(WITH_EMBEDDED_SERVER)

  ADD_SUBDIRECTORY(mysql-test)
  ADD_SUBDIRECTORY(mysql-test/lib/My/SafeProcess)
  ADD_SUBDIRECTORY(support-files)
  ADD_SUBDIRECTORY(scripts)
  ADD_SUBDIRECTORY(sql-bench)
  IF(UNIX)
    ADD_SUBDIRECTORY(man)
  ENDIF()
  IF(EXISTS ${CMAKE_SOURCE_DIR}/internal/CMakeLists.txt)
    ADD_SUBDIRECTORY(internal)
  ENDIF()
  ADD_SUBDIRECTORY(packaging/rpm-uln)
  ADD_SUBDIRECTORY(packaging/rpm-oel)
  ADD_SUBDIRECTORY(packaging/rpm-fedora)
ENDIF()

INCLUDE(cmake/abi_check.cmake)
INCLUDE(cmake/tags.cmake)

CONFIGURE_FILE(config.h.cmake   ${CMAKE_BINARY_DIR}/include/my_config.h)
CONFIGURE_FILE(config.h.cmake   ${CMAKE_BINARY_DIR}/include/config.h)
CONFIGURE_FILE(${CMAKE_SOURCE_DIR}/include/mysql_version.h.in
               ${CMAKE_BINARY_DIR}/include/mysql_version.h )
CONFIGURE_FILE(${CMAKE_SOURCE_DIR}/sql/sql_builtin.cc.in
    ${CMAKE_BINARY_DIR}/sql/sql_builtin.cc)
CONFIGURE_FILE(
    ${CMAKE_SOURCE_DIR}/cmake/info_macros.cmake.in ${CMAKE_BINARY_DIR}/info_macros.cmake @ONLY)

# Handle the "INFO_*" files.
INCLUDE(${CMAKE_BINARY_DIR}/info_macros.cmake)
# Source: This can be done during the cmake phase, all information is
# available, but should be repeated on each "make" just in case someone
# does "cmake ; make ; bzr pull ; make".
CREATE_INFO_SRC(${CMAKE_BINARY_DIR}/Docs)
ADD_CUSTOM_TARGET(INFO_SRC ALL
  COMMAND ${CMAKE_COMMAND} -P ${CMAKE_SOURCE_DIR}/cmake/info_src.cmake
  WORKING_DIRECTORY ${CMAKE_BINARY_DIR}
)
# Build flags: This must be postponed to the make phase.
ADD_CUSTOM_TARGET(INFO_BIN ALL
  COMMAND ${CMAKE_COMMAND} -P ${CMAKE_SOURCE_DIR}/cmake/info_bin.cmake
  WORKING_DIRECTORY ${CMAKE_BINARY_DIR}
)

# Packaging
IF(WIN32)
  SET(CPACK_GENERATOR "ZIP")
ELSE()
  SET(CPACK_GENERATOR "TGZ")
ENDIF() 
ADD_SUBDIRECTORY(packaging/WiX)
ADD_SUBDIRECTORY(packaging/solaris)

# Create a single package with "make package"
# (see http://public.kitware.com/Bug/view.php?id=11452)
SET(CPACK_MONOLITHIC_INSTALL 1 CACHE INTERNAL "")

IF(UNIX)
  INSTALL(FILES Docs/mysql.info DESTINATION ${INSTALL_INFODIR} OPTIONAL COMPONENT Info)
ENDIF()
#
# RPM installs documentation directly from the source tree
#
IF(NOT INSTALL_LAYOUT MATCHES "RPM")
  INSTALL(FILES COPYING LICENSE.mysql 
  DESTINATION ${INSTALL_DOCREADMEDIR} 
  COMPONENT Readme
  OPTIONAL
  )
  INSTALL(FILES README.MySQL DESTINATION ${INSTALL_DOCREADMEDIR} COMPONENT Readme)
  INSTALL(FILES ${CMAKE_BINARY_DIR}/Docs/INFO_SRC ${CMAKE_BINARY_DIR}/Docs/INFO_BIN DESTINATION ${INSTALL_DOCDIR})
  IF(UNIX)
    INSTALL(FILES Docs/INSTALL-BINARY DESTINATION ${INSTALL_DOCREADMEDIR} COMPONENT Readme)
  ENDIF()
  # MYSQL_DOCS_LOCATON is used in "make dist", points to the documentation directory
  SET(MYSQL_DOCS_LOCATION "" CACHE PATH "Location from where documentation is copied")
  MARK_AS_ADVANCED(MYSQL_DOCS_LOCATION)
  INSTALL(DIRECTORY Docs/ DESTINATION ${INSTALL_DOCDIR}
    COMPONENT Documentation
    PATTERN "INSTALL-BINARY" EXCLUDE
    PATTERN "Makefile.*" EXCLUDE
    PATTERN "glibc*" EXCLUDE
    PATTERN "linuxthreads.txt" EXCLUDE
    PATTERN "myisam.txt" EXCLUDE
    PATTERN "mysql.info" EXCLUDE
    PATTERN "sp-imp-spec.txt" EXCLUDE
  )
ENDIF()

INCLUDE(CPack)<|MERGE_RESOLUTION|>--- conflicted
+++ resolved
@@ -334,16 +334,14 @@
 OPTION(INNODB_COMPILER_HINTS "Compile InnoDB with compiler hints" ON)
 MARK_AS_ADVANCED(INNODB_COMPILER_HINTS)
 
-<<<<<<< HEAD
-IF (NOT MAX_INDEXES)
-  SET(MAX_INDEXES 64)
-ENDIF()
-SET(MAX_INDEXES ${MAX_INDEXES} CACHE STRING "Sets the maximum number of indexes per table, default 64")
-=======
 OPTION(INNODB_PAGE_ATOMIC_REF_COUNT "Use atomics for the page reference count"
        ON)
 MARK_AS_ADVANCED(INNODB_PAGE_ATOMIC_REF_COUNT)
->>>>>>> 9e957d56
+
+IF (NOT MAX_INDEXES)
+  SET(MAX_INDEXES 64)
+ENDIF()
+SET(MAX_INDEXES ${MAX_INDEXES} CACHE STRING "Sets the maximum number of indexes per table, default 64")
 
 # Set DBUG_OFF and other optional release-only flags for non-debug project types
 FOREACH(BUILD_TYPE RELEASE RELWITHDEBINFO MINSIZEREL)
