--- conflicted
+++ resolved
@@ -1012,13 +1012,8 @@
   "connect-timeout", "local-infile", "disable-local-infile",
   "ssl-cipher", "max-allowed-packet", "protocol", "shared-memory-base-name",
   "multi-results", "multi-statements", "multi-queries", "secure-auth",
-<<<<<<< HEAD
   "report-data-truncation", "plugin-dir", "default-auth",
-  "bind-address", "ssl-crl", "ssl-crlpath",
-=======
-  "report-data-truncation", "plugin-dir", "default-auth", 
-  "enable-cleartext-plugin",
->>>>>>> 31a9208b
+  "bind-address", "ssl-crl", "ssl-crlpath", "enable-cleartext-plugin",
   NullS
 };
 enum option_id {
@@ -1029,13 +1024,8 @@
   OPT_connect_timeout, OPT_local_infile, OPT_disable_local_infile, 
   OPT_ssl_cipher, OPT_max_allowed_packet, OPT_protocol, OPT_shared_memory_base_name, 
   OPT_multi_results, OPT_multi_statements, OPT_multi_queries, OPT_secure_auth, 
-<<<<<<< HEAD
   OPT_report_data_truncation, OPT_plugin_dir, OPT_default_auth,
-  OPT_bind_address, OPT_ssl_crl, OPT_ssl_crlpath,
-=======
-  OPT_report_data_truncation, OPT_plugin_dir, OPT_default_auth, 
-  OPT_enable_cleartext_plugin,
->>>>>>> 31a9208b
+  OPT_bind_address, OPT_ssl_crl, OPT_ssl_crlpath, OPT_enable_cleartext_plugin,
   OPT_keep_this_one_last
 };
 
@@ -1074,18 +1064,21 @@
                   MYF(MY_WME | MY_ZEROFILL))                     \
 
 #define ENSURE_EXTENSIONS_PRESENT(OPTS)                          \
-<<<<<<< HEAD
-    if (!(OPTS)->extension)                                      \
-      ALLOCATE_EXTENSIONS(OPTS)                                  \
+    do {                                                         \
+      if (!(OPTS)->extension)                                    \
+        ALLOCATE_EXTENSIONS(OPTS);                               \
+    } while (0)
 
 
 #define EXTENSION_SET_STRING(OPTS, X, STR)                       \
-    if ((OPTS)->extension)                                       \
-      my_free((OPTS)->extension->X);                             \
-    else                                                         \
-      ALLOCATE_EXTENSIONS(OPTS);                                 \
-    (OPTS)->extension->X= ((STR) != NULL) ?                      \
-      my_strdup((STR), MYF(MY_WME)) : NULL
+    do {                                                         \
+      if ((OPTS)->extension)                                     \
+        my_free((OPTS)->extension->X);                           \
+      else                                                       \
+        ALLOCATE_EXTENSIONS(OPTS);                               \
+      (OPTS)->extension->X= ((STR) != NULL) ?                    \
+        my_strdup((STR), MYF(MY_WME)) : NULL;                    \
+    } while (0)
 
 #if defined(HAVE_OPENSSL) && !defined(EMBEDDED_LIBRARY)
 #define SET_SSL_OPTION(opt_var,arg) \
@@ -1110,24 +1103,6 @@
       ; \
     } while(0)
 #endif
-
-=======
-    do {                                                         \
-      if (!(OPTS)->extension)                                    \
-        ALLOCATE_EXTENSIONS(OPTS);                               \
-    } while (0)
-
-
-#define EXTENSION_SET_STRING(OPTS, X, STR)                       \
-    do {                                                         \
-      if ((OPTS)->extension)                                     \
-        my_free((OPTS)->extension->X);                           \
-      else                                                       \
-        ALLOCATE_EXTENSIONS(OPTS);                               \
-      (OPTS)->extension->X= ((STR) != NULL) ?                    \
-        my_strdup((STR), MYF(MY_WME)) : NULL;                    \
-    } while (0)
->>>>>>> 31a9208b
 
 void mysql_read_default_options(struct st_mysql_options *options,
 				const char *filename,const char *group)
@@ -1334,19 +1309,16 @@
         case OPT_default_auth:
           EXTENSION_SET_STRING(options, default_auth, opt_arg);
           break;
-<<<<<<< HEAD
 	case OPT_bind_address:
           my_free(options->ci.bind_address);
           options->ci.bind_address= my_strdup(opt_arg, MYF(MY_WME));
           break;
-=======
-
         case OPT_enable_cleartext_plugin:
           ENSURE_EXTENSIONS_PRESENT(options);
           options->extension->enable_cleartext_plugin= 
             (!opt_arg || atoi(opt_arg) != 0) ? TRUE : FALSE;
-
->>>>>>> 31a9208b
+          break;
+
 	default:
 	  DBUG_PRINT("warning",("unknown option: %s",option[0]));
 	}
@@ -4385,7 +4357,6 @@
   case MYSQL_DEFAULT_AUTH:
     EXTENSION_SET_STRING(&mysql->options, default_auth, arg);
     break;
-<<<<<<< HEAD
   case MYSQL_OPT_SSL_KEY:      SET_SSL_OPTION(ssl_key, arg);     break;
   case MYSQL_OPT_SSL_CERT:     SET_SSL_OPTION(ssl_cert, arg);    break;
   case MYSQL_OPT_SSL_CA:       SET_SSL_OPTION(ssl_ca, arg);      break;
@@ -4437,6 +4408,11 @@
         }
       }
     }
+    break;
+  case MYSQL_ENABLE_CLEARTEXT_PLUGIN:
+    ENSURE_EXTENSIONS_PRESENT(&mysql->options);
+    mysql->options.extension->enable_cleartext_plugin= 
+      (*(my_bool*) arg) ? TRUE : FALSE;
     break;
 
 
@@ -4543,13 +4519,6 @@
       break;
     }
 
-=======
-  case MYSQL_ENABLE_CLEARTEXT_PLUGIN:
-    ENSURE_EXTENSIONS_PRESENT(&mysql->options);
-    mysql->options.extension->enable_cleartext_plugin= 
-      (*(my_bool*) arg) ? TRUE : FALSE;
-    break;
->>>>>>> 31a9208b
   default:
     DBUG_RETURN(1);
   }
