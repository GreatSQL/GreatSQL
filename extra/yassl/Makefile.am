--- conflicted
+++ resolved
@@ -1,7 +1,3 @@
 SUBDIRS = taocrypt src testsuite
-<<<<<<< HEAD
-EXTRA_DIST = yassl.dsp yassl.dsw yassl.vcproj $(wildcard mySTL/*.hpp) \
-	     CMakeLists.txt
-=======
-EXTRA_DIST = yassl.dsp yassl.dsw CMakeLists.txt
->>>>>>> 64a64d0f
+EXTRA_DIST = yassl.dsp yassl.dsw yassl.vcproj \
+	     CMakeLists.txt