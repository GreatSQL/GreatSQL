/*
 Copyright (c) 2013, Oracle and/or its affiliates. All rights
 reserved.
 
 This program is free software; you can redistribute it and/or
 modify it under the terms of the GNU General Public License
 as published by the Free Software Foundation; version 2 of
 the License.
 
 This program is distributed in the hope that it will be useful,
 but WITHOUT ANY WARRANTY; without even the implied warranty of
 MERCHANTABILITY or FITNESS FOR A PARTICULAR PURPOSE. See the
 GNU General Public License for more details.
 
 You should have received a copy of the GNU General Public License
 along with this program; if not, write to the Free Software
 Foundation, Inc., 51 Franklin St, Fifth Floor, Boston, MA
 02110-1301  USA
 */

"use strict";

var adapter            = require(path.join(build_dir, "ndb_adapter.node")),
    NdbInterpretedCode = adapter.ndb.ndbapi.NdbInterpretedCode,
    NdbScanFilter      = adapter.ndb.ndbapi.NdbScanFilter,
    udebug             = unified_debug.getLogger("NdbScanFilter.js");

function blah() {
  console.log("BLAH");
  console.log.apply(null, arguments);
  process.exit();
}

/* ParamRecordSpec describes how a parameter value is encoded into a buffer
*/
function ParamRecordSpec(column, offset, paramName) {
  this.column = column;
  this.offset = offset;
  this.param  = paramName;
}

/* ConstRecordSpec describes the encoding of query parameter constants
*/
function ConstRecordSpec(column, offset, value) {
  this.column = column;
  this.offset = offset;
  this.value  = value;
}

/* FilterSpec describes filter implementation; will be stored in QueryHandler
*/
function FilterSpec(predicate) {
  this.predicate       = predicate;  /* Query Predicate for this filter */
  this.isConst         = true;  /* true if filter uses constants only */
  this.constFilter = {          /* If no params are needed for filter, */
    ndbInterpretedCode : null,  /* isConst=true, and the filter is built */
    ndbScanFilter      : null   /* just once and stored here. */
  };
  this.constBuffer     = null;  /* Buffer for encoded literal constants; */
  this.constBufferSize = 0;     /* encoded just once in advance, */
  this.constLayout     = null;  /* according to this layout. */
  this.paramBufferSize = 0;     /* Buffer for encoded execution parameters. */
  this.paramLayout     = null;  /* Array of ParamRecordSpec in buffer order */
  this.dbTable         = null;  /* NdbDictionary::Table for this filter */   
}


/* Make a note in a node of the predicate tree.
   The note will be used to store all NDB-related analysis.
   Copy the nodes operator or comparator code into the ndb section.
   This should be called in the first-pass visitor.
*/
function markNode(node) {
  var opcode = null;
  if(typeof node.operationCode !== 'undefined') {
    opcode = node.operationCode;
  }
  node.ndb = {
    "opcode"     : opcode,
    "layout"     : null,
    "intervals"  : {}
  };
}


<<<<<<< HEAD
/******************************************** OperandVisitor ************
 *
 * Visit nodes, filling in the proper operator for NdbScanFilter.
 */
function OperandVisitor() {
  this.size = 0;
}

/** Handle nodes QueryAnd, QueryOr */
OperandVisitor.prototype.visitQueryNaryPredicate = function(node) {
  var i;
  udebug.log(node.operator);
  markNode(node);
  node.ndb.operator = getOpcode(node.operator);

  for(i = 0 ; i < node.predicates.length ; i++) {
    node.predicates[i].visit(this);
  }
};

/** Handle nodes QueryEq, QueryNe, QueryLt, QueryLe, QueryGt, QueryGe */
OperandVisitor.prototype.visitQueryComparator = function(node) {
  udebug.log("  ", node.queryField.field.columnName, 
                   node.comparator, node.parameter.name);
  this.size++;
  markNode(node);
  node.ndb.comparator = getOpcode(node.comparator);
};

/** Handle node QueryNot */
OperandVisitor.prototype.visitQueryUnaryPredicate = function(node) {
  udebug.log("NOT");
  markNode(node);
  node.ndb.operator = NdbScanFilter.NAND;
  node.predicates[0].visit(this);
};

/** Handle node QueryBetween */
OperandVisitor.prototype.visitQueryBetweenOperator = function(node) {
  markNode(node);
  blah("visitQueryUnaryOperator", node);
};

/** Handle nodes QueryIsNull, QueryIsNotNull */
OperandVisitor.prototype.visitQueryUnaryOperator = function(node) {
  markNode(node);
  blah("visitQueryBetweenOperator", node);
};


=======
>>>>>>> 1fefe2ba
/*************************************** BufferManagerVisitor ************
 *
 * This is the first pass, run when the operation is declared.
 * 
 * Visit nodes, marking them for NdbScanFilter.  Calculate buffer layout 
 * and needed space.  End product will be used to define FilterSpec.
 */ 
function BufferManagerVisitor(dbTable) {
  this.dbTable         = dbTable;
  this.paramBufferSize = 0;
  this.paramLayout     = [];
  this.constBufferSize = 0;
  this.constLayout     = [];
}

/** Handle nodes QueryAnd, QueryOr */
BufferManagerVisitor.prototype.visitQueryNaryPredicate = function(node) {
<<<<<<< HEAD
  var i;
  for(i = 0 ; i < node.predicates.length ; i++) {
=======
  markNode(node);
  for(var i = 0 ; i < node.predicates.length ; i++) {
>>>>>>> 1fefe2ba
    node.predicates[i].visit(this);
  }
};

/** Handle nodes QueryEq, QueryNe, QueryLt, QueryLe, QueryGt, QueryGe */
BufferManagerVisitor.prototype.visitQueryComparator = function(node) {
  markNode(node);
  var colId = node.queryField.field.columnNumber;
  var col = this.dbTable.columns[colId];
  var spec;
  // if param
    spec = new ParamRecordSpec(col, this.paramBufferSize, node.parameter.name);
    this.paramBufferSize += col.columnSpace;
    this.paramLayout.push(spec);
  // else if constant
  node.ndb.layout = spec;   // store the layout in the query node
};

/** Handle node QueryNot */
BufferManagerVisitor.prototype.visitQueryUnaryPredicate = function(node) {
  markNode(node);
  node.predicates[0].visit(this);
};

/** Handle node QueryBetween */
BufferManagerVisitor.prototype.visitQueryBetweenOperator = function(node) {
  markNode(node);
  blah("visitQueryBetweenOperator", node);
};

/** Handle nodes QueryIsNull, QueryIsNotNull */
BufferManagerVisitor.prototype.visitQueryUnaryOperator = function(node) {
  markNode(node);
  blah("visitQueryUnaryOperator", node);
};


/************************************** FilterBuildingVisitor ************
 *
 * This is the second pass, run each time the operation is executed.
 * 
 * Visit nodes and build NdbScanFilter using actual parameters.
 */ 
function FilterBuildingVisitor(filterSpec, paramBuffer) {
  this.filterSpec         = filterSpec;
  this.paramBuffer        = paramBuffer;
  this.ndbInterpretedCode = NdbInterpretedCode.create(filterSpec.dbTable);
  this.ndbScanFilter      = NdbScanFilter.create(this.ndbInterpretedCode);
}

/** Handle nodes QueryAnd, QueryOr */
FilterBuildingVisitor.prototype.visitQueryNaryPredicate = function(node) {
  var i = 0;
  this.ndbScanFilter.begin(node.ndb.opcode);
  for(i = 0 ; i < node.predicates.length ; i++) {
    node.predicates[i].visit(this);
  }
  this.ndbScanFilter.end();
};

/** Handle nodes QueryEq, QueryNe, QueryLt, QueryLe, QueryGt, QueryGe */
FilterBuildingVisitor.prototype.visitQueryComparator = function(node) {
  var opcode = node.ndb.opcode;
  var layout = node.ndb.layout;
  this.ndbScanFilter.cmp(opcode, layout.column.columnNumber, 
                         this.paramBuffer, layout.offset, 
                         layout.column.columnSpace);
  // TODO: constants
};

/** Handle nodes QueryNot */
FilterBuildingVisitor.prototype.visitQueryUnaryPredicate = function(node) {
  this.ndbScanFilter.begin(node.ndb.opcode);  // A 1-member NAND group
  node.predicates[0].visit(this);
  this.ndbScanFilter.end();
};

/** Handle nodes QueryIsNull, QueryIsNotNull */
FilterBuildingVisitor.prototype.visitQueryUnaryOperator = function(node) {
  blah("visitQueryUnaryOperator", node);
};

/** Handle node QueryBetween */
FilterBuildingVisitor.prototype.visitQueryBetweenOperator = function(node) {
  blah("visitQueryBetweenOperator", node);
};


/*************************************************/

function prepareFilterSpec(queryHandler) {
  if(queryHandler.ndbFilterSpec) return;

  var i, v;
  var spec = new FilterSpec(queryHandler.predicate);
  
  /* 1st pass.  Mark table and calculate buffer sizes. */
  spec.dbTable = queryHandler.dbTableHandler.dbTable;
  var bufferManager = new BufferManagerVisitor(spec.dbTable);
  spec.predicate.visit(bufferManager);

  /* Encode buffer for constant parameters */
  if(bufferManager.constBufferSize > 0) {
    spec.constBufferSize = bufferManager.constBufferSize;
    spec.constLayout     = bufferManager.constLayout;
    spec.constBuffer     = new Buffer(spec.constBufferSize);
    for(i = 0 ; i < spec.constLayout.length ; i++) {
      v = spec.constLayout[i];
      adapter.ndb.impl.encoderWrite(v.column, v.value, spec.constBuffer, v.offset);
    }
  }

<<<<<<< HEAD
    /* Assembly */
    if(bufferManager.paramBufferSize === 0) {
      var filterBuildingVisitor = new FilterBuildingVisitor(spec, null);
      spec.predicate.visit(filterBuildingVisitor);
      spec.constFilter.ndbScanFilter = filterBuildingVisitor.ndbScanFilter;
      spec.constFilter.ndbInterpretedCode = filterBuildingVisitor.ndbInterpretedCode;
    }
    else {
      spec.isConst         = false;
      spec.paramBufferSize = bufferManager.paramBufferSize;
      spec.paramLayout     = bufferManager.paramLayout;
    }
=======
  /* Assembly */
  if(bufferManager.paramBufferSize === 0) {
    var filterBuildingVisitor = new FilterBuildingVisitor(this, null);
    this.predicate.visit(filterBuildingVisitor);
    this.constFilter.ndbScanFilter = filterBuildingVisitor.ndbScanFilter;
    this.constFilter.ndbInterpretedCode = filterBuildingVisitor.ndbInterpretedCode;
  }
  else {
    spec.isConst         = false;
    spec.paramBufferSize = bufferManager.paramBufferSize;
    spec.paramLayout     = bufferManager.paramLayout;
>>>>>>> 1fefe2ba
  }

  /* Attach the FilterSpec to the QueryHandler */
  queryHandler.ndbFilterSpec = spec;
}


function encodeParameters(filterSpec, params) {
  var i, f;
  var buffer = null;
  if(filterSpec.paramBufferSize) {
    buffer = new Buffer(filterSpec.paramBufferSize);
    for(i = 0; i < filterSpec.paramLayout.length ; i++) {
      f = filterSpec.paramLayout[i];
      adapter.ndb.impl.encoderWrite(f.column, params[f.param], buffer, f.offset);
    }
  }
  return buffer;
}

FilterSpec.prototype.getScanFilterCode = function(params) {
  if(this.isConst) {
    return this.constFilter.ndbInterpretedCode;
  }

  /* Encode the parameters */
  var paramBuffer = encodeParameters(this, params);

  /* Build the NdbScanFilter for this operation */
  var filterBuildingVisitor = new FilterBuildingVisitor(this, paramBuffer);
  this.predicate.visit(filterBuildingVisitor);
  
  return filterBuildingVisitor.ndbInterpretedCode;
};


exports.prepareFilterSpec = prepareFilterSpec;<|MERGE_RESOLUTION|>--- conflicted
+++ resolved
@@ -83,59 +83,6 @@
 }
 
 
-<<<<<<< HEAD
-/******************************************** OperandVisitor ************
- *
- * Visit nodes, filling in the proper operator for NdbScanFilter.
- */
-function OperandVisitor() {
-  this.size = 0;
-}
-
-/** Handle nodes QueryAnd, QueryOr */
-OperandVisitor.prototype.visitQueryNaryPredicate = function(node) {
-  var i;
-  udebug.log(node.operator);
-  markNode(node);
-  node.ndb.operator = getOpcode(node.operator);
-
-  for(i = 0 ; i < node.predicates.length ; i++) {
-    node.predicates[i].visit(this);
-  }
-};
-
-/** Handle nodes QueryEq, QueryNe, QueryLt, QueryLe, QueryGt, QueryGe */
-OperandVisitor.prototype.visitQueryComparator = function(node) {
-  udebug.log("  ", node.queryField.field.columnName, 
-                   node.comparator, node.parameter.name);
-  this.size++;
-  markNode(node);
-  node.ndb.comparator = getOpcode(node.comparator);
-};
-
-/** Handle node QueryNot */
-OperandVisitor.prototype.visitQueryUnaryPredicate = function(node) {
-  udebug.log("NOT");
-  markNode(node);
-  node.ndb.operator = NdbScanFilter.NAND;
-  node.predicates[0].visit(this);
-};
-
-/** Handle node QueryBetween */
-OperandVisitor.prototype.visitQueryBetweenOperator = function(node) {
-  markNode(node);
-  blah("visitQueryUnaryOperator", node);
-};
-
-/** Handle nodes QueryIsNull, QueryIsNotNull */
-OperandVisitor.prototype.visitQueryUnaryOperator = function(node) {
-  markNode(node);
-  blah("visitQueryBetweenOperator", node);
-};
-
-
-=======
->>>>>>> 1fefe2ba
 /*************************************** BufferManagerVisitor ************
  *
  * This is the first pass, run when the operation is declared.
@@ -153,13 +100,9 @@
 
 /** Handle nodes QueryAnd, QueryOr */
 BufferManagerVisitor.prototype.visitQueryNaryPredicate = function(node) {
-<<<<<<< HEAD
   var i;
+  markNode(node);
   for(i = 0 ; i < node.predicates.length ; i++) {
-=======
-  markNode(node);
-  for(var i = 0 ; i < node.predicates.length ; i++) {
->>>>>>> 1fefe2ba
     node.predicates[i].visit(this);
   }
 };
@@ -272,20 +215,6 @@
     }
   }
 
-<<<<<<< HEAD
-    /* Assembly */
-    if(bufferManager.paramBufferSize === 0) {
-      var filterBuildingVisitor = new FilterBuildingVisitor(spec, null);
-      spec.predicate.visit(filterBuildingVisitor);
-      spec.constFilter.ndbScanFilter = filterBuildingVisitor.ndbScanFilter;
-      spec.constFilter.ndbInterpretedCode = filterBuildingVisitor.ndbInterpretedCode;
-    }
-    else {
-      spec.isConst         = false;
-      spec.paramBufferSize = bufferManager.paramBufferSize;
-      spec.paramLayout     = bufferManager.paramLayout;
-    }
-=======
   /* Assembly */
   if(bufferManager.paramBufferSize === 0) {
     var filterBuildingVisitor = new FilterBuildingVisitor(this, null);
@@ -297,13 +226,11 @@
     spec.isConst         = false;
     spec.paramBufferSize = bufferManager.paramBufferSize;
     spec.paramLayout     = bufferManager.paramLayout;
->>>>>>> 1fefe2ba
   }
 
   /* Attach the FilterSpec to the QueryHandler */
   queryHandler.ndbFilterSpec = spec;
 }
-
 
 function encodeParameters(filterSpec, params) {
   var i, f;
