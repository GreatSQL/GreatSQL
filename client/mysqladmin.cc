/*
<<<<<<< HEAD
   Copyright (c) 2000, 2013, Oracle and/or its affiliates. All rights reserved.
=======
   Copyright (c) 2000, 2014, Oracle and/or its affiliates. All rights reserved.
>>>>>>> a9800d0d

   This program is free software; you can redistribute it and/or modify
   it under the terms of the GNU General Public License as published by
   the Free Software Foundation; version 2 of the License.

   This program is distributed in the hope that it will be useful,
   but WITHOUT ANY WARRANTY; without even the implied warranty of
   MERCHANTABILITY or FITNESS FOR A PARTICULAR PURPOSE.  See the
   GNU General Public License for more details.

   You should have received a copy of the GNU General Public License
   along with this program; if not, write to the Free Software
   Foundation, Inc., 51 Franklin St, Fifth Floor, Boston, MA 02110-1301  USA
*/

/* maintaince of mysql databases */

#include "client_priv.h"
#include "my_default.h"
#include <signal.h>
#include <my_pthread.h>				/* because of signal()	*/
#include <sys/stat.h>
#include <mysql.h>
#include <sql_common.h>
#include <welcome_copyright_notice.h>           /* ORACLE_WELCOME_COPYRIGHT_NOTICE */
#include <mysqld_error.h>                       /* to check server error codes */

#define ADMIN_VERSION "8.42"
#define MAX_MYSQL_VAR 512
#define SHUTDOWN_DEF_TIMEOUT 3600		/* Wait for shutdown */
#define MAX_TRUNC_LENGTH 3

char *host= NULL, *user= 0, *opt_password= 0,
     *default_charset= (char*) MYSQL_AUTODETECT_CHARSET_NAME;
char truncated_var_names[MAX_MYSQL_VAR][MAX_TRUNC_LENGTH];
char ex_var_names[MAX_MYSQL_VAR][FN_REFLEN];
ulonglong last_values[MAX_MYSQL_VAR];
static int interval=0;
static my_bool option_force=0,interrupted=0,new_line=0,
               opt_compress=0, opt_relative=0, opt_verbose=0, opt_vertical=0,
               tty_password= 0, opt_nobeep, opt_secure_auth= TRUE;
static my_bool debug_info_flag= 0, debug_check_flag= 0;
static uint tcp_port = 0, option_wait = 0, option_silent=0, nr_iterations;
static uint opt_count_iterations= 0, my_end_arg;
static char *opt_bind_addr = NULL;
static ulong opt_connect_timeout, opt_shutdown_timeout;
static char * unix_port=0;
static char *opt_plugin_dir= 0, *opt_default_auth= 0;
static uint opt_enable_cleartext_plugin= 0;
static my_bool using_opt_enable_cleartext_plugin= 0;
static my_bool opt_show_warnings= 0;

#if defined (_WIN32) && !defined (EMBEDDED_LIBRARY)
static char *shared_memory_base_name=0;
#endif
static uint opt_protocol=0;
static myf error_flags; /* flags to pass to my_printf_error, like ME_BELL */

/*
  When using extended-status relatively, ex_val_max_len is the estimated
  maximum length for any relative value printed by extended-status. The
  idea is to try to keep the length of output as short as possible.
*/

static uint ex_val_max_len[MAX_MYSQL_VAR];
static my_bool ex_status_printed = 0; /* First output is not relative. */
static uint ex_var_count, max_var_length, max_val_length;

#include <sslopt-vars.h>

static void print_version(void);
static void usage(void);
extern "C" my_bool get_one_option(int optid, const struct my_option *opt,
                                  char *argument);
static my_bool sql_connect(MYSQL *mysql, uint wait);
static int execute_commands(MYSQL *mysql,int argc, char **argv);
static int drop_db(MYSQL *mysql,const char *db);
extern "C" void endprog(int signal_number);
static void nice_time(ulong sec,char *buff);
static void print_header(MYSQL_RES *result);
static void print_top(MYSQL_RES *result);
static void print_row(MYSQL_RES *result,MYSQL_ROW cur, uint row);
static void print_relative_row(MYSQL_RES *result, MYSQL_ROW cur, uint row);
static void print_relative_row_vert(MYSQL_RES *result, MYSQL_ROW cur, uint row);
static void print_relative_header();
static void print_relative_line();
static void truncate_names();
static my_bool get_pidfile(MYSQL *mysql, char *pidfile);
static my_bool wait_pidfile(char *pidfile, time_t last_modified,
			    struct stat *pidfile_status);
static void store_values(MYSQL_RES *result);
static void print_warnings(MYSQL *mysql);

/*
  The order of commands must be the same as command_names,
  except ADMIN_ERROR
*/
enum commands {
  ADMIN_ERROR,
  ADMIN_CREATE,           ADMIN_DROP,            ADMIN_SHUTDOWN,
  ADMIN_RELOAD,           ADMIN_REFRESH,         ADMIN_VER,
  ADMIN_PROCESSLIST,      ADMIN_STATUS,          ADMIN_KILL,
  ADMIN_DEBUG,            ADMIN_VARIABLES,       ADMIN_FLUSH_LOGS,
  ADMIN_FLUSH_HOSTS,      ADMIN_FLUSH_TABLES,    ADMIN_PASSWORD,
  ADMIN_PING,             ADMIN_EXTENDED_STATUS, ADMIN_FLUSH_STATUS,
  ADMIN_FLUSH_PRIVILEGES, ADMIN_START_SLAVE,     ADMIN_STOP_SLAVE,
  ADMIN_FLUSH_THREADS,    ADMIN_OLD_PASSWORD
};
static const char *command_names[]= {
  "create",               "drop",                "shutdown",
  "reload",               "refresh",             "version",
  "processlist",          "status",              "kill",
  "debug",                "variables",           "flush-logs",
  "flush-hosts",          "flush-tables",        "password",
  "ping",                 "extended-status",     "flush-status",
  "flush-privileges",     "start-slave",         "stop-slave",
  "flush-threads","old-password",
  NullS
};

static TYPELIB command_typelib=
{ array_elements(command_names)-1,"commands", command_names, NULL};

static struct my_option my_long_options[] =
{
  {"bind-address", 0, "IP address to bind to.",
   (uchar**) &opt_bind_addr, (uchar**) &opt_bind_addr, 0, GET_STR,
   REQUIRED_ARG, 0, 0, 0, 0, 0, 0},
  {"count", 'c',
   "Number of iterations to make. This works with -i (--sleep) only.",
   &nr_iterations, &nr_iterations, 0, GET_UINT,
   REQUIRED_ARG, 0, 0, 0, 0, 0, 0},
#ifndef DBUG_OFF
  {"debug", '#', "Output debug log. Often this is 'd:t:o,filename'.",
   0, 0, 0, GET_STR, OPT_ARG, 0, 0, 0, 0, 0, 0},
#endif
  {"debug-check", OPT_DEBUG_CHECK, "Check memory and open file usage at exit.",
   &debug_check_flag, &debug_check_flag, 0,
   GET_BOOL, NO_ARG, 0, 0, 0, 0, 0, 0},
  {"debug-info", OPT_DEBUG_INFO, "Print some debug info at exit.",
   &debug_info_flag, &debug_info_flag,
   0, GET_BOOL, NO_ARG, 0, 0, 0, 0, 0, 0},
  {"force", 'f',
   "Don't ask for confirmation on drop database; with multiple commands, "
   "continue even if an error occurs.",
   &option_force, &option_force, 0, GET_BOOL, NO_ARG, 0, 0,
   0, 0, 0, 0},
  {"compress", 'C', "Use compression in server/client protocol.",
   &opt_compress, &opt_compress, 0, GET_BOOL, NO_ARG, 0, 0, 0,
   0, 0, 0},
  {"character-sets-dir", OPT_CHARSETS_DIR,
   "Directory for character set files.", &charsets_dir,
   &charsets_dir, 0, GET_STR, REQUIRED_ARG, 0, 0, 0, 0, 0, 0},
  {"default-character-set", OPT_DEFAULT_CHARSET,
   "Set the default character set.", &default_charset,
   &default_charset, 0, GET_STR, REQUIRED_ARG, 0, 0, 0, 0, 0, 0},
  {"help", '?', "Display this help and exit.", 0, 0, 0, GET_NO_ARG,
   NO_ARG, 0, 0, 0, 0, 0, 0},
  {"host", 'h', "Connect to host.", &host, &host, 0, GET_STR,
   REQUIRED_ARG, 0, 0, 0, 0, 0, 0},
  {"no-beep", 'b', "Turn off beep on error.", &opt_nobeep,
   &opt_nobeep, 0, GET_BOOL, NO_ARG, 0, 0, 0, 0, 0, 0}, 
  {"password", 'p',
   "Password to use when connecting to server. If password is not given it's asked from the tty.",
   0, 0, 0, GET_PASSWORD, OPT_ARG, 0, 0, 0, 0, 0, 0},
#ifdef _WIN32
  {"pipe", 'W', "Use named pipes to connect to server.", 0, 0, 0, GET_NO_ARG,
   NO_ARG, 0, 0, 0, 0, 0, 0},
#endif
  {"port", 'P', "Port number to use for connection or 0 for default to, in "
   "order of preference, my.cnf, $MYSQL_TCP_PORT, "
#if MYSQL_PORT_DEFAULT == 0
   "/etc/services, "
#endif
   "built-in default (" STRINGIFY_ARG(MYSQL_PORT) ").",
   &tcp_port, &tcp_port, 0, GET_UINT, REQUIRED_ARG, 0, 0, 0, 0, 0, 0},
  {"protocol", OPT_MYSQL_PROTOCOL, "The protocol to use for connection (tcp, socket, pipe, memory).",
    0, 0, 0, GET_STR,  REQUIRED_ARG, 0, 0, 0, 0, 0, 0},
  {"relative", 'r',
   "Show difference between current and previous values when used with -i. "
   "Currently only works with extended-status.",
   &opt_relative, &opt_relative, 0, GET_BOOL, NO_ARG, 0, 0, 0,
  0, 0, 0},
<<<<<<< HEAD
=======
  {"secure-auth", OPT_SECURE_AUTH, "Refuse client connecting to server if it"
   " uses old (pre-4.1.1) protocol.", &opt_secure_auth,
   &opt_secure_auth, 0, GET_BOOL, NO_ARG, 1, 0, 0, 0, 0, 0},
>>>>>>> a9800d0d
#if defined (_WIN32) && !defined (EMBEDDED_LIBRARY)
  {"shared-memory-base-name", OPT_SHARED_MEMORY_BASE_NAME,
   "Base name of shared memory.", &shared_memory_base_name, &shared_memory_base_name,
   0, GET_STR_ALLOC, REQUIRED_ARG, 0, 0, 0, 0, 0, 0},
#endif
  {"silent", 's', "Silently exit if one can't connect to server.",
   0, 0, 0, GET_NO_ARG, NO_ARG, 0, 0, 0, 0, 0, 0},
  {"socket", 'S', "The socket file to use for connection.",
   &unix_port, &unix_port, 0, GET_STR, REQUIRED_ARG, 0, 0, 0,
   0, 0, 0},
  {"sleep", 'i', "Execute commands repeatedly with a sleep between.",
   &interval, &interval, 0, GET_INT, REQUIRED_ARG, 0, 0, 0, 0,
   0, 0},
#include <sslopt-longopts.h>
  {"user", 'u', "User for login if not current user.", &user,
   &user, 0, GET_STR_ALLOC, REQUIRED_ARG, 0, 0, 0, 0, 0, 0},
  {"verbose", 'v', "Write more information.", &opt_verbose,
   &opt_verbose, 0, GET_BOOL, NO_ARG, 0, 0, 0, 0, 0, 0},
  {"version", 'V', "Output version information and exit.", 0, 0, 0, GET_NO_ARG,
   NO_ARG, 0, 0, 0, 0, 0, 0},
  {"vertical", 'E',
   "Print output vertically. Is similar to --relative, but prints output vertically.",
   &opt_vertical, &opt_vertical, 0, GET_BOOL, NO_ARG, 0, 0, 0,
   0, 0, 0},
  {"wait", 'w', "Wait and retry if connection is down.", 0, 0, 0, GET_UINT,
   OPT_ARG, 0, 0, 0, 0, 0, 0},
  {"connect_timeout", OPT_CONNECT_TIMEOUT, "", &opt_connect_timeout,
   &opt_connect_timeout, 0, GET_ULONG, REQUIRED_ARG, 3600*12, 0,
   3600*12, 0, 1, 0},
  {"shutdown_timeout", OPT_SHUTDOWN_TIMEOUT, "", &opt_shutdown_timeout,
   &opt_shutdown_timeout, 0, GET_ULONG, REQUIRED_ARG,
   SHUTDOWN_DEF_TIMEOUT, 0, 3600*12, 0, 1, 0},
  {"plugin_dir", OPT_PLUGIN_DIR, "Directory for client-side plugins.",
    &opt_plugin_dir, &opt_plugin_dir, 0,
   GET_STR, REQUIRED_ARG, 0, 0, 0, 0, 0, 0},
  {"default_auth", OPT_DEFAULT_AUTH,
   "Default authentication client-side plugin to use.",
   &opt_default_auth, &opt_default_auth, 0,
   GET_STR, REQUIRED_ARG, 0, 0, 0, 0, 0, 0},
  {"enable_cleartext_plugin", OPT_ENABLE_CLEARTEXT_PLUGIN, 
    "Enable/disable the clear text authentication plugin.",
   &opt_enable_cleartext_plugin, &opt_enable_cleartext_plugin, 
   0, GET_BOOL, OPT_ARG, 0, 0, 0, 0, 0, 0},
  {"show_warnings", OPT_SHOW_WARNINGS,
   "Show warnings after execution",
   &opt_show_warnings, &opt_show_warnings,
   0, GET_BOOL, NO_ARG, 0, 0, 0, 0, 0, 0},
  { 0, 0, 0, 0, 0, 0, GET_NO_ARG, NO_ARG, 0, 0, 0, 0, 0, 0}
};


static const char *load_default_groups[]= { "mysqladmin","client",0 };

my_bool
get_one_option(int optid, const struct my_option *opt __attribute__((unused)),
	       char *argument)
{
  int error = 0;

  switch(optid) {
  case 'c':
    opt_count_iterations= 1;
    break;
  case 'p':
    if (argument == disabled_my_option)
      argument= (char*) "";			// Don't require password
    if (argument)
    {
      char *start=argument;
      my_free(opt_password);
      opt_password=my_strdup(PSI_NOT_INSTRUMENTED,
                             argument,MYF(MY_FAE));
      while (*argument) *argument++= 'x';		/* Destroy argument */
      if (*start)
	start[1]=0;				/* Cut length of argument */
      tty_password= 0;
    }
    else
      tty_password=1;
    break;
  case 's':
    option_silent++;
    break;
  case 'W':
#ifdef _WIN32
    opt_protocol = MYSQL_PROTOCOL_PIPE;
#endif
    break;
  case '#':
    DBUG_PUSH(argument ? argument : "d:t:o,/tmp/mysqladmin.trace");
    break;
#include <sslopt-case.h>
  case 'V':
    print_version();
    exit(0);
    break;
  case 'w':
    if (argument)
    {
      if ((option_wait=atoi(argument)) <= 0)
	option_wait=1;
    }
    else
      option_wait= ~(uint)0;
    break;
  case '?':
  case 'I':					/* Info */
    error++;
    break;
  case OPT_CHARSETS_DIR:
#if MYSQL_VERSION_ID > 32300
    charsets_dir = argument;
#endif
    break;
  case OPT_MYSQL_PROTOCOL:
    opt_protocol= find_type_or_exit(argument, &sql_protocol_typelib,
                                    opt->name);
    break;
  case OPT_ENABLE_CLEARTEXT_PLUGIN:
    using_opt_enable_cleartext_plugin= TRUE;
    break;
  }
  if (error)
  {
    usage();
    exit(1);
  }
  return 0;
}


int main(int argc,char *argv[])
{
  int error= 0, ho_error;
  int first_command;
  my_bool can_handle_passwords;
  MYSQL mysql;
  char **commands, **save_argv;

  MY_INIT(argv[0]);
  mysql_init(&mysql);
  my_getopt_use_args_separator= TRUE;
  if (load_defaults("my",load_default_groups,&argc,&argv))
   exit(1); 
  my_getopt_use_args_separator= FALSE;

  save_argv = argv;				/* Save for free_defaults */
  if ((ho_error=handle_options(&argc, &argv, my_long_options, get_one_option)))
  {
    free_defaults(save_argv);
    exit(ho_error);
  }
  if (debug_info_flag)
    my_end_arg= MY_CHECK_ERROR | MY_GIVE_INFO;
  if (debug_check_flag)
    my_end_arg= MY_CHECK_ERROR;

  if (argc == 0)
  {
    usage();
    exit(1);
  }
  commands = argv;
  if (tty_password)
    opt_password = get_tty_password(NullS);

  (void) signal(SIGINT,endprog);			/* Here if abort */
  (void) signal(SIGTERM,endprog);		/* Here if abort */

  if (opt_bind_addr)
    mysql_options(&mysql,MYSQL_OPT_BIND,opt_bind_addr);
  if (!opt_secure_auth)
    mysql_options(&mysql, MYSQL_SECURE_AUTH,(char*)&opt_secure_auth);
  if (opt_compress)
    mysql_options(&mysql,MYSQL_OPT_COMPRESS,NullS);
  if (opt_connect_timeout)
  {
    uint tmp=opt_connect_timeout;
    mysql_options(&mysql,MYSQL_OPT_CONNECT_TIMEOUT, (char*) &tmp);
  }
  SSL_SET_OPTIONS(&mysql);
  if (opt_protocol)
    mysql_options(&mysql,MYSQL_OPT_PROTOCOL,(char*)&opt_protocol);
#if defined (_WIN32) && !defined (EMBEDDED_LIBRARY)
  if (shared_memory_base_name)
    mysql_options(&mysql,MYSQL_SHARED_MEMORY_BASE_NAME,shared_memory_base_name);
#endif
  mysql_options(&mysql, MYSQL_SET_CHARSET_NAME, default_charset);
  error_flags= (myf)(opt_nobeep ? 0 : ME_BELL);

  if (opt_plugin_dir && *opt_plugin_dir)
    mysql_options(&mysql, MYSQL_PLUGIN_DIR, opt_plugin_dir);

  if (opt_default_auth && *opt_default_auth)
    mysql_options(&mysql, MYSQL_DEFAULT_AUTH, opt_default_auth);

  mysql_options(&mysql, MYSQL_OPT_CONNECT_ATTR_RESET, 0);
  mysql_options4(&mysql, MYSQL_OPT_CONNECT_ATTR_ADD,
                 "program_name", "mysqladmin");
  if (using_opt_enable_cleartext_plugin)
    mysql_options(&mysql, MYSQL_ENABLE_CLEARTEXT_PLUGIN, 
                  (char*) &opt_enable_cleartext_plugin);

  first_command= find_type(argv[0], &command_typelib, FIND_TYPE_BASIC);
  can_handle_passwords= 
    (first_command == ADMIN_PASSWORD || first_command == ADMIN_OLD_PASSWORD) ?
    TRUE : FALSE;
  mysql_options(&mysql, MYSQL_OPT_CAN_HANDLE_EXPIRED_PASSWORDS,
                &can_handle_passwords);

  if (sql_connect(&mysql, option_wait))
  {
    /*
      We couldn't get an initial connection and will definitely exit.
      The following just determines the exit-code we'll give.
    */

    unsigned int err= mysql_errno(&mysql);
    if (err >= CR_MIN_ERROR && err <= CR_MAX_ERROR)
      error= 1;
    else
    {
      /* Return 0 if all commands are PING */
      for (; argc > 0; argv++, argc--)
      {
        if (find_type(argv[0], &command_typelib, FIND_TYPE_BASIC) !=
            ADMIN_PING)
        {
          error= 1;
          break;
        }
      }
    }
  }
  else
  {
    /*
      --count=0 aborts right here. Otherwise iff --sleep=t ("interval")
      is given a t!=0, we get an endless loop, or n iterations if --count=n
      was given an n!=0. If --sleep wasn't given, we get one iteration.

      To wit, --wait loops the connection-attempts, while --sleep loops
      the command execution (endlessly if no --count is given).
    */

    while (!interrupted && (!opt_count_iterations || nr_iterations))
    {
      new_line = 0;

      if ((error= execute_commands(&mysql,argc,commands)))
      {
        /*
          Unknown/malformed command always aborts and can't be --forced.
          If the user got confused about the syntax, proceeding would be
          dangerous ...
        */
	if (error > 0)
	  break;

        /*
          Command was well-formed, but failed on the server. Might succeed
          on retry (if conditions on server change etc.), but needs --force
          to retry.
        */
        if (!option_force)
          break;
      }                                         /* if((error= ... */

      if (interval)                             /* --sleep=interval given */
      {
        if (opt_count_iterations && --nr_iterations == 0)
          break;

        /*
          If connection was dropped (unintentionally, or due to SHUTDOWN),
          re-establish it if --wait ("retry-connect") was given and user
          didn't signal for us to die. Otherwise, signal failure.
        */

	if (mysql.net.vio == 0)
	{
	  if (option_wait && !interrupted)
	  {
	    sleep(1);
	    sql_connect(&mysql, option_wait);
	    /*
	      continue normally and decrease counters so that
	      "mysqladmin --count=1 --wait=1 shutdown"
	      cannot loop endlessly.
	    */
	  }
	  else
	  {
	    /*
	      connexion broke, and we have no order to re-establish it. fail.
	    */
	    if (!option_force)
	      error= 1;
	    break;
	  }
	}                                       /* lost connection */

	sleep(interval);
	if (new_line)
	  puts("");
      }
      else
        break;                                  /* no --sleep, done looping */
    }                                           /* command-loop */
  }                                             /* got connection */

  mysql_close(&mysql);
  my_free(opt_password);
  my_free(user);
#if defined (_WIN32) && !defined (EMBEDDED_LIBRARY)
  my_free(shared_memory_base_name);
#endif
  free_defaults(save_argv);
  my_end(my_end_arg);
  exit(error ? 1 : 0);
  return 0;
}


void endprog(int signal_number __attribute__((unused)))
{
  interrupted=1;
}

/**
   @brief connect to server, optionally waiting for same to come up

   @param  mysql     connection struct
   @param  wait      wait for server to come up?
                     (0: no, ~0: forever, n: cycles)

   @return Operation result
   @retval 0         success
   @retval 1         failure
*/

static my_bool sql_connect(MYSQL *mysql, uint wait)
{
  my_bool info=0;

  for (;;)
  {
    if (mysql_real_connect(mysql,host,user,opt_password,NullS,tcp_port,
			   unix_port, CLIENT_REMEMBER_OPTIONS))
    {
      mysql->reconnect= 1;
      if (info)
      {
	fputs("\n",stderr);
	(void) fflush(stderr);
      }
      return 0;
    }

    if (!wait)                                  // was or reached 0, fail
    {
      if (!option_silent)                       // print diagnostics
      {
	if (!host)
	  host= (char*) LOCAL_HOST;
	my_printf_error(0,"connect to server at '%s' failed\nerror: '%s'",
			error_flags, host, mysql_error(mysql));
	if (mysql_errno(mysql) == CR_CONNECTION_ERROR)
	{
	  fprintf(stderr,
		  "Check that mysqld is running and that the socket: '%s' exists!\n",
		  unix_port ? unix_port : mysql_unix_port);
	}
	else if (mysql_errno(mysql) == CR_CONN_HOST_ERROR ||
		 mysql_errno(mysql) == CR_UNKNOWN_HOST)
	{
	  fprintf(stderr,"Check that mysqld is running on %s",host);
	  fprintf(stderr," and that the port is %d.\n",
		  tcp_port ? tcp_port: mysql_port);
	  fprintf(stderr,"You can check this by doing 'telnet %s %d'\n",
		  host, tcp_port ? tcp_port: mysql_port);
	}
      }
      return 1;
    }

    if (wait != (uint) ~0)
      wait--;				/* count down, one less retry */

    if ((mysql_errno(mysql) != CR_CONN_HOST_ERROR) &&
	(mysql_errno(mysql) != CR_CONNECTION_ERROR))
    {
      /*
        Error is worse than "server doesn't answer (yet?)";
        fail even if we still have "wait-coins" unless --force
        was also given.
      */
      fprintf(stderr,"Got error: %s\n", mysql_error(mysql));
      if (!option_force)
	return 1;
    }
    else if (!option_silent)
    {
      if (!info)
      {
	info=1;
	fputs("Waiting for MySQL server to answer",stderr);
	(void) fflush(stderr);
      }
      else
      {
	putc('.',stderr);
	(void) fflush(stderr);
      }
    }
    sleep(5);
  }
}


/**
   @brief Execute all commands

   @details We try to execute all commands we were given, in the order
            given, but return with non-zero as soon as we encounter trouble.
            By that token, individual commands can be considered a conjunction
            with boolean short-cut.

   @return success?
   @retval 0       Yes!  ALL commands worked!
   @retval 1       No, one failed and will never work (malformed): fatal error!
   @retval -1      No, one failed on the server, may work next time!
*/

static int execute_commands(MYSQL *mysql,int argc, char **argv)
{
  const char *status;
  /*
    MySQL documentation relies on the fact that mysqladmin will
    execute commands in the order specified, e.g.
    mysqladmin -u root flush-privileges password "newpassword"
    to reset a lost root password.
    If this behaviour is ever changed, Docs should be notified.
  */

  struct rand_struct rand_st;

  for (; argc > 0 ; argv++,argc--)
  {
    int option;
    bool log_warnings= true;
    switch (option= find_type(argv[0], &command_typelib, FIND_TYPE_BASIC)) {
    case ADMIN_CREATE:
    {
      char buff[FN_REFLEN+20];
      if (argc < 2)
      {
	my_printf_error(0, "Too few arguments to create", error_flags);
	return 1;
      }
      sprintf(buff,"create database `%.*s`",FN_REFLEN,argv[1]);
      if (mysql_query(mysql,buff))
      {
	my_printf_error(0,"CREATE DATABASE failed; error: '%-.200s'",
			error_flags, mysql_error(mysql));
	return -1;
      }
      argc--; argv++;
      break;
    }
    case ADMIN_DROP:
    {
      if (argc < 2)
      {
	my_printf_error(0, "Too few arguments to drop", error_flags);
	return 1;
      }
      if (drop_db(mysql,argv[1]))
	return -1;
      argc--; argv++;
      break;
    }
    case ADMIN_SHUTDOWN:
    {
      char pidfile[FN_REFLEN];
      my_bool got_pidfile= 0;
      time_t last_modified= 0;
      struct stat pidfile_status;

      /*
	Only wait for pidfile on local connections
	If pidfile doesn't exist, continue without pid file checking
      */
      if (mysql->unix_socket && (got_pidfile= !get_pidfile(mysql, pidfile)) &&
	  !stat(pidfile, &pidfile_status))
	last_modified= pidfile_status.st_mtime;

      if (mysql_shutdown(mysql, SHUTDOWN_DEFAULT))
      {
	my_printf_error(0, "shutdown failed; error: '%s'", error_flags,
			mysql_error(mysql));
	return -1;
      }
      argc=1;                   /* force SHUTDOWN to be the last command    */
      if (got_pidfile)
      {
	if (opt_verbose)
	  printf("Shutdown signal sent to server;  Waiting for pid file to disappear\n");

	/* Wait until pid file is gone */
	if (wait_pidfile(pidfile, last_modified, &pidfile_status))
	  return -1;
      }
      /* Do not try to print warning as server has gone away */
      log_warnings= false;
      break;
    }
    case ADMIN_FLUSH_PRIVILEGES:
    case ADMIN_RELOAD:
      if (mysql_query(mysql,"flush privileges"))
      {
	my_printf_error(0, "reload failed; error: '%s'", error_flags,
			mysql_error(mysql));
	return -1;
      }
      break;
    case ADMIN_REFRESH:
      if (mysql_refresh(mysql,
			(uint) ~(REFRESH_GRANT | REFRESH_STATUS |
				 REFRESH_READ_LOCK | REFRESH_SLAVE |
				 REFRESH_MASTER)))
      {
	my_printf_error(0, "refresh failed; error: '%s'", error_flags,
			mysql_error(mysql));
	return -1;
      }
      break;
    case ADMIN_FLUSH_THREADS:
      if (mysql_refresh(mysql,(uint) REFRESH_THREADS))
      {
	my_printf_error(0, "refresh failed; error: '%s'", error_flags,
			mysql_error(mysql));
	return -1;
      }
      break;
    case ADMIN_VER:
      new_line=1;
      print_version();
      puts(ORACLE_WELCOME_COPYRIGHT_NOTICE("2000"));
      printf("Server version\t\t%s\n", mysql_get_server_info(mysql));
      printf("Protocol version\t%d\n", mysql_get_proto_info(mysql));
      printf("Connection\t\t%s\n",mysql_get_host_info(mysql));
      if (mysql->unix_socket)
	printf("UNIX socket\t\t%s\n", mysql->unix_socket);
      else
	printf("TCP port\t\t%d\n", mysql->port);
      status=mysql_stat(mysql);
      {
	char *pos,buff[40];
	ulong sec;
	pos= (char*) strchr(status,' ');
	*pos++=0;
	printf("%s\t\t\t",status);			/* print label */
	if ((status=str2int(pos,10,0,LONG_MAX,(long*) &sec)))
	{
	  nice_time(sec,buff);
	  puts(buff);				/* print nice time */
	  while (*status == ' ') status++;	/* to next info */
	}
      }
      putc('\n',stdout);
      if (status)
	puts(status);
      break;
    case ADMIN_PROCESSLIST:
    {
      MYSQL_RES *result;
      MYSQL_ROW row;

      if (mysql_query(mysql, (opt_verbose ? "show full processlist" :
			      "show processlist")) ||
	  !(result = mysql_store_result(mysql)))
      {
	my_printf_error(0, "process list failed; error: '%s'", error_flags,
			mysql_error(mysql));
	return -1;
      }
      print_header(result);
      while ((row=mysql_fetch_row(result)))
	print_row(result,row,0);
      print_top(result);
      mysql_free_result(result);
      new_line=1;
      break;
    }
    case ADMIN_STATUS:
      status=mysql_stat(mysql);
      if (status)
	puts(status);
      break;
    case ADMIN_KILL:
      {
	uint error=0;
	char *pos;
	if (argc < 2)
	{
	  my_printf_error(0, "Too few arguments to 'kill'", error_flags);
	  return 1;
	}
	pos=argv[1];
	for (;;)
	{
          /* We don't use mysql_kill(), since it only handles 32-bit IDs. */
          char buff[26], *out; /* "KILL " + max 20 digs + NUL */
          out= strxmov(buff, "KILL ", NullS);
          ullstr(strtoull(pos, NULL, 0), out);

          if (mysql_query(mysql, buff))
	  {
            /* out still points to just the number */
	    my_printf_error(0, "kill failed on %s; error: '%s'", error_flags,
			    out, mysql_error(mysql));
	    error=1;
	  }
	  if (!(pos=strchr(pos,',')))
	    break;
	  pos++;
	}
	argc--; argv++;
	if (error)
	  return -1;
	break;
      }
    case ADMIN_DEBUG:
      if (mysql_dump_debug_info(mysql))
      {
	my_printf_error(0, "debug failed; error: '%s'", error_flags,
			mysql_error(mysql));
	return -1;
      }
      break;
    case ADMIN_VARIABLES:
    {
      MYSQL_RES *res;
      MYSQL_ROW row;

      new_line=1;
      if (mysql_query(mysql,"show /*!40003 GLOBAL */ variables") ||
	  !(res=mysql_store_result(mysql)))
      {
	my_printf_error(0, "unable to show variables; error: '%s'", error_flags,
			mysql_error(mysql));
	return -1;
      }
      print_header(res);
      while ((row=mysql_fetch_row(res)))
	print_row(res,row,0);
      print_top(res);
      mysql_free_result(res);
      break;
    }
    case ADMIN_EXTENDED_STATUS:
    {
      MYSQL_RES *res;
      MYSQL_ROW row;
      uint rownr = 0;
      void (*func) (MYSQL_RES*, MYSQL_ROW, uint);

      new_line = 1;
      if (mysql_query(mysql, "show /*!50002 GLOBAL */ status") ||
	  !(res = mysql_store_result(mysql)))
      {
	my_printf_error(0, "unable to show status; error: '%s'", error_flags,
			mysql_error(mysql));
	return -1;
      }

      DBUG_ASSERT(mysql_num_rows(res) < MAX_MYSQL_VAR);

      if (!opt_vertical)
	print_header(res);
      else
      {
	if (!ex_status_printed)
	{
	  store_values(res);
	  truncate_names();   /* Does some printing also */
	}
	else
	{
	  print_relative_line();
	  print_relative_header();
	  print_relative_line();
	}
      }

      /*      void (*func) (MYSQL_RES*, MYSQL_ROW, uint); */
      if (opt_relative && !opt_vertical)
	func = print_relative_row;
      else if (opt_vertical)
	func = print_relative_row_vert;
      else
	func = print_row;

      while ((row = mysql_fetch_row(res)))
	(*func)(res, row, rownr++);
      if (opt_vertical)
      {
	if (ex_status_printed)
	{
	  putchar('\n');
	  print_relative_line();
	}
      }
      else
	print_top(res);

      ex_status_printed = 1; /* From now on the output will be relative */
      mysql_free_result(res);
      break;
    }
    case ADMIN_FLUSH_LOGS:
    {
      if (mysql_refresh(mysql,REFRESH_LOG))
      {
	my_printf_error(0, "refresh failed; error: '%s'", error_flags,
			mysql_error(mysql));
	return -1;
      }
      break;
    }
    case ADMIN_FLUSH_HOSTS:
    {
      if (mysql_query(mysql,"flush hosts"))
      {
	my_printf_error(0, "refresh failed; error: '%s'", error_flags,
			mysql_error(mysql));
	return -1;
      }
      break;
    }
    case ADMIN_FLUSH_TABLES:
    {
      if (mysql_query(mysql,"flush tables"))
      {
	my_printf_error(0, "refresh failed; error: '%s'", error_flags,
			mysql_error(mysql));
	return -1;
      }
      break;
    }
    case ADMIN_FLUSH_STATUS:
    {
      if (mysql_query(mysql,"flush status"))
      {
	my_printf_error(0, "refresh failed; error: '%s'", error_flags,
			mysql_error(mysql));
	return -1;
      }
      break;
    }
    case ADMIN_OLD_PASSWORD:
    case ADMIN_PASSWORD:
    {
      char buff[128],crypted_pw[64];
      time_t start_time;
      char *typed_password= NULL, *verified= NULL;
      bool log_off= true, err= false;
      int retry_count= 0;                       /* Attempts to SET PASSWORD */

      bool old= (option == ADMIN_OLD_PASSWORD);

      /* Do initialization the same way as we do in mysqld */
      start_time=time((time_t*) 0);
      randominit(&rand_st,(ulong) start_time,(ulong) start_time/2);

      if (argc < 1)
      {
	my_printf_error(0, "Too few arguments to change password", error_flags);
	return 1;
      }
      else if (argc == 1)
      {
        /* prompt for password */
        typed_password= get_tty_password("New password: ");
        verified= get_tty_password("Confirm new password: ");
        if (strcmp(typed_password, verified) != 0)
        {
          my_printf_error(0,"Passwords don't match",MYF(ME_BELL));
          err= true;
          goto error;
        }
      }
      else
        typed_password= argv[1];

      if (typed_password[0])
      {
#ifdef _WIN32
        size_t pw_len= strlen(typed_password);
        if (pw_len > 1 && typed_password[0] == '\'' &&
            typed_password[pw_len-1] == '\'')
          printf("Warning: single quotes were not trimmed from the password by"
                 " your command\nline client, as you might have expected.\n");
#endif
        /*
           If we don't already know to use an old-style password, see
           (if possible) what the server is using.
        */
        if (!old)
        {
          if (mysql_query(mysql, "SHOW VARIABLES LIKE 'old_passwords'"))
          {
            bool fatal= (mysql_errno(mysql) != ER_MUST_CHANGE_PASSWORD);
            if (fatal || opt_verbose)
              my_printf_error(0, "Could not determine old_passwords setting "
                              "from server; error: '%s'.", error_flags,
                              mysql_error(mysql));
            if (fatal)
            {
              err= true;
              goto error;
            }
          }
          else
          {
            MYSQL_RES *res= mysql_store_result(mysql);
            if (!res)
            {
              my_printf_error(0,
                              "Could not get old_passwords setting from "
                              "server; error: '%s'.",
                              error_flags, mysql_error(mysql));
              err= true;
              goto error;
            }
            if (!mysql_num_rows(res))
              old= 1;
            else
            {
              MYSQL_ROW row= mysql_fetch_row(res);
              old= (!strncmp(row[1], "ON", 2) || !strncmp(row[1], "1", 1));
            }
            mysql_free_result(res);
          }
        }
      /* turn logging off if we can */
      if (mysql_query(mysql,"set sql_log_off=1"))
      {
        if (opt_verbose)
          fprintf(stderr, "Note: Can't turn off logging; '%s'", mysql_error(mysql));
        log_off= false;
      }

retry:
        /*
          In case the password_expired flag is set ('Y'), then there is no way
          to determine the password format. So, we first try to set the
          password using native format. If it fails with ER_PASSWORD_LENGTH,
          we will give one more try with old format.
        */
        if (old)
          make_scrambled_password_323(crypted_pw, typed_password);
        else
          make_scrambled_password(crypted_pw, typed_password);
      }
      else
	crypted_pw[0]=0;			/* No password */

      sprintf(buff, "set password='%s'", crypted_pw);

      if (mysql_query(mysql,buff))
      {
        if ((mysql_errno(mysql) == ER_PASSWD_LENGTH) &&
            !(option == ADMIN_OLD_PASSWORD) && !retry_count)
        {
          /* Try to set the password using old format. */
          memset(crypted_pw, 0, 64);
          old= 0;
          retry_count ++;
          goto retry;
        }

	if (mysql_errno(mysql)!=1290)
	{
	  my_printf_error(0,"unable to change password; error: '%s'",
			  error_flags, mysql_error(mysql));
          err= true;
          goto error;
	}
	else
	{
	  /*
	    We don't try to execute 'update mysql.user set..'
	    because we can't perfectly find out the host
	   */
	  my_printf_error(0,"\n"
			  "You cannot use 'password' command as mysqld runs\n"
			  " with grant tables disabled (was started with"
			  " --skip-grant-tables).\n"
			  "Use: \"mysqladmin flush-privileges password '*'\""
			  " instead", error_flags);
          err= true;
          goto error;
	}
      }
      /*
        We may call set sql_log_off after this so check for warnings here.
      */
      if (opt_show_warnings)
      {
        print_warnings(mysql);
        log_warnings= false;
      }
      if (log_off && mysql_query(mysql, "set sql_log_off=0"))
      {
        if (opt_verbose)
          fprintf(stderr, "Note: Can't turn on logging; '%s'", mysql_error(mysql));
      }
error:
      /* free up memory from prompted password */
      if (typed_password != argv[1]) 
      {
        my_free(typed_password);
        my_free(verified);
      }
      if (err)
        return -1;

      argc--; argv++;
      break;
    }

    case ADMIN_START_SLAVE:
      if (mysql_query(mysql, "START SLAVE"))
      {
	my_printf_error(0, "Error starting slave: %s", error_flags,
			mysql_error(mysql));
	return -1;
      }
      else
	puts("Slave started");
      break;
    case ADMIN_STOP_SLAVE:
      if (mysql_query(mysql, "STOP SLAVE"))
      {
	  my_printf_error(0, "Error stopping slave: %s", error_flags,
			  mysql_error(mysql));
	  return -1;
      }
      else
	puts("Slave stopped");
      break;

    case ADMIN_PING:
      mysql->reconnect=0;	/* We want to know of reconnects */
      if (!mysql_ping(mysql))
      {
	if (option_silent < 2)
	  puts("mysqld is alive");
      }
      else
      {
	if (mysql_errno(mysql) == CR_SERVER_GONE_ERROR)
	{
	  mysql->reconnect=1;
	  if (!mysql_ping(mysql))
	    puts("connection was down, but mysqld is now alive");
	}
	else
	{
	  my_printf_error(0,"mysqld doesn't answer to ping, error: '%s'",
			  error_flags, mysql_error(mysql));
	  return -1;
	}
      }
      mysql->reconnect=1;	/* Automatic reconnect is default */
      break;
    default:
      my_printf_error(0, "Unknown command: '%-.60s'", error_flags, argv[0]);
      return 1;
    }
    if (opt_show_warnings && log_warnings)
      print_warnings(mysql);
  }
  return 0;
}


static void print_version(void)
{
  printf("%s  Ver %s Distrib %s, for %s on %s\n",my_progname,ADMIN_VERSION,
	 MYSQL_SERVER_VERSION,SYSTEM_TYPE,MACHINE_TYPE);
}


static void usage(void)
{
  print_version();
  puts(ORACLE_WELCOME_COPYRIGHT_NOTICE("2000"));
  puts("Administration program for the mysqld daemon.");
  printf("Usage: %s [OPTIONS] command command....\n", my_progname);
  my_print_help(my_long_options);
  my_print_variables(my_long_options);
  print_defaults("my",load_default_groups);
  puts("\nWhere command is a one or more of: (Commands may be shortened)\n\
  create databasename	Create a new database\n\
  debug			Instruct server to write debug information to log\n\
  drop databasename	Delete a database and all its tables\n\
  extended-status       Gives an extended status message from the server\n\
  flush-hosts           Flush all cached hosts\n\
  flush-logs            Flush all logs\n\
  flush-status		Clear status variables\n\
  flush-tables          Flush all tables\n\
  flush-threads         Flush the thread cache\n\
  flush-privileges      Reload grant tables (same as reload)\n\
  kill id,id,...	Kill mysql threads");
#if MYSQL_VERSION_ID >= 32200
  puts("\
  password [new-password] Change old password to new-password in current format\n\
  old-password [new-password] Change old password to new-password in old format");
#endif
  puts("\
  ping			Check if mysqld is alive\n\
  processlist		Show list of active threads in server\n\
  reload		Reload grant tables\n\
  refresh		Flush all tables and close and open logfiles\n\
  shutdown		Take server down\n\
  status		Gives a short status message from the server\n\
  start-slave		Start slave\n\
  stop-slave		Stop slave\n\
  variables             Prints variables available\n\
  version		Get version info from server");
}


static int drop_db(MYSQL *mysql, const char *db)
{
  char name_buff[FN_REFLEN+20], buf[10];
  char *input;

  if (!option_force)
  {
    puts("Dropping the database is potentially a very bad thing to do.");
    puts("Any data stored in the database will be destroyed.\n");
    printf("Do you really want to drop the '%s' database [y/N] ",db);
    fflush(stdout);
    input= fgets(buf, sizeof(buf)-1, stdin);
    if (!input || ((*input != 'y') && (*input != 'Y')))
    {
      puts("\nOK, aborting database drop!");
      return -1;
    }
  }
  sprintf(name_buff,"drop database `%.*s`",FN_REFLEN,db);
  if (mysql_query(mysql,name_buff))
  {
    my_printf_error(0, "DROP DATABASE %s failed;\nerror: '%s'", error_flags,
		    db,mysql_error(mysql));
    return 1;
  }
  printf("Database \"%s\" dropped\n",db);
  return 0;
}


static void nice_time(ulong sec,char *buff)
{
  ulong tmp;

  if (sec >= 3600L*24)
  {
    tmp=sec/(3600L*24);
    sec-=3600L*24*tmp;
    buff=int10_to_str(tmp, buff, 10);
    buff=my_stpcpy(buff,tmp > 1 ? " days " : " day ");
  }
  if (sec >= 3600L)
  {
    tmp=sec/3600L;
    sec-=3600L*tmp;
    buff=int10_to_str(tmp, buff, 10);
    buff=my_stpcpy(buff,tmp > 1 ? " hours " : " hour ");
  }
  if (sec >= 60)
  {
    tmp=sec/60;
    sec-=60*tmp;
    buff=int10_to_str(tmp, buff, 10);
    buff=my_stpcpy(buff," min ");
  }
  my_stpcpy(int10_to_str(sec, buff, 10)," sec");
}


static void print_header(MYSQL_RES *result)
{
  MYSQL_FIELD *field;

  print_top(result);
  mysql_field_seek(result,0);
  putchar('|');
  while ((field = mysql_fetch_field(result)))
  {
    printf(" %-*s|",(int) field->max_length+1,field->name);
  }
  putchar('\n');
  print_top(result);
}


static void print_top(MYSQL_RES *result)
{
  uint i,length;
  MYSQL_FIELD *field;

  putchar('+');
  mysql_field_seek(result,0);
  while((field = mysql_fetch_field(result)))
  {
    if ((length=(uint) strlen(field->name)) > field->max_length)
      field->max_length=length;
    else
      length=field->max_length;
    for (i=length+2 ; i--> 0 ; )
      putchar('-');
    putchar('+');
  }
  putchar('\n');
}


/* 3.rd argument, uint row, is not in use. Don't remove! */
static void print_row(MYSQL_RES *result, MYSQL_ROW cur,
		      uint row __attribute__((unused)))
{
  uint i,length;
  MYSQL_FIELD *field;

  putchar('|');
  mysql_field_seek(result,0);
  for (i=0 ; i < mysql_num_fields(result); i++)
  {
    field = mysql_fetch_field(result);
    length=field->max_length;
    printf(" %-*s|",length+1,cur[i] ? (char*) cur[i] : "");
  }
  putchar('\n');
}


static void print_relative_row(MYSQL_RES *result, MYSQL_ROW cur, uint row)
{
  ulonglong tmp;
  char buff[22];
  MYSQL_FIELD *field;

  mysql_field_seek(result, 0);
  field = mysql_fetch_field(result);
  printf("| %-*s|", (int) field->max_length + 1, cur[0]);

  field = mysql_fetch_field(result);
  tmp = cur[1] ? strtoull(cur[1], NULL, 10) : (ulonglong) 0;
  printf(" %-*s|\n", (int) field->max_length + 1,
	 llstr((tmp - last_values[row]), buff));
  last_values[row] = tmp;
}


static void print_relative_row_vert(MYSQL_RES *result __attribute__((unused)),
				    MYSQL_ROW cur,
				    uint row __attribute__((unused)))
{
  uint length;
  ulonglong tmp;
  char buff[22];

  if (!row)
    putchar('|');

  tmp = cur[1] ? strtoull(cur[1], NULL, 10) : (ulonglong) 0;
  printf(" %-*s|", ex_val_max_len[row] + 1,
	 llstr((tmp - last_values[row]), buff));

  /* Find the minimum row length needed to output the relative value */
  if ((length=(uint) strlen(buff) > ex_val_max_len[row]) && ex_status_printed)
    ex_val_max_len[row] = length;
  last_values[row] = tmp;
}


static void store_values(MYSQL_RES *result)
{
  uint i;
  MYSQL_ROW row;
  MYSQL_FIELD *field;

  field = mysql_fetch_field(result);
  max_var_length = field->max_length;
  field = mysql_fetch_field(result);
  max_val_length = field->max_length;

  for (i = 0; (row = mysql_fetch_row(result)); i++)
  {
    my_stpcpy(ex_var_names[i], row[0]);
    last_values[i]=strtoull(row[1],NULL,10);
    ex_val_max_len[i]=2;		/* Default print width for values */
  }
  ex_var_count = i;
  return;
}


static void print_relative_header()
{
  uint i;

  putchar('|');
  for (i = 0; i < ex_var_count; i++)
    printf(" %-*s|", ex_val_max_len[i] + 1, truncated_var_names[i]);
  putchar('\n');
}


static void print_relative_line()
{
  uint i;

  putchar('+');
  for (i = 0; i < ex_var_count; i++)
  {
    uint j;
    for (j = 0; j < ex_val_max_len[i] + 2; j++)
      putchar('-');
    putchar('+');
  }
  putchar('\n');
}


static void truncate_names()
{
  uint i;
  char *ptr,top_line[MAX_TRUNC_LENGTH+4+NAME_LEN+22+1],buff[22];

  ptr=top_line;
  *ptr++='+';
  ptr=strfill(ptr,max_var_length+2,'-');
  *ptr++='+';
  ptr=strfill(ptr,MAX_TRUNC_LENGTH+2,'-');
  *ptr++='+';
  ptr=strfill(ptr,max_val_length+2,'-');
  *ptr++='+';
  *ptr=0;
  puts(top_line);

  for (i = 0 ; i < ex_var_count; i++)
  {
    uint sfx=1,j;
    printf("| %-*s|", max_var_length + 1, ex_var_names[i]);
    ptr = ex_var_names[i];
    /* Make sure no two same truncated names will become */
    for (j = 0; j < i; j++)
      if (*truncated_var_names[j] == *ptr)
	sfx++;

    truncated_var_names[i][0]= *ptr;		/* Copy first var char */
    int10_to_str(sfx, truncated_var_names[i]+1,10);
    printf(" %-*s|", MAX_TRUNC_LENGTH + 1, truncated_var_names[i]);
    printf(" %-*s|\n", max_val_length + 1, llstr(last_values[i],buff));
  }
  puts(top_line);
  return;
}


static my_bool get_pidfile(MYSQL *mysql, char *pidfile)
{
  MYSQL_RES* result;

  if (mysql_query(mysql, "SHOW VARIABLES LIKE 'pid_file'"))
  {
    my_printf_error(0, "query failed; error: '%s'", error_flags,
		    mysql_error(mysql));
  }
  result = mysql_store_result(mysql);
  if (result)
  {
    MYSQL_ROW row=mysql_fetch_row(result);
    if (row)
      my_stpcpy(pidfile, row[1]);
    mysql_free_result(result);
    return row == 0;				/* Error if row = 0 */
  }
  return 1;					/* Error */
}

/*
  Return 1 if pid file didn't disappear or change
*/

static my_bool wait_pidfile(char *pidfile, time_t last_modified,
			    struct stat *pidfile_status)
{
  char buff[FN_REFLEN];
  int error= 1;
  uint count= 0;
  DBUG_ENTER("wait_pidfile");

  system_filename(buff, pidfile);
  do
  {
    int fd;
    if ((fd= my_open(buff, O_RDONLY, MYF(0))) < 0)
    {
      error= 0;
      break;
    }
    (void) my_close(fd,MYF(0));
    if (last_modified && !stat(pidfile, pidfile_status))
    {
      if (last_modified != pidfile_status->st_mtime)
      {
	/* File changed;  Let's assume that mysqld did restart */
	if (opt_verbose)
	  printf("pid file '%s' changed while waiting for it to disappear!\nmysqld did probably restart\n",
		 buff);
	error= 0;
	break;
      }
    }
    if (count++ == opt_shutdown_timeout)
      break;
    sleep(1);
  } while (!interrupted);

  if (error)
  {
    DBUG_PRINT("warning",("Pid file didn't disappear"));
    fprintf(stderr,
	    "Warning;  Aborted waiting on pid file: '%s' after %d seconds\n",
	    buff, count-1);
  }
  DBUG_RETURN(error);
}

/*
  Print warning(s) generated by a statement execution
*/
static void print_warnings(MYSQL *mysql)
{
  const char   *query;
  MYSQL_RES    *result= NULL;
  MYSQL_ROW    cur;
  my_ulonglong num_rows;
  uint         error;

  /* Save current error before calling "show warnings" */
  error= mysql_errno(mysql);

  /* Get the warnings */
  query= "show warnings";
<<<<<<< HEAD
  if (mysql_real_query(mysql, query, strlen(query)) ||
=======
  if (mysql_real_query(mysql, query, static_cast<ulong>(strlen(query))) ||
>>>>>>> a9800d0d
      !(result= mysql_store_result(mysql)))
  {
    my_printf_error(0,"Could not print warnings; error: '%-.200s'",
                    error_flags, mysql_error(mysql));
  }

  /* Bail out when no warnings */
  if (!(num_rows= mysql_num_rows(result)))
    goto end;

  cur= mysql_fetch_row(result);

  /*
    Don't print a duplicate of the current error.  It is possible for SHOW
    WARNINGS to return multiple errors with the same code, but different
    messages.  To be safe, skip printing the duplicate only if it is the only
    warning.
  */
  if (!cur || (num_rows == 1 && error == (uint) strtoul(cur[1], NULL, 10)))
    goto end;

  do
  {
    printf("%s (Code %s): %s\n", cur[0], cur[1], cur[2]);
  } while ((cur= mysql_fetch_row(result)));

end:
  mysql_free_result(result);
}<|MERGE_RESOLUTION|>--- conflicted
+++ resolved
@@ -1,9 +1,5 @@
 /*
-<<<<<<< HEAD
-   Copyright (c) 2000, 2013, Oracle and/or its affiliates. All rights reserved.
-=======
    Copyright (c) 2000, 2014, Oracle and/or its affiliates. All rights reserved.
->>>>>>> a9800d0d
 
    This program is free software; you can redistribute it and/or modify
    it under the terms of the GNU General Public License as published by
@@ -187,12 +183,9 @@
    "Currently only works with extended-status.",
    &opt_relative, &opt_relative, 0, GET_BOOL, NO_ARG, 0, 0, 0,
   0, 0, 0},
-<<<<<<< HEAD
-=======
   {"secure-auth", OPT_SECURE_AUTH, "Refuse client connecting to server if it"
    " uses old (pre-4.1.1) protocol.", &opt_secure_auth,
    &opt_secure_auth, 0, GET_BOOL, NO_ARG, 1, 0, 0, 0, 0, 0},
->>>>>>> a9800d0d
 #if defined (_WIN32) && !defined (EMBEDDED_LIBRARY)
   {"shared-memory-base-name", OPT_SHARED_MEMORY_BASE_NAME,
    "Base name of shared memory.", &shared_memory_base_name, &shared_memory_base_name,
@@ -1555,11 +1548,7 @@
 
   /* Get the warnings */
   query= "show warnings";
-<<<<<<< HEAD
-  if (mysql_real_query(mysql, query, strlen(query)) ||
-=======
   if (mysql_real_query(mysql, query, static_cast<ulong>(strlen(query))) ||
->>>>>>> a9800d0d
       !(result= mysql_store_result(mysql)))
   {
     my_printf_error(0,"Could not print warnings; error: '%-.200s'",
