// Copyright (c) 2000, 2018, Oracle and/or its affiliates. All rights reserved.
//
// This program is free software; you can redistribute it and/or modify
// it under the terms of the GNU General Public License, version 2.0,
// as published by the Free Software Foundation.
//
// This program is also distributed with certain software (including
// but not limited to OpenSSL) that is licensed under separate terms,
// as designated in a particular file or component or in included license
// documentation.  The authors of MySQL hereby grant you an additional
// permission to link the program and your derivative works with the
// separately licensed software that they have included with MySQL.
//
// This program is distributed in the hope that it will be useful,
// but WITHOUT ANY WARRANTY; without even the implied warranty of
// MERCHANTABILITY or FITNESS FOR A PARTICULAR PURPOSE.  See the
// GNU General Public License, version 2.0, for more details.
//
// You should have received a copy of the GNU General Public License
// along with this program; if not, write to the Free Software
// Foundation, Inc., 51 Franklin St, Fifth Floor, Boston, MA 02110-1301  USA.

/// @file
///
/// mysqltest client - Tool used for executing a .test file.
///
/// See @ref PAGE_MYSQL_TEST_RUN "The MySQL Test Framework" for more
/// information.

#include "client/mysqltest/mysqltest_expected_error.h"

#include "my_config.h"

#include <algorithm>
#include <cmath>  // std::isinf
#include <functional>
#include <limits>
#include <new>
#include <string>
#ifdef _WIN32
#include <thread>  // std::thread
#endif

#include <assert.h>
#if defined MY_MSCRT_DEBUG || defined _WIN32
#include <crtdbg.h>
#endif
#ifdef _WIN32
#include <direct.h>
#endif
#include <errno.h>
#include <fcntl.h>
#include <limits.h>
#include <mysql_version.h>
#include <mysqld_error.h>
#include <signal.h>
#include <stdarg.h>
#include <stdio.h>
#include <stdlib.h>
#include <sys/types.h>
#ifndef _WIN32
#include <sys/wait.h>
#endif
#ifdef _WIN32
#include <windows.h>
#endif

#include "caching_sha2_passwordopt-vars.h"
#include "client/client_priv.h"
#include "extra/regex/my_regex.h"  // Our own version of regex
#include "m_ctype.h"
#include "map_helpers.h"
#include "mf_wcomp.h"  // wild_compare
#include "my_compiler.h"
#include "my_dbug.h"
#include "my_default.h"
#include "my_dir.h"
#include "my_inttypes.h"
#include "my_io.h"
#include "my_macros.h"
#include "my_pointer_arithmetic.h"
#include "my_stacktrace.h"
#include "my_thread_local.h"
#include "prealloced_array.h"
#include "print_version.h"
#include "sql_common.h"
#include "template_utils.h"
#include "typelib.h"
#include "violite.h"
#include "welcome_copyright_notice.h"  // ORACLE_WELCOME_COPYRIGHT_NOTICE

#ifdef _WIN32
#define SIGNAL_FMT "exception 0x%x"
#else
#define SIGNAL_FMT "signal %d"
#endif

#ifdef _WIN32
#define setenv(a, b, c) _putenv_s(a, b)
#define popen _popen
#define pclose _pclose
#endif

#define MAX_VAR_NAME_LENGTH 256
#define MAX_COLUMNS 256
#define MAX_DELIMITER_LENGTH 16
#define DEFAULT_MAX_CONN 128
#define REPLACE_ROUND_MAX 16

/* Flags controlling send and reap */
#define QUERY_SEND_FLAG 1
#define QUERY_REAP_FLAG 2

#define APPEND_TYPE(type)                                                 \
  {                                                                       \
    dynstr_append(ds, "-- ");                                             \
    switch (type) {                                                       \
      case SESSION_TRACK_SYSTEM_VARIABLES:                                \
        dynstr_append(ds, "Tracker : SESSION_TRACK_SYSTEM_VARIABLES\n");  \
        break;                                                            \
      case SESSION_TRACK_SCHEMA:                                          \
        dynstr_append(ds, "Tracker : SESSION_TRACK_SCHEMA\n");            \
        break;                                                            \
      case SESSION_TRACK_STATE_CHANGE:                                    \
        dynstr_append(ds, "Tracker : SESSION_TRACK_STATE_CHANGE\n");      \
        break;                                                            \
      case SESSION_TRACK_GTIDS:                                           \
        dynstr_append(ds, "Tracker : SESSION_TRACK_GTIDS\n");             \
        break;                                                            \
      case SESSION_TRACK_TRANSACTION_CHARACTERISTICS:                     \
        dynstr_append(                                                    \
            ds, "Tracker : SESSION_TRACK_TRANSACTION_CHARACTERISTICS\n"); \
        break;                                                            \
      case SESSION_TRACK_TRANSACTION_STATE:                               \
        dynstr_append(ds, "Tracker : SESSION_TRACK_TRANSACTION_STATE\n"); \
        break;                                                            \
      default:                                                            \
        dynstr_append(ds, "\n");                                          \
    }                                                                     \
  }

extern CHARSET_INFO my_charset_utf16le_bin;

static void signal_handler(int sig);
static bool get_one_option(int optid, const struct my_option *, char *argument);

enum {
  OPT_COLORED_DIFF = OPT_MAX_CLIENT_OPTION,
  OPT_CURSOR_PROTOCOL,
  OPT_EXPLAIN_PROTOCOL,
  OPT_JSON_EXPLAIN_PROTOCOL,
  OPT_LOG_DIR,
  OPT_MARK_PROGRESS,
  OPT_MAX_CONNECT_RETRIES,
  OPT_MAX_CONNECTIONS,
  OPT_NO_SKIP,
  OPT_PS_PROTOCOL,
  OPT_RESULT_FORMAT_VERSION,
#ifdef _WIN32
  OPT_SAFEPROCESS_PID,
#endif
  OPT_SP_PROTOCOL,
  OPT_TAIL_LINES,
  OPT_TRACE_EXEC,
  OPT_TRACE_PROTOCOL,
  OPT_VIEW_PROTOCOL,
};

static int record = 0, opt_sleep = -1;
static char *opt_db = 0, *opt_pass = 0;
const char *opt_user = 0, *opt_host = 0, *unix_sock = 0, *opt_basedir = "./";
const char *excluded_string = 0;
static char *shared_memory_base_name = 0;
const char *opt_logdir = "";
const char *opt_include = 0, *opt_charsets_dir;
static int opt_port = 0;
static int opt_max_connect_retries;
static int opt_result_format_version;
static int opt_max_connections = DEFAULT_MAX_CONN;
static bool opt_colored_diff = 0;
static bool opt_compress = 0, silent = 0, verbose = 0, trace_exec = 0;
static bool debug_info_flag = 0, debug_check_flag = 0;
static bool tty_password = 0;
static bool opt_mark_progress = 0;
static bool ps_protocol = 0, ps_protocol_enabled = 0;
static bool sp_protocol = 0, sp_protocol_enabled = 0;
static bool no_skip = 0;
static bool view_protocol = 0, view_protocol_enabled = 0;
static bool opt_trace_protocol = 0, opt_trace_protocol_enabled = 0;
static bool explain_protocol = 0, explain_protocol_enabled = 0;
static bool json_explain_protocol = 0, json_explain_protocol_enabled = 0;
static bool cursor_protocol = 0, cursor_protocol_enabled = 0;
static bool testcase_disabled = 0;
static bool display_result_vertically = false, display_result_lower = false,
            display_metadata = false, display_result_sorted = false,
            display_session_track_info = false;
static bool disable_query_log = 0, disable_result_log = 0;
static bool disable_connect_log = 1;
static bool disable_warnings = 0;
static bool disable_info = 1;
static bool abort_on_error = 1;
static bool server_initialized = 0;
static bool is_windows = 0;
static MEM_ROOT argv_alloc{PSI_NOT_INSTRUMENTED, 512};
static const char *load_default_groups[] = {"mysqltest", "client", 0};
static char line_buffer[MAX_DELIMITER_LENGTH], *line_buffer_pos = line_buffer;
static bool can_handle_expired_passwords = true;

#ifdef _WIN32
static DWORD opt_safe_process_pid;
static HANDLE mysqltest_thread;
// Event handle for stacktrace request event
static HANDLE stacktrace_request_event = NULL;
static std::thread wait_for_stacktrace_request_event_thread;
#endif

/* Info on properties that can be set with --enable_X and --disable_X */

struct property {
  bool *var;            /* Actual variable */
  bool set;             /* Has been set for ONE command */
  bool old;             /* If set, thus is the old value */
  bool reverse;         /* Variable is true if disabled */
  const char *env_name; /* Env. variable name */
};

static struct property prop_list[] = {
    {&abort_on_error, 0, 1, 0, "$ENABLED_ABORT_ON_ERROR"},
    {&disable_connect_log, 0, 1, 1, "$ENABLED_CONNECT_LOG"},
    {&disable_info, 0, 1, 1, "$ENABLED_INFO"},
    {&display_session_track_info, 0, 1, 1, "$ENABLED_STATE_CHANGE_INFO"},
    {&display_metadata, 0, 0, 0, "$ENABLED_METADATA"},
    {&ps_protocol_enabled, 0, 0, 0, "$ENABLED_PS_PROTOCOL"},
    {&disable_query_log, 0, 0, 1, "$ENABLED_QUERY_LOG"},
    {&disable_result_log, 0, 0, 1, "$ENABLED_RESULT_LOG"},
    {&disable_warnings, 0, 0, 1, "$ENABLED_WARNINGS"}};

static bool once_property = false;

enum enum_prop {
  P_ABORT = 0,
  P_CONNECT,
  P_INFO,
  P_SESSION_TRACK,
  P_META,
  P_PS,
  P_QUERY,
  P_RESULT,
  P_WARN,
  P_MAX
};

static uint start_lineno = 0; /* Start line of current command */
static uint my_end_arg = 0;

/* Number of lines of the result to include in failure report */
static uint opt_tail_lines = 0;

static uint opt_connect_timeout = 0;

static char delimiter[MAX_DELIMITER_LENGTH] = ";";
static size_t delimiter_length = 1;

static char TMPDIR[FN_REFLEN];

/* Block stack */
enum block_cmd { cmd_none, cmd_if, cmd_while };

struct st_block {
  int line;                         /* Start line of block */
  bool ok;                          /* Should block be executed */
  enum block_cmd cmd;               /* Command owning the block */
  char delim[MAX_DELIMITER_LENGTH]; /* Delimiter before block */
};

static struct st_block block_stack[32];
static struct st_block *cur_block, *block_stack_end;

/* Open file stack */
struct st_test_file {
  FILE *file;
  char *file_name;
  uint lineno; /* Current line in file */
};

static struct st_test_file file_stack[16];
static struct st_test_file *cur_file;
static struct st_test_file *file_stack_end;

static char *default_charset = (char *)MYSQL_DEFAULT_CHARSET_NAME;
static CHARSET_INFO *charset_info =
    &my_charset_utf8mb4_0900_ai_ci; /* Default charset */

/*
  Timer related variables
  See the timer_output() definition for details
*/
static char *timer_file = NULL;
static ulonglong timer_start;
static void timer_output(void);
static ulonglong timer_now(void);

static ulong connection_retry_sleep = 100000; /* Microseconds */

static char *opt_plugin_dir = 0;

/* Precompiled re's */
static my_regex_t ps_re;   /* the query can be run using PS protocol */
static my_regex_t sp_re;   /* the query can be run as a SP */
static my_regex_t view_re; /* the query can be run as a view*/
/* the query can be traced with optimizer trace*/
static my_regex_t opt_trace_re;
static my_regex_t explain_re; /* the query can be converted to EXPLAIN */

static void init_re(void);
static int match_re(my_regex_t *, char *);
static void free_re(void);

/* To retrieve a filename from a filepath */
const char *get_filename_from_path(const char *path) {
  const char *fname = NULL;
  if (is_windows)
    fname = strrchr(path, '\\');
  else
    fname = strrchr(path, '/');
  if (fname == NULL)
    return path;
  else
    return ++fname;
}

static uint opt_protocol = 0;

#if defined(_WIN32)
static uint opt_protocol_for_default_connection = MYSQL_PROTOCOL_PIPE;
#endif

struct st_command;
typedef Prealloced_array<st_command *, 1024> Q_lines;
Q_lines *q_lines;

#include "sslopt-vars.h"

struct Parser {
  int read_lines, current_line;
} parser;

struct MasterPos {
  char file[FN_REFLEN];
  ulong pos;
} master_pos;

/* if set, all results are concated and compared against this file */
const char *result_file_name = 0;

typedef struct {
  char *name;
  size_t name_len;
  char *str_val;
  size_t str_val_len;
  int int_val;
  size_t alloced_len;
  bool int_dirty; /* do not update string if int is updated until first read */
  bool is_int;
  bool alloced;
} VAR;

/*Perl/shell-like variable registers */
VAR var_reg[10];

struct var_free {
  void operator()(VAR *var) const;
};

collation_unordered_map<std::string, std::unique_ptr<VAR, var_free>> *var_hash;

struct st_connection {
  MYSQL mysql;
  /* Used when creating views and sp, to avoid implicit commit */
  MYSQL *util_mysql;
  char *name;
  size_t name_len;
  MYSQL_STMT *stmt;
  /* Set after send to disallow other queries before reap */
  bool pending;
};

struct st_connection *connections = NULL;
struct st_connection *cur_con = NULL, *next_con, *connections_end;

/*
  List of commands in mysqltest
  Must match the "command_names" array
  Add new commands before Q_UNKNOWN!
*/
enum enum_commands {
  Q_CONNECTION = 1,
  Q_QUERY,
  Q_CONNECT,
  Q_SLEEP,
  Q_REAL_SLEEP,
  Q_INC,
  Q_DEC,
  Q_SOURCE,
  Q_DISCONNECT,
  Q_LET,
  Q_ECHO,
  Q_EXPR,
  Q_WHILE,
  Q_END_BLOCK,
  Q_SAVE_MASTER_POS,
  Q_SYNC_WITH_MASTER,
  Q_SYNC_SLAVE_WITH_MASTER,
  Q_ERROR,
  Q_SEND,
  Q_REAP,
  Q_DIRTY_CLOSE,
  Q_REPLACE,
  Q_REPLACE_COLUMN,
  Q_PING,
  Q_EVAL,
  Q_ENABLE_QUERY_LOG,
  Q_DISABLE_QUERY_LOG,
  Q_ENABLE_RESULT_LOG,
  Q_DISABLE_RESULT_LOG,
  Q_ENABLE_CONNECT_LOG,
  Q_DISABLE_CONNECT_LOG,
  Q_WAIT_FOR_SLAVE_TO_STOP,
  Q_ENABLE_WARNINGS,
  Q_DISABLE_WARNINGS,
  Q_ENABLE_INFO,
  Q_DISABLE_INFO,
  Q_ENABLE_SESSION_TRACK_INFO,
  Q_DISABLE_SESSION_TRACK_INFO,
  Q_ENABLE_METADATA,
  Q_DISABLE_METADATA,
  Q_EXEC,
  Q_EXECW,
  Q_EXEC_BACKGROUND,
  Q_DELIMITER,
  Q_DISABLE_ABORT_ON_ERROR,
  Q_ENABLE_ABORT_ON_ERROR,
  Q_DISPLAY_VERTICAL_RESULTS,
  Q_DISPLAY_HORIZONTAL_RESULTS,
  Q_QUERY_VERTICAL,
  Q_QUERY_HORIZONTAL,
  Q_SORTED_RESULT,
  Q_LOWERCASE,
  Q_START_TIMER,
  Q_END_TIMER,
  Q_CHARACTER_SET,
  Q_DISABLE_PS_PROTOCOL,
  Q_ENABLE_PS_PROTOCOL,
  Q_DISABLE_RECONNECT,
  Q_ENABLE_RECONNECT,
  Q_IF,
  Q_DISABLE_TESTCASE,
  Q_ENABLE_TESTCASE,
  Q_REPLACE_REGEX,
  Q_REPLACE_NUMERIC_ROUND,
  Q_REMOVE_FILE,
  Q_FILE_EXIST,
  Q_WRITE_FILE,
  Q_COPY_FILE,
  Q_PERL,
  Q_DIE,
  Q_EXIT,
  Q_SKIP,
  Q_CHMOD_FILE,
  Q_APPEND_FILE,
  Q_CAT_FILE,
  Q_DIFF_FILES,
  Q_SEND_QUIT,
  Q_CHANGE_USER,
  Q_MKDIR,
  Q_RMDIR,
  Q_FORCE_RMDIR,
  Q_FORCE_CPDIR,
  Q_LIST_FILES,
  Q_LIST_FILES_WRITE_FILE,
  Q_LIST_FILES_APPEND_FILE,
  Q_SEND_SHUTDOWN,
  Q_SHUTDOWN_SERVER,
  Q_RESULT_FORMAT_VERSION,
  Q_MOVE_FILE,
  Q_REMOVE_FILES_WILDCARD,
  Q_COPY_FILES_WILDCARD,
  Q_SEND_EVAL,
  Q_OUTPUT, /* redirect output to a file */
  Q_RESET_CONNECTION,
  Q_UNKNOWN, /* Unknown command.   */
  Q_COMMENT, /* Comments, ignored. */
  Q_COMMENT_WITH_COMMAND,
  Q_EMPTY_LINE
};

const char *command_names[] = {
    "connection", "query", "connect", "sleep", "real_sleep", "inc", "dec",
    "source", "disconnect", "let", "echo", "expr", "while", "end",
    "save_master_pos", "sync_with_master", "sync_slave_with_master", "error",
    "send", "reap", "dirty_close", "replace_result", "replace_column", "ping",
    "eval",
    /* Enable/disable that the _query_ is logged to result file */
    "enable_query_log", "disable_query_log",
    /* Enable/disable that the _result_ from a query is logged to result file */
    "enable_result_log", "disable_result_log", "enable_connect_log",
    "disable_connect_log", "wait_for_slave_to_stop", "enable_warnings",
    "disable_warnings", "enable_info", "disable_info",
    "enable_session_track_info", "disable_session_track_info",
    "enable_metadata", "disable_metadata", "exec", "execw",
    "exec_in_background", "delimiter", "disable_abort_on_error",
    "enable_abort_on_error", "vertical_results", "horizontal_results",
    "query_vertical", "query_horizontal", "sorted_result", "lowercase_result",
    "start_timer", "end_timer", "character_set", "disable_ps_protocol",
    "enable_ps_protocol", "disable_reconnect", "enable_reconnect", "if",
    "disable_testcase", "enable_testcase", "replace_regex",
    "replace_numeric_round", "remove_file", "file_exists", "write_file",
    "copy_file", "perl", "die",

    /* Don't execute any more commands, compare result */
    "exit", "skip", "chmod", "append_file", "cat_file", "diff_files",
    "send_quit", "change_user", "mkdir", "rmdir", "force-rmdir", "force-cpdir",
    "list_files", "list_files_write_file", "list_files_append_file",
    "send_shutdown", "shutdown_server", "result_format", "move_file",
    "remove_files_wildcard", "copy_files_wildcard", "send_eval", "output",
    "reset_connection",

    0};

// Vector to store the list of error codes specified with '--error' command
Expected_errors *expected_errors = new Expected_errors();

struct st_command {
  char *query, *query_buf, *first_argument, *last_argument, *end;
  DYNAMIC_STRING content;
  size_t first_word_len, query_len;
  bool abort_on_error, used_replace;
  char output_file[FN_REFLEN];
  enum enum_commands type;
  // Line number of the command
  uint lineno;
};

TYPELIB command_typelib = {array_elements(command_names), "", command_names, 0};

DYNAMIC_STRING ds_res;
DYNAMIC_STRING ds_result;
/* Points to ds_warning in run_query, so it can be freed */
DYNAMIC_STRING *ds_warn = 0;
struct st_command *curr_command = 0;

char builtin_echo[FN_REFLEN];

/* Stores regex substitutions */

struct st_regex {
  char *pattern; /* Pattern to be replaced */
  char *replace; /* String or expression to replace the pattern with */
  int icase;     /* true if the match is case insensitive */
};

struct st_replace_regex {
  st_replace_regex()
      : regex_arr(PSI_NOT_INSTRUMENTED),
        buf(NULL),
        even_buf(NULL),
        odd_buf(NULL),
        even_buf_len(0),
        odd_buf_len(0) {}
  /* stores a list of st_regex subsitutions */
  Prealloced_array<st_regex, 128> regex_arr;

  /*
    Temporary storage areas for substitutions. To reduce unnessary copying
    and memory freeing/allocation, we pre-allocate two buffers, and alternate
    their use, one for input/one for output, the roles changing on the next
    st_regex substition. At the end of substitutions  buf points to the
    one containing the final result.
  */
  char *buf;
  char *even_buf;
  char *odd_buf;
  int even_buf_len;
  int odd_buf_len;
};

struct st_replace_regex *glob_replace_regex = 0;

struct REPLACE;
REPLACE *glob_replace = 0;
void replace_strings_append(REPLACE *rep, DYNAMIC_STRING *ds, const char *from,
                            size_t len);

static void cleanup_and_exit(int exit_code) MY_ATTRIBUTE((noreturn));

void die(const char *fmt, ...) MY_ATTRIBUTE((format(printf, 1, 2)))
    MY_ATTRIBUTE((noreturn));
void abort_not_supported_test(const char *fmt, ...)
    MY_ATTRIBUTE((format(printf, 1, 2))) MY_ATTRIBUTE((noreturn));
void verbose_msg(const char *fmt, ...) MY_ATTRIBUTE((format(printf, 1, 2)));
void log_msg(const char *fmt, ...) MY_ATTRIBUTE((format(printf, 1, 2)));

VAR *var_from_env(const char *, const char *);
VAR *var_init(VAR *v, const char *name, size_t name_len, const char *val,
              size_t val_len);
VAR *var_get(const char *var_name, const char **var_name_end, bool raw,
             bool ignore_not_existing);
void eval_expr(VAR *v, const char *p, const char **p_end, bool open_end = false,
               bool do_eval = true);
bool match_delimiter(int c, const char *delim, size_t length);

void do_eval(DYNAMIC_STRING *query_eval, const char *query,
             const char *query_end, bool pass_through_escape_chars);
void str_to_file(const char *fname, char *str, size_t size);
void str_to_file2(const char *fname, char *str, size_t size, bool append);

void fix_win_paths(const char *val, size_t len);
const char *get_errname_from_code(uint error_code);
int multi_reg_replace(struct st_replace_regex *r, char *val);

#ifdef _WIN32
void free_win_path_patterns();
#endif

/* For replace_column */
static char *replace_column[MAX_COLUMNS];
static uint max_replace_column = 0;
void do_get_replace_column(struct st_command *);
void free_replace_column();

/* For replace */
void do_get_replace(struct st_command *command);
void free_replace();

/* For replace_regex */
void do_get_replace_regex(struct st_command *command);
void free_replace_regex();

/* For replace numeric round */
static int glob_replace_numeric_round = -1;
void do_get_replace_numeric_round(struct st_command *command);
void free_replace_numeric_round();
void replace_numeric_round_append(int round, DYNAMIC_STRING *ds,
                                  const char *from, size_t len);

/* Used by sleep */
void check_eol_junk_line(const char *eol);

static void var_set(const char *var_name, const char *var_name_end,
                    const char *var_val, const char *var_val_end);

static void free_all_replace() {
  free_replace();
  free_replace_regex();
  free_replace_column();
  free_replace_numeric_round();
}

class LogFile {
  FILE *m_file;
  char m_file_name[FN_REFLEN];
  size_t m_bytes_written;

 public:
  LogFile() : m_file(NULL), m_bytes_written(0) {
    memset(m_file_name, 0, sizeof(m_file_name));
  }

  ~LogFile() { close(); }

  const char *file_name() const { return m_file_name; }
  size_t bytes_written() const { return m_bytes_written; }

  void open(const char *dir, const char *name, const char *ext) {
    DBUG_ENTER("LogFile::open");
    DBUG_PRINT("enter", ("dir: '%s', name: '%s'", dir, name));
    if (!name) {
      m_file = stdout;
      DBUG_VOID_RETURN;
    }

    fn_format(m_file_name, name, dir, ext,
              *dir ? MY_REPLACE_DIR | MY_REPLACE_EXT : MY_REPLACE_EXT);

    DBUG_PRINT("info", ("file_name: %s", m_file_name));

    if ((m_file = fopen(m_file_name, "wb+")) == NULL)
      die("Failed to open log file %s, errno: %d", m_file_name, errno);

    DBUG_VOID_RETURN;
  }

  void close() {
    if (m_file) {
      if (m_file != stdout)
        fclose(m_file);
      else
        fflush(m_file);
    }
    m_file = NULL;
  }

  void flush() {
    if (m_file) {
      if (fflush(m_file))
        die("Failed to flush '%s', errno: %d", m_file_name, errno);
    }
  }

  void write(DYNAMIC_STRING *ds) {
    DBUG_ENTER("LogFile::write");
    DBUG_ASSERT(m_file);

    if (ds->length == 0) DBUG_VOID_RETURN;
    DBUG_ASSERT(ds->str);

    if (fwrite(ds->str, 1, ds->length, m_file) != ds->length)
      die("Failed to write %lu bytes to '%s', errno: %d",
          (unsigned long)ds->length, m_file_name, errno);
    m_bytes_written += ds->length;
    DBUG_VOID_RETURN;
  }

  void show_tail(uint lines) {
    DBUG_ENTER("LogFile::show_tail");

    if (!m_file || m_file == stdout) DBUG_VOID_RETURN;

    if (lines == 0) DBUG_VOID_RETURN;
    lines++;

    int show_offset = 0;
    char buf[256];
    size_t bytes;
    bool found_bof = false;

    /* Search backward in file until "lines" newline has been found */
    while (lines && !found_bof) {
      show_offset -= sizeof(buf);
      while (fseek(m_file, show_offset, SEEK_END) != 0 && show_offset < 0) {
        found_bof = true;
        // Seeking before start of file
        show_offset++;
      }

      if ((bytes = fread(buf, 1, sizeof(buf), m_file)) <= 0) {
        // ferror=0 will happen here if no queries executed yet
        if (ferror(m_file))
          fprintf(stderr,
                  "Failed to read from '%s', errno: %d, feof:%d, ferror:%d\n",
                  m_file_name, errno, feof(m_file), ferror(m_file));
        DBUG_VOID_RETURN;
      }

      DBUG_PRINT("info",
                 ("Read %lu bytes from file, buf: %.*s", (unsigned long)bytes,
                  static_cast<int>(sizeof(buf)), buf));

      char *show_from = buf + bytes;
      while (show_from > buf && lines > 0) {
        show_from--;
        if (*show_from == '\n') lines--;
      }
      if (show_from != buf) {
        // The last new line was found in this buf, adjust offset
        show_offset += static_cast<int>(show_from - buf) + 1;
        DBUG_PRINT("info", ("adjusted offset to %d", show_offset));
      }
      DBUG_PRINT("info", ("show_offset: %d", show_offset));
    }

    fprintf(stderr, "\nThe result from queries just before the failure was:\n");

    DBUG_PRINT("info", ("show_offset: %d", show_offset));
    if (!lines) {
      fprintf(stderr, "< snip >\n");

      if (fseek(m_file, show_offset, SEEK_END) != 0) {
        fprintf(stderr, "Failed to seek to position %d in '%s', errno: %d",
                show_offset, m_file_name, errno);
        DBUG_VOID_RETURN;
      }

    } else {
      DBUG_PRINT("info", ("Showing the whole file"));
      if (fseek(m_file, 0L, SEEK_SET) != 0) {
        fprintf(stderr, "Failed to seek to pos 0 in '%s', errno: %d",
                m_file_name, errno);
        DBUG_VOID_RETURN;
      }
    }

    while ((bytes = fread(buf, 1, sizeof(buf), m_file)) > 0) {
      if (fwrite(buf, 1, bytes, stderr) != bytes) {
        perror("fwrite");
      }
    }
    fflush(stderr);

    DBUG_VOID_RETURN;
  }
};

LogFile log_file;
LogFile temp_log_file;
LogFile progress_file;

void replace_dynstr_append_mem(DYNAMIC_STRING *ds, const char *val, size_t len);
void replace_dynstr_append(DYNAMIC_STRING *ds, const char *val);
void replace_dynstr_append_uint(DYNAMIC_STRING *ds, uint val);
void dynstr_append_sorted(DYNAMIC_STRING *ds, DYNAMIC_STRING *ds_input);

void revert_properties();

void do_eval(DYNAMIC_STRING *query_eval, const char *query,
             const char *query_end, bool pass_through_escape_chars) {
  const char *p;
  char c, next_c;
  int escaped = 0;
  VAR *v;
  DBUG_ENTER("do_eval");

  for (p = query; (c = *p) && p < query_end; ++p) {
    next_c = *(p + 1);
    switch (c) {
      case '$':
        if (escaped ||
            // a JSON path expression
            next_c == '.' || next_c == '[' || next_c == '\'' || next_c == '"') {
          escaped = 0;
          dynstr_append_mem(query_eval, p, 1);
        } else {
          if (!(v = var_get(p, &p, 0, 0))) die("Bad variable in eval");
          dynstr_append_mem(query_eval, v->str_val, v->str_val_len);
        }
        break;
      case '\\':
        if (escaped) {
          escaped = 0;
          dynstr_append_mem(query_eval, p, 1);
        } else if (next_c == '\\' || next_c == '$' || next_c == '"') {
          /* Set escaped only if next char is \, " or $ */
          escaped = 1;

          if (pass_through_escape_chars) {
            /* The escape char should be added to the output string. */
            dynstr_append_mem(query_eval, p, 1);
          }
        } else
          dynstr_append_mem(query_eval, p, 1);
        break;
      default:
        escaped = 0;
        dynstr_append_mem(query_eval, p, 1);
        break;
    }
  }
#ifdef _WIN32
  fix_win_paths(query_eval->str, query_eval->length);
#endif
  DBUG_VOID_RETURN;
}

/*
  Run query and dump the result to stderr in vertical format

  NOTE! This function should be safe to call when an error
  has occured and thus any further errors will be ignored(although logged)

  SYNOPSIS
  show_query
  mysql - connection to use
  query - query to run

*/

static void show_query(MYSQL *mysql, const char *query) {
  MYSQL_RES *res;
  DBUG_ENTER("show_query");

  if (!mysql) DBUG_VOID_RETURN;

  if (mysql_query(mysql, query)) {
    log_msg("Error running query '%s': %d %s", query, mysql_errno(mysql),
            mysql_error(mysql));
    DBUG_VOID_RETURN;
  }

  if ((res = mysql_store_result(mysql)) == NULL) {
    /* No result set returned */
    DBUG_VOID_RETURN;
  }

  {
    MYSQL_ROW row;
    unsigned int i;
    unsigned int row_num = 0;
    unsigned int num_fields = mysql_num_fields(res);
    MYSQL_FIELD *fields = mysql_fetch_fields(res);

    fprintf(stderr, "=== %s ===\n", query);
    while ((row = mysql_fetch_row(res))) {
      unsigned long *lengths = mysql_fetch_lengths(res);
      row_num++;

      fprintf(stderr, "---- %d. ----\n", row_num);
      for (i = 0; i < num_fields; i++) {
        /* looks ugly , but put here to convince parfait */
        assert(lengths);
        fprintf(stderr, "%s\t%.*s\n", fields[i].name, (int)lengths[i],
                row[i] ? row[i] : "NULL");
      }
    }
    for (i = 0; i < std::strlen(query) + 8; i++) fprintf(stderr, "=");
    fprintf(stderr, "\n\n");
  }
  mysql_free_result(res);

  DBUG_VOID_RETURN;
}

/*
  Show any warnings just before the error. Since the last error
  is added to the warning stack, only print @@warning_count-1 warnings.

  NOTE! This function should be safe to call when an error
  has occured and this any further errors will be ignored(although logged)

  SYNOPSIS
  show_warnings_before_error
  mysql - connection to use

*/

static void show_warnings_before_error(MYSQL *mysql) {
  MYSQL_RES *res;
  const char *query = "SHOW WARNINGS";
  DBUG_ENTER("show_warnings_before_error");

  if (!mysql) DBUG_VOID_RETURN;

  if (mysql_query(mysql, query)) {
    log_msg("Error running query '%s': %d %s", query, mysql_errno(mysql),
            mysql_error(mysql));
    DBUG_VOID_RETURN;
  }

  if ((res = mysql_store_result(mysql)) == NULL) {
    /* No result set returned */
    DBUG_VOID_RETURN;
  }

  if (mysql_num_rows(res) <= 1) {
    /* Don't display the last row, it's "last error" */
  } else {
    MYSQL_ROW row;
    unsigned int row_num = 0;
    unsigned int num_fields = mysql_num_fields(res);

    fprintf(stderr, "\nWarnings from just before the error:\n");
    while ((row = mysql_fetch_row(res))) {
      unsigned int i;
      unsigned long *lengths = mysql_fetch_lengths(res);

      if (++row_num >= mysql_num_rows(res)) {
        /* Don't display the last row, it's "last error" */
        break;
      }

      for (i = 0; i < num_fields; i++) {
        /* looks ugly , but put here to convince parfait */
        assert(lengths);
        fprintf(stderr, "%.*s ", (int)lengths[i], row[i] ? row[i] : "NULL");
      }
      fprintf(stderr, "\n");
    }
  }
  mysql_free_result(res);

  DBUG_VOID_RETURN;
}

enum arg_type { ARG_STRING, ARG_REST };

struct command_arg {
  const char *argname;     /* Name of argument   */
  enum arg_type type;      /* Type of argument   */
  bool required;           /* Argument required  */
  DYNAMIC_STRING *ds;      /* Storage for argument */
  const char *description; /* Description of the argument */
};

static void check_command_args(struct st_command *command,
                               const char *arguments,
                               const struct command_arg *args, int num_args,
                               const char delimiter_arg) {
  int i;
  const char *ptr = arguments;
  const char *start;
  DBUG_ENTER("check_command_args");
  DBUG_PRINT("enter", ("num_args: %d", num_args));

  for (i = 0; i < num_args; i++) {
    const struct command_arg *arg = &args[i];
    char delimiter;

    switch (arg->type) {
        /* A string */
      case ARG_STRING:
        /* Skip leading spaces */
        while (*ptr && *ptr == ' ') ptr++;
        start = ptr;
        delimiter = delimiter_arg;
        /* If start of arg is ' ` or " search to matching quote end instead */
        if (*ptr && strchr("'`\"", *ptr)) {
          delimiter = *ptr;
          start = ++ptr;
        }
        /* Find end of arg, terminated by "delimiter" */
        while (*ptr && *ptr != delimiter) ptr++;
        if (ptr > start) {
          init_dynamic_string(arg->ds, 0, ptr - start, 32);
          do_eval(arg->ds, start, ptr, false);
        } else {
          /* Empty string */
          init_dynamic_string(arg->ds, "", 0, 0);
        }
        /* Find real end of arg, terminated by "delimiter_arg" */
        /* This will do nothing if arg was not closed by quotes */
        while (*ptr && *ptr != delimiter_arg) ptr++;

        command->last_argument = (char *)ptr;

        /* Step past the delimiter */
        if (*ptr && *ptr == delimiter_arg) ptr++;
        DBUG_PRINT("info", ("val: %s", arg->ds->str));
        break;

        /* Rest of line */
      case ARG_REST:
        start = ptr;
        init_dynamic_string(arg->ds, 0, command->query_len, 256);
        do_eval(arg->ds, start, command->end, false);
        command->last_argument = command->end;
        DBUG_PRINT("info", ("val: %s", arg->ds->str));
        break;

      default:
        DBUG_ASSERT("Unknown argument type");
        break;
    }

    /* Check required arg */
    if (arg->ds->length == 0 && arg->required)
      die("Missing required argument '%s' to command '%.*s'", arg->argname,
          static_cast<int>(command->first_word_len), command->query);
  }
  /* Check for too many arguments passed */
  ptr = command->last_argument;
  while (ptr <= command->end && *ptr != '#') {
    if (*ptr && *ptr != ' ')
      die("Extra argument '%s' passed to '%.*s'", ptr,
          static_cast<int>(command->first_word_len), command->query);
    ptr++;
  }
  DBUG_VOID_RETURN;
}

/// Check whether given error is in list of expected errors.
///
/// @param command      Pointer to the st_command structure which holds the
///                     arguments and information for the command.
/// @param err_errno    Error number of the error that actually occurred.
/// @param err_sqlstate SQLSTATE that was thrown, or NULL for impossible
///                     (file-ops, diff, etc.)
///
/// @retval -1 if the given error is not in the list, index in the
///         list of expected errors otherwise.
///
/// @note
/// If caller needs to know whether the list was empty, they should
/// check the value of expected_errors.count.
static int match_expected_error(struct st_command *command,
                                std::uint32_t err_errno,
                                const char *err_sqlstate) {
  std::uint8_t index = 0;

  // Iterator for list/vector of expected errors
  std::vector<std::unique_ptr<Error>>::iterator error =
      expected_errors->begin();

  // Iterate over list of expected errors
  for (; error != expected_errors->end(); error++) {
    if ((*error)->type() == ERR_ERRNO) {
      // Error type is ERR_ERRNO
      if ((*error)->error_code() == err_errno) return index;
    } else if ((*error)->type() == ERR_SQLSTATE) {
      // Error type is ERR_SQLSTATE. NULL is quite likely, but not in
      // conjunction with a SQL-state expect.
      if (unlikely(err_sqlstate == NULL)) {
        die("Expecting a SQLSTATE (%s) from query '%s' which cannot produce "
            "one.",
            (*error)->sqlstate(), command->query);
      }

      if (!std::strncmp((*error)->sqlstate(), err_sqlstate, SQLSTATE_LENGTH))
        return index;
    }

    index++;
  }

  return -1;
}

/// Handle errors which occurred during execution of a query.
///
/// @param command      Pointer to the st_command structure which holds the
///                     arguments and information for the command.
/// @param err_errno    Error number
/// @param err_error    Error message
/// @param err_sqlstate SQLSTATE that was thrown
/// @param ds           Dynamic string to store the result.
///
/// @note
/// If there is an unexpected error, this function will abort mysqltest
/// immediately.
void handle_error(struct st_command *command, std::uint32_t err_errno,
                  const char *err_error, const char *err_sqlstate,
                  DYNAMIC_STRING *ds) {
  DBUG_ENTER("handle_error");

  if (command->abort_on_error)
    die("Query '%s' failed.\nERROR %d (%s): %s", command->query, err_errno,
        err_sqlstate, err_error);

  DBUG_PRINT("info", ("Expected errors count: %zu", expected_errors->count()));

  int i = match_expected_error(command, err_errno, err_sqlstate);

  if (i >= 0) {
    if (!disable_result_log) {
      if (expected_errors->count() == 1) {
        // Only log error if there is one possible error
        dynstr_append_mem(ds, "ERROR ", 6);
        replace_dynstr_append(ds, err_sqlstate);
        dynstr_append_mem(ds, ": ", 2);
        replace_dynstr_append(ds, err_error);
        dynstr_append_mem(ds, "\n", 1);
      }
      // Don't log error if we may not get an error
      else if (expected_errors->type() == ERR_SQLSTATE ||
               (expected_errors->type() == ERR_ERRNO &&
                expected_errors->error_code() != 0))
        dynstr_append(ds, "Got one of the listed errors\n");
    }

    revert_properties();
    DBUG_VOID_RETURN;
  }

  DBUG_PRINT("info",
             ("i: %d Expected errors count: %zu", i, expected_errors->count()));

  if (!disable_result_log) {
    dynstr_append_mem(ds, "ERROR ", 6);
    replace_dynstr_append(ds, err_sqlstate);
    dynstr_append_mem(ds, ": ", 2);
    replace_dynstr_append(ds, err_error);
    dynstr_append_mem(ds, "\n", 1);
  }

  if (expected_errors->count()) {
    if (expected_errors->count() == 1) {
      die("Query '%s' failed with wrong error %d: '%s', should have failed "
          "with error '%s'.",
          command->query, err_errno, err_error,
          expected_errors->error_list().c_str());
    } else {
      die("Query '%s' failed with wrong error %d: '%s', should have failed "
          "with any of '%s' errors.",
          command->query, err_errno, err_error,
          expected_errors->error_list().c_str());
    }
  }

  revert_properties();
  DBUG_VOID_RETURN;
}

/// Handle absence of errors after execution.
///
/// Abort test run if the query succeeds and was expected to fail with
/// an error.
///
/// @param command Pointer to the st_command structure which holds the
///                arguments and information for the command.
void handle_no_error(struct st_command *command) {
  DBUG_ENTER("handle_no_error");

  if (expected_errors->count()) {
    int index = match_expected_error(command, 0, "00000");
    if (index == -1) {
      if (expected_errors->count() == 1) {
        die("Query '%s' succeeded, should have failed with error '%s'",
            command->query, expected_errors->error_list().c_str());
      } else {
        die("Query '%s' succeeded, should have failed with any of '%s' errors.",
            command->query, expected_errors->error_list().c_str());
      }
    }
  }

  DBUG_VOID_RETURN;
}

/// Save error code returned by a mysqltest command in '$__error'
/// variable.
///
/// @param error Error code
static void save_error_code(std::uint32_t error) {
  char error_value[10];
  size_t error_length = std::snprintf(error_value, 10, "%u", error);
  error_value[error_length > 9 ? 9 : error_length] = '0';
  const char *var_name = "__error";
  var_set(var_name, var_name + 7, error_value, error_value + error_length);
}

/// Handle errors which occurred during execution of mysqltest commands
/// like 'move_file', 'remove_file' etc which are used to perform file
/// system operations.
///
/// @param command Pointer to the st_command structure which holds the
///                arguments and information for the command.
/// @param error   Error number
///
/// @note
/// If there is an unexpected error, this function will abort mysqltest
/// client immediately.
static void handle_command_error(struct st_command *command,
                                 std::uint32_t error) {
  DBUG_ENTER("handle_command_error");
  DBUG_PRINT("enter", ("error: %d", error));

  if (error != 0 && command->abort_on_error) {
    die("Command \"%s\" failed with error %d. my_errno=%d.",
        command_names[command->type - 1], error, my_errno());
  }

  if (expected_errors->count()) {
    int index = match_expected_error(command, error, NULL);
    if (index == -1) {
      if (error != 0) {
        if (expected_errors->count() == 1) {
          die("Command \"%s\" failed with wrong error: %d, my_errno=%d. should "
              "have failed with error '%s'.",
              command_names[command->type - 1], error, my_errno(),
              expected_errors->error_list().c_str());
        } else {
          die("Command \"%s\" failed with wrong error: %d, my_errno=%d. should "
              "have failed with any of '%s' errors.",
              command_names[command->type - 1], error, my_errno(),
              expected_errors->error_list().c_str());
        }
      } else {
        // Command succeeded, should have failed with an error
        if (expected_errors->count() == 1) {
          die("Command \"%s\" succeeded, should have failed with error '%s'.",
              command_names[command->type - 1],
              expected_errors->error_list().c_str());
        } else {
          die("Command \"%s\" succeeded, should have failed with any of '%s' "
              "errors.",
              command_names[command->type - 1],
              expected_errors->error_list().c_str());
        }
      }
    }
  }

  // Save the error code
  save_error_code(error);

  revert_properties();
  DBUG_VOID_RETURN;
}

static void close_connections() {
  DBUG_ENTER("close_connections");
  for (--next_con; next_con >= connections; --next_con) {
    if (next_con->stmt) mysql_stmt_close(next_con->stmt);
    next_con->stmt = 0;
    mysql_close(&next_con->mysql);
    if (next_con->util_mysql) mysql_close(next_con->util_mysql);
    my_free(next_con->name);
  }
  my_free(connections);
  DBUG_VOID_RETURN;
}

static void close_statements() {
  struct st_connection *con;
  DBUG_ENTER("close_statements");
  for (con = connections; con < next_con; con++) {
    if (con->stmt) mysql_stmt_close(con->stmt);
    con->stmt = 0;
  }
  DBUG_VOID_RETURN;
}

static void close_files() {
  DBUG_ENTER("close_files");
  for (; cur_file >= file_stack; cur_file--) {
    if (cur_file->file && cur_file->file != stdin) {
      DBUG_PRINT("info", ("closing file: %s", cur_file->file_name));
      fclose(cur_file->file);
    }
    my_free(cur_file->file_name);
    cur_file->file_name = 0;
  }
  DBUG_VOID_RETURN;
}

static void free_used_memory() {
  // Delete the exptected errors pointer
  delete expected_errors;

  if (connections) close_connections();
  close_files();
  delete var_hash;
  var_hash = nullptr;

  struct st_command **q;
  for (q = q_lines->begin(); q != q_lines->end(); ++q) {
    my_free((*q)->query_buf);
    if ((*q)->content.str) dynstr_free(&(*q)->content);
    my_free((*q));
  }

  for (size_t i = 0; i < 10; i++) {
    if (var_reg[i].alloced_len) my_free(var_reg[i].str_val);
  }

  delete q_lines;
  dynstr_free(&ds_res);
  dynstr_free(&ds_result);
  if (ds_warn) dynstr_free(ds_warn);
  free_all_replace();
  my_free(opt_pass);
  free_re();
#ifdef _WIN32
  free_win_path_patterns();
#endif

  // Only call mysql_server_end if mysql_server_init has been called.
  if (server_initialized) mysql_server_end();

  // Don't use DBUG after mysql_server_end()
  return;
}

static void cleanup_and_exit(int exit_code) {
  free_used_memory();
  my_end(my_end_arg);

  if (!silent) {
    switch (exit_code) {
      case 1:
        printf("not ok\n");
        break;
      case 0:
        printf("ok\n");
        break;
      case 62:
        printf("skipped\n");
        break;
      default:
        printf("unknown exit code: %d\n", exit_code);
        DBUG_ASSERT(0);
    }
  }

// exit() appears to be not 100% reliable on Windows under some conditions.
#ifdef _WIN32
  if (opt_safe_process_pid) {
    // Close the stack trace request event handle
    if (stacktrace_request_event != NULL) CloseHandle(stacktrace_request_event);

    // Detach or stop the thread waiting for stack trace event to occur.
    if (wait_for_stacktrace_request_event_thread.joinable())
      wait_for_stacktrace_request_event_thread.detach();

    // Close the thread handle
    if (!CloseHandle(mysqltest_thread))
      die("CloseHandle failed, err = %d.\n", GetLastError());
  }

  fflush(stdout);
  fflush(stderr);
  _exit(exit_code);
#else
  exit(exit_code);
#endif
}

static void print_file_stack() {
  fprintf(stderr, "file %s: %d\n", cur_file->file_name, cur_file->lineno);

  struct st_test_file *err_file;
  for (err_file = cur_file - 1; err_file >= file_stack; err_file--) {
    fprintf(stderr, "included from %s: %d\n", err_file->file_name,
            err_file->lineno);
  }
}

void die(const char *fmt, ...) {
  static int dying = 0;
  va_list args;
  DBUG_PRINT("enter", ("start_lineno: %d", start_lineno));

  // Protect against dying twice first time 'die' is called, try to
  // write log files second time, just exit.
  if (dying) cleanup_and_exit(1);
  dying = 1;

  // Print the error message
  fprintf(stderr, "mysqltest: ");

  if (start_lineno > 0) fprintf(stderr, "At line %u: ", start_lineno);

  if (fmt) {
    va_start(args, fmt);
    vfprintf(stderr, fmt, args);
    fprintf(stderr, "\n");
    va_end(args);
  } else
    fprintf(stderr, "Unknown error");

  // Print the file stack
  if (cur_file && cur_file != file_stack) {
    fprintf(stderr, "In included ");
    print_file_stack();
  }

  fflush(stderr);

  log_file.show_tail(opt_tail_lines);

  // Help debugging by displaying any warnings that might have
  // been produced prior to the error.
  if (cur_con && !cur_con->pending) show_warnings_before_error(&cur_con->mysql);

  cleanup_and_exit(1);
}

void abort_not_supported_test(const char *fmt, ...) {
  va_list args;
  DBUG_ENTER("abort_not_supported_test");

  /* Print include filestack */
  fprintf(stderr, "The test '%s' is not supported by this installation\n",
          file_stack->file_name);
  fprintf(stderr, "Detected in ");
  print_file_stack();

  /* Print error message */
  va_start(args, fmt);
  if (fmt) {
    fprintf(stderr, "reason: ");
    vfprintf(stderr, fmt, args);
    fprintf(stderr, "\n");
    fflush(stderr);
  }
  va_end(args);

  cleanup_and_exit(62);
}

void verbose_msg(const char *fmt, ...) {
  va_list args;
  DBUG_ENTER("verbose_msg");
  if (!verbose) DBUG_VOID_RETURN;

  va_start(args, fmt);
  fprintf(stderr, "mysqltest: ");
  if (cur_file && cur_file != file_stack)
    fprintf(stderr, "In included file \"%s\": ", cur_file->file_name);
  if (start_lineno != 0) fprintf(stderr, "At line %u: ", start_lineno);
  vfprintf(stderr, fmt, args);
  fprintf(stderr, "\n");
  va_end(args);

  DBUG_VOID_RETURN;
}

void log_msg(const char *fmt, ...) {
  va_list args;
  char buff[1024];
  size_t len;
  DBUG_ENTER("log_msg");

  va_start(args, fmt);
  len = vsnprintf(buff, sizeof(buff) - 1, fmt, args);
  va_end(args);

  dynstr_append_mem(&ds_res, buff, len);
  dynstr_append(&ds_res, "\n");

  DBUG_VOID_RETURN;
}

/*
  Read a file and append it to ds

  SYNOPSIS
  cat_file
  ds - pointer to dynamic string where to add the files content
  filename - name of the file to read

*/

static int cat_file(DYNAMIC_STRING *ds, const char *filename) {
  int fd;
  size_t len;
  char buff[512];
  bool dangling_cr = 0;

  if ((fd = my_open(filename, O_RDONLY, MYF(0))) < 0) return 1;
  while ((len = my_read(fd, (uchar *)&buff, sizeof(buff), MYF(0))) > 0) {
    char *p = buff, *start = buff;
    if (dangling_cr) {
      if (*p != '\n') dynstr_append_mem(ds, "\r", 1);
      dangling_cr = 0;
    }
    while (p < buff + len) {
      /* Convert cr/lf to lf */
      if (*p == '\r' && *(p + 1) && *(p + 1) == '\n') {
        /* Add fake newline instead of cr and output the line */
        *p = '\n';
        p++; /* Step past the "fake" newline */
        dynstr_append_mem(ds, start, p - start);
        p++; /* Step past the "fake" newline */
        start = p;
      } else
        p++;
    }
    if (*(p - 1) == '\r' && len == 512) dangling_cr = 1;
    /* Output any chars that migh be left */
    if (dangling_cr)
      dynstr_append_mem(ds, start, p - start - 1);
    else
      dynstr_append_mem(ds, start, p - start);
  }
  my_close(fd, MYF(0));
  return 0;
}

/*
  Run the specified command with popen

  SYNOPSIS
  run_command
  cmd - command to execute(should be properly quoted
  ds_res- pointer to dynamic string where to store the result

*/

static int run_command(char *cmd, DYNAMIC_STRING *ds_res) {
  char buf[512] = {0};
  FILE *res_file;
  int error;

  if (!(res_file = popen(cmd, "r"))) die("popen(\"%s\", \"r\") failed", cmd);

  while (fgets(buf, sizeof(buf), res_file)) {
    DBUG_PRINT("info", ("buf: %s", buf));
    if (ds_res) {
      /* Save the output of this command in the supplied string */
      dynstr_append(ds_res, buf);
    } else {
      /* Print it directly on screen */
      fprintf(stdout, "%s", buf);
    }
  }

  error = pclose(res_file);
  return WEXITSTATUS(error);
}

/*
  Run the specified tool with variable number of arguments

  SYNOPSIS
  run_tool
  tool_path - the name of the tool to run
  ds_res - pointer to dynamic string where to store the result
  ... - variable number of arguments that will be properly
        quoted and appended after the tool's name

*/

static int run_tool(const char *tool_path, DYNAMIC_STRING *ds_res, ...) {
  int ret;
  const char *arg;
  va_list args;
  DYNAMIC_STRING ds_cmdline;

  DBUG_ENTER("run_tool");
  DBUG_PRINT("enter", ("tool_path: %s", tool_path));

  if (init_dynamic_string(&ds_cmdline, IF_WIN("\"", ""), FN_REFLEN, FN_REFLEN))
    die("Out of memory");

  dynstr_append_os_quoted(&ds_cmdline, tool_path, NullS);
  dynstr_append(&ds_cmdline, " ");

  va_start(args, ds_res);

  while ((arg = va_arg(args, char *))) {
    /* Options should be os quoted */
    if (std::strncmp(arg, "--", 2) == 0)
      dynstr_append_os_quoted(&ds_cmdline, arg, NullS);
    else
      dynstr_append(&ds_cmdline, arg);
    dynstr_append(&ds_cmdline, " ");
  }

  va_end(args);

#ifdef _WIN32
  dynstr_append(&ds_cmdline, "\"");
#endif

  DBUG_PRINT("info", ("Running: %s", ds_cmdline.str));
  ret = run_command(ds_cmdline.str, ds_res);
  DBUG_PRINT("exit", ("ret: %d", ret));
  dynstr_free(&ds_cmdline);
  DBUG_RETURN(ret);
}

  /*
    Test if diff is present.  This is needed on Windows systems
    as the OS returns 1 whether diff is successful or if it is
    not present.

    We run diff -v and look for output in stdout.
    We don't redirect stderr to stdout to make for a simplified check
    Windows will output '"diff"' is not recognized... to stderr if it is
    not present.
  */

#ifdef _WIN32

static int diff_check(const char *diff_name) {
  FILE *res_file;
  char buf[128];
  int have_diff = 0;

  snprintf(buf, sizeof(buf), "%s -v", diff_name);

  if (!(res_file = popen(buf, "r"))) die("popen(\"%s\", \"r\") failed", buf);

  /* if diff is not present, nothing will be in stdout to increment have_diff */
  if (fgets(buf, sizeof(buf), res_file)) have_diff = 1;

  pclose(res_file);

  return have_diff;
}

#endif

/// Show the diff of two files using the systems builtin diff
/// command. If no such diff command exist, just dump the content
/// of the two files and inform about how to get "diff"
///
/// @param ds        Pointer to dynamic string where to add the
///                  diff. If NULL, print the diff to stderr.
/// @param filename1 Name of the first file
/// @param filename2 Name of the second file
static void show_diff(DYNAMIC_STRING *ds, const char *filename1,
                      const char *filename2) {
  DYNAMIC_STRING ds_diff;
  if (init_dynamic_string(&ds_diff, "", 256, 256)) die("Out of memory");

  const char *diff_name = 0;

  // Determine if we have diff on Windows. If yes, then needs special
  // processing due to return values on that OS. This test is only done
  // on Windows since it's only needed there in order to correctly
  // detect non-availibility of 'diff', and the way it's implemented
  // does not work with default 'diff' on Solaris.
#ifdef _WIN32
  if (diff_check("diff"))
    diff_name = "diff";
  else if (diff_check("mtrdiff"))
    diff_name = "mtrdiff";
  else
    diff_name = 0;
#else
  // Otherwise always assume it's called diff
  diff_name = "diff";
#endif

  if (diff_name) {
    int exit_code = 0;
    // Use 'diff --color=always' to print the colored diff if it is enabled
    if (opt_colored_diff) {
      // Most "diff" tools return '> 1' if error
      exit_code = run_tool(diff_name, &ds_diff, "-u --color='always'",
                           filename1, filename2, "2>&1", NULL);

      if (exit_code > 1)
        die("Option '--colored-diff' is not supported on this machine. "
            "To get colored diff output, install GNU diffutils version "
            "3.4 or higher.");
    } else {
      // Colored diff is disabled, clear the diff string and try unified
      // diff with "diff -u".
      dynstr_set(&ds_diff, "");
      exit_code = run_tool(diff_name, &ds_diff, "-u", filename1, filename2,
                           "2>&1", NULL);

      if (exit_code > 1) {
        // Clear the diff string and fallback to context diff with "diff -c"
        dynstr_set(&ds_diff, "");
        exit_code = run_tool(diff_name, &ds_diff, "-c", filename1, filename2,
                             "2>&1", NULL);

        if (exit_code > 1) {
          // Clear the diff string and fallback to simple diff with "diff"
          dynstr_set(&ds_diff, "");
          exit_code =
              run_tool(diff_name, &ds_diff, filename1, filename2, "2>&1", NULL);
          if (exit_code > 1) diff_name = 0;
        }
      }
    }
  }

  if (!diff_name) {
    // Fallback to dump both files to result file and inform
    // about installing "diff".
    dynstr_append(&ds_diff, "\n");
    dynstr_append(
        &ds_diff,
        "\n"
        "The two files differ but it was not possible to execute 'diff' in\n"
        "order to show only the difference. Instead the whole content of the\n"
        "two files was shown for you to diff manually.\n\n"
        "To get a better report you should install 'diff' on your system, "
        "which you\n"
        "for example can get from "
        "http://www.gnu.org/software/diffutils/diffutils.html\n"
#ifdef _WIN32
        "or http://gnuwin32.sourceforge.net/packages/diffutils.htm\n"
#endif
        "\n");

    dynstr_append(&ds_diff, " --- ");
    dynstr_append(&ds_diff, filename1);
    dynstr_append(&ds_diff, " >>>\n");
    cat_file(&ds_diff, filename1);
    dynstr_append(&ds_diff, "<<<\n --- ");
    dynstr_append(&ds_diff, filename1);
    dynstr_append(&ds_diff, " >>>\n");
    cat_file(&ds_diff, filename2);
    dynstr_append(&ds_diff, "<<<<\n");
  }

  if (ds)
    // Add the diff to output
    dynstr_append_mem(ds, ds_diff.str, ds_diff.length);
  else
    // Print diff directly to stderr
    fprintf(stderr, "%s\n", ds_diff.str);

  dynstr_free(&ds_diff);
}

enum compare_files_result_enum {
  RESULT_OK = 0,
  RESULT_CONTENT_MISMATCH = 1,
  RESULT_LENGTH_MISMATCH = 2
};

/*
  Compare two files, given a fd to the first file and
  name of the second file

  SYNOPSIS
  compare_files2
  fd - Open file descriptor of the first file
  filename2 - Name of second file

  RETURN VALUES
  According to the values in "compare_files_result_enum"

*/

static int compare_files2(File fd, const char *filename2) {
  int error = RESULT_OK;
  File fd2;
  size_t len, len2;
  char buff[512], buff2[512];

  if ((fd2 = my_open(filename2, O_RDONLY, MYF(0))) < 0) {
    my_close(fd, MYF(0));
    die("Failed to open second file: '%s'", filename2);
  }
  while ((len = my_read(fd, (uchar *)&buff, sizeof(buff), MYF(0))) > 0) {
    if ((len2 = my_read(fd2, (uchar *)&buff2, sizeof(buff2), MYF(0))) < len) {
      /* File 2 was smaller */
      error = RESULT_LENGTH_MISMATCH;
      break;
    }
    if (len2 > len) {
      /* File 1 was smaller */
      error = RESULT_LENGTH_MISMATCH;
      break;
    }
    if ((memcmp(buff, buff2, len))) {
      /* Content of this part differed */
      error = RESULT_CONTENT_MISMATCH;
      break;
    }
  }
  if (!error && my_read(fd2, (uchar *)&buff2, sizeof(buff2), MYF(0)) > 0) {
    /* File 1 was smaller */
    error = RESULT_LENGTH_MISMATCH;
  }

  my_close(fd2, MYF(0));

  return error;
}

/*
  Compare two files, given their filenames

  SYNOPSIS
  compare_files
  filename1 - Name of first file
  filename2 - Name of second file

  RETURN VALUES
  See 'compare_files2'

*/

static int compare_files(const char *filename1, const char *filename2) {
  File fd;
  int error;

  if ((fd = my_open(filename1, O_RDONLY, MYF(0))) < 0)
    die("Failed to open first file: '%s'", filename1);

  error = compare_files2(fd, filename2);

  my_close(fd, MYF(0));

  return error;
}

/*
  Check the content of log against result file

  SYNOPSIS
  check_result

  RETURN VALUES
  error - the function will not return

*/

static void check_result() {
  const char *mess = "Result content mismatch\n";

  DBUG_ENTER("check_result");
  DBUG_ASSERT(result_file_name);
  DBUG_PRINT("enter", ("result_file_name: %s", result_file_name));

  /*
    Removing the unnecessary warning messages generated
    on GCOV platform.
  */
#ifdef HAVE_GCOV
  char cmd[FN_REFLEN];
  strcpy(cmd, "sed -i '/gcda:Merge mismatch for function/d' ");
  std::strcat(cmd, log_file.file_name());
  system(cmd);
#endif

  switch (compare_files(log_file.file_name(), result_file_name)) {
    case RESULT_OK:
      break; /* ok */
    case RESULT_LENGTH_MISMATCH:
      mess = "Result length mismatch\n";
      /* Fallthrough */
    case RESULT_CONTENT_MISMATCH: {
      /*
        Result mismatched, dump results to .reject file
        and then show the diff
      */
      char reject_file[FN_REFLEN];
      size_t reject_length;
      dirname_part(reject_file, result_file_name, &reject_length);

      /* Put reject file in opt_logdir */
      fn_format(reject_file, result_file_name, opt_logdir, ".reject",
                MY_REPLACE_DIR | MY_REPLACE_EXT);

      if (my_copy(log_file.file_name(), reject_file, MYF(0)) != 0)
        die("Failed to copy '%s' to '%s', errno: %d", log_file.file_name(),
            reject_file, errno);

      show_diff(NULL, result_file_name, reject_file);
      die("%s", mess);
      break;
    }
    default: /* impossible */
      die("Unknown error code from dyn_string_cmp()");
  }

  DBUG_VOID_RETURN;
}

/*
   Remove surrounding chars from string

   Return 1 if first character is found but not last
*/
static int strip_surrounding(char *str, char c1, char c2) {
  char *ptr = str;

  /* Check if the first non space character is c1 */
  while (*ptr && my_isspace(charset_info, *ptr)) ptr++;
  if (*ptr == c1) {
    /* Replace it with a space */
    *ptr = ' ';

    /* Last non space charecter should be c2 */
    ptr = strend(str) - 1;
    while (*ptr && my_isspace(charset_info, *ptr)) ptr--;
    if (*ptr == c2) {
      /* Replace it with \0 */
      *ptr = 0;
    } else {
      /* Mismatch detected */
      return 1;
    }
  }
  return 0;
}

static void strip_parentheses(struct st_command *command) {
  if (strip_surrounding(command->first_argument, '(', ')'))
    die("%.*s - argument list started with '%c' must be ended with '%c'",
        static_cast<int>(command->first_word_len), command->query, '(', ')');
}

void var_free::operator()(VAR *var) const {
  my_free(var->str_val);
  if (var->alloced) my_free(var);
}

static void var_check_int(VAR *v) {
  char *endptr;
  char *str = v->str_val;

  /* Initially assume not a number */
  v->int_val = 0;
  v->is_int = false;
  v->int_dirty = false;
  if (!str) return;

  v->int_val = (int)strtol(str, &endptr, 10);
  /* It is an int if strtol consumed something up to end/space/tab */
  if (endptr > str && (!*endptr || *endptr == ' ' || *endptr == '\t'))
    v->is_int = true;
}

VAR *var_init(VAR *v, const char *name, size_t name_len, const char *val,
              size_t val_len) {
  size_t val_alloc_len;
  VAR *tmp_var;
  if (!name_len && name) name_len = std::strlen(name);
  if (!val_len && val) val_len = std::strlen(val);
  if (!val) val_len = 0;
  val_alloc_len = val_len + 16; /* room to grow */
  if (!(tmp_var = v) && !(tmp_var = (VAR *)my_malloc(
                              PSI_NOT_INSTRUMENTED,
                              sizeof(*tmp_var) + name_len + 2, MYF(MY_WME))))
    die("Out of memory");

  if (name != NULL) {
    tmp_var->name = reinterpret_cast<char *>(tmp_var) + sizeof(*tmp_var);
    memcpy(tmp_var->name, name, name_len);
    tmp_var->name[name_len] = 0;
  } else
    tmp_var->name = NULL;

  tmp_var->alloced = (v == 0);

  if (!(tmp_var->str_val = (char *)my_malloc(PSI_NOT_INSTRUMENTED,
                                             val_alloc_len + 1, MYF(MY_WME))))
    die("Out of memory");

  if (val) memcpy(tmp_var->str_val, val, val_len);
  tmp_var->str_val[val_len] = 0;

  var_check_int(tmp_var);
  tmp_var->name_len = name_len;
  tmp_var->str_val_len = val_len;
  tmp_var->alloced_len = val_alloc_len;
  return tmp_var;
}

VAR *var_from_env(const char *name, const char *def_val) {
  const char *tmp;
  VAR *v;
  if (!(tmp = getenv(name))) tmp = def_val;

  v = var_init(0, name, std::strlen(name), tmp, std::strlen(tmp));
  var_hash->emplace(name, std::unique_ptr<VAR, var_free>(v));
  return v;
}

VAR *var_get(const char *var_name, const char **var_name_end, bool raw,
             bool ignore_not_existing) {
  int digit;
  VAR *v;
  DBUG_ENTER("var_get");
  DBUG_PRINT("enter", ("var_name: %s", var_name));

  if (*var_name != '$') goto err;
  digit = *++var_name - '0';
  if (digit < 0 || digit >= 10) {
    const char *save_var_name = var_name, *end;
    uint length;
    end = (var_name_end) ? *var_name_end : 0;
    while (my_isvar(charset_info, *var_name) && var_name != end) var_name++;
    if (var_name == save_var_name) {
      if (ignore_not_existing) DBUG_RETURN(0);
      die("Empty variable");
    }
    length = (uint)(var_name - save_var_name);
    if (length >= MAX_VAR_NAME_LENGTH)
      die("Too long variable name: %s", save_var_name);

    if (!(v = find_or_nullptr(*var_hash, std::string(save_var_name, length)))) {
      char buff[MAX_VAR_NAME_LENGTH + 1];
      strmake(buff, save_var_name, length);
      v = var_from_env(buff, "");
    }
    var_name--; /* Point at last character */
  } else
    v = var_reg + digit;

  if (!raw && v->int_dirty) {
    sprintf(v->str_val, "%d", v->int_val);
    v->int_dirty = false;
    v->str_val_len = std::strlen(v->str_val);
  }
  if (var_name_end) *var_name_end = var_name;
  DBUG_RETURN(v);
err:
  if (var_name_end) *var_name_end = 0;
  die("Unsupported variable name: %s", var_name);
  DBUG_RETURN(0);
}

static VAR *var_obtain(const char *name, int len) {
  VAR *v = find_or_nullptr(*var_hash, std::string(name, len));
  if (v == nullptr) {
    v = var_init(0, name, len, "", 0);
    var_hash->emplace(std::string(name, len),
                      std::unique_ptr<VAR, var_free>(v));
  }
  return v;
}

/*
  - if variable starts with a $ it is regarded as a local test varable
  - if not it is treated as a environment variable, and the corresponding
  environment variable will be updated
*/

void var_set(const char *var_name, const char *var_name_end,
             const char *var_val, const char *var_val_end) {
  int digit, env_var = 0;
  VAR *v;
  DBUG_ENTER("var_set");
  DBUG_PRINT("enter", ("var_name: '%.*s' = '%.*s' (length: %d)",
                       (int)(var_name_end - var_name), var_name,
                       (int)(var_val_end - var_val), var_val,
                       (int)(var_val_end - var_val)));

  if (*var_name != '$')
    env_var = 1;
  else
    var_name++;

  digit = *var_name - '0';
  if (!(digit < 10 && digit >= 0)) {
    v = var_obtain(var_name, (uint)(var_name_end - var_name));
  } else
    v = var_reg + digit;

  eval_expr(v, var_val, (const char **)&var_val_end);

  if (env_var) {
    if (v->int_dirty) {
      sprintf(v->str_val, "%d", v->int_val);
      v->int_dirty = false;
      v->str_val_len = std::strlen(v->str_val);
    }
    /* setenv() expects \0-terminated strings */
    DBUG_ASSERT(v->name[v->name_len] == 0);
    setenv(v->name, v->str_val, 1);
  }
  DBUG_VOID_RETURN;
}

static void var_set_string(const char *name, const char *value) {
  var_set(name, name + std::strlen(name), value, value + std::strlen(value));
}

static void var_set_int(const char *name, int value) {
  char buf[21];
  snprintf(buf, sizeof(buf), "%d", value);
  var_set_string(name, buf);
}

/*
  Store an integer (typically the returncode of the last SQL)
  statement in the mysqltest builtin variable $mysql_errno
*/

static void var_set_errno(int sql_errno) {
  var_set_int("$mysql_errno", sql_errno);
  var_set_string("$mysql_errname", get_errname_from_code(sql_errno));
}

/* Functions to handle --disable and --enable properties */

static void set_once_property(enum_prop prop, bool val) {
  property &pr = prop_list[prop];
  pr.set = 1;
  pr.old = *pr.var;
  *pr.var = val;
  var_set_int(pr.env_name, (val != pr.reverse));
  once_property = true;
}

static void set_property(st_command *command, enum_prop prop, bool val) {
  char *p = command->first_argument;
  if (p && !std::strcmp(p, "ONCE")) {
    command->last_argument = p + 4;
    set_once_property(prop, val);
    return;
  }
  property &pr = prop_list[prop];
  *pr.var = val;
  pr.set = 0;
  var_set_int(pr.env_name, (val != pr.reverse));
}

void revert_properties() {
  if (!once_property) return;
  for (int i = 0; i < (int)P_MAX; i++) {
    property &pr = prop_list[i];
    if (pr.set) {
      *pr.var = pr.old;
      pr.set = 0;
      var_set_int(pr.env_name, (pr.old != pr.reverse));
    }
  }
  once_property = false;
}

/*
  Set variable from the result of a query

  SYNOPSIS
  var_query_set()
  var	        variable to set from query
  query       start of query string to execute
  query_end   end of the query string to execute


  DESCRIPTION
  let @<var_name> = `<query>`

  Execute the query and assign the first row of result to var as
  a tab separated strings

  Also assign each column of the result set to
  variable "$<var_name>_<column_name>"
  Thus the tab separated output can be read from $<var_name> and
  and each individual column can be read as $<var_name>_<col_name>

*/

static void var_query_set(VAR *var, const char *query, const char **query_end) {
  char *end = (char *)((query_end && *query_end) ? *query_end
                                                 : query + std::strlen(query));
  MYSQL_RES *res = NULL;
  MYSQL_ROW row;
  MYSQL *mysql = &cur_con->mysql;
  DYNAMIC_STRING ds_query;
  DBUG_ENTER("var_query_set");

  /* Only white space or ) allowed past ending ` */
  while (end > query && *end != '`') {
    if (*end && (*end != ' ' && *end != '\t' && *end != '\n' && *end != ')'))
      die("Spurious text after `query` expression");
    --end;
  }

  if (query == end) die("Syntax error in query, missing '`'");
  ++query;

  /* Eval the query, thus replacing all environment variables */
  init_dynamic_string(&ds_query, 0, (end - query) + 32, 256);
  do_eval(&ds_query, query, end, false);

  if (mysql_real_query(mysql, ds_query.str,
                       static_cast<ulong>(ds_query.length))) {
    handle_error(curr_command, mysql_errno(mysql), mysql_error(mysql),
                 mysql_sqlstate(mysql), &ds_res);
    /* If error was acceptable, return empty string */
    dynstr_free(&ds_query);
    eval_expr(var, "", 0);
    DBUG_VOID_RETURN;
  }

  if (!(res = mysql_store_result(mysql)))
    die("Query '%s' didn't return a result set", ds_query.str);
  dynstr_free(&ds_query);

  if ((row = mysql_fetch_row(res)) && row[0]) {
    /*
      Concatenate all fields in the first row with tab in between
      and assign that string to the $variable
    */
    DYNAMIC_STRING result;
    uint i;
    ulong *lengths;

    init_dynamic_string(&result, "", 512, 512);
    lengths = mysql_fetch_lengths(res);
    for (i = 0; i < mysql_num_fields(res); i++) {
      if (row[i]) {
        /* Add column to tab separated string */
        char *val = row[i];
        size_t len = lengths[i];

        if (glob_replace_regex) {
          /* Regex replace */
          if (!multi_reg_replace(glob_replace_regex, (char *)val)) {
            val = glob_replace_regex->buf;
            len = std::strlen(val);
          }
        }
        DYNAMIC_STRING ds_temp;
        init_dynamic_string(&ds_temp, "", 512, 512);

        /* Store result from replace_result in ds_temp */
        if (glob_replace)
          replace_strings_append(glob_replace, &ds_temp, val, len);

        /*
          Call the replace_numeric_round function with the specified
          precision. It may be used along with replace_result, so use the
          output from replace_result as the input for replace_numeric_round.
       */
        if (glob_replace_numeric_round >= 0) {
          /* Copy the result from replace_result if it was used, into buffer */
          if (ds_temp.length > 0) {
            char buffer[512];
            strcpy(buffer, ds_temp.str);
            dynstr_free(&ds_temp);
            init_dynamic_string(&ds_temp, "", 512, 512);
            replace_numeric_round_append(glob_replace_numeric_round, &ds_temp,
                                         buffer, std::strlen(buffer));
          } else
            replace_numeric_round_append(glob_replace_numeric_round, &ds_temp,
                                         val, len);
        }

        if (!glob_replace && glob_replace_numeric_round < 0)
          dynstr_append_mem(&result, val, len);
        else
          dynstr_append_mem(&result, ds_temp.str, std::strlen(ds_temp.str));
        dynstr_free(&ds_temp);
      }
      dynstr_append_mem(&result, "\t", 1);
    }
    end = result.str + result.length - 1;
    /* Evaluation should not recurse via backtick */
    eval_expr(var, result.str, (const char **)&end, false, false);
    dynstr_free(&result);
  } else
    eval_expr(var, "", 0);

  mysql_free_result(res);
  DBUG_VOID_RETURN;
}

static void set_result_format_version(ulong new_version) {
  switch (new_version) {
    case 1:
      /* The first format */
      break;
    case 2:
      /* New format that also writes comments and empty lines
         from test file to result */
      break;
    default:
      die("Version format %lu has not yet been implemented", new_version);
      break;
  }
  opt_result_format_version = new_version;
}

/*
  Set the result format version to use when generating
  the .result file
*/

static void do_result_format_version(struct st_command *command) {
  long version;
  static DYNAMIC_STRING ds_version;
  const struct command_arg result_format_args[] = {
      {"version", ARG_STRING, true, &ds_version, "Version to use"}};

  DBUG_ENTER("do_result_format_version");

  check_command_args(command, command->first_argument, result_format_args,
                     sizeof(result_format_args) / sizeof(struct command_arg),
                     ',');

  /* Convert version  number to int */
  if (!str2int(ds_version.str, 10, (long)0, (long)INT_MAX, &version))
    die("Invalid version number: '%s'", ds_version.str);

  set_result_format_version(version);

  dynstr_append(&ds_res, "result_format: ");
  dynstr_append_mem(&ds_res, ds_version.str, ds_version.length);
  dynstr_append(&ds_res, "\n");
  dynstr_free(&ds_version);
  DBUG_VOID_RETURN;
}

/* List of error names to error codes */
typedef struct {
  const char *name;
  uint code;
  const char *text;
  /* SQLSTATE */
  const char *odbc_state;
  const char *jdbc_state;
  uint error_index;
} st_error;

static st_error global_error_names[] = {{"<No error>", (uint)-1, "", "", "", 0},
#ifndef IN_DOXYGEN
#include <mysqlclient_ername.h>
#include <mysqld_ername.h>
#endif /* IN_DOXYGEN */
                                        {0, 0, 0, 0, 0, 0}};

uint get_errcode_from_name(char *, char *);

/*

  This function is useful when one needs to convert between error numbers and
  error strings

  SYNOPSIS
  var_set_convert_error(struct st_command *command,VAR *var)

  DESCRIPTION
  let $var=convert_error(ER_UNKNOWN_ERROR);
  let $var=convert_error(1234);

  The variable var will be populated with error number if the argument is
  string. The variable var will be populated with error string if the argument
  is number.

*/
static void var_set_convert_error(struct st_command *command, VAR *var) {
  char *last;
  char *first = command->query;
  const char *err_name;

  DBUG_ENTER("var_set_convert_error");

  DBUG_PRINT("info", ("query: %s", command->query));

  /* the command->query contains the statement convert_error(1234) */
  first = strchr(command->query, '(') + 1;
  last = strchr(command->query, ')');

  if (last == first) /* denoting an empty string */
  {
    eval_expr(var, "0", 0);
    DBUG_VOID_RETURN;
  }

  /* if the string is an error string , it starts with 'E' as is the norm*/
  if (*first == 'E') {
    char str[100];
    uint num;
    num = get_errcode_from_name(first, last);
    sprintf(str, "%i", num);
    eval_expr(var, str, 0);
  } else if (my_isdigit(charset_info, *first)) /* if the error is a number */
  {
    long int err;

    err = strtol(first, &last, 0);
    err_name = get_errname_from_code(err);
    eval_expr(var, err_name, 0);
  } else {
    die("Invalid error in input");
  }

  DBUG_VOID_RETURN;
}

/*
  Set variable from the result of a field in a query

  This function is useful when checking for a certain value
  in the output from a query that can't be restricted to only
  return some values. A very good example of that is most SHOW
  commands.

  SYNOPSIS
  var_set_query_get_value()

  DESCRIPTION
  let $variable= query_get_value(<query to run>,<column name>,<row no>);

  <query to run> -    The query that should be sent to the server
  <column name> -     Name of the column that holds the field be compared
                      against the expected value
  <row no> -          Number of the row that holds the field to be
                      compared against the expected value

*/

static void var_set_query_get_value(struct st_command *command, VAR *var) {
  long row_no;
  int col_no = -1;
  MYSQL_RES *res = NULL;
  MYSQL *mysql = &cur_con->mysql;

  static DYNAMIC_STRING ds_query;
  static DYNAMIC_STRING ds_col;
  static DYNAMIC_STRING ds_row;
  const struct command_arg query_get_value_args[] = {
      {"query", ARG_STRING, true, &ds_query, "Query to run"},
      {"column name", ARG_STRING, true, &ds_col, "Name of column"},
      {"row number", ARG_STRING, true, &ds_row, "Number for row"}};

  DBUG_ENTER("var_set_query_get_value");

  strip_parentheses(command);
  DBUG_PRINT("info", ("query: %s", command->query));
  check_command_args(command, command->first_argument, query_get_value_args,
                     sizeof(query_get_value_args) / sizeof(struct command_arg),
                     ',');

  DBUG_PRINT("info", ("query: %s", ds_query.str));
  DBUG_PRINT("info", ("col: %s", ds_col.str));

  /* Convert row number to int */
  if (!str2int(ds_row.str, 10, (long)0, (long)INT_MAX, &row_no))
    die("Invalid row number: '%s'", ds_row.str);
  DBUG_PRINT("info", ("row: %s, row_no: %ld", ds_row.str, row_no));
  dynstr_free(&ds_row);

  /* Remove any surrounding "'s from the query - if there is any */
  if (strip_surrounding(ds_query.str, '"', '"'))
    die("Mismatched \"'s around query '%s'", ds_query.str);

  /* Run the query */
  if (mysql_real_query(mysql, ds_query.str,
                       static_cast<ulong>(ds_query.length))) {
    handle_error(curr_command, mysql_errno(mysql), mysql_error(mysql),
                 mysql_sqlstate(mysql), &ds_res);
    /* If error was acceptable, return empty string */
    dynstr_free(&ds_query);
    dynstr_free(&ds_col);
    eval_expr(var, "", 0);
    DBUG_VOID_RETURN;
  }

  if (!(res = mysql_store_result(mysql)))
    die("Query '%s' didn't return a result set", ds_query.str);

  {
    /* Find column number from the given column name */
    uint i;
    uint num_fields = mysql_num_fields(res);
    MYSQL_FIELD *fields = mysql_fetch_fields(res);

    for (i = 0; i < num_fields; i++) {
      if (std::strcmp(fields[i].name, ds_col.str) == 0 &&
          std::strlen(fields[i].name) == ds_col.length) {
        col_no = i;
        break;
      }
    }
    if (col_no == -1) {
      mysql_free_result(res);
      die("Could not find column '%s' in the result of '%s'", ds_col.str,
          ds_query.str);
    }
    DBUG_PRINT("info", ("Found column %d with name '%s'", i, fields[i].name));
  }
  dynstr_free(&ds_col);

  {
    /* Get the value */
    MYSQL_ROW row;
    long rows = 0;
    const char *value = "No such row";

    while ((row = mysql_fetch_row(res))) {
      if (++rows == row_no) {
        DBUG_PRINT("info", ("At row %ld, column %d is '%s'", row_no, col_no,
                            row[col_no]));
        /* Found the row to get */
        if (row[col_no])
          value = row[col_no];
        else
          value = "NULL";

        break;
      }
    }
    eval_expr(var, value, 0, false, false);
  }
  dynstr_free(&ds_query);
  mysql_free_result(res);

  DBUG_VOID_RETURN;
}

static void var_copy(VAR *dest, VAR *src) {
  dest->int_val = src->int_val;
  dest->is_int = src->is_int;
  dest->int_dirty = src->int_dirty;

  /* Alloc/realloc data for str_val in dest */
  if (dest->alloced_len < src->alloced_len &&
      !(dest->str_val =
            dest->str_val
                ? (char *)my_realloc(PSI_NOT_INSTRUMENTED, dest->str_val,
                                     src->alloced_len, MYF(MY_WME))
                : (char *)my_malloc(PSI_NOT_INSTRUMENTED, src->alloced_len,
                                    MYF(MY_WME))))
    die("Out of memory");
  else
    dest->alloced_len = src->alloced_len;

  /* Copy str_val data to dest */
  dest->str_val_len = src->str_val_len;
  if (src->str_val_len) memcpy(dest->str_val, src->str_val, src->str_val_len);
}

void eval_expr(VAR *v, const char *p, const char **p_end, bool open_end,
               bool do_eval) {
  DBUG_ENTER("eval_expr");
  if (p_end) {
    DBUG_PRINT("enter", ("p: '%.*s'", (int)(*p_end - p), p));
  } else {
    DBUG_PRINT("enter", ("p: '%s'", p));
  }
  /* Skip to treat as pure string if no evaluation */
  if (!do_eval) goto NO_EVAL;

  if (*p == '$') {
    VAR *vp;
    const char *expected_end = *p_end;  // Remember var end
    if ((vp = var_get(p, p_end, 0, 0))) var_copy(v, vp);

    /* Apparently it is not safe to assume null-terminated string */
    v->str_val[v->str_val_len] = 0;

    /* Make sure there was just a $variable and nothing else */
    const char *end = *p_end + 1;
    if (end < expected_end && !open_end)
      die("Found junk '%.*s' after $variable in expression",
          (int)(expected_end - end - 1), end);

    DBUG_VOID_RETURN;
  }

  if (*p == '`') {
    var_query_set(v, p, p_end);
    DBUG_VOID_RETURN;
  }

  {
    /* Check if this is a "let $var= query_get_value()" */
    const char *get_value_str = "query_get_value";
    const size_t len = std::strlen(get_value_str);
    if (std::strncmp(p, get_value_str, len) == 0) {
      struct st_command command;
      memset(&command, 0, sizeof(command));
      command.query = (char *)p;
      command.first_word_len = len;
      command.first_argument = command.query + len;
      command.end = (char *)*p_end;
      var_set_query_get_value(&command, v);
      DBUG_VOID_RETURN;
    }
    /* Check if this is a "let $var= convert_error()" */
    const char *get_value_str1 = "convert_error";
    const size_t len1 = std::strlen(get_value_str1);
    if (std::strncmp(p, get_value_str1, len1) == 0) {
      struct st_command command;
      memset(&command, 0, sizeof(command));
      command.query = (char *)p;
      command.first_word_len = len;
      command.first_argument = command.query + len;
      command.end = (char *)*p_end;
      var_set_convert_error(&command, v);
      DBUG_VOID_RETURN;
    }
  }

NO_EVAL : {
  size_t new_val_len =
      (p_end && *p_end) ? static_cast<size_t>(*p_end - p) : std::strlen(p);
  if (new_val_len + 1 >= v->alloced_len) {
    static size_t MIN_VAR_ALLOC = 32;
    v->alloced_len =
        (new_val_len < MIN_VAR_ALLOC - 1) ? MIN_VAR_ALLOC : new_val_len + 1;
    if (!(v->str_val =
              v->str_val ? (char *)my_realloc(PSI_NOT_INSTRUMENTED, v->str_val,
                                              v->alloced_len + 1, MYF(MY_WME))
                         : (char *)my_malloc(PSI_NOT_INSTRUMENTED,
                                             v->alloced_len + 1, MYF(MY_WME))))
      die("Out of memory");
  }
  v->str_val_len = new_val_len;
  memcpy(v->str_val, p, new_val_len);
  v->str_val[new_val_len] = 0;
  var_check_int(v);
}
  DBUG_VOID_RETURN;
}

static int open_file(const char *name) {
  char buff[FN_REFLEN];
  size_t length;
  DBUG_ENTER("open_file");
  DBUG_PRINT("enter", ("name: %s", name));

  bool file_exists = false;
  /* Extract path from current file and try it as base first */
  if (dirname_part(buff, cur_file->file_name, &length)) {
    strxmov(buff, buff, name, NullS);
    if (access(buff, F_OK) == 0) {
      DBUG_PRINT("info", ("The file exists"));
      name = buff;
      file_exists = true;
    }
  }

  if (!test_if_hard_path(name) && !file_exists) {
    strxmov(buff, opt_basedir, name, NullS);
    name = buff;
  }
  fn_format(buff, name, "", "", MY_UNPACK_FILENAME);

  if (cur_file == file_stack_end) die("Source directives are nesting too deep");
  cur_file++;
  if (!(cur_file->file = fopen(buff, "rb"))) {
    cur_file--;
    die("Could not open '%s' for reading, errno: %d", buff, errno);
  }
  cur_file->file_name = my_strdup(PSI_NOT_INSTRUMENTED, buff, MYF(MY_FAE));
  cur_file->lineno = 1;
  DBUG_RETURN(0);
}

/*
  Source and execute the given file

  SYNOPSIS
  do_source()
  query	called command

  DESCRIPTION
  source <file_name>

  Open the file <file_name> and execute it

*/

static void do_source(struct st_command *command) {
  static DYNAMIC_STRING ds_filename;
  const struct command_arg source_args[] = {
      {"filename", ARG_STRING, true, &ds_filename, "File to source"}};
  DBUG_ENTER("do_source");

  check_command_args(command, command->first_argument, source_args,
                     sizeof(source_args) / sizeof(struct command_arg), ' ');

  /*
    If this file has already been sourced, don't source it again.
    It's already available in the q_lines cache.
  */
  if (parser.current_line < (parser.read_lines - 1))
    ; /* Do nothing */
  else {
    DBUG_PRINT("info", ("sourcing file: %s", ds_filename.str));
    open_file(ds_filename.str);
  }

  dynstr_free(&ds_filename);
  DBUG_VOID_RETURN;
}

static FILE *my_popen(DYNAMIC_STRING *ds_cmd, const char *mode,
                      struct st_command *command MY_ATTRIBUTE((unused))) {
#ifdef _WIN32
  /*
    --execw is for tests executing commands containing non-ASCII characters.

    To correctly start such a program on Windows, we need to use the "wide"
    version of popen, with prior translation of the command line from
    the file character set to wide string. We use the current value
    of --character_set as a file character set, so before using --execw
    make sure to set --character_set properly.

    If we use the non-wide version of popen, Windows internally
    converts command line from the current ANSI code page to wide string.
    In case when character set of the command line does not match the
    current ANSI code page, non-ASCII characters get garbled in most cases.

    On Linux, the command line passed to popen() is considered
    as a binary string, no any internal to-wide and from-wide
    character set conversion happens, so we don't need to do anything.
    On Linux --execw is just a synonym to --exec.

    For simplicity, assume that  command line is limited to 4KB
    (like in cmd.exe) and that mode at most 10 characters.
  */
  if (command->type == Q_EXECW) {
    wchar_t wcmd[4096];
    wchar_t wmode[10];
    const char *cmd = ds_cmd->str;
    uint dummy_errors;
    size_t len;
    len = my_convert((char *)wcmd, sizeof(wcmd) - sizeof(wcmd[0]),
                     &my_charset_utf16le_bin, ds_cmd->str,
                     std::strlen(ds_cmd->str), charset_info, &dummy_errors);
    wcmd[len / sizeof(wchar_t)] = 0;
    len = my_convert((char *)wmode, sizeof(wmode) - sizeof(wmode[0]),
                     &my_charset_utf16le_bin, mode, std::strlen(mode),
                     charset_info, &dummy_errors);
    wmode[len / sizeof(wchar_t)] = 0;
    return _wpopen(wcmd, wmode);
  }
#endif /* _WIN32 */

  errno = 0;
  FILE *file = popen(ds_cmd->str, mode);
  if (file == NULL) {
    if (errno != 0) {
      fprintf(stderr, "mysqltest: popen failed with errno %d (%s)\n", errno,
              strerror(errno));
    } else {
      fprintf(stderr,
              "mysqltest: popen returned NULL without setting errno "
              "(out-of-memory?)\n");
    }
  }
  return file;
}

static void init_builtin_echo(void) {
#ifdef _WIN32
  size_t echo_length;

  /* Look for "echo.exe" in same dir as mysqltest was started from */
  dirname_part(builtin_echo, my_progname, &echo_length);
  fn_format(builtin_echo, ".\\echo.exe", builtin_echo, "", MYF(MY_REPLACE_DIR));

  /* Make sure echo.exe exists */
  if (access(builtin_echo, F_OK) != 0) builtin_echo[0] = 0;
  return;

#else

  builtin_echo[0] = 0;
  return;

#endif
}

/*
  Replace a substring

  SYNOPSIS
    replace
    ds_str      The string to search and perform the replace in
    search_str  The string to search for
    search_len  Length of the string to search for
    replace_str The string to replace with
    replace_len Length of the string to replace with

  RETURN
    0 String replaced
    1 Could not find search_str in str
*/

static int replace(DYNAMIC_STRING *ds_str, const char *search_str,
                   size_t search_len, const char *replace_str,
                   size_t replace_len) {
  DYNAMIC_STRING ds_tmp;
  const char *start = strstr(ds_str->str, search_str);
  if (!start) return 1;
  init_dynamic_string(&ds_tmp, "", ds_str->length + replace_len, 256);
  dynstr_append_mem(&ds_tmp, ds_str->str, start - ds_str->str);
  dynstr_append_mem(&ds_tmp, replace_str, replace_len);
  dynstr_append(&ds_tmp, start + search_len);
  dynstr_set(ds_str, ds_tmp.str);
  dynstr_free(&ds_tmp);
  return 0;
}

#ifdef _WIN32
/**
 Replace CRLF sequence with LF in place.

 This function is required as a workaround for a bug in the Microsoft
 C runtime library introduced in Visual Studio 2015.
 See bug#22608247 and bug#22811243

 @param buf  Null terminated buffer.
*/
static void replace_crlf_with_lf(char *buf) {
  char *replace = buf;
  while (*buf) {
    *replace = *buf++;
    if (!((*replace == '\x0D') && (*buf == '\x0A'))) {
      replace++;
    }
  }
  *replace = '\x0';
}
#endif

/// Execute the shell command using the popen() library call. References
/// to variables within the command are replaced with the corresponding
/// values. Use “\\$” to specify a literal “$” character.
///
/// The error code returned from the subprocess is checked against the
/// expected error array, previously set with the --error command. It can
/// thus be used to execute a command that shall fail.
///
/// @code
/// exec command [args]
/// @endcode
///
/// @param command Pointer to the st_command structure which holds the
///                arguments and information for the command.
/// @param run_in_background Specifies if command should be run in background.
///                          In such case we don't wait nor attempt to read the
///                          output.
///
/// @note
/// It is recommended to use mysqltest command(s) like "remove_file"
/// instead of executing the shell commands using 'exec' command.
static void do_exec(struct st_command *command, bool run_in_background) {
  DBUG_ENTER("do_exec");

  char *cmd = command->first_argument;
  DBUG_PRINT("enter", ("cmd: '%s'", cmd));

  // Skip leading space
  while (*cmd && my_isspace(charset_info, *cmd)) cmd++;
  if (!*cmd) die("Missing argument in exec");
  command->last_argument = command->end;

  DYNAMIC_STRING ds_cmd;
  init_dynamic_string(&ds_cmd, 0, command->query_len + 256, 256);

  // Eval the command, thus replacing all environment variables
  do_eval(&ds_cmd, cmd, command->end, !is_windows);

  // Check if echo should be replaced with "builtin" echo
  if (builtin_echo[0] && std::strncmp(cmd, "echo", 4) == 0) {
    // Replace echo with our "builtin" echo
    replace(&ds_cmd, "echo", 4, builtin_echo, std::strlen(builtin_echo));
  }

#ifdef _WIN32
  // Replace "/dev/null" with NUL
  while (replace(&ds_cmd, "/dev/null", 9, "NUL", 3) == 0)
    ;

  // Replace "closed stdout" with non existing output fd
  while (replace(&ds_cmd, ">&-", 3, ">&4", 3) == 0)
    ;
#endif

  if (run_in_background) {
    /* Add an invocation of "START /B" on Windows, append " &" on Linux*/
    DYNAMIC_STRING ds_tmp;
#ifdef WIN32
    init_dynamic_string(&ds_tmp, "START /B ", ds_cmd.length + 9, 256);
    dynstr_append_mem(&ds_tmp, ds_cmd.str, ds_cmd.length);
#else
    init_dynamic_string(&ds_tmp, ds_cmd.str, ds_cmd.length + 2, 256);
    dynstr_append_mem(&ds_tmp, " &", 2);
#endif
    dynstr_set(&ds_cmd, ds_tmp.str);
    dynstr_free(&ds_tmp);
  }

  // exec command is interpreted externally and will not take newlines
  while (replace(&ds_cmd, "\n", 1, " ", 1) == 0)
    ;

  DBUG_PRINT("info",
             ("Executing '%s' as '%s'", command->first_argument, ds_cmd.str));

#ifdef WIN32
  // Open pipe in binary mode as part of handling Microsoft _read bug.
  // See bug#22608247 and bug#22811243
  const char *mode = "rb";
#else
  const char *mode = "r";
#endif
  FILE *res_file;
  if (!(res_file = my_popen(&ds_cmd, mode, command)) &&
      command->abort_on_error) {
    dynstr_free(&ds_cmd);
    die("popen(\"%s\", \"r\") failed", command->first_argument);
  }

  if (!run_in_background) {
    char buf[512];
    std::string str;
    while (std::fgets(buf, sizeof(buf), res_file)) {
      if (std::strlen(buf) < 1) continue;

#ifdef WIN32
      // Replace CRLF char with LF.
      // See bug#22608247 and bug#22811243
      DBUG_ASSERT(!std::strcmp(mode, "rb"));
      replace_crlf_with_lf(buf);
#endif
      if (trace_exec) {
        fprintf(stdout, "%s", buf);
        fflush(stdout);
      }
      if (disable_result_log) {
        buf[std::strlen(buf) - 1] = 0;
        DBUG_PRINT("exec_result", ("%s", buf));
      } else {
        // Read the file line by line. Check if the buffer read from the
        // file ends with EOL character.
        if ((buf[std::strlen(buf) - 1] != '\n' &&
             std::strlen(buf) < (sizeof(buf) - 1)) ||
            (buf[std::strlen(buf) - 1] == '\n')) {
          // Found EOL
          if (str.length()) {
            // Temporary string exists, append the current buffer read
            // to the temporary string.
            str.append(buf);
            replace_dynstr_append(&ds_res, str.c_str());
            str.clear();
          } else {
            // Entire line is read at once
            replace_dynstr_append(&ds_res, buf);
          }
        } else {
          // The buffer read from the file doesn't end with EOL character,
          // store it in a temporary string.
          str.append(buf);
        }
      }
    }
  }

  std::uint32_t status = 0;
  int error = pclose(res_file);

  if (error > 0) {
#ifdef _WIN32
    status = WEXITSTATUS(error);
#else
    // Do the same as many shells here: show SIGKILL as 137
    if (WIFEXITED(error))
      status = WEXITSTATUS(error);
    else if (WIFSIGNALED(error))
      status = 0x80 + WTERMSIG(error);
#endif
  }

  dynstr_free(&ds_cmd);
  handle_command_error(command, status);

  // Save error code
  save_error_code(error);

  DBUG_VOID_RETURN;
}

enum enum_operator { DO_DEC, DO_INC };

/// Use stoi function to get the integer value from a string.
///
/// @param str String which may contain an integer or an alphanumeric
///            string.
///
/// @retval Integer value corresponding to the contents of the string,
///         if conversion is successful, or -1 if integer is out of
///         range, or if the conversion fails.
static int get_int_val(const char *str) {
  int value;
  size_t size;

  try {
    value = std::stoi(str, &size, 10);
    if (size != std::strlen(str)) value = -1;
  } catch (const std::out_of_range &) {
    fprintf(stderr, "Interger value '%s' is out of range. ", str);
    value = -1;
  } catch (const std::invalid_argument &) {
    value = -1;
  }

  return value;
}

/// Template function that frees memory of the dynamic string
/// passed to the function.
///
/// @param val Dynamic string whose memory needs to be freed.
template <typename T>
static void free_dynamic_strings(T *val) {
  dynstr_free(val);
}

/// Frees the memory of dynamic strings passed to the function.
/// It accepts a variable number of dynamic strings, and through
/// recursion, frees the memory. The other template function
/// which calls dynstr_free() is called here.
///
/// @param first The dynamic string passed to the function which
///              gets freed using dynstr_free().
/// @param rest  Rest of the dynamic strings which are passed to
///              the function, through recursion, end up being
///              freed by dynstr_free().
template <typename T1, typename... T2>
static void free_dynamic_strings(T1 *first, T2 *... rest) {
  free_dynamic_strings(first);
  free_dynamic_strings(rest...);
}

/*
  Decrease or increase the value of a variable

  SYNOPSIS
  do_modify_var()
  query	called command
  op    operation to perform on the var

  DESCRIPTION
  dec $var_name
  inc $var_name

*/

static int do_modify_var(struct st_command *command, enum enum_operator op) {
  const char *p = command->first_argument;
  VAR *v;
  if (!*p)
    die("Missing argument to %.*s", static_cast<int>(command->first_word_len),
        command->query);
  if (*p != '$')
    die("The argument to %.*s must be a variable (start with $)",
        static_cast<int>(command->first_word_len), command->query);
  v = var_get(p, &p, 1, 0);
  if (!v->is_int) die("Cannot perform inc/dec on a non-numeric value");
  switch (op) {
    case DO_DEC:
      v->int_val--;
      break;
    case DO_INC:
      v->int_val++;
      break;
    default:
      die("Invalid operator to do_modify_var");
      break;
  }
  v->int_dirty = true;
  command->last_argument = (char *)++p;
  return 0;
}

/// Removes the file passed as the argument and retries a specified
/// number of times, if it is unsuccessful.
///
/// @param command Pointer to the st_command structure which holds the
///                arguments and information for the command.
static void do_remove_file(struct st_command *command) {
  int error;
  static DYNAMIC_STRING ds_filename;
  static DYNAMIC_STRING ds_retry;

  const struct command_arg rm_args[] = {
      {"filename", ARG_STRING, true, &ds_filename, "File to delete"},
      {"retry", ARG_STRING, false, &ds_retry, "Number of retries"}};
  DBUG_ENTER("do_remove_file");

  check_command_args(command, command->first_argument, rm_args,
                     sizeof(rm_args) / sizeof(struct command_arg), ' ');

  // Check if the retry value is passed, and if it is an integer
  int retry = 0;
  if (ds_retry.length) {
    retry = get_int_val(ds_retry.str);
    if (retry < 0) {
      // In case of invalid retry, copy the value passed to print later
      char buf[32];
      strmake(buf, ds_retry.str, sizeof(buf) - 1);
      free_dynamic_strings(&ds_filename, &ds_retry);
      die("Invalid value '%s' for retry argument given to remove_file "
          "command.",
          buf);
    }
  }

  DBUG_PRINT("info", ("removing file: %s", ds_filename.str));
  error = my_delete(ds_filename.str, MYF(0)) != 0;

  /*
    If the remove command fails due to an environmental issue, the command can
    be retried a specified number of times before throwing an error.
  */
  for (int i = 0; error && (i < retry); i++) {
    my_sleep(1000 * 1000);
    error = my_delete(ds_filename.str, MYF(0)) != 0;
  }

  handle_command_error(command, error);
  free_dynamic_strings(&ds_filename, &ds_retry);
  DBUG_VOID_RETURN;
}

/// Removes the files in the specified directory, by matching the
/// file name pattern. Retry of the command can happen optionally with
/// an interval of one second between each retry if the command fails.
///
/// @param command Pointer to the st_command structure which holds the
///                arguments and information for the command.
static void do_remove_files_wildcard(struct st_command *command) {
  int error = 0;
  uint i;
  MY_DIR *dir_info;
  FILEINFO *file;
  char dir_separator[2];
  static DYNAMIC_STRING ds_directory;
  static DYNAMIC_STRING ds_wild;
  static DYNAMIC_STRING ds_retry;
  char dirname[FN_REFLEN];

  const struct command_arg rm_args[] = {
      {"directory", ARG_STRING, true, &ds_directory,
       "Directory containing files to delete"},
      {"pattern", ARG_STRING, true, &ds_wild, "File pattern to delete"},
      {"retry", ARG_STRING, false, &ds_retry, "Number of retries"}};
  DBUG_ENTER("do_remove_files_wildcard");

  check_command_args(command, command->first_argument, rm_args,
                     sizeof(rm_args) / sizeof(struct command_arg), ' ');
  fn_format(dirname, ds_directory.str, "", "", MY_UNPACK_FILENAME);

  // Check if the retry value is passed, and if it is an interger
  int retry = 0;
  if (ds_retry.length) {
    retry = get_int_val(ds_retry.str);
    if (retry < 0) {
      // In case of invalid retry, copy the value passed to print later
      char buf[32];
      strmake(buf, ds_retry.str, sizeof(buf) - 1);
      free_dynamic_strings(&ds_directory, &ds_wild, &ds_retry);
      die("Invalid value '%s' for retry argument given to "
          "remove_files_wildcard command.",
          buf);
    }
  }

  static DYNAMIC_STRING ds_file_to_remove;
  DBUG_PRINT("info", ("listing directory: %s", dirname));
  /* Note that my_dir sorts the list if not given any flags */
  if (!(dir_info = my_dir(dirname, MYF(MY_DONT_SORT | MY_WANT_STAT)))) {
    error = 1;
    goto end;
  }
  init_dynamic_string(&ds_file_to_remove, dirname, 1024, 1024);
  dir_separator[0] = FN_LIBCHAR;
  dir_separator[1] = 0;
  dynstr_append(&ds_file_to_remove, dir_separator);

  size_t length;
  /* Storing the length of the path to the file, so it can be reused */
  length = ds_file_to_remove.length;
  for (i = 0; i < (uint)dir_info->number_off_files; i++) {
    ds_file_to_remove.length = length;
    file = dir_info->dir_entry + i;
    /* Remove only regular files, i.e. no directories etc. */
    /* if (!MY_S_ISREG(file->mystat->st_mode)) */
    /* MY_S_ISREG does not work here on Windows, just skip directories */
    if (MY_S_ISDIR(file->mystat->st_mode)) continue;
    if (wild_compare_full(file->name, std::strlen(file->name), ds_wild.str,
                          std::strlen(ds_wild.str), false, 0, '?', '*'))
      continue;
    /* Not required as the var ds_file_to_remove.length already has the
       length in canonnicalized form */
    /* ds_file_to_remove.length= ds_directory.length + 1;
    ds_file_to_remove.str[ds_directory.length + 1]= 0; */
    dynstr_append(&ds_file_to_remove, file->name);
    DBUG_PRINT("info", ("removing file: %s", ds_file_to_remove.str));
    error = my_delete(ds_file_to_remove.str, MYF(0)) != 0;

    /*
      If the remove command fails due to an environmental issue, the command
      can be retried a specified number of times before throwing an error.
    */
    for (int j = 0; error && (j < retry); j++) {
      my_sleep(1000 * 1000);
      error = my_delete(ds_file_to_remove.str, MYF(0)) != 0;
    }
    if (error) break;
  }
  my_dirend(dir_info);

end:
  handle_command_error(command, error);
  free_dynamic_strings(&ds_directory, &ds_wild, &ds_file_to_remove, &ds_retry);
  DBUG_VOID_RETURN;
}

/// Copy the source file to destination file. Copy will fail if the
/// destination file exists. Retry of the command can happen optionally with
/// an interval of one second between each retry if the command fails.
///
/// @param command Pointer to the st_command structure which holds the
///                arguments and information for the command.
static void do_copy_file(struct st_command *command) {
  int error;
  static DYNAMIC_STRING ds_from_file;
  static DYNAMIC_STRING ds_to_file;
  static DYNAMIC_STRING ds_retry;

  const struct command_arg copy_file_args[] = {
      {"from_file", ARG_STRING, true, &ds_from_file, "Filename to copy from"},
      {"to_file", ARG_STRING, true, &ds_to_file, "Filename to copy to"},
      {"retry", ARG_STRING, false, &ds_retry, "Number of retries"}};
  DBUG_ENTER("do_copy_file");

  check_command_args(command, command->first_argument, copy_file_args,
                     sizeof(copy_file_args) / sizeof(struct command_arg), ' ');

  // Check if the retry value is passed, and if it is an interger
  int retry = 0;
  if (ds_retry.length) {
    retry = get_int_val(ds_retry.str);
    if (retry < 0) {
      // In case of invalid retry, copy the value passed to print later
      char buf[32];
      strmake(buf, ds_retry.str, sizeof(buf) - 1);
      free_dynamic_strings(&ds_from_file, &ds_to_file, &ds_retry);
      die("Invalid value '%s' for retry argument given to copy_file "
          "command.",
          buf);
    }
  }

  DBUG_PRINT("info", ("Copy %s to %s", ds_from_file.str, ds_to_file.str));
  /* MY_HOLD_ORIGINAL_MODES prevents attempts to chown the file */
  error = (my_copy(ds_from_file.str, ds_to_file.str,
                   MYF(MY_DONT_OVERWRITE_FILE | MY_HOLD_ORIGINAL_MODES)) != 0);

  /*
    If the copy command fails due to an environmental issue, the command can
    be retried a specified number of times before throwing an error.
  */
  for (int i = 0; error && (i < retry); i++) {
    my_sleep(1000 * 1000);
    error =
        (my_copy(ds_from_file.str, ds_to_file.str,
                 MYF(MY_DONT_OVERWRITE_FILE | MY_HOLD_ORIGINAL_MODES)) != 0);
  }

  handle_command_error(command, error);
  free_dynamic_strings(&ds_from_file, &ds_to_file, &ds_retry);
  DBUG_VOID_RETURN;
}

/*
  SYNOPSIS
  recursive_copy
  ds_source      - pointer to dynamic string containing source
                   directory informtion
  ds_destination - pointer to dynamic string containing destination
                   directory informtion

  DESCRIPTION
  Recursive copy of <ds_source> to <ds_destination>
*/

static int recursive_copy(DYNAMIC_STRING *ds_source,
                          DYNAMIC_STRING *ds_destination) {
  /* Note that my_dir sorts the list if not given any flags */
  MY_DIR *src_dir_info =
      my_dir(ds_source->str, MYF(MY_DONT_SORT | MY_WANT_STAT));

  int error = 0;

  /* Source directory exists */
  if (src_dir_info) {
    /* Note that my_dir sorts the list if not given any flags */
    MY_DIR *dest_dir_info =
        my_dir(ds_destination->str, MYF(MY_DONT_SORT | MY_WANT_STAT));

    /* Create destination directory if it doesn't exist */
    if (!dest_dir_info) {
      error = my_mkdir(ds_destination->str, 0777, MYF(0)) != 0;
      if (error) {
        my_dirend(dest_dir_info);
        goto end;
      }
    } else {
      /* Extracting the source directory name */
      if (ds_source->str[std::strlen(ds_source->str) - 1] == '/') {
        strmake(ds_source->str, ds_source->str,
                std::strlen(ds_source->str) - 1);
        ds_source->length = ds_source->length - 1;
      }
      char *src_dir_name = strrchr(ds_source->str, '/');

      /* Extracting the destination directory name */
      if (ds_destination->str[std::strlen(ds_destination->str) - 1] == '/') {
        strmake(ds_destination->str, ds_destination->str,
                std::strlen(ds_destination->str) - 1);
        ds_destination->length = ds_destination->length - 1;
      }
      char *dest_dir_name = strrchr(ds_destination->str, '/');

      /*
        Destination directory might not exist if source directory
        name and destination directory name are not same.

        For example, if source is "abc" and destintion is "def",
        check for the existance of directory "def/abc". If it exists
        then, copy the files from source directory(i.e "abc") to
        destination directory(i.e "def/abc"), otherwise create a new
        directory "abc" under "def" and copy the files from source to
        destination directory.
      */
      if (std::strcmp(src_dir_name, dest_dir_name)) {
        dynstr_append(ds_destination, src_dir_name);
        my_dirend(dest_dir_info);
        dest_dir_info =
            my_dir(ds_destination->str, MYF(MY_DONT_SORT | MY_WANT_STAT));

        /* Create destination directory if it doesn't exist */
        if (!dest_dir_info) {
          error = my_mkdir(ds_destination->str, 0777, MYF(0)) != 0;
          if (error) {
            my_dirend(dest_dir_info);
            goto end;
          }
        }
      }
    }

    char dir_separator[2] = {FN_LIBCHAR, 0};
    dynstr_append(ds_source, dir_separator);
    dynstr_append(ds_destination, dir_separator);

    /*
      Storing the length of source and destination
      directory paths so it can be reused.
    */
    size_t source_dir_length = ds_source->length;
    size_t destination_dir_length = ds_destination->length;
    ;

    for (uint i = 0; i < src_dir_info->number_off_files; i++) {
      ds_source->length = source_dir_length;
      ds_destination->length = destination_dir_length;
      FILEINFO *file = src_dir_info->dir_entry + i;

      /* Skip the names "." and ".." */
      if (!std::strcmp(file->name, ".") || !std::strcmp(file->name, ".."))
        continue;

      dynstr_append(ds_source, file->name);
      dynstr_append(ds_destination, file->name);

      if (MY_S_ISDIR(file->mystat->st_mode))
        error = (recursive_copy(ds_source, ds_destination) != 0) ? 1 : error;
      else {
        DBUG_PRINT("info", ("Copying file: %s to %s", ds_source->str,
                            ds_destination->str));

        /* MY_HOLD_ORIGINAL_MODES prevents attempts to chown the file */
        error = (my_copy(ds_source->str, ds_destination->str,
                         MYF(MY_HOLD_ORIGINAL_MODES)) != 0)
                    ? 1
                    : error;
      }
    }
    my_dirend(dest_dir_info);
  }
  /* Source directory does not exist or access denied */
  else
    error = 1;

end:
  my_dirend(src_dir_info);
  return error;
}

/*
  SYNOPSIS
  do_force_cpdir
  command    - command handle

  DESCRIPTION
  force-cpdir <from_directory> <to_directory>
  Recursive copy of <from_directory> to <to_directory>.
  Destination directory is created if it doesn't exist.

  NOTE
  Will fail if  <from_directory> doesn't exist.
*/

static void do_force_cpdir(struct st_command *command) {
  DBUG_ENTER("do_force_cpdir");

  static DYNAMIC_STRING ds_source;
  static DYNAMIC_STRING ds_destination;

  const struct command_arg copy_file_args[] = {
      {"from_directory", ARG_STRING, true, &ds_source,
       "Directory to copy from"},
      {"to_directory", ARG_STRING, true, &ds_destination,
       "Directory to copy to"}};

  check_command_args(command, command->first_argument, copy_file_args,
                     sizeof(copy_file_args) / sizeof(struct command_arg), ' ');

  DBUG_PRINT("info", ("Recursive copy files of %s to %s", ds_source.str,
                      ds_destination.str));

  DBUG_PRINT("info", ("listing directory: %s", ds_source.str));

  int error = 0;

  /*
    Throw an error if source directory path and
    destination directory path are same.
  */
  if (!std::strcmp(ds_source.str, ds_destination.str)) {
    error = 1;
    set_my_errno(EEXIST);
  } else
    error = recursive_copy(&ds_source, &ds_destination);

  handle_command_error(command, error);
  dynstr_free(&ds_source);
  dynstr_free(&ds_destination);

  DBUG_VOID_RETURN;
}

/// Copy files from source directory to destination directory, by matching
/// a specified file name pattern.
///
/// Copy will fail if no files match the pattern. It will fail if source
/// directory is empty and/or there are no files in it. Copy will also
/// fail if source directory or destination directory or both do not
/// exist. Retry of the command can happen optionally with an interval of
/// one second between each retry if the command fails.
///
/// @param command Pointer to the st_command structure which holds the
///                arguments and information for the command.
static void do_copy_files_wildcard(struct st_command *command) {
  static DYNAMIC_STRING ds_source;
  static DYNAMIC_STRING ds_destination;
  static DYNAMIC_STRING ds_wild;
  static DYNAMIC_STRING ds_retry;

  const struct command_arg copy_file_args[] = {
      {"from_directory", ARG_STRING, true, &ds_source,
       "Directory to copy from"},
      {"to_directory", ARG_STRING, true, &ds_destination,
       "Directory to copy to"},
      {"pattern", ARG_STRING, true, &ds_wild, "File name pattern"},
      {"retry", ARG_STRING, false, &ds_retry, "Number of retries"}};
  DBUG_ENTER("do_copy_files_wildcard");

  check_command_args(command, command->first_argument, copy_file_args,
                     sizeof(copy_file_args) / sizeof(struct command_arg), ' ');

  DBUG_PRINT("info",
             ("Copy files of %s to %s", ds_source.str, ds_destination.str));

  DBUG_PRINT("info", ("listing directory: %s", ds_source.str));

  int error = 0;

  // Check if the retry value is passed, and if it is an integer
  int retry = 0;
  if (ds_retry.length) {
    retry = get_int_val(ds_retry.str);
    if (retry < 0) {
      // In case of invalid retry, copy the value passed to print later
      char buf[32];
      strmake(buf, ds_retry.str, sizeof(buf) - 1);
      free_dynamic_strings(&ds_source, &ds_destination, &ds_wild, &ds_retry);
      die("Invalid value '%s' for retry argument given to "
          "copy_files_wildcard command.",
          buf);
    }
  }

  /* Note that my_dir sorts the list if not given any flags */
  MY_DIR *dir_info = my_dir(ds_source.str, MYF(MY_DONT_SORT | MY_WANT_STAT));

  /* Directory does not exist or access denied */
  if (!dir_info) {
    error = 1;
    goto end;
  }

  /* The directory exists but is empty */
  if (dir_info->number_off_files == 2) {
    error = 1;
    set_my_errno(ENOENT);
    goto end;
  }

  char dir_separator[2];
  dir_separator[0] = FN_LIBCHAR;
  dir_separator[1] = 0;
  dynstr_append(&ds_source, dir_separator);
  dynstr_append(&ds_destination, dir_separator);

  /* Storing the length of the path to the file, so it can be reused */
  size_t source_file_length;
  size_t dest_file_length;
  dest_file_length = ds_destination.length;
  source_file_length = ds_source.length;
  uint match_count;
  match_count = 0;

  for (uint i = 0; i < dir_info->number_off_files; i++) {
    ds_source.length = source_file_length;
    ds_destination.length = dest_file_length;
    FILEINFO *file = dir_info->dir_entry + i;

    /*
      Copy only regular files, i.e. no directories etc.
      if (!MY_S_ISREG(file->mystat->st_mode))
      MY_S_ISREG does not work here on Windows, just skip directories
    */
    if (MY_S_ISDIR(file->mystat->st_mode)) continue;

    /* Copy only those files which the pattern matches */
    if (wild_compare_full(file->name, std::strlen(file->name), ds_wild.str,
                          std::strlen(ds_wild.str), false, 0, '?', '*'))
      continue;

    match_count++;
    dynstr_append(&ds_source, file->name);
    dynstr_append(&ds_destination, file->name);
    DBUG_PRINT("info",
               ("Copying file: %s to %s", ds_source.str, ds_destination.str));

    /* MY_HOLD_ORIGINAL_MODES prevents attempts to chown the file */
    error = (my_copy(ds_source.str, ds_destination.str,
                     MYF(MY_HOLD_ORIGINAL_MODES)) != 0);

    /*
      If the copy command fails due to an environmental issue, the command can
      be retried a specified number of times before throwing an error.
    */
    for (int j = 0; error && (j < retry); j++) {
      my_sleep(1000 * 1000);
      error =
          (my_copy(ds_source.str, ds_destination.str,
                   MYF(MY_DONT_OVERWRITE_FILE | MY_HOLD_ORIGINAL_MODES)) != 0);
    }

    if (error) goto end;
  }

  /* Pattern did not match any files */
  if (!match_count) {
    error = 1;
    set_my_errno(ENOENT);
  }

end:
  my_dirend(dir_info);
  handle_command_error(command, error);
  free_dynamic_strings(&ds_source, &ds_destination, &ds_wild, &ds_retry);
  DBUG_VOID_RETURN;
}

/*
  SYNOPSIS
  move_file_by_copy_delete
  from  path of source
  to    path of destination

  DESCRIPTION
  Move <from_file> to <to_file>
  Auxiliary function for copying <from_file> to <to_file> followed by
  deleting <to_file>.
*/

static int move_file_by_copy_delete(const char *from, const char *to) {
  int error_copy, error_delete;
  error_copy = (my_copy(from, to, MYF(MY_HOLD_ORIGINAL_MODES)) != 0);
  if (error_copy) {
    return error_copy;
  }

  error_delete = my_delete(from, MYF(0)) != 0;

  /*
    If deleting the source file fails, rollback by deleting the
    redundant copy at the destinatiion.
  */
  if (error_delete) {
    my_delete(to, MYF(0));
  }
  return error_delete;
}

/// Moves a file to destination file. Retry of the command can happen
/// optionally with an interval of one second between each retry if
/// the command fails.
///
/// @param command Pointer to the st_command structure which holds the
///                arguments and information for the command.
static void do_move_file(struct st_command *command) {
  int error;
  static DYNAMIC_STRING ds_from_file;
  static DYNAMIC_STRING ds_to_file;
  static DYNAMIC_STRING ds_retry;

  const struct command_arg move_file_args[] = {
      {"from_file", ARG_STRING, true, &ds_from_file, "Filename to move from"},
      {"to_file", ARG_STRING, true, &ds_to_file, "Filename to move to"},
      {"retry", ARG_STRING, false, &ds_retry, "Number of retries"}};
  DBUG_ENTER("do_move_file");

  check_command_args(command, command->first_argument, move_file_args,
                     sizeof(move_file_args) / sizeof(struct command_arg), ' ');

  // Check if the retry value is passed, and if it is an interger
  int retry = 0;
  if (ds_retry.length) {
    retry = get_int_val(ds_retry.str);
    if (retry < 0) {
      // In case of invalid retry, copy the value passed to print later
      char buf[32];
      strmake(buf, ds_retry.str, sizeof(buf) - 1);
      free_dynamic_strings(&ds_from_file, &ds_to_file, &ds_retry);
      die("Invalid value '%s' for retry argument given to move_file "
          "command.",
          buf);
    }
  }

  DBUG_PRINT("info", ("Move %s to %s", ds_from_file.str, ds_to_file.str));
  error = (my_rename(ds_from_file.str, ds_to_file.str, MYF(0)) != 0);

  /*
    Use my_copy() followed by my_delete() for moving a file instead of
    my_rename() when my_errno is EXDEV. This is because my_rename() fails
    with the error "Invalid cross-device link" while moving a file between
    locations having different filesystems in some operating systems.
  */
  if (error && (my_errno() == EXDEV)) {
    error = move_file_by_copy_delete(ds_from_file.str, ds_to_file.str);
  }

  /*
    If the command fails due to an environmental issue, the command can be
    retried a specified number of times before throwing an error.
  */
  for (int i = 0; error && (i < retry); i++) {
    my_sleep(1000 * 1000);
    error = (my_rename(ds_from_file.str, ds_to_file.str, MYF(0)) != 0);

    if (error && (my_errno() == EXDEV))
      error = move_file_by_copy_delete(ds_from_file.str, ds_to_file.str);
  }

  handle_command_error(command, error);
  free_dynamic_strings(&ds_from_file, &ds_to_file, &ds_retry);
  DBUG_VOID_RETURN;
}

/*
  SYNOPSIS
  do_chmod_file
  command	command handle

  DESCRIPTION
  chmod <octal> <file_name>
  Change file permission of <file_name>

*/

static void do_chmod_file(struct st_command *command) {
  long mode = 0;
  int err_code;
  static DYNAMIC_STRING ds_mode;
  static DYNAMIC_STRING ds_file;
  const struct command_arg chmod_file_args[] = {
      {"mode", ARG_STRING, true, &ds_mode, "Mode of file(octal) ex. 0660"},
      {"filename", ARG_STRING, true, &ds_file, "Filename of file to modify"}};
  DBUG_ENTER("do_chmod_file");

  check_command_args(command, command->first_argument, chmod_file_args,
                     sizeof(chmod_file_args) / sizeof(struct command_arg), ' ');

  /* Parse what mode to set */
  if (ds_mode.length != 4 ||
      str2int(ds_mode.str, 8, 0, INT_MAX, &mode) == NullS)
    die("You must write a 4 digit octal number for mode");

  DBUG_PRINT("info", ("chmod %o %s", (uint)mode, ds_file.str));
  err_code = chmod(ds_file.str, mode);
  if (err_code < 0) err_code = 1;
  handle_command_error(command, err_code);
  dynstr_free(&ds_mode);
  dynstr_free(&ds_file);
  DBUG_VOID_RETURN;
}

/// Check if specified file exists. Retry of the command can happen
/// optionally with an interval of one second between each retry if
/// the command fails.
///
/// @param command Pointer to the st_command structure which holds the
///                arguments and information for the command.
static void do_file_exist(struct st_command *command) {
  int error;
  static DYNAMIC_STRING ds_filename;
  static DYNAMIC_STRING ds_retry;

  const struct command_arg file_exist_args[] = {
      {"filename", ARG_STRING, true, &ds_filename, "File to check if it exist"},
      {"retry", ARG_STRING, false, &ds_retry, "Number of retries"}};
  DBUG_ENTER("do_file_exist");

  check_command_args(command, command->first_argument, file_exist_args,
                     sizeof(file_exist_args) / sizeof(struct command_arg), ' ');

  // Check if the retry value is passed, and if it is an interger
  int retry = 0;
  if (ds_retry.length) {
    retry = get_int_val(ds_retry.str);
    if (retry < 0) {
      // In case of invalid retry, copy the value passed to print later
      char buf[32];
      strmake(buf, ds_retry.str, sizeof(buf) - 1);
      free_dynamic_strings(&ds_filename, &ds_retry);
      die("Invalid value '%s' for retry argument given to file_exists "
          "command.",
          buf);
    }
  }

  DBUG_PRINT("info", ("Checking for existence of file: %s", ds_filename.str));
  error = (access(ds_filename.str, F_OK) != 0);

  /*
    If the file_exists command fails due to an environmental issue, the command
    can be retried a specified number of times before throwing an error.
  */
  for (int i = 0; error && (i < retry); i++) {
    my_sleep(1000 * 1000);
    error = (access(ds_filename.str, F_OK) != 0);
  }

  handle_command_error(command, error);
  free_dynamic_strings(&ds_filename, &ds_retry);
  DBUG_VOID_RETURN;
}

/*
  SYNOPSIS
  do_mkdir
  command	called command

  DESCRIPTION
  mkdir <dir_name>
  Create the directory <dir_name>
*/

static void do_mkdir(struct st_command *command) {
  int error;
  static DYNAMIC_STRING ds_dirname;
  const struct command_arg mkdir_args[] = {
      {"dirname", ARG_STRING, true, &ds_dirname, "Directory to create"}};
  DBUG_ENTER("do_mkdir");

  check_command_args(command, command->first_argument, mkdir_args,
                     sizeof(mkdir_args) / sizeof(struct command_arg), ' ');

  DBUG_PRINT("info", ("creating directory: %s", ds_dirname.str));
  error = my_mkdir(ds_dirname.str, 0777, MYF(0)) != 0;
  handle_command_error(command, error);
  dynstr_free(&ds_dirname);
  DBUG_VOID_RETURN;
}

/*
  SYNOPSIS
  do_force_rmdir
  command    - command handle
  ds_dirname - pointer to dynamic string containing directory informtion

  DESCRIPTION
  force-rmdir <dir_name>
  Remove the directory <dir_name>
*/

void do_force_rmdir(struct st_command *command, DYNAMIC_STRING *ds_dirname) {
  DBUG_ENTER("do_force_rmdir");

  char dir_name[FN_REFLEN + 1];
  strncpy(dir_name, ds_dirname->str, sizeof(dir_name) - 1);
  dir_name[FN_REFLEN] = '\0';

  /* Note that my_dir sorts the list if not given any flags */
  MY_DIR *dir_info = my_dir(ds_dirname->str, MYF(MY_DONT_SORT | MY_WANT_STAT));

  if (dir_info && dir_info->number_off_files > 2) {
    /* Storing the length of the path to the file, so it can be reused */
    size_t length = ds_dirname->length;

    /* Delete the directory recursively */
    for (uint i = 0; i < dir_info->number_off_files; i++) {
      FILEINFO *file = dir_info->dir_entry + i;

      /* Skip the names "." and ".." */
      if (!std::strcmp(file->name, ".") || !std::strcmp(file->name, ".."))
        continue;

      ds_dirname->length = length;
      char dir_separator[2] = {FN_LIBCHAR, 0};
      dynstr_append(ds_dirname, dir_separator);
      dynstr_append(ds_dirname, file->name);

      if (MY_S_ISDIR(file->mystat->st_mode)) /* It's a directory */
        do_force_rmdir(command, ds_dirname);
      else
        /* It's a file */
        my_delete(ds_dirname->str, MYF(0));
    }
  }

  my_dirend(dir_info);
  int error = rmdir(dir_name) != 0;
  set_my_errno(errno);
  handle_command_error(command, error);

  DBUG_VOID_RETURN;
}

/*
  SYNOPSIS
  do_rmdir
  command	called command
  force         Recursively delete a directory if the value is set to true,
                otherwise delete an empty direcory

  DESCRIPTION
  rmdir <dir_name>
  Remove the empty directory <dir_name>
*/

static void do_rmdir(struct st_command *command, bool force) {
  int error;
  static DYNAMIC_STRING ds_dirname;
  const struct command_arg rmdir_args[] = {
      {"dirname", ARG_STRING, true, &ds_dirname, "Directory to remove"}};
  DBUG_ENTER("do_rmdir");

  check_command_args(command, command->first_argument, rmdir_args,
                     sizeof(rmdir_args) / sizeof(struct command_arg), ' ');

  DBUG_PRINT("info", ("removing directory: %s", ds_dirname.str));
  if (force)
    do_force_rmdir(command, &ds_dirname);
  else {
    error = rmdir(ds_dirname.str) != 0;
    set_my_errno(errno);
    handle_command_error(command, error);
  }
  dynstr_free(&ds_dirname);
  DBUG_VOID_RETURN;
}

/*
  SYNOPSIS
  get_list_files
  ds          output
  ds_dirname  dir to list
  ds_wild     wild-card file pattern (can be empty)

  DESCRIPTION
  list all entries in directory (matching ds_wild if given)
*/

static int get_list_files(DYNAMIC_STRING *ds, const DYNAMIC_STRING *ds_dirname,
                          const DYNAMIC_STRING *ds_wild) {
  uint i;
  MY_DIR *dir_info;
  FILEINFO *file;
  DBUG_ENTER("get_list_files");

  DBUG_PRINT("info", ("listing directory: %s", ds_dirname->str));
  /* Note that my_dir sorts the list if not given any flags */
  if (!(dir_info = my_dir(ds_dirname->str, MYF(0)))) DBUG_RETURN(1);
  for (i = 0; i < (uint)dir_info->number_off_files; i++) {
    file = dir_info->dir_entry + i;
    if (file->name[0] == '.' &&
        (file->name[1] == '\0' ||
         (file->name[1] == '.' && file->name[2] == '\0')))
      continue; /* . or .. */
    if (ds_wild && ds_wild->length &&
        wild_compare_full(file->name, std::strlen(file->name), ds_wild->str,
                          std::strlen(ds_wild->str), false, 0, '?', '*'))
      continue;
    replace_dynstr_append(ds, file->name);
    dynstr_append(ds, "\n");
  }
  my_dirend(dir_info);
  DBUG_RETURN(0);
}

/*
  SYNOPSIS
  do_list_files
  command	called command

  DESCRIPTION
  list_files <dir_name> [<file_name>]
  List files and directories in directory <dir_name> (like `ls`)
  [Matching <file_name>, where wild-cards are allowed]
*/

static void do_list_files(struct st_command *command) {
  int error;
  static DYNAMIC_STRING ds_dirname;
  static DYNAMIC_STRING ds_wild;
  const struct command_arg list_files_args[] = {
      {"dirname", ARG_STRING, true, &ds_dirname, "Directory to list"},
      {"file", ARG_STRING, false, &ds_wild, "Filename (incl. wildcard)"}};
  DBUG_ENTER("do_list_files");
  command->used_replace = 1;

  check_command_args(command, command->first_argument, list_files_args,
                     sizeof(list_files_args) / sizeof(struct command_arg), ' ');

  error = get_list_files(&ds_res, &ds_dirname, &ds_wild);
  handle_command_error(command, error);
  dynstr_free(&ds_dirname);
  dynstr_free(&ds_wild);
  DBUG_VOID_RETURN;
}

/*
  SYNOPSIS
  do_list_files_write_file_command
  command       called command
  append        append file, or create new

  DESCRIPTION
  list_files_{write|append}_file <filename> <dir_name> [<match_file>]
  List files and directories in directory <dir_name> (like `ls`)
  [Matching <match_file>, where wild-cards are allowed]

  Note: File will be truncated if exists and append is not true.
*/

static void do_list_files_write_file_command(struct st_command *command,
                                             bool append) {
  int error;
  static DYNAMIC_STRING ds_content;
  static DYNAMIC_STRING ds_filename;
  static DYNAMIC_STRING ds_dirname;
  static DYNAMIC_STRING ds_wild;
  const struct command_arg list_files_args[] = {
      {"filename", ARG_STRING, true, &ds_filename, "Filename for write"},
      {"dirname", ARG_STRING, true, &ds_dirname, "Directory to list"},
      {"file", ARG_STRING, false, &ds_wild, "Filename (incl. wildcard)"}};
  DBUG_ENTER("do_list_files_write_file");
  command->used_replace = 1;

  check_command_args(command, command->first_argument, list_files_args,
                     sizeof(list_files_args) / sizeof(struct command_arg), ' ');

  init_dynamic_string(&ds_content, "", 1024, 1024);
  error = get_list_files(&ds_content, &ds_dirname, &ds_wild);
  handle_command_error(command, error);
  str_to_file2(ds_filename.str, ds_content.str, ds_content.length, append);
  dynstr_free(&ds_content);
  dynstr_free(&ds_filename);
  dynstr_free(&ds_dirname);
  dynstr_free(&ds_wild);
  DBUG_VOID_RETURN;
}

/*
  Read characters from line buffer or file. This is needed to allow
  my_ungetc() to buffer MAX_DELIMITER_LENGTH characters for a file

  NOTE:
  This works as long as one doesn't change files (with 'source file_name')
  when there is things pushed into the buffer.  This should however not
  happen for any tests in the test suite.
*/

static int my_getc(FILE *file) {
  if (line_buffer_pos == line_buffer) return fgetc(file);
  return *--line_buffer_pos;
}

static void my_ungetc(int c) { *line_buffer_pos++ = (char)c; }

static void read_until_delimiter(DYNAMIC_STRING *ds,
                                 DYNAMIC_STRING *ds_delimiter) {
  char c;
  DBUG_ENTER("read_until_delimiter");
  DBUG_PRINT("enter", ("delimiter: %s, length: %u", ds_delimiter->str,
                       (uint)ds_delimiter->length));

  if (ds_delimiter->length > MAX_DELIMITER_LENGTH)
    die("Max delimiter length(%d) exceeded", MAX_DELIMITER_LENGTH);

  /* Read from file until delimiter is found */
  while (1) {
    c = my_getc(cur_file->file);

    if (c == '\n') {
      cur_file->lineno++;

      /* Skip newline from the same line as the command */
      if (start_lineno == (cur_file->lineno - 1)) continue;
    } else if (start_lineno == cur_file->lineno) {
      /*
        No characters except \n are allowed on
        the same line as the command
      */
      die("Trailing characters found after command");
    }

    if (feof(cur_file->file))
      die("End of file encountered before '%s' delimiter was found",
          ds_delimiter->str);

    if (match_delimiter(c, ds_delimiter->str, ds_delimiter->length)) {
      DBUG_PRINT("exit", ("Found delimiter '%s'", ds_delimiter->str));
      break;
    }
    dynstr_append_mem(ds, (const char *)&c, 1);
  }
  DBUG_PRINT("exit", ("ds: %s", ds->str));
  DBUG_VOID_RETURN;
}

static void do_write_file_command(struct st_command *command, bool append) {
  static DYNAMIC_STRING ds_content;
  static DYNAMIC_STRING ds_filename;
  static DYNAMIC_STRING ds_delimiter;
  const struct command_arg write_file_args[] = {
      {"filename", ARG_STRING, true, &ds_filename, "File to write to"},
      {"delimiter", ARG_STRING, false, &ds_delimiter,
       "Delimiter to read until"}};
  DBUG_ENTER("do_write_file");

  check_command_args(command, command->first_argument, write_file_args,
                     sizeof(write_file_args) / sizeof(struct command_arg), ' ');

  if (!append && access(ds_filename.str, F_OK) == 0) {
    /* The file should not be overwritten */
    die("File already exist: '%s'", ds_filename.str);
  }

  ds_content = command->content;
  /* If it hasn't been done already by a loop iteration, fill it in */
  if (!ds_content.str) {
    /* If no delimiter was provided, use EOF */
    if (ds_delimiter.length == 0) dynstr_set(&ds_delimiter, "EOF");

    init_dynamic_string(&ds_content, "", 1024, 1024);
    read_until_delimiter(&ds_content, &ds_delimiter);
    command->content = ds_content;
  }
  /* This function could be called even if "false", so check before printing */
  if (cur_block->ok) {
    DBUG_PRINT("info", ("Writing to file: %s", ds_filename.str));
    str_to_file2(ds_filename.str, ds_content.str, ds_content.length, append);
  }
  dynstr_free(&ds_filename);
  dynstr_free(&ds_delimiter);
  DBUG_VOID_RETURN;
}

/*
  SYNOPSIS
  do_write_file
  command	called command

  DESCRIPTION
  write_file <file_name> [<delimiter>];
  <what to write line 1>
  <...>
  < what to write line n>
  EOF

  --write_file <file_name>;
  <what to write line 1>
  <...>
  < what to write line n>
  EOF

  Write everything between the "write_file" command and 'delimiter'
  to "file_name"

  NOTE! Will fail if <file_name> exists

  Default <delimiter> is EOF

*/

static void do_write_file(struct st_command *command) {
  do_write_file_command(command, false);
}

/*
  SYNOPSIS
  do_append_file
  command	called command

  DESCRIPTION
  append_file <file_name> [<delimiter>];
  <what to write line 1>
  <...>
  < what to write line n>
  EOF

  --append_file <file_name>;
  <what to write line 1>
  <...>
  < what to write line n>
  EOF

  Append everything between the "append_file" command
  and 'delimiter' to "file_name"

  Default <delimiter> is EOF

*/

static void do_append_file(struct st_command *command) {
  do_write_file_command(command, true);
}

/*
  SYNOPSIS
  do_cat_file
  command	called command

  DESCRIPTION
  cat_file <file_name>;

  Print the given file to result log

*/

static void do_cat_file(struct st_command *command) {
  int error;
  static DYNAMIC_STRING ds_filename;
  const struct command_arg cat_file_args[] = {
      {"filename", ARG_STRING, true, &ds_filename, "File to read from"}};
  DBUG_ENTER("do_cat_file");

  check_command_args(command, command->first_argument, cat_file_args,
                     sizeof(cat_file_args) / sizeof(struct command_arg), ' ');

  DBUG_PRINT("info", ("Reading from, file: %s", ds_filename.str));

  error = cat_file(&ds_res, ds_filename.str);
  handle_command_error(command, error);
  dynstr_free(&ds_filename);
  DBUG_VOID_RETURN;
}

/*
  SYNOPSIS
  do_diff_files
  command	called command

  DESCRIPTION
  diff_files <file1> <file2>;

  Fails if the two files differ.

*/

static void do_diff_files(struct st_command *command) {
  int error = 0;
  static DYNAMIC_STRING ds_filename;
  static DYNAMIC_STRING ds_filename2;
  const struct command_arg diff_file_args[] = {
      {"file1", ARG_STRING, true, &ds_filename, "First file to diff"},
      {"file2", ARG_STRING, true, &ds_filename2, "Second file to diff"}};
  DBUG_ENTER("do_diff_files");

  check_command_args(command, command->first_argument, diff_file_args,
                     sizeof(diff_file_args) / sizeof(struct command_arg), ' ');

  if (access(ds_filename.str, F_OK) != 0)
    die("command \"diff_files\" failed, file '%s' does not exist",
        ds_filename.str);

  if (access(ds_filename2.str, F_OK) != 0)
    die("command \"diff_files\" failed, file '%s' does not exist",
        ds_filename2.str);

  if ((error = compare_files(ds_filename.str, ds_filename2.str)) &&
      match_expected_error(command, error, NULL) < 0) {
    /* Compare of the two files failed, append them to output
       so the failure can be analyzed, but only if it was not
       expected to fail.
    */
    show_diff(&ds_res, ds_filename.str, ds_filename2.str);
    log_file.write(&ds_res);
    log_file.flush();
    dynstr_set(&ds_res, 0);
  }

  dynstr_free(&ds_filename);
  dynstr_free(&ds_filename2);
  handle_command_error(command, error);
  DBUG_VOID_RETURN;
}

static struct st_connection *find_connection_by_name(const char *name) {
  struct st_connection *con;
  for (con = connections; con < next_con; con++) {
    if (!std::strcmp(con->name, name)) {
      return con;
    }
  }
  return 0; /* Connection not found */
}

/*
  SYNOPSIS
  do_send_quit
  command	called command

  DESCRIPTION
  Sends a simple quit command to the server for the named connection.

*/

static void do_send_quit(struct st_command *command) {
  char *p = command->first_argument, *name;
  struct st_connection *con;

  DBUG_ENTER("do_send_quit");
  DBUG_PRINT("enter", ("name: '%s'", p));

  if (!*p) die("Missing connection name in send_quit");
  name = p;
  while (*p && !my_isspace(charset_info, *p)) p++;

  if (*p) *p++ = 0;
  command->last_argument = p;

  if (!(con = find_connection_by_name(name)))
    die("connection '%s' not found in connection pool", name);

  simple_command(&con->mysql, COM_QUIT, 0, 0, 1);

  DBUG_VOID_RETURN;
}

/*
  SYNOPSIS
  do_change_user
  command       called command

  DESCRIPTION
  change_user [<user>], [<passwd>], [<db>]
  <user> - user to change to
  <passwd> - user password
  <db> - default database

  Changes the user and causes the database specified by db to become
  the default (current) database for the the current connection.

*/

static void do_change_user(struct st_command *command) {
  MYSQL *mysql = &cur_con->mysql;
  static DYNAMIC_STRING ds_user, ds_passwd, ds_db, ds_reconnect;
  bool reconnect = true;
  const struct command_arg change_user_args[] = {
      {"user", ARG_STRING, false, &ds_user, "User to connect as"},
      {"password", ARG_STRING, false, &ds_passwd,
       "Password used when connecting"},
      {"database", ARG_STRING, false, &ds_db,
       "Database to select after connect"},
      {"reconnect", ARG_STRING, false, &ds_reconnect, "Reconnect on fail"},
  };
  const char *reconnect_on_fail = "reconnect_on_fail";
  const char *do_not_reconnect_on_fail = "do_not_reconnect_on_fail";

  DBUG_ENTER("do_change_user");

  check_command_args(command, command->first_argument, change_user_args,
                     sizeof(change_user_args) / sizeof(struct command_arg),
                     ',');

  if (cur_con->stmt) {
    mysql_stmt_close(cur_con->stmt);
    cur_con->stmt = NULL;
  }

  if (!ds_user.length) {
    dynstr_set(&ds_user, mysql->user);

    if (!ds_passwd.length) dynstr_set(&ds_passwd, mysql->passwd);

    if (!ds_db.length) dynstr_set(&ds_db, mysql->db);
  }

  if (ds_reconnect.length != 0) {
    if (strcmp(ds_reconnect.str, do_not_reconnect_on_fail) == 0)
      reconnect = false;
    else if (strcmp(ds_reconnect.str, reconnect_on_fail) == 0)
      reconnect = true;
    else
      die("Wrong value specified for 'reconnect' parameter. "
          "Allowed value are '%s' and '%s'",
          do_not_reconnect_on_fail, reconnect_on_fail);
  }

  DBUG_PRINT("info", ("connection: '%s' user: '%s' password: '%s' "
                      "database: '%s' reconnect: '%s'",
                      cur_con->name, ds_user.str, ds_passwd.str, ds_db.str,
                      reconnect ? "true" : "false"));

  if (mysql_change_user(mysql, ds_user.str, ds_passwd.str, ds_db.str)) {
    handle_error(curr_command, mysql_errno(mysql), mysql_error(mysql),
                 mysql_sqlstate(mysql), &ds_res);
    if (reconnect) {
      mysql->reconnect = 1;
      mysql_reconnect(&cur_con->mysql);
    }
  } else
    handle_no_error(command);

  dynstr_free(&ds_user);
  dynstr_free(&ds_passwd);
  dynstr_free(&ds_db);
  dynstr_free(&ds_reconnect);

  DBUG_VOID_RETURN;
}

/*
  SYNOPSIS
  do_perl
  command	command handle

  DESCRIPTION
  perl [<delimiter>];
  <perlscript line 1>
  <...>
  <perlscript line n>
  EOF

  Execute everything after "perl" until <delimiter> as perl.
  Useful for doing more advanced things
  but still being able to execute it on all platforms.

  Default <delimiter> is EOF
*/

static void do_perl(struct st_command *command) {
  int error;
  File fd;
  FILE *res_file;
  char buf[FN_REFLEN + 10];
  char temp_file_path[FN_REFLEN];
  static DYNAMIC_STRING ds_script;
  static DYNAMIC_STRING ds_delimiter;
  const struct command_arg perl_args[] = {{"delimiter", ARG_STRING, false,
                                           &ds_delimiter,
                                           "Delimiter to read until"}};
  DBUG_ENTER("do_perl");

  check_command_args(command, command->first_argument, perl_args,
                     sizeof(perl_args) / sizeof(struct command_arg), ' ');

  ds_script = command->content;
  /* If it hasn't been done already by a loop iteration, fill it in */
  if (!ds_script.str) {
    /* If no delimiter was provided, use EOF */
    if (ds_delimiter.length == 0) dynstr_set(&ds_delimiter, "EOF");

    init_dynamic_string(&ds_script, "", 1024, 1024);
    read_until_delimiter(&ds_script, &ds_delimiter);
    command->content = ds_script;
  }

  /* This function could be called even if "false", so check before doing */
  if (cur_block->ok) {
    DBUG_PRINT("info", ("Executing perl: %s", ds_script.str));

    /* Create temporary file name */
    if ((fd = create_temp_file(temp_file_path, getenv("MYSQLTEST_VARDIR"),
                               "tmp", O_CREAT | O_RDWR, MYF(MY_WME))) < 0)
      die("Failed to create temporary file for perl command");
    my_close(fd, MYF(0));

    /* Compatibility for Perl 5.24 and newer. */
    std::string script = "push @INC, \".\";\n";
    script.append(ds_script.str, ds_script.length);

    str_to_file(temp_file_path, &script[0], script.size());

    /* Format the "perl <filename>" command */
    snprintf(buf, sizeof(buf), "perl %s", temp_file_path);

    if (!(res_file = popen(buf, "r")) && command->abort_on_error)
      die("popen(\"%s\", \"r\") failed", buf);

    while (fgets(buf, sizeof(buf), res_file)) {
      if (disable_result_log) {
        buf[std::strlen(buf) - 1] = 0;
        DBUG_PRINT("exec_result", ("%s", buf));
      } else {
        replace_dynstr_append(&ds_res, buf);
      }
    }
    error = pclose(res_file);

    /* Remove the temporary file, but keep it if perl failed */
    if (!error) my_delete(temp_file_path, MYF(0));

    /* Check for error code that indicates perl could not be started */
    int exstat = WEXITSTATUS(error);
#ifdef _WIN32
    if (exstat == 1) /* Text must begin 'perl not found' as mtr looks for it */
      abort_not_supported_test("perl not found in path or did not start");
#else
    if (exstat == 127) abort_not_supported_test("perl not found in path");
#endif
    else
      handle_command_error(command, exstat);
  }
  dynstr_free(&ds_delimiter);
  DBUG_VOID_RETURN;
}

/*
  Print the content between echo and <delimiter> to result file.
  Evaluate all variables in the string before printing, allow
  for variable names to be escaped using \

  SYNOPSIS
  do_echo()
  command  called command

  DESCRIPTION
  echo text
  Print the text after echo until end of command to result file

  echo $<var_name>
  Print the content of the variable <var_name> to result file

  echo Some text $<var_name>
  Print "Some text" plus the content of the variable <var_name> to
  result file

  echo Some text \$<var_name>
  Print "Some text" plus $<var_name> to result file
*/

static int do_echo(struct st_command *command) {
  DYNAMIC_STRING ds_echo;
  DBUG_ENTER("do_echo");

  init_dynamic_string(&ds_echo, "", command->query_len, 256);
  do_eval(&ds_echo, command->first_argument, command->end, false);
  dynstr_append_mem(&ds_res, ds_echo.str, ds_echo.length);
  dynstr_append_mem(&ds_res, "\n", 1);
  dynstr_free(&ds_echo);
  command->last_argument = command->end;
  DBUG_RETURN(0);
}

static void do_wait_for_slave_to_stop(
    struct st_command *c MY_ATTRIBUTE((unused))) {
  static int SLAVE_POLL_INTERVAL = 300000;
  MYSQL *mysql = &cur_con->mysql;
  for (;;) {
    MYSQL_RES *res = NULL;
    MYSQL_ROW row;
    int done;

    if (mysql_query(
            mysql,
            "SELECT 'Slave_running' as Variable_name,"
            " IF(count(*)>0,'ON','OFF') as Value FROM"
            " performance_schema.replication_applier_status ras,"
            "performance_schema.replication_connection_status rcs WHERE "
            "ras.SERVICE_STATE='ON' AND rcs.SERVICE_STATE='ON'") ||
        !(res = mysql_store_result(mysql)))

      die("Query failed while probing slave for stop: %s", mysql_error(mysql));

    if (!(row = mysql_fetch_row(res)) || !row[1]) {
      mysql_free_result(res);
      die("Strange result from query while probing slave for stop");
    }
    done = !std::strcmp(row[1], "OFF");
    mysql_free_result(res);
    if (done) break;
    my_sleep(SLAVE_POLL_INTERVAL);
  }
  return;
}

static void do_sync_with_master2(struct st_command *command, long offset) {
  MYSQL_RES *res;
  MYSQL_ROW row;
  MYSQL *mysql = &cur_con->mysql;
  char query_buf[FN_REFLEN + 128];
  int timeout = 300; /* seconds */

  if (!master_pos.file[0])
    die("Calling 'sync_with_master' without calling 'save_master_pos'");

  sprintf(query_buf, "select master_pos_wait('%s', %ld, %d)", master_pos.file,
          master_pos.pos + offset, timeout);

  if (mysql_query(mysql, query_buf))
    die("failed in '%s': %d: %s", query_buf, mysql_errno(mysql),
        mysql_error(mysql));

  if (!(res = mysql_store_result(mysql)))
    die("mysql_store_result() returned NULL for '%s'", query_buf);
  if (!(row = mysql_fetch_row(res))) {
    mysql_free_result(res);
    die("empty result in %s", query_buf);
  }

  int result = -99;
  const char *result_str = row[0];
  if (result_str) result = atoi(result_str);

  mysql_free_result(res);

  if (!result_str || result < 0) {
    /* master_pos_wait returned NULL or < 0 */
    show_query(mysql, "SHOW MASTER STATUS");
    show_query(mysql, "SHOW SLAVE STATUS");
    show_query(mysql, "SHOW PROCESSLIST");
    fprintf(stderr, "analyze: sync_with_master\n");

    if (!result_str) {
      /*
        master_pos_wait returned NULL. This indicates that
        slave SQL thread is not started, the slave's master
        information is not initialized, the arguments are
        incorrect, or an error has occured
      */
      die("%.*s failed: '%s' returned NULL "
          "indicating slave SQL thread failure",
          static_cast<int>(command->first_word_len), command->query, query_buf);
    }

    if (result == -1)
      die("%.*s failed: '%s' returned -1 "
          "indicating timeout after %d seconds",
          static_cast<int>(command->first_word_len), command->query, query_buf,
          timeout);
    else
      die("%.*s failed: '%s' returned unknown result :%d",
          static_cast<int>(command->first_word_len), command->query, query_buf,
          result);
  }

  return;
}

static void do_sync_with_master(struct st_command *command) {
  long offset = 0;
  char *p = command->first_argument;
  const char *offset_start = p;
  if (*offset_start) {
    for (; my_isdigit(charset_info, *p); p++) offset = offset * 10 + *p - '0';

    if (*p && !my_isspace(charset_info, *p))
      die("Invalid integer argument \"%s\"", offset_start);
    command->last_argument = p;
  }
  do_sync_with_master2(command, offset);
  return;
}

/*
  Wait for ndb binlog injector to be up-to-date with all changes
  done on the local mysql server
*/

static void ndb_wait_for_binlog_injector(void) {
  MYSQL_RES *res;
  MYSQL_ROW row;
  MYSQL *mysql = &cur_con->mysql;
  const char *query;
  ulong have_ndbcluster;
  if (mysql_query(mysql, query =
                             "select count(*) from information_schema.engines"
                             "  where engine = 'ndbcluster' and"
                             "        support in ('YES', 'DEFAULT')"))
    die("'%s' failed: %d %s", query, mysql_errno(mysql), mysql_error(mysql));
  if (!(res = mysql_store_result(mysql)))
    die("mysql_store_result() returned NULL for '%s'", query);
  if (!(row = mysql_fetch_row(res)))
    die("Query '%s' returned empty result", query);

  have_ndbcluster = std::strcmp(row[0], "1") == 0;
  mysql_free_result(res);

  if (!have_ndbcluster) {
    return;
  }

  ulonglong start_epoch = 0, handled_epoch = 0, latest_trans_epoch = 0,
            latest_handled_binlog_epoch = 0, start_handled_binlog_epoch = 0;
  const int WaitSeconds = 150;

  int count = 0;
  int do_continue = 1;
  while (do_continue) {
    const char binlog[] = "binlog";
    const char latest_trans_epoch_str[] = "latest_trans_epoch=";
    const char latest_handled_binlog_epoch_str[] =
        "latest_handled_binlog_epoch=";
    if (count) my_sleep(100 * 1000); /* 100ms */

    if (mysql_query(mysql, query = "show engine ndb status"))
      die("failed in '%s': %d %s", query, mysql_errno(mysql),
          mysql_error(mysql));

    if (!(res = mysql_store_result(mysql)))
      die("mysql_store_result() returned NULL for '%s'", query);

    while ((row = mysql_fetch_row(res))) {
      if (std::strcmp(row[1], binlog) == 0) {
        const char *status = row[2];

        /* latest_trans_epoch */
        while (*status && std::strncmp(status, latest_trans_epoch_str,
                                       sizeof(latest_trans_epoch_str) - 1))
          status++;
        if (*status) {
          status += sizeof(latest_trans_epoch_str) - 1;
          latest_trans_epoch = my_strtoull(status, (char **)0, 10);
        } else
          die("result does not contain '%s' in '%s'", latest_trans_epoch_str,
              query);

        /* latest_handled_binlog */
        while (*status &&
               std::strncmp(status, latest_handled_binlog_epoch_str,
                            sizeof(latest_handled_binlog_epoch_str) - 1))
          status++;
        if (*status) {
          status += sizeof(latest_handled_binlog_epoch_str) - 1;
          latest_handled_binlog_epoch = my_strtoull(status, (char **)0, 10);
        } else
          die("result does not contain '%s' in '%s'",
              latest_handled_binlog_epoch_str, query);

        if (count == 0) {
          start_epoch = latest_trans_epoch;
          start_handled_binlog_epoch = latest_handled_binlog_epoch;
        }
        break;
      }
    }
    if (!row) die("result does not contain '%s' in '%s'", binlog, query);
    if (latest_handled_binlog_epoch > handled_epoch) count = 0;
    handled_epoch = latest_handled_binlog_epoch;
    count++;
    if (latest_handled_binlog_epoch >= start_epoch)
      do_continue = 0;
    else if (count > (WaitSeconds * 10)) {
      die("do_save_master_pos() timed out after %u s waiting for "
          "last committed epoch to be applied by the "
          "Ndb binlog injector.  "
          "Ndb epoch %llu/%llu to be handled.  "
          "Last handled epoch : %llu/%llu.  "
          "First handled epoch : %llu/%llu.",
          WaitSeconds, start_epoch >> 32, start_epoch & 0xffffffff,
          latest_handled_binlog_epoch >> 32,
          latest_handled_binlog_epoch & 0xffffffff,
          start_handled_binlog_epoch >> 32,
          start_handled_binlog_epoch & 0xffffffff);
    }

    mysql_free_result(res);
  }
}

static int do_save_master_pos() {
  MYSQL_RES *res;
  MYSQL_ROW row;
  MYSQL *mysql = &cur_con->mysql;
  const char *query;
  DBUG_ENTER("do_save_master_pos");
  /*
    when ndb binlog is on, this call will wait until last updated epoch
    (locally in the mysqld) has been received into the binlog
  */
  ndb_wait_for_binlog_injector();

  if (mysql_query(mysql, query = "show master status"))
    die("failed in 'show master status': %d %s", mysql_errno(mysql),
        mysql_error(mysql));

  if (!(res = mysql_store_result(mysql)))
    die("mysql_store_result() retuned NULL for '%s'", query);
  if (!(row = mysql_fetch_row(res))) die("empty result in show master status");
  my_stpnmov(master_pos.file, row[0], sizeof(master_pos.file) - 1);
  master_pos.pos = strtoul(row[1], (char **)0, 10);
  mysql_free_result(res);
  DBUG_RETURN(0);
}

/*
  Check if a variable name is valid or not.

  SYNOPSIS
  check_variable_name()
  var_name     - pointer to the beginning of variable name
  var_name_end - pointer to the end of variable name
  dollar_flag  - flag to check whether variable name should start with '$'
*/
static void check_variable_name(const char *var_name, const char *var_name_end,
                                const bool dollar_flag) {
  char save_var_name[MAX_VAR_NAME_LENGTH];
  strmake(save_var_name, var_name, (var_name_end - var_name));

  // Check if variable name should start with '$'
  if (!dollar_flag && (*var_name != '$'))
    die("Variable name '%s' should start with '$'", save_var_name);

  if (*var_name == '$') var_name++;

  // Check if variable name exists or not
  if (var_name == var_name_end) die("Missing variable name.");

  // Check for non alphanumeric character(s) in variable name
  while ((var_name != var_name_end) && my_isvar(charset_info, *var_name))
    var_name++;

  if (var_name != var_name_end)
    die("Invalid variable name '%s'", save_var_name);
}

/*
  Check if the pointer points to an operator.

  SYNOPSIS
  is_operator()
  op - character pointer to mathematical expression
*/
static bool is_operator(char *op) {
  if (*op == '+')
    return true;
  else if (*op == '-')
    return true;
  else if (*op == '*')
    return true;
  else if (*op == '/')
    return true;
  else if (*op == '%')
    return true;
  else if (*op == '&' && *(op + 1) == '&')
    return true;
  else if (*op == '|' && *(op + 1) == '|')
    return true;
  else if (*op == '&')
    return true;
  else if (*op == '|')
    return true;
  else if (*op == '^')
    return true;
  else if (*op == '>' && *(op + 1) == '>')
    return true;
  else if (*op == '<' && *(op + 1) == '<')
    return true;

  return false;
}

/*
  Perform basic mathematical operation.

  SYNOPSIS
  do_expr()
  command - command handle

  DESCRIPTION
  expr $<var_name>= <operand1> <operator> <operand2>
  Perform basic mathematical operation and store the result
  in a variable($<var_name>). Both <operand1> and <operand2>
  should be valid MTR variables.

  'expr' command supports only binary operators that operates
  on two operands and manipulates them to return a result.

  Following mathematical operators are supported.
  1 Arithmetic Operators
    1.1 Addition
    1.2 Subtraction
    1.3 Multiplication
    1.4 Division
    1.5 Modulo

  2 Logical Operators
    2.1 Logical AND
    2.2 Logical OR

  3 Bitwise Operators
    3.1 Binary AND
    3.2 Binary OR
    3.3 Binary XOR
    3.4 Binary Left Shift
    3.5 Binary Right Shift

  NOTE
  1. Non-integer operand is truncated to integer value for operations
     that dont support non-integer operand.
  2. If the result is an infinite value, then expr command will return
     'inf' keyword to indicate the result is infinity.
  3. Division by 0 will result in an infinite value and expr command
     will return 'inf' keyword to indicate the result is infinity.
*/
static void do_expr(struct st_command *command) {
  DBUG_ENTER("do_expr");

  char *p = command->first_argument;
  if (!*p) die("Missing arguments to expr command.");

  // Find <var_name>
  char *var_name = p;
  while (*p && (*p != '=') && !my_isspace(charset_info, *p)) p++;
  char *var_name_end = p;
  check_variable_name(var_name, var_name_end, 1);

  // Skip spaces between <var_name> and '='
  while (my_isspace(charset_info, *p)) p++;

  if (*p++ != '=') die("Missing assignment operator in expr command.");

  // Skip spaces after '='
  while (*p && my_isspace(charset_info, *p)) p++;

  // Save the mathematical expression in a variable
  const char *expr = p;

  // First operand in the expression
  char *operand_name = p;
  while (*p && !is_operator(p) && !my_isspace(charset_info, *p)) p++;
  const char *operand_name_end = p;
  check_variable_name(operand_name, operand_name_end, 0);
  VAR *v1 = var_get(operand_name, &operand_name_end, 0, 0);

  double operand1;
  if ((my_isdigit(charset_info, *v1->str_val)) ||
      ((*v1->str_val == '-') && my_isdigit(charset_info, *(v1->str_val + 1))))
    operand1 = strtod(v1->str_val, NULL);
  else
    die("Undefined/invalid first operand '$%s' in expr command.", v1->name);

  // Skip spaces after the first operand
  while (*p && my_isspace(charset_info, *p)) p++;

  // Extract the operator
  char *operator_start = p;
  while (*p && (*p != '$') &&
         !(my_isspace(charset_info, *p) || my_isvar(charset_info, *p)))
    p++;

  char math_operator[3];
  strmake(math_operator, operator_start, (p - operator_start));
  if (!std::strlen(math_operator))
    die("Missing mathematical operator in expr command.");

  // Skip spaces after the operator
  while (*p && my_isspace(charset_info, *p)) p++;

  // Second operand in the expression
  operand_name = p;
  while (*p && !my_isspace(charset_info, *p)) p++;
  operand_name_end = p;
  check_variable_name(operand_name, operand_name_end, 0);
  VAR *v2 = var_get(operand_name, &operand_name_end, 0, 0);

  double operand2;
  if ((my_isdigit(charset_info, *v2->str_val)) ||
      ((*v2->str_val == '-') && my_isdigit(charset_info, *(v2->str_val + 1))))
    operand2 = strtod(v2->str_val, NULL);
  else
    die("Undefined/invalid second operand '$%s' in expr command.", v2->name);

  // Skip spaces at the end
  while (*p && my_isspace(charset_info, *p)) p++;

  // Check for any spurious text after the second operand
  if (*p) die("Invalid mathematical expression '%s' in expr command.", expr);

  double result;
  // Arithmetic Operators
  if (!std::strcmp(math_operator, "+"))
    result = operand1 + operand2;
  else if (!std::strcmp(math_operator, "-"))
    result = operand1 - operand2;
  else if (!std::strcmp(math_operator, "*"))
    result = operand1 * operand2;
  else if (!std::strcmp(math_operator, "/")) {
    if (operand2 == 0.0) {
      if (operand1 == 0.0)
        result = std::numeric_limits<double>::quiet_NaN();
      else
        result = std::numeric_limits<double>::infinity();
    } else
      result = operand1 / operand2;
  } else if (!std::strcmp(math_operator, "%"))
    result = (int)operand1 % (int)operand2;
  // Logical Operators
  else if (!std::strcmp(math_operator, "&&"))
    result = operand1 && operand2;
  else if (!std::strcmp(math_operator, "||"))
    result = operand1 || operand2;
  // Bitwise Operators
  else if (!std::strcmp(math_operator, "&"))
    result = (int)operand1 & (int)operand2;
  else if (!std::strcmp(math_operator, "|"))
    result = (int)operand1 | (int)operand2;
  else if (!std::strcmp(math_operator, "^"))
    result = (int)operand1 ^ (int)operand2;
  else if (!std::strcmp(math_operator, ">>"))
    result = (int)operand1 >> (int)operand2;
  else if (!std::strcmp(math_operator, "<<"))
    result = (int)operand1 << (int)operand2;
  else
    die("Invalid operator '%s' in expr command", math_operator);

  char buf[128];
  size_t result_len;
  // Check if result is an infinite value
  if (std::isnan(result)) {
    // Print 'nan' if result is Not a Number
    result_len = snprintf(buf, sizeof(buf), "%s", "nan");
  } else if (!std::isinf(result)) {
    const char *format = (result < 1e10 && result > -1e10) ? "%f" : "%g";
    result_len = snprintf(buf, sizeof(buf), format, result);
  } else
    // Print 'inf' if result is an infinite value
    result_len = snprintf(buf, sizeof(buf), "%s", "inf");

  if (result < 1e10 && result > -1e10) {
    /*
      Remove the trailing 0's i.e 2.0000000 need to be represented
      as 2 for consistency, 2.0010000 also becomes 2.001.
    */
    while (buf[result_len - 1] == '0') result_len--;

    // Remove trailing '.' if exists
    if (buf[result_len - 1] == '.') result_len--;
  }

  var_set(var_name, var_name_end, buf, buf + result_len);
  command->last_argument = command->end;
  DBUG_VOID_RETURN;
}

/*
  Assign the variable <var_name> with <var_val>

  SYNOPSIS
  do_let()
  query	called command

  DESCRIPTION
  let $<var_name>=<var_val><delimiter>

  <var_name>  - is the string string found between the $ and =
  <var_val>   - is the content between the = and <delimiter>, it may span
  multiple line and contain any characters except <delimiter>
  <delimiter> - is a string containing of one or more chars, default is ;

  RETURN VALUES
  Program will die if error detected
*/

static void do_let(struct st_command *command) {
  char *p = command->first_argument;
  char *var_name, *var_name_end;
  DYNAMIC_STRING let_rhs_expr;
  DBUG_ENTER("do_let");

  init_dynamic_string(&let_rhs_expr, "", 512, 2048);

  /* Find <var_name> */
  if (!*p) die("Missing arguments to let");
  var_name = p;
  while (*p && (*p != '=') && !my_isspace(charset_info, *p)) p++;
  var_name_end = p;
  if (var_name == var_name_end ||
      (var_name + 1 == var_name_end && *var_name == '$'))
    die("Missing variable name in let");
  while (my_isspace(charset_info, *p)) p++;
  if (*p++ != '=') die("Missing assignment operator in let");

  /* Find start of <var_val> */
  while (*p && my_isspace(charset_info, *p)) p++;

  do_eval(&let_rhs_expr, p, command->end, false);

  command->last_argument = command->end;
  /* Assign var_val to var_name */
  var_set(var_name, var_name_end, let_rhs_expr.str,
          (let_rhs_expr.str + let_rhs_expr.length));
  dynstr_free(&let_rhs_expr);
  revert_properties();
  DBUG_VOID_RETURN;
}

/*
  Sleep the number of specified seconds

  SYNOPSIS
  do_sleep()
  q	       called command
  real_sleep   use the value from opt_sleep as number of seconds to sleep
               if real_sleep is false

  DESCRIPTION
  sleep <seconds>
  real_sleep <seconds>

  The difference between the sleep and real_sleep commands is that sleep
  uses the delay from the --sleep command-line option if there is one.
  (If the --sleep option is not given, the sleep command uses the delay
  specified by its argument.) The real_sleep command always uses the
  delay specified by its argument.  The logic is that sometimes delays are
  cpu-dependent, and --sleep can be used to set this delay.  real_sleep is
  used for cpu-independent delays.
*/

static int do_sleep(struct st_command *command, bool real_sleep) {
  int error = 0;
  char *sleep_start, *sleep_end;
  double sleep_val;
  char *p;
  static DYNAMIC_STRING ds_sleep;
  const struct command_arg sleep_args[] = {{"sleep_delay", ARG_STRING, true,
                                            &ds_sleep,
                                            "Number of seconds to sleep."}};
  check_command_args(command, command->first_argument, sleep_args,
                     sizeof(sleep_args) / sizeof(struct command_arg), ' ');

  p = ds_sleep.str;
  sleep_end = ds_sleep.str + ds_sleep.length;
  while (my_isspace(charset_info, *p)) p++;
  if (!*p)
    die("Missing argument to %.*s", static_cast<int>(command->first_word_len),
        command->query);
  sleep_start = p;
  /* Check that arg starts with a digit, not handled by my_strtod */
  if (!my_isdigit(charset_info, *sleep_start))
    die("Invalid argument to %.*s \"%s\"",
        static_cast<int>(command->first_word_len), command->query, sleep_start);
  sleep_val = my_strtod(sleep_start, &sleep_end, &error);
  check_eol_junk_line(sleep_end);
  if (error)
    die("Invalid argument to %.*s \"%s\"",
        static_cast<int>(command->first_word_len), command->query,
        command->first_argument);
  dynstr_free(&ds_sleep);

  /* Fixed sleep time selected by --sleep option */
  if (opt_sleep >= 0 && !real_sleep) sleep_val = opt_sleep;

  DBUG_PRINT("info", ("sleep_val: %f", sleep_val));
  if (sleep_val) my_sleep((ulong)(sleep_val * 1000000L));
  return 0;
}

static void do_set_charset(struct st_command *command) {
  char *charset_name = command->first_argument;
  char *p;

  if (!charset_name || !*charset_name)
    die("Missing charset name in 'character_set'");
  /* Remove end space */
  p = charset_name;
  while (*p && !my_isspace(charset_info, *p)) p++;
  if (*p) *p++ = 0;
  command->last_argument = p;
  charset_info =
      get_charset_by_csname(charset_name, MY_CS_PRIMARY, MYF(MY_WME));
  if (!charset_info)
    abort_not_supported_test("Test requires charset '%s'", charset_name);
}

/// Check if the bug number argument to disable_testcase is in a proper
/// format.
///
/// Bug number argument should follow 'BUG#XXXX' format
///
///   - Keyword 'BUG" is case-insensitive
///   - XXXX should contain only digits
///
/// @param bug_number String representing a bug number
///
/// @retval True if the bug number argument is in correct format, false
///         otherwise.
static bool validate_bug_number_argument(std::string bug_number) {
  // Convert the string to lowercase characters
  std::transform(bug_number.begin(), bug_number.end(), bug_number.begin(),
                 ::tolower);

  // Check if string representing a bug number starts 'BUG' keyword.
  // Note: This keyword is case-inseinsitive.
  if (bug_number.substr(0, 3).compare("bug") != 0) return false;

  // Check if the string contains '#' after 'BUG' keyword
  if (bug_number.at(3) != '#') return false;

  // Check if the bug number string contains only digits after '#'
  if (get_int_val(bug_number.substr(4).c_str()) == -1) return false;

  return true;
}

/// Disable or don't execute the statements or commands appear after
/// this command until the execution is enabled by 'enable_testcase'
/// command. If test cases are already disabled, then throw an error
/// and abort the test execution.
///
/// This command also takes a mandatory parameter specifying the bug
/// number.
///
/// @code
/// --disable_testcase BUG#XXXX
/// statements or commands
/// --enable_testcase
/// @endcode
///
/// @param command Pointer to the st_command structure which holds the
///                arguments and information for the command.
static void do_disable_testcase(struct st_command *command) {
  DYNAMIC_STRING ds_bug_number;
  const struct command_arg disable_testcase_args[] = {
      {"Bug number", ARG_STRING, true, &ds_bug_number, "Bug number"}};

  check_command_args(command, command->first_argument, disable_testcase_args,
                     sizeof(disable_testcase_args) / sizeof(struct command_arg),
                     ' ');

  /// Check if the bug number argument to disable_testcase is in a
  /// proper format.
  if (validate_bug_number_argument(ds_bug_number.str) == 0) {
    free_dynamic_strings(&ds_bug_number);
    die("Bug number mentioned in '%s' command is not in a correct format. "
        "It should be 'BUG#XXXX', where keyword 'BUG' is case-insensitive "
        "and 'XXXX' should contain only digits.",
        command->query);
  }

  testcase_disabled = 1;
  free_dynamic_strings(&ds_bug_number);
}

/*
  Run query and return one field in the result set from the
  first row and <column>
*/

static int query_get_string(MYSQL *mysql, const char *query, int column,
                            std::string *ds) {
  MYSQL_RES *res = NULL;
  MYSQL_ROW row;

  if (mysql_query(mysql, query))
    die("'%s' failed: %d %s", query, mysql_errno(mysql), mysql_error(mysql));
  if ((res = mysql_store_result(mysql)) == NULL)
    die("Failed to store result: %d %s", mysql_errno(mysql),
        mysql_error(mysql));

  if ((row = mysql_fetch_row(res)) == NULL) {
    mysql_free_result(res);
    ds = 0;
    return 1;
  }
  ds->assign(row[column] ? row[column] : "NULL");
  mysql_free_result(res);
  return 0;
}

/**
  A wrapper around kill call that prints diagnostics if the call failed with
  any other error than ESRCH.

  @param pid    Process id
  @param sig    Signal to send to process
  @return The return value of kill call
*/
static int my_kill(int pid, int sig) {
  const int result = kill(pid, sig);
  if (result == -1 && errno != ESRCH) {
    log_msg("kill(%d, %d) returned errno %d (%s)", pid, sig, errno,
            strerror(errno));
  }
  return result;
}

/**
  Check if process is active.

  @param pid  Process id.

  @return true if process is active, false otherwise.
*/
static bool is_process_active(int pid) {
#ifdef _WIN32
  DWORD exit_code;
  HANDLE proc;
  proc = OpenProcess(PROCESS_QUERY_INFORMATION, false, pid);
  if (proc == NULL) return false; /* Process could not be found. */

  if (!GetExitCodeProcess(proc, &exit_code)) exit_code = 0;

  CloseHandle(proc);
  if (exit_code != STILL_ACTIVE)
    return false; /* Error or process has terminated. */

  return true;
#else
  return (my_kill(pid, 0) == 0);
#endif
}

/**
  kill process.

  @param pid  Process id.

  @return true if process is terminated, false otherwise.
*/
static bool kill_process(int pid) {
  bool killed = true;
#ifdef _WIN32
  HANDLE proc;
  proc = OpenProcess(PROCESS_TERMINATE, false, pid);
  if (proc == NULL) return true; /* Process could not be found. */

  if (!TerminateProcess(proc, 201)) killed = false;

  CloseHandle(proc);
#else
  killed = (my_kill(pid, SIGKILL) == 0);
#endif
  return killed;
}

/**
  Abort process.

  @param pid  Process id.
  @param path Path to create minidump file in.
*/
static void abort_process(int pid, const char *path MY_ATTRIBUTE((unused))) {
#ifdef _WIN32
  HANDLE proc;
  proc = OpenProcess(PROCESS_ALL_ACCESS, false, pid);
  verbose_msg("Aborting pid %d (handle: %p)\n", pid, proc);
  if (proc != NULL) {
    char name[FN_REFLEN], *end;
    BOOL is_debugged;

    if (path) {
      /* Append mysqld.<pid>.dmp to the path. */
      strncpy(name, path, sizeof(name) - 1);
      name[sizeof(name) - 1] = '\0';
      end = name + std::strlen(name);
      /* Make sure "/mysqld.nnnnnnnnnn.dmp" fits */
      if ((end - name) < (sizeof(name) - 23)) {
        if (!is_directory_separator(end[-1])) {
          end[0] = FN_LIBCHAR2;  // datadir path normally uses '/'.
          end++;
        }
        snprintf(end, sizeof(name) + name - end - 1, "mysqld.%d.dmp", pid);

        verbose_msg("Creating minidump.\n");
        my_create_minidump(name, proc, pid);
      } else
        die("Path too long for creating minidump!\n");
    }
    /* If running in a debugger, send a break, otherwise terminate. */
    if (CheckRemoteDebuggerPresent(proc, &is_debugged) && is_debugged) {
      if (!DebugBreakProcess(proc)) {
        DWORD err = GetLastError();
        verbose_msg("DebugBreakProcess failed: %d\n", err);
      } else
        verbose_msg("DebugBreakProcess succeeded!\n");
      CloseHandle(proc);
    } else {
      CloseHandle(proc);
      (void)kill_process(pid);
    }
  } else {
    DWORD err = GetLastError();
    verbose_msg("OpenProcess failed: %d\n", err);
  }
#else
  log_msg("shutdown_server timeout exceeded, SIGABRT set to the server PID %d",
          pid);
  my_kill(pid, SIGABRT);
#endif
}

/**
  Shutdown or kill the server.
  If timeout is set to 0 the server is killed/terminated
  immediately. Otherwise the shutdown command is first sent
  and then it waits for the server to terminate within
  @<timeout@> seconds. If it has not terminated before @<timeout@>
  seconds the command will fail.

  @note Currently only works with local server

  @param command  Optionally including a timeout else the
  default of 60 seconds is used.
*/

static void do_shutdown_server(struct st_command *command) {
  long timeout = 600;
  int pid, error = 0;
  std::string ds_file_name;
  MYSQL *mysql = &cur_con->mysql;
  static DYNAMIC_STRING ds_timeout;
  const struct command_arg shutdown_args[] = {
      {"timeout", ARG_STRING, false, &ds_timeout,
       "Timeout before killing server"}};
  DBUG_ENTER("do_shutdown_server");

  check_command_args(command, command->first_argument, shutdown_args,
                     sizeof(shutdown_args) / sizeof(struct command_arg), ' ');

  if (ds_timeout.length) {
    char *endptr;
    timeout = strtol(ds_timeout.str, &endptr, 10);
    if (*endptr != '\0')
      die("Illegal argument for timeout: '%s'", ds_timeout.str);
  }
  dynstr_free(&ds_timeout);

  /* Get the servers pid_file name and use it to read pid */
  if (query_get_string(mysql, "SHOW VARIABLES LIKE 'pid_file'", 1,
                       &ds_file_name))
    die("Failed to get pid_file from server");

  /* Read the pid from the file */
  {
    int fd;
    char buff[32];

    if ((fd = my_open(ds_file_name.c_str(), O_RDONLY, MYF(0))) < 0)
      die("Failed to open file '%s'", ds_file_name.c_str());

    if (my_read(fd, (uchar *)&buff, sizeof(buff), MYF(0)) <= 0) {
      my_close(fd, MYF(0));
      die("pid file was empty");
    }
    my_close(fd, MYF(0));

    pid = atoi(buff);
    if (pid == 0) die("Pidfile didn't contain a valid number");
  }
  DBUG_PRINT("info", ("Got pid %d", pid));

  if (timeout) {
    /* Check if we should generate a minidump on timeout. */
    if (query_get_string(mysql, "SHOW VARIABLES LIKE 'core_file'", 1,
                         &ds_file_name) ||
        std::strcmp("ON", ds_file_name.c_str())) {
    } else {
      /* Get the data dir and use it as path for a minidump if needed. */
      if (query_get_string(mysql, "SHOW VARIABLES LIKE 'datadir'", 1,
                           &ds_file_name))
        die("Failed to get datadir from server");
    }

    /* Tell server to shutdown if timeout > 0. */
    if (timeout > 0 && mysql_query(mysql, "shutdown")) {
      error = 1; /* Failed to issue shutdown command. */
      goto end;
    }

    /* Check that server dies */
    do {
      if (!is_process_active(pid)) {
        DBUG_PRINT("info", ("Process %d does not exist anymore", pid));
        goto end;
      }
      if (timeout > 0) {
        DBUG_PRINT("info", ("Sleeping, timeout: %ld", timeout));
        my_sleep(1000000L);
      }
    } while (timeout-- > 0);
    error = 2;
    /*
      Abort to make it easier to find the hang/problem.
    */
    abort_process(pid, ds_file_name.c_str());
  } else /* timeout == 0 */
  {
    /* Kill the server */
    DBUG_PRINT("info", ("Killing server, pid: %d", pid));
    /*
      kill_process can fail (bad privileges, non existing process on *nix etc),
      so also check if the process is active before setting error.
    */
    if (!kill_process(pid) && is_process_active(pid)) error = 3;
  }

end:
  if (error) handle_command_error(command, error);
  DBUG_VOID_RETURN;
}

uint get_errcode_from_name(char *error_name, char *error_end) {
  /* SQL error as string */
  st_error *e = global_error_names;

  DBUG_ENTER("get_errcode_from_name");
  DBUG_PRINT("enter", ("error_name: %s", error_name));

  /* Loop through the array of known error names */
  for (; e->name; e++) {
    /*
      If we get a match, we need to check the length of the name we
      matched against in case it was longer than what we are checking
      (as in ER_WRONG_VALUE vs. ER_WRONG_VALUE_COUNT).
    */
    if (!std::strncmp(error_name, e->name, (int)(error_end - error_name)) &&
        (uint)std::strlen(e->name) == (uint)(error_end - error_name)) {
      DBUG_RETURN(e->code);
    }
  }
  if (!e->name) die("Unknown SQL error name '%s'", error_name);
  DBUG_RETURN(0);
}

const char *get_errname_from_code(uint error_code) {
  st_error *e = global_error_names;

  DBUG_ENTER("get_errname_from_code");
  DBUG_PRINT("enter", ("error_code: %d", error_code));

  if (!error_code) {
    DBUG_RETURN("");
  }
  for (; e->name; e++) {
    if (e->code == error_code) {
      DBUG_RETURN(e->name);
    }
  }
  /* Apparently, errors without known names may occur */
  DBUG_RETURN("<Unknown>");
}

/// Get the error code corresponding to an error string or to a
/// SQLSTATE string.
///
/// @param command Pointer to the st_command structure which holds the
///                arguments and information for the command.
static void do_get_errcodes(struct st_command *command) {
  DBUG_ENTER("do_get_errcodes");

  char *p = command->first_argument;
  if (!*p) die("Missing argument(s) to 'error'");

  char *next;
  do {
    char *end;

    // Skip leading spaces
    while (*p && *p == ' ') p++;

    /* Find end */
    end = p;
    while (*end && *end != ',' && *end != ' ') end++;
    next = end;

    // Code to handle variables passed to mysqltest
    if (*p == '$') {
      const char *fin = NULL;
      VAR *var = var_get(p, &fin, 0, 0);
      p = var->str_val;
      end = p + var->str_val_len;
    }

    if (*p == 'S') {
      // SQLSTATE string
      //   - Must be SQLSTATE_LENGTH long
      //   - May contain only digits[0-9] and _uppercase_ letters
      std::string sqlstate;

      // Step pass 'S' character
      p++;

      if ((end - p) != SQLSTATE_LENGTH)
        die("The sqlstate must be exactly %d chars long.", SQLSTATE_LENGTH);

      sqlstate.assign(p, SQLSTATE_LENGTH);

      // Check sqlstate string validity
      while (*p && p < end) {
        if (my_isdigit(charset_info, *p) || my_isupper(charset_info, *p))
          p++;
        else
          die("The sqlstate may only consist of digits[0-9] "
              "and _uppercase_ letters.");
      }

      expected_errors->add_error(0, sqlstate.c_str(), ERR_SQLSTATE);
      DBUG_PRINT("info", ("ERR_SQLSTATE: %s", sqlstate.c_str()));
    } else if (*p == 's') {
      die("The sqlstate definition must start with an uppercase S.");
    }
    // Code to handle --error <error_string>.
    // Checking for both server error names as well as client error names.
    else if (*p == 'E' || *p == 'C') {
      // Error name string
      DBUG_PRINT("info", ("Error name: %s", p));
      std::uint32_t error_code = get_errcode_from_name(p, end);
      expected_errors->add_error(error_code, "00000", ERR_ERRNO);
      DBUG_PRINT("info", ("ERR_ERRNO: %d", error_code));
    } else if (*p == 'e' || *p == 'c') {
      die("The error name definition must start with an uppercase E or C.");
    } else {
      char *start = p;
      long val;

      // Check that the string passed to str2int only contain digits
      while (*p && p != end) {
        if (!my_isdigit(charset_info, *p))
          die("Invalid argument to error: '%s', the errno may only consist "
              "of digits[0-9]",
              command->first_argument);
        p++;
      }

      // Convert the sting to int
      if (!str2int(start, 10, (long)INT_MIN, (long)INT_MAX, &val))
        die("Invalid argument to error: '%s'.", command->first_argument);

      expected_errors->add_error((unsigned int)val, "00000", ERR_ERRNO);
      DBUG_PRINT("info", ("ERR_ERRNO: %d", (unsigned int)val));
    }

    if (expected_errors->count() >= MAX_ERROR_COUNT)
      die("Too many errorcodes specified.");

    // Set pointer to the end of the last error code
    p = next;

    // Find next ','
    while (*p && *p != ',') p++;

    // Step past ','
    if (*p) p++;
  } while (*p);

  command->last_argument = p;
  DBUG_PRINT("info", ("Expected errors: %zu", expected_errors->count()));
  DBUG_VOID_RETURN;
}

/*
  Get a string;  Return ptr to end of string
  Strings may be surrounded by " or '

  If string is a '$variable', return the value of the variable.
*/

static char *get_string(char **to_ptr, char **from_ptr,
                        struct st_command *command) {
  char c, sep;
  char *to = *to_ptr, *from = *from_ptr, *start = to;
  DBUG_ENTER("get_string");

  /* Find separator */
  if (*from == '"' || *from == '\'')
    sep = *from++;
  else
    sep = ' '; /* Separated with space */

  for (; (c = *from); from++) {
    if (c == '\\' && from[1]) { /* Escaped character */
      /* We can't translate \0 -> ASCII 0 as replace can't handle ASCII 0 */
      switch (*++from) {
        case 'n':
          *to++ = '\n';
          break;
        case 't':
          *to++ = '\t';
          break;
        case 'r':
          *to++ = '\r';
          break;
        case 'b':
          *to++ = '\b';
          break;
        case 'Z': /* ^Z must be escaped on Win32 */
          *to++ = '\032';
          break;
        default:
          *to++ = *from;
          break;
      }
    } else if (c == sep) {
      if (c == ' ' || c != *++from) break; /* Found end of string */
      *to++ = c;                           /* Copy duplicated separator */
    } else
      *to++ = c;
  }
  if (*from != ' ' && *from) die("Wrong string argument in %s", command->query);

  while (my_isspace(charset_info, *from)) /* Point to next string */
    from++;

  *to = 0;          /* End of string marker */
  *to_ptr = to + 1; /* Store pointer to end */
  *from_ptr = from;

  /* Check if this was a variable */
  if (*start == '$') {
    const char *end = to;
    VAR *var = var_get(start, &end, 0, 1);
    if (var && to == (char *)end + 1) {
      DBUG_PRINT("info", ("var: '%s' -> '%s'", start, var->str_val));
      DBUG_RETURN(var->str_val); /* return found variable value */
    }
  }
  DBUG_RETURN(start);
}

static void set_reconnect(MYSQL *mysql, int val) {
  bool reconnect = val;
  DBUG_ENTER("set_reconnect");
  DBUG_PRINT("info", ("val: %d", val));
  mysql_options(mysql, MYSQL_OPT_RECONNECT, (char *)&reconnect);
  DBUG_VOID_RETURN;
}

/**
  Change the current connection to the given st_connection, and update
  $mysql_get_server_version and $CURRENT_CONNECTION accordingly.
*/
static void set_current_connection(struct st_connection *con) {
  cur_con = con;
  /* Update $mysql_get_server_version to that of current connection */
  var_set_int("$mysql_get_server_version",
              mysql_get_server_version(&con->mysql));
  /* Update $CURRENT_CONNECTION to the name of the current connection */
  var_set_string("$CURRENT_CONNECTION", con->name);
}

static void select_connection_name(const char *name) {
  DBUG_ENTER("select_connection_name");
  DBUG_PRINT("enter", ("name: '%s'", name));
  st_connection *con = find_connection_by_name(name);

  if (!con) die("connection '%s' not found in connection pool", name);

  set_current_connection(con);

  /* Connection logging if enabled */
  if (!disable_connect_log && !disable_query_log) {
    DYNAMIC_STRING *ds = &ds_res;

    dynstr_append_mem(ds, "connection ", 11);
    replace_dynstr_append(ds, name);
    dynstr_append_mem(ds, ";\n", 2);
  }

  DBUG_VOID_RETURN;
}

static void select_connection(struct st_command *command) {
  DBUG_ENTER("select_connection");
  static DYNAMIC_STRING ds_connection;
  const struct command_arg connection_args[] = {
      {"connection_name", ARG_STRING, true, &ds_connection,
       "Name of the connection that we switch to."}};
  check_command_args(command, command->first_argument, connection_args,
                     sizeof(connection_args) / sizeof(struct command_arg), ' ');

  DBUG_PRINT("info", ("changing connection: %s", ds_connection.str));
  select_connection_name(ds_connection.str);
  dynstr_free(&ds_connection);
  DBUG_VOID_RETURN;
}

static void do_close_connection(struct st_command *command) {
  DBUG_ENTER("close_connection");

  struct st_connection *con;
  static DYNAMIC_STRING ds_connection;
  const struct command_arg close_connection_args[] = {
      {"connection_name", ARG_STRING, true, &ds_connection,
       "Name of the connection to close."}};
  check_command_args(command, command->first_argument, close_connection_args,
                     sizeof(close_connection_args) / sizeof(struct command_arg),
                     ' ');

  DBUG_PRINT("enter", ("connection name: '%s'", ds_connection.str));

  if (!(con = find_connection_by_name(ds_connection.str)))
    die("connection '%s' not found in connection pool", ds_connection.str);

  DBUG_PRINT("info", ("Closing connection %s", con->name));
  if (command->type == Q_DIRTY_CLOSE) {
    if (con->mysql.net.vio) {
      vio_delete(con->mysql.net.vio);
      con->mysql.net.vio = 0;
      end_server(&con->mysql);
    }
  }
  if (con->stmt) mysql_stmt_close(con->stmt);
  con->stmt = 0;

  mysql_close(&con->mysql);

  if (con->util_mysql) mysql_close(con->util_mysql);
  con->util_mysql = 0;
  con->pending = false;

  my_free(con->name);

  /*
    When the connection is closed set name to "-closed_connection-"
    to make it possible to reuse the connection name.
  */
  if (!(con->name = my_strdup(PSI_NOT_INSTRUMENTED, "-closed_connection-",
                              MYF(MY_WME))))
    die("Out of memory");

  if (con == cur_con) {
    /* Current connection was closed */
    var_set_int("$mysql_get_server_version", 0xFFFFFFFF);
    var_set_string("$CURRENT_CONNECTION", con->name);
  }

  /* Connection logging if enabled */
  if (!disable_connect_log && !disable_query_log) {
    DYNAMIC_STRING *ds = &ds_res;

    dynstr_append_mem(ds, "disconnect ", 11);
    replace_dynstr_append(ds, ds_connection.str);
    dynstr_append_mem(ds, ";\n", 2);
  }

  dynstr_free(&ds_connection);
  DBUG_VOID_RETURN;
}

/*
  Connect to a server doing several retries if needed.

  SYNOPSIS
  safe_connect()
  con               - connection structure to be used
  host, user, pass, - connection parameters
  db, port, sock

  NOTE

  Sometimes in a test the client starts before
  the server - to solve the problem, we try again
  after some sleep if connection fails the first
  time

  This function will try to connect to the given server
  "opt_max_connect_retries" times and sleep "connection_retry_sleep"
  seconds between attempts before finally giving up.
  This helps in situation when the client starts
  before the server (which happens sometimes).
  It will only ignore connection errors during these retries.

*/

static void safe_connect(MYSQL *mysql, const char *name, const char *host,
                         const char *user, const char *pass, const char *db,
                         int port, const char *sock) {
  int failed_attempts = 0;

  DBUG_ENTER("safe_connect");

  verbose_msg(
      "Connecting to server %s:%d (socket %s) as '%s'"
      ", connection '%s', attempt %d ...",
      host, port, sock, user, name, failed_attempts);

  mysql_options(mysql, MYSQL_OPT_CONNECT_ATTR_RESET, 0);
  mysql_options4(mysql, MYSQL_OPT_CONNECT_ATTR_ADD, "program_name",
                 "mysqltest");
  mysql_options(mysql, MYSQL_OPT_CAN_HANDLE_EXPIRED_PASSWORDS,
                &can_handle_expired_passwords);
  while (
      !mysql_real_connect(mysql, host, user, pass, db, port, sock,
                          CLIENT_MULTI_STATEMENTS | CLIENT_REMEMBER_OPTIONS)) {
    /*
      Connect failed

      Only allow retry if this was an error indicating the server
      could not be contacted. Error code differs depending
      on protocol/connection type
    */

    if ((mysql_errno(mysql) == CR_CONN_HOST_ERROR ||
         mysql_errno(mysql) == CR_CONNECTION_ERROR ||
         mysql_errno(mysql) == CR_NAMEDPIPEOPEN_ERROR) &&
        failed_attempts < opt_max_connect_retries) {
      verbose_msg("Connect attempt %d/%d failed: %d: %s", failed_attempts,
                  opt_max_connect_retries, mysql_errno(mysql),
                  mysql_error(mysql));
      my_sleep(connection_retry_sleep);
    } else {
      if (failed_attempts > 0)
        die("Could not open connection '%s' after %d attempts: %d %s", name,
            failed_attempts, mysql_errno(mysql), mysql_error(mysql));
      else
        die("Could not open connection '%s': %d %s", name, mysql_errno(mysql),
            mysql_error(mysql));
    }
    failed_attempts++;
  }
  verbose_msg("... Connected.");
  DBUG_VOID_RETURN;
}

/// Connect to a server and handle connection errors in case they
/// occur.
///
/// This function will try to establish a connection to server and
/// handle possible errors in the same manner as if "connect" was usual
/// SQL-statement. If an error is expected it will ignore it once it
/// occurs and log the "statement" to the query log. Unlike
/// safe_connect() it won't do several attempts.
///
/// @param command Pointer to the st_command structure which holds the
///                     arguments and information for the command.
/// @param con     Connection structure to be used
/// @param host    Host name
/// @param user    User name
/// @param pass    Password
/// @param db      Database name
/// @param port    Port number
/// @param sock    Socket value
///
/// @retval 1 if connection succeeds, 0 otherwise
static int connect_n_handle_errors(struct st_command *command, MYSQL *con,
                                   const char *host, const char *user,
                                   const char *pass, const char *db, int port,
                                   const char *sock) {
  DYNAMIC_STRING *ds;
  int failed_attempts = 0;

  ds = &ds_res;

  /* Only log if an error is expected */
  if (expected_errors->count() > 0 && !disable_query_log) {
    /*
      Log the connect to result log
    */
    dynstr_append_mem(ds, "connect(", 8);
    replace_dynstr_append(ds, host);
    dynstr_append_mem(ds, ",", 1);
    replace_dynstr_append(ds, user);
    dynstr_append_mem(ds, ",", 1);
    replace_dynstr_append(ds, pass);
    dynstr_append_mem(ds, ",", 1);
    if (db) replace_dynstr_append(ds, db);
    dynstr_append_mem(ds, ",", 1);
    replace_dynstr_append_uint(ds, port);
    dynstr_append_mem(ds, ",", 1);
    if (sock) replace_dynstr_append(ds, sock);
    dynstr_append_mem(ds, ")", 1);
    dynstr_append_mem(ds, delimiter, delimiter_length);
    dynstr_append_mem(ds, "\n", 1);
  }
  /* Simlified logging if enabled */
  if (!disable_connect_log && !disable_query_log) {
    replace_dynstr_append(ds, command->query);
    dynstr_append_mem(ds, ";\n", 2);
  }

  mysql_options(con, MYSQL_OPT_CONNECT_ATTR_RESET, 0);
  mysql_options4(con, MYSQL_OPT_CONNECT_ATTR_ADD, "program_name", "mysqltest");
  mysql_options(con, MYSQL_OPT_CAN_HANDLE_EXPIRED_PASSWORDS,
                &can_handle_expired_passwords);
  while (!mysql_real_connect(con, host, user, pass, db, port, sock ? sock : 0,
                             CLIENT_MULTI_STATEMENTS)) {
    /*
      If we have used up all our connections check whether this
      is expected (by --error). If so, handle the error right away.
      Otherwise, give it some extra time to rule out race-conditions.
      If extra-time doesn't help, we have an unexpected error and
      must abort -- just proceeding to handle_error() when second
      and third chances are used up will handle that for us.

      There are various user-limits of which only max_user_connections
      and max_connections_per_hour apply at connect time. For the
      the second to create a race in our logic, we'd need a limits
      test that runs without a FLUSH for longer than an hour, so we'll
      stay clear of trying to work out which exact user-limit was
      exceeded.
    */

    if (((mysql_errno(con) == ER_TOO_MANY_USER_CONNECTIONS) ||
         (mysql_errno(con) == ER_USER_LIMIT_REACHED)) &&
        (failed_attempts++ < opt_max_connect_retries)) {
      int i;

      i = match_expected_error(command, mysql_errno(con), mysql_sqlstate(con));

      if (i >= 0) goto do_handle_error; /* expected error, handle */

      my_sleep(connection_retry_sleep); /* unexpected error, wait */
      continue;                         /* and give it 1 more chance */
    }

  do_handle_error:
    var_set_errno(mysql_errno(con));
    handle_error(command, mysql_errno(con), mysql_error(con),
                 mysql_sqlstate(con), ds);
    return 0; /* Not connected */
  }

  var_set_errno(0);
  handle_no_error(command);
  revert_properties();
  return 1; /* Connected */
}

/*
  Open a new connection to MySQL Server with the parameters
  specified. Make the new connection the current connection.

  SYNOPSIS
  do_connect()
  q	       called command

  DESCRIPTION
  connect(<name>,<host>,<user>,[<pass>,[<db>,[<port>,<sock>[<opts>]]]]);
  connect <name>,<host>,<user>,[<pass>,[<db>,[<port>,<sock>[<opts>]]]];

  <name> - name of the new connection
  <host> - hostname of server
  <user> - user to connect as
  <pass> - password used when connecting
  <db>   - initial db when connected
  <port> - server port
  <sock> - server socket
  <opts> - options to use for the connection
   * SSL - use SSL if available
   * COMPRESS - use compression if available
   * SHM - use shared memory if available
   * PIPE - use named pipe if available
   * SOCKET - use socket protocol
   * TCP - use tcp protocol
*/

static void do_connect(struct st_command *command) {
  int con_port = opt_port;
  char *con_options;
  bool con_ssl = 0, con_compress = 0;
  bool con_pipe = 0, con_shm = 0, con_cleartext_enable = 0;
  struct st_connection *con_slot;
#if defined(HAVE_OPENSSL)
  uint save_opt_ssl_mode = opt_ssl_mode;
#endif

  static DYNAMIC_STRING ds_connection_name;
  static DYNAMIC_STRING ds_host;
  static DYNAMIC_STRING ds_user;
  static DYNAMIC_STRING ds_password;
  static DYNAMIC_STRING ds_database;
  static DYNAMIC_STRING ds_port;
  static DYNAMIC_STRING ds_sock;
  static DYNAMIC_STRING ds_options;
  static DYNAMIC_STRING ds_default_auth;
  static DYNAMIC_STRING ds_shm;
  const struct command_arg connect_args[] = {
      {"connection name", ARG_STRING, true, &ds_connection_name,
       "Name of the connection"},
      {"host", ARG_STRING, true, &ds_host, "Host to connect to"},
      {"user", ARG_STRING, false, &ds_user, "User to connect as"},
      {"passsword", ARG_STRING, false, &ds_password,
       "Password used when connecting"},
      {"database", ARG_STRING, false, &ds_database,
       "Database to select after connect"},
      {"port", ARG_STRING, false, &ds_port, "Port to connect to"},
      {"socket", ARG_STRING, false, &ds_sock, "Socket to connect with"},
      {"options", ARG_STRING, false, &ds_options,
       "Options to use while connecting"},
      {"default_auth", ARG_STRING, false, &ds_default_auth,
       "Default authentication to use"}};

  DBUG_ENTER("do_connect");
  DBUG_PRINT("enter", ("connect: %s", command->first_argument));

  strip_parentheses(command);
  check_command_args(command, command->first_argument, connect_args,
                     sizeof(connect_args) / sizeof(struct command_arg), ',');

  /* Port */
  if (ds_port.length) {
    con_port = atoi(ds_port.str);
    if (con_port == 0) die("Illegal argument for port: '%s'", ds_port.str);
  }

  /* Shared memory */
  init_dynamic_string(&ds_shm, ds_sock.str, 0, 0);

  /* Sock */
  if (ds_sock.length) {
    /*
      If the socket is specified just as a name without path
      append tmpdir in front
    */
    if (*ds_sock.str != FN_LIBCHAR) {
      char buff[FN_REFLEN];
      fn_format(buff, ds_sock.str, TMPDIR, "", 0);
      dynstr_set(&ds_sock, buff);
    }
  } else {
    /* No socket specified, use default */
    dynstr_set(&ds_sock, unix_sock);
  }
  DBUG_PRINT("info", ("socket: %s", ds_sock.str));

  /* Options */
  con_options = ds_options.str;
  bool con_socket = 0, con_tcp = 0;
  while (*con_options) {
    /* Step past any spaces in beginning of option */
    while (*con_options && my_isspace(charset_info, *con_options))
      con_options++;

    /* Find end of this option */
    char *end = con_options;
    while (*end && !my_isspace(charset_info, *end)) end++;

    size_t con_option_len = end - con_options;
    char cur_con_option[10];
    strmake(cur_con_option, con_options, con_option_len);

    if (!std::strcmp(cur_con_option, "SSL"))
      con_ssl = 1;
    else if (!std::strcmp(cur_con_option, "COMPRESS"))
      con_compress = 1;
    else if (!std::strcmp(cur_con_option, "PIPE"))
      con_pipe = 1;
    else if (!std::strcmp(cur_con_option, "SHM"))
      con_shm = 1;
    else if (!std::strcmp(cur_con_option, "CLEARTEXT"))
      con_cleartext_enable = 1;
    else if (!std::strcmp(cur_con_option, "SOCKET"))
      con_socket = 1;
    else if (!std::strcmp(cur_con_option, "TCP"))
      con_tcp = 1;
    else
      die("Illegal option to connect: %s", cur_con_option);

    /* Process next option */
    con_options = end;
  }

  if (find_connection_by_name(ds_connection_name.str))
    die("Connection %s already exists", ds_connection_name.str);

  if (next_con != connections_end)
    con_slot = next_con;
  else {
    if (!(con_slot = find_connection_by_name("-closed_connection-")))
      die("Connection limit exhausted, you can have max %d connections",
          opt_max_connections);
  }

  if (!mysql_init(&con_slot->mysql)) die("Failed on mysql_init()");

  if (opt_connect_timeout)
    mysql_options(&con_slot->mysql, MYSQL_OPT_CONNECT_TIMEOUT,
                  (void *)&opt_connect_timeout);

  if (opt_compress || con_compress)
    mysql_options(&con_slot->mysql, MYSQL_OPT_COMPRESS, NullS);
  mysql_options(&con_slot->mysql, MYSQL_OPT_LOCAL_INFILE, 0);
  mysql_options(&con_slot->mysql, MYSQL_SET_CHARSET_NAME, charset_info->csname);
  if (opt_charsets_dir)
    mysql_options(&con_slot->mysql, MYSQL_SET_CHARSET_DIR, opt_charsets_dir);

#if defined(HAVE_OPENSSL)
  /*
    If mysqltest --ssl-mode option is set to DISABLED
    and connect(.., SSL) command used, set proper opt_ssl_mode.

    So, SSL connection is used either:
    a) mysqltest --ssl-mode option is NOT set to DISABLED or
    b) connect(.., SSL) command used.
  */
  if (opt_ssl_mode == SSL_MODE_DISABLED && con_ssl) {
    opt_ssl_mode =
        (opt_ssl_ca || opt_ssl_capath) ? SSL_MODE_VERIFY_CA : SSL_MODE_REQUIRED;
  }
#else
  /* keep the compiler happy about con_ssl */
  con_ssl = con_ssl ? true : false;
#endif
  SSL_SET_OPTIONS(&con_slot->mysql);
#if defined(HAVE_OPENSSL)
  opt_ssl_mode = save_opt_ssl_mode;
#endif

  if (con_pipe && !con_ssl) {
    opt_protocol = MYSQL_PROTOCOL_PIPE;
  }

  if (opt_protocol) {
    mysql_options(&con_slot->mysql, MYSQL_OPT_PROTOCOL, (char *)&opt_protocol);
    /*
      Resetting the opt_protocol value to 0 to avoid the
      possible failure in the next connect() command.
    */
    opt_protocol = 0;
  }

  if (con_shm) {
    uint protocol = MYSQL_PROTOCOL_MEMORY;
    if (!ds_shm.length) die("Missing shared memory base name");

    mysql_options(&con_slot->mysql, MYSQL_SHARED_MEMORY_BASE_NAME, ds_shm.str);
    mysql_options(&con_slot->mysql, MYSQL_OPT_PROTOCOL, &protocol);
  } else if (shared_memory_base_name) {
    mysql_options(&con_slot->mysql, MYSQL_SHARED_MEMORY_BASE_NAME,
                  shared_memory_base_name);
  }

  if (con_socket) {
    uint protocol = MYSQL_PROTOCOL_SOCKET;
    mysql_options(&con_slot->mysql, MYSQL_OPT_PROTOCOL, &protocol);
  }

  if (con_tcp) {
    uint protocol = MYSQL_PROTOCOL_TCP;
    mysql_options(&con_slot->mysql, MYSQL_OPT_PROTOCOL, &protocol);
  }

  /* Use default db name */
  if (ds_database.length == 0) dynstr_set(&ds_database, opt_db);

  if (opt_plugin_dir && *opt_plugin_dir)
    mysql_options(&con_slot->mysql, MYSQL_PLUGIN_DIR, opt_plugin_dir);

  if (ds_default_auth.length)
    mysql_options(&con_slot->mysql, MYSQL_DEFAULT_AUTH, ds_default_auth.str);

  /* Set server public_key */
  set_server_public_key(&con_slot->mysql);

  set_get_server_public_key_option(&con_slot->mysql);

  if (con_cleartext_enable)
    mysql_options(&con_slot->mysql, MYSQL_ENABLE_CLEARTEXT_PLUGIN,
                  (char *)&con_cleartext_enable);

  /* Special database to allow one to connect without a database name */
  if (ds_database.length && !std::strcmp(ds_database.str, "*NO-ONE*"))
    dynstr_set(&ds_database, "");

  if (connect_n_handle_errors(command, &con_slot->mysql, ds_host.str,
                              ds_user.str, ds_password.str, ds_database.str,
                              con_port, ds_sock.str)) {
    DBUG_PRINT("info", ("Inserting connection %s in connection pool",
                        ds_connection_name.str));
    my_free(con_slot->name);
    if (!(con_slot->name = my_strdup(PSI_NOT_INSTRUMENTED,
                                     ds_connection_name.str, MYF(MY_WME))))
      die("Out of memory");
    con_slot->name_len = std::strlen(con_slot->name);
    set_current_connection(con_slot);

    if (con_slot == next_con)
      next_con++; /* if we used the next_con slot, advance the pointer */
  }

  dynstr_free(&ds_connection_name);
  dynstr_free(&ds_host);
  dynstr_free(&ds_user);
  dynstr_free(&ds_password);
  dynstr_free(&ds_database);
  dynstr_free(&ds_port);
  dynstr_free(&ds_sock);
  dynstr_free(&ds_options);
  dynstr_free(&ds_default_auth);
  dynstr_free(&ds_shm);
  DBUG_VOID_RETURN;
}

static int do_done(struct st_command *command) {
  /* Check if empty block stack */
  if (cur_block == block_stack) {
    if (*command->query != '}')
      die("Stray 'end' command - end of block before beginning");
    die("Stray '}' - end of block before beginning");
  }

  /* Test if inner block has been executed */
  if (cur_block->ok && cur_block->cmd == cmd_while) {
    /* Pop block from stack, re-execute outer block */
    cur_block--;
    parser.current_line = cur_block->line;
  } else {
    if (*cur_block->delim) {
      /* Restore "old" delimiter after false if block */
      strcpy(delimiter, cur_block->delim);
      delimiter_length = std::strlen(delimiter);
    }
    /* Pop block from stack, goto next line */
    cur_block--;
    parser.current_line++;
  }
  return 0;
}

/* Operands available in if or while conditions */

enum block_op { EQ_OP, NE_OP, GT_OP, GE_OP, LT_OP, LE_OP, ILLEG_OP };

static enum block_op find_operand(const char *start) {
  char first = *start;
  char next = *(start + 1);

  if (first == '=' && next == '=') return EQ_OP;
  if (first == '!' && next == '=') return NE_OP;
  if (first == '>' && next == '=') return GE_OP;
  if (first == '>') return GT_OP;
  if (first == '<' && next == '=') return LE_OP;
  if (first == '<') return LT_OP;

  return ILLEG_OP;
}

/*
  Process start of a "if" or "while" statement

  SYNOPSIS
  do_block()
  cmd        Type of block
  q	       called command

  DESCRIPTION
  if ([!]<expr>)
  {
  <block statements>
  }

  while ([!]<expr>)
  {
  <block statements>
  }

  Evaluates the <expr> and if it evaluates to
  greater than zero executes the following code block.
  A '!' can be used before the <expr> to indicate it should
  be executed if it evaluates to zero.

  <expr> can also be a simple comparison condition:

  <variable> <op> <expr>

  The left hand side must be a variable, the right hand side can be a
  variable, number, string or `query`. Operands are ==, !=, <, <=, >, >=.
  == and != can be used for strings, all can be used for numerical values.
*/

static void do_block(enum block_cmd cmd, struct st_command *command) {
  char *p = command->first_argument;
  const char *expr_start, *expr_end;
  VAR v;
  const char *cmd_name = (cmd == cmd_while ? "while" : "if");
  bool not_expr = false;
  DBUG_ENTER("do_block");
  DBUG_PRINT("enter", ("%s", cmd_name));

  /* Check stack overflow */
  if (cur_block == block_stack_end) die("Nesting too deeply");

  /* Set way to find outer block again, increase line counter */
  cur_block->line = parser.current_line++;

  /* If this block is ignored */
  if (!cur_block->ok) {
    /* Inner block should be ignored too */
    cur_block++;
    cur_block->cmd = cmd;
    cur_block->ok = false;
    cur_block->delim[0] = '\0';
    DBUG_VOID_RETURN;
  }

  /* Parse and evaluate test expression */
  expr_start = strchr(p, '(');
  if (!expr_start++) die("missing '(' in %s", cmd_name);

  while (my_isspace(charset_info, *expr_start)) expr_start++;

  /* Check for !<expr> */
  if (*expr_start == '!') {
    not_expr = true;
    expr_start++; /* Step past the '!', then any whitespace */
    while (*expr_start && my_isspace(charset_info, *expr_start)) expr_start++;
  }
  /* Find ending ')' */
  expr_end = strrchr(expr_start, ')');
  if (!expr_end) die("missing ')' in %s", cmd_name);
  p = (char *)expr_end + 1;

  while (*p && my_isspace(charset_info, *p)) p++;
  if (*p && *p != '{') die("Missing '{' after %s. Found \"%s\"", cmd_name, p);

  var_init(&v, 0, 0, 0, 0);

  /* If expression starts with a variable, it may be a compare condition */

  if (*expr_start == '$') {
    const char *curr_ptr = expr_end;
    eval_expr(&v, expr_start, &curr_ptr, true);
    while (my_isspace(charset_info, *++curr_ptr)) {
    }
    /* If there was nothing past the variable, skip condition part */
    if (curr_ptr == expr_end) goto NO_COMPARE;

    enum block_op operand = find_operand(curr_ptr);
    if (operand == ILLEG_OP)
      die("Found junk '%.*s' after $variable in condition",
          (int)(expr_end - curr_ptr), curr_ptr);

    /* We could silently allow this, but may be confusing */
    if (not_expr)
      die("Negation and comparison should not be combined, please rewrite");

    /* Skip the 1 or 2 chars of the operand, then white space */
    if (operand == LT_OP || operand == GT_OP) {
      curr_ptr++;
    } else {
      curr_ptr += 2;
    }
    while (my_isspace(charset_info, *curr_ptr)) curr_ptr++;
    if (curr_ptr == expr_end) die("Missing right operand in comparison");

    /* Strip off trailing white space */
    while (my_isspace(charset_info, expr_end[-1])) expr_end--;
    /* strip off ' or " around the string */
    if (*curr_ptr == '\'' || *curr_ptr == '"') {
      if (expr_end[-1] != *curr_ptr) die("Unterminated string value");
      curr_ptr++;
      expr_end--;
    }
    VAR v2;
    var_init(&v2, 0, 0, 0, 0);
    eval_expr(&v2, curr_ptr, &expr_end);

    if ((operand != EQ_OP && operand != NE_OP) && !(v.is_int && v2.is_int))
      die("Only == and != are supported for string values");

    /* Now we overwrite the first variable with 0 or 1 (for false or true) */

    switch (operand) {
      case EQ_OP:
        if (v.is_int)
          v.int_val = (v2.is_int && v2.int_val == v.int_val);
        else
          v.int_val = !std::strcmp(v.str_val, v2.str_val);
        break;

      case NE_OP:
        if (v.is_int)
          v.int_val = !(v2.is_int && v2.int_val == v.int_val);
        else
          v.int_val = (std::strcmp(v.str_val, v2.str_val) != 0);
        break;

      case LT_OP:
        v.int_val = (v.int_val < v2.int_val);
        break;
      case LE_OP:
        v.int_val = (v.int_val <= v2.int_val);
        break;
      case GT_OP:
        v.int_val = (v.int_val > v2.int_val);
        break;
      case GE_OP:
        v.int_val = (v.int_val >= v2.int_val);
        break;
      case ILLEG_OP:
        die("Impossible operator, this cannot happen");
    }

    v.is_int = true;
    var_free()(&v2);
  } else {
    if (*expr_start != '`' && !my_isdigit(charset_info, *expr_start))
      die("Expression in if/while must beging with $, ` or a number");
    eval_expr(&v, expr_start, &expr_end);
  }

NO_COMPARE:
  /* Define inner block */
  cur_block++;
  cur_block->cmd = cmd;
  if (v.is_int) {
    cur_block->ok = (v.int_val != 0);
  } else
  /* Any non-empty string which does not begin with 0 is also true */
  {
    p = v.str_val;
    /* First skip any leading white space or unary -+ */
    while (*p && ((my_isspace(charset_info, *p) || *p == '-' || *p == '+')))
      p++;

    cur_block->ok = (*p && *p != '0') ? true : false;
  }

  if (not_expr) cur_block->ok = !cur_block->ok;

  if (cur_block->ok) {
    cur_block->delim[0] = '\0';
  } else {
    /* Remember "old" delimiter if entering a false if block */
    strcpy(cur_block->delim, delimiter);
  }

  DBUG_PRINT("info", ("OK: %d", cur_block->ok));

  var_free()(&v);
  DBUG_VOID_RETURN;
}

static void do_delimiter(struct st_command *command) {
  char *p = command->first_argument;
  DBUG_ENTER("do_delimiter");
  DBUG_PRINT("enter", ("first_argument: %s", command->first_argument));

  while (*p && my_isspace(charset_info, *p)) p++;

  if (!(*p)) die("Can't set empty delimiter");

  strmake(delimiter, p, sizeof(delimiter) - 1);
  delimiter_length = std::strlen(delimiter);

  DBUG_PRINT("exit", ("delimiter: %s", delimiter));
  command->last_argument = p + delimiter_length;
  DBUG_VOID_RETURN;
}

/*
  do_reset_connection

  DESCRIPTION
  Reset the current session.
*/
static void do_reset_connection() {
  MYSQL *mysql = &cur_con->mysql;

  DBUG_ENTER("do_reset_connection");
  if (mysql_reset_connection(mysql))
    die("reset connection failed: %s", mysql_error(mysql));
  if (cur_con->stmt) {
    mysql_stmt_close(cur_con->stmt);
    cur_con->stmt = NULL;
  }
  DBUG_VOID_RETURN;
}

bool match_delimiter(int c, const char *delim, size_t length) {
  uint i;
  char tmp[MAX_DELIMITER_LENGTH];

  if (c != *delim) return 0;

  for (i = 1; i < length && (c = my_getc(cur_file->file)) == *(delim + i); i++)
    tmp[i] = c;

  if (i == length) return 1; /* Found delimiter */

  /* didn't find delimiter, push back things that we read */
  my_ungetc(c);
  while (i > 1) my_ungetc(tmp[--i]);
  return 0;
}

static bool end_of_query(int c) {
  return match_delimiter(c, delimiter, delimiter_length);
}

/*
  Read one "line" from the file

  SYNOPSIS
  read_line
  buf     buffer for the read line
  size    size of the buffer i.e max size to read

  DESCRIPTION
  This function actually reads several lines and adds them to the
  buffer buf. It continues to read until it finds what it believes
  is a complete query.

  Normally that means it will read lines until it reaches the
  "delimiter" that marks end of query. Default delimiter is ';'
  The function should be smart enough not to detect delimiter's
  found inside strings surrounded with '"' and '\'' escaped strings.

  If the first line in a query starts with '#' or '-' this line is treated
  as a comment. A comment is always terminated when end of line '\n' is
  reached.

*/

static int read_line(char *buf, int size) {
  char c, last_quote = 0, last_char = 0;
  char *p = buf, *buf_end = buf + size - 1;
  int skip_char = 0;
  int query_comment = 0, query_comment_start = 0, query_comment_end = 0;
  bool have_slash = false;

  enum {
    R_NORMAL,
    R_Q,
    R_SLASH_IN_Q,
    R_COMMENT,
    R_LINE_START
  } state = R_LINE_START;
  DBUG_ENTER("read_line");

  start_lineno = cur_file->lineno;
  DBUG_PRINT("info", ("Starting to read at lineno: %d", start_lineno));
  for (; p < buf_end;) {
    skip_char = 0;
    c = my_getc(cur_file->file);
    if (feof(cur_file->file)) {
    found_eof:
      if (cur_file->file != stdin) {
        fclose(cur_file->file);
        cur_file->file = 0;
      }
      my_free(cur_file->file_name);
      cur_file->file_name = 0;
      if (cur_file == file_stack) {
        /* We're back at the first file, check if
           all { have matching }
        */
        if (cur_block != block_stack) die("Missing end of block");

        *p = 0;
        DBUG_PRINT("info", ("end of file at line %d", cur_file->lineno));
        DBUG_RETURN(1);
      }
      cur_file--;
      start_lineno = cur_file->lineno;
      continue;
    }

    if (c == '\n') {
      /* Line counting is independent of state */
      cur_file->lineno++;

      /* Convert cr/lf to lf */
      if (p != buf && *(p - 1) == '\r') p--;
    }

    switch (state) {
      case R_NORMAL:
        if (end_of_query(c)) {
          *p = 0;
          DBUG_PRINT("exit", ("Found delimiter '%s' at line %d", delimiter,
                              cur_file->lineno));
          DBUG_RETURN(0);
        } else if ((c == '{' &&
                    (!charset_info->coll->strnncoll(
                         charset_info, (const uchar *)"while", 5, (uchar *)buf,
                         std::min<my_ptrdiff_t>(5, p - buf), 0) ||
                     !charset_info->coll->strnncoll(
                         charset_info, (const uchar *)"if", 2, (uchar *)buf,
                         std::min<my_ptrdiff_t>(2, p - buf), 0)))) {
          /* Only if and while commands can be terminated by { */
          *p++ = c;
          *p = 0;
          DBUG_PRINT("exit", ("Found '{' indicating start of block at line %d",
                              cur_file->lineno));
          DBUG_RETURN(0);
        } else if (c == '\'' || c == '"' || c == '`') {
          if (!have_slash) {
            last_quote = c;
            state = R_Q;
          }
        } else if (c == '/') {
          if ((query_comment_start == 0) && (query_comment == 0))
            query_comment_start = 1;
          else if (query_comment_end == 1) {
            query_comment = 0;
            query_comment_end = 0;
          }
        } else if (c == '*') {
          if ((query_comment == 1) && (query_comment_end == 0))
            query_comment_end = 1;
          else if (query_comment_start == 1)
            query_comment = 1;
        } else if ((c == '+') || (c == '!')) {
          if ((query_comment_start == 1) && (query_comment == 1)) {
            query_comment_start = 0;
            query_comment = 0;
          }
        } else if (query_comment_start == 1)
          query_comment_start = 0;
        else if (query_comment_end == 1)
          query_comment_end = 0;

        have_slash = (c == '\\');
        break;

      case R_COMMENT:
        if (c == '\n') {
          /* Comments are terminated by newline */
          *p = 0;
          DBUG_PRINT("exit", ("Found newline in comment at line: %d",
                              cur_file->lineno));
          DBUG_RETURN(0);
        }
        break;

      case R_LINE_START:
        if (c == '#' || c == '-') {
          /* A # or - in the first position of the line - this is a comment */
          state = R_COMMENT;
        } else if (my_isspace(charset_info, c)) {
          if (c == '\n') {
            if (last_char == '\n') {
              /* Two new lines in a row, return empty line */
              DBUG_PRINT("info", ("Found two new lines in a row"));
              *p++ = c;
              *p = 0;
              DBUG_RETURN(0);
            }

            /* Query hasn't started yet */
            start_lineno = cur_file->lineno;
            DBUG_PRINT("info", ("Query hasn't started yet, start_lineno: %d",
                                start_lineno));
          }

          /* Skip all space at begining of line */
          skip_char = 1;
        } else if (end_of_query(c)) {
          *p = 0;
          DBUG_PRINT("exit", ("Found delimiter '%s' at line: %d", delimiter,
                              cur_file->lineno));
          DBUG_RETURN(0);
        } else if (c == '}') {
          /* A "}" need to be by itself in the begining of a line to terminate
           */
          *p++ = c;
          *p = 0;
          DBUG_PRINT("exit", ("Found '}' in begining of a line at line: %d",
                              cur_file->lineno));
          DBUG_RETURN(0);
        } else if (c == '\'' || c == '"' || c == '`') {
          last_quote = c;
          state = R_Q;
        } else
          state = R_NORMAL;
        break;

      case R_Q:
        if (c == last_quote)
          state = R_NORMAL;
        else if (c == '\\')
          state = R_SLASH_IN_Q;
        else if (query_comment)
          state = R_NORMAL;
        break;

      case R_SLASH_IN_Q:
        state = R_Q;
        break;
    }

    last_char = c;

    if (!skip_char) {
      /* Could be a multibyte character */
      /* This code is based on the code in "sql_load.cc" */
      uint charlen;
      if (my_mbmaxlenlen(charset_info) == 1)
        charlen = my_mbcharlen(charset_info, (unsigned char)c);
      else {
        if (!(charlen = my_mbcharlen(charset_info, (unsigned char)c))) {
          int c1 = my_getc(cur_file->file);
          if (c1 == EOF) {
            *p++ = c;
            goto found_eof;
          }

          charlen =
              my_mbcharlen_2(charset_info, (unsigned char)c, (unsigned char)c1);
          my_ungetc(c1);
        }
      }
      if (charlen == 0) DBUG_RETURN(1);
      /* We give up if multibyte character is started but not */
      /* completed before we pass buf_end */
      if ((charlen > 1) && (p + charlen) <= buf_end) {
        char *mb_start = p;

        *p++ = c;

        for (uint i = 1; i < charlen; i++) {
          c = my_getc(cur_file->file);
          if (feof(cur_file->file)) goto found_eof;
          *p++ = c;
        }
        if (!my_ismbchar(charset_info, mb_start, p)) {
          /* It was not a multiline char, push back the characters */
          /* We leave first 'c', i.e. pretend it was a normal char */
          while (p - 1 > mb_start) my_ungetc(*--p);
        }
      } else
        *p++ = c;
    }
  }
  die("The input buffer is too small for this query.x\n"
      "check your query or increase MAX_QUERY and recompile");
  DBUG_RETURN(0);
}

/*
  Convert the read query to result format version 1

  That is: After newline, all spaces need to be skipped
  unless the previous char was a quote

  This is due to an old bug that has now been fixed, but the
  version 1 output format is preserved by using this function

*/

static void convert_to_format_v1(char *query) {
  int last_c_was_quote = 0;
  char *p = query, *to = query;
  char *end = strend(query);
  char last_c;

  while (p <= end) {
    if (*p == '\n' && !last_c_was_quote) {
      *to++ = *p++; /* Save the newline */

      /* Skip any spaces on next line */
      while (*p && my_isspace(charset_info, *p)) p++;

      last_c_was_quote = 0;
    } else if (*p == '\'' || *p == '"' || *p == '`') {
      last_c = *p;
      *to++ = *p++;

      /* Copy anything until the next quote of same type */
      while (*p && *p != last_c) *to++ = *p++;

      *to++ = *p++;

      last_c_was_quote = 1;
    } else {
      *to++ = *p++;
      last_c_was_quote = 0;
    }
  }
}

/*
  Check for unexpected "junk" after the end of query
  This is normally caused by missing delimiters or when
  switching between different delimiters
*/

void check_eol_junk_line(const char *line) {
  const char *p = line;
  DBUG_ENTER("check_eol_junk_line");
  DBUG_PRINT("enter", ("line: %s", line));

  /* Check for extra delimiter */
  if (*p && !std::strncmp(p, delimiter, delimiter_length))
    die("Extra delimiter \"%s\" found", delimiter);

  /* Allow trailing # comment */
  if (*p && *p != '#') {
    if (*p == '\n') die("Missing delimiter");
    die("End of line junk detected: \"%s\"", p);
  }
  DBUG_VOID_RETURN;
}

static void check_eol_junk(const char *eol) {
  const char *p = eol;
  DBUG_ENTER("check_eol_junk");
  DBUG_PRINT("enter", ("eol: %s", eol));

  /* Skip past all spacing chars and comments */
  while (*p && (my_isspace(charset_info, *p) || *p == '#' || *p == '\n')) {
    /* Skip past comments started with # and ended with newline */
    if (*p && *p == '#') {
      p++;
      while (*p && *p != '\n') p++;
    }

    /* Check this line */
    if (*p && *p == '\n') check_eol_junk_line(p);

    if (*p) p++;
  }

  check_eol_junk_line(p);

  DBUG_VOID_RETURN;
}

static bool is_delimiter(const char *p) {
  uint match = 0;
  char *delim = delimiter;
  while (*p && *p == *delim++) {
    match++;
    p++;
  }

  return (match == delimiter_length);
}

// 256K -- a test in sp-big is >128K
#define MAX_QUERY (256 * 1024 * 2)
static char read_command_buf[MAX_QUERY];

/// Create a command from a set of lines.
///
/// Converts lines returned by read_line into a command, this involves
/// parsing the first word in the read line to find the command type.
///
/// A '`--`' comment may contain a valid query as the first word after
/// the comment start. Thus it's always checked to see if that is the
/// case. The advantage with this approach is to be able to execute
/// commands terminated by new line '\n' regardless how many "delimiter"
/// it contain.
///
/// @param [in] command_ptr pointer where to return the new query
///
/// @retval 0 on success, else 1
static int read_command(struct st_command **command_ptr) {
  char *p = read_command_buf;
  DBUG_ENTER("read_command");

  if (parser.current_line < parser.read_lines) {
    *command_ptr = q_lines->at(parser.current_line);
    // Assign the current command line number
    start_lineno = (*command_ptr)->lineno;
    DBUG_RETURN(0);
  }

  struct st_command *command;
  if (!(*command_ptr = command = (struct st_command *)my_malloc(
            PSI_NOT_INSTRUMENTED, sizeof(*command),
            MYF(MY_WME | MY_ZEROFILL))) ||
      q_lines->push_back(command))
    die("Out of memory");
  command->type = Q_UNKNOWN;

  read_command_buf[0] = 0;
  if (read_line(read_command_buf, sizeof(read_command_buf))) {
    check_eol_junk(read_command_buf);
    DBUG_RETURN(1);
  }

  // Set the line number for the command
  command->lineno = start_lineno;

  if (opt_result_format_version == 1) convert_to_format_v1(read_command_buf);

  DBUG_PRINT("info", ("query: '%s'", read_command_buf));
  if (*p == '#') {
    command->type = Q_COMMENT;
  } else if (p[0] == '-' && p[1] == '-') {
    command->type = Q_COMMENT_WITH_COMMAND;
    // Skip past '--'
    p += 2;
  } else if (*p == '\n') {
    command->type = Q_EMPTY_LINE;
  }

  // Skip leading spaces
  while (*p && my_isspace(charset_info, *p)) p++;

  if (!(command->query_buf = command->query =
            my_strdup(PSI_NOT_INSTRUMENTED, p, MYF(MY_WME))))
    die("Out of memory");

  // Calculate first word length(the command), terminated
  // by 'space' , '(' or 'delimiter'
  p = command->query;
  while (*p && !my_isspace(charset_info, *p) && *p != '(' && !is_delimiter(p))
    p++;
  command->first_word_len = (uint)(p - command->query);
  DBUG_PRINT("info",
             ("first_word: %.*s", static_cast<int>(command->first_word_len),
              command->query));

  // Skip spaces between command and first argument
  while (*p && my_isspace(charset_info, *p)) p++;
  command->first_argument = p;

  command->end = strend(command->query);
  command->query_len = (command->end - command->query);
  parser.read_lines++;
  DBUG_RETURN(0);
}

static struct my_option my_long_options[] = {
#include "caching_sha2_passwordopt-longopts.h"
#include "sslopt-longopts.h"
    {"basedir", 'b', "Basedir for tests.", &opt_basedir, &opt_basedir, 0,
     GET_STR, REQUIRED_ARG, 0, 0, 0, 0, 0, 0},
    {"character-sets-dir", OPT_CHARSETS_DIR,
     "Directory for character set files.", &opt_charsets_dir, &opt_charsets_dir,
     0, GET_STR, REQUIRED_ARG, 0, 0, 0, 0, 0, 0},
    {"colored-diff", OPT_COLORED_DIFF, "Colorize the diff outout.",
     &opt_colored_diff, &opt_colored_diff, 0, GET_BOOL, NO_ARG, 0, 0, 0, 0, 0,
     0},
    {"compress", 'C', "Use the compressed server/client protocol.",
     &opt_compress, &opt_compress, 0, GET_BOOL, NO_ARG, 0, 0, 0, 0, 0, 0},
    {"connect_timeout", OPT_CONNECT_TIMEOUT,
     "Number of seconds before connection timeout.", &opt_connect_timeout,
     &opt_connect_timeout, 0, GET_UINT, REQUIRED_ARG, 120, 0, 3600 * 12, 0, 0,
     0},
    {"cursor-protocol", OPT_CURSOR_PROTOCOL,
     "Use cursors for prepared statements.", &cursor_protocol, &cursor_protocol,
     0, GET_BOOL, NO_ARG, 0, 0, 0, 0, 0, 0},
    {"database", 'D', "Database to use.", &opt_db, &opt_db, 0, GET_STR,
     REQUIRED_ARG, 0, 0, 0, 0, 0, 0},
#ifdef DBUG_OFF
    {"debug", '#', "This is a non-debug version. Catch this and exit.", 0, 0, 0,
     GET_DISABLED, OPT_ARG, 0, 0, 0, 0, 0, 0},
    {"debug-check", OPT_DEBUG_CHECK,
     "This is a non-debug version. Catch this and exit.", 0, 0, 0, GET_DISABLED,
     NO_ARG, 0, 0, 0, 0, 0, 0},
    {"debug-info", OPT_DEBUG_INFO,
     "This is a non-debug version. Catch this and exit.", 0, 0, 0, GET_DISABLED,
     NO_ARG, 0, 0, 0, 0, 0, 0},
#else
    {"debug", '#', "Output debug log. Often this is 'd:t:o,filename'.", 0, 0, 0,
     GET_STR, OPT_ARG, 0, 0, 0, 0, 0, 0},
    {"debug-check", OPT_DEBUG_CHECK,
     "Check memory and open file usage at exit.", &debug_check_flag,
     &debug_check_flag, 0, GET_BOOL, NO_ARG, 0, 0, 0, 0, 0, 0},
    {"debug-info", OPT_DEBUG_INFO, "Print some debug info at exit.",
     &debug_info_flag, &debug_info_flag, 0, GET_BOOL, NO_ARG, 0, 0, 0, 0, 0, 0},
#endif
    {"default-character-set", OPT_DEFAULT_CHARSET,
     "Set the default character set.", &default_charset, &default_charset, 0,
     GET_STR, REQUIRED_ARG, 0, 0, 0, 0, 0, 0},
    {"explain-protocol", OPT_EXPLAIN_PROTOCOL,
     "Explain all SELECT/INSERT/REPLACE/UPDATE/DELETE statements",
     &explain_protocol, &explain_protocol, 0, GET_BOOL, NO_ARG, 0, 0, 0, 0, 0,
     0},
    {"help", '?', "Display this help and exit.", 0, 0, 0, GET_NO_ARG, NO_ARG, 0,
     0, 0, 0, 0, 0},
    {"host", 'h', "Connect to host.", &opt_host, &opt_host, 0, GET_STR,
     REQUIRED_ARG, 0, 0, 0, 0, 0, 0},
    {"include", 'i', "Include SQL before each test case.", &opt_include,
     &opt_include, 0, GET_STR, REQUIRED_ARG, 0, 0, 0, 0, 0, 0},
    {"json-explain-protocol", OPT_JSON_EXPLAIN_PROTOCOL,
     "Explain all SELECT/INSERT/REPLACE/UPDATE/DELETE statements with "
     "FORMAT=JSON",
     &json_explain_protocol, &json_explain_protocol, 0, GET_BOOL, NO_ARG, 0, 0,
     0, 0, 0, 0},
    {"logdir", OPT_LOG_DIR, "Directory for log files", &opt_logdir, &opt_logdir,
     0, GET_STR, REQUIRED_ARG, 0, 0, 0, 0, 0, 0},
    {"mark-progress", OPT_MARK_PROGRESS,
     "Write line number and elapsed time to <testname>.progress.",
     &opt_mark_progress, &opt_mark_progress, 0, GET_BOOL, NO_ARG, 0, 0, 0, 0, 0,
     0},
    {"max-connect-retries", OPT_MAX_CONNECT_RETRIES,
     "Maximum number of attempts to connect to server.",
     &opt_max_connect_retries, &opt_max_connect_retries, 0, GET_INT,
     REQUIRED_ARG, 500, 1, 10000, 0, 0, 0},
    {"max-connections", OPT_MAX_CONNECTIONS,
     "Max number of open connections to server", &opt_max_connections,
     &opt_max_connections, 0, GET_INT, REQUIRED_ARG, 128, 8, 5120, 0, 0, 0},
    {"no-skip", OPT_NO_SKIP, "Force the test to run without skip.", &no_skip,
     &no_skip, 0, GET_BOOL, NO_ARG, 0, 0, 0, 0, 0, 0},
    {"no-skip-exclude-list", 'n',
     "Contains comma seperated list of to be excluded inc files.",
     &excluded_string, &excluded_string, 0, GET_STR, REQUIRED_ARG, 0, 0, 0, 0,
     0, 0},
    {"opt-trace-protocol", OPT_TRACE_PROTOCOL,
     "Trace DML statements with optimizer trace", &opt_trace_protocol,
     &opt_trace_protocol, 0, GET_BOOL, NO_ARG, 0, 0, 0, 0, 0, 0},
    {"password", 'p', "Password to use when connecting to server.", 0, 0, 0,
     GET_STR, OPT_ARG, 0, 0, 0, 0, 0, 0},
    {"plugin_dir", OPT_PLUGIN_DIR, "Directory for client-side plugins.",
     &opt_plugin_dir, &opt_plugin_dir, 0, GET_STR, REQUIRED_ARG, 0, 0, 0, 0, 0,
     0},
    {"port", 'P',
     "Port number to use for connection or 0 for default to, in "
     "order of preference, my.cnf, $MYSQL_TCP_PORT, "
#if MYSQL_PORT_DEFAULT == 0
     "/etc/services, "
#endif
     "built-in default (" STRINGIFY_ARG(MYSQL_PORT) ").",
     &opt_port, &opt_port, 0, GET_INT, REQUIRED_ARG, 0, 0, 0, 0, 0, 0},
    {"protocol", OPT_MYSQL_PROTOCOL,
     "The protocol of connection (tcp,socket,pipe,memory).", 0, 0, 0, GET_STR,
     REQUIRED_ARG, 0, 0, 0, 0, 0, 0},
    {"ps-protocol", OPT_PS_PROTOCOL,
     "Use prepared-statement protocol for communication.", &ps_protocol,
     &ps_protocol, 0, GET_BOOL, NO_ARG, 0, 0, 0, 0, 0, 0},
    {"quiet", 's', "Suppress all normal output.", &silent, &silent, 0, GET_BOOL,
     NO_ARG, 0, 0, 0, 0, 0, 0},
    {"record", 'r', "Record output of test_file into result file.", 0, 0, 0,
     GET_NO_ARG, NO_ARG, 0, 0, 0, 0, 0, 0},
    {"result-file", 'R', "Read/store result from/in this file.",
     &result_file_name, &result_file_name, 0, GET_STR, REQUIRED_ARG, 0, 0, 0, 0,
     0, 0},
    {"result-format-version", OPT_RESULT_FORMAT_VERSION,
     "Version of the result file format to use", &opt_result_format_version,
     &opt_result_format_version, 0, GET_INT, REQUIRED_ARG, 1, 1, 2, 0, 0, 0},
#ifdef _WIN32
    {"safe-process-pid", OPT_SAFEPROCESS_PID, "PID of safeprocess.",
     &opt_safe_process_pid, &opt_safe_process_pid, 0, GET_INT, REQUIRED_ARG, 0,
     0, 0, 0, 0, 0},
#endif
    {"shared-memory-base-name", OPT_SHARED_MEMORY_BASE_NAME,
     "Base name of shared memory.", &shared_memory_base_name,
     &shared_memory_base_name, 0, GET_STR, REQUIRED_ARG, 0, 0, 0, 0, 0, 0},
    {"silent", 's', "Suppress all normal output. Synonym for --quiet.", &silent,
     &silent, 0, GET_BOOL, NO_ARG, 0, 0, 0, 0, 0, 0},
    {"sleep", 'T', "Always sleep this many seconds on sleep commands.",
     &opt_sleep, &opt_sleep, 0, GET_INT, REQUIRED_ARG, -1, -1, 0, 0, 0, 0},
    {"socket", 'S', "The socket file to use for connection.", &unix_sock,
     &unix_sock, 0, GET_STR, REQUIRED_ARG, 0, 0, 0, 0, 0, 0},
    {"sp-protocol", OPT_SP_PROTOCOL, "Use stored procedures for select.",
     &sp_protocol, &sp_protocol, 0, GET_BOOL, NO_ARG, 0, 0, 0, 0, 0, 0},
    {"tail-lines", OPT_TAIL_LINES,
     "Number of lines of the result to include in a failure report.",
     &opt_tail_lines, &opt_tail_lines, 0, GET_INT, REQUIRED_ARG, 0, 0, 10000, 0,
     0, 0},
    {"test-file", 'x', "Read test from/in this file (default stdin).", 0, 0, 0,
     GET_STR, REQUIRED_ARG, 0, 0, 0, 0, 0, 0},
    {"timer-file", 'm', "File where the timing in microseconds is stored.", 0,
     0, 0, GET_STR, REQUIRED_ARG, 0, 0, 0, 0, 0, 0},
    {"tmpdir", 't', "Temporary directory where sockets are put.", 0, 0, 0,
     GET_STR, REQUIRED_ARG, 0, 0, 0, 0, 0, 0},
    {"trace-exec", OPT_TRACE_EXEC, "Print output from exec to stdout.",
     &trace_exec, &trace_exec, 0, GET_BOOL, NO_ARG, 0, 0, 0, 0, 0, 0},
    {"user", 'u', "User for login.", &opt_user, &opt_user, 0, GET_STR,
     REQUIRED_ARG, 0, 0, 0, 0, 0, 0},
    {"verbose", 'v', "Write more.", &verbose, &verbose, 0, GET_BOOL, NO_ARG, 0,
     0, 0, 0, 0, 0},
    {"version", 'V', "Output version information and exit.", 0, 0, 0,
     GET_NO_ARG, NO_ARG, 0, 0, 0, 0, 0, 0},
    {"view-protocol", OPT_VIEW_PROTOCOL, "Use views for select.",
     &view_protocol, &view_protocol, 0, GET_BOOL, NO_ARG, 0, 0, 0, 0, 0, 0},
    {0, 0, 0, 0, 0, 0, GET_NO_ARG, NO_ARG, 0, 0, 0, 0, 0, 0}};

static void usage() {
  print_version();
  puts(ORACLE_WELCOME_COPYRIGHT_NOTICE("2000"));
  printf(
      "Runs a test against the mysql server and compares output with a results "
      "file.\n\n");
  printf("Usage: %s [OPTIONS] [database] < test_file\n", my_progname);
  my_print_help(my_long_options);
  printf(
      "  --no-defaults       Don't read default options from any options "
      "file.\n");
  my_print_variables(my_long_options);
}

static bool get_one_option(int optid, const struct my_option *opt,
                           char *argument) {
  switch (optid) {
    case '#':
#ifndef DBUG_OFF
      DBUG_PUSH(argument ? argument : "d:t:S:i:O,/tmp/mysqltest.trace");
      debug_check_flag = 1;
#endif
      break;
    case 'r':
      record = 1;
      break;
    case 'x': {
      char buff[FN_REFLEN];
      if (!test_if_hard_path(argument)) {
        strxmov(buff, opt_basedir, argument, NullS);
        argument = buff;
      }
      fn_format(buff, argument, "", "", MY_UNPACK_FILENAME);
      DBUG_ASSERT(cur_file == file_stack && cur_file->file == 0);
      if (!(cur_file->file = fopen(buff, "rb")))
        die("Could not open '%s' for reading, errno: %d", buff, errno);
      cur_file->file_name = my_strdup(PSI_NOT_INSTRUMENTED, buff, MYF(MY_FAE));
      cur_file->lineno = 1;
      break;
    }
    case 'm': {
      static char buff[FN_REFLEN];
      if (!test_if_hard_path(argument)) {
        strxmov(buff, opt_basedir, argument, NullS);
        argument = buff;
      }
      fn_format(buff, argument, "", "", MY_UNPACK_FILENAME);
      timer_file = buff;
      unlink(timer_file); /* Ignore error, may not exist */
      break;
    }
    case 'p':
      if (argument == disabled_my_option)
        argument = (char *)"";  // Don't require password
      if (argument) {
        my_free(opt_pass);
        opt_pass = my_strdup(PSI_NOT_INSTRUMENTED, argument, MYF(MY_FAE));
        while (*argument) *argument++ = 'x'; /* Destroy argument */
        tty_password = 0;
      } else
        tty_password = 1;
      break;
#include "sslopt-case.h"

    case 't':
      my_stpnmov(TMPDIR, argument, sizeof(TMPDIR));
      break;
    case OPT_LOG_DIR:
      /* Check that the file exists */
      if (access(opt_logdir, F_OK) != 0)
        die("The specified log directory does not exist: '%s'", opt_logdir);
      break;
    case OPT_RESULT_FORMAT_VERSION:
      set_result_format_version(opt_result_format_version);
      break;
    case 'V':
      print_version();
      exit(0);
    case OPT_MYSQL_PROTOCOL:
      opt_protocol =
          find_type_or_exit(argument, &sql_protocol_typelib, opt->name);
      break;
    case '?':
      usage();
      exit(0);
  }
  return 0;
}

/**
  Test case or the result file names may use alphanumeric characters
  (A-Z, a-z, 0-9), dash ('-') or underscore ('_'), but should not
  start with dash or underscore.

  Check if a file name conatins any other special characters. If yes,
  throw an error and abort the test run.

  @param[in] file_name File name
*/

static void validate_filename(const char *file_name) {
  const char *fname = strrchr(file_name, '/');

  if (fname == NULL) {
    if (is_windows) {
      fname = strrchr(file_name, '\\');

      if (fname == NULL)
        fname = file_name;
      else
        fname++;
    } else
      fname = file_name;
  } else
    fname++;

  file_name = fname;

  // Check if first character in the file name is a alphanumeric character
  if (!my_isalnum(charset_info, file_name[0])) {
    die("Invalid file name '%s', first character must be alpha-numeric.",
        file_name);
  } else
    file_name++;

  // Skip extension('.test' or '.result' or '.inc' etc) in the file name
  const char *file_name_end = strrchr(file_name, '.');

  while (*file_name && (file_name != file_name_end) &&
         (file_name[0] == '-' || file_name[0] == '_' ||
          my_isalnum(charset_info, file_name[0]))) {
    file_name++;
  }

  if (file_name != file_name_end) {
    die("Invalid file name '%s'. Test or result file name should "
        "consist of only alpha-numeric characters, dash (-) or "
        "underscore (_), but should not start with dash or "
        "underscore.",
        fname);
  }
}

static int parse_args(int argc, char **argv) {
  if (load_defaults("my", load_default_groups, &argc, &argv, &argv_alloc))
    exit(1);

  if ((handle_options(&argc, &argv, my_long_options, get_one_option))) exit(1);

  // Check for special characters in test case file name
  if (cur_file->file_name) validate_filename(cur_file->file_name);

  // Check for special characters in result file name
  if (result_file_name) validate_filename(result_file_name);

  if (argc > 1) {
    usage();
    exit(1);
  }

  if (argc == 1) opt_db = *argv;
  if (tty_password) opt_pass = get_tty_password(NullS);
  if (debug_info_flag) my_end_arg = MY_CHECK_ERROR | MY_GIVE_INFO;
  if (debug_check_flag) my_end_arg = MY_CHECK_ERROR;

  if (!record) {
    /* Check that the result file exists */
    if (result_file_name && access(result_file_name, F_OK) != 0)
      die("The specified result file '%s' does not exist", result_file_name);
  }

  return 0;
}

/*
  Write the content of str into file

  SYNOPSIS
  str_to_file2
  fname - name of file to truncate/create and write to
  str - content to write to file
  size - size of content witten to file
  append - append to file instead of overwriting old file
*/

void str_to_file2(const char *fname, char *str, size_t size, bool append) {
  int fd;
  char buff[FN_REFLEN];
  int flags = O_WRONLY | O_CREAT;
  if (!test_if_hard_path(fname)) {
    strxmov(buff, opt_basedir, fname, NullS);
    fname = buff;
  }
  fn_format(buff, fname, "", "", MY_UNPACK_FILENAME);

  if (!append) flags |= O_TRUNC;
  if ((fd = my_open(buff, flags, MYF(MY_WME | MY_FFNF))) < 0)
    die("Could not open '%s' for writing, errno: %d", buff, errno);
  if (append && my_seek(fd, 0, SEEK_END, MYF(0)) == MY_FILEPOS_ERROR)
    die("Could not find end of file '%s', errno: %d", buff, errno);
  if (my_write(fd, (uchar *)str, size, MYF(MY_WME | MY_FNABP)))
    die("write failed, errno: %d", errno);
  my_close(fd, MYF(0));
}

/*
  Write the content of str into file

  SYNOPSIS
  str_to_file
  fname - name of file to truncate/create and write to
  str - content to write to file
  size - size of content witten to file
*/

void str_to_file(const char *fname, char *str, size_t size) {
  str_to_file2(fname, str, size, false);
}

static void check_regerr(my_regex_t *r, int err) {
  char err_buf[1024];

  if (err) {
    my_regerror(err, r, err_buf, sizeof(err_buf));
    die("Regex error: %s\n", err_buf);
  }
}

#ifdef _WIN32

typedef Prealloced_array<const char *, 16> Patterns;
Patterns *patterns;

/*
  init_win_path_patterns

  DESCRIPTION
  Setup string patterns that will be used to detect filenames that
  needs to be converted from Win to Unix format

*/

void init_win_path_patterns() {
  /* List of string patterns to match in order to find paths */
  const char *paths[] = {
      "$MYSQL_TEST_DIR", "$MYSQL_TMP_DIR",  "$MYSQLTEST_VARDIR",
      "$MASTER_MYSOCK",  "$MYSQL_SHAREDIR", "$MYSQL_CHARSETSDIR",
      "$MYSQL_LIBDIR",   "./test/",         ".ibd",
      ".\\ibdata",       ".\\ibtmp",        ".\\undo"};
  int num_paths = sizeof(paths) / sizeof(char *);
  int i;
  char *p;

  DBUG_ENTER("init_win_path_patterns");

  patterns = new Patterns(PSI_NOT_INSTRUMENTED);

  /* Loop through all paths in the array */
  for (i = 0; i < num_paths; i++) {
    VAR *v;
    if (*(paths[i]) == '$') {
      v = var_get(paths[i], 0, 0, 0);
      p = my_strdup(PSI_NOT_INSTRUMENTED, v->str_val, MYF(MY_FAE));
    } else
      p = my_strdup(PSI_NOT_INSTRUMENTED, paths[i], MYF(MY_FAE));

    /* Don't insert zero length strings in patterns array */
    if (std::strlen(p) == 0) {
      my_free(p);
      continue;
    }

    if (patterns->push_back(p)) die("Out of memory");

    DBUG_PRINT("info", ("p: %s", p));
    while (*p) {
      if (*p == '/') *p = '\\';
      p++;
    }
  }
  DBUG_VOID_RETURN;
}

void free_win_path_patterns() {
  uint i = 0;
  const char **pat;
  for (pat = patterns->begin(); pat != patterns->end(); ++pat) {
    my_free(const_cast<char *>(*pat));
  }
  delete patterns;
  patterns = NULL;
}

/*
  fix_win_paths

  DESCRIPTION
  Search the string 'val' for the patterns that are known to be
  strings that contain filenames. Convert all \ to / in the
  filenames that are found.

  Ex:
  val = 'Error "c:\mysql\mysql-test\var\test\t1.frm" didn't exist'
  => $MYSQL_TEST_DIR is found by strstr
  => all \ from c:\mysql\m... until next space is converted into /
*/

void fix_win_paths(const char *val, size_t len) {
  DBUG_ENTER("fix_win_paths");
  const char **pat;
  for (pat = patterns->begin(); pat != patterns->end(); ++pat) {
    char *p;
    DBUG_PRINT("info", ("pattern: %s", *pat));

    /* Find and fix each path in this string */
    p = const_cast<char *>(val);
    while (p = strstr(p, *pat)) {
      DBUG_PRINT("info", ("Found %s in val p: %s", *pat, p));
      /* Found the pattern.  Back up to the start of this path */
      while (p > val && !my_isspace(charset_info, *(p - 1))) {
        p--;
      }

      while (*p && !my_isspace(charset_info, *p)) {
        if (*p == '\\') *p = '/';
        p++;
      }
      DBUG_PRINT("info", ("Converted \\ to / in %s", val));
    }
  }
  DBUG_PRINT("exit", (" val: %s, len: %d", val, len));
  DBUG_VOID_RETURN;
}
#endif

/*
  Append the result for one field to the dynamic string ds
*/

static void append_field(DYNAMIC_STRING *ds, uint col_idx, MYSQL_FIELD *field,
                         char *val, size_t len, bool is_null) {
  char null[] = "NULL";

  if (col_idx < max_replace_column && replace_column[col_idx]) {
    val = replace_column[col_idx];
    len = std::strlen(val);
  } else if (is_null) {
    val = null;
    len = 4;
  }
#ifdef _WIN32
  else if ((field->type == MYSQL_TYPE_DOUBLE ||
            field->type == MYSQL_TYPE_FLOAT) &&
           field->decimals >= 31) {
    /* Convert 1.2e+018 to 1.2e+18 and 1.2e-018 to 1.2e-18 */
    char *start = strchr(val, 'e');
    if (start && std::strlen(start) >= 5 &&
        (start[1] == '-' || start[1] == '+') && start[2] == '0') {
      start += 2; /* Now points at first '0' */
      if (field->flags & ZEROFILL_FLAG) {
        /* Move all chars before the first '0' one step right */
        memmove(val + 1, val, start - val);
        *val = '0';
      } else {
        /* Move all chars after the first '0' one step left */
        memmove(start, start + 1, std::strlen(start));
        len--;
      }
    }
  }
#endif

  if (!display_result_vertically) {
    if (col_idx) dynstr_append_mem(ds, "\t", 1);
    replace_dynstr_append_mem(ds, val, len);
  } else {
    dynstr_append(ds, field->name);
    dynstr_append_mem(ds, "\t", 1);
    replace_dynstr_append_mem(ds, val, len);
    dynstr_append_mem(ds, "\n", 1);
  }
}

/*
  Append all results to the dynamic string separated with '\t'
  Values may be converted with 'replace_column'
*/

static void append_result(DYNAMIC_STRING *ds, MYSQL_RES *res) {
  MYSQL_ROW row;
  uint num_fields = mysql_num_fields(res);
  MYSQL_FIELD *fields = mysql_fetch_fields(res);
  ulong *lengths;

  while ((row = mysql_fetch_row(res))) {
    uint i;
    lengths = mysql_fetch_lengths(res);
    for (i = 0; i < num_fields; i++) {
      /* looks ugly , but put here to convince parfait */
      assert(lengths);
      append_field(ds, i, &fields[i], row[i], lengths[i], !row[i]);
    }
    if (!display_result_vertically) dynstr_append_mem(ds, "\n", 1);
  }
}

/*
  Append all results from ps execution to the dynamic string separated
  with '\t'. Values may be converted with 'replace_column'
*/

static void append_stmt_result(DYNAMIC_STRING *ds, MYSQL_STMT *stmt,
                               MYSQL_FIELD *fields, uint num_fields) {
  MYSQL_BIND *my_bind;
  bool *is_null;
  ulong *length;
  uint i;

  /* Allocate array with bind structs, lengths and NULL flags */
  my_bind = (MYSQL_BIND *)my_malloc(PSI_NOT_INSTRUMENTED,
                                    num_fields * sizeof(MYSQL_BIND),
                                    MYF(MY_WME | MY_FAE | MY_ZEROFILL));
  length = (ulong *)my_malloc(PSI_NOT_INSTRUMENTED, num_fields * sizeof(ulong),
                              MYF(MY_WME | MY_FAE));
  is_null = (bool *)my_malloc(PSI_NOT_INSTRUMENTED, num_fields * sizeof(bool),
                              MYF(MY_WME | MY_FAE));

  /* Allocate data for the result of each field */
  for (i = 0; i < num_fields; i++) {
    size_t max_length = fields[i].max_length + 1;
    my_bind[i].buffer_type = MYSQL_TYPE_STRING;
    my_bind[i].buffer =
        my_malloc(PSI_NOT_INSTRUMENTED, max_length, MYF(MY_WME | MY_FAE));
    my_bind[i].buffer_length = static_cast<ulong>(max_length);
    my_bind[i].is_null = &is_null[i];
    my_bind[i].length = &length[i];

    DBUG_PRINT("bind", ("col[%d]: buffer_type: %d, buffer_length: %lu", i,
                        my_bind[i].buffer_type, my_bind[i].buffer_length));
  }

  if (mysql_stmt_bind_result(stmt, my_bind))
    die("mysql_stmt_bind_result failed: %d: %s", mysql_stmt_errno(stmt),
        mysql_stmt_error(stmt));

  while (mysql_stmt_fetch(stmt) == 0) {
    for (i = 0; i < num_fields; i++)
      append_field(ds, i, &fields[i], (char *)my_bind[i].buffer,
                   *my_bind[i].length, *my_bind[i].is_null);
    if (!display_result_vertically) dynstr_append_mem(ds, "\n", 1);
  }

  int rc;
  if ((rc = mysql_stmt_fetch(stmt)) != MYSQL_NO_DATA)
    die("fetch didn't end with MYSQL_NO_DATA from statement: %d: %s; rc=%d",
        mysql_stmt_errno(stmt), mysql_stmt_error(stmt), rc);

  for (i = 0; i < num_fields; i++) {
    /* Free data for output */
    my_free(my_bind[i].buffer);
  }
  /* Free array with bind structs, lengths and NULL flags */
  my_free(my_bind);
  my_free(length);
  my_free(is_null);
}

/*
  Append metadata for fields to output
*/

static void append_metadata(DYNAMIC_STRING *ds, MYSQL_FIELD *field,
                            uint num_fields) {
  MYSQL_FIELD *field_end;
  dynstr_append(ds,
                "Catalog\tDatabase\tTable\tTable_alias\tColumn\t"
                "Column_alias\tType\tLength\tMax length\tIs_null\t"
                "Flags\tDecimals\tCharsetnr\n");

  for (field_end = field + num_fields; field < field_end; field++) {
    dynstr_append_mem(ds, field->catalog, field->catalog_length);
    dynstr_append_mem(ds, "\t", 1);
    dynstr_append_mem(ds, field->db, field->db_length);
    dynstr_append_mem(ds, "\t", 1);
    dynstr_append_mem(ds, field->org_table, field->org_table_length);
    dynstr_append_mem(ds, "\t", 1);
    dynstr_append_mem(ds, field->table, field->table_length);
    dynstr_append_mem(ds, "\t", 1);
    dynstr_append_mem(ds, field->org_name, field->org_name_length);
    dynstr_append_mem(ds, "\t", 1);
    dynstr_append_mem(ds, field->name, field->name_length);
    dynstr_append_mem(ds, "\t", 1);
    replace_dynstr_append_uint(ds, field->type);
    dynstr_append_mem(ds, "\t", 1);
    replace_dynstr_append_uint(ds, field->length);
    dynstr_append_mem(ds, "\t", 1);
    replace_dynstr_append_uint(ds, field->max_length);
    dynstr_append_mem(ds, "\t", 1);
    dynstr_append_mem(ds, (char *)(IS_NOT_NULL(field->flags) ? "N" : "Y"), 1);
    dynstr_append_mem(ds, "\t", 1);
    replace_dynstr_append_uint(ds, field->flags);
    dynstr_append_mem(ds, "\t", 1);
    replace_dynstr_append_uint(ds, field->decimals);
    dynstr_append_mem(ds, "\t", 1);
    replace_dynstr_append_uint(ds, field->charsetnr);
    dynstr_append_mem(ds, "\n", 1);
  }
}

/*
  Append affected row count and other info to output
*/

static void append_info(DYNAMIC_STRING *ds, ulonglong affected_rows,
                        const char *info) {
  char buf[40], buff2[21];
  sprintf(buf, "affected rows: %s\n", llstr(affected_rows, buff2));
  dynstr_append(ds, buf);
  if (info) {
    dynstr_append(ds, "info: ");
    dynstr_append(ds, info);
    dynstr_append_mem(ds, "\n", 1);
  }
}

/**
  @brief Append state change information (received through Ok packet) to the
  output.

  @param [in,out] ds         Dynamic string to hold the content to be printed.
  @param [in] mysql          Connection handle.
*/

static void append_session_track_info(DYNAMIC_STRING *ds, MYSQL *mysql) {
  for (unsigned int type = SESSION_TRACK_BEGIN; type <= SESSION_TRACK_END;
       type++) {
    const char *data;
    size_t data_length;

    if (!mysql_session_track_get_first(mysql, (enum_session_state_type)type,
                                       &data, &data_length)) {
      /*
        Append the type information. Please update the definition of APPEND_TYPE
        when any changes are made to enum_session_state_type.
      */
      APPEND_TYPE(type);
      dynstr_append(ds, "-- ");
      dynstr_append_mem(ds, data, data_length);
    } else
      continue;
    while (!mysql_session_track_get_next(mysql, (enum_session_state_type)type,
                                         &data, &data_length)) {
      dynstr_append(ds, "\n-- ");
      dynstr_append_mem(ds, data, data_length);
    }
    dynstr_append(ds, "\n\n");
  }
}

/*
  Display the table headings with the names tab separated
*/

static void append_table_headings(DYNAMIC_STRING *ds, MYSQL_FIELD *field,
                                  uint num_fields) {
  uint col_idx;
  for (col_idx = 0; col_idx < num_fields; col_idx++) {
    if (col_idx) dynstr_append_mem(ds, "\t", 1);
    replace_dynstr_append(ds, field[col_idx].name);
  }
  dynstr_append_mem(ds, "\n", 1);
}

/*
  Fetch warnings from server and append to ds

  RETURN VALUE
  Number of warnings appended to ds
*/

static int append_warnings(DYNAMIC_STRING *ds, MYSQL *mysql) {
  uint count;
  MYSQL_RES *warn_res;
  DBUG_ENTER("append_warnings");

  if (!(count = mysql_warning_count(mysql))) DBUG_RETURN(0);

  /*
    If one day we will support execution of multi-statements
    through PS API we should not issue SHOW WARNINGS until
    we have not read all results...
  */
  DBUG_ASSERT(!mysql_more_results(mysql));

  if (mysql_real_query(mysql, "SHOW WARNINGS", 13))
    die("Error running query \"SHOW WARNINGS\": %s", mysql_error(mysql));

  if (!(warn_res = mysql_store_result(mysql)))
    die("Warning count is %u but didn't get any warnings", count);

  append_result(ds, warn_res);
  mysql_free_result(warn_res);

  DBUG_PRINT("warnings", ("%s", ds->str));

  DBUG_RETURN(count);
}

/*
  Run query using MySQL C API

  SYNOPSIS
    run_query_normal()
    mysql	mysql handle
    command	current command pointer
    flags	flags indicating if we should SEND and/or REAP
    query	query string to execute
    query_len	length query string to execute
    ds		output buffer where to store result form query
*/

static void run_query_normal(struct st_connection *cn,
                             struct st_command *command, int flags, char *query,
                             size_t query_len, DYNAMIC_STRING *ds,
                             DYNAMIC_STRING *ds_warnings) {
  MYSQL_RES *res = 0;
  MYSQL *mysql = &cn->mysql;
  int err = 0, counter = 0;
  DBUG_ENTER("run_query_normal");
  DBUG_PRINT("enter", ("flags: %d", flags));
  DBUG_PRINT("enter", ("query: '%-.60s'", query));

  if (flags & QUERY_SEND_FLAG) {
    /*
      Send the query
    */
    if (mysql_send_query(&cn->mysql, query, static_cast<ulong>(query_len))) {
      handle_error(command, mysql_errno(mysql), mysql_error(mysql),
                   mysql_sqlstate(mysql), ds);
      goto end;
    }
  }
  if (!(flags & QUERY_REAP_FLAG)) {
    cn->pending = true;
    DBUG_VOID_RETURN;
  }

  do {
    /*
      When  on first result set, call mysql_read_query_result to retrieve
      answer to the query sent earlier
    */
    if ((counter == 0) && mysql_read_query_result(&cn->mysql)) {
      /* we've failed to collect the result set */
      cn->pending = true;
      handle_error(command, mysql_errno(mysql), mysql_error(mysql),
                   mysql_sqlstate(mysql), ds);
      goto end;
    }

    /*
      Store the result of the query if it will return any fields
    */
    if (mysql_field_count(mysql) && ((res = mysql_store_result(mysql)) == 0)) {
      handle_error(command, mysql_errno(mysql), mysql_error(mysql),
                   mysql_sqlstate(mysql), ds);
      goto end;
    }

    if (!disable_result_log) {
      if (res) {
        MYSQL_FIELD *fields = mysql_fetch_fields(res);
        uint num_fields = mysql_num_fields(res);

        if (display_metadata) append_metadata(ds, fields, num_fields);

        if (!display_result_vertically)
          append_table_headings(ds, fields, num_fields);

        append_result(ds, res);
      }

      /*
        Need to call mysql_affected_rows() before the "new"
        query to find the warnings.
      */
      if (!disable_info)
        append_info(ds, mysql_affected_rows(mysql), mysql_info(mysql));

      if (display_session_track_info) append_session_track_info(ds, mysql);

      /*
        Add all warnings to the result. We can't do this if we are in
        the middle of processing results from multi-statement, because
        this will break protocol.
      */
      if (!disable_warnings && !mysql_more_results(mysql)) {
        if (append_warnings(ds_warnings, mysql) || ds_warnings->length) {
          dynstr_append_mem(ds, "Warnings:\n", 10);
          dynstr_append_mem(ds, ds_warnings->str, ds_warnings->length);
        }
      }
    }

    if (res) {
      mysql_free_result(res);
      res = 0;
    }
    counter++;
  } while (!(err = mysql_next_result(mysql)));
  if (err > 0) {
    /* We got an error from mysql_next_result, maybe expected */
    handle_error(command, mysql_errno(mysql), mysql_error(mysql),
                 mysql_sqlstate(mysql), ds);
    goto end;
  }
  DBUG_ASSERT(err == -1); /* Successful and there are no more results */

  /* If we come here the query is both executed and read successfully */
  handle_no_error(command);
  revert_properties();

end:

  cn->pending = false;
  /*
    We save the return code (mysql_errno(mysql)) from the last call sent
    to the server into the mysqltest builtin variable $mysql_errno. This
    variable then can be used from the test case itself.
  */
  var_set_errno(mysql_errno(mysql));
  DBUG_VOID_RETURN;
}

/*
<<<<<<< HEAD
  Check whether given error is in list of expected errors

  SYNOPSIS
    match_expected_error()

  PARAMETERS
    command        the current command (and its expect-list)
    err_errno      error number of the error that actually occurred
    err_sqlstate   SQL-state that was thrown, or NULL for impossible
                   (file-ops, diff, etc.)

  RETURNS
    -1 for not in list, index in list of expected errors otherwise

  NOTE
    If caller needs to know whether the list was empty, they should
    check command->expected_errors.count.
*/

static int match_expected_error(struct st_command *command,
                                unsigned int err_errno,
                                const char *err_sqlstate) {
  uint i;

  for (i = 0; (uint)i < command->expected_errors.count; i++) {
    if ((command->expected_errors.err[i].type == ERR_ERRNO) &&
        (command->expected_errors.err[i].code.errnum == err_errno))
      return i;

    if (command->expected_errors.err[i].type == ERR_SQLSTATE) {
      /*
        NULL is quite likely, but not in conjunction with a SQL-state expect!
      */
      if (unlikely(err_sqlstate == NULL))
        die("expecting a SQL-state (%s) from query '%s' which cannot produce "
            "one...",
            command->expected_errors.err[i].code.sqlstate, command->query);

      if (strncmp(command->expected_errors.err[i].code.sqlstate, err_sqlstate,
                  SQLSTATE_LENGTH) == 0)
        return i;
    }
  }
  return -1;
}

/*
  Handle errors which occurred during execution

  SYNOPSIS
  handle_error()
  q     - query context
  err_errno - error number
  err_error - error message
  err_sqlstate - sql state
  ds    - dynamic string which is used for output buffer

  NOTE
    If there is an unexpected error this function will abort mysqltest
    immediately.
*/

void handle_error(struct st_command *command, unsigned int err_errno,
                  const char *err_error, const char *err_sqlstate,
                  DYNAMIC_STRING *ds) {
  int i;

  DBUG_ENTER("handle_error");

  if (command->abort_on_error) {
    if (err_errno == ER_NO_SUCH_THREAD) {
      /* No such thread id, let's dump the available ones */
      fprintf(stderr,
              "mysqltest: query '%s returned ER_NO_SUCH_THREAD, "
              "dumping processlist\n",
              command->query);
      show_query(&cur_con->mysql, "SHOW PROCESSLIST");
    }

    die("query '%s' failed: %d: %s", command->query, err_errno, err_error);
  }

  DBUG_PRINT("info",
             ("expected_errors.count: %d", command->expected_errors.count));

  i = match_expected_error(command, err_errno, err_sqlstate);

  if (i >= 0) {
    if (!disable_result_log) {
      if (command->expected_errors.count == 1) {
        /* Only log error if there is one possible error */
        dynstr_append_mem(ds, "ERROR ", 6);
        replace_dynstr_append(ds, err_sqlstate);
        dynstr_append_mem(ds, ": ", 2);
        replace_dynstr_append(ds, err_error);
        dynstr_append_mem(ds, "\n", 1);
      }
      /* Don't log error if we may not get an error */
      else if (command->expected_errors.err[0].type == ERR_SQLSTATE ||
               (command->expected_errors.err[0].type == ERR_ERRNO &&
                command->expected_errors.err[0].code.errnum != 0))
        dynstr_append(ds, "Got one of the listed errors\n");
    }
    /* OK */
    revert_properties();
    DBUG_VOID_RETURN;
  }

  DBUG_PRINT("info",
             ("i: %d  expected_errors: %d", i, command->expected_errors.count));

  if (!disable_result_log) {
    dynstr_append_mem(ds, "ERROR ", 6);
    replace_dynstr_append(ds, err_sqlstate);
    dynstr_append_mem(ds, ": ", 2);
    replace_dynstr_append(ds, err_error);
    dynstr_append_mem(ds, "\n", 1);
  }

  if (command->expected_errors.count > 0) {
    if (command->expected_errors.err[0].type == ERR_ERRNO) {
      if (err_errno == ER_NO_SUCH_THREAD) {
        /* No such thread id, let's dump the available ones */
        fprintf(stderr,
                "mysqltest: query '%s returned ER_NO_SUCH_THREAD, "
                "dumping processlist\n",
                command->query);
        show_query(&cur_con->mysql, "SHOW PROCESSLIST");
      }
      die("query '%s' failed with wrong errno %d: '%s', instead of %d...",
          command->query, err_errno, err_error,
          command->expected_errors.err[0].code.errnum);
    } else
      die("query '%s' failed with wrong sqlstate %s: '%s', instead of %s...",
          command->query, err_sqlstate, err_error,
          command->expected_errors.err[0].code.sqlstate);
  }

  revert_properties();
  DBUG_VOID_RETURN;
}

/*
  Handle absence of errors after execution

  SYNOPSIS
  handle_no_error()
  q - context of query

  RETURN VALUE
  error - function will not return
*/

void handle_no_error(struct st_command *command) {
  DBUG_ENTER("handle_no_error");

  if (command->expected_errors.err[0].type == ERR_ERRNO &&
      command->expected_errors.err[0].code.errnum != 0) {
    /* Error code we wanted was != 0, i.e. not an expected success */
    die("query '%s' succeeded - should have failed with errno %d...",
        command->query, command->expected_errors.err[0].code.errnum);
  } else if (command->expected_errors.err[0].type == ERR_SQLSTATE &&
             strcmp(command->expected_errors.err[0].code.sqlstate, "00000") !=
                 0) {
    /* SQLSTATE we wanted was != "00000", i.e. not an expected success */
    die("query '%s' succeeded - should have failed with sqlstate %s...",
        command->query, command->expected_errors.err[0].code.sqlstate);
  }
  DBUG_VOID_RETURN;
}

/*
=======
>>>>>>> e4924f36
  Run query using prepared statement C API

  SYNPOSIS
  run_query_stmt
  mysql - mysql handle
  command - currrent command pointer
  query - query string to execute
  query_len - length query string to execute
  ds - output buffer where to store result form query

  RETURN VALUE
  error - function will not return
*/

static void run_query_stmt(MYSQL *mysql, struct st_command *command,
                           char *query, size_t query_len, DYNAMIC_STRING *ds,
                           DYNAMIC_STRING *ds_warnings) {
  MYSQL_RES *res = NULL; /* Note that here 'res' is meta data result set */
  MYSQL_STMT *stmt;
  int err = 0;
  DYNAMIC_STRING ds_prepare_warnings = DYNAMIC_STRING();
  DYNAMIC_STRING ds_execute_warnings = DYNAMIC_STRING();
  DBUG_ENTER("run_query_stmt");
  DBUG_PRINT("query", ("'%-.60s'", query));

  /*
    Init a new stmt if it's not already one created for this connection
  */
  if (!(stmt = cur_con->stmt)) {
    if (!(stmt = mysql_stmt_init(mysql))) die("unable to init stmt structure");
    cur_con->stmt = stmt;
  }

  /* Init dynamic strings for warnings */
  if (!disable_warnings) {
    init_dynamic_string(&ds_prepare_warnings, NULL, 0, 256);
    init_dynamic_string(&ds_execute_warnings, NULL, 0, 256);
  }

  /*
    Prepare the query
  */
  if (mysql_stmt_prepare(stmt, query, static_cast<ulong>(query_len))) {
    handle_error(command, mysql_stmt_errno(stmt), mysql_stmt_error(stmt),
                 mysql_stmt_sqlstate(stmt), ds);
    goto end;
  }

  /*
    Get the warnings from mysql_stmt_prepare and keep them in a
    separate string
  */
  if (!disable_warnings) append_warnings(&ds_prepare_warnings, mysql);

  /*
    No need to call mysql_stmt_bind_param() because we have no
    parameter markers.
  */

  if (cursor_protocol_enabled) {
    /*
      Use cursor when retrieving result
    */
    ulong type = CURSOR_TYPE_READ_ONLY;
    if (mysql_stmt_attr_set(stmt, STMT_ATTR_CURSOR_TYPE, (void *)&type))
      die("mysql_stmt_attr_set(STMT_ATTR_CURSOR_TYPE) failed': %d %s",
          mysql_stmt_errno(stmt), mysql_stmt_error(stmt));
  }

  /*
    Execute the query
  */
  if (mysql_stmt_execute(stmt)) {
    handle_error(command, mysql_stmt_errno(stmt), mysql_stmt_error(stmt),
                 mysql_stmt_sqlstate(stmt), ds);
    goto end;
  }

  /*
    When running in cursor_protocol get the warnings from execute here
    and keep them in a separate string for later.
  */
  if (cursor_protocol_enabled && !disable_warnings)
    append_warnings(&ds_execute_warnings, mysql);

  /*
    We instruct that we want to update the "max_length" field in
    mysql_stmt_store_result(), this is our only way to know how much
    buffer to allocate for result data
  */
  {
    bool one = 1;
    if (mysql_stmt_attr_set(stmt, STMT_ATTR_UPDATE_MAX_LENGTH, (void *)&one))
      die("mysql_stmt_attr_set(STMT_ATTR_UPDATE_MAX_LENGTH) failed': %d %s",
          mysql_stmt_errno(stmt), mysql_stmt_error(stmt));
  }

  do {
    /*
      If we got here the statement succeeded and was expected to do so,
      get data. Note that this can still give errors found during execution!
      Store the result of the query if if will return any fields
    */
    if (mysql_stmt_field_count(stmt) && mysql_stmt_store_result(stmt)) {
      handle_error(command, mysql_stmt_errno(stmt), mysql_stmt_error(stmt),
                   mysql_stmt_sqlstate(stmt), ds);
      goto end;
    }

    if (!disable_result_log) {
      /*
        Not all statements creates a result set. If there is one we can
        now create another normal result set that contains the meta
        data. This set can be handled almost like any other non prepared
        statement result set.
      */
      if ((res = mysql_stmt_result_metadata(stmt)) != NULL) {
        /* Take the column count from meta info */
        MYSQL_FIELD *fields = mysql_fetch_fields(res);
        uint num_fields = mysql_num_fields(res);

        if (display_metadata) append_metadata(ds, fields, num_fields);

        if (!display_result_vertically)
          append_table_headings(ds, fields, num_fields);

        append_stmt_result(ds, stmt, fields, num_fields);

        /* Free normal result set with meta data */
        mysql_free_result(res);

        /*
          Clear prepare warnings if there are execute warnings,
          since they are probably duplicated.
        */
        if (ds_execute_warnings.length || mysql->warning_count)
          dynstr_set(&ds_prepare_warnings, NULL);
      } else {
        /*
          This is a query without resultset
        */
      }

      /*
        Fetch info before fetching warnings, since it will be reset
        otherwise.
      */

      if (!disable_info)
        append_info(ds, mysql_affected_rows(stmt->mysql), mysql_info(mysql));

      if (display_session_track_info) append_session_track_info(ds, mysql);

      /*
        Add all warnings to the result. We can't do this if we are in
        the middle of processing results from multi-statement, because
        this will break protocol.
      */
      if (!disable_warnings && !mysql_more_results(stmt->mysql)) {
        /* Get the warnings from execute */

        /* Append warnings to ds - if there are any */
        if (append_warnings(&ds_execute_warnings, mysql) ||
            ds_execute_warnings.length || ds_prepare_warnings.length ||
            ds_warnings->length) {
          dynstr_append_mem(ds, "Warnings:\n", 10);
          if (ds_warnings->length)
            dynstr_append_mem(ds, ds_warnings->str, ds_warnings->length);
          if (ds_prepare_warnings.length)
            dynstr_append_mem(ds, ds_prepare_warnings.str,
                              ds_prepare_warnings.length);
          if (ds_execute_warnings.length)
            dynstr_append_mem(ds, ds_execute_warnings.str,
                              ds_execute_warnings.length);
        }
      }
    }
  } while ((err = mysql_stmt_next_result(stmt)) == 0);

  if (err > 0) {
    /* We got an error from mysql_stmt_next_result, maybe expected */
    handle_error(command, mysql_stmt_errno(stmt), mysql_stmt_error(stmt),
                 mysql_stmt_sqlstate(stmt), ds);
    goto end;
  }

  /* If we got here the statement was both executed and read successfully */
  handle_no_error(command);

end:
  if (!disable_warnings) {
    dynstr_free(&ds_prepare_warnings);
    dynstr_free(&ds_execute_warnings);
  }
  revert_properties();

  /*
    We save the return code (mysql_stmt_errno(stmt)) from the last call sent
    to the server into the mysqltest builtin variable $mysql_errno. This
    variable then can be used from the test case itself.
  */

  var_set_errno(mysql_stmt_errno(stmt));

  /* Close the statement if - no reconnect, need new prepare */
  if (mysql->reconnect) {
    mysql_stmt_close(stmt);
    cur_con->stmt = NULL;
  }

  DBUG_VOID_RETURN;
}

/*
  Create a util connection if one does not already exists
  and use that to run the query
  This is done to avoid implict commit when creating/dropping objects such
  as view, sp etc.
*/

static int util_query(MYSQL *org_mysql, const char *query) {
  MYSQL *mysql;
  DBUG_ENTER("util_query");

  if (!(mysql = cur_con->util_mysql)) {
    DBUG_PRINT("info", ("Creating util_mysql"));
    if (!(mysql = mysql_init(mysql))) die("Failed in mysql_init()");

    if (opt_connect_timeout)
      mysql_options(mysql, MYSQL_OPT_CONNECT_TIMEOUT,
                    (void *)&opt_connect_timeout);

    /* enable local infile, in non-binary builds often disabled by default */
    mysql_options(mysql, MYSQL_OPT_LOCAL_INFILE, 0);
    safe_connect(mysql, "util", org_mysql->host, org_mysql->user,
                 org_mysql->passwd, org_mysql->db, org_mysql->port,
                 org_mysql->unix_socket);

    cur_con->util_mysql = mysql;
  }

  DBUG_RETURN(mysql_query(mysql, query));
}

/*
  Run query

  SYNPOSIS
    run_query()
     mysql	mysql handle
     command	currrent command pointer

  flags control the phased/stages of query execution to be performed
  if QUERY_SEND_FLAG bit is on, the query will be sent. If QUERY_REAP_FLAG
  is on the result will be read - for regular query, both bits must be on
*/

static void run_query(struct st_connection *cn, struct st_command *command,
                      int flags) {
  MYSQL *mysql = &cn->mysql;
  DYNAMIC_STRING *ds;
  DYNAMIC_STRING *save_ds = NULL;
  DYNAMIC_STRING ds_sorted;
  DYNAMIC_STRING ds_warnings;
  DYNAMIC_STRING eval_query;
  char *query;
  size_t query_len;
  bool view_created = 0, sp_created = 0;
  bool complete_query =
      ((flags & QUERY_SEND_FLAG) && (flags & QUERY_REAP_FLAG));
  DBUG_ENTER("run_query");
  dynstr_set(&ds_result, "");

  if (cn->pending && (flags & QUERY_SEND_FLAG))
    die("Cannot run query on connection between send and reap");

  if (!(flags & QUERY_SEND_FLAG) && !cn->pending)
    die("Cannot reap on a connection without pending send");

  init_dynamic_string(&ds_warnings, NULL, 0, 256);
  ds_warn = &ds_warnings;

  /*
    Evaluate query if this is an eval command
  */
  if (command->type == Q_EVAL || command->type == Q_SEND_EVAL) {
    init_dynamic_string(&eval_query, "", command->query_len + 256, 1024);
    do_eval(&eval_query, command->query, command->end, false);
    query = eval_query.str;
    query_len = eval_query.length;
  } else {
    query = command->query;
    query_len = std::strlen(query);
  }

  /*
    Create a temporary dynamic string to contain the
    output from this query.
  */
  if (command->output_file[0])
    ds = &ds_result;
  else
    ds = &ds_res;

  /*
    Log the query into the output buffer
  */
  if (!disable_query_log && (flags & QUERY_SEND_FLAG)) {
    replace_dynstr_append_mem(ds, query, query_len);
    dynstr_append_mem(ds, delimiter, delimiter_length);
    dynstr_append_mem(ds, "\n", 1);
  }

  if (view_protocol_enabled && complete_query && match_re(&view_re, query)) {
    /*
      Create the query as a view.
      Use replace since view can exist from a failed mysqltest run
    */
    DYNAMIC_STRING query_str;
    init_dynamic_string(&query_str,
                        "CREATE OR REPLACE VIEW mysqltest_tmp_v AS ",
                        query_len + 64, 256);
    dynstr_append_mem(&query_str, query, query_len);
    if (util_query(mysql, query_str.str)) {
      /*
        Failed to create the view, this is not fatal
        just run the query the normal way
      */
      DBUG_PRINT("view_create_error",
                 ("Failed to create view '%s': %d: %s", query_str.str,
                  mysql_errno(mysql), mysql_error(mysql)));

      /* Log error to create view */
      verbose_msg("Failed to create view '%s' %d: %s", query_str.str,
                  mysql_errno(mysql), mysql_error(mysql));
    } else {
      /*
        Yes, it was possible to create this query as a view
      */
      view_created = 1;
      query = (char *)"SELECT * FROM mysqltest_tmp_v";
      query_len = std::strlen(query);

      /*
        Collect warnings from create of the view that should otherwise
        have been produced when the SELECT was executed
      */
      append_warnings(&ds_warnings, cur_con->util_mysql);
    }

    dynstr_free(&query_str);
  }

  if (sp_protocol_enabled && complete_query && match_re(&sp_re, query)) {
    /*
      Create the query as a stored procedure
      Drop first since sp can exist from a failed mysqltest run
    */
    DYNAMIC_STRING query_str;
    init_dynamic_string(&query_str,
                        "DROP PROCEDURE IF EXISTS mysqltest_tmp_sp;",
                        query_len + 64, 256);
    util_query(mysql, query_str.str);
    dynstr_set(&query_str, "CREATE PROCEDURE mysqltest_tmp_sp()\n");
    dynstr_append_mem(&query_str, query, query_len);
    if (util_query(mysql, query_str.str)) {
      /*
        Failed to create the stored procedure for this query,
        this is not fatal just run the query the normal way
      */
      DBUG_PRINT("sp_create_error",
                 ("Failed to create sp '%s': %d: %s", query_str.str,
                  mysql_errno(mysql), mysql_error(mysql)));

      /* Log error to create sp */
      verbose_msg("Failed to create sp '%s' %d: %s", query_str.str,
                  mysql_errno(mysql), mysql_error(mysql));

    } else {
      sp_created = 1;

      query = (char *)"CALL mysqltest_tmp_sp()";
      query_len = std::strlen(query);
    }
    dynstr_free(&query_str);
  }

  if (display_result_sorted) {
    /*
       Collect the query output in a separate string
       that can be sorted before it's added to the
       global result string
    */
    init_dynamic_string(&ds_sorted, "", 1024, 1024);
    save_ds = ds; /* Remember original ds */
    ds = &ds_sorted;
  }

  /*
    Find out how to run this query

    Always run with normal C API if it's not a complete
    SEND + REAP

    If it is a '?' in the query it may be a SQL level prepared
    statement already and we can't do it twice
  */
  if (ps_protocol_enabled && complete_query && match_re(&ps_re, query))
    run_query_stmt(mysql, command, query, query_len, ds, &ds_warnings);
  else
    run_query_normal(cn, command, flags, query, query_len, ds, &ds_warnings);

  dynstr_free(&ds_warnings);
  ds_warn = 0;
  if (command->type == Q_EVAL || command->type == Q_SEND_EVAL)
    dynstr_free(&eval_query);

  if (display_result_sorted) {
    /* Sort the result set and append it to result */
    dynstr_append_sorted(save_ds, &ds_sorted);
    ds = save_ds;
    dynstr_free(&ds_sorted);
  }

  if (sp_created) {
    if (util_query(mysql, "DROP PROCEDURE mysqltest_tmp_sp "))
      die("Failed to drop sp: %d: %s", mysql_errno(mysql), mysql_error(mysql));
  }

  if (view_created) {
    if (util_query(mysql, "DROP VIEW mysqltest_tmp_v "))
      die("Failed to drop view: %d: %s", mysql_errno(mysql),
          mysql_error(mysql));
  }

  if (command->output_file[0]) {
    /* An output file was specified for _this_ query */
    str_to_file2(command->output_file, ds_result.str, ds_result.length, false);
    command->output_file[0] = 0;
  }

  DBUG_VOID_RETURN;
}

/**
   Display the optimizer trace produced by the last executed statement.
 */
static void display_opt_trace(struct st_connection *cn,
                              struct st_command *command, int flags) {
  if (!disable_query_log && opt_trace_protocol_enabled && !cn->pending &&
      !expected_errors->count() && match_re(&opt_trace_re, command->query)) {
    st_command save_command = *command;
    DYNAMIC_STRING query_str;
    init_dynamic_string(&query_str,
                        "SELECT trace FROM information_schema.optimizer_trace"
                        " /* injected by --opt-trace-protocol */",
                        128, 128);

    command->query = query_str.str;
    command->query_len = query_str.length;
    command->end = strend(command->query);

    /* Sorted trace is not readable at all, don't bother to lower case */
    /* No need to keep old values, will be reset anyway */
    display_result_sorted = false;
    display_result_lower = false;
    run_query(cn, command, flags);

    dynstr_free(&query_str);
    *command = save_command;
  }
}

static void run_explain(struct st_connection *cn, struct st_command *command,
                        int flags, bool json) {
  if ((flags & QUERY_REAP_FLAG) && !expected_errors->count() &&
      match_re(&explain_re, command->query)) {
    st_command save_command = *command;
    DYNAMIC_STRING query_str;
    DYNAMIC_STRING ds_warning_messages;

    init_dynamic_string(&ds_warning_messages, "", 0, 2048);
    init_dynamic_string(&query_str, json ? "EXPLAIN FORMAT=JSON " : "EXPLAIN ",
                        256, 256);
    dynstr_append_mem(&query_str, command->query,
                      command->end - command->query);

    command->query = query_str.str;
    command->query_len = query_str.length;
    command->end = strend(command->query);

    run_query(cn, command, flags);

    dynstr_free(&query_str);
    dynstr_free(&ds_warning_messages);

    *command = save_command;
  }
}

/****************************************************************************/
/*
  Functions to detect different SQL statements
*/

static char *re_eprint(int err) {
  static char epbuf[100];
  size_t len MY_ATTRIBUTE((unused)) =
      my_regerror(MY_REG_ITOA | err, NULL, epbuf, sizeof(epbuf));
  assert(len <= sizeof(epbuf));
  return (epbuf);
}

static void init_re_comp(my_regex_t *re, const char *str) {
  int err = my_regcomp(re, str, (MY_REG_EXTENDED | MY_REG_ICASE | MY_REG_NOSUB),
                       &my_charset_latin1);
  if (err) {
    char erbuf[100];
    size_t len = my_regerror(err, re, erbuf, sizeof(erbuf));
    die("error %s, %d/%d `%s'\n", re_eprint(err), (int)len, (int)sizeof(erbuf),
        erbuf);
  }
}

void init_re(void) {
  /*
    Filter for queries that can be run using the
    MySQL Prepared Statements C API
  */
  const char *ps_re_str =
      "^("
      "[[:space:]]*REPLACE[[:space:]]|"
      "[[:space:]]*INSERT[[:space:]]|"
      "[[:space:]]*UPDATE[[:space:]]|"
      "[[:space:]]*DELETE[[:space:]]|"
      "[[:space:]]*SELECT[[:space:]]|"
      "[[:space:]]*CREATE[[:space:]]+DATABASE[[:space:]]|"
      "[[:space:]]*CREATE[[:space:]]+INDEX[[:space:]]|"
      "[[:space:]]*CREATE[[:space:]]+TABLE[[:space:]]|"
      "[[:space:]]*CREATE[[:space:]]+USER[[:space:]]|"
      "[[:space:]]*CREATE[[:space:]]+TEMPORARY[[:space:]]+TABLE[[:space:]]|"
      "[[:space:]]*DROP[[:space:]]+DATABASE[[:space:]]|"
      "[[:space:]]*DROP[[:space:]]+INDEX[[:space:]]|"
      "[[:space:]]*DROP[[:space:]]+TABLE[[:space:]]|"
      "[[:space:]]*DROP[[:space:]]+USER[[:space:]]|"
      "[[:space:]]*DROP[[:space:]]+VIEW[[:space:]]|"
      "[[:space:]]*DROP[[:space:]]+TEMPORARY[[:space:]]+TABLE[[:space:]]|"
      "[[:space:]]*ALTER[[:space:]]+USER[[:space:]]|"
      "[[:space:]]*RENAME[[:space:]]+TABLE[[:space:]]|"
      "[[:space:]]*RENAME[[:space:]]+USER[[:space:]]|"
      "[[:space:]]*TRUNCATE[[:space:]]+TABLE[[:space:]]|"
      "[[:space:]]*ANALYZE[[:space:]]+TABLE[[:space:]]|"
      "[[:space:]]*CHECKSUM[[:space:]]+TABLE[[:space:]]|"
      "[[:space:]]*CHECKSUM[[:space:]]+TABLES[[:space:]]|"
      "[[:space:]]*OPTIMIZE[[:space:]]+TABLE[[:space:]]|"
      "[[:space:]]*REPAIR[[:space:]]+TABLE[[:space:]]|"
      "[[:space:]]*GRANT[[:space:]]|"
      "[[:space:]]*KILL[[:space:]]|"
      "[[:space:]]*REVOKE[[:space:]]+ALL[[:space:]]+PRIVILEGES[[:space:]]|"
      "[[:space:]]*DO[[:space:]]|"
      "[[:space:]]*CALL[[:space:]]|"
      "[[:space:]]*COMMIT[[:space:]]|"
      "[[:space:]]*SET[[:space:]]+OPTION[[:space:]]|"
      "[[:space:]]*SHOW[[:space:]]+CREATE[[:space:]]+TABLE[[:space:]]|"
      "[[:space:]]*SHOW[[:space:]]+CREATE[[:space:]]+PROCEDURE[[:space:]]|"
      "[[:space:]]*SHOW[[:space:]]+CREATE[[:space:]]+FUNCTION[[:space:]]|"
      "[[:space:]]*SHOW[[:space:]]+CREATE[[:space:]]+VIEW[[:space:]]|"
      "[[:space:]]*SHOW[[:space:]]+CREATE[[:space:]]+EVENT[[:space:]]|"
      "[[:space:]]*INSTALL[[:space:]]+PLUGIN[[:space:]]|"
      "[[:space:]]*UNINSTALL[[:space:]]+PLUGIN[[:space:]]|"
      "[[:space:]]*RESET[[:space:]]+MASTER[[:space:]]|"
      "[[:space:]]*RESET[[:space:]]+SLAVE[[:space:]]|"
      "[[:space:]]*RESET[[:space:]]+QUERY[[:space:]]+CACHE[[:space:]]|"
      "[[:space:]]*SHOW[[:space:]]+BINLOG[[:space:]]+EVENTS[[:space:]]|"
      "[[:space:]]*SHOW[[:space:]]+MASTER[[:space:]]+LOGS[[:space:]]|"
      "[[:space:]]*SHOW[[:space:]]+MASTER[[:space:]]+STATUS[[:space:]]|"
      "[[:space:]]*SHOW[[:space:]]+BINARY[[:space:]]+LOGS[[:space:]]|"
      "[[:space:]]*SHOW[[:space:]]+SLAVE[[:space:]]+STATUS[[:space:]]|"
      "[[:space:]]*SLAVE[[:space:]]+START[[:space:]]|"
      "[[:space:]]*SLAVE[[:space:]]+STOP[[:space:]]|"
      "[[:space:]]*DELETE[[:space:]]+MULTI[[:space:]]|"
      "[[:space:]]*UPDATE[[:space:]]+MULTI[[:space:]]|"
      "[[:space:]]*INSERT[[:space:]]+SELECT[[:space:]])[^;]*$";

  /*
    Filter for queries that can be run using the
    Stored procedures
  */
  const char *sp_re_str = ps_re_str;

  /*
    Filter for queries that can be run as views
  */
  const char *view_re_str =
      "^("
      "[[:space:]]*SELECT[[:space:]])";

  const char *opt_trace_re_str =
      "^("
      "[[:space:]]*INSERT[[:space:]]|"
      "[[:space:]]*UPDATE[[:space:]]|"
      "[[:space:]]*DELETE[[:space:]]|"
      "[[:space:]]*EXPLAIN[[:space:]]|"
      "[[:space:]]*SELECT[[:space:]])";

  /* Filter for queries that can be converted to EXPLAIN */
  const char *explain_re_str =
      "^("
      "[[:space:]]*(SELECT|DELETE|UPDATE|INSERT|REPLACE)[[:space:]])";

  init_re_comp(&ps_re, ps_re_str);
  init_re_comp(&sp_re, sp_re_str);
  init_re_comp(&view_re, view_re_str);
  init_re_comp(&opt_trace_re, opt_trace_re_str);
  init_re_comp(&explain_re, explain_re_str);
}

int match_re(my_regex_t *re, char *str) {
  while (my_isspace(charset_info, *str)) str++;
  if (str[0] == '/' && str[1] == '*') {
    char *comm_end = strstr(str, "*/");
    if (!comm_end) die("Statement is unterminated comment");
    str = comm_end + 2;
  }

  int err = my_regexec(re, str, (size_t)0, NULL, 0);

  if (err == 0)
    return 1;
  else if (err == MY_REG_NOMATCH)
    return 0;

  {
    char erbuf[100];
    size_t len = my_regerror(err, re, erbuf, sizeof(erbuf));
    die("error %s, %d/%d `%s'\n", re_eprint(err), (int)len, (int)sizeof(erbuf),
        erbuf);
  }
  return 0;
}

void free_re(void) {
  my_regfree(&ps_re);
  my_regfree(&sp_re);
  my_regfree(&view_re);
  my_regfree(&opt_trace_re);
  my_regfree(&explain_re);
  my_regex_end();
}

/****************************************************************************/

static void get_command_type(struct st_command *command) {
  char save;
  uint type;
  DBUG_ENTER("get_command_type");

  if (*command->query == '}') {
    command->type = Q_END_BLOCK;
    DBUG_VOID_RETURN;
  }

  save = command->query[command->first_word_len];
  command->query[command->first_word_len] = 0;
  type = find_type(command->query, &command_typelib, FIND_TYPE_NO_PREFIX);
  command->query[command->first_word_len] = save;
  if (type > 0) {
    command->type = (enum enum_commands)type; /* Found command */

    /*
      Look for case where "query" was explicitly specified to
      force command being sent to server
    */
    if (type == Q_QUERY) {
      /* Skip the "query" part */
      command->query = command->first_argument;
    }
  } else {
    /* No mysqltest command matched */

    if (command->type != Q_COMMENT_WITH_COMMAND) {
      /* A query that will sent to mysqld */
      command->type = Q_QUERY;
    } else {
      /* -- "comment" that didn't contain a mysqltest command */
      die("Found line '%s' beginning with -- that didn't contain "
          "a valid mysqltest command, check your syntax or "
          "use # if you intended to write a comment",
          command->query);
    }
  }
  DBUG_VOID_RETURN;
}

/*
  Record how many milliseconds it took to execute the test file
  up until the current line and write it to .progress file

*/

static void mark_progress(struct st_command *command MY_ATTRIBUTE((unused)),
                          int line) {
  static ulonglong progress_start = 0;  // < Beware
  DYNAMIC_STRING ds_progress;

  char buf[32], *end;
  ulonglong timer = timer_now();
  if (!progress_start) progress_start = timer;
  timer -= progress_start;

  if (init_dynamic_string(&ds_progress, "", 256, 256)) die("Out of memory");

  /* Milliseconds since start */
  end = longlong2str(timer, buf, 10);
  dynstr_append_mem(&ds_progress, buf, (int)(end - buf));
  dynstr_append_mem(&ds_progress, "\t", 1);

  /* Parser line number */
  end = int10_to_str(line, buf, 10);
  dynstr_append_mem(&ds_progress, buf, (int)(end - buf));
  dynstr_append_mem(&ds_progress, "\t", 1);

  /* Filename */
  dynstr_append(&ds_progress, cur_file->file_name);
  dynstr_append_mem(&ds_progress, ":", 1);

  /* Line in file */
  end = int10_to_str(cur_file->lineno, buf, 10);
  dynstr_append_mem(&ds_progress, buf, (int)(end - buf));

  dynstr_append_mem(&ds_progress, "\n", 1);

  progress_file.write(&ds_progress);

  dynstr_free(&ds_progress);
}

#ifdef HAVE_STACKTRACE
static void dump_backtrace() {
  struct st_connection *conn = cur_con;

  fprintf(stderr, "mysqltest: ");

  // Print the query and the line number
  if (start_lineno > 0) fprintf(stderr, "At line %u: ", start_lineno);
  fprintf(stderr, "%s\n", curr_command->query);

  // Print the file stack
  if (cur_file && cur_file != file_stack) {
    fprintf(stderr, "In included ");
    print_file_stack();
  }

  if (conn) fprintf(stderr, "conn->name: %s\n", conn->name);

  fprintf(stderr, "Attempting backtrace.\n");
  fflush(stderr);
  my_print_stacktrace(NULL, my_thread_stack_size);
}

#else
static void dump_backtrace() { fputs("Backtrace not available.\n", stderr); }

#endif

static void signal_handler(int sig) {
  fprintf(stderr, "mysqltest got " SIGNAL_FMT "\n", sig);
  dump_backtrace();

  fprintf(stderr, "Writing a core file.\n");
  fflush(stderr);
  my_write_core(sig);
#ifndef _WIN32
  // Shouldn't get here but just in case
  exit(1);
#endif
}

#ifdef _WIN32

LONG WINAPI exception_filter(EXCEPTION_POINTERS *exp) {
  __try {
    my_set_exception_pointers(exp);
    signal_handler(exp->ExceptionRecord->ExceptionCode);
  } __except (EXCEPTION_EXECUTE_HANDLER) {
    fputs("Got exception in exception handler!\n", stderr);
  }

  return EXCEPTION_CONTINUE_SEARCH;
}

static void init_signal_handling(void) {
  UINT mode;

  mysqltest_thread = OpenThread(THREAD_ALL_ACCESS, FALSE, GetCurrentThreadId());
  if (mysqltest_thread == NULL)
    die("OpenThread failed, err = %d.", GetLastError());

  /* Set output destination of messages to the standard error stream. */
  _CrtSetReportMode(_CRT_WARN, _CRTDBG_MODE_FILE);
  _CrtSetReportFile(_CRT_WARN, _CRTDBG_FILE_STDERR);
  _CrtSetReportMode(_CRT_ERROR, _CRTDBG_MODE_FILE);
  _CrtSetReportFile(_CRT_ERROR, _CRTDBG_FILE_STDERR);
  _CrtSetReportMode(_CRT_ASSERT, _CRTDBG_MODE_FILE);
  _CrtSetReportFile(_CRT_ASSERT, _CRTDBG_FILE_STDERR);

  /* Do not not display the a error message box. */
  mode = SetErrorMode(0) | SEM_FAILCRITICALERRORS | SEM_NOOPENFILEERRORBOX;
  SetErrorMode(mode);

  SetUnhandledExceptionFilter(exception_filter);
}

/// Function to handle the stacktrace request event.
///
/// - Suspend the thread running the test
/// - Fetch CONTEXT record from the thread handle
/// - Initialize EXCEPTION_RECORD structure
/// - Use EXCEPTION_POINTERS and EXCEPTION_RECORD to set EXCEPTION_POINTERS
///   structure
/// - Call exception_filter() method to generate to stack trace
/// - Resume the suspended test thread
static void handle_wait_stacktrace_request_event() {
  fprintf(stderr, "Test case timeout failure.\n");

  // Suspend the thread running the test
  if (SuspendThread(mysqltest_thread) == -1) {
    DWORD error = GetLastError();
    CloseHandle(mysqltest_thread);
    die("Error suspending thread, err = %d.\n", error);
  }

  // Fetch the thread context
  CONTEXT test_thread_ctx = {0};
  test_thread_ctx.ContextFlags = CONTEXT_FULL;

  if (GetThreadContext(mysqltest_thread, &test_thread_ctx) == FALSE) {
    DWORD error = GetLastError();
    CloseHandle(mysqltest_thread);
    die("Error while fetching thread conext information, err = %d.\n", error);
  }

  EXCEPTION_POINTERS exp = {0};
  exp.ContextRecord = &test_thread_ctx;

  // Set up an Exception record with EXCEPTION_BREAKPOINT code
  EXCEPTION_RECORD exc_rec = {0};
  exc_rec.ExceptionCode = EXCEPTION_BREAKPOINT;
  exp.ExceptionRecord = &exc_rec;

  exception_filter(&exp);

  // Resume the suspended test thread
  if (ResumeThread(mysqltest_thread) == -1) {
    DWORD error = GetLastError();
    CloseHandle(mysqltest_thread);
    die("Error resuming thread, err = %d.\n", error);
  }

  my_set_exception_pointers(nullptr);
}

/// Thread waiting for timeout event to occur. If the event occurs,
/// this method will trigger signal_handler() function.
static void wait_stacktrace_request_event() {
  DWORD wait_res = WaitForSingleObject(stacktrace_request_event, INFINITE);
  switch (wait_res) {
    case WAIT_OBJECT_0:
      handle_wait_stacktrace_request_event();
      break;
    default:
      die("Unexpected result %d from WaitForSingleObject.", wait_res);
      break;
  }
  CloseHandle(stacktrace_request_event);
}

/// Create an event name from the safeprocess PID value of the form
/// mysqltest[%d]stacktrace and spawn thread waiting for that event
/// to occur.
///
/// When this event occurs, signal_handler() method is called and
/// stacktrace for the mysqltest client process is printed in the
/// log file.
static void create_stacktrace_request_event() {
  char event_name[64];
  std::sprintf(event_name, "mysqltest[%d]stacktrace", opt_safe_process_pid);

  // Create an event for the signal handler
  if ((stacktrace_request_event = CreateEvent(NULL, TRUE, FALSE, event_name)) ==
      NULL)
    die("Failed to create timeout_event.");

  wait_for_stacktrace_request_event_thread =
      std::thread(wait_stacktrace_request_event);
}

#else /* _WIN32 */

static void init_signal_handling(void) {
  struct sigaction sa;
  DBUG_ENTER("init_signal_handling");

#ifdef HAVE_STACKTRACE
  my_init_stacktrace();
#endif

  sa.sa_flags = SA_RESETHAND | SA_NODEFER;
  sigemptyset(&sa.sa_mask);
  sigprocmask(SIG_SETMASK, &sa.sa_mask, NULL);

  sa.sa_handler = signal_handler;

  sigaction(SIGSEGV, &sa, NULL);
  sigaction(SIGABRT, &sa, NULL);
#ifdef SIGBUS
  sigaction(SIGBUS, &sa, NULL);
#endif
  sigaction(SIGILL, &sa, NULL);
  sigaction(SIGFPE, &sa, NULL);

  DBUG_VOID_RETURN;
}

#endif /* !_WIN32 */

int main(int argc, char **argv) {
  struct st_command *command;
  bool q_send_flag = 0, abort_flag = 0;
  uint command_executed = 0, last_command_executed = 0;
  char output_file[FN_REFLEN];
  MY_INIT(argv[0]);

  output_file[0] = 0;
  TMPDIR[0] = 0;

  init_signal_handling();

  /* Init file stack */
  memset(file_stack, 0, sizeof(file_stack));
  file_stack_end =
      file_stack + (sizeof(file_stack) / sizeof(struct st_test_file)) - 1;
  cur_file = file_stack;

  /* Init block stack */
  memset(block_stack, 0, sizeof(block_stack));
  block_stack_end =
      block_stack + (sizeof(block_stack) / sizeof(struct st_block)) - 1;
  cur_block = block_stack;
  cur_block->ok = true; /* Outer block should always be executed */
  cur_block->cmd = cmd_none;

  q_lines = new Q_lines(PSI_NOT_INSTRUMENTED);

  var_hash =
      new collation_unordered_map<std::string, std::unique_ptr<VAR, var_free>>(
          charset_info, PSI_NOT_INSTRUMENTED);

  {
    char path_separator[] = {FN_LIBCHAR, 0};
    var_set_string("SYSTEM_PATH_SEPARATOR", path_separator);
  }
  var_set_string("MYSQL_SERVER_VERSION", MYSQL_SERVER_VERSION);
  var_set_string("MYSQL_SYSTEM_TYPE", SYSTEM_TYPE);
  var_set_string("MYSQL_MACHINE_TYPE", MACHINE_TYPE);
  if (sizeof(void *) == 8) {
    var_set_string("MYSQL_SYSTEM_ARCHITECTURE", "64");
  } else {
    var_set_string("MYSQL_SYSTEM_ARCHITECTURE", "32");
  }

  memset(&master_pos, 0, sizeof(master_pos));

  parser.current_line = parser.read_lines = 0;
  memset(&var_reg, 0, sizeof(var_reg));

  init_builtin_echo();
#ifdef _WIN32
  is_windows = 1;
  init_win_path_patterns();
#endif

  init_dynamic_string(&ds_res, "", 2048, 2048);
  init_dynamic_string(&ds_result, "", 1024, 1024);

  parse_args(argc, argv);

#ifdef _WIN32
  // Create an event to request stack trace when timeout occurs
  if (opt_safe_process_pid) create_stacktrace_request_event();
#endif

  /* Init connections, allocate 1 extra as buffer + 1 for default */
  connections = (struct st_connection *)my_malloc(
      PSI_NOT_INSTRUMENTED,
      (opt_max_connections + 2) * sizeof(struct st_connection),
      MYF(MY_WME | MY_ZEROFILL));
  connections_end = connections + opt_max_connections + 1;
  next_con = connections + 1;

  var_set_int("$PS_PROTOCOL", ps_protocol);
  var_set_int("$SP_PROTOCOL", sp_protocol);
  var_set_int("$VIEW_PROTOCOL", view_protocol);
  var_set_int("$OPT_TRACE_PROTOCOL", opt_trace_protocol);
  var_set_int("$EXPLAIN_PROTOCOL", explain_protocol);
  var_set_int("$JSON_EXPLAIN_PROTOCOL", json_explain_protocol);
  var_set_int("$CURSOR_PROTOCOL", cursor_protocol);

  var_set_int("$ENABLED_QUERY_LOG", 1);
  var_set_int("$ENABLED_ABORT_ON_ERROR", 1);
  var_set_int("$ENABLED_RESULT_LOG", 1);
  var_set_int("$ENABLED_CONNECT_LOG", 0);
  var_set_int("$ENABLED_WARNINGS", 1);
  var_set_int("$ENABLED_INFO", 0);
  var_set_int("$ENABLED_METADATA", 0);

  DBUG_PRINT("info",
             ("result_file: '%s'", result_file_name ? result_file_name : ""));
  verbose_msg("Results saved in '%s'.",
              result_file_name ? result_file_name : "");
  if (mysql_server_init(0, nullptr, nullptr))
    die("Can't initialize MySQL server");
  server_initialized = 1;
  if (cur_file == file_stack && cur_file->file == 0) {
    cur_file->file = stdin;
    cur_file->file_name =
        my_strdup(PSI_NOT_INSTRUMENTED, "<stdin>", MYF(MY_WME));
    cur_file->lineno = 1;
  }

  log_file.open(opt_logdir, result_file_name, ".log");
  verbose_msg("Logging to '%s'.", log_file.file_name());

  /*
    Creating a temporary log file using current file name if
    result file doesn't exist
  */
  if (!result_file_name) {
    if (std::strcmp(cur_file->file_name, "<stdin>"))
      temp_log_file.open(opt_logdir, cur_file->file_name, ".log");
    else
      temp_log_file.open(opt_logdir, "stdin", ".log");
  }

  if (opt_mark_progress) {
    if (result_file_name)
      progress_file.open(opt_logdir, result_file_name, ".progress");
    else {
      if (std::strcmp(cur_file->file_name, "<stdin>"))
        progress_file.open(opt_logdir, cur_file->file_name, ".progress");
      else
        progress_file.open(opt_logdir, "stdin", ".progress");
    }
    verbose_msg("Tracing progress in '%s'.", progress_file.file_name());
  }

  var_set_string("MYSQLTEST_FILE", cur_file->file_name);
  init_re();

  /* Cursor protcol implies ps protocol */
  if (cursor_protocol) ps_protocol = 1;

  ps_protocol_enabled = ps_protocol;
  sp_protocol_enabled = sp_protocol;
  view_protocol_enabled = view_protocol;
  opt_trace_protocol_enabled = opt_trace_protocol;
  explain_protocol_enabled = explain_protocol;
  json_explain_protocol_enabled = json_explain_protocol;
  cursor_protocol_enabled = cursor_protocol;

  st_connection *con = connections;
  if (!(mysql_init(&con->mysql))) die("Failed in mysql_init()");
  if (opt_connect_timeout)
    mysql_options(&con->mysql, MYSQL_OPT_CONNECT_TIMEOUT,
                  (void *)&opt_connect_timeout);
  if (opt_compress) mysql_options(&con->mysql, MYSQL_OPT_COMPRESS, NullS);
  mysql_options(&con->mysql, MYSQL_OPT_LOCAL_INFILE, 0);
  if (std::strcmp(default_charset, charset_info->csname) &&
      !(charset_info =
            get_charset_by_csname(default_charset, MY_CS_PRIMARY, MYF(MY_WME))))
    die("Invalid character set specified.");
  mysql_options(&con->mysql, MYSQL_SET_CHARSET_NAME, charset_info->csname);
  if (opt_charsets_dir)
    mysql_options(&con->mysql, MYSQL_SET_CHARSET_DIR, opt_charsets_dir);

  if (opt_protocol)
    mysql_options(&con->mysql, MYSQL_OPT_PROTOCOL, (char *)&opt_protocol);

#if defined(HAVE_OPENSSL)
  /* Turn on VERIFY_IDENTITY mode only if host=="localhost". */
  if (opt_ssl_mode == SSL_MODE_VERIFY_IDENTITY) {
    if (!opt_host || std::strcmp(opt_host, "localhost"))
      opt_ssl_mode = SSL_MODE_VERIFY_CA;
  }
#endif
  SSL_SET_OPTIONS(&con->mysql);

#if defined(_WIN32)
  if (shared_memory_base_name)
    mysql_options(&con->mysql, MYSQL_SHARED_MEMORY_BASE_NAME,
                  shared_memory_base_name);

  if (opt_ssl_mode == SSL_MODE_DISABLED)
    mysql_options(&con->mysql, MYSQL_OPT_PROTOCOL,
                  (char *)&opt_protocol_for_default_connection);
#endif

  if (!(con->name = my_strdup(PSI_NOT_INSTRUMENTED, "default", MYF(MY_WME))))
    die("Out of memory");

  safe_connect(&con->mysql, con->name, opt_host, opt_user, opt_pass, opt_db,
               opt_port, unix_sock);

  /* Use all time until exit if no explicit 'start_timer' */
  timer_start = timer_now();

  /*
    Initialize $mysql_errno with -1, so we can
    - distinguish it from valid values ( >= 0 ) and
    - detect if there was never a command sent to the server
  */
  var_set_errno(-1);

  set_current_connection(con);

  if (opt_include) {
    open_file(opt_include);
  }

  verbose_msg("Start processing test commands from '%s' ...",
              cur_file->file_name);
  while (!read_command(&command) && !abort_flag) {
    int current_line_inc = 1, processed = 0;
    if (command->type == Q_UNKNOWN || command->type == Q_COMMENT_WITH_COMMAND)
      get_command_type(command);

    if (command->type == Q_ERROR && expected_errors->count())
      // Delete all the error codes from previous 'error' command.
      expected_errors->clear_error_list();

    if (testcase_disabled && command->type != Q_ENABLE_TESTCASE &&
        command->type != Q_DISABLE_TESTCASE) {
      // Test case is disabled, silently convert this line to a comment
      command->type = Q_COMMENT;
    }

    /* (Re-)set abort_on_error for this command */
    command->abort_on_error = (expected_errors->count() == 0 && abort_on_error);

    /* delimiter needs to be executed so we can continue to parse */
    bool ok_to_do = cur_block->ok || command->type == Q_DELIMITER;

    /*
      'source' command needs to be "done" the first time if it may get
      re-iterated over in a true context. This can only happen if there's
      a while loop at some level above the current block.
    */
    if (!ok_to_do && command->type == Q_SOURCE) {
      for (struct st_block *stb = cur_block - 1; stb >= block_stack; stb--) {
        if (stb->cmd == cmd_while) {
          ok_to_do = 1;
          break;
        }
      }
    }

    /*
      Some commands need to be parsed in false context also to
      avoid any parsing errors.
    */
    if (!ok_to_do &&
        (command->type == Q_APPEND_FILE || command->type == Q_PERL ||
         command->type == Q_WRITE_FILE)) {
      ok_to_do = 1;
    }

    if (ok_to_do) {
      command->last_argument = command->first_argument;
      processed = 1;
      /* Need to remember this for handle_error() */
      curr_command = command;
      switch (command->type) {
        case Q_CONNECT:
          do_connect(command);
          break;
        case Q_CONNECTION:
          select_connection(command);
          break;
        case Q_DISCONNECT:
        case Q_DIRTY_CLOSE:
          do_close_connection(command);
          break;
        case Q_ENABLE_QUERY_LOG:
          set_property(command, P_QUERY, 0);
          break;
        case Q_DISABLE_QUERY_LOG:
          set_property(command, P_QUERY, 1);
          break;
        case Q_ENABLE_ABORT_ON_ERROR:
          set_property(command, P_ABORT, 1);
          break;
        case Q_DISABLE_ABORT_ON_ERROR:
          set_property(command, P_ABORT, 0);
          break;
        case Q_ENABLE_RESULT_LOG:
          set_property(command, P_RESULT, 0);
          break;
        case Q_DISABLE_RESULT_LOG:
          set_property(command, P_RESULT, 1);
          break;
        case Q_ENABLE_CONNECT_LOG:
          set_property(command, P_CONNECT, 0);
          break;
        case Q_DISABLE_CONNECT_LOG:
          set_property(command, P_CONNECT, 1);
          break;
        case Q_ENABLE_WARNINGS:
          set_property(command, P_WARN, 0);
          break;
        case Q_DISABLE_WARNINGS:
          set_property(command, P_WARN, 1);
          break;
        case Q_ENABLE_INFO:
          set_property(command, P_INFO, 0);
          break;
        case Q_DISABLE_INFO:
          set_property(command, P_INFO, 1);
          break;
        case Q_ENABLE_SESSION_TRACK_INFO:
          set_property(command, P_SESSION_TRACK, 1);
          break;
        case Q_DISABLE_SESSION_TRACK_INFO:
          set_property(command, P_SESSION_TRACK, 0);
          break;
        case Q_ENABLE_METADATA:
          set_property(command, P_META, 1);
          break;
        case Q_DISABLE_METADATA:
          set_property(command, P_META, 0);
          break;
        case Q_SOURCE:
          do_source(command);
          break;
        case Q_SLEEP:
          do_sleep(command, 0);
          break;
        case Q_REAL_SLEEP:
          do_sleep(command, 1);
          break;
        case Q_WAIT_FOR_SLAVE_TO_STOP:
          do_wait_for_slave_to_stop(command);
          break;
        case Q_INC:
          do_modify_var(command, DO_INC);
          break;
        case Q_DEC:
          do_modify_var(command, DO_DEC);
          break;
        case Q_ECHO:
          do_echo(command);
          command_executed++;
          break;
        case Q_REMOVE_FILE:
          do_remove_file(command);
          break;
        case Q_REMOVE_FILES_WILDCARD:
          do_remove_files_wildcard(command);
          break;
        case Q_COPY_FILES_WILDCARD:
          do_copy_files_wildcard(command);
          break;
        case Q_MKDIR:
          do_mkdir(command);
          break;
        case Q_RMDIR:
          do_rmdir(command, 0);
          break;
        case Q_FORCE_RMDIR:
          do_rmdir(command, 1);
          break;
        case Q_FORCE_CPDIR:
          do_force_cpdir(command);
          break;
        case Q_LIST_FILES:
          do_list_files(command);
          break;
        case Q_LIST_FILES_WRITE_FILE:
          do_list_files_write_file_command(command, false);
          break;
        case Q_LIST_FILES_APPEND_FILE:
          do_list_files_write_file_command(command, true);
          break;
        case Q_FILE_EXIST:
          do_file_exist(command);
          break;
        case Q_WRITE_FILE:
          do_write_file(command);
          break;
        case Q_APPEND_FILE:
          do_append_file(command);
          break;
        case Q_DIFF_FILES:
          do_diff_files(command);
          break;
        case Q_SEND_QUIT:
          do_send_quit(command);
          break;
        case Q_CHANGE_USER:
          do_change_user(command);
          break;
        case Q_CAT_FILE:
          do_cat_file(command);
          break;
        case Q_COPY_FILE:
          do_copy_file(command);
          break;
        case Q_MOVE_FILE:
          do_move_file(command);
          break;
        case Q_CHMOD_FILE:
          do_chmod_file(command);
          break;
        case Q_PERL:
          do_perl(command);
          break;
        case Q_RESULT_FORMAT_VERSION:
          do_result_format_version(command);
          break;
        case Q_DELIMITER:
          do_delimiter(command);
          break;
        case Q_DISPLAY_VERTICAL_RESULTS:
          display_result_vertically = true;
          break;
        case Q_DISPLAY_HORIZONTAL_RESULTS:
          display_result_vertically = false;
          break;
        case Q_SORTED_RESULT:
          /*
            Turn on sorting of result set, will be reset after next
            command
          */
          display_result_sorted = true;
          break;
        case Q_LOWERCASE:
          /*
            Turn on lowercasing of result, will be reset after next
            command
          */
          display_result_lower = true;
          break;
        case Q_LET:
          do_let(command);
          break;
        case Q_EXPR:
          do_expr(command);
          break;
        case Q_EVAL:
        case Q_QUERY_VERTICAL:
        case Q_QUERY_HORIZONTAL:
          if (command->query == command->query_buf) {
            /* Skip the first part of command, i.e query_xxx */
            command->query = command->first_argument;
            command->first_word_len = 0;
          }
          /* fall through */
        case Q_QUERY:
        case Q_REAP: {
          bool old_display_result_vertically = display_result_vertically;
          /* Default is full query, both reap and send  */
          int flags = QUERY_REAP_FLAG | QUERY_SEND_FLAG;

          if (q_send_flag) {
            /* Last command was an empty 'send' */
            flags = QUERY_SEND_FLAG;
            q_send_flag = 0;
          } else if (command->type == Q_REAP) {
            flags = QUERY_REAP_FLAG;
          }

          /* Check for special property for this query */
          display_result_vertically |= (command->type == Q_QUERY_VERTICAL);

          /*
            We run EXPLAIN _before_ the query. If query is UPDATE/DELETE is
            matters: a DELETE may delete rows, and then EXPLAIN DELETE will
            usually terminate quickly with "no matching rows". To make it more
            interesting, EXPLAIN is now first.
          */
          if (explain_protocol_enabled) run_explain(cur_con, command, flags, 0);
          if (json_explain_protocol_enabled)
            run_explain(cur_con, command, flags, 1);

          if (*output_file) {
            strmake(command->output_file, output_file, sizeof(output_file) - 1);
            *output_file = 0;
          }
          run_query(cur_con, command, flags);
          display_opt_trace(cur_con, command, flags);
          command_executed++;
          command->last_argument = command->end;

          /* Restore settings */
          display_result_vertically = old_display_result_vertically;

          break;
        }
        case Q_SEND:
        case Q_SEND_EVAL:
          if (!*command->first_argument) {
            /*
              This is a send without arguments, it indicates that _next_ query
              should be send only
            */
            q_send_flag = 1;
            break;
          }

          /* Remove "send" if this is first iteration */
          if (command->query == command->query_buf)
            command->query = command->first_argument;

          /*
            run_query() can execute a query partially, depending on the flags.
            QUERY_SEND_FLAG flag without QUERY_REAP_FLAG tells it to just send
            the query and read the result some time later when reap instruction
            is given on this connection.
          */
          run_query(cur_con, command, QUERY_SEND_FLAG);
          command_executed++;
          command->last_argument = command->end;
          break;
        case Q_ERROR:
          do_get_errcodes(command);
          break;
        case Q_REPLACE:
          do_get_replace(command);
          break;
        case Q_REPLACE_REGEX:
          do_get_replace_regex(command);
          break;
        case Q_REPLACE_COLUMN:
          do_get_replace_column(command);
          break;
        case Q_REPLACE_NUMERIC_ROUND:
          do_get_replace_numeric_round(command);
          break;
        case Q_SAVE_MASTER_POS:
          do_save_master_pos();
          break;
        case Q_SYNC_WITH_MASTER:
          do_sync_with_master(command);
          break;
        case Q_SYNC_SLAVE_WITH_MASTER: {
          do_save_master_pos();
          if (*command->first_argument)
            select_connection(command);
          else
            select_connection_name("slave");
          do_sync_with_master2(command, 0);
          break;
        }
        case Q_COMMENT: {
          command->last_argument = command->end;

          /* Don't output comments in v1 */
          if (opt_result_format_version == 1) break;

          /* Don't output comments if query logging is off */
          if (disable_query_log) break;

          /* Write comment's with two starting #'s to result file */
          const char *p = command->query;
          if (p && *p == '#' && *(p + 1) == '#') {
            dynstr_append_mem(&ds_res, command->query, command->query_len);
            dynstr_append(&ds_res, "\n");
          }
          break;
        }
        case Q_EMPTY_LINE:
          /* Don't output newline in v1 */
          if (opt_result_format_version == 1) break;

          /* Don't output newline if query logging is off */
          if (disable_query_log) break;

          dynstr_append(&ds_res, "\n");
          break;
        case Q_PING:
          handle_command_error(command, mysql_ping(&cur_con->mysql));
          break;
        case Q_RESET_CONNECTION:
          do_reset_connection();
          break;
        case Q_SEND_SHUTDOWN:
          handle_command_error(command,
                               mysql_query(&cur_con->mysql, "shutdown"));
          break;
        case Q_SHUTDOWN_SERVER:
          do_shutdown_server(command);
          break;
        case Q_EXEC:
        case Q_EXECW:
          do_exec(command, false);
          command_executed++;
          break;
        case Q_EXEC_BACKGROUND:
          do_exec(command, true);
          command_executed++;
          break;
        case Q_START_TIMER:
          /* Overwrite possible earlier start of timer */
          timer_start = timer_now();
          break;
        case Q_END_TIMER:
          /* End timer before ending mysqltest */
          timer_output();
          break;
        case Q_CHARACTER_SET:
          do_set_charset(command);
          break;
        case Q_DISABLE_PS_PROTOCOL:
          set_property(command, P_PS, 0);
          /* Close any open statements */
          close_statements();
          break;
        case Q_ENABLE_PS_PROTOCOL:
          set_property(command, P_PS, ps_protocol);
          break;
        case Q_DISABLE_RECONNECT:
          set_reconnect(&cur_con->mysql, 0);
          break;
        case Q_ENABLE_RECONNECT:
          set_reconnect(&cur_con->mysql, 1);
          /* Close any open statements - no reconnect, need new prepare */
          close_statements();
          break;
        case Q_DISABLE_TESTCASE:
          if (testcase_disabled == 0)
            do_disable_testcase(command);
          else
            die("Test case is already disabled.");
          break;
        case Q_ENABLE_TESTCASE:
          // Ensure we don't get testcase_disabled < 0 as this would
          // accidentally disable code we don't want to have disabled.
          if (testcase_disabled == 1)
            testcase_disabled = 0;
          else
            die("Test case is already enabled.");
          break;
        case Q_DIE:
          /* Abort test with error code and error message */
          die("%s", command->first_argument);
          break;
        case Q_EXIT:
          /* Stop processing any more commands */
          abort_flag = 1;
          break;
        case Q_SKIP: {
          DYNAMIC_STRING ds_skip_msg;
          init_dynamic_string(&ds_skip_msg, 0, command->query_len, 256);

          // Evaluate the skip message
          do_eval(&ds_skip_msg, command->first_argument, command->end, false);

          char skip_msg[FN_REFLEN];
          strmake(skip_msg, ds_skip_msg.str, FN_REFLEN - 1);
          dynstr_free(&ds_skip_msg);

          if (!no_skip) {
            // --no-skip option is disabled, skip the test case
            abort_not_supported_test("%s", skip_msg);
          } else {
            const char *path = cur_file->file_name;
            const char *fn = get_filename_from_path(path);

            // Check if the file is in excluded list
            if (excluded_string && strstr(excluded_string, fn)) {
              // File is present in excluded list, skip the test case
              abort_not_supported_test("%s", skip_msg);
            } else {
              // File is not present in excluded list, ignore the skip
              // and continue running the test case
              command->last_argument = command->end;
            }
          }
        } break;
        case Q_OUTPUT: {
          static DYNAMIC_STRING ds_to_file;
          const struct command_arg output_file_args[] = {
              {"to_file", ARG_STRING, true, &ds_to_file, "Output filename"}};
          check_command_args(command, command->first_argument, output_file_args,
                             1, ' ');
          strmake(output_file, ds_to_file.str, FN_REFLEN);
          dynstr_free(&ds_to_file);
          break;
        }

        default:
          processed = 0;
          break;
      }
    }

    if (!processed) {
      current_line_inc = 0;
      switch (command->type) {
        case Q_WHILE:
          do_block(cmd_while, command);
          break;
        case Q_IF:
          do_block(cmd_if, command);
          break;
        case Q_END_BLOCK:
          do_done(command);
          break;
        default:
          current_line_inc = 1;
          break;
      }
    } else
      check_eol_junk(command->last_argument);

    if (command->type != Q_ERROR && command->type != Q_COMMENT &&
        command->type != Q_IF && command->type != Q_END_BLOCK) {
      // As soon as any non "error" command or comment has been executed,
      // the array with expected errors should be cleared
      expected_errors->clear_error_list();
    }

    if (command_executed != last_command_executed || command->used_replace) {
      /*
        As soon as any command has been executed,
        the replace structures should be cleared
      */
      free_all_replace();

      /* Also reset "sorted_result" and "lowercase"*/
      display_result_sorted = false;
      display_result_lower = false;
    }
    last_command_executed = command_executed;

    parser.current_line += current_line_inc;
    if (opt_mark_progress) mark_progress(command, parser.current_line);

    /* Write result from command to log file immediately */
    log_file.write(&ds_res);
    log_file.flush();

    if (!result_file_name) {
      temp_log_file.write(&ds_res);
      temp_log_file.flush();
    }
    dynstr_set(&ds_res, 0);
  }

  log_file.close();

  if (!result_file_name) temp_log_file.close();

  start_lineno = 0;
  verbose_msg("... Done processing test commands.");

  if (testcase_disabled) die("Test ended with test case execution disabled.");

  bool empty_result = false;

  /*
    The whole test has been executed _sucessfully_.
    Time to compare result or save it to record file.
    The entire output from test is in the log file
  */
  if (log_file.bytes_written()) {
    if (result_file_name) {
      /* A result file has been specified */

      if (record) {
        /* Recording */

        /* save a copy of the log to result file */
        if (my_copy(log_file.file_name(), result_file_name, MYF(0)) != 0)
          die("Failed to copy '%s' to '%s', errno: %d", log_file.file_name(),
              result_file_name, errno);

      } else {
        /* Check that the output from test is equal to result file */
        check_result();
      }
    }
  } else {
    /* Empty output is an error *unless* we also have an empty result file */
    if (!result_file_name || record ||
        compare_files(log_file.file_name(), result_file_name)) {
      die("The test didn't produce any output");
    } else {
      empty_result = true; /* Meaning empty was expected */
    }
  }

  if (!command_executed && result_file_name && !empty_result)
    die("No queries executed but non-empty result file found!");

  verbose_msg("Test has succeeded!");
  timer_output();
  /* Yes, if we got this far the test has suceeded! Sakila smiles */
  cleanup_and_exit(0);
  return 0; /* Keep compiler happy too */
}

/*
  A primitive timer that give results in milliseconds if the
  --timer-file=<filename> is given. The timer result is written
  to that file when the result is available. To not confuse
  mysql-test-run with an old obsolete result, we remove the file
  before executing any commands. The time we measure is

  - If no explicit 'start_timer' or 'end_timer' is given in the
  test case, the timer measure how long we execute in mysqltest.

  - If only 'start_timer' is given we measure how long we execute
  from that point until we terminate mysqltest.

  - If only 'end_timer' is given we measure how long we execute
  from that we enter mysqltest to the 'end_timer' is command is
  executed.

  - If both 'start_timer' and 'end_timer' are given we measure
  the time between executing the two commands.
*/

void timer_output(void) {
  if (timer_file) {
    char buf[32], *end;
    ulonglong timer = timer_now() - timer_start;
    end = longlong2str(timer, buf, 10);
    str_to_file(timer_file, buf, (int)(end - buf));
    /* Timer has been written to the file, don't use it anymore */
    timer_file = 0;
  }
}

ulonglong timer_now(void) { return my_micro_time() / 1000; }

/*
  Get arguments for replace_columns. The syntax is:
  replace-column column_number to_string [column_number to_string ...]
  Where each argument may be quoted with ' or "
  A argument may also be a variable, in which case the value of the
  variable is replaced.
*/

void do_get_replace_column(struct st_command *command) {
  char *from = command->first_argument;
  char *buff, *start;
  DBUG_ENTER("get_replace_columns");

  free_replace_column();
  if (!*from) die("Missing argument in %s", command->query);

  /* Allocate a buffer for results */
  start = buff = (char *)my_malloc(PSI_NOT_INSTRUMENTED, std::strlen(from) + 1,
                                   MYF(MY_WME | MY_FAE));
  while (*from) {
    char *to;
    uint column_number;
    to = get_string(&buff, &from, command);
    if (!(column_number = atoi(to)) || column_number > MAX_COLUMNS)
      die("Wrong column number to replace_column in '%s'", command->query);
    if (!*from)
      die("Wrong number of arguments to replace_column in '%s'",
          command->query);
    to = get_string(&buff, &from, command);
    my_free(replace_column[column_number - 1]);
    replace_column[column_number - 1] =
        my_strdup(PSI_NOT_INSTRUMENTED, to, MYF(MY_WME | MY_FAE));
    set_if_bigger(max_replace_column, column_number);
  }
  my_free(start);
  command->last_argument = command->end;

  DBUG_VOID_RETURN;
}

void free_replace_column() {
  uint i;
  for (i = 0; i < max_replace_column; i++) {
    if (replace_column[i]) {
      my_free(replace_column[i]);
      replace_column[i] = 0;
    }
  }
  max_replace_column = 0;
}

/*
  Functions to round numeric results.

SYNOPSIS
  do_get_replace_numeric_round()
  command - command handle

DESCRIPTION
  replace_numeric_round <precision>

  where precision is the number of digits after the decimal point
  that the result will be rounded off to. The precision can only
  be a number between 0 and 16.
  eg. replace_numeric_round 10;
  Numbers which are > 1e10 or < -1e10 are represented using the
  exponential notation after they are rounded off.
  Trailing zeroes after the decimal point are removed from the
  numbers.
  If the precision is 0, then the value is rounded off to the
  nearest whole number.
*/
void do_get_replace_numeric_round(struct st_command *command) {
  DYNAMIC_STRING ds_round;
  const struct command_arg numeric_arg = {
      "precision", ARG_STRING, true, &ds_round, "Number of decimal precision"};
  DBUG_ENTER("get_replace_numeric_round");

  check_command_args(command, command->first_argument, &numeric_arg,
                     sizeof(numeric_arg) / sizeof(struct command_arg), ' ');

  // Parse the argument string to get the precision
  long int v = 0;
  if (str2int(ds_round.str, 10, 0, REPLACE_ROUND_MAX, &v) == NullS)
    die("A number between 0 and %d is required for the precision "
        "in replace_numeric_round",
        REPLACE_ROUND_MAX);

  glob_replace_numeric_round = (int)v;
  dynstr_free(&ds_round);
  DBUG_VOID_RETURN;
}

void free_replace_numeric_round() { glob_replace_numeric_round = -1; }

/*
  Round the digits after the decimal point to the specified precision
  by iterating through the result set element, identifying the part to
  be rounded off, and rounding that part off.
*/
void replace_numeric_round_append(int round, DYNAMIC_STRING *result,
                                  const char *from, size_t len) {
  while (len > 0) {
    // Move pointer to the start of the numeric values
    size_t size = strcspn(from, "0123456789");
    if (size > 0) {
      dynstr_append_mem(result, from, size);
      from += size;
      len -= size;
    }

    /*
      Move the pointer to the end of the numeric values and the
      the start of the non-numeric values such as "." and "e"
    */
    size = strspn(from, "0123456789");
    int r = round;

    /*
      If result from one of the rows of the result set is null,
      break the loop
    */
    if (*(from + size) == 0) {
      dynstr_append_mem(result, from, size);
      break;
    }

    switch (*(from + size)) {
      // double/float
      case '.':
        size_t size1;
        size1 = strspn(from + size + 1, "0123456789");

        /*
          Restrict rounding to less than the
          the existing precision to avoid 1.2 being replaced
          to 1.2000000
        */
        if (size1 < (size_t)r) r = size1;
        // fallthrough
        // all cases till next break are executed
      case 'e':
      case 'E':
        if (isdigit(*(from + size + 1))) {
          char *end;
          double val = strtod(from, &end);
          if (end != NULL) {
            const char *format = (val < 1e10 && val > -1e10) ? "%.*f" : "%.*e";
            char buf[40];

            size = snprintf(buf, sizeof(buf), format, r, val);
            if (val < 1e10 && val > -1e10 && r > 0) {
              /*
                2.0000000 need to be represented as 2 for consistency
                2.0010000 also becomes 2.001
              */
              while (buf[size - 1] == '0') size--;

              // don't leave 100. trailing
              if (buf[size - 1] == '.') size--;
            }
            dynstr_append_mem(result, buf, size);
            len -= (end - from);
            from = end;
            break;
          }
        }

        /*
          This is because strtod didn't convert or there wasn't digits after
          [.eE] so output without changing
        */
        dynstr_append_mem(result, from, size);
        from += size;
        len -= size;
        break;
      // int
      default:
        dynstr_append_mem(result, from, size);
        from += size;
        len -= size;
        break;
    }
  }
}

/****************************************************************************/
/*
  Replace functions
*/

/* Definitions for replace result */

struct POINTER_ARRAY {  /* when using array-strings */
  TYPELIB typelib;      /* Pointer to strings */
  uchar *str{nullptr};  /* Strings is here */
  uint8 *flag{nullptr}; /* Flag about each var. */
  uint array_allocs{0}, max_count{0}, length{0}, max_length{0};
};

REPLACE *init_replace(char **from, char **to, uint count, char *word_end_chars);
int insert_pointer_name(POINTER_ARRAY *pa, char *name);
void free_pointer_array(POINTER_ARRAY *pa);

/*
  Get arguments for replace. The syntax is:
  replace from to [from to ...]
  Where each argument may be quoted with ' or "
  A argument may also be a variable, in which case the value of the
  variable is replaced.
*/

void do_get_replace(struct st_command *command) {
  uint i;
  char *from = command->first_argument;
  char *buff, *start;
  char word_end_chars[256], *pos;
  POINTER_ARRAY to_array, from_array;
  DBUG_ENTER("get_replace");

  free_replace();

  if (!*from) die("Missing argument in %s", command->query);
  start = buff = (char *)my_malloc(PSI_NOT_INSTRUMENTED, std::strlen(from) + 1,
                                   MYF(MY_WME | MY_FAE));
  while (*from) {
    char *to = buff;
    to = get_string(&buff, &from, command);
    if (!*from)
      die("Wrong number of arguments to replace_result in '%s'",
          command->query);
#ifdef _WIN32
    fix_win_paths(to, from - to);
#endif
    insert_pointer_name(&from_array, to);
    to = get_string(&buff, &from, command);
    insert_pointer_name(&to_array, to);
  }
  for (i = 1, pos = word_end_chars; i < 256; i++)
    if (my_isspace(charset_info, i)) *pos++ = i;
  *pos = 0; /* End pointer */
  if (!(glob_replace =
            init_replace((char **)from_array.typelib.type_names,
                         (char **)to_array.typelib.type_names,
                         (uint)from_array.typelib.count, word_end_chars)))
    die("Can't initialize replace from '%s'", command->query);
  free_pointer_array(&from_array);
  free_pointer_array(&to_array);
  my_free(start);
  command->last_argument = command->end;
  DBUG_VOID_RETURN;
}

void free_replace() {
  DBUG_ENTER("free_replace");
  my_free(glob_replace);
  glob_replace = NULL;
  DBUG_VOID_RETURN;
}

struct REPLACE {
  int found;
  REPLACE *next[256];
};

struct REPLACE_STRING {
  int found;
  char *replace_string;
  uint to_offset;
  int from_offset;
};

void replace_strings_append(REPLACE *rep, DYNAMIC_STRING *ds, const char *str,
                            size_t len MY_ATTRIBUTE((unused))) {
  REPLACE *rep_pos;
  REPLACE_STRING *rep_str;
  const char *start, *from;
  DBUG_ENTER("replace_strings_append");

  start = from = str;
  rep_pos = rep + 1;
  for (;;) {
    /* Loop through states */
    DBUG_PRINT("info", ("Looping through states"));
    while (!rep_pos->found) rep_pos = rep_pos->next[(uchar)*from++];

    /* Does this state contain a string to be replaced */
    if (!(rep_str = ((REPLACE_STRING *)rep_pos))->replace_string) {
      /* No match found */
      dynstr_append_mem(ds, start, from - start - 1);
      DBUG_PRINT("exit",
                 ("Found no more string to replace, appended: %s", start));
      DBUG_VOID_RETURN;
    }

    /* Found a string that needs to be replaced */
    DBUG_PRINT("info", ("found: %d, to_offset: %d, from_offset: %d, string: %s",
                        rep_str->found, rep_str->to_offset,
                        rep_str->from_offset, rep_str->replace_string));

    /* Append part of original string before replace string */
    dynstr_append_mem(ds, start, (from - rep_str->to_offset) - start);

    /* Append replace string */
    dynstr_append_mem(ds, rep_str->replace_string,
                      std::strlen(rep_str->replace_string));

    if (!*(from -= rep_str->from_offset) && rep_pos->found != 2) {
      /* End of from string */
      DBUG_PRINT("exit", ("Found end of from string"));
      DBUG_VOID_RETURN;
    }
    DBUG_ASSERT(from <= str + len);
    start = from;
    rep_pos = rep;
  }
}

/*
  Regex replace  functions
*/

int reg_replace(char **buf_p, int *buf_len_p, char *pattern, char *replace,
                char *string, int icase);

/*
  Finds the next (non-escaped) '/' in the expression.
  (If the character '/' is needed, it can be escaped using '\'.)
*/

#define PARSE_REGEX_ARG                                                 \
  while (p < expr_end) {                                                \
    char c = *p;                                                        \
    if (c == '/') {                                                     \
      if (last_c == '\\') {                                             \
        buf_p[-1] = '/';                                                \
      } else {                                                          \
        *buf_p++ = 0;                                                   \
        break;                                                          \
      }                                                                 \
    } else                                                              \
      *buf_p++ = c;                                                     \
                                                                        \
    last_c = c;                                                         \
    p++;                                                                \
  }                                                                     \
                                                                        \
  /*                                                                    \
    Initializes the regular substitution expression to be used in the   \
    result output of test.                                              \
                                                                      \ \
    Returns: st_replace_regex struct with pairs of substitutions        \
  */

static struct st_replace_regex *init_replace_regex(char *expr) {
  struct st_replace_regex *res;
  char *buf, *expr_end;
  char *p;
  char *buf_p;
  size_t expr_len = std::strlen(expr);
  char last_c = 0;
  struct st_regex reg;

  /* my_malloc() will die on fail with MY_FAE */
  void *rawmem = my_malloc(PSI_NOT_INSTRUMENTED, sizeof(*res) + expr_len,
                           MYF(MY_FAE + MY_WME));
  res = new (rawmem) st_replace_regex;

  buf = (char *)res + sizeof(*res);
  expr_end = expr + expr_len;
  p = expr;
  buf_p = buf;

  /* for each regexp substitution statement */
  while (p < expr_end) {
    memset(&reg, 0, sizeof(reg));
    /* find the start of the statement */
    while (p < expr_end) {
      if (*p == '/') break;
      p++;
    }

    if (p == expr_end || ++p == expr_end) {
      if (res->regex_arr.size())
        break;
      else
        goto err;
    }
    /* we found the start */
    reg.pattern = buf_p;

    /* Find first argument -- pattern string to be removed */
    PARSE_REGEX_ARG

    if (p == expr_end || ++p == expr_end) goto err;

    /* buf_p now points to the replacement pattern terminated with \0 */
    reg.replace = buf_p;

    /* Find second argument -- replace string to replace pattern */
    PARSE_REGEX_ARG

    if (p == expr_end) goto err;

    /* skip the ending '/' in the statement */
    p++;

    /* Check if we should do matching case insensitive */
    if (p < expr_end && *p == 'i') reg.icase = 1;

    /* done parsing the statement, now place it in regex_arr */
    if (res->regex_arr.push_back(reg)) die("Out of memory");
  }
  res->odd_buf_len = res->even_buf_len = 8192;
  res->even_buf = (char *)my_malloc(PSI_NOT_INSTRUMENTED, res->even_buf_len,
                                    MYF(MY_WME + MY_FAE));
  res->odd_buf = (char *)my_malloc(PSI_NOT_INSTRUMENTED, res->odd_buf_len,
                                   MYF(MY_WME + MY_FAE));
  res->buf = res->even_buf;

  return res;

err:
  my_free(res);
  die("Error parsing replace_regex \"%s\"", expr);
  return 0;
}

/*
  Execute all substitutions on val.

  Returns: true if substituition was made, false otherwise
  Side-effect: Sets r->buf to be the buffer with all substitutions done.

  IN:
  struct st_replace_regex* r
  char* val
  Out:
  struct st_replace_regex* r
  r->buf points at the resulting buffer
  r->even_buf and r->odd_buf might have been reallocated
  r->even_buf_len and r->odd_buf_len might have been changed

  TODO:  at some point figure out if there is a way to do everything
  in one pass
*/

int multi_reg_replace(struct st_replace_regex *r, char *val) {
  size_t i;
  char *in_buf, *out_buf;
  int *buf_len_p;

  in_buf = val;
  out_buf = r->even_buf;
  buf_len_p = &r->even_buf_len;
  r->buf = 0;

  /* For each substitution, do the replace */
  for (i = 0; i < r->regex_arr.size(); i++) {
    struct st_regex re(r->regex_arr[i]);
    char *save_out_buf = out_buf;

    if (!reg_replace(&out_buf, buf_len_p, re.pattern, re.replace, in_buf,
                     re.icase)) {
      /* if the buffer has been reallocated, make adjustements */
      if (save_out_buf != out_buf) {
        if (save_out_buf == r->even_buf)
          r->even_buf = out_buf;
        else
          r->odd_buf = out_buf;
      }

      r->buf = out_buf;
      if (in_buf == val) in_buf = r->odd_buf;

      std::swap(in_buf, out_buf);

      buf_len_p = (out_buf == r->even_buf) ? &r->even_buf_len : &r->odd_buf_len;
    }
  }

  return (r->buf == 0);
}

/*
  Parse the regular expression to be used in all result files
  from now on.

  The syntax is --replace_regex /from/to/i /from/to/i ...
  i means case-insensitive match. If omitted, the match is
  case-sensitive

*/
void do_get_replace_regex(struct st_command *command) {
  char *expr = command->first_argument;
  free_replace_regex();
  /* Allow variable for the *entire* list of replacements */
  if (*expr == '$') {
    VAR *val = var_get(expr, NULL, 0, 1);
    expr = val ? val->str_val : NULL;
  }
  if (expr && *expr && !(glob_replace_regex = init_replace_regex(expr)))
    die("Could not init replace_regex");
  command->last_argument = command->end;
}

void free_replace_regex() {
  if (glob_replace_regex) {
    my_free(glob_replace_regex->even_buf);
    my_free(glob_replace_regex->odd_buf);
    glob_replace_regex->~st_replace_regex();
    my_free(glob_replace_regex);
    glob_replace_regex = NULL;
  }
}

/*
  auxiluary macro used by reg_replace
  makes sure the result buffer has sufficient length
*/
#define SECURE_REG_BUF                                                         \
  if (buf_len < need_buf_len) {                                                \
    my_ptrdiff_t off = res_p - buf;                                            \
    buf = (char *)my_realloc(PSI_NOT_INSTRUMENTED, buf, need_buf_len,          \
                             MYF(MY_WME + MY_FAE));                            \
    res_p = buf + off;                                                         \
    buf_len = need_buf_len;                                                    \
  }                                                                            \
                                                                               \
/*                                                                             \
  Performs a regex substitution                                                \
                                                                             \ \
  IN:                                                                          \
                                                                             \ \
  buf_p - result buffer pointer. Will change if reallocated                    \
  buf_len_p - result buffer length. Will change if the buffer is reallocated   \
  pattern - regexp pattern to match                                            \
  replace - replacement expression                                             \
  string - the string to perform substituions in                               \
  icase - flag, if set to 1 the match is case insensitive                      \
*/
int reg_replace(char **buf_p, int *buf_len_p, char *pattern, char *replace,
                char *string, int icase) {
  my_regex_t r;
  my_regmatch_t *subs;
  char *replace_end;
  char *buf = *buf_p;
  size_t len;
  size_t buf_len, need_buf_len;
  int cflags = MY_REG_EXTENDED;
  int err_code;
  char *res_p, *str_p, *str_end;

  buf_len = *buf_len_p;
  len = std::strlen(string);
  str_end = string + len;

  /* start with a buffer of a reasonable size that hopefully will not
     need to be reallocated
  */
  need_buf_len = len * 2 + 1;
  res_p = buf;

  SECURE_REG_BUF

  if (icase) cflags |= MY_REG_ICASE;

  if ((err_code = my_regcomp(&r, pattern, cflags, &my_charset_latin1))) {
    check_regerr(&r, err_code);
    return 1;
  }

  subs = (my_regmatch_t *)my_malloc(PSI_NOT_INSTRUMENTED,
                                    sizeof(my_regmatch_t) * (r.re_nsub + 1),
                                    MYF(MY_WME + MY_FAE));

  *res_p = 0;
  str_p = string;
  replace_end = replace + std::strlen(replace);

  /* for each pattern match instance perform a replacement */
  while (!err_code) {
    /* find the match */
    err_code = my_regexec(&r, str_p, r.re_nsub + 1, subs,
                          (str_p != string) ? MY_REG_NOTBOL : 0);

    /* if regular expression error (eg. bad syntax, or out of memory) */
    if (err_code && err_code != MY_REG_NOMATCH) {
      check_regerr(&r, err_code);
      my_regfree(&r);
      return 1;
    }

    /* if match found */
    if (!err_code) {
      char *expr_p = replace;
      int c;

      /*
        we need at least what we have so far in the buffer + the part
        before this match
      */
      need_buf_len = (res_p - buf) + (int)subs[0].rm_so;

      /* on this pass, calculate the memory for the result buffer */
      while (expr_p < replace_end) {
        int back_ref_num = -1;
        c = *expr_p;

        if (c == '\\' && expr_p + 1 < replace_end) {
          back_ref_num = (int)(expr_p[1] - '0');
        }

        /* found a valid back_ref (eg. \1)*/
        if (back_ref_num >= 0 && back_ref_num <= (int)r.re_nsub) {
          my_regoff_t start_off, end_off;
          if ((start_off = subs[back_ref_num].rm_so) > -1 &&
              (end_off = subs[back_ref_num].rm_eo) > -1) {
            need_buf_len += (int)(end_off - start_off);
          }
          expr_p += 2;
        } else {
          expr_p++;
          need_buf_len++;
        }
      }
      need_buf_len++;
      /*
        now that we know the size of the buffer,
        make sure it is big enough
      */
      SECURE_REG_BUF

      /* copy the pre-match part */
      if (subs[0].rm_so) {
        memcpy(res_p, str_p, (size_t)subs[0].rm_so);
        res_p += subs[0].rm_so;
      }

      expr_p = replace;

      /* copy the match and expand back_refs */
      while (expr_p < replace_end) {
        int back_ref_num = -1;
        c = *expr_p;

        if (c == '\\' && expr_p + 1 < replace_end) {
          back_ref_num = expr_p[1] - '0';
        }

        if (back_ref_num >= 0 && back_ref_num <= (int)r.re_nsub) {
          my_regoff_t start_off, end_off;
          if ((start_off = subs[back_ref_num].rm_so) > -1 &&
              (end_off = subs[back_ref_num].rm_eo) > -1) {
            int block_len = (int)(end_off - start_off);
            memcpy(res_p, str_p + start_off, block_len);
            res_p += block_len;
          }
          expr_p += 2;
        } else {
          *res_p++ = *expr_p++;
        }
      }

      /* handle the post-match part */
      if (subs[0].rm_so == subs[0].rm_eo) {
        if (str_p + subs[0].rm_so >= str_end) break;
        str_p += subs[0].rm_eo;
        *res_p++ = *str_p++;
      } else {
        str_p += subs[0].rm_eo;
      }
    } else /* no match this time, just copy the string as is */
    {
      size_t left_in_str = str_end - str_p;
      need_buf_len = (res_p - buf) + left_in_str;
      SECURE_REG_BUF
      memcpy(res_p, str_p, left_in_str);
      res_p += left_in_str;
      str_p = str_end;
    }
  }
  my_free(subs);
  my_regfree(&r);
  *res_p = 0;
  *buf_p = buf;
  *buf_len_p = static_cast<int>(buf_len);
  return 0;
}

#ifndef WORD_BIT
#define WORD_BIT (8 * sizeof(uint))
#endif

#define SET_MALLOC_HUNC 64
#define LAST_CHAR_CODE 259

struct REP_SET {
  uint *bits;                 /* Pointer to used sets */
  short next[LAST_CHAR_CODE]; /* Pointer to next sets */
  uint found_len;             /* Best match to date */
  int found_offset;
  uint table_offset;
  uint size_of_bits; /* For convinience */
};

struct REP_SETS {
  uint count;     /* Number of sets */
  uint extra;     /* Extra sets in buffer */
  uint invisible; /* Sets not chown */
  uint size_of_bits;
  REP_SET *set, *set_buffer;
  uint *bit_buffer;
};

struct FOUND_SET {
  uint table_offset;
  int found_offset;
};

struct FOLLOWS {
  int chr;
  uint table_offset;
  uint len;
};

int init_sets(REP_SETS *sets, uint states);
REP_SET *make_new_set(REP_SETS *sets);
void make_sets_invisible(REP_SETS *sets);
void free_last_set(REP_SETS *sets);
void free_sets(REP_SETS *sets);
void internal_set_bit(REP_SET *set, uint bit);
void internal_clear_bit(REP_SET *set, uint bit);
void or_bits(REP_SET *to, REP_SET *from);
void copy_bits(REP_SET *to, REP_SET *from);
int cmp_bits(REP_SET *set1, REP_SET *set2);
int get_next_bit(REP_SET *set, uint lastpos);
int find_set(REP_SETS *sets, REP_SET *find);
int find_found(FOUND_SET *found_set, uint table_offset, int found_offset);
uint start_at_word(char *pos);
uint end_of_word(char *pos);

static uint found_sets = 0;

static uint replace_len(char *str) {
  uint len = 0;
  while (*str) {
    str++;
    len++;
  }
  return len;
}

/* Init a replace structure for further calls */

REPLACE *init_replace(char **from, char **to, uint count,
                      char *word_end_chars) {
  static const int SPACE_CHAR = 256;
  static const int END_OF_LINE = 258;

  uint i, j, states, set_nr, len, result_len, max_length, found_end, bits_set,
      bit_nr;
  int used_sets, chr, default_state;
  char used_chars[LAST_CHAR_CODE], is_word_end[256];
  char *pos, *to_pos, **to_array;
  REP_SETS sets;
  REP_SET *set, *start_states, *word_states, *new_set;
  FOLLOWS *follow, *follow_ptr;
  REPLACE *replace;
  FOUND_SET *found_set;
  REPLACE_STRING *rep_str;
  DBUG_ENTER("init_replace");

  /* Count number of states */
  for (i = result_len = max_length = 0, states = 2; i < count; i++) {
    len = replace_len(from[i]);
    if (!len) {
      errno = EINVAL;
      DBUG_RETURN(0);
    }
    states += len + 1;
    result_len += (uint)std::strlen(to[i]) + 1;
    if (len > max_length) max_length = len;
  }
  memset(is_word_end, 0, sizeof(is_word_end));
  for (i = 0; word_end_chars[i]; i++) is_word_end[(uchar)word_end_chars[i]] = 1;

  if (init_sets(&sets, states)) DBUG_RETURN(0);
  found_sets = 0;
  if (!(found_set = (FOUND_SET *)my_malloc(
            PSI_NOT_INSTRUMENTED, sizeof(FOUND_SET) * max_length * count,
            MYF(MY_WME)))) {
    free_sets(&sets);
    DBUG_RETURN(0);
  }
  (void)make_new_set(&sets);  /* Set starting set */
  make_sets_invisible(&sets); /* Hide previus sets */
  used_sets = -1;
  word_states = make_new_set(&sets);  /* Start of new word */
  start_states = make_new_set(&sets); /* This is first state */
  if (!(follow = (FOLLOWS *)my_malloc(PSI_NOT_INSTRUMENTED,
                                      (states + 2) * sizeof(FOLLOWS),
                                      MYF(MY_WME)))) {
    free_sets(&sets);
    my_free(found_set);
    DBUG_RETURN(0);
  }

  /* Init follow_ptr[] */
  for (i = 0, states = 1, follow_ptr = follow + 1; i < count; i++) {
    if (from[i][0] == '\\' && from[i][1] == '^') {
      internal_set_bit(start_states, states + 1);
      if (!from[i][2]) {
        start_states->table_offset = i;
        start_states->found_offset = 1;
      }
    } else if (from[i][0] == '\\' && from[i][1] == '$') {
      internal_set_bit(start_states, states);
      internal_set_bit(word_states, states);
      if (!from[i][2] && start_states->table_offset == (uint)~0) {
        start_states->table_offset = i;
        start_states->found_offset = 0;
      }
    } else {
      internal_set_bit(word_states, states);
      if (from[i][0] == '\\' && (from[i][1] == 'b' && from[i][2]))
        internal_set_bit(start_states, states + 1);
      else
        internal_set_bit(start_states, states);
    }
    for (pos = from[i], len = 0; *pos; pos++) {
      follow_ptr->chr = (uchar)*pos;
      follow_ptr->table_offset = i;
      follow_ptr->len = ++len;
      follow_ptr++;
    }
    follow_ptr->chr = 0;
    follow_ptr->table_offset = i;
    follow_ptr->len = len;
    follow_ptr++;
    states += (uint)len + 1;
  }

  for (set_nr = 0, pos = 0; set_nr < sets.count; set_nr++) {
    set = sets.set + set_nr;
    default_state = 0; /* Start from beginning */

    /* If end of found-string not found or start-set with current set */

    for (i = (uint)~0; (i = get_next_bit(set, i));) {
      if (!follow[i].chr) {
        if (!default_state)
          default_state =
              find_found(found_set, set->table_offset, set->found_offset + 1);
      }
    }
    copy_bits(sets.set + used_sets, set); /* Save set for changes */
    if (!default_state)
      or_bits(sets.set + used_sets, sets.set); /* Can restart from start */

    /* Find all chars that follows current sets */
    memset(used_chars, 0, sizeof(used_chars));
    for (i = (uint)~0; (i = get_next_bit(sets.set + used_sets, i));) {
      used_chars[follow[i].chr] = 1;
      if ((follow[i].chr == SPACE_CHAR && !follow[i + 1].chr &&
           follow[i].len > 1) ||
          follow[i].chr == END_OF_LINE)
        used_chars[0] = 1;
    }

    /* Mark word_chars used if \b is in state */
    if (used_chars[SPACE_CHAR])
      for (pos = word_end_chars; *pos; pos++) used_chars[(int)(uchar)*pos] = 1;

    /* Handle other used characters */
    for (chr = 0; chr < 256; chr++) {
      if (!used_chars[chr])
        set->next[chr] = chr ? default_state : -1;
      else {
        new_set = make_new_set(&sets);
        assert(new_set);
        set = sets.set + set_nr; /* if realloc */
        new_set->table_offset = set->table_offset;
        new_set->found_len = set->found_len;
        new_set->found_offset = set->found_offset + 1;
        found_end = 0;

        for (i = (uint)~0; (i = get_next_bit(sets.set + used_sets, i));) {
          if (!follow[i].chr || follow[i].chr == chr ||
              (follow[i].chr == SPACE_CHAR &&
               (is_word_end[chr] ||
                (!chr && follow[i].len > 1 && !follow[i + 1].chr))) ||
              (follow[i].chr == END_OF_LINE && !chr)) {
            if ((!chr || (follow[i].chr && !follow[i + 1].chr)) &&
                follow[i].len > found_end)
              found_end = follow[i].len;
            if (chr && follow[i].chr)
              internal_set_bit(new_set, i + 1); /* To next set */
            else
              internal_set_bit(new_set, i);
          }
        }
        if (found_end) {
          new_set->found_len = 0; /* Set for testing if first */
          bits_set = 0;
          for (i = (uint)~0; (i = get_next_bit(new_set, i));) {
            if ((follow[i].chr == SPACE_CHAR || follow[i].chr == END_OF_LINE) &&
                !chr)
              bit_nr = i + 1;
            else
              bit_nr = i;
            if (follow[bit_nr - 1].len < found_end ||
                (new_set->found_len && (chr == 0 || !follow[bit_nr].chr)))
              internal_clear_bit(new_set, i);
            else {
              if (chr == 0 || !follow[bit_nr].chr) { /* best match  */
                new_set->table_offset = follow[bit_nr].table_offset;
                if (chr || (follow[i].chr == SPACE_CHAR ||
                            follow[i].chr == END_OF_LINE))
                  new_set->found_offset = found_end; /* New match */
                new_set->found_len = found_end;
              }
              bits_set++;
            }
          }
          if (bits_set == 1) {
            set->next[chr] = find_found(found_set, new_set->table_offset,
                                        new_set->found_offset);
            free_last_set(&sets);
          } else
            set->next[chr] = find_set(&sets, new_set);
        } else
          set->next[chr] = find_set(&sets, new_set);
      }
    }
  }

  /* Alloc replace structure for the replace-state-machine */

  if ((replace =
           (REPLACE *)my_malloc(PSI_NOT_INSTRUMENTED,
                                sizeof(REPLACE) * (sets.count) +
                                    sizeof(REPLACE_STRING) * (found_sets + 1) +
                                    sizeof(char *) * count + result_len,
                                MYF(MY_WME | MY_ZEROFILL)))) {
    rep_str = (REPLACE_STRING *)(replace + sets.count);
    to_array = (char **)(rep_str + found_sets + 1);
    to_pos = (char *)(to_array + count);
    for (i = 0; i < count; i++) {
      to_array[i] = to_pos;
      to_pos = my_stpcpy(to_pos, to[i]) + 1;
    }
    rep_str[0].found = 1;
    rep_str[0].replace_string = 0;
    for (i = 1; i <= found_sets; i++) {
      pos = from[found_set[i - 1].table_offset];
      rep_str[i].found = !memcmp(pos, "\\^", 3) ? 2 : 1;
      rep_str[i].replace_string = to_array[found_set[i - 1].table_offset];
      rep_str[i].to_offset = found_set[i - 1].found_offset - start_at_word(pos);
      rep_str[i].from_offset =
          found_set[i - 1].found_offset - replace_len(pos) + end_of_word(pos);
    }
    for (i = 0; i < sets.count; i++) {
      for (j = 0; j < 256; j++)
        if (sets.set[i].next[j] >= 0)
          replace[i].next[j] = replace + sets.set[i].next[j];
        else
          replace[i].next[j] =
              (REPLACE *)(rep_str + (-sets.set[i].next[j] - 1));
    }
  }
  my_free(follow);
  free_sets(&sets);
  my_free(found_set);
  DBUG_PRINT("exit", ("Replace table has %d states", sets.count));
  DBUG_RETURN(replace);
}

int init_sets(REP_SETS *sets, uint states) {
  memset(sets, 0, sizeof(*sets));
  sets->size_of_bits = ((states + 7) / 8);
  if (!(sets->set_buffer = (REP_SET *)my_malloc(
            PSI_NOT_INSTRUMENTED, sizeof(REP_SET) * SET_MALLOC_HUNC,
            MYF(MY_WME))))
    return 1;
  if (!(sets->bit_buffer = (uint *)my_malloc(
            PSI_NOT_INSTRUMENTED,
            sizeof(uint) * sets->size_of_bits * SET_MALLOC_HUNC,
            MYF(MY_WME)))) {
    my_free(sets->set);
    return 1;
  }
  return 0;
}

/* Make help sets invisible for nicer codeing */

void make_sets_invisible(REP_SETS *sets) {
  sets->invisible = sets->count;
  sets->set += sets->count;
  sets->count = 0;
}

REP_SET *make_new_set(REP_SETS *sets) {
  uint i, count, *bit_buffer;
  REP_SET *set;
  if (sets->extra) {
    sets->extra--;
    set = sets->set + sets->count++;
    memset(set->bits, 0, sizeof(uint) * sets->size_of_bits);
    memset(&set->next[0], 0, sizeof(set->next[0]) * LAST_CHAR_CODE);
    set->found_offset = 0;
    set->found_len = 0;
    set->table_offset = (uint)~0;
    set->size_of_bits = sets->size_of_bits;
    return set;
  }
  count = sets->count + sets->invisible + SET_MALLOC_HUNC;
  if (!(set = (REP_SET *)my_realloc(PSI_NOT_INSTRUMENTED,
                                    (uchar *)sets->set_buffer,
                                    sizeof(REP_SET) * count, MYF(MY_WME))))
    return 0;
  sets->set_buffer = set;
  sets->set = set + sets->invisible;
  if (!(bit_buffer = (uint *)my_realloc(
            PSI_NOT_INSTRUMENTED, (uchar *)sets->bit_buffer,
            (sizeof(uint) * sets->size_of_bits) * count, MYF(MY_WME))))
    return 0;
  sets->bit_buffer = bit_buffer;
  for (i = 0; i < count; i++) {
    sets->set_buffer[i].bits = bit_buffer;
    bit_buffer += sets->size_of_bits;
  }
  sets->extra = SET_MALLOC_HUNC;
  return make_new_set(sets);
}

void free_last_set(REP_SETS *sets) {
  sets->count--;
  sets->extra++;
  return;
}

void free_sets(REP_SETS *sets) {
  my_free(sets->set_buffer);
  my_free(sets->bit_buffer);
  return;
}

void internal_set_bit(REP_SET *set, uint bit) {
  set->bits[bit / WORD_BIT] |= 1 << (bit % WORD_BIT);
  return;
}

void internal_clear_bit(REP_SET *set, uint bit) {
  set->bits[bit / WORD_BIT] &= ~(1 << (bit % WORD_BIT));
  return;
}

void or_bits(REP_SET *to, REP_SET *from) {
  uint i;
  for (i = 0; i < to->size_of_bits; i++) to->bits[i] |= from->bits[i];
  return;
}

void copy_bits(REP_SET *to, REP_SET *from) {
  memcpy((uchar *)to->bits, (uchar *)from->bits,
         (size_t)(sizeof(uint) * to->size_of_bits));
}

int cmp_bits(REP_SET *set1, REP_SET *set2) {
  return memcmp(set1->bits, set2->bits, sizeof(uint) * set1->size_of_bits);
}

/* Get next set bit from set. */

int get_next_bit(REP_SET *set, uint lastpos) {
  uint pos, *start, *end, bits;

  start = set->bits + ((lastpos + 1) / WORD_BIT);
  end = set->bits + set->size_of_bits;
  bits = start[0] & ~((1 << ((lastpos + 1) % WORD_BIT)) - 1U);

  while (!bits && ++start < end) bits = start[0];
  if (!bits) return 0;
  pos = (uint)(start - set->bits) * WORD_BIT;
  while (!(bits & 1)) {
    bits >>= 1;
    pos++;
  }
  return pos;
}

/* find if there is a same set in sets. If there is, use it and
   free given set, else put in given set in sets and return its
   position */

int find_set(REP_SETS *sets, REP_SET *find) {
  uint i;
  for (i = 0; i < sets->count - 1; i++) {
    if (!cmp_bits(sets->set + i, find)) {
      free_last_set(sets);
      return i;
    }
  }
  return i; /* return new position */
}

/* find if there is a found_set with same table_offset & found_offset
   If there is return offset to it, else add new offset and return pos.
   Pos returned is -offset-2 in found_set_structure because it is
   saved in set->next and set->next[] >= 0 points to next set and
   set->next[] == -1 is reserved for end without replaces.
*/

int find_found(FOUND_SET *found_set, uint table_offset, int found_offset) {
  int i;
  for (i = 0; (uint)i < found_sets; i++)
    if (found_set[i].table_offset == table_offset &&
        found_set[i].found_offset == found_offset)
      return -i - 2;
  found_set[i].table_offset = table_offset;
  found_set[i].found_offset = found_offset;
  found_sets++;
  return -i - 2; /* return new position */
}

/* Return 1 if regexp starts with \b or ends with \b*/

uint start_at_word(char *pos) {
  return (((!memcmp(pos, "\\b", 2) && pos[2]) || !memcmp(pos, "\\^", 2)) ? 1
                                                                         : 0);
}

uint end_of_word(char *pos) {
  char *end = strend(pos);
  return ((end > pos + 2 && !memcmp(end - 2, "\\b", 2)) ||
          (end >= pos + 2 && !memcmp(end - 2, "\\$", 2)))
             ? 1
             : 0;
}

  /****************************************************************************
   * Handle replacement of strings
   ****************************************************************************/

#define PC_MALLOC 256 /* Bytes for pointers */
#define PS_MALLOC 512 /* Bytes for data */

int insert_pointer_name(POINTER_ARRAY *pa, char *name) {
  uint i, length, old_count;
  uchar *new_pos;
  const char **new_array;
  DBUG_ENTER("insert_pointer_name");

  if (!pa->typelib.count) {
    if (!(pa->typelib.type_names =
              (const char **)my_malloc(PSI_NOT_INSTRUMENTED,
                                       ((PC_MALLOC - MALLOC_OVERHEAD) /
                                        (sizeof(char *) + sizeof(*pa->flag)) *
                                        (sizeof(char *) + sizeof(*pa->flag))),
                                       MYF(MY_WME))))
      DBUG_RETURN(-1);
    if (!(pa->str = (uchar *)my_malloc(PSI_NOT_INSTRUMENTED,
                                       (uint)(PS_MALLOC - MALLOC_OVERHEAD),
                                       MYF(MY_WME)))) {
      my_free(pa->typelib.type_names);
      DBUG_RETURN(-1);
    }
    pa->max_count =
        (PC_MALLOC - MALLOC_OVERHEAD) / (sizeof(uchar *) + sizeof(*pa->flag));
    pa->flag = (uint8 *)(pa->typelib.type_names + pa->max_count);
    pa->length = 0;
    pa->max_length = PS_MALLOC - MALLOC_OVERHEAD;
    pa->array_allocs = 1;
  }
  length = (uint)std::strlen(name) + 1;
  if (pa->length + length >= pa->max_length) {
    if (!(new_pos = (uchar *)my_realloc(PSI_NOT_INSTRUMENTED, (uchar *)pa->str,
                                        (uint)(pa->length + length + PS_MALLOC),
                                        MYF(MY_WME))))
      DBUG_RETURN(1);
    if (new_pos != pa->str) {
      ptrdiff_t diff = new_pos - pa->str;
      for (i = 0; i < pa->typelib.count; i++)
        pa->typelib.type_names[i] = pa->typelib.type_names[i] + diff;
      pa->str = new_pos;
    }
    pa->max_length = pa->length + length + PS_MALLOC;
  }
  if (pa->typelib.count >= pa->max_count - 1) {
    int len;
    pa->array_allocs++;
    len = (PC_MALLOC * pa->array_allocs - MALLOC_OVERHEAD);
    if (!(new_array = (const char **)my_realloc(
              PSI_NOT_INSTRUMENTED, (uchar *)pa->typelib.type_names,
              (uint)len / (sizeof(uchar *) + sizeof(*pa->flag)) *
                  (sizeof(uchar *) + sizeof(*pa->flag)),
              MYF(MY_WME))))
      DBUG_RETURN(1);
    pa->typelib.type_names = new_array;
    old_count = pa->max_count;
    pa->max_count = len / (sizeof(uchar *) + sizeof(*pa->flag));
    pa->flag = (uint8 *)(pa->typelib.type_names + pa->max_count);
    memcpy((uchar *)pa->flag, (char *)(pa->typelib.type_names + old_count),
           old_count * sizeof(*pa->flag));
  }
  pa->flag[pa->typelib.count] = 0; /* Reset flag */
  pa->typelib.type_names[pa->typelib.count++] = (char *)pa->str + pa->length;
  pa->typelib.type_names[pa->typelib.count] = NullS; /* Put end-mark */
  (void)my_stpcpy((char *)pa->str + pa->length, name);
  pa->length += length;
  DBUG_RETURN(0);
} /* insert_pointer_name */

/* free pointer array */

void free_pointer_array(POINTER_ARRAY *pa) {
  if (pa->typelib.count) {
    pa->typelib.count = 0;
    my_free(pa->typelib.type_names);
    pa->typelib.type_names = 0;
    my_free(pa->str);
  }
} /* free_pointer_array */

/* Functions that uses replace and replace_regex */

/* Append the string to ds, with optional replace */
void replace_dynstr_append_mem(DYNAMIC_STRING *ds, const char *val,
                               size_t len) {
#ifdef _WIN32
  fix_win_paths(val, len);
#endif

  if (display_result_lower) {
    /* Convert to lower case, and do this first */
    my_casedn_str(charset_info, (char *)val);
  }

  if (glob_replace_regex) {
    /* Regex replace */
    if (!multi_reg_replace(glob_replace_regex, (char *)val)) {
      val = glob_replace_regex->buf;
      len = std::strlen(val);
    }
  }

  DYNAMIC_STRING ds_temp;
  init_dynamic_string(&ds_temp, "", 512, 512);

  /* Store result from replace_result in ds_temp */
  if (glob_replace) {
    /* Normal replace */
    replace_strings_append(glob_replace, &ds_temp, val, len);
  }

  /*
    Call the replace_numeric_round function with the specified
    precision. It may be used along with replace_result, so use the
    output from replace_result as the input for replace_numeric_round.
  */
  if (glob_replace_numeric_round >= 0) {
    /* Copy the result from replace_result if it was used, into buffer */
    if (ds_temp.length > 0) {
      char buffer[512];
      strcpy(buffer, ds_temp.str);
      dynstr_free(&ds_temp);
      init_dynamic_string(&ds_temp, "", 512, 512);
      replace_numeric_round_append(glob_replace_numeric_round, &ds_temp, buffer,
                                   std::strlen(buffer));
    } else
      replace_numeric_round_append(glob_replace_numeric_round, &ds_temp, val,
                                   len);
  }

  if (!glob_replace && glob_replace_numeric_round < 0)
    dynstr_append_mem(ds, val, len);
  else
    dynstr_append_mem(ds, ds_temp.str, std::strlen(ds_temp.str));
  dynstr_free(&ds_temp);
}

/* Append zero-terminated string to ds, with optional replace */
void replace_dynstr_append(DYNAMIC_STRING *ds, const char *val) {
  replace_dynstr_append_mem(ds, val, std::strlen(val));
}

/* Append uint to ds, with optional replace */
void replace_dynstr_append_uint(DYNAMIC_STRING *ds, uint val) {
  char buff[22]; /* This should be enough for any int */
  char *end = longlong10_to_str(val, buff, 10);
  replace_dynstr_append_mem(ds, buff, end - buff);
}

/*
  Build a list of pointer to each line in ds_input, sort
  the list and use the sorted list to append the strings
  sorted to the output ds

  SYNOPSIS
  dynstr_append_sorted
  ds - string where the sorted output will be appended
  ds_input - string to be sorted

*/

class Comp_lines
    : public std::binary_function<const char *, const char *, bool> {
 public:
  bool operator()(const char *a, const char *b) {
    return std::strcmp(a, b) < 0;
  }
};

void dynstr_append_sorted(DYNAMIC_STRING *ds, DYNAMIC_STRING *ds_input) {
  char *start = ds_input->str;
  Prealloced_array<const char *, 32> lines(PSI_NOT_INSTRUMENTED);
  DBUG_ENTER("dynstr_append_sorted");

  if (!*start) DBUG_VOID_RETURN; /* No input */

  /* First line is result header, skip past it */
  while (*start && *start != '\n') start++;
  start++; /* Skip past \n */
  dynstr_append_mem(ds, ds_input->str, start - ds_input->str);

  /* Insert line(s) in array */
  while (*start) {
    char *line_end = (char *)start;

    /* Find end of line */
    while (*line_end && *line_end != '\n') line_end++;
    *line_end = 0;

    /* Insert pointer to the line in array */
    if (lines.push_back(start)) die("Out of memory inserting lines to sort");

    start = line_end + 1;
  }

  /* Sort array */
  std::sort(lines.begin(), lines.end(), Comp_lines());

  /* Create new result */
  for (const char **line = lines.begin(); line != lines.end(); ++line) {
    dynstr_append(ds, *line);
    dynstr_append(ds, "\n");
  }

  DBUG_VOID_RETURN;
}<|MERGE_RESOLUTION|>--- conflicted
+++ resolved
@@ -1130,9 +1130,18 @@
                   DYNAMIC_STRING *ds) {
   DBUG_ENTER("handle_error");
 
-  if (command->abort_on_error)
+  if (command->abort_on_error) {
+    if (err_errno == ER_NO_SUCH_THREAD) {
+      /* No such thread id, let's dump the available ones */
+      fprintf(stderr,
+              "mysqltest: query '%s returned ER_NO_SUCH_THREAD, "
+              "dumping processlist\n",
+              command->query);
+      show_query(&cur_con->mysql, "SHOW PROCESSLIST");
+    }
     die("Query '%s' failed.\nERROR %d (%s): %s", command->query, err_errno,
         err_sqlstate, err_error);
+  }
 
   DBUG_PRINT("info", ("Expected errors count: %zu", expected_errors->count()));
 
@@ -1171,7 +1180,15 @@
   }
 
   if (expected_errors->count()) {
-    if (expected_errors->count() == 1) {
+    if (expected_errors->type() == ERR_ERRNO &&
+        err_errno == ER_NO_SUCH_THREAD) {
+      /* No such thread id, let's dump the available ones */
+      fprintf(stderr,
+              "mysqltest: query '%s returned ER_NO_SUCH_THREAD, "
+              "dumping processlist\n",
+              command->query);
+      show_query(&cur_con->mysql, "SHOW PROCESSLIST");
+    } else if (expected_errors->count() == 1) {
       die("Query '%s' failed with wrong error %d: '%s', should have failed "
           "with error '%s'.",
           command->query, err_errno, err_error,
@@ -7869,181 +7886,6 @@
 }
 
 /*
-<<<<<<< HEAD
-  Check whether given error is in list of expected errors
-
-  SYNOPSIS
-    match_expected_error()
-
-  PARAMETERS
-    command        the current command (and its expect-list)
-    err_errno      error number of the error that actually occurred
-    err_sqlstate   SQL-state that was thrown, or NULL for impossible
-                   (file-ops, diff, etc.)
-
-  RETURNS
-    -1 for not in list, index in list of expected errors otherwise
-
-  NOTE
-    If caller needs to know whether the list was empty, they should
-    check command->expected_errors.count.
-*/
-
-static int match_expected_error(struct st_command *command,
-                                unsigned int err_errno,
-                                const char *err_sqlstate) {
-  uint i;
-
-  for (i = 0; (uint)i < command->expected_errors.count; i++) {
-    if ((command->expected_errors.err[i].type == ERR_ERRNO) &&
-        (command->expected_errors.err[i].code.errnum == err_errno))
-      return i;
-
-    if (command->expected_errors.err[i].type == ERR_SQLSTATE) {
-      /*
-        NULL is quite likely, but not in conjunction with a SQL-state expect!
-      */
-      if (unlikely(err_sqlstate == NULL))
-        die("expecting a SQL-state (%s) from query '%s' which cannot produce "
-            "one...",
-            command->expected_errors.err[i].code.sqlstate, command->query);
-
-      if (strncmp(command->expected_errors.err[i].code.sqlstate, err_sqlstate,
-                  SQLSTATE_LENGTH) == 0)
-        return i;
-    }
-  }
-  return -1;
-}
-
-/*
-  Handle errors which occurred during execution
-
-  SYNOPSIS
-  handle_error()
-  q     - query context
-  err_errno - error number
-  err_error - error message
-  err_sqlstate - sql state
-  ds    - dynamic string which is used for output buffer
-
-  NOTE
-    If there is an unexpected error this function will abort mysqltest
-    immediately.
-*/
-
-void handle_error(struct st_command *command, unsigned int err_errno,
-                  const char *err_error, const char *err_sqlstate,
-                  DYNAMIC_STRING *ds) {
-  int i;
-
-  DBUG_ENTER("handle_error");
-
-  if (command->abort_on_error) {
-    if (err_errno == ER_NO_SUCH_THREAD) {
-      /* No such thread id, let's dump the available ones */
-      fprintf(stderr,
-              "mysqltest: query '%s returned ER_NO_SUCH_THREAD, "
-              "dumping processlist\n",
-              command->query);
-      show_query(&cur_con->mysql, "SHOW PROCESSLIST");
-    }
-
-    die("query '%s' failed: %d: %s", command->query, err_errno, err_error);
-  }
-
-  DBUG_PRINT("info",
-             ("expected_errors.count: %d", command->expected_errors.count));
-
-  i = match_expected_error(command, err_errno, err_sqlstate);
-
-  if (i >= 0) {
-    if (!disable_result_log) {
-      if (command->expected_errors.count == 1) {
-        /* Only log error if there is one possible error */
-        dynstr_append_mem(ds, "ERROR ", 6);
-        replace_dynstr_append(ds, err_sqlstate);
-        dynstr_append_mem(ds, ": ", 2);
-        replace_dynstr_append(ds, err_error);
-        dynstr_append_mem(ds, "\n", 1);
-      }
-      /* Don't log error if we may not get an error */
-      else if (command->expected_errors.err[0].type == ERR_SQLSTATE ||
-               (command->expected_errors.err[0].type == ERR_ERRNO &&
-                command->expected_errors.err[0].code.errnum != 0))
-        dynstr_append(ds, "Got one of the listed errors\n");
-    }
-    /* OK */
-    revert_properties();
-    DBUG_VOID_RETURN;
-  }
-
-  DBUG_PRINT("info",
-             ("i: %d  expected_errors: %d", i, command->expected_errors.count));
-
-  if (!disable_result_log) {
-    dynstr_append_mem(ds, "ERROR ", 6);
-    replace_dynstr_append(ds, err_sqlstate);
-    dynstr_append_mem(ds, ": ", 2);
-    replace_dynstr_append(ds, err_error);
-    dynstr_append_mem(ds, "\n", 1);
-  }
-
-  if (command->expected_errors.count > 0) {
-    if (command->expected_errors.err[0].type == ERR_ERRNO) {
-      if (err_errno == ER_NO_SUCH_THREAD) {
-        /* No such thread id, let's dump the available ones */
-        fprintf(stderr,
-                "mysqltest: query '%s returned ER_NO_SUCH_THREAD, "
-                "dumping processlist\n",
-                command->query);
-        show_query(&cur_con->mysql, "SHOW PROCESSLIST");
-      }
-      die("query '%s' failed with wrong errno %d: '%s', instead of %d...",
-          command->query, err_errno, err_error,
-          command->expected_errors.err[0].code.errnum);
-    } else
-      die("query '%s' failed with wrong sqlstate %s: '%s', instead of %s...",
-          command->query, err_sqlstate, err_error,
-          command->expected_errors.err[0].code.sqlstate);
-  }
-
-  revert_properties();
-  DBUG_VOID_RETURN;
-}
-
-/*
-  Handle absence of errors after execution
-
-  SYNOPSIS
-  handle_no_error()
-  q - context of query
-
-  RETURN VALUE
-  error - function will not return
-*/
-
-void handle_no_error(struct st_command *command) {
-  DBUG_ENTER("handle_no_error");
-
-  if (command->expected_errors.err[0].type == ERR_ERRNO &&
-      command->expected_errors.err[0].code.errnum != 0) {
-    /* Error code we wanted was != 0, i.e. not an expected success */
-    die("query '%s' succeeded - should have failed with errno %d...",
-        command->query, command->expected_errors.err[0].code.errnum);
-  } else if (command->expected_errors.err[0].type == ERR_SQLSTATE &&
-             strcmp(command->expected_errors.err[0].code.sqlstate, "00000") !=
-                 0) {
-    /* SQLSTATE we wanted was != "00000", i.e. not an expected success */
-    die("query '%s' succeeded - should have failed with sqlstate %s...",
-        command->query, command->expected_errors.err[0].code.sqlstate);
-  }
-  DBUG_VOID_RETURN;
-}
-
-/*
-=======
->>>>>>> e4924f36
   Run query using prepared statement C API
 
   SYNPOSIS
