<<<<<<< HEAD
/* Copyright (c) 2000, 2017, Oracle and/or its affiliates. All rights reserved.
=======
/* Copyright (c) 2000, 2019, Oracle and/or its affiliates. All rights reserved.
>>>>>>> 4869291f

   This program is free software; you can redistribute it and/or modify
   it under the terms of the GNU General Public License, version 2.0,
   as published by the Free Software Foundation.

   This program is also distributed with certain software (including
   but not limited to OpenSSL) that is licensed under separate terms,
   as designated in a particular file or component or in included license
   documentation.  The authors of MySQL hereby grant you an additional
   permission to link the program and your derivative works with the
   separately licensed software that they have included with MySQL.

   This program is distributed in the hope that it will be useful,
   but WITHOUT ANY WARRANTY; without even the implied warranty of
   MERCHANTABILITY or FITNESS FOR A PARTICULAR PURPOSE.  See the
   GNU General Public License, version 2.0, for more details.

   You should have received a copy of the GNU General Public License
   along with this program; if not, write to the Free Software
   Foundation, Inc., 51 Franklin St, Fifth Floor, Boston, MA 02110-1301  USA */

#ifndef _HASH_
#define _HASH_

#define SUCCESS 0
#define FAILURE 1

#include <sys/types.h>

#include "my_alloc.h"
#include "my_sys.h"

typedef struct _entry {
<<<<<<< HEAD
  char *str;
=======
  const char *str;
>>>>>>> 4869291f
  struct _entry *pNext;
} entry;

typedef struct bucket {
  uint h; /* Used for numeric indexing */
<<<<<<< HEAD
  char *arKey;
=======
  const char *arKey;
>>>>>>> 4869291f
  uint nKeyLength;
  uint count;
  entry *pData;
  struct bucket *pNext;
} Bucket;

typedef struct hashtable {
  uint nTableSize;
  uint initialized;
  MEM_ROOT mem_root;
  uint (*pHashFunction)(const char *arKey, uint nKeyLength);
  Bucket **arBuckets;
} HashTable;

extern int completion_hash_init(HashTable *ht, uint nSize);
<<<<<<< HEAD
extern int completion_hash_update(HashTable *ht, char *arKey, uint nKeyLength,
                                  char *str);
=======
extern int completion_hash_update(HashTable *ht, const char *arKey,
                                  uint nKeyLength, const char *str);
>>>>>>> 4869291f
extern int hash_exists(HashTable *ht, char *arKey);
extern Bucket *find_all_matches(HashTable *ht, const char *str, uint length,
                                uint *res_length);
extern Bucket *find_longest_match(HashTable *ht, char *str, uint length,
                                  uint *res_length);
<<<<<<< HEAD
extern void add_word(HashTable *ht, char *str);
=======
extern void add_word(HashTable *ht, const char *str);
>>>>>>> 4869291f
extern void completion_hash_clean(HashTable *ht);
extern int completion_hash_exists(HashTable *ht, char *arKey, uint nKeyLength);
extern void completion_hash_free(HashTable *ht);

#endif /* _HASH_ */<|MERGE_RESOLUTION|>--- conflicted
+++ resolved
@@ -1,8 +1,4 @@
-<<<<<<< HEAD
-/* Copyright (c) 2000, 2017, Oracle and/or its affiliates. All rights reserved.
-=======
 /* Copyright (c) 2000, 2019, Oracle and/or its affiliates. All rights reserved.
->>>>>>> 4869291f
 
    This program is free software; you can redistribute it and/or modify
    it under the terms of the GNU General Public License, version 2.0,
@@ -36,21 +32,13 @@
 #include "my_sys.h"
 
 typedef struct _entry {
-<<<<<<< HEAD
-  char *str;
-=======
   const char *str;
->>>>>>> 4869291f
   struct _entry *pNext;
 } entry;
 
 typedef struct bucket {
   uint h; /* Used for numeric indexing */
-<<<<<<< HEAD
-  char *arKey;
-=======
   const char *arKey;
->>>>>>> 4869291f
   uint nKeyLength;
   uint count;
   entry *pData;
@@ -66,23 +54,14 @@
 } HashTable;
 
 extern int completion_hash_init(HashTable *ht, uint nSize);
-<<<<<<< HEAD
-extern int completion_hash_update(HashTable *ht, char *arKey, uint nKeyLength,
-                                  char *str);
-=======
 extern int completion_hash_update(HashTable *ht, const char *arKey,
                                   uint nKeyLength, const char *str);
->>>>>>> 4869291f
 extern int hash_exists(HashTable *ht, char *arKey);
 extern Bucket *find_all_matches(HashTable *ht, const char *str, uint length,
                                 uint *res_length);
 extern Bucket *find_longest_match(HashTable *ht, char *str, uint length,
                                   uint *res_length);
-<<<<<<< HEAD
-extern void add_word(HashTable *ht, char *str);
-=======
 extern void add_word(HashTable *ht, const char *str);
->>>>>>> 4869291f
 extern void completion_hash_clean(HashTable *ht);
 extern int completion_hash_exists(HashTable *ht, char *arKey, uint nKeyLength);
 extern void completion_hash_free(HashTable *ht);
