--- conflicted
+++ resolved
@@ -849,7 +849,6 @@
           temp_event->print(result_file, print_event_info);
         delete temp_event;
       }
-<<<<<<< HEAD
       
       print_event_info->hexdump_from= (opt_hexdump ? pos : 0);
       reset_dynamic(&buff_ev);
@@ -857,6 +856,8 @@
       if (parent_query_skips)
         goto end;
       ev->print(result_file, print_event_info);
+      if (head->error == -1)
+        goto err;
       break;
       
       destroy_evt= TRUE;
@@ -877,12 +878,6 @@
       buff_event.event= ev;
       buff_event.event_pos= pos;      
       insert_dynamic(&buff_ev, (uchar*) &buff_event);
-=======
-      else
-        ev->print(result_file, print_event_info);
-      if (head->error == -1)
-        goto err;
->>>>>>> 5b8308ae
       break;
     }
     
@@ -978,13 +973,9 @@
       print_event_info->common_header_len=
         glob_description_event->common_header_len;
       ev->print(result_file, print_event_info);
-<<<<<<< HEAD
-      if (opt_remote_proto == BINLOG_LOCAL)
-=======
       if (head->error == -1)
         goto err;
-      if (!remote_opt)
->>>>>>> 5b8308ae
+      if (opt_remote_proto == BINLOG_LOCAL)
       {
         ev->free_temp_buf(); // free memory allocated in dump_local_log_entries
       }
