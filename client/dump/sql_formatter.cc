--- conflicted
+++ resolved
@@ -319,12 +319,12 @@
     "SET NAMES "
     << this->get_charset()->csname
     << ";\n";
-<<<<<<< HEAD
+
   if (m_options->m_innodb_stats_tables_included)
     out << "SET @OLD_INNODB_STATS_AUTO_RECALC="
       << "@@INNODB_STATS_AUTO_RECALC;\n"
       << "SET GLOBAL INNODB_STATS_AUTO_RECALC=OFF;\n";
-=======
+
   if (dump_start_dump_task->m_gtid_mode == "OFF" &&
       m_options->m_gtid_purged == GTID_PURGED_ON)
   {
@@ -351,7 +351,6 @@
       out << gtid_output;
     }
   }
->>>>>>> c48f9ecd
 
   this->append_output(out.str());
 }
