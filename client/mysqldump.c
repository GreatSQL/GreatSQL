/* Copyright (c) 2000, 2011, Oracle and/or its affiliates. All rights reserved.

   This program is free software; you can redistribute it and/or modify
   it under the terms of the GNU General Public License as published by
   the Free Software Foundation; version 2 of the License.

   This program is distributed in the hope that it will be useful,
   but WITHOUT ANY WARRANTY; without even the implied warranty of
   MERCHANTABILITY or FITNESS FOR A PARTICULAR PURPOSE.  See the
   GNU General Public License for more details.

   You should have received a copy of the GNU General Public License
   along with this program; if not, write to the Free Software
<<<<<<< HEAD
   Foundation, Inc., 59 Temple Place, Suite 330, Boston, MA  02111-1307  USA */
=======
   Foundation, Inc., 59 Temple Place, Suite 330, Boston, MA  02111-1307  USA
*/
>>>>>>> d64648d8

/* mysqldump.c  - Dump a tables contents and format to an ASCII file
**
** The author's original notes follow :-
**
** AUTHOR: Igor Romanenko (igor@frog.kiev.ua)
** DATE:   December 3, 1994
** WARRANTY: None, expressed, impressed, implied
**          or other
** STATUS: Public domain
** Adapted and optimized for MySQL by
** Michael Widenius, Sinisa Milivojevic, Jani Tolonen
** -w --where added 9/10/98 by Jim Faucette
** slave code by David Saez Padros <david@ols.es>
** master/autocommit code by Brian Aker <brian@tangent.org>
** SSL by
** Andrei Errapart <andreie@no.spam.ee>
** TÃµnu Samuel  <tonu@please.do.not.remove.this.spam.ee>
** XML by Gary Huntress <ghuntress@mediaone.net> 10/10/01, cleaned up
** and adapted to mysqldump 05/11/01 by Jani Tolonen
** Added --single-transaction option 06/06/2002 by Peter Zaitsev
** 10 Jun 2003: SET NAMES and --no-set-names by Alexander Barkov
*/

#define DUMP_VERSION "10.13"

#include <my_global.h>
#include <my_sys.h>
#include <my_user.h>
#include <m_string.h>
#include <m_ctype.h>
#include <hash.h>
#include <stdarg.h>

#include "client_priv.h"
#include "mysql.h"
#include "mysql_version.h"
#include "mysqld_error.h"

#include <welcome_copyright_notice.h> /* ORACLE_WELCOME_COPYRIGHT_NOTICE */

/* Exit codes */

#define EX_USAGE 1
#define EX_MYSQLERR 2
#define EX_CONSCHECK 3
#define EX_EOM 4
#define EX_EOF 5 /* ferror for output file was got */
#define EX_ILLEGAL_TABLE 6

/* index into 'show fields from table' */

#define SHOW_FIELDNAME  0
#define SHOW_TYPE  1
#define SHOW_NULL  2
#define SHOW_DEFAULT  4
#define SHOW_EXTRA  5

/* Size of buffer for dump's select query */
#define QUERY_LENGTH 1536

/* ignore table flags */
#define IGNORE_NONE 0x00 /* no ignore */
#define IGNORE_DATA 0x01 /* don't dump data for this table */
#define IGNORE_INSERT_DELAYED 0x02 /* table doesn't support INSERT DELAYED */

static void add_load_option(DYNAMIC_STRING *str, const char *option,
                             const char *option_value);
static ulong find_set(TYPELIB *lib, const char *x, uint length,
                      char **err_pos, uint *err_len);
static char *alloc_query_str(ulong size);

static void field_escape(DYNAMIC_STRING* in, const char *from);
static my_bool  verbose= 0, opt_no_create_info= 0, opt_no_data= 0,
                quick= 1, extended_insert= 1,
                lock_tables=1,ignore_errors=0,flush_logs=0,flush_privileges=0,
                opt_drop=1,opt_keywords=0,opt_lock=1,opt_compress=0,
                opt_delayed=0,create_options=1,opt_quoted=0,opt_databases=0,
                opt_alldbs=0,opt_create_db=0,opt_lock_all_tables=0,
                opt_set_charset=0, opt_dump_date=1,
                opt_autocommit=0,opt_disable_keys=1,opt_xml=0,
                opt_delete_master_logs=0, tty_password=0,
                opt_single_transaction=0, opt_comments= 0, opt_compact= 0,
                opt_hex_blob=0, opt_order_by_primary=0, opt_ignore=0,
                opt_complete_insert= 0, opt_drop_database= 0,
                opt_replace_into= 0,
                opt_dump_triggers= 0, opt_routines=0, opt_tz_utc=1,
                opt_slave_apply= 0, 
                opt_include_master_host_port= 0,
                opt_events= 0,
                opt_alltspcs=0, opt_notspcs= 0;
#ifndef MCP_BUG56691
static my_bool opt_drop_trigger= 0;
#endif
static my_bool insert_pat_inited= 0, debug_info_flag= 0, debug_check_flag= 0;
static ulong opt_max_allowed_packet, opt_net_buffer_length;
static MYSQL mysql_connection,*mysql=0;
static DYNAMIC_STRING insert_pat;
static char  *opt_password=0,*current_user=0,
             *current_host=0,*path=0,*fields_terminated=0,
             *lines_terminated=0, *enclosed=0, *opt_enclosed=0, *escaped=0,
             *where=0, *order_by=0,
             *opt_compatible_mode_str= 0,
             *err_ptr= 0,
             *log_error_file= NULL;
static char **defaults_argv= 0;
static char compatible_mode_normal_str[255];
/* Server supports character_set_results session variable? */
static my_bool server_supports_switching_charsets= TRUE;
static ulong opt_compatible_mode= 0;
#define MYSQL_OPT_MASTER_DATA_EFFECTIVE_SQL 1
#define MYSQL_OPT_MASTER_DATA_COMMENTED_SQL 2
#define MYSQL_OPT_SLAVE_DATA_EFFECTIVE_SQL 1
#define MYSQL_OPT_SLAVE_DATA_COMMENTED_SQL 2
static uint opt_mysql_port= 0, opt_master_data;
static uint opt_slave_data;
static uint my_end_arg;
static char * opt_mysql_unix_port=0;
#ifndef MCP_WL3126
static char *opt_bind_addr = NULL;
#endif
static int   first_error=0;
static DYNAMIC_STRING extended_row;
#include <sslopt-vars.h>
FILE *md_result_file= 0;
FILE *stderror_file=0;

#ifdef HAVE_SMEM
static char *shared_memory_base_name=0;
#endif
static uint opt_protocol= 0;
static char *opt_plugin_dir= 0, *opt_default_auth= 0;

/*
Dynamic_string wrapper functions. In this file use these
wrappers, they will terminate the process if there is
an allocation failure.
*/
static void init_dynamic_string_checked(DYNAMIC_STRING *str, const char *init_str,
			    uint init_alloc, uint alloc_increment);
static void dynstr_append_checked(DYNAMIC_STRING* dest, const char* src);
static void dynstr_set_checked(DYNAMIC_STRING *str, const char *init_str);
static void dynstr_append_mem_checked(DYNAMIC_STRING *str, const char *append,
			  uint length);
static void dynstr_realloc_checked(DYNAMIC_STRING *str, ulong additional_size);
/*
  Constant for detection of default value of default_charset.
  If default_charset is equal to mysql_universal_client_charset, then
  it is the default value which assigned at the very beginning of main().
*/
static const char *mysql_universal_client_charset=
  MYSQL_UNIVERSAL_CLIENT_CHARSET;
static char *default_charset;
static CHARSET_INFO *charset_info= &my_charset_latin1;
const char *default_dbug_option="d:t:o,/tmp/mysqldump.trace";
/* have we seen any VIEWs during table scanning? */
my_bool seen_views= 0;
const char *compatible_mode_names[]=
{
  "MYSQL323", "MYSQL40", "POSTGRESQL", "ORACLE", "MSSQL", "DB2",
  "MAXDB", "NO_KEY_OPTIONS", "NO_TABLE_OPTIONS", "NO_FIELD_OPTIONS",
  "ANSI",
  NullS
};
#define MASK_ANSI_QUOTES \
(\
 (1<<2)  | /* POSTGRESQL */\
 (1<<3)  | /* ORACLE     */\
 (1<<4)  | /* MSSQL      */\
 (1<<5)  | /* DB2        */\
 (1<<6)  | /* MAXDB      */\
 (1<<10)   /* ANSI       */\
)
TYPELIB compatible_mode_typelib= {array_elements(compatible_mode_names) - 1,
                                  "", compatible_mode_names, NULL};

HASH ignore_table;

static struct my_option my_long_options[] =
{
  {"all-databases", 'A',
   "Dump all the databases. This will be same as --databases with all databases selected.",
   &opt_alldbs, &opt_alldbs, 0, GET_BOOL, NO_ARG, 0, 0, 0, 0,
   0, 0},
  {"all-tablespaces", 'Y',
   "Dump all the tablespaces.",
   &opt_alltspcs, &opt_alltspcs, 0, GET_BOOL, NO_ARG, 0, 0, 0, 0,
   0, 0},
  {"no-tablespaces", 'y',
   "Do not dump any tablespace information.",
   &opt_notspcs, &opt_notspcs, 0, GET_BOOL, NO_ARG, 0, 0, 0, 0,
   0, 0},
  {"add-drop-database", OPT_DROP_DATABASE, "Add a DROP DATABASE before each create.",
   &opt_drop_database, &opt_drop_database, 0, GET_BOOL, NO_ARG, 0, 0, 0, 0, 0,
   0},
  {"add-drop-table", OPT_DROP, "Add a DROP TABLE before each create.",
   &opt_drop, &opt_drop, 0, GET_BOOL, NO_ARG, 1, 0, 0, 0, 0,
   0},
#ifndef MCP_BUG56691
  {"add-drop-trigger", OPT_MAX_CLIENT_OPTION, "Add a DROP TRIGGER before each create.",
   (uchar**) &opt_drop_trigger, (uchar**) &opt_drop_trigger, 0, GET_BOOL, NO_ARG, 0, 0, 0, 0, 0, 0 },
#endif
  {"add-locks", OPT_LOCKS, "Add locks around INSERT statements.",
   &opt_lock, &opt_lock, 0, GET_BOOL, NO_ARG, 1, 0, 0, 0, 0,
   0},
  {"allow-keywords", OPT_KEYWORDS,
   "Allow creation of column names that are keywords.", &opt_keywords,
   &opt_keywords, 0, GET_BOOL, NO_ARG, 0, 0, 0, 0, 0, 0},
  {"apply-slave-statements", OPT_MYSQLDUMP_SLAVE_APPLY,
   "Adds 'STOP SLAVE' prior to 'CHANGE MASTER' and 'START SLAVE' to bottom of dump.",
   &opt_slave_apply, &opt_slave_apply, 0, GET_BOOL, NO_ARG,
   0, 0, 0, 0, 0, 0},
<<<<<<< HEAD
#ifndef MCP_WL3126
  {"bind-address", 0, "IP address to bind to.",
   (uchar**) &opt_bind_addr, (uchar**) &opt_bind_addr, 0, GET_STR,
   REQUIRED_ARG, 0, 0, 0, 0, 0, 0},
#endif
=======
>>>>>>> d64648d8
  {"character-sets-dir", OPT_CHARSETS_DIR,
   "Directory for character set files.", &charsets_dir,
   &charsets_dir, 0, GET_STR, REQUIRED_ARG, 0, 0, 0, 0, 0, 0},
  {"comments", 'i', "Write additional information.",
   &opt_comments, &opt_comments, 0, GET_BOOL, NO_ARG,
   1, 0, 0, 0, 0, 0},
  {"compatible", OPT_COMPATIBLE,
   "Change the dump to be compatible with a given mode. By default tables "
   "are dumped in a format optimized for MySQL. Legal modes are: ansi, "
   "mysql323, mysql40, postgresql, oracle, mssql, db2, maxdb, no_key_options, "
   "no_table_options, no_field_options. One can use several modes separated "
   "by commas. Note: Requires MySQL server version 4.1.0 or higher. "
   "This option is ignored with earlier server versions.",
   &opt_compatible_mode_str, &opt_compatible_mode_str, 0,
   GET_STR, REQUIRED_ARG, 0, 0, 0, 0, 0, 0},
  {"compact", OPT_COMPACT,
   "Give less verbose output (useful for debugging). Disables structure "
   "comments and header/footer constructs.  Enables options --skip-add-"
   "drop-table --skip-add-locks --skip-comments --skip-disable-keys "
   "--skip-set-charset.",
   &opt_compact, &opt_compact, 0, GET_BOOL, NO_ARG, 0, 0, 0, 0, 0, 0},
  {"complete-insert", 'c', "Use complete insert statements.",
   &opt_complete_insert, &opt_complete_insert, 0, GET_BOOL,
   NO_ARG, 0, 0, 0, 0, 0, 0},
  {"compress", 'C', "Use compression in server/client protocol.",
   &opt_compress, &opt_compress, 0, GET_BOOL, NO_ARG, 0, 0, 0,
   0, 0, 0},
  {"create-options", 'a',
   "Include all MySQL specific create options.",
   &create_options, &create_options, 0, GET_BOOL, NO_ARG, 1,
   0, 0, 0, 0, 0},
  {"databases", 'B',
   "Dump several databases. Note the difference in usage; in this case no tables are given. All name arguments are regarded as database names. 'USE db_name;' will be included in the output.",
   &opt_databases, &opt_databases, 0, GET_BOOL, NO_ARG, 0, 0,
   0, 0, 0, 0},
#ifdef DBUG_OFF
  {"debug", '#', "This is a non-debug version. Catch this and exit.",
   0,0, 0, GET_DISABLED, OPT_ARG, 0, 0, 0, 0, 0, 0},
#else
  {"debug", '#', "Output debug log.", &default_dbug_option,
   &default_dbug_option, 0, GET_STR, OPT_ARG, 0, 0, 0, 0, 0, 0},
#endif
  {"debug-check", OPT_DEBUG_CHECK, "Check memory and open file usage at exit.",
   &debug_check_flag, &debug_check_flag, 0,
   GET_BOOL, NO_ARG, 0, 0, 0, 0, 0, 0},
  {"debug-info", OPT_DEBUG_INFO, "Print some debug info at exit.",
   &debug_info_flag, &debug_info_flag,
   0, GET_BOOL, NO_ARG, 0, 0, 0, 0, 0, 0},
  {"default-character-set", OPT_DEFAULT_CHARSET,
   "Set the default character set.", &default_charset,
   &default_charset, 0, GET_STR, REQUIRED_ARG, 0, 0, 0, 0, 0, 0},
  {"delayed-insert", OPT_DELAYED, "Insert rows with INSERT DELAYED.",
   &opt_delayed, &opt_delayed, 0, GET_BOOL, NO_ARG, 0, 0, 0, 0,
   0, 0},
  {"delete-master-logs", OPT_DELETE_MASTER_LOGS,
   "Delete logs on master after backup. This automatically enables --master-data.",
   &opt_delete_master_logs, &opt_delete_master_logs, 0,
   GET_BOOL, NO_ARG, 0, 0, 0, 0, 0, 0},
  {"disable-keys", 'K',
   "'/*!40000 ALTER TABLE tb_name DISABLE KEYS */; and '/*!40000 ALTER "
   "TABLE tb_name ENABLE KEYS */; will be put in the output.", &opt_disable_keys,
   &opt_disable_keys, 0, GET_BOOL, NO_ARG, 1, 0, 0, 0, 0, 0},
  {"dump-slave", OPT_MYSQLDUMP_SLAVE_DATA,
   "This causes the binary log position and filename of the master to be "
   "appended to the dumped data output. Setting the value to 1, will print"
   "it as a CHANGE MASTER command in the dumped data output; if equal"
   " to 2, that command will be prefixed with a comment symbol. "
   "This option will turn --lock-all-tables on, unless "
   "--single-transaction is specified too (in which case a "
   "global read lock is only taken a short time at the beginning of the dump "
   "- don't forget to read about --single-transaction below). In all cases "
   "any action on logs will happen at the exact moment of the dump."
   "Option automatically turns --lock-tables off.",
   &opt_slave_data, &opt_slave_data, 0,
   GET_UINT, OPT_ARG, 0, 0, MYSQL_OPT_SLAVE_DATA_COMMENTED_SQL, 0, 0, 0},
  {"events", 'E', "Dump events.",
     &opt_events, &opt_events, 0, GET_BOOL,
     NO_ARG, 0, 0, 0, 0, 0, 0},
  {"extended-insert", 'e',
   "Use multiple-row INSERT syntax that include several VALUES lists.",
   &extended_insert, &extended_insert, 0, GET_BOOL, NO_ARG,
   1, 0, 0, 0, 0, 0},
  {"fields-terminated-by", OPT_FTB,
   "Fields in the output file are terminated by the given string.",
   &fields_terminated, &fields_terminated, 0,
   GET_STR, REQUIRED_ARG, 0, 0, 0, 0, 0, 0},
  {"fields-enclosed-by", OPT_ENC,
   "Fields in the output file are enclosed by the given character.",
   &enclosed, &enclosed, 0, GET_STR, REQUIRED_ARG, 0, 0, 0, 0 ,0, 0},
  {"fields-optionally-enclosed-by", OPT_O_ENC,
   "Fields in the output file are optionally enclosed by the given character.",
   &opt_enclosed, &opt_enclosed, 0, GET_STR, REQUIRED_ARG, 0, 0, 0, 0 ,0, 0},
  {"fields-escaped-by", OPT_ESC,
   "Fields in the output file are escaped by the given character.",
   &escaped, &escaped, 0, GET_STR, REQUIRED_ARG, 0, 0, 0, 0, 0, 0},
  {"flush-logs", 'F', "Flush logs file in server before starting dump. "
   "Note that if you dump many databases at once (using the option "
   "--databases= or --all-databases), the logs will be flushed for "
   "each database dumped. The exception is when using --lock-all-tables "
   "or --master-data: "
   "in this case the logs will be flushed only once, corresponding "
   "to the moment all tables are locked. So if you want your dump and "
   "the log flush to happen at the same exact moment you should use "
   "--lock-all-tables or --master-data with --flush-logs.",
   &flush_logs, &flush_logs, 0, GET_BOOL, NO_ARG, 0, 0, 0, 0,
   0, 0},
  {"flush-privileges", OPT_ESC, "Emit a FLUSH PRIVILEGES statement "
   "after dumping the mysql database.  This option should be used any "
   "time the dump contains the mysql database and any other database "
   "that depends on the data in the mysql database for proper restore. ",
   &flush_privileges, &flush_privileges, 0, GET_BOOL, NO_ARG, 0, 0, 0, 0,
   0, 0},
  {"force", 'f', "Continue even if we get an SQL error.",
   &ignore_errors, &ignore_errors, 0, GET_BOOL, NO_ARG,
   0, 0, 0, 0, 0, 0},
  {"help", '?', "Display this help message and exit.", 0, 0, 0, GET_NO_ARG,
   NO_ARG, 0, 0, 0, 0, 0, 0},
  {"hex-blob", OPT_HEXBLOB, "Dump binary strings (BINARY, "
    "VARBINARY, BLOB) in hexadecimal format.",
   &opt_hex_blob, &opt_hex_blob, 0, GET_BOOL, NO_ARG, 0, 0, 0, 0, 0, 0},
  {"host", 'h', "Connect to host.", &current_host,
   &current_host, 0, GET_STR_ALLOC, REQUIRED_ARG, 0, 0, 0, 0, 0, 0},
  {"ignore-table", OPT_IGNORE_TABLE,
   "Do not dump the specified table. To specify more than one table to ignore, "
   "use the directive multiple times, once for each table.  Each table must "
   "be specified with both database and table names, e.g., "
   "--ignore-table=database.table.",
   0, 0, 0, GET_STR, REQUIRED_ARG, 0, 0, 0, 0, 0, 0},
  {"include-master-host-port", OPT_MYSQLDUMP_INCLUDE_MASTER_HOST_PORT,
   "Adds 'MASTER_HOST=<host>, MASTER_PORT=<port>' to 'CHANGE MASTER TO..' "
   "in dump produced with --dump-slave.", &opt_include_master_host_port,
   &opt_include_master_host_port, 0, GET_BOOL, NO_ARG,
   0, 0, 0, 0, 0, 0},
  {"insert-ignore", OPT_INSERT_IGNORE, "Insert rows with INSERT IGNORE.",
   &opt_ignore, &opt_ignore, 0, GET_BOOL, NO_ARG, 0, 0, 0, 0,
   0, 0},
  {"lines-terminated-by", OPT_LTB,
   "Lines in the output file are terminated by the given string.",
   &lines_terminated, &lines_terminated, 0, GET_STR,
   REQUIRED_ARG, 0, 0, 0, 0, 0, 0},
  {"lock-all-tables", 'x', "Locks all tables across all databases. This "
   "is achieved by taking a global read lock for the duration of the whole "
   "dump. Automatically turns --single-transaction and --lock-tables off.",
   &opt_lock_all_tables, &opt_lock_all_tables, 0, GET_BOOL, NO_ARG,
   0, 0, 0, 0, 0, 0},
  {"lock-tables", 'l', "Lock all tables for read.", &lock_tables,
   &lock_tables, 0, GET_BOOL, NO_ARG, 1, 0, 0, 0, 0, 0},
  {"log-error", OPT_ERROR_LOG_FILE, "Append warnings and errors to given file.",
   &log_error_file, &log_error_file, 0, GET_STR,
   REQUIRED_ARG, 0, 0, 0, 0, 0, 0},
  {"master-data", OPT_MASTER_DATA,
   "This causes the binary log position and filename to be appended to the "
   "output. If equal to 1, will print it as a CHANGE MASTER command; if equal"
   " to 2, that command will be prefixed with a comment symbol. "
   "This option will turn --lock-all-tables on, unless "
   "--single-transaction is specified too (in which case a "
   "global read lock is only taken a short time at the beginning of the dump; "
   "don't forget to read about --single-transaction below). In all cases, "
   "any action on logs will happen at the exact moment of the dump. "
   "Option automatically turns --lock-tables off.",
   &opt_master_data, &opt_master_data, 0,
   GET_UINT, OPT_ARG, 0, 0, MYSQL_OPT_MASTER_DATA_COMMENTED_SQL, 0, 0, 0},
  {"max_allowed_packet", OPT_MAX_ALLOWED_PACKET, 
   "The maximum packet length to send to or receive from server.",
    &opt_max_allowed_packet, &opt_max_allowed_packet, 0,
    GET_ULONG, REQUIRED_ARG, 24*1024*1024, 4096,
   (longlong) 2L*1024L*1024L*1024L, MALLOC_OVERHEAD, 1024, 0},
  {"net_buffer_length", OPT_NET_BUFFER_LENGTH, 
   "The buffer size for TCP/IP and socket communication.",
    &opt_net_buffer_length, &opt_net_buffer_length, 0,
    GET_ULONG, REQUIRED_ARG, 1024*1024L-1025, 4096, 16*1024L*1024L,
   MALLOC_OVERHEAD-1024, 1024, 0},
  {"no-autocommit", OPT_AUTOCOMMIT,
   "Wrap tables with autocommit/commit statements.",
   &opt_autocommit, &opt_autocommit, 0, GET_BOOL, NO_ARG,
   0, 0, 0, 0, 0, 0},
  {"no-create-db", 'n',
   "Suppress the CREATE DATABASE ... IF EXISTS statement that normally is "
   "output for each dumped database if --all-databases or --databases is "
   "given.",
   &opt_create_db, &opt_create_db, 0, 
   GET_BOOL, NO_ARG, 0, 0, 0, 0, 0, 0},
  {"no-create-info", 't', "Don't write table creation info.",
   &opt_no_create_info, &opt_no_create_info, 0, GET_BOOL,
   NO_ARG, 0, 0, 0, 0, 0, 0},
  {"no-data", 'd', "No row information.", &opt_no_data,
   &opt_no_data, 0, GET_BOOL, NO_ARG, 0, 0, 0, 0, 0, 0},
  {"no-set-names", 'N', "Same as --skip-set-charset.",
   0, 0, 0, GET_NO_ARG, NO_ARG, 0, 0, 0, 0, 0, 0},
  {"opt", OPT_OPTIMIZE,
   "Same as --add-drop-table, --add-locks, --create-options, --quick, --extended-insert, --lock-tables, --set-charset, and --disable-keys. Enabled by default, disable with --skip-opt.",
   0, 0, 0, GET_NO_ARG, NO_ARG, 0, 0, 0, 0, 0, 0},
  {"order-by-primary", OPT_ORDER_BY_PRIMARY,
   "Sorts each table's rows by primary key, or first unique key, if such a key exists.  Useful when dumping a MyISAM table to be loaded into an InnoDB table, but will make the dump itself take considerably longer.",
   &opt_order_by_primary, &opt_order_by_primary, 0, GET_BOOL, NO_ARG, 0, 0, 0, 0, 0, 0},
  {"password", 'p',
   "Password to use when connecting to server. If password is not given it's solicited on the tty.",
   0, 0, 0, GET_STR, OPT_ARG, 0, 0, 0, 0, 0, 0},
#ifdef __WIN__
  {"pipe", 'W', "Use named pipes to connect to server.", 0, 0, 0, GET_NO_ARG,
   NO_ARG, 0, 0, 0, 0, 0, 0},
#endif
  {"port", 'P', "Port number to use for connection.", &opt_mysql_port,
   &opt_mysql_port, 0, GET_UINT, REQUIRED_ARG, 0, 0, 0, 0, 0,
   0},
  {"protocol", OPT_MYSQL_PROTOCOL, 
   "The protocol to use for connection (tcp, socket, pipe, memory).",
   0, 0, 0, GET_STR, REQUIRED_ARG, 0, 0, 0, 0, 0, 0},
  {"quick", 'q', "Don't buffer query, dump directly to stdout.",
   &quick, &quick, 0, GET_BOOL, NO_ARG, 1, 0, 0, 0, 0, 0},
  {"quote-names",'Q', "Quote table and column names with backticks (`).",
   &opt_quoted, &opt_quoted, 0, GET_BOOL, NO_ARG, 1, 0, 0, 0,
   0, 0},
  {"replace", OPT_MYSQL_REPLACE_INTO, "Use REPLACE INTO instead of INSERT INTO.",
   &opt_replace_into, &opt_replace_into, 0, GET_BOOL, NO_ARG, 0, 0, 0, 0,
   0, 0},
  {"result-file", 'r',
   "Direct output to a given file. This option should be used in systems "
   "(e.g., DOS, Windows) that use carriage-return linefeed pairs (\\r\\n) "
   "to separate text lines. This option ensures that only a single newline "
   "is used.", 0, 0, 0, GET_STR, REQUIRED_ARG, 0, 0, 0, 0, 0, 0},
  {"routines", 'R', "Dump stored routines (functions and procedures).",
   &opt_routines, &opt_routines, 0, GET_BOOL,
   NO_ARG, 0, 0, 0, 0, 0, 0},
  {"set-charset", OPT_SET_CHARSET,
   "Add 'SET NAMES default_character_set' to the output.",
   &opt_set_charset, &opt_set_charset, 0, GET_BOOL, NO_ARG, 1,
   0, 0, 0, 0, 0},
#ifdef HAVE_SMEM
  {"shared-memory-base-name", OPT_SHARED_MEMORY_BASE_NAME,
   "Base name of shared memory.", &shared_memory_base_name, &shared_memory_base_name,
   0, GET_STR_ALLOC, REQUIRED_ARG, 0, 0, 0, 0, 0, 0},
#endif
  /*
    Note that the combination --single-transaction --master-data
    will give bullet-proof binlog position only if server >=4.1.3. That's the
    old "FLUSH TABLES WITH READ LOCK does not block commit" fixed bug.
  */
  {"single-transaction", OPT_TRANSACTION,
   "Creates a consistent snapshot by dumping all tables in a single "
   "transaction. Works ONLY for tables stored in storage engines which "
   "support multiversioning (currently only InnoDB does); the dump is NOT "
   "guaranteed to be consistent for other storage engines. "
   "While a --single-transaction dump is in process, to ensure a valid "
   "dump file (correct table contents and binary log position), no other "
   "connection should use the following statements: ALTER TABLE, DROP "
   "TABLE, RENAME TABLE, TRUNCATE TABLE, as consistent snapshot is not "
   "isolated from them. Option automatically turns off --lock-tables.",
   &opt_single_transaction, &opt_single_transaction, 0,
   GET_BOOL, NO_ARG,  0, 0, 0, 0, 0, 0},
  {"dump-date", OPT_DUMP_DATE, "Put a dump date to the end of the output.",
   &opt_dump_date, &opt_dump_date, 0,
   GET_BOOL, NO_ARG, 1, 0, 0, 0, 0, 0},
  {"skip-opt", OPT_SKIP_OPTIMIZATION,
   "Disable --opt. Disables --add-drop-table, --add-locks, --create-options, --quick, --extended-insert, --lock-tables, --set-charset, and --disable-keys.",
   0, 0, 0, GET_NO_ARG, NO_ARG, 0, 0, 0, 0, 0, 0},
  {"socket", 'S', "The socket file to use for connection.",
   &opt_mysql_unix_port, &opt_mysql_unix_port, 0, 
   GET_STR, REQUIRED_ARG, 0, 0, 0, 0, 0, 0},
#include <sslopt-longopts.h>
  {"tab",'T',
   "Create tab-separated textfile for each table to given path. (Create .sql "
   "and .txt files.) NOTE: This only works if mysqldump is run on the same "
   "machine as the mysqld server.",
   &path, &path, 0, GET_STR, REQUIRED_ARG, 0, 0, 0, 0, 0, 0},
  {"tables", OPT_TABLES, "Overrides option --databases (-B).",
   0, 0, 0, GET_NO_ARG, NO_ARG, 0, 0, 0, 0, 0, 0},
  {"triggers", OPT_TRIGGERS, "Dump triggers for each dumped table.",
   &opt_dump_triggers, &opt_dump_triggers, 0, GET_BOOL,
   NO_ARG, 1, 0, 0, 0, 0, 0},
  {"tz-utc", OPT_TZ_UTC,
    "SET TIME_ZONE='+00:00' at top of dump to allow dumping of TIMESTAMP data when a server has data in different time zones or data is being moved between servers with different time zones.",
    &opt_tz_utc, &opt_tz_utc, 0, GET_BOOL, NO_ARG, 1, 0, 0, 0, 0, 0},
#ifndef DONT_ALLOW_USER_CHANGE
  {"user", 'u', "User for login if not current user.",
   &current_user, &current_user, 0, GET_STR, REQUIRED_ARG,
   0, 0, 0, 0, 0, 0},
#endif
  {"verbose", 'v', "Print info about the various stages.",
   &verbose, &verbose, 0, GET_BOOL, NO_ARG, 0, 0, 0, 0, 0, 0},
  {"version",'V', "Output version information and exit.", 0, 0, 0,
   GET_NO_ARG, NO_ARG, 0, 0, 0, 0, 0, 0},
  {"where", 'w', "Dump only selected records. Quotes are mandatory.",
   &where, &where, 0, GET_STR, REQUIRED_ARG, 0, 0, 0, 0, 0, 0},
  {"xml", 'X', "Dump a database as well formed XML.", 0, 0, 0, GET_NO_ARG,
   NO_ARG, 0, 0, 0, 0, 0, 0},
  {"plugin_dir", OPT_PLUGIN_DIR, "Directory for client-side plugins.",
   &opt_plugin_dir, &opt_plugin_dir, 0,
   GET_STR, REQUIRED_ARG, 0, 0, 0, 0, 0, 0},
  {"default_auth", OPT_DEFAULT_AUTH,
   "Default authentication client-side plugin to use.",
   &opt_default_auth, &opt_default_auth, 0,
   GET_STR, REQUIRED_ARG, 0, 0, 0, 0, 0, 0},
  {0, 0, 0, 0, 0, 0, GET_NO_ARG, NO_ARG, 0, 0, 0, 0, 0, 0}
};

static const char *load_default_groups[]= { "mysqldump","client",0 };

static void maybe_exit(int error);
static void die(int error, const char* reason, ...);
static void maybe_die(int error, const char* reason, ...);
static void write_header(FILE *sql_file, char *db_name);
static void print_value(FILE *file, MYSQL_RES  *result, MYSQL_ROW row,
                        const char *prefix,const char *name,
                        int string_value);
static int dump_selected_tables(char *db, char **table_names, int tables);
static int dump_all_tables_in_db(char *db);
static int init_dumping_views(char *);
static int init_dumping_tables(char *);
static int init_dumping(char *, int init_func(char*));
static int dump_databases(char **);
static int dump_all_databases();
static char *quote_name(const char *name, char *buff, my_bool force);
char check_if_ignore_table(const char *table_name, char *table_type);
static char *primary_key_fields(const char *table_name);
static my_bool get_view_structure(char *table, char* db);
static my_bool dump_all_views_in_db(char *database);
static int dump_all_tablespaces();
static int dump_tablespaces_for_tables(char *db, char **table_names, int tables);
static int dump_tablespaces_for_databases(char** databases);
static int dump_tablespaces(char* ts_where);


/*
  Print the supplied message if in verbose mode

  SYNOPSIS
    verbose_msg()
    fmt   format specifier
    ...   variable number of parameters
*/

static void verbose_msg(const char *fmt, ...)
{
  va_list args;
  DBUG_ENTER("verbose_msg");

  if (!verbose)
    DBUG_VOID_RETURN;

  va_start(args, fmt);
  vfprintf(stderr, fmt, args);
  va_end(args);

  DBUG_VOID_RETURN;
}

/*
  exit with message if ferror(file)

  SYNOPSIS
    check_io()
    file        - checked file
*/

void check_io(FILE *file)
{
  if (ferror(file))
    die(EX_EOF, "Got errno %d on write", errno);
}

static void print_version(void)
{
  printf("%s  Ver %s Distrib %s, for %s (%s)\n",my_progname,DUMP_VERSION,
         MYSQL_SERVER_VERSION,SYSTEM_TYPE,MACHINE_TYPE);
} /* print_version */


static void short_usage_sub(void)
{
  printf("Usage: %s [OPTIONS] database [tables]\n", my_progname);
  printf("OR     %s [OPTIONS] --databases [OPTIONS] DB1 [DB2 DB3...]\n",
         my_progname);
  printf("OR     %s [OPTIONS] --all-databases [OPTIONS]\n", my_progname);
}


static void usage(void)
{
  print_version();
  puts(ORACLE_WELCOME_COPYRIGHT_NOTICE("2000, 2010"));
  puts("Dumping structure and contents of MySQL databases and tables.");
  short_usage_sub();
  print_defaults("my",load_default_groups);
  my_print_help(my_long_options);
  my_print_variables(my_long_options);
} /* usage */


static void short_usage(void)
{
  short_usage_sub();
  printf("For more options, use %s --help\n", my_progname);
}


static void write_header(FILE *sql_file, char *db_name)
{
  if (opt_xml)
  {
    fputs("<?xml version=\"1.0\"?>\n", sql_file);
    /*
      Schema reference.  Allows use of xsi:nil for NULL values and 
      xsi:type to define an element's data type.
    */
    fputs("<mysqldump ", sql_file);
    fputs("xmlns:xsi=\"http://www.w3.org/2001/XMLSchema-instance\"",
          sql_file);
    fputs(">\n", sql_file);
    check_io(sql_file);
  }
  else if (!opt_compact)
  {
    if (opt_comments)
    {
      fprintf(sql_file,
              "-- MySQL dump %s  Distrib %s, for %s (%s)\n--\n",
              DUMP_VERSION, MYSQL_SERVER_VERSION, SYSTEM_TYPE, MACHINE_TYPE);
      fprintf(sql_file, "-- Host: %s    Database: %s\n",
              current_host ? current_host : "localhost", db_name ? db_name :
              "");
      fputs("-- ------------------------------------------------------\n",
            sql_file);
      fprintf(sql_file, "-- Server version\t%s\n",
              mysql_get_server_info(&mysql_connection));
    }
    if (opt_set_charset)
      fprintf(sql_file,
"\n/*!40101 SET @OLD_CHARACTER_SET_CLIENT=@@CHARACTER_SET_CLIENT */;"
"\n/*!40101 SET @OLD_CHARACTER_SET_RESULTS=@@CHARACTER_SET_RESULTS */;"
"\n/*!40101 SET @OLD_COLLATION_CONNECTION=@@COLLATION_CONNECTION */;"
"\n/*!40101 SET NAMES %s */;\n",default_charset);

    if (opt_tz_utc)
    {
      fprintf(sql_file, "/*!40103 SET @OLD_TIME_ZONE=@@TIME_ZONE */;\n");
      fprintf(sql_file, "/*!40103 SET TIME_ZONE='+00:00' */;\n");
    }

    if (!path)
    {
      fprintf(md_result_file,"\
/*!40014 SET @OLD_UNIQUE_CHECKS=@@UNIQUE_CHECKS, UNIQUE_CHECKS=0 */;\n\
/*!40014 SET @OLD_FOREIGN_KEY_CHECKS=@@FOREIGN_KEY_CHECKS, FOREIGN_KEY_CHECKS=0 */;\n\
");
    }
    fprintf(sql_file,
            "/*!40101 SET @OLD_SQL_MODE=@@SQL_MODE, SQL_MODE='%s%s%s' */;\n"
            "/*!40111 SET @OLD_SQL_NOTES=@@SQL_NOTES, SQL_NOTES=0 */;\n",
            path?"":"NO_AUTO_VALUE_ON_ZERO",compatible_mode_normal_str[0]==0?"":",",
            compatible_mode_normal_str);
    check_io(sql_file);
  }
} /* write_header */


static void write_footer(FILE *sql_file)
{
  if (opt_xml)
  {
    fputs("</mysqldump>\n", sql_file);
    check_io(sql_file);
  }
  else if (!opt_compact)
  {
    if (opt_tz_utc)
      fprintf(sql_file,"/*!40103 SET TIME_ZONE=@OLD_TIME_ZONE */;\n");

    fprintf(sql_file,"\n/*!40101 SET SQL_MODE=@OLD_SQL_MODE */;\n");
    if (!path)
    {
      fprintf(md_result_file,"\
/*!40014 SET FOREIGN_KEY_CHECKS=@OLD_FOREIGN_KEY_CHECKS */;\n\
/*!40014 SET UNIQUE_CHECKS=@OLD_UNIQUE_CHECKS */;\n");
    }
    if (opt_set_charset)
      fprintf(sql_file,
"/*!40101 SET CHARACTER_SET_CLIENT=@OLD_CHARACTER_SET_CLIENT */;\n"
"/*!40101 SET CHARACTER_SET_RESULTS=@OLD_CHARACTER_SET_RESULTS */;\n"
"/*!40101 SET COLLATION_CONNECTION=@OLD_COLLATION_CONNECTION */;\n");
    fprintf(sql_file,
            "/*!40111 SET SQL_NOTES=@OLD_SQL_NOTES */;\n");
    fputs("\n", sql_file);
    if (opt_comments)
    {
      if (opt_dump_date)
      {
        char time_str[20];
        get_date(time_str, GETDATE_DATE_TIME, 0);
        fprintf(sql_file, "-- Dump completed on %s\n",
                time_str);
      }
      else
        fprintf(sql_file, "-- Dump completed\n");
    }
    check_io(sql_file);
  }
} /* write_footer */


uchar* get_table_key(const char *entry, size_t *length,
                     my_bool not_used __attribute__((unused)))
{
  *length= strlen(entry);
  return (uchar*) entry;
}


static my_bool
get_one_option(int optid, const struct my_option *opt __attribute__((unused)),
               char *argument)
{
  switch (optid) {
  case 'p':
    if (argument == disabled_my_option)
      argument= (char*) "";                     /* Don't require password */
    if (argument)
    {
      char *start=argument;
      my_free(opt_password);
      opt_password=my_strdup(argument,MYF(MY_FAE));
      while (*argument) *argument++= 'x';               /* Destroy argument */
      if (*start)
        start[1]=0;                             /* Cut length of argument */
      tty_password= 0;
    }
    else
      tty_password=1;
    break;
  case 'r':
    if (!(md_result_file= my_fopen(argument, O_WRONLY | FILE_BINARY,
                                    MYF(MY_WME))))
      exit(1);
    break;
  case 'W':
#ifdef __WIN__
    opt_protocol= MYSQL_PROTOCOL_PIPE;
#endif
    break;
  case 'N':
    opt_set_charset= 0;
    break;
  case 'T':
    opt_disable_keys=0;

    if (strlen(argument) >= FN_REFLEN)
    {
      /*
        This check is made because the some the file functions below
        have FN_REFLEN sized stack allocated buffers and will cause
        a crash even if the input destination buffer is large enough
        to hold the output.
      */
      die(EX_USAGE, "Input filename too long: %s", argument);
    }

    break;
  case '#':
    DBUG_PUSH(argument ? argument : default_dbug_option);
    debug_check_flag= 1;
    break;
#include <sslopt-case.h>
  case 'V': print_version(); exit(0);
  case 'X':
    opt_xml= 1;
    extended_insert= opt_drop= opt_lock=
      opt_disable_keys= opt_autocommit= opt_create_db= 0;
    break;
  case 'I':
  case '?':
    usage();
    exit(0);
  case (int) OPT_MASTER_DATA:
    if (!argument) /* work like in old versions */
      opt_master_data= MYSQL_OPT_MASTER_DATA_EFFECTIVE_SQL;
    break;
  case (int) OPT_MYSQLDUMP_SLAVE_DATA:
    if (!argument) /* work like in old versions */
      opt_slave_data= MYSQL_OPT_SLAVE_DATA_EFFECTIVE_SQL;
    break;
  case (int) OPT_OPTIMIZE:
    extended_insert= opt_drop= opt_lock= quick= create_options=
      opt_disable_keys= lock_tables= opt_set_charset= 1;
    break;
  case (int) OPT_SKIP_OPTIMIZATION:
    extended_insert= opt_drop= opt_lock= quick= create_options=
      opt_disable_keys= lock_tables= opt_set_charset= 0;
    break;
  case (int) OPT_COMPACT:
  if (opt_compact)
  {
    opt_comments= opt_drop= opt_disable_keys= opt_lock= 0;
    opt_set_charset= 0;
  }
  case (int) OPT_TABLES:
    opt_databases=0;
    break;
  case (int) OPT_IGNORE_TABLE:
  {
    if (!strchr(argument, '.'))
    {
      fprintf(stderr, "Illegal use of option --ignore-table=<database>.<table>\n");
      exit(1);
    }
    if (my_hash_insert(&ignore_table, (uchar*)my_strdup(argument, MYF(0))))
      exit(EX_EOM);
    break;
  }
  case (int) OPT_COMPATIBLE:
    {
      char buff[255];
      char *end= compatible_mode_normal_str;
      int i;
      ulong mode;
      uint err_len;

      opt_quoted= 1;
      opt_set_charset= 0;
      opt_compatible_mode_str= argument;
      opt_compatible_mode= find_set(&compatible_mode_typelib,
                                    argument, (uint) strlen(argument),
                                    &err_ptr, &err_len);
      if (err_len)
      {
        strmake(buff, err_ptr, min(sizeof(buff) - 1, err_len));
        fprintf(stderr, "Invalid mode to --compatible: %s\n", buff);
        exit(1);
      }
#if !defined(DBUG_OFF)
      {
        uint size_for_sql_mode= 0;
        const char **ptr;
        for (ptr= compatible_mode_names; *ptr; ptr++)
          size_for_sql_mode+= strlen(*ptr);
        size_for_sql_mode+= sizeof(compatible_mode_names)-1;
        DBUG_ASSERT(sizeof(compatible_mode_normal_str)>=size_for_sql_mode);
      }
#endif
      mode= opt_compatible_mode;
      for (i= 0, mode= opt_compatible_mode; mode; mode>>= 1, i++)
      {
        if (mode & 1)
        {
          end= strmov(end, compatible_mode_names[i]);
          end= strmov(end, ",");
        }
      }
      if (end!=compatible_mode_normal_str)
        end[-1]= 0;
      /*
        Set charset to the default compiled value if it hasn't
        been reset yet by --default-character-set=xxx.
      */
      if (default_charset == mysql_universal_client_charset)
        default_charset= (char*) MYSQL_DEFAULT_CHARSET_NAME;
      break;
    }
  case (int) OPT_MYSQL_PROTOCOL:
    opt_protocol= find_type_or_exit(argument, &sql_protocol_typelib,
                                    opt->name);
    break;
  }
  return 0;
}

static int get_options(int *argc, char ***argv)
{
  int ho_error;
  MYSQL_PARAMETERS *mysql_params= mysql_get_parameters();

  opt_max_allowed_packet= *mysql_params->p_max_allowed_packet;
  opt_net_buffer_length= *mysql_params->p_net_buffer_length;

  md_result_file= stdout;
  if (load_defaults("my",load_default_groups,argc,argv))
    return 1;
  defaults_argv= *argv;

  if (my_hash_init(&ignore_table, charset_info, 16, 0, 0,
                   (my_hash_get_key) get_table_key, my_free, 0))
    return(EX_EOM);
  /* Don't copy internal log tables */
  if (my_hash_insert(&ignore_table,
                     (uchar*) my_strdup("mysql.apply_status", MYF(MY_WME))) ||
      my_hash_insert(&ignore_table,
                     (uchar*) my_strdup("mysql.schema", MYF(MY_WME))) ||
      my_hash_insert(&ignore_table,
                     (uchar*) my_strdup("mysql.general_log", MYF(MY_WME))) ||
      my_hash_insert(&ignore_table,
                     (uchar*) my_strdup("mysql.slow_log", MYF(MY_WME))))
    return(EX_EOM);

  if ((ho_error= handle_options(argc, argv, my_long_options, get_one_option)))
    return(ho_error);

  *mysql_params->p_max_allowed_packet= opt_max_allowed_packet;
  *mysql_params->p_net_buffer_length= opt_net_buffer_length;
  if (debug_info_flag)
    my_end_arg= MY_CHECK_ERROR | MY_GIVE_INFO;
  if (debug_check_flag)
    my_end_arg= MY_CHECK_ERROR;

  if (opt_delayed)
    opt_lock=0;                         /* Can't have lock with delayed */
  if (!path && (enclosed || opt_enclosed || escaped || lines_terminated ||
                fields_terminated))
  {
    fprintf(stderr,
            "%s: You must use option --tab with --fields-...\n", my_progname);
    return(EX_USAGE);
  }

  /* We don't delete master logs if slave data option */
  if (opt_slave_data)
  {
    opt_lock_all_tables= !opt_single_transaction;
    opt_master_data= 0;
    opt_delete_master_logs= 0;
  }

  /* Ensure consistency of the set of binlog & locking options */
  if (opt_delete_master_logs && !opt_master_data)
    opt_master_data= MYSQL_OPT_MASTER_DATA_COMMENTED_SQL;
  if (opt_single_transaction && opt_lock_all_tables)
  {
    fprintf(stderr, "%s: You can't use --single-transaction and "
            "--lock-all-tables at the same time.\n", my_progname);
    return(EX_USAGE);
  }
  if (opt_master_data)
  {
    opt_lock_all_tables= !opt_single_transaction;
    opt_slave_data= 0;
  }
  if (opt_single_transaction || opt_lock_all_tables)
    lock_tables= 0;
  if (enclosed && opt_enclosed)
  {
    fprintf(stderr, "%s: You can't use ..enclosed.. and ..optionally-enclosed.. at the same time.\n", my_progname);
    return(EX_USAGE);
  }
  if ((opt_databases || opt_alldbs) && path)
  {
    fprintf(stderr,
            "%s: --databases or --all-databases can't be used with --tab.\n",
            my_progname);
    return(EX_USAGE);
  }
  if (strcmp(default_charset, charset_info->csname) &&
      !(charset_info= get_charset_by_csname(default_charset,
                                            MY_CS_PRIMARY, MYF(MY_WME))))
    exit(1);
  if ((*argc < 1 && !opt_alldbs) || (*argc > 0 && opt_alldbs))
  {
    short_usage();
    return EX_USAGE;
  }
  if (tty_password)
    opt_password=get_tty_password(NullS);
  return(0);
} /* get_options */


/*
** DB_error -- prints mysql error message and exits the program.
*/
static void DB_error(MYSQL *mysql_arg, const char *when)
{
  DBUG_ENTER("DB_error");
  maybe_die(EX_MYSQLERR, "Got error: %d: %s %s",
          mysql_errno(mysql_arg), mysql_error(mysql_arg), when);
  DBUG_VOID_RETURN;
}



/*
  Prints out an error message and kills the process.

  SYNOPSIS
    die()
    error_num   - process return value
    fmt_reason  - a format string for use by my_vsnprintf.
    ...         - variable arguments for above fmt_reason string
  
  DESCRIPTION
    This call prints out the formatted error message to stderr and then
    terminates the process.
*/
static void die(int error_num, const char* fmt_reason, ...)
{
  char buffer[1000];
  va_list args;
  va_start(args,fmt_reason);
  my_vsnprintf(buffer, sizeof(buffer), fmt_reason, args);
  va_end(args);

  fprintf(stderr, "%s: %s\n", my_progname, buffer);
  fflush(stderr);

  ignore_errors= 0; /* force the exit */
  maybe_exit(error_num);
}


/*
  Prints out an error message and maybe kills the process.

  SYNOPSIS
    maybe_die()
    error_num   - process return value
    fmt_reason  - a format string for use by my_vsnprintf.
    ...         - variable arguments for above fmt_reason string
  
  DESCRIPTION
    This call prints out the formatted error message to stderr and then
    terminates the process, unless the --force command line option is used.
    
    This call should be used for non-fatal errors (such as database
    errors) that the code may still be able to continue to the next unit
    of work.
    
*/
static void maybe_die(int error_num, const char* fmt_reason, ...)
{
  char buffer[1000];
  va_list args;
  va_start(args,fmt_reason);
  my_vsnprintf(buffer, sizeof(buffer), fmt_reason, args);
  va_end(args);

  fprintf(stderr, "%s: %s\n", my_progname, buffer);
  fflush(stderr);

  maybe_exit(error_num);
}



/*
  Sends a query to server, optionally reads result, prints error message if
  some.

  SYNOPSIS
    mysql_query_with_error_report()
    mysql_con       connection to use
    res             if non zero, result will be put there with
                    mysql_store_result()
    query           query to send to server

  RETURN VALUES
    0               query sending and (if res!=0) result reading went ok
    1               error
*/

static int mysql_query_with_error_report(MYSQL *mysql_con, MYSQL_RES **res,
                                         const char *query)
{
  if (mysql_query(mysql_con, query) ||
      (res && !((*res)= mysql_store_result(mysql_con))))
  {
    maybe_die(EX_MYSQLERR, "Couldn't execute '%s': %s (%d)",
            query, mysql_error(mysql_con), mysql_errno(mysql_con));
    return 1;
  }
  return 0;
}


static int fetch_db_collation(const char *db_name,
                              char *db_cl_name,
                              int db_cl_size)
{
  my_bool err_status= FALSE;
  char query[QUERY_LENGTH];
  MYSQL_RES *db_cl_res;
  MYSQL_ROW db_cl_row;
  char quoted_database_buf[NAME_LEN*2+3];
  char *qdatabase= quote_name(db_name, quoted_database_buf, 1);

  my_snprintf(query, sizeof (query), "use %s", qdatabase);

  if (mysql_query_with_error_report(mysql, NULL, query))
    return 1;

  if (mysql_query_with_error_report(mysql, &db_cl_res,
                                    "select @@collation_database"))
    return 1;

  do
  {
    if (mysql_num_rows(db_cl_res) != 1)
    {
      err_status= TRUE;
      break;
    }

    if (!(db_cl_row= mysql_fetch_row(db_cl_res)))
    {
      err_status= TRUE;
      break;
    }

    strncpy(db_cl_name, db_cl_row[0], db_cl_size);
    db_cl_name[db_cl_size - 1]= 0; /* just in case. */

  } while (FALSE);

  mysql_free_result(db_cl_res);

  return err_status ? 1 : 0;
}


static char *my_case_str(const char *str,
                         uint str_len,
                         const char *token,
                         uint token_len)
{
  my_match_t match;

  uint status= my_charset_latin1.coll->instr(&my_charset_latin1,
                                             str, str_len,
                                             token, token_len,
                                             &match, 1);

  return status ? (char *) str + match.end : NULL;
}


static int switch_db_collation(FILE *sql_file,
                               const char *db_name,
                               const char *delimiter,
                               const char *current_db_cl_name,
                               const char *required_db_cl_name,
                               int *db_cl_altered)
{
  if (strcmp(current_db_cl_name, required_db_cl_name) != 0)
  {
    char quoted_db_buf[NAME_LEN * 2 + 3];
    char *quoted_db_name= quote_name(db_name, quoted_db_buf, FALSE);

    CHARSET_INFO *db_cl= get_charset_by_name(required_db_cl_name, MYF(0));

    if (!db_cl)
      return 1;

    fprintf(sql_file,
            "ALTER DATABASE %s CHARACTER SET %s COLLATE %s %s\n",
            (const char *) quoted_db_name,
            (const char *) db_cl->csname,
            (const char *) db_cl->name,
            (const char *) delimiter);

    *db_cl_altered= 1;

    return 0;
  }

  *db_cl_altered= 0;

  return 0;
}


static int restore_db_collation(FILE *sql_file,
                                const char *db_name,
                                const char *delimiter,
                                const char *db_cl_name)
{
  char quoted_db_buf[NAME_LEN * 2 + 3];
  char *quoted_db_name= quote_name(db_name, quoted_db_buf, FALSE);

  CHARSET_INFO *db_cl= get_charset_by_name(db_cl_name, MYF(0));

  if (!db_cl)
    return 1;

  fprintf(sql_file,
          "ALTER DATABASE %s CHARACTER SET %s COLLATE %s %s\n",
          (const char *) quoted_db_name,
          (const char *) db_cl->csname,
          (const char *) db_cl->name,
          (const char *) delimiter);

  return 0;
}


static void switch_cs_variables(FILE *sql_file,
                                const char *delimiter,
                                const char *character_set_client,
                                const char *character_set_results,
                                const char *collation_connection)
{
  fprintf(sql_file,
          "/*!50003 SET @saved_cs_client      = @@character_set_client */ %s\n"
          "/*!50003 SET @saved_cs_results     = @@character_set_results */ %s\n"
          "/*!50003 SET @saved_col_connection = @@collation_connection */ %s\n"
          "/*!50003 SET character_set_client  = %s */ %s\n"
          "/*!50003 SET character_set_results = %s */ %s\n"
          "/*!50003 SET collation_connection  = %s */ %s\n",
          (const char *) delimiter,
          (const char *) delimiter,
          (const char *) delimiter,

          (const char *) character_set_client,
          (const char *) delimiter,

          (const char *) character_set_results,
          (const char *) delimiter,

          (const char *) collation_connection,
          (const char *) delimiter);
}


static void restore_cs_variables(FILE *sql_file,
                                 const char *delimiter)
{
  fprintf(sql_file,
          "/*!50003 SET character_set_client  = @saved_cs_client */ %s\n"
          "/*!50003 SET character_set_results = @saved_cs_results */ %s\n"
          "/*!50003 SET collation_connection  = @saved_col_connection */ %s\n",
          (const char *) delimiter,
          (const char *) delimiter,
          (const char *) delimiter);
}


static void switch_sql_mode(FILE *sql_file,
                            const char *delimiter,
                            const char *sql_mode)
{
  fprintf(sql_file,
          "/*!50003 SET @saved_sql_mode       = @@sql_mode */ %s\n"
          "/*!50003 SET sql_mode              = '%s' */ %s\n",
          (const char *) delimiter,

          (const char *) sql_mode,
          (const char *) delimiter);
}


static void restore_sql_mode(FILE *sql_file,
                             const char *delimiter)
{
  fprintf(sql_file,
          "/*!50003 SET sql_mode              = @saved_sql_mode */ %s\n",
          (const char *) delimiter);
}


static void switch_time_zone(FILE *sql_file,
                             const char *delimiter,
                             const char *time_zone)
{
  fprintf(sql_file,
          "/*!50003 SET @saved_time_zone      = @@time_zone */ %s\n"
          "/*!50003 SET time_zone             = '%s' */ %s\n",
          (const char *) delimiter,

          (const char *) time_zone,
          (const char *) delimiter);
}


static void restore_time_zone(FILE *sql_file,
                              const char *delimiter)
{
  fprintf(sql_file,
          "/*!50003 SET time_zone             = @saved_time_zone */ %s\n",
          (const char *) delimiter);
}


/**
  Switch charset for results to some specified charset.  If the server does not
  support character_set_results variable, nothing can be done here.  As for
  whether something should be done here, future new callers of this function
  should be aware that the server lacking the facility of switching charsets is
  treated as success.

  @note  If the server lacks support, then nothing is changed and no error
         condition is returned.

  @returns  whether there was an error or not
*/
static int switch_character_set_results(MYSQL *mysql, const char *cs_name)
{
  char query_buffer[QUERY_LENGTH];
  size_t query_length;

  /* Server lacks facility.  This is not an error, by arbitrary decision . */
  if (!server_supports_switching_charsets)
    return FALSE;

  query_length= my_snprintf(query_buffer,
                            sizeof (query_buffer),
                            "SET SESSION character_set_results = '%s'",
                            (const char *) cs_name);

  return mysql_real_query(mysql, query_buffer, query_length);
}

/**
  Rewrite statement, enclosing DEFINER clause in version-specific comment.

  This function parses any CREATE statement and encloses DEFINER-clause in
  version-specific comment:
    input query:     CREATE DEFINER=a@b FUNCTION ...
    rewritten query: CREATE * / / *!50020 DEFINER=a@b * / / *!50003 FUNCTION ...

  @note This function will go away when WL#3995 is implemented.

  @param[in] stmt_str                 CREATE statement string.
  @param[in] stmt_length              Length of the stmt_str.
  @param[in] definer_version_str      Minimal MySQL version number when
                                      DEFINER clause is supported in the
                                      given statement.
  @param[in] definer_version_length   Length of definer_version_str.
  @param[in] stmt_version_str         Minimal MySQL version number when the
                                      given statement is supported.
  @param[in] stmt_version_length      Length of stmt_version_str.
  @param[in] keyword_str              Keyword to look for after CREATE.
  @param[in] keyword_length           Length of keyword_str.

  @return pointer to the new allocated query string.
*/

static char *cover_definer_clause(const char *stmt_str,
                                  uint stmt_length,
                                  const char *definer_version_str,
                                  uint definer_version_length,
                                  const char *stmt_version_str,
                                  uint stmt_version_length,
                                  const char *keyword_str,
                                  uint keyword_length)
{
  char *definer_begin= my_case_str(stmt_str, stmt_length,
                                   C_STRING_WITH_LEN(" DEFINER"));
  char *definer_end= NULL;

  char *query_str= NULL;
  char *query_ptr;

  if (!definer_begin)
    return NULL;

  definer_end= my_case_str(definer_begin, strlen(definer_begin),
                           keyword_str, keyword_length);

  if (!definer_end)
    return NULL;

  /*
    Allocate memory for new query string: original string
    from SHOW statement and version-specific comments.
  */
  query_str= alloc_query_str(stmt_length + 23);

  query_ptr= strnmov(query_str, stmt_str, definer_begin - stmt_str);
  query_ptr= strnmov(query_ptr, C_STRING_WITH_LEN("*/ /*!"));
  query_ptr= strnmov(query_ptr, definer_version_str, definer_version_length);
  query_ptr= strnmov(query_ptr, definer_begin, definer_end - definer_begin);
  query_ptr= strnmov(query_ptr, C_STRING_WITH_LEN("*/ /*!"));
  query_ptr= strnmov(query_ptr, stmt_version_str, stmt_version_length);
  query_ptr= strxmov(query_ptr, definer_end, NullS);

  return query_str;
}

/*
  Open a new .sql file to dump the table or view into

  SYNOPSIS
    open_sql_file_for_table
    name      name of the table or view
    flags     flags (as per "man 2 open")

  RETURN VALUES
    0        Failed to open file
    > 0      Handle of the open file
*/
static FILE* open_sql_file_for_table(const char* table, int flags)
{
  FILE* res;
  char filename[FN_REFLEN], tmp_path[FN_REFLEN];
  convert_dirname(tmp_path,path,NullS);
  res= my_fopen(fn_format(filename, table, tmp_path, ".sql", 4),
                flags, MYF(MY_WME));
  return res;
}


static void free_resources()
{
  if (md_result_file && md_result_file != stdout)
    my_fclose(md_result_file, MYF(0));
  my_free(opt_password);
  if (my_hash_inited(&ignore_table))
    my_hash_free(&ignore_table);
  if (extended_insert)
    dynstr_free(&extended_row);
  if (insert_pat_inited)
    dynstr_free(&insert_pat);
  if (defaults_argv)
    free_defaults(defaults_argv);
  my_end(my_end_arg);
}


static void maybe_exit(int error)
{
  if (!first_error)
    first_error= error;
  if (ignore_errors)
    return;
  if (mysql)
    mysql_close(mysql);
  free_resources();
  exit(error);
}


/*
  db_connect -- connects to the host and selects DB.
*/

static int connect_to_db(char *host, char *user,char *passwd)
{
  char buff[20+FN_REFLEN];
  DBUG_ENTER("connect_to_db");

  verbose_msg("-- Connecting to %s...\n", host ? host : "localhost");
  mysql_init(&mysql_connection);
  if (opt_compress)
    mysql_options(&mysql_connection,MYSQL_OPT_COMPRESS,NullS);
#ifdef HAVE_OPENSSL
  if (opt_use_ssl)
    mysql_ssl_set(&mysql_connection, opt_ssl_key, opt_ssl_cert, opt_ssl_ca,
                  opt_ssl_capath, opt_ssl_cipher);
  mysql_options(&mysql_connection,MYSQL_OPT_SSL_VERIFY_SERVER_CERT,
                (char*)&opt_ssl_verify_server_cert);
#endif
  if (opt_protocol)
    mysql_options(&mysql_connection,MYSQL_OPT_PROTOCOL,(char*)&opt_protocol);
#ifndef MCP_WL3126
  if (opt_bind_addr)
    mysql_options(&mysql_connection,MYSQL_OPT_BIND,opt_bind_addr);
#endif
#ifdef HAVE_SMEM
  if (shared_memory_base_name)
    mysql_options(&mysql_connection,MYSQL_SHARED_MEMORY_BASE_NAME,shared_memory_base_name);
#endif
  mysql_options(&mysql_connection, MYSQL_SET_CHARSET_NAME, default_charset);

  if (opt_plugin_dir && *opt_plugin_dir)
    mysql_options(&mysql_connection, MYSQL_PLUGIN_DIR, opt_plugin_dir);

  if (opt_default_auth && *opt_default_auth)
    mysql_options(&mysql_connection, MYSQL_DEFAULT_AUTH, opt_default_auth);

  if (!(mysql= mysql_real_connect(&mysql_connection,host,user,passwd,
                                  NULL,opt_mysql_port,opt_mysql_unix_port,
                                  0)))
  {
    DB_error(&mysql_connection, "when trying to connect");
    DBUG_RETURN(1);
  }
  if ((mysql_get_server_version(&mysql_connection) < 40100) ||
      (opt_compatible_mode & 3))
  {
    /* Don't dump SET NAMES with a pre-4.1 server (bug#7997).  */
    opt_set_charset= 0;

    /* Don't switch charsets for 4.1 and earlier.  (bug#34192). */
    server_supports_switching_charsets= FALSE;
  } 
  /*
    As we're going to set SQL_MODE, it would be lost on reconnect, so we
    cannot reconnect.
  */
  mysql->reconnect= 0;
  my_snprintf(buff, sizeof(buff), "/*!40100 SET @@SQL_MODE='%s' */",
              compatible_mode_normal_str);
  if (mysql_query_with_error_report(mysql, 0, buff))
    DBUG_RETURN(1);
  /*
    set time_zone to UTC to allow dumping date types between servers with
    different time zone settings
  */
  if (opt_tz_utc)
  {
    my_snprintf(buff, sizeof(buff), "/*!40103 SET TIME_ZONE='+00:00' */");
    if (mysql_query_with_error_report(mysql, 0, buff))
      DBUG_RETURN(1);
  }
  DBUG_RETURN(0);
} /* connect_to_db */


/*
** dbDisconnect -- disconnects from the host.
*/
static void dbDisconnect(char *host)
{
  verbose_msg("-- Disconnecting from %s...\n", host ? host : "localhost");
  mysql_close(mysql);
} /* dbDisconnect */


static void unescape(FILE *file,char *pos,uint length)
{
  char *tmp;
  DBUG_ENTER("unescape");
  if (!(tmp=(char*) my_malloc(length*2+1, MYF(MY_WME))))
    die(EX_MYSQLERR, "Couldn't allocate memory");

  mysql_real_escape_string(&mysql_connection, tmp, pos, length);
  fputc('\'', file);
  fputs(tmp, file);
  fputc('\'', file);
  check_io(file);
  my_free(tmp);
  DBUG_VOID_RETURN;
} /* unescape */


static my_bool test_if_special_chars(const char *str)
{
#if MYSQL_VERSION_ID >= 32300
  for ( ; *str ; str++)
    if (!my_isvar(charset_info,*str) && *str != '$')
      return 1;
#endif
  return 0;
} /* test_if_special_chars */



/*
  quote_name(name, buff, force)

  Quotes char string, taking into account compatible mode

  Args

  name                 Unquoted string containing that which will be quoted
  buff                 The buffer that contains the quoted value, also returned
  force                Flag to make it ignore 'test_if_special_chars'

  Returns

  buff                 quoted string

*/
static char *quote_name(const char *name, char *buff, my_bool force)
{
  char *to= buff;
  char qtype= (opt_compatible_mode & MASK_ANSI_QUOTES) ? '\"' : '`';

  if (!force && !opt_quoted && !test_if_special_chars(name))
    return (char*) name;
  *to++= qtype;
  while (*name)
  {
    if (*name == qtype)
      *to++= qtype;
    *to++= *name++;
  }
  to[0]= qtype;
  to[1]= 0;
  return buff;
} /* quote_name */


/*
  Quote a table name so it can be used in "SHOW TABLES LIKE <tabname>"

  SYNOPSIS
    quote_for_like()
    name     name of the table
    buff     quoted name of the table

  DESCRIPTION
    Quote \, _, ' and % characters

    Note: Because MySQL uses the C escape syntax in strings
    (for example, '\n' to represent newline), you must double
    any '\' that you use in your LIKE  strings. For example, to
    search for '\n', specify it as '\\n'. To search for '\', specify
    it as '\\\\' (the backslashes are stripped once by the parser
    and another time when the pattern match is done, leaving a
    single backslash to be matched).

    Example: "t\1" => "t\\\\1"

*/
static char *quote_for_like(const char *name, char *buff)
{
  char *to= buff;
  *to++= '\'';
  while (*name)
  {
    if (*name == '\\')
    {
      *to++='\\';
      *to++='\\';
      *to++='\\';
    }
    else if (*name == '\'' || *name == '_'  || *name == '%')
      *to++= '\\';
    *to++= *name++;
  }
  to[0]= '\'';
  to[1]= 0;
  return buff;
}


/*
  Quote and print a string.

  SYNOPSIS
    print_quoted_xml()
    xml_file    - output file
    str         - string to print
    len         - its length

  DESCRIPTION
    Quote '<' '>' '&' '\"' chars and print a string to the xml_file.
*/

static void print_quoted_xml(FILE *xml_file, const char *str, ulong len)
{
  const char *end;

  for (end= str + len; str != end; str++)
  {
    switch (*str) {
    case '<':
      fputs("&lt;", xml_file);
      break;
    case '>':
      fputs("&gt;", xml_file);
      break;
    case '&':
      fputs("&amp;", xml_file);
      break;
    case '\"':
      fputs("&quot;", xml_file);
      break;
    default:
      fputc(*str, xml_file);
      break;
    }
  }
  check_io(xml_file);
}


/*
  Print xml tag. Optionally add attribute(s).

  SYNOPSIS
    print_xml_tag(xml_file, sbeg, send, tag_name, first_attribute_name, 
                    ..., attribute_name_n, attribute_value_n, NullS)
    xml_file              - output file
    sbeg                  - line beginning
    line_end              - line ending
    tag_name              - XML tag name.
    first_attribute_name  - tag and first attribute
    first_attribute_value - (Implied) value of first attribute
    attribute_name_n      - attribute n
    attribute_value_n     - value of attribute n

  DESCRIPTION
    Print XML tag with any number of attribute="value" pairs to the xml_file.

    Format is:
      sbeg<tag_name first_attribute_name="first_attribute_value" ... 
      attribute_name_n="attribute_value_n">send
  NOTE
    Additional arguments must be present in attribute/value pairs.
    The last argument should be the null character pointer.
    All attribute_value arguments MUST be NULL terminated strings.
    All attribute_value arguments will be quoted before output.
*/

static void print_xml_tag(FILE * xml_file, const char* sbeg,
                          const char* line_end, 
                          const char* tag_name, 
                          const char* first_attribute_name, ...)
{
  va_list arg_list;
  const char *attribute_name, *attribute_value;

  fputs(sbeg, xml_file);
  fputc('<', xml_file);
  fputs(tag_name, xml_file);  

  va_start(arg_list, first_attribute_name);
  attribute_name= first_attribute_name;
  while (attribute_name != NullS)
  {
    attribute_value= va_arg(arg_list, char *);
    DBUG_ASSERT(attribute_value != NullS);

    fputc(' ', xml_file);
    fputs(attribute_name, xml_file);    
    fputc('\"', xml_file);
    
    print_quoted_xml(xml_file, attribute_value, strlen(attribute_value));
    fputc('\"', xml_file);

    attribute_name= va_arg(arg_list, char *);
  }
  va_end(arg_list);

  fputc('>', xml_file);
  fputs(line_end, xml_file);
  check_io(xml_file);
}


/*
  Print xml tag with for a field that is null

  SYNOPSIS
    print_xml_null_tag()
    xml_file    - output file
    sbeg        - line beginning
    stag_atr    - tag and attribute
    sval        - value of attribute
    line_end        - line ending

  DESCRIPTION
    Print tag with one attribute to the xml_file. Format is:
      <stag_atr="sval" xsi:nil="true"/>
  NOTE
    sval MUST be a NULL terminated string.
    sval string will be qouted before output.
*/

static void print_xml_null_tag(FILE * xml_file, const char* sbeg,
                               const char* stag_atr, const char* sval,
                               const char* line_end)
{
  fputs(sbeg, xml_file);
  fputs("<", xml_file);
  fputs(stag_atr, xml_file);
  fputs("\"", xml_file);
  print_quoted_xml(xml_file, sval, strlen(sval));
  fputs("\" xsi:nil=\"true\" />", xml_file);
  fputs(line_end, xml_file);
  check_io(xml_file);
}


/*
  Print xml tag with many attributes.

  SYNOPSIS
    print_xml_row()
    xml_file    - output file
    row_name    - xml tag name
    tableRes    - query result
    row         - result row

  DESCRIPTION
    Print tag with many attribute to the xml_file. Format is:
      \t\t<row_name Atr1="Val1" Atr2="Val2"... />
  NOTE
    All atributes and values will be quoted before output.
*/

static void print_xml_row(FILE *xml_file, const char *row_name,
                          MYSQL_RES *tableRes, MYSQL_ROW *row)
{
  uint i;
  MYSQL_FIELD *field;
  ulong *lengths= mysql_fetch_lengths(tableRes);

  fprintf(xml_file, "\t\t<%s", row_name);
  check_io(xml_file);
  mysql_field_seek(tableRes, 0);
  for (i= 0; (field= mysql_fetch_field(tableRes)); i++)
  {
    if ((*row)[i])
    {
      fputc(' ', xml_file);
      print_quoted_xml(xml_file, field->name, field->name_length);
      fputs("=\"", xml_file);
      print_quoted_xml(xml_file, (*row)[i], lengths[i]);
      fputc('"', xml_file);
      check_io(xml_file);
    }
  }
  fputs(" />\n", xml_file);
  check_io(xml_file);
}


/*
 create_delimiter
 Generate a new (null-terminated) string that does not exist in  query 
 and is therefore suitable for use as a query delimiter.  Store this
 delimiter in  delimiter_buff .
 
 This is quite simple in that it doesn't even try to parse statements as an
 interpreter would.  It merely returns a string that is not in the query, which
 is much more than adequate for constructing a delimiter.

 RETURN
   ptr to the delimiter  on Success
   NULL                  on Failure
*/
static char *create_delimiter(char *query, char *delimiter_buff, 
                              int delimiter_max_size) 
{
  int proposed_length;
  char *presence;

  delimiter_buff[0]= ';';  /* start with one semicolon, and */

  for (proposed_length= 2; proposed_length < delimiter_max_size; 
      delimiter_max_size++) {

    delimiter_buff[proposed_length-1]= ';';  /* add semicolons, until */
    delimiter_buff[proposed_length]= '\0';

    presence = strstr(query, delimiter_buff);
    if (presence == NULL) { /* the proposed delimiter is not in the query. */
       return delimiter_buff;
    }

  }
  return NULL;  /* but if we run out of space, return nothing at all. */
}


/*
  dump_events_for_db
  -- retrieves list of events for a given db, and prints out
  the CREATE EVENT statement into the output (the dump).

  RETURN
    0  Success
    1  Error
*/
static uint dump_events_for_db(char *db)
{
  char       query_buff[QUERY_LENGTH];
  char       db_name_buff[NAME_LEN*2+3], name_buff[NAME_LEN*2+3];
  char       *event_name;
  char       delimiter[QUERY_LENGTH];
  FILE       *sql_file= md_result_file;
  MYSQL_RES  *event_res, *event_list_res;
  MYSQL_ROW  row, event_list_row;

  char       db_cl_name[MY_CS_NAME_SIZE];
  int        db_cl_altered= FALSE;

  DBUG_ENTER("dump_events_for_db");
  DBUG_PRINT("enter", ("db: '%s'", db));

  mysql_real_escape_string(mysql, db_name_buff, db, strlen(db));

  /* nice comments */
  if (opt_comments)
    fprintf(sql_file, "\n--\n-- Dumping events for database '%s'\n--\n", db);

  /*
    not using "mysql_query_with_error_report" because we may have not
    enough privileges to lock mysql.events.
  */
  if (lock_tables)
    mysql_query(mysql, "LOCK TABLES mysql.event READ");

  if (mysql_query_with_error_report(mysql, &event_list_res, "show events"))
    DBUG_RETURN(0);

  strcpy(delimiter, ";");
  if (mysql_num_rows(event_list_res) > 0)
  {
    fprintf(sql_file, "/*!50106 SET @save_time_zone= @@TIME_ZONE */ ;\n");

    /* Get database collation. */

    if (fetch_db_collation(db_name_buff, db_cl_name, sizeof (db_cl_name)))
      DBUG_RETURN(1);

    if (switch_character_set_results(mysql, "binary"))
      DBUG_RETURN(1);

    while ((event_list_row= mysql_fetch_row(event_list_res)) != NULL)
    {
      event_name= quote_name(event_list_row[1], name_buff, 0);
      DBUG_PRINT("info", ("retrieving CREATE EVENT for %s", name_buff));
      my_snprintf(query_buff, sizeof(query_buff), "SHOW CREATE EVENT %s", 
          event_name);

      if (mysql_query_with_error_report(mysql, &event_res, query_buff))
        DBUG_RETURN(1);

      while ((row= mysql_fetch_row(event_res)) != NULL)
      {
        /*
          if the user has EXECUTE privilege he can see event names, but not the
          event body!
        */
        if (strlen(row[3]) != 0)
        {
          char *query_str;

          if (opt_drop)
            fprintf(sql_file, "/*!50106 DROP EVENT IF EXISTS %s */%s\n", 
                event_name, delimiter);

          if (create_delimiter(row[3], delimiter, sizeof(delimiter)) == NULL)
          {
            fprintf(stderr, "%s: Warning: Can't create delimiter for event '%s'\n",
                    my_progname, event_name);
            DBUG_RETURN(1);
          }

          fprintf(sql_file, "DELIMITER %s\n", delimiter);

          if (mysql_num_fields(event_res) >= 7)
          {
            if (switch_db_collation(sql_file, db_name_buff, delimiter,
                                    db_cl_name, row[6], &db_cl_altered))
            {
              DBUG_RETURN(1);
            }

            switch_cs_variables(sql_file, delimiter,
                                row[4],   /* character_set_client */
                                row[4],   /* character_set_results */
                                row[5]);  /* collation_connection */
          }
          else
          {
            /*
              mysqldump is being run against the server, that does not
              provide character set information in SHOW CREATE
              statements.

              NOTE: the dump may be incorrect, since character set
              information is required in order to restore event properly.
            */

            fprintf(sql_file,
                    "--\n"
                    "-- WARNING: old server version. "
                      "The following dump may be incomplete.\n"
                    "--\n");
          }

          switch_sql_mode(sql_file, delimiter, row[1]);

          switch_time_zone(sql_file, delimiter, row[2]);

          query_str= cover_definer_clause(row[3], strlen(row[3]),
                                          C_STRING_WITH_LEN("50117"),
                                          C_STRING_WITH_LEN("50106"),
                                          C_STRING_WITH_LEN(" EVENT"));

          fprintf(sql_file,
                  "/*!50106 %s */ %s\n",
                  (const char *) (query_str != NULL ? query_str : row[3]),
                  (const char *) delimiter);

          restore_time_zone(sql_file, delimiter);
          restore_sql_mode(sql_file, delimiter);

          if (mysql_num_fields(event_res) >= 7)
          {
            restore_cs_variables(sql_file, delimiter);

            if (db_cl_altered)
            {
              if (restore_db_collation(sql_file, db_name_buff, delimiter,
                                       db_cl_name))
                DBUG_RETURN(1);
            }
          }
        }
      } /* end of event printing */
      mysql_free_result(event_res);

    } /* end of list of events */
    fprintf(sql_file, "DELIMITER ;\n");
    fprintf(sql_file, "/*!50106 SET TIME_ZONE= @save_time_zone */ ;\n");

    if (switch_character_set_results(mysql, default_charset))
      DBUG_RETURN(1);
  }
  mysql_free_result(event_list_res);

  if (lock_tables)
    (void) mysql_query_with_error_report(mysql, 0, "UNLOCK TABLES");
  DBUG_RETURN(0);
}


/*
  Print hex value for blob data.

  SYNOPSIS
    print_blob_as_hex()
    output_file         - output file
    str                 - string to print
    len                 - its length

  DESCRIPTION
    Print hex value for blob data.
*/

static void print_blob_as_hex(FILE *output_file, const char *str, ulong len)
{
    /* sakaik got the idea to to provide blob's in hex notation. */
    const char *ptr= str, *end= ptr + len;
    for (; ptr < end ; ptr++)
      fprintf(output_file, "%02X", *((uchar *)ptr));
    check_io(output_file);
}

/*
  dump_routines_for_db
  -- retrieves list of routines for a given db, and prints out
  the CREATE PROCEDURE definition into the output (the dump).

  This function has logic to print the appropriate syntax depending on whether
  this is a procedure or functions

  RETURN
    0  Success
    1  Error
*/

static uint dump_routines_for_db(char *db)
{
  char       query_buff[QUERY_LENGTH];
  const char *routine_type[]= {"FUNCTION", "PROCEDURE"};
  char       db_name_buff[NAME_LEN*2+3], name_buff[NAME_LEN*2+3];
  char       *routine_name;
  int        i;
  FILE       *sql_file= md_result_file;
  MYSQL_RES  *routine_res, *routine_list_res;
  MYSQL_ROW  row, routine_list_row;

  char       db_cl_name[MY_CS_NAME_SIZE];
  int        db_cl_altered= FALSE;

  DBUG_ENTER("dump_routines_for_db");
  DBUG_PRINT("enter", ("db: '%s'", db));

  mysql_real_escape_string(mysql, db_name_buff, db, strlen(db));

  /* nice comments */
  if (opt_comments)
    fprintf(sql_file, "\n--\n-- Dumping routines for database '%s'\n--\n", db);

  /*
    not using "mysql_query_with_error_report" because we may have not
    enough privileges to lock mysql.proc.
  */
  if (lock_tables)
    mysql_query(mysql, "LOCK TABLES mysql.proc READ");

  /* Get database collation. */

  if (fetch_db_collation(db_name_buff, db_cl_name, sizeof (db_cl_name)))
    DBUG_RETURN(1);

  if (switch_character_set_results(mysql, "binary"))
    DBUG_RETURN(1);

  /* 0, retrieve and dump functions, 1, procedures */
  for (i= 0; i <= 1; i++)
  {
    my_snprintf(query_buff, sizeof(query_buff),
                "SHOW %s STATUS WHERE Db = '%s'",
                routine_type[i], db_name_buff);

    if (mysql_query_with_error_report(mysql, &routine_list_res, query_buff))
      DBUG_RETURN(1);

    if (mysql_num_rows(routine_list_res))
    {

      while ((routine_list_row= mysql_fetch_row(routine_list_res)))
      {
        routine_name= quote_name(routine_list_row[1], name_buff, 0);
        DBUG_PRINT("info", ("retrieving CREATE %s for %s", routine_type[i],
                            name_buff));
        my_snprintf(query_buff, sizeof(query_buff), "SHOW CREATE %s %s",
                    routine_type[i], routine_name);

        if (mysql_query_with_error_report(mysql, &routine_res, query_buff))
          DBUG_RETURN(1);

        while ((row= mysql_fetch_row(routine_res)))
        {
          /*
            if the user has EXECUTE privilege he see routine names, but NOT the
            routine body of other routines that are not the creator of!
          */
          DBUG_PRINT("info",("length of body for %s row[2] '%s' is %d",
                             routine_name, row[2] ? row[2] : "(null)",
                             row[2] ? (int) strlen(row[2]) : 0));
          if (row[2] == NULL)
          {
            fprintf(sql_file, "\n-- insufficient privileges to %s\n", query_buff);
            fprintf(sql_file, "-- does %s have permissions on mysql.proc?\n\n", current_user);
            maybe_die(EX_MYSQLERR,"%s has insufficent privileges to %s!", current_user, query_buff);
          }
          else if (strlen(row[2]))
          {
            char *query_str;
            if (opt_drop)
              fprintf(sql_file, "/*!50003 DROP %s IF EXISTS %s */;\n",
                      routine_type[i], routine_name);

            query_str= cover_definer_clause(row[2], strlen(row[2]),
                                            C_STRING_WITH_LEN("50020"),
                                            C_STRING_WITH_LEN("50003"),
                                            C_STRING_WITH_LEN(" FUNCTION"));

            if (!query_str)
              query_str= cover_definer_clause(row[2], strlen(row[2]),
                                              C_STRING_WITH_LEN("50020"),
                                              C_STRING_WITH_LEN("50003"),
                                              C_STRING_WITH_LEN(" PROCEDURE"));

            if (mysql_num_fields(routine_res) >= 6)
            {
              if (switch_db_collation(sql_file, db_name_buff, ";",
                                      db_cl_name, row[5], &db_cl_altered))
              {
                DBUG_RETURN(1);
              }

              switch_cs_variables(sql_file, ";",
                                  row[3],   /* character_set_client */
                                  row[3],   /* character_set_results */
                                  row[4]);  /* collation_connection */
            }
            else
            {
              /*
                mysqldump is being run against the server, that does not
                provide character set information in SHOW CREATE
                statements.

                NOTE: the dump may be incorrect, since character set
                information is required in order to restore stored
                procedure/function properly.
              */

              fprintf(sql_file,
                      "--\n"
                      "-- WARNING: old server version. "
                        "The following dump may be incomplete.\n"
                      "--\n");
            }


            switch_sql_mode(sql_file, ";", row[1]);

            fprintf(sql_file,
                    "DELIMITER ;;\n"
                    "/*!50003 %s */;;\n"
                    "DELIMITER ;\n",
                    (const char *) (query_str != NULL ? query_str : row[2]));

            restore_sql_mode(sql_file, ";");

            if (mysql_num_fields(routine_res) >= 6)
            {
              restore_cs_variables(sql_file, ";");

              if (db_cl_altered)
              {
                if (restore_db_collation(sql_file, db_name_buff, ";", db_cl_name))
                  DBUG_RETURN(1);
              }
            }

            my_free(query_str);
          }
        } /* end of routine printing */
        mysql_free_result(routine_res);

      } /* end of list of routines */
    }
    mysql_free_result(routine_list_res);
  } /* end of for i (0 .. 1)  */

  if (switch_character_set_results(mysql, default_charset))
    DBUG_RETURN(1);

  if (lock_tables)
    (void) mysql_query_with_error_report(mysql, 0, "UNLOCK TABLES");
  DBUG_RETURN(0);
}

/*
  get_table_structure -- retrievs database structure, prints out corresponding
  CREATE statement and fills out insert_pat if the table is the type we will
  be dumping.

  ARGS
    table       - table name
    db          - db name
    table_type  - table type, e.g. "MyISAM" or "InnoDB", but also "VIEW"
    ignore_flag - what we must particularly ignore - see IGNORE_ defines above

  RETURN
    number of fields in table, 0 if error
*/

static uint get_table_structure(char *table, char *db, char *table_type,
                                char *ignore_flag)
{
  my_bool    init=0, delayed, write_data, complete_insert;
  my_ulonglong num_fields;
  char       *result_table, *opt_quoted_table;
  const char *insert_option;
  char	     name_buff[NAME_LEN+3],table_buff[NAME_LEN*2+3];
  char       table_buff2[NAME_LEN*2+3], query_buff[QUERY_LENGTH];
  const char *show_fields_stmt= "SELECT `COLUMN_NAME` AS `Field`, "
                                "`COLUMN_TYPE` AS `Type`, "
                                "`IS_NULLABLE` AS `Null`, "
                                "`COLUMN_KEY` AS `Key`, "
                                "`COLUMN_DEFAULT` AS `Default`, "
                                "`EXTRA` AS `Extra`, "
                                "`COLUMN_COMMENT` AS `Comment` "
                                "FROM `INFORMATION_SCHEMA`.`COLUMNS` WHERE "
                                "TABLE_SCHEMA = '%s' AND TABLE_NAME = '%s'";
  FILE       *sql_file= md_result_file;
  int        len;
  MYSQL_RES  *result;
  MYSQL_ROW  row;
  DBUG_ENTER("get_table_structure");
  DBUG_PRINT("enter", ("db: %s  table: %s", db, table));

  *ignore_flag= check_if_ignore_table(table, table_type);

  delayed= opt_delayed;
  if (delayed && (*ignore_flag & IGNORE_INSERT_DELAYED))
  {
    delayed= 0;
    verbose_msg("-- Warning: Unable to use delayed inserts for table '%s' "
                "because it's of type %s\n", table, table_type);
  }

  complete_insert= 0;
  if ((write_data= !(*ignore_flag & IGNORE_DATA)))
  {
    complete_insert= opt_complete_insert;
    if (!insert_pat_inited)
    {
      insert_pat_inited= 1;
      init_dynamic_string_checked(&insert_pat, "", 1024, 1024);
    }
    else
      dynstr_set_checked(&insert_pat, "");
  }

  insert_option= ((delayed && opt_ignore) ? " DELAYED IGNORE " :
                  delayed ? " DELAYED " : opt_ignore ? " IGNORE " : "");

  verbose_msg("-- Retrieving table structure for table %s...\n", table);

  len= my_snprintf(query_buff, sizeof(query_buff),
                   "SET OPTION SQL_QUOTE_SHOW_CREATE=%d",
                   (opt_quoted || opt_keywords));
  if (!create_options)
    strmov(query_buff+len,
           "/*!40102 ,SQL_MODE=concat(@@sql_mode, _utf8 ',NO_KEY_OPTIONS,NO_TABLE_OPTIONS,NO_FIELD_OPTIONS') */");

  result_table=     quote_name(table, table_buff, 1);
  opt_quoted_table= quote_name(table, table_buff2, 0);

  if (opt_order_by_primary)
    order_by= primary_key_fields(result_table);

  if (!opt_xml && !mysql_query_with_error_report(mysql, 0, query_buff))
  {
    /* using SHOW CREATE statement */
    if (!opt_no_create_info)
    {
      /* Make an sql-file, if path was given iow. option -T was given */
      char buff[20+FN_REFLEN];
      MYSQL_FIELD *field;

      my_snprintf(buff, sizeof(buff), "show create table %s", result_table);

      if (switch_character_set_results(mysql, "binary") ||
          mysql_query_with_error_report(mysql, &result, buff) ||
          switch_character_set_results(mysql, default_charset))
        DBUG_RETURN(0);

      if (path)
      {
        if (!(sql_file= open_sql_file_for_table(table, O_WRONLY)))
          DBUG_RETURN(0);

        write_header(sql_file, db);
      }
      if (!opt_xml && opt_comments)
      {
      if (strcmp (table_type, "VIEW") == 0)         /* view */
        fprintf(sql_file, "\n--\n-- Temporary table structure for view %s\n--\n\n",
                result_table);
      else
        fprintf(sql_file, "\n--\n-- Table structure for table %s\n--\n\n",
                result_table);
        check_io(sql_file);
      }
      if (opt_drop)
      {
      /*
        Even if the "table" is a view, we do a DROP TABLE here.  The
        view-specific code below fills in the DROP VIEW.
       */
        fprintf(sql_file, "DROP TABLE IF EXISTS %s;\n",
                opt_quoted_table);
        check_io(sql_file);
      }

      field= mysql_fetch_field_direct(result, 0);
      if (strcmp(field->name, "View") == 0)
      {
        char *scv_buff= NULL;

        verbose_msg("-- It's a view, create dummy table for view\n");

        /* save "show create" statement for later */
        if ((row= mysql_fetch_row(result)) && (scv_buff=row[1]))
          scv_buff= my_strdup(scv_buff, MYF(0));

        mysql_free_result(result);

        /*
          Create a table with the same name as the view and with columns of
          the same name in order to satisfy views that depend on this view.
          The table will be removed when the actual view is created.

          The properties of each column, aside from the data type, are not
          preserved in this temporary table, because they are not necessary.

          This will not be necessary once we can determine dependencies
          between views and can simply dump them in the appropriate order.
        */
        my_snprintf(query_buff, sizeof(query_buff),
                    "SHOW FIELDS FROM %s", result_table);
        if (switch_character_set_results(mysql, "binary") ||
            mysql_query_with_error_report(mysql, &result, query_buff) ||
            switch_character_set_results(mysql, default_charset))
        {
          /*
            View references invalid or privileged table/col/fun (err 1356),
            so we cannot create a stand-in table.  Be defensive and dump
            a comment with the view's 'show create' statement. (Bug #17371)
          */

          if (mysql_errno(mysql) == ER_VIEW_INVALID)
            fprintf(sql_file, "\n-- failed on view %s: %s\n\n", result_table, scv_buff ? scv_buff : "");

          my_free(scv_buff);

          DBUG_RETURN(0);
        }
        else
          my_free(scv_buff);

        if (mysql_num_rows(result))
        {
          if (opt_drop)
          {
            /*
              We have already dropped any table of the same name above, so
              here we just drop the view.
            */

            fprintf(sql_file, "/*!50001 DROP VIEW IF EXISTS %s*/;\n",
                    opt_quoted_table);
            check_io(sql_file);
          }

          fprintf(sql_file,
                  "SET @saved_cs_client     = @@character_set_client;\n"
                  "SET character_set_client = utf8;\n"
                  "/*!50001 CREATE TABLE %s (\n",
                  result_table);

          /*
            Get first row, following loop will prepend comma - keeps from
            having to know if the row being printed is last to determine if
            there should be a _trailing_ comma.
          */

          row= mysql_fetch_row(result);

          fprintf(sql_file, "  %s %s", quote_name(row[0], name_buff, 0),
                  row[1]);

          while((row= mysql_fetch_row(result)))
          {
            /* col name, col type */
            fprintf(sql_file, ",\n  %s %s",
                    quote_name(row[0], name_buff, 0), row[1]);
          }

          /*
            Stand-in tables are always MyISAM tables as the default
            engine might have a column-limit that's lower than the
            number of columns in the view, and MyISAM support is
            guaranteed to be in the server anyway.
          */
          fprintf(sql_file,
                  "\n) ENGINE=MyISAM */;\n"
                  "SET character_set_client = @saved_cs_client;\n");

          check_io(sql_file);
        }

        mysql_free_result(result);

        if (path)
          my_fclose(sql_file, MYF(MY_WME));

        seen_views= 1;
        DBUG_RETURN(0);
      }

      row= mysql_fetch_row(result);

      fprintf(sql_file, (opt_compatible_mode & 3) ? "%s;\n" :
              "/*!40101 SET @saved_cs_client     = @@character_set_client */;\n"
              "/*!40101 SET character_set_client = utf8 */;\n"
              "%s;\n"
              "/*!40101 SET character_set_client = @saved_cs_client */;\n",
              row[1]);

      check_io(sql_file);
      mysql_free_result(result);
    }
    my_snprintf(query_buff, sizeof(query_buff), "show fields from %s",
                result_table);
    if (mysql_query_with_error_report(mysql, &result, query_buff))
    {
      if (path)
        my_fclose(sql_file, MYF(MY_WME));
      DBUG_RETURN(0);
    }

    /*
      If write_data is true, then we build up insert statements for
      the table's data. Note: in subsequent lines of code, this test
      will have to be performed each time we are appending to
      insert_pat.
    */
    if (write_data)
    {
      if (opt_replace_into)
        dynstr_append_checked(&insert_pat, "REPLACE ");
      else
        dynstr_append_checked(&insert_pat, "INSERT ");
      dynstr_append_checked(&insert_pat, insert_option);
      dynstr_append_checked(&insert_pat, "INTO ");
      dynstr_append_checked(&insert_pat, opt_quoted_table);
      if (complete_insert)
      {
        dynstr_append_checked(&insert_pat, " (");
      }
      else
      {
        dynstr_append_checked(&insert_pat, " VALUES ");
        if (!extended_insert)
          dynstr_append_checked(&insert_pat, "(");
      }
    }

    while ((row= mysql_fetch_row(result)))
    {
      if (complete_insert)
      {
        if (init)
        {
          dynstr_append_checked(&insert_pat, ", ");
        }
        init=1;
        dynstr_append_checked(&insert_pat,
                      quote_name(row[SHOW_FIELDNAME], name_buff, 0));
      }
    }
    num_fields= mysql_num_rows(result);
    mysql_free_result(result);
  }
  else
  {
    verbose_msg("%s: Warning: Can't set SQL_QUOTE_SHOW_CREATE option (%s)\n",
                my_progname, mysql_error(mysql));

    my_snprintf(query_buff, sizeof(query_buff), show_fields_stmt, db, table);

    if (mysql_query_with_error_report(mysql, &result, query_buff))
      DBUG_RETURN(0);

    /* Make an sql-file, if path was given iow. option -T was given */
    if (!opt_no_create_info)
    {
      if (path)
      {
        if (!(sql_file= open_sql_file_for_table(table, O_WRONLY)))
          DBUG_RETURN(0);
        write_header(sql_file, db);
      }
      if (!opt_xml && opt_comments)
        fprintf(sql_file, "\n--\n-- Table structure for table %s\n--\n\n",
                result_table);
      if (opt_drop)
        fprintf(sql_file, "DROP TABLE IF EXISTS %s;\n", result_table);
      if (!opt_xml)
        fprintf(sql_file, "CREATE TABLE %s (\n", result_table);
      else
        print_xml_tag(sql_file, "\t", "\n", "table_structure", "name=", table, 
                NullS);
      check_io(sql_file);
    }

    if (write_data)
    {
      if (opt_replace_into)
        dynstr_append_checked(&insert_pat, "REPLACE ");
      else
        dynstr_append_checked(&insert_pat, "INSERT ");
      dynstr_append_checked(&insert_pat, insert_option);
      dynstr_append_checked(&insert_pat, "INTO ");
      dynstr_append_checked(&insert_pat, result_table);
      if (complete_insert)
        dynstr_append_checked(&insert_pat, " (");
      else
      {
        dynstr_append_checked(&insert_pat, " VALUES ");
        if (!extended_insert)
          dynstr_append_checked(&insert_pat, "(");
      }
    }

    while ((row= mysql_fetch_row(result)))
    {
      ulong *lengths= mysql_fetch_lengths(result);
      if (init)
      {
        if (!opt_xml && !opt_no_create_info)
        {
          fputs(",\n",sql_file);
          check_io(sql_file);
        }
        if (complete_insert)
          dynstr_append_checked(&insert_pat, ", ");
      }
      init=1;
      if (complete_insert)
        dynstr_append_checked(&insert_pat,
                      quote_name(row[SHOW_FIELDNAME], name_buff, 0));
      if (!opt_no_create_info)
      {
        if (opt_xml)
        {
          print_xml_row(sql_file, "field", result, &row);
          continue;
        }

        if (opt_keywords)
          fprintf(sql_file, "  %s.%s %s", result_table,
                  quote_name(row[SHOW_FIELDNAME],name_buff, 0),
                  row[SHOW_TYPE]);
        else
          fprintf(sql_file, "  %s %s", quote_name(row[SHOW_FIELDNAME],
                                                  name_buff, 0),
                  row[SHOW_TYPE]);
        if (row[SHOW_DEFAULT])
        {
          fputs(" DEFAULT ", sql_file);
          unescape(sql_file, row[SHOW_DEFAULT], lengths[SHOW_DEFAULT]);
        }
        if (!row[SHOW_NULL][0])
          fputs(" NOT NULL", sql_file);
        if (row[SHOW_EXTRA][0])
          fprintf(sql_file, " %s",row[SHOW_EXTRA]);
        check_io(sql_file);
      }
    }
    num_fields= mysql_num_rows(result);
    mysql_free_result(result);
    if (!opt_no_create_info)
    {
      /* Make an sql-file, if path was given iow. option -T was given */
      char buff[20+FN_REFLEN];
      uint keynr,primary_key;
      my_snprintf(buff, sizeof(buff), "show keys from %s", result_table);
      if (mysql_query_with_error_report(mysql, &result, buff))
      {
        if (mysql_errno(mysql) == ER_WRONG_OBJECT)
        {
          /* it is VIEW */
          fputs("\t\t<options Comment=\"view\" />\n", sql_file);
          goto continue_xml;
        }
        fprintf(stderr, "%s: Can't get keys for table %s (%s)\n",
                my_progname, result_table, mysql_error(mysql));
        if (path)
          my_fclose(sql_file, MYF(MY_WME));
        DBUG_RETURN(0);
      }

      /* Find first which key is primary key */
      keynr=0;
      primary_key=INT_MAX;
      while ((row= mysql_fetch_row(result)))
      {
        if (atoi(row[3]) == 1)
        {
          keynr++;
#ifdef FORCE_PRIMARY_KEY
          if (atoi(row[1]) == 0 && primary_key == INT_MAX)
            primary_key=keynr;
#endif
          if (!strcmp(row[2],"PRIMARY"))
          {
            primary_key=keynr;
            break;
          }
        }
      }
      mysql_data_seek(result,0);
      keynr=0;
      while ((row= mysql_fetch_row(result)))
      {
        if (opt_xml)
        {
          print_xml_row(sql_file, "key", result, &row);
          continue;
        }

        if (atoi(row[3]) == 1)
        {
          if (keynr++)
            putc(')', sql_file);
          if (atoi(row[1]))       /* Test if duplicate key */
            /* Duplicate allowed */
            fprintf(sql_file, ",\n  KEY %s (",quote_name(row[2],name_buff,0));
          else if (keynr == primary_key)
            fputs(",\n  PRIMARY KEY (",sql_file); /* First UNIQUE is primary */
          else
            fprintf(sql_file, ",\n  UNIQUE %s (",quote_name(row[2],name_buff,
                                                            0));
        }
        else
          putc(',', sql_file);
        fputs(quote_name(row[4], name_buff, 0), sql_file);
        if (row[7])
          fprintf(sql_file, " (%s)",row[7]);      /* Sub key */
        check_io(sql_file);
      }
      mysql_free_result(result);
      if (!opt_xml)
      {
        if (keynr)
          putc(')', sql_file);
        fputs("\n)",sql_file);
        check_io(sql_file);
      }

      /* Get MySQL specific create options */
      if (create_options)
      {
        char show_name_buff[NAME_LEN*2+2+24];

        /* Check memory for quote_for_like() */
        my_snprintf(buff, sizeof(buff), "show table status like %s",
                    quote_for_like(table, show_name_buff));

        if (mysql_query_with_error_report(mysql, &result, buff))
        {
          if (mysql_errno(mysql) != ER_PARSE_ERROR)
          {                                     /* If old MySQL version */
            verbose_msg("-- Warning: Couldn't get status information for " \
                        "table %s (%s)\n", result_table,mysql_error(mysql));
          }
        }
        else if (!(row= mysql_fetch_row(result)))
        {
          fprintf(stderr,
                  "Error: Couldn't read status information for table %s (%s)\n",
                  result_table,mysql_error(mysql));
        }
        else
        {
          if (opt_xml)
            print_xml_row(sql_file, "options", result, &row);
          else
          {
            fputs("/*!",sql_file);
            print_value(sql_file,result,row,"engine=","Engine",0);
            print_value(sql_file,result,row,"","Create_options",0);
            print_value(sql_file,result,row,"comment=","Comment",1);
            fputs(" */",sql_file);
            check_io(sql_file);
          }
        }
        mysql_free_result(result);              /* Is always safe to free */
      }
continue_xml:
      if (!opt_xml)
        fputs(";\n", sql_file);
      else
        fputs("\t</table_structure>\n", sql_file);
      check_io(sql_file);
    }
  }
  if (complete_insert)
  {
    dynstr_append_checked(&insert_pat, ") VALUES ");
    if (!extended_insert)
      dynstr_append_checked(&insert_pat, "(");
  }
  if (sql_file != md_result_file)
  {
    fputs("\n", sql_file);
    write_footer(sql_file);
    my_fclose(sql_file, MYF(MY_WME));
  }
  DBUG_RETURN((uint) num_fields);
} /* get_table_structure */

static void dump_trigger_old(FILE *sql_file, MYSQL_RES *show_triggers_rs,
                             MYSQL_ROW *show_trigger_row,
                             const char *table_name)
{
  char quoted_table_name_buf[NAME_LEN * 2 + 3];
  char *quoted_table_name= quote_name(table_name, quoted_table_name_buf, 1);

  char name_buff[NAME_LEN * 4 + 3];

  DBUG_ENTER("dump_trigger_old");

  fprintf(sql_file,
          "--\n"
          "-- WARNING: old server version. "
            "The following dump may be incomplete.\n"
          "--\n");

  if (opt_compact)
    fprintf(sql_file, "/*!50003 SET @OLD_SQL_MODE=@@SQL_MODE*/;\n");

#ifndef MCP_BUG56691
  if (opt_drop_trigger)
    fprintf(sql_file, "/*!50032 DROP TRIGGER IF EXISTS %s */;\n", (*show_trigger_row)[0]);
#endif

  fprintf(sql_file,
          "DELIMITER ;;\n"
          "/*!50003 SET SESSION SQL_MODE=\"%s\" */;;\n"
          "/*!50003 CREATE */ ",
          (*show_trigger_row)[6]);

  if (mysql_num_fields(show_triggers_rs) > 7)
  {
    /*
      mysqldump can be run against the server, that does not support
      definer in triggers (there is no DEFINER column in SHOW TRIGGERS
      output). So, we should check if we have this column before
      accessing it.
    */

    size_t user_name_len;
    char user_name_str[USERNAME_LENGTH + 1];
    char quoted_user_name_str[USERNAME_LENGTH * 2 + 3];
    size_t host_name_len;
    char host_name_str[HOSTNAME_LENGTH + 1];
    char quoted_host_name_str[HOSTNAME_LENGTH * 2 + 3];

    parse_user((*show_trigger_row)[7],
               strlen((*show_trigger_row)[7]),
               user_name_str, &user_name_len,
               host_name_str, &host_name_len);

    fprintf(sql_file,
            "/*!50017 DEFINER=%s@%s */ ",
            quote_name(user_name_str, quoted_user_name_str, FALSE),
            quote_name(host_name_str, quoted_host_name_str, FALSE));
  }

  fprintf(sql_file,
          "/*!50003 TRIGGER %s %s %s ON %s FOR EACH ROW%s%s */;;\n"
          "DELIMITER ;\n",
          quote_name((*show_trigger_row)[0], name_buff, 0), /* Trigger */
          (*show_trigger_row)[4], /* Timing */
          (*show_trigger_row)[1], /* Event */
          quoted_table_name,
          (strchr(" \t\n\r", *((*show_trigger_row)[3]))) ? "" : " ",
          (*show_trigger_row)[3] /* Statement */);

  if (opt_compact)
    fprintf(sql_file, "/*!50003 SET SESSION SQL_MODE=@OLD_SQL_MODE */;\n");

  DBUG_VOID_RETURN;
}

static int dump_trigger(FILE *sql_file, MYSQL_RES *show_create_trigger_rs,
                        const char *db_name,
                        const char *db_cl_name)
{
  MYSQL_ROW row;
  int db_cl_altered= FALSE;

  DBUG_ENTER("dump_trigger");

  while ((row= mysql_fetch_row(show_create_trigger_rs)))
  {
    char *query_str= cover_definer_clause(row[2], strlen(row[2]),
                                          C_STRING_WITH_LEN("50017"),
                                          C_STRING_WITH_LEN("50003"),
                                          C_STRING_WITH_LEN(" TRIGGER"));

    if (switch_db_collation(sql_file, db_name, ";",
                            db_cl_name, row[5], &db_cl_altered))
      DBUG_RETURN(TRUE);

    switch_cs_variables(sql_file, ";",
                        row[3],   /* character_set_client */
                        row[3],   /* character_set_results */
                        row[4]);  /* collation_connection */

    switch_sql_mode(sql_file, ";", row[1]);

#ifndef MCP_BUG56691
    if (opt_drop_trigger)
      fprintf(sql_file, "/*!50032 DROP TRIGGER IF EXISTS %s */;\n", row[0]);
#endif

    fprintf(sql_file,
            "DELIMITER ;;\n"
            "/*!50003 %s */;;\n"
            "DELIMITER ;\n",
            (const char *) (query_str != NULL ? query_str : row[2]));

    restore_sql_mode(sql_file, ";");
    restore_cs_variables(sql_file, ";");

    if (db_cl_altered)
    {
      if (restore_db_collation(sql_file, db_name, ";", db_cl_name))
        DBUG_RETURN(TRUE);
    }

    my_free(query_str);
  }

  DBUG_RETURN(FALSE);
}

/**
  Dump the triggers for a given table.

  This should be called after the tables have been dumped in case a trigger
  depends on the existence of a table.

  @param[in] table_name
  @param[in] db_name

  @return Error status.
    @retval TRUE error has occurred.
    @retval FALSE operation succeed.
*/

static int dump_triggers_for_table(char *table_name, char *db_name)
{
  char       name_buff[NAME_LEN*4+3];
  char       query_buff[QUERY_LENGTH];
  uint       old_opt_compatible_mode= opt_compatible_mode;
  MYSQL_RES  *show_triggers_rs;
  MYSQL_ROW  row;
  FILE      *sql_file= md_result_file;

  char       db_cl_name[MY_CS_NAME_SIZE];
  int        ret= TRUE;

  DBUG_ENTER("dump_triggers_for_table");
  DBUG_PRINT("enter", ("db: %s, table_name: %s", db_name, table_name));

  if (path && !(sql_file= open_sql_file_for_table(table_name,
                                                  O_WRONLY | O_APPEND)))
    DBUG_RETURN(1);

  /* Do not use ANSI_QUOTES on triggers in dump */
  opt_compatible_mode&= ~MASK_ANSI_QUOTES;

  /* Get database collation. */

  if (switch_character_set_results(mysql, "binary"))
    goto done;

  if (fetch_db_collation(db_name, db_cl_name, sizeof (db_cl_name)))
    goto done;

  /* Get list of triggers. */

  my_snprintf(query_buff, sizeof(query_buff),
              "SHOW TRIGGERS LIKE %s",
              quote_for_like(table_name, name_buff));

  if (mysql_query_with_error_report(mysql, &show_triggers_rs, query_buff))
    goto done;

  /* Dump triggers. */

  while ((row= mysql_fetch_row(show_triggers_rs)))
  {

    my_snprintf(query_buff, sizeof (query_buff),
                "SHOW CREATE TRIGGER %s",
                quote_name(row[0], name_buff, TRUE));

    if (mysql_query(mysql, query_buff))
    {
      /*
        mysqldump is being run against old server, that does not support
        SHOW CREATE TRIGGER statement. We should use SHOW TRIGGERS output.

        NOTE: the dump may be incorrect, as old SHOW TRIGGERS does not
        provide all the necessary information to restore trigger properly.
      */

      dump_trigger_old(sql_file, show_triggers_rs, &row, table_name);
    }
    else
    {
      MYSQL_RES *show_create_trigger_rs= mysql_store_result(mysql);

      if (!show_create_trigger_rs ||
          dump_trigger(sql_file, show_create_trigger_rs, db_name, db_cl_name))
        goto done;

      mysql_free_result(show_create_trigger_rs);
    }

  }

  mysql_free_result(show_triggers_rs);

  if (switch_character_set_results(mysql, default_charset))
    goto done;

  /*
    make sure to set back opt_compatible mode to
    original value
  */
  opt_compatible_mode=old_opt_compatible_mode;

  ret= FALSE;

done:
  if (path)
    my_fclose(sql_file, MYF(0));

  DBUG_RETURN(ret);
}

static void add_load_option(DYNAMIC_STRING *str, const char *option,
                             const char *option_value)
{
  if (!option_value)
  {
    /* Null value means we don't add this option. */
    return;
  }

  dynstr_append_checked(str, option);
  
  if (strncmp(option_value, "0x", sizeof("0x")-1) == 0)
  {
    /* It's a hex constant, don't escape */
    dynstr_append_checked(str, option_value);
  }
  else
  {
    /* char constant; escape */
    field_escape(str, option_value);
  }
}


/*
  Allow the user to specify field terminator strings like:
  "'", "\", "\\" (escaped backslash), "\t" (tab), "\n" (newline)
  This is done by doubling ' and add a end -\ if needed to avoid
  syntax errors from the SQL parser.
*/

static void field_escape(DYNAMIC_STRING* in, const char *from)
{
  uint end_backslashes= 0; 

  dynstr_append_checked(in, "'");

  while (*from)
  {
    dynstr_append_mem_checked(in, from, 1);

    if (*from == '\\')
      end_backslashes^=1;    /* find odd number of backslashes */
    else
    {
      if (*from == '\'' && !end_backslashes)
      {
        /* We want a duplicate of "'" for MySQL */
        dynstr_append_checked(in, "\'");
      }
      end_backslashes=0;
    }
    from++;
  }
  /* Add missing backslashes if user has specified odd number of backs.*/
  if (end_backslashes)
    dynstr_append_checked(in, "\\");
  
  dynstr_append_checked(in, "'");
}



static char *alloc_query_str(ulong size)
{
  char *query;

  if (!(query= (char*) my_malloc(size, MYF(MY_WME))))
    die(EX_MYSQLERR, "Couldn't allocate a query string.");

  return query;
}


/*

 SYNOPSIS
  dump_table()

  dump_table saves database contents as a series of INSERT statements.

  ARGS
   table - table name
   db    - db name

   RETURNS
    void
*/


static void dump_table(char *table, char *db)
{
  char ignore_flag;
  char buf[200], table_buff[NAME_LEN+3];
  DYNAMIC_STRING query_string;
  char table_type[NAME_LEN];
  char *result_table, table_buff2[NAME_LEN*2+3], *opt_quoted_table;
  int error= 0;
  ulong         rownr, row_break, total_length, init_length;
  uint num_fields;
  MYSQL_RES     *res;
  MYSQL_FIELD   *field;
  MYSQL_ROW     row;
  DBUG_ENTER("dump_table");

  /*
    Make sure you get the create table info before the following check for
    --no-data flag below. Otherwise, the create table info won't be printed.
  */
  num_fields= get_table_structure(table, db, table_type, &ignore_flag);

  /*
    The "table" could be a view.  If so, we don't do anything here.
  */
  if (strcmp(table_type, "VIEW") == 0)
    DBUG_VOID_RETURN;

  /* Check --no-data flag */
  if (opt_no_data)
  {
    verbose_msg("-- Skipping dump data for table '%s', --no-data was used\n",
                table);
    DBUG_VOID_RETURN;
  }

  DBUG_PRINT("info",
             ("ignore_flag: %x  num_fields: %d", (int) ignore_flag,
              num_fields));
  /*
    If the table type is a merge table or any type that has to be
     _completely_ ignored and no data dumped
  */
  if (ignore_flag & IGNORE_DATA)
  {
    verbose_msg("-- Warning: Skipping data for table '%s' because " \
                "it's of type %s\n", table, table_type);
    DBUG_VOID_RETURN;
  }
  /* Check that there are any fields in the table */
  if (num_fields == 0)
  {
    verbose_msg("-- Skipping dump data for table '%s', it has no fields\n",
                table);
    DBUG_VOID_RETURN;
  }

  /*
     Check --skip-events flag: it is not enough to skip creation of events
     discarding SHOW CREATE EVENT statements generation. The myslq.event
     table data should be skipped too.
  */
  if (!opt_events && !my_strcasecmp(&my_charset_latin1, db, "mysql") &&
      !my_strcasecmp(&my_charset_latin1, table, "event"))
  {
    verbose_msg("-- Skipping data table mysql.event, --skip-events was used\n");
    DBUG_VOID_RETURN;
  }

  result_table= quote_name(table,table_buff, 1);
  opt_quoted_table= quote_name(table, table_buff2, 0);

  verbose_msg("-- Sending SELECT query...\n");

  init_dynamic_string_checked(&query_string, "", 1024, 1024);

  if (path)
  {
    char filename[FN_REFLEN], tmp_path[FN_REFLEN];

    /*
      Convert the path to native os format
      and resolve to the full filepath.
    */
    convert_dirname(tmp_path,path,NullS);    
    my_load_path(tmp_path, tmp_path, NULL);
    fn_format(filename, table, tmp_path, ".txt", MYF(MY_UNPACK_FILENAME));

    /* Must delete the file that 'INTO OUTFILE' will write to */
    my_delete(filename, MYF(0));

    /* convert to a unix path name to stick into the query */
    to_unix_path(filename);

    /* now build the query string */

    dynstr_append_checked(&query_string, "SELECT /*!40001 SQL_NO_CACHE */ * INTO OUTFILE '");
    dynstr_append_checked(&query_string, filename);
    dynstr_append_checked(&query_string, "'");

    dynstr_append_checked(&query_string, " /*!50138 CHARACTER SET ");
    dynstr_append_checked(&query_string, default_charset == mysql_universal_client_charset ?
                                         my_charset_bin.name : /* backward compatibility */
                                         default_charset);
    dynstr_append_checked(&query_string, " */");

    if (fields_terminated || enclosed || opt_enclosed || escaped)
      dynstr_append_checked(&query_string, " FIELDS");
    
    add_load_option(&query_string, " TERMINATED BY ", fields_terminated);
    add_load_option(&query_string, " ENCLOSED BY ", enclosed);
    add_load_option(&query_string, " OPTIONALLY ENCLOSED BY ", opt_enclosed);
    add_load_option(&query_string, " ESCAPED BY ", escaped);
    add_load_option(&query_string, " LINES TERMINATED BY ", lines_terminated);

    dynstr_append_checked(&query_string, " FROM ");
    dynstr_append_checked(&query_string, result_table);

    if (where)
    {
      dynstr_append_checked(&query_string, " WHERE ");
      dynstr_append_checked(&query_string, where);
    }

    if (order_by)
    {
      dynstr_append_checked(&query_string, " ORDER BY ");
      dynstr_append_checked(&query_string, order_by);
    }

    if (mysql_real_query(mysql, query_string.str, query_string.length))
    {
      DB_error(mysql, "when executing 'SELECT INTO OUTFILE'");
      dynstr_free(&query_string);
      DBUG_VOID_RETURN;
    }
  }
  else
  {
    if (!opt_xml && opt_comments)
    {
      fprintf(md_result_file,"\n--\n-- Dumping data for table %s\n--\n",
              result_table);
      check_io(md_result_file);
    }
    
    dynstr_append_checked(&query_string, "SELECT /*!40001 SQL_NO_CACHE */ * FROM ");
    dynstr_append_checked(&query_string, result_table);

    if (where)
    {
      if (!opt_xml && opt_comments)
      {
        fprintf(md_result_file, "-- WHERE:  %s\n", where);
        check_io(md_result_file);
      }
      
      dynstr_append_checked(&query_string, " WHERE ");
      dynstr_append_checked(&query_string, where);
    }
    if (order_by)
    {
      if (!opt_xml && opt_comments)
      {
        fprintf(md_result_file, "-- ORDER BY:  %s\n", order_by);
        check_io(md_result_file);
      }
      dynstr_append_checked(&query_string, " ORDER BY ");
      dynstr_append_checked(&query_string, order_by);
    }

    if (!opt_xml && !opt_compact)
    {
      fputs("\n", md_result_file);
      check_io(md_result_file);
    }
    if (mysql_query_with_error_report(mysql, 0, query_string.str))
    {
      DB_error(mysql, "when retrieving data from server");
      goto err;
    }
    if (quick)
      res=mysql_use_result(mysql);
    else
      res=mysql_store_result(mysql);
    if (!res)
    {
      DB_error(mysql, "when retrieving data from server");
      goto err;
    }

    verbose_msg("-- Retrieving rows...\n");
    if (mysql_num_fields(res) != num_fields)
    {
      fprintf(stderr,"%s: Error in field count for table: %s !  Aborting.\n",
              my_progname, result_table);
      error= EX_CONSCHECK;
      goto err;
    }

    if (opt_lock)
    {
      fprintf(md_result_file,"LOCK TABLES %s WRITE;\n", opt_quoted_table);
      check_io(md_result_file);
    }
    /* Moved disable keys to after lock per bug 15977 */
    if (opt_disable_keys)
    {
      fprintf(md_result_file, "/*!40000 ALTER TABLE %s DISABLE KEYS */;\n",
	      opt_quoted_table);
      check_io(md_result_file);
    }

    total_length= opt_net_buffer_length;                /* Force row break */
    row_break=0;
    rownr=0;
    init_length=(uint) insert_pat.length+4;
    if (opt_xml)
      print_xml_tag(md_result_file, "\t", "\n", "table_data", "name=", table,
              NullS);
    if (opt_autocommit)
    {
      fprintf(md_result_file, "set autocommit=0;\n");
      check_io(md_result_file);
    }

    while ((row= mysql_fetch_row(res)))
    {
      uint i;
      ulong *lengths= mysql_fetch_lengths(res);
      rownr++;
      if (!extended_insert && !opt_xml)
      {
        fputs(insert_pat.str,md_result_file);
        check_io(md_result_file);
      }
      mysql_field_seek(res,0);

      if (opt_xml)
      {
        fputs("\t<row>\n", md_result_file);
        check_io(md_result_file);
      }

      for (i= 0; i < mysql_num_fields(res); i++)
      {
        int is_blob;
        ulong length= lengths[i];

        if (!(field= mysql_fetch_field(res)))
          die(EX_CONSCHECK,
                      "Not enough fields from table %s! Aborting.\n",
                      result_table);

        /*
           63 is my_charset_bin. If charsetnr is not 63,
           we have not a BLOB but a TEXT column.
           we'll dump in hex only BLOB columns.
        */
        is_blob= (opt_hex_blob && field->charsetnr == 63 &&
                  (field->type == MYSQL_TYPE_BIT ||
                   field->type == MYSQL_TYPE_STRING ||
                   field->type == MYSQL_TYPE_VAR_STRING ||
                   field->type == MYSQL_TYPE_VARCHAR ||
                   field->type == MYSQL_TYPE_BLOB ||
                   field->type == MYSQL_TYPE_LONG_BLOB ||
                   field->type == MYSQL_TYPE_MEDIUM_BLOB ||
                   field->type == MYSQL_TYPE_TINY_BLOB)) ? 1 : 0;
        if (extended_insert && !opt_xml)
        {
          if (i == 0)
            dynstr_set_checked(&extended_row,"(");
          else
            dynstr_append_checked(&extended_row,",");

          if (row[i])
          {
            if (length)
            {
              if (!(field->flags & NUM_FLAG))
              {
                /*
                  "length * 2 + 2" is OK for both HEX and non-HEX modes:
                  - In HEX mode we need exactly 2 bytes per character
                  plus 2 bytes for '0x' prefix.
                  - In non-HEX mode we need up to 2 bytes per character,
                  plus 2 bytes for leading and trailing '\'' characters.
                  Also we need to reserve 1 byte for terminating '\0'.
                */
                dynstr_realloc_checked(&extended_row,length * 2 + 2 + 1);
                if (opt_hex_blob && is_blob)
                {
                  dynstr_append_checked(&extended_row, "0x");
                  extended_row.length+= mysql_hex_string(extended_row.str +
                                                         extended_row.length,
                                                         row[i], length);
                  DBUG_ASSERT(extended_row.length+1 <= extended_row.max_length);
                  /* mysql_hex_string() already terminated string by '\0' */
                  DBUG_ASSERT(extended_row.str[extended_row.length] == '\0');
                }
                else
                {
                  dynstr_append_checked(&extended_row,"'");
                  extended_row.length +=
                  mysql_real_escape_string(&mysql_connection,
                                           &extended_row.str[extended_row.length],
                                           row[i],length);
                  extended_row.str[extended_row.length]='\0';
                  dynstr_append_checked(&extended_row,"'");
                }
              }
              else
              {
                /* change any strings ("inf", "-inf", "nan") into NULL */
                char *ptr= row[i];
                if (my_isalpha(charset_info, *ptr) || (*ptr == '-' &&
                    my_isalpha(charset_info, ptr[1])))
                  dynstr_append_checked(&extended_row, "NULL");
                else
                {
                  if (field->type == MYSQL_TYPE_DECIMAL)
                  {
                    /* add " signs around */
                    dynstr_append_checked(&extended_row, "'");
                    dynstr_append_checked(&extended_row, ptr);
                    dynstr_append_checked(&extended_row, "'");
                  }
                  else
                    dynstr_append_checked(&extended_row, ptr);
                }
              }
            }
            else
              dynstr_append_checked(&extended_row,"''");
          }
          else
            dynstr_append_checked(&extended_row,"NULL");
        }
        else
        {
          if (i && !opt_xml)
          {
            fputc(',', md_result_file);
            check_io(md_result_file);
          }
          if (row[i])
          {
            if (!(field->flags & NUM_FLAG))
            {
              if (opt_xml)
              {
                if (opt_hex_blob && is_blob && length)
                {
                  /* Define xsi:type="xs:hexBinary" for hex encoded data */
                  print_xml_tag(md_result_file, "\t\t", "", "field", "name=",
                                field->name, "xsi:type=", "xs:hexBinary", NullS);
                  print_blob_as_hex(md_result_file, row[i], length);
                }
                else
                {
                  print_xml_tag(md_result_file, "\t\t", "", "field", "name=", 
                                field->name, NullS);
                  print_quoted_xml(md_result_file, row[i], length);
                }
                fputs("</field>\n", md_result_file);
              }
              else if (opt_hex_blob && is_blob && length)
              {
                fputs("0x", md_result_file);
                print_blob_as_hex(md_result_file, row[i], length);
              }
              else
                unescape(md_result_file, row[i], length);
            }
            else
            {
              /* change any strings ("inf", "-inf", "nan") into NULL */
              char *ptr= row[i];
              if (opt_xml)
              {
                print_xml_tag(md_result_file, "\t\t", "", "field", "name=",
                        field->name, NullS);
                fputs(!my_isalpha(charset_info, *ptr) ? ptr: "NULL",
                      md_result_file);
                fputs("</field>\n", md_result_file);
              }
              else if (my_isalpha(charset_info, *ptr) ||
                       (*ptr == '-' && my_isalpha(charset_info, ptr[1])))
                fputs("NULL", md_result_file);
              else if (field->type == MYSQL_TYPE_DECIMAL)
              {
                /* add " signs around */
                fputc('\'', md_result_file);
                fputs(ptr, md_result_file);
                fputc('\'', md_result_file);
              }
              else
                fputs(ptr, md_result_file);
            }
          }
          else
          {
            /* The field value is NULL */
            if (!opt_xml)
              fputs("NULL", md_result_file);
            else
              print_xml_null_tag(md_result_file, "\t\t", "field name=",
                                 field->name, "\n");
          }
          check_io(md_result_file);
        }
      }

      if (opt_xml)
      {
        fputs("\t</row>\n", md_result_file);
        check_io(md_result_file);
      }

      if (extended_insert)
      {
        ulong row_length;
        dynstr_append_checked(&extended_row,")");
        row_length= 2 + extended_row.length;
        if (total_length + row_length < opt_net_buffer_length)
        {
          total_length+= row_length;
          fputc(',',md_result_file);            /* Always row break */
          fputs(extended_row.str,md_result_file);
        }
        else
        {
          if (row_break)
            fputs(";\n", md_result_file);
          row_break=1;                          /* This is first row */

          fputs(insert_pat.str,md_result_file);
          fputs(extended_row.str,md_result_file);
          total_length= row_length+init_length;
        }
        check_io(md_result_file);
      }
      else if (!opt_xml)
      {
        fputs(");\n", md_result_file);
        check_io(md_result_file);
      }
    }

    /* XML - close table tag and supress regular output */
    if (opt_xml)
        fputs("\t</table_data>\n", md_result_file);
    else if (extended_insert && row_break)
      fputs(";\n", md_result_file);             /* If not empty table */
    fflush(md_result_file);
    check_io(md_result_file);
    if (mysql_errno(mysql))
    {
      my_snprintf(buf, sizeof(buf),
                  "%s: Error %d: %s when dumping table %s at row: %ld\n",
                  my_progname,
                  mysql_errno(mysql),
                  mysql_error(mysql),
                  result_table,
                  rownr);
      fputs(buf,stderr);
      error= EX_CONSCHECK;
      goto err;
    }

    /* Moved enable keys to before unlock per bug 15977 */
    if (opt_disable_keys)
    {
      fprintf(md_result_file,"/*!40000 ALTER TABLE %s ENABLE KEYS */;\n",
              opt_quoted_table);
      check_io(md_result_file);
    }
    if (opt_lock)
    {
      fputs("UNLOCK TABLES;\n", md_result_file);
      check_io(md_result_file);
    }
    if (opt_autocommit)
    {
      fprintf(md_result_file, "commit;\n");
      check_io(md_result_file);
    }
    mysql_free_result(res);
  }
  dynstr_free(&query_string);
  DBUG_VOID_RETURN;

err:
  dynstr_free(&query_string);
  maybe_exit(error);
  DBUG_VOID_RETURN;
} /* dump_table */


static char *getTableName(int reset)
{
  static MYSQL_RES *res= NULL;
  MYSQL_ROW    row;

  if (!res)
  {
    if (!(res= mysql_list_tables(mysql,NullS)))
      return(NULL);
  }
  if ((row= mysql_fetch_row(res)))
    return((char*) row[0]);

  if (reset)
    mysql_data_seek(res,0);      /* We want to read again */
  else
  {
    mysql_free_result(res);
    res= NULL;
  }
  return(NULL);
} /* getTableName */


/*
  dump all logfile groups and tablespaces
*/

static int dump_all_tablespaces()
{
  return dump_tablespaces(NULL);
}

static int dump_tablespaces_for_tables(char *db, char **table_names, int tables)
{
  DYNAMIC_STRING where;
  int r;
  int i;
  char name_buff[NAME_LEN*2+3];

  mysql_real_escape_string(mysql, name_buff, db, strlen(db));

  init_dynamic_string_checked(&where, " AND TABLESPACE_NAME IN ("
                      "SELECT DISTINCT TABLESPACE_NAME FROM"
                      " INFORMATION_SCHEMA.PARTITIONS"
                      " WHERE"
                      " TABLE_SCHEMA='", 256, 1024);
  dynstr_append_checked(&where, name_buff);
  dynstr_append_checked(&where, "' AND TABLE_NAME IN (");

  for (i=0 ; i<tables ; i++)
  {
    mysql_real_escape_string(mysql, name_buff,
                             table_names[i], strlen(table_names[i]));

    dynstr_append_checked(&where, "'");
    dynstr_append_checked(&where, name_buff);
    dynstr_append_checked(&where, "',");
  }
  dynstr_trunc(&where, 1);
  dynstr_append_checked(&where,"))");

  DBUG_PRINT("info",("Dump TS for Tables where: %s",where.str));
  r= dump_tablespaces(where.str);
  dynstr_free(&where);
  return r;
}

static int dump_tablespaces_for_databases(char** databases)
{
  DYNAMIC_STRING where;
  int r;
  int i;

  init_dynamic_string_checked(&where, " AND TABLESPACE_NAME IN ("
                      "SELECT DISTINCT TABLESPACE_NAME FROM"
                      " INFORMATION_SCHEMA.PARTITIONS"
                      " WHERE"
                      " TABLE_SCHEMA IN (", 256, 1024);

  for (i=0 ; databases[i]!=NULL ; i++)
  {
    char db_name_buff[NAME_LEN*2+3];
    mysql_real_escape_string(mysql, db_name_buff,
                             databases[i], strlen(databases[i]));
    dynstr_append_checked(&where, "'");
    dynstr_append_checked(&where, db_name_buff);
    dynstr_append_checked(&where, "',");
  }
  dynstr_trunc(&where, 1);
  dynstr_append_checked(&where,"))");

  DBUG_PRINT("info",("Dump TS for DBs where: %s",where.str));
  r= dump_tablespaces(where.str);
  dynstr_free(&where);
  return r;
}

static int dump_tablespaces(char* ts_where)
{
  MYSQL_ROW row;
  MYSQL_RES *tableres;
  char buf[FN_REFLEN];
  DYNAMIC_STRING sqlbuf;
  int first= 0;
  /*
    The following are used for parsing the EXTRA field
  */
  char extra_format[]= "UNDO_BUFFER_SIZE=";
  char *ubs;
  char *endsemi;
  DBUG_ENTER("dump_tablespaces");

  init_dynamic_string_checked(&sqlbuf,
                      "SELECT LOGFILE_GROUP_NAME,"
                      " FILE_NAME,"
                      " TOTAL_EXTENTS,"
                      " INITIAL_SIZE,"
                      " ENGINE,"
                      " EXTRA"
                      " FROM INFORMATION_SCHEMA.FILES"
                      " WHERE FILE_TYPE = 'UNDO LOG'"
                      " AND FILE_NAME IS NOT NULL",
                      256, 1024);
  if(ts_where)
  {
    dynstr_append_checked(&sqlbuf,
                  " AND LOGFILE_GROUP_NAME IN ("
                  "SELECT DISTINCT LOGFILE_GROUP_NAME"
                  " FROM INFORMATION_SCHEMA.FILES"
                  " WHERE FILE_TYPE = 'DATAFILE'"
                  );
    dynstr_append_checked(&sqlbuf, ts_where);
    dynstr_append_checked(&sqlbuf, ")");
  }
  dynstr_append_checked(&sqlbuf,
                " GROUP BY LOGFILE_GROUP_NAME, FILE_NAME"
                ", ENGINE"
                " ORDER BY LOGFILE_GROUP_NAME");

  if (mysql_query(mysql, sqlbuf.str) ||
      !(tableres = mysql_store_result(mysql)))
  {
    dynstr_free(&sqlbuf);
    if (mysql_errno(mysql) == ER_BAD_TABLE_ERROR ||
        mysql_errno(mysql) == ER_BAD_DB_ERROR ||
        mysql_errno(mysql) == ER_UNKNOWN_TABLE)
    {
      fprintf(md_result_file,
              "\n--\n-- Not dumping tablespaces as no INFORMATION_SCHEMA.FILES"
              " table on this server\n--\n");
      check_io(md_result_file);
      DBUG_RETURN(0);
    }

    my_printf_error(0, "Error: '%s' when trying to dump tablespaces",
                    MYF(0), mysql_error(mysql));
    DBUG_RETURN(1);
  }

  buf[0]= 0;
  while ((row= mysql_fetch_row(tableres)))
  {
    if (strcmp(buf, row[0]) != 0)
      first= 1;
    if (first)
    {
      if (!opt_xml && opt_comments)
      {
	fprintf(md_result_file,"\n--\n-- Logfile group: %s\n--\n", row[0]);
	check_io(md_result_file);
      }
      fprintf(md_result_file, "\nCREATE");
    }
    else
    {
      fprintf(md_result_file, "\nALTER");
    }
    fprintf(md_result_file,
            " LOGFILE GROUP %s\n"
            "  ADD UNDOFILE '%s'\n",
            row[0],
            row[1]);
    if (first)
    {
      ubs= strstr(row[5],extra_format);
      if(!ubs)
        break;
      ubs+= strlen(extra_format);
      endsemi= strstr(ubs,";");
      if(endsemi)
        endsemi[0]= '\0';
      fprintf(md_result_file,
              "  UNDO_BUFFER_SIZE %s\n",
              ubs);
    }
    fprintf(md_result_file,
            "  INITIAL_SIZE %s\n"
            "  ENGINE=%s;\n",
            row[3],
            row[4]);
    check_io(md_result_file);
    if (first)
    {
      first= 0;
      strxmov(buf, row[0], NullS);
    }
  }
  dynstr_free(&sqlbuf);
  mysql_free_result(tableres);
  init_dynamic_string_checked(&sqlbuf,
                      "SELECT DISTINCT TABLESPACE_NAME,"
                      " FILE_NAME,"
                      " LOGFILE_GROUP_NAME,"
                      " EXTENT_SIZE,"
                      " INITIAL_SIZE,"
                      " ENGINE"
                      " FROM INFORMATION_SCHEMA.FILES"
                      " WHERE FILE_TYPE = 'DATAFILE'",
                      256, 1024);

  if(ts_where)
    dynstr_append_checked(&sqlbuf, ts_where);

  dynstr_append_checked(&sqlbuf, " ORDER BY TABLESPACE_NAME, LOGFILE_GROUP_NAME");

  if (mysql_query_with_error_report(mysql, &tableres, sqlbuf.str))
  {
    dynstr_free(&sqlbuf);
    DBUG_RETURN(1);
  }

  buf[0]= 0;
  while ((row= mysql_fetch_row(tableres)))
  {
    if (strcmp(buf, row[0]) != 0)
      first= 1;
    if (first)
    {
      if (!opt_xml && opt_comments)
      {
	fprintf(md_result_file,"\n--\n-- Tablespace: %s\n--\n", row[0]);
	check_io(md_result_file);
      }
      fprintf(md_result_file, "\nCREATE");
    }
    else
    {
      fprintf(md_result_file, "\nALTER");
    }
    fprintf(md_result_file,
            " TABLESPACE %s\n"
            "  ADD DATAFILE '%s'\n",
            row[0],
            row[1]);
    if (first)
    {
      fprintf(md_result_file,
              "  USE LOGFILE GROUP %s\n"
              "  EXTENT_SIZE %s\n",
              row[2],
              row[3]);
    }
    fprintf(md_result_file,
            "  INITIAL_SIZE %s\n"
            "  ENGINE=%s;\n",
            row[4],
            row[5]);
    check_io(md_result_file);
    if (first)
    {
      first= 0;
      strxmov(buf, row[0], NullS);
    }
  }

  mysql_free_result(tableres);
  dynstr_free(&sqlbuf);
  DBUG_RETURN(0);
}


#ifndef MCP_BUG54316
static int
is_ndbinfo(MYSQL* mysql, const char* dbname)
{
  static int checked_ndbinfo = 0;
  static int have_ndbinfo = 0;

  if (!checked_ndbinfo)
  {
    MYSQL_RES *res;
    MYSQL_ROW row;
    char buf[32], query[64];

    my_snprintf(query, sizeof(query),
                "SHOW VARIABLES LIKE %s",
                quote_for_like("ndbinfo_version", buf));

    checked_ndbinfo = 1;

    if (mysql_query_with_error_report(mysql, &res, query))
      return 0;

    if (!(row= mysql_fetch_row(res)))
    {
      verbose_msg("-- Doesn't have ndbinfo engine\n");
      mysql_free_result(res);
      return 0;
    }

    have_ndbinfo = 1;
    mysql_free_result(res);
  }

  if (!have_ndbinfo)
    return 0;

  if (my_strcasecmp(&my_charset_latin1, dbname, "ndbinfo") == 0)
    return 1;

  return 0;
}
#endif


static int dump_all_databases()
{
  MYSQL_ROW row;
  MYSQL_RES *tableres;
  int result=0;

  if (mysql_query_with_error_report(mysql, &tableres, "SHOW DATABASES"))
    return 1;
  while ((row= mysql_fetch_row(tableres)))
  {
    if (mysql_get_server_version(mysql) >= FIRST_INFORMATION_SCHEMA_VERSION &&
        !my_strcasecmp(&my_charset_latin1, row[0], INFORMATION_SCHEMA_DB_NAME))
<<<<<<< HEAD
=======
      continue;

    if (mysql_get_server_version(mysql) >= FIRST_PERFORMANCE_SCHEMA_VERSION &&
        !my_strcasecmp(&my_charset_latin1, row[0], PERFORMANCE_SCHEMA_DB_NAME))
>>>>>>> d64648d8
      continue;

    if (mysql_get_server_version(mysql) >= FIRST_PERFORMANCE_SCHEMA_VERSION &&
        !my_strcasecmp(&my_charset_latin1, row[0], PERFORMANCE_SCHEMA_DB_NAME))
      continue;

#ifndef MCP_BUG54316
    if (is_ndbinfo(mysql, row[0]))
      continue;
#endif

    if (dump_all_tables_in_db(row[0]))
      result=1;
  }
  if (seen_views)
  {
    if (mysql_query(mysql, "SHOW DATABASES") ||
        !(tableres= mysql_store_result(mysql)))
    {
      my_printf_error(0, "Error: Couldn't execute 'SHOW DATABASES': %s",
                      MYF(0), mysql_error(mysql));
      return 1;
    }
    while ((row= mysql_fetch_row(tableres)))
    {
      if (mysql_get_server_version(mysql) >= FIRST_INFORMATION_SCHEMA_VERSION &&
          !my_strcasecmp(&my_charset_latin1, row[0], INFORMATION_SCHEMA_DB_NAME))
        continue;

      if (mysql_get_server_version(mysql) >= FIRST_PERFORMANCE_SCHEMA_VERSION &&
          !my_strcasecmp(&my_charset_latin1, row[0], PERFORMANCE_SCHEMA_DB_NAME))
        continue;

#ifndef MCP_BUG54316
    if (is_ndbinfo(mysql, row[0]))
      continue;
#endif

      if (dump_all_views_in_db(row[0]))
        result=1;
    }
  }
  return result;
}
/* dump_all_databases */


static int dump_databases(char **db_names)
{
  int result=0;
  char **db;
  DBUG_ENTER("dump_databases");

  for (db= db_names ; *db ; db++)
  {
    if (dump_all_tables_in_db(*db))
      result=1;
  }
  if (!result && seen_views)
  {
    for (db= db_names ; *db ; db++)
    {
      if (dump_all_views_in_db(*db))
        result=1;
    }
  }
  DBUG_RETURN(result);
} /* dump_databases */


/*
View Specific database initalization.

SYNOPSIS
  init_dumping_views
  qdatabase      quoted name of the database

RETURN VALUES
  0        Success.
  1        Failure.
*/
int init_dumping_views(char *qdatabase __attribute__((unused)))
{
    return 0;
} /* init_dumping_views */


/*
Table Specific database initalization.

SYNOPSIS
  init_dumping_tables
  qdatabase      quoted name of the database

RETURN VALUES
  0        Success.
  1        Failure.
*/

int init_dumping_tables(char *qdatabase)
{
  DBUG_ENTER("init_dumping_tables");

  if (!opt_create_db)
  {
    char qbuf[256];
    MYSQL_ROW row;
    MYSQL_RES *dbinfo;

    my_snprintf(qbuf, sizeof(qbuf),
                "SHOW CREATE DATABASE IF NOT EXISTS %s",
                qdatabase);

    if (mysql_query(mysql, qbuf) || !(dbinfo = mysql_store_result(mysql)))
    {
      /* Old server version, dump generic CREATE DATABASE */
      if (opt_drop_database)
        fprintf(md_result_file,
                "\n/*!40000 DROP DATABASE IF EXISTS %s*/;\n",
                qdatabase);
      fprintf(md_result_file,
              "\nCREATE DATABASE /*!32312 IF NOT EXISTS*/ %s;\n",
              qdatabase);
    }
    else
    {
      if (opt_drop_database)
        fprintf(md_result_file,
                "\n/*!40000 DROP DATABASE IF EXISTS %s*/;\n",
                qdatabase);
      row = mysql_fetch_row(dbinfo);
      if (row[1])
      {
        fprintf(md_result_file,"\n%s;\n",row[1]);
      }
      mysql_free_result(dbinfo);
    }
  }
  DBUG_RETURN(0);
} /* init_dumping_tables */


static int init_dumping(char *database, int init_func(char*))
{
#ifndef MCP_BUG54316
  if (is_ndbinfo(mysql, database))
  {
    verbose_msg("-- Skipping dump of ndbinfo database\n");
    return 0;
  }
#endif

  if (mysql_select_db(mysql, database))
  {
    DB_error(mysql, "when selecting the database");
    return 1;                   /* If --force */
  }
  if (!path && !opt_xml)
  {
    if (opt_databases || opt_alldbs)
    {
      /*
        length of table name * 2 (if name contains quotes), 2 quotes and 0
      */
      char quoted_database_buf[NAME_LEN*2+3];
      char *qdatabase= quote_name(database,quoted_database_buf,opt_quoted);
      if (opt_comments)
      {
        fprintf(md_result_file,"\n--\n-- Current Database: %s\n--\n", qdatabase);
        check_io(md_result_file);
      }

      /* Call the view or table specific function */
      init_func(qdatabase);

      fprintf(md_result_file,"\nUSE %s;\n", qdatabase);
      check_io(md_result_file);
    }
  }
  if (extended_insert)
    init_dynamic_string_checked(&extended_row, "", 1024, 1024);
  return 0;
} /* init_dumping */


/* Return 1 if we should copy the table */

my_bool include_table(const uchar *hash_key, size_t len)
{
  return ! my_hash_search(&ignore_table, hash_key, len);
}


static int dump_all_tables_in_db(char *database)
{
  char *table;
  uint numrows;
  char table_buff[NAME_LEN*2+3];
  char hash_key[2*NAME_LEN+2];  /* "db.tablename" */
  char *afterdot;
  int using_mysql_db= my_strcasecmp(&my_charset_latin1, database, "mysql");
  DBUG_ENTER("dump_all_tables_in_db");

  afterdot= strmov(hash_key, database);
  *afterdot++= '.';

  if (init_dumping(database, init_dumping_tables))
    DBUG_RETURN(1);
  if (opt_xml)
    print_xml_tag(md_result_file, "", "\n", "database", "name=", database, NullS);

  if (lock_tables)
  {
    DYNAMIC_STRING query;
    init_dynamic_string_checked(&query, "LOCK TABLES ", 256, 1024);
    for (numrows= 0 ; (table= getTableName(1)) ; )
    {
      char *end= strmov(afterdot, table);
      if (include_table((uchar*) hash_key,end - hash_key))
      {
        numrows++;
        dynstr_append_checked(&query, quote_name(table, table_buff, 1));
        dynstr_append_checked(&query, " READ /*!32311 LOCAL */,");
      }
    }
    if (numrows && mysql_real_query(mysql, query.str, query.length-1))
      DB_error(mysql, "when using LOCK TABLES");
            /* We shall continue here, if --force was given */
    dynstr_free(&query);
  }
  if (flush_logs)
  {
    if (mysql_refresh(mysql, REFRESH_LOG))
      DB_error(mysql, "when doing refresh");
           /* We shall continue here, if --force was given */
  }
  while ((table= getTableName(0)))
  {
    char *end= strmov(afterdot, table);
    if (include_table((uchar*) hash_key, end - hash_key))
    {
      dump_table(table,database);
      my_free(order_by);
      order_by= 0;
      if (opt_dump_triggers && ! opt_xml &&
          mysql_get_server_version(mysql) >= 50009)
      {
        if (dump_triggers_for_table(table, database))
        {
          if (path)
            my_fclose(md_result_file, MYF(MY_WME));
          maybe_exit(EX_MYSQLERR);
        }
      }
    }
  }
  if (opt_events && !opt_xml &&
      mysql_get_server_version(mysql) >= 50106)
  {
    DBUG_PRINT("info", ("Dumping events for database %s", database));
    dump_events_for_db(database);
  }
  if (opt_routines && !opt_xml &&
      mysql_get_server_version(mysql) >= 50009)
  {
    DBUG_PRINT("info", ("Dumping routines for database %s", database));
    dump_routines_for_db(database);
  }
  if (opt_xml)
  {
    fputs("</database>\n", md_result_file);
    check_io(md_result_file);
  }
  if (lock_tables)
    (void) mysql_query_with_error_report(mysql, 0, "UNLOCK TABLES");
  if (flush_privileges && using_mysql_db == 0)
  {
    fprintf(md_result_file,"\n--\n-- Flush Grant Tables \n--\n");
    fprintf(md_result_file,"\n/*! FLUSH PRIVILEGES */;\n");
  }
  DBUG_RETURN(0);
} /* dump_all_tables_in_db */


/*
   dump structure of views of database

   SYNOPSIS
     dump_all_views_in_db()
     database  database name

  RETURN
    0 OK
    1 ERROR
*/

static my_bool dump_all_views_in_db(char *database)
{
  char *table;
  uint numrows;
  char table_buff[NAME_LEN*2+3];
  char hash_key[2*NAME_LEN+2];  /* "db.tablename" */
  char *afterdot;

  afterdot= strmov(hash_key, database);
  *afterdot++= '.';

  if (init_dumping(database, init_dumping_views))
    return 1;
  if (opt_xml)
    print_xml_tag(md_result_file, "", "\n", "database", "name=", database, NullS);
  if (lock_tables)
  {
    DYNAMIC_STRING query;
    init_dynamic_string_checked(&query, "LOCK TABLES ", 256, 1024);
    for (numrows= 0 ; (table= getTableName(1)); )
    {
      char *end= strmov(afterdot, table);
      if (include_table((uchar*) hash_key,end - hash_key))
      {
        numrows++;
        dynstr_append_checked(&query, quote_name(table, table_buff, 1));
        dynstr_append_checked(&query, " READ /*!32311 LOCAL */,");
      }
    }
    if (numrows && mysql_real_query(mysql, query.str, query.length-1))
      DB_error(mysql, "when using LOCK TABLES");
            /* We shall continue here, if --force was given */
    dynstr_free(&query);
  }
  if (flush_logs)
  {
    if (mysql_refresh(mysql, REFRESH_LOG))
      DB_error(mysql, "when doing refresh");
           /* We shall continue here, if --force was given */
  }
  while ((table= getTableName(0)))
  {
    char *end= strmov(afterdot, table);
    if (include_table((uchar*) hash_key, end - hash_key))
      get_view_structure(table, database);
  }
  if (opt_xml)
  {
    fputs("</database>\n", md_result_file);
    check_io(md_result_file);
  }
  if (lock_tables)
    (void) mysql_query_with_error_report(mysql, 0, "UNLOCK TABLES");
  return 0;
} /* dump_all_tables_in_db */


/*
  get_actual_table_name -- executes a SHOW TABLES LIKE '%s' to get the actual
  table name from the server for the table name given on the command line.
  we do this because the table name given on the command line may be a
  different case (e.g.  T1 vs t1)

  RETURN
    pointer to the table name
    0 if error
*/

static char *get_actual_table_name(const char *old_table_name, MEM_ROOT *root)
{
  char *name= 0;
  MYSQL_RES  *table_res;
  MYSQL_ROW  row;
  char query[50 + 2*NAME_LEN];
  char show_name_buff[FN_REFLEN];
  DBUG_ENTER("get_actual_table_name");

  /* Check memory for quote_for_like() */
  DBUG_ASSERT(2*sizeof(old_table_name) < sizeof(show_name_buff));
  my_snprintf(query, sizeof(query), "SHOW TABLES LIKE %s",
              quote_for_like(old_table_name, show_name_buff));

  if (mysql_query_with_error_report(mysql, 0, query))
    return NullS;

  if ((table_res= mysql_store_result(mysql)))
  {
    my_ulonglong num_rows= mysql_num_rows(table_res);
    if (num_rows > 0)
    {
      ulong *lengths;
      /*
        Return first row
        TODO: Return all matching rows
      */
      row= mysql_fetch_row(table_res);
      lengths= mysql_fetch_lengths(table_res);
      name= strmake_root(root, row[0], lengths[0]);
    }
    mysql_free_result(table_res);
  }
  DBUG_PRINT("exit", ("new_table_name: %s", name));
  DBUG_RETURN(name);
}


static int dump_selected_tables(char *db, char **table_names, int tables)
{
  char table_buff[NAME_LEN*2+3];
  DYNAMIC_STRING lock_tables_query;
  MEM_ROOT root;
  char **dump_tables, **pos, **end;
  DBUG_ENTER("dump_selected_tables");

  if (init_dumping(db, init_dumping_tables))
    DBUG_RETURN(1);

  init_alloc_root(&root, 8192, 0);
  if (!(dump_tables= pos= (char**) alloc_root(&root, tables * sizeof(char *))))
     die(EX_EOM, "alloc_root failure.");

  init_dynamic_string_checked(&lock_tables_query, "LOCK TABLES ", 256, 1024);
  for (; tables > 0 ; tables-- , table_names++)
  {
    /* the table name passed on commandline may be wrong case */
    if ((*pos= get_actual_table_name(*table_names, &root)))
    {
      /* Add found table name to lock_tables_query */
      if (lock_tables)
      {
        dynstr_append_checked(&lock_tables_query, quote_name(*pos, table_buff, 1));
        dynstr_append_checked(&lock_tables_query, " READ /*!32311 LOCAL */,");
      }
      pos++;
    }
    else
    {
      if (!ignore_errors)
      {
        dynstr_free(&lock_tables_query);
        free_root(&root, MYF(0));
      }
      maybe_die(EX_ILLEGAL_TABLE, "Couldn't find table: \"%s\"", *table_names);
      /* We shall countinue here, if --force was given */
    }
  }
  end= pos;

  /* Can't LOCK TABLES in I_S / P_S, so don't try. */
  if (lock_tables &&
      !(mysql_get_server_version(mysql) >= FIRST_INFORMATION_SCHEMA_VERSION &&
        !my_strcasecmp(&my_charset_latin1, db, INFORMATION_SCHEMA_DB_NAME)) &&
      !(mysql_get_server_version(mysql) >= FIRST_PERFORMANCE_SCHEMA_VERSION &&
        !my_strcasecmp(&my_charset_latin1, db, PERFORMANCE_SCHEMA_DB_NAME)))
  {
    if (mysql_real_query(mysql, lock_tables_query.str,
                         lock_tables_query.length-1))
    {
      if (!ignore_errors)
      {
        dynstr_free(&lock_tables_query);
        free_root(&root, MYF(0));
      }
      DB_error(mysql, "when doing LOCK TABLES");
       /* We shall countinue here, if --force was given */
    }
  }
  dynstr_free(&lock_tables_query);
  if (flush_logs)
  {
    if (mysql_refresh(mysql, REFRESH_LOG))
    {
      if (!ignore_errors)
        free_root(&root, MYF(0));
      DB_error(mysql, "when doing refresh");
    }
     /* We shall countinue here, if --force was given */
  }
  if (opt_xml)
    print_xml_tag(md_result_file, "", "\n", "database", "name=", db, NullS);

  /* Dump each selected table */
  for (pos= dump_tables; pos < end; pos++)
  {
    DBUG_PRINT("info",("Dumping table %s", *pos));
    dump_table(*pos, db);
    if (opt_dump_triggers &&
        mysql_get_server_version(mysql) >= 50009)
    {
      if (dump_triggers_for_table(*pos, db))
      {
        if (path)
          my_fclose(md_result_file, MYF(MY_WME));
        maybe_exit(EX_MYSQLERR);
      }
    }
  }

  /* Dump each selected view */
  if (seen_views)
  {
    for (pos= dump_tables; pos < end; pos++)
      get_view_structure(*pos, db);
  }
  if (opt_events && !opt_xml &&
      mysql_get_server_version(mysql) >= 50106)
  {
    DBUG_PRINT("info", ("Dumping events for database %s", db));
    dump_events_for_db(db);
  }
  /* obtain dump of routines (procs/functions) */
  if (opt_routines  && !opt_xml &&
      mysql_get_server_version(mysql) >= 50009)
  {
    DBUG_PRINT("info", ("Dumping routines for database %s", db));
    dump_routines_for_db(db);
  }
  free_root(&root, MYF(0));
  my_free(order_by);
  order_by= 0;
  if (opt_xml)
  {
    fputs("</database>\n", md_result_file);
    check_io(md_result_file);
  }
  if (lock_tables)
    (void) mysql_query_with_error_report(mysql, 0, "UNLOCK TABLES");
  DBUG_RETURN(0);
} /* dump_selected_tables */


static int do_show_master_status(MYSQL *mysql_con)
{
  MYSQL_ROW row;
  MYSQL_RES *master;
  const char *comment_prefix=
    (opt_master_data == MYSQL_OPT_MASTER_DATA_COMMENTED_SQL) ? "-- " : "";
  if (mysql_query_with_error_report(mysql_con, &master, "SHOW MASTER STATUS"))
  {
    return 1;
  }
  else
  {
    row= mysql_fetch_row(master);
    if (row && row[0] && row[1])
    {
      /* SHOW MASTER STATUS reports file and position */
      if (opt_comments)
        fprintf(md_result_file,
                "\n--\n-- Position to start replication or point-in-time "
                "recovery from\n--\n\n");
      fprintf(md_result_file,
              "%sCHANGE MASTER TO MASTER_LOG_FILE='%s', MASTER_LOG_POS=%s;\n",
              comment_prefix, row[0], row[1]);
      check_io(md_result_file);
    }
    else if (!ignore_errors)
    {
      /* SHOW MASTER STATUS reports nothing and --force is not enabled */
      my_printf_error(0, "Error: Binlogging on server not active",
                      MYF(0));
      mysql_free_result(master);
      maybe_exit(EX_MYSQLERR);
      return 1;
    }
    mysql_free_result(master);
  }
  return 0;
}

static int do_stop_slave_sql(MYSQL *mysql_con)
{
  MYSQL_RES *slave;
  /* We need to check if the slave sql is running in the first place */
  if (mysql_query_with_error_report(mysql_con, &slave, "SHOW SLAVE STATUS"))
    return(1);
  else
  {
    MYSQL_ROW row= mysql_fetch_row(slave);
    if (row && row[11])
    {
      /* if SLAVE SQL is not running, we don't stop it */
      if (!strcmp(row[11],"No"))
      {
        mysql_free_result(slave);
        /* Silently assume that they don't have the slave running */
        return(0);
      }
    }
  }
  mysql_free_result(slave);

  /* now, stop slave if running */
  if (mysql_query_with_error_report(mysql_con, 0, "STOP SLAVE SQL_THREAD"))
    return(1);

  return(0);
}

static int add_stop_slave(void)
{
  if (opt_comments)
    fprintf(md_result_file,
            "\n--\n-- stop slave statement to make a recovery dump)\n--\n\n");
  fprintf(md_result_file, "STOP SLAVE;\n");
  return(0);
}

static int add_slave_statements(void)
{
  if (opt_comments)
    fprintf(md_result_file,
            "\n--\n-- start slave statement to make a recovery dump)\n--\n\n");
  fprintf(md_result_file, "START SLAVE;\n");
  return(0);
}

static int do_show_slave_status(MYSQL *mysql_con)
{
  MYSQL_RES *slave;
  const char *comment_prefix=
    (opt_slave_data == MYSQL_OPT_SLAVE_DATA_COMMENTED_SQL) ? "-- " : "";
  if (mysql_query_with_error_report(mysql_con, &slave, "SHOW SLAVE STATUS"))
  {
    if (!ignore_errors)
    {
      /* SHOW SLAVE STATUS reports nothing and --force is not enabled */
      my_printf_error(0, "Error: Slave not set up", MYF(0));
    }
    mysql_free_result(slave);
    return 1;
  }
  else
  {
    MYSQL_ROW row= mysql_fetch_row(slave);
    if (row && row[9] && row[21])
    {
      /* SHOW MASTER STATUS reports file and position */
      if (opt_comments)
        fprintf(md_result_file,
                "\n--\n-- Position to start replication or point-in-time "
                "recovery from (the master of this slave)\n--\n\n");

      fprintf(md_result_file, "%sCHANGE MASTER TO ", comment_prefix);

      if (opt_include_master_host_port)
      {
        if (row[1])
          fprintf(md_result_file, "MASTER_HOST='%s', ", row[1]);
        if (row[3])
          fprintf(md_result_file, "MASTER_PORT='%s', ", row[3]);
      }
      fprintf(md_result_file,
              "MASTER_LOG_FILE='%s', MASTER_LOG_POS=%s;\n", row[9], row[21]);

      check_io(md_result_file);
    }
    mysql_free_result(slave);
  }
  return 0;
}

static int do_start_slave_sql(MYSQL *mysql_con)
{
  MYSQL_RES *slave;
  /* We need to check if the slave sql is stopped in the first place */
  if (mysql_query_with_error_report(mysql_con, &slave, "SHOW SLAVE STATUS"))
    return(1);
  else
  {
    MYSQL_ROW row= mysql_fetch_row(slave);
    if (row && row[11])
    {
      /* if SLAVE SQL is not running, we don't start it */
      if (!strcmp(row[11],"Yes"))
      {
        mysql_free_result(slave);
        /* Silently assume that they don't have the slave running */
        return(0);
      }
    }
  }
  mysql_free_result(slave);

  /* now, start slave if stopped */
  if (mysql_query_with_error_report(mysql_con, 0, "START SLAVE"))
  {
    my_printf_error(0, "Error: Unable to start slave", MYF(0));
    return 1;
  }
  return(0);
}



static int do_flush_tables_read_lock(MYSQL *mysql_con)
{
  /*
    We do first a FLUSH TABLES. If a long update is running, the FLUSH TABLES
    will wait but will not stall the whole mysqld, and when the long update is
    done the FLUSH TABLES WITH READ LOCK will start and succeed quickly. So,
    FLUSH TABLES is to lower the probability of a stage where both mysqldump
    and most client connections are stalled. Of course, if a second long
    update starts between the two FLUSHes, we have that bad stall.
  */
  return
    ( mysql_query_with_error_report(mysql_con, 0, 
                                    ((opt_master_data != 0) ? 
                                        "FLUSH /*!40101 LOCAL */ TABLES" : 
                                        "FLUSH TABLES")) ||
      mysql_query_with_error_report(mysql_con, 0,
                                    "FLUSH TABLES WITH READ LOCK") );
}


static int do_unlock_tables(MYSQL *mysql_con)
{
  return mysql_query_with_error_report(mysql_con, 0, "UNLOCK TABLES");
}

static int get_bin_log_name(MYSQL *mysql_con,
                            char* buff_log_name, uint buff_len)
{
  MYSQL_RES *res;
  MYSQL_ROW row;

  if (mysql_query(mysql_con, "SHOW MASTER STATUS") ||
      !(res= mysql_store_result(mysql)))
    return 1;

  if (!(row= mysql_fetch_row(res)))
  {
    mysql_free_result(res);
    return 1;
  }
  /*
    Only one row is returned, and the first column is the name of the
    active log.
  */
  strmake(buff_log_name, row[0], buff_len - 1);

  mysql_free_result(res);
  return 0;
}

static int purge_bin_logs_to(MYSQL *mysql_con, char* log_name)
{
  DYNAMIC_STRING str;
  int err;
  init_dynamic_string_checked(&str, "PURGE BINARY LOGS TO '", 1024, 1024);
  dynstr_append_checked(&str, log_name);
  dynstr_append_checked(&str, "'");
  err = mysql_query_with_error_report(mysql_con, 0, str.str);
  dynstr_free(&str);
  return err;
}


static int start_transaction(MYSQL *mysql_con)
{
  /*
    We use BEGIN for old servers. --single-transaction --master-data will fail
    on old servers, but that's ok as it was already silently broken (it didn't
    do a consistent read, so better tell people frankly, with the error).

    We want the first consistent read to be used for all tables to dump so we
    need the REPEATABLE READ level (not anything lower, for example READ
    COMMITTED would give one new consistent read per dumped table).
  */
  if ((mysql_get_server_version(mysql_con) < 40100) && opt_master_data)
  {
    fprintf(stderr, "-- %s: the combination of --single-transaction and "
            "--master-data requires a MySQL server version of at least 4.1 "
            "(current server's version is %s). %s\n",
            ignore_errors ? "Warning" : "Error",
            mysql_con->server_version ? mysql_con->server_version : "unknown",
            ignore_errors ? "Continuing due to --force, backup may not be consistent across all tables!" : "Aborting.");
    if (!ignore_errors)
      exit(EX_MYSQLERR);
  }

  return (mysql_query_with_error_report(mysql_con, 0,
                                        "SET SESSION TRANSACTION ISOLATION "
                                        "LEVEL REPEATABLE READ") ||
          mysql_query_with_error_report(mysql_con, 0,
                                        "START TRANSACTION "
                                        "/*!40100 WITH CONSISTENT SNAPSHOT */"));
}


static ulong find_set(TYPELIB *lib, const char *x, uint length,
                      char **err_pos, uint *err_len)
{
  const char *end= x + length;
  ulong found= 0;
  uint find;
  char buff[255];

  *err_pos= 0;                  /* No error yet */
  while (end > x && my_isspace(charset_info, end[-1]))
    end--;

  *err_len= 0;
  if (x != end)
  {
    const char *start= x;
    for (;;)
    {
      const char *pos= start;
      uint var_len;

      for (; pos != end && *pos != ','; pos++) ;
      var_len= (uint) (pos - start);
      strmake(buff, start, min(sizeof(buff) - 1, var_len));
      find= find_type(buff, lib, FIND_TYPE_BASIC);
      if (!find)
      {
        *err_pos= (char*) start;
        *err_len= var_len;
      }
      else
        found|= ((longlong) 1 << (find - 1));
      if (pos == end)
        break;
      start= pos + 1;
    }
  }
  return found;
}


/* Print a value with a prefix on file */
static void print_value(FILE *file, MYSQL_RES  *result, MYSQL_ROW row,
                        const char *prefix, const char *name,
                        int string_value)
{
  MYSQL_FIELD   *field;
  mysql_field_seek(result, 0);

  for ( ; (field= mysql_fetch_field(result)) ; row++)
  {
    if (!strcmp(field->name,name))
    {
      if (row[0] && row[0][0] && strcmp(row[0],"0")) /* Skip default */
      {
        fputc(' ',file);
        fputs(prefix, file);
        if (string_value)
          unescape(file,row[0],(uint) strlen(row[0]));
        else
          fputs(row[0], file);
        check_io(file);
        return;
      }
    }
  }
  return;                                       /* This shouldn't happen */
} /* print_value */


/*
  SYNOPSIS

  Check if we the table is one of the table types that should be ignored:
  MRG_ISAM, MRG_MYISAM, if opt_delayed, if that table supports delayed inserts.
  If the table should be altogether ignored, it returns a TRUE, FALSE if it
  should not be ignored. If the user has selected to use INSERT DELAYED, it
  sets the value of the bool pointer supports_delayed_inserts to 0 if not
  supported, 1 if it is supported.

  ARGS

    check_if_ignore_table()
    table_name                  Table name to check
    table_type                  Type of table

  GLOBAL VARIABLES
    mysql                       MySQL connection
    verbose                     Write warning messages

  RETURN
    char (bit value)            See IGNORE_ values at top
*/

char check_if_ignore_table(const char *table_name, char *table_type)
{
  char result= IGNORE_NONE;
  char buff[FN_REFLEN+80], show_name_buff[FN_REFLEN];
  MYSQL_RES *res= NULL;
  MYSQL_ROW row;
  DBUG_ENTER("check_if_ignore_table");

  /* Check memory for quote_for_like() */
  DBUG_ASSERT(2*sizeof(table_name) < sizeof(show_name_buff));
  my_snprintf(buff, sizeof(buff), "show table status like %s",
              quote_for_like(table_name, show_name_buff));
  if (mysql_query_with_error_report(mysql, &res, buff))
  {
    if (mysql_errno(mysql) != ER_PARSE_ERROR)
    {                                   /* If old MySQL version */
      verbose_msg("-- Warning: Couldn't get status information for "
                  "table %s (%s)\n", table_name, mysql_error(mysql));
      DBUG_RETURN(result);                       /* assume table is ok */
    }
  }
  if (!(row= mysql_fetch_row(res)))
  {
    fprintf(stderr,
            "Error: Couldn't read status information for table %s (%s)\n",
            table_name, mysql_error(mysql));
    mysql_free_result(res);
    DBUG_RETURN(result);                         /* assume table is ok */
  }
  if (!(row[1]))
    strmake(table_type, "VIEW", NAME_LEN-1);
  else
  {
    /*
      If the table type matches any of these, we do support delayed inserts.
      Note: we do not want to skip dumping this table if if is not one of
      these types, but we do want to use delayed inserts in the dump if
      the table type is _NOT_ one of these types
    */
    strmake(table_type, row[1], NAME_LEN-1);
    if (opt_delayed)
    {
      if (strcmp(table_type,"MyISAM") &&
          strcmp(table_type,"ISAM") &&
          strcmp(table_type,"ARCHIVE") &&
          strcmp(table_type,"HEAP") &&
          strcmp(table_type,"MEMORY"))
        result= IGNORE_INSERT_DELAYED;
    }

    /*
      If these two types, we do want to skip dumping the table
    */
    if (!opt_no_data &&
        (!my_strcasecmp(&my_charset_latin1, table_type, "MRG_MyISAM") ||
         !strcmp(table_type,"MRG_ISAM") ||
         !strcmp(table_type,"FEDERATED")))
      result= IGNORE_DATA;
  }
  mysql_free_result(res);
  DBUG_RETURN(result);
}


/*
  Get string of comma-separated primary key field names

  SYNOPSIS
    char *primary_key_fields(const char *table_name)
    RETURNS     pointer to allocated buffer (must be freed by caller)
    table_name  quoted table name

  DESCRIPTION
    Use SHOW KEYS FROM table_name, allocate a buffer to hold the
    field names, and then build that string and return the pointer
    to that buffer.

    Returns NULL if there is no PRIMARY or UNIQUE key on the table,
    or if there is some failure.  It is better to continue to dump
    the table unsorted, rather than exit without dumping the data.
*/

static char *primary_key_fields(const char *table_name)
{
  MYSQL_RES  *res= NULL;
  MYSQL_ROW  row;
  /* SHOW KEYS FROM + table name * 2 (escaped) + 2 quotes + \0 */
  char show_keys_buff[15 + NAME_LEN * 2 + 3];
  uint result_length= 0;
  char *result= 0;
  char buff[NAME_LEN * 2 + 3];
  char *quoted_field;

  my_snprintf(show_keys_buff, sizeof(show_keys_buff),
              "SHOW KEYS FROM %s", table_name);
  if (mysql_query(mysql, show_keys_buff) ||
      !(res= mysql_store_result(mysql)))
  {
    fprintf(stderr, "Warning: Couldn't read keys from table %s;"
            " records are NOT sorted (%s)\n",
            table_name, mysql_error(mysql));
    /* Don't exit, because it's better to print out unsorted records */
    goto cleanup;
  }

  /*
   * Figure out the length of the ORDER BY clause result.
   * Note that SHOW KEYS is ordered:  a PRIMARY key is always the first
   * row, and UNIQUE keys come before others.  So we only need to check
   * the first key, not all keys.
   */
  if ((row= mysql_fetch_row(res)) && atoi(row[1]) == 0)
  {
    /* Key is unique */
    do
    {
      quoted_field= quote_name(row[4], buff, 0);
      result_length+= strlen(quoted_field) + 1; /* + 1 for ',' or \0 */
    } while ((row= mysql_fetch_row(res)) && atoi(row[3]) > 1);
  }

  /* Build the ORDER BY clause result */
  if (result_length)
  {
    char *end;
    /* result (terminating \0 is already in result_length) */
    result= my_malloc(result_length + 10, MYF(MY_WME));
    if (!result)
    {
      fprintf(stderr, "Error: Not enough memory to store ORDER BY clause\n");
      goto cleanup;
    }
    mysql_data_seek(res, 0);
    row= mysql_fetch_row(res);
    quoted_field= quote_name(row[4], buff, 0);
    end= strmov(result, quoted_field);
    while ((row= mysql_fetch_row(res)) && atoi(row[3]) > 1)
    {
      quoted_field= quote_name(row[4], buff, 0);
      end= strxmov(end, ",", quoted_field, NullS);
    }
  }

cleanup:
  if (res)
    mysql_free_result(res);

  return result;
}


/*
  Replace a substring

  SYNOPSIS
    replace
    ds_str      The string to search and perform the replace in
    search_str  The string to search for
    search_len  Length of the string to search for
    replace_str The string to replace with
    replace_len Length of the string to replace with

  RETURN
    0 String replaced
    1 Could not find search_str in str
*/

static int replace(DYNAMIC_STRING *ds_str,
                   const char *search_str, ulong search_len,
                   const char *replace_str, ulong replace_len)
{
  DYNAMIC_STRING ds_tmp;
  const char *start= strstr(ds_str->str, search_str);
  if (!start)
    return 1;
  init_dynamic_string_checked(&ds_tmp, "",
                      ds_str->length + replace_len, 256);
  dynstr_append_mem_checked(&ds_tmp, ds_str->str, start - ds_str->str);
  dynstr_append_mem_checked(&ds_tmp, replace_str, replace_len);
  dynstr_append_checked(&ds_tmp, start + search_len);
  dynstr_set_checked(ds_str, ds_tmp.str);
  dynstr_free(&ds_tmp);
  return 0;
}


/*
  Getting VIEW structure

  SYNOPSIS
    get_view_structure()
    table   view name
    db      db name

  RETURN
    0 OK
    1 ERROR
*/

static my_bool get_view_structure(char *table, char* db)
{
  MYSQL_RES  *table_res;
  MYSQL_ROW  row;
  MYSQL_FIELD *field;
  char       *result_table, *opt_quoted_table;
  char       table_buff[NAME_LEN*2+3];
  char       table_buff2[NAME_LEN*2+3];
  char       query[QUERY_LENGTH];
  FILE       *sql_file= md_result_file;
  DBUG_ENTER("get_view_structure");

  if (opt_no_create_info) /* Don't write table creation info */
    DBUG_RETURN(0);

  verbose_msg("-- Retrieving view structure for table %s...\n", table);

#ifdef NOT_REALLY_USED_YET
  sprintf(insert_pat,"SET OPTION SQL_QUOTE_SHOW_CREATE=%d",
          (opt_quoted || opt_keywords));
#endif

  result_table=     quote_name(table, table_buff, 1);
  opt_quoted_table= quote_name(table, table_buff2, 0);

  if (switch_character_set_results(mysql, "binary"))
    DBUG_RETURN(1);

  my_snprintf(query, sizeof(query), "SHOW CREATE TABLE %s", result_table);

  if (mysql_query_with_error_report(mysql, &table_res, query))
  {
    switch_character_set_results(mysql, default_charset);
    DBUG_RETURN(0);
  }

  /* Check if this is a view */
  field= mysql_fetch_field_direct(table_res, 0);
  if (strcmp(field->name, "View") != 0)
  {
    switch_character_set_results(mysql, default_charset);
    verbose_msg("-- It's base table, skipped\n");
    DBUG_RETURN(0);
  }

  /* If requested, open separate .sql file for this view */
  if (path)
  {
    if (!(sql_file= open_sql_file_for_table(table, O_WRONLY)))
      DBUG_RETURN(1);

    write_header(sql_file, db);
  }

  if (!opt_xml && opt_comments)
  {
    fprintf(sql_file, "\n--\n-- Final view structure for view %s\n--\n\n",
            result_table);
    check_io(sql_file);
  }
  /* Table might not exist if this view was dumped with --tab. */
  fprintf(sql_file, "/*!50001 DROP TABLE IF EXISTS %s*/;\n", opt_quoted_table);
  if (opt_drop)
  {
    fprintf(sql_file, "/*!50001 DROP VIEW IF EXISTS %s*/;\n",
            opt_quoted_table);
    check_io(sql_file);
  }


  my_snprintf(query, sizeof(query),
              "SELECT CHECK_OPTION, DEFINER, SECURITY_TYPE, "
              "       CHARACTER_SET_CLIENT, COLLATION_CONNECTION "
              "FROM information_schema.views "
              "WHERE table_name=\"%s\" AND table_schema=\"%s\"", table, db);

  if (mysql_query(mysql, query))
  {
    /*
      Use the raw output from SHOW CREATE TABLE if
       information_schema query fails.
     */
    row= mysql_fetch_row(table_res);
    fprintf(sql_file, "/*!50001 %s */;\n", row[1]);
    check_io(sql_file);
    mysql_free_result(table_res);
  }
  else
  {
    char *ptr;
    ulong *lengths;
    char search_buf[256], replace_buf[256];
    ulong search_len, replace_len;
    DYNAMIC_STRING ds_view;

    /* Save the result of SHOW CREATE TABLE in ds_view */
    row= mysql_fetch_row(table_res);
    lengths= mysql_fetch_lengths(table_res);
    init_dynamic_string_checked(&ds_view, row[1], lengths[1] + 1, 1024);
    mysql_free_result(table_res);

    /* Get the result from "select ... information_schema" */
    if (!(table_res= mysql_store_result(mysql)) ||
        !(row= mysql_fetch_row(table_res)))
    {
      if (table_res)
        mysql_free_result(table_res);
      dynstr_free(&ds_view);
      DB_error(mysql, "when trying to save the result of SHOW CREATE TABLE in ds_view.");
      DBUG_RETURN(1);
    }

    lengths= mysql_fetch_lengths(table_res);

    /*
      "WITH %s CHECK OPTION" is available from 5.0.2
      Surround it with !50002 comments
    */
    if (strcmp(row[0], "NONE"))
    {

      ptr= search_buf;
      search_len= (ulong)(strxmov(ptr, "WITH ", row[0],
                                  " CHECK OPTION", NullS) - ptr);
      ptr= replace_buf;
      replace_len=(ulong)(strxmov(ptr, "*/\n/*!50002 WITH ", row[0],
                                  " CHECK OPTION", NullS) - ptr);
      replace(&ds_view, search_buf, search_len, replace_buf, replace_len);
    }

    /*
      "DEFINER=%s SQL SECURITY %s" is available from 5.0.13
      Surround it with !50013 comments
    */
    {
      size_t     user_name_len;
      char       user_name_str[USERNAME_LENGTH + 1];
      char       quoted_user_name_str[USERNAME_LENGTH * 2 + 3];
      size_t     host_name_len;
      char       host_name_str[HOSTNAME_LENGTH + 1];
      char       quoted_host_name_str[HOSTNAME_LENGTH * 2 + 3];

      parse_user(row[1], lengths[1], user_name_str, &user_name_len,
                 host_name_str, &host_name_len);

      ptr= search_buf;
      search_len=
        (ulong)(strxmov(ptr, "DEFINER=",
                        quote_name(user_name_str, quoted_user_name_str, FALSE),
                        "@",
                        quote_name(host_name_str, quoted_host_name_str, FALSE),
                        " SQL SECURITY ", row[2], NullS) - ptr);
      ptr= replace_buf;
      replace_len=
        (ulong)(strxmov(ptr, "*/\n/*!50013 DEFINER=",
                        quote_name(user_name_str, quoted_user_name_str, FALSE),
                        "@",
                        quote_name(host_name_str, quoted_host_name_str, FALSE),
                        " SQL SECURITY ", row[2],
                        " */\n/*!50001", NullS) - ptr);
      replace(&ds_view, search_buf, search_len, replace_buf, replace_len);
    }

    /* Dump view structure to file */

    fprintf(sql_file,
            "/*!50001 SET @saved_cs_client          = @@character_set_client */;\n"
            "/*!50001 SET @saved_cs_results         = @@character_set_results */;\n"
            "/*!50001 SET @saved_col_connection     = @@collation_connection */;\n"
            "/*!50001 SET character_set_client      = %s */;\n"
            "/*!50001 SET character_set_results     = %s */;\n"
            "/*!50001 SET collation_connection      = %s */;\n"
            "/*!50001 %s */;\n"
            "/*!50001 SET character_set_client      = @saved_cs_client */;\n"
            "/*!50001 SET character_set_results     = @saved_cs_results */;\n"
            "/*!50001 SET collation_connection      = @saved_col_connection */;\n",
            (const char *) row[3],
            (const char *) row[3],
            (const char *) row[4],
            (const char *) ds_view.str);

    check_io(sql_file);
    mysql_free_result(table_res);
    dynstr_free(&ds_view);
  }

  if (switch_character_set_results(mysql, default_charset))
    DBUG_RETURN(1);

  /* If a separate .sql file was opened, close it now */
  if (sql_file != md_result_file)
  {
    fputs("\n", sql_file);
    write_footer(sql_file);
    my_fclose(sql_file, MYF(MY_WME));
  }
  DBUG_RETURN(0);
}

/*
  The following functions are wrappers for the dynamic string functions
  and if they fail, the wrappers will terminate the current process.
*/

#define DYNAMIC_STR_ERROR_MSG "Couldn't perform DYNAMIC_STRING operation"

static void init_dynamic_string_checked(DYNAMIC_STRING *str, const char *init_str,
			    uint init_alloc, uint alloc_increment)
{
  if (init_dynamic_string(str, init_str, init_alloc, alloc_increment))
    die(EX_MYSQLERR, DYNAMIC_STR_ERROR_MSG);
}

static void dynstr_append_checked(DYNAMIC_STRING* dest, const char* src)
{
  if (dynstr_append(dest, src))
    die(EX_MYSQLERR, DYNAMIC_STR_ERROR_MSG);
}

static void dynstr_set_checked(DYNAMIC_STRING *str, const char *init_str)
{
  if (dynstr_set(str, init_str))
    die(EX_MYSQLERR, DYNAMIC_STR_ERROR_MSG);
}

static void dynstr_append_mem_checked(DYNAMIC_STRING *str, const char *append,
			  uint length)
{
  if (dynstr_append_mem(str, append, length))
    die(EX_MYSQLERR, DYNAMIC_STR_ERROR_MSG);
}

static void dynstr_realloc_checked(DYNAMIC_STRING *str, ulong additional_size)
{
  if (dynstr_realloc(str, additional_size))
    die(EX_MYSQLERR, DYNAMIC_STR_ERROR_MSG);
}


int main(int argc, char **argv)
{
  char bin_log_name[FN_REFLEN];
  int exit_code;
  MY_INIT("mysqldump");

  compatible_mode_normal_str[0]= 0;
  default_charset= (char *)mysql_universal_client_charset;
  bzero((char*) &ignore_table, sizeof(ignore_table));

  exit_code= get_options(&argc, &argv);
  if (exit_code)
  {
    free_resources();
    exit(exit_code);
  }

  if (log_error_file)
  {
    if(!(stderror_file= freopen(log_error_file, "a+", stderr)))
    {
      free_resources();
      exit(EX_MYSQLERR);
    }
  }

  if (connect_to_db(current_host, current_user, opt_password))
  {
    free_resources();
    exit(EX_MYSQLERR);
  }
  if (!path)
    write_header(md_result_file, *argv);

  if (opt_slave_data && do_stop_slave_sql(mysql))
    goto err;

  if ((opt_lock_all_tables || opt_master_data) &&
      do_flush_tables_read_lock(mysql))
    goto err;
  if (opt_single_transaction && start_transaction(mysql))
      goto err;
  if (opt_delete_master_logs)
  {
    if (mysql_refresh(mysql, REFRESH_LOG) ||
        get_bin_log_name(mysql, bin_log_name, sizeof(bin_log_name)))
      goto err;
    flush_logs= 0;
  }
  if (opt_lock_all_tables || opt_master_data)
  {
    if (flush_logs && mysql_refresh(mysql, REFRESH_LOG))
      goto err;
    flush_logs= 0; /* not anymore; that would not be sensible */
  }
  /* Add 'STOP SLAVE to beginning of dump */
  if (opt_slave_apply && add_stop_slave())
    goto err;
  if (opt_master_data && do_show_master_status(mysql))
    goto err;
  if (opt_slave_data && do_show_slave_status(mysql))
    goto err;
  if (opt_single_transaction && do_unlock_tables(mysql)) /* unlock but no commit! */
    goto err;

  if (opt_alltspcs)
    dump_all_tablespaces();

  if (opt_alldbs)
  {
    if (!opt_alltspcs && !opt_notspcs)
      dump_all_tablespaces();
    dump_all_databases();
  }
  else if (argc > 1 && !opt_databases)
  {
    /* Only one database and selected table(s) */
    if (!opt_alltspcs && !opt_notspcs)
      dump_tablespaces_for_tables(*argv, (argv + 1), (argc -1));
    dump_selected_tables(*argv, (argv + 1), (argc - 1));
  }
  else
  {
    /* One or more databases, all tables */
    if (!opt_alltspcs && !opt_notspcs)
      dump_tablespaces_for_databases(argv);
    dump_databases(argv);
  }

  /* if --dump-slave , start the slave sql thread */
  if (opt_slave_data && do_start_slave_sql(mysql))
    goto err;

  /* add 'START SLAVE' to end of dump */
  if (opt_slave_apply && add_slave_statements())
    goto err;

  /* ensure dumped data flushed */
  if (md_result_file && fflush(md_result_file))
  {
    if (!first_error)
      first_error= EX_MYSQLERR;
    goto err;
  }
  /* everything successful, purge the old logs files */
  if (opt_delete_master_logs && purge_bin_logs_to(mysql, bin_log_name))
    goto err;

#ifdef HAVE_SMEM
  my_free(shared_memory_base_name);
#endif
  /*
    No reason to explicitely COMMIT the transaction, neither to explicitely
    UNLOCK TABLES: these will be automatically be done by the server when we
    disconnect now. Saves some code here, some network trips, adds nothing to
    server.
  */
err:
  dbDisconnect(current_host);
  if (!path)
    write_footer(md_result_file);
  free_resources();

  if (stderror_file)
    fclose(stderror_file);

  return(first_error);
} /* main */<|MERGE_RESOLUTION|>--- conflicted
+++ resolved
@@ -1,4 +1,5 @@
-/* Copyright (c) 2000, 2011, Oracle and/or its affiliates. All rights reserved.
+/*
+   Copyright (c) 2000, 2011, Oracle and/or its affiliates. All rights reserved.
 
    This program is free software; you can redistribute it and/or modify
    it under the terms of the GNU General Public License as published by
@@ -11,12 +12,8 @@
 
    You should have received a copy of the GNU General Public License
    along with this program; if not, write to the Free Software
-<<<<<<< HEAD
-   Foundation, Inc., 59 Temple Place, Suite 330, Boston, MA  02111-1307  USA */
-=======
    Foundation, Inc., 59 Temple Place, Suite 330, Boston, MA  02111-1307  USA
 */
->>>>>>> d64648d8
 
 /* mysqldump.c  - Dump a tables contents and format to an ASCII file
 **
@@ -229,14 +226,11 @@
    "Adds 'STOP SLAVE' prior to 'CHANGE MASTER' and 'START SLAVE' to bottom of dump.",
    &opt_slave_apply, &opt_slave_apply, 0, GET_BOOL, NO_ARG,
    0, 0, 0, 0, 0, 0},
-<<<<<<< HEAD
 #ifndef MCP_WL3126
   {"bind-address", 0, "IP address to bind to.",
    (uchar**) &opt_bind_addr, (uchar**) &opt_bind_addr, 0, GET_STR,
    REQUIRED_ARG, 0, 0, 0, 0, 0, 0},
 #endif
-=======
->>>>>>> d64648d8
   {"character-sets-dir", OPT_CHARSETS_DIR,
    "Directory for character set files.", &charsets_dir,
    &charsets_dir, 0, GET_STR, REQUIRED_ARG, 0, 0, 0, 0, 0, 0},
@@ -3940,13 +3934,6 @@
   {
     if (mysql_get_server_version(mysql) >= FIRST_INFORMATION_SCHEMA_VERSION &&
         !my_strcasecmp(&my_charset_latin1, row[0], INFORMATION_SCHEMA_DB_NAME))
-<<<<<<< HEAD
-=======
-      continue;
-
-    if (mysql_get_server_version(mysql) >= FIRST_PERFORMANCE_SCHEMA_VERSION &&
-        !my_strcasecmp(&my_charset_latin1, row[0], PERFORMANCE_SCHEMA_DB_NAME))
->>>>>>> d64648d8
       continue;
 
     if (mysql_get_server_version(mysql) >= FIRST_PERFORMANCE_SCHEMA_VERSION &&
