--- conflicted
+++ resolved
@@ -2999,17 +2999,12 @@
       /* Remove the trailing comma */
       if (*end == ',')
         end--;
-<<<<<<< HEAD
       data= my_strndup(PSI_NOT_INSTRUMENTED, ptr, end - ptr + 1, MYF(MY_FAE));
-      skipped_keys_list= list_cons(data, skipped_keys_list);
-=======
-      data= my_strndup(ptr, end - ptr + 1, MYF(MY_FAE));
 
       if (type == KEY_TYPE_CONSTRAINT)
         alter_constraints_list= list_cons(data, alter_constraints_list);
       else
         skipped_keys_list= list_cons(data, skipped_keys_list);
->>>>>>> 34b8eb8d
 
       memmove(orig_ptr, tmp + 1, strend - tmp);
       ptr= orig_ptr;
