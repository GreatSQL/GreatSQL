--- conflicted
+++ resolved
@@ -1,36 +1,13 @@
-<<<<<<< HEAD
-Copyright (c) 2000, 2018, Oracle and/or its affiliates. All rights reserved.
-
-This is a release of MySQL, an SQL database server.
-
-License information can be found in the LICENSE file.
-
-In test packages where this file is renamed README-test, the license
-file is renamed LICENSE-test.
-
-This distribution may include materials developed by third parties.
-For license and attribution notices for these materials,
-please refer to the LICENSE file.
-
-For further information on MySQL or additional documentation, visit
-  http://dev.mysql.com/doc/
-
-For additional downloads and the source of MySQL, visit
-  http://dev.mysql.com/downloads/
-
-MySQL is brought to you by the MySQL team at Oracle.
-=======
-Percona Server 5.7
+Percona Server 8.0
 ------------------
 
-Percona Server is a branch of MySQL 5.7 bringing higher performance,
+Percona Server is a branch of MySQL 8.0 bringing higher performance,
 reliability and more features.
 
 http://www.percona.com/software/percona-server/
 
-Documentation: http://www.percona.com/doc/percona-server/5.7
+Documentation: http://www.percona.com/doc/percona-server/8.0
 
 Bug Tracker: https://jira.percona.com/projects/PS
 
-Sources: https://github.com/percona/percona-server
->>>>>>> 333b4508
+Sources: https://github.com/percona/percona-server