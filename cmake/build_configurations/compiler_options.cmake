--- conflicted
+++ resolved
@@ -104,13 +104,8 @@
         ENDIF()
       ELSE() 
         # Assume !x86 is SPARC
-<<<<<<< HEAD
-        SET(COMMON_C_FLAGS                 "-g -Xa -xstrconst -mt")
+        SET(COMMON_C_FLAGS                 "-g -xstrconst -mt")
         SET(COMMON_CXX_FLAGS               "-g0 -mt ${COMMON_CXX_FLAGS}")
-=======
-        SET(COMMON_C_FLAGS                 "-g -xstrconst -mt")
-        SET(COMMON_CXX_FLAGS               "-g0 -mt")
->>>>>>> 4da11b01
         IF(32BIT)
           SET(COMMON_C_FLAGS               "${COMMON_C_FLAGS} -xarch=sparc")
           SET(COMMON_CXX_FLAGS             "${COMMON_CXX_FLAGS} -xarch=sparc")
