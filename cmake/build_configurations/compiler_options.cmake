# Copyright (c) 2012, 2019, Oracle and/or its affiliates. All rights reserved.
# 
# This program is free software; you can redistribute it and/or modify
# it under the terms of the GNU General Public License, version 2.0,
# as published by the Free Software Foundation.
#
# This program is also distributed with certain software (including
# but not limited to OpenSSL) that is licensed under separate terms,
# as designated in a particular file or component or in included license
# documentation.  The authors of MySQL hereby grant you an additional
# permission to link the program and your derivative works with the
# separately licensed software that they have included with MySQL.
#
# This program is distributed in the hope that it will be useful,
# but WITHOUT ANY WARRANTY; without even the implied warranty of
# MERCHANTABILITY or FITNESS FOR A PARTICULAR PURPOSE.  See the
# GNU General Public License, version 2.0, for more details.
#
# You should have received a copy of the GNU General Public License
# along with this program; if not, write to the Free Software
# Foundation, Inc., 51 Franklin St, Fifth Floor, Boston, MA 02110-1301  USA

INCLUDE(CheckCCompilerFlag)
INCLUDE(CheckCXXCompilerFlag)
INCLUDE(cmake/floating_point.cmake)

IF(SIZEOF_VOIDP EQUAL 4)
  SET(32BIT 1)
ENDIF()
IF(SIZEOF_VOIDP EQUAL 8)
  SET(64BIT 1)
ENDIF()
 
# Compiler options
IF(UNIX)  

  IF(CMAKE_COMPILER_IS_GNUCC OR CMAKE_C_COMPILER_ID MATCHES "Clang")
    SET(SECTIONS_FLAG "-ffunction-sections -fdata-sections")
  ELSE()
    SET(SECTIONS_FLAG)
  ENDIF()

  # Default GCC flags
  IF(CMAKE_COMPILER_IS_GNUCC)
    SET(COMMON_C_FLAGS               "-fno-omit-frame-pointer")
    # Disable inline optimizations for valgrind testing to avoid false positives
    IF(WITH_VALGRIND)
      STRING_PREPEND(COMMON_C_FLAGS  "-fno-inline ")
    ENDIF()
    # Disable floating point expression contractions to avoid result differences
    IF(HAVE_C_FLOATING_POINT_FUSED_MADD)
      SET(COMMON_C_FLAGS "${COMMON_C_FLAGS} -ffp-contract=off")
    ENDIF()
    IF(NOT DISABLE_SHARED)
      STRING_PREPEND(COMMON_C_FLAGS  "-fPIC ")
    ENDIF()
  ENDIF()
  IF(CMAKE_COMPILER_IS_GNUCXX)
    SET(COMMON_CXX_FLAGS               "-std=c++14 -fno-omit-frame-pointer")
    # Disable inline optimizations for valgrind testing to avoid false positives
    IF(WITH_VALGRIND)
      STRING_PREPEND(COMMON_CXX_FLAGS  "-fno-inline ")
    ENDIF()
    # Disable floating point expression contractions to avoid result differences
    IF(HAVE_CXX_FLOATING_POINT_FUSED_MADD)
      STRING_APPEND(COMMON_CXX_FLAGS " -ffp-contract=off")
    ENDIF()
    IF(NOT DISABLE_SHARED)
      STRING_PREPEND(COMMON_CXX_FLAGS "-fPIC ")
    ENDIF()
  ENDIF()

  # Default Clang flags
  IF(CMAKE_C_COMPILER_ID MATCHES "Clang")
    SET(COMMON_C_FLAGS               "-fno-omit-frame-pointer")
    IF(NOT DISABLE_SHARED)
      STRING_PREPEND(COMMON_C_FLAGS  "-fPIC ")
    ENDIF()
  ENDIF()
  IF(CMAKE_CXX_COMPILER_ID MATCHES "Clang")
    SET(COMMON_CXX_FLAGS               "-std=c++14 -fno-omit-frame-pointer")
    IF(NOT DISABLE_SHARED)
      STRING_PREPEND(COMMON_CXX_FLAGS  "-fPIC ")
    ENDIF()
  ENDIF()

  # Solaris flags
<<<<<<< HEAD
  IF(CMAKE_SYSTEM_NAME MATCHES "SunOS")
=======
  IF(SOLARIS)
>>>>>>> 4869291f
    # Link mysqld with mtmalloc on Solaris 10 and later
    SET(WITH_MYSQLD_LDFLAGS "-lmtmalloc" CACHE STRING "")

    IF(CMAKE_C_COMPILER_ID MATCHES "SunPro")
      SET(SUNPRO_FLAGS     "")
      SET(SUNPRO_FLAGS     "${SUNPRO_FLAGS} -xbuiltin=%all")
      SET(SUNPRO_FLAGS     "${SUNPRO_FLAGS} -xlibmil")
      SET(SUNPRO_FLAGS     "${SUNPRO_FLAGS} -xatomic=studio")

      # Show tags for warnings, so that they can be added to suppression list
      SET(SUNPRO_FLAGS     "${SUNPRO_FLAGS} -errtags")
      IF(NOT DISABLE_SHARED)
        SET(SUNPRO_FLAGS   "${SUNPRO_FLAGS} -KPIC")
      ENDIF()
      IF(CMAKE_SYSTEM_PROCESSOR MATCHES "i386")
        SET(SUNPRO_FLAGS   "${SUNPRO_FLAGS} -nofstore")
      ENDIF()

      SET(COMMON_C_FLAGS            "${SUNPRO_FLAGS}")

      # Build list of C warning tags to suppress. Comment in/out as needed.

      # warning: useless declaration (E_USELESS_DECLARATION)
      # Count: 8
      # LIST(APPEND SUNPRO_C_WARNING_SUPPRESSION_LIST E_USELESS_DECLARATION)

      # warning: empty translation unit (E_EMPTY_TRANSLATION_UNIT)
      LIST(APPEND SUNPRO_C_WARNING_SUPPRESSION_LIST E_EMPTY_TRANSLATION_UNIT)

      # warning: initialization type mismatch (E_INITIALIZATION_TYPE_MISMATCH)
      # Count: 114
      # LIST(APPEND SUNPRO_C_WARNING_SUPPRESSION_LIST
      # E_INITIALIZATION_TYPE_MISMATCH)

      # warning: statement not reached (E_STATEMENT_NOT_REACHED)
      # Count: 3
      # LIST(APPEND SUNPRO_C_WARNING_SUPPRESSION_LIST E_STATEMENT_NOT_REACHED)

      # warning: initializer will be sign-extended: -1 (E_INIT_SIGN_EXTEND)
      # Count: 1
      # LIST(APPEND SUNPRO_C_WARNING_SUPPRESSION_LIST E_INIT_SIGN_EXTEND)

      # warning: implicit function declaration: ntohl
      # (E_NO_IMPLICIT_DECL_ALLOWED)
      # Count: 2
      # LIST(APPEND SUNPRO_C_WARNING_SUPPRESSION_LIST E_NO_IMPLICIT_DECL_ALLOWED)

      # Convert CMAKE list to comma-separated string, and append to
      # COMMON_C_FLAGS
      STRING(REPLACE ";" "," SUNPRO_C_WARNING_SUPPRESSION_STRING
	${SUNPRO_C_WARNING_SUPPRESSION_LIST})
      SET(SUNPRO_C_WARNING_SUPPRESSION_FLAGS
	"-erroff=${SUNPRO_C_WARNING_SUPPRESSION_STRING}")
      STRING_APPEND(COMMON_C_FLAGS " ${SUNPRO_C_WARNING_SUPPRESSION_FLAGS}")


      SET(COMMON_CXX_FLAGS          "-std=c++14 ${SUNPRO_FLAGS}")

      # Build list of C++ warning tags to suppress. Comment in/out as needed.

      # Warning, anonnotype: Types cannot be declared in anonymous union.
      # Count: 43
      LIST(APPEND SUNPRO_CXX_WARNING_SUPPRESSION_LIST anonnotype)

      # Warning, fieldsemicolonw: extra ";" ignored.
      # Count: 5
      #LIST(APPEND SUNPRO_CXX_WARNING_SUPPRESSION_LIST fieldsemicolonw)

      # Warning, wvarhidemem: key_type hides keyring::Key::key_type.
      # Count: 2917
      LIST(APPEND SUNPRO_CXX_WARNING_SUPPRESSION_LIST wvarhidemem)

      # Warning, anonstruct: Anonymous struct is being declared.
      # Count: 717
      LIST(APPEND SUNPRO_CXX_WARNING_SUPPRESSION_LIST anonstruct)

      # Warning, wlessrestrictedthrow: Function
      # xcl::Connection_impl::~Connection_impl() can throw only the
      # exceptions thrown by the function xcl::XConnection::~XConnection()
      # it overrides.
      # Count: 1221
      LIST(APPEND SUNPRO_CXX_WARNING_SUPPRESSION_LIST wlessrestrictedthrow)

      # Warning, oklambdaretmulti: Deducing non-void lambda return type
      # 'bool' from lambda without a single return statement.
      # Count: 84
      LIST(APPEND SUNPRO_CXX_WARNING_SUPPRESSION_LIST oklambdaretmulti)

      # Warning, nonewline: Last line in file ".../registry_metadata.cc.inc"
      # is not terminated with a newline.
      # Count: 58
      #LIST(APPEND SUNPRO_CXX_WARNING_SUPPRESSION_LIST nonewline)

      # Warning, voidretw: "worker_thread(void*)" is expected to return a
      # value.
      # Count: 1
      #LIST(APPEND SUNPRO_CXX_WARNING_SUPPRESSION_LIST voidretw)

      # Warning, unassigned: The variable ret has not yet been assigned a
      # value.
      # Count: 193
      LIST(APPEND SUNPRO_CXX_WARNING_SUPPRESSION_LIST unassigned)

      # Warning, badinitstr: String literal converted to char* in
      # initialization.
      # Count: 6
      #LIST(APPEND SUNPRO_CXX_WARNING_SUPPRESSION_LIST badinitstr)

      # Warning, hidevf: meb::Process_data_mgr::get_buffer hides the virtual
      # function meb::Data_mgr::get_buffer(unsigned long long).
      # Count: 7
      #LIST(APPEND SUNPRO_CXX_WARNING_SUPPRESSION_LIST hidevf)

      # Warning, attrskipunsup: attribute unused is unsupported and will be
      # skipped..
      # Count: 5
      #LIST(APPEND SUNPRO_CXX_WARNING_SUPPRESSION_LIST attrskipunsup)

      # Warning, nonvarrefww: A reference return value should be an lvalue
      # (if the value of this function is used, the result is unpredictable).
      # Count: 4
      #LIST(APPEND SUNPRO_CXX_WARNING_SUPPRESSION_LIST nonvarrefww)

      # Warning, explctspectypename: "typename" must be used within a template.
      # Count: 1
      #LIST(APPEND SUNPRO_CXX_WARNING_SUPPRESSION_LIST explctspectypename)

      # Warning: Likely out-of-bound read: *(rhs+9[1]) in function decLnOp
      #   (SEC_ARR_OUTSIDE_BOUND_READ)
      # Count: 10
      #LIST(APPEND SUNPRO_CXX_WARNING_SUPPRESSION_LIST SEC_ARR_OUTSIDE_BOUND_READ)

      # Warning (Anachronism), incomtypew: debug_sync_C_callback_ptr, of type
      # void(*)(const char*,unsigned long), was previously declared
      # extern "C" void(*)(const char*,unsigned long).
      # Count: 1
      #LIST(APPEND SUNPRO_CXX_WARNING_SUPPRESSION_LIST, incomtypew)

      # Warning, symdeprecated: 'MD5_Init(MD5state_st*)' is deprecated
      # (declared at /usr/include/openssl/md5.h, line 124).
      # Count: 3
      #LIST(APPEND SUNPRO_CXX_WARNING_SUPPRESSION_LIST symdeprecated)

      # Convert CMAKE list to comma-separated string, and append to
      # COMMON_CXX_FLAGS
      STRING(REPLACE ";" "," SUNPRO_CXX_WARNING_SUPPRESSION_STRING
	"${SUNPRO_CXX_WARNING_SUPPRESSION_LIST}")
      SET(SUNPRO_CXX_WARNING_SUPPRESSION_FLAGS
	"-erroff=${SUNPRO_CXX_WARNING_SUPPRESSION_STRING}")
      STRING_APPEND(COMMON_CXX_FLAGS " ${SUNPRO_CXX_WARNING_SUPPRESSION_FLAGS}")


      # Reduce size of debug binaries, by omitting function declarations.
      # Note that we cannot set "-xdebuginfo=no%decl" during feature tests.
      # We still may get linking errors for merge_large_tests-t with Studio 12.6
      # -g0 is the same as -g, except that inlining is enabled.
      # When building -DWITH_NDBCLUSTER=1 even more of the merge_xxx_tests
      # fail to link, so we keep -g0 for Studio 12.6
      STRING_APPEND(CMAKE_C_FLAGS_DEBUG            " -g0 -xdebuginfo=no%decl")
      STRING_APPEND(CMAKE_CXX_FLAGS_DEBUG          " -g0 -xdebuginfo=no%decl")
      STRING_APPEND(CMAKE_C_FLAGS_RELWITHDEBINFO   " -xdebuginfo=no%decl")
      STRING_APPEND(CMAKE_CXX_FLAGS_RELWITHDEBINFO " -xdebuginfo=no%decl")

      # Bugs in SunPro, compile/link error unless we add some debug info.
      # Errors seem to be related to TLS functions.
      STRING_APPEND(CMAKE_CXX_FLAGS_MINSIZEREL
        " -g0 -xdebuginfo=no%line,no%param,no%decl,no%variable,no%tagtype")
      STRING_APPEND(CMAKE_CXX_FLAGS_RELEASE
        " -g0 -xdebuginfo=no%line,no%param,no%decl,no%variable,no%tagtype")
    ENDIF()
  ENDIF()

  # Use STRING_PREPEND here, so command-line input can override our defaults.
  STRING_PREPEND(CMAKE_C_FLAGS                  "${COMMON_C_FLAGS} ")
  STRING_PREPEND(CMAKE_C_FLAGS_RELWITHDEBINFO   "${SECTIONS_FLAG} ")
  STRING_PREPEND(CMAKE_C_FLAGS_RELEASE          "${SECTIONS_FLAG} ")
  STRING_PREPEND(CMAKE_C_FLAGS_MINSIZEREL       "${SECTIONS_FLAG} ")

  STRING_PREPEND(CMAKE_CXX_FLAGS                "${COMMON_CXX_FLAGS} ")
  STRING_PREPEND(CMAKE_CXX_FLAGS_RELWITHDEBINFO "${SECTIONS_FLAG} ")
  STRING_PREPEND(CMAKE_CXX_FLAGS_RELEASE        "${SECTIONS_FLAG} ")
  STRING_PREPEND(CMAKE_CXX_FLAGS_MINSIZEREL     "${SECTIONS_FLAG} ")

<<<<<<< HEAD
ENDIF()

STRING_APPEND(CMAKE_C_FLAGS   " ${COMMON_C_WORKAROUND_FLAGS}")
STRING_APPEND(CMAKE_CXX_FLAGS " ${COMMON_CXX_WORKAROUND_FLAGS}")
=======
ENDIF()
>>>>>>> 4869291f
<|MERGE_RESOLUTION|>--- conflicted
+++ resolved
@@ -85,11 +85,7 @@
   ENDIF()
 
   # Solaris flags
-<<<<<<< HEAD
-  IF(CMAKE_SYSTEM_NAME MATCHES "SunOS")
-=======
   IF(SOLARIS)
->>>>>>> 4869291f
     # Link mysqld with mtmalloc on Solaris 10 and later
     SET(WITH_MYSQLD_LDFLAGS "-lmtmalloc" CACHE STRING "")
 
@@ -273,11 +269,4 @@
   STRING_PREPEND(CMAKE_CXX_FLAGS_RELEASE        "${SECTIONS_FLAG} ")
   STRING_PREPEND(CMAKE_CXX_FLAGS_MINSIZEREL     "${SECTIONS_FLAG} ")
 
-<<<<<<< HEAD
-ENDIF()
-
-STRING_APPEND(CMAKE_C_FLAGS   " ${COMMON_C_WORKAROUND_FLAGS}")
-STRING_APPEND(CMAKE_CXX_FLAGS " ${COMMON_CXX_WORKAROUND_FLAGS}")
-=======
-ENDIF()
->>>>>>> 4869291f
+ENDIF()