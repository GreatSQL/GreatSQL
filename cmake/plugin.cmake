# Copyright (c) 2009, 2017, Oracle and/or its affiliates. All rights reserved.
# 
# This program is free software; you can redistribute it and/or modify
# it under the terms of the GNU General Public License, version 2.0,
# as published by the Free Software Foundation.
#
# This program is also distributed with certain software (including
# but not limited to OpenSSL) that is licensed under separate terms,
# as designated in a particular file or component or in included license
# documentation.  The authors of MySQL hereby grant you an additional
# permission to link the program and your derivative works with the
# separately licensed software that they have included with MySQL.
#
# This program is distributed in the hope that it will be useful,
# but WITHOUT ANY WARRANTY; without even the implied warranty of
# MERCHANTABILITY or FITNESS FOR A PARTICULAR PURPOSE.  See the
# GNU General Public License, version 2.0, for more details.
#
# You should have received a copy of the GNU General Public License
# along with this program; if not, write to the Free Software
# Foundation, Inc., 51 Franklin St, Fifth Floor, Boston, MA 02110-1301  USA 


GET_FILENAME_COMPONENT(MYSQL_CMAKE_SCRIPT_DIR ${CMAKE_CURRENT_LIST_FILE} PATH)
INCLUDE(${MYSQL_CMAKE_SCRIPT_DIR}/cmake_parse_arguments.cmake)

# MYSQL_ADD_PLUGIN(plugin_name source1...sourceN
# [STORAGE_ENGINE]
# [MANDATORY|DEFAULT]
# [STATIC_ONLY|MODULE_ONLY]
# [DTRACE_INSTRUMENTED]
# [MODULE_OUTPUT_NAME module_name]
# [STATIC_OUTPUT_NAME static_name]
# [LINK_LIBRARIES lib1...libN]
# [DEPENDENCIES target1...targetN]

# MANDATORY   : not actually a plugin, always builtin
# DEFAULT     : builtin as static by default
# MODULE_ONLY : build only as shared library

# Append collections files for the plugin to the common files
# Make sure we don't copy twice if running cmake again

MACRO(PLUGIN_APPEND_COLLECTIONS plugin)
  SET(fcopied "${CMAKE_CURRENT_SOURCE_DIR}/tests/collections/FilesCopied")
  IF(NOT EXISTS ${fcopied})
    FILE(GLOB collections ${CMAKE_CURRENT_SOURCE_DIR}/tests/collections/*)
    FOREACH(cfile ${collections})
      FILE(READ ${cfile} contents)
      GET_FILENAME_COMPONENT(fname ${cfile} NAME)
      FILE(APPEND ${CMAKE_SOURCE_DIR}/mysql-test/collections/${fname} "${contents}")
      FILE(APPEND ${fcopied} "${fname}\n")
      MESSAGE(STATUS "Appended ${cfile}")
    ENDFOREACH()
  ENDIF()
ENDMACRO()

MACRO(MYSQL_ADD_PLUGIN)
  MYSQL_PARSE_ARGUMENTS(ARG
    "LINK_LIBRARIES;DEPENDENCIES;MODULE_OUTPUT_NAME;STATIC_OUTPUT_NAME"
<<<<<<< HEAD
    "STORAGE_ENGINE;STATIC_ONLY;MODULE_ONLY;CLIENT_ONLY;MANDATORY;DEFAULT;DISABLED;TEST_ONLY;SKIP_INSTALL"
=======
    "STORAGE_ENGINE;STATIC_ONLY;MODULE_ONLY;CLIENT_ONLY;MANDATORY;DEFAULT;DISABLED;NOT_FOR_EMBEDDED;RECOMPILE_FOR_EMBEDDED;DTRACE_INSTRUMENTED;TEST_ONLY"
>>>>>>> 333b4508
    ${ARGN}
  )
  
  # Add common include directories
  INCLUDE_DIRECTORIES(${CMAKE_SOURCE_DIR}/include 
                    ${CMAKE_SOURCE_DIR}/libbinlogevents/include)

  LIST(GET ARG_DEFAULT_ARGS 0 plugin) 
  SET(SOURCES ${ARG_DEFAULT_ARGS})
  LIST(REMOVE_AT SOURCES 0)
  STRING(TOUPPER ${plugin} plugin)
  STRING(TOLOWER ${plugin} target)
  
  # Figure out whether to build plugin
  IF(WITH_PLUGIN_${plugin})
    SET(WITH_${plugin} 1)
  ENDIF()

  IF(WITH_MAX_NO_NDB)
    SET(WITH_MAX 1)
    SET(WITHOUT_NDBCLUSTER 1)
  ENDIF()

  IF(ARG_DEFAULT)
    IF(NOT DEFINED WITH_${plugin} AND 
       NOT DEFINED WITH_${plugin}_STORAGE_ENGINE)
      SET(WITH_${plugin} 1)
    ENDIF()
  ENDIF()
  
  IF(WITH_${plugin}_STORAGE_ENGINE 
    OR WITH_{$plugin}
    OR WITH_ALL 
    OR WITH_MAX 
    AND NOT WITHOUT_${plugin}_STORAGE_ENGINE
    AND NOT WITHOUT_${plugin}
    AND NOT ARG_MODULE_ONLY)
     
    SET(WITH_${plugin} 1)
  ELSEIF(WITHOUT_${plugin}_STORAGE_ENGINE OR WITH_NONE OR ${plugin}_DISABLED)
    SET(WITHOUT_${plugin} 1)
    SET(WITH_${plugin}_STORAGE_ENGINE 0)
    SET(WITH_${plugin} 0)
  ENDIF()
  
  
  IF(ARG_MANDATORY)
    SET(WITH_${plugin} 1)
  ENDIF()

  
  IF(ARG_STORAGE_ENGINE)
    SET(with_var "WITH_${plugin}_STORAGE_ENGINE" )
  ELSE()
    SET(with_var "WITH_${plugin}")
  ENDIF()
  
  IF(NOT ARG_DEPENDENCIES)
    SET(ARG_DEPENDENCIES)
  ENDIF()
  SET(BUILD_PLUGIN 1)
  # Build either static library or module
  IF (WITH_${plugin} AND NOT ARG_MODULE_ONLY)
    ADD_CONVENIENCE_LIBRARY(${target} STATIC ${SOURCES})
    SET_TARGET_PROPERTIES(${target}
      PROPERTIES COMPILE_DEFINITIONS "MYSQL_SERVER")
    SET_TARGET_PROPERTIES(${target}
      PROPERTIES COMPILE_FLAGS ${SSL_DEFINES})

<<<<<<< HEAD
    ADD_DEPENDENCIES(${target} GenError ${ARG_DEPENDENCIES})
=======
    IF (ARG_DTRACE_INSTRUMENTED)
      DTRACE_INSTRUMENT(${target})
    ENDIF()
    ADD_DEPENDENCIES(${target} GenError ${ARG_DEPENDENCIES})
    IF(WITH_EMBEDDED_SERVER AND NOT ARG_NOT_FOR_EMBEDDED)
      # Embedded library should contain PIC code and be linkable
      # to shared libraries (on systems that need PIC)
      IF(ARG_RECOMPILE_FOR_EMBEDDED OR NOT _SKIP_PIC)
        # Recompile some plugins for embedded
        ADD_CONVENIENCE_LIBRARY(${target}_embedded ${SOURCES})
        IF (ARG_DTRACE_INSTRUMENTED)
          DTRACE_INSTRUMENT(${target}_embedded)
        ENDIF()
        IF(ARG_RECOMPILE_FOR_EMBEDDED)
          SET_TARGET_PROPERTIES(${target}_embedded 
            PROPERTIES COMPILE_DEFINITIONS "MYSQL_SERVER;EMBEDDED_LIBRARY")
        ENDIF()
        ADD_DEPENDENCIES(${target}_embedded GenError)
      ENDIF()
    ENDIF()
>>>>>>> 333b4508
    
    IF(ARG_STATIC_OUTPUT_NAME)
      SET_TARGET_PROPERTIES(${target} PROPERTIES 
      OUTPUT_NAME ${ARG_STATIC_OUTPUT_NAME})
    ENDIF()

    # Update mysqld dependencies
    SET (MYSQLD_STATIC_PLUGIN_LIBS ${MYSQLD_STATIC_PLUGIN_LIBS} 
      ${target} ${ARG_LINK_LIBRARIES} CACHE INTERNAL "" FORCE)

    IF(ARG_MANDATORY)
      SET(${with_var} ON CACHE INTERNAL "Link ${plugin} statically to the server" 
       FORCE)
    ELSE()	
      SET(${with_var} ON CACHE BOOL "Link ${plugin} statically to the server" 
       FORCE)
    ENDIF()

    SET(THIS_PLUGIN_REFERENCE " builtin_${target}_plugin,")
    SET(PLUGINS_IN_THIS_SCOPE
      "${PLUGINS_IN_THIS_SCOPE}${THIS_PLUGIN_REFERENCE}")

    IF(ARG_MANDATORY)
      SET (mysql_mandatory_plugins  
        "${mysql_mandatory_plugins} ${PLUGINS_IN_THIS_SCOPE}" 
        PARENT_SCOPE)
    ELSE()
      SET (mysql_optional_plugins  
        "${mysql_optional_plugins} ${PLUGINS_IN_THIS_SCOPE}"
        PARENT_SCOPE)
    ENDIF()

  ELSEIF(NOT WITHOUT_${plugin} AND NOT ARG_STATIC_ONLY  AND NOT DISABLE_SHARED)
    IF(NOT ARG_MODULE_OUTPUT_NAME)
      IF(ARG_STORAGE_ENGINE)
        SET(ARG_MODULE_OUTPUT_NAME "ha_${target}")
      ELSE()
        SET(ARG_MODULE_OUTPUT_NAME "${target}")
      ENDIF()
    ENDIF()

    ADD_VERSION_INFO(${target} MODULE SOURCES)
    ADD_LIBRARY(${target} MODULE ${SOURCES}) 
<<<<<<< HEAD
=======
    IF (ARG_DTRACE_INSTRUMENTED)
      DTRACE_INSTRUMENT(${target})
    ENDIF()
>>>>>>> 333b4508
    SET_TARGET_PROPERTIES (${target} PROPERTIES PREFIX ""
      COMPILE_DEFINITIONS "MYSQL_DYNAMIC_PLUGIN")
    IF(WIN32_CLANG AND WITH_ASAN)
      TARGET_LINK_LIBRARIES(${target} "${ASAN_LIB_DIR}/clang_rt.asan_dll_thunk-x86_64.lib")
    ENDIF()
    IF(NOT ARG_CLIENT_ONLY)
      TARGET_LINK_LIBRARIES (${target} mysqlservices)
    ENDIF()

    # Plugin uses symbols defined in mysqld executable.
    # Some operating systems like Windows and OSX and are pretty strict about 
    # unresolved symbols. Others are less strict and allow unresolved symbols
    # in shared libraries. On Linux for example, CMake does not even add 
    # executable to the linker command line (it would result into link error). 
    # Thus we skip TARGET_LINK_LIBRARIES on Linux, as it would only generate
    # an additional dependency.
    # Use MYSQL_PLUGIN_IMPORT for static data symbols to be exported.
    IF(NOT ARG_CLIENT_ONLY)
      IF(WIN32 OR APPLE)
        TARGET_LINK_LIBRARIES (${target} mysqld ${ARG_LINK_LIBRARIES})
      ENDIF()
    ENDIF()
    ADD_DEPENDENCIES(${target} GenError ${ARG_DEPENDENCIES})

     IF(NOT ARG_MODULE_ONLY)
      # set cached variable, e.g with checkbox in GUI
      SET(${with_var} OFF CACHE BOOL "Link ${plugin} statically to the server" 
       FORCE)
     ENDIF()
    SET_TARGET_PROPERTIES(${target} PROPERTIES 
      OUTPUT_NAME "${ARG_MODULE_OUTPUT_NAME}")  

    # Store all plugins in the same directory, for easier testing.
    SET_TARGET_PROPERTIES(${target} PROPERTIES
      LIBRARY_OUTPUT_DIRECTORY ${CMAKE_BINARY_DIR}/plugin_output_directory
      )

    IF(APPLE AND HAVE_CRYPTO_DYLIB AND HAVE_OPENSSL_DYLIB)
      ADD_CUSTOM_COMMAND(TARGET ${target} POST_BUILD
        COMMAND install_name_tool -change
                "${CRYPTO_VERSION}" "@loader_path/${CRYPTO_VERSION}"
                 $<TARGET_FILE_NAME:${target}>
        COMMAND install_name_tool -change
                "${OPENSSL_VERSION}" "@loader_path/${OPENSSL_VERSION}"
                 $<TARGET_FILE_NAME:${target}>
        WORKING_DIRECTORY
        ${CMAKE_BINARY_DIR}/plugin_output_directory/${CMAKE_CFG_INTDIR}
        )
    ENDIF()

    # Install dynamic library
    IF(NOT ARG_SKIP_INSTALL)
      SET(INSTALL_COMPONENT Server)
      IF(ARG_TEST_ONLY)
        SET(INSTALL_COMPONENT Test)
      ENDIF()
      IF(LINUX_INSTALL_RPATH_ORIGIN)
        SET_PROPERTY(TARGET ${target} PROPERTY INSTALL_RPATH "\$ORIGIN/")
      ENDIF()
      MYSQL_INSTALL_TARGETS(${target}
        DESTINATION ${INSTALL_PLUGINDIR}
        COMPONENT ${INSTALL_COMPONENT})
      INSTALL_DEBUG_TARGET(${target}
        DESTINATION ${INSTALL_PLUGINDIR}/debug
        COMPONENT ${INSTALL_COMPONENT})
      # For internal testing in PB2, append collections files
      IF(DEFINED ENV{PB2WORKDIR})
        PLUGIN_APPEND_COLLECTIONS(${plugin})
      ENDIF()
    ENDIF()
  ELSE()
    IF(WITHOUT_${plugin})
      # Update cache variable
      STRING(REPLACE "WITH_" "WITHOUT_" without_var ${with_var})
      SET(${without_var} ON CACHE BOOL "Don't build ${plugin}" 
       FORCE)
    ENDIF()
    SET(BUILD_PLUGIN 0)
  ENDIF()

  IF(BUILD_PLUGIN AND ARG_LINK_LIBRARIES)
    TARGET_LINK_LIBRARIES (${target} ${ARG_LINK_LIBRARIES})
  ENDIF()

ENDMACRO()


# Add all CMake projects under storage  and plugin 
# subdirectories, configure sql_builtin.cc
MACRO(CONFIGURE_PLUGINS)
  FILE(GLOB dirs_storage ${CMAKE_SOURCE_DIR}/storage/*)
  IF(NOT DISABLE_SHARED)
    FILE(GLOB dirs_plugin ${CMAKE_SOURCE_DIR}/plugin/*)
    IF(WITH_RAPID)
      FILE(GLOB dirs_rapid_plugin ${CMAKE_SOURCE_DIR}/rapid/plugin/*)
    ENDIF(WITH_RAPID)
  ENDIF()
  
  # Move perfschema to the beginning of the storage list (as PerconaFT depends on WITH_PERFSCHEMA_STORAGE_ENGINE)
  LIST(FIND dirs_storage "${CMAKE_SOURCE_DIR}/storage/perfschema" PERFSCHEMA_POS)
  IF(NOT ${PERFSCHEMA_POS} EQUAL -1)
    LIST(REMOVE_AT dirs_storage ${PERFSCHEMA_POS})
    LIST(INSERT dirs_storage 0 "${CMAKE_SOURCE_DIR}/storage/perfschema")
  ENDIF()
  FOREACH(dir ${dirs_storage} ${dirs_plugin} ${dirs_rapid_plugin})
    IF (EXISTS ${dir}/CMakeLists.txt)
      ADD_SUBDIRECTORY(${dir})
    ENDIF()
  ENDFOREACH()
ENDMACRO()<|MERGE_RESOLUTION|>--- conflicted
+++ resolved
@@ -28,7 +28,6 @@
 # [STORAGE_ENGINE]
 # [MANDATORY|DEFAULT]
 # [STATIC_ONLY|MODULE_ONLY]
-# [DTRACE_INSTRUMENTED]
 # [MODULE_OUTPUT_NAME module_name]
 # [STATIC_OUTPUT_NAME static_name]
 # [LINK_LIBRARIES lib1...libN]
@@ -58,11 +57,7 @@
 MACRO(MYSQL_ADD_PLUGIN)
   MYSQL_PARSE_ARGUMENTS(ARG
     "LINK_LIBRARIES;DEPENDENCIES;MODULE_OUTPUT_NAME;STATIC_OUTPUT_NAME"
-<<<<<<< HEAD
     "STORAGE_ENGINE;STATIC_ONLY;MODULE_ONLY;CLIENT_ONLY;MANDATORY;DEFAULT;DISABLED;TEST_ONLY;SKIP_INSTALL"
-=======
-    "STORAGE_ENGINE;STATIC_ONLY;MODULE_ONLY;CLIENT_ONLY;MANDATORY;DEFAULT;DISABLED;NOT_FOR_EMBEDDED;RECOMPILE_FOR_EMBEDDED;DTRACE_INSTRUMENTED;TEST_ONLY"
->>>>>>> 333b4508
     ${ARGN}
   )
   
@@ -132,30 +127,7 @@
     SET_TARGET_PROPERTIES(${target}
       PROPERTIES COMPILE_FLAGS ${SSL_DEFINES})
 
-<<<<<<< HEAD
     ADD_DEPENDENCIES(${target} GenError ${ARG_DEPENDENCIES})
-=======
-    IF (ARG_DTRACE_INSTRUMENTED)
-      DTRACE_INSTRUMENT(${target})
-    ENDIF()
-    ADD_DEPENDENCIES(${target} GenError ${ARG_DEPENDENCIES})
-    IF(WITH_EMBEDDED_SERVER AND NOT ARG_NOT_FOR_EMBEDDED)
-      # Embedded library should contain PIC code and be linkable
-      # to shared libraries (on systems that need PIC)
-      IF(ARG_RECOMPILE_FOR_EMBEDDED OR NOT _SKIP_PIC)
-        # Recompile some plugins for embedded
-        ADD_CONVENIENCE_LIBRARY(${target}_embedded ${SOURCES})
-        IF (ARG_DTRACE_INSTRUMENTED)
-          DTRACE_INSTRUMENT(${target}_embedded)
-        ENDIF()
-        IF(ARG_RECOMPILE_FOR_EMBEDDED)
-          SET_TARGET_PROPERTIES(${target}_embedded 
-            PROPERTIES COMPILE_DEFINITIONS "MYSQL_SERVER;EMBEDDED_LIBRARY")
-        ENDIF()
-        ADD_DEPENDENCIES(${target}_embedded GenError)
-      ENDIF()
-    ENDIF()
->>>>>>> 333b4508
     
     IF(ARG_STATIC_OUTPUT_NAME)
       SET_TARGET_PROPERTIES(${target} PROPERTIES 
@@ -199,12 +171,6 @@
 
     ADD_VERSION_INFO(${target} MODULE SOURCES)
     ADD_LIBRARY(${target} MODULE ${SOURCES}) 
-<<<<<<< HEAD
-=======
-    IF (ARG_DTRACE_INSTRUMENTED)
-      DTRACE_INSTRUMENT(${target})
-    ENDIF()
->>>>>>> 333b4508
     SET_TARGET_PROPERTIES (${target} PROPERTIES PREFIX ""
       COMPILE_DEFINITIONS "MYSQL_DYNAMIC_PLUGIN")
     IF(WIN32_CLANG AND WITH_ASAN)
