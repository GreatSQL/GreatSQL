<<<<<<< HEAD
# Copyright (c) 2009, 2018, Oracle and/or its affiliates. All rights reserved.
=======
# Copyright (c) 2009, 2019, Oracle and/or its affiliates. All rights reserved.
>>>>>>> 4869291f
# 
# This program is free software; you can redistribute it and/or modify
# it under the terms of the GNU General Public License, version 2.0,
# as published by the Free Software Foundation.
#
# This program is also distributed with certain software (including
# but not limited to OpenSSL) that is licensed under separate terms,
# as designated in a particular file or component or in included license
# documentation.  The authors of MySQL hereby grant you an additional
# permission to link the program and your derivative works with the
# separately licensed software that they have included with MySQL.
#
# This program is distributed in the hope that it will be useful,
# but WITHOUT ANY WARRANTY; without even the implied warranty of
# MERCHANTABILITY or FITNESS FOR A PARTICULAR PURPOSE.  See the
# GNU General Public License, version 2.0, for more details.
#
# You should have received a copy of the GNU General Public License
# along with this program; if not, write to the Free Software
# Foundation, Inc., 51 Franklin St, Fifth Floor, Boston, MA 02110-1301  USA 

# cmake -DWITH_EDITLINE=system|bundled
# or
# cmake -DWITH_READLINE=system
# system readline is the default

MACRO (MYSQL_CHECK_MULTIBYTE)
  SET(CMAKE_EXTRA_INCLUDE_FILES wchar.h)
  CHECK_TYPE_SIZE(mbstate_t SIZEOF_MBSTATE_T)
  SET(CMAKE_EXTRA_INCLUDE_FILES)
  IF(SIZEOF_MBSTATE_T)
    SET(HAVE_MBSTATE_T 1)
  ENDIF()

  CHECK_C_SOURCE_COMPILES("
  #include <langinfo.h>
  int main(int ac, char **av)
  {
    char *cs = nl_langinfo(CODESET);
    return 0;
  }"
  HAVE_LANGINFO_CODESET)
  
  CHECK_FUNCTION_EXISTS(wcsdup HAVE_WCSDUP)

  SET(CMAKE_EXTRA_INCLUDE_FILES wchar.h)
  CHECK_TYPE_SIZE(wchar_t SIZEOF_WCHAR_T)
  IF(SIZEOF_WCHAR_T)
    SET(HAVE_WCHAR_T 1)
  ENDIF()

  SET(CMAKE_EXTRA_INCLUDE_FILES wctype.h)
  CHECK_TYPE_SIZE(wint_t SIZEOF_WINT_T)
  IF(SIZEOF_WINT_T)
    SET(HAVE_WINT_T 1)
  ENDIF()
  SET(CMAKE_EXTRA_INCLUDE_FILES)

ENDMACRO()

MACRO (FIND_CURSES)
 FIND_PACKAGE(Curses) 
 MARK_AS_ADVANCED(CURSES_CURSES_H_PATH CURSES_FORM_LIBRARY CURSES_HAVE_CURSES_H)
 IF(NOT CURSES_FOUND)
   SET(ERRORMSG "Curses library not found. Please install appropriate package,
    remove CMakeCache.txt and rerun cmake.")
   IF(LINUX)
     SET(ERRORMSG ${ERRORMSG} 
       "On Debian/Ubuntu, package name is libncurses5-dev, on Redhat and derivates " 
       "it is ncurses-devel.")
   ENDIF()
   MESSAGE(FATAL_ERROR ${ERRORMSG})
 ENDIF()

 IF(CURSES_HAVE_CURSES_H)
   SET(HAVE_CURSES_H 1 CACHE INTERNAL "")
 ELSEIF(CURSES_HAVE_NCURSES_H)
   SET(HAVE_NCURSES_H 1 CACHE INTERNAL "")
 ENDIF()

 IF(LINUX)
   # -Wl,--as-needed breaks linking with -lcurses, e.g on Fedora 
   # Lower-level libcurses calls are exposed by libtinfo
   CHECK_LIBRARY_EXISTS(${CURSES_LIBRARY} tputs "" HAVE_TPUTS_IN_CURSES)
   IF(NOT HAVE_TPUTS_IN_CURSES)
     CHECK_LIBRARY_EXISTS(tinfo tputs "" HAVE_TPUTS_IN_TINFO)
     IF(HAVE_TPUTS_IN_TINFO)
       SET(CURSES_LIBRARY tinfo)
     ENDIF()
   ENDIF() 
 ENDIF()
ENDMACRO()

MACRO (MYSQL_USE_BUNDLED_EDITLINE)
  SET(WITH_EDITLINE "bundled" CACHE STRING "By default use bundled editline")
  SET(USE_LIBEDIT_INTERFACE 1)
  SET(HAVE_HIST_ENTRY 1)
  SET(EDITLINE_INCLUDE_DIR ${CMAKE_SOURCE_DIR}/extra/libedit/editline)
  INCLUDE_DIRECTORIES(BEFORE SYSTEM ${EDITLINE_INCLUDE_DIR})
  SET(EDITLINE_LIBRARY edit)
  FIND_CURSES()
  ADD_SUBDIRECTORY(${CMAKE_SOURCE_DIR}/extra/libedit)
ENDMACRO()

MACRO (FIND_SYSTEM_EDITLINE)
  FIND_PATH(FOUND_EDITLINE_READLINE
    NAMES editline/readline.h
  )
  IF(FOUND_EDITLINE_READLINE)
    SET(EDITLINE_INCLUDE_DIR "${FOUND_EDITLINE_READLINE}/editline")
  ELSE()
    # Different path on FreeBSD
    FIND_PATH(FOUND_EDIT_READLINE_READLINE
      NAMES edit/readline/readline.h
    )
    IF(FOUND_EDIT_READLINE_READLINE)
      SET(EDITLINE_INCLUDE_DIR "${FOUND_EDIT_READLINE_READLINE}/edit/readline")
    ENDIF()
  ENDIF()

  FIND_LIBRARY(EDITLINE_LIBRARY
    NAMES
    edit
  )
  MARK_AS_ADVANCED(EDITLINE_INCLUDE_DIR EDITLINE_LIBRARY)

  MESSAGE(STATUS "EDITLINE_INCLUDE_DIR ${EDITLINE_INCLUDE_DIR}")
  MESSAGE(STATUS "EDITLINE_LIBRARY ${EDITLINE_LIBRARY}")

  INCLUDE(CheckCXXSourceCompiles)
  IF(EDITLINE_LIBRARY AND EDITLINE_INCLUDE_DIR)
    CMAKE_PUSH_CHECK_STATE()

    SET(CMAKE_REQUIRED_INCLUDES ${EDITLINE_INCLUDE_DIR})
    INCLUDE_DIRECTORIES(SYSTEM ${EDITLINE_INCLUDE_DIR})
    LIST(APPEND CMAKE_REQUIRED_LIBRARIES ${EDITLINE_LIBRARY})
    CHECK_CXX_SOURCE_COMPILES("
    #include <stdio.h>
    #include <readline.h>
    int main(int argc, char **argv)
    {
       HIST_ENTRY entry;
       return 0;
    }"
    EDITLINE_HAVE_HIST_ENTRY)

    CHECK_CXX_SOURCE_COMPILES("
    #include <stdio.h>
    #include <readline.h>
    int main(int argc, char **argv)
    {
      typedef int MYFunction(const char*, int);
      MYFunction* myf= rl_completion_entry_function;
      int res= (myf)(NULL, 0);
      completion_matches(0,0);
      return res;
    }"
    EDITLINE_HAVE_COMPLETION_INT)

    CHECK_CXX_SOURCE_COMPILES("
    #include <stdio.h>
    #include <readline.h>
    int main(int argc, char **argv)
    {
      typedef char* MYFunction(const char*, int);
      MYFunction* myf= rl_completion_entry_function;
      char *res= (myf)(NULL, 0);
      completion_matches(0,0);
      return res != NULL;
    }"
    EDITLINE_HAVE_COMPLETION_CHAR)

    IF(EDITLINE_HAVE_COMPLETION_INT OR EDITLINE_HAVE_COMPLETION_CHAR)
      SET(HAVE_HIST_ENTRY ${EDITLINE_HAVE_HIST_ENTRY})
      SET(USE_LIBEDIT_INTERFACE 1)
      SET(EDITLINE_FOUND 1)
      IF(EDITLINE_HAVE_COMPLETION_CHAR)
        SET(USE_NEW_XLINE_INTERFACE 1)
      ENDIF()
    ENDIF()
    CMAKE_POP_CHECK_STATE()
  ENDIF()
ENDMACRO()

MACRO (FIND_SYSTEM_READLINE)
  FIND_CURSES()
  FIND_PATH(READLINE_INCLUDE_DIR readline.h PATH_SUFFIXES readline)
  FIND_LIBRARY(READLINE_LIBRARY NAMES readline)
  MARK_AS_ADVANCED(READLINE_INCLUDE_DIR READLINE_LIBRARY)

  SET(CMAKE_REQUIRES_LIBRARIES ${${name}_LIBRARY} ${CURSES_LIBRARY})
  CHECK_INCLUDE_FILES("stdio.h;readline/readline.h;readline/history.h"
                      HAVE_READLINE_HISTORY_H)
  IF(HAVE_READLINE_HISTORY_H)
    LIST(APPEND CMAKE_REQUIRED_DEFINITIONS -DHAVE_READLINE_HISTORY_H)
  ENDIF()

  MESSAGE(STATUS "READLINE_INCLUDE_DIR ${READLINE_INCLUDE_DIR}")
  MESSAGE(STATUS "READLINE_LIBRARY ${READLINE_LIBRARY}")

  IF(READLINE_LIBRARY AND READLINE_INCLUDE_DIR)
    SET(CMAKE_REQUIRED_LIBRARIES ${READLINE_LIBRARY} ${CURSES_LIBRARY})
    SET(CMAKE_REQUIRED_INCLUDES ${READLINE_INCLUDE_DIR})
    INCLUDE(CheckCXXSourceCompiles)
    CHECK_CXX_SOURCE_COMPILES("
    #include <stdio.h>
    #include <readline.h>
    #if HAVE_READLINE_HISTORY_H
    #include <history.h>
    #endif
    int main(int argc, char **argv)
    {
       HIST_ENTRY entry;
       return 0;
    }"
    READLINE_HAVE_HIST_ENTRY)

    CHECK_CXX_SOURCE_COMPILES("
    #include <stdio.h>
    #include <readline.h>
    int main(int argc, char **argv)
    {
      CPPFunction *func1= (CPPFunction*)0;
      rl_compentry_func_t *func2= (rl_compentry_func_t*)0;
    }"
    READLINE_USE_LIBEDIT_INTERFACE)

    CHECK_CXX_SOURCE_COMPILES("
    #include <stdio.h>
    #include <readline.h>
    int main(int argc, char **argv)
    {
      rl_completion_func_t *func1= (rl_completion_func_t*)0;
      rl_compentry_func_t *func2= (rl_compentry_func_t*)0;
    }"
    READLINE_USE_NEW_READLINE_INTERFACE)

    IF(READLINE_USE_LIBEDIT_INTERFACE OR READLINE_USE_NEW_READLINE_INTERFACE)
      SET(READLINE_LIBRARY ${READLINE_LIBRARY} ${CURSES_LIBRARY})
      SET(READLINE_INCLUDE_DIR ${READLINE_INCLUDE_DIR})
      SET(HAVE_HIST_ENTRY ${READLINE_HAVE_HIST_ENTRY})
      SET(USE_LIBEDIT_INTERFACE ${READLINE_USE_LIBEDIT_INTERFACE})
      SET(USE_NEW_XLINE_INTERFACE ${READLINE_USE_NEW_READLINE_INTERFACE})
      SET(READLINE_FOUND 1)
    ENDIF()
  ENDIF()
ENDMACRO()

IF (NOT WITH_EDITLINE AND NOT WITH_READLINE AND NOT WIN32)
  SET(WITH_READLINE "system" CACHE STRING "By default use system readline")
ELSEIF (WITH_EDITLINE AND WITH_READLINE)
  MESSAGE(FATAL_ERROR "Cannot configure WITH_READLINE and WITH_EDITLINE! Use only one setting.")
ENDIF()

MACRO (MYSQL_CHECK_EDITLINE)
  IF (NOT WIN32)
    MYSQL_CHECK_MULTIBYTE()

    IF(WITH_READLINE STREQUAL "system")
      FIND_SYSTEM_READLINE()
      IF(NOT READLINE_FOUND)
        MESSAGE(FATAL_ERROR "Cannot find system readline libraries.")
      ELSE()
        SET(MY_READLINE_INCLUDE_DIR ${READLINE_INCLUDE_DIR})
        SET(MY_READLINE_LIBRARY ${READLINE_LIBRARY} ${CURSES_LIBRARY})
      ENDIF()
    ELSEIF(WITH_READLINE STREQUAL "bundled")
      MESSAGE(FATAL_ERROR "Bundled readline is not supported.")
    ELSEIF(WITH_EDITLINE STREQUAL "bundled")
      MYSQL_USE_BUNDLED_EDITLINE()
      SET(MY_READLINE_INCLUDE_DIR ${EDITLINE_INCLUDE_DIR})
      SET(MY_READLINE_LIBRARY ${EDITLINE_LIBRARY})
    ELSEIF(WITH_EDITLINE STREQUAL "system")
      FIND_SYSTEM_EDITLINE()
      IF(NOT EDITLINE_FOUND)
        MESSAGE(FATAL_ERROR "Cannot find system editline libraries.") 
      ELSE()
        SET(MY_READLINE_INCLUDE_DIR ${EDITLINE_INCLUDE_DIR})
        SET(MY_READLINE_LIBRARY ${EDITLINE_LIBRARY})
      ENDIF()
    ELSE()
      MESSAGE(FATAL_ERROR "WITH_EDITLINE must be bundled or system")
    ENDIF()
  ENDIF(NOT WIN32)
ENDMACRO()
<|MERGE_RESOLUTION|>--- conflicted
+++ resolved
@@ -1,9 +1,5 @@
-<<<<<<< HEAD
-# Copyright (c) 2009, 2018, Oracle and/or its affiliates. All rights reserved.
-=======
 # Copyright (c) 2009, 2019, Oracle and/or its affiliates. All rights reserved.
->>>>>>> 4869291f
-# 
+#
 # This program is free software; you can redistribute it and/or modify
 # it under the terms of the GNU General Public License, version 2.0,
 # as published by the Free Software Foundation.
@@ -22,7 +18,7 @@
 #
 # You should have received a copy of the GNU General Public License
 # along with this program; if not, write to the Free Software
-# Foundation, Inc., 51 Franklin St, Fifth Floor, Boston, MA 02110-1301  USA 
+# Foundation, Inc., 51 Franklin St, Fifth Floor, Boston, MA 02110-1301  USA
 
 # cmake -DWITH_EDITLINE=system|bundled
 # or
@@ -45,7 +41,7 @@
     return 0;
   }"
   HAVE_LANGINFO_CODESET)
-  
+
   CHECK_FUNCTION_EXISTS(wcsdup HAVE_WCSDUP)
 
   SET(CMAKE_EXTRA_INCLUDE_FILES wchar.h)
@@ -64,14 +60,14 @@
 ENDMACRO()
 
 MACRO (FIND_CURSES)
- FIND_PACKAGE(Curses) 
+ FIND_PACKAGE(Curses)
  MARK_AS_ADVANCED(CURSES_CURSES_H_PATH CURSES_FORM_LIBRARY CURSES_HAVE_CURSES_H)
  IF(NOT CURSES_FOUND)
    SET(ERRORMSG "Curses library not found. Please install appropriate package,
     remove CMakeCache.txt and rerun cmake.")
    IF(LINUX)
-     SET(ERRORMSG ${ERRORMSG} 
-       "On Debian/Ubuntu, package name is libncurses5-dev, on Redhat and derivates " 
+     SET(ERRORMSG ${ERRORMSG}
+       "On Debian/Ubuntu, package name is libncurses5-dev, on Redhat and derivates "
        "it is ncurses-devel.")
    ENDIF()
    MESSAGE(FATAL_ERROR ${ERRORMSG})
@@ -84,7 +80,7 @@
  ENDIF()
 
  IF(LINUX)
-   # -Wl,--as-needed breaks linking with -lcurses, e.g on Fedora 
+   # -Wl,--as-needed breaks linking with -lcurses, e.g on Fedora
    # Lower-level libcurses calls are exposed by libtinfo
    CHECK_LIBRARY_EXISTS(${CURSES_LIBRARY} tputs "" HAVE_TPUTS_IN_CURSES)
    IF(NOT HAVE_TPUTS_IN_CURSES)
@@ -92,7 +88,7 @@
      IF(HAVE_TPUTS_IN_TINFO)
        SET(CURSES_LIBRARY tinfo)
      ENDIF()
-   ENDIF() 
+   ENDIF()
  ENDIF()
 ENDMACRO()
 
@@ -278,7 +274,7 @@
     ELSEIF(WITH_EDITLINE STREQUAL "system")
       FIND_SYSTEM_EDITLINE()
       IF(NOT EDITLINE_FOUND)
-        MESSAGE(FATAL_ERROR "Cannot find system editline libraries.") 
+        MESSAGE(FATAL_ERROR "Cannot find system editline libraries.")
       ELSE()
         SET(MY_READLINE_INCLUDE_DIR ${EDITLINE_INCLUDE_DIR})
         SET(MY_READLINE_LIBRARY ${EDITLINE_LIBRARY})
