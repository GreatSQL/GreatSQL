--- conflicted
+++ resolved
@@ -554,7 +554,16 @@
 
 # ATTENTION: Parts of this are duplicated in the "triggerpostun" !
 
-mysql_datadir=%{mysqldatadir}
+# There are users who deviate from the default file system layout.
+# Check local settings to support them.
+if [ -x %{_bindir}/my_print_defaults ]
+then
+  mysql_datadir=`%{_bindir}/my_print_defaults server mysqld | grep '^--datadir=' | sed -n 's/--datadir=//p'`
+fi
+if [ -z "$mysql_datadir" ]
+then
+  mysql_datadir=%{mysqldatadir}
+fi
 # Check if we can safely upgrade.  An upgrade is only safe if it's from one
 # of our RPMs in the same version family.
 
@@ -708,13 +717,7 @@
 if [ X${PERCONA_DEBUG} == X1 ]; then
         set -x
 fi
-<<<<<<< HEAD
 # ATTENTION: Parts of this are duplicated in the "triggerpostun" !
-
-mysql_datadir=%{mysqldatadir}
-NEW_VERSION=%{mysql_version}-%{release}
-STATUS_FILE=$mysql_datadir/RPM_UPGRADE_MARKER
-=======
 
 # There are users who deviate from the default file system layout.
 # Check local settings to support them.
@@ -726,7 +729,8 @@
 then
   mysql_datadir=%{mysqldatadir}
 fi
->>>>>>> d289d588
+NEW_VERSION=%{mysql_version}-%{release}
+STATUS_FILE=$mysql_datadir/RPM_UPGRADE_MARKER
 
 if [ $1 -eq 1 ]; then
 # ----------------------------------------------------------------------
@@ -906,7 +910,16 @@
 #   http://docs.fedoraproject.org/en-US/Fedora_Draft_Documentation/0.1/html/RPM_Guide/ch10s02.html
 # For all details of this code, see the "pre" and "post" sections.
 
-mysql_datadir=%{mysqldatadir}
+# There are users who deviate from the default file system layout.
+# Check local settings to support them.
+if [ -x %{_bindir}/my_print_defaults ]
+then
+  mysql_datadir=`%{_bindir}/my_print_defaults server mysqld | grep '^--datadir=' | sed -n 's/--datadir=//p'`
+fi
+if [ -z "$mysql_datadir" ]
+then
+  mysql_datadir=%{mysqldatadir}
+fi
 NEW_VERSION=%{mysql_version}-%{release}
 STATUS_FILE=$mysql_datadir/RPM_UPGRADE_MARKER-LAST  # Note the difference!
 STATUS_HISTORY=$mysql_datadir/RPM_UPGRADE_HISTORY
