--- conflicted
+++ resolved
@@ -25,15 +25,9 @@
 %define mysql_vendor            Oracle and/or its affiliates
 %define percona_server_vendor	Percona, Inc
 
-<<<<<<< HEAD
 %define mysql_version   5.5.25
 %define redhatversion %(lsb_release -rs | awk -F. '{ print $1}')
 %define majorversion 27
-=======
-%define mysql_version   5.5.24
-%define redhatversion %(lsb_release -rs | awk -F. '{ print $1}')
-%define majorversion 26
->>>>>>> af84c25a
 %define minorversion 0
 %define distribution  rhel%{redhatversion}
 %define percona_server_version	rel%{majorversion}.%{minorversion}
