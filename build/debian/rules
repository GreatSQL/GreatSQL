#!/usr/bin/make -f

#export DH_VERBOSE=1

include /usr/share/dpatch/dpatch.make

CMAKE=cmake
TMP=$(CURDIR)/debian/tmp/

feature_set="community"
major_version=30
minor_version=0
compilation_comment_release="Percona Server (GPL), Release $(major_version).$(minor_version)"
server_suffix="-$(major_version).$(minor_version)"
prefix="/usr"

clean: clean-patched unpatch

clean-patched:
	dh clean
	rm -rf CMakeFiles

override_dh_auto_configure: patch
ifneq ($(BUILD_DEBUG_BINARY),)
	# Make a debug binary
	mkdir debug
	cd debug && \
	$(CMAKE) ../ -DBUILD_CONFIG=mysql_release \
	   -DINSTALL_LAYOUT=DEB \
	   -DCMAKE_BUILD_TYPE=Debug \
	   -DWITH_EMBEDDED_SERVER=OFF \
	   -DMYSQL_UNIX_ADDR="/var/run/mysqld/mysqld.sock" \
	   -DFEATURE_SET=$(feature_set) \
	   -DCOMPILATION_COMMENT=$(compilation_comment_debug) \
	   -DMYSQL_SERVER_SUFFIX=$(server_suffix) \
	   -DWITH_PAM=ON
endif
<<<<<<< HEAD
=======
	sh -c "./BUILD/autorun.sh"

	sh -c  'PATH=$${MYSQL_BUILD_PATH:-"/bin:/usr/bin"} \
	    	CC=$${MYSQL_BUILD_CC:-gcc} \
	    	CFLAGS=$${MYSQL_BUILD_CFLAGS:-"-O3 -DBIG_JOINS=1 ${FORCE_FPIC_CFLAGS}"} \
	    	CXX=$${MYSQL_BUILD_CXX:-g++} \
	    	CXXFLAGS=$${MYSQL_BUILD_CXXFLAGS:-"-O3 -DBIG_JOINS=1 -felide-constructors -fno-exceptions -fno-rtti ${FORCE_FPIC_CFLAGS}"} \
	    ./configure \
		--build=${DEB_BUILD_GNU_TYPE} \
		--host=${DEB_HOST_GNU_TYPE} \
		\
		--prefix=/usr \
	        --exec-prefix=/usr \
	        --libexecdir=/usr/sbin \
	        --datadir=/usr/share \
	        --localstatedir=/var/lib/mysql \
	        --includedir=/usr/include \
	        --infodir=/usr/share/info \
	        --mandir=/usr/share/man \
		\
		--with-server-suffix="-$(DEBVERSION)" \
		--with-comment="($(DISTRIBUTION))" \
		--with-system-type="debian-linux-gnu" \
		\
		--enable-shared \
		--enable-static \
		--enable-thread-safe-client \
	        $(USE_ASSEMBLER) \
		--enable-local-infile \
		$(FORCE_FPIC) \
		--with-fast-mutexes \
                --with-big-tables \
		--with-unix-socket-path=/var/run/mysqld/mysqld.sock \
	       	--with-mysqld-user=mysql \
		--with-libwrap \
		--with-readline \
		$(USE_STATIC_MYSQLD) \
		--with-ssl=/usr \
	    	--without-docs \
		--with-extra-charsets=all \
		--with-plugins=partition,archive,blackhole,csv,example,federated,innodb_plugin \
		\
		--without-embedded-server \
		--with-embedded-privilege-control'
		
	#       --sysconfdir=/etc/mysql  -- Appends /etc/mysql after ~/ in the my.cnf search patch!
	#
	#	--with-debug
	
	touch configure-stamp


build: build-stamp
build-stamp: configure
	dh_testdir
>>>>>>> 265c3efe

	mkdir release
	cd release && $(CMAKE) ../ -DBUILD_CONFIG=mysql_release \
	   -DINSTALL_LAYOUT=DEB \
           -DCMAKE_BUILD_TYPE=RelWithDebInfo \
           -DWITH_EMBEDDED_SERVER=OFF \
           -DMYSQL_UNIX_ADDR="/var/run/mysqld/mysqld.sock" \
           -DFEATURE_SET=$(feature_set) \
           -DCOMPILATION_COMMENT=$(compilation_comment_release) \
           -DMYSQL_SERVER_SUFFIX=$(server_suffix) \
	   -DWITH_PAM=ON

override_dh_auto_build:
ifneq ($(BUILD_DEBUG_BINARY),)
	cd debug && make $(MAKE_JFLAG)
endif

	cd release && make $(MAKE_JFLAG)
	
	# Build HandlerSocket
	echo "Configuring HandlerSocket"
	cd storage/HandlerSocket-Plugin-for-MySQL && \
	bash -x autogen.sh && \
	CXX=g++ CXXFLAGS="$(CXXFLAGS) -I$(CURDIR)/release/include" \
		./configure --with-mysql-source=$(CURDIR) \
			--with-mysql-bindir=$(CURDIR)/release/scripts \
			--with-mysql-plugindir=$(prefix)/lib/mysql/plugin \
			--libdir=$(prefix)/lib \
			--prefix=$(prefix) && \
	make $(MAKE_JFLAG)
	
	# Build UDF
	cd UDF && \
	CXX=g++ CXXFLAGS="$(CXXFLAGS) -I$(CURDIR)/release/include" \
		./configure --includedir=$(CURDIR)/include \
			--libdir=$(prefix)/lib/mysql/plugin && \
	make $(MAKE_JFLAG)
	
build:
	dh build

binary:
	dh -Brelease binary

binary-arch:
	dh -Brelease binary-arch

binary-indep:
	dh -Brelease binary-indep

install:
	dh install

override_dh_auto_install:
	dh_auto_install
	cd storage/HandlerSocket-Plugin-for-MySQL && make DESTDIR=$(TMP) install
	cd UDF && make DESTDIR=$(TMP) install

override_dh_installinit:
	dh_installinit --name=mysql

override_dh_strip:
	dh_strip --dbg-package=percona-server-5.5-dbg
<|MERGE_RESOLUTION|>--- conflicted
+++ resolved
@@ -28,6 +28,7 @@
 	$(CMAKE) ../ -DBUILD_CONFIG=mysql_release \
 	   -DINSTALL_LAYOUT=DEB \
 	   -DCMAKE_BUILD_TYPE=Debug \
+	   -DWITH_SSL=system \
 	   -DWITH_EMBEDDED_SERVER=OFF \
 	   -DMYSQL_UNIX_ADDR="/var/run/mysqld/mysqld.sock" \
 	   -DFEATURE_SET=$(feature_set) \
@@ -35,69 +36,12 @@
 	   -DMYSQL_SERVER_SUFFIX=$(server_suffix) \
 	   -DWITH_PAM=ON
 endif
-<<<<<<< HEAD
-=======
-	sh -c "./BUILD/autorun.sh"
-
-	sh -c  'PATH=$${MYSQL_BUILD_PATH:-"/bin:/usr/bin"} \
-	    	CC=$${MYSQL_BUILD_CC:-gcc} \
-	    	CFLAGS=$${MYSQL_BUILD_CFLAGS:-"-O3 -DBIG_JOINS=1 ${FORCE_FPIC_CFLAGS}"} \
-	    	CXX=$${MYSQL_BUILD_CXX:-g++} \
-	    	CXXFLAGS=$${MYSQL_BUILD_CXXFLAGS:-"-O3 -DBIG_JOINS=1 -felide-constructors -fno-exceptions -fno-rtti ${FORCE_FPIC_CFLAGS}"} \
-	    ./configure \
-		--build=${DEB_BUILD_GNU_TYPE} \
-		--host=${DEB_HOST_GNU_TYPE} \
-		\
-		--prefix=/usr \
-	        --exec-prefix=/usr \
-	        --libexecdir=/usr/sbin \
-	        --datadir=/usr/share \
-	        --localstatedir=/var/lib/mysql \
-	        --includedir=/usr/include \
-	        --infodir=/usr/share/info \
-	        --mandir=/usr/share/man \
-		\
-		--with-server-suffix="-$(DEBVERSION)" \
-		--with-comment="($(DISTRIBUTION))" \
-		--with-system-type="debian-linux-gnu" \
-		\
-		--enable-shared \
-		--enable-static \
-		--enable-thread-safe-client \
-	        $(USE_ASSEMBLER) \
-		--enable-local-infile \
-		$(FORCE_FPIC) \
-		--with-fast-mutexes \
-                --with-big-tables \
-		--with-unix-socket-path=/var/run/mysqld/mysqld.sock \
-	       	--with-mysqld-user=mysql \
-		--with-libwrap \
-		--with-readline \
-		$(USE_STATIC_MYSQLD) \
-		--with-ssl=/usr \
-	    	--without-docs \
-		--with-extra-charsets=all \
-		--with-plugins=partition,archive,blackhole,csv,example,federated,innodb_plugin \
-		\
-		--without-embedded-server \
-		--with-embedded-privilege-control'
-		
-	#       --sysconfdir=/etc/mysql  -- Appends /etc/mysql after ~/ in the my.cnf search patch!
-	#
-	#	--with-debug
-	
-	touch configure-stamp
-
-
-build: build-stamp
-build-stamp: configure
-	dh_testdir
->>>>>>> 265c3efe
 
 	mkdir release
 	cd release && $(CMAKE) ../ -DBUILD_CONFIG=mysql_release \
 	   -DINSTALL_LAYOUT=DEB \
            -DCMAKE_BUILD_TYPE=RelWithDebInfo \
+	   -DWITH_SSL=system \
            -DWITH_EMBEDDED_SERVER=OFF \
            -DMYSQL_UNIX_ADDR="/var/run/mysqld/mysqld.sock" \
            -DFEATURE_SET=$(feature_set) \
