#!/bin/sh
#
# Execute this tool to setup the environment and build binary releases
# for Percona-Server starting from a fresh tree.
#
# Usage: build-binary.sh [target dir]
# The default target directory is the current directory. If it is not
# supplied and the current directory is not empty, it will issue an error in
# order to avoid polluting the current directory after a test run.
#

# Bail out on errors, be strict
set -ue

# Examine parameters
TARGET="$(uname -m)"
TARGET_CFLAGS=''
QUIET='VERBOSE=1'
<<<<<<< HEAD
=======
CMAKE_BUILD_TYPE='RelWithDebInfo'
DEBUG_COMMENT=''
WITH_JEMALLOC=''
>>>>>>> 219e6890

# Some programs that may be overriden
TAR=${TAR:-tar}

# Check if we have a functional getopt(1)
if ! getopt --test
then
    go_out="$(getopt --options=iqdvj: \
        --longoptions=i686,quiet,debug,valgrind,with-jemalloc: \
        --name="$(basename "$0")" -- "$@")"
    test $? -eq 0 || exit 1
    eval set -- $go_out
fi

for arg
do
    case "$arg" in
    -- ) shift; break;;
    -i | --i686 )
        shift
        TARGET="i686"
        TARGET_CFLAGS="-m32 -march=i686"
        ;;
    -q | --quiet )
        shift
        QUIET=''
        ;;
    -d | --debug )
        shift
        BUILD_COMMENT="${BUILD_COMMENT:-}-debug"
        CMAKE_BUILD_TYPE='Debug'
        ;;
    -v | --valgrind )
        shift
        CMAKE_OPTS="${CMAKE_OPTS:-} -DWITH_VALGRIND=ON"
        BUILD_COMMENT="${BUILD_COMMENT:-}-valgrind"
        ;;
<<<<<<< HEAD
=======
    -q | --quiet )
        shift
        QUIET=''
        ;;
    -j | --with-jemalloc )
        shift
        WITH_JEMALLOC="$1"
        shift
        ;;
>>>>>>> 219e6890
    esac
done

# Working directory
if test "$#" -eq 0
then
    WORKDIR="$(pwd)"
    
    # Check that the current directory is not empty
    if test "x$(echo *)" != "x*"
    then
        echo >&2 \
            "Current directory is not empty. Use $0 . to force build in ."
        exit 1
    fi

elif test "$#" -eq 1
then
    WORKDIR="$1"

    # Check that the provided directory exists and is a directory
    if ! test -d "$WORKDIR"
    then
        echo >&2 "$WORKDIR is not a directory"
        exit 1
    fi

    WORKDIR_ABS="$(cd "$WORKDIR"; pwd)"

else
    echo >&2 "Usage: $0 [target dir]"
    exit 1

fi

SOURCEDIR="$(cd $(dirname "$0"); cd ..; pwd)"
test -e "$SOURCEDIR/Makefile" || exit 2

# Extract version from the Makefile
MYSQL_VERSION="$(grep ^MYSQL_VERSION= "$SOURCEDIR/Makefile" \
    | cut -d = -f 2)"
PERCONA_SERVER_VERSION="$(grep ^PERCONA_SERVER_VERSION= \
    "$SOURCEDIR/Makefile" | cut -d = -f 2)"
PRODUCT="Percona-Server-$MYSQL_VERSION-$PERCONA_SERVER_VERSION"

# Build information
REVISION="$(cd "$SOURCEDIR"; bzr revno)"
PRODUCT_FULL="Percona-Server-$MYSQL_VERSION-$PERCONA_SERVER_VERSION"
PRODUCT_FULL="$PRODUCT_FULL-$REVISION${BUILD_COMMENT:-}.$(uname -s).$TARGET"
COMMENT="Percona Server with XtraDB (GPL), Release $PERCONA_SERVER_VERSION"
COMMENT="$COMMENT, Revision $REVISION${BUILD_COMMENT:-}"

# Compilation flags
export CC=${CC:-gcc}
export CXX=${CXX:-g++}
export CFLAGS="-fPIC -Wall -O3 -g -static-libgcc -fno-omit-frame-pointer -DPERCONA_INNODB_VERSION=$PERCONA_SERVER_VERSION $TARGET_CFLAGS ${CFLAGS:-}"
export CXXFLAGS="-O2 -fno-omit-frame-pointer -g -pipe -Wall -Wp,-D_FORTIFY_SOURCE=2 -DPERCONA_INNODB_VERSION=$PERCONA_SERVER_VERSION $TARGET_CFLAGS ${CXXFLAGS:-}"
export MAKE_JFLAG=-j4

# Create a temporary working directory
INSTALLDIR="$(cd "$WORKDIR" && TMPDIR="$WORKDIR_ABS" mktemp -d percona-build.XXXXXX)"
INSTALLDIR="$WORKDIR_ABS/$INSTALLDIR"   # Make it absolute

# Test jemalloc directory
if test "x$WITH_JEMALLOC" != "x"
then
    if ! test -d "$WITH_JEMALLOC"
    then
        echo >&2 "Jemalloc dir $WITH_JEMALLOC does not exist"
        exit 1
    fi
    
    JEMALLOCDIR="$(cd "$WITH_JEMALLOC"; pwd)"

fi

# Build
(
    cd "$SOURCEDIR"
 
    # Execute clean and download mysql, apply patches
    make clean all

    cd "$PRODUCT"
    cmake . ${CMAKE_OPTS:-} -DBUILD_CONFIG=mysql_release \
        -DCMAKE_BUILD_TYPE=${CMAKE_BUILD_TYPE:-RelWithDebInfo} \
        -DWITH_EMBEDDED_SERVER=OFF \
        -DFEATURE_SET=community \
        -DENABLE_DTRACE=OFF \
        -DCMAKE_INSTALL_PREFIX="/usr/local/$PRODUCT_FULL" \
        -DMYSQL_DATADIR="/usr/local/$PRODUCT_FULL/data" \
        -DMYSQL_SERVER_SUFFIX="-$PERCONA_SERVER_VERSION" \
        -DCOMPILATION_COMMENT="$COMMENT" \
        -DWITH_PAM=ON

    make $MAKE_JFLAG $QUIET
    make DESTDIR="$INSTALLDIR" install

    # Build UDF
    (
        cd "UDF"
        CXX=${UDF_CXX:-g++} ./configure --includedir="$SOURCEDIR/$PRODUCT/include" \
            --libdir="/usr/local/$PRODUCT_FULL/mysql/plugin"
        make
        make DESTDIR="$INSTALLDIR" install

    )

    # Build jemalloc
    if test "x$WITH_JEMALLOC" != x
    then
    (
        cd "$JEMALLOCDIR"

        ./configure --prefix="/usr/local/$PRODUCT_FULL/" \
                --libdir="/usr/local/$PRODUCT_FULL/lib/mysql/"
        make
        make DESTDIR="$INSTALLDIR" install_lib_shared

        # Copy COPYING file
        cp COPYING "$INSTALLDIR/usr/local/$PRODUCT_FULL/COPYING-jemalloc"

    )
    fi

)

# Package the archive
(
    cd "$INSTALLDIR/usr/local/"

    $TAR czf "$WORKDIR_ABS/$PRODUCT_FULL.tar.gz" \
        --owner=0 --group=0 "$PRODUCT_FULL/"
    
)

# Clean up
rm -rf "$INSTALLDIR"
<|MERGE_RESOLUTION|>--- conflicted
+++ resolved
@@ -16,12 +16,7 @@
 TARGET="$(uname -m)"
 TARGET_CFLAGS=''
 QUIET='VERBOSE=1'
-<<<<<<< HEAD
-=======
-CMAKE_BUILD_TYPE='RelWithDebInfo'
-DEBUG_COMMENT=''
 WITH_JEMALLOC=''
->>>>>>> 219e6890
 
 # Some programs that may be overriden
 TAR=${TAR:-tar}
@@ -59,18 +54,11 @@
         CMAKE_OPTS="${CMAKE_OPTS:-} -DWITH_VALGRIND=ON"
         BUILD_COMMENT="${BUILD_COMMENT:-}-valgrind"
         ;;
-<<<<<<< HEAD
-=======
-    -q | --quiet )
-        shift
-        QUIET=''
-        ;;
     -j | --with-jemalloc )
         shift
         WITH_JEMALLOC="$1"
         shift
         ;;
->>>>>>> 219e6890
     esac
 done
 
