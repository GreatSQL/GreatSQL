#!/bin/sh
# Usage: build-dpkg.sh [target dir]
# The default target directory is the current directory. If it is not
# supplied and the current directory is not empty, it will issue an error in
# order to avoid polluting the current directory after a test run.
#
# The program will setup the dpkg building environment and ultimately call
# dpkg-buildpackage with the appropiate parameters.
#

# Bail out on errors, be strict
set -ue

# Examine parameters
<<<<<<< HEAD
go_out="$(getopt --options "k:KbS" --longoptions key:,nosign,binary,source \
=======
go_out="$(getopt --options "k:Ke:b" --longoptions key:,nosign,epoch:,binary \
>>>>>>> 29b5ddc6
    --name "$(basename "$0")" -- "$@")"
test $? -eq 0 || exit 1
eval set -- $go_out

BUILDPKG_KEY=''
<<<<<<< HEAD
DPKG_BINSRC=''
=======
EPOCH=''
BINARY=''
>>>>>>> 29b5ddc6

for arg
do
    case "$arg" in
    -- ) shift; break;;
    -k | --key ) shift; BUILDPKG_KEY="-pgpg -k$1"; shift;;
    -K | --nosign ) shift; BUILDPKG_KEY="-uc -us";;
<<<<<<< HEAD
    -b | --binary ) shift; DPKG_BINSRC='-b';;
    -S | --source ) shift; DPKG_BINSRC='-S';;
=======
    -e | --epoch ) shift; EPOCH="$1:"; shift;;
    -b | --binary ) shift; BINARY='-b';;
>>>>>>> 29b5ddc6
    esac
done

# Working directory
if test "$#" -eq 0
then
    WORKDIR="$(pwd)"

    # Check that the current directory is not empty
    if test "x$(echo *)" != "x*"
    then
        echo >&2 \
            "Current directory is not empty. Use $0 . to force build in ."
        exit 1
    fi

elif test "$#" -eq 1
then
    WORKDIR="$1"

    # Check that the provided directory exists and is a directory
    if ! test -d "$WORKDIR"
    then
        echo >&2 "$WORKDIR is not a directory"
        exit 1
    fi

else
    echo >&2 "Usage: $0 [target dir]"
    exit 1

fi

SOURCEDIR="$(cd $(dirname "$0"); cd ..; pwd)"
test -e "$SOURCEDIR/Makefile" || exit 2

# Extract version from the Makefile
MYSQL_VERSION="$(grep ^MYSQL_VERSION= "$SOURCEDIR/Makefile" \
    | cut -d = -f 2)"
PERCONA_SERVER_VERSION="$(grep ^PERCONA_SERVER_VERSION= "$SOURCEDIR/Makefile" | cut -d = -f 2)"
PERCONA_INNODB_VERSION="$(echo "$PERCONA_SERVER_VERSION" |
    sed s/rel//)"
PRODUCT="Percona-Server-$MYSQL_VERSION"
DEBIAN_VERSION="$(lsb_release -sc)"

# Build information
export BB_PERCONA_REVISION="$(cd "$SOURCEDIR"; bzr revno)"
export DEB_BUILD_OPTIONS='debug'
export MYSQL_BUILD_CC='gcc'
export MYSQL_BUILD_CXX='gcc'
export HS_CXX=${HS_CXX:-g++}
export UDF_CXX=${UDF_CXX:-g++}
export MYSQL_BUILD_CFLAGS="-fPIC -Wall -O3 -g -static-libgcc -fno-omit-frame-pointer -DPERCONA_INNODB_VERSION=$PERCONA_INNODB_VERSION"
export MYSQL_BUILD_CXXFLAGS="-O2 -fno-omit-frame-pointer -g -pipe -Wall -Wp,-D_FORTIFY_SOURCE=2 -fno-exceptions -DPERCONA_INNODB_VERSION=$PERCONA_INNODB_VERSION"

# Prepare sources
(
    cd "$SOURCEDIR"
    make clean all
)

# Build
(
    # Make a copy in workdir and copy debian files
    cd "$WORKDIR"

    rm -rf Percona-Server
    cp -a "$SOURCEDIR/$PRODUCT/" .
    (
        cd "$PRODUCT/"

        # Copy debian files from source
        cp -R "$SOURCEDIR/build/debian" .
        chmod +x debian/rules

        # Update distribution name
        dch -m -D "$DEBIAN_VERSION" --force-distribution -v "$EPOCH$MYSQL_VERSION-$PERCONA_SERVER_VERSION-$BB_PERCONA_REVISION.$DEBIAN_VERSION" 'Update distribution'

        dpkg-buildpackage $DPKG_BINSRC -rfakeroot $BUILDPKG_KEY

    )

    rm -rf "$PRODUCT/"

)<|MERGE_RESOLUTION|>--- conflicted
+++ resolved
@@ -12,22 +12,15 @@
 set -ue
 
 # Examine parameters
-<<<<<<< HEAD
-go_out="$(getopt --options "k:KbS" --longoptions key:,nosign,binary,source \
-=======
-go_out="$(getopt --options "k:Ke:b" --longoptions key:,nosign,epoch:,binary \
->>>>>>> 29b5ddc6
+go_out="$(getopt --options "k:Ke:bS" \
+    --longoptions key:,nosign,epoch:,binary,source \
     --name "$(basename "$0")" -- "$@")"
 test $? -eq 0 || exit 1
 eval set -- $go_out
 
 BUILDPKG_KEY=''
-<<<<<<< HEAD
+EPOCH=''
 DPKG_BINSRC=''
-=======
-EPOCH=''
-BINARY=''
->>>>>>> 29b5ddc6
 
 for arg
 do
@@ -35,13 +28,9 @@
     -- ) shift; break;;
     -k | --key ) shift; BUILDPKG_KEY="-pgpg -k$1"; shift;;
     -K | --nosign ) shift; BUILDPKG_KEY="-uc -us";;
-<<<<<<< HEAD
+    -e | --epoch ) shift; EPOCH="$1:"; shift;;
     -b | --binary ) shift; DPKG_BINSRC='-b';;
     -S | --source ) shift; DPKG_BINSRC='-S';;
-=======
-    -e | --epoch ) shift; EPOCH="$1:"; shift;;
-    -b | --binary ) shift; BINARY='-b';;
->>>>>>> 29b5ddc6
     esac
 done
 
