#!/bin/sh
# Usage: build-dpkg.sh [target dir]
# The default target directory is the current directory. If it is not
# supplied and the current directory is not empty, it will issue an error in
# order to avoid polluting the current directory after a test run.
#
# The program will setup the dpkg building environment and ultimately call
# dpkg-buildpackage with the appropiate parameters.
#

# Bail out on errors, be strict
set -ue

# Examine parameters
<<<<<<< HEAD
go_out="$(getopt --options "kK:bS" --longoptions key:,nosign,binary,source,nodebug \
=======
go_out="$(getopt --options "k:Ke:bDS" \
    --longoptions key:,nosign,epoch:,binary,nodebug,source \
>>>>>>> 3958259d
    --name "$(basename "$0")" -- "$@")"
test $? -eq 0 || exit 1
eval set -- $go_out

BUILDPKG_KEY=''
EPOCH=''
DPKG_BINSRC=''
SKIPDEBUG=''

for arg
do
    case "$arg" in
    -- ) shift; break;;
    -k | --key ) shift; BUILDPKG_KEY="-pgpg -k$1"; shift;;
    -K | --nosign ) shift; BUILDPKG_KEY="-uc -us";;
    -e | --epoch ) shift; EPOCH="$1:"; shift;;
    -b | --binary ) shift; DPKG_BINSRC='-b';;
    -D | --nodebug ) shift; SKIPDEBUG='yes';;
    -S | --source ) shift; DPKG_BINSRC='-S';;
    esac
done

# Working directory
if test "$#" -eq 0
then
    WORKDIR="$(pwd)"

    # Check that the current directory is not empty
    if test "x$(echo *)" != "x*"
    then
        echo >&2 \
            "Current directory is not empty. Use $0 . to force build in ."
        exit 1
    fi

elif test "$#" -eq 1
then
    WORKDIR="$1"

    # Check that the provided directory exists and is a directory
    if ! test -d "$WORKDIR"
    then
        echo >&2 "$WORKDIR is not a directory"
        exit 1
    fi

else
    echo >&2 "Usage: $0 [target dir]"
    exit 1

fi

SOURCEDIR="$(cd $(dirname "$0"); cd ..; pwd)"
test -e "$SOURCEDIR/Makefile" || exit 2

# Extract version from the Makefile
MYSQL_VERSION="$(grep ^MYSQL_VERSION= "$SOURCEDIR/Makefile" \
    | cut -d = -f 2)"
PERCONA_SERVER_VERSION="$(grep ^PERCONA_SERVER_VERSION= "$SOURCEDIR/Makefile" | cut -d = -f 2)"
PRODUCT="Percona-Server-$MYSQL_VERSION-$PERCONA_SERVER_VERSION"
DEBIAN_VERSION="$(lsb_release -sc)"


# Build information
export BB_PERCONA_REVISION="$(cd "$SOURCEDIR"; bzr revno)"
export DEB_BUILD_OPTIONS='debug'

# Compilation flags
export CC=${CC:-gcc}
export CXX=${CXX:-g++}
export CFLAGS="-fPIC -Wall -O3 -g -static-libgcc -fno-omit-frame-pointer -DPERCONA_INNODB_VERSION=$PERCONA_SERVER_VERSION ${CFLAGS:-}"
export CXXFLAGS="-O2 -fno-omit-frame-pointer -g -pipe -Wall -Wp,-D_FORTIFY_SOURCE=2 -DPERCONA_INNODB_VERSION=$PERCONA_SERVER_VERSION ${CXXFLAGS:-}"
export MAKE_JFLAG=-j4

# Prepare sources
(
    cd "$SOURCEDIR"
    make clean all
)

# Build
(
    # Make a copy in workdir and copy debian files
    cd "$WORKDIR"

    rm -rf "$PRODUCT/"
    cp -a "$SOURCEDIR/$PRODUCT/" .
    (
        cd "$PRODUCT/"

        # Copy debian files from source
        cp -R "$SOURCEDIR/build/debian" .
        chmod +x debian/rules

        # If nodebug is set, do not ship mysql-debug
        if test "x$SKIPDEBUG" = "xyes"
        then
            sed -i '/mysqld-debug/d' debian/percona-server-server-5.6.install
        fi

        # Update distribution name
        dch -m -D "$DEBIAN_VERSION" --force-distribution -v "$EPOCH$MYSQL_VERSION-$PERCONA_SERVER_VERSION-$BB_PERCONA_REVISION.$DEBIAN_VERSION" 'Update distribution'

        DEB_CFLAGS_APPEND="$CFLAGS" DEB_CXXFLAGS_APPEND="$CXXFLAGS" \
                SKIP_DEBUG_BINARY="$SKIPDEBUG" \
                dpkg-buildpackage $DPKG_BINSRC -rfakeroot $BUILDPKG_KEY

    )

    rm -rf "$PRODUCT"

)<|MERGE_RESOLUTION|>--- conflicted
+++ resolved
@@ -12,12 +12,8 @@
 set -ue
 
 # Examine parameters
-<<<<<<< HEAD
-go_out="$(getopt --options "kK:bS" --longoptions key:,nosign,binary,source,nodebug \
-=======
 go_out="$(getopt --options "k:Ke:bDS" \
     --longoptions key:,nosign,epoch:,binary,nodebug,source \
->>>>>>> 3958259d
     --name "$(basename "$0")" -- "$@")"
 test $? -eq 0 || exit 1
 eval set -- $go_out
