/*
 Copyright (c) 2012, Oracle and/or its affiliates. All rights
 reserved.
 
 This program is free software; you can redistribute it and/or
 modify it under the terms of the GNU General Public License
 as published by the Free Software Foundation; version 2 of
 the License.
 
 This program is distributed in the hope that it will be useful,
 but WITHOUT ANY WARRANTY; without even the implied warranty of
 MERCHANTABILITY or FITNESS FOR A PARTICULAR PURPOSE. See the
 GNU General Public License for more details.
 
 You should have received a copy of the GNU General Public License
 along with this program; if not, write to the Free Software
 Foundation, Inc., 51 Franklin St, Fifth Floor, Boston, MA
 02110-1301  USA
 */

/** This is the smoke test for the spi suite.
    We go just as far as getDBServiceProvider().
    This tests the loading of required compiled code in shared library files.
 */

try {
  require("./suite_config.js");
} catch(e) {};

var test = new harness.SmokeTest("LoadModule");

test.run = function() {
  var response;
<<<<<<< HEAD
  // FIXME:
  // ask the {adapter}_service_provider for all required native modules
  // and try to load them
  var dbpath = path.join(build_dir, "common", "debug_dlopen.node");
=======
  var dbpath = path.join(build_dir, "common", "common_library.node");
>>>>>>> 00feda2a
  if(debug) console.log("Loading: " + dbpath);

  // LOAD the debug_dlopen module
  try {
    var db = require(dbpath);
  }
  catch(e) {
    console.log(e.stack);
    this.appendErrorMessage(e.message);
    this.fail();
  }
  
  // Then use debug_dlopen() to load the ndbapi module
  var ndb_module_path = path.join(build_dir, "ndb", "ndbapi.node");
  if(debug) console.log("Loading: " + ndb_module_path);
  response = db.debug_dlopen(ndb_module_path);

  // iterate over the module list here
  if(response != "OK") {
  // message = module_name + ":" + response
    this.appendErrorMessage(response);
  }

  return true;
}

module.exports.tests = [test];<|MERGE_RESOLUTION|>--- conflicted
+++ resolved
@@ -31,14 +31,10 @@
 
 test.run = function() {
   var response;
-<<<<<<< HEAD
+  var dbpath = path.join(build_dir, "common", "common_library.node");
   // FIXME:
   // ask the {adapter}_service_provider for all required native modules
   // and try to load them
-  var dbpath = path.join(build_dir, "common", "debug_dlopen.node");
-=======
-  var dbpath = path.join(build_dir, "common", "common_library.node");
->>>>>>> 00feda2a
   if(debug) console.log("Loading: " + dbpath);
 
   // LOAD the debug_dlopen module
