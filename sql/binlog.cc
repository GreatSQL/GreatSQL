--- conflicted
+++ resolved
@@ -462,29 +462,23 @@
 
     @param thd  The client thread that is executing the transaction.
   */
-  void set_flush_error(THD *thd)
-  {
-    flags.flush_error= true;
-    if(is_trx_cache())
-    {
+  void set_flush_error(THD *thd) {
+    flags.flush_error = true;
+    if (is_trx_cache()) {
       /*
          If the cache is a transactional cache and if the write
          has failed due to ENOSPC, then my_write() would have
          set EE_WRITE error, so clear the error and create an
          equivalent server error.
       */
-      if (thd->is_error())
-        thd->clear_error();
+      if (thd->is_error()) thd->clear_error();
       char errbuf[MYSYS_STRERROR_SIZE];
       my_error(ER_ERROR_ON_WRITE, MYF(MY_WME), my_filename(cache_log.file),
-          errno, my_strerror(errbuf, sizeof(errbuf), errno));
-    }
-  }
-
-  bool get_flush_error(void) const
-  {
-    return flags.flush_error;
-  }
+               errno, my_strerror(errbuf, sizeof(errbuf), errno));
+    }
+  }
+
+  bool get_flush_error(void) const { return flags.flush_error; }
 
   bool has_xid() const {
     // There should only be an XID event if we are transactional
@@ -544,7 +538,6 @@
       It is safer to do it here, since we are certain that one
       asked the cache to go to position 0 with truncate.
     */
-<<<<<<< HEAD
     if (cache_log.file != -1) {
       int error = 0;
       if ((error = my_chsize(cache_log.file, 0, 0, MYF(MY_WME))))
@@ -566,34 +559,8 @@
     flags.with_start = false;
     flags.with_end = false;
     flags.with_content = false;
-=======
-    if(cache_log.file != -1)
-    {
-      int error= 0;
-      if((error= my_chsize(cache_log.file, 0, 0, MYF(MY_WME))))
-        sql_print_warning("Unable to resize binlog IOCACHE auxilary file");
-
-      DBUG_EXECUTE_IF("show_io_cache_size",
-                      {
-                        my_off_t file_size= my_seek(cache_log.file,
-                                                    0L,MY_SEEK_END,MYF(MY_WME+MY_FAE));
-                        sql_print_error("New size:%llu",
-                                        static_cast<ulonglong>(file_size));
-                      });
-    }
-
-    flags.incident= false;
-    flags.with_xid= false;
-    flags.immediate= false;
-    flags.finalized= false;
-    flags.with_sbr= false;
-    flags.with_rbr= false;
-    flags.with_start= false;
-    flags.with_end= false;
-    flags.with_content= false;
-    flags.flush_error= false;
-
->>>>>>> 9395f0ad
+    flags.flush_error = false;
+
     /*
       The truncate function calls reinit_io_cache that calls my_b_flush_io_cache
       which may increase disk_writes. This breaks the disk_writes use by the
@@ -734,10 +701,6 @@
   void truncate(my_off_t pos) {
     DBUG_PRINT("info", ("truncating to position %lu", (ulong)pos));
     remove_pending_event();
-<<<<<<< HEAD
-    reinit_io_cache(&cache_log, WRITE_CACHE, pos, 0, 0);
-    cache_log.end_of_file = saved_max_binlog_cache_size;
-=======
     /*
       Whenever there is an error while flushing cache to file,
       the local cache will not be in a normal state and the same
@@ -745,8 +708,7 @@
       So, clear the cache if there is a flush error.
     */
     reinit_io_cache(&cache_log, WRITE_CACHE, pos, 0, get_flush_error());
-    cache_log.end_of_file= saved_max_binlog_cache_size;
->>>>>>> 9395f0ad
+    cache_log.end_of_file = saved_max_binlog_cache_size;
   }
 
   /**
@@ -829,17 +791,13 @@
     /*
       This indicates that the cache contain content other than START/END.
     */
-<<<<<<< HEAD
     bool with_content : 1;
-=======
-    bool with_content:1;
 
     /*
       This flag is set to 'true' when there is an error while flushing the
       I/O cache to file.
     */
-    bool flush_error:1;
->>>>>>> 9395f0ad
+    bool flush_error : 1;
   } flags;
 
  private:
@@ -1374,13 +1332,19 @@
   DBUG_RETURN(0);
 }
 
-int binlog_cache_data::write_event(THD *, Log_event *ev) {
+int binlog_cache_data::write_event(THD *thd, Log_event *ev) {
   DBUG_ENTER("binlog_cache_data::write_event");
 
   if (ev != NULL) {
     DBUG_EXECUTE_IF("simulate_disk_full_at_flush_pending",
-<<<<<<< HEAD
                     { DBUG_SET("+d,simulate_file_write_error"); });
+
+    DBUG_EXECUTE_IF("simulate_tmpdir_partition_full", {
+      static int count = -1;
+      count++;
+      if (count % 4 == 3 && ev->get_type_code() == binary_log::WRITE_ROWS_EVENT)
+        DBUG_SET("+d,simulate_temp_file_write_error");
+    });
     if (ev->write(&cache_log) != 0) {
       DBUG_EXECUTE_IF("simulate_disk_full_at_flush_pending", {
         DBUG_SET("-d,simulate_file_write_error");
@@ -1394,46 +1358,16 @@
         */
         DBUG_SET("+d,simulate_do_write_cache_failure");
       });
-=======
-                  {DBUG_SET("+d,simulate_file_write_error");});
-
-    DBUG_EXECUTE_IF("simulate_tmpdir_partition_full",
-                  {
-                  static int count= -1;
-                  count++;
-                  if(count %4 == 3 && ev->get_type_code() ==
-                      binary_log::WRITE_ROWS_EVENT)
-                    DBUG_SET("+d,simulate_temp_file_write_error");
-                  });
-    if (ev->write(&cache_log) != 0)
-    {
-      DBUG_EXECUTE_IF("simulate_disk_full_at_flush_pending",
-                      {
-                        DBUG_SET("-d,simulate_file_write_error");
-                        DBUG_SET("-d,simulate_disk_full_at_flush_pending");
-                        /* 
-                           after +d,simulate_file_write_error the local cache
-                           is in unsane state. Since -d,simulate_file_write_error
-                           revokes the first simulation do_write_cache()
-                           can't be run without facing an assert.
-                           So it's blocked with the following 2nd simulation:
-                        */
-                        DBUG_SET("+d,simulate_do_write_cache_failure");
-                      });
 
       DBUG_EXECUTE_IF("simulate_temp_file_write_error",
-                      {
-                        DBUG_SET("-d,simulate_temp_file_write_error");
-                      });
+                      { DBUG_SET("-d,simulate_temp_file_write_error"); });
       /*
         If the flush has failed due to ENOSPC error, set the
         flush_error flag.
       */
-      if (thd->is_error() && my_errno() == ENOSPC)
-      {
+      if (thd->is_error() && my_errno() == ENOSPC) {
         set_flush_error(thd);
       }
->>>>>>> 9395f0ad
       DBUG_RETURN(1);
     }
     if (ev->get_type_code() == binary_log::XID_EVENT) flags.with_xid = true;
@@ -7244,23 +7178,14 @@
   uint64 expected_total_len = my_b_tell(cache);
 #endif
 
-<<<<<<< HEAD
-  if (reinit_io_cache(cache, READ_CACHE, 0, 0, 0)) DBUG_RETURN(true);
-=======
   DBUG_EXECUTE_IF("simulate_tmpdir_partition_full",
-                  {
-                    DBUG_SET("+d,simulate_file_write_error");
-                  });
-
-  if (reinit_io_cache(cache, READ_CACHE, 0, 0, 0))
-  {
+                  { DBUG_SET("+d,simulate_file_write_error"); });
+
+  if (reinit_io_cache(cache, READ_CACHE, 0, 0, 0)) {
     DBUG_EXECUTE_IF("simulate_tmpdir_partition_full",
-                    {
-                      DBUG_SET("-d,simulate_file_write_error");
-                    });
+                    { DBUG_SET("-d,simulate_file_write_error"); });
     DBUG_RETURN(true);
   }
->>>>>>> 9395f0ad
 
   uchar *buf = cache->read_pos;
   uint32 buf_len = my_b_bytes_in_cache(cache);
@@ -7571,19 +7496,14 @@
     LogErr(ERROR_LEVEL, ER_FAILED_TO_WRITE_TO_FILE, name, errno,
            my_strerror(errbuf, sizeof(errbuf), errno));
   }
-<<<<<<< HEAD
+
+  /*
+    If the flush has failed due to ENOSPC, set the flush_error flag.
+  */
+  if (cache->error && thd->is_error() && my_errno() == ENOSPC) {
+    cache_data->set_flush_error(thd);
+  }
   thd->commit_error = THD::CE_FLUSH_ERROR;
-=======
-
-  /*
-    If the flush has failed due to ENOSPC, set the flush_error flag.
-  */
-  if (cache->error && thd->is_error() && my_errno() == ENOSPC)
-  {
-    cache_data->set_flush_error(thd);
-  }
-  thd->commit_error= THD::CE_FLUSH_ERROR;
->>>>>>> 9395f0ad
 
   DBUG_RETURN(true);
 }
@@ -8760,24 +8680,16 @@
     if (is_open()) {
       LogErr(ERROR_LEVEL, ER_TURNING_LOGGING_OFF_FOR_THE_DURATION, errmsg);
     }
-<<<<<<< HEAD
     close(LOG_CLOSE_INDEX | LOG_CLOSE_STOP_EVENT, false /*need_lock_log=false*/,
           true /*need_lock_index=true*/);
-    if (need_lock_log) mysql_mutex_unlock(&LOCK_log);
-=======
-    close(LOG_CLOSE_INDEX|LOG_CLOSE_STOP_EVENT, false/*need_lock_log=false*/,
-          true/*need_lock_index=true*/);
     /*
       If there is a write error (flush/sync stage) and if
       binlog_error_action=IGNORE_ERROR, clear the error
       and allow the commit to happen in storage engine.
     */
-    if (check_write_error(thd))
-      thd->clear_error();
-
-    if (need_lock_log)
-      mysql_mutex_unlock(&LOCK_log);
->>>>>>> 9395f0ad
+    if (check_write_error(thd)) thd->clear_error();
+
+    if (need_lock_log) mysql_mutex_unlock(&LOCK_log);
     DEBUG_SYNC(thd, "after_binlog_closed_due_to_error");
   }
 }
