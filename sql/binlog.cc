--- conflicted
+++ resolved
@@ -17,7 +17,6 @@
    GNU General Public License, version 2.0, for more details.
 
    You should have received a copy of the GNU General Public License
-<<<<<<< HEAD
    along with this program; if not, write to the Free Software
    Foundation, Inc., 51 Franklin St, Fifth Floor, Boston, MA 02110-1301  USA */
 
@@ -45,37 +44,6 @@
 #include <unistd.h>
 #endif
 #include <algorithm>
-=======
-   along with this program; if not, write to the Free Software Foundation,
-   51 Franklin Street, Suite 500, Boston, MA 02110-1335 USA */
-
-#include "binlog.h"
-
-#include "my_stacktrace.h"                  // my_safe_print_system_time
-#include "debug_sync.h"                     // DEBUG_SYNC
-#include "log.h"                            // sql_print_warning
-#include "log_event.h"                      // Rows_log_event
-#include "mysqld_thd_manager.h"             // Global_THD_manager
-#include "rpl_handler.h"                    // RUN_HOOK
-#include "rpl_mi.h"                         // Master_info
-#include "rpl_rli.h"                        // Relay_log_info
-#include "rpl_rli_pdb.h"                    // Slave_worker
-#include "rpl_slave_commit_order_manager.h" // Commit_order_manager
-#include "rpl_trx_boundary_parser.h"        // Transaction_boundary_parser
-#include "rpl_context.h"
-#include "sql_class.h"                      // THD
-#include "sql_parse.h"                      // sqlcom_can_generate_row_events
-#include "sql_show.h"                       // append_identifier
-#include "sql_base.h"                       // find_temporary_table
-
-#include "pfs_file_provider.h"
-#include "mysql/psi/mysql_file.h"
-
-#include <pfs_transaction_provider.h>
-#include <mysql/psi/mysql_transaction.h>
-#include "xa.h"
-
->>>>>>> be20e845
 #include <list>
 #include <map>
 #include <new>
@@ -562,7 +530,6 @@
     if (pos_to_rollback) {
       std::map<my_off_t, cache_state>::iterator it;
       it = cache_state_map.find(pos_to_rollback);
-<<<<<<< HEAD
       if (it != cache_state_map.end()) {
         flags.with_rbr = it->second.with_rbr;
         flags.with_sbr = it->second.with_sbr;
@@ -585,47 +552,6 @@
   }
 
   virtual void reset() {
-=======
-      if (it != cache_state_map.end())
-      {
-        flags.with_rbr= it->second.with_rbr;
-        flags.with_sbr= it->second.with_sbr;
-        flags.with_start= it->second.with_start;
-        flags.with_end= it->second.with_end;
-        flags.with_content= it->second.with_content;
-      }
-      else
-        DBUG_ASSERT(it == cache_state_map.end());
-    }
-    // Rolling back to pos == 0 means cleaning up the cache.
-    else
-    {
-      flags.with_rbr= false;
-      flags.with_sbr= false;
-      flags.with_start= false;
-      flags.with_end= false;
-      flags.with_content= false;
-    }
-  }
-
-  void cache_state_checkpoint(my_off_t pos_to_checkpoint)
-  {
-    // We only need to store the cache state for pos > 0
-    if (pos_to_checkpoint)
-    {
-      cache_state state;
-      state.with_rbr= flags.with_rbr;
-      state.with_sbr= flags.with_sbr;
-      state.with_start= flags.with_start;
-      state.with_end= flags.with_end;
-      state.with_content= flags.with_content;
-      cache_state_map[pos_to_checkpoint]= state;
-    }
-  }
-
-  virtual void reset()
-  {
->>>>>>> be20e845
     compute_statistics();
     truncate(0);
 
@@ -634,7 +560,6 @@
       It is safer to do it here, since we are certain that one
       asked the cache to go to position 0 with truncate.
     */
-<<<<<<< HEAD
     if (cache_log.file != -1) {
       int error = 0;
       if ((error = my_chsize(cache_log.file, 0, 0, MYF(MY_WME))))
@@ -658,32 +583,6 @@
     flags.with_content = false;
     flags.flush_error = false;
 
-=======
-    if(cache_log.file != -1)
-    {
-      int error= 0;
-      if((error= my_chsize(cache_log.file, 0, 0, MYF(MY_WME))))
-        sql_print_warning("Unable to resize binlog IOCACHE auxilary file");
-
-      DBUG_EXECUTE_IF("show_io_cache_size",
-                      {
-                        my_off_t file_size= my_seek(cache_log.file,
-                                                    0L,MY_SEEK_END,MYF(MY_WME+MY_FAE));
-                        sql_print_error("New size:%llu",
-                                        static_cast<ulonglong>(file_size));
-                      });
-    }
-
-    flags.incident= false;
-    flags.with_xid= false;
-    flags.immediate= false;
-    flags.finalized= false;
-    flags.with_sbr= false;
-    flags.with_rbr= false;
-    flags.with_start= false;
-    flags.with_end= false;
-    flags.with_content= false;
->>>>>>> be20e845
     /*
       The truncate function calls reinit_io_cache that calls my_b_flush_io_cache
       which may increase disk_writes. This breaks the disk_writes use by the
@@ -719,13 +618,11 @@
 
     my_off_t oldpos = get_byte_position();
 
-    if (use_reinit)
-    {
-      MY_ATTRIBUTE((unused)) int reinit_res=
-        reinit_io_cache(&cache_log, WRITE_CACHE, pos, 0, 0);
+    if (use_reinit) {
+      MY_ATTRIBUTE((unused))
+      int reinit_res = reinit_io_cache(&cache_log, WRITE_CACHE, pos, 0, 0);
       DBUG_ASSERT(reinit_res == 0);
-    }
-    else
+    } else
       my_b_seek(&cache_log, pos);
 
     DBUG_RETURN(oldpos);
@@ -787,63 +684,17 @@
   }
 
   /**
-<<<<<<< HEAD
-=======
-    Check if the binlog cache contains an empty transaction, which has
-    two binlog events "BEGIN" and "COMMIT".
-
-    @return true  The binlog cache contains an empty transaction.
-    @return false Otherwise.
-  */
-  bool has_empty_transaction()
-  {
-    /*
-      The empty transaction has two events in trx/stmt binlog cache
-      and no changes (no SBR changing content and no RBR events).
-      Other transaction should not have two events. So we can identify
-      if this is an empty transaction by the event counter and the
-      cache flags.
-    */
-    if (flags.with_start &&     // Has transaction start statement
-            flags.with_end &&   // Has transaction end statement
-            !flags.with_sbr &&  // No statements changing content
-            !flags.with_rbr &&  // No rows changing content
-            !flags.immediate && // Not a DDL
-            !flags.with_xid &&  // Not a XID transaction and not an atomic DDL Query
-            !flags.with_content)// Does not have any content
-    {
-      DBUG_ASSERT(!flags.with_sbr); // No statements changing content
-      DBUG_ASSERT(!flags.with_rbr); // No rows changing content
-      DBUG_ASSERT(!flags.immediate);// Not a DDL
-      DBUG_ASSERT(!flags.with_xid); // Not a XID trx and not an atomic DDL Query
-
-      return true;
-    }
-    return false;
-  }
-
-  /**
->>>>>>> be20e845
     Check if the binlog cache is empty or contains an empty transaction,
     which has two binlog events "BEGIN" and "COMMIT".
 
     @return true  The binlog cache is empty or contains an empty transaction.
     @return false Otherwise.
   */
-<<<<<<< HEAD
   bool is_empty_or_has_empty_transaction() {
     return is_binlog_empty() || has_empty_transaction();
   }
 
  protected:
-=======
-  bool is_empty_or_has_empty_transaction()
-  {
-    return is_binlog_empty() || has_empty_transaction();
-  }
-
-protected:
->>>>>>> be20e845
   /*
     This structure should have all cache variables/flags that should be restored
     when a ROLLBACK TO SAVEPOINT statement be executed.
@@ -854,10 +705,7 @@
     bool with_start;
     bool with_end;
     bool with_content;
-<<<<<<< HEAD
     size_t event_counter;
-=======
->>>>>>> be20e845
   };
   /*
     For every SAVEPOINT used, we will store a cache_state for the current
@@ -877,21 +725,17 @@
   void truncate(my_off_t pos) {
     DBUG_PRINT("info", ("truncating to position %lu", (ulong)pos));
     remove_pending_event();
-<<<<<<< HEAD
     /*
       Whenever there is an error while flushing cache to file,
       the local cache will not be in a normal state and the same
       cache cannot be used without facing an assert.
       So, clear the cache if there is a flush error.
     */
-    reinit_io_cache(&cache_log, WRITE_CACHE, pos, 0, get_flush_error());
+    MY_ATTRIBUTE((unused))
+    int reinit_res =
+        reinit_io_cache(&cache_log, WRITE_CACHE, pos, 0, get_flush_error());
+    DBUG_ASSERT(reinit_res == 0);
     cache_log.end_of_file = saved_max_binlog_cache_size;
-=======
-    MY_ATTRIBUTE((unused)) int reinit_res=
-      reinit_io_cache(&cache_log, WRITE_CACHE, pos, 0, 0);
-    DBUG_ASSERT(reinit_res == 0);
-    cache_log.end_of_file= saved_max_binlog_cache_size;
->>>>>>> be20e845
   }
 
   /**
@@ -959,34 +803,21 @@
     /*
       This indicates that the cache contain RBR event changing content.
     */
-<<<<<<< HEAD
     bool with_rbr : 1;
-=======
-    bool with_rbr:1;
->>>>>>> be20e845
 
     /*
       This indicates that the cache contain s transaction start statement.
     */
-<<<<<<< HEAD
     bool with_start : 1;
-=======
-    bool with_start:1;
->>>>>>> be20e845
 
     /*
       This indicates that the cache contain a transaction end event.
     */
-<<<<<<< HEAD
     bool with_end : 1;
-=======
-    bool with_end:1;
->>>>>>> be20e845
 
     /*
       This indicates that the cache contain content other than START/END.
     */
-<<<<<<< HEAD
     bool with_content : 1;
 
     /*
@@ -994,9 +825,6 @@
       I/O cache to file.
     */
     bool flush_error : 1;
-=======
-    bool with_content:1;
->>>>>>> be20e845
   } flags;
 
  private:
@@ -1231,12 +1059,7 @@
                   or contains an empty transaction.
     @return false Otherwise.
   */
-<<<<<<< HEAD
   bool has_empty_transaction() {
-=======
-  bool has_empty_transaction()
-  {
->>>>>>> be20e845
     return (trx_cache.is_empty_or_has_empty_transaction() &&
             stmt_cache.is_empty_or_has_empty_transaction() &&
             !is_binlog_empty());
@@ -1618,7 +1441,6 @@
     /* DDL gets marked as xid-requiring at its caching. */
     if (is_atomic_ddl_event(ev)) flags.with_xid = true;
     /* With respect to the event type being written */
-<<<<<<< HEAD
     if (ev->is_sbr_logging_format()) flags.with_sbr = true;
     if (ev->is_rbr_logging_format()) flags.with_rbr = true;
     /* With respect to empty transactions */
@@ -1628,22 +1450,6 @@
     event_counter++;
     DBUG_PRINT("debug",
                ("event_counter= %lu", static_cast<ulong>(event_counter)));
-=======
-    if (ev->is_sbr_logging_format())
-      flags.with_sbr= true;
-    if (ev->is_rbr_logging_format())
-      flags.with_rbr= true;
-#ifndef EMBEDDED_LIBRARY
-    /* With respect to empty transactions */
-    if (ev->starts_group())
-      flags.with_start= true;
-    if (ev->ends_group())
-      flags.with_end= true;
-    if ((!ev->starts_group() && !ev->ends_group())
-        ||ev->get_type_code() == binary_log::VIEW_CHANGE_EVENT)
-      flags.with_content= true;
-#endif
->>>>>>> be20e845
   }
   DBUG_RETURN(0);
 }
@@ -1715,10 +1521,7 @@
               thd->owned_gtid.sidno > 0);
 
   int64 sequence_number, last_committed;
-<<<<<<< HEAD
-
-=======
->>>>>>> be20e845
+
   /* Generate logical timestamps for MTS */
   m_dependency_tracker.get_dependency(thd, sequence_number, last_committed);
 
@@ -1733,7 +1536,6 @@
     condition trn_ctx->last_committed==SEQ_UNINIT to detect this
     situation, hence the need to set it here.
   */
-<<<<<<< HEAD
   thd->get_transaction()->last_committed = SEQ_UNINIT;
 
   /*
@@ -1792,15 +1594,10 @@
       }
     }
   }
-=======
-  thd->get_transaction()->last_committed= SEQ_UNINIT;
-
->>>>>>> be20e845
 
   /*
     Generate and write the Gtid_log_event.
   */
-<<<<<<< HEAD
   Gtid_log_event gtid_event(thd, cache_data->is_trx_cache(), last_committed,
                             sequence_number, cache_data->may_have_sbr_stmts(),
                             original_commit_timestamp,
@@ -1820,11 +1617,6 @@
   DBUG_PRINT("info",
              ("transaction_length= %llu", gtid_event.transaction_length));
 
-=======
-  Gtid_log_event gtid_event(thd, cache_data->is_trx_cache(),
-                            last_committed, sequence_number,
-                            cache_data->may_have_sbr_stmts());
->>>>>>> be20e845
   uchar buf[Gtid_log_event::MAX_EVENT_LENGTH];
   uint32 buf_len = gtid_event.write_to_memory(buf);
   bool ret = writer->write_full_event(buf, buf_len);
@@ -1990,12 +1782,8 @@
 
     DBUG_PRINT("debug", ("bytes_in_cache: %llu", bytes_in_cache));
 
-<<<<<<< HEAD
     trn_ctx->sequence_number = mysql_bin_log.m_dependency_tracker.step();
 
-=======
-    trn_ctx->sequence_number= mysql_bin_log.m_dependency_tracker.step();
->>>>>>> be20e845
     /*
       In case of two caches the transaction is split into two groups.
       The 2nd group is considered to be a successor of the 1st rather
@@ -2149,17 +1937,9 @@
 
 static int binlog_prepare(handlerton *, THD *thd, bool all) {
   DBUG_ENTER("binlog_prepare");
-<<<<<<< HEAD
   if (!all) {
     thd->get_transaction()->store_commit_parent(
         mysql_bin_log.m_dependency_tracker.get_max_committed_timestamp());
-=======
-  if (!all)
-  {
-    thd->get_transaction()->store_commit_parent(mysql_bin_log.
-      m_dependency_tracker.get_max_committed_timestamp());
-
->>>>>>> be20e845
   }
 
   DBUG_RETURN(
@@ -2822,17 +2602,10 @@
       error = cache_mngr->trx_cache.truncate(thd, all);
     }
   }
-<<<<<<< HEAD
   if (stuff_logged) {
     Transaction_ctx *trn_ctx = thd->get_transaction();
     trn_ctx->store_commit_parent(
         m_dependency_tracker.get_max_committed_timestamp());
-=======
-  if (stuff_logged)
-  {
-    Transaction_ctx *trn_ctx= thd->get_transaction();
-    trn_ctx->store_commit_parent(m_dependency_tracker.get_max_committed_timestamp());
->>>>>>> be20e845
   }
 
   DBUG_PRINT("debug", ("error: %d", error));
@@ -3223,34 +2996,18 @@
   DBUG_RETURN(-1);
 }
 
-<<<<<<< HEAD
 bool is_empty_transaction_in_binlog_cache(const THD *thd) {
   DBUG_ENTER("is_empty_transaction_in_binlog_cache");
 
   binlog_cache_mngr *const cache_mngr = thd_get_cache_mngr(thd);
   if (cache_mngr != NULL && cache_mngr->has_empty_transaction()) {
-=======
-
-bool is_empty_transaction_in_binlog_cache(const THD* thd)
-{
-  DBUG_ENTER("is_empty_transaction_in_binlog_cache");
-
-  binlog_cache_mngr *const cache_mngr= thd_get_cache_mngr(thd);
-  if (cache_mngr != NULL && cache_mngr->has_empty_transaction())
-  {
->>>>>>> be20e845
     DBUG_RETURN(true);
   }
 
   DBUG_RETURN(false);
 }
 
-<<<<<<< HEAD
 /**
-=======
-
-/** 
->>>>>>> be20e845
   This function checks if a transactional table was updated by the
   current transaction.
 
@@ -5424,11 +5181,7 @@
     offset at logging the transaction logical timestamps.
   */
   m_dependency_tracker.rotate();
-<<<<<<< HEAD
-
-=======
-#ifdef HAVE_REPLICATION
->>>>>>> be20e845
+
   close_purge_index_file();
 
   update_binlog_end_pos();
@@ -8430,7 +8183,11 @@
              relaylog_file_size, truncate_pos);
 
       // Re-init the I/O thread IO_CACHE
-      reinit_io_cache(&log_file, WRITE_CACHE, truncate_pos, 0, true);
+      if (reinit_io_cache(&log_file, WRITE_CACHE, truncate_pos, 0, true)) {
+        mi->report(ERROR_LEVEL, ER_SLAVE_RELAY_LOG_WRITE_FAILURE,
+                   ER_THD(current_thd, ER_SLAVE_RELAY_LOG_WRITE_FAILURE),
+                   "unable to re-initialize I/O thread I/O cache");
+      }
 
       // Re-init the SQL thread IO_CACHE
       DBUG_ASSERT(strcmp(rli->get_event_relay_log_name(), log_file_name) ||
@@ -8606,17 +8363,10 @@
       Commit parent identification of non-transactional query has
       been deferred until now, except for the mixed transaction case.
     */
-<<<<<<< HEAD
     trn_ctx->store_commit_parent(
         m_dependency_tracker.get_max_committed_timestamp());
     if (cache_mngr->stmt_cache.finalize(thd)) DBUG_RETURN(RESULT_ABORTED);
     stmt_stuff_logged = true;
-=======
-    trn_ctx->store_commit_parent(m_dependency_tracker.get_max_committed_timestamp());
-    if (cache_mngr->stmt_cache.finalize(thd))
-      DBUG_RETURN(RESULT_ABORTED);
-    stmt_stuff_logged= true;
->>>>>>> be20e845
   }
 
   /*
@@ -9147,14 +8897,8 @@
   }
   if (thd->get_transaction()->sequence_number != SEQ_UNINIT)
     m_dependency_tracker.update_max_committed(thd);
-<<<<<<< HEAD
   if (thd->get_transaction()->m_flags.commit_low) {
     const bool all = thd->get_transaction()->m_flags.real_commit;
-=======
-  if (thd->get_transaction()->m_flags.commit_low)
-  {
-    const bool all= thd->get_transaction()->m_flags.real_commit;
->>>>>>> be20e845
     /*
       Now flush error and sync erros are ignored and we are continuing and
       committing. And at this time, commit_error cannot be COMMIT_ERROR.
