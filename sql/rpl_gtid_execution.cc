--- conflicted
+++ resolved
@@ -475,8 +475,6 @@
     thd->variables.gtid_next.set_undefined();
 
   DBUG_VOID_RETURN;
-<<<<<<< HEAD
-=======
 }
 
 
@@ -490,10 +488,7 @@
     DBUG_RETURN(0);
   }
 
-  global_sid_lock->rdlock();
-  gtid_state->update_on_rollback(thd);
-  global_sid_lock->unlock();
+ gtid_state->update_on_rollback(thd);
 
   DBUG_RETURN(0);
->>>>>>> 4745b919
 }