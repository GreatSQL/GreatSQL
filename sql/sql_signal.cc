<<<<<<< HEAD
/* Copyright (c) 2008, 2017, Oracle and/or its affiliates. All rights reserved.
=======
/* Copyright (c) 2008, 2019, Oracle and/or its affiliates. All rights reserved.
>>>>>>> 4869291f

   This program is free software; you can redistribute it and/or modify
   it under the terms of the GNU General Public License, version 2.0,
   as published by the Free Software Foundation.

   This program is also distributed with certain software (including
   but not limited to OpenSSL) that is licensed under separate terms,
   as designated in a particular file or component or in included license
   documentation.  The authors of MySQL hereby grant you an additional
   permission to link the program and your derivative works with the
   separately licensed software that they have included with MySQL.

   This program is distributed in the hope that it will be useful,
   but WITHOUT ANY WARRANTY; without even the implied warranty of
   MERCHANTABILITY or FITNESS FOR A PARTICULAR PURPOSE.  See the
   GNU General Public License, version 2.0, for more details.

   You should have received a copy of the GNU General Public License
   along with this program; if not, write to the Free Software
   Foundation, Inc., 51 Franklin St, Fifth Floor, Boston, MA 02110-1301  USA */

#include "sql/sql_signal.h"

#include <sys/types.h>

#include "lex_string.h"
#include "m_ctype.h"
#include "m_string.h"
#include "my_dbug.h"
#include "my_inttypes.h"
#include "my_macros.h"
#include "my_sys.h"
#include "mysql/components/services/psi_error_bits.h"
#include "mysql/psi/mysql_error.h"
#include "mysqld_error.h"     // ER_*
#include "sql/derror.h"       // ER_THD
#include "sql/item.h"         // Item
#include "sql/sp_pcontext.h"  // sp_condition_value
#include "sql/sp_rcontext.h"  // sp_rcontext
#include "sql/sql_class.h"    // THD
#include "sql/sql_lex.h"
#include "sql_string.h"

struct MEM_ROOT;

/*
  The parser accepts any error code (desired)
  The runtime internally supports any error code (desired)
  The client server protocol is limited to 16 bits error codes (restriction)
  Enforcing the 65535 limit in the runtime until the protocol can change.
*/
#define MAX_MYSQL_ERRNO UINT_MAX16

static const LEX_STRING CONDITION_ITEM_NAMES[] = {
    {C_STRING_WITH_LEN("CLASS_ORIGIN")},
    {C_STRING_WITH_LEN("SUBCLASS_ORIGIN")},
    {C_STRING_WITH_LEN("CONSTRAINT_CATALOG")},
    {C_STRING_WITH_LEN("CONSTRAINT_SCHEMA")},
    {C_STRING_WITH_LEN("CONSTRAINT_NAME")},
    {C_STRING_WITH_LEN("CATALOG_NAME")},
    {C_STRING_WITH_LEN("SCHEMA_NAME")},
    {C_STRING_WITH_LEN("TABLE_NAME")},
    {C_STRING_WITH_LEN("COLUMN_NAME")},
    {C_STRING_WITH_LEN("CURSOR_NAME")},
    {C_STRING_WITH_LEN("MESSAGE_TEXT")},
    {C_STRING_WITH_LEN("MYSQL_ERRNO")},

    {C_STRING_WITH_LEN("CONDITION_IDENTIFIER")},
    {C_STRING_WITH_LEN("CONDITION_NUMBER")},
    {C_STRING_WITH_LEN("CONNECTION_NAME")},
    {C_STRING_WITH_LEN("MESSAGE_LENGTH")},
    {C_STRING_WITH_LEN("MESSAGE_OCTET_LENGTH")},
    {C_STRING_WITH_LEN("PARAMETER_MODE")},
    {C_STRING_WITH_LEN("PARAMETER_NAME")},
    {C_STRING_WITH_LEN("PARAMETER_ORDINAL_POSITION")},
    {C_STRING_WITH_LEN("RETURNED_SQLSTATE")},
    {C_STRING_WITH_LEN("ROUTINE_CATALOG")},
    {C_STRING_WITH_LEN("ROUTINE_NAME")},
    {C_STRING_WITH_LEN("ROUTINE_SCHEMA")},
    {C_STRING_WITH_LEN("SERVER_NAME")},
    {C_STRING_WITH_LEN("SPECIFIC_NAME")},
    {C_STRING_WITH_LEN("TRIGGER_CATALOG")},
    {C_STRING_WITH_LEN("TRIGGER_NAME")},
    {C_STRING_WITH_LEN("TRIGGER_SCHEMA")}};

bool Set_signal_information::set_item(enum_condition_item_name name,
                                      Item *item) {
  if (m_item[name] != NULL) {
    my_error(ER_DUP_SIGNAL_SET, MYF(0), CONDITION_ITEM_NAMES[name].str);
    return true;
  }
  m_item[name] = item;
  return false;
}

void Sql_cmd_common_signal::assign_defaults(
    THD *thd, Sql_condition *cond, bool set_level_code,
    Sql_condition::enum_severity_level level, int sqlcode) {
  if (set_level_code) {
    cond->m_severity_level = level;
    cond->m_mysql_errno = sqlcode;
  }
  if (!cond->message_text()) cond->set_message_text(ER_THD(thd, sqlcode));
}

void Sql_cmd_common_signal::eval_defaults(THD *thd, Sql_condition *cond) {
  DBUG_ASSERT(cond);

  const char *sqlstate;
  bool set_defaults = (m_cond != 0);

  if (set_defaults) {
    /*
      SIGNAL is restricted in sql_yacc.yy to only signal SQLSTATE conditions.
    */
    DBUG_ASSERT(m_cond->type == sp_condition_value::SQLSTATE);
    sqlstate = m_cond->sql_state;
    cond->set_returned_sqlstate(sqlstate);
  } else
    sqlstate = cond->returned_sqlstate();

  DBUG_ASSERT(sqlstate);
  /* SQLSTATE class "00": illegal, rejected in the parser. */
  DBUG_ASSERT(!is_sqlstate_completion(sqlstate));

  if (is_sqlstate_warning(sqlstate)) {
    /* SQLSTATE class "01": warning. */
    assign_defaults(thd, cond, set_defaults, Sql_condition::SL_WARNING,
                    ER_SIGNAL_WARN);
  } else if (is_sqlstate_not_found(sqlstate)) {
    /* SQLSTATE class "02": not found. */
    assign_defaults(thd, cond, set_defaults, Sql_condition::SL_ERROR,
                    ER_SIGNAL_NOT_FOUND);
  } else {
    /* other SQLSTATE classes : error. */
    assign_defaults(thd, cond, set_defaults, Sql_condition::SL_ERROR,
                    ER_SIGNAL_EXCEPTION);
  }
}

static bool assign_fixed_string(MEM_ROOT *mem_root, CHARSET_INFO *dst_cs,
                                size_t max_char, String *dst,
                                const String *src) {
  bool truncated;
  size_t numchars;
  const CHARSET_INFO *src_cs;
  const char *src_str;
  const char *src_end;
  size_t src_len;
  size_t to_copy;
  char *dst_str;
  size_t dst_len;
  size_t dst_copied;
  size_t dummy_offset;

  src_str = src->ptr();
  if (src_str == NULL) {
    dst->set((const char *)NULL, 0, dst_cs);
    return false;
  }

  src_cs = src->charset();
  src_len = src->length();
  src_end = src_str + src_len;
  numchars = src_cs->cset->numchars(src_cs, src_str, src_end);

  if (numchars <= max_char) {
    to_copy = src->length();
    truncated = false;
  } else {
    numchars = max_char;
    to_copy = dst_cs->cset->charpos(dst_cs, src_str, src_end, numchars);
    truncated = true;
  }

  if (String::needs_conversion(to_copy, src_cs, dst_cs, &dummy_offset)) {
    dst_len = numchars * dst_cs->mbmaxlen;
<<<<<<< HEAD
    dst_str = (char *)alloc_root(mem_root, dst_len + 1);
=======
    dst_str = (char *)mem_root->Alloc(dst_len + 1);
>>>>>>> 4869291f
    if (dst_str) {
      const char *well_formed_error_pos;
      const char *cannot_convert_error_pos;
      const char *from_end_pos;

      dst_copied = well_formed_copy_nchars(
          dst_cs, dst_str, dst_len, src_cs, src_str, src_len, numchars,
          &well_formed_error_pos, &cannot_convert_error_pos, &from_end_pos);
      DBUG_ASSERT(dst_copied <= dst_len);
      dst_len = dst_copied; /* In case the copy truncated the data */
      dst_str[dst_copied] = '\0';
    }
  } else {
    dst_len = to_copy;
<<<<<<< HEAD
    dst_str = (char *)alloc_root(mem_root, dst_len + 1);
=======
    dst_str = (char *)mem_root->Alloc(dst_len + 1);
>>>>>>> 4869291f
    if (dst_str) {
      memcpy(dst_str, src_str, to_copy);
      dst_str[to_copy] = '\0';
    }
  }
  dst->set(dst_str, dst_len, dst_cs);

  return truncated;
}

static int assign_condition_item(MEM_ROOT *mem_root, const char *name, THD *thd,
                                 Item *set, String *ci) {
  char str_buff[(64 + 1) * 4]; /* Room for a null terminated UTF8 String 64 */
  String str_value(str_buff, sizeof(str_buff), &my_charset_utf8_bin);
  String *str;
  bool truncated;

  DBUG_ENTER("assign_condition_item");

  if (set->is_null()) {
    thd->raise_error_printf(ER_WRONG_VALUE_FOR_VAR, name, "NULL");
    DBUG_RETURN(1);
  }

  str = set->val_str(&str_value);
  truncated = assign_fixed_string(mem_root, &my_charset_utf8_bin, 64, ci, str);
  if (truncated) {
    if (thd->is_strict_mode()) {
      thd->raise_error_printf(ER_COND_ITEM_TOO_LONG, name);
      DBUG_RETURN(1);
    }

    thd->raise_warning_printf(WARN_COND_ITEM_TRUNCATED, name);
  }

  DBUG_RETURN(0);
}

int Sql_cmd_common_signal::eval_signal_informations(THD *thd,
                                                    Sql_condition *cond) {
  struct cond_item_map {
    enum_condition_item_name m_item;
    String Sql_condition::*m_member;
  };

  static cond_item_map map[] = {
      {CIN_CLASS_ORIGIN, &Sql_condition::m_class_origin},
      {CIN_SUBCLASS_ORIGIN, &Sql_condition::m_subclass_origin},
      {CIN_CONSTRAINT_CATALOG, &Sql_condition::m_constraint_catalog},
      {CIN_CONSTRAINT_SCHEMA, &Sql_condition::m_constraint_schema},
      {CIN_CONSTRAINT_NAME, &Sql_condition::m_constraint_name},
      {CIN_CATALOG_NAME, &Sql_condition::m_catalog_name},
      {CIN_SCHEMA_NAME, &Sql_condition::m_schema_name},
      {CIN_TABLE_NAME, &Sql_condition::m_table_name},
      {CIN_COLUMN_NAME, &Sql_condition::m_column_name},
      {CIN_CURSOR_NAME, &Sql_condition::m_cursor_name}};

  Item *set;
  String str_value;
  String *str;
  int i;
  uint j;
  int result = 1;
  enum_condition_item_name item_enum;
  String *member;
  const LEX_STRING *name;

  DBUG_ENTER("Sql_cmd_common_signal::eval_signal_informations");

  for (i = CIN_FIRST_PROPERTY; i <= CIN_LAST_PROPERTY; i++) {
    set = m_set_signal_information->m_item[i];
    if (set) {
      if (!set->fixed) {
        if (set->fix_fields(thd, &set)) goto end;
        m_set_signal_information->m_item[i] = set;
      }
    }
  }

  /*
    Generically assign all the UTF8 String 64 condition items
    described in the map.
  */
  for (j = 0; j < array_elements(map); j++) {
    item_enum = map[j].m_item;
    set = m_set_signal_information->m_item[item_enum];
    if (set != NULL) {
      member = &(cond->*map[j].m_member);
      name = &CONDITION_ITEM_NAMES[item_enum];
      if (assign_condition_item(cond->m_mem_root, name->str, thd, set, member))
        goto end;
    }
  }

  /*
    Assign the remaining attributes.
  */

  set = m_set_signal_information->m_item[CIN_MESSAGE_TEXT];
  if (set != NULL) {
    if (set->is_null()) {
      thd->raise_error_printf(ER_WRONG_VALUE_FOR_VAR, "MESSAGE_TEXT", "NULL");
      goto end;
    }
    /*
      Enforce that SET MESSAGE_TEXT = <value> evaluates the value
      as VARCHAR(128) CHARACTER SET UTF8.
    */
    bool truncated;
    String utf8_text;
    str = set->val_str(&str_value);
    truncated = assign_fixed_string(thd->mem_root, &my_charset_utf8_bin, 128,
                                    &utf8_text, str);
    if (truncated) {
      if (thd->is_strict_mode()) {
        thd->raise_error_printf(ER_COND_ITEM_TOO_LONG, "MESSAGE_TEXT");
        goto end;
      }

      thd->raise_warning_printf(WARN_COND_ITEM_TRUNCATED, "MESSAGE_TEXT");
    }

    /*
      See the comments
       "Design notes about Sql_condition::m_message_text."
      in file sql_error.cc
    */
    String converted_text;
    converted_text.set_charset(error_message_charset_info);
    converted_text.append(utf8_text.ptr(), utf8_text.length(),
                          utf8_text.charset());
    cond->set_message_text(converted_text.c_ptr_safe());
  }

  set = m_set_signal_information->m_item[CIN_MYSQL_ERRNO];
  if (set != NULL) {
    if (set->is_null()) {
      thd->raise_error_printf(ER_WRONG_VALUE_FOR_VAR, "MYSQL_ERRNO", "NULL");
      goto end;
    }
    longlong code = set->val_int();
    if ((code <= 0) || (code > MAX_MYSQL_ERRNO)) {
      str = set->val_str(&str_value);
      thd->raise_error_printf(ER_WRONG_VALUE_FOR_VAR, "MYSQL_ERRNO",
                              str->c_ptr_safe());
      goto end;
    }
    cond->m_mysql_errno = (int)code;
  }

  /*
    The various item->val_xxx() methods don't return an error code,
    but flag thd in case of failure.
  */
  if (!thd->is_error()) result = 0;

end:
  for (i = CIN_FIRST_PROPERTY; i <= CIN_LAST_PROPERTY; i++) {
    set = m_set_signal_information->m_item[i];
    if (set) {
      if (set->fixed) set->cleanup();
    }
  }

  DBUG_RETURN(result);
}

bool Sql_cmd_signal::execute(THD *thd) {
  Sql_condition cond(thd->mem_root);

  DBUG_ENTER("Sql_cmd_signal::execute");

  /*
    WL#2110 SIGNAL specification says:

      When SIGNAL is executed, it has five effects, in the following order:

        (1) First, the Diagnostics Area is completely cleared. So if the
        SIGNAL is in a DECLARE HANDLER then any pending errors or warnings
        are gone. So is 'row count'.

    This has roots in the SQL standard specification for SIGNAL.
  */

  thd->get_stmt_da()->reset_diagnostics_area();
  thd->set_row_count_func(0);
  thd->get_stmt_da()->reset_condition_info(thd);

  DBUG_ASSERT(thd->lex->query_tables == NULL);

  eval_defaults(thd, &cond);
  if (eval_signal_informations(thd, &cond)) DBUG_RETURN(true);

  /* SIGNAL should not signal SL_NOTE */
  DBUG_ASSERT((cond.severity() == Sql_condition::SL_WARNING) ||
              (cond.severity() == Sql_condition::SL_ERROR));

  Sql_condition *raised =
      thd->raise_condition(cond.mysql_errno(), cond.returned_sqlstate(),
                           cond.severity(), cond.message_text());
  if (raised) {
    raised->copy_opt_attributes(&cond);
  }

  if (cond.severity() == Sql_condition::SL_WARNING) {
    my_ok(thd);
    DBUG_RETURN(false);
  }

  DBUG_RETURN(true);
}

/**
  Execute RESIGNAL SQL-statement.

  @param thd Thread context.

  @return Error status
  @retval true  in case of error
  @retval false on success
*/

bool Sql_cmd_resignal::execute(THD *thd) {
  sp_rcontext::Handler_call_frame *frame = NULL;

  DBUG_ENTER("Sql_cmd_resignal::execute");

  if (!thd->sp_runtime_ctx ||
      !(frame = thd->sp_runtime_ctx->current_handler_frame())) {
    thd->raise_error(ER_RESIGNAL_WITHOUT_ACTIVE_HANDLER);
    DBUG_RETURN(true);
  }

  thd->pop_diagnostics_area();

  Diagnostics_area *da = thd->get_stmt_da();

  // allow set_error_status(), in raise_condition() or here.
  da->reset_diagnostics_area();

  Sql_condition *raised = NULL;

  // RESIGNAL with signal_value.
  if (m_cond) {
    // Make a temporary Sql_condition for modification
    Sql_condition signaled_err(
        thd->mem_root, frame->sql_condition->mysql_errno(),
        frame->sql_condition->returned_sqlstate(),
        frame->sql_condition->severity(), frame->sql_condition->message_text());

    eval_defaults(thd, &signaled_err);
    if (!eval_signal_informations(thd, &signaled_err)) {
      // Make room for the new RESIGNAL condition.
      da->reserve_number_of_conditions(thd, 1);

      raised = thd->raise_condition(
          signaled_err.mysql_errno(), signaled_err.returned_sqlstate(),
          signaled_err.severity(), signaled_err.message_text());
      if (raised) {
        raised->copy_opt_attributes(&signaled_err);
      }
    }
  } else  // RESIGNAL modifying an existing condition.
  {
    /*
      Get the raised condition from Handler_call_frame so it can be
      modified directly.
      Note: This condition might not be in the Diagnostics Area
      if it was full when the condition was raised or if
      Diagnostics_area::set_error_status() was used directly.
    */
    raised = frame->sql_condition;
    eval_defaults(thd, raised);
    if (!eval_signal_informations(thd, raised)) {
      if (raised->severity() == Sql_condition::SL_ERROR)
        da->set_error_status(raised->mysql_errno(), raised->message_text(),
                             raised->returned_sqlstate());
    }
    MYSQL_LOG_ERROR(raised->mysql_errno(), PSI_ERROR_OPERATION_RAISED);
  }

  // RESIGNAL should not resignal SL_NOTE
  DBUG_ASSERT(!raised || (raised->severity() == Sql_condition::SL_WARNING) ||
              (raised->severity() == Sql_condition::SL_ERROR));

  /*
    We now have the following possibilities:
    1) We RESIGNAL a warning
    2) We RESIGNAL an error for which there is another CONTINUE handler.
    3) We RESIGNAL an error for which there is another EXIT handler.
    4) We RESIGNAL an error for which there is no appropriate handler.

    In 1) and 2) we will continue executing the handler. Therefore we
    should add the Diagnostics Area we just popped, back. By doing
    pop+push rather than nothing, we make sure that the condition modified
    by RESIGNAL (if any) is modified on both the first and the second
    Diagnostics Area (not just in the first).

    For 3) we will anyway pop the handler frame, thus also popping the
    handler DA and we should also add it back.

    For 4) we could avoid pushing the DA back, but it's hard to detect
    here if we are in fact in situation 4). Therefore it's easiest to
    just add the DA back. It will in any case be popped by the SP
    exit code.
  */
  frame->handler_da.reset_condition_info(thd);
  frame->handler_da.reset_diagnostics_area();
  thd->push_diagnostics_area(&frame->handler_da);

  // Transfer any exception condition information.
  if (da->is_error())
    frame->handler_da.set_error_status(da->mysql_errno(), da->message_text(),
                                       da->returned_sqlstate());

  /*
    Reset the DA which was used during RESIGNAL execution.
    This prepares it for the statement which will be executed after
    next pop.
  */
  da->reset_diagnostics_area();

  DBUG_RETURN(thd->is_error());
}<|MERGE_RESOLUTION|>--- conflicted
+++ resolved
@@ -1,8 +1,4 @@
-<<<<<<< HEAD
-/* Copyright (c) 2008, 2017, Oracle and/or its affiliates. All rights reserved.
-=======
 /* Copyright (c) 2008, 2019, Oracle and/or its affiliates. All rights reserved.
->>>>>>> 4869291f
 
    This program is free software; you can redistribute it and/or modify
    it under the terms of the GNU General Public License, version 2.0,
@@ -180,11 +176,7 @@
 
   if (String::needs_conversion(to_copy, src_cs, dst_cs, &dummy_offset)) {
     dst_len = numchars * dst_cs->mbmaxlen;
-<<<<<<< HEAD
-    dst_str = (char *)alloc_root(mem_root, dst_len + 1);
-=======
     dst_str = (char *)mem_root->Alloc(dst_len + 1);
->>>>>>> 4869291f
     if (dst_str) {
       const char *well_formed_error_pos;
       const char *cannot_convert_error_pos;
@@ -199,11 +191,7 @@
     }
   } else {
     dst_len = to_copy;
-<<<<<<< HEAD
-    dst_str = (char *)alloc_root(mem_root, dst_len + 1);
-=======
     dst_str = (char *)mem_root->Alloc(dst_len + 1);
->>>>>>> 4869291f
     if (dst_str) {
       memcpy(dst_str, src_str, to_copy);
       dst_str[to_copy] = '\0';
