/* Copyright (c) 2018, Oracle and/or its affiliates. All rights reserved.

   This program is free software; you can redistribute it and/or modify
   it under the terms of the GNU General Public License, version 2.0,
   as published by the Free Software Foundation.

   This program is also distributed with certain software (including
   but not limited to OpenSSL) that is licensed under separate terms,
   as designated in a particular file or component or in included license
   documentation.  The authors of MySQL hereby grant you an additional
   permission to link the program and your derivative works with the
   separately licensed software that they have included with MySQL.

   This program is distributed in the hope that it will be useful,
   but WITHOUT ANY WARRANTY; without even the implied warranty of
   MERCHANTABILITY or FITNESS FOR A PARTICULAR PURPOSE.  See the
   GNU General Public License, version 2.0, for more details.

   You should have received a copy of the GNU General Public License
   along with this program; if not, write to the Free Software
   Foundation, Inc., 51 Franklin St, Fifth Floor, Boston, MA 02110-1301  USA */

#ifndef BINLOG_ISTREAM_INCLUDED
#define BINLOG_ISTREAM_INCLUDED
#include "my_sys.h"
#include "sql/basic_istream.h"
#include "sql/rpl_log_encryption.h"

/**
   It defines the error types which could happen when reading binlog files or
   deserializing binlog events. String error message of the error types are
   defined as well. It has a member variable to store an error type and
   provides a few functions to check the error type stored in the member
   variable.
 */
class Binlog_read_error {
 public:
  /**
     Possible errors which happens when reading an event.
  */
  enum Error_type {
    // No error happens
    SUCCESS = 0,
    /*
      Arrive at the end of the stream. Nothing was read. It is smaller than any
      other errors. Because READ_EOF is often not an error, and others are
      usually errors.
    */
    READ_EOF = 1,
    // malformed event
    BOGUS,
    // IO error while reading
    SYSTEM_IO,
    // Failed to allocate memory
    MEM_ALLOCATE,
    // Only a partial event could be read
    TRUNC_EVENT,
    // Only a partial Format_description_log_event could be read
    TRUNC_FD_EVENT,
    EVENT_TOO_LARGE,
    CHECKSUM_FAILURE,
    // Event's is_valid returned false
    INVALID_EVENT,
    // Cannot open the binlog file
    CANNOT_OPEN,
    // System IO error happened while reading the binlog magic
    HEADER_IO_FAILURE,
    // The binlog magic is incorrect
    BAD_BINLOG_MAGIC,
<<<<<<< HEAD
    // Invalid starting offset e.g. "SHOW BINLOG EVENTS FROM 5"
    INVALID_OFFSET,
    // Failed to initialize binlog decryption
    DECRYPT_INIT_FAILURE,
    // Encrypted event decryption failure
    DECRYPT
=======
    INVALID_ENCRYPTION_HEADER,
    CANNOT_GET_FILE_PASSWORD,
    READ_ENCRYPTED_LOG_FILE_IS_NOT_SUPPORTED,
    ERROR_DECRYPTING_FILE
>>>>>>> 8e797a5d
  };

  Binlog_read_error() {}
  Binlog_read_error(Error_type type) : m_type(type) {}

  bool has_error() { return m_type != SUCCESS; }
  bool has_fatal_error() { return m_type > READ_EOF; }

  /**
     Return the error encounted when reading events.
   */
  Error_type get_type() const { return m_type; }

  /**
     Return error message of the error type.

     @return It will return nullptr if m_type is SUCCESS. In practice, it should
             never be called if m_type is SUCCESS. So an assertion is added in
             debug mode which predicts m_type is not SUCCESS.
  */
  const char *get_str() const;

  /**
     Set m_error to error.

     @param[in] type  The error type will be set
     @retval false If error is SUCCESS
     @retval true If error is not SUCCESS.
  */
  bool set_type(Error_type type) {
    m_type = type;
    return has_error();
  }

 private:
  Error_type m_type = SUCCESS;
};

/**
  Seekable_istream with decryption feature. It can be setup into an stream
  pipeline. In the pipeline, it decrypts the data from down stream and then
  feeds the decrypted data into up stream.
*/
class Binlog_encryption_istream : public Basic_seekable_istream {
 public:
  ~Binlog_encryption_istream() override;

  /**
    Initialize the context used in the decryption stream.

    @param[in] down_istream The down stream where the encrypted data is stored.
    @param[in] binlog_read_error Binlog_encryption_istream doesn't own a
                                 Binlog_read_error. So the caller should provide
                                 one to it. When error happens, the error type
                                 will be set into 'binlog_read_error'.

    @retval false Succeed.
    @retval true Error.
  */
  bool open(std::unique_ptr<Basic_seekable_istream> down_istream,
            Binlog_read_error *binlog_read_error);
  /**
    Closes the stream. It also closes the down stream and the decryptor.
  */
  void close();

  ssize_t read(unsigned char *buffer, size_t length) override;
  bool seek(my_off_t offset) override;
  my_off_t length() override;

 private:
  /* The decryptor cypher to decrypt the content read from down stream */
  std::unique_ptr<Rpl_cipher> m_decryptor;
  /* The down stream containing the encrypted content */
  std::unique_ptr<Basic_seekable_istream> m_down_istream;
};

/**
   Base class of binlog input files. It is a logical binlog file which wraps
   and hides the detail of lower layer storage implementation. Binlog reader and
   other binlog code just uses this class to control real storage.
*/
class Basic_binlog_ifile : public Basic_seekable_istream {
 public:
  /**
     @param[in] binlog_read_error Basic_binlog_ifile doesn't own an
                                  Binlog_read_error. So the caller should
                                  provide one to it. When error happens,
                                  the error type will be set into 'error'.
   */
  Basic_binlog_ifile(Binlog_read_error *binlog_read_error);
  Basic_binlog_ifile(const Basic_binlog_ifile &) = delete;
  Basic_binlog_ifile &operator=(const Basic_binlog_ifile &) = delete;
  ~Basic_binlog_ifile() override;
  /**
     Open a binlog file.

     @param[in] file_name  name of the binlog file which will be opened.
  */
  bool open(const char *file_name);
  /**
     Close the binlog file it is reading.
  */
  void close();

  ssize_t read(unsigned char *buffer, size_t length) override;
  bool seek(my_off_t position) override;

  my_off_t position() const { return m_position; }
  bool is_open() const { return m_istream != nullptr; }

  /**
     Get length of the binlog file. It is not os file length. The content maybe
     encrypted or compressed. It is the total length of BINLOG_MAGIC and all
     raw binlog events.
  */
  my_off_t length() override;

 protected:
  /**
     Open the system layer file. It is the entry of the stream pipeline.
     Implementation is delegated to sub-classes. Sub-classes opens system layer
     files in different way.

     @param[in] file_name  name of the binlog file which will be opened.
  */
  virtual std::unique_ptr<Basic_seekable_istream> open_file(
      const char *file_name) = 0;

  /**
     It is convenient for caller to share a Binlog_read_error object between
     streams. So Binlog_read_error pointer is defined here. It should be
     initialized in constructor by caller.
  */
  Binlog_read_error *m_error;

 private:
  /**
     The binlog's position where it is reading. It is the position in logical
     binlog file, but not the position of system file.
  */
  my_off_t m_position = 0;
  /** It is the entry of the low level stream pipeline. */
  std::unique_ptr<Basic_seekable_istream> m_istream;

  /**
     Read binlog magic from binlog file and check if it is valid binlog magic.

     This function also takes care of setting up any other stream layer (i.e.
     encryption) when needed.

     @retval false The high level stream layer was recognized as a binary log.
     @retval true Failure identifying the high level stream layer.
  */
  bool read_binlog_magic();
};

#ifdef MYSQL_SERVER
/**
   Binlog input file. It is responsible for opening binlog files generated by
   the server itself, but not relaylog files.
*/
class Binlog_ifile : public Basic_binlog_ifile {
 public:
  using Basic_binlog_ifile::Basic_binlog_ifile;

 protected:
  std::unique_ptr<Basic_seekable_istream> open_file(
      const char *file_name) override;
};

/**
   Relaylog input file. It is responsible for opening relay log files.
*/
class Relaylog_ifile : public Basic_binlog_ifile {
 public:
  using Basic_binlog_ifile::Basic_binlog_ifile;

 protected:
  std::unique_ptr<Basic_seekable_istream> open_file(
      const char *file_name) override;
};
#endif

#endif  // BINLOG_ISTREAM_INCLUDED<|MERGE_RESOLUTION|>--- conflicted
+++ resolved
@@ -67,19 +67,14 @@
     HEADER_IO_FAILURE,
     // The binlog magic is incorrect
     BAD_BINLOG_MAGIC,
-<<<<<<< HEAD
+    INVALID_ENCRYPTION_HEADER,
+    CANNOT_GET_FILE_PASSWORD,
+    READ_ENCRYPTED_LOG_FILE_IS_NOT_SUPPORTED,
+    ERROR_DECRYPTING_FILE,
     // Invalid starting offset e.g. "SHOW BINLOG EVENTS FROM 5"
     INVALID_OFFSET,
     // Failed to initialize binlog decryption
-    DECRYPT_INIT_FAILURE,
-    // Encrypted event decryption failure
-    DECRYPT
-=======
-    INVALID_ENCRYPTION_HEADER,
-    CANNOT_GET_FILE_PASSWORD,
-    READ_ENCRYPTED_LOG_FILE_IS_NOT_SUPPORTED,
-    ERROR_DECRYPTING_FILE
->>>>>>> 8e797a5d
+    DECRYPT_PRE_8_0_14_INIT_FAILURE
   };
 
   Binlog_read_error() {}
