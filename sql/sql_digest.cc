/* Copyright (c) 2008, 2019, Oracle and/or its affiliates. All rights reserved.

  This program is free software; you can redistribute it and/or modify
  it under the terms of the GNU General Public License, version 2.0,
  as published by the Free Software Foundation.

  This program is also distributed with certain software (including
  but not limited to OpenSSL) that is licensed under separate terms,
  as designated in a particular file or component or in included license
  documentation.  The authors of MySQL hereby grant you an additional
  permission to link the program and your derivative works with the
  separately licensed software that they have included with MySQL.

  This program is distributed in the hope that it will be useful,
  but WITHOUT ANY WARRANTY; without even the implied warranty of
  MERCHANTABILITY or FITNESS FOR A PARTICULAR PURPOSE.  See the
  GNU General Public License, version 2.0, for more details.

  You should have received a copy of the GNU General Public License
  along with this program; if not, write to the Free Software
  Foundation, Inc., 51 Franklin St, Fifth Floor, Boston, MA 02110-1301  USA */

/*
  This code needs extra visibility in the lexer structures
*/

#include "sql/sql_digest.h"

#include "lex_string.h"
#include "m_ctype.h"
#include "my_dbug.h"
#include "my_inttypes.h"
#include "my_macros.h"
#include "my_sys.h"
#include "mysql_com.h"
#include "sha2.h"                   // SHA256
#include "sql/lexer_yystype.h"      // Lexer_yystype
#include "sql/sql_digest_stream.h"  // sql_digest_state
#include "sql/sql_yacc.h"           // Generated code.
#include "sql_string.h"             // String

#define LEX_TOKEN_WITH_DEFINITION
#include "sql/lex_token.h"

#define SIZE_OF_A_TOKEN 2

ulong max_digest_length = 0;
ulong get_max_digest_length() { return max_digest_length; }

/**
  Read a single token from token array.
*/
inline uint read_token(const sql_digest_storage *digest_storage, uint index,
                       uint *tok) {
  size_t safe_byte_count = digest_storage->m_byte_count;

  if (index + SIZE_OF_A_TOKEN <= safe_byte_count &&
      safe_byte_count <= digest_storage->m_token_array_length) {
    const unsigned char *src = &digest_storage->m_token_array[index];
    *tok = src[0] | (src[1] << 8);
    return index + SIZE_OF_A_TOKEN;
  }

  /* The input byte stream is exhausted. */
  *tok = 0;
  return MAX_DIGEST_STORAGE_SIZE + 1;
}

/**
  Store a single token in token array.
*/
inline void store_token(sql_digest_storage *digest_storage, uint token) {
  /* WRITE: ok to assert, storing a token is race free. */
  DBUG_ASSERT(digest_storage->m_byte_count <=
              digest_storage->m_token_array_length);

  if (digest_storage->m_byte_count + SIZE_OF_A_TOKEN <=
      digest_storage->m_token_array_length) {
    unsigned char *dest =
        &digest_storage->m_token_array[digest_storage->m_byte_count];
    dest[0] = token & 0xff;
    dest[1] = (token >> 8) & 0xff;
    digest_storage->m_byte_count += SIZE_OF_A_TOKEN;
  } else {
    digest_storage->m_full = true;
  }
}

/**
  Read an identifier from token array.
*/
inline uint read_identifier(const sql_digest_storage *digest_storage,
<<<<<<< HEAD
                            uint index, char **id_string, int *id_length) {
=======
                            uint index, const char **id_string,
                            int *id_length) {
>>>>>>> 4869291f
  uint new_index;
  uint safe_byte_count = digest_storage->m_byte_count;

  /* READ: never assert on data, reading can be racy when used concurrently
   * (pfs). */

  /*
    token + length + string are written in an atomic way,
    so we do always expect a length + string here
  */

  uint bytes_needed = SIZE_OF_A_TOKEN;
  /* If we can read token and identifier length */
  if ((safe_byte_count <= digest_storage->m_token_array_length) &&
      (index + bytes_needed) <= safe_byte_count) {
    const unsigned char *src = &digest_storage->m_token_array[index];
    /* Read the length of identifier */
    uint length = src[0] | (src[1] << 8);
    bytes_needed += length;
    /* If we can read entire identifier from token array */
    if ((index + bytes_needed) <= safe_byte_count) {
<<<<<<< HEAD
      *id_string = (char *)(src + 2);
=======
      *id_string = pointer_cast<const char *>(src) + 2;
>>>>>>> 4869291f
      *id_length = length;

      new_index = index + bytes_needed;
      return new_index;
    }
  }

  /* The input byte stream is exhausted. */
  return MAX_DIGEST_STORAGE_SIZE + 1;
}

/**
  Store an identifier in token array.
*/
inline void store_token_identifier(sql_digest_storage *digest_storage,
                                   uint token, size_t id_length,
                                   const char *id_name) {
  /* WRITE: ok to assert, storing a token is race free. */
  DBUG_ASSERT(digest_storage->m_byte_count <=
              digest_storage->m_token_array_length);

  size_t bytes_needed = 2 * SIZE_OF_A_TOKEN + id_length;
  if (digest_storage->m_byte_count + bytes_needed <=
      (unsigned int)digest_storage->m_token_array_length) {
    unsigned char *dest =
        &digest_storage->m_token_array[digest_storage->m_byte_count];
    /* Write the token */
    dest[0] = token & 0xff;
    dest[1] = (token >> 8) & 0xff;
    /* Write the string length */
    dest[2] = id_length & 0xff;
    dest[3] = (id_length >> 8) & 0xff;
    /* Write the string data */
    if (id_length > 0) {
      memcpy((char *)(dest + 4), id_name, id_length);
    }
    digest_storage->m_byte_count += bytes_needed;
  } else {
    digest_storage->m_full = true;
  }
}

void compute_digest_hash(const sql_digest_storage *digest_storage,
                         unsigned char *hash) {
  static_assert(DIGEST_HASH_SIZE == SHA256_DIGEST_LENGTH,
                "DIGEST is no longer SHA256, fix compute_digest_hash()");

  SHA_EVP256(digest_storage->m_token_array, digest_storage->m_byte_count, hash);
}

/*
  Iterate token array and updates digest_text.
*/
void compute_digest_text(const sql_digest_storage *digest_storage,
                         String *digest_text) {
  DBUG_ASSERT(digest_storage != NULL);
  uint byte_count = digest_storage->m_byte_count;
  String *digest_output = digest_text;
  uint tok = 0;
  uint current_byte = 0;
  lex_token_string *tok_data;

  /*
    When a space needs to be appended, set add_space to true,
    and delay actually adding the space until the next token
    is found.
    This is to prevent printing digest text
    with a trailing space character.
  */
  bool add_space = false;

  /* Reset existing data */
  digest_output->length(0);

  if (byte_count > digest_storage->m_token_array_length) {
    digest_output->append("\0", 1);
    return;
  }

  /* Convert text to utf8 */
  const CHARSET_INFO *from_cs =
      get_charset(digest_storage->m_charset_number, MYF(0));
  const CHARSET_INFO *to_cs = &my_charset_utf8_bin;

  if (from_cs == NULL) {
    /*
      Can happen, as we do dirty reads on digest_storage,
      which can be written to in another thread.
    */
    digest_output->append("\0", 1);
    return;
  }

  char id_buffer[NAME_LEN + 1] = {'\0'};
<<<<<<< HEAD
  char *id_string;
=======
  const char *id_string;
>>>>>>> 4869291f
  size_t id_length;
  bool convert_text = !my_charset_same(from_cs, to_cs);

  while (current_byte < byte_count) {
    current_byte = read_token(digest_storage, current_byte, &tok);

    if (tok <= 0 || tok >= array_elements(lex_token_array) ||
        current_byte > max_digest_length) {
      return;
    }

    tok_data = &lex_token_array[tok];

    switch (tok) {
      /* All identifiers are printed with their name. */
      case IDENT:
      case IDENT_QUOTED:
      case TOK_IDENT:
      case TOK_IDENT_AT: {
<<<<<<< HEAD
        char *id_ptr = NULL;
=======
        const char *id_ptr = nullptr;
>>>>>>> 4869291f
        int id_len = 0;
        uint err_cs = 0;

        /* Get the next identifier from the storage buffer. */
        current_byte =
            read_identifier(digest_storage, current_byte, &id_ptr, &id_len);
        if (current_byte > max_digest_length) {
          /* Truncation */
          return;
        }

        if (convert_text) {
          /* Verify that the converted text will fit. */
          if (to_cs->mbmaxlen * id_len > NAME_LEN) {
            if (add_space) {
              digest_output->append(" ", 1);
              add_space = false;
            }

            digest_output->append("...", 3);
            break;
          }
          /* Convert identifier string into the storage character set. */
          id_length = my_convert(id_buffer, NAME_LEN, to_cs, id_ptr, id_len,
                                 from_cs, &err_cs);
          id_string = id_buffer;
        } else {
          id_string = id_ptr;
          id_length = id_len;
        }

        if (id_length == 0 || err_cs != 0) {
          break;
        }

        if (add_space) {
          digest_output->append(" ", 1);
          add_space = false;
        }

        /* Copy the converted identifier into the digest string. */
        digest_output->append("`", 1);
        if (id_length > 0) {
          digest_output->append(id_string, id_length);
        }
        if (tok == TOK_IDENT_AT)  // No space before @ in "table@query_block".
        {
          digest_output->append("`", 1);
        } else {
          digest_output->append("`", 1);
          add_space = true;
        }
      } break;

      /* Everything else is printed as is. */
      default:
        if (add_space) {
          digest_output->append(" ", 1);
          add_space = false;
        }

        int tok_length = tok_data->m_token_length;

        digest_output->append(tok_data->m_token_string, tok_length);
        if (tok_data->m_append_space) {
          add_space = true;
        }
        break;
    }
  }
}

static inline uint peek_token(const sql_digest_storage *digest, uint index) {
  uint token;
  DBUG_ASSERT(index + SIZE_OF_A_TOKEN <= digest->m_byte_count);
  DBUG_ASSERT(digest->m_byte_count <= digest->m_token_array_length);

  token =
      ((digest->m_token_array[index + 1]) << 8) | digest->m_token_array[index];
  return token;
}

/**
  Function to read last two tokens from token array. If an identifier
  is found, do not look for token before that.
*/
static inline void peek_last_two_tokens(
    const sql_digest_storage *digest_storage, uint last_id_index, uint *t1,
    uint *t2) {
  uint byte_count = digest_storage->m_byte_count;
  uint peek_index = byte_count;

  if (last_id_index + SIZE_OF_A_TOKEN <= peek_index) {
    /* Take last token. */
    peek_index -= SIZE_OF_A_TOKEN;
    *t1 = peek_token(digest_storage, peek_index);

    if (last_id_index + SIZE_OF_A_TOKEN <= peek_index) {
      /* Take 2nd token from last. */
      peek_index -= SIZE_OF_A_TOKEN;
      *t2 = peek_token(digest_storage, peek_index);
    } else {
      *t2 = TOK_UNUSED;
    }
  } else {
    *t1 = TOK_UNUSED;
    *t2 = TOK_UNUSED;
  }
}

/**
  Function to read last three tokens from token array. If an identifier
  is found, do not look for token before that.
*/
static inline void peek_last_three_tokens(
    const sql_digest_storage *digest_storage, uint last_id_index, uint *t1,
    uint *t2, uint *t3) {
  uint byte_count = digest_storage->m_byte_count;
  uint peek_index = byte_count;

  if (last_id_index + SIZE_OF_A_TOKEN <= peek_index) {
    /* Take last token. */
    peek_index -= SIZE_OF_A_TOKEN;
    *t1 = peek_token(digest_storage, peek_index);

    if (last_id_index + SIZE_OF_A_TOKEN <= peek_index) {
      /* Take 2nd token from last. */
      peek_index -= SIZE_OF_A_TOKEN;
      *t2 = peek_token(digest_storage, peek_index);

      if (last_id_index + SIZE_OF_A_TOKEN <= peek_index) {
        /* Take 3rd token from last. */
        peek_index -= SIZE_OF_A_TOKEN;
        *t3 = peek_token(digest_storage, peek_index);
      } else {
        *t3 = TOK_UNUSED;
      }
    } else {
      *t2 = TOK_UNUSED;
      *t3 = TOK_UNUSED;
    }
  } else {
    *t1 = TOK_UNUSED;
    *t2 = TOK_UNUSED;
    *t3 = TOK_UNUSED;
  }
}

sql_digest_state *digest_add_token(sql_digest_state *state, uint token,
                                   Lexer_yystype *yylval) {
  sql_digest_storage *digest_storage = NULL;

  digest_storage = &state->m_digest_storage;

  /*
    Stop collecting further tokens if digest storage is full or
    if END token is received.
  */
  if (digest_storage->m_full || token == END_OF_INPUT) {
    return NULL;
  }

  /*
    Take last_token 2 tokens collected till now. These tokens will be used
    in reduce for normalisation. Make sure not to consider ID tokens in reduce.
  */
  uint last_token;
  uint last_token2;

  switch (token) {
    case NUM:
    case LONG_NUM:
    case ULONGLONG_NUM:
    case DECIMAL_NUM:
    case FLOAT_NUM:
    case BIN_NUM:
    case HEX_NUM: {
      bool found_unary;
      do {
        found_unary = false;
        peek_last_two_tokens(digest_storage, state->m_last_id_index,
                             &last_token, &last_token2);

        if ((last_token == '-') || (last_token == '+')) {
          /*
            We need to differentiate:
            - a <unary minus> operator
            - a <unary plus> operator
            from
            - a <binary minus> operator
            - a <binary plus> operator
            to only reduce "a = -1" to "a = ?", and not change "b - 1" to "b ?"

            Binary operators are found inside an expression,
            while unary operators are found at the beginning of an expression,
            or after operators.

            To achieve this, every token that is followed by an <expr>
            expression in the SQL grammar is flagged. See sql/sql_yacc.yy See
            sql/gen_lex_token.cc

            For example,
            "(-1)" is parsed as "(", "-", NUM, ")", and
            lex_token_array["("].m_start_expr is true, so reduction of the "-"
            NUM is done, the result is "(?)".
            "(a-1)" is parsed as "(", ID, "-", NUM, ")", and
            lex_token_array[ID].m_start_expr is false, so the operator is
            binary, no reduction is done, and the result is "(a-?)".
          */
          if (lex_token_array[last_token2].m_start_expr) {
            /*
              REDUCE:
              TOK_GENERIC_VALUE := (UNARY_PLUS | UNARY_MINUS) (NUM | LOG_NUM |
              ... | FLOAT_NUM)

              REDUCE:
              TOK_GENERIC_VALUE := (UNARY_PLUS | UNARY_MINUS) TOK_GENERIC_VALUE
            */
            token = TOK_GENERIC_VALUE;
            digest_storage->m_byte_count -= SIZE_OF_A_TOKEN;
            found_unary = true;
          }
        }
      } while (found_unary);
    }
    // fallthrough
    // for case NULL_SYM below
    case LEX_HOSTNAME:
    case TEXT_STRING:
    case NCHAR_STRING:
    case PARAM_MARKER: {
      /*
        REDUCE:
        TOK_GENERIC_VALUE := BIN_NUM | DECIMAL_NUM | ... | ULONGLONG_NUM
      */
      token = TOK_GENERIC_VALUE;

      peek_last_two_tokens(digest_storage, state->m_last_id_index, &last_token,
                           &last_token2);

      if ((last_token2 == TOK_GENERIC_VALUE ||
           last_token2 == TOK_GENERIC_VALUE_LIST) &&
          (last_token == ',')) {
        /*
          REDUCE:
          TOK_GENERIC_VALUE_LIST :=
            TOK_GENERIC_VALUE ',' TOK_GENERIC_VALUE

          REDUCE:
          TOK_GENERIC_VALUE_LIST :=
            TOK_GENERIC_VALUE_LIST ',' TOK_GENERIC_VALUE
        */
        digest_storage->m_byte_count -= 2 * SIZE_OF_A_TOKEN;
        token = TOK_GENERIC_VALUE_LIST;
      }
      /*
        Add this token or the resulting reduce to digest storage.
      */
      store_token(digest_storage, token);
      break;
    }
    case ')': {
      peek_last_two_tokens(digest_storage, state->m_last_id_index, &last_token,
                           &last_token2);

      if (last_token == TOK_GENERIC_VALUE && last_token2 == '(') {
        /*
          REDUCE:
          TOK_ROW_SINGLE_VALUE :=
            '(' TOK_GENERIC_VALUE ')'
        */
        digest_storage->m_byte_count -= 2 * SIZE_OF_A_TOKEN;
        token = TOK_ROW_SINGLE_VALUE;

        /* Read last two tokens again */
        peek_last_two_tokens(digest_storage, state->m_last_id_index,
                             &last_token, &last_token2);

        if ((last_token2 == TOK_ROW_SINGLE_VALUE ||
             last_token2 == TOK_ROW_SINGLE_VALUE_LIST) &&
            (last_token == ',')) {
          /*
            REDUCE:
            TOK_ROW_SINGLE_VALUE_LIST :=
              TOK_ROW_SINGLE_VALUE ',' TOK_ROW_SINGLE_VALUE

            REDUCE:
            TOK_ROW_SINGLE_VALUE_LIST :=
              TOK_ROW_SINGLE_VALUE_LIST ',' TOK_ROW_SINGLE_VALUE
          */
          digest_storage->m_byte_count -= 2 * SIZE_OF_A_TOKEN;
          token = TOK_ROW_SINGLE_VALUE_LIST;
        } else if (last_token == IN_SYM) {
          /*
            REDUCE:
            TOK_IN_GENERIC_VALUE_EXPRESSION :=
              IN_SYM TOK_ROW_SINGLE_VALUE
          */
          digest_storage->m_byte_count -= SIZE_OF_A_TOKEN;
          token = TOK_IN_GENERIC_VALUE_EXPRESSION;
        }
      } else if (last_token == TOK_GENERIC_VALUE_LIST && last_token2 == '(') {
        /*
          REDUCE:
          TOK_ROW_MULTIPLE_VALUE :=
            '(' TOK_GENERIC_VALUE_LIST ')'
        */
        digest_storage->m_byte_count -= 2 * SIZE_OF_A_TOKEN;
        token = TOK_ROW_MULTIPLE_VALUE;

        /* Read last two tokens again */
        peek_last_two_tokens(digest_storage, state->m_last_id_index,
                             &last_token, &last_token2);

        if ((last_token2 == TOK_ROW_MULTIPLE_VALUE ||
             last_token2 == TOK_ROW_MULTIPLE_VALUE_LIST) &&
            (last_token == ',')) {
          /*
            REDUCE:
            TOK_ROW_MULTIPLE_VALUE_LIST :=
              TOK_ROW_MULTIPLE_VALUE ',' TOK_ROW_MULTIPLE_VALUE

            REDUCE:
            TOK_ROW_MULTIPLE_VALUE_LIST :=
              TOK_ROW_MULTIPLE_VALUE_LIST ',' TOK_ROW_MULTIPLE_VALUE
          */
          digest_storage->m_byte_count -= 2 * SIZE_OF_A_TOKEN;
          token = TOK_ROW_MULTIPLE_VALUE_LIST;
        } else if (last_token == IN_SYM) {
          /*
          REDUCE:
          TOK_IN_GENERIC_VALUE_EXPRESSION :=
          IN_SYM TOK_ROW_MULTIPLE_VALUE
          */
          digest_storage->m_byte_count -= SIZE_OF_A_TOKEN;
          token = TOK_IN_GENERIC_VALUE_EXPRESSION;
        }
      }
      /*
        Add this token or the resulting reduce to digest storage.
      */
      store_token(digest_storage, token);
      break;
    }
    case IDENT:
    case IDENT_QUOTED:
    case TOK_IDENT_AT: {
      Lexer_yystype *lex_token = yylval;
      char *yytext = lex_token->lex_str.str;
      size_t yylen = lex_token->lex_str.length;

      /*
        REDUCE:
          TOK_IDENT := IDENT | IDENT_QUOTED
        The parser gives IDENT or IDENT_TOKEN for the same text,
        depending on the character set used.
        We unify both to always print the same digest text,
        and always have the same digest hash.
      */
      if (token != TOK_IDENT_AT) {
        token = TOK_IDENT;
      }
      /* Add this token and identifier string to digest storage. */
      store_token_identifier(digest_storage, token, yylen, yytext);

      /* Update the index of last identifier found. */
      state->m_last_id_index = digest_storage->m_byte_count;
      break;
    }
    case 0: {
      if (digest_storage->m_byte_count < SIZE_OF_A_TOKEN) {
        break;
      }
      unsigned int temp_tok;
      read_token(digest_storage, digest_storage->m_byte_count - SIZE_OF_A_TOKEN,
                 &temp_tok);
      if (temp_tok == ';') {
        digest_storage->m_byte_count -= SIZE_OF_A_TOKEN;
      }
      break;
    }
    default: {
      /* Add this token to digest storage. */
      store_token(digest_storage, token);
      break;
    }
  }

  return state;
}

sql_digest_state *digest_reduce_token(sql_digest_state *state, uint token_left,
                                      uint token_right) {
  sql_digest_storage *digest_storage = NULL;

  digest_storage = &state->m_digest_storage;

  /*
    Stop collecting further tokens if digest storage is full.
  */
  if (digest_storage->m_full) {
    return NULL;
  }

  uint last_token;
  uint last_token2;
  uint last_token3;
  uint token_to_push = TOK_UNUSED;

  peek_last_two_tokens(digest_storage, state->m_last_id_index, &last_token,
                       &last_token2);

  /*
    There is only one caller of digest_reduce_token(),
    see sql/sql_yacc.yy, rule literal := NULL_SYM.
    REDUCE:
      token_left := token_right
    Used for:
      TOK_GENERIC_VALUE := NULL_SYM
  */

  if (last_token == token_right) {
    /*
      Current stream is like:
        TOKEN_X TOKEN_RIGHT .
      REDUCE to
        TOKEN_X TOKEN_LEFT .
    */
    digest_storage->m_byte_count -= SIZE_OF_A_TOKEN;
    store_token(digest_storage, token_left);
  } else {
    /*
      Current stream is like:
        TOKEN_X TOKEN_RIGHT TOKEN_Y .
      Pop TOKEN_Y
        TOKEN_X TOKEN_RIGHT . TOKEN_Y
      REDUCE to
        TOKEN_X TOKEN_LEFT . TOKEN_Y
    */
    DBUG_ASSERT(last_token2 == token_right);
    digest_storage->m_byte_count -= 2 * SIZE_OF_A_TOKEN;
    store_token(digest_storage, token_left);
    token_to_push = last_token;
  }

  peek_last_three_tokens(digest_storage, state->m_last_id_index, &last_token,
                         &last_token2, &last_token3);

  if ((last_token3 == TOK_GENERIC_VALUE ||
       last_token3 == TOK_GENERIC_VALUE_LIST) &&
      (last_token2 == ',') && (last_token == TOK_GENERIC_VALUE)) {
    /*
      REDUCE:
      TOK_GENERIC_VALUE_LIST :=
        TOK_GENERIC_VALUE ',' TOK_GENERIC_VALUE

      REDUCE:
      TOK_GENERIC_VALUE_LIST :=
        TOK_GENERIC_VALUE_LIST ',' TOK_GENERIC_VALUE
    */
    digest_storage->m_byte_count -= 3 * SIZE_OF_A_TOKEN;
    store_token(digest_storage, TOK_GENERIC_VALUE_LIST);
  }

  if (token_to_push != TOK_UNUSED) {
    /*
      Push TOKEN_Y
    */
    store_token(digest_storage, token_to_push);
  }

  return state;
}<|MERGE_RESOLUTION|>--- conflicted
+++ resolved
@@ -90,12 +90,8 @@
   Read an identifier from token array.
 */
 inline uint read_identifier(const sql_digest_storage *digest_storage,
-<<<<<<< HEAD
-                            uint index, char **id_string, int *id_length) {
-=======
                             uint index, const char **id_string,
                             int *id_length) {
->>>>>>> 4869291f
   uint new_index;
   uint safe_byte_count = digest_storage->m_byte_count;
 
@@ -117,11 +113,7 @@
     bytes_needed += length;
     /* If we can read entire identifier from token array */
     if ((index + bytes_needed) <= safe_byte_count) {
-<<<<<<< HEAD
-      *id_string = (char *)(src + 2);
-=======
       *id_string = pointer_cast<const char *>(src) + 2;
->>>>>>> 4869291f
       *id_length = length;
 
       new_index = index + bytes_needed;
@@ -216,11 +208,7 @@
   }
 
   char id_buffer[NAME_LEN + 1] = {'\0'};
-<<<<<<< HEAD
-  char *id_string;
-=======
   const char *id_string;
->>>>>>> 4869291f
   size_t id_length;
   bool convert_text = !my_charset_same(from_cs, to_cs);
 
@@ -240,11 +228,7 @@
       case IDENT_QUOTED:
       case TOK_IDENT:
       case TOK_IDENT_AT: {
-<<<<<<< HEAD
-        char *id_ptr = NULL;
-=======
         const char *id_ptr = nullptr;
->>>>>>> 4869291f
         int id_len = 0;
         uint err_cs = 0;
 
