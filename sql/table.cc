--- conflicted
+++ resolved
@@ -2773,12 +2773,7 @@
   returns 1 on error
 */
 
-<<<<<<< HEAD
-
-bool check_table_name(const char *name, size_t length)
-=======
-bool check_table_name(const char *name, uint length, bool check_for_path_chars)
->>>>>>> 75dce25c
+bool check_table_name(const char *name, size_t length, bool check_for_path_chars)
 {
   // name length in symbols
   size_t name_length= 0;
