/* Copyright (c) 2000, 2010, Oracle and/or its affiliates. All rights reserved.

   This program is free software; you can redistribute it and/or modify
   it under the terms of the GNU General Public License as published by
   the Free Software Foundation; version 2 of the License.

   This program is distributed in the hope that it will be useful,
   but WITHOUT ANY WARRANTY; without even the implied warranty of
   MERCHANTABILITY or FITNESS FOR A PARTICULAR PURPOSE.  See the
   GNU General Public License for more details.

   You should have received a copy of the GNU General Public License
   along with this program; if not, write to the Free Software Foundation,
   51 Franklin Street, Suite 500, Boston, MA 02110-1335 USA */

/*
  TODO:
  Fix that MAYBE_KEY are stored in the tree so that we can detect use
  of full hash keys for queries like:

  select s.id, kws.keyword_id from sites as s,kws where s.id=kws.site_id and kws.keyword_id in (204,205);

*/

/*
  This file contains:

  RangeAnalysisModule  
    A module that accepts a condition, index (or partitioning) description, 
    and builds lists of intervals (in index/partitioning space), such that 
    all possible records that match the condition are contained within the 
    intervals.
    The entry point for the range analysis module is get_mm_tree() function.
    
    The lists are returned in form of complicated structure of interlinked
    SEL_TREE/SEL_IMERGE/SEL_ARG objects.
    See quick_range_seq_next, find_used_partitions for examples of how to walk 
    this structure.
    All direct "users" of this module are located within this file, too.


  PartitionPruningModule
    A module that accepts a partitioned table, condition, and finds which
    partitions we will need to use in query execution. Search down for
    "PartitionPruningModule" for description.
    The module has single entry point - prune_partitions() function.


  Range/index_merge/groupby-minmax optimizer module  
    A module that accepts a table, condition, and returns 
     - a QUICK_*_SELECT object that can be used to retrieve rows that match
       the specified condition, or a "no records will match the condition" 
       statement.

    The module entry points are
      test_quick_select()
      get_quick_select_for_ref()


  Record retrieval code for range/index_merge/groupby-min-max.
    Implementations of QUICK_*_SELECT classes.

  KeyTupleFormat
  ~~~~~~~~~~~~~~
  The code in this file (and elsewhere) makes operations on key value tuples.
  Those tuples are stored in the following format:
  
  The tuple is a sequence of key part values. The length of key part value
  depends only on its type (and not depends on the what value is stored)
  
    KeyTuple: keypart1-data, keypart2-data, ...
  
  The value of each keypart is stored in the following format:
  
    keypart_data: [isnull_byte] keypart-value-bytes

  If a keypart may have a NULL value (key_part->field->real_maybe_null() can
  be used to check this), then the first byte is a NULL indicator with the 
  following valid values:
    1  - keypart has NULL value.
    0  - keypart has non-NULL value.

  <questionable-statement> If isnull_byte==1 (NULL value), then the following
  keypart->length bytes must be 0.
  </questionable-statement>

  keypart-value-bytes holds the value. Its format depends on the field type.
  The length of keypart-value-bytes may or may not depend on the value being
  stored. The default is that length is static and equal to 
  KEY_PART_INFO::length.
  
  Key parts with (key_part_flag & HA_BLOB_PART) have length depending of the 
  value:
  
     keypart-value-bytes: value_length value_bytes

  The value_length part itself occupies HA_KEY_BLOB_LENGTH=2 bytes.

  See key_copy() and key_restore() for code to move data between index tuple
  and table record

  CAUTION: the above description is only sergefp's understanding of the 
           subject and may omit some details.
*/

#ifdef USE_PRAGMA_IMPLEMENTATION
#pragma implementation				// gcc: Class implementation
#endif

#include "sql_priv.h"
#include "key.h"        // is_key_used, key_copy, key_cmp, key_restore
#include "sql_parse.h"                          // check_stack_overrun
#include "sql_partition.h"    // get_part_id_func, PARTITION_ITERATOR,
                              // struct partition_info, NOT_A_PARTITION_ID
#include "sql_base.h"         // free_io_cache
#include "records.h"          // init_read_record, end_read_record
#include <m_ctype.h>
#include "sql_select.h"

#ifndef EXTRA_DEBUG
#define test_rb_tree(A,B) {}
#define test_use_count(A) {}
#endif

/*
  Convert double value to #rows. Currently this does floor(), and we
  might consider using round() instead.
*/
#define double2rows(x) ((ha_rows)(x))

static int sel_cmp(Field *f,uchar *a,uchar *b,uint8 a_flag,uint8 b_flag);

static uchar is_null_string[2]= {1,0};

class RANGE_OPT_PARAM;
/*
  A construction block of the SEL_ARG-graph.
  
  The following description only covers graphs of SEL_ARG objects with 
  sel_arg->type==KEY_RANGE:

  One SEL_ARG object represents an "elementary interval" in form
  
      min_value <=?  table.keypartX  <=? max_value
  
  The interval is a non-empty interval of any kind: with[out] minimum/maximum
  bound, [half]open/closed, single-point interval, etc.

  1. SEL_ARG GRAPH STRUCTURE
  
  SEL_ARG objects are linked together in a graph. The meaning of the graph
  is better demostrated by an example:
  
     tree->keys[i]
      | 
      |             $              $
      |    part=1   $     part=2   $    part=3
      |             $              $
      |  +-------+  $   +-------+  $   +--------+
      |  | kp1<1 |--$-->| kp2=5 |--$-->| kp3=10 |
      |  +-------+  $   +-------+  $   +--------+
      |      |      $              $       |
      |      |      $              $   +--------+
      |      |      $              $   | kp3=12 | 
      |      |      $              $   +--------+ 
      |  +-------+  $              $   
      \->| kp1=2 |--$--------------$-+ 
         +-------+  $              $ |   +--------+
             |      $              $  ==>| kp3=11 |
         +-------+  $              $ |   +--------+
         | kp1=3 |--$--------------$-+       |
         +-------+  $              $     +--------+
             |      $              $     | kp3=14 |
            ...     $              $     +--------+
 
  The entire graph is partitioned into "interval lists".

  An interval list is a sequence of ordered disjoint intervals over the same
  key part. SEL_ARG are linked via "next" and "prev" pointers. Additionally,
  all intervals in the list form an RB-tree, linked via left/right/parent 
  pointers. The RB-tree root SEL_ARG object will be further called "root of the
  interval list".
  
    In the example pic, there are 4 interval lists: 
    "kp<1 OR kp1=2 OR kp1=3", "kp2=5", "kp3=10 OR kp3=12", "kp3=11 OR kp3=13".
    The vertical lines represent SEL_ARG::next/prev pointers.
    
  In an interval list, each member X may have SEL_ARG::next_key_part pointer
  pointing to the root of another interval list Y. The pointed interval list
  must cover a key part with greater number (i.e. Y->part > X->part).
    
    In the example pic, the next_key_part pointers are represented by
    horisontal lines.

  2. SEL_ARG GRAPH SEMANTICS

  It represents a condition in a special form (we don't have a name for it ATM)
  The SEL_ARG::next/prev is "OR", and next_key_part is "AND".
  
  For example, the picture represents the condition in form:
   (kp1 < 1 AND kp2=5 AND (kp3=10 OR kp3=12)) OR 
   (kp1=2 AND (kp3=11 OR kp3=14)) OR 
   (kp1=3 AND (kp3=11 OR kp3=14))


  3. SEL_ARG GRAPH USE

  Use get_mm_tree() to construct SEL_ARG graph from WHERE condition.
  Then walk the SEL_ARG graph and get a list of dijsoint ordered key
  intervals (i.e. intervals in form
  
   (constA1, .., const1_K) < (keypart1,.., keypartK) < (constB1, .., constB_K)

  Those intervals can be used to access the index. The uses are in:
   - check_quick_select() - Walk the SEL_ARG graph and find an estimate of
                            how many table records are contained within all
                            intervals.
   - get_quick_select()   - Walk the SEL_ARG, materialize the key intervals,
                            and create QUICK_RANGE_SELECT object that will
                            read records within these intervals.

  4. SPACE COMPLEXITY NOTES 

    SEL_ARG graph is a representation of an ordered disjoint sequence of
    intervals over the ordered set of index tuple values.

    For multi-part keys, one can construct a WHERE expression such that its
    list of intervals will be of combinatorial size. Here is an example:
     
      (keypart1 IN (1,2, ..., n1)) AND 
      (keypart2 IN (1,2, ..., n2)) AND 
      (keypart3 IN (1,2, ..., n3))
    
    For this WHERE clause the list of intervals will have n1*n2*n3 intervals
    of form
     
      (keypart1, keypart2, keypart3) = (k1, k2, k3), where 1 <= k{i} <= n{i}
    
    SEL_ARG graph structure aims to reduce the amount of required space by
    "sharing" the elementary intervals when possible (the pic at the
    beginning of this comment has examples of such sharing). The sharing may 
    prevent combinatorial blowup:

      There are WHERE clauses that have combinatorial-size interval lists but
      will be represented by a compact SEL_ARG graph.
      Example:
        (keypartN IN (1,2, ..., n1)) AND 
        ...
        (keypart2 IN (1,2, ..., n2)) AND 
        (keypart1 IN (1,2, ..., n3))

    but not in all cases:

    - There are WHERE clauses that do have a compact SEL_ARG-graph
      representation but get_mm_tree() and its callees will construct a
      graph of combinatorial size.
      Example:
        (keypart1 IN (1,2, ..., n1)) AND 
        (keypart2 IN (1,2, ..., n2)) AND 
        ...
        (keypartN IN (1,2, ..., n3))

    - There are WHERE clauses for which the minimal possible SEL_ARG graph
      representation will have combinatorial size.
      Example:
        By induction: Let's take any interval on some keypart in the middle:

           kp15=c0
        
        Then let's AND it with this interval 'structure' from preceding and
        following keyparts:

          (kp14=c1 AND kp16=c3) OR keypart14=c2) (*)
        
        We will obtain this SEL_ARG graph:
 
             kp14     $      kp15      $      kp16
                      $                $
         +---------+  $   +---------+  $   +---------+
         | kp14=c1 |--$-->| kp15=c0 |--$-->| kp16=c3 |
         +---------+  $   +---------+  $   +---------+
              |       $                $              
         +---------+  $   +---------+  $             
         | kp14=c2 |--$-->| kp15=c0 |  $             
         +---------+  $   +---------+  $             
                      $                $
                      
       Note that we had to duplicate "kp15=c0" and there was no way to avoid
       that. 
       The induction step: AND the obtained expression with another "wrapping"
       expression like (*).
       When the process ends because of the limit on max. number of keyparts 
       we'll have:

         WHERE clause length  is O(3*#max_keyparts)
         SEL_ARG graph size   is O(2^(#max_keyparts/2))

       (it is also possible to construct a case where instead of 2 in 2^n we
        have a bigger constant, e.g. 4, and get a graph with 4^(31/2)= 2^31
        nodes)

    We avoid consuming too much memory by setting a limit on the number of
    SEL_ARG object we can construct during one range analysis invocation.
*/

class SEL_ARG :public Sql_alloc
{
public:
  uint8 min_flag,max_flag,maybe_flag;
  uint8 part;					// Which key part
  uint8 maybe_null;
  /* 
    Number of children of this element in the RB-tree, plus 1 for this
    element itself.
  */
  uint16 elements;
  /*
    Valid only for elements which are RB-tree roots: Number of times this
    RB-tree is referred to (it is referred by SEL_ARG::next_key_part or by
    SEL_TREE::keys[i] or by a temporary SEL_ARG* variable)
  */
  ulong use_count;

  Field *field;
  uchar *min_value,*max_value;			// Pointer to range

  /*
    eq_tree() requires that left == right == 0 if the type is MAYBE_KEY.
   */
  SEL_ARG *left,*right;   /* R-B tree children */
  SEL_ARG *next,*prev;    /* Links for bi-directional interval list */
  SEL_ARG *parent;        /* R-B tree parent */
  SEL_ARG *next_key_part; 
  enum leaf_color { BLACK,RED } color;
  enum Type { IMPOSSIBLE, MAYBE, MAYBE_KEY, KEY_RANGE } type;

  enum { MAX_SEL_ARGS = 16000 };

  SEL_ARG() {}
  SEL_ARG(SEL_ARG &);
  SEL_ARG(Field *,const uchar *, const uchar *);
  SEL_ARG(Field *field, uint8 part, uchar *min_value, uchar *max_value,
	  uint8 min_flag, uint8 max_flag, uint8 maybe_flag);
  SEL_ARG(enum Type type_arg)
    :min_flag(0),elements(1),use_count(1),left(0),right(0),next_key_part(0),
    color(BLACK), type(type_arg)
  {}
  inline bool is_same(SEL_ARG *arg)
  {
    if (type != arg->type || part != arg->part)
      return 0;
    if (type != KEY_RANGE)
      return 1;
    return cmp_min_to_min(arg) == 0 && cmp_max_to_max(arg) == 0;
  }
  inline void merge_flags(SEL_ARG *arg) { maybe_flag|=arg->maybe_flag; }
  inline void maybe_smaller() { maybe_flag=1; }
  /* Return true iff it's a single-point null interval */
  inline bool is_null_interval() { return maybe_null && max_value[0] == 1; } 
  inline int cmp_min_to_min(SEL_ARG* arg)
  {
    return sel_cmp(field,min_value, arg->min_value, min_flag, arg->min_flag);
  }
  inline int cmp_min_to_max(SEL_ARG* arg)
  {
    return sel_cmp(field,min_value, arg->max_value, min_flag, arg->max_flag);
  }
  inline int cmp_max_to_max(SEL_ARG* arg)
  {
    return sel_cmp(field,max_value, arg->max_value, max_flag, arg->max_flag);
  }
  inline int cmp_max_to_min(SEL_ARG* arg)
  {
    return sel_cmp(field,max_value, arg->min_value, max_flag, arg->min_flag);
  }
  SEL_ARG *clone_and(SEL_ARG* arg)
  {						// Get overlapping range
    uchar *new_min,*new_max;
    uint8 flag_min,flag_max;
    if (cmp_min_to_min(arg) >= 0)
    {
      new_min=min_value; flag_min=min_flag;
    }
    else
    {
      new_min=arg->min_value; flag_min=arg->min_flag; /* purecov: deadcode */
    }
    if (cmp_max_to_max(arg) <= 0)
    {
      new_max=max_value; flag_max=max_flag;
    }
    else
    {
      new_max=arg->max_value; flag_max=arg->max_flag;
    }
    return new SEL_ARG(field, part, new_min, new_max, flag_min, flag_max,
		       test(maybe_flag && arg->maybe_flag));
  }
  SEL_ARG *clone_first(SEL_ARG *arg)
  {						// min <= X < arg->min
    return new SEL_ARG(field,part, min_value, arg->min_value,
		       min_flag, arg->min_flag & NEAR_MIN ? 0 : NEAR_MAX,
		       maybe_flag | arg->maybe_flag);
  }
  SEL_ARG *clone_last(SEL_ARG *arg)
  {						// min <= X <= key_max
    return new SEL_ARG(field, part, min_value, arg->max_value,
		       min_flag, arg->max_flag, maybe_flag | arg->maybe_flag);
  }
  SEL_ARG *clone(RANGE_OPT_PARAM *param, SEL_ARG *new_parent, SEL_ARG **next);

  bool copy_min(SEL_ARG* arg)
  {						// Get overlapping range
    if (cmp_min_to_min(arg) > 0)
    {
      min_value=arg->min_value; min_flag=arg->min_flag;
      if ((max_flag & (NO_MAX_RANGE | NO_MIN_RANGE)) ==
	  (NO_MAX_RANGE | NO_MIN_RANGE))
	return 1;				// Full range
    }
    maybe_flag|=arg->maybe_flag;
    return 0;
  }
  bool copy_max(SEL_ARG* arg)
  {						// Get overlapping range
    if (cmp_max_to_max(arg) <= 0)
    {
      max_value=arg->max_value; max_flag=arg->max_flag;
      if ((max_flag & (NO_MAX_RANGE | NO_MIN_RANGE)) ==
	  (NO_MAX_RANGE | NO_MIN_RANGE))
	return 1;				// Full range
    }
    maybe_flag|=arg->maybe_flag;
    return 0;
  }

  void copy_min_to_min(SEL_ARG *arg)
  {
    min_value=arg->min_value; min_flag=arg->min_flag;
  }
  void copy_min_to_max(SEL_ARG *arg)
  {
    max_value=arg->min_value;
    max_flag=arg->min_flag & NEAR_MIN ? 0 : NEAR_MAX;
  }
  void copy_max_to_min(SEL_ARG *arg)
  {
    min_value=arg->max_value;
    min_flag=arg->max_flag & NEAR_MAX ? 0 : NEAR_MIN;
  }
  /* returns a number of keypart values (0 or 1) appended to the key buffer */
  int store_min(uint length, uchar **min_key,uint min_key_flag)
  {
    /* "(kp1 > c1) AND (kp2 OP c2) AND ..." -> (kp1 > c1) */
    if ((min_flag & GEOM_FLAG) ||
        (!(min_flag & NO_MIN_RANGE) &&
	!(min_key_flag & (NO_MIN_RANGE | NEAR_MIN))))
    {
      if (maybe_null && *min_value)
      {
	**min_key=1;
	bzero(*min_key+1,length-1);
      }
      else
	memcpy(*min_key,min_value,length);
      (*min_key)+= length;
      return 1;
    }
    return 0;
  }
  /* returns a number of keypart values (0 or 1) appended to the key buffer */
  int store_max(uint length, uchar **max_key, uint max_key_flag)
  {
    if (!(max_flag & NO_MAX_RANGE) &&
	!(max_key_flag & (NO_MAX_RANGE | NEAR_MAX)))
    {
      if (maybe_null && *max_value)
      {
	**max_key=1;
	bzero(*max_key+1,length-1);
      }
      else
	memcpy(*max_key,max_value,length);
      (*max_key)+= length;
      return 1;
    }
    return 0;
  }

  /*
    Returns a number of keypart values appended to the key buffer
    for min key and max key. This function is used by both Range
    Analysis and Partition pruning. For partition pruning we have
    to ensure that we don't store also subpartition fields. Thus
    we have to stop at the last partition part and not step into
    the subpartition fields. For Range Analysis we set last_part
    to MAX_KEY which we should never reach.
  */
  int store_min_key(KEY_PART *key,
                    uchar **range_key,
                    uint *range_key_flag,
                    uint last_part)
  {
    SEL_ARG *key_tree= first();
    uint res= key_tree->store_min(key[key_tree->part].store_length,
                                  range_key, *range_key_flag);
    *range_key_flag|= key_tree->min_flag;
    
    if (key_tree->next_key_part &&
	key_tree->next_key_part->type == SEL_ARG::KEY_RANGE &&
        key_tree->part != last_part &&
	key_tree->next_key_part->part == key_tree->part+1 &&
	!(*range_key_flag & (NO_MIN_RANGE | NEAR_MIN)))
      res+= key_tree->next_key_part->store_min_key(key,
                                                   range_key,
                                                   range_key_flag,
                                                   last_part);
    return res;
  }

  /* returns a number of keypart values appended to the key buffer */
  int store_max_key(KEY_PART *key,
                    uchar **range_key,
                    uint *range_key_flag,
                    uint last_part)
  {
    SEL_ARG *key_tree= last();
    uint res=key_tree->store_max(key[key_tree->part].store_length,
                                 range_key, *range_key_flag);
    (*range_key_flag)|= key_tree->max_flag;
    if (key_tree->next_key_part &&
	key_tree->next_key_part->type == SEL_ARG::KEY_RANGE &&
        key_tree->part != last_part &&
	key_tree->next_key_part->part == key_tree->part+1 &&
	!(*range_key_flag & (NO_MAX_RANGE | NEAR_MAX)))
      res+= key_tree->next_key_part->store_max_key(key,
                                                   range_key,
                                                   range_key_flag,
                                                   last_part);
    return res;
  }

  SEL_ARG *insert(SEL_ARG *key);
  SEL_ARG *tree_delete(SEL_ARG *key);
  SEL_ARG *find_range(SEL_ARG *key);
  SEL_ARG *rb_insert(SEL_ARG *leaf);
  friend SEL_ARG *rb_delete_fixup(SEL_ARG *root,SEL_ARG *key, SEL_ARG *par);
#ifdef EXTRA_DEBUG
  friend int test_rb_tree(SEL_ARG *element,SEL_ARG *parent);
  void test_use_count(SEL_ARG *root);
#endif
  SEL_ARG *first();
  SEL_ARG *last();
  void make_root();
  inline bool simple_key()
  {
    return !next_key_part && elements == 1;
  }
  void increment_use_count(long count)
  {
    if (next_key_part)
    {
      next_key_part->use_count+=count;
      count*= (next_key_part->use_count-count);
      for (SEL_ARG *pos=next_key_part->first(); pos ; pos=pos->next)
	if (pos->next_key_part)
	  pos->increment_use_count(count);
    }
  }
  void free_tree()
  {
    for (SEL_ARG *pos=first(); pos ; pos=pos->next)
      if (pos->next_key_part)
      {
	pos->next_key_part->use_count--;
	pos->next_key_part->free_tree();
      }
  }

  inline SEL_ARG **parent_ptr()
  {
    return parent->left == this ? &parent->left : &parent->right;
  }


  /*
    Check if this SEL_ARG object represents a single-point interval

    SYNOPSIS
      is_singlepoint()
    
    DESCRIPTION
      Check if this SEL_ARG object (not tree) represents a single-point
      interval, i.e. if it represents a "keypart = const" or 
      "keypart IS NULL".

    RETURN
      TRUE   This SEL_ARG object represents a singlepoint interval
      FALSE  Otherwise
  */

  bool is_singlepoint()
  {
    /* 
      Check for NEAR_MIN ("strictly less") and NO_MIN_RANGE (-inf < field) 
      flags, and the same for right edge.
    */
    if (min_flag || max_flag)
      return FALSE;
    uchar *min_val= min_value;
    uchar *max_val= max_value;

    if (maybe_null)
    {
      /* First byte is a NULL value indicator */
      if (*min_val != *max_val)
        return FALSE;

      if (*min_val)
        return TRUE; /* This "x IS NULL" */
      min_val++;
      max_val++;
    }
    return !field->key_cmp(min_val, max_val);
  }
  SEL_ARG *clone_tree(RANGE_OPT_PARAM *param);
};

class SEL_IMERGE;


class SEL_TREE :public Sql_alloc
{
public:
  /*
    Starting an effort to document this field:
    (for some i, keys[i]->type == SEL_ARG::IMPOSSIBLE) => 
       (type == SEL_TREE::IMPOSSIBLE)
  */
  enum Type { IMPOSSIBLE, ALWAYS, MAYBE, KEY, KEY_SMALLER } type;
  SEL_TREE(enum Type type_arg) :type(type_arg) {}
  SEL_TREE() :type(KEY)
  {
    bzero((char*) keys,sizeof(keys));
  }
  SEL_TREE(SEL_TREE *arg, RANGE_OPT_PARAM *param);
  /*
    Note: there may exist SEL_TREE objects with sel_tree->type=KEY and
    keys[i]=0 for all i. (SergeyP: it is not clear whether there is any
    merit in range analyzer functions (e.g. get_mm_parts) returning a
    pointer to such SEL_TREE instead of NULL)
  */
  SEL_ARG *keys[MAX_KEY];
  key_map keys_map;        /* bitmask of non-NULL elements in keys */

  /*
    Possible ways to read rows using index_merge. The list is non-empty only
    if type==KEY. Currently can be non empty only if keys_map.is_clear_all().
  */
  List<SEL_IMERGE> merges;

  /* The members below are filled/used only after get_mm_tree is done */
  key_map ror_scans_map;   /* bitmask of ROR scan-able elements in keys */
  uint    n_ror_scans;     /* number of set bits in ror_scans_map */

  struct st_ror_scan_info **ror_scans;     /* list of ROR key scans */
  struct st_ror_scan_info **ror_scans_end; /* last ROR scan */
  /* Note that #records for each key scan is stored in table->quick_rows */
};

class RANGE_OPT_PARAM
{
public:
  THD	*thd;   /* Current thread handle */
  TABLE *table; /* Table being analyzed */
  Item *cond;   /* Used inside get_mm_tree(). */
  table_map prev_tables;
  table_map read_tables;
  table_map current_table; /* Bit of the table being analyzed */

  /* Array of parts of all keys for which range analysis is performed */
  KEY_PART *key_parts;
  KEY_PART *key_parts_end;
  MEM_ROOT *mem_root; /* Memory that will be freed when range analysis completes */
  MEM_ROOT *old_root; /* Memory that will last until the query end */
  /*
    Number of indexes used in range analysis (In SEL_TREE::keys only first
    #keys elements are not empty)
  */
  uint keys;
  
  /* 
    If true, the index descriptions describe real indexes (and it is ok to
    call field->optimize_range(real_keynr[...], ...).
    Otherwise index description describes fake indexes.
  */
  bool using_real_indexes;
  
  /*
    Aggressively remove "scans" that do not have conditions on first
    keyparts. Such scans are usable when doing partition pruning but not
    regular range optimization.
  */
  bool remove_jump_scans;
  
  /*
    used_key_no -> table_key_no translation table. Only makes sense if
    using_real_indexes==TRUE
  */
  uint real_keynr[MAX_KEY];

  /*
    Used to store 'current key tuples', in both range analysis and
    partitioning (list) analysis
  */
  uchar min_key[MAX_KEY_LENGTH+MAX_FIELD_WIDTH],
    max_key[MAX_KEY_LENGTH+MAX_FIELD_WIDTH];

  /* Number of SEL_ARG objects allocated by SEL_ARG::clone_tree operations */
  uint alloced_sel_args; 
  bool force_default_mrr;
};

class PARAM : public RANGE_OPT_PARAM
{
public:
  KEY_PART *key[MAX_KEY]; /* First key parts of keys used in the query */
  longlong baseflag;
  uint max_key_part;
  /* Number of ranges in the last checked tree->key */
  uint range_count;

  bool quick;				// Don't calulate possible keys

  uint fields_bitmap_size;
  MY_BITMAP needed_fields;    /* bitmask of fields needed by the query */
  MY_BITMAP tmp_covered_fields;

  key_map *needed_reg;        /* ptr to SQL_SELECT::needed_reg */

  uint *imerge_cost_buff;     /* buffer for index_merge cost estimates */
  uint imerge_cost_buff_size; /* size of the buffer */

  /* TRUE if last checked tree->key can be used for ROR-scan */
  bool is_ror_scan;
  /* Number of ranges in the last checked tree->key */
  uint n_ranges;
};

class TABLE_READ_PLAN;
  class TRP_RANGE;
  class TRP_ROR_INTERSECT;
  class TRP_ROR_UNION;
  class TRP_ROR_INDEX_MERGE;
  class TRP_GROUP_MIN_MAX;

struct st_ror_scan_info;

static SEL_TREE * get_mm_parts(RANGE_OPT_PARAM *param,Item *cond_func,Field *field,
			       Item_func::Functype type,Item *value,
			       Item_result cmp_type);
static SEL_ARG *get_mm_leaf(RANGE_OPT_PARAM *param,Item *cond_func,Field *field,
			    KEY_PART *key_part,
			    Item_func::Functype type,Item *value);
static SEL_TREE *get_mm_tree(RANGE_OPT_PARAM *param,Item *cond);

static bool is_key_scan_ror(PARAM *param, uint keynr, uint8 nparts);
static ha_rows check_quick_select(PARAM *param, uint idx, bool index_only,
                                  SEL_ARG *tree, bool update_tbl_stats, 
                                  uint *mrr_flags, uint *bufsize,
                                  COST_VECT *cost);
QUICK_RANGE_SELECT *get_quick_select(PARAM *param,uint index,
                                     SEL_ARG *key_tree, uint mrr_flags, 
                                     uint mrr_buf_size, MEM_ROOT *alloc);
static TRP_RANGE *get_key_scans_params(PARAM *param, SEL_TREE *tree,
                                       bool index_read_must_be_used,
                                       bool update_tbl_stats,
                                       double read_time);
static
TRP_ROR_INTERSECT *get_best_ror_intersect(const PARAM *param, SEL_TREE *tree,
                                          double read_time,
                                          bool *are_all_covering);
static
TRP_ROR_INTERSECT *get_best_covering_ror_intersect(PARAM *param,
                                                   SEL_TREE *tree,
                                                   double read_time);
static
TABLE_READ_PLAN *get_best_disjunct_quick(PARAM *param, SEL_IMERGE *imerge,
                                         double read_time);
static
TRP_GROUP_MIN_MAX *get_best_group_min_max(PARAM *param, SEL_TREE *tree,
                                          double read_time);
#ifndef DBUG_OFF
static void print_sel_tree(PARAM *param, SEL_TREE *tree, key_map *tree_map,
                           const char *msg);
static void print_ror_scans_arr(TABLE *table, const char *msg,
                                struct st_ror_scan_info **start,
                                struct st_ror_scan_info **end);
static void print_quick(QUICK_SELECT_I *quick, const key_map *needed_reg);
#endif

static SEL_TREE *tree_and(RANGE_OPT_PARAM *param,SEL_TREE *tree1,SEL_TREE *tree2);
static SEL_TREE *tree_or(RANGE_OPT_PARAM *param,SEL_TREE *tree1,SEL_TREE *tree2);
static SEL_ARG *sel_add(SEL_ARG *key1,SEL_ARG *key2);
static SEL_ARG *key_or(RANGE_OPT_PARAM *param, SEL_ARG *key1, SEL_ARG *key2);
static SEL_ARG *key_and(RANGE_OPT_PARAM *param, SEL_ARG *key1, SEL_ARG *key2,
                        uint clone_flag);
static bool get_range(SEL_ARG **e1,SEL_ARG **e2,SEL_ARG *root1);
bool get_quick_keys(PARAM *param,QUICK_RANGE_SELECT *quick,KEY_PART *key,
                    SEL_ARG *key_tree, uchar *min_key,uint min_key_flag,
                    uchar *max_key,uint max_key_flag);
static bool eq_tree(SEL_ARG* a,SEL_ARG *b);

static SEL_ARG null_element(SEL_ARG::IMPOSSIBLE);
static bool null_part_in_key(KEY_PART *key_part, const uchar *key,
                             uint length);
bool sel_trees_can_be_ored(SEL_TREE *tree1, SEL_TREE *tree2, RANGE_OPT_PARAM* param);


/*
  SEL_IMERGE is a list of possible ways to do index merge, i.e. it is
  a condition in the following form:
   (t_1||t_2||...||t_N) && (next)

  where all t_i are SEL_TREEs, next is another SEL_IMERGE and no pair
  (t_i,t_j) contains SEL_ARGS for the same index.

  SEL_TREE contained in SEL_IMERGE always has merges=NULL.

  This class relies on memory manager to do the cleanup.
*/

class SEL_IMERGE : public Sql_alloc
{
  enum { PREALLOCED_TREES= 10};
public:
  SEL_TREE *trees_prealloced[PREALLOCED_TREES];
  SEL_TREE **trees;             /* trees used to do index_merge   */
  SEL_TREE **trees_next;        /* last of these trees            */
  SEL_TREE **trees_end;         /* end of allocated space         */

  SEL_ARG  ***best_keys;        /* best keys to read in SEL_TREEs */

  SEL_IMERGE() :
    trees(&trees_prealloced[0]),
    trees_next(trees),
    trees_end(trees + PREALLOCED_TREES)
  {}
  SEL_IMERGE (SEL_IMERGE *arg, RANGE_OPT_PARAM *param);
  int or_sel_tree(RANGE_OPT_PARAM *param, SEL_TREE *tree);
  int or_sel_tree_with_checks(RANGE_OPT_PARAM *param, SEL_TREE *new_tree);
  int or_sel_imerge_with_checks(RANGE_OPT_PARAM *param, SEL_IMERGE* imerge);
};


/*
  Add SEL_TREE to this index_merge without any checks,

  NOTES
    This function implements the following:
      (x_1||...||x_N) || t = (x_1||...||x_N||t), where x_i, t are SEL_TREEs

  RETURN
     0 - OK
    -1 - Out of memory.
*/

int SEL_IMERGE::or_sel_tree(RANGE_OPT_PARAM *param, SEL_TREE *tree)
{
  if (trees_next == trees_end)
  {
    const int realloc_ratio= 2;		/* Double size for next round */
    uint old_elements= (trees_end - trees);
    uint old_size= sizeof(SEL_TREE**) * old_elements;
    uint new_size= old_size * realloc_ratio;
    SEL_TREE **new_trees;
    if (!(new_trees= (SEL_TREE**)alloc_root(param->mem_root, new_size)))
      return -1;
    memcpy(new_trees, trees, old_size);
    trees=      new_trees;
    trees_next= trees + old_elements;
    trees_end=  trees + old_elements * realloc_ratio;
  }
  *(trees_next++)= tree;
  return 0;
}


/*
  Perform OR operation on this SEL_IMERGE and supplied SEL_TREE new_tree,
  combining new_tree with one of the trees in this SEL_IMERGE if they both
  have SEL_ARGs for the same key.

  SYNOPSIS
    or_sel_tree_with_checks()
      param    PARAM from SQL_SELECT::test_quick_select
      new_tree SEL_TREE with type KEY or KEY_SMALLER.

  NOTES
    This does the following:
    (t_1||...||t_k)||new_tree =
     either
       = (t_1||...||t_k||new_tree)
     or
       = (t_1||....||(t_j|| new_tree)||...||t_k),

     where t_i, y are SEL_TREEs.
    new_tree is combined with the first t_j it has a SEL_ARG on common
    key with. As a consequence of this, choice of keys to do index_merge
    read may depend on the order of conditions in WHERE part of the query.

  RETURN
    0  OK
    1  One of the trees was combined with new_tree to SEL_TREE::ALWAYS,
       and (*this) should be discarded.
   -1  An error occurred.
*/

int SEL_IMERGE::or_sel_tree_with_checks(RANGE_OPT_PARAM *param, SEL_TREE *new_tree)
{
  for (SEL_TREE** tree = trees;
       tree != trees_next;
       tree++)
  {
    if (sel_trees_can_be_ored(*tree, new_tree, param))
    {
      *tree = tree_or(param, *tree, new_tree);
      if (!*tree)
        return 1;
      if (((*tree)->type == SEL_TREE::MAYBE) ||
          ((*tree)->type == SEL_TREE::ALWAYS))
        return 1;
      /* SEL_TREE::IMPOSSIBLE is impossible here */
      return 0;
    }
  }

  /* New tree cannot be combined with any of existing trees. */
  return or_sel_tree(param, new_tree);
}


/*
  Perform OR operation on this index_merge and supplied index_merge list.

  RETURN
    0 - OK
    1 - One of conditions in result is always TRUE and this SEL_IMERGE
        should be discarded.
   -1 - An error occurred
*/

int SEL_IMERGE::or_sel_imerge_with_checks(RANGE_OPT_PARAM *param, SEL_IMERGE* imerge)
{
  for (SEL_TREE** tree= imerge->trees;
       tree != imerge->trees_next;
       tree++)
  {
    if (or_sel_tree_with_checks(param, *tree))
      return 1;
  }
  return 0;
}


SEL_TREE::SEL_TREE(SEL_TREE *arg, RANGE_OPT_PARAM *param): Sql_alloc()
{
  keys_map= arg->keys_map;
  type= arg->type;
  for (int idx= 0; idx < MAX_KEY; idx++)
  {
    if ((keys[idx]= arg->keys[idx]))
      keys[idx]->increment_use_count(1);
  }

  List_iterator<SEL_IMERGE> it(arg->merges);
  for (SEL_IMERGE *el= it++; el; el= it++)
  {
    SEL_IMERGE *merge= new SEL_IMERGE(el, param);
    if (!merge || merge->trees == merge->trees_next)
    {
      merges.empty();
      return;
    }
    merges.push_back (merge);
  }
}


SEL_IMERGE::SEL_IMERGE (SEL_IMERGE *arg, RANGE_OPT_PARAM *param) : Sql_alloc()
{
  uint elements= (arg->trees_end - arg->trees);
  if (elements > PREALLOCED_TREES)
  {
    uint size= elements * sizeof (SEL_TREE **);
    if (!(trees= (SEL_TREE **)alloc_root(param->mem_root, size)))
      goto mem_err;
  }
  else
    trees= &trees_prealloced[0];

  trees_next= trees;
  trees_end= trees + elements;

  for (SEL_TREE **tree = trees, **arg_tree= arg->trees; tree < trees_end; 
       tree++, arg_tree++)
  {
    if (!(*tree= new SEL_TREE(*arg_tree, param)))
      goto mem_err;
  }

  return;

mem_err:
  trees= &trees_prealloced[0];
  trees_next= trees;
  trees_end= trees;
}


/*
  Perform AND operation on two index_merge lists and store result in *im1.
*/

inline void imerge_list_and_list(List<SEL_IMERGE> *im1, List<SEL_IMERGE> *im2)
{
  im1->concat(im2);
}


/*
  Perform OR operation on 2 index_merge lists, storing result in first list.

  NOTES
    The following conversion is implemented:
     (a_1 &&...&& a_N)||(b_1 &&...&& b_K) = AND_i,j(a_i || b_j) =>
      => (a_1||b_1).

    i.e. all conjuncts except the first one are currently dropped.
    This is done to avoid producing N*K ways to do index_merge.

    If (a_1||b_1) produce a condition that is always TRUE, NULL is returned
    and index_merge is discarded (while it is actually possible to try
    harder).

    As a consequence of this, choice of keys to do index_merge read may depend
    on the order of conditions in WHERE part of the query.

  RETURN
    0     OK, result is stored in *im1
    other Error, both passed lists are unusable
*/

int imerge_list_or_list(RANGE_OPT_PARAM *param,
                        List<SEL_IMERGE> *im1,
                        List<SEL_IMERGE> *im2)
{
  SEL_IMERGE *imerge= im1->head();
  im1->empty();
  im1->push_back(imerge);

  return imerge->or_sel_imerge_with_checks(param, im2->head());
}


/*
  Perform OR operation on index_merge list and key tree.

  RETURN
    0     OK, result is stored in *im1.
    other Error
*/

int imerge_list_or_tree(RANGE_OPT_PARAM *param,
                        List<SEL_IMERGE> *im1,
                        SEL_TREE *tree)
{
  SEL_IMERGE *imerge;
  List_iterator<SEL_IMERGE> it(*im1);
  bool tree_used= FALSE;
  while ((imerge= it++))
  {
    SEL_TREE *or_tree;
    if (tree_used)
    {
      or_tree= new SEL_TREE (tree, param);
      if (!or_tree ||
          (or_tree->keys_map.is_clear_all() && or_tree->merges.is_empty()))
        return FALSE;
    }
    else
      or_tree= tree;

    if (imerge->or_sel_tree_with_checks(param, or_tree))
      it.remove();
    tree_used= TRUE;
  }
  return im1->is_empty();
}


/***************************************************************************
** Basic functions for SQL_SELECT and QUICK_RANGE_SELECT
***************************************************************************/

	/* make a select from mysql info
	   Error is set as following:
	   0 = ok
	   1 = Got some error (out of memory?)
	   */

SQL_SELECT *make_select(TABLE *head, table_map const_tables,
			table_map read_tables, Item *conds,
                        bool allow_null_cond,
                        int *error)
{
  SQL_SELECT *select;
  DBUG_ENTER("make_select");

  *error=0;

  if (!conds && !allow_null_cond)
    DBUG_RETURN(0);
  if (!(select= new SQL_SELECT))
  {
    *error= 1;			// out of memory
    DBUG_RETURN(0);		/* purecov: inspected */
  }
  select->read_tables=read_tables;
  select->const_tables=const_tables;
  select->head=head;
  select->cond=conds;

  if (head->sort.io_cache)
  {
    select->file= *head->sort.io_cache;
    select->records=(ha_rows) (select->file.end_of_file/
			       head->file->ref_length);
    my_free(head->sort.io_cache);
    head->sort.io_cache=0;
  }
  DBUG_RETURN(select);
}


SQL_SELECT::SQL_SELECT() :quick(0),cond(0),icp_cond(0),free_cond(0)
{
  my_b_clear(&file);
}


void SQL_SELECT::cleanup()
{
  delete quick;
  quick= 0;
  if (free_cond)
  {
    free_cond=0;
    delete cond;
    cond= 0;
  }
  close_cached_file(&file);
}


SQL_SELECT::~SQL_SELECT()
{
  cleanup();
}

#undef index					// Fix for Unixware 7

QUICK_SELECT_I::QUICK_SELECT_I()
  :max_used_key_length(0),
   used_key_parts(0)
{}

QUICK_RANGE_SELECT::QUICK_RANGE_SELECT(THD *thd, TABLE *table, uint key_nr,
                                       bool no_alloc, MEM_ROOT *parent_alloc,
                                       bool *create_error)
  :free_file(0),cur_range(NULL),last_range(0),dont_free(0)
{
  my_bitmap_map *bitmap;
  DBUG_ENTER("QUICK_RANGE_SELECT::QUICK_RANGE_SELECT");

  in_ror_merged_scan= 0;
  index= key_nr;
  head=  table;
  key_part_info= head->key_info[index].key_part;
  my_init_dynamic_array(&ranges, sizeof(QUICK_RANGE*), 16, 16);

  /* 'thd' is not accessible in QUICK_RANGE_SELECT::reset(). */
  mrr_buf_size= thd->variables.read_rnd_buff_size;
  mrr_buf_desc= NULL;

  if (!no_alloc && !parent_alloc)
  {
    // Allocates everything through the internal memroot
    init_sql_alloc(&alloc, thd->variables.range_alloc_block_size, 0);
    thd->mem_root= &alloc;
  }
  else
    bzero((char*) &alloc,sizeof(alloc));
  file= head->file;
  record= head->record[0];
  save_read_set= head->read_set;
  save_write_set= head->write_set;

  /* Allocate a bitmap for used columns (Q: why not on MEM_ROOT?) */
  if (!(bitmap= (my_bitmap_map*) my_malloc(head->s->column_bitmap_size,
                                           MYF(MY_WME))))
  {
    column_bitmap.bitmap= 0;
    *create_error= 1;
  }
  else
    bitmap_init(&column_bitmap, bitmap, head->s->fields, FALSE);
  DBUG_VOID_RETURN;
}


void QUICK_RANGE_SELECT::need_sorted_output()
{
  if (!(mrr_flags & HA_MRR_SORTED))
  {
    /*
      Native implementation can't produce sorted output. We'll have to
      switch to default
    */
    mrr_flags |= HA_MRR_USE_DEFAULT_IMPL; 
  }
  mrr_flags |= HA_MRR_SORTED;
}


int QUICK_RANGE_SELECT::init()
{
  DBUG_ENTER("QUICK_RANGE_SELECT::init");

  if (file->inited != handler::NONE)
    file->ha_index_or_rnd_end();
  DBUG_RETURN(FALSE);
}


void QUICK_RANGE_SELECT::range_end()
{
  if (file->inited != handler::NONE)
    file->ha_index_or_rnd_end();
}


QUICK_RANGE_SELECT::~QUICK_RANGE_SELECT()
{
  DBUG_ENTER("QUICK_RANGE_SELECT::~QUICK_RANGE_SELECT");
  if (!dont_free)
  {
    /* file is NULL for CPK scan on covering ROR-intersection */
    if (file) 
    {
      range_end();
      head->set_keyread(FALSE);
      if (free_file)
      {
        DBUG_PRINT("info", ("Freeing separate handler %p (free: %d)", file,
                            free_file));
        file->ha_external_lock(current_thd, F_UNLCK);
        file->ha_close();
        delete file;
      }
    }
    delete_dynamic(&ranges); /* ranges are allocated in alloc */
    free_root(&alloc,MYF(0));
    my_free(column_bitmap.bitmap);
  }
  head->column_bitmaps_set(save_read_set, save_write_set);
  my_free(mrr_buf_desc);
  DBUG_VOID_RETURN;
}


QUICK_INDEX_MERGE_SELECT::QUICK_INDEX_MERGE_SELECT(THD *thd_param,
                                                   TABLE *table)
  :unique(NULL), pk_quick_select(NULL), thd(thd_param)
{
  DBUG_ENTER("QUICK_INDEX_MERGE_SELECT::QUICK_INDEX_MERGE_SELECT");
  index= MAX_KEY;
  head= table;
  bzero(&read_record, sizeof(read_record));
  init_sql_alloc(&alloc, thd->variables.range_alloc_block_size, 0);
  DBUG_VOID_RETURN;
}

int QUICK_INDEX_MERGE_SELECT::init()
{
  DBUG_ENTER("QUICK_INDEX_MERGE_SELECT::init");
  DBUG_RETURN(0);
}

int QUICK_INDEX_MERGE_SELECT::reset()
{
  DBUG_ENTER("QUICK_INDEX_MERGE_SELECT::reset");
  DBUG_RETURN(read_keys_and_merge());
}

bool
QUICK_INDEX_MERGE_SELECT::push_quick_back(QUICK_RANGE_SELECT *quick_sel_range)
{
  /*
    Save quick_select that does scan on clustered primary key as it will be
    processed separately.
  */
  if (head->file->primary_key_is_clustered() &&
      quick_sel_range->index == head->s->primary_key)
    pk_quick_select= quick_sel_range;
  else
    return quick_selects.push_back(quick_sel_range);
  return 0;
}

QUICK_INDEX_MERGE_SELECT::~QUICK_INDEX_MERGE_SELECT()
{
  List_iterator_fast<QUICK_RANGE_SELECT> quick_it(quick_selects);
  QUICK_RANGE_SELECT* quick;
  DBUG_ENTER("QUICK_INDEX_MERGE_SELECT::~QUICK_INDEX_MERGE_SELECT");
  delete unique;
  quick_it.rewind();
  while ((quick= quick_it++))
    quick->file= NULL;
  quick_selects.delete_elements();
  delete pk_quick_select;
  /* It's ok to call the next two even if they are already deinitialized */
  end_read_record(&read_record);
  free_io_cache(head);
  free_root(&alloc,MYF(0));
  DBUG_VOID_RETURN;
}


QUICK_ROR_INTERSECT_SELECT::QUICK_ROR_INTERSECT_SELECT(THD *thd_param,
                                                       TABLE *table,
                                                       bool retrieve_full_rows,
                                                       MEM_ROOT *parent_alloc)
  : cpk_quick(NULL), thd(thd_param), need_to_fetch_row(retrieve_full_rows),
    scans_inited(FALSE)
{
  index= MAX_KEY;
  head= table;
  record= head->record[0];
  if (!parent_alloc)
    init_sql_alloc(&alloc, thd->variables.range_alloc_block_size, 0);
  else
    bzero(&alloc, sizeof(MEM_ROOT));
  last_rowid= (uchar*) alloc_root(parent_alloc? parent_alloc : &alloc,
                                  head->file->ref_length);
}


/*
  Do post-constructor initialization.
  SYNOPSIS
    QUICK_ROR_INTERSECT_SELECT::init()

  RETURN
    0      OK
    other  Error code
*/

int QUICK_ROR_INTERSECT_SELECT::init()
{
  DBUG_ENTER("QUICK_ROR_INTERSECT_SELECT::init");
 /* Check if last_rowid was successfully allocated in ctor */
  DBUG_RETURN(!last_rowid);
}


/*
  Initialize this quick select to be a ROR-merged scan.

  SYNOPSIS
    QUICK_RANGE_SELECT::init_ror_merged_scan()
      reuse_handler If TRUE, use head->file, otherwise create a separate
                    handler object

  NOTES
    This function creates and prepares for subsequent use a separate handler
    object if it can't reuse head->file. The reason for this is that during
    ROR-merge several key scans are performed simultaneously, and a single
    handler is only capable of preserving context of a single key scan.

    In ROR-merge the quick select doing merge does full records retrieval,
    merged quick selects read only keys.

  RETURN
    0  ROR child scan initialized, ok to use.
    1  error
*/

int QUICK_RANGE_SELECT::init_ror_merged_scan(bool reuse_handler)
{
  handler *save_file= file, *org_file;
  THD *thd;
  DBUG_ENTER("QUICK_RANGE_SELECT::init_ror_merged_scan");

  in_ror_merged_scan= 1;
  if (reuse_handler)
  {
    DBUG_PRINT("info", ("Reusing handler %p", file));
    if (init() || reset())
    {
      DBUG_RETURN(1);
    }
    head->column_bitmaps_set(&column_bitmap, &column_bitmap);
    goto end;
  }

  /* Create a separate handler object for this quick select */
  if (free_file)
  {
    /* already have own 'handler' object. */
    DBUG_RETURN(0);
  }

  thd= head->in_use;
  if (!(file= head->file->clone(thd->mem_root)))
  {
    /* 
      Manually set the error flag. Note: there seems to be quite a few
      places where a failure could cause the server to "hang" the client by
      sending no response to a query. ATM those are not real errors because 
      the storage engine calls in question happen to never fail with the 
      existing storage engines. 
    */
    my_error(ER_OUT_OF_RESOURCES, MYF(0)); /* purecov: inspected */
    /* Caller will free the memory */
    goto failure;  /* purecov: inspected */
  }

  head->column_bitmaps_set(&column_bitmap, &column_bitmap);

  if (file->ha_external_lock(thd, F_RDLCK))
    goto failure;

  if (init() || reset())
  {
    file->ha_external_lock(thd, F_UNLCK);
    file->ha_close();
    goto failure;
  }
  free_file= TRUE;
  last_rowid= file->ref;

end:
  /*
    We are only going to read key fields and call position() on 'file'
    The following sets head->tmp_set to only use this key and then updates
    head->read_set and head->write_set to use this bitmap.
    The now bitmap is stored in 'column_bitmap' which is used in ::get_next()
  */
  org_file= head->file;
  head->file= file;
  /* We don't have to set 'head->keyread' here as the 'file' is unique */
  if (!head->no_keyread)
    head->mark_columns_used_by_index(index);
  head->prepare_for_position();
  head->file= org_file;
  bitmap_copy(&column_bitmap, head->read_set);
  head->column_bitmaps_set(&column_bitmap, &column_bitmap);

  DBUG_RETURN(0);

failure:
  head->column_bitmaps_set(save_read_set, save_write_set);
  delete file;
  file= save_file;
  DBUG_RETURN(1);
}


/*
  Initialize this quick select to be a part of a ROR-merged scan.
  SYNOPSIS
    QUICK_ROR_INTERSECT_SELECT::init_ror_merged_scan()
      reuse_handler If TRUE, use head->file, otherwise create separate
                    handler object.
  RETURN
    0     OK
    other error code
*/
int QUICK_ROR_INTERSECT_SELECT::init_ror_merged_scan(bool reuse_handler)
{
  List_iterator_fast<QUICK_RANGE_SELECT> quick_it(quick_selects);
  QUICK_RANGE_SELECT* quick;
  DBUG_ENTER("QUICK_ROR_INTERSECT_SELECT::init_ror_merged_scan");

  /* Initialize all merged "children" quick selects */
  DBUG_ASSERT(!need_to_fetch_row || reuse_handler);
  if (!need_to_fetch_row && reuse_handler)
  {
    quick= quick_it++;
    /*
      There is no use of this->file. Use it for the first of merged range
      selects.
    */
    if (quick->init_ror_merged_scan(TRUE))
      DBUG_RETURN(1);
    quick->file->extra(HA_EXTRA_KEYREAD_PRESERVE_FIELDS);
  }
  while ((quick= quick_it++))
  {
    if (quick->init_ror_merged_scan(FALSE))
      DBUG_RETURN(1);
    quick->file->extra(HA_EXTRA_KEYREAD_PRESERVE_FIELDS);
    /* All merged scans share the same record buffer in intersection. */
    quick->record= head->record[0];
  }

  if (need_to_fetch_row && head->file->ha_rnd_init(1))
  {
    DBUG_PRINT("error", ("ROR index_merge rnd_init call failed"));
    DBUG_RETURN(1);
  }
  DBUG_RETURN(0);
}


/*
  Initialize quick select for row retrieval.
  SYNOPSIS
    reset()
  RETURN
    0      OK
    other  Error code
*/

int QUICK_ROR_INTERSECT_SELECT::reset()
{
  DBUG_ENTER("QUICK_ROR_INTERSECT_SELECT::reset");
  if (!scans_inited && init_ror_merged_scan(TRUE))
    DBUG_RETURN(1);
  scans_inited= TRUE;
  List_iterator_fast<QUICK_RANGE_SELECT> it(quick_selects);
  QUICK_RANGE_SELECT *quick;
  while ((quick= it++))
    quick->reset();
  DBUG_RETURN(0);
}


/*
  Add a merged quick select to this ROR-intersection quick select.

  SYNOPSIS
    QUICK_ROR_INTERSECT_SELECT::push_quick_back()
      quick Quick select to be added. The quick select must return
            rows in rowid order.
  NOTES
    This call can only be made before init() is called.

  RETURN
    FALSE OK
    TRUE  Out of memory.
*/

bool
QUICK_ROR_INTERSECT_SELECT::push_quick_back(QUICK_RANGE_SELECT *quick)
{
  return quick_selects.push_back(quick);
}

QUICK_ROR_INTERSECT_SELECT::~QUICK_ROR_INTERSECT_SELECT()
{
  DBUG_ENTER("QUICK_ROR_INTERSECT_SELECT::~QUICK_ROR_INTERSECT_SELECT");
  quick_selects.delete_elements();
  delete cpk_quick;
  free_root(&alloc,MYF(0));
  if (need_to_fetch_row && head->file->inited != handler::NONE)
    head->file->ha_rnd_end();
  DBUG_VOID_RETURN;
}


QUICK_ROR_UNION_SELECT::QUICK_ROR_UNION_SELECT(THD *thd_param,
                                               TABLE *table)
  : thd(thd_param), scans_inited(FALSE)
{
  index= MAX_KEY;
  head= table;
  rowid_length= table->file->ref_length;
  record= head->record[0];
  init_sql_alloc(&alloc, thd->variables.range_alloc_block_size, 0);
  thd_param->mem_root= &alloc;
}


/*
  Comparison function to be used QUICK_ROR_UNION_SELECT::queue priority
  queue.

  SYNPOSIS
    QUICK_ROR_UNION_SELECT_queue_cmp()
      arg   Pointer to QUICK_ROR_UNION_SELECT
      val1  First merged select
      val2  Second merged select
*/

C_MODE_START

static int QUICK_ROR_UNION_SELECT_queue_cmp(void *arg, uchar *val1, uchar *val2)
{
  QUICK_ROR_UNION_SELECT *self= (QUICK_ROR_UNION_SELECT*)arg;
  return self->head->file->cmp_ref(((QUICK_SELECT_I*)val1)->last_rowid,
                                   ((QUICK_SELECT_I*)val2)->last_rowid);
}

C_MODE_END


/*
  Do post-constructor initialization.
  SYNOPSIS
    QUICK_ROR_UNION_SELECT::init()

  RETURN
    0      OK
    other  Error code
*/

int QUICK_ROR_UNION_SELECT::init()
{
  DBUG_ENTER("QUICK_ROR_UNION_SELECT::init");
  if (init_queue(&queue, quick_selects.elements, 0,
                 FALSE , QUICK_ROR_UNION_SELECT_queue_cmp,
                 (void*) this))
  {
    bzero(&queue, sizeof(QUEUE));
    DBUG_RETURN(1);
  }

  if (!(cur_rowid= (uchar*) alloc_root(&alloc, 2*head->file->ref_length)))
    DBUG_RETURN(1);
  prev_rowid= cur_rowid + head->file->ref_length;
  DBUG_RETURN(0);
}


/*
  Initialize quick select for row retrieval.
  SYNOPSIS
    reset()

  RETURN
    0      OK
    other  Error code
*/

int QUICK_ROR_UNION_SELECT::reset()
{
  QUICK_SELECT_I *quick;
  int error;
  DBUG_ENTER("QUICK_ROR_UNION_SELECT::reset");
  have_prev_rowid= FALSE;
  if (!scans_inited)
  {
    List_iterator_fast<QUICK_SELECT_I> it(quick_selects);
    while ((quick= it++))
    {
      if (quick->init_ror_merged_scan(FALSE))
        DBUG_RETURN(1);
    }
    scans_inited= TRUE;
  }
  queue_remove_all(&queue);
  /*
    Initialize scans for merged quick selects and put all merged quick
    selects into the queue.
  */
  List_iterator_fast<QUICK_SELECT_I> it(quick_selects);
  while ((quick= it++))
  {
    if (quick->reset())
      DBUG_RETURN(1);
    if ((error= quick->get_next()))
    {
      if (error == HA_ERR_END_OF_FILE)
        continue;
      DBUG_RETURN(error);
    }
    quick->save_last_pos();
    queue_insert(&queue, (uchar*)quick);
  }

  if (head->file->ha_rnd_init(1))
  {
    DBUG_PRINT("error", ("ROR index_merge rnd_init call failed"));
    DBUG_RETURN(1);
  }

  DBUG_RETURN(0);
}


bool
QUICK_ROR_UNION_SELECT::push_quick_back(QUICK_SELECT_I *quick_sel_range)
{
  return quick_selects.push_back(quick_sel_range);
}

QUICK_ROR_UNION_SELECT::~QUICK_ROR_UNION_SELECT()
{
  DBUG_ENTER("QUICK_ROR_UNION_SELECT::~QUICK_ROR_UNION_SELECT");
  delete_queue(&queue);
  quick_selects.delete_elements();
  if (head->file->inited != handler::NONE)
    head->file->ha_rnd_end();
  free_root(&alloc,MYF(0));
  DBUG_VOID_RETURN;
}


QUICK_RANGE::QUICK_RANGE()
  :min_key(0),max_key(0),min_length(0),max_length(0),
   flag(NO_MIN_RANGE | NO_MAX_RANGE),
  min_keypart_map(0), max_keypart_map(0)
{}

SEL_ARG::SEL_ARG(SEL_ARG &arg) :Sql_alloc()
{
  type=arg.type;
  min_flag=arg.min_flag;
  max_flag=arg.max_flag;
  maybe_flag=arg.maybe_flag;
  maybe_null=arg.maybe_null;
  part=arg.part;
  field=arg.field;
  min_value=arg.min_value;
  max_value=arg.max_value;
  next_key_part=arg.next_key_part;
  use_count=1; elements=1;
}


inline void SEL_ARG::make_root()
{
  left=right= &null_element;
  color=BLACK;
  next=prev=0;
  use_count=0; elements=1;
}

SEL_ARG::SEL_ARG(Field *f,const uchar *min_value_arg,
                 const uchar *max_value_arg)
  :min_flag(0), max_flag(0), maybe_flag(0), maybe_null(f->real_maybe_null()),
   elements(1), use_count(1), field(f), min_value((uchar*) min_value_arg),
   max_value((uchar*) max_value_arg), next(0),prev(0),
   next_key_part(0),color(BLACK),type(KEY_RANGE)
{
  left=right= &null_element;
}

SEL_ARG::SEL_ARG(Field *field_,uint8 part_,
                 uchar *min_value_, uchar *max_value_,
		 uint8 min_flag_,uint8 max_flag_,uint8 maybe_flag_)
  :min_flag(min_flag_),max_flag(max_flag_),maybe_flag(maybe_flag_),
   part(part_),maybe_null(field_->real_maybe_null()), elements(1),use_count(1),
   field(field_), min_value(min_value_), max_value(max_value_),
   next(0),prev(0),next_key_part(0),color(BLACK),type(KEY_RANGE)
{
  left=right= &null_element;
}

SEL_ARG *SEL_ARG::clone(RANGE_OPT_PARAM *param, SEL_ARG *new_parent, 
                        SEL_ARG **next_arg)
{
  SEL_ARG *tmp;

  /* Bail out if we have already generated too many SEL_ARGs */
  if (++param->alloced_sel_args > MAX_SEL_ARGS)
    return 0;

  if (type != KEY_RANGE)
  {
    if (!(tmp= new (param->mem_root) SEL_ARG(type)))
      return 0;					// out of memory
    tmp->prev= *next_arg;			// Link into next/prev chain
    (*next_arg)->next=tmp;
    (*next_arg)= tmp;
    tmp->part= this->part;
  }
  else
  {
    if (!(tmp= new (param->mem_root) SEL_ARG(field,part, min_value,max_value,
                                             min_flag, max_flag, maybe_flag)))
      return 0;					// OOM
    tmp->parent=new_parent;
    tmp->next_key_part=next_key_part;
    if (left != &null_element)
      if (!(tmp->left=left->clone(param, tmp, next_arg)))
	return 0;				// OOM

    tmp->prev= *next_arg;			// Link into next/prev chain
    (*next_arg)->next=tmp;
    (*next_arg)= tmp;

    if (right != &null_element)
      if (!(tmp->right= right->clone(param, tmp, next_arg)))
	return 0;				// OOM
  }
  increment_use_count(1);
  tmp->color= color;
  tmp->elements= this->elements;
  return tmp;
}

SEL_ARG *SEL_ARG::first()
{
  SEL_ARG *next_arg=this;
  if (!next_arg->left)
    return 0;					// MAYBE_KEY
  while (next_arg->left != &null_element)
    next_arg=next_arg->left;
  return next_arg;
}

SEL_ARG *SEL_ARG::last()
{
  SEL_ARG *next_arg=this;
  if (!next_arg->right)
    return 0;					// MAYBE_KEY
  while (next_arg->right != &null_element)
    next_arg=next_arg->right;
  return next_arg;
}


/*
  Check if a compare is ok, when one takes ranges in account
  Returns -2 or 2 if the ranges where 'joined' like  < 2 and >= 2
*/

static int sel_cmp(Field *field, uchar *a, uchar *b, uint8 a_flag,
                   uint8 b_flag)
{
  int cmp;
  /* First check if there was a compare to a min or max element */
  if (a_flag & (NO_MIN_RANGE | NO_MAX_RANGE))
  {
    if ((a_flag & (NO_MIN_RANGE | NO_MAX_RANGE)) ==
	(b_flag & (NO_MIN_RANGE | NO_MAX_RANGE)))
      return 0;
    return (a_flag & NO_MIN_RANGE) ? -1 : 1;
  }
  if (b_flag & (NO_MIN_RANGE | NO_MAX_RANGE))
    return (b_flag & NO_MIN_RANGE) ? 1 : -1;

  if (field->real_maybe_null())			// If null is part of key
  {
    if (*a != *b)
    {
      return *a ? -1 : 1;
    }
    if (*a)
      goto end;					// NULL where equal
    a++; b++;					// Skip NULL marker
  }
  cmp=field->key_cmp(a , b);
  if (cmp) return cmp < 0 ? -1 : 1;		// The values differed

  // Check if the compared equal arguments was defined with open/closed range
 end:
  if (a_flag & (NEAR_MIN | NEAR_MAX))
  {
    if ((a_flag & (NEAR_MIN | NEAR_MAX)) == (b_flag & (NEAR_MIN | NEAR_MAX)))
      return 0;
    if (!(b_flag & (NEAR_MIN | NEAR_MAX)))
      return (a_flag & NEAR_MIN) ? 2 : -2;
    return (a_flag & NEAR_MIN) ? 1 : -1;
  }
  if (b_flag & (NEAR_MIN | NEAR_MAX))
    return (b_flag & NEAR_MIN) ? -2 : 2;
  return 0;					// The elements where equal
}


SEL_ARG *SEL_ARG::clone_tree(RANGE_OPT_PARAM *param)
{
  SEL_ARG tmp_link,*next_arg,*root;
  next_arg= &tmp_link;
  if (!(root= clone(param, (SEL_ARG *) 0, &next_arg)))
    return 0;
  next_arg->next=0;				// Fix last link
  tmp_link.next->prev=0;			// Fix first link
  if (root)					// If not OOM
    root->use_count= 0;
  return root;
}


/*
  Table rows retrieval plan. Range optimizer creates QUICK_SELECT_I-derived
  objects from table read plans.
*/
class TABLE_READ_PLAN
{
public:
  /*
    Plan read cost, with or without cost of full row retrieval, depending
    on plan creation parameters.
  */
  double read_cost;
  ha_rows records; /* estimate of #rows to be examined */

  /*
    If TRUE, the scan returns rows in rowid order. This is used only for
    scans that can be both ROR and non-ROR.
  */
  bool is_ror;

  /*
    Create quick select for this plan.
    SYNOPSIS
     make_quick()
       param               Parameter from test_quick_select
       retrieve_full_rows  If TRUE, created quick select will do full record
                           retrieval.
       parent_alloc        Memory pool to use, if any.

    NOTES
      retrieve_full_rows is ignored by some implementations.

    RETURN
      created quick select
      NULL on any error.
  */
  virtual QUICK_SELECT_I *make_quick(PARAM *param,
                                     bool retrieve_full_rows,
                                     MEM_ROOT *parent_alloc=NULL) = 0;

  /* Table read plans are allocated on MEM_ROOT and are never deleted */
  static void *operator new(size_t size, MEM_ROOT *mem_root)
  { return (void*) alloc_root(mem_root, (uint) size); }
  static void operator delete(void *ptr,size_t size) { TRASH(ptr, size); }
  static void operator delete(void *ptr, MEM_ROOT *mem_root) { /* Never called */ }
  virtual ~TABLE_READ_PLAN() {}               /* Remove gcc warning */

};

class TRP_ROR_INTERSECT;
class TRP_ROR_UNION;
class TRP_INDEX_MERGE;


/*
  Plan for a QUICK_RANGE_SELECT scan.
  TRP_RANGE::make_quick ignores retrieve_full_rows parameter because
  QUICK_RANGE_SELECT doesn't distinguish between 'index only' scans and full
  record retrieval scans.
*/

class TRP_RANGE : public TABLE_READ_PLAN
{
public:
  SEL_ARG *key; /* set of intervals to be used in "range" method retrieval */
  uint     key_idx; /* key number in PARAM::key */
  uint     mrr_flags; 
  uint     mrr_buf_size;

  TRP_RANGE(SEL_ARG *key_arg, uint idx_arg, uint mrr_flags_arg)
   : key(key_arg), key_idx(idx_arg), mrr_flags(mrr_flags_arg)
  {}
  virtual ~TRP_RANGE() {}                     /* Remove gcc warning */

  QUICK_SELECT_I *make_quick(PARAM *param, bool retrieve_full_rows,
                             MEM_ROOT *parent_alloc)
  {
    DBUG_ENTER("TRP_RANGE::make_quick");
    QUICK_RANGE_SELECT *quick;
    if ((quick= get_quick_select(param, key_idx, key, mrr_flags, mrr_buf_size,
                                 parent_alloc)))
    {
      quick->records= records;
      quick->read_time= read_cost;
    }
    DBUG_RETURN(quick);
  }
};


/* Plan for QUICK_ROR_INTERSECT_SELECT scan. */

class TRP_ROR_INTERSECT : public TABLE_READ_PLAN
{
public:
  TRP_ROR_INTERSECT() {}                      /* Remove gcc warning */
  virtual ~TRP_ROR_INTERSECT() {}             /* Remove gcc warning */
  QUICK_SELECT_I *make_quick(PARAM *param, bool retrieve_full_rows,
                             MEM_ROOT *parent_alloc);

  /* Array of pointers to ROR range scans used in this intersection */
  struct st_ror_scan_info **first_scan;
  struct st_ror_scan_info **last_scan; /* End of the above array */
  struct st_ror_scan_info *cpk_scan;  /* Clustered PK scan, if there is one */
  bool is_covering; /* TRUE if no row retrieval phase is necessary */
  double index_scan_costs; /* SUM(cost(index_scan)) */
};


/*
  Plan for QUICK_ROR_UNION_SELECT scan.
  QUICK_ROR_UNION_SELECT always retrieves full rows, so retrieve_full_rows
  is ignored by make_quick.
*/

class TRP_ROR_UNION : public TABLE_READ_PLAN
{
public:
  TRP_ROR_UNION() {}                          /* Remove gcc warning */
  virtual ~TRP_ROR_UNION() {}                 /* Remove gcc warning */
  QUICK_SELECT_I *make_quick(PARAM *param, bool retrieve_full_rows,
                             MEM_ROOT *parent_alloc);
  TABLE_READ_PLAN **first_ror; /* array of ptrs to plans for merged scans */
  TABLE_READ_PLAN **last_ror;  /* end of the above array */
};


/*
  Plan for QUICK_INDEX_MERGE_SELECT scan.
  QUICK_ROR_INTERSECT_SELECT always retrieves full rows, so retrieve_full_rows
  is ignored by make_quick.
*/

class TRP_INDEX_MERGE : public TABLE_READ_PLAN
{
public:
  TRP_INDEX_MERGE() {}                        /* Remove gcc warning */
  virtual ~TRP_INDEX_MERGE() {}               /* Remove gcc warning */
  QUICK_SELECT_I *make_quick(PARAM *param, bool retrieve_full_rows,
                             MEM_ROOT *parent_alloc);
  TRP_RANGE **range_scans; /* array of ptrs to plans of merged scans */
  TRP_RANGE **range_scans_end; /* end of the array */
};


/*
  Plan for a QUICK_GROUP_MIN_MAX_SELECT scan. 
*/

class TRP_GROUP_MIN_MAX : public TABLE_READ_PLAN
{
private:
  bool have_min, have_max, have_agg_distinct;
  KEY_PART_INFO *min_max_arg_part;
  uint group_prefix_len;
  uint used_key_parts;
  uint group_key_parts;
  KEY *index_info;
  uint index;
  uint key_infix_len;
  uchar key_infix[MAX_KEY_LENGTH];
  SEL_TREE *range_tree; /* Represents all range predicates in the query. */
  SEL_ARG  *index_tree; /* The SEL_ARG sub-tree corresponding to index_info. */
  uint param_idx; /* Index of used key in param->key. */
  bool is_index_scan; /* Use index_next() instead of random read */ 
public:
  /* Number of records selected by the ranges in index_tree. */
  ha_rows quick_prefix_records;
public:
  TRP_GROUP_MIN_MAX(bool have_min_arg, bool have_max_arg, 
                    bool have_agg_distinct_arg,
                    KEY_PART_INFO *min_max_arg_part_arg,
                    uint group_prefix_len_arg, uint used_key_parts_arg,
                    uint group_key_parts_arg, KEY *index_info_arg,
                    uint index_arg, uint key_infix_len_arg,
                    uchar *key_infix_arg,
                    SEL_TREE *tree_arg, SEL_ARG *index_tree_arg,
                    uint param_idx_arg, ha_rows quick_prefix_records_arg)
  : have_min(have_min_arg), have_max(have_max_arg),
    have_agg_distinct(have_agg_distinct_arg),
    min_max_arg_part(min_max_arg_part_arg),
    group_prefix_len(group_prefix_len_arg), used_key_parts(used_key_parts_arg),
    group_key_parts(group_key_parts_arg), index_info(index_info_arg),
    index(index_arg), key_infix_len(key_infix_len_arg), range_tree(tree_arg),
    index_tree(index_tree_arg), param_idx(param_idx_arg), is_index_scan(FALSE),
    quick_prefix_records(quick_prefix_records_arg)
    {
      if (key_infix_len)
        memcpy(this->key_infix, key_infix_arg, key_infix_len);
    }
  virtual ~TRP_GROUP_MIN_MAX() {}             /* Remove gcc warning */

  QUICK_SELECT_I *make_quick(PARAM *param, bool retrieve_full_rows,
                             MEM_ROOT *parent_alloc);
  void use_index_scan() { is_index_scan= TRUE; }
};


/*
  Fill param->needed_fields with bitmap of fields used in the query.
  SYNOPSIS
    fill_used_fields_bitmap()
      param Parameter from test_quick_select function.

  NOTES
    Clustered PK members are not put into the bitmap as they are implicitly
    present in all keys (and it is impossible to avoid reading them).
  RETURN
    0  Ok
    1  Out of memory.
*/

static int fill_used_fields_bitmap(PARAM *param)
{
  TABLE *table= param->table;
  my_bitmap_map *tmp;
  uint pk;
  param->tmp_covered_fields.bitmap= 0;
  param->fields_bitmap_size= table->s->column_bitmap_size;
  if (!(tmp= (my_bitmap_map*) alloc_root(param->mem_root,
                                  param->fields_bitmap_size)) ||
      bitmap_init(&param->needed_fields, tmp, table->s->fields, FALSE))
    return 1;

  bitmap_copy(&param->needed_fields, table->read_set);
  bitmap_union(&param->needed_fields, table->write_set);

  pk= param->table->s->primary_key;
  if (pk != MAX_KEY && param->table->file->primary_key_is_clustered())
  {
    /* The table uses clustered PK and it is not internally generated */
    KEY_PART_INFO *key_part= param->table->key_info[pk].key_part;
    KEY_PART_INFO *key_part_end= key_part +
                                 param->table->key_info[pk].key_parts;
    for (;key_part != key_part_end; ++key_part)
      bitmap_clear_bit(&param->needed_fields, key_part->fieldnr-1);
  }
  return 0;
}


/*
  Test if a key can be used in different ranges

  SYNOPSIS
    SQL_SELECT::test_quick_select()
      thd               Current thread
      keys_to_use       Keys to use for range retrieval
      prev_tables       Tables assumed to be already read when the scan is
                        performed (but not read at the moment of this call)
      limit             Query limit
      force_quick_range Prefer to use range (instead of full table scan) even
                        if it is more expensive.

  NOTES
    Updates the following in the select parameter:
      needed_reg - Bits for keys with may be used if all prev regs are read
      quick      - Parameter to use when reading records.

    In the table struct the following information is updated:
      quick_keys           - Which keys can be used
      quick_rows           - How many rows the key matches
      quick_condition_rows - E(# rows that will satisfy the table condition)

  IMPLEMENTATION
    quick_condition_rows value is obtained as follows:
      
      It is a minimum of E(#output rows) for all considered table access
      methods (range and index_merge accesses over various indexes).
    
    The obtained value is not a true E(#rows that satisfy table condition)
    but rather a pessimistic estimate. To obtain a true E(#...) one would
    need to combine estimates of various access methods, taking into account
    correlations between sets of rows they will return.
    
    For example, if values of tbl.key1 and tbl.key2 are independent (a right
    assumption if we have no information about their correlation) then the
    correct estimate will be:
    
      E(#rows("tbl.key1 < c1 AND tbl.key2 < c2")) = 
      = E(#rows(tbl.key1 < c1)) / total_rows(tbl) * E(#rows(tbl.key2 < c2)

    which is smaller than 
      
       MIN(E(#rows(tbl.key1 < c1), E(#rows(tbl.key2 < c2)))

    which is currently produced.

  TODO
   * Change the value returned in quick_condition_rows from a pessimistic
     estimate to true E(#rows that satisfy table condition). 
     (we can re-use some of E(#rows) calcuation code from index_merge/intersection 
      for this)
   
   * Check if this function really needs to modify keys_to_use, and change the
     code to pass it by reference if it doesn't.

   * In addition to force_quick_range other means can be (an usually are) used
     to make this function prefer range over full table scan. Figure out if
     force_quick_range is really needed.

  RETURN
   -1 if impossible select (i.e. certainly no rows will be selected)
    0 if can't use quick_select
    1 if found usable ranges and quick select has been successfully created.
*/

int SQL_SELECT::test_quick_select(THD *thd, key_map keys_to_use,
				  table_map prev_tables,
				  ha_rows limit, bool force_quick_range, 
                                  bool ordered_output)
{
  uint idx;
  double scan_time;
  DBUG_ENTER("SQL_SELECT::test_quick_select");
  DBUG_PRINT("enter",("keys_to_use: %lu  prev_tables: %lu  const_tables: %lu",
		      (ulong) keys_to_use.to_ulonglong(), (ulong) prev_tables,
		      (ulong) const_tables));
  DBUG_PRINT("info", ("records: %lu", (ulong) head->file->stats.records));
  delete quick;
  quick=0;
  needed_reg.clear_all();
  quick_keys.clear_all();
  if (keys_to_use.is_clear_all())
    DBUG_RETURN(0);
  records= head->file->stats.records;
  if (!records)
    records++;					/* purecov: inspected */
  scan_time= (double) records / TIME_FOR_COMPARE + 1;
  read_time= (double) head->file->scan_time() + scan_time + 1.1;
  if (head->force_index)
    scan_time= read_time= DBL_MAX;
  if (limit < records)
    read_time= (double) records + scan_time + 1; // Force to use index
  else if (read_time <= 2.0 && !force_quick_range)
    DBUG_RETURN(0);				/* No need for quick select */

  DBUG_PRINT("info",("Time to scan table: %g", read_time));

  keys_to_use.intersect(head->keys_in_use_for_query);
  if (!keys_to_use.is_clear_all())
  {
    MEM_ROOT alloc;
    SEL_TREE *tree= NULL;
    KEY_PART *key_parts;
    KEY *key_info;
    PARAM param;

    /*
      Use the 3 multiplier as range optimizer allocates big PARAM structure
      and may evaluate a subquery expression
      TODO During the optimization phase we should evaluate only inexpensive
           single-lookup subqueries.
    */
    if (check_stack_overrun(thd, 3*STACK_MIN_SIZE + sizeof(PARAM), NULL))
      DBUG_RETURN(0);                           // Fatal error flag is set

    /* set up parameter that is passed to all functions */
    param.thd= thd;
    param.baseflag= head->file->ha_table_flags();
    param.prev_tables=prev_tables | const_tables;
    param.read_tables=read_tables;
    param.current_table= head->map;
    param.table=head;
    param.keys=0;
    param.mem_root= &alloc;
    param.old_root= thd->mem_root;
    param.needed_reg= &needed_reg;
    param.imerge_cost_buff_size= 0;
    param.using_real_indexes= TRUE;
    param.remove_jump_scans= TRUE;
    param.force_default_mrr= ordered_output;

    thd->no_errors=1;				// Don't warn about NULL
    init_sql_alloc(&alloc, thd->variables.range_alloc_block_size, 0);
    if (!(param.key_parts= (KEY_PART*) alloc_root(&alloc,
                                                  sizeof(KEY_PART)*
                                                  head->s->key_parts)) ||
        fill_used_fields_bitmap(&param))
    {
      thd->no_errors=0;
      free_root(&alloc,MYF(0));			// Return memory & allocator
      DBUG_RETURN(0);				// Can't use range
    }
    key_parts= param.key_parts;
    thd->mem_root= &alloc;

    /*
      Make an array with description of all key parts of all table keys.
      This is used in get_mm_parts function.
    */
    key_info= head->key_info;
    for (idx=0 ; idx < head->s->keys ; idx++, key_info++)
    {
      KEY_PART_INFO *key_part_info;
      if (!keys_to_use.is_set(idx))
	continue;
      if (key_info->flags & HA_FULLTEXT)
	continue;    // ToDo: ft-keys in non-ft ranges, if possible   SerG

      param.key[param.keys]=key_parts;
      key_part_info= key_info->key_part;
      for (uint part=0 ; part < key_info->key_parts ;
	   part++, key_parts++, key_part_info++)
      {
	key_parts->key=		 param.keys;
	key_parts->part=	 part;
	key_parts->length=       key_part_info->length;
	key_parts->store_length= key_part_info->store_length;
	key_parts->field=	 key_part_info->field;
	key_parts->null_bit=	 key_part_info->null_bit;
        key_parts->image_type =
          (key_info->flags & HA_SPATIAL) ? Field::itMBR : Field::itRAW;
        /* Only HA_PART_KEY_SEG is used */
        key_parts->flag=         (uint8) key_part_info->key_part_flag;
      }
      param.real_keynr[param.keys++]=idx;
    }
    param.key_parts_end=key_parts;
    param.alloced_sel_args= 0;

    /* Calculate cost of full index read for the shortest covering index */
    if (!head->covering_keys.is_clear_all())
    {
      int key_for_use= find_shortest_key(head, &head->covering_keys);
      double key_read_time= 
        param.table->file->index_only_read_time(key_for_use, 
                                                rows2double(records)) +
        (double) records / TIME_FOR_COMPARE;
      DBUG_PRINT("info",  ("'all'+'using index' scan will be using key %d, "
                           "read time %g", key_for_use, key_read_time));
      if (key_read_time < read_time)
        read_time= key_read_time;
    }

    TABLE_READ_PLAN *best_trp= NULL;
    TRP_GROUP_MIN_MAX *group_trp;
    double best_read_time= read_time;

    if (cond)
    {
      if ((tree= get_mm_tree(&param,cond)))
      {
        if (tree->type == SEL_TREE::IMPOSSIBLE)
        {
          records=0L;                      /* Return -1 from this function. */
          read_time= (double) HA_POS_ERROR;
          goto free_mem;
        }
        /*
          If the tree can't be used for range scans, proceed anyway, as we
          can construct a group-min-max quick select
        */
        if (tree->type != SEL_TREE::KEY && tree->type != SEL_TREE::KEY_SMALLER)
          tree= NULL;
      }
    }

    /*
      Try to construct a QUICK_GROUP_MIN_MAX_SELECT.
      Notice that it can be constructed no matter if there is a range tree.
    */
    group_trp= get_best_group_min_max(&param, tree, best_read_time);
    if (group_trp)
    {
      param.table->quick_condition_rows= min(group_trp->records,
                                             head->file->stats.records);
      if (group_trp->read_cost < best_read_time)
      {
        best_trp= group_trp;
        best_read_time= best_trp->read_cost;
      }
    }

    if (tree)
    {
      /*
        It is possible to use a range-based quick select (but it might be
        slower than 'all' table scan).
      */
      if (tree->merges.is_empty())
      {
        TRP_RANGE         *range_trp;
        TRP_ROR_INTERSECT *rori_trp;
        bool can_build_covering= FALSE;

        /* Get best 'range' plan and prepare data for making other plans */
        if ((range_trp= get_key_scans_params(&param, tree, FALSE, TRUE,
                                             best_read_time)))
        {
          best_trp= range_trp;
          best_read_time= best_trp->read_cost;
        }

        /*
          Simultaneous key scans and row deletes on several handler
          objects are not allowed so don't use ROR-intersection for
          table deletes.
        */
        if ((thd->lex->sql_command != SQLCOM_DELETE) && 
             thd->optimizer_switch_flag(OPTIMIZER_SWITCH_INDEX_MERGE))
        {
          /*
            Get best non-covering ROR-intersection plan and prepare data for
            building covering ROR-intersection.
          */
          if ((rori_trp= get_best_ror_intersect(&param, tree, best_read_time,
                                                &can_build_covering)))
          {
            best_trp= rori_trp;
            best_read_time= best_trp->read_cost;
            /*
              Try constructing covering ROR-intersect only if it looks possible
              and worth doing.
            */
            if (!rori_trp->is_covering && can_build_covering &&
                (rori_trp= get_best_covering_ror_intersect(&param, tree,
                                                           best_read_time)))
              best_trp= rori_trp;
          }
        }
      }
      else
      {
        if (thd->optimizer_switch_flag(OPTIMIZER_SWITCH_INDEX_MERGE))
        {
          /* Try creating index_merge/ROR-union scan. */
          SEL_IMERGE *imerge;
          TABLE_READ_PLAN *best_conj_trp= NULL, *new_conj_trp;
          LINT_INIT(new_conj_trp); /* no empty index_merge lists possible */
          DBUG_PRINT("info",("No range reads possible,"
                             " trying to construct index_merge"));
          List_iterator_fast<SEL_IMERGE> it(tree->merges);
          while ((imerge= it++))
          {
            new_conj_trp= get_best_disjunct_quick(&param, imerge, best_read_time);
            if (new_conj_trp)
              set_if_smaller(param.table->quick_condition_rows, 
                             new_conj_trp->records);
            if (!best_conj_trp || (new_conj_trp && new_conj_trp->read_cost <
                                   best_conj_trp->read_cost))
              best_conj_trp= new_conj_trp;
          }
          if (best_conj_trp)
            best_trp= best_conj_trp;
        }
      }
    }

    thd->mem_root= param.old_root;

    /* If we got a read plan, create a quick select from it. */
    if (best_trp)
    {
      records= best_trp->records;
      if (!(quick= best_trp->make_quick(&param, TRUE)) || quick->init())
      {
        delete quick;
        quick= NULL;
      }
    }

  free_mem:
    free_root(&alloc,MYF(0));			// Return memory & allocator
    thd->mem_root= param.old_root;
    thd->no_errors=0;
  }

  DBUG_EXECUTE("info", print_quick(quick, &needed_reg););

  /*
    Assume that if the user is using 'limit' we will only need to scan
    limit rows if we are using a key
  */
  DBUG_RETURN(records ? test(quick) : -1);
}

/****************************************************************************
 * Partition pruning module
 ****************************************************************************/
#ifdef WITH_PARTITION_STORAGE_ENGINE

/*
  PartitionPruningModule

  This part of the code does partition pruning. Partition pruning solves the
  following problem: given a query over partitioned tables, find partitions
  that we will not need to access (i.e. partitions that we can assume to be
  empty) when executing the query.
  The set of partitions to prune doesn't depend on which query execution
  plan will be used to execute the query.
  
  HOW IT WORKS
  
  Partition pruning module makes use of RangeAnalysisModule. The following
  examples show how the problem of partition pruning can be reduced to the 
  range analysis problem:
  
  EXAMPLE 1
    Consider a query:
    
      SELECT * FROM t1 WHERE (t1.a < 5 OR t1.a = 10) AND t1.a > 3 AND t1.b='z'
    
    where table t1 is partitioned using PARTITION BY RANGE(t1.a).  An apparent
    way to find the used (i.e. not pruned away) partitions is as follows:
    
    1. analyze the WHERE clause and extract the list of intervals over t1.a
       for the above query we will get this list: {(3 < t1.a < 5), (t1.a=10)}

    2. for each interval I
       {
         find partitions that have non-empty intersection with I;
         mark them as used;
       }
       
  EXAMPLE 2
    Suppose the table is partitioned by HASH(part_func(t1.a, t1.b)). Then
    we need to:

    1. Analyze the WHERE clause and get a list of intervals over (t1.a, t1.b).
       The list of intervals we'll obtain will look like this:
       ((t1.a, t1.b) = (1,'foo')),
       ((t1.a, t1.b) = (2,'bar')), 
       ((t1,a, t1.b) > (10,'zz'))
       
    2. for each interval I 
       {
         if (the interval has form "(t1.a, t1.b) = (const1, const2)" )
         {
           calculate HASH(part_func(t1.a, t1.b));
           find which partition has records with this hash value and mark
             it as used;
         }
         else
         {
           mark all partitions as used; 
           break;
         }
       }

   For both examples the step #1 is exactly what RangeAnalysisModule could
   be used to do, if it was provided with appropriate index description
   (array of KEY_PART structures). 
   In example #1, we need to provide it with description of index(t1.a), 
   in example #2, we need to provide it with description of index(t1.a, t1.b).
   
   These index descriptions are further called "partitioning index
   descriptions". Note that it doesn't matter if such indexes really exist,
   as range analysis module only uses the description.
   
   Putting it all together, partitioning module works as follows:
   
   prune_partitions() {
     call create_partition_index_description();

     call get_mm_tree(); // invoke the RangeAnalysisModule
     
     // analyze the obtained interval list and get used partitions 
     call find_used_partitions();
  }

*/

struct st_part_prune_param;
struct st_part_opt_info;

typedef void (*mark_full_part_func)(partition_info*, uint32);

/*
  Partition pruning operation context
*/
typedef struct st_part_prune_param
{
  RANGE_OPT_PARAM range_param; /* Range analyzer parameters */

  /***************************************************************
   Following fields are filled in based solely on partitioning 
   definition and not modified after that:
   **************************************************************/
  partition_info *part_info; /* Copy of table->part_info */
  /* Function to get partition id from partitioning fields only */
  get_part_id_func get_top_partition_id_func;
  /* Function to mark a partition as used (w/all subpartitions if they exist)*/
  mark_full_part_func mark_full_partition_used;
 
  /* Partitioning 'index' description, array of key parts */
  KEY_PART *key;
  
  /*
    Number of fields in partitioning 'index' definition created for
    partitioning (0 if partitioning 'index' doesn't include partitioning
    fields)
  */
  uint part_fields;
  uint subpart_fields; /* Same as above for subpartitioning */
  
  /* 
    Number of the last partitioning field keypart in the index, or -1 if
    partitioning index definition doesn't include partitioning fields.
  */
  int last_part_partno;
  int last_subpart_partno; /* Same as above for supartitioning */

  /*
    is_part_keypart[i] == test(keypart #i in partitioning index is a member
                               used in partitioning)
    Used to maintain current values of cur_part_fields and cur_subpart_fields
  */
  my_bool *is_part_keypart;
  /* Same as above for subpartitioning */
  my_bool *is_subpart_keypart;

  my_bool ignore_part_fields; /* Ignore rest of partioning fields */

  /***************************************************************
   Following fields form find_used_partitions() recursion context:
   **************************************************************/
  SEL_ARG **arg_stack;     /* "Stack" of SEL_ARGs */
  SEL_ARG **arg_stack_end; /* Top of the stack    */
  /* Number of partitioning fields for which we have a SEL_ARG* in arg_stack */
  uint cur_part_fields;
  /* Same as cur_part_fields, but for subpartitioning */
  uint cur_subpart_fields;

  /* Iterator to be used to obtain the "current" set of used partitions */
  PARTITION_ITERATOR part_iter;

  /* Initialized bitmap of num_subparts size */
  MY_BITMAP subparts_bitmap;

  uchar *cur_min_key;
  uchar *cur_max_key;

  uint cur_min_flag, cur_max_flag;
} PART_PRUNE_PARAM;

static bool create_partition_index_description(PART_PRUNE_PARAM *prune_par);
static int find_used_partitions(PART_PRUNE_PARAM *ppar, SEL_ARG *key_tree);
static int find_used_partitions_imerge(PART_PRUNE_PARAM *ppar,
                                       SEL_IMERGE *imerge);
static int find_used_partitions_imerge_list(PART_PRUNE_PARAM *ppar,
                                            List<SEL_IMERGE> &merges);
static void mark_all_partitions_as_used(partition_info *part_info);

#ifndef DBUG_OFF
static void print_partitioning_index(KEY_PART *parts, KEY_PART *parts_end);
static void dbug_print_segment_range(SEL_ARG *arg, KEY_PART *part);
static void dbug_print_singlepoint_range(SEL_ARG **start, uint num);
#endif


/*
  Perform partition pruning for a given table and condition.

  SYNOPSIS
    prune_partitions()
      thd           Thread handle
      table         Table to perform partition pruning for
      pprune_cond   Condition to use for partition pruning
  
  DESCRIPTION
    This function assumes that all partitions are marked as unused when it
    is invoked. The function analyzes the condition, finds partitions that
    need to be used to retrieve the records that match the condition, and 
    marks them as used by setting appropriate bit in part_info->used_partitions
    In the worst case all partitions are marked as used.

  NOTE
    This function returns promptly if called for non-partitioned table.

  RETURN
    TRUE   We've inferred that no partitions need to be used (i.e. no table
           records will satisfy pprune_cond)
    FALSE  Otherwise
*/

bool prune_partitions(THD *thd, TABLE *table, Item *pprune_cond)
{
  bool retval= FALSE;
  partition_info *part_info = table->part_info;
  DBUG_ENTER("prune_partitions");

  if (!part_info)
    DBUG_RETURN(FALSE); /* not a partitioned table */
  
  if (!pprune_cond)
  {
    mark_all_partitions_as_used(part_info);
    DBUG_RETURN(FALSE);
  }
  
  PART_PRUNE_PARAM prune_param;
  MEM_ROOT alloc;
  RANGE_OPT_PARAM  *range_par= &prune_param.range_param;
  my_bitmap_map *old_sets[2];

  prune_param.part_info= part_info;
  init_sql_alloc(&alloc, thd->variables.range_alloc_block_size, 0);
  range_par->mem_root= &alloc;
  range_par->old_root= thd->mem_root;

  if (create_partition_index_description(&prune_param))
  {
    mark_all_partitions_as_used(part_info);
    free_root(&alloc,MYF(0));		// Return memory & allocator
    DBUG_RETURN(FALSE);
  }
  
  dbug_tmp_use_all_columns(table, old_sets, 
                           table->read_set, table->write_set);
  range_par->thd= thd;
  range_par->table= table;
  /* range_par->cond doesn't need initialization */
  range_par->prev_tables= range_par->read_tables= 0;
  range_par->current_table= table->map;

  range_par->keys= 1; // one index
  range_par->using_real_indexes= FALSE;
  range_par->remove_jump_scans= FALSE;
  range_par->real_keynr[0]= 0;
  range_par->alloced_sel_args= 0;

  thd->no_errors=1;				// Don't warn about NULL
  thd->mem_root=&alloc;

  bitmap_clear_all(&part_info->used_partitions);

  prune_param.key= prune_param.range_param.key_parts;
  SEL_TREE *tree;
  int res;

  tree= get_mm_tree(range_par, pprune_cond);
  if (!tree)
    goto all_used;

  if (tree->type == SEL_TREE::IMPOSSIBLE)
  {
    retval= TRUE;
    goto end;
  }

  if (tree->type != SEL_TREE::KEY && tree->type != SEL_TREE::KEY_SMALLER)
    goto all_used;

  if (tree->merges.is_empty())
  {
    /* Range analysis has produced a single list of intervals. */
    prune_param.arg_stack_end= prune_param.arg_stack;
    prune_param.cur_part_fields= 0;
    prune_param.cur_subpart_fields= 0;
    
    prune_param.cur_min_key= prune_param.range_param.min_key;
    prune_param.cur_max_key= prune_param.range_param.max_key;
    prune_param.cur_min_flag= prune_param.cur_max_flag= 0;

    init_all_partitions_iterator(part_info, &prune_param.part_iter);
    if (!tree->keys[0] || (-1 == (res= find_used_partitions(&prune_param,
                                                            tree->keys[0]))))
      goto all_used;
  }
  else
  {
    if (tree->merges.elements == 1)
    {
      /* 
        Range analysis has produced a "merge" of several intervals lists, a 
        SEL_TREE that represents an expression in form         
          sel_imerge = (tree1 OR tree2 OR ... OR treeN)
        that cannot be reduced to one tree. This can only happen when 
        partitioning index has several keyparts and the condition is OR of
        conditions that refer to different key parts. For example, we'll get
        here for "partitioning_field=const1 OR subpartitioning_field=const2"
      */
      if (-1 == (res= find_used_partitions_imerge(&prune_param,
                                                  tree->merges.head())))
        goto all_used;
    }
    else
    {
      /* 
        Range analysis has produced a list of several imerges, i.e. a
        structure that represents a condition in form 
        imerge_list= (sel_imerge1 AND sel_imerge2 AND ... AND sel_imergeN)
        This is produced for complicated WHERE clauses that range analyzer
        can't really analyze properly.
      */
      if (-1 == (res= find_used_partitions_imerge_list(&prune_param,
                                                       tree->merges)))
        goto all_used;
    }
  }
  
  /*
    res == 0 => no used partitions => retval=TRUE
    res == 1 => some used partitions => retval=FALSE
    res == -1 - we jump over this line to all_used:
  */
  retval= test(!res);
  goto end;

all_used:
  retval= FALSE; // some partitions are used
  mark_all_partitions_as_used(prune_param.part_info);
end:
  dbug_tmp_restore_column_maps(table->read_set, table->write_set, old_sets);
  thd->no_errors=0;
  thd->mem_root= range_par->old_root;
  free_root(&alloc,MYF(0));			// Return memory & allocator
  DBUG_RETURN(retval);
}


/*
  Store field key image to table record

  SYNOPSIS
    store_key_image_to_rec()
      field  Field which key image should be stored
      ptr    Field value in key format
      len    Length of the value, in bytes

  DESCRIPTION
    Copy the field value from its key image to the table record. The source
    is the value in key image format, occupying len bytes in buffer pointed
    by ptr. The destination is table record, in "field value in table record"
    format.
*/

void store_key_image_to_rec(Field *field, uchar *ptr, uint len)
{
  /* Do the same as print_key() does */ 
  my_bitmap_map *old_map;

  if (field->real_maybe_null())
  {
    if (*ptr)
    {
      field->set_null();
      return;
    }
    field->set_notnull();
    ptr++;
  }    
  old_map= dbug_tmp_use_all_columns(field->table,
                                    field->table->write_set);
  field->set_key_image(ptr, len); 
  dbug_tmp_restore_column_map(field->table->write_set, old_map);
}


/*
  For SEL_ARG* array, store sel_arg->min values into table record buffer

  SYNOPSIS
    store_selargs_to_rec()
      ppar   Partition pruning context
      start  Array of SEL_ARG* for which the minimum values should be stored
      num    Number of elements in the array

  DESCRIPTION
    For each SEL_ARG* interval in the specified array, store the left edge
    field value (sel_arg->min, key image format) into the table record.
*/

static void store_selargs_to_rec(PART_PRUNE_PARAM *ppar, SEL_ARG **start,
                                 int num)
{
  KEY_PART *parts= ppar->range_param.key_parts;
  for (SEL_ARG **end= start + num; start != end; start++)
  {
    SEL_ARG *sel_arg= (*start);
    store_key_image_to_rec(sel_arg->field, sel_arg->min_value,
                           parts[sel_arg->part].length);
  }
}


/* Mark a partition as used in the case when there are no subpartitions */
static void mark_full_partition_used_no_parts(partition_info* part_info,
                                              uint32 part_id)
{
  DBUG_ENTER("mark_full_partition_used_no_parts");
  DBUG_PRINT("enter", ("Mark partition %u as used", part_id));
  bitmap_set_bit(&part_info->used_partitions, part_id);
  DBUG_VOID_RETURN;
}


/* Mark a partition as used in the case when there are subpartitions */
static void mark_full_partition_used_with_parts(partition_info *part_info,
                                                uint32 part_id)
{
  uint32 start= part_id * part_info->num_subparts;
  uint32 end=   start + part_info->num_subparts; 
  DBUG_ENTER("mark_full_partition_used_with_parts");

  for (; start != end; start++)
  {
    DBUG_PRINT("info", ("1:Mark subpartition %u as used", start));
    bitmap_set_bit(&part_info->used_partitions, start);
  }
  DBUG_VOID_RETURN;
}

/*
  Find the set of used partitions for List<SEL_IMERGE>
  SYNOPSIS
    find_used_partitions_imerge_list
      ppar      Partition pruning context.
      key_tree  Intervals tree to perform pruning for.
      
  DESCRIPTION
    List<SEL_IMERGE> represents "imerge1 AND imerge2 AND ...". 
    The set of used partitions is an intersection of used partitions sets
    for imerge_{i}.
    We accumulate this intersection in a separate bitmap.
 
  RETURN 
    See find_used_partitions()
*/

static int find_used_partitions_imerge_list(PART_PRUNE_PARAM *ppar,
                                            List<SEL_IMERGE> &merges)
{
  MY_BITMAP all_merges;
  uint bitmap_bytes;
  my_bitmap_map *bitmap_buf;
  uint n_bits= ppar->part_info->used_partitions.n_bits;
  bitmap_bytes= bitmap_buffer_size(n_bits);
  if (!(bitmap_buf= (my_bitmap_map*) alloc_root(ppar->range_param.mem_root,
                                                bitmap_bytes)))
  {
    /*
      Fallback, process just the first SEL_IMERGE. This can leave us with more
      partitions marked as used then actually needed.
    */
    return find_used_partitions_imerge(ppar, merges.head());
  }
  bitmap_init(&all_merges, bitmap_buf, n_bits, FALSE);
  bitmap_set_prefix(&all_merges, n_bits);

  List_iterator<SEL_IMERGE> it(merges);
  SEL_IMERGE *imerge;
  while ((imerge=it++))
  {
    int res= find_used_partitions_imerge(ppar, imerge);
    if (!res)
    {
      /* no used partitions on one ANDed imerge => no used partitions at all */
      return 0;
    }

    if (res != -1)
      bitmap_intersect(&all_merges, &ppar->part_info->used_partitions);

    if (bitmap_is_clear_all(&all_merges))
      return 0;

    bitmap_clear_all(&ppar->part_info->used_partitions);
  }
  memcpy(ppar->part_info->used_partitions.bitmap, all_merges.bitmap,
         bitmap_bytes);
  return 1;
}


/*
  Find the set of used partitions for SEL_IMERGE structure
  SYNOPSIS
    find_used_partitions_imerge()
      ppar      Partition pruning context.
      key_tree  Intervals tree to perform pruning for.
      
  DESCRIPTION
    SEL_IMERGE represents "tree1 OR tree2 OR ...". The implementation is
    trivial - just use mark used partitions for each tree and bail out early
    if for some tree_{i} all partitions are used.
 
  RETURN 
    See find_used_partitions().
*/

static
int find_used_partitions_imerge(PART_PRUNE_PARAM *ppar, SEL_IMERGE *imerge)
{
  int res= 0;
  for (SEL_TREE **ptree= imerge->trees; ptree < imerge->trees_next; ptree++)
  {
    ppar->arg_stack_end= ppar->arg_stack;
    ppar->cur_part_fields= 0;
    ppar->cur_subpart_fields= 0;
    
    ppar->cur_min_key= ppar->range_param.min_key;
    ppar->cur_max_key= ppar->range_param.max_key;
    ppar->cur_min_flag= ppar->cur_max_flag= 0;

    init_all_partitions_iterator(ppar->part_info, &ppar->part_iter);
    SEL_ARG *key_tree= (*ptree)->keys[0];
    if (!key_tree || (-1 == (res |= find_used_partitions(ppar, key_tree))))
      return -1;
  }
  return res;
}


/*
  Collect partitioning ranges for the SEL_ARG tree and mark partitions as used

  SYNOPSIS
    find_used_partitions()
      ppar      Partition pruning context.
      key_tree  SEL_ARG range tree to perform pruning for

  DESCRIPTION
    This function 
      * recursively walks the SEL_ARG* tree collecting partitioning "intervals"
      * finds the partitions one needs to use to get rows in these intervals
      * marks these partitions as used.
    The next session desribes the process in greater detail.
 
  IMPLEMENTATION
    TYPES OF RESTRICTIONS THAT WE CAN OBTAIN PARTITIONS FOR    
    We can find out which [sub]partitions to use if we obtain restrictions on 
    [sub]partitioning fields in the following form:
    1.  "partition_field1=const1 AND ... AND partition_fieldN=constN"
    1.1  Same as (1) but for subpartition fields

    If partitioning supports interval analysis (i.e. partitioning is a
    function of a single table field, and partition_info::
    get_part_iter_for_interval != NULL), then we can also use condition in
    this form:
    2.  "const1 <=? partition_field <=? const2"
    2.1  Same as (2) but for subpartition_field

    INFERRING THE RESTRICTIONS FROM SEL_ARG TREE
    
    The below is an example of what SEL_ARG tree may represent:
    
    (start)
     |                           $
     |   Partitioning keyparts   $  subpartitioning keyparts
     |                           $
     |     ...          ...      $
     |      |            |       $
     | +---------+  +---------+  $  +-----------+  +-----------+
     \-| par1=c1 |--| par2=c2 |-----| subpar1=c3|--| subpar2=c5|
       +---------+  +---------+  $  +-----------+  +-----------+
            |                    $        |             |
            |                    $        |        +-----------+ 
            |                    $        |        | subpar2=c6|
            |                    $        |        +-----------+ 
            |                    $        |
            |                    $  +-----------+  +-----------+
            |                    $  | subpar1=c4|--| subpar2=c8|
            |                    $  +-----------+  +-----------+
            |                    $         
            |                    $
       +---------+               $  +------------+  +------------+
       | par1=c2 |------------------| subpar1=c10|--| subpar2=c12|
       +---------+               $  +------------+  +------------+
            |                    $
           ...                   $

    The up-down connections are connections via SEL_ARG::left and
    SEL_ARG::right. A horizontal connection to the right is the
    SEL_ARG::next_key_part connection.
    
    find_used_partitions() traverses the entire tree via recursion on
     * SEL_ARG::next_key_part (from left to right on the picture)
     * SEL_ARG::left|right (up/down on the pic). Left-right recursion is
       performed for each depth level.
    
    Recursion descent on SEL_ARG::next_key_part is used to accumulate (in
    ppar->arg_stack) constraints on partitioning and subpartitioning fields.
    For the example in the above picture, one of stack states is:
      in find_used_partitions(key_tree = "subpar2=c5") (***)
      in find_used_partitions(key_tree = "subpar1=c3")
      in find_used_partitions(key_tree = "par2=c2")   (**)
      in find_used_partitions(key_tree = "par1=c1")
      in prune_partitions(...)
    We apply partitioning limits as soon as possible, e.g. when we reach the
    depth (**), we find which partition(s) correspond to "par1=c1 AND par2=c2",
    and save them in ppar->part_iter.
    When we reach the depth (***), we find which subpartition(s) correspond to
    "subpar1=c3 AND subpar2=c5", and then mark appropriate subpartitions in
    appropriate subpartitions as used.
    
    It is possible that constraints on some partitioning fields are missing.
    For the above example, consider this stack state:
      in find_used_partitions(key_tree = "subpar2=c12") (***)
      in find_used_partitions(key_tree = "subpar1=c10")
      in find_used_partitions(key_tree = "par1=c2")
      in prune_partitions(...)
    Here we don't have constraints for all partitioning fields. Since we've
    never set the ppar->part_iter to contain used set of partitions, we use
    its default "all partitions" value.  We get  subpartition id for 
    "subpar1=c3 AND subpar2=c5", and mark that subpartition as used in every
    partition.

    The inverse is also possible: we may get constraints on partitioning
    fields, but not constraints on subpartitioning fields. In that case,
    calls to find_used_partitions() with depth below (**) will return -1,
    and we will mark entire partition as used.

  TODO
    Replace recursion on SEL_ARG::left and SEL_ARG::right with a loop

  RETURN
    1   OK, one or more [sub]partitions are marked as used.
    0   The passed condition doesn't match any partitions
   -1   Couldn't infer any partition pruning "intervals" from the passed 
        SEL_ARG* tree (which means that all partitions should be marked as
        used) Marking partitions as used is the responsibility of the caller.
*/

static 
int find_used_partitions(PART_PRUNE_PARAM *ppar, SEL_ARG *key_tree)
{
  int res, left_res=0, right_res=0;
  int key_tree_part= (int)key_tree->part;
  bool set_full_part_if_bad_ret= FALSE;
  bool ignore_part_fields= ppar->ignore_part_fields;
  bool did_set_ignore_part_fields= FALSE;
  RANGE_OPT_PARAM *range_par= &(ppar->range_param);

  if (check_stack_overrun(range_par->thd, 3*STACK_MIN_SIZE, NULL))
    return -1;

  if (key_tree->left != &null_element)
  {
    if (-1 == (left_res= find_used_partitions(ppar,key_tree->left)))
      return -1;
  }

  /* Push SEL_ARG's to stack to enable looking backwards as well */
  ppar->cur_part_fields+= ppar->is_part_keypart[key_tree_part];
  ppar->cur_subpart_fields+= ppar->is_subpart_keypart[key_tree_part];
  *(ppar->arg_stack_end++)= key_tree;

  if (key_tree->type == SEL_ARG::KEY_RANGE)
  {
    if (ppar->part_info->get_part_iter_for_interval && 
        key_tree->part <= ppar->last_part_partno)
    {
      if (ignore_part_fields)
      {
        /*
          We come here when a condition on the first partitioning
          fields led to evaluating the partitioning condition
          (due to finding a condition of the type a < const or
          b > const). Thus we must ignore the rest of the
          partitioning fields but we still want to analyse the
          subpartitioning fields.
        */
        if (key_tree->next_key_part)
          res= find_used_partitions(ppar, key_tree->next_key_part);
        else
          res= -1;
        goto pop_and_go_right;
      }
      /* Collect left and right bound, their lengths and flags */
      uchar *min_key= ppar->cur_min_key;
      uchar *max_key= ppar->cur_max_key;
      uchar *tmp_min_key= min_key;
      uchar *tmp_max_key= max_key;
      key_tree->store_min(ppar->key[key_tree->part].store_length,
                          &tmp_min_key, ppar->cur_min_flag);
      key_tree->store_max(ppar->key[key_tree->part].store_length,
                          &tmp_max_key, ppar->cur_max_flag);
      uint flag;
      if (key_tree->next_key_part &&
          key_tree->next_key_part->part == key_tree->part+1 &&
          key_tree->next_key_part->part <= ppar->last_part_partno &&
          key_tree->next_key_part->type == SEL_ARG::KEY_RANGE)
      {
        /*
          There are more key parts for partition pruning to handle
          This mainly happens when the condition is an equality
          condition.
        */
        if ((tmp_min_key - min_key) == (tmp_max_key - max_key) && 
            (memcmp(min_key, max_key, (uint)(tmp_max_key - max_key)) == 0) &&
            !key_tree->min_flag && !key_tree->max_flag)
        {
          /* Set 'parameters' */
          ppar->cur_min_key= tmp_min_key;
          ppar->cur_max_key= tmp_max_key;
          uint save_min_flag= ppar->cur_min_flag;
          uint save_max_flag= ppar->cur_max_flag;

          ppar->cur_min_flag|= key_tree->min_flag;
          ppar->cur_max_flag|= key_tree->max_flag;
          
          res= find_used_partitions(ppar, key_tree->next_key_part);
           
          /* Restore 'parameters' back */
          ppar->cur_min_key= min_key;
          ppar->cur_max_key= max_key;

          ppar->cur_min_flag= save_min_flag;
          ppar->cur_max_flag= save_max_flag;
          goto pop_and_go_right;
        }
        /* We have arrived at the last field in the partition pruning */
        uint tmp_min_flag= key_tree->min_flag,
             tmp_max_flag= key_tree->max_flag;
        if (!tmp_min_flag)
          key_tree->next_key_part->store_min_key(ppar->key,
                                                 &tmp_min_key,
                                                 &tmp_min_flag,
                                                 ppar->last_part_partno);
        if (!tmp_max_flag)
          key_tree->next_key_part->store_max_key(ppar->key,
                                                 &tmp_max_key,
                                                 &tmp_max_flag,
                                                 ppar->last_part_partno);
        flag= tmp_min_flag | tmp_max_flag;
      }
      else
        flag= key_tree->min_flag | key_tree->max_flag;
      
      if (tmp_min_key != range_par->min_key)
        flag&= ~NO_MIN_RANGE;
      else
        flag|= NO_MIN_RANGE;
      if (tmp_max_key != range_par->max_key)
        flag&= ~NO_MAX_RANGE;
      else
        flag|= NO_MAX_RANGE;

      /*
        We need to call the interval mapper if we have a condition which
        makes sense to prune on. In the example of COLUMNS on a and
        b it makes sense if we have a condition on a, or conditions on
        both a and b. If we only have conditions on b it might make sense
        but this is a harder case we will solve later. For the harder case
        this clause then turns into use of all partitions and thus we
        simply set res= -1 as if the mapper had returned that.
        TODO: What to do here is defined in WL#4065.
      */
      if (ppar->arg_stack[0]->part == 0)
      {
        uint32 i;
        uint32 store_length_array[MAX_KEY];
        uint32 num_keys= ppar->part_fields;

        for (i= 0; i < num_keys; i++)
          store_length_array[i]= ppar->key[i].store_length;
        res= ppar->part_info->
             get_part_iter_for_interval(ppar->part_info,
                                        FALSE,
                                        store_length_array,
                                        range_par->min_key,
                                        range_par->max_key,
                                        tmp_min_key - range_par->min_key,
                                        tmp_max_key - range_par->max_key,
                                        flag,
                                        &ppar->part_iter);
        if (!res)
          goto pop_and_go_right; /* res==0 --> no satisfying partitions */
      }
      else
        res= -1;

      if (res == -1)
      {
        /* get a full range iterator */
        init_all_partitions_iterator(ppar->part_info, &ppar->part_iter);
      }
      /* 
        Save our intent to mark full partition as used if we will not be able
        to obtain further limits on subpartitions
      */
      if (key_tree_part < ppar->last_part_partno)
      {
        /*
          We need to ignore the rest of the partitioning fields in all
          evaluations after this
        */
        did_set_ignore_part_fields= TRUE;
        ppar->ignore_part_fields= TRUE;
      }
      set_full_part_if_bad_ret= TRUE;
      goto process_next_key_part;
    }

    if (key_tree_part == ppar->last_subpart_partno && 
        (NULL != ppar->part_info->get_subpart_iter_for_interval))
    {
      PARTITION_ITERATOR subpart_iter;
      DBUG_EXECUTE("info", dbug_print_segment_range(key_tree,
                                                    range_par->key_parts););
      res= ppar->part_info->
           get_subpart_iter_for_interval(ppar->part_info,
                                         TRUE,
                                         NULL, /* Currently not used here */
                                         key_tree->min_value, 
                                         key_tree->max_value,
                                         0, 0, /* Those are ignored here */
                                         key_tree->min_flag |
                                           key_tree->max_flag,
                                         &subpart_iter);
      DBUG_ASSERT(res); /* We can't get "no satisfying subpartitions" */
      if (res == -1)
        goto pop_and_go_right; /* all subpartitions satisfy */
        
      uint32 subpart_id;
      bitmap_clear_all(&ppar->subparts_bitmap);
      while ((subpart_id= subpart_iter.get_next(&subpart_iter)) !=
             NOT_A_PARTITION_ID)
        bitmap_set_bit(&ppar->subparts_bitmap, subpart_id);

      /* Mark each partition as used in each subpartition.  */
      uint32 part_id;
      while ((part_id= ppar->part_iter.get_next(&ppar->part_iter)) !=
              NOT_A_PARTITION_ID)
      {
        for (uint i= 0; i < ppar->part_info->num_subparts; i++)
          if (bitmap_is_set(&ppar->subparts_bitmap, i))
            bitmap_set_bit(&ppar->part_info->used_partitions,
                           part_id * ppar->part_info->num_subparts + i);
      }
      goto pop_and_go_right;
    }

    if (key_tree->is_singlepoint())
    {
      if (key_tree_part == ppar->last_part_partno &&
          ppar->cur_part_fields == ppar->part_fields &&
          ppar->part_info->get_part_iter_for_interval == NULL)
      {
        /* 
          Ok, we've got "fieldN<=>constN"-type SEL_ARGs for all partitioning
          fields. Save all constN constants into table record buffer.
        */
        store_selargs_to_rec(ppar, ppar->arg_stack, ppar->part_fields);
        DBUG_EXECUTE("info", dbug_print_singlepoint_range(ppar->arg_stack,
                                                       ppar->part_fields););
        uint32 part_id;
        longlong func_value;
        /* Find in which partition the {const1, ...,constN} tuple goes */
        if (ppar->get_top_partition_id_func(ppar->part_info, &part_id,
                                            &func_value))
        {
          res= 0; /* No satisfying partitions */
          goto pop_and_go_right;
        }
        /* Rembember the limit we got - single partition #part_id */
        init_single_partition_iterator(part_id, &ppar->part_iter);
        
        /*
          If there are no subpartitions/we fail to get any limit for them, 
          then we'll mark full partition as used. 
        */
        set_full_part_if_bad_ret= TRUE;
        goto process_next_key_part;
      }

      if (key_tree_part == ppar->last_subpart_partno &&
          ppar->cur_subpart_fields == ppar->subpart_fields)
      {
        /* 
          Ok, we've got "fieldN<=>constN"-type SEL_ARGs for all subpartitioning
          fields. Save all constN constants into table record buffer.
        */
        store_selargs_to_rec(ppar, ppar->arg_stack_end - ppar->subpart_fields,
                             ppar->subpart_fields);
        DBUG_EXECUTE("info", dbug_print_singlepoint_range(ppar->arg_stack_end- 
                                                       ppar->subpart_fields,
                                                       ppar->subpart_fields););
        /* Find the subpartition (it's HASH/KEY so we always have one) */
        partition_info *part_info= ppar->part_info;
        uint32 part_id, subpart_id;
                 
        if (part_info->get_subpartition_id(part_info, &subpart_id))
          return 0;

        /* Mark this partition as used in each subpartition. */
        while ((part_id= ppar->part_iter.get_next(&ppar->part_iter)) !=
                NOT_A_PARTITION_ID)
        {
          bitmap_set_bit(&part_info->used_partitions,
                         part_id * part_info->num_subparts + subpart_id);
        }
        res= 1; /* Some partitions were marked as used */
        goto pop_and_go_right;
      }
    }
    else
    {
      /* 
        Can't handle condition on current key part. If we're that deep that 
        we're processing subpartititoning's key parts, this means we'll not be
        able to infer any suitable condition, so bail out.
      */
      if (key_tree_part >= ppar->last_part_partno)
      {
        res= -1;
        goto pop_and_go_right;
      }
    }
  }

process_next_key_part:
  if (key_tree->next_key_part)
    res= find_used_partitions(ppar, key_tree->next_key_part);
  else
    res= -1;

  if (did_set_ignore_part_fields)
  {
    /*
      We have returned from processing all key trees linked to our next
      key part. We are ready to be moving down (using right pointers) and
      this tree is a new evaluation requiring its own decision on whether
      to ignore partitioning fields.
    */
    ppar->ignore_part_fields= FALSE;
  }
  if (set_full_part_if_bad_ret)
  {
    if (res == -1)
    {
      /* Got "full range" for subpartitioning fields */
      uint32 part_id;
      bool found= FALSE;
      while ((part_id= ppar->part_iter.get_next(&ppar->part_iter)) !=
             NOT_A_PARTITION_ID)
      {
        ppar->mark_full_partition_used(ppar->part_info, part_id);
        found= TRUE;
      }
      res= test(found);
    }
    /*
      Restore the "used partitions iterator" to the default setting that
      specifies iteration over all partitions.
    */
    init_all_partitions_iterator(ppar->part_info, &ppar->part_iter);
  }

pop_and_go_right:
  /* Pop this key part info off the "stack" */
  ppar->arg_stack_end--;
  ppar->cur_part_fields-=    ppar->is_part_keypart[key_tree_part];
  ppar->cur_subpart_fields-= ppar->is_subpart_keypart[key_tree_part];

  if (res == -1)
    return -1;
  if (key_tree->right != &null_element)
  {
    if (-1 == (right_res= find_used_partitions(ppar,key_tree->right)))
      return -1;
  }
  return (left_res || right_res || res);
}
 

static void mark_all_partitions_as_used(partition_info *part_info)
{
  bitmap_set_all(&part_info->used_partitions);
}


/*
  Check if field types allow to construct partitioning index description
 
  SYNOPSIS
    fields_ok_for_partition_index()
      pfield  NULL-terminated array of pointers to fields.

  DESCRIPTION
    For an array of fields, check if we can use all of the fields to create
    partitioning index description.
    
    We can't process GEOMETRY fields - for these fields singlepoint intervals
    cant be generated, and non-singlepoint are "special" kinds of intervals
    to which our processing logic can't be applied.

    It is not known if we could process ENUM fields, so they are disabled to be
    on the safe side.

  RETURN 
    TRUE   Yes, fields can be used in partitioning index
    FALSE  Otherwise
*/

static bool fields_ok_for_partition_index(Field **pfield)
{
  if (!pfield)
    return FALSE;
  for (; (*pfield); pfield++)
  {
    enum_field_types ftype= (*pfield)->real_type();
    if (ftype == MYSQL_TYPE_ENUM || ftype == MYSQL_TYPE_GEOMETRY)
      return FALSE;
  }
  return TRUE;
}


/*
  Create partition index description and fill related info in the context
  struct

  SYNOPSIS
    create_partition_index_description()
      prune_par  INOUT Partition pruning context

  DESCRIPTION
    Create partition index description. Partition index description is:

      part_index(used_fields_list(part_expr), used_fields_list(subpart_expr))

    If partitioning/sub-partitioning uses BLOB or Geometry fields, then
    corresponding fields_list(...) is not included into index description
    and we don't perform partition pruning for partitions/subpartitions.

  RETURN
    TRUE   Out of memory or can't do partition pruning at all
    FALSE  OK
*/

static bool create_partition_index_description(PART_PRUNE_PARAM *ppar)
{
  RANGE_OPT_PARAM *range_par= &(ppar->range_param);
  partition_info *part_info= ppar->part_info;
  uint used_part_fields, used_subpart_fields;

  used_part_fields= fields_ok_for_partition_index(part_info->part_field_array) ?
                      part_info->num_part_fields : 0;
  used_subpart_fields= 
    fields_ok_for_partition_index(part_info->subpart_field_array)? 
      part_info->num_subpart_fields : 0;
  
  uint total_parts= used_part_fields + used_subpart_fields;

  ppar->ignore_part_fields= FALSE;
  ppar->part_fields=      used_part_fields;
  ppar->last_part_partno= (int)used_part_fields - 1;

  ppar->subpart_fields= used_subpart_fields;
  ppar->last_subpart_partno= 
    used_subpart_fields?(int)(used_part_fields + used_subpart_fields - 1): -1;

  if (part_info->is_sub_partitioned())
  {
    ppar->mark_full_partition_used=  mark_full_partition_used_with_parts;
    ppar->get_top_partition_id_func= part_info->get_part_partition_id;
  }
  else
  {
    ppar->mark_full_partition_used=  mark_full_partition_used_no_parts;
    ppar->get_top_partition_id_func= part_info->get_partition_id;
  }

  KEY_PART *key_part;
  MEM_ROOT *alloc= range_par->mem_root;
  if (!total_parts || 
      !(key_part= (KEY_PART*)alloc_root(alloc, sizeof(KEY_PART)*
                                               total_parts)) ||
      !(ppar->arg_stack= (SEL_ARG**)alloc_root(alloc, sizeof(SEL_ARG*)* 
                                                      total_parts)) ||
      !(ppar->is_part_keypart= (my_bool*)alloc_root(alloc, sizeof(my_bool)*
                                                           total_parts)) ||
      !(ppar->is_subpart_keypart= (my_bool*)alloc_root(alloc, sizeof(my_bool)*
                                                           total_parts)))
    return TRUE;
 
  if (ppar->subpart_fields)
  {
    my_bitmap_map *buf;
    uint32 bufsize= bitmap_buffer_size(ppar->part_info->num_subparts);
    if (!(buf= (my_bitmap_map*) alloc_root(alloc, bufsize)))
      return TRUE;
    bitmap_init(&ppar->subparts_bitmap, buf, ppar->part_info->num_subparts,
                FALSE);
  }
  range_par->key_parts= key_part;
  Field **field= (ppar->part_fields)? part_info->part_field_array :
                                           part_info->subpart_field_array;
  bool in_subpart_fields= FALSE;
  for (uint part= 0; part < total_parts; part++, key_part++)
  {
    key_part->key=          0;
    key_part->part=	    part;
    key_part->length= (uint16)(*field)->key_length();
    key_part->store_length= (uint16)get_partition_field_store_length(*field);

    DBUG_PRINT("info", ("part %u length %u store_length %u", part,
                         key_part->length, key_part->store_length));

    key_part->field=        (*field);
    key_part->image_type =  Field::itRAW;
    /* 
      We set keypart flag to 0 here as the only HA_PART_KEY_SEG is checked
      in the RangeAnalysisModule.
    */
    key_part->flag=         0;
    /* We don't set key_parts->null_bit as it will not be used */

    ppar->is_part_keypart[part]= !in_subpart_fields;
    ppar->is_subpart_keypart[part]= in_subpart_fields;

    /*
      Check if this was last field in this array, in this case we
      switch to subpartitioning fields. (This will only happens if
      there are subpartitioning fields to cater for).
    */
    if (!*(++field))
    {
      field= part_info->subpart_field_array;
      in_subpart_fields= TRUE;
    }
  }
  range_par->key_parts_end= key_part;

  DBUG_EXECUTE("info", print_partitioning_index(range_par->key_parts,
                                                range_par->key_parts_end););
  return FALSE;
}


#ifndef DBUG_OFF

static void print_partitioning_index(KEY_PART *parts, KEY_PART *parts_end)
{
  DBUG_ENTER("print_partitioning_index");
  DBUG_LOCK_FILE;
  fprintf(DBUG_FILE, "partitioning INDEX(");
  for (KEY_PART *p=parts; p != parts_end; p++)
  {
    fprintf(DBUG_FILE, "%s%s", p==parts?"":" ,", p->field->field_name);
  }
  fputs(");\n", DBUG_FILE);
  DBUG_UNLOCK_FILE;
  DBUG_VOID_RETURN;
}


/* Print a "c1 < keypartX < c2" - type interval into debug trace. */
static void dbug_print_segment_range(SEL_ARG *arg, KEY_PART *part)
{
  DBUG_ENTER("dbug_print_segment_range");
  DBUG_LOCK_FILE;
  if (!(arg->min_flag & NO_MIN_RANGE))
  {
    store_key_image_to_rec(part->field, arg->min_value, part->length);
    part->field->dbug_print();
    if (arg->min_flag & NEAR_MIN)
      fputs(" < ", DBUG_FILE);
    else
      fputs(" <= ", DBUG_FILE);
  }

  fprintf(DBUG_FILE, "%s", part->field->field_name);

  if (!(arg->max_flag & NO_MAX_RANGE))
  {
    if (arg->max_flag & NEAR_MAX)
      fputs(" < ", DBUG_FILE);
    else
      fputs(" <= ", DBUG_FILE);
    store_key_image_to_rec(part->field, arg->max_value, part->length);
    part->field->dbug_print();
  }
  fputs("\n", DBUG_FILE);
  DBUG_UNLOCK_FILE;
  DBUG_VOID_RETURN;
}


/*
  Print a singlepoint multi-keypart range interval to debug trace
 
  SYNOPSIS
    dbug_print_singlepoint_range()
      start  Array of SEL_ARG* ptrs representing conditions on key parts
      num    Number of elements in the array.

  DESCRIPTION
    This function prints a "keypartN=constN AND ... AND keypartK=constK"-type 
    interval to debug trace.
*/

static void dbug_print_singlepoint_range(SEL_ARG **start, uint num)
{
  DBUG_ENTER("dbug_print_singlepoint_range");
  DBUG_LOCK_FILE;
  SEL_ARG **end= start + num;

  for (SEL_ARG **arg= start; arg != end; arg++)
  {
    Field *field= (*arg)->field;
    fprintf(DBUG_FILE, "%s%s=", (arg==start)?"":", ", field->field_name);
    field->dbug_print();
  }
  fputs("\n", DBUG_FILE);
  DBUG_UNLOCK_FILE;
  DBUG_VOID_RETURN;
}
#endif

/****************************************************************************
 * Partition pruning code ends
 ****************************************************************************/
#endif


/*
  Get best plan for a SEL_IMERGE disjunctive expression.
  SYNOPSIS
    get_best_disjunct_quick()
      param     Parameter from check_quick_select function
      imerge    Expression to use
      read_time Don't create scans with cost > read_time

  NOTES
    index_merge cost is calculated as follows:
    index_merge_cost =
      cost(index_reads) +         (see #1)
      cost(rowid_to_row_scan) +   (see #2)
      cost(unique_use)            (see #3)

    1. cost(index_reads) =SUM_i(cost(index_read_i))
       For non-CPK scans,
         cost(index_read_i) = {cost of ordinary 'index only' scan}
       For CPK scan,
         cost(index_read_i) = {cost of non-'index only' scan}

    2. cost(rowid_to_row_scan)
      If table PK is clustered then
        cost(rowid_to_row_scan) =
          {cost of ordinary clustered PK scan with n_ranges=n_rows}

      Otherwise, we use the following model to calculate costs:
      We need to retrieve n_rows rows from file that occupies n_blocks blocks.
      We assume that offsets of rows we need are independent variates with
      uniform distribution in [0..max_file_offset] range.

      We'll denote block as "busy" if it contains row(s) we need to retrieve
      and "empty" if doesn't contain rows we need.

      Probability that a block is empty is (1 - 1/n_blocks)^n_rows (this
      applies to any block in file). Let x_i be a variate taking value 1 if
      block #i is empty and 0 otherwise.

      Then E(x_i) = (1 - 1/n_blocks)^n_rows;

      E(n_empty_blocks) = E(sum(x_i)) = sum(E(x_i)) =
        = n_blocks * ((1 - 1/n_blocks)^n_rows) =
       ~= n_blocks * exp(-n_rows/n_blocks).

      E(n_busy_blocks) = n_blocks*(1 - (1 - 1/n_blocks)^n_rows) =
       ~= n_blocks * (1 - exp(-n_rows/n_blocks)).

      Average size of "hole" between neighbor non-empty blocks is
           E(hole_size) = n_blocks/E(n_busy_blocks).

      The total cost of reading all needed blocks in one "sweep" is:

      E(n_busy_blocks)*
       (DISK_SEEK_BASE_COST + DISK_SEEK_PROP_COST*n_blocks/E(n_busy_blocks)).

    3. Cost of Unique use is calculated in Unique::get_use_cost function.

  ROR-union cost is calculated in the same way index_merge, but instead of
  Unique a priority queue is used.

  RETURN
    Created read plan
    NULL - Out of memory or no read scan could be built.
*/

static
TABLE_READ_PLAN *get_best_disjunct_quick(PARAM *param, SEL_IMERGE *imerge,
                                         double read_time)
{
  SEL_TREE **ptree;
  TRP_INDEX_MERGE *imerge_trp= NULL;
  uint n_child_scans= imerge->trees_next - imerge->trees;
  TRP_RANGE **range_scans;
  TRP_RANGE **cur_child;
  TRP_RANGE **cpk_scan= NULL;
  bool imerge_too_expensive= FALSE;
  double imerge_cost= 0.0;
  ha_rows cpk_scan_records= 0;
  ha_rows non_cpk_scan_records= 0;
  bool pk_is_clustered= param->table->file->primary_key_is_clustered();
  bool all_scans_ror_able= TRUE;
  bool all_scans_rors= TRUE;
  uint unique_calc_buff_size;
  TABLE_READ_PLAN **roru_read_plans;
  TABLE_READ_PLAN **cur_roru_plan;
  double roru_index_costs;
  ha_rows roru_total_records;
  double roru_intersect_part= 1.0;
  DBUG_ENTER("get_best_disjunct_quick");
  DBUG_PRINT("info", ("Full table scan cost: %g", read_time));

  if (!(range_scans= (TRP_RANGE**)alloc_root(param->mem_root,
                                             sizeof(TRP_RANGE*)*
                                             n_child_scans)))
    DBUG_RETURN(NULL);
  /*
    Collect best 'range' scan for each of disjuncts, and, while doing so,
    analyze possibility of ROR scans. Also calculate some values needed by
    other parts of the code.
  */
  for (ptree= imerge->trees, cur_child= range_scans;
       ptree != imerge->trees_next;
       ptree++, cur_child++)
  {
    DBUG_EXECUTE("info", print_sel_tree(param, *ptree, &(*ptree)->keys_map,
                                        "tree in SEL_IMERGE"););
    if (!(*cur_child= get_key_scans_params(param, *ptree, TRUE, FALSE, read_time)))
    {
      /*
        One of index scans in this index_merge is more expensive than entire
        table read for another available option. The entire index_merge (and
        any possible ROR-union) will be more expensive then, too. We continue
        here only to update SQL_SELECT members.
      */
      imerge_too_expensive= TRUE;
    }
    if (imerge_too_expensive)
      continue;

    imerge_cost += (*cur_child)->read_cost;
    all_scans_ror_able &= ((*ptree)->n_ror_scans > 0);
    all_scans_rors &= (*cur_child)->is_ror;
    if (pk_is_clustered &&
        param->real_keynr[(*cur_child)->key_idx] ==
        param->table->s->primary_key)
    {
      cpk_scan= cur_child;
      cpk_scan_records= (*cur_child)->records;
    }
    else
      non_cpk_scan_records += (*cur_child)->records;
  }

  DBUG_PRINT("info", ("index_merge scans cost %g", imerge_cost));
  if (imerge_too_expensive || (imerge_cost > read_time) ||
      ((non_cpk_scan_records+cpk_scan_records >= param->table->file->stats.records) &&
      read_time != DBL_MAX))
  {
    /*
      Bail out if it is obvious that both index_merge and ROR-union will be
      more expensive
    */
    DBUG_PRINT("info", ("Sum of index_merge scans is more expensive than "
                        "full table scan, bailing out"));
    DBUG_RETURN(NULL);
  }

  /* 
    If all scans happen to be ROR, proceed to generate a ROR-union plan (it's 
    guaranteed to be cheaper than non-ROR union), unless ROR-unions are
    disabled in @@optimizer_switch
  */
  if (all_scans_rors && 
      param->thd->optimizer_switch_flag(OPTIMIZER_SWITCH_INDEX_MERGE_UNION))
  {
    roru_read_plans= (TABLE_READ_PLAN**)range_scans;
    goto skip_to_ror_scan;
  }

  if (cpk_scan)
  {
    /*
      Add one ROWID comparison for each row retrieved on non-CPK scan.  (it
      is done in QUICK_RANGE_SELECT::row_in_ranges)
     */
    imerge_cost += non_cpk_scan_records / TIME_FOR_COMPARE_ROWID;
  }

  /* Calculate cost(rowid_to_row_scan) */
  {
    COST_VECT sweep_cost;
    JOIN *join= param->thd->lex->select_lex.join;
    bool is_interrupted= test(join && join->tables != 1);
    get_sweep_read_cost(param->table, non_cpk_scan_records, is_interrupted,
                        &sweep_cost);
    imerge_cost += sweep_cost.total_cost();
  }
  DBUG_PRINT("info",("index_merge cost with rowid-to-row scan: %g",
                     imerge_cost));
  if (imerge_cost > read_time || 
      !param->thd->optimizer_switch_flag(OPTIMIZER_SWITCH_INDEX_MERGE_SORT_UNION))
  {
    goto build_ror_index_merge;
  }

  /* Add Unique operations cost */
  unique_calc_buff_size=
    Unique::get_cost_calc_buff_size((ulong)non_cpk_scan_records,
                                    param->table->file->ref_length,
                                    param->thd->variables.sortbuff_size);
  if (param->imerge_cost_buff_size < unique_calc_buff_size)
  {
    if (!(param->imerge_cost_buff= (uint*)alloc_root(param->mem_root,
                                                     unique_calc_buff_size)))
      DBUG_RETURN(NULL);
    param->imerge_cost_buff_size= unique_calc_buff_size;
  }

  imerge_cost +=
    Unique::get_use_cost(param->imerge_cost_buff, (uint)non_cpk_scan_records,
                         param->table->file->ref_length,
                         param->thd->variables.sortbuff_size);
  DBUG_PRINT("info",("index_merge total cost: %g (wanted: less then %g)",
                     imerge_cost, read_time));
  if (imerge_cost < read_time)
  {
    if ((imerge_trp= new (param->mem_root)TRP_INDEX_MERGE))
    {
      imerge_trp->read_cost= imerge_cost;
      imerge_trp->records= non_cpk_scan_records + cpk_scan_records;
      imerge_trp->records= min(imerge_trp->records,
                               param->table->file->stats.records);
      imerge_trp->range_scans= range_scans;
      imerge_trp->range_scans_end= range_scans + n_child_scans;
      read_time= imerge_cost;
    }
  }

build_ror_index_merge:
  if (!all_scans_ror_able || 
      param->thd->lex->sql_command == SQLCOM_DELETE ||
      !param->thd->optimizer_switch_flag(OPTIMIZER_SWITCH_INDEX_MERGE_UNION))
    DBUG_RETURN(imerge_trp);

  /* Ok, it is possible to build a ROR-union, try it. */
  bool dummy;
  if (!(roru_read_plans=
          (TABLE_READ_PLAN**)alloc_root(param->mem_root,
                                        sizeof(TABLE_READ_PLAN*)*
                                        n_child_scans)))
    DBUG_RETURN(imerge_trp);
skip_to_ror_scan:
  roru_index_costs= 0.0;
  roru_total_records= 0;
  cur_roru_plan= roru_read_plans;

  /* Find 'best' ROR scan for each of trees in disjunction */
  for (ptree= imerge->trees, cur_child= range_scans;
       ptree != imerge->trees_next;
       ptree++, cur_child++, cur_roru_plan++)
  {
    /*
      Assume the best ROR scan is the one that has cheapest full-row-retrieval
      scan cost.
      Also accumulate index_only scan costs as we'll need them to calculate
      overall index_intersection cost.
    */
    double cost;
    if ((*cur_child)->is_ror)
    {
      /* Ok, we have index_only cost, now get full rows scan cost */
      cost= param->table->file->
              read_time(param->real_keynr[(*cur_child)->key_idx], 1,
                        (*cur_child)->records) +
              rows2double((*cur_child)->records) / TIME_FOR_COMPARE;
    }
    else
      cost= read_time;

    TABLE_READ_PLAN *prev_plan= *cur_child;
    if (!(*cur_roru_plan= get_best_ror_intersect(param, *ptree, cost,
                                                 &dummy)))
    {
      if (prev_plan->is_ror)
        *cur_roru_plan= prev_plan;
      else
        DBUG_RETURN(imerge_trp);
      roru_index_costs += (*cur_roru_plan)->read_cost;
    }
    else
      roru_index_costs +=
        ((TRP_ROR_INTERSECT*)(*cur_roru_plan))->index_scan_costs;
    roru_total_records += (*cur_roru_plan)->records;
    roru_intersect_part *= (*cur_roru_plan)->records /
                           param->table->file->stats.records;
  }

  /*
    rows to retrieve=
      SUM(rows_in_scan_i) - table_rows * PROD(rows_in_scan_i / table_rows).
    This is valid because index_merge construction guarantees that conditions
    in disjunction do not share key parts.
  */
  roru_total_records -= (ha_rows)(roru_intersect_part*
                                  param->table->file->stats.records);
  /* ok, got a ROR read plan for each of the disjuncts
    Calculate cost:
    cost(index_union_scan(scan_1, ... scan_n)) =
      SUM_i(cost_of_index_only_scan(scan_i)) +
      queue_use_cost(rowid_len, n) +
      cost_of_row_retrieval
    See get_merge_buffers_cost function for queue_use_cost formula derivation.
  */
  double roru_total_cost;
  {
    COST_VECT sweep_cost;
    JOIN *join= param->thd->lex->select_lex.join;
    bool is_interrupted= test(join && join->tables != 1);
    get_sweep_read_cost(param->table, roru_total_records, is_interrupted,
                        &sweep_cost);
    roru_total_cost= roru_index_costs +
                     rows2double(roru_total_records)*log((double)n_child_scans) /
                     (TIME_FOR_COMPARE_ROWID * M_LN2) +
                     sweep_cost.total_cost();
  }

  DBUG_PRINT("info", ("ROR-union: cost %g, %d members", roru_total_cost,
                      n_child_scans));
  TRP_ROR_UNION* roru;
  if (roru_total_cost < read_time)
  {
    if ((roru= new (param->mem_root) TRP_ROR_UNION))
    {
      roru->first_ror= roru_read_plans;
      roru->last_ror= roru_read_plans + n_child_scans;
      roru->read_cost= roru_total_cost;
      roru->records= roru_total_records;
      DBUG_RETURN(roru);
    }
  }
  DBUG_RETURN(imerge_trp);
}


typedef struct st_ror_scan_info
{
  uint      idx;      /* # of used key in param->keys */
  uint      keynr;    /* # of used key in table */
  ha_rows   records;  /* estimate of # records this scan will return */

  /* Set of intervals over key fields that will be used for row retrieval. */
  SEL_ARG   *sel_arg;

  /* Fields used in the query and covered by this ROR scan. */
  MY_BITMAP covered_fields;
  uint      used_fields_covered; /* # of set bits in covered_fields */
  int       key_rec_length; /* length of key record (including rowid) */

  /*
    Cost of reading all index records with values in sel_arg intervals set
    (assuming there is no need to access full table records)
  */
  double    index_read_cost;
  uint      first_uncovered_field; /* first unused bit in covered_fields */
  uint      key_components; /* # of parts in the key */
} ROR_SCAN_INFO;


/*
  Create ROR_SCAN_INFO* structure with a single ROR scan on index idx using
  sel_arg set of intervals.

  SYNOPSIS
    make_ror_scan()
      param    Parameter from test_quick_select function
      idx      Index of key in param->keys
      sel_arg  Set of intervals for a given key

  RETURN
    NULL - out of memory
    ROR scan structure containing a scan for {idx, sel_arg}
*/

static
ROR_SCAN_INFO *make_ror_scan(const PARAM *param, int idx, SEL_ARG *sel_arg)
{
  ROR_SCAN_INFO *ror_scan;
  my_bitmap_map *bitmap_buf;
  uint keynr;
  DBUG_ENTER("make_ror_scan");

  if (!(ror_scan= (ROR_SCAN_INFO*)alloc_root(param->mem_root,
                                             sizeof(ROR_SCAN_INFO))))
    DBUG_RETURN(NULL);

  ror_scan->idx= idx;
  ror_scan->keynr= keynr= param->real_keynr[idx];
  ror_scan->key_rec_length= (param->table->key_info[keynr].key_length +
                             param->table->file->ref_length);
  ror_scan->sel_arg= sel_arg;
  ror_scan->records= param->table->quick_rows[keynr];

  if (!(bitmap_buf= (my_bitmap_map*) alloc_root(param->mem_root,
                                                param->fields_bitmap_size)))
    DBUG_RETURN(NULL);

  if (bitmap_init(&ror_scan->covered_fields, bitmap_buf,
                  param->table->s->fields, FALSE))
    DBUG_RETURN(NULL);
  bitmap_clear_all(&ror_scan->covered_fields);

  KEY_PART_INFO *key_part= param->table->key_info[keynr].key_part;
  KEY_PART_INFO *key_part_end= key_part +
                               param->table->key_info[keynr].key_parts;
  for (;key_part != key_part_end; ++key_part)
  {
    if (bitmap_is_set(&param->needed_fields, key_part->fieldnr-1))
      bitmap_set_bit(&ror_scan->covered_fields, key_part->fieldnr-1);
  }
  double rows= rows2double(param->table->quick_rows[ror_scan->keynr]);
  ror_scan->index_read_cost=
    param->table->file->index_only_read_time(ror_scan->keynr, rows);
  DBUG_RETURN(ror_scan);
}


/*
  Compare two ROR_SCAN_INFO** by  E(#records_matched) * key_record_length.
  SYNOPSIS
    cmp_ror_scan_info()
      a ptr to first compared value
      b ptr to second compared value

  RETURN
   -1 a < b
    0 a = b
    1 a > b
*/

static int cmp_ror_scan_info(ROR_SCAN_INFO** a, ROR_SCAN_INFO** b)
{
  double val1= rows2double((*a)->records) * (*a)->key_rec_length;
  double val2= rows2double((*b)->records) * (*b)->key_rec_length;
  return (val1 < val2)? -1: (val1 == val2)? 0 : 1;
}

/*
  Compare two ROR_SCAN_INFO** by
   (#covered fields in F desc,
    #components asc,
    number of first not covered component asc)

  SYNOPSIS
    cmp_ror_scan_info_covering()
      a ptr to first compared value
      b ptr to second compared value

  RETURN
   -1 a < b
    0 a = b
    1 a > b
*/

static int cmp_ror_scan_info_covering(ROR_SCAN_INFO** a, ROR_SCAN_INFO** b)
{
  if ((*a)->used_fields_covered > (*b)->used_fields_covered)
    return -1;
  if ((*a)->used_fields_covered < (*b)->used_fields_covered)
    return 1;
  if ((*a)->key_components < (*b)->key_components)
    return -1;
  if ((*a)->key_components > (*b)->key_components)
    return 1;
  if ((*a)->first_uncovered_field < (*b)->first_uncovered_field)
    return -1;
  if ((*a)->first_uncovered_field > (*b)->first_uncovered_field)
    return 1;
  return 0;
}


/* Auxiliary structure for incremental ROR-intersection creation */
typedef struct
{
  const PARAM *param;
  MY_BITMAP covered_fields; /* union of fields covered by all scans */
  /*
    Fraction of table records that satisfies conditions of all scans.
    This is the number of full records that will be retrieved if a
    non-index_only index intersection will be employed.
  */
  double out_rows;
  /* TRUE if covered_fields is a superset of needed_fields */
  bool is_covering;

  ha_rows index_records; /* sum(#records to look in indexes) */
  double index_scan_costs; /* SUM(cost of 'index-only' scans) */
  double total_cost;
} ROR_INTERSECT_INFO;


/*
  Allocate a ROR_INTERSECT_INFO and initialize it to contain zero scans.

  SYNOPSIS
    ror_intersect_init()
      param         Parameter from test_quick_select

  RETURN
    allocated structure
    NULL on error
*/

static
ROR_INTERSECT_INFO* ror_intersect_init(const PARAM *param)
{
  ROR_INTERSECT_INFO *info;
  my_bitmap_map* buf;
  if (!(info= (ROR_INTERSECT_INFO*)alloc_root(param->mem_root,
                                              sizeof(ROR_INTERSECT_INFO))))
    return NULL;
  info->param= param;
  if (!(buf= (my_bitmap_map*) alloc_root(param->mem_root,
                                         param->fields_bitmap_size)))
    return NULL;
  if (bitmap_init(&info->covered_fields, buf, param->table->s->fields,
                  FALSE))
    return NULL;
  info->is_covering= FALSE;
  info->index_scan_costs= 0.0;
  info->index_records= 0;
  info->out_rows= (double) param->table->file->stats.records;
  bitmap_clear_all(&info->covered_fields);
  return info;
}

void ror_intersect_cpy(ROR_INTERSECT_INFO *dst, const ROR_INTERSECT_INFO *src)
{
  dst->param= src->param;
  memcpy(dst->covered_fields.bitmap, src->covered_fields.bitmap, 
         no_bytes_in_map(&src->covered_fields));
  dst->out_rows= src->out_rows;
  dst->is_covering= src->is_covering;
  dst->index_records= src->index_records;
  dst->index_scan_costs= src->index_scan_costs;
  dst->total_cost= src->total_cost;
}


/*
  Get selectivity of a ROR scan wrt ROR-intersection.

  SYNOPSIS
    ror_scan_selectivity()
      info  ROR-interection 
      scan  ROR scan
      
  NOTES
    Suppose we have a condition on several keys
    cond=k_11=c_11 AND k_12=c_12 AND ...  // parts of first key
         k_21=c_21 AND k_22=c_22 AND ...  // parts of second key
          ...
         k_n1=c_n1 AND k_n3=c_n3 AND ...  (1) //parts of the key used by *scan

    where k_ij may be the same as any k_pq (i.e. keys may have common parts).

    A full row is retrieved if entire condition holds.

    The recursive procedure for finding P(cond) is as follows:

    First step:
    Pick 1st part of 1st key and break conjunction (1) into two parts:
      cond= (k_11=c_11 AND R)

    Here R may still contain condition(s) equivalent to k_11=c_11.
    Nevertheless, the following holds:

      P(k_11=c_11 AND R) = P(k_11=c_11) * P(R | k_11=c_11).

    Mark k_11 as fixed field (and satisfied condition) F, save P(F),
    save R to be cond and proceed to recursion step.

    Recursion step:
    We have a set of fixed fields/satisfied conditions) F, probability P(F),
    and remaining conjunction R
    Pick next key part on current key and its condition "k_ij=c_ij".
    We will add "k_ij=c_ij" into F and update P(F).
    Lets denote k_ij as t,  R = t AND R1, where R1 may still contain t. Then

     P((t AND R1)|F) = P(t|F) * P(R1|t|F) = P(t|F) * P(R1|(t AND F)) (2)

    (where '|' mean conditional probability, not "or")

    Consider the first multiplier in (2). One of the following holds:
    a) F contains condition on field used in t (i.e. t AND F = F).
      Then P(t|F) = 1

    b) F doesn't contain condition on field used in t. Then F and t are
     considered independent.

     P(t|F) = P(t|(fields_before_t_in_key AND other_fields)) =
          = P(t|fields_before_t_in_key).

     P(t|fields_before_t_in_key) = #records(fields_before_t_in_key) /
                                   #records(fields_before_t_in_key, t)

    The second multiplier is calculated by applying this step recursively.

  IMPLEMENTATION
    This function calculates the result of application of the "recursion step"
    described above for all fixed key members of a single key, accumulating set
    of covered fields, selectivity, etc.

    The calculation is conducted as follows:
    Lets denote #records(keypart1, ... keypartK) as n_k. We need to calculate

     n_{k1}      n_{k2}
    --------- * ---------  * .... (3)
     n_{k1-1}    n_{k2-1}

    where k1,k2,... are key parts which fields were not yet marked as fixed
    ( this is result of application of option b) of the recursion step for
      parts of a single key).
    Since it is reasonable to expect that most of the fields are not marked
    as fixed, we calculate (3) as

                                  n_{i1}      n_{i2}
    (3) = n_{max_key_part}  / (   --------- * ---------  * ....  )
                                  n_{i1-1}    n_{i2-1}

    where i1,i2, .. are key parts that were already marked as fixed.

    In order to minimize number of expensive records_in_range calls we group
    and reduce adjacent fractions.

  RETURN
    Selectivity of given ROR scan.
*/

static double ror_scan_selectivity(const ROR_INTERSECT_INFO *info, 
                                   const ROR_SCAN_INFO *scan)
{
  double selectivity_mult= 1.0;
  KEY_PART_INFO *key_part= info->param->table->key_info[scan->keynr].key_part;
  uchar key_val[MAX_KEY_LENGTH+MAX_FIELD_WIDTH]; /* key values tuple */
  uchar *key_ptr= key_val;
  SEL_ARG *sel_arg, *tuple_arg= NULL;
  key_part_map keypart_map= 0;
  bool cur_covered;
  bool prev_covered= test(bitmap_is_set(&info->covered_fields,
                                        key_part->fieldnr-1));
  key_range min_range;
  key_range max_range;
  min_range.key= key_val;
  min_range.flag= HA_READ_KEY_EXACT;
  max_range.key= key_val;
  max_range.flag= HA_READ_AFTER_KEY;
  ha_rows prev_records= info->param->table->file->stats.records;
  DBUG_ENTER("ror_scan_selectivity");

  for (sel_arg= scan->sel_arg; sel_arg;
       sel_arg= sel_arg->next_key_part)
  {
    DBUG_PRINT("info",("sel_arg step"));
    cur_covered= test(bitmap_is_set(&info->covered_fields,
                                    key_part[sel_arg->part].fieldnr-1));
    if (cur_covered != prev_covered)
    {
      /* create (part1val, ..., part{n-1}val) tuple. */
      ha_rows records;
      if (!tuple_arg)
      {
        tuple_arg= scan->sel_arg;
        /* Here we use the length of the first key part */
        tuple_arg->store_min(key_part->store_length, &key_ptr, 0);
        keypart_map= 1;
      }
      while (tuple_arg->next_key_part != sel_arg)
      {
        tuple_arg= tuple_arg->next_key_part;
        tuple_arg->store_min(key_part[tuple_arg->part].store_length,
                             &key_ptr, 0);
        keypart_map= (keypart_map << 1) | 1;
      }
      min_range.length= max_range.length= (size_t) (key_ptr - key_val);
      min_range.keypart_map= max_range.keypart_map= keypart_map;
      records= (info->param->table->file->
                records_in_range(scan->keynr, &min_range, &max_range));
      if (cur_covered)
      {
        /* uncovered -> covered */
        double tmp= rows2double(records)/rows2double(prev_records);
        DBUG_PRINT("info", ("Selectivity multiplier: %g", tmp));
        selectivity_mult *= tmp;
        prev_records= HA_POS_ERROR;
      }
      else
      {
        /* covered -> uncovered */
        prev_records= records;
      }
    }
    prev_covered= cur_covered;
  }
  if (!prev_covered)
  {
    double tmp= rows2double(info->param->table->quick_rows[scan->keynr]) /
                rows2double(prev_records);
    DBUG_PRINT("info", ("Selectivity multiplier: %g", tmp));
    selectivity_mult *= tmp;
  }
  DBUG_PRINT("info", ("Returning multiplier: %g", selectivity_mult));
  DBUG_RETURN(selectivity_mult);
}


/*
  Check if adding a ROR scan to a ROR-intersection reduces its cost of
  ROR-intersection and if yes, update parameters of ROR-intersection,
  including its cost.

  SYNOPSIS
    ror_intersect_add()
      param        Parameter from test_quick_select
      info         ROR-intersection structure to add the scan to.
      ror_scan     ROR scan info to add.
      is_cpk_scan  If TRUE, add the scan as CPK scan (this can be inferred
                   from other parameters and is passed separately only to
                   avoid duplicating the inference code)

  NOTES
    Adding a ROR scan to ROR-intersect "makes sense" iff the cost of ROR-
    intersection decreases. The cost of ROR-intersection is calculated as
    follows:

    cost= SUM_i(key_scan_cost_i) + cost_of_full_rows_retrieval

    When we add a scan the first increases and the second decreases.

    cost_of_full_rows_retrieval=
      (union of indexes used covers all needed fields) ?
        cost_of_sweep_read(E(rows_to_retrieve), rows_in_table) :
        0

    E(rows_to_retrieve) = #rows_in_table * ror_scan_selectivity(null, scan1) *
                           ror_scan_selectivity({scan1}, scan2) * ... *
                           ror_scan_selectivity({scan1,...}, scanN). 
  RETURN
    TRUE   ROR scan added to ROR-intersection, cost updated.
    FALSE  It doesn't make sense to add this ROR scan to this ROR-intersection.
*/

static bool ror_intersect_add(ROR_INTERSECT_INFO *info,
                              ROR_SCAN_INFO* ror_scan, bool is_cpk_scan)
{
  double selectivity_mult= 1.0;

  DBUG_ENTER("ror_intersect_add");
  DBUG_PRINT("info", ("Current out_rows= %g", info->out_rows));
  DBUG_PRINT("info", ("Adding scan on %s",
                      info->param->table->key_info[ror_scan->keynr].name));
  DBUG_PRINT("info", ("is_cpk_scan: %d",is_cpk_scan));

  selectivity_mult = ror_scan_selectivity(info, ror_scan);
  if (selectivity_mult == 1.0)
  {
    /* Don't add this scan if it doesn't improve selectivity. */
    DBUG_PRINT("info", ("The scan doesn't improve selectivity."));
    DBUG_RETURN(FALSE);
  }
  
  info->out_rows *= selectivity_mult;
  
  if (is_cpk_scan)
  {
    /*
      CPK scan is used to filter out rows. We apply filtering for 
      each record of every scan. Assuming 1/TIME_FOR_COMPARE_ROWID
      per check this gives us:
    */
    info->index_scan_costs += rows2double(info->index_records) / 
                              TIME_FOR_COMPARE_ROWID;
  }
  else
  {
    info->index_records += info->param->table->quick_rows[ror_scan->keynr];
    info->index_scan_costs += ror_scan->index_read_cost;
    bitmap_union(&info->covered_fields, &ror_scan->covered_fields);
    if (!info->is_covering && bitmap_is_subset(&info->param->needed_fields,
                                               &info->covered_fields))
    {
      DBUG_PRINT("info", ("ROR-intersect is covering now"));
      info->is_covering= TRUE;
    }
  }

  info->total_cost= info->index_scan_costs;
  DBUG_PRINT("info", ("info->total_cost: %g", info->total_cost));
  if (!info->is_covering)
  {
    COST_VECT sweep_cost;
    JOIN *join= info->param->thd->lex->select_lex.join;
    bool is_interrupted= test(join && join->tables == 1);
    get_sweep_read_cost(info->param->table, double2rows(info->out_rows),
                        is_interrupted, &sweep_cost);
    info->total_cost += sweep_cost.total_cost();
    DBUG_PRINT("info", ("info->total_cost= %g", info->total_cost));
  }
  DBUG_PRINT("info", ("New out_rows: %g", info->out_rows));
  DBUG_PRINT("info", ("New cost: %g, %scovering", info->total_cost,
                      info->is_covering?"" : "non-"));
  DBUG_RETURN(TRUE);
}


/*
  Get best ROR-intersection plan using non-covering ROR-intersection search
  algorithm. The returned plan may be covering.

  SYNOPSIS
    get_best_ror_intersect()
      param            Parameter from test_quick_select function.
      tree             Transformed restriction condition to be used to look
                       for ROR scans.
      read_time        Do not return read plans with cost > read_time.
      are_all_covering [out] set to TRUE if union of all scans covers all
                       fields needed by the query (and it is possible to build
                       a covering ROR-intersection)

  NOTES
    get_key_scans_params must be called before this function can be called.
    
    When this function is called by ROR-union construction algorithm it
    assumes it is building an uncovered ROR-intersection (and thus # of full
    records to be retrieved is wrong here). This is a hack.

  IMPLEMENTATION
    The approximate best non-covering plan search algorithm is as follows:

    find_min_ror_intersection_scan()
    {
      R= select all ROR scans;
      order R by (E(#records_matched) * key_record_length).

      S= first(R); -- set of scans that will be used for ROR-intersection
      R= R-first(S);
      min_cost= cost(S);
      min_scan= make_scan(S);
      while (R is not empty)
      {
        firstR= R - first(R);
        if (!selectivity(S + firstR < selectivity(S)))
          continue;
          
        S= S + first(R);
        if (cost(S) < min_cost)
        {
          min_cost= cost(S);
          min_scan= make_scan(S);
        }
      }
      return min_scan;
    }

    See ror_intersect_add function for ROR intersection costs.

    Special handling for Clustered PK scans
    Clustered PK contains all table fields, so using it as a regular scan in
    index intersection doesn't make sense: a range scan on CPK will be less
    expensive in this case.
    Clustered PK scan has special handling in ROR-intersection: it is not used
    to retrieve rows, instead its condition is used to filter row references
    we get from scans on other keys.

  RETURN
    ROR-intersection table read plan
    NULL if out of memory or no suitable plan found.
*/

static
TRP_ROR_INTERSECT *get_best_ror_intersect(const PARAM *param, SEL_TREE *tree,
                                          double read_time,
                                          bool *are_all_covering)
{
  uint idx;
  double min_cost= DBL_MAX;
  DBUG_ENTER("get_best_ror_intersect");

  if ((tree->n_ror_scans < 2) || !param->table->file->stats.records ||
      !param->thd->optimizer_switch_flag(OPTIMIZER_SWITCH_INDEX_MERGE_INTERSECT))
    DBUG_RETURN(NULL);

  /*
    Step1: Collect ROR-able SEL_ARGs and create ROR_SCAN_INFO for each of 
    them. Also find and save clustered PK scan if there is one.
  */
  ROR_SCAN_INFO **cur_ror_scan;
  ROR_SCAN_INFO *cpk_scan= NULL;
  uint cpk_no;
  bool cpk_scan_used= FALSE;

  if (!(tree->ror_scans= (ROR_SCAN_INFO**)alloc_root(param->mem_root,
                                                     sizeof(ROR_SCAN_INFO*)*
                                                     param->keys)))
    return NULL;
  cpk_no= ((param->table->file->primary_key_is_clustered()) ?
           param->table->s->primary_key : MAX_KEY);

  for (idx= 0, cur_ror_scan= tree->ror_scans; idx < param->keys; idx++)
  {
    ROR_SCAN_INFO *scan;
    if (!tree->ror_scans_map.is_set(idx))
      continue;
    if (!(scan= make_ror_scan(param, idx, tree->keys[idx])))
      return NULL;
    if (param->real_keynr[idx] == cpk_no)
    {
      cpk_scan= scan;
      tree->n_ror_scans--;
    }
    else
      *(cur_ror_scan++)= scan;
  }

  tree->ror_scans_end= cur_ror_scan;
  DBUG_EXECUTE("info",print_ror_scans_arr(param->table, "original",
                                          tree->ror_scans,
                                          tree->ror_scans_end););
  /*
    Ok, [ror_scans, ror_scans_end) is array of ptrs to initialized
    ROR_SCAN_INFO's.
    Step 2: Get best ROR-intersection using an approximate algorithm.
  */
  my_qsort(tree->ror_scans, tree->n_ror_scans, sizeof(ROR_SCAN_INFO*),
           (qsort_cmp)cmp_ror_scan_info);
  DBUG_EXECUTE("info",print_ror_scans_arr(param->table, "ordered",
                                          tree->ror_scans,
                                          tree->ror_scans_end););

  ROR_SCAN_INFO **intersect_scans; /* ROR scans used in index intersection */
  ROR_SCAN_INFO **intersect_scans_end;
  if (!(intersect_scans= (ROR_SCAN_INFO**)alloc_root(param->mem_root,
                                                     sizeof(ROR_SCAN_INFO*)*
                                                     tree->n_ror_scans)))
    return NULL;
  intersect_scans_end= intersect_scans;

  /* Create and incrementally update ROR intersection. */
  ROR_INTERSECT_INFO *intersect, *intersect_best;
  if (!(intersect= ror_intersect_init(param)) || 
      !(intersect_best= ror_intersect_init(param)))
    return NULL;

  /* [intersect_scans,intersect_scans_best) will hold the best intersection */
  ROR_SCAN_INFO **intersect_scans_best;
  cur_ror_scan= tree->ror_scans;
  intersect_scans_best= intersect_scans;
  while (cur_ror_scan != tree->ror_scans_end && !intersect->is_covering)
  {
    /* S= S + first(R);  R= R - first(R); */
    if (!ror_intersect_add(intersect, *cur_ror_scan, FALSE))
    {
      cur_ror_scan++;
      continue;
    }
    
    *(intersect_scans_end++)= *(cur_ror_scan++);

    if (intersect->total_cost < min_cost)
    {
      /* Local minimum found, save it */
      ror_intersect_cpy(intersect_best, intersect);
      intersect_scans_best= intersect_scans_end;
      min_cost = intersect->total_cost;
    }
  }

  if (intersect_scans_best == intersect_scans)
  {
    DBUG_PRINT("info", ("None of scans increase selectivity"));
    DBUG_RETURN(NULL);
  }
    
  DBUG_EXECUTE("info",print_ror_scans_arr(param->table,
                                          "best ROR-intersection",
                                          intersect_scans,
                                          intersect_scans_best););

  *are_all_covering= intersect->is_covering;
  uint best_num= intersect_scans_best - intersect_scans;
  ror_intersect_cpy(intersect, intersect_best);

  /*
    Ok, found the best ROR-intersection of non-CPK key scans.
    Check if we should add a CPK scan. If the obtained ROR-intersection is 
    covering, it doesn't make sense to add CPK scan.
  */
  if (cpk_scan && !intersect->is_covering)
  {
    if (ror_intersect_add(intersect, cpk_scan, TRUE) && 
        (intersect->total_cost < min_cost))
    {
      cpk_scan_used= TRUE;
      intersect_best= intersect; //just set pointer here
    }
  }

  /* Ok, return ROR-intersect plan if we have found one */
  TRP_ROR_INTERSECT *trp= NULL;
  if (min_cost < read_time && (cpk_scan_used || best_num > 1))
  {
    if (!(trp= new (param->mem_root) TRP_ROR_INTERSECT))
      DBUG_RETURN(trp);
    if (!(trp->first_scan=
           (ROR_SCAN_INFO**)alloc_root(param->mem_root,
                                       sizeof(ROR_SCAN_INFO*)*best_num)))
      DBUG_RETURN(NULL);
    memcpy(trp->first_scan, intersect_scans, best_num*sizeof(ROR_SCAN_INFO*));
    trp->last_scan=  trp->first_scan + best_num;
    trp->is_covering= intersect_best->is_covering;
    trp->read_cost= intersect_best->total_cost;
    /* Prevent divisons by zero */
    ha_rows best_rows = double2rows(intersect_best->out_rows);
    if (!best_rows)
      best_rows= 1;
    set_if_smaller(param->table->quick_condition_rows, best_rows);
    trp->records= best_rows;
    trp->index_scan_costs= intersect_best->index_scan_costs;
    trp->cpk_scan= cpk_scan_used? cpk_scan: NULL;
    DBUG_PRINT("info", ("Returning non-covering ROR-intersect plan:"
                        "cost %g, records %lu",
                        trp->read_cost, (ulong) trp->records));
  }
  DBUG_RETURN(trp);
}


/*
  Get best covering ROR-intersection.
  SYNOPSIS
    get_best_covering_ror_intersect()
      param     Parameter from test_quick_select function.
      tree      SEL_TREE with sets of intervals for different keys.
      read_time Don't return table read plans with cost > read_time.

  RETURN
    Best covering ROR-intersection plan
    NULL if no plan found.

  NOTES
    get_best_ror_intersect must be called for a tree before calling this
    function for it.
    This function invalidates tree->ror_scans member values.

  The following approximate algorithm is used:
    I=set of all covering indexes
    F=set of all fields to cover
    S={}

    do
    {
      Order I by (#covered fields in F desc,
                  #components asc,
                  number of first not covered component asc);
      F=F-covered by first(I);
      S=S+first(I);
      I=I-first(I);
    } while F is not empty.
*/

static
TRP_ROR_INTERSECT *get_best_covering_ror_intersect(PARAM *param,
                                                   SEL_TREE *tree,
                                                   double read_time)
{
  ROR_SCAN_INFO **ror_scan_mark;
  ROR_SCAN_INFO **ror_scans_end= tree->ror_scans_end;
  DBUG_ENTER("get_best_covering_ror_intersect");

  if (!param->thd->optimizer_switch_flag(OPTIMIZER_SWITCH_INDEX_MERGE_INTERSECT))
    DBUG_RETURN(NULL);

  for (ROR_SCAN_INFO **scan= tree->ror_scans; scan != ror_scans_end; ++scan)
    (*scan)->key_components=
      param->table->key_info[(*scan)->keynr].key_parts;

  /*
    Run covering-ROR-search algorithm.
    Assume set I is [ror_scan .. ror_scans_end)
  */

  /*I=set of all covering indexes */
  ror_scan_mark= tree->ror_scans;

  MY_BITMAP *covered_fields= &param->tmp_covered_fields;
  if (!covered_fields->bitmap) 
    covered_fields->bitmap= (my_bitmap_map*)alloc_root(param->mem_root,
                                               param->fields_bitmap_size);
  if (!covered_fields->bitmap ||
      bitmap_init(covered_fields, covered_fields->bitmap,
                  param->table->s->fields, FALSE))
    DBUG_RETURN(0);
  bitmap_clear_all(covered_fields);

  double total_cost= 0.0f;
  ha_rows records=0;
  bool all_covered;

  DBUG_PRINT("info", ("Building covering ROR-intersection"));
  DBUG_EXECUTE("info", print_ror_scans_arr(param->table,
                                           "building covering ROR-I",
                                           ror_scan_mark, ror_scans_end););
  do
  {
    /*
      Update changed sorting info:
        #covered fields,
	number of first not covered component
      Calculate and save these values for each of remaining scans.
    */
    for (ROR_SCAN_INFO **scan= ror_scan_mark; scan != ror_scans_end; ++scan)
    {
      bitmap_subtract(&(*scan)->covered_fields, covered_fields);
      (*scan)->used_fields_covered=
        bitmap_bits_set(&(*scan)->covered_fields);
      (*scan)->first_uncovered_field=
        bitmap_get_first(&(*scan)->covered_fields);
    }

    my_qsort(ror_scan_mark, ror_scans_end-ror_scan_mark, sizeof(ROR_SCAN_INFO*),
             (qsort_cmp)cmp_ror_scan_info_covering);

    DBUG_EXECUTE("info", print_ror_scans_arr(param->table,
                                             "remaining scans",
                                             ror_scan_mark, ror_scans_end););

    /* I=I-first(I) */
    total_cost += (*ror_scan_mark)->index_read_cost;
    records += (*ror_scan_mark)->records;
    DBUG_PRINT("info", ("Adding scan on %s",
                        param->table->key_info[(*ror_scan_mark)->keynr].name));
    if (total_cost > read_time)
      DBUG_RETURN(NULL);
    /* F=F-covered by first(I) */
    bitmap_union(covered_fields, &(*ror_scan_mark)->covered_fields);
    all_covered= bitmap_is_subset(&param->needed_fields, covered_fields);
  } while ((++ror_scan_mark < ror_scans_end) && !all_covered);
  
  if (!all_covered || (ror_scan_mark - tree->ror_scans) == 1)
    DBUG_RETURN(NULL);

  /*
    Ok, [tree->ror_scans .. ror_scan) holds covering index_intersection with
    cost total_cost.
  */
  DBUG_PRINT("info", ("Covering ROR-intersect scans cost: %g", total_cost));
  DBUG_EXECUTE("info", print_ror_scans_arr(param->table,
                                           "creating covering ROR-intersect",
                                           tree->ror_scans, ror_scan_mark););

  /* Add priority queue use cost. */
  total_cost += rows2double(records)*
                log((double)(ror_scan_mark - tree->ror_scans)) /
                (TIME_FOR_COMPARE_ROWID * M_LN2);
  DBUG_PRINT("info", ("Covering ROR-intersect full cost: %g", total_cost));

  if (total_cost > read_time)
    DBUG_RETURN(NULL);

  TRP_ROR_INTERSECT *trp;
  if (!(trp= new (param->mem_root) TRP_ROR_INTERSECT))
    DBUG_RETURN(trp);
  uint best_num= (ror_scan_mark - tree->ror_scans);
  if (!(trp->first_scan= (ROR_SCAN_INFO**)alloc_root(param->mem_root,
                                                     sizeof(ROR_SCAN_INFO*)*
                                                     best_num)))
    DBUG_RETURN(NULL);
  memcpy(trp->first_scan, tree->ror_scans, best_num*sizeof(ROR_SCAN_INFO*));
  trp->last_scan=  trp->first_scan + best_num;
  trp->is_covering= TRUE;
  trp->read_cost= total_cost;
  trp->records= records;
  trp->cpk_scan= NULL;
  set_if_smaller(param->table->quick_condition_rows, records); 

  DBUG_PRINT("info",
             ("Returning covering ROR-intersect plan: cost %g, records %lu",
              trp->read_cost, (ulong) trp->records));
  DBUG_RETURN(trp);
}


/*
  Get best "range" table read plan for given SEL_TREE, also update some info

  SYNOPSIS
    get_key_scans_params()
      param                    Parameters from test_quick_select
      tree                     Make range select for this SEL_TREE
      index_read_must_be_used  TRUE <=> assume 'index only' option will be set
                               (except for clustered PK indexes)
      update_tbl_stats         TRUE <=> update table->quick_* with information
                               about range scans we've evaluated.
      read_time                Maximum cost. i.e. don't create read plans with 
                               cost > read_time.

  DESCRIPTION
    Find the best "range" table read plan for given SEL_TREE. 
    The side effects are 
     - tree->ror_scans is updated to indicate which scans are ROR scans.
     - if update_tbl_stats=TRUE then table->quick_* is updated with info
       about every possible range scan.

  RETURN
    Best range read plan
    NULL if no plan found or error occurred
*/

static TRP_RANGE *get_key_scans_params(PARAM *param, SEL_TREE *tree,
                                       bool index_read_must_be_used, 
                                       bool update_tbl_stats,
                                       double read_time)
{
  uint idx;
  SEL_ARG **key,**end, **key_to_read= NULL;
  ha_rows UNINIT_VAR(best_records);              /* protected by key_to_read */
  uint    best_mrr_flags, best_buf_size;
  TRP_RANGE* read_plan= NULL;
  DBUG_ENTER("get_key_scans_params");
  LINT_INIT(best_mrr_flags); /* protected by key_to_read */
  LINT_INIT(best_buf_size); /* protected by key_to_read */
  /*
    Note that there may be trees that have type SEL_TREE::KEY but contain no
    key reads at all, e.g. tree for expression "key1 is not null" where key1
    is defined as "not null".
  */
  DBUG_EXECUTE("info", print_sel_tree(param, tree, &tree->keys_map,
                                      "tree scans"););
  tree->ror_scans_map.clear_all();
  tree->n_ror_scans= 0;
  for (idx= 0,key=tree->keys, end=key+param->keys; key != end; key++,idx++)
  {
    if (*key)
    {
      ha_rows found_records;
      COST_VECT cost;
      double found_read_time;
      uint mrr_flags, buf_size;
      uint keynr= param->real_keynr[idx];
      if ((*key)->type == SEL_ARG::MAYBE_KEY ||
          (*key)->maybe_flag)
        param->needed_reg->set_bit(keynr);

      bool read_index_only= index_read_must_be_used ? TRUE :
                            (bool) param->table->covering_keys.is_set(keynr);

      found_records= check_quick_select(param, idx, read_index_only, *key,
                                        update_tbl_stats, &mrr_flags,
                                        &buf_size, &cost);

      if ((found_records != HA_POS_ERROR) && param->is_ror_scan)
      {
        tree->n_ror_scans++;
        tree->ror_scans_map.set_bit(idx);
      }
      if (found_records != HA_POS_ERROR &&
          read_time > (found_read_time= cost.total_cost()))
      {
        read_time=    found_read_time;
        best_records= found_records;
        key_to_read=  key;
        best_mrr_flags= mrr_flags;
        best_buf_size=  buf_size;
      }
    }
  }

  DBUG_EXECUTE("info", print_sel_tree(param, tree, &tree->ror_scans_map,
                                      "ROR scans"););
  if (key_to_read)
  {
    idx= key_to_read - tree->keys;
    if ((read_plan= new (param->mem_root) TRP_RANGE(*key_to_read, idx,
                                                    best_mrr_flags)))
    {
      read_plan->records= best_records;
      read_plan->is_ror= tree->ror_scans_map.is_set(idx);
      read_plan->read_cost= read_time;
      read_plan->mrr_buf_size= best_buf_size;
      DBUG_PRINT("info",
                 ("Returning range plan for key %s, cost %g, records %lu",
                  param->table->key_info[param->real_keynr[idx]].name,
                  read_plan->read_cost, (ulong) read_plan->records));
    }
  }
  else
    DBUG_PRINT("info", ("No 'range' table read plan found"));

  DBUG_RETURN(read_plan);
}


QUICK_SELECT_I *TRP_INDEX_MERGE::make_quick(PARAM *param,
                                            bool retrieve_full_rows,
                                            MEM_ROOT *parent_alloc)
{
  QUICK_INDEX_MERGE_SELECT *quick_imerge;
  QUICK_RANGE_SELECT *quick;
  /* index_merge always retrieves full rows, ignore retrieve_full_rows */
  if (!(quick_imerge= new QUICK_INDEX_MERGE_SELECT(param->thd, param->table)))
    return NULL;

  quick_imerge->records= records;
  quick_imerge->read_time= read_cost;
  for (TRP_RANGE **range_scan= range_scans; range_scan != range_scans_end;
       range_scan++)
  {
    if (!(quick= (QUICK_RANGE_SELECT*)
          ((*range_scan)->make_quick(param, FALSE, &quick_imerge->alloc)))||
        quick_imerge->push_quick_back(quick))
    {
      delete quick;
      delete quick_imerge;
      return NULL;
    }
  }
  return quick_imerge;
}

QUICK_SELECT_I *TRP_ROR_INTERSECT::make_quick(PARAM *param,
                                              bool retrieve_full_rows,
                                              MEM_ROOT *parent_alloc)
{
  QUICK_ROR_INTERSECT_SELECT *quick_intrsect;
  QUICK_RANGE_SELECT *quick;
  DBUG_ENTER("TRP_ROR_INTERSECT::make_quick");
  MEM_ROOT *alloc;

  if ((quick_intrsect=
         new QUICK_ROR_INTERSECT_SELECT(param->thd, param->table,
                                        (retrieve_full_rows? (!is_covering) :
                                         FALSE),
                                        parent_alloc)))
  {
    DBUG_EXECUTE("info", print_ror_scans_arr(param->table,
                                             "creating ROR-intersect",
                                             first_scan, last_scan););
    alloc= parent_alloc? parent_alloc: &quick_intrsect->alloc;
    for (; first_scan != last_scan;++first_scan)
    {
      if (!(quick= get_quick_select(param, (*first_scan)->idx,
                                    (*first_scan)->sel_arg,
                                    HA_MRR_USE_DEFAULT_IMPL | HA_MRR_SORTED,
                                    0, alloc)) ||
          quick_intrsect->push_quick_back(quick))
      {
        delete quick_intrsect;
        DBUG_RETURN(NULL);
      }
    }
    if (cpk_scan)
    {
      if (!(quick= get_quick_select(param, cpk_scan->idx,
                                    cpk_scan->sel_arg,
                                    HA_MRR_USE_DEFAULT_IMPL | HA_MRR_SORTED,
                                    0, alloc)))
      {
        delete quick_intrsect;
        DBUG_RETURN(NULL);
      }
      quick->file= NULL; 
      quick_intrsect->cpk_quick= quick;
    }
    quick_intrsect->records= records;
    quick_intrsect->read_time= read_cost;
  }
  DBUG_RETURN(quick_intrsect);
}


QUICK_SELECT_I *TRP_ROR_UNION::make_quick(PARAM *param,
                                          bool retrieve_full_rows,
                                          MEM_ROOT *parent_alloc)
{
  QUICK_ROR_UNION_SELECT *quick_roru;
  TABLE_READ_PLAN **scan;
  QUICK_SELECT_I *quick;
  DBUG_ENTER("TRP_ROR_UNION::make_quick");
  /*
    It is impossible to construct a ROR-union that will not retrieve full
    rows, ignore retrieve_full_rows parameter.
  */
  if ((quick_roru= new QUICK_ROR_UNION_SELECT(param->thd, param->table)))
  {
    for (scan= first_ror; scan != last_ror; scan++)
    {
      if (!(quick= (*scan)->make_quick(param, FALSE, &quick_roru->alloc)) ||
          quick_roru->push_quick_back(quick))
        DBUG_RETURN(NULL);
    }
    quick_roru->records= records;
    quick_roru->read_time= read_cost;
  }
  DBUG_RETURN(quick_roru);
}


/*
  Build a SEL_TREE for <> or NOT BETWEEN predicate
 
  SYNOPSIS
    get_ne_mm_tree()
      param       PARAM from SQL_SELECT::test_quick_select
      cond_func   item for the predicate
      field       field in the predicate
      lt_value    constant that field should be smaller
      gt_value    constant that field should be greaterr
      cmp_type    compare type for the field

  RETURN 
    #  Pointer to tree built tree
    0  on error
*/

static SEL_TREE *get_ne_mm_tree(RANGE_OPT_PARAM *param, Item_func *cond_func, 
                                Field *field,
                                Item *lt_value, Item *gt_value,
                                Item_result cmp_type)
{
  SEL_TREE *tree;
  tree= get_mm_parts(param, cond_func, field, Item_func::LT_FUNC,
                     lt_value, cmp_type);
  if (tree)
  {
    tree= tree_or(param, tree, get_mm_parts(param, cond_func, field,
					    Item_func::GT_FUNC,
					    gt_value, cmp_type));
  }
  return tree;
}
   

/*
  Build a SEL_TREE for a simple predicate
 
  SYNOPSIS
    get_func_mm_tree()
      param       PARAM from SQL_SELECT::test_quick_select
      cond_func   item for the predicate
      field       field in the predicate
      value       constant in the predicate
      cmp_type    compare type for the field
      inv         TRUE <> NOT cond_func is considered
                  (makes sense only when cond_func is BETWEEN or IN) 

  RETURN 
    Pointer to the tree built tree
*/

static SEL_TREE *get_func_mm_tree(RANGE_OPT_PARAM *param, Item_func *cond_func, 
                                  Field *field, Item *value,
                                  Item_result cmp_type, bool inv)
{
  SEL_TREE *tree= 0;
  DBUG_ENTER("get_func_mm_tree");

  switch (cond_func->functype()) {

  case Item_func::NE_FUNC:
    tree= get_ne_mm_tree(param, cond_func, field, value, value, cmp_type);
    break;

  case Item_func::BETWEEN:
  {
    if (!value)
    {
      if (inv)
      {
        tree= get_ne_mm_tree(param, cond_func, field, cond_func->arguments()[1],
                             cond_func->arguments()[2], cmp_type);
      }
      else
      {
        tree= get_mm_parts(param, cond_func, field, Item_func::GE_FUNC,
		           cond_func->arguments()[1],cmp_type);
        if (tree)
        {
          tree= tree_and(param, tree, get_mm_parts(param, cond_func, field,
					           Item_func::LE_FUNC,
					           cond_func->arguments()[2],
                                                   cmp_type));
        }
      }
    }
    else
      tree= get_mm_parts(param, cond_func, field,
                         (inv ?
                          (value == (Item*)1 ? Item_func::GT_FUNC :
                                               Item_func::LT_FUNC):
                          (value == (Item*)1 ? Item_func::LE_FUNC :
                                               Item_func::GE_FUNC)),
                         cond_func->arguments()[0], cmp_type);
    break;
  }
  case Item_func::IN_FUNC:
  {
    Item_func_in *func=(Item_func_in*) cond_func;

    /*
      Array for IN() is constructed when all values have the same result
      type. Tree won't be built for values with different result types,
      so we check it here to avoid unnecessary work.
    */
    if (!func->arg_types_compatible)
      break;     

    if (inv)
    {
      if (func->array && func->array->result_type() != ROW_RESULT)
      {
        /*
          We get here for conditions in form "t.key NOT IN (c1, c2, ...)",
          where c{i} are constants. Our goal is to produce a SEL_TREE that 
          represents intervals:
          
          ($MIN<t.key<c1) OR (c1<t.key<c2) OR (c2<t.key<c3) OR ...    (*)
          
          where $MIN is either "-inf" or NULL.
          
          The most straightforward way to produce it is to convert NOT IN
          into "(t.key != c1) AND (t.key != c2) AND ... " and let the range
          analyzer to build SEL_TREE from that. The problem is that the
          range analyzer will use O(N^2) memory (which is probably a bug),
          and people do use big NOT IN lists (e.g. see BUG#15872, BUG#21282),
          will run out of memory.

          Another problem with big lists like (*) is that a big list is
          unlikely to produce a good "range" access, while considering that
          range access will require expensive CPU calculations (and for 
          MyISAM even index accesses). In short, big NOT IN lists are rarely
          worth analyzing.

          Considering the above, we'll handle NOT IN as follows:
          * if the number of entries in the NOT IN list is less than
            NOT_IN_IGNORE_THRESHOLD, construct the SEL_TREE (*) manually.
          * Otherwise, don't produce a SEL_TREE.
        */
#define NOT_IN_IGNORE_THRESHOLD 1000
        MEM_ROOT *tmp_root= param->mem_root;
        param->thd->mem_root= param->old_root;
        /* 
          Create one Item_type constant object. We'll need it as
          get_mm_parts only accepts constant values wrapped in Item_Type
          objects.
          We create the Item on param->mem_root which points to
          per-statement mem_root (while thd->mem_root is currently pointing
          to mem_root local to range optimizer).
        */
        Item *value_item= func->array->create_item();
        param->thd->mem_root= tmp_root;

        if (func->array->count > NOT_IN_IGNORE_THRESHOLD || !value_item)
          break;

        /* Get a SEL_TREE for "(-inf|NULL) < X < c_0" interval.  */
        uint i=0;
        do 
        {
          func->array->value_to_item(i, value_item);
          tree= get_mm_parts(param, cond_func, field, Item_func::LT_FUNC,
                             value_item, cmp_type);
          if (!tree)
            break;
          i++;
        } while (i < func->array->count && tree->type == SEL_TREE::IMPOSSIBLE);

        if (!tree || tree->type == SEL_TREE::IMPOSSIBLE)
        {
          /* We get here in cases like "t.unsigned NOT IN (-1,-2,-3) */
          tree= NULL;
          break;
        }
        SEL_TREE *tree2;
        for (; i < func->array->count; i++)
        {
          if (func->array->compare_elems(i, i-1))
          {
            /* Get a SEL_TREE for "-inf < X < c_i" interval */
            func->array->value_to_item(i, value_item);
            tree2= get_mm_parts(param, cond_func, field, Item_func::LT_FUNC,
                                value_item, cmp_type);
            if (!tree2)
            {
              tree= NULL;
              break;
            }

            /* Change all intervals to be "c_{i-1} < X < c_i" */
            for (uint idx= 0; idx < param->keys; idx++)
            {
              SEL_ARG *new_interval, *last_val;
              if (((new_interval= tree2->keys[idx])) &&
                  (tree->keys[idx]) &&
                  ((last_val= tree->keys[idx]->last())))
              {
                new_interval->min_value= last_val->max_value;
                new_interval->min_flag= NEAR_MIN;
              }
            }
            /* 
              The following doesn't try to allocate memory so no need to
              check for NULL.
            */
            tree= tree_or(param, tree, tree2);
          }
        }
        
        if (tree && tree->type != SEL_TREE::IMPOSSIBLE)
        {
          /* 
            Get the SEL_TREE for the last "c_last < X < +inf" interval 
            (value_item cotains c_last already)
          */
          tree2= get_mm_parts(param, cond_func, field, Item_func::GT_FUNC,
                              value_item, cmp_type);
          tree= tree_or(param, tree, tree2);
        }
      }
      else
      {
        tree= get_ne_mm_tree(param, cond_func, field,
                             func->arguments()[1], func->arguments()[1],
                             cmp_type);
        if (tree)
        {
          Item **arg, **end;
          for (arg= func->arguments()+2, end= arg+func->argument_count()-2;
               arg < end ; arg++)
          {
            tree=  tree_and(param, tree, get_ne_mm_tree(param, cond_func, field, 
                                                        *arg, *arg, cmp_type));
          }
        }
      }
    }
    else
    {    
      tree= get_mm_parts(param, cond_func, field, Item_func::EQ_FUNC,
                         func->arguments()[1], cmp_type);
      if (tree)
      {
        Item **arg, **end;
        for (arg= func->arguments()+2, end= arg+func->argument_count()-2;
             arg < end ; arg++)
        {
          tree= tree_or(param, tree, get_mm_parts(param, cond_func, field, 
                                                  Item_func::EQ_FUNC,
                                                  *arg, cmp_type));
        }
      }
    }
    break;
  }
  default: 
  {
    /* 
       Here the function for the following predicates are processed:
       <, <=, =, >=, >, LIKE, IS NULL, IS NOT NULL.
       If the predicate is of the form (value op field) it is handled
       as the equivalent predicate (field rev_op value), e.g.
       2 <= a is handled as a >= 2.
    */
    Item_func::Functype func_type=
      (value != cond_func->arguments()[0]) ? cond_func->functype() :
        ((Item_bool_func2*) cond_func)->rev_functype();
    tree= get_mm_parts(param, cond_func, field, func_type, value, cmp_type);
  }
  }

  DBUG_RETURN(tree);
}


/*
  Build conjunction of all SEL_TREEs for a simple predicate applying equalities
 
  SYNOPSIS
    get_full_func_mm_tree()
      param       PARAM from SQL_SELECT::test_quick_select
      cond_func   item for the predicate
      field_item  field in the predicate
      value       constant in the predicate
                  (for BETWEEN it contains the number of the field argument,
                   for IN it's always 0) 
      inv         TRUE <> NOT cond_func is considered
                  (makes sense only when cond_func is BETWEEN or IN)

  DESCRIPTION
    For a simple SARGable predicate of the form (f op c), where f is a field and
    c is a constant, the function builds a conjunction of all SEL_TREES that can
    be obtained by the substitution of f for all different fields equal to f.

  NOTES  
    If the WHERE condition contains a predicate (fi op c),
    then not only SELL_TREE for this predicate is built, but
    the trees for the results of substitution of fi for
    each fj belonging to the same multiple equality as fi
    are built as well.
    E.g. for WHERE t1.a=t2.a AND t2.a > 10 
    a SEL_TREE for t2.a > 10 will be built for quick select from t2
    and   
    a SEL_TREE for t1.a > 10 will be built for quick select from t1.

    A BETWEEN predicate of the form (fi [NOT] BETWEEN c1 AND c2) is treated
    in a similar way: we build a conjuction of trees for the results
    of all substitutions of fi for equal fj.
    Yet a predicate of the form (c BETWEEN f1i AND f2i) is processed
    differently. It is considered as a conjuction of two SARGable
    predicates (f1i <= c) and (f2i <=c) and the function get_full_func_mm_tree
    is called for each of them separately producing trees for 
       AND j (f1j <=c ) and AND j (f2j <= c) 
    After this these two trees are united in one conjunctive tree.
    It's easy to see that the same tree is obtained for
       AND j,k (f1j <=c AND f2k<=c)
    which is equivalent to 
       AND j,k (c BETWEEN f1j AND f2k).
    The validity of the processing of the predicate (c NOT BETWEEN f1i AND f2i)
    which equivalent to (f1i > c OR f2i < c) is not so obvious. Here the
    function get_full_func_mm_tree is called for (f1i > c) and (f2i < c)
    producing trees for AND j (f1j > c) and AND j (f2j < c). Then this two
    trees are united in one OR-tree. The expression 
      (AND j (f1j > c) OR AND j (f2j < c)
    is equivalent to the expression
      AND j,k (f1j > c OR f2k < c) 
    which is just a translation of 
      AND j,k (c NOT BETWEEN f1j AND f2k)

    In the cases when one of the items f1, f2 is a constant c1 we do not create
    a tree for it at all. It works for BETWEEN predicates but does not
    work for NOT BETWEEN predicates as we have to evaluate the expression
    with it. If it is TRUE then the other tree can be completely ignored.
    We do not do it now and no trees are built in these cases for
    NOT BETWEEN predicates.

    As to IN predicates only ones of the form (f IN (c1,...,cn)),
    where f1 is a field and c1,...,cn are constant, are considered as
    SARGable. We never try to narrow the index scan using predicates of
    the form (c IN (c1,...,f,...,cn)). 
      
  RETURN 
    Pointer to the tree representing the built conjunction of SEL_TREEs
*/

static SEL_TREE *get_full_func_mm_tree(RANGE_OPT_PARAM *param,
                                       Item_func *cond_func,
                                       Item_field *field_item, Item *value, 
                                       bool inv)
{
  SEL_TREE *tree= 0;
  SEL_TREE *ftree= 0;
  table_map ref_tables= 0;
  table_map param_comp= ~(param->prev_tables | param->read_tables |
		          param->current_table);
  DBUG_ENTER("get_full_func_mm_tree");

  for (uint i= 0; i < cond_func->arg_count; i++)
  {
    Item *arg= cond_func->arguments()[i]->real_item();
    if (arg != field_item)
      ref_tables|= arg->used_tables();
  }
  Field *field= field_item->field;
  Item_result cmp_type= field->cmp_type();
  if (!((ref_tables | field->table->map) & param_comp))
    ftree= get_func_mm_tree(param, cond_func, field, value, cmp_type, inv);
  Item_equal *item_equal= field_item->item_equal;
  if (item_equal)
  {
    Item_equal_iterator it(*item_equal);
    Item_field *item;
    while ((item= it++))
    {
      Field *f= item->field;
      if (field->eq(f))
        continue;
      if (!((ref_tables | f->table->map) & param_comp))
      {
        tree= get_func_mm_tree(param, cond_func, f, value, cmp_type, inv);
        ftree= !ftree ? tree : tree_and(param, ftree, tree);
      }
    }
  }
  DBUG_RETURN(ftree);
}

	/* make a select tree of all keys in condition */

static SEL_TREE *get_mm_tree(RANGE_OPT_PARAM *param,Item *cond)
{
  SEL_TREE *tree=0;
  SEL_TREE *ftree= 0;
  Item_field *field_item= 0;
  bool inv= FALSE;
  Item *value= 0;
  DBUG_ENTER("get_mm_tree");

  if (cond->type() == Item::COND_ITEM)
  {
    List_iterator<Item> li(*((Item_cond*) cond)->argument_list());

    if (((Item_cond*) cond)->functype() == Item_func::COND_AND_FUNC)
    {
      tree=0;
      Item *item;
      while ((item=li++))
      {
	SEL_TREE *new_tree=get_mm_tree(param,item);
	if (param->thd->is_fatal_error || 
            param->alloced_sel_args > SEL_ARG::MAX_SEL_ARGS)
	  DBUG_RETURN(0);	// out of memory
	tree=tree_and(param,tree,new_tree);
	if (tree && tree->type == SEL_TREE::IMPOSSIBLE)
	  break;
      }
    }
    else
    {						// Item OR
      tree=get_mm_tree(param,li++);
      if (tree)
      {
	Item *item;
	while ((item=li++))
	{
	  SEL_TREE *new_tree=get_mm_tree(param,item);
	  if (!new_tree)
	    DBUG_RETURN(0);	// out of memory
	  tree=tree_or(param,tree,new_tree);
	  if (!tree || tree->type == SEL_TREE::ALWAYS)
	    break;
	}
      }
    }
    DBUG_RETURN(tree);
  }
  /* 
    Here when simple cond 
    There are limits on what kinds of const items we can evaluate, grep for
    DontEvaluateMaterializedSubqueryTooEarly.
  */
  if (cond->const_item() && !cond->is_expensive())
  {
    /*
      During the cond->val_int() evaluation we can come across a subselect 
      item which may allocate memory on the thd->mem_root and assumes 
      all the memory allocated has the same life span as the subselect 
      item itself. So we have to restore the thread's mem_root here.
    */
    MEM_ROOT *tmp_root= param->mem_root;
    param->thd->mem_root= param->old_root;
    tree= cond->val_int() ? new(tmp_root) SEL_TREE(SEL_TREE::ALWAYS) :
                            new(tmp_root) SEL_TREE(SEL_TREE::IMPOSSIBLE);
    param->thd->mem_root= tmp_root;
    DBUG_RETURN(tree);
  }

  table_map ref_tables= 0;
  table_map param_comp= ~(param->prev_tables | param->read_tables |
		          param->current_table);
  if (cond->type() != Item::FUNC_ITEM)
  {						// Should be a field
    ref_tables= cond->used_tables();
    if ((ref_tables & param->current_table) ||
	(ref_tables & ~(param->prev_tables | param->read_tables)))
      DBUG_RETURN(0);
    DBUG_RETURN(new SEL_TREE(SEL_TREE::MAYBE));
  }

  Item_func *cond_func= (Item_func*) cond;
  if (cond_func->functype() == Item_func::BETWEEN ||
      cond_func->functype() == Item_func::IN_FUNC)
    inv= ((Item_func_opt_neg *) cond_func)->negated;
  else if (cond_func->select_optimize() == Item_func::OPTIMIZE_NONE)
    DBUG_RETURN(0);			       

  param->cond= cond;

  switch (cond_func->functype()) {
  case Item_func::BETWEEN:
    if (cond_func->arguments()[0]->real_item()->type() == Item::FIELD_ITEM)
    {
      field_item= (Item_field*) (cond_func->arguments()[0]->real_item());
      ftree= get_full_func_mm_tree(param, cond_func, field_item, NULL, inv);
    }

    /*
      Concerning the code below see the NOTES section in
      the comments for the function get_full_func_mm_tree()
    */
    for (uint i= 1 ; i < cond_func->arg_count ; i++)
    {
      if (cond_func->arguments()[i]->real_item()->type() == Item::FIELD_ITEM)
      {
        field_item= (Item_field*) (cond_func->arguments()[i]->real_item());
        SEL_TREE *tmp= get_full_func_mm_tree(param, cond_func, 
                                    field_item, (Item*)(intptr)i, inv);
        if (inv)
        {
          tree= !tree ? tmp : tree_or(param, tree, tmp);
          if (tree == NULL)
            break;
        }
        else 
          tree= tree_and(param, tree, tmp);
      }
      else if (inv)
      { 
        tree= 0;
        break;
      }
    }

    ftree = tree_and(param, ftree, tree);
    break;
  case Item_func::IN_FUNC:
  {
    Item_func_in *func=(Item_func_in*) cond_func;
    if (func->key_item()->real_item()->type() != Item::FIELD_ITEM)
      DBUG_RETURN(0);
    field_item= (Item_field*) (func->key_item()->real_item());
    ftree= get_full_func_mm_tree(param, cond_func, field_item, NULL, inv);
    break;
  }
  case Item_func::MULT_EQUAL_FUNC:
  {
    Item_equal *item_equal= (Item_equal *) cond;    
    if (!(value= item_equal->get_const()))
      DBUG_RETURN(0);
    Item_equal_iterator it(*item_equal);
    ref_tables= value->used_tables();
    while ((field_item= it++))
    {
      Field *field= field_item->field;
      Item_result cmp_type= field->cmp_type();
      if (!((ref_tables | field->table->map) & param_comp))
      {
        tree= get_mm_parts(param, cond, field, Item_func::EQ_FUNC,
		           value,cmp_type);
        ftree= !ftree ? tree : tree_and(param, ftree, tree);
      }
    }
    
    DBUG_RETURN(ftree);
  }
  default:
    if (cond_func->arguments()[0]->real_item()->type() == Item::FIELD_ITEM)
    {
      field_item= (Item_field*) (cond_func->arguments()[0]->real_item());
      value= cond_func->arg_count > 1 ? cond_func->arguments()[1] : 0;
    }
    else if (cond_func->have_rev_func() &&
             cond_func->arguments()[1]->real_item()->type() ==
                                                            Item::FIELD_ITEM)
    {
      field_item= (Item_field*) (cond_func->arguments()[1]->real_item());
      value= cond_func->arguments()[0];
    }
    else
      DBUG_RETURN(0);
    ftree= get_full_func_mm_tree(param, cond_func, field_item, value, inv);
  }

  DBUG_RETURN(ftree);
}


static SEL_TREE *
get_mm_parts(RANGE_OPT_PARAM *param, Item *cond_func, Field *field,
	     Item_func::Functype type,
	     Item *value, Item_result cmp_type)
{
  DBUG_ENTER("get_mm_parts");
  if (field->table != param->table)
    DBUG_RETURN(0);

  KEY_PART *key_part = param->key_parts;
  KEY_PART *end = param->key_parts_end;
  SEL_TREE *tree=0;
  if (value &&
      value->used_tables() & ~(param->prev_tables | param->read_tables))
    DBUG_RETURN(0);
  for (; key_part != end ; key_part++)
  {
    if (field->eq(key_part->field))
    {
      SEL_ARG *sel_arg=0;
      if (!tree && !(tree=new SEL_TREE()))
	DBUG_RETURN(0);				// OOM
      if (!value || !(value->used_tables() & ~param->read_tables))
      {
	sel_arg=get_mm_leaf(param,cond_func,
			    key_part->field,key_part,type,value);
	if (!sel_arg)
	  continue;
	if (sel_arg->type == SEL_ARG::IMPOSSIBLE)
	{
	  tree->type=SEL_TREE::IMPOSSIBLE;
	  DBUG_RETURN(tree);
	}
      }
      else
      {
	// This key may be used later
	if (!(sel_arg= new SEL_ARG(SEL_ARG::MAYBE_KEY)))
	  DBUG_RETURN(0);			// OOM
      }
      sel_arg->part=(uchar) key_part->part;
      tree->keys[key_part->key]=sel_add(tree->keys[key_part->key],sel_arg);
      tree->keys_map.set_bit(key_part->key);
    }
  }

  if (tree && tree->merges.is_empty() && tree->keys_map.is_clear_all())
    tree= NULL;
  DBUG_RETURN(tree);
}


static SEL_ARG *
get_mm_leaf(RANGE_OPT_PARAM *param, Item *conf_func, Field *field,
            KEY_PART *key_part, Item_func::Functype type,Item *value)
{
  uint maybe_null=(uint) field->real_maybe_null();
  bool optimize_range;
  SEL_ARG *tree= 0;
  MEM_ROOT *alloc= param->mem_root;
  uchar *str;
  ulonglong orig_sql_mode;
  int err;
  DBUG_ENTER("get_mm_leaf");

  /*
    We need to restore the runtime mem_root of the thread in this
    function because it evaluates the value of its argument, while
    the argument can be any, e.g. a subselect. The subselect
    items, in turn, assume that all the memory allocated during
    the evaluation has the same life span as the item itself.
    TODO: opt_range.cc should not reset thd->mem_root at all.
  */
  param->thd->mem_root= param->old_root;
  if (!value)					// IS NULL or IS NOT NULL
  {
    if (field->table->maybe_null)		// Can't use a key on this
      goto end;
    if (!maybe_null)				// Not null field
    {
      if (type == Item_func::ISNULL_FUNC)
        tree= &null_element;
      goto end;
    }
    if (!(tree= new (alloc) SEL_ARG(field,is_null_string,is_null_string)))
      goto end;                                 // out of memory
    if (type == Item_func::ISNOTNULL_FUNC)
    {
      tree->min_flag=NEAR_MIN;		    /* IS NOT NULL ->  X > NULL */
      tree->max_flag=NO_MAX_RANGE;
    }
    goto end;
  }

  /*
    1. Usually we can't use an index if the column collation
       differ from the operation collation.

    2. However, we can reuse a case insensitive index for
       the binary searches:

       WHERE latin1_swedish_ci_column = 'a' COLLATE lati1_bin;

       WHERE latin1_swedish_ci_colimn = BINARY 'a '

  */
  if (field->result_type() == STRING_RESULT &&
      value->result_type() == STRING_RESULT &&
      key_part->image_type == Field::itRAW &&
      ((Field_str*)field)->charset() != conf_func->compare_collation() &&
      !(conf_func->compare_collation()->state & MY_CS_BINSORT &&
        (type == Item_func::EQUAL_FUNC || type == Item_func::EQ_FUNC)))
    goto end;

  if (key_part->image_type == Field::itMBR)
  {
    switch (type) {
    case Item_func::SP_EQUALS_FUNC:
    case Item_func::SP_DISJOINT_FUNC:
    case Item_func::SP_INTERSECTS_FUNC:
    case Item_func::SP_TOUCHES_FUNC:
    case Item_func::SP_CROSSES_FUNC:
    case Item_func::SP_WITHIN_FUNC:
    case Item_func::SP_CONTAINS_FUNC:
    case Item_func::SP_OVERLAPS_FUNC:
      break;
    default:
      /* 
        We cannot involve spatial indexes for queries that
        don't use MBREQUALS(), MBRDISJOINT(), etc. functions.
      */
      goto end;
    }
  }

  if (param->using_real_indexes)
    optimize_range= field->optimize_range(param->real_keynr[key_part->key],
                                          key_part->part);
  else
    optimize_range= TRUE;

  if (type == Item_func::LIKE_FUNC)
  {
    bool like_error;
    char buff1[MAX_FIELD_WIDTH];
    uchar *min_str,*max_str;
    String tmp(buff1,sizeof(buff1),value->collation.collation),*res;
    size_t length, offset, min_length, max_length;
    uint field_length= field->pack_length()+maybe_null;

    if (!optimize_range)
      goto end;
    if (!(res= value->val_str(&tmp)))
    {
      tree= &null_element;
      goto end;
    }

    /*
      TODO:
      Check if this was a function. This should have be optimized away
      in the sql_select.cc
    */
    if (res != &tmp)
    {
      tmp.copy(*res);				// Get own copy
      res= &tmp;
    }
    if (field->cmp_type() != STRING_RESULT)
      goto end;                                 // Can only optimize strings

    offset=maybe_null;
    length=key_part->store_length;

    if (length != key_part->length  + maybe_null)
    {
      /* key packed with length prefix */
      offset+= HA_KEY_BLOB_LENGTH;
      field_length= length - HA_KEY_BLOB_LENGTH;
    }
    else
    {
      if (unlikely(length < field_length))
      {
	/*
	  This can only happen in a table created with UNIREG where one key
	  overlaps many fields
	*/
	length= field_length;
      }
      else
	field_length= length;
    }
    length+=offset;
    if (!(min_str= (uchar*) alloc_root(alloc, length*2)))
      goto end;

    max_str=min_str+length;
    if (maybe_null)
      max_str[0]= min_str[0]=0;

    field_length-= maybe_null;
    like_error= my_like_range(field->charset(),
			      res->ptr(), res->length(),
			      ((Item_func_like*)(param->cond))->escape,
			      wild_one, wild_many,
			      field_length,
			      (char*) min_str+offset, (char*) max_str+offset,
			      &min_length, &max_length);
    if (like_error)				// Can't optimize with LIKE
      goto end;

    if (offset != maybe_null)			// BLOB or VARCHAR
    {
      int2store(min_str+maybe_null,min_length);
      int2store(max_str+maybe_null,max_length);
    }
    tree= new (alloc) SEL_ARG(field, min_str, max_str);
    goto end;
  }

  if (!optimize_range &&
      type != Item_func::EQ_FUNC &&
      type != Item_func::EQUAL_FUNC)
    goto end;                                   // Can't optimize this

  /*
    We can't always use indexes when comparing a string index to a number
    cmp_type() is checked to allow compare of dates to numbers
  */
  if (field->result_type() == STRING_RESULT &&
      value->result_type() != STRING_RESULT &&
      field->cmp_type() != value->result_type())
    goto end;
  /* For comparison purposes allow invalid dates like 2000-01-32 */
  orig_sql_mode= field->table->in_use->variables.sql_mode;
  if (value->real_item()->type() == Item::STRING_ITEM &&
      (field->type() == MYSQL_TYPE_DATE ||
       field->type() == MYSQL_TYPE_DATETIME))
    field->table->in_use->variables.sql_mode|= MODE_INVALID_DATES;
  err= value->save_in_field_no_warnings(field, 1);
  if (err > 0)
  {
    if (field->cmp_type() != value->result_type())
    {
      if ((type == Item_func::EQ_FUNC || type == Item_func::EQUAL_FUNC) &&
          value->result_type() == item_cmp_type(field->result_type(),
                                                value->result_type()))
      {
        tree= new (alloc) SEL_ARG(field, 0, 0);
        tree->type= SEL_ARG::IMPOSSIBLE;
        field->table->in_use->variables.sql_mode= orig_sql_mode;
        goto end;
      }
      else
      {
        /*
          TODO: We should return trees of the type SEL_ARG::IMPOSSIBLE
          for the cases like int_field > 999999999999999999999999 as well.
        */
        tree= 0;
        if (err == 3 && field->type() == FIELD_TYPE_DATE &&
            (type == Item_func::GT_FUNC || type == Item_func::GE_FUNC ||
             type == Item_func::LT_FUNC || type == Item_func::LE_FUNC) )
        {
          /*
            We were saving DATETIME into a DATE column, the conversion went ok
            but a non-zero time part was cut off.

            In MySQL's SQL dialect, DATE and DATETIME are compared as datetime
            values. Index over a DATE column uses DATE comparison. Changing 
            from one comparison to the other is possible:

            datetime(date_col)< '2007-12-10 12:34:55' -> date_col<='2007-12-10'
            datetime(date_col)<='2007-12-10 12:34:55' -> date_col<='2007-12-10'

            datetime(date_col)> '2007-12-10 12:34:55' -> date_col>='2007-12-10'
            datetime(date_col)>='2007-12-10 12:34:55' -> date_col>='2007-12-10'

            but we'll need to convert '>' to '>=' and '<' to '<='. This will
            be done together with other types at the end of this function
            (grep for stored_field_cmp_to_item)
          */
        }
        else
        {
          field->table->in_use->variables.sql_mode= orig_sql_mode;
          goto end;
        }
      }
    }

    /*
      guaranteed at this point:  err > 0; field and const of same type
      If an integer got bounded (e.g. to within 0..255 / -128..127)
      for < or >, set flags as for <= or >= (no NEAR_MAX / NEAR_MIN)
    */
    else if (err == 1 && field->result_type() == INT_RESULT)
    {
      if (type == Item_func::LT_FUNC && (value->val_int() > 0))
        type = Item_func::LE_FUNC;
      else if (type == Item_func::GT_FUNC &&
               (field->type() != FIELD_TYPE_BIT) &&
               !((Field_num*)field)->unsigned_flag &&
               !((Item_int*)value)->unsigned_flag &&
               (value->val_int() < 0))
        type = Item_func::GE_FUNC;
    }
  }
  else if (err < 0)
  {
    field->table->in_use->variables.sql_mode= orig_sql_mode;
    /* This happens when we try to insert a NULL field in a not null column */
    tree= &null_element;                        // cmp with NULL is never TRUE
    goto end;
  }
  field->table->in_use->variables.sql_mode= orig_sql_mode;

  /*
    Any sargable predicate except "<=>" involving NULL as a constant is always
    FALSE
  */
  if (type != Item_func::EQUAL_FUNC && field->is_real_null())
  {
    tree= &null_element;
    goto end;
  }
  
  str= (uchar*) alloc_root(alloc, key_part->store_length+1);
  if (!str)
    goto end;
  if (maybe_null)
    *str= (uchar) field->is_real_null();        // Set to 1 if null
  field->get_key_image(str+maybe_null, key_part->length,
                       key_part->image_type);
  if (!(tree= new (alloc) SEL_ARG(field, str, str)))
    goto end;                                   // out of memory

  /*
    Check if we are comparing an UNSIGNED integer with a negative constant.
    In this case we know that:
    (a) (unsigned_int [< | <=] negative_constant) == FALSE
    (b) (unsigned_int [> | >=] negative_constant) == TRUE
    In case (a) the condition is false for all values, and in case (b) it
    is true for all values, so we can avoid unnecessary retrieval and condition
    testing, and we also get correct comparison of unsinged integers with
    negative integers (which otherwise fails because at query execution time
    negative integers are cast to unsigned if compared with unsigned).
   */
  if (field->result_type() == INT_RESULT &&
      value->result_type() == INT_RESULT &&
      ((field->type() == FIELD_TYPE_BIT || 
       ((Field_num *) field)->unsigned_flag) && 
       !((Item_int*) value)->unsigned_flag))
  {
    longlong item_val= value->val_int();
    if (item_val < 0)
    {
      if (type == Item_func::LT_FUNC || type == Item_func::LE_FUNC)
      {
        tree->type= SEL_ARG::IMPOSSIBLE;
        goto end;
      }
      if (type == Item_func::GT_FUNC || type == Item_func::GE_FUNC)
      {
        tree= 0;
        goto end;
      }
    }
  }

  switch (type) {
  case Item_func::LT_FUNC:
    if (stored_field_cmp_to_item(param->thd, field, value) == 0)
      tree->max_flag=NEAR_MAX;
    /* fall through */
  case Item_func::LE_FUNC:
    if (!maybe_null)
      tree->min_flag=NO_MIN_RANGE;		/* From start */
    else
    {						// > NULL
      tree->min_value=is_null_string;
      tree->min_flag=NEAR_MIN;
    }
    break;
  case Item_func::GT_FUNC:
    /* Don't use open ranges for partial key_segments */
    if ((!(key_part->flag & HA_PART_KEY_SEG)) &&
        (stored_field_cmp_to_item(param->thd, field, value) <= 0))
      tree->min_flag=NEAR_MIN;
    tree->max_flag= NO_MAX_RANGE;
    break;
  case Item_func::GE_FUNC:
    /* Don't use open ranges for partial key_segments */
    if ((!(key_part->flag & HA_PART_KEY_SEG)) &&
        (stored_field_cmp_to_item(param->thd, field, value) < 0))
      tree->min_flag= NEAR_MIN;
    tree->max_flag=NO_MAX_RANGE;
    break;
  case Item_func::SP_EQUALS_FUNC:
    tree->min_flag=GEOM_FLAG | HA_READ_MBR_EQUAL;// NEAR_MIN;//512;
    tree->max_flag=NO_MAX_RANGE;
    break;
  case Item_func::SP_DISJOINT_FUNC:
    tree->min_flag=GEOM_FLAG | HA_READ_MBR_DISJOINT;// NEAR_MIN;//512;
    tree->max_flag=NO_MAX_RANGE;
    break;
  case Item_func::SP_INTERSECTS_FUNC:
    tree->min_flag=GEOM_FLAG | HA_READ_MBR_INTERSECT;// NEAR_MIN;//512;
    tree->max_flag=NO_MAX_RANGE;
    break;
  case Item_func::SP_TOUCHES_FUNC:
    tree->min_flag=GEOM_FLAG | HA_READ_MBR_INTERSECT;// NEAR_MIN;//512;
    tree->max_flag=NO_MAX_RANGE;
    break;

  case Item_func::SP_CROSSES_FUNC:
    tree->min_flag=GEOM_FLAG | HA_READ_MBR_INTERSECT;// NEAR_MIN;//512;
    tree->max_flag=NO_MAX_RANGE;
    break;
  case Item_func::SP_WITHIN_FUNC:
    tree->min_flag=GEOM_FLAG | HA_READ_MBR_WITHIN;// NEAR_MIN;//512;
    tree->max_flag=NO_MAX_RANGE;
    break;

  case Item_func::SP_CONTAINS_FUNC:
    tree->min_flag=GEOM_FLAG | HA_READ_MBR_CONTAIN;// NEAR_MIN;//512;
    tree->max_flag=NO_MAX_RANGE;
    break;
  case Item_func::SP_OVERLAPS_FUNC:
    tree->min_flag=GEOM_FLAG | HA_READ_MBR_INTERSECT;// NEAR_MIN;//512;
    tree->max_flag=NO_MAX_RANGE;
    break;

  default:
    break;
  }

end:
  param->thd->mem_root= alloc;
  DBUG_RETURN(tree);
}


/******************************************************************************
** Tree manipulation functions
** If tree is 0 it means that the condition can't be tested. It refers
** to a non existent table or to a field in current table with isn't a key.
** The different tree flags:
** IMPOSSIBLE:	 Condition is never TRUE
** ALWAYS:	 Condition is always TRUE
** MAYBE:	 Condition may exists when tables are read
** MAYBE_KEY:	 Condition refers to a key that may be used in join loop
** KEY_RANGE:	 Condition uses a key
******************************************************************************/

/*
  Add a new key test to a key when scanning through all keys
  This will never be called for same key parts.
*/

static SEL_ARG *
sel_add(SEL_ARG *key1,SEL_ARG *key2)
{
  SEL_ARG *root,**key_link;

  if (!key1)
    return key2;
  if (!key2)
    return key1;

  key_link= &root;
  while (key1 && key2)
  {
    if (key1->part < key2->part)
    {
      *key_link= key1;
      key_link= &key1->next_key_part;
      key1=key1->next_key_part;
    }
    else
    {
      *key_link= key2;
      key_link= &key2->next_key_part;
      key2=key2->next_key_part;
    }
  }
  *key_link=key1 ? key1 : key2;
  return root;
}

#define CLONE_KEY1_MAYBE 1
#define CLONE_KEY2_MAYBE 2
#define swap_clone_flag(A) ((A & 1) << 1) | ((A & 2) >> 1)


static SEL_TREE *
tree_and(RANGE_OPT_PARAM *param,SEL_TREE *tree1,SEL_TREE *tree2)
{
  DBUG_ENTER("tree_and");
  if (!tree1)
    DBUG_RETURN(tree2);
  if (!tree2)
    DBUG_RETURN(tree1);
  if (tree1->type == SEL_TREE::IMPOSSIBLE || tree2->type == SEL_TREE::ALWAYS)
    DBUG_RETURN(tree1);
  if (tree2->type == SEL_TREE::IMPOSSIBLE || tree1->type == SEL_TREE::ALWAYS)
    DBUG_RETURN(tree2);
  if (tree1->type == SEL_TREE::MAYBE)
  {
    if (tree2->type == SEL_TREE::KEY)
      tree2->type=SEL_TREE::KEY_SMALLER;
    DBUG_RETURN(tree2);
  }
  if (tree2->type == SEL_TREE::MAYBE)
  {
    tree1->type=SEL_TREE::KEY_SMALLER;
    DBUG_RETURN(tree1);
  }
  key_map  result_keys;
  
  /* Join the trees key per key */
  SEL_ARG **key1,**key2,**end;
  for (key1= tree1->keys,key2= tree2->keys,end=key1+param->keys ;
       key1 != end ; key1++,key2++)
  {
    uint flag=0;
    if (*key1 || *key2)
    {
      if (*key1 && !(*key1)->simple_key())
	flag|=CLONE_KEY1_MAYBE;
      if (*key2 && !(*key2)->simple_key())
	flag|=CLONE_KEY2_MAYBE;
      *key1=key_and(param, *key1, *key2, flag);
      if (*key1 && (*key1)->type == SEL_ARG::IMPOSSIBLE)
      {
	tree1->type= SEL_TREE::IMPOSSIBLE;
        DBUG_RETURN(tree1);
      }
      result_keys.set_bit(key1 - tree1->keys);
#ifdef EXTRA_DEBUG
        if (*key1 && param->alloced_sel_args < SEL_ARG::MAX_SEL_ARGS) 
          (*key1)->test_use_count(*key1);
#endif
    }
  }
  tree1->keys_map= result_keys;
  /* dispose index_merge if there is a "range" option */
  if (!result_keys.is_clear_all())
  {
    tree1->merges.empty();
    DBUG_RETURN(tree1);
  }

  /* ok, both trees are index_merge trees */
  imerge_list_and_list(&tree1->merges, &tree2->merges);
  DBUG_RETURN(tree1);
}


/*
  Check if two SEL_TREES can be combined into one (i.e. a single key range
  read can be constructed for "cond_of_tree1 OR cond_of_tree2" ) without
  using index_merge.
*/

bool sel_trees_can_be_ored(SEL_TREE *tree1, SEL_TREE *tree2, 
                           RANGE_OPT_PARAM* param)
{
  key_map common_keys= tree1->keys_map;
  DBUG_ENTER("sel_trees_can_be_ored");
  common_keys.intersect(tree2->keys_map);

  if (common_keys.is_clear_all())
    DBUG_RETURN(FALSE);

  /* trees have a common key, check if they refer to same key part */
  SEL_ARG **key1,**key2;
  for (uint key_no=0; key_no < param->keys; key_no++)
  {
    if (common_keys.is_set(key_no))
    {
      key1= tree1->keys + key_no;
      key2= tree2->keys + key_no;
      if ((*key1)->part == (*key2)->part)
      {
        DBUG_RETURN(TRUE);
      }
    }
  }
  DBUG_RETURN(FALSE);
}


/*
  Remove the trees that are not suitable for record retrieval.
  SYNOPSIS
    param  Range analysis parameter
    tree   Tree to be processed, tree->type is KEY or KEY_SMALLER
 
  DESCRIPTION
    This function walks through tree->keys[] and removes the SEL_ARG* trees
    that are not "maybe" trees (*) and cannot be used to construct quick range
    selects.
    (*) - have type MAYBE or MAYBE_KEY. Perhaps we should remove trees of
          these types here as well.

    A SEL_ARG* tree cannot be used to construct quick select if it has
    tree->part != 0. (e.g. it could represent "keypart2 < const").

    WHY THIS FUNCTION IS NEEDED
    
    Normally we allow construction of SEL_TREE objects that have SEL_ARG
    trees that do not allow quick range select construction. For example for
    " keypart1=1 AND keypart2=2 " the execution will proceed as follows:
    tree1= SEL_TREE { SEL_ARG{keypart1=1} }
    tree2= SEL_TREE { SEL_ARG{keypart2=2} } -- can't make quick range select
                                               from this
    call tree_and(tree1, tree2) -- this joins SEL_ARGs into a usable SEL_ARG
                                   tree.
    
    There is an exception though: when we construct index_merge SEL_TREE,
    any SEL_ARG* tree that cannot be used to construct quick range select can
    be removed, because current range analysis code doesn't provide any way
    that tree could be later combined with another tree.
    Consider an example: we should not construct
    st1 = SEL_TREE { 
      merges = SEL_IMERGE { 
                            SEL_TREE(t.key1part1 = 1), 
                            SEL_TREE(t.key2part2 = 2)   -- (*)
                          } 
                   };
    because 
     - (*) cannot be used to construct quick range select, 
     - There is no execution path that would cause (*) to be converted to 
       a tree that could be used.

    The latter is easy to verify: first, notice that the only way to convert
    (*) into a usable tree is to call tree_and(something, (*)).

    Second look at what tree_and/tree_or function would do when passed a
    SEL_TREE that has the structure like st1 tree has, and conlcude that 
    tree_and(something, (*)) will not be called.

  RETURN
    0  Ok, some suitable trees left
    1  No tree->keys[] left.
*/

static bool remove_nonrange_trees(RANGE_OPT_PARAM *param, SEL_TREE *tree)
{
  bool res= FALSE;
  for (uint i=0; i < param->keys; i++)
  {
    if (tree->keys[i])
    {
      if (tree->keys[i]->part)
      {
        tree->keys[i]= NULL;
        tree->keys_map.clear_bit(i);
      }
      else
        res= TRUE;
    }
  }
  return !res;
}


static SEL_TREE *
tree_or(RANGE_OPT_PARAM *param,SEL_TREE *tree1,SEL_TREE *tree2)
{
  DBUG_ENTER("tree_or");
  if (!tree1 || !tree2)
    DBUG_RETURN(0);
  if (tree1->type == SEL_TREE::IMPOSSIBLE || tree2->type == SEL_TREE::ALWAYS)
    DBUG_RETURN(tree2);
  if (tree2->type == SEL_TREE::IMPOSSIBLE || tree1->type == SEL_TREE::ALWAYS)
    DBUG_RETURN(tree1);
  if (tree1->type == SEL_TREE::MAYBE)
    DBUG_RETURN(tree1);				// Can't use this
  if (tree2->type == SEL_TREE::MAYBE)
    DBUG_RETURN(tree2);

  SEL_TREE *result= 0;
  key_map  result_keys;
  if (sel_trees_can_be_ored(tree1, tree2, param))
  {
    /* Join the trees key per key */
    SEL_ARG **key1,**key2,**end;
    for (key1= tree1->keys,key2= tree2->keys,end= key1+param->keys ;
         key1 != end ; key1++,key2++)
    {
      *key1=key_or(param, *key1, *key2);
      if (*key1)
      {
        result=tree1;				// Added to tree1
        result_keys.set_bit(key1 - tree1->keys);
#ifdef EXTRA_DEBUG
        if (param->alloced_sel_args < SEL_ARG::MAX_SEL_ARGS) 
          (*key1)->test_use_count(*key1);
#endif
      }
    }
    if (result)
      result->keys_map= result_keys;
  }
  else
  {
    /* ok, two trees have KEY type but cannot be used without index merge */
    if (tree1->merges.is_empty() && tree2->merges.is_empty())
    {
      if (param->remove_jump_scans)
      {
        bool no_trees= remove_nonrange_trees(param, tree1);
        no_trees= no_trees || remove_nonrange_trees(param, tree2);
        if (no_trees)
          DBUG_RETURN(new SEL_TREE(SEL_TREE::ALWAYS));
      }
      SEL_IMERGE *merge;
      /* both trees are "range" trees, produce new index merge structure */
      if (!(result= new SEL_TREE()) || !(merge= new SEL_IMERGE()) ||
          (result->merges.push_back(merge)) ||
          (merge->or_sel_tree(param, tree1)) ||
          (merge->or_sel_tree(param, tree2)))
        result= NULL;
      else
        result->type= tree1->type;
    }
    else if (!tree1->merges.is_empty() && !tree2->merges.is_empty())
    {
      if (imerge_list_or_list(param, &tree1->merges, &tree2->merges))
        result= new SEL_TREE(SEL_TREE::ALWAYS);
      else
        result= tree1;
    }
    else
    {
      /* one tree is index merge tree and another is range tree */
      if (tree1->merges.is_empty())
        swap_variables(SEL_TREE*, tree1, tree2);
      
      if (param->remove_jump_scans && remove_nonrange_trees(param, tree2))
         DBUG_RETURN(new SEL_TREE(SEL_TREE::ALWAYS));
      /* add tree2 to tree1->merges, checking if it collapses to ALWAYS */
      if (imerge_list_or_tree(param, &tree1->merges, tree2))
        result= new SEL_TREE(SEL_TREE::ALWAYS);
      else
        result= tree1;
    }
  }
  DBUG_RETURN(result);
}


/* And key trees where key1->part < key2 -> part */

static SEL_ARG *
and_all_keys(RANGE_OPT_PARAM *param, SEL_ARG *key1, SEL_ARG *key2, 
             uint clone_flag)
{
  SEL_ARG *next;
  ulong use_count=key1->use_count;

  if (key1->elements != 1)
  {
    key2->use_count+=key1->elements-1; //psergey: why we don't count that key1 has n-k-p?
    key2->increment_use_count((int) key1->elements-1);
  }
  if (key1->type == SEL_ARG::MAYBE_KEY)
  {
    key1->right= key1->left= &null_element;
    key1->next= key1->prev= 0;
  }
  for (next=key1->first(); next ; next=next->next)
  {
    if (next->next_key_part)
    {
      SEL_ARG *tmp= key_and(param, next->next_key_part, key2, clone_flag);
      if (tmp && tmp->type == SEL_ARG::IMPOSSIBLE)
      {
	key1=key1->tree_delete(next);
	continue;
      }
      next->next_key_part=tmp;
      if (use_count)
	next->increment_use_count(use_count);
      if (param->alloced_sel_args > SEL_ARG::MAX_SEL_ARGS)
        break;
    }
    else
      next->next_key_part=key2;
  }
  if (!key1)
    return &null_element;			// Impossible ranges
  key1->use_count++;
  return key1;
}


/*
  Produce a SEL_ARG graph that represents "key1 AND key2"

  SYNOPSIS
    key_and()
      param   Range analysis context (needed to track if we have allocated
              too many SEL_ARGs)
      key1    First argument, root of its RB-tree
      key2    Second argument, root of its RB-tree

  RETURN
    RB-tree root of the resulting SEL_ARG graph.
    NULL if the result of AND operation is an empty interval {0}.
*/

static SEL_ARG *
key_and(RANGE_OPT_PARAM *param, SEL_ARG *key1, SEL_ARG *key2, uint clone_flag)
{
  if (!key1)
    return key2;
  if (!key2)
    return key1;
  if (key1->part != key2->part)
  {
    if (key1->part > key2->part)
    {
      swap_variables(SEL_ARG *, key1, key2);
      clone_flag=swap_clone_flag(clone_flag);
    }
    // key1->part < key2->part
    key1->use_count--;
    if (key1->use_count > 0)
      if (!(key1= key1->clone_tree(param)))
	return 0;				// OOM
    return and_all_keys(param, key1, key2, clone_flag);
  }

  if (((clone_flag & CLONE_KEY2_MAYBE) &&
       !(clone_flag & CLONE_KEY1_MAYBE) &&
       key2->type != SEL_ARG::MAYBE_KEY) ||
      key1->type == SEL_ARG::MAYBE_KEY)
  {						// Put simple key in key2
    swap_variables(SEL_ARG *, key1, key2);
    clone_flag=swap_clone_flag(clone_flag);
  }

  /* If one of the key is MAYBE_KEY then the found region may be smaller */
  if (key2->type == SEL_ARG::MAYBE_KEY)
  {
    if (key1->use_count > 1)
    {
      key1->use_count--;
      if (!(key1=key1->clone_tree(param)))
	return 0;				// OOM
      key1->use_count++;
    }
    if (key1->type == SEL_ARG::MAYBE_KEY)
    {						// Both are maybe key
      key1->next_key_part=key_and(param, key1->next_key_part, 
                                  key2->next_key_part, clone_flag);
      if (key1->next_key_part &&
	  key1->next_key_part->type == SEL_ARG::IMPOSSIBLE)
	return key1;
    }
    else
    {
      key1->maybe_smaller();
      if (key2->next_key_part)
      {
	key1->use_count--;			// Incremented in and_all_keys
	return and_all_keys(param, key1, key2, clone_flag);
      }
      key2->use_count--;			// Key2 doesn't have a tree
    }
    return key1;
  }

  if ((key1->min_flag | key2->min_flag) & GEOM_FLAG)
  {
    /* TODO: why not leave one of the trees? */
    key1->free_tree();
    key2->free_tree();
    return 0;					// Can't optimize this
  }

  key1->use_count--;
  key2->use_count--;
  SEL_ARG *e1=key1->first(), *e2=key2->first(), *new_tree=0;

  while (e1 && e2)
  {
    int cmp=e1->cmp_min_to_min(e2);
    if (cmp < 0)
    {
      if (get_range(&e1,&e2,key1))
	continue;
    }
    else if (get_range(&e2,&e1,key2))
      continue;
    SEL_ARG *next=key_and(param, e1->next_key_part, e2->next_key_part,
                          clone_flag);
    e1->increment_use_count(1);
    e2->increment_use_count(1);
    if (!next || next->type != SEL_ARG::IMPOSSIBLE)
    {
      SEL_ARG *new_arg= e1->clone_and(e2);
      if (!new_arg)
	return &null_element;			// End of memory
      new_arg->next_key_part=next;
      if (!new_tree)
      {
	new_tree=new_arg;
      }
      else
	new_tree=new_tree->insert(new_arg);
    }
    if (e1->cmp_max_to_max(e2) < 0)
      e1=e1->next;				// e1 can't overlapp next e2
    else
      e2=e2->next;
  }
  key1->free_tree();
  key2->free_tree();
  if (!new_tree)
    return &null_element;			// Impossible range
  return new_tree;
}


static bool
get_range(SEL_ARG **e1,SEL_ARG **e2,SEL_ARG *root1)
{
  (*e1)=root1->find_range(*e2);			// first e1->min < e2->min
  if ((*e1)->cmp_max_to_min(*e2) < 0)
  {
    if (!((*e1)=(*e1)->next))
      return 1;
    if ((*e1)->cmp_min_to_max(*e2) > 0)
    {
      (*e2)=(*e2)->next;
      return 1;
    }
  }
  return 0;
}


/**
   Combine two range expression under a common OR. On a logical level, the
   transformation is key_or( expr1, expr2 ) => expr1 OR expr2.

   Both expressions are assumed to be in the SEL_ARG format. In a logic sense,
   theformat is reminiscent of DNF, since an expression such as the following

   ( 1 < kp1 < 10 AND p1 ) OR ( 10 <= kp2 < 20 AND p2 )

   where there is a key consisting of keyparts ( kp1, kp2, ..., kpn ) and p1
   and p2 are valid SEL_ARG expressions over keyparts kp2 ... kpn, is a valid
   SEL_ARG condition. The disjuncts appear ordered by the minimum endpoint of
   the first range and ranges must not overlap. It follows that they are also
   ordered by maximum endpoints. Thus

   ( 1 < kp1 <= 2 AND ( kp2 = 2 OR kp2 = 3 ) ) OR kp1 = 3

   Is a a valid SER_ARG expression for a key of at least 2 keyparts.
   
   For simplicity, we will assume that expr2 is a single range predicate,
   i.e. on the form ( a < x < b AND ... ). It is easy to generalize to a
   disjunction of several predicates by subsequently call key_or for each
   disjunct.

   The algorithm iterates over each disjunct of expr1, and for each disjunct
   where the first keypart's range overlaps with the first keypart's range in
   expr2:
   
   If the predicates are equal for the rest of the keyparts, or if there are
   no more, the range in expr2 has its endpoints copied in, and the SEL_ARG
   node in expr2 is deallocated. If more ranges became connected in expr1, the
   surplus is also dealocated. If they differ, two ranges are created.
   
   - The range leading up to the overlap. Empty if endpoints are equal.

   - The overlapping sub-range. May be the entire range if they are equal.

   Finally, there may be one more range if expr2's first keypart's range has a
   greater maximum endpoint than the last range in expr1.

   For the overlapping sub-range, we recursively call key_or. Thus in order to
   compute key_or of

     (1) ( 1 < kp1 < 10 AND 1 < kp2 < 10 ) 

     (2) ( 2 < kp1 < 20 AND 4 < kp2 < 20 )

   We create the ranges 1 < kp <= 2, 2 < kp1 < 10, 10 <= kp1 < 20. For the
   first one, we simply hook on the condition for the second keypart from (1)
   : 1 < kp2 < 10. For the second range 2 < kp1 < 10, key_or( 1 < kp2 < 10, 4
   < kp2 < 20 ) is called, yielding 1 < kp2 < 20. For the last range, we reuse
   the range 4 < kp2 < 20 from (2) for the second keypart. The result is thus
   
   ( 1  <  kp1 <= 2 AND 1 < kp2 < 10 ) OR
   ( 2  <  kp1 < 10 AND 1 < kp2 < 20 ) OR
   ( 10 <= kp1 < 20 AND 4 < kp2 < 20 )
*/
static SEL_ARG *
key_or(RANGE_OPT_PARAM *param, SEL_ARG *key1,SEL_ARG *key2)
{
  if (!key1)
  {
    if (key2)
    {
      key2->use_count--;
      key2->free_tree();
    }
    return 0;
  }
  if (!key2)
  {
    key1->use_count--;
    key1->free_tree();
    return 0;
  }
  key1->use_count--;
  key2->use_count--;

  if (key1->part != key2->part || 
      (key1->min_flag | key2->min_flag) & GEOM_FLAG)
  {
    key1->free_tree();
    key2->free_tree();
    return 0;					// Can't optimize this
  }

  // If one of the key is MAYBE_KEY then the found region may be bigger
  if (key1->type == SEL_ARG::MAYBE_KEY)
  {
    key2->free_tree();
    key1->use_count++;
    return key1;
  }
  if (key2->type == SEL_ARG::MAYBE_KEY)
  {
    key1->free_tree();
    key2->use_count++;
    return key2;
  }

  if (key1->use_count > 0)
  {
    if (key2->use_count == 0 || key1->elements > key2->elements)
    {
      swap_variables(SEL_ARG *,key1,key2);
    }
    if (key1->use_count > 0 || !(key1=key1->clone_tree(param)))
      return 0;					// OOM
  }

  // Add tree at key2 to tree at key1
  bool key2_shared=key2->use_count != 0;
  key1->maybe_flag|=key2->maybe_flag;

  for (key2=key2->first(); key2; )
  {
    SEL_ARG *tmp=key1->find_range(key2);	// Find key1.min <= key2.min
    int cmp;

    if (!tmp)
    {
      tmp=key1->first();			// tmp.min > key2.min
      cmp= -1;
    }
    else if ((cmp=tmp->cmp_max_to_min(key2)) < 0)
    {						// Found tmp.max < key2.min
      SEL_ARG *next=tmp->next;
      /* key1 on the left of key2 non-overlapping */
      if (cmp == -2 && eq_tree(tmp->next_key_part,key2->next_key_part))
      {
	// Join near ranges like tmp.max < 0 and key2.min >= 0
	SEL_ARG *key2_next=key2->next;
	if (key2_shared)
	{
	  if (!(key2=new SEL_ARG(*key2)))
	    return 0;		// out of memory
	  key2->increment_use_count(key1->use_count+1);
	  key2->next=key2_next;			// New copy of key2
	}
	key2->copy_min(tmp);
	if (!(key1=key1->tree_delete(tmp)))
	{					// Only one key in tree
	  key1=key2;
	  key1->make_root();
	  key2=key2_next;
	  break;
	}
      }
      if (!(tmp=next))				// tmp.min > key2.min
	break;					// Copy rest of key2
    }
    if (cmp < 0)
    {						// tmp.min > key2.min
      int tmp_cmp;
      if ((tmp_cmp=tmp->cmp_min_to_max(key2)) > 0) // if tmp.min > key2.max
      {
        /* tmp is on the right of key2 non-overlapping */
	if (tmp_cmp == 2 && eq_tree(tmp->next_key_part,key2->next_key_part))
	{					// ranges are connected
	  tmp->copy_min_to_min(key2);
	  key1->merge_flags(key2);
	  if (tmp->min_flag & NO_MIN_RANGE &&
	      tmp->max_flag & NO_MAX_RANGE)
	  {
	    if (key1->maybe_flag)
	      return new SEL_ARG(SEL_ARG::MAYBE_KEY);
	    return 0;
	  }
	  key2->increment_use_count(-1);	// Free not used tree
	  key2=key2->next;
	  continue;
	}
	else
	{
	  SEL_ARG *next=key2->next;		// Keys are not overlapping
	  if (key2_shared)
	  {
	    SEL_ARG *cpy= new SEL_ARG(*key2);	// Must make copy
	    if (!cpy)
	      return 0;				// OOM
	    key1=key1->insert(cpy);
	    key2->increment_use_count(key1->use_count+1);
	  }
	  else
	    key1=key1->insert(key2);		// Will destroy key2_root
	  key2=next;
	  continue;
	}
      }
    }

    /* 
      tmp.min >= key2.min && tmp.min <= key.max  (overlapping ranges)
      key2.min <= tmp.min <= key2.max 
    */  
    if (eq_tree(tmp->next_key_part,key2->next_key_part))
    {
      if (tmp->is_same(key2))
      {
        /* 
          Found exact match of key2 inside key1. 
          Use the relevant range in key1.
        */
	tmp->merge_flags(key2);			// Copy maybe flags
	key2->increment_use_count(-1);		// Free not used tree
      }
      else
      {
	SEL_ARG *last=tmp;
        SEL_ARG *first=tmp;
        /* 
          Find the last range in tmp that overlaps key2 and has the same 
          condition on the rest of the keyparts.
        */
	while (last->next && last->next->cmp_min_to_max(key2) <= 0 &&
	       eq_tree(last->next->next_key_part,key2->next_key_part))
	{
          /*
            We've found the last overlapping key1 range in last.
            This means that the ranges between (and including) the 
            first overlapping range (tmp) and the last overlapping range
            (last) are fully nested into the current range of key2 
            and can safely be discarded. We just need the minimum endpoint
            of the first overlapping range (tmp) so we can compare it with
            the minimum endpoint of the enclosing key2 range.
          */
	  SEL_ARG *save=last;
	  last=last->next;
	  key1=key1->tree_delete(save);
	}
        /*
          The tmp range (the first overlapping range) could have been discarded
          by the previous loop. We should re-direct tmp to the new united range 
          that's taking its place.
        */
        tmp= last;
        last->copy_min(first);
        bool full_range= last->copy_min(key2);
        if (!full_range)
        {
          if (last->next && key2->cmp_max_to_min(last->next) >= 0)
          {
            last->max_value= last->next->min_value;
            if (last->next->min_flag & NEAR_MIN)
              last->max_flag&= ~NEAR_MAX;
            else
              last->max_flag|= NEAR_MAX;
          }
          else
            full_range= last->copy_max(key2);
        }
	if (full_range)
	{					// Full range
	  key1->free_tree();
	  for (; key2 ; key2=key2->next)
	    key2->increment_use_count(-1);	// Free not used tree
	  if (key1->maybe_flag)
	    return new SEL_ARG(SEL_ARG::MAYBE_KEY);
	  return 0;
	}
      }
    }

    if (cmp >= 0 && tmp->cmp_min_to_min(key2) < 0)
    {						// tmp.min <= x < key2.min
      SEL_ARG *new_arg=tmp->clone_first(key2);
      if (!new_arg)
	return 0;				// OOM
      if ((new_arg->next_key_part= key1->next_key_part))
	new_arg->increment_use_count(key1->use_count+1);
      tmp->copy_min_to_min(key2);
      key1=key1->insert(new_arg);
    }

    // tmp.min >= key2.min && tmp.min <= key2.max
    SEL_ARG key(*key2);				// Get copy we can modify
    for (;;)
    {
      if (tmp->cmp_min_to_min(&key) > 0)
      {						// key.min <= x < tmp.min
	SEL_ARG *new_arg=key.clone_first(tmp);
	if (!new_arg)
	  return 0;				// OOM
	if ((new_arg->next_key_part=key.next_key_part))
	  new_arg->increment_use_count(key1->use_count+1);
	key1=key1->insert(new_arg);
      }
      if ((cmp=tmp->cmp_max_to_max(&key)) <= 0)
      {						// tmp.min. <= x <= tmp.max
	tmp->maybe_flag|= key.maybe_flag;
	key.increment_use_count(key1->use_count+1);
	tmp->next_key_part= key_or(param, tmp->next_key_part, key.next_key_part);
	if (!cmp)				// Key2 is ready
	  break;
	key.copy_max_to_min(tmp);
	if (!(tmp=tmp->next))
	{
	  SEL_ARG *tmp2= new SEL_ARG(key);
	  if (!tmp2)
	    return 0;				// OOM
	  key1=key1->insert(tmp2);
	  key2=key2->next;
	  goto end;
	}
	if (tmp->cmp_min_to_max(&key) > 0)
	{
	  SEL_ARG *tmp2= new SEL_ARG(key);
	  if (!tmp2)
	    return 0;				// OOM
	  key1=key1->insert(tmp2);
	  break;
	}
      }
      else
      {
	SEL_ARG *new_arg=tmp->clone_last(&key); // tmp.min <= x <= key.max
	if (!new_arg)
	  return 0;				// OOM
	tmp->copy_max_to_min(&key);
	tmp->increment_use_count(key1->use_count+1);
	/* Increment key count as it may be used for next loop */
	key.increment_use_count(1);
	new_arg->next_key_part= key_or(param, tmp->next_key_part, key.next_key_part);
	key1=key1->insert(new_arg);
	break;
      }
    }
    key2=key2->next;
  }

end:
  while (key2)
  {
    SEL_ARG *next=key2->next;
    if (key2_shared)
    {
      SEL_ARG *tmp=new SEL_ARG(*key2);		// Must make copy
      if (!tmp)
	return 0;
      key2->increment_use_count(key1->use_count+1);
      key1=key1->insert(tmp);
    }
    else
      key1=key1->insert(key2);			// Will destroy key2_root
    key2=next;
  }
  key1->use_count++;
  return key1;
}


/* Compare if two trees are equal */

static bool eq_tree(SEL_ARG* a,SEL_ARG *b)
{
  if (a == b)
    return 1;
  if (!a || !b || !a->is_same(b))
    return 0;
  if (a->left != &null_element && b->left != &null_element)
  {
    if (!eq_tree(a->left,b->left))
      return 0;
  }
  else if (a->left != &null_element || b->left != &null_element)
    return 0;
  if (a->right != &null_element && b->right != &null_element)
  {
    if (!eq_tree(a->right,b->right))
      return 0;
  }
  else if (a->right != &null_element || b->right != &null_element)
    return 0;
  if (a->next_key_part != b->next_key_part)
  {						// Sub range
    if (!a->next_key_part != !b->next_key_part ||
	!eq_tree(a->next_key_part, b->next_key_part))
      return 0;
  }
  return 1;
}


SEL_ARG *
SEL_ARG::insert(SEL_ARG *key)
{
  SEL_ARG *element,**UNINIT_VAR(par),*UNINIT_VAR(last_element);

  for (element= this; element != &null_element ; )
  {
    last_element=element;
    if (key->cmp_min_to_min(element) > 0)
    {
      par= &element->right; element= element->right;
    }
    else
    {
      par = &element->left; element= element->left;
    }
  }
  *par=key;
  key->parent=last_element;
	/* Link in list */
  if (par == &last_element->left)
  {
    key->next=last_element;
    if ((key->prev=last_element->prev))
      key->prev->next=key;
    last_element->prev=key;
  }
  else
  {
    if ((key->next=last_element->next))
      key->next->prev=key;
    key->prev=last_element;
    last_element->next=key;
  }
  key->left=key->right= &null_element;
  SEL_ARG *root=rb_insert(key);			// rebalance tree
  root->use_count=this->use_count;		// copy root info
  root->elements= this->elements+1;
  root->maybe_flag=this->maybe_flag;
  return root;
}


/*
** Find best key with min <= given key
** Because the call context this should never return 0 to get_range
*/

SEL_ARG *
SEL_ARG::find_range(SEL_ARG *key)
{
  SEL_ARG *element=this,*found=0;

  for (;;)
  {
    if (element == &null_element)
      return found;
    int cmp=element->cmp_min_to_min(key);
    if (cmp == 0)
      return element;
    if (cmp < 0)
    {
      found=element;
      element=element->right;
    }
    else
      element=element->left;
  }
}


/*
  Remove a element from the tree

  SYNOPSIS
    tree_delete()
    key		Key that is to be deleted from tree (this)

  NOTE
    This also frees all sub trees that is used by the element

  RETURN
    root of new tree (with key deleted)
*/

SEL_ARG *
SEL_ARG::tree_delete(SEL_ARG *key)
{
  enum leaf_color remove_color;
  SEL_ARG *root,*nod,**par,*fix_par;
  DBUG_ENTER("tree_delete");

  root=this;
  this->parent= 0;

  /* Unlink from list */
  if (key->prev)
    key->prev->next=key->next;
  if (key->next)
    key->next->prev=key->prev;
  key->increment_use_count(-1);
  if (!key->parent)
    par= &root;
  else
    par=key->parent_ptr();

  if (key->left == &null_element)
  {
    *par=nod=key->right;
    fix_par=key->parent;
    if (nod != &null_element)
      nod->parent=fix_par;
    remove_color= key->color;
  }
  else if (key->right == &null_element)
  {
    *par= nod=key->left;
    nod->parent=fix_par=key->parent;
    remove_color= key->color;
  }
  else
  {
    SEL_ARG *tmp=key->next;			// next bigger key (exist!)
    nod= *tmp->parent_ptr()= tmp->right;	// unlink tmp from tree
    fix_par=tmp->parent;
    if (nod != &null_element)
      nod->parent=fix_par;
    remove_color= tmp->color;

    tmp->parent=key->parent;			// Move node in place of key
    (tmp->left=key->left)->parent=tmp;
    if ((tmp->right=key->right) != &null_element)
      tmp->right->parent=tmp;
    tmp->color=key->color;
    *par=tmp;
    if (fix_par == key)				// key->right == key->next
      fix_par=tmp;				// new parent of nod
  }

  if (root == &null_element)
    DBUG_RETURN(0);				// Maybe root later
  if (remove_color == BLACK)
    root=rb_delete_fixup(root,nod,fix_par);
  test_rb_tree(root,root->parent);

  root->use_count=this->use_count;		// Fix root counters
  root->elements=this->elements-1;
  root->maybe_flag=this->maybe_flag;
  DBUG_RETURN(root);
}


	/* Functions to fix up the tree after insert and delete */

static void left_rotate(SEL_ARG **root,SEL_ARG *leaf)
{
  SEL_ARG *y=leaf->right;
  leaf->right=y->left;
  if (y->left != &null_element)
    y->left->parent=leaf;
  if (!(y->parent=leaf->parent))
    *root=y;
  else
    *leaf->parent_ptr()=y;
  y->left=leaf;
  leaf->parent=y;
}

static void right_rotate(SEL_ARG **root,SEL_ARG *leaf)
{
  SEL_ARG *y=leaf->left;
  leaf->left=y->right;
  if (y->right != &null_element)
    y->right->parent=leaf;
  if (!(y->parent=leaf->parent))
    *root=y;
  else
    *leaf->parent_ptr()=y;
  y->right=leaf;
  leaf->parent=y;
}


SEL_ARG *
SEL_ARG::rb_insert(SEL_ARG *leaf)
{
  SEL_ARG *y,*par,*par2,*root;
  root= this; root->parent= 0;

  leaf->color=RED;
  while (leaf != root && (par= leaf->parent)->color == RED)
  {					// This can't be root or 1 level under
    if (par == (par2= leaf->parent->parent)->left)
    {
      y= par2->right;
      if (y->color == RED)
      {
	par->color=BLACK;
	y->color=BLACK;
	leaf=par2;
	leaf->color=RED;		/* And the loop continues */
      }
      else
      {
	if (leaf == par->right)
	{
	  left_rotate(&root,leaf->parent);
	  par=leaf;			/* leaf is now parent to old leaf */
	}
	par->color=BLACK;
	par2->color=RED;
	right_rotate(&root,par2);
	break;
      }
    }
    else
    {
      y= par2->left;
      if (y->color == RED)
      {
	par->color=BLACK;
	y->color=BLACK;
	leaf=par2;
	leaf->color=RED;		/* And the loop continues */
      }
      else
      {
	if (leaf == par->left)
	{
	  right_rotate(&root,par);
	  par=leaf;
	}
	par->color=BLACK;
	par2->color=RED;
	left_rotate(&root,par2);
	break;
      }
    }
  }
  root->color=BLACK;
  test_rb_tree(root,root->parent);
  return root;
}


SEL_ARG *rb_delete_fixup(SEL_ARG *root,SEL_ARG *key,SEL_ARG *par)
{
  SEL_ARG *x,*w;
  root->parent=0;

  x= key;
  while (x != root && x->color == SEL_ARG::BLACK)
  {
    if (x == par->left)
    {
      w=par->right;
      if (w->color == SEL_ARG::RED)
      {
	w->color=SEL_ARG::BLACK;
	par->color=SEL_ARG::RED;
	left_rotate(&root,par);
	w=par->right;
      }
      if (w->left->color == SEL_ARG::BLACK && w->right->color == SEL_ARG::BLACK)
      {
	w->color=SEL_ARG::RED;
	x=par;
      }
      else
      {
	if (w->right->color == SEL_ARG::BLACK)
	{
	  w->left->color=SEL_ARG::BLACK;
	  w->color=SEL_ARG::RED;
	  right_rotate(&root,w);
	  w=par->right;
	}
	w->color=par->color;
	par->color=SEL_ARG::BLACK;
	w->right->color=SEL_ARG::BLACK;
	left_rotate(&root,par);
	x=root;
	break;
      }
    }
    else
    {
      w=par->left;
      if (w->color == SEL_ARG::RED)
      {
	w->color=SEL_ARG::BLACK;
	par->color=SEL_ARG::RED;
	right_rotate(&root,par);
	w=par->left;
      }
      if (w->right->color == SEL_ARG::BLACK && w->left->color == SEL_ARG::BLACK)
      {
	w->color=SEL_ARG::RED;
	x=par;
      }
      else
      {
	if (w->left->color == SEL_ARG::BLACK)
	{
	  w->right->color=SEL_ARG::BLACK;
	  w->color=SEL_ARG::RED;
	  left_rotate(&root,w);
	  w=par->left;
	}
	w->color=par->color;
	par->color=SEL_ARG::BLACK;
	w->left->color=SEL_ARG::BLACK;
	right_rotate(&root,par);
	x=root;
	break;
      }
    }
    par=x->parent;
  }
  x->color=SEL_ARG::BLACK;
  return root;
}


	/* Test that the properties for a red-black tree hold */

#ifdef EXTRA_DEBUG
int test_rb_tree(SEL_ARG *element,SEL_ARG *parent)
{
  int count_l,count_r;

  if (element == &null_element)
    return 0;					// Found end of tree
  if (element->parent != parent)
  {
    sql_print_error("Wrong tree: Parent doesn't point at parent");
    return -1;
  }
  if (element->color == SEL_ARG::RED &&
      (element->left->color == SEL_ARG::RED ||
       element->right->color == SEL_ARG::RED))
  {
    sql_print_error("Wrong tree: Found two red in a row");
    return -1;
  }
  if (element->left == element->right && element->left != &null_element)
  {						// Dummy test
    sql_print_error("Wrong tree: Found right == left");
    return -1;
  }
  count_l=test_rb_tree(element->left,element);
  count_r=test_rb_tree(element->right,element);
  if (count_l >= 0 && count_r >= 0)
  {
    if (count_l == count_r)
      return count_l+(element->color == SEL_ARG::BLACK);
    sql_print_error("Wrong tree: Incorrect black-count: %d - %d",
	    count_l,count_r);
  }
  return -1;					// Error, no more warnings
}


/**
  Count how many times SEL_ARG graph "root" refers to its part "key" via
  transitive closure.
  
  @param root  An RB-Root node in a SEL_ARG graph.
  @param key   Another RB-Root node in that SEL_ARG graph.

  The passed "root" node may refer to "key" node via root->next_key_part,
  root->next->n

  This function counts how many times the node "key" is referred (via
  SEL_ARG::next_key_part) by 
  - intervals of RB-tree pointed by "root", 
  - intervals of RB-trees that are pointed by SEL_ARG::next_key_part from 
  intervals of RB-tree pointed by "root",
  - and so on.
    
  Here is an example (horizontal links represent next_key_part pointers, 
  vertical links - next/prev prev pointers):  
    
         +----+               $
         |root|-----------------+
         +----+               $ |
           |                  $ |
           |                  $ |
         +----+       +---+   $ |     +---+    Here the return value
         |    |- ... -|   |---$-+--+->|key|    will be 4.
         +----+       +---+   $ |  |  +---+
           |                  $ |  |
          ...                 $ |  |
           |                  $ |  |
         +----+   +---+       $ |  |
         |    |---|   |---------+  |
         +----+   +---+       $    |
           |        |         $    |
          ...     +---+       $    |
                  |   |------------+
                  +---+       $
  @return 
  Number of links to "key" from nodes reachable from "root".
*/

static ulong count_key_part_usage(SEL_ARG *root, SEL_ARG *key)
{
  ulong count= 0;
  for (root=root->first(); root ; root=root->next)
  {
    if (root->next_key_part)
    {
      if (root->next_key_part == key)
	count++;
      if (root->next_key_part->part < key->part)
	count+=count_key_part_usage(root->next_key_part,key);
    }
  }
  return count;
}


/*
  Check if SEL_ARG::use_count value is correct

  SYNOPSIS
    SEL_ARG::test_use_count()
      root  The root node of the SEL_ARG graph (an RB-tree root node that
            has the least value of sel_arg->part in the entire graph, and
            thus is the "origin" of the graph)

  DESCRIPTION
    Check if SEL_ARG::use_count value is correct. See the definition of
    use_count for what is "correct".
*/

void SEL_ARG::test_use_count(SEL_ARG *root)
{
  uint e_count=0;
  if (this == root && use_count != 1)
  {
    sql_print_information("Use_count: Wrong count %lu for root",use_count);
    return;
  }
  if (this->type != SEL_ARG::KEY_RANGE)
    return;
  for (SEL_ARG *pos=first(); pos ; pos=pos->next)
  {
    e_count++;
    if (pos->next_key_part)
    {
      ulong count=count_key_part_usage(root,pos->next_key_part);
      if (count > pos->next_key_part->use_count)
      {
        sql_print_information("Use_count: Wrong count for key at 0x%lx, %lu "
                              "should be %lu", (long unsigned int)pos,
                              pos->next_key_part->use_count, count);
	return;
      }
      pos->next_key_part->test_use_count(root);
    }
  }
  if (e_count != elements)
    sql_print_warning("Wrong use count: %u (should be %u) for tree at 0x%lx",
                      e_count, elements, (long unsigned int) this);
}

#endif

/****************************************************************************
  MRR Range Sequence Interface implementation that walks a SEL_ARG* tree.
 ****************************************************************************/

/* MRR range sequence, SEL_ARG* implementation: stack entry */
typedef struct st_range_seq_entry 
{
  /* 
    Pointers in min and max keys. They point to right-after-end of key
    images. The 0-th entry has these pointing to key tuple start.
  */
  uchar *min_key, *max_key;
  
  /* 
    Flags, for {keypart0, keypart1, ... this_keypart} subtuple.
    min_key_flag may have NULL_RANGE set.
  */
  uint min_key_flag, max_key_flag;
  
  /* Number of key parts */
  uint min_key_parts, max_key_parts;
  SEL_ARG *key_tree;
} RANGE_SEQ_ENTRY;


/*
  MRR range sequence, SEL_ARG* implementation: SEL_ARG graph traversal context
*/
typedef struct st_sel_arg_range_seq
{
  uint keyno;      /* index of used tree in SEL_TREE structure */
  uint real_keyno; /* Number of the index in tables */
  PARAM *param;
  SEL_ARG *start; /* Root node of the traversed SEL_ARG* graph */
  
  RANGE_SEQ_ENTRY stack[MAX_REF_PARTS];
  int i; /* Index of last used element in the above array */
  
  bool at_start; /* TRUE <=> The traversal has just started */
} SEL_ARG_RANGE_SEQ;


/*
  Range sequence interface, SEL_ARG* implementation: Initialize the traversal

  SYNOPSIS
    init()
      init_params  SEL_ARG tree traversal context
      n_ranges     [ignored] The number of ranges obtained 
      flags        [ignored] HA_MRR_SINGLE_POINT, HA_MRR_FIXED_KEY

  RETURN
    Value of init_param
*/

range_seq_t sel_arg_range_seq_init(void *init_param, uint n_ranges, uint flags)
{
  SEL_ARG_RANGE_SEQ *seq= (SEL_ARG_RANGE_SEQ*)init_param;
  seq->at_start= TRUE;
  seq->stack[0].key_tree= NULL;
  seq->stack[0].min_key= (uchar*)seq->param->min_key;
  seq->stack[0].min_key_flag= 0;
  seq->stack[0].min_key_parts= 0;

  seq->stack[0].max_key= (uchar*)seq->param->max_key;
  seq->stack[0].max_key_flag= 0;
  seq->stack[0].max_key_parts= 0;
  seq->i= 0;
  return init_param;
}


static void step_down_to(SEL_ARG_RANGE_SEQ *arg, SEL_ARG *key_tree)
{
  RANGE_SEQ_ENTRY *cur= &arg->stack[arg->i+1];
  RANGE_SEQ_ENTRY *prev= &arg->stack[arg->i];
  
  cur->key_tree= key_tree;
  cur->min_key= prev->min_key;
  cur->max_key= prev->max_key;
  cur->min_key_parts= prev->min_key_parts;
  cur->max_key_parts= prev->max_key_parts;

  uint16 stor_length= arg->param->key[arg->keyno][key_tree->part].store_length;
  /* psergey-merge-done:
  key_tree->store(arg->param->key[arg->keyno][key_tree->part].store_length,
                  &cur->min_key, prev->min_key_flag,
                  &cur->max_key, prev->max_key_flag);
  */
  cur->min_key_parts += key_tree->store_min(stor_length, &cur->min_key,
                                            prev->min_key_flag);
  cur->max_key_parts += key_tree->store_max(stor_length, &cur->max_key,
                                            prev->max_key_flag);

  cur->min_key_flag= prev->min_key_flag | key_tree->min_flag;
  cur->max_key_flag= prev->max_key_flag | key_tree->max_flag;

  if (key_tree->is_null_interval())
    cur->min_key_flag |= NULL_RANGE;
  (arg->i)++;
}


/*
  Range sequence interface, SEL_ARG* implementation: get the next interval
  
  SYNOPSIS
    sel_arg_range_seq_next()
      rseq        Value returned from sel_arg_range_seq_init
      range  OUT  Store information about the range here

  DESCRIPTION
    This is "get_next" function for Range sequence interface implementation
    for SEL_ARG* tree.

  IMPLEMENTATION
    The traversal also updates those param members:
      - is_ror_scan
      - range_count
      - max_key_part

  RETURN
    0  Ok
    1  No more ranges in the sequence
*/

//psergey-merge-todo: support check_quick_keys:max_keypart
uint sel_arg_range_seq_next(range_seq_t rseq, KEY_MULTI_RANGE *range)
{
  SEL_ARG *key_tree;
  SEL_ARG_RANGE_SEQ *seq= (SEL_ARG_RANGE_SEQ*)rseq;
  if (seq->at_start)
  {
    key_tree= seq->start;
    seq->at_start= FALSE;
    goto walk_up_n_right;
  }

  key_tree= seq->stack[seq->i].key_tree;
  /* Ok, we're at some "full tuple" position in the tree */
 
  /* Step down if we can */
  if (key_tree->next && key_tree->next != &null_element)
  {
    //step down; (update the tuple, we'll step right and stay there)
    seq->i--;
    step_down_to(seq, key_tree->next);
    key_tree= key_tree->next;
    seq->param->is_ror_scan= FALSE;
    goto walk_right_n_up;
  }

  /* Ok, can't step down, walk left until we can step down */
  while (1)
  {
    if (seq->i == 1) // can't step left
      return 1;

    /* Step left */
    seq->i--;
    key_tree= seq->stack[seq->i].key_tree;

    /* Step down if we can */
    if (key_tree->next && key_tree->next != &null_element)
    {
      // Step down; update the tuple
      seq->i--;
      step_down_to(seq, key_tree->next);
      key_tree= key_tree->next;
      seq->param->is_ror_scan= FALSE;
      break;
    }
  }

  /*
    Ok, we've stepped down from the path to previous tuple.
    Walk right-up while we can
  */
walk_right_n_up:
  while (key_tree->next_key_part && key_tree->next_key_part != &null_element && 
         key_tree->next_key_part->part == key_tree->part + 1 &&
         key_tree->next_key_part->type == SEL_ARG::KEY_RANGE)
  {
    {
      RANGE_SEQ_ENTRY *cur= &seq->stack[seq->i];
      uint min_key_length= cur->min_key - seq->param->min_key;
      uint max_key_length= cur->max_key - seq->param->max_key;
      uint len= cur->min_key - cur[-1].min_key;
      if (!(min_key_length == max_key_length &&
            !memcmp(cur[-1].min_key, cur[-1].max_key, len) &&
            !key_tree->min_flag && !key_tree->max_flag))
      {
        seq->param->is_ror_scan= FALSE;
        if (!key_tree->min_flag)
          cur->min_key_parts += 
            key_tree->next_key_part->store_min_key(seq->param->key[seq->keyno],
                                                   &cur->min_key,
                                                   &cur->min_key_flag,
                                                   MAX_KEY);
        if (!key_tree->max_flag)
          cur->max_key_parts += 
            key_tree->next_key_part->store_max_key(seq->param->key[seq->keyno],
                                                   &cur->max_key,
                                                   &cur->max_key_flag,
                                                   MAX_KEY);
        break;
      }
    }
  
    /*
      Ok, current atomic interval is in form "t.field=const" and there is
      next_key_part interval. Step right, and walk up from there.
    */
    key_tree= key_tree->next_key_part;

walk_up_n_right:
    while (key_tree->prev && key_tree->prev != &null_element)
    {
      /* Step up */
      key_tree= key_tree->prev;
    }
    step_down_to(seq, key_tree);
  }

  /* Ok got a tuple */
  RANGE_SEQ_ENTRY *cur= &seq->stack[seq->i];
  uint min_key_length= cur->min_key - seq->param->min_key;
  
  range->ptr= (char*)(int)(key_tree->part);
  if (cur->min_key_flag & GEOM_FLAG)
  {
    range->range_flag= cur->min_key_flag;

    /* Here minimum contains also function code bits, and maximum is +inf */
    range->start_key.key=    seq->param->min_key;
    range->start_key.length= min_key_length;
    range->start_key.flag=  (ha_rkey_function) (cur->min_key_flag ^ GEOM_FLAG);
  }
  else
  {
    range->range_flag= cur->min_key_flag | cur->max_key_flag;
    
    range->start_key.key=    seq->param->min_key;
    range->start_key.length= cur->min_key - seq->param->min_key;
    range->start_key.keypart_map= make_prev_keypart_map(cur->min_key_parts);
    range->start_key.flag= (cur->min_key_flag & NEAR_MIN ? HA_READ_AFTER_KEY : 
                                                           HA_READ_KEY_EXACT);

    range->end_key.key=    seq->param->max_key;
    range->end_key.length= cur->max_key - seq->param->max_key;
    range->end_key.keypart_map= make_prev_keypart_map(cur->max_key_parts);
    range->end_key.flag= (cur->max_key_flag & NEAR_MAX ? HA_READ_BEFORE_KEY : 
                                                         HA_READ_AFTER_KEY);

    if (!(cur->min_key_flag & ~NULL_RANGE) && !cur->max_key_flag &&
        (uint)key_tree->part+1 == seq->param->table->key_info[seq->real_keyno].key_parts &&
        (seq->param->table->key_info[seq->real_keyno].flags & HA_NOSAME) ==
        HA_NOSAME &&
        range->start_key.length == range->end_key.length &&
        !memcmp(seq->param->min_key,seq->param->max_key,range->start_key.length))
      range->range_flag= UNIQUE_RANGE | (cur->min_key_flag & NULL_RANGE);
      
    if (seq->param->is_ror_scan)
    {
      /*
        If we get here, the condition on the key was converted to form
        "(keyXpart1 = c1) AND ... AND (keyXpart{key_tree->part - 1} = cN) AND
          somecond(keyXpart{key_tree->part})"
        Check if
          somecond is "keyXpart{key_tree->part} = const" and
          uncovered "tail" of KeyX parts is either empty or is identical to
          first members of clustered primary key.
      */
      if (!(!(cur->min_key_flag & ~NULL_RANGE) && !cur->max_key_flag &&
            (range->start_key.length == range->end_key.length) &&
            !memcmp(range->start_key.key, range->end_key.key, range->start_key.length) &&
            is_key_scan_ror(seq->param, seq->real_keyno, key_tree->part + 1)))
        seq->param->is_ror_scan= FALSE;
    }
  }
  seq->param->range_count++;
  seq->param->max_key_part=max(seq->param->max_key_part,key_tree->part);
  return 0;
}


/*
  Calculate estimate of number records that will be retrieved by a range
  scan on given index using given SEL_ARG intervals tree.

  SYNOPSIS
    check_quick_select()
      param             Parameter from test_quick_select
      idx               Number of index to use in PARAM::key SEL_TREE::key
      index_only        TRUE  - assume only index tuples will be accessed
                        FALSE - assume full table rows will be read
      tree              Transformed selection condition, tree->key[idx] holds
                        the intervals for the given index.
      update_tbl_stats  TRUE <=> update table->quick_* with information
                        about range scan we've evaluated.
      mrr_flags   INOUT MRR access flags
      cost        OUT   Scan cost

  NOTES
    param->is_ror_scan is set to reflect if the key scan is a ROR (see
    is_key_scan_ror function for more info)
    param->table->quick_*, param->range_count (and maybe others) are
    updated with data of given key scan, see quick_range_seq_next for details.

  RETURN
    Estimate # of records to be retrieved.
    HA_POS_ERROR if estimate calculation failed due to table handler problems.
*/

static
ha_rows check_quick_select(PARAM *param, uint idx, bool index_only,
                           SEL_ARG *tree, bool update_tbl_stats, 
                           uint *mrr_flags, uint *bufsize, COST_VECT *cost)
{
  SEL_ARG_RANGE_SEQ seq;
  RANGE_SEQ_IF seq_if = {sel_arg_range_seq_init, sel_arg_range_seq_next, 0, 0};
  handler *file= param->table->file;
  ha_rows rows;
  uint keynr= param->real_keynr[idx];
  DBUG_ENTER("check_quick_select");
  
  /* Handle cases when we don't have a valid non-empty list of range */
  if (!tree)
    DBUG_RETURN(HA_POS_ERROR);
  if (tree->type == SEL_ARG::IMPOSSIBLE)
    DBUG_RETURN(0L);
  if (tree->type != SEL_ARG::KEY_RANGE || tree->part != 0)
    DBUG_RETURN(HA_POS_ERROR);				// Don't use tree

  seq.keyno= idx;
  seq.real_keyno= keynr;
  seq.param= param;
  seq.start= tree;

  param->range_count=0;
  param->max_key_part=0;

  param->is_ror_scan= TRUE;
  if (file->index_flags(keynr, 0, TRUE) & HA_KEY_SCAN_NOT_ROR)
    param->is_ror_scan= FALSE;
  
  *mrr_flags= param->force_default_mrr? HA_MRR_USE_DEFAULT_IMPL: 0;
  /*
    Pass HA_MRR_SORTED to see if MRR implementation can handle sorting.
  */
  *mrr_flags|= HA_MRR_NO_ASSOCIATION | HA_MRR_SORTED;

  bool pk_is_clustered= file->primary_key_is_clustered();
  if (index_only && 
      (file->index_flags(keynr, param->max_key_part, 1) & HA_KEYREAD_ONLY) &&
      !(pk_is_clustered && keynr == param->table->s->primary_key))
     *mrr_flags |= HA_MRR_INDEX_ONLY;
  
  if (current_thd->lex->sql_command != SQLCOM_SELECT)
    *mrr_flags |= HA_MRR_USE_DEFAULT_IMPL;

  *bufsize= param->thd->variables.read_rnd_buff_size;
  // Sets is_ror_scan to false for some queries, e.g. multi-ranges
  rows= file->multi_range_read_info_const(keynr, &seq_if, (void*)&seq, 0,
                                          bufsize, mrr_flags, cost);
  if (rows != HA_POS_ERROR)
  {
    param->table->quick_rows[keynr]=rows;
    if (update_tbl_stats)
    {
      param->table->quick_keys.set_bit(keynr);
      param->table->quick_key_parts[keynr]=param->max_key_part+1;
      param->table->quick_n_ranges[keynr]= param->range_count;
      param->table->quick_condition_rows=
        min(param->table->quick_condition_rows, rows);
    }
  }
  /* Figure out if the key scan is ROR (returns rows in ROWID order) or not */
  enum ha_key_alg key_alg= param->table->key_info[seq.real_keyno].algorithm;
  if ((key_alg != HA_KEY_ALG_BTREE) && (key_alg!= HA_KEY_ALG_UNDEF))
  {
    /* 
      All scans are non-ROR scans for those index types.
      TODO: Don't have this logic here, make table engines return 
      appropriate flags instead.
    */
    param->is_ror_scan= FALSE;
  }
  else
  {
    /* Clustered PK scan is always a ROR scan (TODO: same as above) */
    if (param->table->s->primary_key == keynr && pk_is_clustered)
      param->is_ror_scan= TRUE;
  }
  if (param->table->file->index_flags(keynr, 0, TRUE) & HA_KEY_SCAN_NOT_ROR)
    param->is_ror_scan= FALSE;
  DBUG_PRINT("exit", ("Records: %lu", (ulong) rows));
  DBUG_RETURN(rows);
}


/*
  Check if key scan on given index with equality conditions on first n key
  parts is a ROR scan.

  SYNOPSIS
    is_key_scan_ror()
      param  Parameter from test_quick_select
      keynr  Number of key in the table. The key must not be a clustered
             primary key.
      nparts Number of first key parts for which equality conditions
             are present.

  NOTES
    ROR (Rowid Ordered Retrieval) key scan is a key scan that produces
    ordered sequence of rowids (ha_xxx::cmp_ref is the comparison function)

    This function is needed to handle a practically-important special case:
    an index scan is a ROR scan if it is done using a condition in form

        "key1_1=c_1 AND ... AND key1_n=c_n"

    where the index is defined on (key1_1, ..., key1_N [,a_1, ..., a_n])

    and the table has a clustered Primary Key defined as 

      PRIMARY KEY(a_1, ..., a_n, b1, ..., b_k) 
    
    i.e. the first key parts of it are identical to uncovered parts ot the 
    key being scanned. This function assumes that the index flags do not
    include HA_KEY_SCAN_NOT_ROR flag (that is checked elsewhere).

    Check (1) is made in quick_range_seq_next()

  RETURN
    TRUE   The scan is ROR-scan
    FALSE  Otherwise
*/

static bool is_key_scan_ror(PARAM *param, uint keynr, uint8 nparts)
{
  KEY *table_key= param->table->key_info + keynr;
  KEY_PART_INFO *key_part= table_key->key_part + nparts;
  KEY_PART_INFO *key_part_end= (table_key->key_part +
                                table_key->key_parts);
  uint pk_number;
  
  for (KEY_PART_INFO *kp= table_key->key_part; kp < key_part; kp++)
  {
    uint16 fieldnr= param->table->key_info[keynr].
                    key_part[kp - table_key->key_part].fieldnr - 1;
    if (param->table->field[fieldnr]->key_length() != kp->length)
      return FALSE;
  }

  if (key_part == key_part_end)
    return TRUE;

  key_part= table_key->key_part + nparts;
  pk_number= param->table->s->primary_key;
  if (!param->table->file->primary_key_is_clustered() || pk_number == MAX_KEY)
    return FALSE;

  KEY_PART_INFO *pk_part= param->table->key_info[pk_number].key_part;
  KEY_PART_INFO *pk_part_end= pk_part +
                              param->table->key_info[pk_number].key_parts;
  for (;(key_part!=key_part_end) && (pk_part != pk_part_end);
       ++key_part, ++pk_part)
  {
    if ((key_part->field != pk_part->field) ||
        (key_part->length != pk_part->length))
      return FALSE;
  }
  return (key_part == key_part_end);
}


/*
  Create a QUICK_RANGE_SELECT from given key and SEL_ARG tree for that key.

  SYNOPSIS
    get_quick_select()
      param
      idx            Index of used key in param->key.
      key_tree       SEL_ARG tree for the used key
      mrr_flags      MRR parameter for quick select
      mrr_buf_size   MRR parameter for quick select
      parent_alloc   If not NULL, use it to allocate memory for
                     quick select data. Otherwise use quick->alloc.
  NOTES
    The caller must call QUICK_SELECT::init for returned quick select.

    CAUTION! This function may change thd->mem_root to a MEM_ROOT which will be
    deallocated when the returned quick select is deleted.

  RETURN
    NULL on error
    otherwise created quick select
*/

QUICK_RANGE_SELECT *
get_quick_select(PARAM *param,uint idx,SEL_ARG *key_tree, uint mrr_flags,
                 uint mrr_buf_size, MEM_ROOT *parent_alloc)
{
  QUICK_RANGE_SELECT *quick;
  bool create_err= FALSE;
  DBUG_ENTER("get_quick_select");

  if (param->table->key_info[param->real_keynr[idx]].flags & HA_SPATIAL)
    quick=new QUICK_RANGE_SELECT_GEOM(param->thd, param->table,
                                      param->real_keynr[idx],
                                      test(parent_alloc),
                                      parent_alloc, &create_err);
  else
    quick=new QUICK_RANGE_SELECT(param->thd, param->table,
                                 param->real_keynr[idx],
                                 test(parent_alloc), NULL, &create_err);

  if (quick)
  {
    if (create_err ||
	get_quick_keys(param,quick,param->key[idx],key_tree,param->min_key,0,
		       param->max_key,0))
    {
      delete quick;
      quick=0;
    }
    else
    {
      quick->mrr_flags= mrr_flags;
      quick->mrr_buf_size= mrr_buf_size;
      quick->key_parts=(KEY_PART*)
        memdup_root(parent_alloc? parent_alloc : &quick->alloc,
                    (char*) param->key[idx],
                    sizeof(KEY_PART)*
                    param->table->key_info[param->real_keynr[idx]].key_parts);
    }
  }
  DBUG_RETURN(quick);
}


/*
** Fix this to get all possible sub_ranges
*/
bool
get_quick_keys(PARAM *param,QUICK_RANGE_SELECT *quick,KEY_PART *key,
	       SEL_ARG *key_tree, uchar *min_key,uint min_key_flag,
	       uchar *max_key, uint max_key_flag)
{
  QUICK_RANGE *range;
  uint flag;
  int min_part= key_tree->part-1, // # of keypart values in min_key buffer
      max_part= key_tree->part-1; // # of keypart values in max_key buffer

  if (key_tree->left != &null_element)
  {
    if (get_quick_keys(param,quick,key,key_tree->left,
		       min_key,min_key_flag, max_key, max_key_flag))
      return 1;
  }
  uchar *tmp_min_key=min_key,*tmp_max_key=max_key;
  min_part+= key_tree->store_min(key[key_tree->part].store_length,
                                 &tmp_min_key,min_key_flag);
  max_part+= key_tree->store_max(key[key_tree->part].store_length,
                                 &tmp_max_key,max_key_flag);

  if (key_tree->next_key_part &&
      key_tree->next_key_part->type == SEL_ARG::KEY_RANGE &&
      key_tree->next_key_part->part == key_tree->part+1)
  {						  // const key as prefix
    if ((tmp_min_key - min_key) == (tmp_max_key - max_key) &&
         memcmp(min_key, max_key, (uint)(tmp_max_key - max_key))==0 &&
	 key_tree->min_flag==0 && key_tree->max_flag==0)
    {
      if (get_quick_keys(param,quick,key,key_tree->next_key_part,
			 tmp_min_key, min_key_flag | key_tree->min_flag,
			 tmp_max_key, max_key_flag | key_tree->max_flag))
	return 1;
      goto end;					// Ugly, but efficient
    }
    {
      uint tmp_min_flag=key_tree->min_flag,tmp_max_flag=key_tree->max_flag;
      if (!tmp_min_flag)
        min_part+= key_tree->next_key_part->store_min_key(key,
                                                          &tmp_min_key,
                                                          &tmp_min_flag,
                                                          MAX_KEY);
      if (!tmp_max_flag)
        max_part+= key_tree->next_key_part->store_max_key(key,
                                                          &tmp_max_key,
                                                          &tmp_max_flag,
                                                          MAX_KEY);
      flag=tmp_min_flag | tmp_max_flag;
    }
  }
  else
  {
    flag = (key_tree->min_flag & GEOM_FLAG) ?
      key_tree->min_flag : key_tree->min_flag | key_tree->max_flag;
  }

  /*
    Ensure that some part of min_key and max_key are used.  If not,
    regard this as no lower/upper range
  */
  if ((flag & GEOM_FLAG) == 0)
  {
    if (tmp_min_key != param->min_key)
      flag&= ~NO_MIN_RANGE;
    else
      flag|= NO_MIN_RANGE;
    if (tmp_max_key != param->max_key)
      flag&= ~NO_MAX_RANGE;
    else
      flag|= NO_MAX_RANGE;
  }
  if (flag == 0)
  {
    uint length= (uint) (tmp_min_key - param->min_key);
    if (length == (uint) (tmp_max_key - param->max_key) &&
	!memcmp(param->min_key,param->max_key,length))
    {
      KEY *table_key=quick->head->key_info+quick->index;
      flag=EQ_RANGE;
      if ((table_key->flags & HA_NOSAME) && key->part == table_key->key_parts-1)
      {
	if (!(table_key->flags & HA_NULL_PART_KEY) ||
	    !null_part_in_key(key,
			      param->min_key,
			      (uint) (tmp_min_key - param->min_key)))
	  flag|= UNIQUE_RANGE;
	else
	  flag|= NULL_RANGE;
      }
    }
  }

  /* Get range for retrieving rows in QUICK_SELECT::get_next */
  if (!(range= new QUICK_RANGE(param->min_key,
			       (uint) (tmp_min_key - param->min_key),
                               min_part >=0 ? make_keypart_map(min_part) : 0,
			       param->max_key,
			       (uint) (tmp_max_key - param->max_key),
                               max_part >=0 ? make_keypart_map(max_part) : 0,
			       flag)))
    return 1;			// out of memory

  set_if_bigger(quick->max_used_key_length, range->min_length);
  set_if_bigger(quick->max_used_key_length, range->max_length);
  set_if_bigger(quick->used_key_parts, (uint) key_tree->part+1);
  if (insert_dynamic(&quick->ranges, (uchar*) &range))
    return 1;

 end:
  if (key_tree->right != &null_element)
    return get_quick_keys(param,quick,key,key_tree->right,
			  min_key,min_key_flag,
			  max_key,max_key_flag);
  return 0;
}

/*
  Return 1 if there is only one range and this uses the whole primary key
*/

bool QUICK_RANGE_SELECT::unique_key_range()
{
  if (ranges.elements == 1)
  {
    QUICK_RANGE *tmp= *((QUICK_RANGE**)ranges.buffer);
    if ((tmp->flag & (EQ_RANGE | NULL_RANGE)) == EQ_RANGE)
    {
      KEY *key=head->key_info+index;
      return (key->flags & HA_NOSAME) && key->key_length == tmp->min_length;
    }
  }
  return 0;
}



/*
  Return TRUE if any part of the key is NULL

  SYNOPSIS
    null_part_in_key()    
      key_part  Array of key parts (index description)
      key       Key values tuple
      length    Length of key values tuple in bytes.

  RETURN
    TRUE   The tuple has at least one "keypartX is NULL"
    FALSE  Otherwise
*/

static bool null_part_in_key(KEY_PART *key_part, const uchar *key, uint length)
{
  for (const uchar *end=key+length ;
       key < end;
       key+= key_part++->store_length)
  {
    if (key_part->null_bit && *key)
      return 1;
  }
  return 0;
}


bool QUICK_SELECT_I::is_keys_used(const MY_BITMAP *fields)
{
  return is_key_used(head, index, fields);
}

bool QUICK_INDEX_MERGE_SELECT::is_keys_used(const MY_BITMAP *fields)
{
  QUICK_RANGE_SELECT *quick;
  List_iterator_fast<QUICK_RANGE_SELECT> it(quick_selects);
  while ((quick= it++))
  {
    if (is_key_used(head, quick->index, fields))
      return 1;
  }
  return 0;
}

bool QUICK_ROR_INTERSECT_SELECT::is_keys_used(const MY_BITMAP *fields)
{
  QUICK_RANGE_SELECT *quick;
  List_iterator_fast<QUICK_RANGE_SELECT> it(quick_selects);
  while ((quick= it++))
  {
    if (is_key_used(head, quick->index, fields))
      return 1;
  }
  return 0;
}

bool QUICK_ROR_UNION_SELECT::is_keys_used(const MY_BITMAP *fields)
{
  QUICK_SELECT_I *quick;
  List_iterator_fast<QUICK_SELECT_I> it(quick_selects);
  while ((quick= it++))
  {
    if (quick->is_keys_used(fields))
      return 1;
  }
  return 0;
}


FT_SELECT *get_ft_select(THD *thd, TABLE *table, uint key)
{
  bool create_err= FALSE;
  FT_SELECT *fts= new FT_SELECT(thd, table, key, &create_err);
  if (create_err)
  {
    delete fts;
    return NULL;
  }
  else
    return fts;
}

#ifdef WITH_NDBCLUSTER_STORAGE_ENGINE
static bool
key_has_nulls(const KEY* key_info, const uchar *key, uint key_len)
{
  KEY_PART_INFO *curr_part, *end_part;
  const uchar* end_ptr= key + key_len;
  curr_part= key_info->key_part;
  end_part= curr_part + key_info->key_parts;

  for (; curr_part != end_part && key < end_ptr; curr_part++)
  {
    if (curr_part->null_bit && *key)
      return TRUE;

    key += curr_part->store_length;
  }
  return FALSE;
}
#endif

/*
  Create quick select from ref/ref_or_null scan.

  SYNOPSIS
    get_quick_select_for_ref()
      thd      Thread handle
      table    Table to access
      ref      ref[_or_null] scan parameters
      records  Estimate of number of records (needed only to construct
               quick select)
  NOTES
    This allocates things in a new memory root, as this may be called many
    times during a query.

  RETURN
    Quick select that retrieves the same rows as passed ref scan
    NULL on error.
*/

QUICK_RANGE_SELECT *get_quick_select_for_ref(THD *thd, TABLE *table,
                                             TABLE_REF *ref, ha_rows records)
{
  MEM_ROOT *old_root, *alloc;
  QUICK_RANGE_SELECT *quick;
  KEY *key_info = &table->key_info[ref->key];
  KEY_PART *key_part;
  QUICK_RANGE *range;
  uint part;
  bool create_err= FALSE;
  COST_VECT cost;

  old_root= thd->mem_root;
  /* The following call may change thd->mem_root */
  quick= new QUICK_RANGE_SELECT(thd, table, ref->key, 0, 0, &create_err);
  /* save mem_root set by QUICK_RANGE_SELECT constructor */
  alloc= thd->mem_root;
  /*
    return back default mem_root (thd->mem_root) changed by
    QUICK_RANGE_SELECT constructor
  */
  thd->mem_root= old_root;

  if (!quick || create_err)
    return 0;			/* no ranges found */
  if (quick->init())
    goto err;
  quick->records= records;

  if ((cp_buffer_from_ref(thd, table, ref) && thd->is_fatal_error) ||
      !(range= new(alloc) QUICK_RANGE()))
    goto err;                                   // out of memory

  range->min_key= range->max_key= ref->key_buff;
  range->min_length= range->max_length= ref->key_length;
  range->min_keypart_map= range->max_keypart_map=
    make_prev_keypart_map(ref->key_parts);
  range->flag= (ref->key_length == key_info->key_length ? EQ_RANGE : 0);

  if (!(quick->key_parts=key_part=(KEY_PART *)
	alloc_root(&quick->alloc,sizeof(KEY_PART)*ref->key_parts)))
    goto err;

  for (part=0 ; part < ref->key_parts ;part++,key_part++)
  {
    key_part->part=part;
    key_part->field=        key_info->key_part[part].field;
    key_part->length=       key_info->key_part[part].length;
    key_part->store_length= key_info->key_part[part].store_length;
    key_part->null_bit=     key_info->key_part[part].null_bit;
    key_part->flag=         (uint8) key_info->key_part[part].key_part_flag;
  }
  if (insert_dynamic(&quick->ranges,(uchar*)&range))
    goto err;

  /*
     Add a NULL range if REF_OR_NULL optimization is used.
     For example:
       if we have "WHERE A=2 OR A IS NULL" we created the (A=2) range above
       and have ref->null_ref_key set. Will create a new NULL range here.
  */
  if (ref->null_ref_key)
  {
    QUICK_RANGE *null_range;

    *ref->null_ref_key= 1;		// Set null byte then create a range
    if (!(null_range= new (alloc)
          QUICK_RANGE(ref->key_buff, ref->key_length,
                      make_prev_keypart_map(ref->key_parts),
                      ref->key_buff, ref->key_length,
                      make_prev_keypart_map(ref->key_parts), EQ_RANGE)))
      goto err;
    *ref->null_ref_key= 0;		// Clear null byte
    if (insert_dynamic(&quick->ranges,(uchar*)&null_range))
      goto err;
  }

  /* Call multi_range_read_info() to get the MRR flags and buffer size */
  quick->mrr_flags= HA_MRR_NO_ASSOCIATION | 
                    (table->key_read ? HA_MRR_INDEX_ONLY : 0);
  if (thd->lex->sql_command != SQLCOM_SELECT)
    quick->mrr_flags |= HA_MRR_USE_DEFAULT_IMPL;
#ifdef WITH_NDBCLUSTER_STORAGE_ENGINE
  if (!ref->null_ref_key && !key_has_nulls(key_info, range->min_key,
                                           ref->key_length))
    quick->mrr_flags |= HA_MRR_NO_NULL_ENDPOINTS;
#endif

  quick->mrr_buf_size= thd->variables.read_rnd_buff_size;
  if (table->file->multi_range_read_info(quick->index, 1, records,
                                         &quick->mrr_buf_size,
                                         &quick->mrr_flags, &cost))
    goto err;

  return quick;
err:
  delete quick;
  return 0;
}


/*
  Perform key scans for all used indexes (except CPK), get rowids and merge 
  them into an ordered non-recurrent sequence of rowids.
  
  The merge/duplicate removal is performed using Unique class. We put all
  rowids into Unique, get the sorted sequence and destroy the Unique.
  
  If table has a clustered primary key that covers all rows (TRUE for bdb
  and innodb currently) and one of the index_merge scans is a scan on PK,
  then rows that will be retrieved by PK scan are not put into Unique and 
  primary key scan is not performed here, it is performed later separately.

  RETURN
    0     OK
    other error
*/

int QUICK_INDEX_MERGE_SELECT::read_keys_and_merge()
{
  List_iterator_fast<QUICK_RANGE_SELECT> cur_quick_it(quick_selects);
  QUICK_RANGE_SELECT* cur_quick;
  int result;
  handler *file= head->file;
  DBUG_ENTER("QUICK_INDEX_MERGE_SELECT::read_keys_and_merge");

  /* We're going to just read rowids. */
  head->set_keyread(TRUE);
  head->prepare_for_position();

  cur_quick_it.rewind();
  cur_quick= cur_quick_it++;
  DBUG_ASSERT(cur_quick != 0);
  
  /*
    We reuse the same instance of handler so we need to call both init and 
    reset here.
  */
  if (cur_quick->init() || cur_quick->reset())
    DBUG_RETURN(1);

  if (unique == NULL)
  {
    DBUG_EXECUTE_IF("index_merge_may_not_create_a_Unique", abort(); );
    DBUG_EXECUTE_IF("only_one_Unique_may_be_created", 
                    DBUG_SET("+d,index_merge_may_not_create_a_Unique"); );

    unique= new Unique(refpos_order_cmp, (void *)file,
                       file->ref_length,
                       thd->variables.sortbuff_size);
  }
  else
    unique->reset();

  DBUG_ASSERT(file->ref_length == unique->get_size());
  DBUG_ASSERT(thd->variables.sortbuff_size == unique->get_max_in_memory_size());

  if (!unique)
    DBUG_RETURN(1);
  for (;;)
  {
    while ((result= cur_quick->get_next()) == HA_ERR_END_OF_FILE)
    {
      cur_quick->range_end();
      cur_quick= cur_quick_it++;
      if (!cur_quick)
        break;

      if (cur_quick->file->inited != handler::NONE) 
        cur_quick->file->ha_index_end();
      if (cur_quick->init() || cur_quick->reset())
        DBUG_RETURN(1);
    }

    if (result)
    {
      if (result != HA_ERR_END_OF_FILE)
      {
        cur_quick->range_end();
        DBUG_RETURN(result);
      }
      break;
    }

    if (thd->killed)
      DBUG_RETURN(1);

    /* skip row if it will be retrieved by clustered PK scan */
    if (pk_quick_select && pk_quick_select->row_in_ranges())
      continue;

    cur_quick->file->position(cur_quick->record);
    result= unique->unique_add((char*)cur_quick->file->ref);
    if (result)
      DBUG_RETURN(1);
  }

  /*
    Ok all rowids are in the Unique now. The next call will initialize
    head->sort structure so it can be used to iterate through the rowids
    sequence.
  */
  result= unique->get(head);
  doing_pk_scan= FALSE;
  /* index_merge currently doesn't support "using index" at all */
  head->set_keyread(FALSE);
  init_read_record(&read_record, thd, head, (SQL_SELECT*) 0, 1 , 1, TRUE);
  DBUG_RETURN(result);
}


/*
  Get next row for index_merge.
  NOTES
    The rows are read from
      1. rowids stored in Unique.
      2. QUICK_RANGE_SELECT with clustered primary key (if any).
    The sets of rows retrieved in 1) and 2) are guaranteed to be disjoint.
*/

int QUICK_INDEX_MERGE_SELECT::get_next()
{
  int result;
  DBUG_ENTER("QUICK_INDEX_MERGE_SELECT::get_next");

  if (doing_pk_scan)
    DBUG_RETURN(pk_quick_select->get_next());

  if ((result= read_record.read_record(&read_record)) == -1)
  {
    result= HA_ERR_END_OF_FILE;
    end_read_record(&read_record);
    free_io_cache(head);
    /* All rows from Unique have been retrieved, do a clustered PK scan */
    if (pk_quick_select)
    {
      doing_pk_scan= TRUE;
      if ((result= pk_quick_select->init()) ||
          (result= pk_quick_select->reset()))
        DBUG_RETURN(result);
      DBUG_RETURN(pk_quick_select->get_next());
    }
  }

  DBUG_RETURN(result);
}


/*
  Retrieve next record.
  SYNOPSIS
     QUICK_ROR_INTERSECT_SELECT::get_next()

  NOTES
    Invariant on enter/exit: all intersected selects have retrieved all index
    records with rowid <= some_rowid_val and no intersected select has
    retrieved any index records with rowid > some_rowid_val.
    We start fresh and loop until we have retrieved the same rowid in each of
    the key scans or we got an error.

    If a Clustered PK scan is present, it is used only to check if row
    satisfies its condition (and never used for row retrieval).

  RETURN
   0     - Ok
   other - Error code if any error occurred.
*/

int QUICK_ROR_INTERSECT_SELECT::get_next()
{
  List_iterator_fast<QUICK_RANGE_SELECT> quick_it(quick_selects);
  QUICK_RANGE_SELECT* quick;
  int error, cmp;
  uint last_rowid_count=0;
  DBUG_ENTER("QUICK_ROR_INTERSECT_SELECT::get_next");

  do
  {
    /* Get a rowid for first quick and save it as a 'candidate' */
    quick= quick_it++;
    error= quick->get_next();
    if (cpk_quick)
    {
      while (!error && !cpk_quick->row_in_ranges())
        error= quick->get_next();
    }
    if (error)
      DBUG_RETURN(error);

    quick->file->position(quick->record);
    memcpy(last_rowid, quick->file->ref, head->file->ref_length);
    last_rowid_count= 1;

    while (last_rowid_count < quick_selects.elements)
    {
      if (!(quick= quick_it++))
      {
        quick_it.rewind();
        quick= quick_it++;
      }

      do
      {
        if ((error= quick->get_next()))
          DBUG_RETURN(error);
        quick->file->position(quick->record);
        cmp= head->file->cmp_ref(quick->file->ref, last_rowid);
      } while (cmp < 0);

      /* Ok, current select 'caught up' and returned ref >= cur_ref */
      if (cmp > 0)
      {
        /* Found a row with ref > cur_ref. Make it a new 'candidate' */
        if (cpk_quick)
        {
          while (!cpk_quick->row_in_ranges())
          {
            if ((error= quick->get_next()))
              DBUG_RETURN(error);
          }
          quick->file->position(quick->record);
        }
        memcpy(last_rowid, quick->file->ref, head->file->ref_length);
        last_rowid_count= 1;
      }
      else
      {
        /* current 'candidate' row confirmed by this select */
        last_rowid_count++;
      }
    }

    /* We get here if we got the same row ref in all scans. */
    if (need_to_fetch_row)
      error= head->file->ha_rnd_pos(head->record[0], last_rowid);
  } while (error == HA_ERR_RECORD_DELETED);
  DBUG_RETURN(error);
}


/*
  Retrieve next record.
  SYNOPSIS
    QUICK_ROR_UNION_SELECT::get_next()

  NOTES
    Enter/exit invariant:
    For each quick select in the queue a {key,rowid} tuple has been
    retrieved but the corresponding row hasn't been passed to output.

  RETURN
   0     - Ok
   other - Error code if any error occurred.
*/

int QUICK_ROR_UNION_SELECT::get_next()
{
  int error, dup_row;
  QUICK_SELECT_I *quick;
  uchar *tmp;
  DBUG_ENTER("QUICK_ROR_UNION_SELECT::get_next");

  do
  {
    do
    {
      if (!queue.elements)
        DBUG_RETURN(HA_ERR_END_OF_FILE);
      /* Ok, we have a queue with >= 1 scans */

      quick= (QUICK_SELECT_I*)queue_top(&queue);
      memcpy(cur_rowid, quick->last_rowid, rowid_length);

      /* put into queue rowid from the same stream as top element */
      if ((error= quick->get_next()))
      {
        if (error != HA_ERR_END_OF_FILE)
          DBUG_RETURN(error);
        queue_remove(&queue, 0);
      }
      else
      {
        quick->save_last_pos();
        queue_replaced(&queue);
      }

      if (!have_prev_rowid)
      {
        /* No rows have been returned yet */
        dup_row= FALSE;
        have_prev_rowid= TRUE;
      }
      else
        dup_row= !head->file->cmp_ref(cur_rowid, prev_rowid);
    } while (dup_row);

    tmp= cur_rowid;
    cur_rowid= prev_rowid;
    prev_rowid= tmp;

    error= head->file->ha_rnd_pos(quick->record, prev_rowid);
  } while (error == HA_ERR_RECORD_DELETED);
  DBUG_RETURN(error);
}


int QUICK_RANGE_SELECT::reset()
{
  uint  buf_size;
  uchar *mrange_buff;
  int   error;
  HANDLER_BUFFER empty_buf;
  DBUG_ENTER("QUICK_RANGE_SELECT::reset");
  last_range= NULL;
  cur_range= (QUICK_RANGE**) ranges.buffer;

<<<<<<< HEAD
  if (file->inited == handler::NONE && (error= file->ha_index_init(index,1)))
    DBUG_RETURN(error);
 
  /* Allocate buffer if we need one but haven't allocated it yet */
  if (mrr_buf_size && !mrr_buf_desc)
=======
  if (file->inited == handler::NONE)
  {
    if (in_ror_merged_scan)
      head->column_bitmaps_set_no_signal(&column_bitmap, &column_bitmap);
    if ((error= file->ha_index_init(index,1)))
        DBUG_RETURN(error);
  }

  /* Do not allocate the buffers twice. */
  if (multi_range_length)
>>>>>>> 14fffb69
  {
    buf_size= mrr_buf_size;
    while (buf_size && !my_multi_malloc(MYF(MY_WME),
                                        &mrr_buf_desc, sizeof(*mrr_buf_desc),
                                        &mrange_buff, buf_size,
                                        NullS))
    {
      /* Try to shrink the buffers until both are 0. */
      buf_size/= 2;
    }
    if (!mrr_buf_desc)
      DBUG_RETURN(HA_ERR_OUT_OF_MEM);

    /* Initialize the handler buffer. */
    mrr_buf_desc->buffer= mrange_buff;
    mrr_buf_desc->buffer_end= mrange_buff + buf_size;
    mrr_buf_desc->end_of_used_area= mrange_buff;
#ifdef HAVE_purify
    /*
      We need this until ndb will use the buffer efficiently
      (Now ndb stores  complete row in here, instead of only the used fields
      which gives us valgrind warnings in compare_record[])
    */
    bzero((char*) mrange_buff, buf_size);
#endif
  }

  if (!mrr_buf_desc)
    empty_buf.buffer= empty_buf.buffer_end= empty_buf.end_of_used_area= NULL;
 
  RANGE_SEQ_IF seq_funcs= {quick_range_seq_init, quick_range_seq_next, 0, 0};
  error= file->multi_range_read_init(&seq_funcs, (void*)this, ranges.elements,
                                     mrr_flags, mrr_buf_desc? mrr_buf_desc: 
                                                              &empty_buf);
  DBUG_RETURN(error);
}


/*
  Range sequence interface implementation for array<QUICK_RANGE>: initialize
  
  SYNOPSIS
    quick_range_seq_init()
      init_param  Caller-opaque paramenter: QUICK_RANGE_SELECT* pointer
      n_ranges    Number of ranges in the sequence (ignored)
      flags       MRR flags (currently not used) 

  RETURN
    Opaque value to be passed to quick_range_seq_next
*/

range_seq_t quick_range_seq_init(void *init_param, uint n_ranges, uint flags)
{
  QUICK_RANGE_SELECT *quick= (QUICK_RANGE_SELECT*)init_param;
  quick->qr_traversal_ctx.first=  (QUICK_RANGE**)quick->ranges.buffer;
  quick->qr_traversal_ctx.cur=    (QUICK_RANGE**)quick->ranges.buffer;
  quick->qr_traversal_ctx.last=   quick->qr_traversal_ctx.cur + 
                                  quick->ranges.elements;
  return &quick->qr_traversal_ctx;
}


/*
  Range sequence interface implementation for array<QUICK_RANGE>: get next
  
  SYNOPSIS
    quick_range_seq_next()
      rseq        Value returned from quick_range_seq_init
      range  OUT  Store information about the range here

  RETURN
    0  Ok
    1  No more ranges in the sequence
*/

uint quick_range_seq_next(range_seq_t rseq, KEY_MULTI_RANGE *range)
{
  QUICK_RANGE_SEQ_CTX *ctx= (QUICK_RANGE_SEQ_CTX*)rseq;

  if (ctx->cur == ctx->last)
    return 1; /* no more ranges */

  QUICK_RANGE *cur= *(ctx->cur);
  key_range *start_key= &range->start_key;
  key_range *end_key=   &range->end_key;

  start_key->key=    cur->min_key;
  start_key->length= cur->min_length;
  start_key->keypart_map= cur->min_keypart_map;
  start_key->flag=   ((cur->flag & NEAR_MIN) ? HA_READ_AFTER_KEY :
                      (cur->flag & EQ_RANGE) ?
                      HA_READ_KEY_EXACT : HA_READ_KEY_OR_NEXT);
  end_key->key=      cur->max_key;
  end_key->length=   cur->max_length;
  end_key->keypart_map= cur->max_keypart_map;
  /*
    We use HA_READ_AFTER_KEY here because if we are reading on a key
    prefix. We want to find all keys with this prefix.
  */
  end_key->flag=     (cur->flag & NEAR_MAX ? HA_READ_BEFORE_KEY :
                      HA_READ_AFTER_KEY);
  range->range_flag= cur->flag;
  ctx->cur++;
  return 0;
}


/*
  MRR range sequence interface: array<QUICK_RANGE> impl: utility func for NDB

  SYNOPSIS
    mrr_persistent_flag_storage()
      seq  Range sequence being traversed
      idx  Number of range

  DESCRIPTION
    MRR/NDB implementation needs to store some bits for each range. This
    function returns a reference to the "range_flag" associated with the
    range number idx.

    This function should be removed when we get a proper MRR/NDB 
    implementation.

  RETURN
    Reference to range_flag associated with range number #idx
*/

uint16 &mrr_persistent_flag_storage(range_seq_t seq, uint idx)
{
  QUICK_RANGE_SEQ_CTX *ctx= (QUICK_RANGE_SEQ_CTX*)seq;
  return ctx->first[idx]->flag;
}


/*
  MRR range sequence interface: array<QUICK_RANGE> impl: utility func for NDB

  SYNOPSIS
    mrr_get_ptr_by_idx()
      seq  Range sequence bening traversed
      idx  Number of the range

  DESCRIPTION
    An extension of MRR range sequence interface needed by NDB: return the
    data associated with the given range.

    A proper MRR interface implementer is supposed to store and return
    range-associated data. NDB stores number of the range instead. So this
    is a helper function that translates range number to range associated
    data.

    This function does nothing, as currrently there is only one user of the
    MRR interface - the quick range select code, and this user doesn't need
    to use range-associated data.

  RETURN
    Reference to range-associated data
*/

char* &mrr_get_ptr_by_idx(range_seq_t seq, uint idx)
{
  static char *dummy;
  return dummy;
}


/*
  Get next possible record using quick-struct.

  SYNOPSIS
    QUICK_RANGE_SELECT::get_next()

  NOTES
    Record is read into table->record[0]

  RETURN
    0			Found row
    HA_ERR_END_OF_FILE	No (more) rows in range
    #			Error code
*/

int QUICK_RANGE_SELECT::get_next()
{
  char *dummy;
  DBUG_ENTER("QUICK_RANGE_SELECT::get_next");
  if (in_ror_merged_scan)
  {
    /*
      We don't need to signal the bitmap change as the bitmap is always the
      same for this head->file
    */
    head->column_bitmaps_set_no_signal(&column_bitmap, &column_bitmap);
  }

  int result= file->multi_range_read_next(&dummy);

  if (in_ror_merged_scan)
  {
    /* Restore bitmaps set on entry */
    head->column_bitmaps_set_no_signal(save_read_set, save_write_set);
  }
  DBUG_RETURN(result);
}


/*
  Get the next record with a different prefix.

  @param prefix_length   length of cur_prefix
  @param group_key_parts The number of key parts in the group prefix
  @param cur_prefix      prefix of a key to be searched for

  Each subsequent call to the method retrieves the first record that has a
  prefix with length prefix_length and which is different from cur_prefix,
  such that the record with the new prefix is within the ranges described by
  this->ranges. The record found is stored into the buffer pointed by
  this->record. The method is useful for GROUP-BY queries with range
  conditions to discover the prefix of the next group that satisfies the range
  conditions.

  @todo

    This method is a modified copy of QUICK_RANGE_SELECT::get_next(), so both
    methods should be unified into a more general one to reduce code
    duplication.

  @retval 0                  on success
  @retval HA_ERR_END_OF_FILE if returned all keys
  @retval other              if some error occurred
*/

int QUICK_RANGE_SELECT::get_next_prefix(uint prefix_length,
                                        uint group_key_parts,
                                        uchar *cur_prefix)
{
  DBUG_ENTER("QUICK_RANGE_SELECT::get_next_prefix");
  const key_part_map keypart_map= make_prev_keypart_map(group_key_parts);

  for (;;)
  {
    int result;
    if (last_range)
    {
      /* Read the next record in the same range with prefix after cur_prefix. */
      DBUG_ASSERT(cur_prefix != NULL);
      result= file->ha_index_read_map(record, cur_prefix, keypart_map,
                                      HA_READ_AFTER_KEY);
      if (result || last_range->max_keypart_map == 0)
        DBUG_RETURN(result);

      key_range previous_endpoint;
      last_range->make_max_endpoint(&previous_endpoint, prefix_length, keypart_map);
      if (file->compare_key(&previous_endpoint) <= 0)
        DBUG_RETURN(0);
    }

    uint count= ranges.elements - (cur_range - (QUICK_RANGE**) ranges.buffer);
    if (count == 0)
    {
      /* Ranges have already been used up before. None is left for read. */
      last_range= 0;
      DBUG_RETURN(HA_ERR_END_OF_FILE);
    }
    last_range= *(cur_range++);

    key_range start_key, end_key;
    last_range->make_min_endpoint(&start_key, prefix_length, keypart_map);
    last_range->make_max_endpoint(&end_key, prefix_length, keypart_map);

    result= file->read_range_first(last_range->min_keypart_map ? &start_key : 0,
				   last_range->max_keypart_map ? &end_key : 0,
                                   test(last_range->flag & EQ_RANGE),
				   TRUE);
    if (last_range->flag == (UNIQUE_RANGE | EQ_RANGE))
      last_range= 0;			// Stop searching

    if (result != HA_ERR_END_OF_FILE)
      DBUG_RETURN(result);
    last_range= 0;			// No matching rows; go to next range
  }
}


/* Get next for geometrical indexes */

int QUICK_RANGE_SELECT_GEOM::get_next()
{
  DBUG_ENTER("QUICK_RANGE_SELECT_GEOM::get_next");

  for (;;)
  {
    int result;
    if (last_range)
    {
      // Already read through key
      result= file->ha_index_next_same(record, last_range->min_key,
                                       last_range->min_length);
      if (result != HA_ERR_END_OF_FILE)
	DBUG_RETURN(result);
    }

    uint count= ranges.elements - (cur_range - (QUICK_RANGE**) ranges.buffer);
    if (count == 0)
    {
      /* Ranges have already been used up before. None is left for read. */
      last_range= 0;
      DBUG_RETURN(HA_ERR_END_OF_FILE);
    }
    last_range= *(cur_range++);

    result= file->ha_index_read_map(record, last_range->min_key,
                                    last_range->min_keypart_map,
                                    (ha_rkey_function)(last_range->flag ^
                                                       GEOM_FLAG));
    if (result != HA_ERR_KEY_NOT_FOUND && result != HA_ERR_END_OF_FILE)
      DBUG_RETURN(result);
    last_range= 0;				// Not found, to next range
  }
}


/*
  Check if current row will be retrieved by this QUICK_RANGE_SELECT

  NOTES
    It is assumed that currently a scan is being done on another index
    which reads all necessary parts of the index that is scanned by this
    quick select.
    The implementation does a binary search on sorted array of disjoint
    ranges, without taking size of range into account.

    This function is used to filter out clustered PK scan rows in
    index_merge quick select.

  RETURN
    TRUE  if current row will be retrieved by this quick select
    FALSE if not
*/

bool QUICK_RANGE_SELECT::row_in_ranges()
{
  QUICK_RANGE *res;
  uint min= 0;
  uint max= ranges.elements - 1;
  uint mid= (max + min)/2;

  while (min != max)
  {
    if (cmp_next(*(QUICK_RANGE**)dynamic_array_ptr(&ranges, mid)))
    {
      /* current row value > mid->max */
      min= mid + 1;
    }
    else
      max= mid;
    mid= (min + max) / 2;
  }
  res= *(QUICK_RANGE**)dynamic_array_ptr(&ranges, mid);
  return (!cmp_next(res) && !cmp_prev(res));
}

/*
  This is a hack: we inherit from QUICK_RANGE_SELECT so that we can use the
  get_next() interface, but we have to hold a pointer to the original
  QUICK_RANGE_SELECT because its data are used all over the place. What
  should be done is to factor out the data that is needed into a base
  class (QUICK_SELECT), and then have two subclasses (_ASC and _DESC)
  which handle the ranges and implement the get_next() function.  But
  for now, this seems to work right at least.
 */

QUICK_SELECT_DESC::QUICK_SELECT_DESC(QUICK_RANGE_SELECT *q,
                                     uint used_key_parts_arg,
                                     bool *error)
 :QUICK_RANGE_SELECT(*q), rev_it(rev_ranges),
  used_key_parts (used_key_parts_arg)
{
  QUICK_RANGE *r;
  /* 
    Use default MRR implementation for reverse scans. No table engine
    currently can do an MRR scan with output in reverse index order.
  */
  mrr_buf_desc= NULL;
  mrr_flags |= HA_MRR_USE_DEFAULT_IMPL;
  mrr_buf_size= 0;


  QUICK_RANGE **pr= (QUICK_RANGE**)ranges.buffer;
  QUICK_RANGE **end_range= pr + ranges.elements;
  for (; pr!=end_range; pr++)
    rev_ranges.push_front(*pr);

  /* Remove EQ_RANGE flag for keys that are not using the full key */
  for (r = rev_it++; r; r = rev_it++)
  {
    if ((r->flag & EQ_RANGE) &&
	head->key_info[index].key_length != r->max_length)
      r->flag&= ~EQ_RANGE;
  }
  rev_it.rewind();
  q->dont_free=1;				// Don't free shared mem
}


int QUICK_SELECT_DESC::get_next()
{
  DBUG_ENTER("QUICK_SELECT_DESC::get_next");

  /* The max key is handled as follows:
   *   - if there is NO_MAX_RANGE, start at the end and move backwards
   *   - if it is an EQ_RANGE, which means that max key covers the entire
   *     key, go directly to the key and read through it (sorting backwards is
   *     same as sorting forwards)
   *   - if it is NEAR_MAX, go to the key or next, step back once, and
   *     move backwards
   *   - otherwise (not NEAR_MAX == include the key), go after the key,
   *     step back once, and move backwards
   */

  for (;;)
  {
    int result;
    if (last_range)
    {						// Already read through key
      result = ((last_range->flag & EQ_RANGE && 
                 used_key_parts <= head->key_info[index].key_parts) ? 
                file->ha_index_next_same(record, last_range->min_key,
                                         last_range->min_length) :
                file->ha_index_prev(record));
      if (!result)
      {
	if (cmp_prev(*rev_it.ref()) == 0)
	  DBUG_RETURN(0);
      }
      else if (result != HA_ERR_END_OF_FILE)
	DBUG_RETURN(result);
    }

    if (!(last_range= rev_it++))
      DBUG_RETURN(HA_ERR_END_OF_FILE);		// All ranges used

    if (last_range->flag & NO_MAX_RANGE)        // Read last record
    {
      int local_error;
      if ((local_error= file->ha_index_last(record)))
	DBUG_RETURN(local_error);		// Empty table
      if (cmp_prev(last_range) == 0)
	DBUG_RETURN(0);
      last_range= 0;                            // No match; go to next range
      continue;
    }

    if (last_range->flag & EQ_RANGE &&
        used_key_parts <= head->key_info[index].key_parts)

    {
      result= file->ha_index_read_map(record, last_range->max_key,
                                      last_range->max_keypart_map,
                                      HA_READ_KEY_EXACT);
    }
    else
    {
      DBUG_ASSERT(last_range->flag & NEAR_MAX ||
                  (last_range->flag & EQ_RANGE && 
                   used_key_parts > head->key_info[index].key_parts) ||
                  range_reads_after_key(last_range));
      result= file->ha_index_read_map(record, last_range->max_key,
                                      last_range->max_keypart_map,
                                      ((last_range->flag & NEAR_MAX) ?
                                       HA_READ_BEFORE_KEY :
                                       HA_READ_PREFIX_LAST_OR_PREV));
    }
    if (result)
    {
      if (result != HA_ERR_KEY_NOT_FOUND && result != HA_ERR_END_OF_FILE)
	DBUG_RETURN(result);
      last_range= 0;                            // Not found, to next range
      continue;
    }
    if (cmp_prev(last_range) == 0)
    {
      if (last_range->flag == (UNIQUE_RANGE | EQ_RANGE))
	last_range= 0;				// Stop searching
      DBUG_RETURN(0);				// Found key is in range
    }
    last_range= 0;                              // To next range
  }
}


/**
  Create a compatible quick select with the result ordered in an opposite way

  @param used_key_parts_arg  Number of used key parts

  @retval NULL in case of errors (OOM etc)
  @retval pointer to a newly created QUICK_SELECT_DESC if success
*/

QUICK_SELECT_I *QUICK_RANGE_SELECT::make_reverse(uint used_key_parts_arg)
{
  bool error= FALSE;
  QUICK_SELECT_DESC *new_quick= new QUICK_SELECT_DESC(this, used_key_parts_arg,
                                                      &error);
  if (new_quick == NULL || error)
  {
    delete new_quick;
    return NULL;
  }
  return new_quick;
}


/*
  Compare if found key is over max-value
  Returns 0 if key <= range->max_key
  TODO: Figure out why can't this function be as simple as cmp_prev(). 
*/

int QUICK_RANGE_SELECT::cmp_next(QUICK_RANGE *range_arg)
{
  if (range_arg->flag & NO_MAX_RANGE)
    return 0;                                   /* key can't be to large */

  KEY_PART *key_part=key_parts;
  uint store_length;

  for (uchar *key=range_arg->max_key, *end=key+range_arg->max_length;
       key < end;
       key+= store_length, key_part++)
  {
    int cmp;
    store_length= key_part->store_length;
    if (key_part->null_bit)
    {
      if (*key)
      {
        if (!key_part->field->is_null())
          return 1;
        continue;
      }
      else if (key_part->field->is_null())
        return 0;
      key++;					// Skip null byte
      store_length--;
    }
    if ((cmp=key_part->field->key_cmp(key, key_part->length)) < 0)
      return 0;
    if (cmp > 0)
      return 1;
  }
  return (range_arg->flag & NEAR_MAX) ? 1 : 0;          // Exact match
}


/*
  Returns 0 if found key is inside range (found key >= range->min_key).
*/

int QUICK_RANGE_SELECT::cmp_prev(QUICK_RANGE *range_arg)
{
  int cmp;
  if (range_arg->flag & NO_MIN_RANGE)
    return 0;					/* key can't be to small */

  cmp= key_cmp(key_part_info, range_arg->min_key,
               range_arg->min_length);
  if (cmp > 0 || (cmp == 0 && !(range_arg->flag & NEAR_MIN)))
    return 0;
  return 1;                                     // outside of range
}


/*
 * TRUE if this range will require using HA_READ_AFTER_KEY
   See comment in get_next() about this
 */

bool QUICK_SELECT_DESC::range_reads_after_key(QUICK_RANGE *range_arg)
{
  return ((range_arg->flag & (NO_MAX_RANGE | NEAR_MAX)) ||
	  !(range_arg->flag & EQ_RANGE) ||
	  head->key_info[index].key_length != range_arg->max_length) ? 1 : 0;
}


void QUICK_RANGE_SELECT::add_info_string(String *str)
{
  KEY *key_info= head->key_info + index;
  str->append(key_info->name);
}

void QUICK_INDEX_MERGE_SELECT::add_info_string(String *str)
{
  QUICK_RANGE_SELECT *quick;
  bool first= TRUE;
  List_iterator_fast<QUICK_RANGE_SELECT> it(quick_selects);
  str->append(STRING_WITH_LEN("sort_union("));
  while ((quick= it++))
  {
    if (!first)
      str->append(',');
    else
      first= FALSE;
    quick->add_info_string(str);
  }
  if (pk_quick_select)
  {
    str->append(',');
    pk_quick_select->add_info_string(str);
  }
  str->append(')');
}

void QUICK_ROR_INTERSECT_SELECT::add_info_string(String *str)
{
  bool first= TRUE;
  QUICK_RANGE_SELECT *quick;
  List_iterator_fast<QUICK_RANGE_SELECT> it(quick_selects);
  str->append(STRING_WITH_LEN("intersect("));
  while ((quick= it++))
  {
    KEY *key_info= head->key_info + quick->index;
    if (!first)
      str->append(',');
    else
      first= FALSE;
    str->append(key_info->name);
  }
  if (cpk_quick)
  {
    KEY *key_info= head->key_info + cpk_quick->index;
    str->append(',');
    str->append(key_info->name);
  }
  str->append(')');
}

void QUICK_ROR_UNION_SELECT::add_info_string(String *str)
{
  bool first= TRUE;
  QUICK_SELECT_I *quick;
  List_iterator_fast<QUICK_SELECT_I> it(quick_selects);
  str->append(STRING_WITH_LEN("union("));
  while ((quick= it++))
  {
    if (!first)
      str->append(',');
    else
      first= FALSE;
    quick->add_info_string(str);
  }
  str->append(')');
}


void QUICK_RANGE_SELECT::add_keys_and_lengths(String *key_names,
                                              String *used_lengths)
{
  char buf[64];
  uint length;
  KEY *key_info= head->key_info + index;
  key_names->append(key_info->name);
  length= longlong2str(max_used_key_length, buf, 10) - buf;
  used_lengths->append(buf, length);
}

void QUICK_INDEX_MERGE_SELECT::add_keys_and_lengths(String *key_names,
                                                    String *used_lengths)
{
  char buf[64];
  uint length;
  bool first= TRUE;
  QUICK_RANGE_SELECT *quick;

  List_iterator_fast<QUICK_RANGE_SELECT> it(quick_selects);
  while ((quick= it++))
  {
    if (first)
      first= FALSE;
    else
    {
      key_names->append(',');
      used_lengths->append(',');
    }

    KEY *key_info= head->key_info + quick->index;
    key_names->append(key_info->name);
    length= longlong2str(quick->max_used_key_length, buf, 10) - buf;
    used_lengths->append(buf, length);
  }
  if (pk_quick_select)
  {
    KEY *key_info= head->key_info + pk_quick_select->index;
    key_names->append(',');
    key_names->append(key_info->name);
    length= longlong2str(pk_quick_select->max_used_key_length, buf, 10) - buf;
    used_lengths->append(',');
    used_lengths->append(buf, length);
  }
}

void QUICK_ROR_INTERSECT_SELECT::add_keys_and_lengths(String *key_names,
                                                      String *used_lengths)
{
  char buf[64];
  uint length;
  bool first= TRUE;
  QUICK_RANGE_SELECT *quick;
  List_iterator_fast<QUICK_RANGE_SELECT> it(quick_selects);
  while ((quick= it++))
  {
    KEY *key_info= head->key_info + quick->index;
    if (first)
      first= FALSE;
    else
    {
      key_names->append(',');
      used_lengths->append(',');
    }
    key_names->append(key_info->name);
    length= longlong2str(quick->max_used_key_length, buf, 10) - buf;
    used_lengths->append(buf, length);
  }

  if (cpk_quick)
  {
    KEY *key_info= head->key_info + cpk_quick->index;
    key_names->append(',');
    key_names->append(key_info->name);
    length= longlong2str(cpk_quick->max_used_key_length, buf, 10) - buf;
    used_lengths->append(',');
    used_lengths->append(buf, length);
  }
}

void QUICK_ROR_UNION_SELECT::add_keys_and_lengths(String *key_names,
                                                  String *used_lengths)
{
  bool first= TRUE;
  QUICK_SELECT_I *quick;
  List_iterator_fast<QUICK_SELECT_I> it(quick_selects);
  while ((quick= it++))
  {
    if (first)
      first= FALSE;
    else
    {
      used_lengths->append(',');
      key_names->append(',');
    }
    quick->add_keys_and_lengths(key_names, used_lengths);
  }
}


/*******************************************************************************
* Implementation of QUICK_GROUP_MIN_MAX_SELECT
*******************************************************************************/

static inline uint get_field_keypart(KEY *index, Field *field);
static inline SEL_ARG * get_index_range_tree(uint index, SEL_TREE* range_tree,
                                             PARAM *param, uint *param_idx);
static bool get_constant_key_infix(KEY *index_info, SEL_ARG *index_range_tree,
                       KEY_PART_INFO *first_non_group_part,
                       KEY_PART_INFO *min_max_arg_part,
                       KEY_PART_INFO *last_part, THD *thd,
                       uchar *key_infix, uint *key_infix_len,
                       KEY_PART_INFO **first_non_infix_part);
static bool
check_group_min_max_predicates(Item *cond, Item_field *min_max_arg_item,
                               Field::imagetype image_type);

static void
cost_group_min_max(TABLE* table, KEY *index_info, uint used_key_parts,
                   uint group_key_parts, SEL_TREE *range_tree,
                   SEL_ARG *index_tree, ha_rows quick_prefix_records,
                   bool have_min, bool have_max,
                   double *read_cost, ha_rows *records);


/**
  Test if this access method is applicable to a GROUP query with MIN/MAX
  functions, and if so, construct a new TRP object.

  DESCRIPTION
    Test whether a query can be computed via a QUICK_GROUP_MIN_MAX_SELECT.
    Queries computable via a QUICK_GROUP_MIN_MAX_SELECT must satisfy the
    following conditions:
    A) Table T has at least one compound index I of the form:
       I = <A_1, ...,A_k, [B_1,..., B_m], C, [D_1,...,D_n]>
    B) Query conditions:
    B0. Q is over a single table T.
    B1. The attributes referenced by Q are a subset of the attributes of I.
    B2. All attributes QA in Q can be divided into 3 overlapping groups:
        - SA = {S_1, ..., S_l, [C]} - from the SELECT clause, where C is
          referenced by any number of MIN and/or MAX functions if present.
        - WA = {W_1, ..., W_p} - from the WHERE clause
        - GA = <G_1, ..., G_k> - from the GROUP BY clause (if any)
             = SA              - if Q is a DISTINCT query (based on the
                                 equivalence of DISTINCT and GROUP queries.
        - NGA = QA - (GA union C) = {NG_1, ..., NG_m} - the ones not in
          GROUP BY and not referenced by MIN/MAX functions.
        with the following properties specified below.
    B3. If Q has a GROUP BY WITH ROLLUP clause the access method is not 
        applicable.

    SA1. There is at most one attribute in SA referenced by any number of
         MIN and/or MAX functions which, which if present, is denoted as C.
    SA2. The position of the C attribute in the index is after the last A_k.
    SA3. The attribute C can be referenced in the WHERE clause only in
         predicates of the forms:
         - (C {< | <= | > | >= | =} const)
         - (const {< | <= | > | >= | =} C)
         - (C between const_i and const_j)
         - C IS NULL
         - C IS NOT NULL
         - C != const
    SA4. If Q has a GROUP BY clause, there are no other aggregate functions
         except MIN and MAX. For queries with DISTINCT, aggregate functions
         are allowed.
    SA5. The select list in DISTINCT queries should not contain expressions.
    GA1. If Q has a GROUP BY clause, then GA is a prefix of I. That is, if
         G_i = A_j => i = j.
    GA2. If Q has a DISTINCT clause, then there is a permutation of SA that
         forms a prefix of I. This permutation is used as the GROUP clause
         when the DISTINCT query is converted to a GROUP query.
    GA3. The attributes in GA may participate in arbitrary predicates, divided
         into two groups:
         - RNG(G_1,...,G_q ; where q <= k) is a range condition over the
           attributes of a prefix of GA
         - PA(G_i1,...G_iq) is an arbitrary predicate over an arbitrary subset
           of GA. Since P is applied to only GROUP attributes it filters some
           groups, and thus can be applied after the grouping.
    GA4. There are no expressions among G_i, just direct column references.
    NGA1.If in the index I there is a gap between the last GROUP attribute G_k,
         and the MIN/MAX attribute C, then NGA must consist of exactly the
         index attributes that constitute the gap. As a result there is a
         permutation of NGA that coincides with the gap in the index
         <B_1, ..., B_m>.
    NGA2.If BA <> {}, then the WHERE clause must contain a conjunction EQ of
         equality conditions for all NG_i of the form (NG_i = const) or
         (const = NG_i), such that each NG_i is referenced in exactly one
         conjunct. Informally, the predicates provide constants to fill the
         gap in the index.
    WA1. There are no other attributes in the WHERE clause except the ones
         referenced in predicates RNG, PA, PC, EQ defined above. Therefore
         WA is subset of (GA union NGA union C) for GA,NGA,C that pass the
         above tests. By transitivity then it also follows that each WA_i
         participates in the index I (if this was already tested for GA, NGA
         and C).

    C) Overall query form:
       SELECT EXPR([A_1,...,A_k], [B_1,...,B_m], [MIN(C)], [MAX(C)])
         FROM T
        WHERE [RNG(A_1,...,A_p ; where p <= k)]
         [AND EQ(B_1,...,B_m)]
         [AND PC(C)]
         [AND PA(A_i1,...,A_iq)]
       GROUP BY A_1,...,A_k
       [HAVING PH(A_1, ..., B_1,..., C)]
    where EXPR(...) is an arbitrary expression over some or all SELECT fields,
    or:
       SELECT DISTINCT A_i1,...,A_ik
         FROM T
        WHERE [RNG(A_1,...,A_p ; where p <= k)]
         [AND PA(A_i1,...,A_iq)];

  NOTES
    If the current query satisfies the conditions above, and if
    (mem_root! = NULL), then the function constructs and returns a new TRP
    object, that is later used to construct a new QUICK_GROUP_MIN_MAX_SELECT.
    If (mem_root == NULL), then the function only tests whether the current
    query satisfies the conditions above, and, if so, sets
    is_applicable = TRUE.

    Queries with DISTINCT for which index access can be used are transformed
    into equivalent group-by queries of the form:

    SELECT A_1,...,A_k FROM T
     WHERE [RNG(A_1,...,A_p ; where p <= k)]
      [AND PA(A_i1,...,A_iq)]
    GROUP BY A_1,...,A_k;

    The group-by list is a permutation of the select attributes, according
    to their order in the index.

  TODO
  - What happens if the query groups by the MIN/MAX field, and there is no
    other field as in: "select min(a) from t1 group by a" ?
  - We assume that the general correctness of the GROUP-BY query was checked
    before this point. Is this correct, or do we have to check it completely?
  - Lift the limitation in condition (B3), that is, make this access method 
    applicable to ROLLUP queries.

 @param  param     Parameter from test_quick_select
 @param  sel_tree  Range tree generated by get_mm_tree
 @param  read_time Best read time so far (=table/index scan time)
 @return table read plan
   @retval NULL  Loose index scan not applicable or mem_root == NULL
   @retval !NULL Loose index scan table read plan
*/

static TRP_GROUP_MIN_MAX *
get_best_group_min_max(PARAM *param, SEL_TREE *tree, double read_time)
{
  THD *thd= param->thd;
  JOIN *join= thd->lex->current_select->join;
  TABLE *table= param->table;
  bool have_min= FALSE;              /* TRUE if there is a MIN function. */
  bool have_max= FALSE;              /* TRUE if there is a MAX function. */
  Item_field *min_max_arg_item= NULL; // The argument of all MIN/MAX functions
  KEY_PART_INFO *min_max_arg_part= NULL; /* The corresponding keypart. */
  uint group_prefix_len= 0; /* Length (in bytes) of the key prefix. */
  KEY *index_info= NULL;    /* The index chosen for data access. */
  uint index= 0;            /* The id of the chosen index. */
  uint group_key_parts= 0;  // Number of index key parts in the group prefix.
  uint used_key_parts= 0;   /* Number of index key parts used for access. */
  uchar key_infix[MAX_KEY_LENGTH]; /* Constants from equality predicates.*/
  uint key_infix_len= 0;          /* Length of key_infix. */
  TRP_GROUP_MIN_MAX *read_plan= NULL; /* The eventually constructed TRP. */
  uint key_part_nr;
  ORDER *tmp_group;
  Item *item;
  Item_field *item_field;
  bool is_agg_distinct;
  List<Item_field> agg_distinct_flds;

  DBUG_ENTER("get_best_group_min_max");

  /* Perform few 'cheap' tests whether this access method is applicable. */
  if (!join)
    DBUG_RETURN(NULL);        /* This is not a select statement. */
  if ((join->tables != 1) ||  /* The query must reference one table. */
      (join->select_lex->olap == ROLLUP_TYPE)) /* Check (B3) for ROLLUP */
    DBUG_RETURN(NULL);
  if (table->s->keys == 0)        /* There are no indexes to use. */
    DBUG_RETURN(NULL);

  /* Check (SA1,SA4) and store the only MIN/MAX argument - the C attribute.*/
  if (join->make_sum_func_list(join->all_fields, join->fields_list, 1))
    DBUG_RETURN(NULL);

  List_iterator<Item> select_items_it(join->fields_list);
  is_agg_distinct = is_indexed_agg_distinct(join, &agg_distinct_flds);

  if ((!join->group_list) && /* Neither GROUP BY nor a DISTINCT query. */
      (!join->select_distinct) &&
      !is_agg_distinct)
    DBUG_RETURN(NULL);
  /* Analyze the query in more detail. */

  if (join->sum_funcs[0])
  {
    Item_sum *min_max_item;
    Item_sum **func_ptr= join->sum_funcs;
    while ((min_max_item= *(func_ptr++)))
    {
      if (min_max_item->sum_func() == Item_sum::MIN_FUNC)
        have_min= TRUE;
      else if (min_max_item->sum_func() == Item_sum::MAX_FUNC)
        have_max= TRUE;
      else if (min_max_item->sum_func() == Item_sum::COUNT_DISTINCT_FUNC ||
               min_max_item->sum_func() == Item_sum::SUM_DISTINCT_FUNC ||
               min_max_item->sum_func() == Item_sum::AVG_DISTINCT_FUNC)
        continue;
      else
        DBUG_RETURN(NULL);

      /* The argument of MIN/MAX. */
      Item *expr= min_max_item->get_arg(0)->real_item();
      if (expr->type() == Item::FIELD_ITEM) /* Is it an attribute? */
      {
        if (! min_max_arg_item)
          min_max_arg_item= (Item_field*) expr;
        else if (! min_max_arg_item->eq(expr, 1))
          DBUG_RETURN(NULL);
      }
      else
        DBUG_RETURN(NULL);
    }
  }
  /* Check (SA5). */
  if (join->select_distinct)
  {
    while ((item= select_items_it++))
    {
      if (item->real_item()->type() != Item::FIELD_ITEM)
        DBUG_RETURN(NULL);
    }
  }

  /* Check (GA4) - that there are no expressions among the group attributes. */
  for (tmp_group= join->group_list; tmp_group; tmp_group= tmp_group->next)
  {
    if ((*tmp_group->item)->real_item()->type() != Item::FIELD_ITEM)
      DBUG_RETURN(NULL);
  }

  /*
    Check that table has at least one compound index such that the conditions
    (GA1,GA2) are all TRUE. If there is more than one such index, select the
    first one. Here we set the variables: group_prefix_len and index_info.
  */
  KEY *cur_index_info= table->key_info;
  KEY *cur_index_info_end= cur_index_info + table->s->keys;
  /* Cost-related variables for the best index so far. */
  double best_read_cost= DBL_MAX;
  ha_rows best_records= 0;
  SEL_ARG *best_index_tree= NULL;
  ha_rows best_quick_prefix_records= 0;
  uint best_param_idx= 0;

  const uint pk= param->table->s->primary_key;
  SEL_ARG *cur_index_tree= NULL;
  ha_rows cur_quick_prefix_records= 0;
  uint cur_param_idx=MAX_KEY;

  for (uint cur_index= 0 ; cur_index_info != cur_index_info_end ;
       cur_index_info++, cur_index++)
  {
    KEY_PART_INFO *cur_part;
    KEY_PART_INFO *end_part; /* Last part for loops. */
    /* Last index part. */
    KEY_PART_INFO *last_part;
    KEY_PART_INFO *first_non_group_part;
    KEY_PART_INFO *first_non_infix_part;
    uint key_infix_parts;
    uint cur_group_key_parts= 0;
    uint cur_group_prefix_len= 0;
    double cur_read_cost;
    ha_rows cur_records;
    key_map used_key_parts_map;
    uint max_key_part= 0;
    uint cur_key_infix_len= 0;
    uchar cur_key_infix[MAX_KEY_LENGTH];
    uint cur_used_key_parts;
    
    /* Check (B1) - if current index is covering. */
    if (!table->covering_keys.is_set(cur_index))
      goto next_index;

    /*
      If the current storage manager is such that it appends the primary key to
      each index, then the above condition is insufficient to check if the
      index is covering. In such cases it may happen that some fields are
      covered by the PK index, but not by the current index. Since we can't
      use the concatenation of both indexes for index lookup, such an index
      does not qualify as covering in our case. If this is the case, below
      we check that all query fields are indeed covered by 'cur_index'.
    */
    if (pk < MAX_KEY && cur_index != pk &&
        (table->file->ha_table_flags() & HA_PRIMARY_KEY_IN_READ_INDEX))
    {
      /* For each table field */
      for (uint i= 0; i < table->s->fields; i++)
      {
        Field *cur_field= table->field[i];
        /*
          If the field is used in the current query ensure that it's
          part of 'cur_index'
        */
        if (bitmap_is_set(table->read_set, cur_field->field_index) &&
            !cur_field->part_of_key_not_clustered.is_set(cur_index))
          goto next_index;                  // Field was not part of key
      }
    }

    /*
      Check (GA1) for GROUP BY queries.
    */
    if (join->group_list)
    {
      cur_part= cur_index_info->key_part;
      end_part= cur_part + cur_index_info->key_parts;
      /* Iterate in parallel over the GROUP list and the index parts. */
      for (tmp_group= join->group_list; tmp_group && (cur_part != end_part);
           tmp_group= tmp_group->next, cur_part++)
      {
        /*
          TODO:
          tmp_group::item is an array of Item, is it OK to consider only the
          first Item? If so, then why? What is the array for?
        */
        /* Above we already checked that all group items are fields. */
        DBUG_ASSERT((*tmp_group->item)->real_item()->type() == Item::FIELD_ITEM);
        Item_field *group_field= (Item_field *) (*tmp_group->item)->real_item();
        if (group_field->field->eq(cur_part->field))
        {
          cur_group_prefix_len+= cur_part->store_length;
          ++cur_group_key_parts;
          max_key_part= cur_part - cur_index_info->key_part + 1;
          used_key_parts_map.set_bit(max_key_part);
        }
        else
          goto next_index;
      }
    }
    /*
      Check (GA2) if this is a DISTINCT query.
      If GA2, then Store a new ORDER object in group_fields_array at the
      position of the key part of item_field->field. Thus we get the ORDER
      objects for each field ordered as the corresponding key parts.
      Later group_fields_array of ORDER objects is used to convert the query
      to a GROUP query.
    */
    if ((!join->group_list && join->select_distinct) ||
             is_agg_distinct)
    {
      if (!is_agg_distinct)
      {
        select_items_it.rewind();
      }

      List_iterator<Item_field> agg_distinct_flds_it (agg_distinct_flds);
      while (NULL != (item = (is_agg_distinct ?
             (Item *) agg_distinct_flds_it++ : select_items_it++)))
      {
        /* (SA5) already checked above. */
        item_field= (Item_field*) item->real_item(); 
        DBUG_ASSERT(item->real_item()->type() == Item::FIELD_ITEM);

        /* not doing loose index scan for derived tables */
        if (!item_field->field)
          goto next_index;

        /* Find the order of the key part in the index. */
        key_part_nr= get_field_keypart(cur_index_info, item_field->field);
        /*
          Check if this attribute was already present in the select list.
          If it was present, then its corresponding key part was alredy used.
        */
        if (used_key_parts_map.is_set(key_part_nr))
          continue;
        if (key_part_nr < 1 ||
            (!is_agg_distinct && key_part_nr > join->fields_list.elements))
          goto next_index;
        cur_part= cur_index_info->key_part + key_part_nr - 1;
        cur_group_prefix_len+= cur_part->store_length;
        used_key_parts_map.set_bit(key_part_nr);
        ++cur_group_key_parts;
        max_key_part= max(max_key_part,key_part_nr);
      }
      /*
        Check that used key parts forms a prefix of the index.
        To check this we compare bits in all_parts and cur_parts.
        all_parts have all bits set from 0 to (max_key_part-1).
        cur_parts have bits set for only used keyparts.
      */
      ulonglong all_parts, cur_parts;
      all_parts= (1<<max_key_part) - 1;
      cur_parts= used_key_parts_map.to_ulonglong() >> 1;
      if (all_parts != cur_parts)
        goto next_index;
    }

    /* Check (SA2). */
    if (min_max_arg_item)
    {
      key_part_nr= get_field_keypart(cur_index_info, min_max_arg_item->field);
      if (key_part_nr <= cur_group_key_parts)
        goto next_index;
      min_max_arg_part= cur_index_info->key_part + key_part_nr - 1;
    }

    /*
      Check (NGA1, NGA2) and extract a sequence of constants to be used as part
      of all search keys.
    */

    /*
      If there is MIN/MAX, each keypart between the last group part and the
      MIN/MAX part must participate in one equality with constants, and all
      keyparts after the MIN/MAX part must not be referenced in the query.

      If there is no MIN/MAX, the keyparts after the last group part can be
      referenced only in equalities with constants, and the referenced keyparts
      must form a sequence without any gaps that starts immediately after the
      last group keypart.
    */
    last_part= cur_index_info->key_part + cur_index_info->key_parts;
    first_non_group_part= (cur_group_key_parts < cur_index_info->key_parts) ?
                          cur_index_info->key_part + cur_group_key_parts :
                          NULL;
    first_non_infix_part= min_max_arg_part ?
                          (min_max_arg_part < last_part) ?
                             min_max_arg_part :
                             NULL :
                           NULL;
    if (first_non_group_part &&
        (!min_max_arg_part || (min_max_arg_part - first_non_group_part > 0)))
    {
      if (tree)
      {
        uint dummy;
        SEL_ARG *index_range_tree= get_index_range_tree(cur_index, tree, param,
                                                        &dummy);
        if (!get_constant_key_infix(cur_index_info, index_range_tree,
                                    first_non_group_part, min_max_arg_part,
                                    last_part, thd, cur_key_infix, 
                                    &cur_key_infix_len,
                                    &first_non_infix_part))
          goto next_index;
      }
      else if (min_max_arg_part &&
               (min_max_arg_part - first_non_group_part > 0))
      {
        /*
          There is a gap but no range tree, thus no predicates at all for the
          non-group keyparts.
        */
        goto next_index;
      }
      else if (first_non_group_part && join->conds)
      {
        /*
          If there is no MIN/MAX function in the query, but some index
          key part is referenced in the WHERE clause, then this index
          cannot be used because the WHERE condition over the keypart's
          field cannot be 'pushed' to the index (because there is no
          range 'tree'), and the WHERE clause must be evaluated before
          GROUP BY/DISTINCT.
        */
        /*
          Store the first and last keyparts that need to be analyzed
          into one array that can be passed as parameter.
        */
        KEY_PART_INFO *key_part_range[2];
        key_part_range[0]= first_non_group_part;
        key_part_range[1]= last_part;

        /* Check if cur_part is referenced in the WHERE clause. */
        if (join->conds->walk(&Item::find_item_in_field_list_processor, 0,
                              (uchar*) key_part_range))
          goto next_index;
      }
    }

    /*
      Test (WA1) partially - that no other keypart after the last infix part is
      referenced in the query.
    */
    if (first_non_infix_part)
    {
      cur_part= first_non_infix_part +
                (min_max_arg_part && (min_max_arg_part < last_part));
      for (; cur_part != last_part; cur_part++)
      {
        if (bitmap_is_set(table->read_set, cur_part->field->field_index))
          goto next_index;
      }
    }

    /* If we got to this point, cur_index_info passes the test. */
    key_infix_parts= cur_key_infix_len ? (uint) 
                     (first_non_infix_part - first_non_group_part) : 0;
    cur_used_key_parts= cur_group_key_parts + key_infix_parts;

    /* Compute the cost of using this index. */
    if (tree)
    {
      /* Find the SEL_ARG sub-tree that corresponds to the chosen index. */
      cur_index_tree= get_index_range_tree(cur_index, tree, param,
                                           &cur_param_idx);
      /* Check if this range tree can be used for prefix retrieval. */
      COST_VECT dummy_cost;
      uint mrr_flags= HA_MRR_USE_DEFAULT_IMPL;
      uint mrr_bufsize=0;
      cur_quick_prefix_records= check_quick_select(param, cur_param_idx, 
                                                   FALSE /*don't care*/, 
                                                   cur_index_tree, TRUE,
                                                   &mrr_flags, &mrr_bufsize,
                                                   &dummy_cost);
    }
    cost_group_min_max(table, cur_index_info, cur_used_key_parts,
                       cur_group_key_parts, tree, cur_index_tree,
                       cur_quick_prefix_records, have_min, have_max,
                       &cur_read_cost, &cur_records);
    /*
      If cur_read_cost is lower than best_read_cost use cur_index.
      Do not compare doubles directly because they may have different
      representations (64 vs. 80 bits).
    */
    if (cur_read_cost < best_read_cost - (DBL_EPSILON * cur_read_cost))
    {
      index_info= cur_index_info;
      index= cur_index;
      best_read_cost= cur_read_cost;
      best_records= cur_records;
      best_index_tree= cur_index_tree;
      best_quick_prefix_records= cur_quick_prefix_records;
      best_param_idx= cur_param_idx;
      group_key_parts= cur_group_key_parts;
      group_prefix_len= cur_group_prefix_len;
      key_infix_len= cur_key_infix_len;
      if (key_infix_len)
        memcpy (key_infix, cur_key_infix, sizeof (key_infix));
      used_key_parts= cur_used_key_parts;
    }

  next_index:;
  }
  if (!index_info) /* No usable index found. */
    DBUG_RETURN(NULL);

  /* Check (SA3) for the where clause. */
  if (join->conds && min_max_arg_item &&
      !check_group_min_max_predicates(join->conds, min_max_arg_item,
                                      (index_info->flags & HA_SPATIAL) ?
                                      Field::itMBR : Field::itRAW))
    DBUG_RETURN(NULL);

  /* The query passes all tests, so construct a new TRP object. */
  read_plan= new (param->mem_root)
                 TRP_GROUP_MIN_MAX(have_min, have_max, is_agg_distinct,
                                   min_max_arg_part,
                                   group_prefix_len, used_key_parts,
                                   group_key_parts, index_info, index,
                                   key_infix_len,
                                   (key_infix_len > 0) ? key_infix : NULL,
                                   tree, best_index_tree, best_param_idx,
                                   best_quick_prefix_records);
  if (read_plan)
  {
    if (tree && read_plan->quick_prefix_records == 0)
      DBUG_RETURN(NULL);

    read_plan->read_cost= best_read_cost;
    read_plan->records=   best_records;
    if (read_time < best_read_cost && is_agg_distinct)
    {
      read_plan->read_cost= 0;
      read_plan->use_index_scan();
    }

    DBUG_PRINT("info",
               ("Returning group min/max plan: cost: %g, records: %lu",
                read_plan->read_cost, (ulong) read_plan->records));
  }

  DBUG_RETURN(read_plan);
}


/*
  Check that the MIN/MAX attribute participates only in range predicates
  with constants.

  SYNOPSIS
    check_group_min_max_predicates()
    cond              tree (or subtree) describing all or part of the WHERE
                      clause being analyzed
    min_max_arg_item  the field referenced by the MIN/MAX function(s)
    min_max_arg_part  the keypart of the MIN/MAX argument if any

  DESCRIPTION
    The function walks recursively over the cond tree representing a WHERE
    clause, and checks condition (SA3) - if a field is referenced by a MIN/MAX
    aggregate function, it is referenced only by one of the following
    predicates: {=, !=, <, <=, >, >=, between, is null, is not null}.

  RETURN
    TRUE  if cond passes the test
    FALSE o/w
*/

static bool
check_group_min_max_predicates(Item *cond, Item_field *min_max_arg_item,
                               Field::imagetype image_type)
{
  DBUG_ENTER("check_group_min_max_predicates");
  DBUG_ASSERT(cond && min_max_arg_item);

  cond= cond->real_item();
  Item::Type cond_type= cond->type();
  if (cond_type == Item::COND_ITEM) /* 'AND' or 'OR' */
  {
    DBUG_PRINT("info", ("Analyzing: %s", ((Item_func*) cond)->func_name()));
    List_iterator_fast<Item> li(*((Item_cond*) cond)->argument_list());
    Item *and_or_arg;
    while ((and_or_arg= li++))
    {
      if (!check_group_min_max_predicates(and_or_arg, min_max_arg_item,
                                         image_type))
        DBUG_RETURN(FALSE);
    }
    DBUG_RETURN(TRUE);
  }

  /*
    TODO:
    This is a very crude fix to handle sub-selects in the WHERE clause
    (Item_subselect objects). With the test below we rule out from the
    optimization all queries with subselects in the WHERE clause. What has to
    be done, is that here we should analyze whether the subselect references
    the MIN/MAX argument field, and disallow the optimization only if this is
    so.
  */
  if (cond_type == Item::SUBSELECT_ITEM)
    DBUG_RETURN(FALSE);

  /*
    Condition of the form 'field' is equivalent to 'field <> 0' and thus
    satisfies the SA3 condition.
  */
  if (cond_type == Item::FIELD_ITEM)
  {
    DBUG_PRINT("info", ("Analyzing: %s", cond->full_name()));
    DBUG_RETURN(TRUE);
  }

  /* We presume that at this point there are no other Items than functions. */
  DBUG_ASSERT(cond_type == Item::FUNC_ITEM);

  /* Test if cond references only group-by or non-group fields. */
  Item_func *pred= (Item_func*) cond;
  Item **arguments= pred->arguments();
  Item *cur_arg;
  DBUG_PRINT("info", ("Analyzing: %s", pred->func_name()));
  for (uint arg_idx= 0; arg_idx < pred->argument_count (); arg_idx++)
  {
    cur_arg= arguments[arg_idx]->real_item();
    DBUG_PRINT("info", ("cur_arg: %s", cur_arg->full_name()));
    if (cur_arg->type() == Item::FIELD_ITEM)
    {
      if (min_max_arg_item->eq(cur_arg, 1)) 
      {
       /*
         If pred references the MIN/MAX argument, check whether pred is a range
         condition that compares the MIN/MAX argument with a constant.
       */
        Item_func::Functype pred_type= pred->functype();
        if (pred_type != Item_func::EQUAL_FUNC     &&
            pred_type != Item_func::LT_FUNC        &&
            pred_type != Item_func::LE_FUNC        &&
            pred_type != Item_func::GT_FUNC        &&
            pred_type != Item_func::GE_FUNC        &&
            pred_type != Item_func::BETWEEN        &&
            pred_type != Item_func::ISNULL_FUNC    &&
            pred_type != Item_func::ISNOTNULL_FUNC &&
            pred_type != Item_func::EQ_FUNC        &&
            pred_type != Item_func::NE_FUNC)
          DBUG_RETURN(FALSE);

        /* Check that pred compares min_max_arg_item with a constant. */
        Item *args[3];
        bzero(args, 3 * sizeof(Item*));
        bool inv;
        /* Test if this is a comparison of a field and a constant. */
        if (!simple_pred(pred, args, &inv))
          DBUG_RETURN(FALSE);

        /* Check for compatible string comparisons - similar to get_mm_leaf. */
        if (args[0] && args[1] && !args[2] && // this is a binary function
            min_max_arg_item->result_type() == STRING_RESULT &&
            /*
              Don't use an index when comparing strings of different collations.
            */
            ((args[1]->result_type() == STRING_RESULT &&
              image_type == Field::itRAW &&
              ((Field_str*) min_max_arg_item->field)->charset() !=
              pred->compare_collation())
             ||
             /*
               We can't always use indexes when comparing a string index to a
               number.
             */
             (args[1]->result_type() != STRING_RESULT &&
              min_max_arg_item->field->cmp_type() != args[1]->result_type())))
          DBUG_RETURN(FALSE);
      }
    }
    else if (cur_arg->type() == Item::FUNC_ITEM)
    {
      if (!check_group_min_max_predicates(cur_arg, min_max_arg_item,
                                         image_type))
        DBUG_RETURN(FALSE);
    }
    else if (cur_arg->const_item())
    {
      /*
        For predicates of the form "const OP expr" we also have to check 'expr'
        to make a decision.
      */
      continue;
    }
    else
      DBUG_RETURN(FALSE);
  }

  DBUG_RETURN(TRUE);
}


/*
  Extract a sequence of constants from a conjunction of equality predicates.

  SYNOPSIS
    get_constant_key_infix()
    index_info             [in]  Descriptor of the chosen index.
    index_range_tree       [in]  Range tree for the chosen index
    first_non_group_part   [in]  First index part after group attribute parts
    min_max_arg_part       [in]  The keypart of the MIN/MAX argument if any
    last_part              [in]  Last keypart of the index
    thd                    [in]  Current thread
    key_infix              [out] Infix of constants to be used for index lookup
    key_infix_len          [out] Lenghth of the infix
    first_non_infix_part   [out] The first keypart after the infix (if any)
    
  DESCRIPTION
    Test conditions (NGA1, NGA2) from get_best_group_min_max(). Namely,
    for each keypart field NGF_i not in GROUP-BY, check that there is a
    constant equality predicate among conds with the form (NGF_i = const_ci) or
    (const_ci = NGF_i).
    Thus all the NGF_i attributes must fill the 'gap' between the last group-by
    attribute and the MIN/MAX attribute in the index (if present). If these
    conditions hold, copy each constant from its corresponding predicate into
    key_infix, in the order its NG_i attribute appears in the index, and update
    key_infix_len with the total length of the key parts in key_infix.

  RETURN
    TRUE  if the index passes the test
    FALSE o/w
*/

static bool
get_constant_key_infix(KEY *index_info, SEL_ARG *index_range_tree,
                       KEY_PART_INFO *first_non_group_part,
                       KEY_PART_INFO *min_max_arg_part,
                       KEY_PART_INFO *last_part, THD *thd,
                       uchar *key_infix, uint *key_infix_len,
                       KEY_PART_INFO **first_non_infix_part)
{
  SEL_ARG       *cur_range;
  KEY_PART_INFO *cur_part;
  /* End part for the first loop below. */
  KEY_PART_INFO *end_part= min_max_arg_part ? min_max_arg_part : last_part;

  *key_infix_len= 0;
  uchar *key_ptr= key_infix;
  for (cur_part= first_non_group_part; cur_part != end_part; cur_part++)
  {
    /*
      Find the range tree for the current keypart. We assume that
      index_range_tree points to the leftmost keypart in the index.
    */
    for (cur_range= index_range_tree; cur_range;
         cur_range= cur_range->next_key_part)
    {
      if (cur_range->field->eq(cur_part->field))
        break;
    }
    if (!cur_range)
    {
      if (min_max_arg_part)
        return FALSE; /* The current keypart has no range predicates at all. */
      else
      {
        *first_non_infix_part= cur_part;
        return TRUE;
      }
    }

    /* Check that the current range tree is a single point interval. */
    if (cur_range->prev || cur_range->next)
      return FALSE; /* This is not the only range predicate for the field. */
    if ((cur_range->min_flag & NO_MIN_RANGE) ||
        (cur_range->max_flag & NO_MAX_RANGE) ||
        (cur_range->min_flag & NEAR_MIN) || (cur_range->max_flag & NEAR_MAX))
      return FALSE;

    uint field_length= cur_part->store_length;
    if (cur_range->maybe_null &&
         cur_range->min_value[0] && cur_range->max_value[0])
    { 
      /*
        cur_range specifies 'IS NULL'. In this case the argument points
        to a "null value" (is_null_string) that may not always be long
        enough for a direct memcpy to a field.
      */
      DBUG_ASSERT (field_length > 0);
      *key_ptr= 1;
      bzero(key_ptr+1,field_length-1);
      key_ptr+= field_length;
      *key_infix_len+= field_length;
    }
    else if (memcmp(cur_range->min_value, cur_range->max_value, field_length) == 0)
    { /* cur_range specifies an equality condition. */
      memcpy(key_ptr, cur_range->min_value, field_length);
      key_ptr+= field_length;
      *key_infix_len+= field_length;
    }
    else
      return FALSE;
  }

  if (!min_max_arg_part && (cur_part == last_part))
    *first_non_infix_part= last_part;

  return TRUE;
}


/*
  Find the key part referenced by a field.

  SYNOPSIS
    get_field_keypart()
    index  descriptor of an index
    field  field that possibly references some key part in index

  NOTES
    The return value can be used to get a KEY_PART_INFO pointer by
    part= index->key_part + get_field_keypart(...) - 1;

  RETURN
    Positive number which is the consecutive number of the key part, or
    0 if field does not reference any index field.
*/

static inline uint
get_field_keypart(KEY *index, Field *field)
{
  KEY_PART_INFO *part, *end;

  for (part= index->key_part, end= part + index->key_parts; part < end; part++)
  {
    if (field->eq(part->field))
      return part - index->key_part + 1;
  }
  return 0;
}


/*
  Find the SEL_ARG sub-tree that corresponds to the chosen index.

  SYNOPSIS
    get_index_range_tree()
    index     [in]  The ID of the index being looked for
    range_tree[in]  Tree of ranges being searched
    param     [in]  PARAM from SQL_SELECT::test_quick_select
    param_idx [out] Index in the array PARAM::key that corresponds to 'index'

  DESCRIPTION

    A SEL_TREE contains range trees for all usable indexes. This procedure
    finds the SEL_ARG sub-tree for 'index'. The members of a SEL_TREE are
    ordered in the same way as the members of PARAM::key, thus we first find
    the corresponding index in the array PARAM::key. This index is returned
    through the variable param_idx, to be used later as argument of
    check_quick_select().

  RETURN
    Pointer to the SEL_ARG subtree that corresponds to index.
*/

SEL_ARG * get_index_range_tree(uint index, SEL_TREE* range_tree, PARAM *param,
                               uint *param_idx)
{
  uint idx= 0; /* Index nr in param->key_parts */
  while (idx < param->keys)
  {
    if (index == param->real_keynr[idx])
      break;
    idx++;
  }
  *param_idx= idx;
  return(range_tree->keys[idx]);
}


/*
  Compute the cost of a quick_group_min_max_select for a particular index.

  SYNOPSIS
    cost_group_min_max()
    table                [in] The table being accessed
    index_info           [in] The index used to access the table
    used_key_parts       [in] Number of key parts used to access the index
    group_key_parts      [in] Number of index key parts in the group prefix
    range_tree           [in] Tree of ranges for all indexes
    index_tree           [in] The range tree for the current index
    quick_prefix_records [in] Number of records retrieved by the internally
			      used quick range select if any
    have_min             [in] True if there is a MIN function
    have_max             [in] True if there is a MAX function
    read_cost           [out] The cost to retrieve rows via this quick select
    records             [out] The number of rows retrieved

  DESCRIPTION
    This method computes the access cost of a TRP_GROUP_MIN_MAX instance and
    the number of rows returned. It updates this->read_cost and this->records.

  NOTES
    The cost computation distinguishes several cases:
    1) No equality predicates over non-group attributes (thus no key_infix).
       If groups are bigger than blocks on the average, then we assume that it
       is very unlikely that block ends are aligned with group ends, thus even
       if we look for both MIN and MAX keys, all pairs of neighbor MIN/MAX
       keys, except for the first MIN and the last MAX keys, will be in the
       same block.  If groups are smaller than blocks, then we are going to
       read all blocks.
    2) There are equality predicates over non-group attributes.
       In this case the group prefix is extended by additional constants, and
       as a result the min/max values are inside sub-groups of the original
       groups. The number of blocks that will be read depends on whether the
       ends of these sub-groups will be contained in the same or in different
       blocks. We compute the probability for the two ends of a subgroup to be
       in two different blocks as the ratio of:
       - the number of positions of the left-end of a subgroup inside a group,
         such that the right end of the subgroup is past the end of the buffer
         containing the left-end, and
       - the total number of possible positions for the left-end of the
         subgroup, which is the number of keys in the containing group.
       We assume it is very unlikely that two ends of subsequent subgroups are
       in the same block.
    3) The are range predicates over the group attributes.
       Then some groups may be filtered by the range predicates. We use the
       selectivity of the range predicates to decide how many groups will be
       filtered.

  TODO
     - Take into account the optional range predicates over the MIN/MAX
       argument.
     - Check if we have a PK index and we use all cols - then each key is a
       group, and it will be better to use an index scan.

  RETURN
    None
*/

void cost_group_min_max(TABLE* table, KEY *index_info, uint used_key_parts,
                        uint group_key_parts, SEL_TREE *range_tree,
                        SEL_ARG *index_tree, ha_rows quick_prefix_records,
                        bool have_min, bool have_max,
                        double *read_cost, ha_rows *records)
{
  ha_rows table_records;
  uint num_groups;
  uint num_blocks;
  uint keys_per_block;
  uint keys_per_group;
  uint keys_per_subgroup; /* Average number of keys in sub-groups */
                          /* formed by a key infix. */
  double p_overlap; /* Probability that a sub-group overlaps two blocks. */
  double quick_prefix_selectivity;
  double io_cost;
  double cpu_cost= 0; /* TODO: CPU cost of index_read calls? */
  DBUG_ENTER("cost_group_min_max");

  table_records= table->file->stats.records;
  keys_per_block= (table->file->stats.block_size / 2 /
                   (index_info->key_length + table->file->ref_length)
                        + 1);
  num_blocks= (uint)(table_records / keys_per_block) + 1;

  /* Compute the number of keys in a group. */
  keys_per_group= index_info->rec_per_key[group_key_parts - 1];
  if (keys_per_group == 0) /* If there is no statistics try to guess */
    /* each group contains 10% of all records */
    keys_per_group= (uint)(table_records / 10) + 1;
  num_groups= (uint)(table_records / keys_per_group) + 1;

  /* Apply the selectivity of the quick select for group prefixes. */
  if (range_tree && (quick_prefix_records != HA_POS_ERROR))
  {
    quick_prefix_selectivity= (double) quick_prefix_records /
                              (double) table_records;
    num_groups= (uint) rint(num_groups * quick_prefix_selectivity);
    set_if_bigger(num_groups, 1);
  }

  if (used_key_parts > group_key_parts)
  { /*
      Compute the probability that two ends of a subgroup are inside
      different blocks.
    */
    keys_per_subgroup= index_info->rec_per_key[used_key_parts - 1];
    if (keys_per_subgroup >= keys_per_block) /* If a subgroup is bigger than */
      p_overlap= 1.0;       /* a block, it will overlap at least two blocks. */
    else
    {
      double blocks_per_group= (double) num_blocks / (double) num_groups;
      p_overlap= (blocks_per_group * (keys_per_subgroup - 1)) / keys_per_group;
      p_overlap= min(p_overlap, 1.0);
    }
    io_cost= (double) min(num_groups * (1 + p_overlap), num_blocks);
  }
  else
    io_cost= (keys_per_group > keys_per_block) ?
             (have_min && have_max) ? (double) (num_groups + 1) :
                                      (double) num_groups :
             (double) num_blocks;

  /*
    TODO: If there is no WHERE clause and no other expressions, there should be
    no CPU cost. We leave it here to make this cost comparable to that of index
    scan as computed in SQL_SELECT::test_quick_select().
  */
  cpu_cost= (double) num_groups / TIME_FOR_COMPARE;

  *read_cost= io_cost + cpu_cost;
  *records= num_groups;

  DBUG_PRINT("info",
             ("table rows: %lu  keys/block: %u  keys/group: %u  result rows: %lu  blocks: %u",
              (ulong)table_records, keys_per_block, keys_per_group, 
              (ulong) *records, num_blocks));
  DBUG_VOID_RETURN;
}


/*
  Construct a new quick select object for queries with group by with min/max.

  SYNOPSIS
    TRP_GROUP_MIN_MAX::make_quick()
    param              Parameter from test_quick_select
    retrieve_full_rows ignored
    parent_alloc       Memory pool to use, if any.

  NOTES
    Make_quick ignores the retrieve_full_rows parameter because
    QUICK_GROUP_MIN_MAX_SELECT always performs 'index only' scans.
    The other parameter are ignored as well because all necessary
    data to create the QUICK object is computed at this TRP creation
    time.

  RETURN
    New QUICK_GROUP_MIN_MAX_SELECT object if successfully created,
    NULL otherwise.
*/

QUICK_SELECT_I *
TRP_GROUP_MIN_MAX::make_quick(PARAM *param, bool retrieve_full_rows,
                              MEM_ROOT *parent_alloc)
{
  QUICK_GROUP_MIN_MAX_SELECT *quick;
  DBUG_ENTER("TRP_GROUP_MIN_MAX::make_quick");

  quick= new QUICK_GROUP_MIN_MAX_SELECT(param->table,
                                        param->thd->lex->current_select->join,
                                        have_min, have_max, 
                                        have_agg_distinct, min_max_arg_part,
                                        group_prefix_len, group_key_parts,
                                        used_key_parts, index_info, index,
                                        read_cost, records, key_infix_len,
                                        key_infix, parent_alloc, is_index_scan);
  if (!quick)
    DBUG_RETURN(NULL);

  if (quick->init())
  {
    delete quick;
    DBUG_RETURN(NULL);
  }

  if (range_tree)
  {
    DBUG_ASSERT(quick_prefix_records > 0);
    if (quick_prefix_records == HA_POS_ERROR)
      quick->quick_prefix_select= NULL; /* Can't construct a quick select. */
    else
      /* Make a QUICK_RANGE_SELECT to be used for group prefix retrieval. */
      quick->quick_prefix_select= get_quick_select(param, param_idx,
                                                   index_tree,
                                                   HA_MRR_USE_DEFAULT_IMPL, 0,
                                                   &quick->alloc);

    /*
      Extract the SEL_ARG subtree that contains only ranges for the MIN/MAX
      attribute, and create an array of QUICK_RANGES to be used by the
      new quick select.
    */
    if (min_max_arg_part)
    {
      SEL_ARG *min_max_range= index_tree;
      while (min_max_range) /* Find the tree for the MIN/MAX key part. */
      {
        if (min_max_range->field->eq(min_max_arg_part->field))
          break;
        min_max_range= min_max_range->next_key_part;
      }
      /* Scroll to the leftmost interval for the MIN/MAX argument. */
      while (min_max_range && min_max_range->prev)
        min_max_range= min_max_range->prev;
      /* Create an array of QUICK_RANGEs for the MIN/MAX argument. */
      while (min_max_range)
      {
        if (quick->add_range(min_max_range))
        {
          delete quick;
          quick= NULL;
          DBUG_RETURN(NULL);
        }
        min_max_range= min_max_range->next;
      }
    }
  }
  else
    quick->quick_prefix_select= NULL;

  quick->update_key_stat();
  quick->adjust_prefix_ranges();

  DBUG_RETURN(quick);
}


/*
  Construct new quick select for group queries with min/max.

  SYNOPSIS
    QUICK_GROUP_MIN_MAX_SELECT::QUICK_GROUP_MIN_MAX_SELECT()
    table             The table being accessed
    join              Descriptor of the current query
    have_min          TRUE if the query selects a MIN function
    have_max          TRUE if the query selects a MAX function
    min_max_arg_part  The only argument field of all MIN/MAX functions
    group_prefix_len  Length of all key parts in the group prefix
    prefix_key_parts  All key parts in the group prefix
    index_info        The index chosen for data access
    use_index         The id of index_info
    read_cost         Cost of this access method
    records           Number of records returned
    key_infix_len     Length of the key infix appended to the group prefix
    key_infix         Infix of constants from equality predicates
    parent_alloc      Memory pool for this and quick_prefix_select data
    is_index_scan     get the next different key not by jumping on it via
                      index read, but by scanning until the end of the 
                      rows with equal key value.

  RETURN
    None
*/

QUICK_GROUP_MIN_MAX_SELECT::
QUICK_GROUP_MIN_MAX_SELECT(TABLE *table, JOIN *join_arg, bool have_min_arg,
                           bool have_max_arg, bool have_agg_distinct_arg,
                           KEY_PART_INFO *min_max_arg_part_arg,
                           uint group_prefix_len_arg, uint group_key_parts_arg,
                           uint used_key_parts_arg, KEY *index_info_arg,
                           uint use_index, double read_cost_arg,
                           ha_rows records_arg, uint key_infix_len_arg,
                           uchar *key_infix_arg, MEM_ROOT *parent_alloc,
                           bool is_index_scan_arg)
  :file(table->file), join(join_arg), index_info(index_info_arg),
   group_prefix_len(group_prefix_len_arg),
   group_key_parts(group_key_parts_arg), have_min(have_min_arg),
   have_max(have_max_arg), have_agg_distinct(have_agg_distinct_arg),
   seen_first_key(FALSE), min_max_arg_part(min_max_arg_part_arg),
   key_infix(key_infix_arg), key_infix_len(key_infix_len_arg),
   min_functions_it(NULL), max_functions_it(NULL), 
   is_index_scan(is_index_scan_arg)
{
  head=       table;
  index=      use_index;
  record=     head->record[0];
  tmp_record= head->record[1];
  read_time= read_cost_arg;
  records= records_arg;
  used_key_parts= used_key_parts_arg;
  real_key_parts= used_key_parts_arg;
  real_prefix_len= group_prefix_len + key_infix_len;
  group_prefix= NULL;
  min_max_arg_len= min_max_arg_part ? min_max_arg_part->store_length : 0;

  /*
    We can't have parent_alloc set as the init function can't handle this case
    yet.
  */
  DBUG_ASSERT(!parent_alloc);
  if (!parent_alloc)
  {
    init_sql_alloc(&alloc, join->thd->variables.range_alloc_block_size, 0);
    join->thd->mem_root= &alloc;
  }
  else
    bzero(&alloc, sizeof(MEM_ROOT));            // ensure that it's not used
}


/*
  Do post-constructor initialization.

  SYNOPSIS
    QUICK_GROUP_MIN_MAX_SELECT::init()
  
  DESCRIPTION
    The method performs initialization that cannot be done in the constructor
    such as memory allocations that may fail. It allocates memory for the
    group prefix and inifix buffers, and for the lists of MIN/MAX item to be
    updated during execution.

  RETURN
    0      OK
    other  Error code
*/

int QUICK_GROUP_MIN_MAX_SELECT::init()
{
  if (group_prefix) /* Already initialized. */
    return 0;

  if (!(last_prefix= (uchar*) alloc_root(&alloc, group_prefix_len)))
      return 1;
  /*
    We may use group_prefix to store keys with all select fields, so allocate
    enough space for it.
  */
  if (!(group_prefix= (uchar*) alloc_root(&alloc,
                                         real_prefix_len + min_max_arg_len)))
    return 1;

  if (key_infix_len > 0)
  {
    /*
      The memory location pointed to by key_infix will be deleted soon, so
      allocate a new buffer and copy the key_infix into it.
    */
    uchar *tmp_key_infix= (uchar*) alloc_root(&alloc, key_infix_len);
    if (!tmp_key_infix)
      return 1;
    memcpy(tmp_key_infix, this->key_infix, key_infix_len);
    this->key_infix= tmp_key_infix;
  }

  if (min_max_arg_part)
  {
    if (my_init_dynamic_array(&min_max_ranges, sizeof(QUICK_RANGE*), 16, 16))
      return 1;

    if (have_min)
    {
      if (!(min_functions= new List<Item_sum>))
        return 1;
    }
    else
      min_functions= NULL;
    if (have_max)
    {
      if (!(max_functions= new List<Item_sum>))
        return 1;
    }
    else
      max_functions= NULL;

    Item_sum *min_max_item;
    Item_sum **func_ptr= join->sum_funcs;
    while ((min_max_item= *(func_ptr++)))
    {
      if (have_min && (min_max_item->sum_func() == Item_sum::MIN_FUNC))
        min_functions->push_back(min_max_item);
      else if (have_max && (min_max_item->sum_func() == Item_sum::MAX_FUNC))
        max_functions->push_back(min_max_item);
    }

    if (have_min)
    {
      if (!(min_functions_it= new List_iterator<Item_sum>(*min_functions)))
        return 1;
    }

    if (have_max)
    {
      if (!(max_functions_it= new List_iterator<Item_sum>(*max_functions)))
        return 1;
    }
  }
  else
    min_max_ranges.elements= 0;

  return 0;
}


QUICK_GROUP_MIN_MAX_SELECT::~QUICK_GROUP_MIN_MAX_SELECT()
{
  DBUG_ENTER("QUICK_GROUP_MIN_MAX_SELECT::~QUICK_GROUP_MIN_MAX_SELECT");
  if (file->inited != handler::NONE) 
    file->ha_index_end();
  if (min_max_arg_part)
    delete_dynamic(&min_max_ranges);
  free_root(&alloc,MYF(0));
  delete min_functions_it;
  delete max_functions_it;
  delete quick_prefix_select;
  DBUG_VOID_RETURN; 
}


/*
  Eventually create and add a new quick range object.

  SYNOPSIS
    QUICK_GROUP_MIN_MAX_SELECT::add_range()
    sel_range  Range object from which a 

  NOTES
    Construct a new QUICK_RANGE object from a SEL_ARG object, and
    add it to the array min_max_ranges. If sel_arg is an infinite
    range, e.g. (x < 5 or x > 4), then skip it and do not construct
    a quick range.

  RETURN
    FALSE on success
    TRUE  otherwise
*/

bool QUICK_GROUP_MIN_MAX_SELECT::add_range(SEL_ARG *sel_range)
{
  QUICK_RANGE *range;
  uint range_flag= sel_range->min_flag | sel_range->max_flag;

  /* Skip (-inf,+inf) ranges, e.g. (x < 5 or x > 4). */
  if ((range_flag & NO_MIN_RANGE) && (range_flag & NO_MAX_RANGE))
    return FALSE;

  if (!(sel_range->min_flag & NO_MIN_RANGE) &&
      !(sel_range->max_flag & NO_MAX_RANGE))
  {
    if (sel_range->maybe_null &&
        sel_range->min_value[0] && sel_range->max_value[0])
      range_flag|= NULL_RANGE; /* IS NULL condition */
    else if (memcmp(sel_range->min_value, sel_range->max_value,
                    min_max_arg_len) == 0)
      range_flag|= EQ_RANGE;  /* equality condition */
  }
  range= new QUICK_RANGE(sel_range->min_value, min_max_arg_len,
                         make_keypart_map(sel_range->part),
                         sel_range->max_value, min_max_arg_len,
                         make_keypart_map(sel_range->part),
                         range_flag);
  if (!range)
    return TRUE;
  if (insert_dynamic(&min_max_ranges, (uchar*)&range))
    return TRUE;
  return FALSE;
}


/*
  Opens the ranges if there are more conditions in quick_prefix_select than
  the ones used for jumping through the prefixes.

  SYNOPSIS
    QUICK_GROUP_MIN_MAX_SELECT::adjust_prefix_ranges()

  NOTES
    quick_prefix_select is made over the conditions on the whole key.
    It defines a number of ranges of length x. 
    However when jumping through the prefixes we use only the the first 
    few most significant keyparts in the range key. However if there
    are more keyparts to follow the ones we are using we must make the 
    condition on the key inclusive (because x < "ab" means 
    x[0] < 'a' OR (x[0] == 'a' AND x[1] < 'b').
    To achive the above we must turn off the NEAR_MIN/NEAR_MAX
*/
void QUICK_GROUP_MIN_MAX_SELECT::adjust_prefix_ranges ()
{
  if (quick_prefix_select &&
      group_prefix_len < quick_prefix_select->max_used_key_length)
  {
    DYNAMIC_ARRAY *arr;
    uint inx;

    for (inx= 0, arr= &quick_prefix_select->ranges; inx < arr->elements; inx++)
    {
      QUICK_RANGE *range;

      get_dynamic(arr, (uchar*)&range, inx);
      range->flag &= ~(NEAR_MIN | NEAR_MAX);
    }
  }
}


/*
  Determine the total number and length of the keys that will be used for
  index lookup.

  SYNOPSIS
    QUICK_GROUP_MIN_MAX_SELECT::update_key_stat()

  DESCRIPTION
    The total length of the keys used for index lookup depends on whether
    there are any predicates referencing the min/max argument, and/or if
    the min/max argument field can be NULL.
    This function does an optimistic analysis whether the search key might
    be extended by a constant for the min/max keypart. It is 'optimistic'
    because during actual execution it may happen that a particular range
    is skipped, and then a shorter key will be used. However this is data
    dependent and can't be easily estimated here.

  RETURN
    None
*/

void QUICK_GROUP_MIN_MAX_SELECT::update_key_stat()
{
  max_used_key_length= real_prefix_len;
  if (min_max_ranges.elements > 0)
  {
    QUICK_RANGE *cur_range;
    if (have_min)
    { /* Check if the right-most range has a lower boundary. */
      get_dynamic(&min_max_ranges, (uchar*)&cur_range,
                  min_max_ranges.elements - 1);
      if (!(cur_range->flag & NO_MIN_RANGE))
      {
        max_used_key_length+= min_max_arg_len;
        used_key_parts++;
        return;
      }
    }
    if (have_max)
    { /* Check if the left-most range has an upper boundary. */
      get_dynamic(&min_max_ranges, (uchar*)&cur_range, 0);
      if (!(cur_range->flag & NO_MAX_RANGE))
      {
        max_used_key_length+= min_max_arg_len;
        used_key_parts++;
        return;
      }
    }
  }
  else if (have_min && min_max_arg_part &&
           min_max_arg_part->field->real_maybe_null())
  {
    /*
      If a MIN/MAX argument value is NULL, we can quickly determine
      that we're in the beginning of the next group, because NULLs
      are always < any other value. This allows us to quickly
      determine the end of the current group and jump to the next
      group (see next_min()) and thus effectively increases the
      usable key length.
    */
    max_used_key_length+= min_max_arg_len;
    used_key_parts++;
  }
}


/*
  Initialize a quick group min/max select for key retrieval.

  SYNOPSIS
    QUICK_GROUP_MIN_MAX_SELECT::reset()

  DESCRIPTION
    Initialize the index chosen for access and find and store the prefix
    of the last group. The method is expensive since it performs disk access.

  RETURN
    0      OK
    other  Error code
*/

int QUICK_GROUP_MIN_MAX_SELECT::reset(void)
{
  int result;
  DBUG_ENTER("QUICK_GROUP_MIN_MAX_SELECT::reset");

  head->set_keyread(TRUE); /* We need only the key attributes */
  if ((result= file->ha_index_init(index,1)))
    DBUG_RETURN(result);
  if (quick_prefix_select && quick_prefix_select->reset())
    DBUG_RETURN(1);
  result= file->ha_index_last(record);
  if (result == HA_ERR_END_OF_FILE)
    DBUG_RETURN(0);
  /* Save the prefix of the last group. */
  key_copy(last_prefix, record, index_info, group_prefix_len);

  DBUG_RETURN(0);
}



/* 
  Get the next key containing the MIN and/or MAX key for the next group.

  SYNOPSIS
    QUICK_GROUP_MIN_MAX_SELECT::get_next()

  DESCRIPTION
    The method finds the next subsequent group of records that satisfies the
    query conditions and finds the keys that contain the MIN/MAX values for
    the key part referenced by the MIN/MAX function(s). Once a group and its
    MIN/MAX values are found, store these values in the Item_sum objects for
    the MIN/MAX functions. The rest of the values in the result row are stored
    in the Item_field::result_field of each select field. If the query does
    not contain MIN and/or MAX functions, then the function only finds the
    group prefix, which is a query answer itself.

  NOTES
    If both MIN and MAX are computed, then we use the fact that if there is
    no MIN key, there can't be a MAX key as well, so we can skip looking
    for a MAX key in this case.

  RETURN
    0                  on success
    HA_ERR_END_OF_FILE if returned all keys
    other              if some error occurred
*/

int QUICK_GROUP_MIN_MAX_SELECT::get_next()
{
  int min_res= 0;
  int max_res= 0;
#ifdef HPUX11
  /*
    volatile is required by a bug in the HP compiler due to which the
    last test of result fails.
  */
  volatile int result;
#else
  int result;
#endif
  int is_last_prefix= 0;

  DBUG_ENTER("QUICK_GROUP_MIN_MAX_SELECT::get_next");

  /*
    Loop until a group is found that satisfies all query conditions or the last
    group is reached.
  */
  do
  {
    result= next_prefix();
    /*
      Check if this is the last group prefix. Notice that at this point
      this->record contains the current prefix in record format.
    */
    if (!result)
    {
      is_last_prefix= key_cmp(index_info->key_part, last_prefix,
                              group_prefix_len);
      DBUG_ASSERT(is_last_prefix <= 0);
    }
    else 
    {
      if (result == HA_ERR_KEY_NOT_FOUND)
        continue;
      break;
    }

    if (have_min)
    {
      min_res= next_min();
      if (min_res == 0)
        update_min_result();
    }
    /* If there is no MIN in the group, there is no MAX either. */
    if ((have_max && !have_min) ||
        (have_max && have_min && (min_res == 0)))
    {
      max_res= next_max();
      if (max_res == 0)
        update_max_result();
      /* If a MIN was found, a MAX must have been found as well. */
      DBUG_ASSERT((have_max && !have_min) ||
                  (have_max && have_min && (max_res == 0)));
    }
    /*
      If this is just a GROUP BY or DISTINCT without MIN or MAX and there
      are equality predicates for the key parts after the group, find the
      first sub-group with the extended prefix.
    */
    if (!have_min && !have_max && key_infix_len > 0)
      result= file->ha_index_read_map(record, group_prefix,
                                      make_prev_keypart_map(real_key_parts),
                                      HA_READ_KEY_EXACT);

    result= have_min ? min_res : have_max ? max_res : result;
  } while ((result == HA_ERR_KEY_NOT_FOUND || result == HA_ERR_END_OF_FILE) &&
           is_last_prefix != 0);

  if (result == HA_ERR_KEY_NOT_FOUND)
    result= HA_ERR_END_OF_FILE;

  DBUG_RETURN(result);
}


/*
  Retrieve the minimal key in the next group.

  SYNOPSIS
    QUICK_GROUP_MIN_MAX_SELECT::next_min()

  DESCRIPTION
    Find the minimal key within this group such that the key satisfies the query
    conditions and NULL semantics. The found key is loaded into this->record.

  IMPLEMENTATION
    Depending on the values of min_max_ranges.elements, key_infix_len, and
    whether there is a  NULL in the MIN field, this function may directly
    return without any data access. In this case we use the key loaded into
    this->record by the call to this->next_prefix() just before this call.

  RETURN
    0                    on success
    HA_ERR_KEY_NOT_FOUND if no MIN key was found that fulfills all conditions.
    HA_ERR_END_OF_FILE   - "" -
    other                if some error occurred
*/

int QUICK_GROUP_MIN_MAX_SELECT::next_min()
{
  int result= 0;
  DBUG_ENTER("QUICK_GROUP_MIN_MAX_SELECT::next_min");

  /* Find the MIN key using the eventually extended group prefix. */
  if (min_max_ranges.elements > 0)
  {
    if ((result= next_min_in_range()))
      DBUG_RETURN(result);
  }
  else
  {
    /* Apply the constant equality conditions to the non-group select fields */
    if (key_infix_len > 0)
    {
      if ((result= file->ha_index_read_map(record, group_prefix,
                                           make_prev_keypart_map(real_key_parts),
                                           HA_READ_KEY_EXACT)))
        DBUG_RETURN(result);
    }

    /*
      If the min/max argument field is NULL, skip subsequent rows in the same
      group with NULL in it. Notice that:
      - if the first row in a group doesn't have a NULL in the field, no row
      in the same group has (because NULL < any other value),
      - min_max_arg_part->field->ptr points to some place in 'record'.
    */
    if (min_max_arg_part && min_max_arg_part->field->is_null())
    {
      /* Find the first subsequent record without NULL in the MIN/MAX field. */
      key_copy(tmp_record, record, index_info, 0);
      result= file->ha_index_read_map(record, tmp_record,
                                      make_keypart_map(real_key_parts),
                                      HA_READ_AFTER_KEY);
      /*
        Check if the new record belongs to the current group by comparing its
        prefix with the group's prefix. If it is from the next group, then the
        whole group has NULLs in the MIN/MAX field, so use the first record in
        the group as a result.
        TODO:
        It is possible to reuse this new record as the result candidate for the
        next call to next_min(), and to save one lookup in the next call. For
        this add a new member 'this->next_group_prefix'.
      */
      if (!result)
      {
        if (key_cmp(index_info->key_part, group_prefix, real_prefix_len))
          key_restore(record, tmp_record, index_info, 0);
      }
      else if (result == HA_ERR_KEY_NOT_FOUND || result == HA_ERR_END_OF_FILE)
        result= 0; /* There is a result in any case. */
    }
  }

  /*
    If the MIN attribute is non-nullable, this->record already contains the
    MIN key in the group, so just return.
  */
  DBUG_RETURN(result);
}


/* 
  Retrieve the maximal key in the next group.

  SYNOPSIS
    QUICK_GROUP_MIN_MAX_SELECT::next_max()

  DESCRIPTION
    Lookup the maximal key of the group, and store it into this->record.

  RETURN
    0                    on success
    HA_ERR_KEY_NOT_FOUND if no MAX key was found that fulfills all conditions.
    HA_ERR_END_OF_FILE	 - "" -
    other                if some error occurred
*/

int QUICK_GROUP_MIN_MAX_SELECT::next_max()
{
  int result;

  DBUG_ENTER("QUICK_GROUP_MIN_MAX_SELECT::next_max");

  /* Get the last key in the (possibly extended) group. */
  if (min_max_ranges.elements > 0)
    result= next_max_in_range();
  else
    result= file->ha_index_read_map(record, group_prefix,
                                    make_prev_keypart_map(real_key_parts),
                                    HA_READ_PREFIX_LAST);
  DBUG_RETURN(result);
}


/** 
  Find the next different key value by skiping all the rows with the same key 
  value.

  Implements a specialized loose index access method for queries 
  containing aggregate functions with distinct of the form:
    SELECT [SUM|COUNT|AVG](DISTINCT a,...) FROM t
  This method comes to replace the index scan + Unique class 
  (distinct selection) for loose index scan that visits all the rows of a 
  covering index instead of jumping in the begining of each group.
  TODO: Placeholder function. To be replaced by a handler API call

  @param is_index_scan     hint to use index scan instead of random index read 
                           to find the next different value.
  @param file              table handler
  @param key_part          group key to compare
  @param record            row data
  @param group_prefix      current key prefix data
  @param group_prefix_len  length of the current key prefix data
  @param group_key_parts   number of the current key prefix columns
  @return status
    @retval  0  success
    @retval !0  failure
*/

static int index_next_different (bool is_index_scan, handler *file, 
                                KEY_PART_INFO *key_part, uchar * record, 
                                const uchar * group_prefix,
                                uint group_prefix_len, 
                                uint group_key_parts)
{
  if (is_index_scan)
  {
    int result= 0;

    while (!key_cmp (key_part, group_prefix, group_prefix_len))
    {
      result= file->ha_index_next(record);
      if (result)
        return(result);
    }
    return result;
  }
  else
    return file->ha_index_read_map(record, group_prefix,
                                   make_prev_keypart_map(group_key_parts),
                                   HA_READ_AFTER_KEY);
}


/*
  Determine the prefix of the next group.

  SYNOPSIS
    QUICK_GROUP_MIN_MAX_SELECT::next_prefix()

  DESCRIPTION
    Determine the prefix of the next group that satisfies the query conditions.
    If there is a range condition referencing the group attributes, use a
    QUICK_RANGE_SELECT object to retrieve the *first* key that satisfies the
    condition. If there is a key infix of constants, append this infix
    immediately after the group attributes. The possibly extended prefix is
    stored in this->group_prefix. The first key of the found group is stored in
    this->record, on which relies this->next_min().

  RETURN
    0                    on success
    HA_ERR_KEY_NOT_FOUND if there is no key with the formed prefix
    HA_ERR_END_OF_FILE   if there are no more keys
    other                if some error occurred
*/
int QUICK_GROUP_MIN_MAX_SELECT::next_prefix()
{
  int result;
  DBUG_ENTER("QUICK_GROUP_MIN_MAX_SELECT::next_prefix");

  if (quick_prefix_select)
  {
    uchar *cur_prefix= seen_first_key ? group_prefix : NULL;
    if ((result= quick_prefix_select->get_next_prefix(group_prefix_len,
                                                      group_key_parts, 
                                                      cur_prefix)))
      DBUG_RETURN(result);
    seen_first_key= TRUE;
  }
  else
  {
    if (!seen_first_key)
    {
      result= file->ha_index_first(record);
      if (result)
        DBUG_RETURN(result);
      seen_first_key= TRUE;
    }
    else
    {
      /* Load the first key in this group into record. */
      result= index_next_different (is_index_scan, file, index_info->key_part,
                            record, group_prefix, group_prefix_len, 
                            group_key_parts);
      if (result)
        DBUG_RETURN(result);
    }
  }

  /* Save the prefix of this group for subsequent calls. */
  key_copy(group_prefix, record, index_info, group_prefix_len);
  /* Append key_infix to group_prefix. */
  if (key_infix_len > 0)
    memcpy(group_prefix + group_prefix_len,
           key_infix, key_infix_len);

  DBUG_RETURN(0);
}


/*
  Find the minimal key in a group that satisfies some range conditions for the
  min/max argument field.

  SYNOPSIS
    QUICK_GROUP_MIN_MAX_SELECT::next_min_in_range()

  DESCRIPTION
    Given the sequence of ranges min_max_ranges, find the minimal key that is
    in the left-most possible range. If there is no such key, then the current
    group does not have a MIN key that satisfies the WHERE clause. If a key is
    found, its value is stored in this->record.

  RETURN
    0                    on success
    HA_ERR_KEY_NOT_FOUND if there is no key with the given prefix in any of
                         the ranges
    HA_ERR_END_OF_FILE   - "" -
    other                if some error
*/

int QUICK_GROUP_MIN_MAX_SELECT::next_min_in_range()
{
  ha_rkey_function find_flag;
  key_part_map keypart_map;
  QUICK_RANGE *cur_range;
  bool found_null= FALSE;
  int result= HA_ERR_KEY_NOT_FOUND;

  DBUG_ASSERT(min_max_ranges.elements > 0);

  for (uint range_idx= 0; range_idx < min_max_ranges.elements; range_idx++)
  { /* Search from the left-most range to the right. */
    get_dynamic(&min_max_ranges, (uchar*)&cur_range, range_idx);

    /*
      If the current value for the min/max argument is bigger than the right
      boundary of cur_range, there is no need to check this range.
    */
    if (range_idx != 0 && !(cur_range->flag & NO_MAX_RANGE) &&
        (key_cmp(min_max_arg_part, (const uchar*) cur_range->max_key,
                 min_max_arg_len) == 1))
      continue;

    if (cur_range->flag & NO_MIN_RANGE)
    {
      keypart_map= make_prev_keypart_map(real_key_parts);
      find_flag= HA_READ_KEY_EXACT;
    }
    else
    {
      /* Extend the search key with the lower boundary for this range. */
      memcpy(group_prefix + real_prefix_len, cur_range->min_key,
             cur_range->min_length);
      keypart_map= make_keypart_map(real_key_parts);
      find_flag= (cur_range->flag & (EQ_RANGE | NULL_RANGE)) ?
                 HA_READ_KEY_EXACT : (cur_range->flag & NEAR_MIN) ?
                 HA_READ_AFTER_KEY : HA_READ_KEY_OR_NEXT;
    }

    result= file->ha_index_read_map(record, group_prefix, keypart_map, find_flag);
    if (result)
    {
      if ((result == HA_ERR_KEY_NOT_FOUND || result == HA_ERR_END_OF_FILE) &&
          (cur_range->flag & (EQ_RANGE | NULL_RANGE)))
        continue; /* Check the next range. */

      /*
        In all other cases (HA_ERR_*, HA_READ_KEY_EXACT with NO_MIN_RANGE,
        HA_READ_AFTER_KEY, HA_READ_KEY_OR_NEXT) if the lookup failed for this
        range, it can't succeed for any other subsequent range.
      */
      break;
    }

    /* A key was found. */
    if (cur_range->flag & EQ_RANGE)
      break; /* No need to perform the checks below for equal keys. */

    if (cur_range->flag & NULL_RANGE)
    {
      /*
        Remember this key, and continue looking for a non-NULL key that
        satisfies some other condition.
      */
      memcpy(tmp_record, record, head->s->rec_buff_length);
      found_null= TRUE;
      continue;
    }

    /* Check if record belongs to the current group. */
    if (key_cmp(index_info->key_part, group_prefix, real_prefix_len))
    {
      result= HA_ERR_KEY_NOT_FOUND;
      continue;
    }

    /* If there is an upper limit, check if the found key is in the range. */
    if ( !(cur_range->flag & NO_MAX_RANGE) )
    {
      /* Compose the MAX key for the range. */
      uchar *max_key= (uchar*) my_alloca(real_prefix_len + min_max_arg_len);
      memcpy(max_key, group_prefix, real_prefix_len);
      memcpy(max_key + real_prefix_len, cur_range->max_key,
             cur_range->max_length);
      /* Compare the found key with max_key. */
      int cmp_res= key_cmp(index_info->key_part, max_key,
                           real_prefix_len + min_max_arg_len);
      /*
        The key is outside of the range if: 
        the interval is open and the key is equal to the maximum boundry
        or
        the key is greater than the maximum
      */
      if (((cur_range->flag & NEAR_MAX) && cmp_res == 0) ||
          cmp_res > 0)
      {
        result= HA_ERR_KEY_NOT_FOUND;
        continue;
      }
    }
    /* If we got to this point, the current key qualifies as MIN. */
    DBUG_ASSERT(result == 0);
    break;
  }
  /*
    If there was a key with NULL in the MIN/MAX field, and there was no other
    key without NULL from the same group that satisfies some other condition,
    then use the key with the NULL.
  */
  if (found_null && result)
  {
    memcpy(record, tmp_record, head->s->rec_buff_length);
    result= 0;
  }
  return result;
}


/*
  Find the maximal key in a group that satisfies some range conditions for the
  min/max argument field.

  SYNOPSIS
    QUICK_GROUP_MIN_MAX_SELECT::next_max_in_range()

  DESCRIPTION
    Given the sequence of ranges min_max_ranges, find the maximal key that is
    in the right-most possible range. If there is no such key, then the current
    group does not have a MAX key that satisfies the WHERE clause. If a key is
    found, its value is stored in this->record.

  RETURN
    0                    on success
    HA_ERR_KEY_NOT_FOUND if there is no key with the given prefix in any of
                         the ranges
    HA_ERR_END_OF_FILE   - "" -
    other                if some error
*/

int QUICK_GROUP_MIN_MAX_SELECT::next_max_in_range()
{
  ha_rkey_function find_flag;
  key_part_map keypart_map;
  QUICK_RANGE *cur_range;
  int result;

  DBUG_ASSERT(min_max_ranges.elements > 0);

  for (uint range_idx= min_max_ranges.elements; range_idx > 0; range_idx--)
  { /* Search from the right-most range to the left. */
    get_dynamic(&min_max_ranges, (uchar*)&cur_range, range_idx - 1);

    /*
      If the current value for the min/max argument is smaller than the left
      boundary of cur_range, there is no need to check this range.
    */
    if (range_idx != min_max_ranges.elements &&
        !(cur_range->flag & NO_MIN_RANGE) &&
        (key_cmp(min_max_arg_part, (const uchar*) cur_range->min_key,
                 min_max_arg_len) == -1))
      continue;

    if (cur_range->flag & NO_MAX_RANGE)
    {
      keypart_map= make_prev_keypart_map(real_key_parts);
      find_flag= HA_READ_PREFIX_LAST;
    }
    else
    {
      /* Extend the search key with the upper boundary for this range. */
      memcpy(group_prefix + real_prefix_len, cur_range->max_key,
             cur_range->max_length);
      keypart_map= make_keypart_map(real_key_parts);
      find_flag= (cur_range->flag & EQ_RANGE) ?
                 HA_READ_KEY_EXACT : (cur_range->flag & NEAR_MAX) ?
                 HA_READ_BEFORE_KEY : HA_READ_PREFIX_LAST_OR_PREV;
    }

    result= file->ha_index_read_map(record, group_prefix, keypart_map, find_flag);

    if (result)
    {
      if ((result == HA_ERR_KEY_NOT_FOUND || result == HA_ERR_END_OF_FILE) &&
          (cur_range->flag & EQ_RANGE))
        continue; /* Check the next range. */

      /*
        In no key was found with this upper bound, there certainly are no keys
        in the ranges to the left.
      */
      return result;
    }
    /* A key was found. */
    if (cur_range->flag & EQ_RANGE)
      return 0; /* No need to perform the checks below for equal keys. */

    /* Check if record belongs to the current group. */
    if (key_cmp(index_info->key_part, group_prefix, real_prefix_len))
      continue;                                 // Row not found

    /* If there is a lower limit, check if the found key is in the range. */
    if ( !(cur_range->flag & NO_MIN_RANGE) )
    {
      /* Compose the MIN key for the range. */
      uchar *min_key= (uchar*) my_alloca(real_prefix_len + min_max_arg_len);
      memcpy(min_key, group_prefix, real_prefix_len);
      memcpy(min_key + real_prefix_len, cur_range->min_key,
             cur_range->min_length);
      /* Compare the found key with min_key. */
      int cmp_res= key_cmp(index_info->key_part, min_key,
                           real_prefix_len + min_max_arg_len);
      /*
        The key is outside of the range if: 
        the interval is open and the key is equal to the minimum boundry
        or
        the key is less than the minimum
      */
      if (((cur_range->flag & NEAR_MIN) && cmp_res == 0) ||
          cmp_res < 0)
        continue;
    }
    /* If we got to this point, the current key qualifies as MAX. */
    return result;
  }
  return HA_ERR_KEY_NOT_FOUND;
}


/*
  Update all MIN function results with the newly found value.

  SYNOPSIS
    QUICK_GROUP_MIN_MAX_SELECT::update_min_result()

  DESCRIPTION
    The method iterates through all MIN functions and updates the result value
    of each function by calling Item_sum::reset(), which in turn picks the new
    result value from this->head->record[0], previously updated by
    next_min(). The updated value is stored in a member variable of each of the
    Item_sum objects, depending on the value type.

  IMPLEMENTATION
    The update must be done separately for MIN and MAX, immediately after
    next_min() was called and before next_max() is called, because both MIN and
    MAX take their result value from the same buffer this->head->record[0]
    (i.e.  this->record).

  RETURN
    None
*/

void QUICK_GROUP_MIN_MAX_SELECT::update_min_result()
{
  Item_sum *min_func;

  min_functions_it->rewind();
  while ((min_func= (*min_functions_it)++))
    min_func->reset();
}


/*
  Update all MAX function results with the newly found value.

  SYNOPSIS
    QUICK_GROUP_MIN_MAX_SELECT::update_max_result()

  DESCRIPTION
    The method iterates through all MAX functions and updates the result value
    of each function by calling Item_sum::reset(), which in turn picks the new
    result value from this->head->record[0], previously updated by
    next_max(). The updated value is stored in a member variable of each of the
    Item_sum objects, depending on the value type.

  IMPLEMENTATION
    The update must be done separately for MIN and MAX, immediately after
    next_max() was called, because both MIN and MAX take their result value
    from the same buffer this->head->record[0] (i.e.  this->record).

  RETURN
    None
*/

void QUICK_GROUP_MIN_MAX_SELECT::update_max_result()
{
  Item_sum *max_func;

  max_functions_it->rewind();
  while ((max_func= (*max_functions_it)++))
    max_func->reset();
}


/*
  Append comma-separated list of keys this quick select uses to key_names;
  append comma-separated list of corresponding used lengths to used_lengths.

  SYNOPSIS
    QUICK_GROUP_MIN_MAX_SELECT::add_keys_and_lengths()
    key_names    [out] Names of used indexes
    used_lengths [out] Corresponding lengths of the index names

  DESCRIPTION
    This method is used by select_describe to extract the names of the
    indexes used by a quick select.

*/

void QUICK_GROUP_MIN_MAX_SELECT::add_keys_and_lengths(String *key_names,
                                                      String *used_lengths)
{
  char buf[64];
  uint length;
  key_names->append(index_info->name);
  length= longlong2str(max_used_key_length, buf, 10) - buf;
  used_lengths->append(buf, length);
}


#ifndef DBUG_OFF

static void print_sel_tree(PARAM *param, SEL_TREE *tree, key_map *tree_map,
                           const char *msg)
{
  SEL_ARG **key,**end;
  int idx;
  char buff[1024];
  DBUG_ENTER("print_sel_tree");

  String tmp(buff,sizeof(buff),&my_charset_bin);
  tmp.length(0);
  for (idx= 0,key=tree->keys, end=key+param->keys ;
       key != end ;
       key++,idx++)
  {
    if (tree_map->is_set(idx))
    {
      uint keynr= param->real_keynr[idx];
      if (tmp.length())
        tmp.append(',');
      tmp.append(param->table->key_info[keynr].name);
    }
  }
  if (!tmp.length())
    tmp.append(STRING_WITH_LEN("(empty)"));

  DBUG_PRINT("info", ("SEL_TREE: %p (%s)  scans: %s", tree, msg, tmp.ptr()));
  fprintf(DBUG_FILE,"SEL_TREE: %p (%s)  scans: %s", tree, msg, tmp.ptr());
  DBUG_VOID_RETURN;
}


static void print_ror_scans_arr(TABLE *table, const char *msg,
                                struct st_ror_scan_info **start,
                                struct st_ror_scan_info **end)
{
  DBUG_ENTER("print_ror_scans_arr");

  char buff[1024];
  String tmp(buff,sizeof(buff),&my_charset_bin);
  tmp.length(0);
  for (;start != end; start++)
  {
    if (tmp.length())
      tmp.append(',');
    tmp.append(table->key_info[(*start)->keynr].name);
  }
  if (!tmp.length())
    tmp.append(STRING_WITH_LEN("(empty)"));
  DBUG_PRINT("info", ("ROR key scans (%s): %s", msg, tmp.ptr()));
  fprintf(DBUG_FILE,"ROR key scans (%s): %s", msg, tmp.ptr());

  DBUG_VOID_RETURN;
}


/*****************************************************************************
** Print a quick range for debugging
** TODO:
** This should be changed to use a String to store each row instead
** of locking the DEBUG stream !
*****************************************************************************/

static void
print_key(KEY_PART *key_part, const uchar *key, uint used_length)
{
  char buff[1024];
  const uchar *key_end= key+used_length;
  String tmp(buff,sizeof(buff),&my_charset_bin);
  uint store_length;
  TABLE *table= key_part->field->table;
  my_bitmap_map *old_sets[2];

  dbug_tmp_use_all_columns(table, old_sets, table->read_set, table->write_set);

  for (; key < key_end; key+=store_length, key_part++)
  {
    Field *field=      key_part->field;
    store_length= key_part->store_length;

    if (field->real_maybe_null())
    {
      if (*key)
      {
	fwrite("NULL",sizeof(char),4,DBUG_FILE);
	continue;
      }
      key++;					// Skip null byte
      store_length--;
    }
    field->set_key_image(key, key_part->length);
    if (field->type() == MYSQL_TYPE_BIT)
      (void) field->val_int_as_str(&tmp, 1);
    else
      field->val_str(&tmp);
    fwrite(tmp.ptr(),sizeof(char),tmp.length(),DBUG_FILE);
    if (key+store_length < key_end)
      fputc('/',DBUG_FILE);
  }
  dbug_tmp_restore_column_maps(table->read_set, table->write_set, old_sets);
}


static void print_quick(QUICK_SELECT_I *quick, const key_map *needed_reg)
{
  char buf[MAX_KEY/8+1];
  TABLE *table;
  my_bitmap_map *old_sets[2];
  DBUG_ENTER("print_quick");
  if (!quick)
    DBUG_VOID_RETURN;
  DBUG_LOCK_FILE;

  table= quick->head;
  dbug_tmp_use_all_columns(table, old_sets, table->read_set, table->write_set);
  quick->dbug_dump(0, TRUE);
  dbug_tmp_restore_column_maps(table->read_set, table->write_set, old_sets);

  fprintf(DBUG_FILE,"other_keys: 0x%s:\n", needed_reg->print(buf));

  DBUG_UNLOCK_FILE;
  DBUG_VOID_RETURN;
}


void QUICK_RANGE_SELECT::dbug_dump(int indent, bool verbose)
{
  /* purecov: begin inspected */
  fprintf(DBUG_FILE, "%*squick range select, key %s, length: %d\n",
	  indent, "", head->key_info[index].name, max_used_key_length);

  if (verbose)
  {
    QUICK_RANGE *range;
    QUICK_RANGE **pr= (QUICK_RANGE**)ranges.buffer;
    QUICK_RANGE **end_range= pr + ranges.elements;
    for (; pr != end_range; ++pr)
    {
      fprintf(DBUG_FILE, "%*s", indent + 2, "");
      range= *pr;
      if (!(range->flag & NO_MIN_RANGE))
      {
        print_key(key_parts, range->min_key, range->min_length);
        if (range->flag & NEAR_MIN)
	  fputs(" < ",DBUG_FILE);
        else
	  fputs(" <= ",DBUG_FILE);
      }
      fputs("X",DBUG_FILE);

      if (!(range->flag & NO_MAX_RANGE))
      {
        if (range->flag & NEAR_MAX)
	  fputs(" < ",DBUG_FILE);
        else
	  fputs(" <= ",DBUG_FILE);
        print_key(key_parts, range->max_key, range->max_length);
      }
      fputs("\n",DBUG_FILE);
    }
  }
  /* purecov: end */    
}


void QUICK_INDEX_MERGE_SELECT::dbug_dump(int indent, bool verbose)
{
  List_iterator_fast<QUICK_RANGE_SELECT> it(quick_selects);
  QUICK_RANGE_SELECT *quick;
  fprintf(DBUG_FILE, "%*squick index_merge select\n", indent, "");
  fprintf(DBUG_FILE, "%*smerged scans {\n", indent, "");
  while ((quick= it++))
    quick->dbug_dump(indent+2, verbose);
  if (pk_quick_select)
  {
    fprintf(DBUG_FILE, "%*sclustered PK quick:\n", indent, "");
    pk_quick_select->dbug_dump(indent+2, verbose);
  }
  fprintf(DBUG_FILE, "%*s}\n", indent, "");
}

void QUICK_ROR_INTERSECT_SELECT::dbug_dump(int indent, bool verbose)
{
  List_iterator_fast<QUICK_RANGE_SELECT> it(quick_selects);
  QUICK_RANGE_SELECT *quick;
  fprintf(DBUG_FILE, "%*squick ROR-intersect select, %scovering\n",
          indent, "", need_to_fetch_row? "":"non-");
  fprintf(DBUG_FILE, "%*smerged scans {\n", indent, "");
  while ((quick= it++))
    quick->dbug_dump(indent+2, verbose);
  if (cpk_quick)
  {
    fprintf(DBUG_FILE, "%*sclustered PK quick:\n", indent, "");
    cpk_quick->dbug_dump(indent+2, verbose);
  }
  fprintf(DBUG_FILE, "%*s}\n", indent, "");
}

void QUICK_ROR_UNION_SELECT::dbug_dump(int indent, bool verbose)
{
  List_iterator_fast<QUICK_SELECT_I> it(quick_selects);
  QUICK_SELECT_I *quick;
  fprintf(DBUG_FILE, "%*squick ROR-union select\n", indent, "");
  fprintf(DBUG_FILE, "%*smerged scans {\n", indent, "");
  while ((quick= it++))
    quick->dbug_dump(indent+2, verbose);
  fprintf(DBUG_FILE, "%*s}\n", indent, "");
}


/*
  Print quick select information to DBUG_FILE.

  SYNOPSIS
    QUICK_GROUP_MIN_MAX_SELECT::dbug_dump()
    indent  Indentation offset
    verbose If TRUE show more detailed output.

  DESCRIPTION
    Print the contents of this quick select to DBUG_FILE. The method also
    calls dbug_dump() for the used quick select if any.

  IMPLEMENTATION
    Caller is responsible for locking DBUG_FILE before this call and unlocking
    it afterwards.

  RETURN
    None
*/

void QUICK_GROUP_MIN_MAX_SELECT::dbug_dump(int indent, bool verbose)
{
  fprintf(DBUG_FILE,
          "%*squick_group_min_max_select: index %s (%d), length: %d\n",
	  indent, "", index_info->name, index, max_used_key_length);
  if (key_infix_len > 0)
  {
    fprintf(DBUG_FILE, "%*susing key_infix with length %d:\n",
            indent, "", key_infix_len);
  }
  if (quick_prefix_select)
  {
    fprintf(DBUG_FILE, "%*susing quick_range_select:\n", indent, "");
    quick_prefix_select->dbug_dump(indent + 2, verbose);
  }
  if (min_max_ranges.elements > 0)
  {
    fprintf(DBUG_FILE, "%*susing %d quick_ranges for MIN/MAX:\n",
            indent, "", min_max_ranges.elements);
  }
}


#endif /* !DBUG_OFF */

/*****************************************************************************
** Instantiate templates 
*****************************************************************************/

#ifdef HAVE_EXPLICIT_TEMPLATE_INSTANTIATION
template class List<QUICK_RANGE>;
template class List_iterator<QUICK_RANGE>;
#endif<|MERGE_RESOLUTION|>--- conflicted
+++ resolved
@@ -8678,13 +8678,6 @@
   last_range= NULL;
   cur_range= (QUICK_RANGE**) ranges.buffer;
 
-<<<<<<< HEAD
-  if (file->inited == handler::NONE && (error= file->ha_index_init(index,1)))
-    DBUG_RETURN(error);
- 
-  /* Allocate buffer if we need one but haven't allocated it yet */
-  if (mrr_buf_size && !mrr_buf_desc)
-=======
   if (file->inited == handler::NONE)
   {
     if (in_ror_merged_scan)
@@ -8693,9 +8686,8 @@
         DBUG_RETURN(error);
   }
 
-  /* Do not allocate the buffers twice. */
-  if (multi_range_length)
->>>>>>> 14fffb69
+  /* Allocate buffer if we need one but haven't allocated it yet */
+  if (mrr_buf_size && !mrr_buf_desc)
   {
     buf_size= mrr_buf_size;
     while (buf_size && !my_multi_malloc(MYF(MY_WME),
