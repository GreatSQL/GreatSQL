--- conflicted
+++ resolved
@@ -633,13 +633,9 @@
       skip_sort_order=
         test_if_skip_sort_order(tab, order, m_select_limit,
                                 true,           // no_changes
-<<<<<<< HEAD
-                                &tab->table->keys_in_use_for_order_by);
-      count_field_types(select_lex, &tmp_table_param, all_fields, false, false);
-=======
                                 &tab->table->keys_in_use_for_order_by,
                                 "ORDER BY");
->>>>>>> 103c6eb7
+      count_field_types(select_lex, &tmp_table_param, all_fields, false, false);
     }
     ORDER *o;
     if ((o= create_distinct_group(thd, ref_ptrs,
@@ -651,14 +647,9 @@
         skip_sort_order &&
         test_if_skip_sort_order(tab, group_list, m_select_limit,
                                 true,         // no_changes
-<<<<<<< HEAD
-                                &tab->table->keys_in_use_for_group_by);
-      count_field_types(select_lex, &tmp_table_param, all_fields, false, false);
-=======
                                 &tab->table->keys_in_use_for_group_by,
                                 "GROUP BY");
-      count_field_types(select_lex, &tmp_table_param, all_fields, 0);
->>>>>>> 103c6eb7
+      count_field_types(select_lex, &tmp_table_param, all_fields, false, false);
       if ((skip_group && all_order_fields_used) ||
 	  m_select_limit == HA_POS_ERROR ||
 	  (order && !skip_sort_order))
