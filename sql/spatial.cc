--- conflicted
+++ resolved
@@ -1,9 +1,5 @@
 /*
-<<<<<<< HEAD
-   Copyright (c) 2002, 2018, Oracle and/or its affiliates. All rights reserved.
-=======
    Copyright (c) 2002, 2019, Oracle and/or its affiliates. All rights reserved.
->>>>>>> 4869291f
 
    This program is free software; you can redistribute it and/or modify
    it under the terms of the GNU General Public License, version 2.0,
@@ -191,28 +187,6 @@
   return 0;
 }
 
-<<<<<<< HEAD
-  /*
-    exponential notation :
-    1   sign
-    1   number before the decimal point
-    1   decimal point
-    17  number of significant digits (see String::qs_append(double))
-    1   'e' sign
-    1   exponent sign
-    3   exponent digits
-    ==
-    25
-
-    "f" notation :
-    1   optional 0
-    1   sign
-    17  number significant digits (see String::qs_append(double) )
-    1   decimal point
-    ==
-    20
-  */
-=======
 /*
   exponential notation :
   1   sign
@@ -233,7 +207,6 @@
   ==
   20
 */
->>>>>>> 4869291f
 
 #define MAX_DIGITS_IN_DOUBLE 25
 
@@ -260,16 +233,9 @@
 
 Geometry::Class_info::Class_info(const char *name, int type_id,
                                  create_geom_t create_func)
-<<<<<<< HEAD
-    : m_type_id(type_id), m_create_func(create_func) {
-  m_name.str = (char *)name;
-  m_name.length = strlen(name);
-
-=======
     : m_name{name, strlen(name)},
       m_type_id(type_id),
       m_create_func(create_func) {
->>>>>>> 4869291f
   ci_collection[type_id] = this;
 }
 
@@ -466,11 +432,7 @@
 Geometry *Geometry::create_from_wkt(Geometry_buffer *buffer,
                                     Gis_read_stream *trs, String *wkb,
                                     bool init_stream, bool check_trailing) {
-<<<<<<< HEAD
-  LEX_STRING name;
-=======
   LEX_CSTRING name;
->>>>>>> 4869291f
   Class_info *ci;
 
   if (trs->get_next_word(&name)) {
@@ -865,17 +827,10 @@
     *out_of_range_value = y;
     return true;
   }
-<<<<<<< HEAD
 
   return false;
 }
 
-=======
-
-  return false;
-}
-
->>>>>>> 4869291f
 static uint32 wkb_get_uint(const char *ptr, Geometry::wkbByteOrder bo) {
   if (bo == Geometry::wkb_ndr)
     return uint4korr(ptr);
@@ -1741,7 +1696,6 @@
   }
 
   return false;
-<<<<<<< HEAD
 }
 
 bool Gis_line_string::validate_coordinate_range(double srs_angular_unit,
@@ -1773,39 +1727,6 @@
   return false;
 }
 
-=======
-}
-
-bool Gis_line_string::validate_coordinate_range(double srs_angular_unit,
-                                                bool *long_out_of_range,
-                                                bool *lat_out_of_range,
-                                                double *out_of_range_value) {
-  uint32 num_of_points;
-  *long_out_of_range = false;
-  *lat_out_of_range = false;
-
-  if (num_points(&num_of_points)) {
-    return true; /* purecov: inspected */
-  }
-
-  for (uint32 i = 0; i < num_of_points; i++) {
-    double x;
-    double y;
-
-    // +4 in below functions to skip numPoints field.
-    float8get(&x, get_cptr() + 4 + i * POINT_DATA_SIZE);
-    float8get(&y, get_cptr() + 4 + i * POINT_DATA_SIZE + SIZEOF_STORED_DOUBLE);
-
-    if (check_coordinate_range(x, y, srs_angular_unit, long_out_of_range,
-                               lat_out_of_range, out_of_range_value)) {
-      return true;
-    }
-  }
-
-  return false;
-}
-
->>>>>>> 4869291f
 const Geometry::Class_info *Gis_line_string::get_class_info() const {
   return &linestring_class;
 }
@@ -1882,11 +1803,11 @@
       delete m_inn_rings;
       m_inn_rings = NULL;
     }
-      /*
-        Never need to free polygon's wkb memory here, because if it's one chunk
-        given to us, we don't own it; otherwise the two pieces are already freed
-        above.
-       */
+    /*
+      Never need to free polygon's wkb memory here, because if it's one chunk
+      given to us, we don't own it; otherwise the two pieces are already freed
+      above.
+     */
 #if !defined(DBUG_OFF)
   } catch (...) {
     // Should never throw exceptions in destructor.
@@ -2346,7 +2267,6 @@
   }
 
   return false;
-<<<<<<< HEAD
 }
 
 bool Gis_polygon::validate_coordinate_range(double srs_angular_unit,
@@ -2387,48 +2307,6 @@
   return false;
 }
 
-=======
-}
-
-bool Gis_polygon::validate_coordinate_range(double srs_angular_unit,
-                                            bool *long_out_of_range,
-                                            bool *lat_out_of_range,
-                                            double *out_of_range_value) {
-  uint32 numrings;
-  *long_out_of_range = false;
-  *lat_out_of_range = false;
-
-  if (num_interior_ring(&numrings)) {
-    return true; /* purecov: inspected */
-  }
-
-  numrings += 1;                   // Add exterior ring to number of rings.
-  uint32 current_data_offset = 4;  // Add numRings header size to data offset.
-
-  for (uint32 i = 0; i < numrings; i++) {
-    uint32 num_of_points = uint4korr(get_ucptr() + current_data_offset);
-    current_data_offset += 4;  // Add linear ring header size to data offset.
-
-    for (uint32 j = 0; j < num_of_points; j++) {
-      double x;
-      double y;
-
-      float8get(&x, get_cptr() + current_data_offset);
-      float8get(&y, get_cptr() + current_data_offset + SIZEOF_STORED_DOUBLE);
-
-      if (check_coordinate_range(x, y, srs_angular_unit, long_out_of_range,
-                                 lat_out_of_range, out_of_range_value)) {
-        return true;
-      }
-
-      current_data_offset += POINT_DATA_SIZE;
-    }
-  }
-
-  return false;
-}
-
->>>>>>> 4869291f
 const Geometry::Class_info *Gis_polygon::get_class_info() const {
   return &polygon_class;
 }
@@ -2674,15 +2552,9 @@
   if (num_geometries(&num_of_points)) {
     return true;
   }
-<<<<<<< HEAD
 
   current_data_offset += 4;  // add number of points header to offset.
 
-=======
-
-  current_data_offset += 4;  // add number of points header to offset.
-
->>>>>>> 4869291f
   for (uint32 i = 0; i < num_of_points; i++) {
     double x;
     double y;
@@ -2700,7 +2572,6 @@
   }
 
   return false;
-<<<<<<< HEAD
 }
 
 bool Gis_multi_point::validate_coordinate_range(double srs_angular_unit,
@@ -2738,45 +2609,6 @@
   return false;
 }
 
-=======
-}
-
-bool Gis_multi_point::validate_coordinate_range(double srs_angular_unit,
-                                                bool *long_out_of_range,
-                                                bool *lat_out_of_range,
-                                                double *out_of_range_value) {
-  uint32 num_of_points;
-  *long_out_of_range = false;
-  *lat_out_of_range = false;
-
-  if (num_geometries(&num_of_points)) {
-    return true; /* purecov: inspected */
-  }
-
-  uint32 current_data_offset = 4;  // Add number of points header to offset.
-
-  for (uint32 i = 0; i < num_of_points; i++) {
-    double x;
-    double y;
-
-    current_data_offset +=
-        WKB_HEADER_SIZE;  // Since each point includes a header.
-
-    float8get(&x, get_cptr() + current_data_offset);
-    float8get(&y, get_cptr() + current_data_offset + SIZEOF_STORED_DOUBLE);
-
-    if (check_coordinate_range(x, y, srs_angular_unit, long_out_of_range,
-                               lat_out_of_range, out_of_range_value)) {
-      return true;
-    }
-
-    current_data_offset += POINT_DATA_SIZE;
-  }
-
-  return false;
-}
-
->>>>>>> 4869291f
 const Geometry::Class_info *Gis_multi_point::get_class_info() const {
   return &multipoint_class;
 }
@@ -3361,11 +3193,7 @@
                      512))
     return true;
 
-<<<<<<< HEAD
-  char *ptr = const_cast<char *>(gcbuf->ptr()), *start;
-=======
   char *ptr = gcbuf->ptr();
->>>>>>> 4869291f
   uint32 extra = 0;
   if (collection_len == 0) {
     collection_len = GEOM_HEADER_SIZE + 4;
@@ -3377,11 +3205,7 @@
 
   // Skip GEOMETRY header.
   ptr += GEOM_HEADER_SIZE;
-<<<<<<< HEAD
-  start = ptr;
-=======
   const char *start = ptr;
->>>>>>> 4869291f
 
   int4store(ptr, uint4korr(ptr) + 1);  // Increment object count.
   ptr += collection_len - GEOM_HEADER_SIZE;
@@ -3421,11 +3245,7 @@
                      512))
     return true;
 
-<<<<<<< HEAD
-  char *ptr = const_cast<char *>(gcbuf->ptr()), *start;
-=======
   char *ptr = gcbuf->ptr();
->>>>>>> 4869291f
   uint32 extra = 0;
   if (collection_len == 0) {
     collection_len = GEOM_HEADER_SIZE + 4;
@@ -3438,11 +3258,7 @@
 
   // Skip GEOMETRY header.
   ptr += GEOM_HEADER_SIZE;
-<<<<<<< HEAD
-  start = ptr;
-=======
   const char *start = ptr;
->>>>>>> 4869291f
 
   int4store(ptr, uint4korr(ptr) + 1);  // Increment object count.
   ptr += collection_len - GEOM_HEADER_SIZE;
@@ -3481,13 +3297,8 @@
   if (gcbuf->reserve(total_len + 512, 1024))
     my_error(ER_OUTOFMEMORY, total_len + 512);
 
-<<<<<<< HEAD
-  char *ptr = const_cast<char *>(gcbuf->ptr()), *start;
-  start = ptr + GEOM_HEADER_SIZE;
-=======
   char *ptr = gcbuf->ptr();
   const char *start = ptr + GEOM_HEADER_SIZE;
->>>>>>> 4869291f
 
   ptr = write_geometry_header(ptr, srid, Geometry::wkb_geometrycollection,
                               geo_len ? 1 : 0);
@@ -3523,13 +3334,8 @@
   if (gcbuf->reserve(total_len + 512, 1024))
     my_error(ER_OUTOFMEMORY, total_len + 512);
 
-<<<<<<< HEAD
-  char *ptr = const_cast<char *>(gcbuf->ptr()), *start;
-  start = ptr + GEOM_HEADER_SIZE;
-=======
   char *ptr = gcbuf->ptr();
   const char *start = ptr + GEOM_HEADER_SIZE;
->>>>>>> 4869291f
 
   ptr = write_geometry_header(ptr, geo->get_srid(),
                               Geometry::wkb_geometrycollection, 1);
@@ -3601,11 +3407,7 @@
   wkb->length(wkb->length() + 4);  // Reserve space for points
 
   if (trs->get_next_toc_type() == Gis_read_stream::word) {
-<<<<<<< HEAD
-    LEX_STRING empty;
-=======
     LEX_CSTRING empty;
->>>>>>> 4869291f
     if (trs->get_next_word(&empty) || empty.length != 5 ||
         native_strncasecmp("EMPTY", empty.str, 5))
       return true;
@@ -4522,21 +4324,12 @@
       }
 
       if (veci->get_geotype() != Geometry::wkb_polygon) {
-<<<<<<< HEAD
-      // When this geometry is a geometry collection, we need to make its
-      // components in one chunk first. Not gonna implement this yet since
-      // BG doesn't use geometry collection yet, and consequently no
-      // component can be a multipoint/multilinestring/multipolygon or a
-      // geometrycollection. And multipoint components are already supported
-      // so not forbidding them here.
-=======
         // When this geometry is a geometry collection, we need to make its
         // components in one chunk first. Not gonna implement this yet since
         // BG doesn't use geometry collection yet, and consequently no
         // component can be a multipoint/multilinestring/multipolygon or a
         // geometrycollection. And multipoint components are already supported
         // so not forbidding them here.
->>>>>>> 4869291f
 #if !defined(DBUG_OFF)
         Geometry::wkbType veci_gt = veci->get_geotype();
 #endif
