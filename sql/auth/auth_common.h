--- conflicted
+++ resolved
@@ -649,33 +649,19 @@
   (1L << 7) /* updated plugin with a different value */
 
 /* rewrite CREATE/ALTER/GRANT user */
-<<<<<<< HEAD
 void mysql_rewrite_create_alter_user(
     THD *thd, String *rlb, std::set<LEX_USER *> *users_not_to_log = NULL,
-    bool for_binlog = false);
-=======
-void mysql_rewrite_create_alter_user(THD *thd, String *rlb,
-                                     std::set<LEX_USER *> *extra_users= NULL,
-                                     bool hide_password_hash= false);
->>>>>>> 9a65c73c
+    bool for_binlog = false, bool hide_password_hash = false);
 void mysql_rewrite_grant(THD *thd, String *rlb);
 void mysql_rewrite_set_password(THD *thd, String *rlb,
                                 std::set<LEX_USER *> *users,
                                 bool for_binlog = false);
 
 /* sql_user */
-<<<<<<< HEAD
 void log_user(THD *thd, String *str, LEX_USER *user, bool comma);
-void append_user_new(THD *thd, String *str, LEX_USER *user, bool comma);
+void append_user_new(THD *thd, String *str, LEX_USER *user, bool comma = true,
+                     bool hide_password_hash = false);
 int check_change_password(THD *thd, const char *host, const char *user);
-=======
-void append_user(THD *thd, String *str, LEX_USER *user,
-                 bool comma, bool ident);
-void append_user_new(THD *thd, String *str, LEX_USER *user, bool comma= true,
-                     bool hide_password_hash= false);
-int check_change_password(THD *thd, const char *host, const char *user,
-                          const char *password, size_t password_len);
->>>>>>> 9a65c73c
 bool change_password(THD *thd, const char *host, const char *user,
                      char *password);
 bool mysql_create_user(THD *thd, List<LEX_USER> &list, bool if_not_exists,
@@ -738,20 +724,11 @@
 void get_privilege_desc(char *to, uint max_length, ulong access);
 void get_mqh(THD *thd, const char *user, const char *host, USER_CONN *uc);
 ulong get_table_grant(THD *thd, TABLE_LIST *table);
-<<<<<<< HEAD
 ulong get_column_grant(THD *thd, GRANT_INFO *grant, const char *db_name,
                        const char *table_name, const char *field_name);
 bool mysql_show_grants(THD *, LEX_USER *, const List_of_auth_id_refs &, bool);
-bool mysql_show_create_user(THD *thd, LEX_USER *user);
+bool mysql_show_create_user(THD *thd, LEX_USER *user, bool are_both_users_same);
 bool mysql_revoke_all(THD *thd, List<LEX_USER> &list);
-=======
-ulong get_column_grant(THD *thd, GRANT_INFO *grant,
-                       const char *db_name, const char *table_name,
-                       const char *field_name);
-bool mysql_show_grants(THD *thd, LEX_USER *user);
-bool mysql_show_create_user(THD *thd, LEX_USER *user, bool are_both_users_same);
-bool mysql_revoke_all(THD *thd, List <LEX_USER> &list);
->>>>>>> 9a65c73c
 bool sp_revoke_privileges(THD *thd, const char *sp_db, const char *sp_name,
                           bool is_proc);
 bool sp_grant_privileges(THD *thd, const char *sp_db, const char *sp_name,
