--- conflicted
+++ resolved
@@ -17,7 +17,6 @@
    GNU General Public License, version 2.0, for more details.
 
    You should have received a copy of the GNU General Public License
-<<<<<<< HEAD
    along with this program; if not, write to the Free Software
    Foundation, Inc., 51 Franklin St, Fifth Floor, Boston, MA 02110-1301  USA */
 
@@ -123,56 +122,6 @@
 #include "template_utils.h"
 #include "thr_lock.h"
 #include "violite.h"
-=======
-   along with this program; if not, write to the Free Software Foundation,
-   51 Franklin Street, Suite 500, Boston, MA 02110-1335 USA */
-
-#include "sql_base.h"                   /* open_normal_and_derived_tables */
-#include "sql_table.h"                  /* build_table_filename */
-#include "sql_show.h"                   /* append_identifier */
-#include "sql_view.h"                   /* VIEW_ANY_ACL */
-#include "rpl_filter.h"                 /* rpl_filter */
-#include "sql_parse.h"                  /* get_current_user */
-                                        /* any_db */
-#include "binlog.h"                     /* mysql_bin_log */
-#include "sp.h"                         /* sp_exist_routines */
-#include "sql_insert.h"                 /* Sql_cmd_insert_base */
-#include "log.h"                        /* sql_print_warning */
-
-#include "sql_update.h"
-#include "auth_internal.h"
-#include "sql_auth_cache.h"
-#include "sql_authentication.h"
-#include "sql_authorization.h"
-#include "debug_sync.h"
-#include "sql_user_table.h"
-
-const char *command_array[]=
-{
-  "SELECT", "INSERT", "UPDATE", "DELETE", "CREATE", "DROP", "RELOAD",
-  "SHUTDOWN", "PROCESS","FILE", "GRANT", "REFERENCES", "INDEX",
-  "ALTER", "SHOW DATABASES", "SUPER", "CREATE TEMPORARY TABLES",
-  "LOCK TABLES", "EXECUTE", "REPLICATION SLAVE", "REPLICATION CLIENT",
-  "CREATE VIEW", "SHOW VIEW", "CREATE ROUTINE", "ALTER ROUTINE",
-  "CREATE USER", "EVENT", "TRIGGER", "CREATE TABLESPACE"
-};
-
-TYPELIB utility_user_privileges_typelib=
-{
-  array_elements(command_array) - 1,
-  "utility_user_privileges_typelib",
-  command_array,
-  NULL
-};
-
-uint command_lengths[]=
-{
-  6, 6, 6, 6, 6, 4, 6, 8, 7, 4, 5, 10, 5, 5, 14, 5, 23, 11, 7, 17, 18, 11, 9,
-  14, 13, 11, 5, 7, 17
-};
-
-const char *any_db="*any*";	// Special symbol for check_access
->>>>>>> 333b4508
 
 /**
    @file sql_authorization.cc
@@ -1212,7 +1161,8 @@
     */
 
     if (!strcmp(acl_user->user, user) &&
-        !my_strcasecmp(system_charset_info, acl_user->host.get_host(), host)) {
+        grant_proc->host.compare_hostname(acl_user->host.get_host(),
+                                          acl_user->host.get_host())) {
       ulong proc_access = grant_proc->privs;
       if (proc_access != 0) {
         String key;
@@ -1245,7 +1195,7 @@
       would be wrong from a security point of view.
     */
     if (!strcmp(acl_user_user, user) &&
-        !my_strcasecmp(system_charset_info, acl_user_host, host)) {
+        grant_table->host.compare_hostname(acl_user_host, acl_user_host)) {
       ulong table_access = grant_table->privs;
       if ((table_access | grant_table->cols) != 0) {
         String q_name;
@@ -1331,7 +1281,7 @@
     */
 
     if (!strcmp(acl_user_user, acl_db_user) &&
-        !my_strcasecmp(system_charset_info, acl_user_host, acl_db_host)) {
+        acl_db->host.compare_hostname(acl_user_host, acl_user_host)) {
       ulong want_access = acl_db->access;
       if (want_access) {
         if (has_wildcard_characters({acl_db->db, strlen(acl_db->db)})) {
@@ -1926,7 +1876,6 @@
 
   if ((db != NULL) && (db != any_db)) {
     const ACL_internal_schema_access *access;
-<<<<<<< HEAD
     access = get_cached_schema_access(grant_internal_info, db);
     if (access) {
       switch (access->check(want_access, save_priv)) {
@@ -1938,6 +1887,7 @@
           DBUG_RETURN(false);
         case ACL_INTERNAL_ACCESS_DENIED:
           if (!no_errors) {
+            thd->diff_access_denied_errors++;
             my_error(ER_DBACCESS_DENIED_ERROR, MYF(0), sctx->priv_user().str,
                      sctx->priv_host().str, db);
           }
@@ -1949,34 +1899,6 @@
           */
           want_access &= ~(*save_priv);
           break;
-=======
-    access= get_cached_schema_access(grant_internal_info, db);
-    if (access)
-    {
-      switch (access->check(want_access, save_priv))
-      {
-      case ACL_INTERNAL_ACCESS_GRANTED:
-        /*
-          All the privileges requested have been granted internally.
-          [out] *save_privileges= Internal privileges.
-        */
-        DBUG_RETURN(FALSE);
-      case ACL_INTERNAL_ACCESS_DENIED:
-        if (! no_errors)
-        {
-          thd->diff_access_denied_errors++;
-          my_error(ER_DBACCESS_DENIED_ERROR, MYF(0),
-                   sctx->priv_user().str, sctx->priv_host().str, db);
-        }
-        DBUG_RETURN(TRUE);
-      case ACL_INTERNAL_ACCESS_CHECK_GRANT:
-        /*
-          Only some of the privilege requested have been granted internally,
-          proceed with the remaining bits of the request (want_access).
-        */
-        want_access&= ~(*save_priv);
-        break;
->>>>>>> 333b4508
       }
     }
   }
@@ -2090,10 +2012,12 @@
     Internal-priv)
   */
   DBUG_PRINT("error", ("Access denied"));
-  if (!no_errors)
+  if (!no_errors) {
+    thd->diff_access_denied_errors++;
     my_error(ER_DBACCESS_DENIED_ERROR, MYF(0), sctx->priv_user().str,
              sctx->priv_host().str,
              (db ? db : (thd->db().str ? thd->db().str : "unknown")));
+  }
   DBUG_RETURN(true);
 }
 
@@ -2462,8 +2386,6 @@
   while ((tmp_Str = str_list++)) {
     int error;
     GRANT_TABLE *grant_table;
-    DBUG_ASSERT(!acl_is_utility_user(tmp_Str->user.str,
-                                     tmp_Str->host.str, NULL));
 
     if (!(Str = get_current_user(thd, tmp_Str))) {
       result = true;
@@ -3019,30 +2941,10 @@
 
   /* go through users in user_list */
   grant_version++;
-<<<<<<< HEAD
   dynpriv_table = tables[ACL_TABLES::TABLE_DYNAMIC_PRIV].table;
   while ((target_user = str_list++)) {
     if (!(user = get_current_user(thd, target_user))) {
       error = true;
-=======
-
-  int result= 0;
-  bool is_partial_execution= false;
-  bool rollback_whole_statement= false;
-  while ((tmp_Str = str_list++))
-  {
-    if (acl_is_utility_user(tmp_Str->user.str, tmp_Str->host.str, NULL))
-    {
-      my_error(ER_NONEXISTING_GRANT, MYF(0),
-               tmp_Str->user.str, tmp_Str->host.str);
-      result= TRUE;
-      continue;
-    }
-
-    if (!(Str= get_current_user(thd, tmp_Str)))
-    {
-      result= TRUE;
->>>>>>> 333b4508
       continue;
     }
 
@@ -4008,46 +3910,9 @@
   return priv;
 }
 
-<<<<<<< HEAD
 /*
   Make a clear-text version of the requested privilege.
 */
-=======
-static int show_routine_grants(THD* thd, LEX_USER *lex_user, HASH *hash,
-                               const char *type, int typelen,
-                               char *buff, int buffsize)
-{
-  uint counter, index;
-  int error= 0;
-  Protocol *protocol= thd->get_protocol();
-  /* Add routine access */
-  for (index=0 ; index < hash->records ; index++)
-  {
-    const char *user, *host;
-    GRANT_NAME *grant_proc= (GRANT_NAME*) my_hash_element(hash, index);
-
-    if (!(user=grant_proc->user))
-      user= "";
-    if (!(host= grant_proc->host.get_host()))
-      host= "";
-
-    /*
-      We do not make SHOW GRANTS case-sensitive here (like REVOKE),
-      but make it case-insensitive because that's the way they are
-      actually applied, and showing fewer privileges than are applied
-      would be wrong from a security point of view.
-    */
-
-    if (!strcmp(lex_user->user.str,user) &&
-        grant_proc->host.compare_hostname(lex_user->host.str,
-                                          lex_user->host.str))
-    {
-      ulong proc_access= grant_proc->privs;
-      if (proc_access != 0)
-      {
-        String global(buff, buffsize, system_charset_info);
-        ulong test_access= proc_access & ~GRANT_ACL;
->>>>>>> 333b4508
 
 void get_privilege_desc(char *to, uint max_length, ulong access) {
   uint pos;
@@ -4322,7 +4187,6 @@
     my_error(ER_OPTION_PREVENTS_STATEMENT, MYF(0), "--skip-grant-tables");
     DBUG_RETURN(true);
   }
-<<<<<<< HEAD
   Acl_cache_lock_guard acl_cache_lock(thd, Acl_cache_lock_mode::READ_MODE);
   if (!acl_cache_lock.lock()) DBUG_RETURN(true);
 
@@ -4331,22 +4195,6 @@
     my_error(ER_NONEXISTING_GRANT, MYF(0), lex_user->user.str,
              lex_user->host.str);
     DBUG_RETURN(true);
-=======
-
-  LOCK_grant_read_guard lock(thd);
-  mysql_mutex_lock(&acl_cache->lock);
-
-  acl_user= find_acl_user(lex_user->host.str, lex_user->user.str, TRUE);
-  if (!acl_user ||
-      (acl_is_utility_user(acl_user->user, acl_user->host.get_host(), NULL)))
-  {
-    mysql_mutex_unlock(&acl_cache->lock);
-    lock.unlock();
-
-    my_error(ER_NONEXISTING_GRANT, MYF(0),
-             lex_user->user.str, lex_user->host.str);
-    DBUG_RETURN(TRUE);
->>>>>>> 333b4508
   }
 
   std::vector<Role_id> mandatory_roles;
@@ -4452,7 +4300,6 @@
   ACL_DB *acl_db;
   int revoked, result = 0;
 
-<<<<<<< HEAD
   /*
     Because acl_dbs shrink and may re-order as privileges are removed,
     removal occurs in a repeated loop until no more privileges are revoked.
@@ -4477,22 +4324,6 @@
           continue;
         } else if (ret < 0)
           return ret;  // Something went wrong
-=======
-    if (!strcmp(lex_user->user.str,user) &&
-        acl_db->host.compare_hostname(lex_user->host.str, lex_user->host.str))
-    {
-      want_access=acl_db->access;
-      if (want_access)
-      {
-        String db(buff,sizeof(buff),system_charset_info);
-        db.length(0);
-        db.append(STRING_WITH_LEN("GRANT "));
-
-        if (test_all_bits(want_access,(DB_ACLS & ~GRANT_ACL)))
-          db.append(STRING_WITH_LEN("ALL PRIVILEGES"));
-        else if (!(want_access & ~GRANT_ACL))
-          db.append(STRING_WITH_LEN("USAGE"));
->>>>>>> 333b4508
         else
           /*
             For the case when replace_db_table() returns 1 we continue
@@ -4526,7 +4357,6 @@
     @retval  < 0  Engine error.
 */
 
-<<<<<<< HEAD
 static int remove_column_access_privileges(THD *thd, TABLE *tables_priv_table,
                                            TABLE *columns_priv_table,
                                            const LEX_USER &lex_user) {
@@ -4570,99 +4400,6 @@
           */
           result = 1;
           revoked = true;
-=======
-    if (!strcmp(lex_user->user.str,user) &&
-        grant_table->host.compare_hostname(lex_user->host.str,
-                                           lex_user->host.str))
-    {
-      ulong table_access= grant_table->privs;
-      if ((table_access | grant_table->cols) != 0)
-      {
-        String global(buff, sizeof(buff), system_charset_info);
-        ulong test_access= (table_access | grant_table->cols) & ~GRANT_ACL;
-
-        global.length(0);
-        global.append(STRING_WITH_LEN("GRANT "));
-
-        if (test_all_bits(table_access, (TABLE_ACLS & ~GRANT_ACL)))
-          global.append(STRING_WITH_LEN("ALL PRIVILEGES"));
-        else if (!test_access)
-          global.append(STRING_WITH_LEN("USAGE"));
-        else
-        {
-          /* Add specific column access */
-          int found= 0;
-          ulong j;
-
-          for (counter= 0, j= SELECT_ACL; j <= TABLE_ACLS; counter++, j<<= 1)
-          {
-            if (test_access & j)
-            {
-              if (found)
-                global.append(STRING_WITH_LEN(", "));
-              found= 1;
-              global.append(command_array[counter],command_lengths[counter]);
-
-              if (grant_table->cols)
-              {
-                uint found_col= 0;
-                for (uint col_index=0 ;
-                     col_index < grant_table->hash_columns.records ;
-                     col_index++)
-                {
-                  GRANT_COLUMN *grant_column = (GRANT_COLUMN*)
-                    my_hash_element(&grant_table->hash_columns,col_index);
-                  if (grant_column->rights & j)
-                  {
-                    if (!found_col)
-                    {
-                      found_col= 1;
-                      /*
-                        If we have a duplicated table level privilege, we
-                        must write the access privilege name again.
-                      */
-                      if (table_access & j)
-                      {
-                        global.append(STRING_WITH_LEN(", "));
-                        global.append(command_array[counter],
-                                      command_lengths[counter]);
-                      }
-                      global.append(STRING_WITH_LEN(" ("));
-                    }
-                    else
-                      global.append(STRING_WITH_LEN(", "));
-                    global.append(grant_column->column,
-                                  grant_column->key_length,
-                                  system_charset_info);
-                  }
-                }
-                if (found_col)
-                  global.append(')');
-              }
-            }
-          }
-        }
-        global.append(STRING_WITH_LEN(" ON "));
-        append_identifier(thd, &global, grant_table->db,
-                          strlen(grant_table->db));
-        global.append('.');
-        append_identifier(thd, &global, grant_table->tname,
-                          strlen(grant_table->tname));
-        global.append(STRING_WITH_LEN(" TO '"));
-        global.append(lex_user->user.str, lex_user->user.length,
-                      system_charset_info);
-        global.append(STRING_WITH_LEN("'@'"));
-        // host and lex_user->host are equal except for case
-        global.append(host, strlen(host), system_charset_info);
-        global.append('\'');
-        if (table_access & GRANT_ACL)
-          global.append(STRING_WITH_LEN(" WITH GRANT OPTION"));
-        protocol->start_row();
-        protocol->store(global.ptr(),global.length(),global.charset());
-        if (protocol->end_row())
-        {
-          error= -1;
->>>>>>> 333b4508
           break;
         } else {
           if (!grant_table->cols) {
@@ -5233,24 +4970,11 @@
          my_strcasecmp(system_charset_info, curr_host, host)))
       continue;
 
-<<<<<<< HEAD
     want_access = acl_user->access;
     if (!(want_access & GRANT_ACL)) is_grantable = "NO";
 
     strxmov(buff, "'", user, "'@'", host, "'", NullS);
     if (!(want_access & ~GRANT_ACL)) {
-=======
-    if (acl_is_utility_user(user, host, NULL))
-      continue;
-
-    want_access= acl_user->access;
-    if (!(want_access & GRANT_ACL))
-      is_grantable= "NO";
-
-    strxmov(buff,"'",user,"'@'",host,"'",NullS);
-    if (!(want_access & ~GRANT_ACL))
-    {
->>>>>>> 333b4508
       if (update_schema_privilege(thd, table, buff, 0, 0, 0, 0,
                                   STRING_WITH_LEN("USAGE"), is_grantable)) {
         error = 1;
@@ -5517,7 +5241,6 @@
 
         This is more user friendly, in particular for tools.
 
-<<<<<<< HEAD
         EVENT_ACL is not fine grained enough to differentiate:
         - creating / updating / deleting events
         - viewing existing events
@@ -5525,16 +5248,6 @@
       if (!is_infoschema_db(db) && !is_perfschema_db(db) &&
           check_access(thd, EVENT_ACL, db, NULL, NULL, 0, 0))
         return true;
-=======
-    if (!thd->col_access && check_grant_db(thd, dst_db_name))
-    {
-      thd->diff_access_denied_errors++;
-      my_error(ER_DBACCESS_DENIED_ERROR, MYF(0),
-               thd->security_context()->priv_user().str,
-               thd->security_context()->priv_host().str,
-               dst_db_name);
-      return TRUE;
->>>>>>> 333b4508
     }
     // Fall through
     case SQLCOM_SHOW_TABLES:
@@ -5549,6 +5262,7 @@
         return true;
 
       if (!thd->col_access && check_grant_db(thd, dst_db_name)) {
+        thd->diff_access_denied_errors++;
         my_error(ER_DBACCESS_DENIED_ERROR, MYF(0),
                  thd->security_context()->priv_user().str,
                  thd->security_context()->priv_host().str, dst_db_name);
@@ -5615,7 +5329,6 @@
   char command[128];
   if (thd->security_context()->check_access(want_access, true)) DBUG_RETURN(0);
   get_privilege_desc(command, sizeof(command), want_access);
-  thd->diff_access_denied_errors++;
   my_error(ER_SPECIFIC_ACCESS_DENIED_ERROR, MYF(0), command);
   DBUG_RETURN(1);
 }
