--- conflicted
+++ resolved
@@ -463,7 +463,6 @@
   {
     switch (command)
     {
-<<<<<<< HEAD
       case SQLCOM_CREATE_USER:
       {
         /*
@@ -477,22 +476,6 @@
         break;
       }
       case SQLCOM_ALTER_USER:
-=======
-      /* If no plugin is given, get existing plugin */
-      if (!Str->uses_identified_with_clause)
-        Str->plugin= acl_user->plugin;
-      /*
-        always check for password expire/interval attributes as there is no
-        way to differentiate NEVER EXPIRE and EXPIRE DEFAULT scenario
-      */
-      if (Str->alter_status.update_password_expired_fields)
-        what_to_set|= PASSWORD_EXPIRE_ATTR;
-    }
-    else
-    {
-      /* if IDENTIFIED WITH is not specified set plugin from cache */
-      if (!Str->uses_identified_with_clause)
->>>>>>> 3df2bc16
       {
         if (!Str->uses_identified_with_clause)
         {
@@ -509,12 +492,14 @@
             password so we can force password change on next login
           */
           Str->alter_status.update_password_expired_column= true;
+          what_to_set|= PASSWORD_EXPIRE_ATTR;
         }
         /*
           always check for password expire/interval attributes as there is no
           way to differentiate NEVER EXPIRE and EXPIRE DEFAULT scenario
         */
-        what_to_set|= PASSWORD_EXPIRE_ATTR;
+        if (Str->alter_status.update_password_expired_fields)
+          what_to_set|= PASSWORD_EXPIRE_ATTR;
         break;
       }
       default:
