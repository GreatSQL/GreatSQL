/* Copyright (c) 2000, 2017, Oracle and/or its affiliates. All rights reserved.
   This program is free software; you can redistribute it and/or modify
   it under the terms of the GNU General Public License as published by
   the Free Software Foundation; version 2 of the License.

   This program is distributed in the hope that it will be useful,
   but WITHOUT ANY WARRANTY; without even the implied warranty of
   MERCHANTABILITY or FITNESS FOR A PARTICULAR PURPOSE.  See the
   GNU General Public License for more details.

   You should have received a copy of the GNU General Public License
   along with this program; if not, write to the Free Software
   Foundation, Inc., 51 Franklin St, Fifth Floor, Boston, MA 02110-1301  USA */

#include <string.h>
#include <sys/types.h>
#include <algorithm>
#include <memory>
#include <set>
#include <string>
#include <unordered_map>
#include <vector>

#include "lex_string.h"
#include "m_ctype.h"
#include "m_string.h"
#include "map_helpers.h"
#include "my_alloc.h"
#include "my_compiler.h"
#include "my_dbug.h"
#include "my_inttypes.h"
#include "my_loglevel.h"
#include "my_sqlcommand.h"
#include "my_sys.h"
#include "mysql/components/services/log_shared.h"
#include "mysql/plugin.h"
#include "mysql/plugin_auth.h"
#include "mysql/psi/psi_base.h"
#include "mysql/service_my_snprintf.h"
#include "mysql/udf_registration_types.h"
#include "mysql_com.h"
#include "mysqld_error.h"
#include "password.h"                   /* my_make_scrambled_password */
#include "sql/auth/auth_acls.h"
#include "sql/auth/auth_common.h"
#include "sql/auth/dynamic_privilege_table.h"
#include "sql/auth/sql_security_ctx.h"
#include "sql/item.h"
#include "sql/key.h"
#include "sql/log_event.h"              /* append_query_string */
#include "sql/protocol.h"
#include "sql/sql_class.h"
#include "sql/sql_connect.h"
#include "sql/sql_const.h"
#include "sql/sql_error.h"
#include "sql/sql_lex.h"
#include "sql/sql_list.h"
#include "sql/sql_parse.h"              /* check_access */
#include "sql/sql_plugin.h"             /* lock_plugin_data etc. */
#include "sql/sql_plugin_ref.h"
#include "sql/system_variables.h"
#include "sql/table.h"
#include "sql_string.h"
#include "violite.h"
                                        /* key_restore */

#include "prealloced_array.h"
#include "sql/auth/auth_internal.h"
#include "sql/auth/sql_auth_cache.h"
#include "sql/auth/sql_authentication.h"
#include "sql/auth/sql_user_table.h"
#include "sql/current_thd.h"
#include "sql/derror.h"                 /* ER_THD */
#include "sql/log.h"
#include "sql/mysqld.h"
#include "sql/sys_vars_shared.h"

/**
  Auxiliary function for constructing a  user list string.
  This function is used for error reporting and logging.

  @param thd     Thread context
  @param str     A String to store the user list.
  @param user    A LEX_USER which will be appended into user list.
  @param comma   If TRUE, append a ',' before the the user.
  @param ident   If TRUE, append ' IDENTIFIED BY/WITH...' after the user,
                 if the given user has credentials set with 'IDENTIFIED BY/WITH'
 */
void append_user(THD *thd, String *str, LEX_USER *user, bool comma= true,
                 bool ident= false)
{
  String from_user(user->user.str, user->user.length, system_charset_info);
  String from_plugin(user->plugin.str, user->plugin.length, system_charset_info);
  String from_auth(user->auth.str, user->auth.length, system_charset_info);
  String from_host(user->host.str, user->host.length, system_charset_info);

  if (comma)
    str->append(',');
  append_query_string(thd, system_charset_info, &from_user, str);
  str->append(STRING_WITH_LEN("@"));
  append_query_string(thd, system_charset_info, &from_host, str);

  if (ident)
  {
    if (user->plugin.str && (user->plugin.length > 0) &&
        memcmp(user->plugin.str, native_password_plugin_name.str,
               user->plugin.length))
    {
      /**
          The plugin identifier is allowed to be specified,
          both with and without quote marks. We log it with
          quotes always.
        */
      str->append(STRING_WITH_LEN(" IDENTIFIED WITH "));
      append_query_string(thd, system_charset_info, &from_plugin, str);

      if (user->auth.str && (user->auth.length > 0))
      {
        str->append(STRING_WITH_LEN(" AS "));
        append_query_string(thd, system_charset_info, &from_auth, str);
      }
    }
    else if (user->auth.str)
    {
      str->append(STRING_WITH_LEN(" IDENTIFIED BY PASSWORD '"));
      if (user->uses_identified_by_password_clause ||
          user->uses_authentication_string_clause)
      {
        str->append(user->auth.str, user->auth.length);
        str->append("'");
      }
      else
      {
        /*
          Password algorithm is chosen based on old_passwords variable or
          TODO the new password_algorithm variable.
          It is assumed that the variable hasn't changed since parsing.
        */
        if (thd->variables.old_passwords == 0)
        {
          /*
            my_make_scrambled_password_sha1() requires a target buffer size of
            SCRAMBLED_PASSWORD_CHAR_LENGTH + 1.
            The extra character is for the probably originate from either '\0'
            or the initial '*' character.
          */
          char tmp[SCRAMBLED_PASSWORD_CHAR_LENGTH + 1];
          my_make_scrambled_password_sha1(tmp, user->auth.str,
                                          user->auth.length);
          str->append(tmp);
        }
        else
        {
          /*
            With old_passwords == 2 the scrambled password will be binary.
          */
          DBUG_ASSERT(thd->variables.old_passwords = 2);
          str->append("<secret>");
        }
        str->append("'");
      }
    }
  }
}

void append_user_new(THD *thd, String *str, LEX_USER *user, bool comma= true)
{
  String from_user(user->user.str, user->user.length, system_charset_info);
  String from_plugin(user->plugin.str, user->plugin.length, system_charset_info);
  String default_plugin(default_auth_plugin_name.str,
                        default_auth_plugin_name.length, system_charset_info);
  String from_auth(user->auth.str, user->auth.length, system_charset_info);
  String from_host(user->host.str, user->host.length, system_charset_info);

  if (comma)
    str->append(',');
  append_query_string(thd, system_charset_info, &from_user, str);
  str->append(STRING_WITH_LEN("@"));
  append_query_string(thd, system_charset_info, &from_host, str);

  /* CREATE USER is always rewritten with IDENTIFIED WITH .. AS */
  if (thd->lex->sql_command == SQLCOM_CREATE_USER)
  {
    str->append(STRING_WITH_LEN(" IDENTIFIED WITH "));
    if (user->plugin.length > 0)
      append_query_string(thd, system_charset_info, &from_plugin, str);
    else
      append_query_string(thd, system_charset_info, &default_plugin, str);
    if (user->auth.length > 0)
    {
      str->append(STRING_WITH_LEN(" AS "));
      if (thd->lex->contains_plaintext_password)
      {
        str->append("'");
        str->append(STRING_WITH_LEN("<secret>"));
        str->append("'");
      }
      else
        append_query_string(thd, system_charset_info, &from_auth, str);
    }
  }
  else
  {
    if (user->uses_identified_by_clause ||
        user->uses_identified_with_clause ||
        user->uses_identified_by_password_clause)
    {
      str->append(STRING_WITH_LEN(" IDENTIFIED WITH "));
      if (user->plugin.length > 0)
        append_query_string(thd, system_charset_info, &from_plugin, str);
      else
        append_query_string(thd, system_charset_info, &default_plugin, str);
      if (user->auth.length > 0)
      {
        str->append(STRING_WITH_LEN(" AS "));
        if (thd->lex->contains_plaintext_password)
        {
          str->append("'");
          str->append(STRING_WITH_LEN("<secret>"));
          str->append("'");
        }
        else
          append_query_string(thd, system_charset_info, &from_auth, str);
      }
    }
  }
}


extern bool initialized;

/*
 Enumeration of various ACL's and Hashes used in handle_grant_struct()
*/
enum enum_acl_lists
{
  USER_ACL= 0,
  DB_ACL,
  COLUMN_PRIVILEGES_HASH,
  PROC_PRIVILEGES_HASH,
  FUNC_PRIVILEGES_HASH,
  PROXY_USERS_ACL
};

int check_change_password(THD *thd, const char *host, const char *user,
                          const char *new_password, size_t new_password_len)
{
  Security_context *sctx;
  if (!initialized)
  {
    my_error(ER_OPTION_PREVENTS_STATEMENT, MYF(0), "--skip-grant-tables");
    return(1);
  }

  sctx= thd->security_context();
  if (!thd->slave_thread &&
      (strcmp(sctx->user().str, user) ||
       my_strcasecmp(system_charset_info, host,
                     sctx->priv_host().str)))
  {
    if (sctx->password_expired())
    {
      my_error(ER_MUST_CHANGE_PASSWORD, MYF(0));
      return(1);
    }
    if (check_access(thd, UPDATE_ACL, "mysql", NULL, NULL, 1, 0))
      return(1);
  }
  if (!thd->slave_thread &&
      likely((get_server_state() == SERVER_OPERATING)) &&
      !strcmp(thd->security_context()->priv_user().str,""))
  {
    my_error(ER_PASSWORD_ANONYMOUS_USER, MYF(0));
    return(1);
  }

  return(0);
}

/**
  Auxiliary function for constructing CREATE USER sql for a given user.

  @param thd          Thread context
  @param user_name    user for which the sql should be constructed.

  @retval
    0         OK.
    1         Error.
 */

bool mysql_show_create_user(THD *thd, LEX_USER *user_name)
{
  int error= 0;
  ACL_USER *acl_user;
  LEX *lex= thd->lex;
  Protocol *protocol= thd->get_protocol();
  USER_RESOURCES tmp_user_resource;
  enum SSL_type ssl_type;
  char *ssl_cipher, *x509_issuer, *x509_subject;
  char buff[256];
  Item_string *field= NULL;
  List<Item> field_list;
  String sql_text(buff,sizeof(buff),system_charset_info);
  LEX_ALTER alter_info;
  List_of_auth_id_refs default_roles;
  List<LEX_USER> *old_default_roles= lex->default_roles;

  DBUG_ENTER("mysql_show_create_user");
  Acl_cache_lock_guard acl_cache_lock(thd, Acl_cache_lock_mode::READ_MODE);
  if (!acl_cache_lock.lock())
    DBUG_RETURN(true);

  if (!(acl_user= find_acl_user(user_name->host.str, user_name->user.str, TRUE)))
  {
    String wrong_users;
    append_user(thd, &wrong_users, user_name, wrong_users.length() > 0, false);
    my_error(ER_CANNOT_USER, MYF(0), "SHOW CREATE USER",
             wrong_users.c_ptr_safe());
    DBUG_RETURN(true);
  }
  /* fill in plugin, auth_str from acl_user */
  user_name->auth.str= acl_user->auth_string.str;
  user_name->auth.length= acl_user->auth_string.length;
  user_name->plugin= acl_user->plugin;
  user_name->uses_identified_by_clause= true;
  user_name->uses_identified_with_clause= false;
  user_name->uses_identified_by_password_clause= false;
  user_name->uses_authentication_string_clause= false;

  /* make a copy of user resources, ssl and password expire attributes */
  tmp_user_resource= lex->mqh;
  lex->mqh= acl_user->user_resource;

  /* Set specified_limits flags so user resources are shown properly. */
  if (lex->mqh.user_conn)
    lex->mqh.specified_limits|= USER_RESOURCES::USER_CONNECTIONS;
  if (lex->mqh.questions)
    lex->mqh.specified_limits|= USER_RESOURCES::QUERIES_PER_HOUR;
  if (lex->mqh.updates)
    lex->mqh.specified_limits|= USER_RESOURCES::UPDATES_PER_HOUR;
  if (lex->mqh.conn_per_hour)
    lex->mqh.specified_limits|= USER_RESOURCES::CONNECTIONS_PER_HOUR;

  ssl_type= lex->ssl_type;
  ssl_cipher= lex->ssl_cipher;
  x509_issuer= lex->x509_issuer;
  x509_subject= lex->x509_subject;

  lex->ssl_type= acl_user->ssl_type;
  lex->ssl_cipher= const_cast<char*>(acl_user->ssl_cipher);
  lex->x509_issuer= const_cast<char*>(acl_user->x509_issuer);
  lex->x509_subject= const_cast<char*>(acl_user->x509_subject);

  alter_info= lex->alter_password;

  lex->alter_password.update_password_expired_column= acl_user->password_expired;
  lex->alter_password.use_default_password_lifetime= acl_user->use_default_password_lifetime;
  lex->alter_password.expire_after_days= acl_user->password_lifetime;
  lex->alter_password.update_account_locked_column= true;
  lex->alter_password.account_locked= acl_user->account_locked;
  lex->alter_password.update_password_expired_fields= true;

  lex->alter_password.password_history_length= acl_user->password_history_length;
  lex->alter_password.use_default_password_history=
    acl_user->use_default_password_history;
  lex->alter_password.update_password_history=
    !acl_user->use_default_password_history;

  lex->alter_password.password_reuse_interval= acl_user->password_reuse_interval;
  lex->alter_password.use_default_password_reuse_interval=
    acl_user->use_default_password_reuse_interval;
  lex->alter_password.update_password_reuse_interval=
    !acl_user->use_default_password_reuse_interval;

  /* send the metadata to client */
  field=new Item_string("",0,&my_charset_latin1);
  field->max_length=256;
  strxmov(buff,"CREATE USER for ",user_name->user.str,"@",
          user_name->host.str,NullS);
  field->item_name.set(buff);
  field_list.push_back(field);
  if (thd->send_result_metadata(&field_list,
                                Protocol::SEND_NUM_ROWS | Protocol::SEND_EOF))
  {
    error= 1;
    goto err;
  }
  sql_text.length(0);
  if (lex->sql_command == SQLCOM_SHOW_CREATE_USER ||
      lex->sql_command == SQLCOM_CREATE_USER)
  {
    /*
      Recreate LEX for default roles given an ACL_USER. This will later be used
      by rewrite_default_roles() called from mysql_rewrite_create_alter_user()
      below.
    */
    get_default_roles(create_authid_from(acl_user), &default_roles);
    if (default_roles.size() > 0)
    {
      LEX_STRING *tmp_user= nullptr;
      LEX_STRING *tmp_host= nullptr;
      /*
        Make sure we reallocate the default_roles list when using it outside of
        parser code so it has the same mem root as its items.
      */
      lex->default_roles= new (thd->mem_root) List<LEX_USER>;
      for (auto &&role : default_roles)
      {
        if (!(tmp_user= thd->make_lex_string(tmp_user, role.first.str,
                                  role.first.length, true)) ||
            !(tmp_host= thd->make_lex_string(tmp_host, role.second.str,
                                  role.second.length, true)))
        {
          error= 1;
          goto err;
        }
        LEX_USER *lex_role= LEX_USER::alloc(thd, tmp_user, tmp_host);
        if (lex_role == 0)
        {
          error= 1;
          goto err;
        }
        lex->default_roles->push_back(lex_role);
      }
    }
  }
  lex->users_list.push_back(user_name);
  mysql_rewrite_create_alter_user(thd, &sql_text);
  /* send the result row to client */
  protocol->start_row();
  protocol->store(sql_text.ptr(),sql_text.length(),sql_text.charset());
  if (protocol->end_row())
  {
    error= 1;
    goto err;
  }

err:
  lex->default_roles= old_default_roles;
  /* restore user resources, ssl and password expire attributes */
  lex->mqh= tmp_user_resource;
  lex->ssl_type= ssl_type;
  lex->ssl_cipher= ssl_cipher;
  lex->x509_issuer= x509_issuer;
  lex->x509_subject= x509_subject;

  lex->alter_password= alter_info;
  my_eof(thd);
  DBUG_RETURN(error);
}


#include "sql/tztime.h"                 // Time_zone

/**
  Perform credentials history check and update the password history table

  Note that the data for the checks are extracted from LEX_USER. So these
  need to be up to date in all cases.

  How credential history checks are performed:
  ~~~
  count= 0;
  FOR SELECT * FROM mysql.password_history ORDER BY USER,HOST,TS DESC
    WHERE USER=::current_user AND HOST=::current_host
  {
     if (count >= ::password_history && (NOW() - ts) > ::password_reuse_time)
     {
       delete row;
       continue;
     }

     if (CRED was produced by ::password)
       signal("wrong password");

     count = count + 1;
  }

  INSERT INTO mysql.password_history (USER,HOST,TS,CRED)
    VALUES (::current_user, ::current_host, NOW(), ::hashed_password);
  ~~~

  @param thd      The current thread
  @param user     The user account user to operate on
  @param host     The user acount host to operate on
  @param password_history The effective password history value
  @param password_reuse_interval The effective password reuse interval value
  @param auth     auth plugin to use for verification
  @param cleartext  the clear text password supplied
  @param cleartext_length length of cleartext password
  @param cred_hash hash of the credential to be inserted into the history
  @param cred_hash_length length of cred_hash
  @param history_table  The opened history table
  @param what_to_set   The mask of what to set
  @retval false   Password is OK
  @retval true    Password is not OK
*/
static bool
auth_verify_password_history(THD *thd,
                             LEX_CSTRING *user,
                             LEX_CSTRING *host,
                             uint32 password_history,
                             long password_reuse_interval,
                             st_mysql_auth *auth,
                             const char *cleartext,
                             unsigned int cleartext_length,
                             const char *cred_hash,
                             unsigned int cred_hash_length,
                             TABLE_LIST *history_table,
                             ulong what_to_set)
{
  TABLE *table= history_table->table;
  uchar user_key[MAX_KEY_LENGTH];
  uint key_prefix_length;
  int error;
  Field *user_field, *host_field, *ts_field, *cred_field;
  bool result= false;

  Acl_table_intact intact(thd);

  if (!table)
  {
    if ((password_history || password_reuse_interval) && cred_hash_length)
    {
      /* fail if there's no history table and we need to update it */
      my_error(ER_NO_SUCH_TABLE, MYF(0), "mysql", "password_history");
      return true;
    }
    /* threat missing table as absent and empty otherwise */
    return false;
  }

  /* all good: we don't handle empty passwords in history */
  if (!cleartext_length && !cred_hash_length)
    return false;

  /* invalid table causes verification to fail */
  if (intact.check(history_table->table, ACL_TABLES::TABLE_PASSWORD_HISTORY))
    return true;

  user_field= table->field[MYSQL_PASSWORD_HISTORY_FIELD_USER];
  host_field= table->field[MYSQL_PASSWORD_HISTORY_FIELD_HOST];
  ts_field= table->field[MYSQL_PASSWORD_HISTORY_FIELD_PASSWORD_TIMESTAMP];
  cred_field= table->field[MYSQL_PASSWORD_HISTORY_FIELD_PASSWORD];

  table->use_all_columns();

  /* create the search key on user and host */
  user_field->store(user->str, user->length, system_charset_info);
  host_field->store(host->str, host->length, system_charset_info);
  key_prefix_length= (table->key_info->key_part[0].store_length +
                      table->key_info->key_part[1].store_length);
  key_copy(user_key, table->record[0], table->key_info, key_prefix_length);

  uint32 count= 0;

  int rc=table->file->ha_index_init(0, true);

  if (rc)
  {
    table->file->print_error(rc, MYF(0));
    result= true;
    goto end;
  }


  /* find the first matching record by the first 2 fields of a key */
  error= table->file->ha_index_read_idx_map(table->record[0], 0,
                                            user_key,
                                            (key_part_map)((1L << 0) | (1L << 1)),
                                            HA_READ_KEY_EXACT);

  /* fetch the current day */
  MYSQL_TIME tm_now;
  long now_day;
  thd->time_zone()->gmt_sec_to_TIME(&tm_now, thd->query_start_timeval_trunc(6));
  now_day= calc_daynr(tm_now.year, tm_now.month, tm_now.day);

  /* iterate over the password history rows for the user */
  while (!error)
  {
    MYSQL_TIME ts_val;
    char outbuf[MAX_FIELD_WIDTH]={ 0 };
    long ts_day, date_diff;
    String cred_val(&outbuf[0], sizeof(outbuf), &my_charset_bin);
    int is_error= 0;

    /* fetch the recorded time */
    if (ts_field->get_date(&ts_val, 0))
      goto get_next_row;

    /* convert to a day number */
    ts_day= calc_daynr(ts_val.year, ts_val.month, ts_val.day);

    /* get the difference in days */
    date_diff= now_day - ts_day;

    count++;

    /*
       We check everything that's in any range, including the last row(s)
    */
    if (count <= password_history || date_diff < password_reuse_interval)
    {
      /* fetch the cred field */
      cred_field->val_str(&cred_val);

      /*
        Check if the password matches the stored hash.
        There can't possibly be a match when we're altering the plugin
        used. So we check for that and just delete the rows in this case.
        But we still check the validity of the hash in case someone has
        tampered with the history table manually.
      */
      if (cleartext_length && cleartext &&
          0 == (what_to_set & DIFFERENT_PLUGIN_ATTR) &&
          (auth->authentication_flags & AUTH_FLAG_USES_INTERNAL_STORAGE) &&
          auth->validate_authentication_string &&
          !auth->validate_authentication_string(cred_val.c_ptr_safe(),
                                               (unsigned) cred_val.length()) &&
          auth->compare_password_with_hash &&
          !auth->compare_password_with_hash(cred_val.c_ptr_safe(),
                                            (unsigned long) cred_val.length(),
                                            cleartext,
                                            (unsigned long) cleartext_length,
                                            &is_error) &&
          !is_error)
      {
        my_error(ER_CREDENTIALS_CONTRADICT_TO_HISTORY, MYF(0),
                 user->length, user->str,
                 host->length, host->str);
        /* password found in history */
        result= true;
        goto end;
      }
    }

    /*
      Delete all rows outside all check ranges, including the last row in
      history range count, since we're to add another one.
    */
    if ((count >= password_history &&
        (!password_reuse_interval || date_diff > password_reuse_interval)) ||
        0L != (what_to_set & DIFFERENT_PLUGIN_ATTR))
    {
      int ignore_error;
      /* delete and go on, even if there's an error deleting */
      if (0 != (ignore_error = table->file->ha_delete_row(table->record[0])))
        table->file->print_error(ignore_error, MYF(0));
      goto get_next_row;
    }


get_next_row:
    error= table->file->ha_index_next_same(table->record[0], user_key, key_prefix_length);
  }

  /* something went wrong reading */
  if (error != HA_ERR_KEY_NOT_FOUND && error != HA_ERR_END_OF_FILE)
  {
    table->file->print_error(error, MYF(0));
    result= true;
    goto end;
  }

  /* Update the history if a hash is supplied and the plugin supports it */
  if ((password_history || password_reuse_interval) && cred_hash_length
      && (auth->authentication_flags & AUTH_FLAG_USES_INTERNAL_STORAGE))
  {
    /* add history if needed */
    restore_record(table, s->default_values);
    table->field[MYSQL_PASSWORD_HISTORY_FIELD_USER]->store(user->str, user->length,
                                                           system_charset_info);
    table->field[MYSQL_PASSWORD_HISTORY_FIELD_HOST]->store(host->str, host->length,
                                                           system_charset_info);
    table->field[MYSQL_PASSWORD_HISTORY_FIELD_PASSWORD_TIMESTAMP]->store_time(&tm_now);
    table->field[MYSQL_PASSWORD_HISTORY_FIELD_PASSWORD]->store(cred_hash, cred_hash_length,
                                                               &my_charset_utf8_bin);
    table->field[MYSQL_PASSWORD_HISTORY_FIELD_PASSWORD]->set_notnull();

    if (0 != (error= table->file->ha_write_row(table->record[0])))
    {
      table->file->print_error(error, MYF(0));
      result= true;
    }
  }
end:
  if (table->file->inited != handler::NONE)
  {
    int rc= table->file->ha_index_end();

    if (rc)
    {
      /* purecov: begin inspected */
      table->file->print_error(rc, MYF(ME_ERRORLOG));
      DBUG_ASSERT(false);
      /* purecov: end */
    }
  }
  return result;
}


/**
  Updates the password history table for cases of deleting or renaming users

  This function, unline the other "update" functions does not handle the
  addition of new data. That's done by auth_verify_password_history().
  The function only handles renames and deletes of user accounts.
  It does not go via the normal non-mysql.user handle_grant_data() route
  since there is a (partial) key on user/host and hence no need to do a
  full table scan.

  @param thd the execution context
  @param tables the list of opened ACL tables
  @param drop true if it's a drop operation
  @param user_from the user to rename from or the user to drop
  @param user_to the user to rename to or the user to add
  @param[out] row_existed set to true if row matching user_from existed
  @retval true operation failed
  @retval false success
*/

static bool
handle_password_history_table(THD *thd, TABLE_LIST *tables, bool drop,
                              LEX_USER *user_from, LEX_USER *user_to,
                              bool *row_existed)
{
  bool result= false;
  TABLE *table= tables[ACL_TABLES::TABLE_PASSWORD_HISTORY].table;
  uchar user_key[MAX_KEY_LENGTH];
  uint key_prefix_length;
  int error;
  Field *user_field, *host_field;

  Acl_table_intact table_intact(thd);

  *row_existed= false;

  if (!table)
  {
    /* table not preset is considered empty if not adding to it */
    return false;
  }

  if (table_intact.check(table, ACL_TABLES::TABLE_PASSWORD_HISTORY))
  {
    result= true;
    goto end;
  }

  user_field= table->field[MYSQL_PASSWORD_HISTORY_FIELD_USER];
  host_field= table->field[MYSQL_PASSWORD_HISTORY_FIELD_HOST];

  table->use_all_columns();

  /* create the search key on user and host */
  user_field->store(user_from->user.str, user_from->user.length,
                    system_charset_info);
  host_field->store(user_from->host.str, user_from->host.length,
                    system_charset_info);
  key_prefix_length= (table->key_info->key_part[0].store_length +
                      table->key_info->key_part[1].store_length);
  key_copy(user_key, table->record[0], table->key_info, key_prefix_length);

  int rc;

  rc=table->file->ha_index_init(0, true);

  if (rc)
  {
    table->file->print_error(rc, MYF(0));
    result= true;
    goto end;
  }


  /* find the first matching record by host/user key prefix */
  error= table->file->ha_index_read_idx_map(table->record[0], 0,
                                            user_key,
                                            (key_part_map) ((1L << 0) | (1L << 1)),
                                            HA_READ_KEY_EXACT);

  /* iterate over the password history rows for the user */
  while (!error)
  {
    /* found at least 1 row */
    if (!*row_existed)
    {
      *row_existed= true;
      /* no need to look for more rows if not updating */
      if (!drop && !user_to)
      {
        /* mark the cursor as being at end */
        error= HA_ERR_KEY_NOT_FOUND;
        break;
      }
    }

    if (drop)
    {
      /* if we're dropping, delete the row */
      if (0 != (error = table->file->ha_delete_row(table->record[0])))
        break;
    }
    else if (user_to)
    {
      /* we're renaming, set the new user/host values */
      store_record(table, record[1]);
      table->field[MYSQL_PASSWORD_HISTORY_FIELD_USER]->store(user_to->user.str,
                                                             user_to->user.length,
                                                             system_charset_info);
      table->field[MYSQL_PASSWORD_HISTORY_FIELD_HOST]->store(user_to->host.str,
                                                             user_to->host.length,
                                                             system_charset_info);
      error= table->file->ha_update_row(table->record[1], table->record[0]);
      if (error)
        break;
    }
    error= table->file->ha_index_next_same(table->record[0], user_key, key_prefix_length);
  }
  /* something went wrong reading */
  if (error != HA_ERR_KEY_NOT_FOUND && error != HA_ERR_END_OF_FILE)
  {
    table->file->print_error(error, MYF(0));
    result= true;
  }

end:
  if (table->file->inited != handler::NONE)
  {
    int rc= table->file->ha_index_end();

    if (rc)
    {
      /* purecov: begin inspected */
      table->file->print_error(rc, MYF(ME_ERRORLOG));
      DBUG_ASSERT(false);
      /* purecov: end */
    }
  }
  return result;
}

/**
   This function does following:
   1. Convert plain text password to hash and update the same in
      user definition.
   2. Validate hash string if specified in user definition.
   3. Identify what all fields needs to be updated in mysql.user
      table based on user definition.

   If the is_role flag is set, the password validation is not used.

  @param thd          Thread context
  @param Str          user on which attributes has to be applied
  @param what_to_set  User attributes
  @param is_privileged_user     Whether caller has CREATE_USER_ACL
                                or UPDATE_ACL over mysql.*
<<<<<<< HEAD
  @param is_role      CREATE ROLE was used to create the authid.
  @param history_table          The table to verify history against.
  @param[out] history_check_done  Set to on if the history table is updated
=======
  @param cmd          Command information
>>>>>>> 8d4c5980

  @retval 0 ok
  @retval 1 ERROR;
*/

bool set_and_validate_user_attributes(THD *thd,
                                      LEX_USER *Str,
                                      ulong &what_to_set,
                                      bool is_privileged_user,
<<<<<<< HEAD
                                      bool is_role,
                                      TABLE_LIST *history_table,
                                      bool *history_check_done)
=======
                                      const char * cmd)
>>>>>>> 8d4c5980
{
  bool user_exists= false;
  ACL_USER *acl_user;
  plugin_ref plugin= NULL;
  char outbuf[MAX_FIELD_WIDTH]= {0};
  unsigned int buflen= MAX_FIELD_WIDTH, inbuflen;
  const char *inbuf;
  char *password= NULL;
  enum_sql_command command= thd->lex->sql_command;

  what_to_set= 0;
  if (history_check_done)
    *history_check_done= false;
  /* update plugin,auth str attributes */
  if (Str->uses_identified_by_clause ||
      Str->uses_identified_by_password_clause ||
      Str->uses_identified_with_clause ||
      Str->uses_authentication_string_clause)
    what_to_set|= PLUGIN_ATTR;
  else
    what_to_set|= DEFAULT_AUTH_ATTR;

  /* update ssl attributes */
  if (thd->lex->ssl_type != SSL_TYPE_NOT_SPECIFIED)
    what_to_set|= SSL_ATTR;
  /* update connection attributes */
  if (thd->lex->mqh.specified_limits)
    what_to_set|= RESOURCE_ATTR;

  if ((acl_user= find_acl_user(Str->host.str, Str->user.str, TRUE)))
    user_exists= true;

  /* copy password expire attributes to individual user */
  Str->alter_status= thd->lex->alter_password;

  mysql_mutex_lock(&LOCK_password_history);
  Str->alter_status.password_history_length= Str->alter_status.use_default_password_history ?
    global_password_history : Str->alter_status.password_history_length;
  mysql_mutex_unlock(&LOCK_password_history);
  mysql_mutex_lock(&LOCK_password_reuse_interval);
  Str->alter_status.password_reuse_interval= Str->alter_status.use_default_password_reuse_interval ?
    global_password_reuse_interval : Str->alter_status.password_reuse_interval;
  mysql_mutex_unlock(&LOCK_password_reuse_interval);

  /* update password expire attributes */
  if (Str->alter_status.update_password_expired_column ||
      !Str->alter_status.use_default_password_lifetime ||
      Str->alter_status.expire_after_days)
    what_to_set|= PASSWORD_EXPIRE_ATTR;

  /* update account lock attribute */
  if (Str->alter_status.update_account_locked_column)
    what_to_set|= ACCOUNT_LOCK_ATTR;

  if (Str->plugin.length)
    optimize_plugin_compare_by_pointer(&Str->plugin);

  if (user_exists)
  {
    switch (command)
    {
      case SQLCOM_CREATE_USER:
      {
        /*
          Since user exists, we are likely going to fail
          unless IF NOT EXISTS is specified. In that case
          we need to use default plugin to generate password
          so that binlog entry is correct.
        */
        if (!Str->uses_identified_with_clause)
          Str->plugin= default_auth_plugin_name;
        break;
      }
      case SQLCOM_ALTER_USER:
      {
        if (!Str->uses_identified_with_clause)
        {
          /* If no plugin is given, get existing plugin */
          Str->plugin= acl_user->plugin;
        }
        else if (!(Str->uses_identified_by_clause ||
                   Str->uses_authentication_string_clause) &&
                 auth_plugin_supports_expiration(Str->plugin.str))
        {
          /*
            This is an attempt to change existing users authentication plugin
            without specifying any password. In such cases, expire user's
            password so we can force password change on next login
          */
          Str->alter_status.update_password_expired_column= true;
          what_to_set|= PASSWORD_EXPIRE_ATTR;
        }
        /*
          always check for password expire/interval attributes as there is no
          way to differentiate NEVER EXPIRE and EXPIRE DEFAULT scenario
        */
        if (Str->alter_status.update_password_expired_fields)
          what_to_set|= PASSWORD_EXPIRE_ATTR;

        /* detect changes in the plugin name */
        if (Str->plugin.str != acl_user->plugin.str)
          what_to_set|= DIFFERENT_PLUGIN_ATTR;

        break;
      }
      default:
      {
        /*
          If we are here, authentication related information can be provided
          only if GRANT statement was used to change user's credentials.
        */

        if (!Str->uses_identified_with_clause)
        {
          /* if IDENTIFIED WITH is not specified set plugin from cache */
          Str->plugin= acl_user->plugin;
          /* set auth str from cache when not specified for existing user */
          if (!(Str->uses_identified_by_clause ||
                Str->uses_identified_by_password_clause ||
                Str->uses_authentication_string_clause))
          {
            Str->auth.str= acl_user->auth_string.str;
            Str->auth.length= acl_user->auth_string.length;
          }
        }
        else if (!(Str->uses_identified_by_clause ||
                   Str->uses_authentication_string_clause) &&
                 auth_plugin_supports_expiration(Str->plugin.str))
        {
          /*
            This is an attempt to change existing users authentication plugin
            without specifying any password. In such cases, expire user's
            password so we can force password change on next login
          */
          Str->alter_status.update_password_expired_column= true;
          what_to_set|= PASSWORD_EXPIRE_ATTR;
        }
      }
    };

    /* if we don't update password history take the user's password history */
    if (!Str->alter_status.update_password_history)
    {
      if (acl_user->use_default_password_history)
      {
        mysql_mutex_lock(&LOCK_password_history);
        Str->alter_status.password_history_length= global_password_history;
        mysql_mutex_unlock(&LOCK_password_history);
      }
      else
        Str->alter_status.password_history_length= acl_user->password_history_length;
    }
    /* if we don't update password reuse interval take the user's interval */
    if (!Str->alter_status.update_password_reuse_interval)
    {
      if (acl_user->use_default_password_reuse_interval)
      {
        mysql_mutex_lock(&LOCK_password_reuse_interval);
        Str->alter_status.password_reuse_interval=
          global_password_reuse_interval;
        mysql_mutex_unlock(&LOCK_password_reuse_interval);
      }
      else
        Str->alter_status.password_reuse_interval=
          acl_user->password_reuse_interval;
    }
  }
  else
  {
    /* set default plugin for new users if not specified */
    if (!Str->uses_identified_with_clause)
      Str->plugin= default_auth_plugin_name;
  }

  if (!user_exists &&
      Str->uses_identified_by_password_clause)
  {
    bool found_plugin= false;
    for (std::string one_plugin : builtin_auth_plugins)
    {
      LEX_CSTRING auth_plugin;
      auth_plugin.str= one_plugin.c_str();
      auth_plugin.length= one_plugin.length();
      plugin= my_plugin_lock_by_name(0, auth_plugin,
                                     MYSQL_AUTHENTICATION_PLUGIN);
      if (!plugin)
      {
        my_error(ER_PLUGIN_IS_NOT_LOADED, MYF(0), auth_plugin.str);
        return 1;
      }
      st_mysql_auth *auth= (st_mysql_auth *) plugin_decl(plugin)->info;
      if (auth->validate_authentication_string((char*)Str->auth.str,
                                               Str->auth.length))
      {
        plugin_unlock(0, plugin);
        continue;
      }

      Str->plugin.str= auth_plugin.str;
      Str->plugin.length= auth_plugin.length;
      optimize_plugin_compare_by_pointer(&Str->plugin);
      found_plugin= true;
      plugin_unlock(0, plugin);
      break;
    }

    if (!found_plugin)
    {
      my_error(ER_PASSWORD_FORMAT, MYF(0));
      return 1;
    }
  }

  optimize_plugin_compare_by_pointer(&Str->plugin);

  /*
    Check if non-default password expiraition option
    is passed to a plugin that does not support it and raise
    and error if it is.
  */
  if (Str->alter_status.update_password_expired_fields &&
    !Str->alter_status.use_default_password_lifetime &&
    Str->alter_status.expire_after_days != 0 &&
    !auth_plugin_supports_expiration(Str->plugin.str))
  {
    my_error(ER_PASSWORD_EXPIRATION_NOT_SUPPORTED_BY_AUTH_METHOD, MYF(0),
      Str->plugin.length, Str->plugin.str);
    return 1;
  }


  plugin= my_plugin_lock_by_name(0, Str->plugin,
                                 MYSQL_AUTHENTICATION_PLUGIN);

  /* check if plugin is loaded */
  if (!plugin)
  {
    my_error(ER_PLUGIN_IS_NOT_LOADED, MYF(0), Str->plugin.str);
    return(1);
  }

  st_mysql_auth *auth= (st_mysql_auth *) plugin_decl(plugin)->info;

  if (user_exists &&
      (what_to_set & PLUGIN_ATTR))
  {
    if (auth->authentication_flags &
         AUTH_FLAG_PRIVILEGED_USER_FOR_PASSWORD_CHANGE)
    {
      if (!is_privileged_user &&
          (command == SQLCOM_ALTER_USER ||
           command == SQLCOM_GRANT))
      {
        /*
          An external plugin that prevents user
          to change authentication_string information
          unless user is privileged.
        */
        what_to_set= NONE_ATTR;
        my_error(ER_ACCESS_DENIED_ERROR, MYF(0),
                 thd->security_context()->priv_user().str,
                 thd->security_context()->priv_host().str,
                 thd->password ? ER_THD(thd, ER_YES) : ER_THD(thd, ER_NO));
        plugin_unlock(0, plugin);
        return (1);
      }
    }

    if (!(auth->authentication_flags & AUTH_FLAG_USES_INTERNAL_STORAGE))
    {
      if (command == SQLCOM_SET_PASSWORD)
      {
        /*
          A plugin that does not use internal storage and
          hence does not support SET PASSWORD
        */
        char warning_buffer[MYSQL_ERRMSG_SIZE];
        my_snprintf(warning_buffer, sizeof(warning_buffer),
                    "SET PASSWORD has no significance for user '%s'@'%s' as "
                    "authentication plugin does not support it.",
                    Str->user.str, Str->host.str);
        warning_buffer[MYSQL_ERRMSG_SIZE-1]= '\0';
        push_warning(thd, Sql_condition::SL_NOTE,
                     ER_SET_PASSWORD_AUTH_PLUGIN,
                     warning_buffer);
        plugin_unlock(0, plugin);
        what_to_set= NONE_ATTR;
        return (0);
      }
    }
  }

  if (!(auth->authentication_flags & AUTH_FLAG_USES_INTERNAL_STORAGE))
  {
    if (Str->alter_status.password_history_length ||
        Str->alter_status.password_reuse_interval)
    {
      /*
        A plugin that does not use internal storage and
        hence does not support password history is passed a password history
      */
      if (Str->alter_status.update_password_history ||
          Str->alter_status.update_password_reuse_interval)
        push_warning_printf(thd, Sql_condition::SL_WARNING,
                            ER_WARNING_PASSWORD_HISTORY_CLAUSES_VOID,
                            ER_THD(thd, ER_WARNING_PASSWORD_HISTORY_CLAUSES_VOID),
                            Str->user.str, Str->host.str,
                            plugin_decl(plugin)->name);
      /* reset back the password history clauses for that user */
      Str->alter_status.password_history_length= 0;
      Str->alter_status.password_reuse_interval= 0;
      Str->alter_status.update_password_history= true;
      Str->alter_status.update_password_reuse_interval= true;
      Str->alter_status.use_default_password_history= true;
      Str->alter_status.use_default_password_reuse_interval= true;
    }
  }
  /*
    If auth string is specified, change it to hash.
    Validate empty credentials for new user ex: CREATE USER u1;
    We skip authentication string generation if the issued statement was
    CREATE ROLE.
  */
  if (!is_role &&
      (Str->uses_identified_by_clause ||
       (Str->auth.length == 0 && !user_exists)))
  {
    st_mysql_auth *auth= (st_mysql_auth *) plugin_decl(plugin)->info;
    inbuf= Str->auth.str;
    inbuflen= (unsigned) Str->auth.length;
    if (auth->generate_authentication_string(outbuf,
                                             &buflen,
                                             inbuf,
                                             inbuflen) ||
        auth_verify_password_history(thd, &Str->user,
                                     &Str->host,
                                     Str->alter_status.password_history_length,
                                     Str->alter_status.password_reuse_interval,
                                     auth, inbuf, inbuflen,
                                     outbuf, buflen,
                                     history_table, what_to_set))
    {
      plugin_unlock(0, plugin);

      /*
        generate_authentication_string may return error status
        without setting actual error.
      */
      if (!thd->is_error())
      {
        String error_user;
        append_user(thd, &error_user, Str, FALSE, FALSE);
        my_error(ER_CANNOT_USER, MYF(0), cmd, error_user.c_ptr_safe());
      }
      return(1);
    }
    if (history_check_done)
      *history_check_done= true;
    if (buflen)
    {
      password= (char *) thd->alloc(buflen);
      memcpy(password, outbuf, buflen);
    }
    else
      password= const_cast<char*>("");
    /* erase in memory copy of plain text password */
    if (Str->auth.length > 0)
      memset((char*)(Str->auth.str), 0, Str->auth.length);
    /* Use the authentication_string field as password */
    Str->auth.str= password;
    Str->auth.length= buflen;
    thd->lex->contains_plaintext_password= false;
  }

  /* Validate hash string */
  if((Str->uses_identified_by_password_clause ||
      Str->uses_authentication_string_clause))
  {
    /*
      The statement CREATE ROLE calls mysql_create_user() with a set of
      lexicographic parameters: users_identified_by_password_caluse= false etc
      It also sets is_role= true. We don't have to check this parameter here
      since we're already know that the above parameters will be false
      but we place an extra assert here to remind us about the complex
      interdependencies if mysql_create_user() is refactored.
    */
    DBUG_ASSERT(!is_role);
    st_mysql_auth *auth= (st_mysql_auth *) plugin_decl(plugin)->info;
    if (auth->validate_authentication_string((char*)Str->auth.str,
                                             (unsigned) Str->auth.length))
    {
      my_error(ER_PASSWORD_FORMAT, MYF(0));
      plugin_unlock(0, plugin);
      return(1);
    }
    /*
      Call the password history validation so that it can store the incoming
      hash into the password history table.
      Here we can't check if the password was used since we don't have the
      cleartext password, but we still want to record it into the history table.
      Covers replication scenario too since the IDENTIFIED BY will get
      rewritten to IDENTIFIED ... WITH ... AS
    */
    if (auth_verify_password_history(thd, &Str->user,
                                     &Str->host,
                                     Str->alter_status.password_history_length,
                                     Str->alter_status.password_reuse_interval,
                                     auth, NULL, 0,
                                     Str->auth.str, (unsigned) Str->auth.length,
                                     history_table, what_to_set))
    {
      /* we should have an error generated here already */
      plugin_unlock(0, plugin);
      return(1);
    }
    if (history_check_done)
      *history_check_done= true;
  }
  plugin_unlock(0, plugin);
  return(0);
}

/**
  Change a password hash for a user.

  @param thd Thread handle
  @param host Hostname
  @param user User name
  @param new_password New password hash for host\@user

  Note : it will also reset the change_password flag.
  This is safe to do unconditionally since the simple userless form
  SET PASSWORD = 'text' will be the only allowed form when
  this flag is on. So we don't need to check user names here.


  @see set_var_password::update(THD *thd)

  @return Error code
   @retval 0 ok
   @retval 1 ERROR; In this case the error is sent to the client.
*/

bool change_password(THD *thd, const char *host, const char *user,
                     char *new_password)
{
  TABLE_LIST tables[ACL_TABLES::LAST_ENTRY];
  TABLE *table;
  Acl_table_intact table_intact(thd);
  LEX_USER *combo= NULL;
  std::set<LEX_USER *> users;
  ulong what_to_set= 0;
  size_t new_password_len= strlen(new_password);
  bool transactional_tables;
  bool result= false;
  bool commit_result= false;
  std::string authentication_plugin;
  bool is_role;
  int ret;

  DBUG_ENTER("change_password");
  DBUG_PRINT("enter",("host: '%s'  user: '%s'  new_password: '%s'",
                      host,user,new_password));
  DBUG_ASSERT(host != 0);                        // Ensured by parent

  if (check_change_password(thd, host, user, new_password, new_password_len))
    DBUG_RETURN(true);

  /*
    This statement will be replicated as a statement, even when using
    row-based replication.  The binlog state will be cleared here to
    statement based replication and will be reset to the originals
    values when we are out of this function scope
  */
  Save_and_Restore_binlog_format_state binlog_format_state(thd);

  if ((ret= open_grant_tables(thd, tables, &transactional_tables)))
    DBUG_RETURN(ret != 1);

  table= tables[ACL_TABLES::TABLE_USER].table;

  Acl_cache_lock_guard acl_cache_lock(thd, Acl_cache_lock_mode::WRITE_MODE);
  if (!acl_cache_lock.lock())
  {
    commit_and_close_mysql_tables(thd);
    DBUG_RETURN(true);
  }

  if (table_intact.check(table, ACL_TABLES::TABLE_USER))
  {
    commit_and_close_mysql_tables(thd);
    DBUG_RETURN(true);
  }

  ACL_USER *acl_user;
  if (!(acl_user= find_acl_user(host, user, TRUE)))
  {
    my_error(ER_PASSWORD_NO_MATCH, MYF(0));
    commit_and_close_mysql_tables(thd);
    DBUG_RETURN(true);
  }

  DBUG_ASSERT(acl_user->plugin.length != 0);
  is_role= acl_user->is_role;

  if (!(combo=(LEX_USER*) thd->alloc(sizeof(st_lex_user))))
    DBUG_RETURN(true);

  combo->user.str= user;
  combo->host.str= host;
  combo->user.length= strlen(user);
  combo->host.length= strlen(host);

  thd->make_lex_string(&combo->user,
                       combo->user.str, strlen(combo->user.str), 0);
  thd->make_lex_string(&combo->host,
                       combo->host.str, strlen(combo->host.str), 0);

  combo->plugin= EMPTY_CSTR;
  combo->auth.str= new_password;
  combo->auth.length= new_password_len;
  combo->uses_identified_by_clause= true;
  combo->uses_identified_with_clause= false;
  combo->uses_identified_by_password_clause= false;
  combo->uses_authentication_string_clause= false;
  /* set default values */
  thd->lex->ssl_type= SSL_TYPE_NOT_SPECIFIED;
  memset(&(thd->lex->mqh), 0, sizeof(thd->lex->mqh));
  thd->lex->alter_password.cleanup();

  /*
    When @@log-backward-compatible-user-definitions variable is ON
    and its a slave thread, then the password is already hashed. So
    do not generate another hash.
  */
  if (opt_log_builtin_as_identified_by_password &&
      thd->slave_thread)
    combo->uses_identified_by_clause= false;
<<<<<<< HEAD

  if (set_and_validate_user_attributes(thd, combo, what_to_set, true, false,
                                       &tables[ACL_TABLES::TABLE_PASSWORD_HISTORY], NULL))
=======
    
  if (set_and_validate_user_attributes(thd, combo, what_to_set,
                                       true, "SET PASSWORD"))
>>>>>>> 8d4c5980
  {
    authentication_plugin.assign(combo->plugin.str);
    result= 1;
    goto end;
  }
  authentication_plugin.assign(combo->plugin.str);
  ret= replace_user_table(thd, table, combo, 0, false, true, what_to_set);
  if (ret)
  {
    result= 1;
    goto end;
  }
  if (!update_sctx_cache(thd->security_context(), acl_user, false) &&
       thd->security_context()->password_expired())
  {
    /* the current user is not the same as the user we operate on */
    my_error(ER_MUST_CHANGE_PASSWORD, MYF(0));
    result= 1;
    goto end;
  }

  result= 0;
  users.insert(combo);

end:
  commit_result= log_and_commit_acl_ddl(thd, transactional_tables, &users,
                                        false, !result, false);

  mysql_audit_notify(thd,
    AUDIT_EVENT(MYSQL_AUDIT_AUTHENTICATION_CREDENTIAL_CHANGE),
    thd->is_error() || result, user, host, authentication_plugin.c_str(),
    is_role, NULL, NULL);

  DBUG_RETURN(result || commit_result);
}

namespace {

// No need for a return value; the matcher sets its own state.
template<class T, class Matcher>
void search_for_matching_grant(const T *hash, Matcher &matches)
{
  for (auto it= hash->begin(); it != hash->end(); ++it)
  {
    const GRANT_NAME *grant_name= it->second.get();
    if (matches(grant_name->user, grant_name->host.get_host()))
      return;
  }
}

template<class T, class Matcher>
void remove_matching_grants(T *hash, Matcher &matches)
{
  for (auto it= hash->begin(); it != hash->end(); )
  {
    const GRANT_NAME *grant_name= it->second.get();
    if (matches(grant_name->user, grant_name->host.get_host()))
      it= hash->erase(it);
    else
      ++it;
  }
}

template<class T, class Matcher>
bool rename_matching_grants(T *hash, Matcher &matches, LEX_USER *user_to)
{
  DBUG_ENTER("rename_matching_grants");

  using Elem = typename T::value_type::second_type::element_type;

  /*
    Inserting while traversing a hash table is not valid procedure and
    hence we save pointers to GRANT_NAME objects for later processing.

    Prealloced_array can't hold unique_ptr, so we'll need to take them
    in and out here.
  */
  Prealloced_array<Elem *, 16> acl_grant_name(PSI_INSTRUMENT_ME);
  for (auto it= hash->begin(); it != hash->end(); )
  {
    Elem *grant_name= it->second.get();
    if (matches(grant_name->user, grant_name->host.get_host()))
    {
      if (acl_grant_name.push_back(it->second.release()))
        DBUG_RETURN(true);
      it= hash->erase(it);
    }
    else
      ++it;
  }

  /*
    Update the grant structures with the new user name and host name,
    then insert them back.
  */
  for (Elem *grant_name : acl_grant_name)
  {
    grant_name->set_user_details(user_to->host.str, grant_name->db,
                                 user_to->user.str, grant_name->tname,
                                 TRUE);
    hash->emplace(grant_name->hash_key,
                  unique_ptr_destroy_only<Elem>(grant_name));
  }
  DBUG_RETURN(false);
}

}  // namespace

/**
  Handle an in-memory privilege structure.

  @param struct_no  The number of the structure to handle (0..5).
  @param drop       If user_from is to be dropped.
  @param user_from  The the user to be searched/dropped/renamed.
  @param user_to    The new name for the user if to be renamed, NULL otherwise.

  @note
    Scan through all elements in an in-memory grant structure and apply
    the requested operation.
    Delete from grant structure if drop is true.
    Update in grant structure if drop is false and user_to is not NULL.
    Search in grant structure if drop is false and user_to is NULL.
    Structures are enumerated as follows:
    0 ACL_USER
    1 ACL_DB
    2 COLUMN_PRIVILIGES_HASH
    3 PROC_PRIVILEGES_HASH
    4 FUNC_PRIVILEGES_HASH
    5 ACL_PROXY_USERS

  @retval > 0  At least one element matched.
  @retval 0    OK, but no element matched.
  @retval -1   Wrong arguments to function or Out of Memory.
*/

static int handle_grant_struct(enum enum_acl_lists struct_no, bool drop,
                               LEX_USER *user_from, LEX_USER *user_to)
{
  DBUG_ENTER("handle_grant_struct");
  DBUG_PRINT("info",("scan struct: %u  search: '%s'@'%s'",
                     struct_no, user_from->user.str, user_from->host.str));

  int result= 0;
  auto matches= [user_from, &result](const char *user, const char *host)
  {
    if (! user)
      user= "";
    if (! host)
      host= "";
    bool match= strcmp(user_from->user.str, user) == 0 &&
      my_strcasecmp(system_charset_info, user_from->host.str, host) == 0;
    if (match)
      result= 1;
    return match;
  };

  DBUG_ASSERT(assert_acl_cache_write_lock(current_thd));

  switch (struct_no) {
  case USER_ACL:
    for (uint idx= 0; idx < acl_users->size(); idx++)
    {
      ACL_USER *acl_user= &acl_users->at(idx);
      if (!matches(acl_user->user, acl_user->host.get_host()))
        continue;

      if (drop)
      {
        acl_users->erase(idx);
        /*
           - If we are iterating through an array then we just have moved all
           elements after the current element one position closer to its head.
           This means that we have to take another look at the element at
           current position as it is a new element from the array's tail.
           - This is valid for case USER_ACL, DB_ACL and PROXY_USERS_ACL.
         */
        idx--;
      }
      else if (user_to)
      {
        acl_user->user= strdup_root(&global_acl_memory, user_to->user.str);
        acl_user->host.update_hostname(strdup_root(&global_acl_memory, user_to->host.str));
      }
      else
      {
        /* If search is requested, we do not need to search further. */
        break;
      }
    }
    break;

  case DB_ACL:
    for (uint idx= 0; idx < acl_dbs->size(); idx++)
    {
      ACL_DB *acl_db= &acl_dbs->at(idx);
      if (!matches(acl_db->user, acl_db->host.get_host()))
        continue;

      if (drop)
      {
        acl_dbs->erase(idx);
        idx--;
      }
      else if (user_to)
      {
        acl_db->user= strdup_root(&global_acl_memory, user_to->user.str);
        acl_db->host.update_hostname(strdup_root(&global_acl_memory, user_to->host.str));
      }
      else
      {
        /* If search is requested, we do not need to search further. */
        break;
      }
    }
    break;

  case COLUMN_PRIVILEGES_HASH:
    if (drop)
      remove_matching_grants(column_priv_hash.get(), matches);
    else if (user_to)
    {
      if (rename_matching_grants(column_priv_hash.get(), matches, user_to))
        DBUG_RETURN(-1);
    }
    else
      search_for_matching_grant(column_priv_hash.get(), matches);
    break;

  case PROC_PRIVILEGES_HASH:
    if (drop)
      remove_matching_grants(proc_priv_hash.get(), matches);
    else if (user_to)
    {
      if (rename_matching_grants(proc_priv_hash.get(), matches, user_to))
        DBUG_RETURN(-1);
    }
    else
      search_for_matching_grant(proc_priv_hash.get(), matches);
    break;

  case FUNC_PRIVILEGES_HASH:
    if (drop)
      remove_matching_grants(func_priv_hash.get(), matches);
    else if (user_to)
    {
      if (rename_matching_grants(func_priv_hash.get(), matches, user_to))
        DBUG_RETURN(-1);
    }
    else
      search_for_matching_grant(func_priv_hash.get(), matches);
    break;

  case PROXY_USERS_ACL:
    for (uint idx= 0; idx < acl_proxy_users->size(); idx++)
    {
      ACL_PROXY_USER *acl_proxy_user= &acl_proxy_users->at(idx);
      if (!matches(acl_proxy_user->get_user(), acl_proxy_user->host.get_host()))
        continue;

      if (drop)
      {
        acl_proxy_users->erase(idx);
        idx--;
      }
      else if (user_to)
      {
        acl_proxy_user->set_user(&global_acl_memory, user_to->user.str);
        acl_proxy_user->host.update_hostname((user_to->host.str && *user_to->host.str) ?
                                             strdup_root(&global_acl_memory, user_to->host.str) : NULL);
      }
      else
      {
        /* If search is requested, we do not need to search further. */
        break;
      }
    }
    break;

  default:
    DBUG_RETURN(-1);
  }

#ifdef EXTRA_DEBUG
  DBUG_PRINT("loop",("scan struct: %u  result %d", struct_no, result));
#endif

  DBUG_RETURN(result);
}


/**
  Handle all privilege tables and in-memory privilege structures.
    @param  thd                 Thread handle
    @param  tables              The array with the seven open tables.
    @param  drop                If user_from is to be dropped.
    @param  user_from           The the user to be searched/dropped/renamed.
    @param  user_to             The new name for the user if to be renamed,
                                NULL otherwise.

  @note
    Go through all grant tables and in-memory grant structures and apply
    the requested operation.
    Delete from grant data if drop is true.
    Update in grant data if drop is false and user_to is not NULL.
    Search in grant data if drop is false and user_to is NULL.

  @return  operation result
    @retval > 0  At least one element matched.
    @retval 0  OK, but no element matched.
    @retval < 0  System error (OOM, error from storage engine).
*/

static int handle_grant_data(THD *thd, TABLE_LIST *tables, bool drop,
                             LEX_USER *user_from, LEX_USER *user_to)
{
  int result= 0;
  int found;
  int ret;
  Acl_table_intact table_intact(thd);
  DBUG_ENTER("handle_grant_data");

  if (drop)
  {
    /*
      Tables are defined by open_grant_tables()
      index 6 := mysql.role_edges
      index 7 := mysql.default_roles
    */
    if (revoke_all_roles_from_user(thd,
                                   tables[ACL_TABLES::TABLE_ROLE_EDGES].table,
                                   tables[ACL_TABLES::TABLE_DEFAULT_ROLES].table,
                                   user_from))
    {
      DBUG_RETURN(-1);
    }
    /* Remove all associated dynamic privileges on a best effort basis */
    Update_dynamic_privilege_table
      update_table(thd, tables[ACL_TABLES::TABLE_DYNAMIC_PRIV].table);
    result= revoke_all_dynamic_privileges(user_from->user,
                                          user_from->host,
                                          update_table);
  }

  /* Handle user table. */
  if (table_intact.check(tables[ACL_TABLES::TABLE_USER].table,
                         ACL_TABLES::TABLE_USER))
  {
    result= -1;
    goto end;
  }

  if ((found= handle_grant_table(thd, tables, ACL_TABLES::TABLE_USER,
                                 drop, user_from, user_to)) < 0)
  {
    /* Handle of table failed, don't touch the in-memory array. */
    DBUG_RETURN(-1);
  }
  else
  {
    /* Handle user array. */
    if ((ret= handle_grant_struct(USER_ACL, drop, user_from, user_to) > 0) ||
         found)
    {
      result= 1; /* At least one record/element found. */
      /* If search is requested, we do not need to search further. */
      if (! drop && ! user_to)
        goto end;
    }
    else if (ret < 0)
    {
      result= -1;
      goto end;
    }
  }

  /* Handle db table. */
  if (table_intact.check(tables[ACL_TABLES::TABLE_DB].table,
                         ACL_TABLES::TABLE_DB))
  {
    result= -1;
    goto end;
  }

  if ((found= handle_grant_table(thd, tables, ACL_TABLES::TABLE_DB,
                                 drop, user_from, user_to)) < 0)
  {
    /* Handle of table failed, don't touch the in-memory array. */
    DBUG_RETURN(-1);
  }
  else
  {
    /* Handle db array. */
    if ((((ret= handle_grant_struct(DB_ACL, drop, user_from, user_to) > 0) &&
          ! result) || found) && ! result)
    {
      result= 1; /* At least one record/element found. */
      /* If search is requested, we do not need to search further. */
      if (! drop && ! user_to)
        goto end;
    }
    else if (ret < 0)
    {
      result= -1;
      goto end;
    }
  }

  DBUG_EXECUTE_IF("mysql_handle_grant_data_fail_on_routine_table",
                  DBUG_SET("+d,wl7158_handle_grant_table_2"););
  /* Handle stored routines table. */
  if (table_intact.check(tables[ACL_TABLES::TABLE_PROCS_PRIV].table,
                         ACL_TABLES::TABLE_PROCS_PRIV))
  {
    result= -1;
    goto end;
  }

  if ((found= handle_grant_table(thd, tables, ACL_TABLES::TABLE_PROCS_PRIV,
                                 drop, user_from, user_to)) < 0)
  {
    /* Handle of table failed, don't touch in-memory array. */
    DBUG_EXECUTE_IF("mysql_handle_grant_data_fail_on_routine_table",
                    DBUG_SET("-d,wl7158_handle_grant_table_2"););
    DBUG_RETURN(-1);
  }
  else
  {
    /* Handle procs array. */
    if ((((ret= handle_grant_struct(PROC_PRIVILEGES_HASH, drop, user_from,
                                    user_to) > 0) && ! result) || found) &&
        ! result)
    {
      result= 1; /* At least one record/element found. */
      /* If search is requested, we do not need to search further. */
      if (! drop && ! user_to)
        goto end;
    }
    else if (ret < 0)
    {
      result= -1;
      goto end;
    }
    /* Handle funcs array. */
    if ((((ret= handle_grant_struct(FUNC_PRIVILEGES_HASH, drop, user_from,
                                    user_to) > 0) && ! result) || found) &&
        ! result)
    {
      result= 1; /* At least one record/element found. */
      /* If search is requested, we do not need to search further. */
      if (! drop && ! user_to)
        goto end;
    }
    else if (ret < 0)
    {
      result= -1;
      goto end;
    }
  }

  DBUG_EXECUTE_IF("mysql_handle_grant_data_fail_on_tables_table",
                  DBUG_SET("+d,wl7158_handle_grant_table_2"););
  /* Handle tables table. */
  if (table_intact.check(tables[ACL_TABLES::TABLE_TABLES_PRIV].table,
                         ACL_TABLES::TABLE_TABLES_PRIV))
  {
    result= -1;
    goto end;
  }

  if ((found= handle_grant_table(thd, tables, ACL_TABLES::TABLE_TABLES_PRIV,
                                 drop, user_from, user_to)) < 0)
  {
    DBUG_EXECUTE_IF("mysql_handle_grant_data_fail_on_tables_table",
                    DBUG_SET("-d,wl7158_handle_grant_table_2"););
    /* Handle of table failed, don't touch columns and in-memory array. */
    DBUG_RETURN(-1);
  }
  else
  {
    if (found && ! result)
    {
      result= 1; /* At least one record found. */
      /* If search is requested, we do not need to search further. */
      if (! drop && ! user_to)
        goto end;
    }

    DBUG_EXECUTE_IF("mysql_handle_grant_data_fail_on_columns_table",
                    DBUG_SET("+d,wl7158_handle_grant_table_2"););

    /* Handle columns table. */
    if (table_intact.check(tables[ACL_TABLES::TABLE_COLUMNS_PRIV].table,
                           ACL_TABLES::TABLE_COLUMNS_PRIV))
    {
      result= -1;
      goto end;
    }

    if ((found= handle_grant_table(thd, tables, ACL_TABLES::TABLE_COLUMNS_PRIV,
                                   drop, user_from, user_to)) < 0)
    {
      DBUG_EXECUTE_IF("mysql_handle_grant_data_fail_on_columns_table",
                      DBUG_SET("-d,wl7158_handle_grant_table_2"););
      /* Handle of table failed, don't touch the in-memory array. */
      DBUG_RETURN(-1);
    }
    else
    {
      /* Handle columns hash. */
      if ((((ret= handle_grant_struct(COLUMN_PRIVILEGES_HASH, drop, user_from,
                                      user_to) > 0) && ! result) || found) &&
          ! result)
        result= 1; /* At least one record/element found. */
      else if (ret < 0)
        result= -1;
    }
  }

  /* Handle proxies_priv table. */
  if (tables[ACL_TABLES::TABLE_PROXIES_PRIV].table)
  {
    DBUG_EXECUTE_IF("mysql_handle_grant_data_fail_on_proxies_priv_table",
                    DBUG_SET("+d,wl7158_handle_grant_table_2"););

    if (table_intact.check(tables[ACL_TABLES::TABLE_PROXIES_PRIV].table,
                           ACL_TABLES::TABLE_PROXIES_PRIV))
    {
      result= -1;
      goto end;
    }

    if ((found= handle_grant_table(thd, tables, ACL_TABLES::TABLE_PROXIES_PRIV,
                                   drop, user_from, user_to)) < 0)
    {
      DBUG_EXECUTE_IF("mysql_handle_grant_data_fail_on_proxies_priv_table",
                      DBUG_SET("-d,wl7158_handle_grant_table_2"););
      /* Handle of table failed, don't touch the in-memory array. */
      DBUG_RETURN(-1);
    }
    else
    {
      /* Handle proxies_priv array. */
      if (((ret= handle_grant_struct(PROXY_USERS_ACL, drop, user_from, user_to) > 0)
           && !result) || found)
        result= 1; /* At least one record/element found. */
      else if (ret < 0)
        result= -1;
    }
  }

  {
    bool row_existed;
    if (handle_password_history_table(thd, tables,
                                      drop, user_from, user_to,
                                      &row_existed))
      DBUG_RETURN(-1);
    else if (row_existed)
      DBUG_RETURN(1);
  }
 end:
  DBUG_RETURN(result);
}


/*
  Create a list of users.

  SYNOPSIS
    mysql_create_user()
    thd                         The current thread.
    list                        The users to create.

  RETURN
    FALSE       OK.
    TRUE        Error.
*/

bool mysql_create_user(THD *thd, List <LEX_USER> &list, bool if_not_exists, bool is_role)
{
  int result= 0;
  String wrong_users;
  LEX_USER *user_name, *tmp_user_name;
  List_iterator <LEX_USER> user_list(list);
  TABLE_LIST tables[ACL_TABLES::LAST_ENTRY];
  bool transactional_tables;
  ulong what_to_update= 0;
  bool is_anonymous_user= false;
  std::set<LEX_USER *> extra_users;
  DBUG_ENTER("mysql_create_user");

  /*
    This statement will be replicated as a statement, even when using
    row-based replication.  The binlog state will be cleared here to
    statement based replication and will be reset to the originals
    values when we are out of this function scope
  */
  Save_and_Restore_binlog_format_state binlog_format_state(thd);

  /* CREATE USER may be skipped on replication client. */
  if ((result= open_grant_tables(thd, tables, &transactional_tables)))
    DBUG_RETURN(result != 1);

  Acl_cache_lock_guard acl_cache_lock(thd, Acl_cache_lock_mode::WRITE_MODE);
  if (!acl_cache_lock.lock())
  {
    commit_and_close_mysql_tables(thd);
    DBUG_RETURN(true);
  }

  while ((tmp_user_name= user_list++))
  {
    bool history_check_done= false;
    /*
      Ignore the current user as it already exists.
    */
    if (!(user_name= get_current_user(thd, tmp_user_name)))
    {
      result= 1;
      append_user(thd, &wrong_users, user_name, wrong_users.length() > 0,
                  false);
      continue;
    }
<<<<<<< HEAD
    if (set_and_validate_user_attributes(thd, user_name, what_to_update, true,
                                         is_role,
                                         &tables[ACL_TABLES::TABLE_PASSWORD_HISTORY],
                                         &history_check_done))
=======
    if (set_and_validate_user_attributes(thd, user_name, what_to_update,
                                         true, "CREATE USER"))
>>>>>>> 8d4c5980
    {
      result= 1;
      append_user(thd, &wrong_users, user_name, wrong_users.length() > 0,
                  false);
      continue;
    }
    if (!strcmp(user_name->user.str,"") &&
        (what_to_update & PASSWORD_EXPIRE_ATTR))
    {
      is_anonymous_user= true;
      result= 1;
      continue;
    }

    /*
      Search all in-memory structures and grant tables
      for a mention of the new user name.
      We may not need to process the password history here since it may have
      already been processed in set_and_validate_user_attributes().
      Hence we check the flag and temporarily set the history table
      to unopened state and then restore it back.
    */
    int ret;
    TABLE *history_tbl= tables[ACL_TABLES::TABLE_PASSWORD_HISTORY].table;
    if (history_check_done)
      tables[ACL_TABLES::TABLE_PASSWORD_HISTORY].table= NULL;
    ret= handle_grant_data(thd, tables, 0, user_name, NULL);
    if (history_check_done)
      tables[ACL_TABLES::TABLE_PASSWORD_HISTORY].table= history_tbl;
    if (ret)
    {
      if (ret < 0)
      {
        result= 1;
        break;
      }
      if (if_not_exists)
      {
        String warn_user;
        append_user(thd, &warn_user, user_name, FALSE, FALSE);
        push_warning_printf(thd, Sql_condition::SL_NOTE,
                            ER_USER_ALREADY_EXISTS,
                            ER_THD(thd, ER_USER_ALREADY_EXISTS),
                            warn_user.c_ptr_safe());
        try
        {
          extra_users.insert(user_name);
        }
        catch (...) {
          LogErr(WARNING_LEVEL,
                 ER_USER_NOT_IN_EXTRA_USERS_BINLOG_POSSIBLY_INCOMPLETE,
                 warn_user.c_ptr_safe());
        }
        continue;
      }
      else
      {
        append_user(thd, &wrong_users, user_name, wrong_users.length() > 0,
                    false);
        result= 1;
      }
      continue;
    }

    ret= replace_user_table(thd, tables[ACL_TABLES::TABLE_USER].table, user_name, 0, 0, 1, what_to_update);
    if (ret)
    {
      result= 1;
      if (ret < 0)
        break;

      append_user(thd, &wrong_users, user_name, wrong_users.length() > 0,
                  false);

      continue;
    }

    /*
      Update default roles if any were specified. The roles don't have to
      exist and won't be granted to the user.
    */
    if (thd->lex->default_roles != 0 &&
        thd->lex->sql_command == SQLCOM_CREATE_USER)
    {
      List_of_auth_id_refs default_roles;
      List_iterator<LEX_USER> role_it(*(thd->lex->default_roles));
      LEX_USER *role;
      while ((role= role_it++))
      {
        default_roles.push_back(create_authid_from(role));
      }
      alter_user_set_default_roles(thd,
                                   tables[ACL_TABLES::TABLE_DEFAULT_ROLES].table,
                                   tmp_user_name,
                                   default_roles);
    }

  } // END while tmp_user_name= user_lists++
  /* In case of SE error, we would have raised error before reaching here. */
  if (result && !thd->is_error())
  {
      my_error(ER_CANNOT_USER, MYF(0), (is_role ? "CREATE ROLE" :
                                        "CREATE USER"),
               is_anonymous_user ?
                 "anonymous user" :
                 wrong_users.c_ptr_safe());
  }

  result= log_and_commit_acl_ddl(thd, transactional_tables, &extra_users);

  DBUG_RETURN(result);
}


/*
  Drop a list of users and all their privileges.

  SYNOPSIS
    mysql_drop_user()
    thd                         The current thread.
    list                        The users to drop.

  RETURN
    false       OK.
    true       Error.
*/

bool mysql_drop_user(THD *thd, List <LEX_USER> &list, bool if_exists)
{
  int result= 0;
  String wrong_users;
  LEX_USER *user_name, *tmp_user_name;
  List_iterator <LEX_USER> user_list(list);
  TABLE_LIST tables[ACL_TABLES::LAST_ENTRY];
  sql_mode_t old_sql_mode= thd->variables.sql_mode;
  bool transactional_tables;
  std::set<LEX_USER *> audit_users;
  DBUG_ENTER("mysql_drop_user");

  /*
    Make sure that none of the authids we're about to drop is used as a
    mandatory role. Mandatory roles needs to be disabled first before the
    authid can be dropped.
  */
  LEX_USER *user;
  std::vector<Role_id > mandatory_roles;

  /*
    This statement will be replicated as a statement, even when using
    row-based replication.  The binlog state will be cleared here to
    statement based replication and will be reset to the originals
    values when we are out of this function scope
  */
  Save_and_Restore_binlog_format_state binlog_format_state(thd);

  /* DROP USER may be skipped on replication client. */
  if ((result= open_grant_tables(thd, tables, &transactional_tables)))
    DBUG_RETURN(result != 1);

  Acl_cache_lock_guard acl_cache_lock(thd, Acl_cache_lock_mode::WRITE_MODE);
  if (!acl_cache_lock.lock())
  {
    commit_and_close_mysql_tables(thd);
    DBUG_RETURN(true);
  }

  get_mandatory_roles(&mandatory_roles);
  while((user= user_list++) != 0)
  {
    if (std::find_if(mandatory_roles.begin(), mandatory_roles.end(),
                     [&](Role_id &id)->bool { Role_id id2(user->user,
                                                          user->host);
                                              return id == id2; }) !=
          mandatory_roles.end())
    {
      Role_id authid(user->user,user->host);
      std::string out;
      authid.auth_str(&out);
      my_error(ER_MANDATORY_ROLE,MYF(0), out.c_str());
      DBUG_RETURN(true);
    }
  }
  user_list.rewind();
  thd->variables.sql_mode&= ~MODE_PAD_CHAR_TO_FULL_LENGTH;

  while ((tmp_user_name= user_list++))
  {
    if (!(user_name= get_current_user(thd, tmp_user_name)))
    {
      result= 1;
      continue;
    }

    audit_users.insert(tmp_user_name);

    int ret= handle_grant_data(thd, tables, 1, user_name, NULL);
    if (ret <= 0)
    {
      if (ret < 0)
      {
        result= 1;
        break;
      }
      if (if_exists)
      {
        String warn_user;
        append_user(thd, &warn_user, user_name, FALSE, FALSE);
        push_warning_printf(thd, Sql_condition::SL_NOTE,
                            ER_USER_DOES_NOT_EXIST,
                            ER_THD(thd, ER_USER_DOES_NOT_EXIST),
                            warn_user.c_ptr_safe());
      }
      else
      {
        append_user(thd, &wrong_users, user_name, wrong_users.length() > 0, FALSE);
        result= 1;
      }
      continue;
    }
  }

  /* Rebuild 'acl_check_hosts' since 'acl_users' has been modified */
  rebuild_check_host();

  if (result && !thd->is_error())
  {
    String operation_str;
    if (thd->query_plan.get_command() == SQLCOM_DROP_ROLE)
    {
      operation_str.append("DROP ROLE");
    }
    else
    {
      operation_str.append("DROP USER");
    }
    my_error(ER_CANNOT_USER, MYF(0), operation_str.c_ptr_quick(),
             wrong_users.c_ptr_safe());
  }

  if (!thd->is_error())
    result= populate_roles_caches(thd, (tables + ACL_TABLES::TABLE_ROLE_EDGES));

  result= log_and_commit_acl_ddl(thd, transactional_tables);

  {
    /* Notify audit plugin. We will ignore the return value. */
    LEX_USER * audit_user;
    for(LEX_USER * one_user : audit_users)
    {
      if ((audit_user= get_current_user(thd, one_user)))
        mysql_audit_notify(thd, AUDIT_EVENT(MYSQL_AUDIT_AUTHENTICATION_AUTHID_DROP),
                           thd->is_error(),
                           audit_user->user.str,
                           audit_user->host.str,
                           audit_user->plugin.str,
                           is_role_id(audit_user),
                           NULL, NULL);
    }
  }

  thd->variables.sql_mode= old_sql_mode;
  DBUG_RETURN(result);
}


/*
  Rename a user.

  SYNOPSIS
    mysql_rename_user()
    thd                         The current thread.
    list                        The user name pairs: (from, to).

  RETURN
    FALSE       OK.
    TRUE        Error.
*/

bool mysql_rename_user(THD *thd, List <LEX_USER> &list)
{
  int result= 0;
  String wrong_users;
  LEX_USER *user_from, *tmp_user_from;
  LEX_USER *user_to, *tmp_user_to;
  List_iterator <LEX_USER> user_list(list);
  TABLE_LIST tables[ACL_TABLES::LAST_ENTRY];
  bool transactional_tables;
  DBUG_ENTER("mysql_rename_user");

  Acl_cache_lock_guard acl_cache_lock(thd, Acl_cache_lock_mode::WRITE_MODE);
  if (!acl_cache_lock.lock())
    DBUG_RETURN(true);

  /* Is this auth id a role id? */
  {
    List_iterator <LEX_USER> authid_list_iterator(list);
    LEX_USER *authid;
    while ((authid= authid_list_iterator++))
    {
      if (!(authid= get_current_user(thd, authid)))
      {
        /*
          This user is not a role.
        */
        continue;
      }
      if (is_role_id(authid))
      {
        my_error(ER_RENAME_ROLE, MYF(0));
        DBUG_RETURN(true);
      }
    }
    acl_cache_lock.unlock();
  }

  /*
    This statement will be replicated as a statement, even when using
    row-based replication.  The binlog state will be cleared here to
    statement based replication and will be reset to the originals
    values when we are out of this function scope
  */
  Save_and_Restore_binlog_format_state binlog_format_state(thd);

  /* RENAME USER may be skipped on replication client. */
  if ((result= open_grant_tables(thd, tables, &transactional_tables)))
    DBUG_RETURN(result != 1);

  if (!acl_cache_lock.lock())
  {
    commit_and_close_mysql_tables(thd);
    DBUG_RETURN(true);
  }
  while ((tmp_user_from= user_list++))
  {
    if (!(user_from= get_current_user(thd, tmp_user_from)))
    {
      result= 1;
      continue;
    }
    tmp_user_to= user_list++;
    if (!(user_to= get_current_user(thd, tmp_user_to)))
    {
      result= 1;
      continue;
    }
    DBUG_ASSERT(user_to != 0); /* Syntax enforces pairs of users. */

    /*
      Search all in-memory structures and grant tables
      for a mention of the new user name.
    */
    int ret= handle_grant_data(thd, tables, 0, user_to, NULL);

    if (ret != 0)
    {
      if (ret < 0)
      {
        result= 1;
        break;
      }

      append_user(thd, &wrong_users, user_from, wrong_users.length() > 0,
                  false);
      result= 1;
      continue;
    }

    ret= handle_grant_data(thd, tables, 0, user_from, user_to);

    if (ret <= 0)
    {
      if (ret < 0)
      {
        result= 1;
        break;
      }

      append_user(thd, &wrong_users, user_from, wrong_users.length() > 0, FALSE);
      result= 1;
      continue;
    }

    Update_dynamic_privilege_table
      update_table(thd, tables[ACL_TABLES::TABLE_DYNAMIC_PRIV].table);
    if (rename_dynamic_grant(user_from->user, user_from->host, user_to->user,
                             user_to->host, update_table))
    {
      result= 1;
      break;
    }
    roles_rename_authid(thd,
                        tables[ACL_TABLES::TABLE_ROLE_EDGES].table,
                        tables[ACL_TABLES::TABLE_DEFAULT_ROLES].table,
                        user_from, user_to);

  }

  /* Rebuild 'acl_check_hosts' since 'acl_users' has been modified */
  rebuild_check_host();

  if (result && !thd->is_error())
    my_error(ER_CANNOT_USER, MYF(0), "RENAME USER", wrong_users.c_ptr_safe());

  if (!thd->is_error())
    result= populate_roles_caches(thd, (tables + ACL_TABLES::TABLE_ROLE_EDGES));

  result= log_and_commit_acl_ddl(thd, transactional_tables);

  {
    /* Notify audit plugin. We will ignore the return value. */
    LEX_USER * user_from, *user_to;
    List_iterator <LEX_USER> audit_user_list(list);
    LEX_USER *audit_user_from, *audit_user_to;
    while((audit_user_from= audit_user_list++))
    {
      audit_user_to= audit_user_list++;

      if ((((user_from= get_current_user(thd, audit_user_from)) &&
          ((user_to= get_current_user(thd, audit_user_to))))))
        mysql_audit_notify(thd, AUDIT_EVENT(MYSQL_AUDIT_AUTHENTICATION_AUTHID_RENAME),
                           thd->is_error(),
                           user_from->user.str,
                           user_from->host.str,
                           user_from->plugin.str,
                           is_role_id(user_from),
                           user_to->user.str,
                           user_to->user.str);
    }
  }

  DBUG_RETURN(result);
}


/*
  Alter user list.

  SYNOPSIS
    mysql_alter_user()
    thd                         The current thread.
    list                        The user names.

  RETURN
    FALSE       OK.
    TRUE        Error.
*/

bool mysql_alter_user(THD *thd, List <LEX_USER> &list, bool if_exists)
{
  int result= 0;
  bool is_anonymous_user= false;
  String wrong_users;
  LEX_USER *user_from, *tmp_user_from;
  List_iterator <LEX_USER> user_list(list);
  TABLE_LIST tables[ACL_TABLES::LAST_ENTRY];
  bool transactional_tables;
  bool is_privileged_user= false;
  std::set<LEX_USER *> extra_users;
  ACL_USER *self= NULL;
  bool password_expire_undo= false;
  std::set<LEX_USER *> audit_users;
  Acl_table_intact table_intact(thd);

  DBUG_ENTER("mysql_alter_user");

  /*
    This statement will be replicated as a statement, even when using
    row-based replication.  The binlog state will be cleared here to
    statement based replication and will be reset to the originals
    values when we are out of this function scope
  */
  Save_and_Restore_binlog_format_state binlog_format_state(thd);

  if ((result= open_grant_tables(thd, tables, &transactional_tables)))
    DBUG_RETURN(result != 1);

  Acl_cache_lock_guard acl_cache_lock(thd, Acl_cache_lock_mode::WRITE_MODE);
  if (!acl_cache_lock.lock())
  {
    commit_and_close_mysql_tables(thd);
    DBUG_RETURN(true);
  }

  if (table_intact.check(tables[ACL_TABLES::TABLE_USER].table,
                         ACL_TABLES::TABLE_USER))
  {
    commit_and_close_mysql_tables(thd);
    DBUG_RETURN(true);
  }

  is_privileged_user= is_privileged_user_for_credential_change(thd);

  while ((tmp_user_from= user_list++))
  {
    int ret;
    ACL_USER *acl_user;
    ulong what_to_alter= 0;
    bool history_check_done= false;
    TABLE *history_tbl= nullptr;
    bool dummy_row_existed= false;


    /* add the defaults where needed */
    if (!(user_from= get_current_user(thd, tmp_user_from)))
    {
      append_user(thd, &wrong_users, tmp_user_from, wrong_users.length() > 0,
                  false);
      result= 1;
      continue;
    }

    /* copy password expire attributes to individual lex user */
    user_from->alter_status= thd->lex->alter_password;

    if (set_and_validate_user_attributes(thd, user_from, what_to_alter,
<<<<<<< HEAD
                                         is_privileged_user, false,
                                         &tables[ACL_TABLES::TABLE_PASSWORD_HISTORY],
                                         &history_check_done))
=======
                                         is_privileged_user, "ALTER USER"))
>>>>>>> 8d4c5980
    {
      result= 1;
      continue;
    }

    /*
      Check if the user's authentication method supports expiration only
      if PASSWORD EXPIRE attribute is specified
    */
    if (user_from->alter_status.update_password_expired_column &&
        !auth_plugin_supports_expiration(user_from->plugin.str))
    {
      result= 1;
      append_user(thd, &wrong_users, user_from, wrong_users.length() > 0,
                  false);
      continue;
    }

    if (!strcmp(user_from->user.str, "") &&
      (what_to_alter & PASSWORD_EXPIRE_ATTR) &&
        user_from->alter_status.update_password_expired_column)
    {
      result = 1;
      is_anonymous_user = true;
      continue;
    }

    acl_user= find_acl_user(user_from->host.str,
                            user_from->user.str, TRUE);

    if (history_check_done)
    {
      /*
        If the history check is already done we pretend there's no
        history table so we can turn off the eventual check here.
      */
      history_tbl= tables[ACL_TABLES::TABLE_PASSWORD_HISTORY].table;
      tables[ACL_TABLES::TABLE_PASSWORD_HISTORY].table= NULL;
    }
    ret= handle_grant_data(thd, tables, false, user_from, NULL);

    /* purge the password history if plugin is different */
    if ((what_to_alter & DIFFERENT_PLUGIN_ATTR) &&
        handle_password_history_table(thd, tables, true, user_from, NULL,
                                      &dummy_row_existed))
    {
      /* can't delete stuff from password history */
      result= 1;
      break;
    }

    if (history_check_done)
    {
      tables[ACL_TABLES::TABLE_PASSWORD_HISTORY].table= history_tbl;
    }

    if (!acl_user || ret <= 0)
    {
      if (ret < 0)
      {
        result= 1;
        break;
      }

      if (if_exists)
      {
        String warn_user;
        append_user(thd, &warn_user, user_from, FALSE, FALSE);
        push_warning_printf(thd, Sql_condition::SL_NOTE,
          ER_USER_DOES_NOT_EXIST,
          ER_THD(thd, ER_USER_DOES_NOT_EXIST),
          warn_user.c_ptr_safe());
        try
        {
          extra_users.insert(tmp_user_from);
        }
        catch (...) {
          LogErr(WARNING_LEVEL,
                 ER_USER_NOT_IN_EXTRA_USERS_BINLOG_POSSIBLY_INCOMPLETE,
                 warn_user.c_ptr_safe());
        }
      }
      else
      {
        append_user(thd, &wrong_users, user_from, wrong_users.length() > 0,
                    false);
        result= 1;
      }
      continue;
    }

    /* update the mysql.user table */
    ret= replace_user_table(thd, tables[ACL_TABLES::TABLE_USER].table, user_from, 0, false, true,
                            what_to_alter);
    if (ret)
    {
      if (ret < 0)
      {
        result= 1;
        break;
      }
      if (if_exists)
      {
        String warn_user;
        append_user(thd, &warn_user, user_from, FALSE, FALSE);
        push_warning_printf(thd, Sql_condition::SL_NOTE,
                            ER_USER_DOES_NOT_EXIST,
                            ER_THD(thd, ER_USER_DOES_NOT_EXIST),
                            warn_user.c_ptr_safe());
        try
        {
          extra_users.insert(user_from);
        }
        catch (...) {
          LogErr(WARNING_LEVEL,
                 ER_USER_NOT_IN_EXTRA_USERS_BINLOG_POSSIBLY_INCOMPLETE,
                 warn_user.c_ptr_safe());
        }
      }
      else
      {
        append_user(thd, &wrong_users, user_from, wrong_users.length() > 0,
                    false);
        result= 1;
      }
      continue;
    }
    if (update_sctx_cache(thd->security_context(), acl_user,
                          user_from->alter_status.update_password_expired_column))
    {
      self= acl_user;
      password_expire_undo= !user_from->alter_status.update_password_expired_column;
    }

    /*
      If there is change related to authentication plugin,
      we would like to notify interested audit plugins.
    */
    if (what_to_alter & PLUGIN_ATTR)
      audit_users.insert(tmp_user_from);
  }

  clear_and_init_db_cache();             // Clear locked hostname cache

  if (result && self)
    update_sctx_cache(thd->security_context(), self, password_expire_undo);

  if (result && !thd->is_error())
  {
    if (is_anonymous_user)
      my_error(ER_PASSWORD_EXPIRE_ANONYMOUS_USER, MYF(0));
    else
      my_error(ER_CANNOT_USER, MYF(0), "ALTER USER", wrong_users.c_ptr_safe());
  }

  result= log_and_commit_acl_ddl(thd, transactional_tables, &extra_users);

  {
    /* Notify audit plugin. We will ignore the return value. */
    LEX_USER * audit_user;
    for(LEX_USER * one_user : audit_users)
    {
      if ((audit_user= get_current_user(thd, one_user)))
        mysql_audit_notify(thd, AUDIT_EVENT(MYSQL_AUDIT_AUTHENTICATION_CREDENTIAL_CHANGE),
                           thd->is_error(),
                           audit_user->user.str,
                           audit_user->host.str,
                           audit_user->plugin.str,
                           is_role_id(audit_user),
                           NULL, NULL);
    }
  }


  DBUG_RETURN(result);
}<|MERGE_RESOLUTION|>--- conflicted
+++ resolved
@@ -857,13 +857,10 @@
   @param what_to_set  User attributes
   @param is_privileged_user     Whether caller has CREATE_USER_ACL
                                 or UPDATE_ACL over mysql.*
-<<<<<<< HEAD
   @param is_role      CREATE ROLE was used to create the authid.
   @param history_table          The table to verify history against.
   @param[out] history_check_done  Set to on if the history table is updated
-=======
   @param cmd          Command information
->>>>>>> 8d4c5980
 
   @retval 0 ok
   @retval 1 ERROR;
@@ -873,13 +870,10 @@
                                       LEX_USER *Str,
                                       ulong &what_to_set,
                                       bool is_privileged_user,
-<<<<<<< HEAD
                                       bool is_role,
                                       TABLE_LIST *history_table,
-                                      bool *history_check_done)
-=======
+                                      bool *history_check_done,
                                       const char * cmd)
->>>>>>> 8d4c5980
 {
   bool user_exists= false;
   ACL_USER *acl_user;
@@ -1418,15 +1412,10 @@
   if (opt_log_builtin_as_identified_by_password &&
       thd->slave_thread)
     combo->uses_identified_by_clause= false;
-<<<<<<< HEAD
 
   if (set_and_validate_user_attributes(thd, combo, what_to_set, true, false,
-                                       &tables[ACL_TABLES::TABLE_PASSWORD_HISTORY], NULL))
-=======
-    
-  if (set_and_validate_user_attributes(thd, combo, what_to_set,
-                                       true, "SET PASSWORD"))
->>>>>>> 8d4c5980
+                                       &tables[ACL_TABLES::TABLE_PASSWORD_HISTORY], NULL,
+                                       "SET PASSWORD"))
   {
     authentication_plugin.assign(combo->plugin.str);
     result= 1;
@@ -2049,15 +2038,11 @@
                   false);
       continue;
     }
-<<<<<<< HEAD
     if (set_and_validate_user_attributes(thd, user_name, what_to_update, true,
                                          is_role,
                                          &tables[ACL_TABLES::TABLE_PASSWORD_HISTORY],
-                                         &history_check_done))
-=======
-    if (set_and_validate_user_attributes(thd, user_name, what_to_update,
-                                         true, "CREATE USER"))
->>>>>>> 8d4c5980
+                                         &history_check_done,
+                                         "CREATE USER"))
     {
       result= 1;
       append_user(thd, &wrong_users, user_name, wrong_users.length() > 0,
@@ -2573,13 +2558,10 @@
     user_from->alter_status= thd->lex->alter_password;
 
     if (set_and_validate_user_attributes(thd, user_from, what_to_alter,
-<<<<<<< HEAD
                                          is_privileged_user, false,
                                          &tables[ACL_TABLES::TABLE_PASSWORD_HISTORY],
-                                         &history_check_done))
-=======
-                                         is_privileged_user, "ALTER USER"))
->>>>>>> 8d4c5980
+                                         &history_check_done,
+                                         "ALTER USER"))
     {
       result= 1;
       continue;
