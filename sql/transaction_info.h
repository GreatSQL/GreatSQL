--- conflicted
+++ resolved
@@ -1,8 +1,4 @@
-<<<<<<< HEAD
-/* Copyright (c) 2000, 2018, Oracle and/or its affiliates. All rights reserved.
-=======
 /* Copyright (c) 2000, 2019, Oracle and/or its affiliates. All rights reserved.
->>>>>>> 4869291f
 
    This program is free software; you can redistribute it and/or modify
    it under the terms of the GNU General Public License, version 2.0,
@@ -252,30 +248,15 @@
         m_scope_info[STMT].get_unsafe_rollback_flags());
   }
 
-<<<<<<< HEAD
-  void init_mem_root_defaults(ulong trans_alloc_block_size,
-                              ulong trans_prealloc_size) {
-    reset_root_defaults(&m_mem_root, trans_alloc_block_size,
-                        trans_prealloc_size);
-=======
   void init_mem_root_defaults(ulong trans_alloc_block_size, ulong) {
     m_mem_root.set_block_size(trans_alloc_block_size);
->>>>>>> 4869291f
   }
 
   MEM_ROOT *transaction_memroot() { return &m_mem_root; }
 
-<<<<<<< HEAD
-  void *allocate_memory(unsigned int size) {
-    return alloc_root(&m_mem_root, size);
-  }
-
-  void claim_memory_ownership() { claim_root(&m_mem_root); }
-=======
   void *allocate_memory(unsigned int size) { return m_mem_root.Alloc(size); }
 
   void claim_memory_ownership() { m_mem_root.Claim(); }
->>>>>>> 4869291f
 
   void free_memory(myf root_alloc_flags) {
     free_root(&m_mem_root, root_alloc_flags);
