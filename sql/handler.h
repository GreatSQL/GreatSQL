#ifndef HANDLER_INCLUDED
#define HANDLER_INCLUDED

/*
   Copyright (c) 2000, 2018, Oracle and/or its affiliates. All rights reserved.

   This program is free software; you can redistribute it and/or modify
   it under the terms of the GNU General Public License, version 2.0,
   as published by the Free Software Foundation.

   This program is also distributed with certain software (including
   but not limited to OpenSSL) that is licensed under separate terms,
   as designated in a particular file or component or in included license
   documentation.  The authors of MySQL hereby grant you an additional
   permission to link the program and your derivative works with the
   separately licensed software that they have included with MySQL.

   This program is distributed in the hope that it will be useful,
   but WITHOUT ANY WARRANTY; without even the implied warranty of
   MERCHANTABILITY or FITNESS FOR A PARTICULAR PURPOSE.  See the
   GNU General Public License, version 2.0, for more details.

   You should have received a copy of the GNU General Public License
   along with this program; if not, write to the Free Software
   Foundation, Inc., 51 Franklin St, Fifth Floor, Boston, MA 02110-1301  USA
*/

/* Definitions for parameters to do with handler-routines */

#include <fcntl.h>
#include <float.h>
#include <string.h>
#include <sys/types.h>
#include <time.h>
#include <algorithm>
#include <random>  // std::mt19937
#include <set>
#include <string>

#include "ft_global.h"  // ft_hints
#include "lex_string.h"
#include "m_ctype.h"
#include "map_helpers.h"
#include "my_alloc.h"
#include "my_base.h"
#include "my_bitmap.h"
#include "my_compiler.h"
#include "my_dbug.h"
#include "my_double2ulonglong.h"
#include "my_inttypes.h"
#include "my_io.h"
#include "my_sys.h"
#include "my_thread_local.h"  // my_errno
#include "mysql/components/services/psi_table_bits.h"
#include "mysql_com.h"
#include "sql/dd/object_id.h"   // dd::Object_id
#include "sql/dd/properties.h"  // dd::Properties
#include "sql/dd/string_type.h"
#include "sql/dd/types/object_table.h"  // dd::Object_table
#include "sql/discrete_interval.h"      // Discrete_interval
#include "sql/json_dom.h"
#include "sql/key.h"
#include "sql/sql_const.h"       // SHOW_COMP_OPTION
#include "sql/sql_list.h"        // SQL_I_List
#include "sql/sql_plugin_ref.h"  // plugin_ref
#include "thr_lock.h"            // thr_lock_type
#include "typelib.h"

class Alter_info;
class Create_field;
class Field;
class Item;
class Partition_handler;
class Plugin_table;
class Plugin_tablespace;
class Record_buffer;
class SE_cost_constants;  // see opt_costconstants.h
class String;
class THD;
class handler;
class partition_info;
struct System_status_var;

namespace dd {
class Properties;
}  // namespace dd
struct FOREIGN_KEY_INFO;
struct KEY_CACHE;
struct MY_BITMAP;
struct SAVEPOINT;
struct TABLE;
struct TABLE_LIST;
struct TABLE_SHARE;
struct Tablespace_options;
struct handlerton;

typedef struct xid_t XID;
typedef struct st_xarecover_txn XA_recover_txn;
struct MDL_key;

namespace dd {
class Table;
class Tablespace;
struct sdi_key;
struct sdi_vector;

typedef sdi_key sdi_key_t;
typedef sdi_vector sdi_vector_t;
}  // namespace dd

typedef bool (*qc_engine_callback)(THD *thd, const char *table_key,
                                   uint key_length, ulonglong *engine_data);

typedef bool(stat_print_fn)(THD *thd, const char *type, size_t type_len,
                            const char *file, size_t file_len,
                            const char *status, size_t status_len);

class ha_statistics;
class ha_tablespace_statistics;

namespace AQP {
class Join_plan;
}

extern ulong savepoint_alloc_size;

/// Maps from slot to plugin. May return NULL if plugin has been unloaded.
st_plugin_int *hton2plugin(uint slot);
/// Returns the size of the array holding pointers to plugins.
size_t num_hton2plugins();

/**
  For unit testing.
  Insert plugin into arbitrary slot in array.
  Remove plugin from arbitrary slot in array.
*/
st_plugin_int *insert_hton2plugin(uint slot, st_plugin_int *plugin);
st_plugin_int *remove_hton2plugin(uint slot);

extern const char *ha_row_type[];
extern const char *tx_isolation_names[];
extern const char *binlog_format_names[];
extern TYPELIB tx_isolation_typelib;
extern ulong total_ha_2pc;

// the following is for checking tables

#define HA_ADMIN_ALREADY_DONE 1
#define HA_ADMIN_OK 0
#define HA_ADMIN_NOT_IMPLEMENTED -1
#define HA_ADMIN_FAILED -2
#define HA_ADMIN_CORRUPT -3
#define HA_ADMIN_INTERNAL_ERROR -4
#define HA_ADMIN_INVALID -5
#define HA_ADMIN_REJECT -6
#define HA_ADMIN_TRY_ALTER -7
#define HA_ADMIN_WRONG_CHECKSUM -8
#define HA_ADMIN_NOT_BASE_TABLE -9
#define HA_ADMIN_NEEDS_UPGRADE -10
#define HA_ADMIN_NEEDS_ALTER -11
#define HA_ADMIN_NEEDS_CHECK -12
#define HA_ADMIN_STATS_UPD_ERR -13
/** User needs to dump and re-create table to fix pre 5.0 decimal types */
#define HA_ADMIN_NEEDS_DUMP_UPGRADE -14

/**
   Return values for check_if_supported_inplace_alter().

   @see check_if_supported_inplace_alter() for description of
   the individual values.
*/
enum enum_alter_inplace_result {
  HA_ALTER_ERROR,
  HA_ALTER_INPLACE_NOT_SUPPORTED,
  HA_ALTER_INPLACE_EXCLUSIVE_LOCK,
  HA_ALTER_INPLACE_SHARED_LOCK_AFTER_PREPARE,
  HA_ALTER_INPLACE_SHARED_LOCK,
  HA_ALTER_INPLACE_NO_LOCK_AFTER_PREPARE,
  HA_ALTER_INPLACE_NO_LOCK,
  HA_ALTER_INPLACE_INSTANT
};

/* Bits in table_flags() to show what database can do */

#define HA_NO_TRANSACTIONS (1 << 0)     /* Doesn't support transactions */
#define HA_PARTIAL_COLUMN_READ (1 << 1) /* read may not return all columns */
/*
  Used to avoid scanning full tables on an index. If this flag is set then
  the handler always has a primary key (hidden if not defined) and this
  index is used for scanning rather than a full table scan in all
  situations. No separate data/index file.
*/
#define HA_TABLE_SCAN_ON_INDEX (1 << 2)

/// Not in use.
#define HA_UNUSED3 (1 << 3)

/*
  Can the storage engine handle spatial data.
  Used to check that no spatial attributes are declared unless
  the storage engine is capable of handling it.
*/
#define HA_CAN_GEOMETRY (1 << 4)
/*
  Reading keys in random order is as fast as reading keys in sort order
  (Used in records.cc to decide if we should use a record cache and by
  filesort to decide if we should sort key + data or key + pointer-to-row.
  For further explanation see intro to init_read_record.
*/
#define HA_FAST_KEY_READ (1 << 5)
/*
  Set the following flag if we on delete should force all key to be read
  and on update read all keys that changes
*/
#define HA_REQUIRES_KEY_COLUMNS_FOR_DELETE (1 << 6)
/*
  Is NULL values allowed in indexes.
  If this is not allowed then it is not possible to use an index on a
  NULLable field.
*/
#define HA_NULL_IN_KEY (1 << 7)
/*
  Tells that we can the position for the conflicting duplicate key
  record is stored in table->file->dupp_ref. (insert uses rnd_pos() on
  this to find the duplicated row)
*/
#define HA_DUPLICATE_POS (1 << 8)
#define HA_NO_BLOBS (1 << 9) /* Doesn't support blobs */
/*
  Is the storage engine capable of defining an index of a prefix on
  a BLOB attribute.
*/
#define HA_CAN_INDEX_BLOBS (1 << 10)
/*
  Auto increment fields can be part of a multi-part key. For second part
  auto-increment keys, the auto_incrementing is done in handler.cc
*/
#define HA_AUTO_PART_KEY (1 << 11)
/*
  Can't define a table without primary key (and cannot handle a table
  with hidden primary key)
*/
#define HA_REQUIRE_PRIMARY_KEY (1 << 12)
/*
  Does the counter of records after the info call specify an exact
  value or not. If it does this flag is set.
*/
#define HA_STATS_RECORDS_IS_EXACT (1 << 13)
/// Not in use.
#define HA_UNUSED14 (1 << 14)
/*
  This parameter is set when the handler will also return the primary key
  when doing read-only-key on another index, i.e., if we get the primary
  key columns for free when we do an index read (usually, it also implies
  that HA_PRIMARY_KEY_REQUIRED_FOR_POSITION flag is set).
*/
#define HA_PRIMARY_KEY_IN_READ_INDEX (1 << 15)
/*
  If HA_PRIMARY_KEY_REQUIRED_FOR_POSITION is set, it means that to position()
  uses a primary key given by the record argument.
  Without primary key, we can't call position().
  If not set, the position is returned as the current rows position
  regardless of what argument is given.
*/
#define HA_PRIMARY_KEY_REQUIRED_FOR_POSITION (1 << 16)
#define HA_CAN_RTREEKEYS (1 << 17)
/*
  Seems to be an old MyISAM feature that is no longer used. No handler
  has it defined but it is checked in init_read_record. Further investigation
  needed.
*/
#define HA_NOT_DELETE_WITH_CACHE (1 << 18)
/*
  The following is we need to a primary key to delete (and update) a row.
  If there is no primary key, all columns needs to be read on update and delete
*/
#define HA_PRIMARY_KEY_REQUIRED_FOR_DELETE (1 << 19)
/*
  Indexes on prefixes of character fields are not allowed.
*/
#define HA_NO_PREFIX_CHAR_KEYS (1 << 20)
/*
  Does the storage engine support fulltext indexes.
*/
#define HA_CAN_FULLTEXT (1 << 21)
/*
  Can the HANDLER interface in the MySQL API be used towards this
  storage engine.
*/
#define HA_CAN_SQL_HANDLER (1 << 22)
/*
  Set if the storage engine does not support auto increment fields.
*/
#define HA_NO_AUTO_INCREMENT (1 << 23)
/*
  Supports CHECKSUM option in CREATE TABLE (MyISAM feature).
*/
#define HA_HAS_CHECKSUM (1 << 24)
/*
  Table data are stored in separate files (for lower_case_table_names).
  Should file names always be in lower case (used by engines that map
  table names to file names.
*/
#define HA_FILE_BASED (1 << 26)
#define HA_NO_VARCHAR (1 << 27)
/*
  Is the storage engine capable of handling bit fields.
*/
#define HA_CAN_BIT_FIELD (1 << 28)
#define HA_ANY_INDEX_MAY_BE_UNIQUE (1 << 30)
#define HA_NO_COPY_ON_ALTER (1LL << 31)
#define HA_COUNT_ROWS_INSTANT (1LL << 32) /* records() gives exact count*/
/* Has it's own method of binlog logging */
#define HA_HAS_OWN_BINLOGGING (1LL << 33)
/*
  Engine is capable of row-format and statement-format logging,
  respectively
*/
#define HA_BINLOG_ROW_CAPABLE (1LL << 34)
#define HA_BINLOG_STMT_CAPABLE (1LL << 35)
/*
    When a multiple key conflict happens in a REPLACE command mysql
    expects the conflicts to be reported in the ascending order of
    key names.

    For e.g.

    CREATE TABLE t1 (a INT, UNIQUE (a), b INT NOT NULL, UNIQUE (b), c INT NOT
                     NULL, INDEX(c));

    REPLACE INTO t1 VALUES (1,1,1),(2,2,2),(2,1,3);

    MySQL expects the conflict with 'a' to be reported before the conflict with
    'b'.

    If the underlying storage engine does not report the conflicting keys in
    ascending order, it causes unexpected errors when the REPLACE command is
    executed.

    This flag helps the underlying SE to inform the server that the keys are not
    ordered.
*/
#define HA_DUPLICATE_KEY_NOT_IN_ORDER (1LL << 36)
/*
  Engine supports REPAIR TABLE. Used by CHECK TABLE FOR UPGRADE if an
  incompatible table is detected. If this flag is set, CHECK TABLE FOR UPGRADE
  will report ER_TABLE_NEEDS_UPGRADE, otherwise ER_TABLE_NEED_REBUILD.
*/
#define HA_CAN_REPAIR (1LL << 37)

/*
  Set of all binlog flags. Currently only contain the capabilities
  flags.
 */
#define HA_BINLOG_FLAGS (HA_BINLOG_ROW_CAPABLE | HA_BINLOG_STMT_CAPABLE)

/**
  The handler supports read before write removal optimization

  Read before write removal may be used for storage engines which support
  write without previous read of the row to be updated. Handler returning
  this flag must implement start_read_removal() and end_read_removal().
  The handler may return "fake" rows constructed from the key of the row
  asked for. This is used to optimize UPDATE and DELETE by reducing the
  number of round-trips between handler and storage engine.

  Example:
  UPDATE a=1 WHERE pk IN (@<keys@>)

  @verbatim
  mysql_update()
  {
    if (<conditions for starting read removal>)
      start_read_removal()
      -> handler returns true if read removal supported for this table/query

    while(read_record("pk=<key>"))
      -> handler returns fake row with column "pk" set to <key>

      ha_update_row()
      -> handler sends write "a=1" for row with "pk=<key>"

    end_read_removal()
    -> handler returns the number of rows actually written
  }
  @endverbatim

  @note This optimization in combination with batching may be used to
        remove even more round-trips.
*/
#define HA_READ_BEFORE_WRITE_REMOVAL (1LL << 38)

/*
  Engine supports extended fulltext API
 */
#define HA_CAN_FULLTEXT_EXT (1LL << 39)

/*
  Storage engine doesn't synchronize result set with expected table contents.
  Used by replication slave to check if it is possible to retrieve rows from
  the table when deciding whether to do a full table scan, index scan or hash
  scan while applying a row event.
 */
#define HA_READ_OUT_OF_SYNC (1LL << 40)

/*
  Storage engine supports table export using the
  FLUSH TABLE <table_list> FOR EXPORT statement.
 */
#define HA_CAN_EXPORT (1LL << 41)

/*
  The handler don't want accesses to this table to
  be const-table optimized
*/
#define HA_BLOCK_CONST_TABLE (1LL << 42)

/*
  Handler supports FULLTEXT hints
*/
#define HA_CAN_FULLTEXT_HINTS (1LL << 43)

/**
  Storage engine doesn't support LOCK TABLE ... READ LOCAL locks
  but doesn't want to use handler::store_lock() API for upgrading
  them to LOCK TABLE ... READ locks, for example, because it doesn't
  use THR_LOCK locks at all.
*/
#define HA_NO_READ_LOCAL_LOCK (1LL << 44)

/**
  A storage engine is compatible with the attachable transaction requirements
  means that

    - either SE detects the fact that THD::ha_data was reset and starts a new
      attachable transaction, closes attachable transaction on close_connection
      and resumes regular (outer) transaction when THD::ha_data is restored;

    - or SE completely ignores THD::ha_data and close_connection like MyISAM
      does.
*/
#define HA_ATTACHABLE_TRX_COMPATIBLE (1LL << 45)

/**
  Handler supports Generated Columns
*/
#define HA_GENERATED_COLUMNS (1LL << 46)

/**
  Supports index on virtual generated column
*/
#define HA_CAN_INDEX_VIRTUAL_GENERATED_COLUMN (1LL << 47)

/**
  Supports descending indexes
*/
#define HA_DESCENDING_INDEX (1LL << 48)

/**
  Supports partial update of BLOB columns.
*/
#define HA_BLOB_PARTIAL_UPDATE (1LL << 49)

/**
  If this isn't defined, only columns/indexes with Cartesian coordinate systems
  (projected SRS or SRID 0) is supported. Columns/indexes without SRID
  restriction is also supported if this isn't defined.
*/
#define HA_SUPPORTS_GEOGRAPHIC_GEOMETRY_COLUMN (1LL << 50)

/**
<<<<<<< HEAD
   There is no need to evict the table from the table definition cache having
   run ANALYZE TABLE on it
*/
#define HA_ONLINE_ANALYZE (1LL << 51)
=======
  Handler supports expressions as DEFAULT for a column.
*/
#define HA_SUPPORTS_DEFAULT_EXPRESSION (1LL << 51)
>>>>>>> e4924f36

/*
  Bits in index_flags(index_number) for what you can do with index.
  If you do not implement indexes, just return zero here.
*/
/*
  Does the index support read next, this is assumed in the server
  code and never checked so all indexes must support this.
  Note that the handler can be used even if it doesn't have any index.
*/
#define HA_READ_NEXT 1 /* TODO really use this flag */
/*
  Can the index be used to scan backwards (supports ::index_prev).
*/
#define HA_READ_PREV 2
/*
  Can the index deliver its record in index order. Typically true for
  all ordered indexes and not true for hash indexes. Used to set keymap
  part_of_sortkey.
  This keymap is only used to find indexes usable for resolving an ORDER BY
  in the query. Thus in most cases index_read will work just fine without
  order in result production. When this flag is set it is however safe to
  order all output started by index_read since most engines do this. With
  read_multi_range calls there is a specific flag setting order or not
  order so in those cases ordering of index output can be avoided.
*/
#define HA_READ_ORDER 4
/*
  Specify whether index can handle ranges, typically true for all
  ordered indexes and not true for hash indexes.
  Used by optimiser to check if ranges (as key >= 5) can be optimised
  by index.
*/
#define HA_READ_RANGE 8
/*
  Can't use part key searches. This is typically true for hash indexes
  and typically not true for ordered indexes.
*/
#define HA_ONLY_WHOLE_INDEX 16
/*
  Does the storage engine support index-only scans on this index.
  Enables use of HA_EXTRA_KEYREAD and HA_EXTRA_NO_KEYREAD
  Used to set Key_map keys_for_keyread and to check in optimiser for
  index-only scans.  When doing a read under HA_EXTRA_KEYREAD the handler
  only have to fill in the columns the key covers. If
  HA_PRIMARY_KEY_IN_READ_INDEX is set then also the PRIMARY KEY columns
  must be updated in the row.
*/
#define HA_KEYREAD_ONLY 64
/*
  Index scan will not return records in rowid order. Not guaranteed to be
  set for unordered (e.g. HASH) indexes.
*/
#define HA_KEY_SCAN_NOT_ROR 128
#define HA_DO_INDEX_COND_PUSHDOWN 256 /* Supports Index Condition Pushdown */
#define HA_CLUSTERED_INDEX 512        /* Data is clustered on this key */

/* operations for disable/enable indexes */
#define HA_KEY_SWITCH_NONUNIQ 0
#define HA_KEY_SWITCH_ALL 1
#define HA_KEY_SWITCH_NONUNIQ_SAVE 2
#define HA_KEY_SWITCH_ALL_SAVE 3

/*
  Use this instead of 0 as the initial value for the slot number of
  handlerton, so that we can distinguish uninitialized slot number
  from slot 0.
*/
#define HA_SLOT_UNDEF ((uint)-1)

/*
  Parameters for open() (in register form->filestat)
  HA_GET_INFO does an implicit HA_ABORT_IF_LOCKED
*/

#define HA_OPEN_KEYFILE 1
#define HA_OPEN_RNDFILE 2
#define HA_GET_INDEX 4
#define HA_GET_INFO 8   /* do a handler::info() after open */
#define HA_READ_ONLY 16 /* File opened as readonly */
/* Try readonly if can't open with read and write */
#define HA_TRY_READ_ONLY 32
#define HA_WAIT_IF_LOCKED 64   /* Wait if locked on open */
#define HA_ABORT_IF_LOCKED 128 /* skip if locked on open.*/
#define HA_BLOCK_LOCK 256      /* unlock when reading some records */
#define HA_OPEN_TEMPORARY 512

/* Some key definitions */
#define HA_KEY_NULL_LENGTH 1
#define HA_KEY_BLOB_LENGTH 2

#define HA_LEX_CREATE_TMP_TABLE 1
#define HA_LEX_CREATE_IF_NOT_EXISTS 2
#define HA_LEX_CREATE_TABLE_LIKE 4
#define HA_LEX_CREATE_INTERNAL_TMP_TABLE 8
#define HA_MAX_REC_LENGTH 65535U

/**
  Options for the START TRANSACTION statement.

  Note that READ ONLY and READ WRITE are logically mutually exclusive.
  This is enforced by the parser and depended upon by trans_begin().

  We need two flags instead of one in order to differentiate between
  situation when no READ WRITE/ONLY clause were given and thus transaction
  is implicitly READ WRITE and the case when READ WRITE clause was used
  explicitly.
*/

// WITH CONSISTENT SNAPSHOT option
static const uint MYSQL_START_TRANS_OPT_WITH_CONS_SNAPSHOT = 1;
// READ ONLY option
static const uint MYSQL_START_TRANS_OPT_READ_ONLY = 2;
// READ WRITE option
static const uint MYSQL_START_TRANS_OPT_READ_WRITE = 4;
// HIGH PRIORITY option
static const uint MYSQL_START_TRANS_OPT_HIGH_PRIORITY = 8;

enum legacy_db_type {
  DB_TYPE_UNKNOWN = 0,
  DB_TYPE_DIAB_ISAM = 1,
  DB_TYPE_HASH,
  DB_TYPE_MISAM,
  DB_TYPE_PISAM,
  DB_TYPE_RMS_ISAM,
  DB_TYPE_HEAP,
  DB_TYPE_ISAM,
  DB_TYPE_MRG_ISAM,
  DB_TYPE_MYISAM,
  DB_TYPE_MRG_MYISAM,
  DB_TYPE_BERKELEY_DB,
  DB_TYPE_INNODB,
  DB_TYPE_GEMINI,
  DB_TYPE_NDBCLUSTER,
  DB_TYPE_EXAMPLE_DB,
  DB_TYPE_ARCHIVE_DB,
  DB_TYPE_CSV_DB,
  DB_TYPE_FEDERATED_DB,
  DB_TYPE_BLACKHOLE_DB,
  DB_TYPE_PARTITION_DB,  // No longer used.
  DB_TYPE_BINLOG,
  DB_TYPE_SOLID,
  DB_TYPE_PBXT,
  DB_TYPE_TABLE_FUNCTION,
  DB_TYPE_MEMCACHE,
  DB_TYPE_FALCON,
  DB_TYPE_MARIA,
  /** Performance schema engine. */
  DB_TYPE_PERFORMANCE_SCHEMA,
  DB_TYPE_TEMPTABLE,
  DB_TYPE_TOKUDB = 41,
  DB_TYPE_ROCKSDB = 42,
  DB_TYPE_FIRST_DYNAMIC = 43,
  DB_TYPE_DEFAULT = 127  // Must be last
};

enum row_type : int {
  ROW_TYPE_NOT_USED = -1,
  ROW_TYPE_DEFAULT,
  ROW_TYPE_FIXED,
  ROW_TYPE_DYNAMIC,
  ROW_TYPE_COMPRESSED,
  ROW_TYPE_REDUNDANT,
  ROW_TYPE_COMPACT,
  /** Unused. Reserved for future versions. */
  ROW_TYPE_PAGED
};

enum enum_binlog_func {
  BFN_RESET_LOGS = 1,
  BFN_RESET_SLAVE = 2,
  BFN_BINLOG_WAIT = 3,
  BFN_BINLOG_END = 4,
  BFN_BINLOG_PURGE_FILE = 5
};

enum enum_binlog_command {
  LOGCOM_CREATE_TABLE,
  LOGCOM_ALTER_TABLE,
  LOGCOM_RENAME_TABLE,
  LOGCOM_DROP_TABLE,
  LOGCOM_CREATE_DB,
  LOGCOM_ALTER_DB,
  LOGCOM_DROP_DB,
  LOGCOM_ACL_NOTIFY
};

enum class enum_sampling_method { SYSTEM };

/* Bits in used_fields */
#define HA_CREATE_USED_AUTO (1L << 0)
#define HA_CREATE_USED_RAID (1L << 1)  // RAID is no longer availble
#define HA_CREATE_USED_UNION (1L << 2)
#define HA_CREATE_USED_INSERT_METHOD (1L << 3)
#define HA_CREATE_USED_MIN_ROWS (1L << 4)
#define HA_CREATE_USED_MAX_ROWS (1L << 5)
#define HA_CREATE_USED_AVG_ROW_LENGTH (1L << 6)
#define HA_CREATE_USED_PACK_KEYS (1L << 7)
#define HA_CREATE_USED_CHARSET (1L << 8)
#define HA_CREATE_USED_DEFAULT_CHARSET (1L << 9)
#define HA_CREATE_USED_DATADIR (1L << 10)
#define HA_CREATE_USED_INDEXDIR (1L << 11)
#define HA_CREATE_USED_ENGINE (1L << 12)
#define HA_CREATE_USED_CHECKSUM (1L << 13)
#define HA_CREATE_USED_DELAY_KEY_WRITE (1L << 14)
#define HA_CREATE_USED_ROW_FORMAT (1L << 15)
#define HA_CREATE_USED_COMMENT (1L << 16)
#define HA_CREATE_USED_PASSWORD (1L << 17)
#define HA_CREATE_USED_CONNECTION (1L << 18)
#define HA_CREATE_USED_KEY_BLOCK_SIZE (1L << 19)
/** Unused. Reserved for future versions. */
#define HA_CREATE_USED_TRANSACTIONAL (1L << 20)
/** Unused. Reserved for future versions. */
#define HA_CREATE_USED_PAGE_CHECKSUM (1L << 21)
/** This is set whenever STATS_PERSISTENT=0|1|default has been
specified in CREATE/ALTER TABLE. See also HA_OPTION_STATS_PERSISTENT in
include/my_base.h. It is possible to distinguish whether
STATS_PERSISTENT=default has been specified or no STATS_PERSISTENT= is
given at all. */
#define HA_CREATE_USED_STATS_PERSISTENT (1L << 22)
/**
   This is set whenever STATS_AUTO_RECALC=0|1|default has been
   specified in CREATE/ALTER TABLE. See enum_stats_auto_recalc.
   It is possible to distinguish whether STATS_AUTO_RECALC=default
   has been specified or no STATS_AUTO_RECALC= is given at all.
*/
#define HA_CREATE_USED_STATS_AUTO_RECALC (1L << 23)
/**
   This is set whenever STATS_SAMPLE_PAGES=N|default has been
   specified in CREATE/ALTER TABLE. It is possible to distinguish whether
   STATS_SAMPLE_PAGES=default has been specified or no STATS_SAMPLE_PAGES= is
   given at all.
*/
#define HA_CREATE_USED_STATS_SAMPLE_PAGES (1L << 24)

/**
   This is set whenever a 'TABLESPACE=...' phrase is used on CREATE TABLE
*/
#define HA_CREATE_USED_TABLESPACE (1L << 25)

/** COMPRESSION="zlib|lz4|none" used during table create. */
#define HA_CREATE_USED_COMPRESS (1L << 26)

/** ENCRYPTION="Y" used during table create. */
#define HA_CREATE_USED_ENCRYPT (1L << 27)

/**
  CREATE|ALTER SCHEMA|DATABASE|TABLE has an explicit COLLATE clause.

  Implies HA_CREATE_USED_DEFAULT_CHARSET.
*/
#define HA_CREATE_USED_DEFAULT_COLLATE (1L << 28)

/** SECONDARY_ENGINE used during table create. */
#define HA_CREATE_USED_SECONDARY_ENGINE (1L << 29)

/*
  End of bits used in used_fields
*/

/*
  Structure to hold list of database_name.table_name.
  This is used at both mysqld and storage engine layer.
*/
struct st_handler_tablename {
  const char *db;
  const char *tablename;
};

#define MAXGTRIDSIZE 64
#define MAXBQUALSIZE 64

#define COMPATIBLE_DATA_YES 0
#define COMPATIBLE_DATA_NO 1

/*
  These structures are used to pass information from a set of SQL commands
  on add/drop/change tablespace definitions to the proper hton.
*/
#define UNDEF_NODEGROUP 65535

// FUTURE: Combine these two enums into one enum class
enum ts_command_type {
  TS_CMD_NOT_DEFINED = -1,
  CREATE_TABLESPACE = 0,
  ALTER_TABLESPACE = 1,
  CREATE_LOGFILE_GROUP = 2,
  ALTER_LOGFILE_GROUP = 3,
  DROP_TABLESPACE = 4,
  DROP_LOGFILE_GROUP = 5,
  // FUTURE: Remove these as they are never used, execpt as case labels in SE
  CHANGE_FILE_TABLESPACE = 6,
  ALTER_ACCESS_MODE_TABLESPACE = 7
};

enum ts_alter_tablespace_type {
  TS_ALTER_TABLESPACE_TYPE_NOT_DEFINED = -1,
  ALTER_TABLESPACE_ADD_FILE = 1,
  ALTER_TABLESPACE_DROP_FILE = 2,
  ALTER_TABLESPACE_RENAME = 3,
  ALTER_TABLESPACE_OPTIONS = 4
};

/**
  Legacy struct for passing tablespace information to SEs.

  FUTURE: Pass all info through dd objects
 */
class st_alter_tablespace {
 public:
  const char *tablespace_name = nullptr;
  const char *logfile_group_name = nullptr;
  ts_command_type ts_cmd_type = TS_CMD_NOT_DEFINED;
  enum ts_alter_tablespace_type ts_alter_tablespace_type =
      TS_ALTER_TABLESPACE_TYPE_NOT_DEFINED;
  const char *data_file_name = nullptr;
  const char *undo_file_name = nullptr;
  ulonglong extent_size = 1024 * 1024;           // Default 1 MByte
  ulonglong undo_buffer_size = 8 * 1024 * 1024;  // Default 8 MByte
  ulonglong redo_buffer_size = 8 * 1024 * 1024;  // Default 8 MByte
  ulonglong initial_size = 128 * 1024 * 1024;    // Default 128 MByte
  ulonglong autoextend_size = 0;                 // No autoextension as default
  ulonglong max_size = 0;         // Max size == initial size => no extension
  ulonglong file_block_size = 0;  // 0=default or must be a valid Page Size
  uint nodegroup_id = UNDEF_NODEGROUP;
  bool wait_until_completed = true;
  const char *ts_comment = nullptr;

  bool is_tablespace_command() {
    return ts_cmd_type == CREATE_TABLESPACE ||
           ts_cmd_type == ALTER_TABLESPACE || ts_cmd_type == DROP_TABLESPACE ||
           ts_cmd_type == CHANGE_FILE_TABLESPACE ||
           ts_cmd_type == ALTER_ACCESS_MODE_TABLESPACE;
  }

  /**
    Proper constructor even for all-public class simplifies initialization and
    allows members to be const.

    FUTURE: With constructor all members can be made const, and do not need
    default initializers.

    @param tablespace name of tabelspace (nullptr for logfile group statements)
    @param logfile_group name of logfile group or nullptr
    @param cmd main statement type
    @param alter_tablespace_cmd subcommand type for ALTER TABLESPACE
    @param datafile tablespace file for CREATE and ALTER ... ADD ...
    @param undofile only applies to logfile group statements. nullptr otherwise.
    @param opts options provided by parser
  */
  st_alter_tablespace(const char *tablespace, const char *logfile_group,
                      ts_command_type cmd,
                      enum ts_alter_tablespace_type alter_tablespace_cmd,
                      const char *datafile, const char *undofile,
                      const Tablespace_options &opts);
};

/*
  Make sure that the order of schema_tables and enum_schema_tables are the same.
*/
enum enum_schema_tables {
  SCH_FIRST = 0,
  SCH_COLUMN_PRIVILEGES = SCH_FIRST,
  SCH_ENGINES,
  SCH_CLIENT_STATS,
  SCH_INDEX_STATS,
  SCH_GLOBAL_TEMPORARY_TABLES,
  SCH_OPEN_TABLES,
  SCH_OPTIMIZER_TRACE,
  SCH_PLUGINS,
  SCH_PROCESSLIST,
  SCH_PROFILES,
  SCH_SCHEMA_PRIVILEGES,
  SCH_TABLESPACES,
  SCH_TABLE_PRIVILEGES,
  SCH_USER_PRIVILEGES,
  SCH_TMP_TABLE_COLUMNS,
  SCH_TMP_TABLE_KEYS,
  SCH_TABLE_STATS,
  SCH_TEMPORARY_TABLES,
  SCH_THREAD_STATS,
  SCH_USER_STATS,
  SCH_LAST = SCH_USER_STATS
};

enum ha_stat_type { HA_ENGINE_STATUS, HA_ENGINE_LOGS, HA_ENGINE_MUTEX };
enum ha_notification_type : int { HA_NOTIFY_PRE_EVENT, HA_NOTIFY_POST_EVENT };

/** Create compression dictionary result type. */
enum class ha_create_zip_dict_result {
  OK,             /*!< zip_dict successfully created */
  ALREADY_EXISTS, /*!< zip dict with such name already
                                       exists */
  NAME_TOO_LONG,  /*!< zip dict name is too long */
  DATA_TOO_LONG,  /*!< zip dict data is too long */
  READ_ONLY,      /*!< cannot create in read-only mode */
  OUT_OF_MEMORY,  /*!< out of memory */
  OUT_OF_FILE_SPACE,
  /*!< out of disk space */
  TOO_MANY_CONCURRENT_TRXS,
  /*!< too many concurrent transactions */
  UNKNOWN_ERROR /*!< unknown error during zip_dict
                                     creation */
};

/** Drop compression dictionary result type. */
enum class ha_drop_zip_dict_result {
  OK,             /*!< zip_dict successfully dropped */
  DOES_NOT_EXIST, /*!< zip dict with such name does not
                                     exist */
  IS_REFERENCED,  /*!< zip dict is in use */
  READ_ONLY,      /*!< cannot drop in read-only mode */
  OUT_OF_MEMORY,  /*!< out of memory */
  OUT_OF_FILE_SPACE,
  /*!< out of disk space */
  TOO_MANY_CONCURRENT_TRXS,
  /*!< too many concurrent transactions */
  UNKNOWN_ERROR /*!< unknown error during zip_dict
                                   removal */
};

/** Clone operation types. */
enum Ha_clone_type {
  /** Caller must block all write operation to the SE. */
  HA_CLONE_BLOCKING = 1,

  /** For transactional SE, archive redo to support concurrent dml */
  HA_CLONE_REDO,

  /** For transactional SE, track page changes to support concurrent dml */
  HA_CLONE_PAGE,

  /** For transactional SE, use both page tracking and redo to optimize
  clone with concurrent dml. Currently supported by Innodb. */
  HA_CLONE_HYBRID
};

/** File reference for clone */
struct Ha_clone_file {
  /** File reference type */
  enum {
    /** File handle */
    FILE_HANDLE,

    /** File descriptor */
    FILE_DESC

  } type;

  /** File reference */
  union {
    /** File descriptor */
    int file_desc;

    /** File handle for windows */
    void *file_handle;
  };
};

/* Abstract callback interface to stream data back to the caller. */
class Ha_clone_cbk {
 public:
  /** Callback providing data from current position of a
  file descriptor of specific length.
  @param[in]  from_file  source file to read from
  @param[in]  len        data length
  @return error code */
  virtual int file_cbk(Ha_clone_file from_file, uint len) = 0;

  /** Callback providing data in buffer of specific length.
  @param[in]  from_buffer  source buffer to read from
  @param[in]  len          data length
  @return error code */
  virtual int buffer_cbk(uchar *from_buffer, uint len) = 0;

  /** Callback providing a file descriptor to write data starting
  from current position.
  @param[in]  to_file  destination file to write data
  @return error code */
  virtual int apply_file_cbk(Ha_clone_file to_file) = 0;

  /** virtual destructor. */
  virtual ~Ha_clone_cbk() {}

  /** Set current storage engine handlerton.
  @param[in]  hton  SE handlerton */
  void set_hton(handlerton *hton) { m_hton = hton; }

  /** Get current storage engine handlerton.
  @return SE handlerton */
  handlerton *get_hton() { return (m_hton); }

  /** Set caller's transfer buffer size. SE can adjust the data chunk size
  based on this parameter.
  @param[in]  size  buffer size in bytes */
  void set_client_buffer_size(uint size) { m_client_buff_size = size; }

  /** Get caller's transfer buffer size.
  @return buffer size in bytes */
  uint get_client_buffer_size() { return (m_client_buff_size); }

  /** Set current SE index.
  @param[in]  idx  SE index in locator array */
  void set_loc_index(uint idx) { m_loc_idx = idx; }

  /** Get current SE index.
  @return SE index in locator array */
  uint get_loc_index() { return (m_loc_idx); }

  /** Set data descriptor. SE specific descriptor for the
  data transferred by the callbacks.
  @param[in]  desc  serialized data descriptor
  @param[in]  len   length of the descriptor byte stream  */
  void set_data_desc(uchar *desc, uint len) {
    m_data_desc = desc;
    m_desc_len = len;
  }

  /** Get data descriptor. SE specific descriptor for the
  data transferred by the callbacks.
  @param[out]  lenp  length of the descriptor byte stream
  @return pointer to the serialized data descriptor */
  uchar *get_data_desc(uint *lenp) {
    if (lenp != nullptr) {
      *lenp = m_desc_len;
    }

    return (m_data_desc);
  }

  /** Get SE source file name. Used for debug printing and error message.
  @return null terminated string for source file name */
  const char *get_source_name() { return (m_src_name); }

  /** Set SE source file name.
  @param[in]   name  null terminated string for source file name */
  void set_source_name(const char *name) { m_src_name = name; }

  /** Get SE destination file name. Used for debug printing and error message.
  @return null terminated string for destination file name */
  const char *get_dest_name() { return (m_dest_name); }

  /** Set SE destination file name.
  @param[in]   name  null terminated string for destination file name */
  void set_dest_name(const char *name) { m_dest_name = name; }

  /** Clear all flags set by SE */
  void clear_flags() { m_flag = 0; }

  /* Mark that ACK is needed for the data transfer before returning
  from callback. Set by SE. */
  void set_ack() { m_flag |= HA_CLONE_ACK; }

  /** Check if ACK is needed for the data transfer
  @return true if ACK is needed */
  bool is_ack_needed() { return (m_flag & HA_CLONE_ACK); }

  /* Mark that the file descriptor is opened for read/write
  with OS buffer cache. For O_DIRECT, the flag is not set. */
  void set_os_buffer_cache() { m_flag |= HA_CLONE_FILE_CACHE; }

  /** Check if the file descriptor is opened for read/write with OS
  buffer cache. Currently clone avoids using zero copy (sendfile on linux),
  if SE is using O_DIRECT. This improves data copy performance.
  @return true if O_DIRECT is not used */
  bool is_os_buffer_cache() { return (m_flag & HA_CLONE_FILE_CACHE); }

 private:
  /** Handlerton for the SE */
  handlerton *m_hton;

  /** SE index in caller's locator array */
  uint m_loc_idx;

  /** Caller's transfer buffer size. */
  uint m_client_buff_size;

  /** SE's Serialized data descriptor */
  uchar *m_data_desc;
  uint m_desc_len;

  /** Current source file name */
  const char *m_src_name;

  /** Current destination file name */
  const char *m_dest_name;

  /** Flag storing data related options */
  int m_flag;

  /** Acknowledgement is needed for the data transfer. */
  const int HA_CLONE_ACK = 0x01;

  /** Data file is opened for read/write with OS buffer cache. */
  const int HA_CLONE_FILE_CACHE = 0x02;
};

/* handlerton methods */

/**
  close_connection is only called if
  thd->ha_data[xxx_hton.slot] is non-zero, so even if you don't need
  this storage area - set it to something, so that MySQL would know
  this storage engine was accessed in this connection
*/
typedef int (*close_connection_t)(handlerton *hton, THD *thd);

/** Terminate connection/statement notification. */
typedef void (*kill_connection_t)(handlerton *hton, THD *thd);

/**
  Shut down all storage engine background tasks that might access
  the data dictionary, before the main shutdown.
*/
typedef void (*pre_dd_shutdown_t)(handlerton *hton);

/**
  sv points to a storage area, that was earlier passed
  to the savepoint_set call
*/
typedef int (*savepoint_rollback_t)(handlerton *hton, THD *thd, void *sv);

/**
  sv points to an uninitialized storage area of requested size
  (see savepoint_offset description)
*/
typedef int (*savepoint_set_t)(handlerton *hton, THD *thd, void *sv);

/**
  Check if storage engine allows to release metadata locks which were
  acquired after the savepoint if rollback to savepoint is done.
  @return true  - If it is safe to release MDL locks.
          false - If it is not.
*/
typedef bool (*savepoint_rollback_can_release_mdl_t)(handlerton *hton,
                                                     THD *thd);

typedef int (*savepoint_release_t)(handlerton *hton, THD *thd, void *sv);

/**
  'all' is true if it's a real commit, that makes persistent changes
  'all' is false if it's not in fact a commit but an end of the
  statement that is part of the transaction.
  NOTE 'all' is also false in auto-commit mode where 'end of statement'
  and 'real commit' mean the same event.
*/
typedef int (*commit_t)(handlerton *hton, THD *thd, bool all);

typedef int (*rollback_t)(handlerton *hton, THD *thd, bool all);

typedef int (*prepare_t)(handlerton *hton, THD *thd, bool all);

<<<<<<< HEAD
typedef int (*clone_consistent_snapshot_t)(handlerton *hton, THD *thd,
                                           THD *from_thd);

typedef int (*store_binlog_info_t)(handlerton *hton, THD *thd);

typedef int (*recover_t)(handlerton *hton, XID *xid_list, uint len);
=======
typedef int (*recover_t)(handlerton *hton, XA_recover_txn *xid_list, uint len,
                         MEM_ROOT *mem_root);
>>>>>>> e4924f36

/** X/Open XA distributed transaction status codes */
enum xa_status_code {
  /**
    normal execution
  */
  XA_OK = 0,

  /**
    asynchronous operation already outstanding
  */
  XAER_ASYNC = -2,

  /**
    a resource manager error  occurred in the transaction branch
  */
  XAER_RMERR = -3,

  /**
    the XID is not valid
  */
  XAER_NOTA = -4,

  /**
    invalid arguments were given
  */
  XAER_INVAL = -5,

  /**
    routine invoked in an improper context
  */
  XAER_PROTO = -6,

  /**
    resource manager unavailable
  */
  XAER_RMFAIL = -7,

  /**
    the XID already exists
  */
  XAER_DUPID = -8,

  /**
    resource manager doing work outside transaction
  */
  XAER_OUTSIDE = -9
};

typedef xa_status_code (*commit_by_xid_t)(handlerton *hton, XID *xid);

typedef xa_status_code (*rollback_by_xid_t)(handlerton *hton, XID *xid);

/**
  Create handler object for the table in the storage engine.

  @param hton         Handlerton object for the storage engine.
  @param table        TABLE_SHARE for the table, can be NULL if caller
                      didn't perform full-blown open of table definition.
  @param partitioned  Indicates whether table is partitioned.
  @param mem_root     Memory root to be used for allocating handler
                      object.
*/
typedef handler *(*create_t)(handlerton *hton, TABLE_SHARE *table,
                             bool partitioned, MEM_ROOT *mem_root);

typedef void (*drop_database_t)(handlerton *hton, char *path);

typedef int (*panic_t)(handlerton *hton, enum ha_panic_function flag);

typedef int (*start_consistent_snapshot_t)(handlerton *hton, THD *thd);

/**
  Flush the log(s) of storage engine(s).

  @param hton Handlerton of storage engine.
  @param binlog_group_flush true if we got invoked by binlog group
    commit during flush stage, false in other cases.
  @retval false Succeed
  @retval true Error
*/
typedef bool (*flush_logs_t)(handlerton *hton, bool binlog_group_flush);

typedef bool (*show_status_t)(handlerton *hton, THD *thd, stat_print_fn *print,
                              enum ha_stat_type stat);

/**
  The flag values are defined in sql_partition.h.
  If this function is set, then it implies that the handler supports
  partitioned tables.
  If this function exists, then handler::get_partition_handler must also be
  implemented.
*/
typedef uint (*partition_flags_t)();

/**
  SE specific validation of the tablespace name.

  This function will ask the relevant SE whether the submitted tablespace
  name is valid.

  @param tablespace_ddl     Purpose of usage - is this tablespace DDL?
  @param tablespace_name    Name of the tablespace.

  @return Tablespace name validity.
    @retval == false: The tablespace name is invalid.
    @retval == true:  The tablespace name is valid.
*/
typedef bool (*is_valid_tablespace_name_t)(bool tablespace_ddl,
                                           const char *tablespace_name);

/**
  Get the tablespace name from the SE for the given schema and table.

  @param       thd              Thread context.
  @param       db_name          Name of the relevant schema.
  @param       table_name       Name of the relevant table.
  @param [out] tablespace_name  Name of the tablespace containing the table.

  @return Operation status.
    @retval == 0  Success.
    @retval != 0  Error (handler error code returned).
*/
typedef int (*get_tablespace_t)(THD *thd, LEX_CSTRING db_name,
                                LEX_CSTRING table_name,
                                LEX_CSTRING *tablespace_name);

/**
  Create/drop or alter tablespace in the storage engine.

  @param          hton        Hadlerton of the SE.
  @param          thd         Thread context.
  @param          ts_info     Description of tablespace and specific
                              operation on it.
  @param          old_ts_def  dd::Tablespace object describing old version
                              of tablespace.
  @param [in,out] new_ts_def  dd::Tablespace object describing new version
                              of tablespace. Engines which support atomic DDL
                              can adjust this object. The updated information
                              will be saved to the data-dictionary.

  @return Operation status.
    @retval == 0  Success.
    @retval != 0  Error (handler error code returned).
*/
typedef int (*alter_tablespace_t)(handlerton *hton, THD *thd,
                                  st_alter_tablespace *ts_info,
                                  const dd::Tablespace *old_ts_def,
                                  dd::Tablespace *new_ts_def);

using flush_changed_page_bitmaps_t = bool (*)(void);

using purge_changed_page_bitmaps_t = bool (*)(ulonglong lsn);

/**
  Get the tablespace data from SE and insert it into Data dictionary

  @param    thd         Thread context

  @return Operation status.
  @retval == 0  Success.
  @retval != 0  Error (handler error code returned)
*/
typedef int (*upgrade_tablespace_t)(THD *thd);

/**
  Get the tablespace data from SE and insert it into Data dictionary

  @param[in]  tablespace     tablespace object

  @return Operation status.
  @retval == 0  Success.
  @retval != 0  Error (handler error code returned)
*/
typedef bool (*upgrade_space_version_t)(dd::Tablespace *tablespace);

/**
  Finish upgrade process inside storage engines.
  This includes resetting flags to indicate upgrade process
  and cleanup after upgrade.

  @param    thd      Thread context

  @return Operation status.
  @retval == 0  Success.
  @retval != 0  Error (handler error code returned)
*/
typedef int (*finish_upgrade_t)(THD *thd, bool failed_upgrade);

/**
  Upgrade logs after the checkpoint from where upgrade
  process can only roll forward.

  @param    thd      Thread context

  @return Operation status.
  @retval == 0  Success.
  @retval != 0  Error (handler error code returned)
*/
typedef int (*upgrade_logs_t)(THD *thd);

enum class Tablespace_type {
  SPACE_TYPE_DICTIONARY,
  SPACE_TYPE_SYSTEM,
  SPACE_TYPE_UNDO,
  SPACE_TYPE_TEMPORARY,
  SPACE_TYPE_SHARED,
  SPACE_TYPE_IMPLICIT
};

/**
  Get the tablespace type from the SE.

  @param[in]  space          tablespace object
  @param[out] space_type     type of space

  @return Operation status.
  @retval == 0  Success.
  @retval != 0  Error (unknown space type, no error code returned)
*/
typedef bool (*get_tablespace_type_t)(const dd::Tablespace &space,
                                      Tablespace_type *space_type);

typedef int (*fill_is_table_t)(handlerton *hton, THD *thd, TABLE_LIST *tables,
                               class Item *cond, enum enum_schema_tables);

typedef int (*binlog_func_t)(handlerton *hton, THD *thd, enum_binlog_func fn,
                             void *arg);

typedef void (*binlog_log_query_t)(handlerton *hton, THD *thd,
                                   enum_binlog_command binlog_command,
                                   const char *query, uint query_length,
                                   const char *db, const char *table_name);

typedef int (*discover_t)(handlerton *hton, THD *thd, const char *db,
                          const char *name, uchar **frmblob, size_t *frmlen);

typedef int (*find_files_t)(handlerton *hton, THD *thd, const char *db,
                            const char *path, const char *wild, bool dir,
                            List<LEX_STRING> *files);

typedef int (*table_exists_in_engine_t)(handlerton *hton, THD *thd,
                                        const char *db, const char *name);

typedef int (*make_pushed_join_t)(handlerton *hton, THD *thd,
                                  const AQP::Join_plan *plan);

/**
  Check if the given db.tablename is a system table for this SE.

  @param db                         Database name to check.
  @param table_name                 table name to check.
  @param is_sql_layer_system_table  if the supplied db.table_name is a SQL
                                    layer system table.

  @see example_is_supported_system_table in ha_example.cc

  is_sql_layer_system_table is supplied to make more efficient
  checks possible for SEs that support all SQL layer tables.

  This interface is optional, so every SE need not implement it.
*/
typedef bool (*is_supported_system_table_t)(const char *db,
                                            const char *table_name,
                                            bool is_sql_layer_system_table);

/**
   Creates a new compression dictionary with the specified data for this SE.

   @param hton                       handlerton object.
   @param thd                        thread descriptor.
   @param name                       compression dictionary name
   @param name_len                   compression dictionary name length
   @param data                       compression dictionary data
   @param data_len                   compression dictionary data length

   @return a valid #ha_create_zip_dict_result value.

   This interface is optional, so not every SE needs to implement it.
*/
using create_zip_dict_t = ha_create_zip_dict_result (*)(
    handlerton *hton, THD *thd, const char *name, ulong *name_len,
    const char *data, ulong *data_len);

/**
   Deletes a compression dictionary for this SE.

   @param hton                       handlerton object.
   @param thd                        thread descriptor.
   @param name                       compression dictionary name
   @param name_len                   compression dictionary name length

   @return a valid #ha_drop_zip_dict_result value.

   This interface is optional, so not every SE needs to implement it.
*/
using drop_zip_dict_t = ha_drop_zip_dict_result (*)(handlerton *hton, THD *thd,
                                                    const char *name,
                                                    ulong *name_len);

/**
  Create SDI in a tablespace. This API should be used when upgrading
  a tablespace with no SDI or after invoking sdi_drop().
  @param[in]  tablespace     tablespace object
  @retval     false          success
  @retval     true           failure
*/
typedef bool (*sdi_create_t)(dd::Tablespace *tablespace);

/**
  Drop SDI in a tablespace. This API should be used only when
  SDI is corrupted.
  @param[in]  tablespace  tablespace object
  @retval     false       success
  @retval     true        failure
*/
typedef bool (*sdi_drop_t)(dd::Tablespace *tablespace);

/**
  Get the SDI keys in a tablespace into vector.
  @param[in]      tablespace  tablespace object
  @param[in,out]  vector      vector of SDI Keys
  @retval         false       success
  @retval         true        failure
*/
typedef bool (*sdi_get_keys_t)(const dd::Tablespace &tablespace,
                               dd::sdi_vector_t &vector);

/**
  Retrieve SDI for a given SDI key.

  Since the caller of this api will not know the SDI length, SDI retrieval
  should be done in the following way.

  i.   Allocate initial memory of some size (Lets say 64KB)
  ii.  Pass the allocated memory to the below api.
  iii. If passed buffer is sufficient, sdi_get_by_id() copies the sdi
       to the buffer passed and returns success, else sdi_len is modified
       with the actual length of the SDI (and returns false on failure).
       For genuine errors, sdi_len is returned as UINT64_MAX
  iv.  If sdi_len != UINT64_MAX, retry the call after allocating the memory
       of sdi_len
  v.   Free the memory after using SDI (responsibility of caller)

  @param[in]      tablespace  tablespace object
  @param[in]      sdi_key     SDI key to uniquely identify SDI obj
  @param[in,out]  sdi         SDI retrieved from tablespace
                              A non-null pointer must be passed in
  @param[in,out]  sdi_len     in: length of the memory allocated
                              out: actual length of SDI
  @retval         false       success
  @retval         true        failure
*/
typedef bool (*sdi_get_t)(const dd::Tablespace &tablespace,
                          const dd::sdi_key_t *sdi_key, void *sdi,
                          uint64 *sdi_len);

/**
  Insert/Update SDI for a given SDI key.
  @param[in]  hton        handlerton object
  @param[in]  tablespace  tablespace object
  @param[in]  sdi_key     SDI key to uniquely identify SDI obj
  @param[in]  sdi         SDI to write into the tablespace
  @param[in]  sdi_len     length of SDI BLOB returned
  @retval     false       success
  @retval     true        failure, my_error() should be called
                          by SE
*/
typedef bool (*sdi_set_t)(handlerton *hton, const dd::Tablespace &tablespace,
                          const dd::Table *table, const dd::sdi_key_t *sdi_key,
                          const void *sdi, uint64 sdi_len);

/**
  Delete SDI for a given SDI key.
  @param[in]  tablespace  tablespace object
  @param[in]  sdi_key     SDI key to uniquely identify SDI obj
  @retval     false       success
  @retval     true        failure, my_error() should be called
                          by SE
*/
typedef bool (*sdi_delete_t)(const dd::Tablespace &tablespace,
                             const dd::Table *table,
                             const dd::sdi_key_t *sdi_key);

/**
  Check if the DDSE is started in a way that leaves thd DD being read only.

  @retval true    The data dictionary can only be read.
  @retval false   The data dictionary can be read and written.
 */
typedef bool (*is_dict_readonly_t)();

/**
  Drop all temporary tables which have been left from previous server
  run belonging to this SE. Used on server start-up.

  @param[in]      hton   Handlerton for storage engine.
  @param[in]      thd    Thread context.
  @param[in,out]  files  List of files in directories for temporary files
                         which match tmp_file_prefix and thus can belong to
                         temporary tables (but not necessarily in this SE).
                         It is recommended to remove file from the list if
                         SE recognizes it as belonging to temporary table
                         in this SE and deletes it.
*/
typedef bool (*rm_tmp_tables_t)(handlerton *hton, THD *thd,
                                List<LEX_STRING> *files);

/**
  Retrieve cost constants to be used for this storage engine.

  A storage engine that wants to provide its own cost constants to
  be used in the optimizer cost model, should implement this function.
  The server will call this function to get a cost constant object
  that will be used for tables stored in this storage engine instead
  of using the default cost constants.

  Life cycle for the cost constant object: The storage engine must
  allocate the cost constant object on the heap. After the function
  returns, the server takes over the ownership of this object.
  The server will eventually delete the object by calling delete.

  @note In the initial version the storage_category parameter will
  not be used. The only valid value this will have is DEFAULT_STORAGE_CLASS
  (see declaration in opt_costconstants.h).

  @param storage_category the storage type that the cost constants will
                          be used for

  @return a pointer to the cost constant object, if NULL is returned
          the default cost constants will be used
*/
typedef SE_cost_constants *(*get_cost_constants_t)(uint storage_category);

/**
  @param[in,out]  thd          pointer to THD
  @param[in]      new_trx_arg  pointer to replacement transaction
  @param[out]     ptr_trx_arg  double pointer to being replaced transaction

  Associated with THD engine's native transaction is replaced
  with @c new_trx_arg. The old value is returned through a buffer if non-null
  pointer is provided with @c ptr_trx_arg.
  The method is adapted by XA start and XA prepare handlers to
  handle XA transaction that is logged as two parts by slave applier.

  This interface concerns engines that are aware of XA transaction.
*/
typedef void (*replace_native_transaction_in_thd_t)(THD *thd, void *new_trx_arg,
                                                    void **ptr_trx_arg);

/** Mode for initializing the data dictionary. */
enum dict_init_mode_t {
  DICT_INIT_CREATE_FILES,      //< Create all required SE files
  DICT_INIT_CHECK_FILES,       //< Verify existence of expected files
  DICT_INIT_UPGRADE_57_FILES,  //< Used for upgrade from mysql-5.7
  DICT_INIT_IGNORE_FILES       //< Don't care about files at all
};

/**
  Initialize the SE for being used to store the DD tables. Create
  the required files according to the dict_init_mode. Create strings
  representing the required DDSE tables, i.e., tables that the DDSE
  expects to exist in the DD, and add them to the appropriate out
  parameter.

  @note There are two variants of this function type, one is to be
  used by the DDSE, and has a different type of output parameters
  because the SQL layer needs more information about the DDSE tables
  in order to support upgrade.

  @param dict_init_mode         How to initialize files
  @param version                Target DD version if a new
                                server is being installed.
                                0 if restarting an existing
                                server.
  @param [out] DDSE_tables      List of SQL DDL statements
                                for creating DD tables that
                                are needed by the DDSE.
  @param [out] DDSE_tablespaces List of meta data for predefined
                                tablespaces created by the DDSE.

  @retval true                  An error occurred.
  @retval false                 Success - no errors.
 */

typedef bool (*dict_init_t)(dict_init_mode_t dict_init_mode, uint version,
                            List<const Plugin_table> *DDSE_tables,
                            List<const Plugin_tablespace> *DDSE_tablespaces);

typedef bool (*ddse_dict_init_t)(
    dict_init_mode_t dict_init_mode, uint version,
    List<const dd::Object_table> *DDSE_tables,
    List<const Plugin_tablespace> *DDSE_tablespaces);

/**
  Initialize the set of hard coded DD table ids.

  @param dd_table_id  SE_private_id of DD table..
*/
typedef void (*dict_register_dd_table_id_t)(dd::Object_id hard_coded_tables);

/**
  Invalidate an entry in the local dictionary cache.

  Needed during bootstrap to make sure the contents in the DDSE
  dictionary cache is in sync with the global DD.

  @param   schema_name    Schema name.
  @param   table name     Table name.
 */

typedef void (*dict_cache_reset_t)(const char *schema_name,
                                   const char *table_name);

/**
  Invalidate all table and tablespace entries in the local dictionary cache.

  Needed for recovery during server restart.
 */

typedef void (*dict_cache_reset_tables_and_tablespaces_t)();

/** Mode for data dictionary recovery. */
enum dict_recovery_mode_t {
  DICT_RECOVERY_INITIALIZE_SERVER,       //< First start of a new server
  DICT_RECOVERY_INITIALIZE_TABLESPACES,  //< First start, create tablespaces
  DICT_RECOVERY_RESTART_SERVER           //< Restart of an existing server
};

/**
  Do recovery in the DDSE as part of initializing the data dictionary.
  The dict_recovery_mode indicates what kind of recovery should be
  done.

  @param dict_recovery_mode   How to do recovery
  @param version              Target DD version if a new
                              server is being installed.
                              Actual DD version if restarting
                              an existing server.

  @retval true                An error occurred.
  @retval false               Success - no errors.
 */

typedef bool (*dict_recover_t)(dict_recovery_mode_t dict_recovery_mode,
                               uint version);

/**
  Notify/get permission from storage engine before acquisition or after
  release of exclusive metadata lock on object represented by key.

  @param thd                Thread context.
  @param mdl_key            MDL key identifying object on which exclusive
                            lock is to be acquired/was released.
  @param notification_type  Indicates whether this is pre-acquire or
                            post-release notification.
  @param victimized        'true' if locking failed as we were selected
                            as a victim in order to avoid possible deadlocks.

  @note Notification is done only for objects from TABLESPACE, SCHEMA,
        TABLE, FUNCTION, PROCEDURE, TRIGGER and EVENT namespaces.

  @note Problems during notification are to be reported as warnings, MDL
        subsystem will report generic error if pre-acquire notification
        fails/SE refuses lock acquisition.
  @note Return value is ignored/error is not reported in case of
        post-release notification.

  @note In some cases post-release notification might happen even if
        there were no prior pre-acquire notification. For example,
        when SE was loaded after exclusive lock acquisition, or when
        we need notify SEs which permitted lock acquisition that it
        didn't happen because one of SEs didn't allow it (in such case
        we will do post-release notification for all SEs for simplicity).

  @return False - if notification was successful/lock can be acquired,
          True - if it has failed/lock should not be acquired.
*/
typedef bool (*notify_exclusive_mdl_t)(THD *thd, const MDL_key *mdl_key,
                                       ha_notification_type notification_type,
                                       bool *victimized);

/**
  Notify/get permission from storage engine before or after execution of
  ALTER TABLE operation on the table identified by the MDL key.

  @param thd                Thread context.
  @param mdl_key            MDL key identifying table which is going to be
                            or was ALTERed.
  @param notification_type  Indicates whether this is pre-ALTER TABLE or
                            post-ALTER TABLE notification.

  @note This hook is necessary because for ALTER TABLE upgrade to X
        metadata lock happens fairly late during the execution process,
        so it can be expensive to abort ALTER TABLE operation at this
        stage by returning failure from notify_exclusive_mdl() hook.

  @note This hook follows the same error reporting convention as
        @see notify_exclusive_mdl().

  @note Similarly to notify_exclusive_mdl() in some cases post-ALTER
        notification might happen even if there were no prior pre-ALTER
        notification.

  @note Post-ALTER notification can happen before post-release notification
        for exclusive metadata lock acquired by this ALTER TABLE.

  @return False - if notification was successful/ALTER TABLE can proceed.
          True - if it has failed/ALTER TABLE should be aborted.
*/
typedef bool (*notify_alter_table_t)(THD *thd, const MDL_key *mdl_key,
                                     ha_notification_type notification_type);

/**
  @brief
  Initiate master key rotation

  @returns false on success,
           true on failure
*/
typedef bool (*rotate_encryption_master_key_t)(void);

/**
  @brief
  Fix empty UUID of tablespaces of an engine. This is used when engine encrypts
  tablespaces as part of initialization. These tablespaces will have empty UUID
  because UUID is generated after all plugins are initialized. This API will be
  called by server only after UUID is available.
  @returns false on success,
           true on failure
*/
using fix_tablespaces_empty_uuid_t = bool (*)(void);

/**
  @brief
  Retrieve ha_statistics from SE.

  @param db_name                  Name of schema
  @param table_name               Name of table
  @param se_private_id            SE private id of the table.
  @param ts_se_private_data       Tablespace SE private data.
  @param tbl_se_private_data      Table SE private data.
  @param flags                    Type of statistics to retrieve.
  @param[out] stats               Contains statistics read from SE.

  @note Handlers that implement this callback/API should adhere
        to servers expectation that, the implementation would invoke
        my_error() before returning 'true'/failure from this function.

  @returns false on success,
           true on failure
*/
typedef bool (*get_table_statistics_t)(
    const char *db_name, const char *table_name, dd::Object_id se_private_id,
    const dd::Properties &ts_se_private_data,
    const dd::Properties &tbl_se_private_data, uint flags,
    ha_statistics *stats);

/**
  @brief
  Retrieve index column cardinality from SE.

  @param db_name                  Name of schema
  @param table_name               Name of table
  @param index_name               Name of index
  @param index_ordinal_position   Position of index.
  @param column_ordinal_position  Position of column in index.
  @param se_private_id            SE private id of the table.
  @param[out] cardinality         cardinality being returned by SE.

  @note Handlers that implement this callback/API should adhere
        to servers expectation that, the implementation would invoke
        my_error() before returning 'true'/failure from this function.

  @returns false on success,
           true on failure
*/
typedef bool (*get_index_column_cardinality_t)(
    const char *db_name, const char *table_name, const char *index_name,
    uint index_ordinal_position, uint column_ordinal_position,
    dd::Object_id se_private_id, ulonglong *cardinality);

/**
  Retrieve ha_tablespace_statistics from SE.

  @param tablespace_name          Tablespace_name
  @param ts_se_private_data       Tablespace SE private data.
  @param tbl_se_private_data      Table SE private data.
  @param[out] stats               Contains tablespace
                                  statistics read from SE.

  @note Handlers that implement this callback/API should adhere
        to servers expectation that, the implementation would invoke
        my_error() before returning 'true'/failure from this function.

  @returns false on success, true on failure
*/
typedef bool (*get_tablespace_statistics_t)(
    const char *tablespace_name, const char *file_name,
    const dd::Properties &ts_se_private_data, ha_tablespace_statistics *stats);

/* Database physical clone interfaces */
using Clone_begin_t = int (*)(handlerton *hton, THD *thd, uchar *&loc,
                              uint &loc_len, Ha_clone_type type);

using Clone_copy_t = int (*)(handlerton *hton, THD *thd, uchar *loc,
                             Ha_clone_cbk *desc);

using Clone_end_t = int (*)(handlerton *hton, THD *thd, uchar *loc);

using Clone_apply_begin_t = int (*)(handlerton *hton, THD *thd, uchar *&loc,
                                    uint &loc_len, const char *data_dir);

using Clone_apply_t = int (*)(handlerton *hton, THD *thd, uchar *loc,
                              Ha_clone_cbk *desc);

using Clone_apply_end_t = int (*)(handlerton *hton, THD *thd, uchar *loc);

struct Clone_interface_t {
  /* Interfaces to copy data. */
  Clone_begin_t clone_begin;
  Clone_copy_t clone_copy;
  Clone_end_t clone_end;

  /* Interfaces to apply data. */
  Clone_apply_begin_t clone_apply_begin;
  Clone_apply_t clone_apply;
  Clone_apply_end_t clone_apply_end;
};

/**
  Perform post-commit/rollback cleanup after DDL statement (e.g. in
  case of DROP TABLES really remove table files from disk).

  @note This hook will be invoked after DDL commit or rollback only
        for storage engines supporting atomic DDL.

  @note Problems during execution of this method should be reported to
        error log and as warnings/notes to user. Since this method is
        called after successful commit of the statement we can't fail
        statement with error.
*/
typedef void (*post_ddl_t)(THD *thd);

/**
  Perform SE-specific cleanup after recovery of transactions.

  @note Particularly SEs supporting atomic DDL can use this call
        to perform post-DDL actions for DDL statements which were
        committed or rolled back during recovery stage.
*/
typedef void (*post_recover_t)(void);

/**
  Lock a handlerton (resource) log to collect log information.
*/

typedef bool (*lock_hton_log_t)(handlerton *hton);

/**
  Unlock a handlerton (resource) log after collecting log information.
*/

typedef bool (*unlock_hton_log_t)(handlerton *hton);

/**
  Collect a handlerton (resource) log information.
*/

typedef bool (*collect_hton_log_info_t)(handlerton *hton, Json_dom *json);

/**
  handlerton is a singleton structure - one instance per storage engine -
  to provide access to storage engine functionality that works on the
  "global" level (unlike handler class that works on a per-table basis).

  usually handlerton instance is defined statically in ha_xxx.cc as

  static handlerton { ... } xxx_hton;

  savepoint_*, prepare, recover, and *_by_xid pointers can be 0.
*/
struct handlerton {
  /**
    Historical marker for if the engine is available or not.
  */
  SHOW_COMP_OPTION state;

  /**
    Historical number used for frm file to determine the correct storage engine.
    This is going away and new engines will just use "name" for this.
  */
  enum legacy_db_type db_type;
  /**
    Each storage engine has it's own memory area (actually a pointer)
    in the thd, for storing per-connection information.
    It is accessed as

      thd->ha_data[xxx_hton.slot]

     slot number is initialized by MySQL after xxx_init() is called.
   */
  uint slot;
  /**
    To store per-savepoint data storage engine is provided with an area
    of a requested size (0 is ok here).
    savepoint_offset must be initialized statically to the size of
    the needed memory to store per-savepoint information.
    After xxx_init it is changed to be an offset to savepoint storage
    area and need not be used by storage engine.
    see binlog_hton and binlog_savepoint_set/rollback for an example.
   */
  uint savepoint_offset;

  /* handlerton methods */

  close_connection_t close_connection;
  kill_connection_t kill_connection;
  pre_dd_shutdown_t pre_dd_shutdown;
  savepoint_set_t savepoint_set;
  savepoint_rollback_t savepoint_rollback;
  savepoint_rollback_can_release_mdl_t savepoint_rollback_can_release_mdl;
  savepoint_release_t savepoint_release;
  commit_t commit;
  rollback_t rollback;
  prepare_t prepare;
  recover_t recover;
  commit_by_xid_t commit_by_xid;
  rollback_by_xid_t rollback_by_xid;
  create_t create;
  drop_database_t drop_database;
  panic_t panic;
  start_consistent_snapshot_t start_consistent_snapshot;
  clone_consistent_snapshot_t clone_consistent_snapshot;
  flush_logs_t flush_logs;
  store_binlog_info_t store_binlog_info;
  show_status_t show_status;
  partition_flags_t partition_flags;
  is_valid_tablespace_name_t is_valid_tablespace_name;
  get_tablespace_t get_tablespace;
  alter_tablespace_t alter_tablespace;
  flush_changed_page_bitmaps_t flush_changed_page_bitmaps;
  purge_changed_page_bitmaps_t purge_changed_page_bitmaps;
  upgrade_tablespace_t upgrade_tablespace;
  upgrade_space_version_t upgrade_space_version;
  get_tablespace_type_t get_tablespace_type;
  upgrade_logs_t upgrade_logs;
  finish_upgrade_t finish_upgrade;
  fill_is_table_t fill_is_table;
  dict_init_t dict_init;
  ddse_dict_init_t ddse_dict_init;
  dict_register_dd_table_id_t dict_register_dd_table_id;
  dict_cache_reset_t dict_cache_reset;
  dict_cache_reset_tables_and_tablespaces_t
      dict_cache_reset_tables_and_tablespaces;
  dict_recover_t dict_recover;

  /** Global handler flags. */
  uint32 flags;

  /*
    Those handlerton functions below are properly initialized at handler
    init.
  */

  binlog_func_t binlog_func;
  binlog_log_query_t binlog_log_query;
  discover_t discover;
  find_files_t find_files;
  table_exists_in_engine_t table_exists_in_engine;
  make_pushed_join_t make_pushed_join;
  is_supported_system_table_t is_supported_system_table;
  create_zip_dict_t create_zip_dict;
  drop_zip_dict_t drop_zip_dict;

  /*
    APIs for retrieving Serialized Dictionary Information by tablespace id
  */

  sdi_create_t sdi_create;
  sdi_drop_t sdi_drop;
  sdi_get_keys_t sdi_get_keys;
  sdi_get_t sdi_get;
  sdi_set_t sdi_set;
  sdi_delete_t sdi_delete;

  /**
    Null-ended array of file extentions that exist for the storage engine.
    Used by frm_error() and the default handler::rename_table and delete_table
    methods in handler.cc.

    For engines that have two file name extentions (separate meta/index file
    and data file), the order of elements is relevant. First element of engine
    file name extentions array should be meta/index file extention. Second
    element - data file extention. This order is assumed by
    prepare_for_repair() when REPAIR TABLE ... USE_FRM is issued.

    For engines that don't have files, file_extensions is NULL.

    Currently, the following alternatives are used:
      - file_extensions == NULL;
      - file_extensions[0] != NULL, file_extensions[1] == NULL;
      - file_extensions[0] != NULL, file_extensions[1] != NULL,
        file_extensions[2] == NULL;
  */
  const char **file_extensions;

  is_dict_readonly_t is_dict_readonly;
  rm_tmp_tables_t rm_tmp_tables;
  get_cost_constants_t get_cost_constants;
  replace_native_transaction_in_thd_t replace_native_transaction_in_thd;
  notify_exclusive_mdl_t notify_exclusive_mdl;
  notify_alter_table_t notify_alter_table;
  rotate_encryption_master_key_t rotate_encryption_master_key;
  fix_tablespaces_empty_uuid_t fix_tablespaces_empty_uuid;

  get_table_statistics_t get_table_statistics;
  get_index_column_cardinality_t get_index_column_cardinality;
  get_tablespace_statistics_t get_tablespace_statistics;

  post_ddl_t post_ddl;
  post_recover_t post_recover;

  /** Clone data transfer interfaces */
  Clone_interface_t clone_interface;

  /** Flag for Engine License. */
  uint32 license;
  /** Location for engines to keep personal structures. */
  void *data;

  /*
    Log_resource functions that must be supported by storage engines
    with relevant log information to be collected.
  */
  lock_hton_log_t lock_hton_log;
  unlock_hton_log_t unlock_hton_log;
  collect_hton_log_info_t collect_hton_log_info;

  /** Flags describing details of foreign key support by storage engine. */
  uint32 foreign_keys_flags;
};

/* Possible flags of a handlerton (there can be 32 of them) */
#define HTON_NO_FLAGS 0
#define HTON_CLOSE_CURSORS_AT_COMMIT (1 << 0)
#define HTON_ALTER_NOT_SUPPORTED (1 << 1)  // Engine does not support alter
#define HTON_CAN_RECREATE (1 << 2)         // Delete all is used fro truncate
#define HTON_HIDDEN (1 << 3)               // Engine does not appear in lists
/*
  Bit 4 was occupied by BDB-specific HTON_FLUSH_AFTER_RENAME flag and is no
  longer used.
*/
#define HTON_NOT_USER_SELECTABLE (1 << 5)
#define HTON_TEMPORARY_NOT_SUPPORTED \
  (1 << 6)  // Having temporary tables not supported
#define HTON_SUPPORT_LOG_TABLES (1 << 7)  // Engine supports log tables
#define HTON_NO_PARTITION (1 << 8)        // You can not partition these tables

/*
  This flag should be set when deciding that the engine does not allow row based
  binary logging (RBL) optimizations.

  Currently, setting this flag, means that table's read/write_set will be left
  untouched when logging changes to tables in this engine. In practice this
  means that the server will not mess around with table->write_set and/or
  table->read_set when using RBL and deciding whether to log full or minimal
  rows.

  It's valuable for instance for virtual tables, eg: Performance Schema which
  have no meaning for replication.
*/
#define HTON_NO_BINLOG_ROW_OPT (1 << 9)

/**
  Engine supports extended keys. The flag allows to
  use 'extended key' feature if the engine is able to
  do it (has primary key values in the secondary key).
  Note that handler flag HA_PRIMARY_KEY_IN_READ_INDEX is
  actually partial case of HTON_SUPPORTS_EXTENDED_KEYS.
*/

#define HTON_SUPPORTS_EXTENDED_KEYS (1 << 10)

// Engine support foreign key constraint.

#define HTON_SUPPORTS_FOREIGN_KEYS (1 << 11)

/**
  Engine supports atomic DDL. That is rollback of transaction for DDL
  statement will also rollback all changes in SE, commit of transaction
  of DDL statement will make it durable.
*/

#define HTON_SUPPORTS_ATOMIC_DDL (1 << 12)

/* Engine supports packed keys. */
#define HTON_SUPPORTS_PACKED_KEYS (1 << 13)

<<<<<<< HEAD
/**
   Set if the storage engine supports 'online' backups. This means that there
   exists a way to create a consistent copy of its tables without blocking
   updates to them. If so, statements that update such tables will not be
   affected by an active LOCK TABLES FOR BACKUP.
*/
#define HTON_SUPPORTS_ONLINE_BACKUPS (1 << 14)

/**
  Engine supports secondary clustered keys.
*/
#define HTON_SUPPORTS_CLUSTERED_KEYS (1 << 15)

/**
  Engine supports compressed columns.
*/
#define HTON_SUPPORTS_COMPRESSED_COLUMNS (1 << 16)

struct TABLE_STATS {
  ulonglong rows_read, rows_changed;
  ulonglong rows_changed_x_indexes;
  /* Stores enum db_type, but forward declarations cannot be done */
  const int engine_type;

  TABLE_STATS(int engine_type_, ulonglong rows_read_, ulonglong rows_changed_,
              ulonglong rows_changed_x_indexes_)
  noexcept
      : rows_read(rows_read_),
        rows_changed(rows_changed_),
        rows_changed_x_indexes(rows_changed_x_indexes_),
        engine_type(engine_type_) {}
};
=======
/** Engine supports being set as secondary storage engine. */
#define HTON_SUPPORTS_SECONDARY (1 << 14)
>>>>>>> e4924f36

inline bool ddl_is_atomic(const handlerton *hton) {
  return (hton->flags & HTON_SUPPORTS_ATOMIC_DDL) != 0;
}

/* Bits for handlerton::foreign_keys_flags bitmap. */

/**
  Engine supports both unique and non-unique parent keys for
  foreign keys which contain full foreign key as its prefix.

  Storage engines which support foreign keys but do not have
  this flag set are assumed to support only parent keys which
  are primary/unique and contain exactly the same columns as
  the foreign key, possibly, in different order.
*/

static const uint32 HTON_FKS_WITH_PREFIX_PARENT_KEYS = (1 << 0);

/**
  Storage engine supports hash keys as supporting keys for foreign
  keys. Hash key should contain all foreign key columns and only
  them (altough in any order).

  Storage engines which support foreign keys but do not have this
  flag set are assumed to not allow hash keys as supporting keys.
*/

static const uint32 HTON_FKS_WITH_SUPPORTING_HASH_KEYS = (1 << 1);

/**
  Storage engine supports non-hash keys which have common prefix
  with the foreign key as supporting keys for it. If there are
  several such keys, one which shares biggest prefix with FK is
  chosen.

  Storage engines which support foreign keys but do not have this
  flag set are assumed to require that supporting key contains full
  foreign key as its prefix.
*/

static const uint32 HTON_FKS_WITH_ANY_PREFIX_SUPPORTING_KEYS = (1 << 2);

/**
  Storage engine does not support using the same key for both parent
  and supporting key, but requires the two to be different.
*/

static const uint32 HTON_FKS_NEED_DIFFERENT_PARENT_AND_SUPPORTING_KEYS =
    (1 << 3);

enum enum_tx_isolation : int {
  ISO_READ_UNCOMMITTED,
  ISO_READ_COMMITTED,
  ISO_REPEATABLE_READ,
  ISO_SERIALIZABLE
};

enum enum_stats_auto_recalc : int {
  HA_STATS_AUTO_RECALC_DEFAULT = 0,
  HA_STATS_AUTO_RECALC_ON,
  HA_STATS_AUTO_RECALC_OFF
};

/* struct to hold information about the table that should be created */
struct HA_CREATE_INFO {
  HA_CREATE_INFO() { memset(this, 0, sizeof(*this)); }
  const CHARSET_INFO *table_charset, *default_table_charset;
  LEX_STRING connect_string;
  const char *password, *tablespace;
  LEX_STRING comment;

  /**
  Algorithm (and possible options) to be used for InnoDB's transparent
  page compression. If this attribute is set then it is hint to the
  storage engine to try and compress the data using the specified algorithm
  where possible. Note: this value is interpreted by the storage engine only.
  and ignored by the Server layer. */

  LEX_STRING compress;

  /**
  This attibute is used for InnoDB's transparent page encryption.
  If this attribute is set then it is hint to the storage engine to encrypt
  the data. Note: this value is interpreted by the storage engine only.
  and ignored by the Server layer. */

  LEX_STRING encrypt_type;

  /**
   * Secondary engine of the table.
   * Is nullptr if no secondary engine defined.
   */
  LEX_STRING secondary_engine{nullptr, 0};

  const char *data_file_name, *index_file_name;
  const char *alias;
  ulonglong max_rows, min_rows;
  ulonglong auto_increment_value;
  ulong table_options;
  ulong avg_row_length;
  ulong used_fields;
  ulong key_block_size;
  uint stats_sample_pages; /* number of pages to sample during
                           stats estimation, if used, otherwise 0. */
  enum_stats_auto_recalc stats_auto_recalc;
  SQL_I_List<TABLE_LIST> merge_list;
  handlerton *db_type;
  /**
    Row type of the table definition.

    Defaults to ROW_TYPE_DEFAULT for all non-ALTER statements.
    For ALTER TABLE defaults to ROW_TYPE_NOT_USED (means "keep the current").

    Can be changed either explicitly by the parser.
    If nothing specified inherits the value of the original table (if present).
  */
  enum row_type row_type;
  uint null_bits; /* NULL bits at start of record */
  uint options;   /* OR of HA_CREATE_ options */
  uint merge_insert_method;
  enum ha_storage_media storage_media; /* DEFAULT, DISK or MEMORY */

  /*
    A flag to indicate if this table should be marked as a hidden table in
    the data dictionary. One use case is to mark the temporary tables
    created by ALTER to be marked as hidden.
  */
  bool m_hidden;

  /**
    Fill HA_CREATE_INFO to be used by ALTER as well as upgrade code.
    This function separates code from mysql_prepare_alter_table() to be
    used by upgrade code as well to reduce code duplication.
    For ALTER code path, this lets new create options override the old
    ones.

    @param[in]  share        TABLE_SHARE object
    @param[in]  used_fields  If a given create option is not flagged, old
                             value be copied from the TABLE_SHARE.
  */

  void init_create_options_from_share(const TABLE_SHARE *share,
                                      uint used_fields);
  Item *zip_dict_name;
};

/**
  Structure describing changes to an index to be caused by ALTER TABLE.
*/

struct KEY_PAIR {
  /**
    Pointer to KEY object describing old version of index in
    TABLE::key_info array for TABLE instance representing old
    version of table.
  */
  KEY *old_key;
  /**
    Pointer to KEY object describing new version of index in
    Alter_inplace_info::key_info_buffer array.
  */
  KEY *new_key;
};

/**
  In-place alter handler context.

  This is a superclass intended to be subclassed by individual handlers
  in order to store handler unique context between in-place alter API calls.

  The handler is responsible for creating the object. This can be done
  as early as during check_if_supported_inplace_alter().

  The SQL layer is responsible for destroying the object.

  @see Alter_inplace_info
*/

class inplace_alter_handler_ctx {
 public:
  inplace_alter_handler_ctx() {}

  virtual ~inplace_alter_handler_ctx() {}
};

/**
  Class describing changes to be done by ALTER TABLE.
  Instance of this class is passed to storage engine in order
  to determine if this ALTER TABLE can be done using in-place
  algorithm. It is also used for executing the ALTER TABLE
  using in-place algorithm.
*/

class Alter_inplace_info {
 public:
  /**
     Bits to show in detail what operations the storage engine is
     to execute.

     All these operations are supported as in-place operations by the
     SQL layer. This means that operations that by their nature must
     be performed by copying the table to a temporary table, will not
     have their own flags here (e.g. ALTER TABLE FORCE, ALTER TABLE
     ENGINE).

     We generally try to specify handler flags only if there are real
     changes. But in cases when it is cumbersome to determine if some
     attribute has really changed we might choose to set flag
     pessimistically, for example, relying on parser output only.
  */
  typedef ulonglong HA_ALTER_FLAGS;

  // Add non-unique, non-primary index
  static const HA_ALTER_FLAGS ADD_INDEX = 1ULL << 0;

  // Drop non-unique, non-primary index
  static const HA_ALTER_FLAGS DROP_INDEX = 1ULL << 1;

  // Add unique, non-primary index
  static const HA_ALTER_FLAGS ADD_UNIQUE_INDEX = 1ULL << 2;

  // Drop unique, non-primary index
  static const HA_ALTER_FLAGS DROP_UNIQUE_INDEX = 1ULL << 3;

  // Add primary index
  static const HA_ALTER_FLAGS ADD_PK_INDEX = 1ULL << 4;

  // Drop primary index
  static const HA_ALTER_FLAGS DROP_PK_INDEX = 1ULL << 5;

  // Add column

  // Virtual generated column
  static const HA_ALTER_FLAGS ADD_VIRTUAL_COLUMN = 1ULL << 6;
  // Stored base (non-generated) column
  static const HA_ALTER_FLAGS ADD_STORED_BASE_COLUMN = 1ULL << 7;
  // Stored generated column
  static const HA_ALTER_FLAGS ADD_STORED_GENERATED_COLUMN = 1ULL << 8;
  // Add generic column (convience constant).
  static const HA_ALTER_FLAGS ADD_COLUMN =
      ADD_VIRTUAL_COLUMN | ADD_STORED_BASE_COLUMN | ADD_STORED_GENERATED_COLUMN;

  // Drop column
  static const HA_ALTER_FLAGS DROP_VIRTUAL_COLUMN = 1ULL << 9;
  static const HA_ALTER_FLAGS DROP_STORED_COLUMN = 1ULL << 10;
  static const HA_ALTER_FLAGS DROP_COLUMN =
      DROP_VIRTUAL_COLUMN | DROP_STORED_COLUMN;

  // Rename column
  static const HA_ALTER_FLAGS ALTER_COLUMN_NAME = 1ULL << 11;

  // Change column datatype
  static const HA_ALTER_FLAGS ALTER_VIRTUAL_COLUMN_TYPE = 1ULL << 12;
  static const HA_ALTER_FLAGS ALTER_STORED_COLUMN_TYPE = 1ULL << 13;

  /**
    Change column datatype in such way that new type has compatible
    packed representation with old type, so it is theoretically
    possible to perform change by only updating data dictionary
    without changing table rows.
  */
  static const HA_ALTER_FLAGS ALTER_COLUMN_EQUAL_PACK_LENGTH = 1ULL << 14;

  /// A virtual column has changed its position
  static const HA_ALTER_FLAGS ALTER_VIRTUAL_COLUMN_ORDER = 1ULL << 15;

  /// A stored column has changed its position (disregarding virtual columns)
  static const HA_ALTER_FLAGS ALTER_STORED_COLUMN_ORDER = 1ULL << 16;

  // Change column from NOT NULL to NULL
  static const HA_ALTER_FLAGS ALTER_COLUMN_NULLABLE = 1ULL << 17;

  // Change column from NULL to NOT NULL
  static const HA_ALTER_FLAGS ALTER_COLUMN_NOT_NULLABLE = 1ULL << 18;

  // Set or remove default column value
  static const HA_ALTER_FLAGS ALTER_COLUMN_DEFAULT = 1ULL << 19;

  // Change column generation expression
  static const HA_ALTER_FLAGS ALTER_VIRTUAL_GCOL_EXPR = 1ULL << 20;
  static const HA_ALTER_FLAGS ALTER_STORED_GCOL_EXPR = 1ULL << 21;

  // Add foreign key
  static const HA_ALTER_FLAGS ADD_FOREIGN_KEY = 1ULL << 22;

  // Drop foreign key
  static const HA_ALTER_FLAGS DROP_FOREIGN_KEY = 1ULL << 23;

  // table_options changed, see HA_CREATE_INFO::used_fields for details.
  static const HA_ALTER_FLAGS CHANGE_CREATE_OPTION = 1ULL << 24;

  // Table is renamed
  static const HA_ALTER_FLAGS ALTER_RENAME = 1ULL << 25;

  // Change the storage type of column
  static const HA_ALTER_FLAGS ALTER_COLUMN_STORAGE_TYPE = 1ULL << 26;

  // Change the column format of column
  static const HA_ALTER_FLAGS ALTER_COLUMN_COLUMN_FORMAT = 1ULL << 27;

  // Add partition
  static const HA_ALTER_FLAGS ADD_PARTITION = 1ULL << 28;

  // Drop partition
  static const HA_ALTER_FLAGS DROP_PARTITION = 1ULL << 29;

  // Changing partition options
  static const HA_ALTER_FLAGS ALTER_PARTITION = 1ULL << 30;

  // Coalesce partition
  static const HA_ALTER_FLAGS COALESCE_PARTITION = 1ULL << 31;

  // Reorganize partition ... into
  static const HA_ALTER_FLAGS REORGANIZE_PARTITION = 1ULL << 32;

  // Reorganize partition
  static const HA_ALTER_FLAGS ALTER_TABLE_REORG = 1ULL << 33;

  // Remove partitioning
  static const HA_ALTER_FLAGS ALTER_REMOVE_PARTITIONING = 1ULL << 34;

  // Partition operation with ALL keyword
  static const HA_ALTER_FLAGS ALTER_ALL_PARTITION = 1ULL << 35;

  /**
    Rename index. Note that we set this flag only if there are no other
    changes to the index being renamed. Also for simplicity we don't
    detect renaming of indexes which is done by dropping index and then
    re-creating index with identical definition under different name.
  */
  static const HA_ALTER_FLAGS RENAME_INDEX = 1ULL << 36;

  /**
    Recreate the table for ALTER TABLE FORCE, ALTER TABLE ENGINE
    and OPTIMIZE TABLE operations.
  */
  static const HA_ALTER_FLAGS RECREATE_TABLE = 1ULL << 37;

  // Add spatial index
  static const HA_ALTER_FLAGS ADD_SPATIAL_INDEX = 1ULL << 38;

  // Alter index comment
  static const HA_ALTER_FLAGS ALTER_INDEX_COMMENT = 1ULL << 39;

  // New/changed virtual generated column require validation
  static const HA_ALTER_FLAGS VALIDATE_VIRTUAL_COLUMN = 1ULL << 40;

  /**
    Change index option in a way which is likely not to require index
    recreation. For example, change COMMENT or KEY::is_algorithm_explicit
    flag (without change of index algorithm itself).
  */
  static const HA_ALTER_FLAGS CHANGE_INDEX_OPTION = 1LL << 41;

  // Rebuild partition
  static const HA_ALTER_FLAGS ALTER_REBUILD_PARTITION = 1ULL << 42;

  // Load into secondary engine.
  static const HA_ALTER_FLAGS SECONDARY_LOAD = 1ULL << 43;

  // Unload from secondary engine.
  static const HA_ALTER_FLAGS SECONDARY_UNLOAD = 1ULL << 44;

  /**
    Change in index length such that it does not require index rebuild.
    For example, change in index length due to column expansion like
    varchar(X) changed to varchar(X + N).
  */
  static const HA_ALTER_FLAGS ALTER_COLUMN_INDEX_LENGTH = 1ULL << 43;

  /**
    Create options (like MAX_ROWS) for the new version of table.

    @note The referenced instance of HA_CREATE_INFO object was already
          used to create new .FRM file for table being altered. So it
          has been processed by mysql_prepare_create_table() already.
          For example, this means that it has HA_OPTION_PACK_RECORD
          flag in HA_CREATE_INFO::table_options member correctly set.
  */
  HA_CREATE_INFO *create_info;

  /**
    Alter options, fields and keys for the new version of table.

    @note The referenced instance of Alter_info object was already
          used to create new .FRM file for table being altered. So it
          has been processed by mysql_prepare_create_table() already.
          In particular, this means that in Create_field objects for
          fields which were present in some form in the old version
          of table, Create_field::field member points to corresponding
          Field instance for old version of table.
  */
  Alter_info *alter_info;

  /**
    Indicates whether operation should fail if table is non-empty.
    Storage engines should not suggest/allow execution of such operations
    using INSTANT algorithm since check whether table is empty done from
    SQL-layer is not "instant". Also SEs might choose different algorithm for
    ALTER TABLE execution knowing that it will be allowed to proceed only if
    table is empty.

    Unlike for Alter_table_ctx::error_if_not_empty, we use bool for this flag
    and not bitmap, since SEs are really interested in the fact that ALTER
    will fail if table is not empty and not in exact reason behind this fact,
    and because we want to avoid extra dependency between Alter_table_ctx and
    Alter_inplace_info.
  */
  bool error_if_not_empty;

  /**
    Array of KEYs for new version of table - including KEYs to be added.

    @note Currently this array is produced as result of
          mysql_prepare_create_table() call.
          This means that it follows different convention for
          KEY_PART_INFO::fieldnr values than objects in TABLE::key_info
          array.

    @todo This is mainly due to the fact that we need to keep compatibility
          with removed handler::add_index() call. We plan to switch to
          TABLE::key_info numbering later.

    KEYs are sorted - see sort_keys().
  */
  KEY *key_info_buffer;

  /** Size of key_info_buffer array. */
  uint key_count;

  /** Size of index_drop_buffer array. */
  uint index_drop_count;

  /**
     Array of pointers to KEYs to be dropped belonging to the TABLE instance
     for the old version of the table.
  */
  KEY **index_drop_buffer;

  /** Size of index_add_buffer array. */
  uint index_add_count;

  /**
     Array of indexes into key_info_buffer for KEYs to be added,
     sorted in increasing order.
  */
  uint *index_add_buffer;

  /** Size of index_rename_buffer array. */
  uint index_rename_count;

  /** Size of index_rename_buffer array. */
  uint index_altered_visibility_count;

  /**
    Array of KEY_PAIR objects describing indexes being renamed.
    For each index renamed it contains object with KEY_PAIR::old_key
    pointing to KEY object belonging to the TABLE instance for old
    version of table representing old version of index and with
    KEY_PAIR::new_key pointing to KEY object for new version of
    index in key_info_buffer member.
  */
  KEY_PAIR *index_rename_buffer;
  KEY_PAIR *index_altered_visibility_buffer;

  /**
     Context information to allow handlers to keep context between in-place
     alter API calls.

     @see inplace_alter_handler_ctx for information about object lifecycle.
  */
  inplace_alter_handler_ctx *handler_ctx;

  /**
    If the table uses several handlers, like ha_partition uses one handler
    per partition, this contains a Null terminated array of ctx pointers
    that should all be committed together.
    Or NULL if only handler_ctx should be committed.
    Set to NULL if the low level handler::commit_inplace_alter_table uses it,
    to signal to the main handler that everything was committed as atomically.

    @see inplace_alter_handler_ctx for information about object lifecycle.
  */
  inplace_alter_handler_ctx **group_commit_ctx;

  /**
     Flags describing in detail which operations the storage engine is to
     execute.
  */
  HA_ALTER_FLAGS handler_flags;

  /**
     Partition_info taking into account the partition changes to be performed.
     Contains all partitions which are present in the old version of the table
     with partitions to be dropped or changed marked as such + all partitions
     to be added in the new version of table marked as such.
  */
  partition_info *modified_part_info;

  /** true for online operation (LOCK=NONE) */
  bool online;

  /**
    Can be set by handler along with handler_ctx. The difference is that
    this flag can be used to store SE-specific in-place ALTER context in cases
    when constructing full-blown inplace_alter_handler_ctx descendant is
    inconvenient.
  */
  uint handler_trivial_ctx;

  /**
     Can be set by handler to describe why a given operation cannot be done
     in-place (HA_ALTER_INPLACE_NOT_SUPPORTED) or why it cannot be done
     online (HA_ALTER_INPLACE_NO_LOCK or HA_ALTER_INPLACE_NO_LOCK_AFTER_PREPARE)
     If set, it will be used with ER_ALTER_OPERATION_NOT_SUPPORTED_REASON if
     results from handler::check_if_supported_inplace_alter() doesn't match
     requirements set by user. If not set, the more generic
     ER_ALTER_OPERATION_NOT_SUPPORTED will be used.

     Please set to a properly localized string, for example using
     my_get_err_msg(), so that the error message as a whole is localized.
  */
  const char *unsupported_reason;

  Alter_inplace_info(HA_CREATE_INFO *create_info_arg,
                     Alter_info *alter_info_arg, bool error_if_not_empty_arg,
                     KEY *key_info_arg, uint key_count_arg,
                     partition_info *modified_part_info_arg)
      : create_info(create_info_arg),
        alter_info(alter_info_arg),
        error_if_not_empty(error_if_not_empty_arg),
        key_info_buffer(key_info_arg),
        key_count(key_count_arg),
        index_drop_count(0),
        index_drop_buffer(NULL),
        index_add_count(0),
        index_add_buffer(NULL),
        index_rename_count(0),
        index_altered_visibility_count(0),
        index_rename_buffer(NULL),
        handler_ctx(NULL),
        group_commit_ctx(NULL),
        handler_flags(0),
        modified_part_info(modified_part_info_arg),
        online(false),
        handler_trivial_ctx(0),
        unsupported_reason(NULL) {}

  ~Alter_inplace_info() { destroy(handler_ctx); }

  /**
    Used after check_if_supported_inplace_alter() to report
    error if the result does not match the LOCK/ALGORITHM
    requirements set by the user.

    @param not_supported  Part of statement that was not supported.
    @param try_instead    Suggestion as to what the user should
                          replace not_supported with.
  */
  void report_unsupported_error(const char *not_supported,
                                const char *try_instead);

  /** Add old and new version of key to array of indexes to be renamed. */
  void add_renamed_key(KEY *old_key, KEY *new_key) {
    KEY_PAIR *key_pair = index_rename_buffer + index_rename_count++;
    key_pair->old_key = old_key;
    key_pair->new_key = new_key;
    DBUG_PRINT("info",
               ("index renamed: '%s' to '%s'", old_key->name, new_key->name));
  }

  void add_altered_index_visibility(KEY *old_key, KEY *new_key) {
    KEY_PAIR *key_pair =
        index_altered_visibility_buffer + index_altered_visibility_count++;
    key_pair->old_key = old_key;
    key_pair->new_key = new_key;
    DBUG_PRINT("info", ("index had visibility altered: %i to %i",
                        old_key->is_visible, new_key->is_visible));
  }

  /**
    Add old and new version of modified key to arrays of indexes to
    be dropped and added (correspondingly).
  */
  void add_modified_key(KEY *old_key, KEY *new_key) {
    index_drop_buffer[index_drop_count++] = old_key;
    index_add_buffer[index_add_count++] = (uint)(new_key - key_info_buffer);
    DBUG_PRINT("info", ("index changed: '%s'", old_key->name));
  }

  /** Drop key to array of indexes to be dropped. */
  void add_dropped_key(KEY *old_key) {
    index_drop_buffer[index_drop_count++] = old_key;
    DBUG_PRINT("info", ("index dropped: '%s'", old_key->name));
  }

  /** Add key to array of indexes to be added. */
  void add_added_key(KEY *new_key) {
    index_add_buffer[index_add_count++] = (uint)(new_key - key_info_buffer);
    DBUG_PRINT("info", ("index added: '%s'", new_key->name));
  }
};

struct HA_CHECK_OPT {
  HA_CHECK_OPT() {} /* Remove gcc warning */
  uint flags;       /* isam layer flags (e.g. for myisamchk) */
  uint sql_flags;   /* sql layer flags - for something myisamchk cannot do */
  KEY_CACHE *key_cache; /* new key cache when changing key cache */
  void init();
};

/*
  This is a buffer area that the handler can use to store rows.
  'end_of_used_area' should be kept updated after calls to
  read-functions so that other parts of the code can use the
  remaining area (until next read calls is issued).
*/

struct HANDLER_BUFFER {
  uchar *buffer;           /* Buffer one can start using */
  uchar *buffer_end;       /* End of buffer */
  uchar *end_of_used_area; /* End of area that was used by handler */
};

typedef void *range_seq_t;

struct RANGE_SEQ_IF {
  /*
    Initialize the traversal of range sequence

    SYNOPSIS
      init()
        init_params  The seq_init_param parameter
        n_ranges     The number of ranges obtained
        flags        A combination of HA_MRR_SINGLE_POINT, HA_MRR_FIXED_KEY

    RETURN
      An opaque value to be used as RANGE_SEQ_IF::next() parameter
  */
  range_seq_t (*init)(void *init_params, uint n_ranges, uint flags);

  /*
    Get the next range in the range sequence

    SYNOPSIS
      next()
        seq    The value returned by RANGE_SEQ_IF::init()
        range  OUT Information about the next range

    RETURN
      0 - Ok, the range structure filled with info about the next range
      1 - No more ranges
  */
  uint (*next)(range_seq_t seq, KEY_MULTI_RANGE *range);

  /*
    Check whether range_info orders to skip the next record

    SYNOPSIS
      skip_record()
        seq         The value returned by RANGE_SEQ_IF::init()
        range_info  Information about the next range
                    (Ignored if MRR_NO_ASSOCIATION is set)
        rowid       Rowid of the record to be checked (ignored if set to 0)

    RETURN
      1 - Record with this range_info and/or this rowid shall be filtered
          out from the stream of records returned by ha_multi_range_read_next()
      0 - The record shall be left in the stream
  */
  bool (*skip_record)(range_seq_t seq, char *range_info, uchar *rowid);

  /*
    Check if the record combination matches the index condition
    SYNOPSIS
      skip_index_tuple()
        seq         The value returned by RANGE_SEQ_IF::init()
        range_info  Information about the next range

    RETURN
      0 - The record combination satisfies the index condition
      1 - Otherwise
  */
  bool (*skip_index_tuple)(range_seq_t seq, char *range_info);
};

/**
  Used to store optimizer cost estimates.

  The class consists of PODs only: default operator=, copy constructor
  and destructor are used.
 */
class Cost_estimate {
 private:
  double io_cost;      ///< cost of I/O operations
  double cpu_cost;     ///< cost of CPU operations
  double import_cost;  ///< cost of remote operations
  double mem_cost;     ///< memory used (bytes)

 public:
  Cost_estimate() : io_cost(0), cpu_cost(0), import_cost(0), mem_cost(0) {}

  /// Returns sum of time-consuming costs, i.e., not counting memory cost
  double total_cost() const { return io_cost + cpu_cost + import_cost; }
  double get_io_cost() const { return io_cost; }
  double get_cpu_cost() const { return cpu_cost; }
  double get_import_cost() const { return import_cost; }
  double get_mem_cost() const { return mem_cost; }

  /**
    Whether or not all costs in the object are zero

    @return true if all costs are zero, false otherwise
  */
  bool is_zero() const {
    return !(io_cost || cpu_cost || import_cost || mem_cost);
  }
  /**
    Whether or not the total cost is the maximal double

    @return true if total cost is the maximal double, false otherwise
  */
  bool is_max_cost() const { return io_cost == DBL_MAX; }
  /// Reset all costs to zero
  void reset() { io_cost = cpu_cost = import_cost = mem_cost = 0; }
  /// Set current cost to the maximal double
  void set_max_cost() {
    reset();
    io_cost = DBL_MAX;
  }

  /// Multiply io, cpu and import costs by parameter
  void multiply(double m) {
    DBUG_ASSERT(!is_max_cost());

    io_cost *= m;
    cpu_cost *= m;
    import_cost *= m;
    /* Don't multiply mem_cost */
  }

  Cost_estimate &operator+=(const Cost_estimate &other) {
    DBUG_ASSERT(!is_max_cost() && !other.is_max_cost());

    io_cost += other.io_cost;
    cpu_cost += other.cpu_cost;
    import_cost += other.import_cost;
    mem_cost += other.mem_cost;

    return *this;
  }

  Cost_estimate operator+(const Cost_estimate &other) {
    Cost_estimate result = *this;
    result += other;

    return result;
  }

  Cost_estimate operator-(const Cost_estimate &other) {
    Cost_estimate result;

    DBUG_ASSERT(!other.is_max_cost());

    result.io_cost = io_cost - other.io_cost;
    result.cpu_cost = cpu_cost - other.cpu_cost;
    result.import_cost = import_cost - other.import_cost;
    result.mem_cost = mem_cost - other.mem_cost;
    return result;
  }

  bool operator>(const Cost_estimate &other) const {
    return total_cost() > other.total_cost() ? true : false;
  }

  bool operator<(const Cost_estimate &other) const {
    return other > *this ? true : false;
  }

  /// Add to IO cost
  void add_io(double add_io_cost) {
    DBUG_ASSERT(!is_max_cost());
    io_cost += add_io_cost;
  }

  /// Add to CPU cost
  void add_cpu(double add_cpu_cost) {
    DBUG_ASSERT(!is_max_cost());
    cpu_cost += add_cpu_cost;
  }

  /// Add to import cost
  void add_import(double add_import_cost) {
    DBUG_ASSERT(!is_max_cost());
    import_cost += add_import_cost;
  }

  /// Add to memory cost
  void add_mem(double add_mem_cost) {
    DBUG_ASSERT(!is_max_cost());
    mem_cost += add_mem_cost;
  }
};

void get_sweep_read_cost(TABLE *table, ha_rows nrows, bool interrupted,
                         Cost_estimate *cost);

/*
  The below two are not used (and not handled) in this milestone of this WL
  entry because there seems to be no use for them at this stage of
  implementation.
*/
#define HA_MRR_SINGLE_POINT 1
#define HA_MRR_FIXED_KEY 2

/*
  Indicates that RANGE_SEQ_IF::next(&range) doesn't need to fill in the
  'range' parameter.
*/
#define HA_MRR_NO_ASSOCIATION 4

/*
  The MRR user will provide ranges in key order, and MRR implementation
  must return rows in key order.
  Passing this flag to multi_read_range_init() may cause the
  default MRR handler to be used even if HA_MRR_USE_DEFAULT_IMPL
  was not specified.
  (If the native MRR impl. can not provide SORTED result)
*/
#define HA_MRR_SORTED 8

/* MRR implementation doesn't have to retrieve full records */
#define HA_MRR_INDEX_ONLY 16

/*
  The passed memory buffer is of maximum possible size, the caller can't
  assume larger buffer.
*/
#define HA_MRR_LIMITS 32

/*
  Flag set <=> default MRR implementation is used
  (The choice is made by **_info[_const]() function which may set this
   flag. SQL layer remembers the flag value and then passes it to
   multi_read_range_init().
*/
#define HA_MRR_USE_DEFAULT_IMPL 64

/*
  Used only as parameter to multi_range_read_info():
  Flag set <=> the caller guarantees that the bounds of the scanned ranges
  will not have NULL values.
*/
#define HA_MRR_NO_NULL_ENDPOINTS 128

/*
  Set by the MRR implementation to signal that it will natively
  produced sorted result if multi_range_read_init() is called with
  the HA_MRR_SORTED flag - Else multi_range_read_init(HA_MRR_SORTED)
  will revert to use the default MRR implementation.
*/
#define HA_MRR_SUPPORT_SORTED 256

class ha_statistics {
 public:
  ulonglong data_file_length;     /* Length off data file */
  ulonglong max_data_file_length; /* Length off data file */
  ulonglong index_file_length;
  ulonglong max_index_file_length;
  ulonglong delete_length; /* Free bytes */
  ulonglong auto_increment_value;
  /*
    The number of records in the table.
      0    - means the table has exactly 0 rows
    other  - if (table_flags() & HA_STATS_RECORDS_IS_EXACT)
               the value is the exact number of records in the table
             else
               it is an estimate
  */
  ha_rows records;
  ha_rows deleted;       /* Deleted records */
  ulong mean_rec_length; /* physical reclength */
  /* TODO: create_time should be retrieved from the new DD. Remove this. */
  time_t create_time; /* When table was created */
  ulong check_time;
  ulong update_time;
  uint block_size; /* index block size */

  /*
    number of buffer bytes that native mrr implementation needs,
  */
  uint mrr_length_per_rec;

  /**
    Estimate for how much of the table that is availabe in a memory
    buffer. Valid range is [0..1]. If it has the special value
    IN_MEMORY_ESTIMATE_UNKNOWN (defined in structs.h), it means that
    the storage engine has not supplied any value for it.
  */
  double table_in_mem_estimate;

  ha_statistics()
      : data_file_length(0),
        max_data_file_length(0),
        index_file_length(0),
        delete_length(0),
        auto_increment_value(0),
        records(0),
        deleted(0),
        mean_rec_length(0),
        create_time(0),
        check_time(0),
        update_time(0),
        block_size(0),
        table_in_mem_estimate(IN_MEMORY_ESTIMATE_UNKNOWN) {}
};

/**
  Calculates length of key.

  Given a key index and a map of key parts return length of buffer used by key
  parts.

  @param  table        Table containing the key
  @param  key          Key index
  @param  keypart_map  which key parts that is used

  @return Length of used key parts.
*/
uint calculate_key_len(TABLE *table, uint key, key_part_map keypart_map);
/*
  bitmap with first N+1 bits set
  (keypart_map for a key prefix of [0..N] keyparts)
*/
#define make_keypart_map(N) (((key_part_map)2 << (N)) - 1)
/*
  bitmap with first N bits set
  (keypart_map for a key prefix of [0..N-1] keyparts)
*/
#define make_prev_keypart_map(N) (((key_part_map)1 << (N)) - 1)

/** Base class to be used by handlers different shares */
class Handler_share {
 public:
  Handler_share() {}
  virtual ~Handler_share() {}
};

/**
  Wrapper for struct ft_hints.
*/

class Ft_hints {
 private:
  struct ft_hints hints;

 public:
  Ft_hints(uint ft_flags) {
    hints.flags = ft_flags;
    hints.op_type = FT_OP_UNDEFINED;
    hints.op_value = 0.0;
    hints.limit = HA_POS_ERROR;
  }

  /**
    Set comparison operation type and and value for master MATCH function.

     @param type   comparison operation type
     @param value  comparison operation value
  */
  void set_hint_op(enum ft_operation type, double value) {
    hints.op_type = type;
    hints.op_value = value;
  }

  /**
    Set Ft_hints flag.

    @param ft_flag Ft_hints flag
  */
  void set_hint_flag(uint ft_flag) { hints.flags |= ft_flag; }

  /**
    Set Ft_hints limit.

    @param ft_limit limit
  */
  void set_hint_limit(ha_rows ft_limit) { hints.limit = ft_limit; }

  /**
    Get Ft_hints limit.

    @return Ft_hints limit
  */
  ha_rows get_limit() { return hints.limit; }

  /**
    Get Ft_hints operation value.

    @return operation value
  */
  double get_op_value() { return hints.op_value; }

  /**
    Get Ft_hints operation type.

    @return operation type
  */
  enum ft_operation get_op_type() { return hints.op_type; }

  /**
    Get Ft_hints flags.

    @return Ft_hints flags
  */
  uint get_flags() { return hints.flags; }

  /**
     Get ft_hints struct.

     @return pointer to ft_hints struct
   */
  struct ft_hints *get_hints() {
    return &hints;
  }
};

/**
  The handler class is the interface for dynamically loadable
  storage engines. Do not add ifdefs and take care when adding or
  changing virtual functions to avoid vtable confusion

  Functions in this class accept and return table columns data. Two data
  representation formats are used:
  1. TableRecordFormat - Used to pass [partial] table records to/from
     storage engine

  2. KeyTupleFormat - used to pass index search tuples (aka "keys") to
     storage engine. See opt_range.cc for description of this format.

  TableRecordFormat
  =================
  [Warning: this description is work in progress and may be incomplete]
  The table record is stored in a fixed-size buffer:

    record: null_bytes, column1_data, column2_data, ...

  The offsets of the parts of the buffer are also fixed: every column has
  an offset to its column{i}_data, and if it is nullable it also has its own
  bit in null_bytes.

  The record buffer only includes data about columns that are marked in the
  relevant column set (table->read_set and/or table->write_set, depending on
  the situation).
  <not-sure>It could be that it is required that null bits of non-present
  columns are set to 1</not-sure>

  VARIOUS EXCEPTIONS AND SPECIAL CASES

  If the table has no nullable columns, then null_bytes is still
  present, its length is one byte <not-sure> which must be set to 0xFF
  at all times. </not-sure>

  If the table has columns of type BIT, then certain bits from those columns
  may be stored in null_bytes as well. Grep around for Field_bit for
  details.

  For blob columns (see Field_blob), the record buffer stores length of the
  data, following by memory pointer to the blob data. The pointer is owned
  by the storage engine and is valid until the next operation.

  If a blob column has NULL value, then its length and blob data pointer
  must be set to 0.


  Overview of main modules of the handler API
  ===========================================
  The overview below was copied from the storage/partition/ha_partition.h when
  support for non-native partitioning was removed.

  -------------------------------------------------------------------------
  MODULE create/delete handler object
  -------------------------------------------------------------------------
  Object create/delete method. Normally called when a table object
  exists.

  -------------------------------------------------------------------------
  MODULE meta data changes
  -------------------------------------------------------------------------
  Meta data routines to CREATE, DROP, RENAME table are often used at
  ALTER TABLE (update_create_info used from ALTER TABLE and SHOW ..).

  Methods:
    delete_table()
    rename_table()
    create()
    update_create_info()

  -------------------------------------------------------------------------
  MODULE open/close object
  -------------------------------------------------------------------------
  Open and close handler object to ensure all underlying files and
  objects allocated and deallocated for query handling is handled
  properly.

  A handler object is opened as part of its initialisation and before
  being used for normal queries (not before meta-data changes always.
  If the object was opened it will also be closed before being deleted.

  Methods:
    open()
    close()

  -------------------------------------------------------------------------
  MODULE start/end statement
  -------------------------------------------------------------------------
  This module contains methods that are used to understand start/end of
  statements, transaction boundaries, and aid for proper concurrency
  control.

  Methods:
    store_lock()
    external_lock()
    start_stmt()
    lock_count()
    unlock_row()
    was_semi_consistent_read()
    try_semi_consistent_read()

  -------------------------------------------------------------------------
  MODULE change record
  -------------------------------------------------------------------------
  This part of the handler interface is used to change the records
  after INSERT, DELETE, UPDATE, REPLACE method calls but also other
  special meta-data operations as ALTER TABLE, LOAD DATA, TRUNCATE.

  These methods are used for insert (write_row), update (update_row)
  and delete (delete_row). All methods to change data always work on
  one row at a time. update_row and delete_row also contains the old
  row.
  delete_all_rows will delete all rows in the table in one call as a
  special optimization for DELETE from table;

  Bulk inserts are supported if all underlying handlers support it.
  start_bulk_insert and end_bulk_insert is called before and after a
  number of calls to write_row.

  Methods:
    write_row()
    update_row()
    delete_row()
    delete_all_rows()
    start_bulk_insert()
    end_bulk_insert()

  -------------------------------------------------------------------------
  MODULE full table scan
  -------------------------------------------------------------------------
  This module is used for the most basic access method for any table
  handler. This is to fetch all data through a full table scan. No
  indexes are needed to implement this part.
  It contains one method to start the scan (rnd_init) that can also be
  called multiple times (typical in a nested loop join). Then proceeding
  to the next record (rnd_next) and closing the scan (rnd_end).
  To remember a record for later access there is a method (position)
  and there is a method used to retrieve the record based on the stored
  position.
  The position can be a file position, a primary key, a ROWID dependent
  on the handler below.

  All functions that retrieve records and are callable through the
  handler interface must indicate whether a record is present after the call
  or not. Record found is indicated by returning 0 and setting table status
  to "has row". Record not found is indicated by returning a non-zero value
  and setting table status to "no row".
  @see TABLE::set_found_row() and TABLE::set_no_row().
  By enforcing these rules in the handler interface, storage handler functions
  need not set any status in struct TABLE. These notes also apply to module
  index scan, documented below.

  Methods:

    rnd_init()
    rnd_end()
    rnd_next()
    rnd_pos()
    rnd_pos_by_record()
    position()

  -------------------------------------------------------------------------
  MODULE index scan
  -------------------------------------------------------------------------
  This part of the handler interface is used to perform access through
  indexes. The interface is defined as a scan interface but the handler
  can also use key lookup if the index is a unique index or a primary
  key index.
  Index scans are mostly useful for SELECT queries but are an important
  part also of UPDATE, DELETE, REPLACE and CREATE TABLE table AS SELECT
  and so forth.
  Naturally an index is needed for an index scan and indexes can either
  be ordered, hash based. Some ordered indexes can return data in order
  but not necessarily all of them.
  There are many flags that define the behavior of indexes in the
  various handlers. These methods are found in the optimizer module.

  index_read is called to start a scan of an index. The find_flag defines
  the semantics of the scan. These flags are defined in
  include/my_base.h
  index_read_idx is the same but also initializes index before calling doing
  the same thing as index_read. Thus it is similar to index_init followed
  by index_read. This is also how we implement it.

  index_read/index_read_idx does also return the first row. Thus for
  key lookups, the index_read will be the only call to the handler in
  the index scan.

  index_init initializes an index before using it and index_end does
  any end processing needed.

  Methods:
    index_read_map()
    index_init()
    index_end()
    index_read_idx_map()
    index_next()
    index_prev()
    index_first()
    index_last()
    index_next_same()
    index_read_last_map()
    read_range_first()
    read_range_next()

  -------------------------------------------------------------------------
  MODULE information calls
  -------------------------------------------------------------------------
  This calls are used to inform the handler of specifics of the ongoing
  scans and other actions. Most of these are used for optimisation
  purposes.

  Methods:
    info()
    get_dynamic_partition_info
    extra()
    extra_opt()
    reset()

  -------------------------------------------------------------------------
  MODULE optimizer support
  -------------------------------------------------------------------------
  NOTE:
  One important part of the public handler interface that is not depicted in
  the methods is the attribute records which is defined in the base class.
  This is looked upon directly and is set by calling info(HA_STATUS_INFO) ?

  Methods:
    min_rows_for_estimate()
    get_biggest_used_partition()
    scan_time()
    read_time()
    records_in_range()
    estimate_rows_upper_bound()
    records()

  -------------------------------------------------------------------------
  MODULE print messages
  -------------------------------------------------------------------------
  This module contains various methods that returns text messages for
  table types, index type and error messages.

  Methods:
    table_type()
    get_row_type()
    print_error()
    get_error_message()

  -------------------------------------------------------------------------
  MODULE handler characteristics
  -------------------------------------------------------------------------
  This module contains a number of methods defining limitations and
  characteristics of the handler (see also documentation regarding the
  individual flags).

  Methods:
    table_flags()
    index_flags()
    min_of_the_max_uint()
    max_supported_record_length()
    max_supported_keys()
    max_supported_key_parts()
    max_supported_key_length()
    max_supported_key_part_length()
    low_byte_first()
    extra_rec_buf_length()
    min_record_length(uint options)
    primary_key_is_clustered()
    ha_key_alg get_default_index_algorithm()
    is_index_algorithm_supported()

  -------------------------------------------------------------------------
  MODULE compare records
  -------------------------------------------------------------------------
  cmp_ref checks if two references are the same. For most handlers this is
  a simple memcmp of the reference. However some handlers use primary key
  as reference and this can be the same even if memcmp says they are
  different. This is due to character sets and end spaces and so forth.

  Methods:
    cmp_ref()

  -------------------------------------------------------------------------
  MODULE auto increment
  -------------------------------------------------------------------------
  This module is used to handle the support of auto increments.

  This variable in the handler is used as part of the handler interface
  It is maintained by the parent handler object and should not be
  touched by child handler objects (see handler.cc for its use).

  Methods:
    get_auto_increment()
    release_auto_increment()

  -------------------------------------------------------------------------
  MODULE initialize handler for HANDLER call
  -------------------------------------------------------------------------
  This method is a special InnoDB method called before a HANDLER query.

  Methods:
    init_table_handle_for_HANDLER()

  -------------------------------------------------------------------------
  MODULE foreign key support
  -------------------------------------------------------------------------
  The following methods are used to implement foreign keys as supported by
  InnoDB and NDB.
  get_foreign_key_create_info is used by SHOW CREATE TABLE to get a textual
  description of how the CREATE TABLE part to define FOREIGN KEY's is done.
  free_foreign_key_create_info is used to free the memory area that provided
  this description.

  Methods:
    get_parent_foreign_key_list()
    get_foreign_key_create_info()
    free_foreign_key_create_info()
    get_foreign_key_list()
    referenced_by_foreign_key()

  -------------------------------------------------------------------------
  MODULE fulltext index
  -------------------------------------------------------------------------
  Fulltext index support.

  Methods:
    ft_init_ext_with_hints()
    ft_init()
    ft_init_ext()
    ft_read()

  -------------------------------------------------------------------------
  MODULE in-place ALTER TABLE
  -------------------------------------------------------------------------
  Methods for in-place ALTER TABLE support (implemented by InnoDB and NDB).

  Methods:
    check_if_supported_inplace_alter()
    prepare_inplace_alter_table()
    inplace_alter_table()
    commit_inplace_alter_table()
    notify_table_changed()

  -------------------------------------------------------------------------
  MODULE tablespace support
  -------------------------------------------------------------------------
  Methods:
    discard_or_import_tablespace()

  -------------------------------------------------------------------------
  MODULE administrative DDL
  -------------------------------------------------------------------------
  Methods:
    optimize()
    analyze()
    check()
    repair()
    check_and_repair()
    auto_repair()
    is_crashed()
    check_for_upgrade()
    checksum()
    assign_to_keycache()

  -------------------------------------------------------------------------
  MODULE enable/disable indexes
  -------------------------------------------------------------------------
  Enable/Disable Indexes are only supported by HEAP and MyISAM.

  Methods:
    disable_indexes()
    enable_indexes()
    indexes_are_disabled()

  -------------------------------------------------------------------------
  MODULE append_create_info
  -------------------------------------------------------------------------
  Only used by MyISAM MERGE tables.

  Methods:
    append_create_info()

  -------------------------------------------------------------------------
  MODULE partitioning specific handler API
  -------------------------------------------------------------------------
  Methods:
    get_partition_handler()
*/

class handler {
  friend class Partition_handler;

 public:
  typedef ulonglong Table_flags;

 protected:
  TABLE_SHARE *table_share;       /* The table definition */
  TABLE *table;                   /* The current open table */
  Table_flags cached_table_flags; /* Set on init() and open() */

  ha_rows estimation_rows_to_insert;

 public:
  handlerton *ht; /* storage engine of this handler */
  /** Pointer to current row */
  uchar *ref;
  /** Pointer to duplicate row */
  uchar *dup_ref;

  ha_statistics stats;

  /* MultiRangeRead-related members: */
  range_seq_t mrr_iter;   /* Interator to traverse the range sequence */
  RANGE_SEQ_IF mrr_funcs; /* Range sequence traversal functions */
  HANDLER_BUFFER *multi_range_buffer; /* MRR buffer info */
  uint ranges_in_seq; /* Total number of ranges in the traversed sequence */
  /* true <=> source MRR ranges and the output are ordered */
  bool mrr_is_output_sorted;

  /* true <=> we're currently traversing a range in mrr_cur_range. */
  bool mrr_have_range;
  /* Current range (the one we're now returning rows from) */
  KEY_MULTI_RANGE mrr_cur_range;

  /*
    The direction of the current range or index scan. This is used by
    the ICP implementation to determine if it has reached the end
    of the current range.
  */
  enum enum_range_scan_direction { RANGE_SCAN_ASC, RANGE_SCAN_DESC };

 private:
  Record_buffer *m_record_buffer = nullptr;  ///< Buffer for multi-row reads.
  /*
    Storage space for the end range value. Should only be accessed using
    the end_range pointer. The content is invalid when end_range is NULL.
  */
  key_range save_end_range;
  enum_range_scan_direction range_scan_direction;
  int key_compare_result_on_equal;

  /**
    Pointer to the handler of the table in the primary storage engine,
    if this handler represents a table in a secondary storage engine.
  */
  handler *m_primary_handler{nullptr};

 protected:
  KEY_PART_INFO *range_key_part;
  bool eq_range;
  /*
    true <=> the engine guarantees that returned records are within the range
    being scanned.
  */
  bool in_range_check_pushed_down;

 public:
  /**
    End value for a range scan. If this is NULL the range scan has no
    end value. Should also be NULL when there is no ongoing range scan.
    Used by the read_range() functions and also evaluated by pushed
    index conditions.
  */
  key_range *end_range;
  /**
    Flag which tells if #end_range contains a virtual generated column.
    The content is invalid when #end_range is @c nullptr.
  */
  bool m_virt_gcol_in_end_range = false;
  uint errkey; /* Last dup key */
  uint key_used_on_scan;
  uint active_index;
  /** Length of ref (1-8 or the clustered key length) */
  uint ref_length;
  FT_INFO *ft_handler;
  enum { NONE = 0, INDEX, RND, SAMPLING } inited;
  bool implicit_emptied; /* Can be !=0 only if HEAP */
  const Item *pushed_cond;

  Item *pushed_idx_cond;
  uint pushed_idx_cond_keyno; /* The index which the above condition is for */

  ulonglong rows_read;
  ulonglong rows_changed;
  ulonglong index_rows_read[MAX_KEY];
  /**
    next_insert_id is the next value which should be inserted into the
    auto_increment column: in a inserting-multi-row statement (like INSERT
    SELECT), for the first row where the autoinc value is not specified by the
    statement, get_auto_increment() called and asked to generate a value,
    next_insert_id is set to the next value, then for all other rows
    next_insert_id is used (and increased each time) without calling
    get_auto_increment().
  */
  ulonglong next_insert_id;
  /**
    insert id for the current row (*autogenerated*; if not
    autogenerated, it's 0).
    At first successful insertion, this variable is stored into
    THD::first_successful_insert_id_in_cur_stmt.
  */
  ulonglong insert_id_for_cur_row;
  /**
    Interval returned by get_auto_increment() and being consumed by the
    inserter.
  */
  Discrete_interval auto_inc_interval_for_cur_row;
  /**
     Number of reserved auto-increment intervals. Serves as a heuristic
     when we have no estimation of how many records the statement will insert:
     the more intervals we have reserved, the bigger the next one. Reset in
     handler::ha_release_auto_increment().
  */
  uint auto_inc_intervals_count;

  /**
    Instrumented table associated with this handler.
  */
  PSI_table *m_psi;

  std::mt19937 m_random_number_engine;
  double m_sampling_percentage;

 private:
  /** Internal state of the batch instrumentation. */
  enum batch_mode_t {
    /** Batch mode not used. */
    PSI_BATCH_MODE_NONE,
    /** Batch mode used, before first table io. */
    PSI_BATCH_MODE_STARTING,
    /** Batch mode used, after first table io. */
    PSI_BATCH_MODE_STARTED
  };
  /**
    Batch mode state.
    @sa start_psi_batch_mode.
    @sa end_psi_batch_mode.
  */
  batch_mode_t m_psi_batch_mode;
  /**
    The number of rows in the batch.
    @sa start_psi_batch_mode.
    @sa end_psi_batch_mode.
  */
  ulonglong m_psi_numrows;
  /**
    The current event in a batch.
    @sa start_psi_batch_mode.
    @sa end_psi_batch_mode.
  */
  PSI_table_locker *m_psi_locker;
  /**
    Storage for the event in a batch.
    @sa start_psi_batch_mode.
    @sa end_psi_batch_mode.
  */
  PSI_table_locker_state m_psi_locker_state;

 public:
  void unbind_psi();
  void rebind_psi();
  /**
    Put the handler in 'batch' mode when collecting
    table io instrumented events.
    When operating in batch mode:
    - a single start event is generated in the performance schema.
    - all table io performed between @c start_psi_batch_mode
      and @c end_psi_batch_mode is not instrumented:
      the number of rows affected is counted instead in @c m_psi_numrows.
    - a single end event is generated in the performance schema
      when the batch mode ends with @c end_psi_batch_mode.
  */
  void start_psi_batch_mode();
  /** End a batch started with @c start_psi_batch_mode. */
  void end_psi_batch_mode();
  /**
     If a PSI batch was started, turn if off.
     @returns true if it was started.
  */
  bool end_psi_batch_mode_if_started() {
    bool rc = m_psi_batch_mode;
    if (rc) end_psi_batch_mode();
    return rc;
  }

 private:
  /**
    The lock type set by when calling::ha_external_lock(). This is
    propagated down to the storage engine. The reason for also storing
    it here, is that when doing MRR we need to create/clone a second handler
    object. This cloned handler object needs to know about the lock_type used.
  */
  int m_lock_type;
  /**
    Pointer where to store/retrieve the Handler_share pointer.
    For non partitioned handlers this is &TABLE_SHARE::ha_share.
  */
  Handler_share **ha_share;

  /**
    Some non-virtual ha_* functions, responsible for reading rows,
    like ha_rnd_pos(), must ensure that virtual generated columns are
    calculated before they return. For that, they should set this
    member to true at their start, and check it before they return: if
    the member is still true, it means they should calculate; if it's
    false, it means the calculation has been done by some called
    lower-level function and does not need to be re-done (which is why
    we need this status flag: to avoid redundant calculations, for
    performance).
  */
  bool m_update_generated_read_fields;

 public:
  handler(handlerton *ht_arg, TABLE_SHARE *share_arg)
      : table_share(share_arg),
        table(0),
        estimation_rows_to_insert(0),
        ht(ht_arg),
        ref(0),
        range_scan_direction(RANGE_SCAN_ASC),
        in_range_check_pushed_down(false),
        end_range(NULL),
        key_used_on_scan(MAX_KEY),
        active_index(MAX_KEY),
        ref_length(sizeof(my_off_t)),
        ft_handler(0),
        inited(NONE),
        implicit_emptied(0),
        pushed_cond(0),
        pushed_idx_cond(NULL),
        pushed_idx_cond_keyno(MAX_KEY),
        rows_read(0),
        rows_changed(0),
        next_insert_id(0),
        insert_id_for_cur_row(0),
        auto_inc_intervals_count(0),
        m_psi(NULL),
        m_psi_batch_mode(PSI_BATCH_MODE_NONE),
        m_psi_numrows(0),
        m_psi_locker(NULL),
        m_lock_type(F_UNLCK),
        ha_share(NULL),
        m_update_generated_read_fields(false),
        cloned(false) {
    DBUG_PRINT("info", ("handler created F_UNLCK %d F_RDLCK %d F_WRLCK %d",
                        F_UNLCK, F_RDLCK, F_WRLCK));
    memset(index_rows_read, 0, sizeof(index_rows_read));
  }

  virtual ~handler(void) {
    DBUG_ASSERT(m_psi == NULL);
    DBUG_ASSERT(m_psi_batch_mode == PSI_BATCH_MODE_NONE);
    DBUG_ASSERT(m_psi_locker == NULL);
    DBUG_ASSERT(m_lock_type == F_UNLCK);
    DBUG_ASSERT(inited == NONE);
  }

  /*
    @todo reorganize functions, make proper public/protected/private qualifiers
  */
  virtual handler *clone(const char *name, MEM_ROOT *mem_root);
  /** This is called after create to allow us to set up cached variables */
  void init() { cached_table_flags = table_flags(); }
  /**
    For MyRocks, secondary initialization that happens after frm is parsed into
    field information from within open_binary_frm. MyRocks uses this secondary
    init phase to analyze the key and field definitions to determine if it can
    expose the HA_PRIMARY_KEY_IN_READ_INDEX flag on the table as it only
    supports that behavior for certain types of key combinations.
    Return values: false success, true failure.
  */
  virtual bool init_with_fields() { return false; }
  /* ha_ methods: public wrappers for private virtual API */

  /**
    Set a record buffer that the storage engine can use for multi-row reads.
    The buffer has to be provided prior to the first read from an index or a
    table.

    @param buffer the buffer to use for multi-row reads
  */
  void ha_set_record_buffer(Record_buffer *buffer) { m_record_buffer = buffer; }

  /**
    Get the record buffer that was set with ha_set_record_buffer().

    @return the buffer to use for multi-row reads, or nullptr if there is none
  */
  Record_buffer *ha_get_record_buffer() const { return m_record_buffer; }

  /**
    Does this handler want to get a Record_buffer for multi-row reads
    via the ha_set_record_buffer() function? And if so, what is the
    maximum number of records to allocate space for in the buffer?

    Storage engines that support using a Record_buffer should override
    handler::is_record_buffer_wanted().

    @param[out] max_rows  gets set to the maximum number of records to
                          allocate space for in the buffer if the function
                          returns true

    @retval true   if the handler would like a Record_buffer
    @retval false  if the handler does not want a Record_buffer
  */
  bool ha_is_record_buffer_wanted(ha_rows *const max_rows) const {
    return is_record_buffer_wanted(max_rows);
  }

  int ha_open(TABLE *table, const char *name, int mode, int test_if_locked,
              const dd::Table *table_def);
  int ha_close(void);
  int ha_index_init(uint idx, bool sorted);
  int ha_index_end();
  int ha_rnd_init(bool scan);
  int ha_rnd_end();
  int ha_rnd_next(uchar *buf);
  int ha_rnd_pos(uchar *buf, uchar *pos);
  int ha_index_read_map(uchar *buf, const uchar *key, key_part_map keypart_map,
                        enum ha_rkey_function find_flag);
  int ha_index_read_last_map(uchar *buf, const uchar *key,
                             key_part_map keypart_map);
  int ha_index_read_idx_map(uchar *buf, uint index, const uchar *key,
                            key_part_map keypart_map,
                            enum ha_rkey_function find_flag);
  int ha_index_next(uchar *buf);
  int ha_index_prev(uchar *buf);
  int ha_index_first(uchar *buf);
  int ha_index_last(uchar *buf);
  int ha_index_next_same(uchar *buf, const uchar *key, uint keylen);
  int ha_reset();
  /* this is necessary in many places, e.g. in HANDLER command */
  int ha_index_or_rnd_end() {
    return inited == INDEX ? ha_index_end() : inited == RND ? ha_rnd_end() : 0;
  }
  /**
    The cached_table_flags is set at ha_open and ha_external_lock
  */
  Table_flags ha_table_flags() const { return cached_table_flags; }
  /**
    These functions represent the public interface to *users* of the
    handler class, hence they are *not* virtual. For the inheritance
    interface, see the (private) functions write_row(), update_row(),
    and delete_row() below.
  */
  int ha_external_lock(THD *thd, int lock_type);
  int ha_write_row(uchar *buf);
  /**
    Update the current row.

    @param old_data  the old contents of the row
    @param new_data  the new contents of the row
    @return error status (zero on success, HA_ERR_* error code on error)
  */
  int ha_update_row(const uchar *old_data, uchar *new_data);
  int ha_delete_row(const uchar *buf);
  void ha_release_auto_increment();

  int ha_check_for_upgrade(HA_CHECK_OPT *check_opt);
  /** to be actually called to get 'check()' functionality*/
  int ha_check(THD *thd, HA_CHECK_OPT *check_opt);
  int ha_repair(THD *thd, HA_CHECK_OPT *check_opt);
  void ha_start_bulk_insert(ha_rows rows);
  int ha_end_bulk_insert();
  int ha_bulk_update_row(const uchar *old_data, uchar *new_data,
                         uint *dup_key_found);
  int ha_delete_all_rows();
  int ha_truncate(dd::Table *table_def);
  int ha_optimize(THD *thd, HA_CHECK_OPT *check_opt);
  int ha_analyze(THD *thd, HA_CHECK_OPT *check_opt);
  bool ha_check_and_repair(THD *thd);
  int ha_disable_indexes(uint mode);
  int ha_enable_indexes(uint mode);
  int ha_discard_or_import_tablespace(bool discard, dd::Table *table_def);
  int ha_rename_table(const char *from, const char *to,
                      const dd::Table *from_table_def, dd::Table *to_table_def);
  int ha_delete_table(const char *name, const dd::Table *table_def);
  void ha_drop_table(const char *name);

  int ha_create(const char *name, TABLE *form, HA_CREATE_INFO *info,
                dd::Table *table_def);

  int ha_load_table(const TABLE &table);

  int ha_unload_table(const char *db_name, const char *table_name);

  /**
    Submit a dd::Table object representing a core DD table having
    hardcoded data to be filled in by the DDSE. This function can be
    used for retrieving the hard coded SE private data for the
    mysql.dd_properties table, before creating or opening it, or for
    retrieving the hard coded SE private data for a core table,
    before creating or opening them.

    @param dd_table [in,out]    A dd::Table object representing
                                a core DD table.
    @param reset                Reset counters.

    @retval true                An error occurred.
    @retval false               Success - no errors.
   */

  bool ha_get_se_private_data(dd::Table *dd_table, bool reset);

  void adjust_next_insert_id_after_explicit_value(ulonglong nr);
  int update_auto_increment();
  virtual void print_error(int error, myf errflag);
  virtual bool get_error_message(int error, String *buf);
  uint get_dup_key(int error);
  /**
    Retrieves the names of the table and the key for which there was a
    duplicate entry in the case of HA_ERR_FOREIGN_DUPLICATE_KEY.

    If any of the table or key name is not available this method will return
    false and will not change any of child_table_name or child_key_name.

    @param [out] child_table_name    Table name
    @param [in] child_table_name_len Table name buffer size
    @param [out] child_key_name      Key name
    @param [in] child_key_name_len   Key name buffer size

    @retval  true                  table and key names were available
                                   and were written into the corresponding
                                   out parameters.
    @retval  false                 table and key names were not available,
                                   the out parameters were not touched.
  */
  virtual bool get_foreign_dup_key(char *child_table_name,
                                   uint child_table_name_len,
                                   char *child_key_name,
                                   uint child_key_name_len);
  /**
    Change the internal TABLE_SHARE pointer.

    @param table_arg    TABLE object
    @param share        New share to use

    @note Is used in error handling in ha_delete_table.
  */

  virtual void change_table_ptr(TABLE *table_arg, TABLE_SHARE *share) {
    table = table_arg;
    table_share = share;
    rows_read = rows_changed = 0;
    memset(index_rows_read, 0, sizeof(index_rows_read));
  }
  const TABLE_SHARE *get_table_share() const { return table_share; }

  /* Estimates calculation */

  /**
    @deprecated This function is deprecated and will be removed in a future
                version. Use table_scan_cost() instead.
  */

  virtual double scan_time() {
    return ulonglong2double(stats.data_file_length) / IO_SIZE + 2;
  }

  /**
    The cost of reading a set of ranges from the table using an index
    to access it.

    @deprecated This function is deprecated and will be removed in a future
                version. Use read_cost() instead.

    @param index  The index number.
    @param ranges The number of ranges to be read.
    @param rows   Total number of rows to be read.

    This method can be used to calculate the total cost of scanning a table
    using an index by calling it using read_time(index, 1, table_size).
  */

  virtual double read_time(uint index MY_ATTRIBUTE((unused)), uint ranges,
                           ha_rows rows) {
    return rows2double(ranges + rows);
  }

  /**
    @deprecated This function is deprecated and will be removed in a future
                version. Use index_scan_cost() instead.
  */

  virtual double index_only_read_time(uint keynr, double records);

  /**
    Cost estimate for doing a complete table scan.

    @note For this version it is recommended that storage engines continue
    to override scan_time() instead of this function.

    @returns the estimated cost
  */

  virtual Cost_estimate table_scan_cost();

  /**
    Cost estimate for reading a number of ranges from an index.

    The cost estimate will only include the cost of reading data that
    is contained in the index. If the records need to be read, use
    read_cost() instead.

    @note The ranges parameter is currently ignored and is not taken
    into account in the cost estimate.

    @note For this version it is recommended that storage engines continue
    to override index_only_read_time() instead of this function.

    @param index  the index number
    @param ranges the number of ranges to be read
    @param rows   total number of rows to be read

    @returns the estimated cost
  */

  virtual Cost_estimate index_scan_cost(uint index, double ranges, double rows);

  /**
    Cost estimate for reading a set of ranges from the table using an index
    to access it.

    @note For this version it is recommended that storage engines continue
    to override read_time() instead of this function.

    @param index  the index number
    @param ranges the number of ranges to be read
    @param rows   total number of rows to be read

    @returns the estimated cost
  */

  virtual Cost_estimate read_cost(uint index, double ranges, double rows);

  /**
    Return an estimate on the amount of memory the storage engine will
    use for caching data in memory. If this is unknown or the storage
    engine does not cache data in memory -1 is returned.
  */
  virtual longlong get_memory_buffer_size() const { return -1; }

  /**
    Return an estimate of how much of the table that is currently stored
    in main memory.

    This estimate should be the fraction of the table that currently
    is available in a main memory buffer. The estimate should be in the
    range from 0.0 (nothing in memory) to 1.0 (entire table in memory).

    @return The fraction of the table in main memory buffer
  */

  double table_in_memory_estimate() const;

  /**
    Return an estimate of how much of the index that is currently stored
    in main memory.

    This estimate should be the fraction of the index that currently
    is available in a main memory buffer. The estimate should be in the
    range from 0.0 (nothing in memory) to 1.0 (entire index in memory).

    @param keyno the index to get an estimate for

    @return The fraction of the index in main memory buffer
  */

  double index_in_memory_estimate(uint keyno) const;

  int ha_sample_init(double sampling_percentage, int sampling_seed,
                     enum_sampling_method sampling_method);
  int ha_sample_next(uchar *buf);
  int ha_sample_end();

 private:
  int check_collation_compatibility();

  /**
    Make a guestimate for how much of a table or index is in a memory
    buffer in the case where the storage engine has not provided any
    estimate for this.

    @param table_index_size size of the table or index

    @return The fraction of the table or index in main memory buffer
  */

  double estimate_in_memory_buffer(ulonglong table_index_size) const;

 public:
  virtual ha_rows multi_range_read_info_const(uint keyno, RANGE_SEQ_IF *seq,
                                              void *seq_init_param,
                                              uint n_ranges, uint *bufsz,
                                              uint *flags, Cost_estimate *cost);
  virtual ha_rows multi_range_read_info(uint keyno, uint n_ranges, uint keys,
                                        uint *bufsz, uint *flags,
                                        Cost_estimate *cost);
  virtual int multi_range_read_init(RANGE_SEQ_IF *seq, void *seq_init_param,
                                    uint n_ranges, uint mode,
                                    HANDLER_BUFFER *buf);

  int ha_multi_range_read_next(char **range_info);

  int ha_read_range_first(const key_range *start_key, const key_range *end_key,
                          bool eq_range, bool sorted);
  int ha_read_range_next();

  bool has_transactions() const noexcept {
    return (ha_table_flags() & HA_NO_TRANSACTIONS) == 0;
  }
  virtual uint extra_rec_buf_length() const { return 0; }

  /**
    @brief Determine whether an error can be ignored or not.

    @details This method is used to analyze the error to see whether the
    error is ignorable or not. Such errors will be reported as warnings
    instead of errors for IGNORE statements. This means that the statement
    will not abort, but instead continue to the next row.

    HA_ERR_FOUND_DUP_UNIQUE is a special case in MyISAM that means the
    same thing as HA_ERR_FOUND_DUP_KEY, but can in some cases lead to
    a slightly different error message.

    @param error  error code received from the handler interface (HA_ERR_...)

    @return   whether the error is ignorablel or not
      @retval true  the error is ignorable
      @retval false the error is not ignorable
  */

  virtual bool is_ignorable_error(int error);
  MY_NODISCARD virtual bool continue_partition_copying_on_error(
      int error MY_ATTRIBUTE((unused))) {
    return false;
  }

  /**
    @brief Determine whether an error is fatal or not.

    @details This method is used to analyze the error to see whether the
    error is fatal or not. A fatal error is an error that will not be
    possible to handle with SP handlers and will not be subject to
    retry attempts on the slave.

    @param error  error code received from the handler interface (HA_ERR_...)

    @return   whether the error is fatal or not
      @retval true  the error is fatal
      @retval false the error is not fatal
  */

  virtual bool is_fatal_error(int error);

 protected:
  virtual int multi_range_read_next(char **range_info);

  /**
    Number of rows in table. If HA_COUNT_ROWS_INSTANT is set, count is
    available instantly. Else do a table scan.

    @param num_rows [out]  num_rows number of rows in table.

    @retval 0 for OK, one of the HA_xxx values in case of error.
  */
  virtual int records(ha_rows *num_rows);

  /**
    Number of rows in table counted using the secondary index chosen by
    optimizer. See comments in opt_sum_query(...) .

      @param num_rows [out]  Number of rows in table.
      @param index           Index chosen by optimizer for counting.

      @retval 0 for OK, one of the HA_xxx values in case of error.
  */
  virtual int records_from_index(ha_rows *num_rows, uint index);

 private:
  /**
    Function will handle the error code from call to records() and
    records_from_index().

      @param error     return code from records() and records_from_index().
      @param num_rows  Check if it contains HA_POS_ERROR in case error < 0.

      @retval 0 for OK, one of the HA_xxx values in case of error.
  */
  int handle_records_error(int error, ha_rows *num_rows);

 public:
  /**
    Wrapper function to call records() in storage engine.

      @param num_rows [out]  Number of rows in table.

      @retval 0 for OK, one of the HA_xxx values in case of error.
  */
  int ha_records(ha_rows *num_rows) {
    return handle_records_error(records(num_rows), num_rows);
  }

  /**
    Wrapper function to call records_from_index() in storage engine.

      @param num_rows [out]  Number of rows in table.
      @param index           Index chosen by optimizer for counting.

      @retval 0 for OK, one of the HA_xxx values in case of error.
  */
  int ha_records(ha_rows *num_rows, uint index) {
    return handle_records_error(records_from_index(num_rows, index), num_rows);
  }

  /**
    Return upper bound of current number of records in the table
    (max. of how many records one will retrieve when doing a full table scan)
    If upper bound is not known, HA_POS_ERROR should be returned as a max
    possible upper bound.
  */
  virtual ha_rows estimate_rows_upper_bound() {
    return stats.records + EXTRA_RECORDS;
  }

  /**
    Get real row type for the table created based on one specified by user,
    CREATE TABLE options and SE capabilities.
  */
  virtual enum row_type get_real_row_type(
      const HA_CREATE_INFO *create_info) const {
    return (create_info->table_options & HA_OPTION_COMPRESS_RECORD)
               ? ROW_TYPE_COMPRESSED
               : ((create_info->table_options & HA_OPTION_PACK_RECORD)
                      ? ROW_TYPE_DYNAMIC
                      : ROW_TYPE_FIXED);
  }

  /**
    Get default key algorithm for SE. It is used when user has not provided
    algorithm explicitly or when algorithm specified is not supported by SE.
  */
  virtual enum ha_key_alg get_default_index_algorithm() const {
    return HA_KEY_ALG_SE_SPECIFIC;
  }

  /**
    Check if SE supports specific key algorithm.

    @note This method is never used for FULLTEXT or SPATIAL keys.
          We rely on handler::ha_table_flags() to check if such keys
          are supported.
  */
  virtual bool is_index_algorithm_supported(enum ha_key_alg key_alg) const {
    return key_alg == HA_KEY_ALG_SE_SPECIFIC;
  }

  /**
    Signal that the table->read_set and table->write_set table maps changed
    The handler is allowed to set additional bits in the above map in this
    call. Normally the handler should ignore all calls until we have done
    a ha_rnd_init() or ha_index_init(), write_row(), update_row or delete_row()
    as there may be several calls to this routine.
  */
  virtual void column_bitmaps_signal();
  uint get_index(void) const { return active_index; }

  /**
    @retval  0   Bulk update used by handler
    @retval  1   Bulk update not used, normal operation used
  */
  virtual bool start_bulk_update() { return 1; }
  /**
    @retval  0   Bulk delete used by handler
    @retval  1   Bulk delete not used, normal operation used
  */
  virtual bool start_bulk_delete() { return 1; }
  /**
    After this call all outstanding updates must be performed. The number
    of duplicate key errors are reported in the duplicate key parameter.
    It is allowed to continue to the batched update after this call, the
    handler has to wait until end_bulk_update with changing state.

    @param    dup_key_found       Number of duplicate keys found

    @retval  0           Success
    @retval  >0          Error code
  */
  virtual int exec_bulk_update(uint *dup_key_found MY_ATTRIBUTE((unused))) {
    DBUG_ASSERT(false);
    return HA_ERR_WRONG_COMMAND;
  }
  /**
    Perform any needed clean-up, no outstanding updates are there at the
    moment.
  */
  virtual void end_bulk_update() { return; }
  /**
    Execute all outstanding deletes and close down the bulk delete.

    @retval 0             Success
    @retval >0            Error code
  */
  virtual int end_bulk_delete() {
    DBUG_ASSERT(false);
    return HA_ERR_WRONG_COMMAND;
  }

 protected:
  /**
     @brief
     Positions an index cursor to the index specified in the handle
     ('active_index'). Fetches the row if available. If the key value is null,
     begin at the first key of the index.
     @returns 0 if success (found a record); non-zero if no record.
  */
  virtual int index_read_map(uchar *buf, const uchar *key,
                             key_part_map keypart_map,
                             enum ha_rkey_function find_flag) {
    uint key_len = calculate_key_len(table, active_index, keypart_map);
    return index_read(buf, key, key_len, find_flag);
  }
  /**
    Positions an index cursor to the index specified in argument. Fetches
    the row if available. If the key value is null, begin at the first key of
    the index.
    @sa index_read_map()
  */
  virtual int index_read_idx_map(uchar *buf, uint index, const uchar *key,
                                 key_part_map keypart_map,
                                 enum ha_rkey_function find_flag);

  /*
    These methods are used to jump to next or previous entry in the index
    scan. There are also methods to jump to first and last entry.
  */
  /// @see index_read_map().
  virtual int index_next(uchar *) { return HA_ERR_WRONG_COMMAND; }

  /// @see index_read_map().
  virtual int index_prev(uchar *) { return HA_ERR_WRONG_COMMAND; }

  /// @see index_read_map().
  virtual int index_first(uchar *) { return HA_ERR_WRONG_COMMAND; }

  /// @see index_read_map().
  virtual int index_last(uchar *) { return HA_ERR_WRONG_COMMAND; }

  /// @see index_read_map().
  virtual int index_next_same(uchar *buf, const uchar *key, uint keylen);
  /**
    The following functions works like index_read, but it find the last
    row with the current key value or prefix.
    @see index_read_map().
  */
  virtual int index_read_last_map(uchar *buf, const uchar *key,
                                  key_part_map keypart_map) {
    uint key_len = calculate_key_len(table, active_index, keypart_map);
    return index_read_last(buf, key, key_len);
  }

 public:
  /**
    Notify storage engine about imminent index scan where a large number of
    rows is expected to be returned. Does not replace nor call index_init.
  */
  virtual int prepare_index_scan(void) { return 0; }

  /**
    Notify storage engine about imminent index range scan.
  */
  virtual int prepare_range_scan(const key_range *, const key_range *) {
    return 0;
  }

  /**
    Notify storage engine about imminent index read with a bitmap of used key
    parts.
  */
  int prepare_index_key_scan_map(const uchar *key, key_part_map keypart_map) {
    const uint key_len = calculate_key_len(table, active_index, keypart_map);
    return prepare_index_key_scan(key, key_len);
  }

  /**
    Query storage engine to see if it supports gap locks on this table.
  */
  virtual bool has_gap_locks() const noexcept { return false; }

  /**
    Query storage engine to see if it can support handling specific replication
    method in its current configuration.
  */
  virtual bool rpl_can_handle_stm_event() const noexcept { return true; }

 protected:
  static bool is_using_full_key(key_part_map keypart_map,
                                uint actual_key_parts) noexcept;
  bool is_using_full_unique_key(uint active_index, key_part_map keypart_map,
                                enum ha_rkey_function find_flag) const noexcept;
  bool is_using_prohibited_gap_locks(TABLE *table,
                                     bool using_full_primary_key) const
      noexcept;

  /**
    Notify storage engine about imminent index read with key length.
  */
  virtual int prepare_index_key_scan(const uchar *, uint) { return 0; }

 public:
  virtual int read_range_first(const key_range *start_key,
                               const key_range *end_key, bool eq_range,
                               bool sorted);
  virtual int read_range_next();

 public:
  /**
    Set the end position for a range scan. This is used for checking
    for when to end the range scan and by the ICP code to determine
    that the next record is within the current range.

    @param range     The end value for the range scan
    @param direction Direction of the range scan
  */
  void set_end_range(const key_range *range,
                     enum_range_scan_direction direction);
  int compare_key(key_range *range);
  int compare_key_icp(const key_range *range) const;
  int compare_key_in_buffer(const uchar *buf) const;
  virtual int ft_init() { return HA_ERR_WRONG_COMMAND; }
  void ft_end() { ft_handler = NULL; }
  virtual FT_INFO *ft_init_ext(uint flags MY_ATTRIBUTE((unused)),
                               uint inx MY_ATTRIBUTE((unused)),
                               String *key MY_ATTRIBUTE((unused))) {
    return NULL;
  }
  virtual FT_INFO *ft_init_ext_with_hints(uint inx, String *key,
                                          Ft_hints *hints) {
    return ft_init_ext(hints->get_flags(), inx, key);
  }
  int ha_ft_read(uchar *buf);
  int ha_read_first_row(uchar *buf, uint primary_key);

 protected:
  /// @see index_read_map().
  virtual int rnd_next(uchar *buf) = 0;
  /// @see index_read_map().
  virtual int rnd_pos(uchar *buf, uchar *pos) = 0;

  virtual int ft_read(uchar *) { return HA_ERR_WRONG_COMMAND; }

 public:
  /**
    This function only works for handlers having
    HA_PRIMARY_KEY_REQUIRED_FOR_POSITION set.
    It will return the row with the PK given in the record argument.
  */
  virtual int rnd_pos_by_record(uchar *record) {
    int error;
    DBUG_ASSERT(table_flags() & HA_PRIMARY_KEY_REQUIRED_FOR_POSITION);

    error = ha_rnd_init(false);
    if (error != 0) return error;

    position(record);
    error = ha_rnd_pos(record, ref);

    ha_rnd_end();
    return error;
  }

  /**
    Find number of records in a range.

    Given a starting key, and an ending key estimate the number of rows that
    will exist between the two. max_key may be empty which in case determine
    if start_key matches any rows. Used by optimizer to calculate cost of
    using a particular index.

    @param inx      Index number
    @param min_key  Start of range
    @param max_key  End of range

    @return Number of rows in range.
  */

  virtual ha_rows records_in_range(uint inx MY_ATTRIBUTE((unused)),
                                   key_range *min_key MY_ATTRIBUTE((unused)),
                                   key_range *max_key MY_ATTRIBUTE((unused))) {
    return (ha_rows)10;
  }
  /*
    If HA_PRIMARY_KEY_REQUIRED_FOR_POSITION is set, then it sets ref
    (reference to the row, aka position, with the primary key given in
    the record).
    Otherwise it set ref to the current row.
  */
  virtual void position(const uchar *record) = 0;

  /**
    General method to gather info from handler

    ::info() is used to return information to the optimizer.
    SHOW also makes use of this data Another note, if your handler
    doesn't proved exact record count, you will probably want to
    have the following in your code:
    if (records < 2)
      records = 2;
    The reason is that the server will optimize for cases of only a single
    record. If in a table scan you don't know the number of records
    it will probably be better to set records to two so you can return
    as many records as you need.

    Along with records a few more variables you may wish to set are:
      records
      deleted
      data_file_length
      index_file_length
      delete_length
      check_time
    Take a look at the public variables in handler.h for more information.
    See also my_base.h for a full description.

    @param   flag          Specifies what info is requested
  */

  virtual int info(uint flag) = 0;
  virtual uint32 calculate_key_hash_value(
      Field **field_array MY_ATTRIBUTE((unused))) {
    DBUG_ASSERT(0);
    return 0;
  }
  virtual int extra(enum ha_extra_function operation MY_ATTRIBUTE((unused))) {
    return 0;
  }
  virtual int extra_opt(enum ha_extra_function operation,
                        ulong cache_size MY_ATTRIBUTE((unused))) {
    return extra(operation);
  }

  /**
    Start read (before write) removal on the current table.
    @see HA_READ_BEFORE_WRITE_REMOVAL
  */
  virtual bool start_read_removal(void) {
    DBUG_ASSERT(0);
    return false;
  }

  /**
    End read (before write) removal and return the number of rows
    really written
    @see HA_READ_BEFORE_WRITE_REMOVAL
  */
  virtual ha_rows end_read_removal(void) {
    DBUG_ASSERT(0);
    return (ha_rows)0;
  }

  /**
    In an UPDATE or DELETE, if the row under the cursor was locked by another
    transaction, and the engine used an optimistic read of the last
    committed row value under the cursor, then the engine returns 1 from this
    function. MySQL must NOT try to update this optimistic value. If the
    optimistic value does not match the WHERE condition, MySQL can decide to
    skip over this row. Currently only works for InnoDB. This can be used to
    avoid unnecessary lock waits.

    If this method returns nonzero, it will also signal the storage
    engine that the next read will be a locking re-read of the row.
  */
  virtual bool was_semi_consistent_read() { return 0; }
  /**
    Tell the engine whether it should avoid unnecessary lock waits.
    If yes, in an UPDATE or DELETE, if the row under the cursor was locked
    by another transaction, the engine may try an optimistic read of
    the last committed row value under the cursor.
  */
  virtual void try_semi_consistent_read(bool) {}

  /**
    Unlock last accessed row.

    Record currently processed was not in the result set of the statement
    and is thus unlocked. Used for UPDATE and DELETE queries.
  */

  virtual void unlock_row() {}

  /**
    Start a statement when table is locked

    This method is called instead of external lock when the table is locked
    before the statement is executed.

    @param thd                  Thread object.
    @param lock_type            Type of external lock.

    @retval   >0                 Error code.
    @retval    0                 Success.
  */

  virtual int start_stmt(THD *thd MY_ATTRIBUTE((unused)),
                         thr_lock_type lock_type MY_ATTRIBUTE((unused))) {
    return 0;
  }
  virtual void get_auto_increment(ulonglong offset, ulonglong increment,
                                  ulonglong nb_desired_values,
                                  ulonglong *first_value,
                                  ulonglong *nb_reserved_values);
  void set_next_insert_id(ulonglong id) {
    DBUG_PRINT("info", ("auto_increment: next value %lu", (ulong)id));
    next_insert_id = id;
  }
  void restore_auto_increment(ulonglong prev_insert_id) {
    /*
      Insertion of a row failed, re-use the lastly generated auto_increment
      id, for the next row. This is achieved by resetting next_insert_id to
      what it was before the failed insertion (that old value is provided by
      the caller). If that value was 0, it was the first row of the INSERT;
      then if insert_id_for_cur_row contains 0 it means no id was generated
      for this first row, so no id was generated since the INSERT started, so
      we should set next_insert_id to 0; if insert_id_for_cur_row is not 0, it
      is the generated id of the first and failed row, so we use it.
    */
    next_insert_id =
        (prev_insert_id > 0) ? prev_insert_id : insert_id_for_cur_row;
  }

  /**
    Update create info as part of ALTER TABLE.

    Forward this handler call to the storage engine foreach
    partition handler.  The data_file_name for each partition may
    need to be reset if the tablespace was moved.  Use a dummy
    HA_CREATE_INFO structure and transfer necessary data.

    @param    create_info         Create info from ALTER TABLE.
  */

  /*
    This function allows the storage engine to adust the create_info before
    it is stored in the data dictionary.
    This can be used for example to modify the create statement based on a
    storage engine specific setting.
  */
  virtual void update_create_info(
      HA_CREATE_INFO *create_info MY_ATTRIBUTE((unused))) {}
  virtual int assign_to_keycache(THD *, HA_CHECK_OPT *) {
    return HA_ADMIN_NOT_IMPLEMENTED;
  }
  virtual int preload_keys(THD *, HA_CHECK_OPT *) {
    return HA_ADMIN_NOT_IMPLEMENTED;
  }
  /* end of the list of admin commands */

  /**
    Check if indexes are disabled.

    @retval   0                         Indexes are enabled.
    @retval   != 0                      Indexes are disabled.
  */

  virtual int indexes_are_disabled(void) { return 0; }
  virtual void append_create_info(String *packet MY_ATTRIBUTE((unused))) {}
  /**
    If index == MAX_KEY then a check for table is made and if index <
    MAX_KEY then a check is made if the table has foreign keys and if
    a foreign key uses this index (and thus the index cannot be dropped).

    @param  index            Index to check if foreign key uses it

    @retval   true            Foreign key defined on table or index
    @retval   false           No foreign key defined
  */
  virtual bool is_fk_defined_on_table_or_index(
      uint index MY_ATTRIBUTE((unused))) {
    return false;
  }
  virtual char *get_foreign_key_create_info() {
    return (NULL);
  } /* gets foreign key create string from InnoDB */
  /**
    Get the list of foreign keys in this table.

    @remark Returns the set of foreign keys where this table is the
            dependent or child table.

    @param thd  The thread handle.
    @param [out] f_key_list  The list of foreign keys.

    @return The handler error code or zero for success.
  */
  virtual int get_foreign_key_list(THD *thd MY_ATTRIBUTE((unused)),
                                   List<FOREIGN_KEY_INFO> *f_key_list
                                       MY_ATTRIBUTE((unused))) {
    return 0;
  }
  /**
    Get the list of foreign keys referencing this table.

    @remark Returns the set of foreign keys where this table is the
            referenced or parent table.

    @param thd  The thread handle.
    @param [out] f_key_list  The list of foreign keys.

    @return The handler error code or zero for success.
  */
  virtual int get_parent_foreign_key_list(THD *thd MY_ATTRIBUTE((unused)),
                                          List<FOREIGN_KEY_INFO> *f_key_list
                                              MY_ATTRIBUTE((unused))) {
    return 0;
  }
  /**
    Get the list of tables which are direct or indirect parents in foreign
    key with cascading actions for this table.

    @remarks Returns the set of parent tables connected by FK clause that
    can modify the given table.

    @param      thd             The thread handle.
    @param[out] fk_table_list   List of parent tables (including indirect
    parents). Elements of the list as well as buffers for database and schema
    names are allocated from the current memory root.

    @return The handler error code or zero for success
  */
  virtual int get_cascade_foreign_key_table_list(
      THD *thd MY_ATTRIBUTE((unused)),
      List<st_handler_tablename> *fk_table_list MY_ATTRIBUTE((unused))) {
    return 0;
  }
  virtual uint referenced_by_foreign_key() { return 0; }
  virtual void init_table_handle_for_HANDLER() {
    return;
  } /* prepare InnoDB for HANDLER */
  virtual void free_foreign_key_create_info(char *) {}
  /** The following can be called without an open handler */
  virtual const char *table_type() const = 0;

  virtual ulong index_flags(uint idx, uint part, bool all_parts) const = 0;

  uint max_record_length() const {
    return std::min(HA_MAX_REC_LENGTH, max_supported_record_length());
  }
  uint max_keys() const {
    return std::min<uint>(MAX_KEY, max_supported_keys());
  }
  uint max_key_parts() const {
    return std::min(MAX_REF_PARTS, max_supported_key_parts());
  }
  uint max_key_length() const {
    return std::min(MAX_KEY_LENGTH, max_supported_key_length());
  }
  uint max_key_part_length(HA_CREATE_INFO *create_info) const {
    return std::min(MAX_KEY_LENGTH, max_supported_key_part_length(create_info));
  }

  virtual uint max_supported_record_length() const { return HA_MAX_REC_LENGTH; }
  virtual uint max_supported_keys() const { return 0; }
  virtual uint max_supported_key_parts() const { return MAX_REF_PARTS; }
  virtual uint max_supported_key_length() const { return MAX_KEY_LENGTH; }
  virtual uint max_supported_key_part_length(
      HA_CREATE_INFO *create_info MY_ATTRIBUTE((unused))) const {
    return 255;
  }
  virtual uint min_record_length(uint options MY_ATTRIBUTE((unused))) const {
    return 1;
  }

  virtual bool low_byte_first() const { return 1; }
  virtual ha_checksum checksum() const { return 0; }

  /**
    Check if the table is crashed.

    @retval true  Crashed
    @retval false Not crashed
  */

  virtual bool is_crashed() const { return 0; }

  void update_global_table_stats();
  void update_global_index_stats();
  void update_index_stats(uint current_index) noexcept {
    rows_read++;
    if (current_index < MAX_KEY)
      index_rows_read[current_index]++;
    else
      index_rows_read[0]++;
  }

  /**
    Check if the table can be automatically repaired.

    @retval true  Can be auto repaired
    @retval false Cannot be auto repaired
  */

  virtual bool auto_repair() const { return 0; }

  /**
    Get number of lock objects returned in store_lock.

    Returns the number of store locks needed in call to store lock.
    We return number of partitions we will lock multiplied with number of
    locks needed by each partition. Assists the above functions in allocating
    sufficient space for lock structures.

    @returns Number of locks returned in call to store_lock.

    @note lock_count() can return > 1 if the table is MERGE or partitioned.
  */

  virtual uint lock_count(void) const { return 1; }

  /**
    Is not invoked for non-transactional temporary tables.

    @note store_lock() can return more than one lock if the table is MERGE
    or partitioned.

    @note that one can NOT rely on table->in_use in store_lock().  It may
    refer to a different thread if called from mysql_lock_abort_for_thread().

    @note If the table is MERGE, store_lock() can return less locks
    than lock_count() claimed. This can happen when the MERGE children
    are not attached when this is called from another thread.

    The idea with handler::store_lock() is the following:

    The statement decided which locks we should need for the table
    for updates/deletes/inserts we get WRITE locks, for SELECT... we get
    read locks.

    Before adding the lock into the table lock handler (see thr_lock.c)
    mysqld calls store lock with the requested locks.  Store lock can now
    modify a write lock to a read lock (or some other lock), ignore the
    lock (if we don't want to use MySQL table locks at all) or add locks
    for many tables (like we do when we are using a MERGE handler).

    In some exceptional cases MySQL may send a request for a TL_IGNORE;
    This means that we are requesting the same lock as last time and this
    should also be ignored.

    Called from lock.cc by get_lock_data().
  */
  virtual THR_LOCK_DATA **store_lock(THD *thd, THR_LOCK_DATA **to,
                                     enum thr_lock_type lock_type) = 0;

  /**
    Check if the primary key is clustered or not.

    @retval true  Primary key (if there is one) is a clustered
                  key covering all fields
    @retval false otherwise
  */

  virtual bool primary_key_is_clustered() const { return false; }

  /**
    Compare two positions.

    @param   ref1                   First position.
    @param   ref2                   Second position.

    @retval  <0                     ref1 < ref2.
    @retval  0                      Equal.
    @retval  >0                     ref1 > ref2.
  */

  virtual int cmp_ref(const uchar *ref1, const uchar *ref2) const {
    return memcmp(ref1, ref2, ref_length);
  }

  /*
    Condition pushdown to storage engines
  */

  /**
    Push condition down to the table handler.

    @param  cond   Condition to be pushed. The condition tree must not be
                   modified by the by the caller.

    @return
      The 'remainder' condition that caller must use to filter out records.
      NULL means the handler will not return rows that do not match the
      passed condition.

    @note
    The pushed conditions form a stack (from which one can remove the
    last pushed condition using cond_pop).
    The table handler filters out rows using (pushed_cond1 AND pushed_cond2
    AND ... AND pushed_condN)
    or less restrictive condition, depending on handler's capabilities.

    handler->ha_reset() call empties the condition stack.
    Calls to rnd_init/rnd_end, index_init/index_end etc do not affect the
    condition stack.
  */
  virtual const Item *cond_push(const Item *cond) { return cond; };
  /**
    Pop the top condition from the condition stack of the handler instance.

    Pops the top if condition stack, if stack is not empty.
  */
  virtual void cond_pop() { return; }

  /**
    Push down an index condition to the handler.

    The server will use this method to push down a condition it wants
    the handler to evaluate when retrieving records using a specified
    index. The pushed index condition will only refer to fields from
    this handler that is contained in the index (but it may also refer
    to fields in other handlers). Before the handler evaluates the
    condition it must read the content of the index entry into the
    record buffer.

    The handler is free to decide if and how much of the condition it
    will take responsibility for evaluating. Based on this evaluation
    it should return the part of the condition it will not evaluate.
    If it decides to evaluate the entire condition it should return
    NULL. If it decides not to evaluate any part of the condition it
    should return a pointer to the same condition as given as argument.

    @param keyno    the index number to evaluate the condition on
    @param idx_cond the condition to be evaluated by the handler

    @return The part of the pushed condition that the handler decides
            not to evaluate
   */

  virtual Item *idx_cond_push(uint keyno MY_ATTRIBUTE((unused)),
                              Item *idx_cond) {
    return idx_cond;
  }

  /** Reset information about pushed index conditions */
  virtual void cancel_pushed_idx_cond() {
    pushed_idx_cond = NULL;
    pushed_idx_cond_keyno = MAX_KEY;
    in_range_check_pushed_down = false;
  }

  /**
    Reports number of tables included in pushed join which this
    handler instance is part of. ==0 -> Not pushed
  */
  virtual uint number_of_pushed_joins() const { return 0; }

  /**
    If this handler instance is part of a pushed join sequence
    returned TABLE instance being root of the pushed query?
  */
  virtual const TABLE *root_of_pushed_join() const { return NULL; }

  /**
    If this handler instance is a child in a pushed join sequence
    returned TABLE instance being my parent?
  */
  virtual const TABLE *parent_of_pushed_join() const { return NULL; }

  int ha_index_read_pushed(uchar *buf, const uchar *key,
                           key_part_map keypart_map);

  int ha_index_next_pushed(uchar *buf);

 protected:
  virtual int index_read_pushed(uchar *, const uchar *, key_part_map) {
    return HA_ERR_WRONG_COMMAND;
  }

  virtual int index_next_pushed(uchar *) { return HA_ERR_WRONG_COMMAND; }

 public:
  /**
    Part of old, deprecated in-place ALTER API.
  */
  virtual bool check_if_incompatible_data(
      HA_CREATE_INFO *create_info MY_ATTRIBUTE((unused)),
      uint table_changes MY_ATTRIBUTE((unused))) {
    return COMPATIBLE_DATA_NO;
  }

  /* On-line/in-place/instant ALTER TABLE interface. */

  /*
    Here is an outline of on-line/in-place ALTER TABLE execution through
    this interface.

    Phase 1 : Initialization
    ========================
    During this phase we determine which algorithm should be used
    for execution of ALTER TABLE and what level concurrency it will
    require.

    *) This phase starts by opening the table and preparing description
       of the new version of the table.
    *) Then we check if it is impossible even in theory to carry out
       this ALTER TABLE using the in-place/instant algorithm. For example,
       because we need to change storage engine or the user has explicitly
       requested usage of the "copy" algorithm.
    *) If in-place/instant ALTER TABLE is theoretically possible, we continue
       by compiling differences between old and new versions of the table
       in the form of HA_ALTER_FLAGS bitmap. We also build a few
       auxiliary structures describing requested changes and store
       all these data in the Alter_inplace_info object.
    *) Then the handler::check_if_supported_inplace_alter() method is called
       in order to find if the storage engine can carry out changes requested
       by this ALTER TABLE using the in-place or instant algorithm.
       To determine this, the engine can rely on data in HA_ALTER_FLAGS/
       Alter_inplace_info passed to it as well as on its own checks.
       If the in-place algorithm can be used for this ALTER TABLE, the level
       of required concurrency for its execution is also returned.
       If any errors occur during the handler call, ALTER TABLE is aborted
       and no further handler functions are called.
       Note that in cases when there is difference between in-place and
       instant algorithm and user explicitly asked for usage of in-place
       algorithm storage engine MUST return one of values corresponding
       to in-place algorithm and not HA_ALTER_INPLACE_INSTANT from this
       method.
    *) Locking requirements of the in-place algorithm are compared to any
       concurrency requirements specified by user. If there is a conflict
       between them, we either switch to the copy algorithm or emit an error.

    Phase 2 : Execution
    ===================

    In this phase the operations are executed.

    *) As the first step, we acquire a lock corresponding to the concurrency
       level which was returned by handler::check_if_supported_inplace_alter()
       and requested by the user. This lock is held for most of the
       duration of in-place ALTER (if HA_ALTER_INPLACE_SHARED_LOCK_AFTER_PREPARE
       or HA_ALTER_INPLACE_NO_LOCK_AFTER_PREPARE were returned we acquire an
       exclusive lock for duration of the next step only).
       For HA_ALTER_INPLACE_INSTANT we keep shared upgradable metadata lock
       which was acquired at table open time.
    *) After that we call handler::ha_prepare_inplace_alter_table() to give the
       storage engine a chance to update its internal structures with a higher
       lock level than the one that will be used for the main step of algorithm.
       After that we downgrade the lock if it is necessary.
       This step should be no-op for instant algorithm.
    *) After that, the main step of this phase and algorithm is executed.
       We call the handler::ha_inplace_alter_table() method, which carries out
       the changes requested by ALTER TABLE but does not makes them visible to
       other connections yet.
       This step should be no-op for instant algorithm as well.
    *) We ensure that no other connection uses the table by upgrading our
       lock on it to exclusive.
    *) a) If the previous step succeeds,
    handler::ha_commit_inplace_alter_table() is called to allow the storage
    engine to do any final updates to its structures, to make all earlier
    changes durable and visible to other connections.
    For instant algorithm this is the step during which SE changes are done.
    Engines that support atomic DDL only prepare for the commit during this
    step but do not finalize it. Real commit happens later when the whole
    statement is committed. Also in some situations statement might be rolled
    back after call to commit_inplace_alter_table() for such storage engines.
    In the latter special case SE might require call to
    handlerton::dict_cache_reset() in order to invalidate its internal table
    definition cache after rollback.
    b) If we have failed to upgrade lock or any errors have occured during
    the handler functions calls (including commit), we call
    handler::ha_commit_inplace_alter_table() to rollback all changes which
    were done during previous steps.

    All the above calls to SE are provided with dd::Table objects describing old
    and new version of table being altered. Engines which support atomic DDL are
    allowed to adjust object corresponding to the new version. During phase 3
    these changes are saved to the data-dictionary.


    Phase 3 : Final
    ===============

    In this phase we:

    a) For engines which don't support atomic DDL:

       *) Update the SQL-layer data-dictionary by replacing description of old
          version of the table with its new version. This change is immediately
          committed.
       *) Inform the storage engine about this change by calling the
          handler::ha_notify_table_changed() method.
       *) Process the RENAME clause by calling handler::ha_rename_table() and
          updating the data-dictionary accordingly. Again this change is
          immediately committed.
       *) Destroy the Alter_inplace_info and handler_ctx objects.

    b) For engines which support atomic DDL:

       *) Update the SQL-layer data-dictionary by replacing description of old
          version of the table with its new version.
       *) Process the RENAME clause by calling handler::ha_rename_table() and
          updating the data-dictionary accordingly.
       *) Commit the statement/transaction.
       *) Finalize atomic DDL operation by calling handlerton::post_ddl() hook
          for the storage engine.
       *) Additionally inform the storage engine about completion of ALTER TABLE
          for the table by calling the handler::ha_notify_table_changed()
    method.
       *) Destroy the Alter_inplace_info and handler_ctx objects.
  */

  /**
     Check if a storage engine supports a particular alter table in-place

     @param    altered_table     TABLE object for new version of table.
     @param    ha_alter_info     Structure describing changes to be done
                                 by ALTER TABLE and holding data used
                                 during in-place alter.

     @retval   HA_ALTER_ERROR                  Unexpected error.
     @retval   HA_ALTER_INPLACE_NOT_SUPPORTED  Not supported, must use copy.
     @retval   HA_ALTER_INPLACE_EXCLUSIVE_LOCK Supported, but requires X lock.
     @retval   HA_ALTER_INPLACE_SHARED_LOCK_AFTER_PREPARE
                                               Supported, but requires SNW lock
                                               during main phase. Prepare phase
                                               requires X lock.
     @retval   HA_ALTER_INPLACE_SHARED_LOCK    Supported, but requires SNW lock.
     @retval   HA_ALTER_INPLACE_NO_LOCK_AFTER_PREPARE
                                               Supported, concurrent
     reads/writes allowed. However, prepare phase requires X lock.
     @retval   HA_ALTER_INPLACE_NO_LOCK        Supported, concurrent
                                               reads/writes allowed.
     @retval   HA_ALTER_INPLACE_INSTANT        Instant algorithm is supported.
                                               Prepare and main phases are
                                               no-op. Changes happen during
                                               commit phase and it should be
                                               "instant". We keep SU lock,
                                               allowing concurrent reads and
                                               writes during no-op phases and
                                               upgrade it to X lock before
                                               commit phase.

     @note The default implementation uses the old in-place ALTER API
     to determine if the storage engine supports in-place ALTER or not.

     @note In cases when there is difference between in-place and instant
     algorithm and explicit ALGORITHM=INPLACE clause was provided SE MUST
     return one of values corresponding to in-place algorithm and not
     HA_ALTER_INPLACE_INSTANT from this method.

     @note Called without holding thr_lock.c lock.
  */
  virtual enum_alter_inplace_result check_if_supported_inplace_alter(
      TABLE *altered_table, Alter_inplace_info *ha_alter_info);

  /**
     Public functions wrapping the actual handler call.
     @see prepare_inplace_alter_table()
  */
  bool ha_prepare_inplace_alter_table(TABLE *altered_table,
                                      Alter_inplace_info *ha_alter_info,
                                      const dd::Table *old_table_def,
                                      dd::Table *new_table_def);

  /**
     Public function wrapping the actual handler call.
     @see inplace_alter_table()
  */
  bool ha_inplace_alter_table(TABLE *altered_table,
                              Alter_inplace_info *ha_alter_info,
                              const dd::Table *old_table_def,
                              dd::Table *new_table_def) {
    return inplace_alter_table(altered_table, ha_alter_info, old_table_def,
                               new_table_def);
  }

  /**
     Public function wrapping the actual handler call.
     Allows us to enforce asserts regardless of handler implementation.
     @see commit_inplace_alter_table()
  */
  bool ha_commit_inplace_alter_table(TABLE *altered_table,
                                     Alter_inplace_info *ha_alter_info,
                                     bool commit,
                                     const dd::Table *old_table_def,
                                     dd::Table *new_table_def);

  /**
     Public function wrapping the actual handler call.

     @see notify_table_changed()
  */
  void ha_notify_table_changed(Alter_inplace_info *ha_alter_info) {
    notify_table_changed(ha_alter_info);
  }

 protected:
  /**
     Allows the storage engine to update internal structures with concurrent
     writes blocked. If check_if_supported_inplace_alter() returns
     HA_ALTER_INPLACE_NO_LOCK_AFTER_PREPARE or
     HA_ALTER_INPLACE_SHARED_AFTER_PREPARE, this function is called with
     exclusive lock otherwise the same level of locking as for
     inplace_alter_table() will be used.

     @note Should be no-op for instant algorithm.

     @note Storage engines are responsible for reporting any errors by
     calling my_error()/print_error()

     @note If this function reports error, commit_inplace_alter_table()
     will be called with commit= false.

     @note For partitioning, failing to prepare one partition, means that
     commit_inplace_alter_table() will be called to roll back changes for
     all partitions. This means that commit_inplace_alter_table() might be
     called without prepare_inplace_alter_table() having been called first
     for a given partition.

     @param    altered_table     TABLE object for new version of table.
     @param    ha_alter_info     Structure describing changes to be done
                                 by ALTER TABLE and holding data used
                                 during in-place alter.
     @param    old_table_def     dd::Table object describing old version of
                                 the table.
     @param    new_table_def     dd::Table object for the new version of the
                                 table. Can be adjusted by this call if SE
                                 supports atomic DDL. These changes to the
                                 table definition will be persisted in the
                                 data-dictionary at statement commit time.

     @retval   true              Error
     @retval   false             Success
  */
  virtual bool prepare_inplace_alter_table(
      TABLE *altered_table MY_ATTRIBUTE((unused)),
      Alter_inplace_info *ha_alter_info MY_ATTRIBUTE((unused)),
      const dd::Table *old_table_def MY_ATTRIBUTE((unused)),
      dd::Table *new_table_def MY_ATTRIBUTE((unused))) {
    return false;
  }

  /**
     Alter the table structure in-place with operations specified using
     HA_ALTER_FLAGS and Alter_inplace_info. The level of concurrency allowed
     during this operation depends on the return value from
     check_if_supported_inplace_alter().

     @note Should be no-op for instant algorithm.

     @note Storage engines are responsible for reporting any errors by
     calling my_error()/print_error()

     @note If this function reports error, commit_inplace_alter_table()
     will be called with commit= false.

     @param    altered_table     TABLE object for new version of table.
     @param    ha_alter_info     Structure describing changes to be done
                                 by ALTER TABLE and holding data used
                                 during in-place alter.
     @param    old_table_def     dd::Table object describing old version of
                                 the table.
     @param    new_table_def     dd::Table object for the new version of the
                                 table. Can be adjusted by this call if SE
                                 supports atomic DDL. These changes to the
                                 table definition will be persisted in the
                                 data-dictionary at statement commit time.

     @retval   true              Error
     @retval   false             Success
  */
  virtual bool inplace_alter_table(
      TABLE *altered_table MY_ATTRIBUTE((unused)),
      Alter_inplace_info *ha_alter_info MY_ATTRIBUTE((unused)),
      const dd::Table *old_table_def MY_ATTRIBUTE((unused)),
      dd::Table *new_table_def MY_ATTRIBUTE((unused))) {
    return false;
  }

  /**
     Commit or rollback the changes made during prepare_inplace_alter_table()
     and inplace_alter_table() inside the storage engine.
     Note that in case of rollback the allowed level of concurrency during
     this operation will be the same as for inplace_alter_table() and thus
     might be higher than during prepare_inplace_alter_table(). (For example,
     concurrent writes were blocked during prepare, but might not be during
     rollback).

     @note This is the place where SE changes happen for instant algorithm.

     @note For storage engines supporting atomic DDL this method should only
     prepare for the commit but do not finalize it. Real commit should happen
     later when the whole statement is committed. Also in some situations
     statement might be rolled back after call to commit_inplace_alter_table()
     for such storage engines. In the latter special case SE might require call
     to handlerton::dict_cache_reset() in order to invalidate its internal
     table definition cache after rollback.

     @note Storage engines are responsible for reporting any errors by
     calling my_error()/print_error()

     @note If this function with commit= true reports error, it will be called
     again with commit= false.

     @note In case of partitioning, this function might be called for rollback
     without prepare_inplace_alter_table() having been called first.
     Also partitioned tables sets ha_alter_info->group_commit_ctx to a NULL
     terminated array of the partitions handlers and if all of them are
     committed as one, then group_commit_ctx should be set to NULL to indicate
     to the partitioning handler that all partitions handlers are committed.
     @see prepare_inplace_alter_table().

     @param    altered_table     TABLE object for new version of table.
     @param    ha_alter_info     Structure describing changes to be done
                                 by ALTER TABLE and holding data used
                                 during in-place alter.
     @param    commit            True => Commit, False => Rollback.
     @param    old_table_def     dd::Table object describing old version of
                                 the table.
     @param    new_table_def     dd::Table object for the new version of the
                                 table. Can be adjusted by this call if SE
                                 supports atomic DDL. These changes to the
                                 table definition will be persisted in the
                                 data-dictionary at statement commit time.

     @retval   true              Error
     @retval   false             Success
  */
  virtual bool commit_inplace_alter_table(
      TABLE *altered_table MY_ATTRIBUTE((unused)),
      Alter_inplace_info *ha_alter_info MY_ATTRIBUTE((unused)),
      bool commit MY_ATTRIBUTE((unused)),
      const dd::Table *old_table_def MY_ATTRIBUTE((unused)),
      dd::Table *new_table_def MY_ATTRIBUTE((unused))) {
    /* Nothing to commit/rollback, mark all handlers committed! */
    ha_alter_info->group_commit_ctx = NULL;
    return false;
  }

  /**
     Notify the storage engine that the table definition has been updated.

     @param    ha_alter_info     Structure describing changes done by
                                 ALTER TABLE and holding data used
                                 during in-place alter.

     @note No errors are allowed during notify_table_changed().

     @note For storage engines supporting atomic DDL this method is invoked
           after the whole ALTER TABLE is completed and committed.
           Particularly this means that for ALTER TABLE statements with RENAME
           clause TABLE/handler object used for invoking this method will be
           associated with new table name. If storage engine needs to know
           the old schema and table name in this method for some reason it
           has to use ha_alter_info object to figure it out.
  */
  virtual void notify_table_changed(
      Alter_inplace_info *ha_alter_info MY_ATTRIBUTE((unused))){};

 public:
  /* End of On-line/in-place ALTER TABLE interface. */

  /**
    @brief Offload an update to the storage engine. See handler::fast_update()
    for details.
  */
  MY_NODISCARD int ha_fast_update(THD *thd, List<Item> &update_fields,
                                  List<Item> &update_values, Item *conds);

  /**
    @brief Offload an upsert to the storage engine. See handler::upsert()
    for details.
  */
  MY_NODISCARD int ha_upsert(THD *thd, List<Item> &update_fields,
                             List<Item> &update_values);

 private:
  /**
    Offload an update to the storage engine implementation.

    @param    thd              The thread handle.
    @param    update_fields    The list of fields to update.
    @param    update_values    The list of new values for the fields
                               in update_fields.
    @param    conds            Conditions tree.

    @retval   0                if the storage engine handled the update.
    @retval   ENOTSUP          if the storage engine can not handle the
                               update and the slow update code path should
                               continue executing the update.

    @return an error if the update should be terminated.

    @note HA_READ_BEFORE_WRITE_REMOVAL flag doesn not fit there because
    handler::ha_update_row(...) does not accept conditions.
  */
  MY_NODISCARD virtual int fast_update(THD *, List<Item> &, List<Item> &,
                                       Item *) {
    return ENOTSUP;
  }

  /**
    Offload an upsert to the storage engine implementation. Expects the row
    to be stored in record[0].

    @param    thd              The thread handle.
    @param    update_fields    The list of fields to update.
    @param    update_values    The list of new values for the fields
                               in update_fields.

    @retval   0                if the storage engine handled the upsert.
    @retval   ENOTSUP          if the storage engine can not handle the upsert
                               and the slow insert code path should continue
                               executing the insert.

    @return an error if the insert should be terminated.
  */
  MY_NODISCARD virtual int upsert(THD *, List<Item> &, List<Item> &) {
    return ENOTSUP;
  }

 public:
  /**
    use_hidden_primary_key() is called in case of an update/delete when
    (table_flags() and HA_PRIMARY_KEY_REQUIRED_FOR_DELETE) is defined
    but we don't have a primary key
  */
  virtual void use_hidden_primary_key();

 protected:
  /* Service methods for use by storage engines. */
  void ha_statistic_increment(ulonglong System_status_var::*offset) const;
  THD *ha_thd(void) const;

  /**
    Acquire the instrumented table information from a table share.
    @param share a table share
    @return an instrumented table share, or NULL.
  */
  PSI_table_share *ha_table_share_psi(const TABLE_SHARE *share) const;

  /**
    Default rename_table() and delete_table() rename/delete files with a
    given name and extensions from handlerton::file_extensions.

    These methods can be overridden, but their default implementation
    provide useful functionality.

    @param [in]     from            Path for the old table name.
    @param [in]     to              Path for the new table name.
    @param [in]     from_table_def  Old version of definition for table
                                    being renamed (i.e. prior to rename).
    @param [in,out] to_table_def    New version of definition for table
                                    being renamed. Storage engines which
                                    support atomic DDL (i.e. having
                                    HTON_SUPPORTS_ATOMIC_DDL flag set)
                                    are allowed to adjust this object.

    @retval   >0               Error.
    @retval    0               Success.
  */
  virtual int rename_table(const char *from, const char *to,
                           const dd::Table *from_table_def,
                           dd::Table *to_table_def);

  /**
    Delete a table.

    Used to delete a table. By the time delete_table() has been called all
    opened references to this table will have been closed (and your globally
    shared references released. The variable name will just be the name of
    the table. You will need to remove any files you have created at this
    point. Called for base as well as temporary tables.

    @param    name             Full path of table name.
    @param    table_def        dd::Table describing table being deleted
                               (can be NULL for temporary tables created
                               by optimizer).

    @retval   >0               Error.
    @retval    0               Success.
  */
  virtual int delete_table(const char *name, const dd::Table *table_def);

 private:
  /* Private helpers */
  void mark_trx_read_write();
  /*
    Low-level primitives for storage engines.  These should be
    overridden by the storage engine class. To call these methods, use
    the corresponding 'ha_*' method above.
  */

  virtual int open(const char *name, int mode, uint test_if_locked,
                   const dd::Table *table_def) = 0;
  virtual int close(void) = 0;
  virtual int index_init(uint idx, bool sorted MY_ATTRIBUTE((unused))) {
    active_index = idx;
    return 0;
  }
  virtual int index_end() {
    active_index = MAX_KEY;
    return 0;
  }
  /**
    rnd_init() can be called two times without rnd_end() in between
    (it only makes sense if scan=1).
    then the second call should prepare for the new table scan (e.g
    if rnd_init allocates the cursor, second call should position it
    to the start of the table, no need to deallocate and allocate it again
  */
  virtual int rnd_init(bool scan) = 0;
  virtual int rnd_end() { return 0; }
  /**
    Write a row.

    write_row() inserts a row. buf is a byte array of data, normally
    record[0].

    You can use the field information to extract the data from the native byte
    array type.

    Example of this would be:
    for (Field **field=table->field ; *field ; field++)
    {
      ...
    }

    @param buf  Buffer to write from.

    @return Operation status.
      @retval    0  Success.
      @retval != 0  Error code.
  */
  virtual int write_row(uchar *buf MY_ATTRIBUTE((unused))) {
    return HA_ERR_WRONG_COMMAND;
  }

  /**
    Update a single row.

    Note: If HA_ERR_FOUND_DUPP_KEY is returned, the handler must read
    all columns of the row so MySQL can create an error message. If
    the columns required for the error message are not read, the error
    message will contain garbage.
  */
  virtual int update_row(const uchar *old_data MY_ATTRIBUTE((unused)),
                         uchar *new_data MY_ATTRIBUTE((unused))) {
    return HA_ERR_WRONG_COMMAND;
  }

  virtual int delete_row(const uchar *buf MY_ATTRIBUTE((unused))) {
    return HA_ERR_WRONG_COMMAND;
  }
  /**
    Reset state of file to after 'open'.
    This function is called after every statement for all tables used
    by that statement.
  */
  virtual int reset() { return 0; }
  virtual Table_flags table_flags(void) const = 0;
  /**
    Is not invoked for non-transactional temporary tables.

    Tells the storage engine that we intend to read or write data
    from the table. This call is prefixed with a call to handler::store_lock()
    and is invoked only for those handler instances that stored the lock.

    Calls to @c rnd_init / @c index_init are prefixed with this call. When table
    IO is complete, we call @code external_lock(F_UNLCK) @endcode.
    A storage engine writer should expect that each call to
    @code ::external_lock(F_[RD|WR]LOCK @endcode is followed by a call to
    @code ::external_lock(F_UNLCK) @endcode. If it is not, it is a bug in MySQL.

    The name and signature originate from the first implementation
    in MyISAM, which would call @c fcntl to set/clear an advisory
    lock on the data file in this method.

    Originally this method was used to set locks on file level to enable
    several MySQL Servers to work on the same data. For transactional
    engines it has been "abused" to also mean start and end of statements
    to enable proper rollback of statements and transactions. When LOCK
    TABLES has been issued the start_stmt method takes over the role of
    indicating start of statement but in this case there is no end of
    statement indicator(?).

    Called from lock.cc by lock_external() and unlock_external(). Also called
    from sql_table.cc by copy_data_between_tables().

    @param   thd          the current thread
    @param   lock_type    F_RDLCK, F_WRLCK, F_UNLCK

    @return  non-0 in case of failure, 0 in case of success.
    When lock_type is F_UNLCK, the return value is ignored.
  */
  virtual int external_lock(THD *thd MY_ATTRIBUTE((unused)),
                            int lock_type MY_ATTRIBUTE((unused))) {
    return 0;
  }
  virtual void release_auto_increment() { return; };
  /** admin commands - called from mysql_admin_table */
  virtual int check_for_upgrade(HA_CHECK_OPT *) { return 0; }
  virtual int check(THD *, HA_CHECK_OPT *) { return HA_ADMIN_NOT_IMPLEMENTED; }

  /**
     In this method check_opt can be modified
     to specify CHECK option to use to call check()
     upon the table.
  */
  virtual int repair(THD *, HA_CHECK_OPT *) {
    DBUG_ASSERT(!(ha_table_flags() & HA_CAN_REPAIR));
    return HA_ADMIN_NOT_IMPLEMENTED;
  }
  virtual void start_bulk_insert(ha_rows) {}
  virtual int end_bulk_insert() { return 0; }

  /**
    Does this handler want to get a Record_buffer for multi-row reads
    via the ha_set_record_buffer() function? And if so, what is the
    maximum number of records to allocate space for in the buffer?

    Storage engines that support using a Record_buffer should override
    this function and return true for scans that could benefit from a
    buffer.

    @param[out] max_rows  gets set to the maximum number of records to
                          allocate space for in the buffer if the function
                          returns true

    @retval true   if the handler would like a Record_buffer
    @retval false  if the handler does not want a Record_buffer
  */
  virtual bool is_record_buffer_wanted(ha_rows *const max_rows) const {
    *max_rows = 0;
    return false;
  }

  // Set se_private_id and se_private_data during upgrade
  virtual bool upgrade_table(THD *thd MY_ATTRIBUTE((unused)),
                             const char *dbname MY_ATTRIBUTE((unused)),
                             const char *table_name MY_ATTRIBUTE((unused)),
                             dd::Table *dd_table MY_ATTRIBUTE((unused))) {
    return false;
  }

  virtual int sample_init();
  virtual int sample_next(uchar *buf);
  virtual int sample_end();

  /**
   * Loads a table into its defined secondary storage engine.
   *
   * @param table Table opened in primary storage engine.
   *
   * @return 0 if success, error code otherwise.
   */
  virtual int load_table(const TABLE &table MY_ATTRIBUTE((unused))) {
    /* purecov: begin inspected */
    DBUG_ASSERT(false);
    return HA_ERR_WRONG_COMMAND;
    /* purecov: end */
  }

  /**
   * Unloads a table from its defined secondary storage engine.
   *
   * @param db_name    Database name.
   * @param table_name Table name.
   *
   * @return 0 if success, error code otherwise.
   */
  virtual int unload_table(const char *db_name MY_ATTRIBUTE((unused)),
                           const char *table_name MY_ATTRIBUTE((unused))) {
    /* purecov: begin inspected */
    DBUG_ASSERT(false);
    return HA_ERR_WRONG_COMMAND;
    /* purecov: end */
  }

 protected:
  virtual int index_read(uchar *buf MY_ATTRIBUTE((unused)),
                         const uchar *key MY_ATTRIBUTE((unused)),
                         uint key_len MY_ATTRIBUTE((unused)),
                         enum ha_rkey_function find_flag
                             MY_ATTRIBUTE((unused))) {
    return HA_ERR_WRONG_COMMAND;
  }
  virtual int index_read_last(uchar *buf MY_ATTRIBUTE((unused)),
                              const uchar *key MY_ATTRIBUTE((unused)),
                              uint key_len MY_ATTRIBUTE((unused))) {
    set_my_errno(HA_ERR_WRONG_COMMAND);
    return HA_ERR_WRONG_COMMAND;
  }

 public:
  /**
    This method is similar to update_row, however the handler doesn't need
    to execute the updates at this point in time. The handler can be certain
    that another call to bulk_update_row will occur OR a call to
    exec_bulk_update before the set of updates in this query is concluded.

    Note: If HA_ERR_FOUND_DUPP_KEY is returned, the handler must read
    all columns of the row so MySQL can create an error message. If
    the columns required for the error message are not read, the error
    message will contain garbage.

    @param    old_data       Old record
    @param    new_data       New record
    @param    dup_key_found  Number of duplicate keys found

  */
  virtual int bulk_update_row(const uchar *old_data MY_ATTRIBUTE((unused)),
                              uchar *new_data MY_ATTRIBUTE((unused)),
                              uint *dup_key_found MY_ATTRIBUTE((unused))) {
    DBUG_ASSERT(false);
    return HA_ERR_WRONG_COMMAND;
  }
  /**
    Delete all rows in a table.

    This is called both for cases of truncate and for cases where the
    optimizer realizes that all rows will be removed as a result of an
    SQL statement.

    If the handler don't support this, then this function will
    return HA_ERR_WRONG_COMMAND and MySQL will delete the rows one
    by one.
  */
  virtual int delete_all_rows() {
    set_my_errno(HA_ERR_WRONG_COMMAND);
    return HA_ERR_WRONG_COMMAND;
  }
  /**
    Quickly remove all rows from a table.

    @param[in,out]  table_def  dd::Table object for table being truncated.

    @remark This method is responsible for implementing MySQL's TRUNCATE
            TABLE statement, which is a DDL operation. As such, a engine
            can bypass certain integrity checks and in some cases avoid
            fine-grained locking (e.g. row locks) which would normally be
            required for a DELETE statement.

    @remark Typically, truncate is not used if it can result in integrity
            violation. For example, truncate is not used when a foreign
            key references the table, but it might be used if foreign key
            checks are disabled.

    @remark Engine is responsible for resetting the auto-increment counter.

    @remark The table is locked in exclusive mode. All open TABLE/handler
            instances except the one which is used for truncate() call
            are closed.

    @note   It is assumed that transactional storage engines implementing
            this method can revert its effects if transaction is rolled
            back (e.g. because we failed to write statement to the binary
            log).

    @note   Changes to dd::Table object done by this method will be saved
            to data-dictionary only if storage engine supports atomic DDL
            (i.e. has HTON_SUPPORTS_ATOMIC_DDL flag set).
  */
  virtual int truncate(dd::Table *table_def MY_ATTRIBUTE((unused))) {
    return HA_ERR_WRONG_COMMAND;
  }
  virtual int optimize(THD *, HA_CHECK_OPT *) {
    return HA_ADMIN_NOT_IMPLEMENTED;
  }
  virtual int analyze(THD *, HA_CHECK_OPT *) {
    return HA_ADMIN_NOT_IMPLEMENTED;
  }

  /**
    @brief Check and repair the table if necessary.

    @param thd    Thread object

    @retval true  Error/Not supported
    @retval false Success

    @note Called if open_table_from_share fails and is_crashed().
  */

  virtual bool check_and_repair(THD *thd MY_ATTRIBUTE((unused))) {
    return true;
  }

  /**
    Disable indexes for a while.

    @param    mode                      Mode.

    @retval   0                         Success.
    @retval   != 0                      Error.
  */

  virtual int disable_indexes(uint mode MY_ATTRIBUTE((unused))) {
    return HA_ERR_WRONG_COMMAND;
  }

  /**
    Enable indexes again.

    @param    mode                      Mode.

    @retval   0                         Success.
    @retval   != 0                      Error.
  */

  virtual int enable_indexes(uint mode MY_ATTRIBUTE((unused))) {
    return HA_ERR_WRONG_COMMAND;
  }

  /**
    Discard or import tablespace.

    @param  [in]      discard   Indicates whether this is discard operation.
    @param  [in,out]  table_def dd::Table object describing the table
                                in which tablespace needs to be discarded
                                or imported. This object can be adjusted by
                                storage engine if it supports atomic DDL
                                (i.e. has HTON_SUPPORTS_ATOMIC_DDL flag set).
                                These changes will be persisted in the
                                data-dictionary.
    @retval   0     Success.
    @retval   != 0  Error.
  */

  virtual int discard_or_import_tablespace(bool discard MY_ATTRIBUTE((unused)),
                                           dd::Table *table_def
                                               MY_ATTRIBUTE((unused))) {
    set_my_errno(HA_ERR_WRONG_COMMAND);
    return HA_ERR_WRONG_COMMAND;
  }

  virtual void drop_table(const char *name);

  /**
    Create table (implementation).

    @param  [in]      name      Table name.
    @param  [in]      form      TABLE object describing the table to be
                                created.
    @param  [in]      info      HA_CREATE_INFO describing table.
    @param  [in,out]  table_def dd::Table object describing the table
                                to be created. This object can be
                                adjusted by storage engine if it
                                supports atomic DDL (i.e. has
                                HTON_SUPPORTS_ATOMIC_DDL flag set).
                                These changes will be persisted in the
                                data-dictionary. Can be NULL for
                                temporary tables created by optimizer.

    @retval  0      Success.
    @retval  non-0  Error.
  */
  virtual int create(const char *name, TABLE *form, HA_CREATE_INFO *info,
                     dd::Table *table_def) = 0;

  virtual bool get_se_private_data(dd::Table *dd_table MY_ATTRIBUTE((unused)),
                                   bool reset MY_ATTRIBUTE((unused))) {
    return false;
  }

  /**
    Adjust definition of table to be created by adding implicit columns
    and indexes necessary for the storage engine.

    @param  [in]      create_info   HA_CREATE_INFO describing the table.
    @param  [in]      create_list   List of columns in the table.
    @param  [in]      key_info      Array of KEY objects describing table
                                    indexes.
    @param  [in]      key_count     Number of indexes in the table.
    @param  [in,out]  table_obj     dd::Table object describing the table
                                    to be created. Implicit columns and
                                    indexes are to be added to this object.
                                    Adjusted table description will be
                                    saved into the data-dictionary.

    @retval  0      Success.
    @retval  non-0  Error.
  */
  virtual int get_extra_columns_and_keys(
      const HA_CREATE_INFO *create_info MY_ATTRIBUTE((unused)),
      const List<Create_field> *create_list MY_ATTRIBUTE((unused)),
      const KEY *key_info MY_ATTRIBUTE((unused)),
      uint key_count MY_ATTRIBUTE((unused)),
      dd::Table *table_obj MY_ATTRIBUTE((unused))) {
    return 0;
  }

  virtual bool set_ha_share_ref(Handler_share **arg_ha_share) {
    ha_share = arg_ha_share;
    return false;
  }
  int get_lock_type() const { return m_lock_type; }
  /**
    This method is supposed to fill field definition objects with
    compression dictionary info (name and data).
    If the handler does not support compression dictionaries
    this method should be left empty (not overloaded).

    @param    thd          Thread handle
    @param    part_name    Full table name (including partition part).
                           Optional.
  */
  virtual void update_field_defs_with_zip_dict_info(THD *, const char *) {}

 public:
  /* Read-free replication interface */

  /**
     Determine whether the storage engine asks for row-based replication that
     may skip the lookup of the old row image.

     @return true if old rows should be read (the default)
             false if old rows should not be read
   */
  virtual bool rpl_lookup_rows() { return true; }
  /*
     Storage engine hooks to be called before and after row write, delete, and
     update events
  */
  virtual void rpl_before_write_rows() {}
  virtual void rpl_after_write_rows() {}
  virtual void rpl_before_delete_rows() {}
  virtual void rpl_after_delete_rows() {}
  virtual void rpl_before_update_rows() {}
  virtual void rpl_after_update_rows() {}

  /**
    Callback function that will be called by my_prepare_gcolumn_template
    once the table has been opened.
  */
  typedef void (*my_gcolumn_template_callback_t)(const TABLE *, void *);
  static bool my_prepare_gcolumn_template(THD *thd, const char *db_name,
                                          const char *table_name,
                                          my_gcolumn_template_callback_t myc,
                                          void *ib_table);
  static bool my_eval_gcolumn_expr_with_open(THD *thd, const char *db_name,
                                             const char *table_name,
                                             const MY_BITMAP *const fields,
                                             uchar *record);

  /**
    Callback for computing generated column values.

    Storage engines that need to have virtual column values for a row
    can use this function to get the values computed. The storage
    engine must have filled in the values for the base columns that
    the virtual columns depend on.

    @param         thd    thread handle
    @param         table  table object
    @param         fields bitmap of field index of evaluated generated
                          column
    @param[in,out] record buff of base columns generated column depends.
                          After calling this function, it will be
                          used to return the value of the generated
                          columns.

    @retval true in case of error
    @retval false on success
  */
  static bool my_eval_gcolumn_expr(THD *thd, TABLE *table,
                                   const MY_BITMAP *const fields,
                                   uchar *record);

  /* This must be implemented if the handlerton's partition_flags() is set. */
  virtual Partition_handler *get_partition_handler() { return NULL; }

  /**
  Set se_private_id and se_private_data during upgrade

    @param   thd         Pointer of THD
    @param   dbname      Database name
    @param   table_name  Table name
    @param   dd_table    dd::Table for the table
    @param   table_arg   TABLE object for the table.

    @return Operation status
      @retval false     Success
      @retval true      Error
  */

  bool ha_upgrade_table(THD *thd, const char *dbname, const char *table_name,
                        dd::Table *dd_table, TABLE *table_arg);

  /**
    Store a pointer to the handler of the primary table that
    corresponds to the secondary table in this handler.
  */
  void ha_set_primary_handler(handler *primary_handler);

  /**
    Get a pointer to a handler for the table in the primary storage
    engine, if this handler is for a table in a secondary storage
    engine.
  */
  handler *ha_get_primary_handler() const { return m_primary_handler; }

 protected:
  Handler_share *get_ha_share_ptr();
  void set_ha_share_ptr(Handler_share *arg_ha_share);
  void lock_shared_ha_data();
  void unlock_shared_ha_data();

  friend class DsMrr_impl;

 private:
  /**
    If true, the current handler is a clone. In that case certain invariants
    such as table->in_use == current_thd are relaxed to support cloning a
    handler belonging to a different thread. */
  bool cloned;
};

/**
  Function identifies any old data type present in table.

  This function was handler::check_old_types().
  Function is not part of SE API. It is now converted to
  auxiliary standalone function.

  @param[in]  table    TABLE object

  @retval 0            ON SUCCESS
  @retval error code   ON FAILURE
*/

int check_table_for_old_types(const TABLE *table);

/*
  A Disk-Sweep MRR interface implementation

  This implementation makes range (and, in the future, 'ref') scans to read
  table rows in disk sweeps.

  Currently it is used by MyISAM and InnoDB. Potentially it can be used with
  any table handler that has non-clustered indexes and on-disk rows.
*/

class DsMrr_impl {
 public:
  DsMrr_impl(handler *owner) : h(owner), table(NULL), h2(NULL) {}

  ~DsMrr_impl() {
    /*
      If ha_reset() has not been called then the h2 dialog might still
      exist. This must be closed and deleted (this is the case for
      internally created temporary tables).
    */
    if (h2) reset();
    DBUG_ASSERT(h2 == NULL);
  }

 private:
  /*
    The "owner" handler object (the one that calls dsmrr_XXX functions.
    It is used to retrieve full table rows by calling rnd_pos().
  */
  handler *const h;
  TABLE *table; /* Always equal to h->table */

  /* Secondary handler object.  It is used for scanning the index */
  handler *h2;

  /* Buffer to store rowids, or (rowid, range_id) pairs */
  uchar *rowids_buf;
  uchar *rowids_buf_cur;  /* Current position when reading/writing */
  uchar *rowids_buf_last; /* When reading: end of used buffer space */
  uchar *rowids_buf_end;  /* End of the buffer */

  bool dsmrr_eof; /* true <=> We have reached EOF when reading index tuples */

  /* true <=> need range association, buffer holds {rowid, range_id} pairs */
  bool is_mrr_assoc;

  bool use_default_impl; /* true <=> shortcut all calls to default MRR impl */
 public:
  /**
    Initialize the DsMrr_impl object.

    This object is used for both doing default MRR scans and DS-MRR scans.
    This function just initializes the object. To do a DS-MRR scan,
    this must also be initialized by calling dsmrr_init().

    @param table_arg pointer to the TABLE that owns the handler
  */

  void init(TABLE *table_arg) {
    DBUG_ASSERT(table_arg != NULL);
    table = table_arg;
  }

  int dsmrr_init(RANGE_SEQ_IF *seq_funcs, void *seq_init_param, uint n_ranges,
                 uint mode, HANDLER_BUFFER *buf);
  void dsmrr_close();

  /**
    Resets the DS-MRR object to the state it had after being intialized.

    If there is an open scan then this will be closed.

    This function should be called by handler::ha_reset() which is called
    when a statement is completed in order to make the handler object ready
    for re-use by a different statement.
  */

  void reset();
  int dsmrr_fill_buffer();
  int dsmrr_next(char **range_info);

  ha_rows dsmrr_info(uint keyno, uint n_ranges, uint keys, uint *bufsz,
                     uint *flags, Cost_estimate *cost);

  ha_rows dsmrr_info_const(uint keyno, RANGE_SEQ_IF *seq, void *seq_init_param,
                           uint n_ranges, uint *bufsz, uint *flags,
                           Cost_estimate *cost);

 private:
  bool choose_mrr_impl(uint keyno, ha_rows rows, uint *flags, uint *bufsz,
                       Cost_estimate *cost);
  bool get_disk_sweep_mrr_cost(uint keynr, ha_rows rows, uint flags,
                               uint *buffer_size, Cost_estimate *cost);
};

/* lookups */
handlerton *ha_default_handlerton(THD *thd);
handlerton *ha_default_temp_handlerton(THD *thd);
handlerton *ha_enforce_handlerton(THD *thd);
/**
  Resolve handlerton plugin by name, without checking for "DEFAULT" or
  HTON_NOT_USER_SELECTABLE.

  @param thd  Thread context.
  @param name Plugin name.

  @return plugin or NULL if not found.
*/
plugin_ref ha_resolve_by_name_raw(THD *thd, const LEX_CSTRING &name);
plugin_ref ha_resolve_by_name(THD *thd, const LEX_STRING *name,
                              bool is_temp_table);
plugin_ref ha_lock_engine(THD *thd, const handlerton *hton);
handlerton *ha_resolve_by_legacy_type(THD *thd, enum legacy_db_type db_type);
handler *get_new_handler(TABLE_SHARE *share, bool partitioned, MEM_ROOT *alloc,
                         handlerton *db_type);
handlerton *ha_checktype(THD *thd, enum legacy_db_type database_type,
                         bool no_substitute, bool report_error);

static inline enum legacy_db_type ha_legacy_type(const handlerton *db_type) {
  return (db_type == NULL) ? DB_TYPE_UNKNOWN : db_type->db_type;
}

const char *ha_resolve_storage_engine_name(const handlerton *db_type);

static inline bool ha_check_storage_engine_flag(const handlerton *db_type,
                                                uint32 flag) {
  return db_type == nullptr ? false : (db_type->flags & flag);
}

static inline bool ha_storage_engine_is_enabled(const handlerton *db_type) {
  return (db_type && db_type->create) ? (db_type->state == SHOW_OPTION_YES)
                                      : false;
}

/* basic stuff */
int ha_init_errors(void);
int ha_init(void);
void ha_end();
int ha_initialize_handlerton(st_plugin_int *plugin);
int ha_finalize_handlerton(st_plugin_int *plugin);

TYPELIB *ha_known_exts();
int ha_panic(enum ha_panic_function flag);
void ha_close_connection(THD *thd);
void ha_kill_connection(THD *thd);
/** Invoke handlerton::pre_dd_shutdown() on every storage engine plugin. */
void ha_pre_dd_shutdown(void);

/**
  Flush the log(s) of storage engine(s).

  @param binlog_group_flush true if we got invoked by binlog group
  commit during flush stage, false in other cases.
  @retval false Succeed
  @retval true Error
*/
bool ha_flush_logs(bool binlog_group_flush = false);
void ha_drop_database(char *path);
class Create_field;
int ha_create_table(THD *thd, const char *path, const char *db,
                    const char *table_name, HA_CREATE_INFO *create_info,
                    const List<Create_field> *create_fields,
                    bool update_create_info, bool is_temp_table,
                    dd::Table *table_def);

int ha_delete_table(THD *thd, handlerton *db_type, const char *path,
                    const char *db, const char *alias,
                    const dd::Table *table_def, bool generate_warning);

/* statistics and info */
bool ha_show_status(THD *thd, handlerton *db_type, enum ha_stat_type stat);

typedef bool Log_func(THD *, TABLE *, bool, const uchar *, const uchar *);

int binlog_log_row(TABLE *table, const uchar *before_record,
                   const uchar *after_record, Log_func *log_func);

/* discovery */
int ha_create_table_from_engine(THD *thd, const char *db, const char *name);
bool ha_check_if_table_exists(THD *thd, const char *db, const char *name,
                              bool *exists);
int ha_find_files(THD *thd, const char *db, const char *path, const char *wild,
                  bool dir, List<LEX_STRING> *files);
int ha_table_exists_in_engine(THD *thd, const char *db, const char *name);
bool ha_check_if_supported_system_table(handlerton *hton, const char *db,
                                        const char *table_name);
bool ha_rm_tmp_tables(THD *thd, List<LEX_STRING> *files);
bool default_rm_tmp_tables(handlerton *hton, THD *thd, List<LEX_STRING> *files);

/* key cache */
extern "C" int ha_init_key_cache(const char *name, KEY_CACHE *key_cache);
int ha_resize_key_cache(KEY_CACHE *key_cache);
int ha_change_key_cache(KEY_CACHE *old_key_cache, KEY_CACHE *new_key_cache);

/* transactions: interface to handlerton functions */
int ha_start_consistent_snapshot(THD *thd);
int ha_store_binlog_info(THD *thd);
int ha_commit_trans(THD *thd, bool all, bool ignore_global_read_lock = false);
int ha_commit_attachable(THD *thd);
int ha_rollback_trans(THD *thd, bool all);
int ha_prepare(THD *thd);

/**
  recover() step of xa.

  @note
    there are three modes of operation:
    - automatic recover after a crash
    in this case commit_list != 0, tc_heuristic_recover==TC_HEURISTIC_NOT_USED
    all xids from commit_list are committed, others are rolled back
    - manual (heuristic) recover
    in this case commit_list==0, tc_heuristic_recover != TC_HEURISTIC_NOT_USED
    DBA has explicitly specified that all prepared transactions should
    be committed (or rolled back).
    - no recovery (MySQL did not detect a crash)
    in this case commit_list==0, tc_heuristic_recover == TC_HEURISTIC_NOT_USED
    there should be no prepared transactions in this case.
*/

typedef ulonglong my_xid;  // this line is the same as in log_event.h
int ha_recover(const memroot_unordered_set<my_xid> *commit_list);

/**
  Perform SE-specific cleanup after recovery of transactions.

  @note SE supporting atomic DDL can use this method to perform
        post-DDL actions for DDL statements which were committed
        or rolled back during recovery stage.
*/
void ha_post_recover();

/*
 transactions: interface to low-level handlerton functions. These are
 intended to be used by the transaction coordinators to
 commit/prepare/rollback transactions in the engines.
*/
int ha_commit_low(THD *thd, bool all, bool run_after_commit = true);
int ha_prepare_low(THD *thd, bool all);
int ha_rollback_low(THD *thd, bool all);

bool ha_flush_changed_page_bitmaps();
bool ha_purge_changed_page_bitmaps(ulonglong lsn);

/* transactions: these functions never call handlerton functions directly */
int ha_enable_transaction(THD *thd, bool on);

/* savepoints */
int ha_rollback_to_savepoint(THD *thd, SAVEPOINT *sv);
bool ha_rollback_to_savepoint_can_release_mdl(THD *thd);
int ha_savepoint(THD *thd, SAVEPOINT *sv);
int ha_release_savepoint(THD *thd, SAVEPOINT *sv);

/* Build pushed joins in handlers implementing this feature */
int ha_make_pushed_joins(THD *thd, const AQP::Join_plan *plan);

/* these are called by storage engines */
void trans_register_ha(THD *thd, bool all, handlerton *ht,
                       const ulonglong *trxid);

int ha_reset_logs(THD *thd);
int ha_binlog_index_purge_file(THD *thd, const char *file);
void ha_reset_slave(THD *thd);
void ha_binlog_log_query(THD *thd, handlerton *db_type,
                         enum_binlog_command binlog_command, const char *query,
                         size_t query_length, const char *db,
                         const char *table_name);
void ha_binlog_wait(THD *thd);

/* It is required by basic binlog features on both MySQL server and libmysqld */
int ha_binlog_end(THD *thd);

const char *get_canonical_filename(handler *file, const char *path,
                                   char *tmp_path);

const char *table_case_name(const HA_CREATE_INFO *info, const char *name);

void print_keydup_error(TABLE *table, KEY *key, const char *msg, myf errflag);
void print_keydup_error(TABLE *table, KEY *key, myf errflag);

void ha_set_normalized_disabled_se_str(const std::string &disabled_se_str);
bool ha_is_storage_engine_disabled(handlerton *se_engine);

bool ha_notify_exclusive_mdl(THD *thd, const MDL_key *mdl_key,
                             ha_notification_type notification_type,
                             bool *victimized);
bool ha_notify_alter_table(THD *thd, const MDL_key *mdl_key,
                           ha_notification_type notification_type);

int commit_owned_gtids(THD *thd, bool all, bool *need_clear_ptr);
int commit_owned_gtid_by_partial_command(THD *thd);
int check_table_for_old_types(const TABLE *table);
bool set_tx_isolation(THD *thd, enum_tx_isolation tx_isolation, bool one_shot);

/** Generate a string representation of an `ha_rkey_function` enum value.
 * @param[in] r value to turn into string
 * @return a string, e.g. "HA_READ_KEY_EXACT" if r == HA_READ_KEY_EXACT */
const char *ha_rkey_function_to_str(enum ha_rkey_function r);

/** Generate a human readable string that describes a table structure. For
 * example:
 * t1 (`c1` char(60) not null, `c2` char(60), hash unique index0(`c1`, `c2`))
 * @param[in] table_name name of the table to be described
 * @param[in] mysql_table table structure
 * @return a string similar to a CREATE TABLE statement */
std::string table_definition(const char *table_name, const TABLE *mysql_table);

#ifndef DBUG_OFF
/** Generate a human readable string that describes the contents of a row. The
 * row must be in the same format as provided to handler::write_row(). For
 * example, given this table structure:
 * t1 (`pk` int(11) not null,
 *     `col_int_key` int(11),
 *     `col_varchar_key` varchar(1),
 *     hash unique index0(`pk`, `col_int_key`, `col_varchar_key`))
 *
 * something like this will be generated (without the new lines):
 *
 * len=16,
 * raw=..........c.....,
 * hex=f9 1d 00 00 00 08 00 00 00 01 63 a5 a5 a5 a5 a5,
 * human=(`pk`=29, `col_int_key`=8, `col_varchar_key`=c)
 *
 * @param[in] mysql_row row to dump
 * @param[in] mysql_table table to which the row belongs, for querying metadata
 * @return textual dump of the row */
std::string row_to_string(const uchar *mysql_row, TABLE *mysql_table);

/** Generate a human readable string that describes indexed cells that are given
 * to handler::index_read() as input. The generated string is similar to the one
 * generated by row_to_string(), but only contains the cells covered by the
 * given index.
 * @param[in] indexed_cells raw buffer in handler::index_read() input format
 * @param[in] indexed_cells_len length of indexed_cells in bytes
 * @param[in] mysql_index the index that covers the cells, for querying metadata
 * @return textual dump of the cells */
std::string indexed_cells_to_string(const uchar *indexed_cells,
                                    uint indexed_cells_len,
                                    const KEY &mysql_index);
#endif /* DBUG_OFF */

/*
  This class is used by INFORMATION_SCHEMA.FILES to read SE specific
  tablespace dynamic metadata. Some member like m_type and id, is not
  really dynamic, but as this information is not stored in data dictionary
  in a generic format and still is SE specific Some member like m_type and
  id, is not really dynamic, but as this information is not stored in data
  dictionary in a generic format and still needs SE specific decision, we
  are requesting the same from SE.
*/

class ha_tablespace_statistics {
 public:
  ha_tablespace_statistics()
      : m_id(0),
        m_logfile_group_number(-1),
        m_free_extents(0),
        m_total_extents(0),
        m_extent_size(0),
        m_initial_size(0),
        m_maximum_size(0),
        m_autoextend_size(0),
        m_version(-1),
        m_data_free(0) {}

  ulonglong m_id;
  dd::String_type m_type;
  dd::String_type m_logfile_group_name;  // Cluster
  ulonglong m_logfile_group_number;      // Cluster
  ulonglong m_free_extents;
  ulonglong m_total_extents;
  ulonglong m_extent_size;
  ulonglong m_initial_size;
  ulonglong m_maximum_size;
  ulonglong m_autoextend_size;
  ulonglong m_version;           // NDB only
  dd::String_type m_row_format;  // NDB only
  ulonglong m_data_free;         // InnoDB
  dd::String_type m_status;
};

#endif /* HANDLER_INCLUDED */<|MERGE_RESOLUTION|>--- conflicted
+++ resolved
@@ -469,16 +469,15 @@
 #define HA_SUPPORTS_GEOGRAPHIC_GEOMETRY_COLUMN (1LL << 50)
 
 /**
-<<<<<<< HEAD
-   There is no need to evict the table from the table definition cache having
-   run ANALYZE TABLE on it
-*/
-#define HA_ONLINE_ANALYZE (1LL << 51)
-=======
   Handler supports expressions as DEFAULT for a column.
 */
 #define HA_SUPPORTS_DEFAULT_EXPRESSION (1LL << 51)
->>>>>>> e4924f36
+
+/**
+  There is no need to evict the table from the table definition cache having
+  run ANALYZE TABLE on it
+*/
+#define HA_ONLINE_ANALYZE (1LL << 52)
 
 /*
   Bits in index_flags(index_number) for what you can do with index.
@@ -1131,17 +1130,13 @@
 
 typedef int (*prepare_t)(handlerton *hton, THD *thd, bool all);
 
-<<<<<<< HEAD
 typedef int (*clone_consistent_snapshot_t)(handlerton *hton, THD *thd,
                                            THD *from_thd);
 
 typedef int (*store_binlog_info_t)(handlerton *hton, THD *thd);
 
-typedef int (*recover_t)(handlerton *hton, XID *xid_list, uint len);
-=======
 typedef int (*recover_t)(handlerton *hton, XA_recover_txn *xid_list, uint len,
                          MEM_ROOT *mem_root);
->>>>>>> e4924f36
 
 /** X/Open XA distributed transaction status codes */
 enum xa_status_code {
@@ -2141,24 +2136,26 @@
 /* Engine supports packed keys. */
 #define HTON_SUPPORTS_PACKED_KEYS (1 << 13)
 
-<<<<<<< HEAD
+/** Engine supports being set as secondary storage engine. */
+#define HTON_SUPPORTS_SECONDARY (1 << 14)
+
 /**
    Set if the storage engine supports 'online' backups. This means that there
    exists a way to create a consistent copy of its tables without blocking
    updates to them. If so, statements that update such tables will not be
    affected by an active LOCK TABLES FOR BACKUP.
 */
-#define HTON_SUPPORTS_ONLINE_BACKUPS (1 << 14)
+#define HTON_SUPPORTS_ONLINE_BACKUPS (1 << 15)
 
 /**
   Engine supports secondary clustered keys.
 */
-#define HTON_SUPPORTS_CLUSTERED_KEYS (1 << 15)
+#define HTON_SUPPORTS_CLUSTERED_KEYS (1 << 16)
 
 /**
   Engine supports compressed columns.
 */
-#define HTON_SUPPORTS_COMPRESSED_COLUMNS (1 << 16)
+#define HTON_SUPPORTS_COMPRESSED_COLUMNS (1 << 17)
 
 struct TABLE_STATS {
   ulonglong rows_read, rows_changed;
@@ -2174,10 +2171,6 @@
         rows_changed_x_indexes(rows_changed_x_indexes_),
         engine_type(engine_type_) {}
 };
-=======
-/** Engine supports being set as secondary storage engine. */
-#define HTON_SUPPORTS_SECONDARY (1 << 14)
->>>>>>> e4924f36
 
 inline bool ddl_is_atomic(const handlerton *hton) {
   return (hton->flags & HTON_SUPPORTS_ATOMIC_DDL) != 0;
