--- conflicted
+++ resolved
@@ -188,9 +188,6 @@
   The handler supports read before write removal optimization
 */
 #define HA_READ_BEFORE_WRITE_REMOVAL  (LL(1) << 38)
-<<<<<<< HEAD
-=======
-#endif
 
 #ifndef MCP_WL4784
 /*
@@ -199,7 +196,6 @@
 */
 #define HA_BLOCK_CONST_TABLE          (LL(1) << 39)
 #endif
->>>>>>> 37714845
 
 /* bits in index_flags(index_number) for what you can do with index */
 #define HA_READ_NEXT            1       /* TODO really use this flag */
