--- conflicted
+++ resolved
@@ -398,15 +398,10 @@
   else
     thd->inc_status_sort_scan();
 
-<<<<<<< HEAD
+  thd->query_plan_flags |= QPLAN_FILESORT;
+
   // If number of rows is not known, use as much of sort buffer as possible.
   num_rows_estimate = table->file->estimate_rows_upper_bound();
-=======
-  thd->query_plan_flags|= QPLAN_FILESORT;
-
-  // If number of rows is not known, use as much of sort buffer as possible. 
-  num_rows= table->file->estimate_rows_upper_bound();
->>>>>>> 333b4508
 
   if (check_if_pq_applicable(trace, &param, &table->sort, table,
                              num_rows_estimate, memory_available,
@@ -508,15 +503,9 @@
   {
     if (save_index(&param, num_rows_found, &table->sort, &table->sort_result))
       goto err;
-<<<<<<< HEAD
   } else {
-=======
-  }
-  else
-  {
-    thd->query_plan_flags|= QPLAN_FILESORT_DISK;
-
->>>>>>> 333b4508
+    thd->query_plan_flags |= QPLAN_FILESORT_DISK;
+
     // We will need an extra buffer in rr_unpack_from_tempfile()
     if (table->sort.addon_fields != nullptr &&
         !(table->sort.addon_fields->allocate_addon_buf(param.m_addon_length)))
@@ -1899,30 +1888,15 @@
   my_off_t to_start_filepos;
   uchar *strpos;
   Merge_chunk *merge_chunk;
-<<<<<<< HEAD
   std::atomic<THD::killed_state> *killed = &thd->killed;
   std::atomic<THD::killed_state> not_killable{THD::NOT_KILLED};
   DBUG_ENTER("merge_buffers");
 
   thd->inc_status_sort_merge_passes();
+  thd->query_plan_fsort_passes++;
   if (param->not_killable) {
     killed = &not_killable;
     not_killable = THD::NOT_KILLED;
-=======
-  Sort_param::chunk_compare_fun cmp;
-  Merge_chunk_compare_context *first_cmp_arg;
-  THD * const thd = current_thd;
-  volatile THD::killed_state *killed= &thd->killed;
-  THD::killed_state not_killable;
-  DBUG_ENTER("merge_buffers");
-
-  thd->inc_status_sort_merge_passes();
-  thd->query_plan_fsort_passes++;
-  if (param->not_killable)
-  {
-    killed= &not_killable;
-    not_killable= THD::NOT_KILLED;
->>>>>>> 333b4508
   }
 
   rec_length = param->max_record_length();
