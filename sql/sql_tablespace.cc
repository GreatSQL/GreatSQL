/* Copyright (c) 2000, 2017, Oracle and/or its affiliates. All rights reserved.

   This program is free software; you can redistribute it and/or modify
   it under the terms of the GNU General Public License as published by
   the Free Software Foundation; version 2 of the License.

   This program is distributed in the hope that it will be useful,
   but WITHOUT ANY WARRANTY; without even the implied warranty of
   MERCHANTABILITY or FITNESS FOR A PARTICULAR PURPOSE.  See the
   GNU General Public License for more details.

   You should have received a copy of the GNU General Public License
   along with this program; if not, write to the Free Software Foundation,
   51 Franklin Street, Suite 500, Boston, MA 02110-1335 USA */

#include "sql_tablespace.h"

#include <string.h>
#include <sys/types.h>

#include "dd/cache/dictionary_client.h"         // dd::Dictionary_client
#include "dd/dd_tablespace.h"                   // dd::create_tablespace
#include "dd/types/tablespace_file.h"           // dd::Tablespace_file
#include "derror.h"                             // ER_THD
#include "handler.h"
#include "lock.h"                               // lock_tablespace_name
#include "m_ctype.h"
#include "my_base.h"
#include "my_dbug.h"
#include "my_global.h"
#include "my_inttypes.h"
#include "my_io.h"
#include "my_sys.h"
#include "mysql_com.h"
#include "mysqld_error.h"
#include "sql_class.h"                          // THD
#include "sql_const.h"
#include "sql_error.h"
#include "sql_plugin.h"
#include "sql_table.h"                          // write_bin_log
#include "table.h"                              // ident_name_check
#include "transaction.h"                        // trans_commit_stmt


Ident_name_check check_tablespace_name(const char *tablespace_name)
{
  size_t name_length= 0;                       ///< Length as number of bytes
  size_t name_length_symbols= 0;               ///< Length as number of symbols

  // Name must be != NULL and length must be > 0
  if (!tablespace_name || (name_length= strlen(tablespace_name)) == 0)
  {
    my_error(ER_WRONG_TABLESPACE_NAME, MYF(0), tablespace_name);
    return Ident_name_check::WRONG;
  }

  // If we do not have too many bytes, we must check the number of symbols,
  // provided the system character set may use more than one byte per symbol.
  if (name_length <= NAME_LEN && use_mb(system_charset_info))
  {
    const char *name= tablespace_name;   ///< The actual tablespace name
    const char *end= name + name_length; ///< Pointer to first byte after name

    // Loop over all symbols as long as we don't have too many already
    while (name != end && name_length_symbols <= NAME_CHAR_LEN)
    {
      int len= my_ismbchar(system_charset_info, name, end);
      if (len)
        name += len;
      else
        name++;

      name_length_symbols++;
    }
  }

  if (name_length_symbols > NAME_CHAR_LEN || name_length > NAME_LEN)
  {
    my_error(ER_TOO_LONG_IDENT, MYF(0), tablespace_name);
    return Ident_name_check::TOO_LONG;
  }

  return Ident_name_check::OK;
}


/**
  Check whether this is a tablespace related command.

  The structure st_alter_tablespace is used for various purposes, not
  only tablespace related commands (e.g., it is used for CREATE LOGFILE).
  We need to find the purpose of the command in order to know whether we,
  e.g., should validate the tablespace name (which is NULL in the event
  of a CREATE LOGFILE command).

  @param ts_cmd_type  The type of command

  @retval true        This is a tablespace related command
  @retval false       This is a not a tablespace related command
 */

static bool is_tablespace_command(ts_command_type ts_cmd_type)
{
  switch (ts_cmd_type)
  {
  case CREATE_TABLESPACE:
  case ALTER_TABLESPACE:
  case DROP_TABLESPACE:
  case CHANGE_FILE_TABLESPACE:
  case ALTER_ACCESS_MODE_TABLESPACE:
    return true;

  default:
    return false;
  }
}


/**
  Prepare dd::Tablespace objects for ALTER TABLESPACE command.

  @param thd          Thread executing the operation.
  @param ts_info      Tablespace metadata from the DDL.
  @param old_ts_def   Old version of tablespace definition.
  @param new_ts_def   New version of tablespace definition.

  @note ALTER TABLESPACE is only supported by NDB for now.

  @return false - On success.
  @return true - On failure.
*/

static bool prepare_alter_tablespace(THD *thd, st_alter_tablespace *ts_info,
                                     const dd::Tablespace *old_ts_def,
                                     dd::Tablespace *new_ts_def)
{
  DBUG_ENTER("dd_alter_tablespace");

  switch (ts_info->ts_alter_tablespace_type)
  {

  // Add data file into a tablespace.
  case ALTER_TABLESPACE_ADD_FILE:
  {
    if (strlen(ts_info->data_file_name) > FN_REFLEN)
    {
      my_error(ER_PATH_LENGTH, MYF(0), "DATAFILE");
      DBUG_RETURN(true);
    }

    dd::Tablespace_file *tsf_obj= new_ts_def->add_file();

    tsf_obj->set_filename(ts_info->data_file_name);
    break;
  }

  // Drop data file from a tablespace.
  case ALTER_TABLESPACE_DROP_FILE:
    if (new_ts_def->remove_file(ts_info->data_file_name))
    {
      my_error(ER_WRONG_FILE_NAME, MYF(0), ts_info->data_file_name, 0, "");
      DBUG_RETURN(true);
    }
    break;

  default:
<<<<<<< HEAD
    my_error(ER_UNKNOWN_ERROR, MYF(0));
    DBUG_RETURN(true);
=======
    /* purecov: begin deadcode */
    my_error(ER_UNKNOWN_ERROR, MYF(0));
    DBUG_RETURN(true);
    /* purecov: end */
>>>>>>> 7e114949
  }

  DBUG_RETURN(false);
}


bool mysql_alter_tablespace(THD *thd, st_alter_tablespace *ts_info)
{
  DBUG_ENTER("mysql_alter_tablespace");

  handlerton *hton= ts_info->storage_engine;

  /*
    If the user hasn't defined an engine, this will fallback to using the
    default storage engine.
  */
  if (hton == NULL || hton->state != SHOW_OPTION_YES)
  {
    hton= ha_default_handlerton(thd);
    if (ts_info->storage_engine != 0)
      push_warning_printf(thd, Sql_condition::SL_WARNING,
                          ER_WARN_USING_OTHER_HANDLER,
                          ER_THD(thd, ER_WARN_USING_OTHER_HANDLER),
                          ha_resolve_storage_engine_name(hton),
                          ts_info->tablespace_name ? ts_info->tablespace_name
                                                : ts_info->logfile_group_name);
  }

  // Check if tablespace create or alter is disallowed by the stroage engine.
  if ((ts_info->ts_cmd_type == CREATE_TABLESPACE ||
       ts_info->ts_cmd_type == ALTER_TABLESPACE) &&
      ha_is_storage_engine_disabled(hton))
  {
    my_error(ER_DISABLED_STORAGE_ENGINE, MYF(0),
              ha_resolve_storage_engine_name(hton));
    DBUG_RETURN(true);
  }

  // If this is a tablespace related command, check the tablespace name
  // and acquire and MDL X lock on it. Also validate the data file path.
  if (is_tablespace_command(ts_info->ts_cmd_type) &&
      (check_tablespace_name(ts_info->tablespace_name) !=
       Ident_name_check::OK ||
       lock_tablespace_name(thd, ts_info->tablespace_name)))
    DBUG_RETURN(true);

  dd::cache::Dictionary_client::Auto_releaser releaser(thd->dd_client());

  if (hton->alter_tablespace)
  {
    int error;

    const dd::Tablespace *old_ts_def= NULL;
    dd::Tablespace *new_ts_def= nullptr;

    switch (ts_info->ts_cmd_type)
    {
    case CREATE_TABLESPACE:
      if (dd::create_tablespace(thd, ts_info, hton))
        goto err;

      if (!(hton->flags & HTON_SUPPORTS_ATOMIC_DDL))
      {
        /*
          Commit after creation of tablespace in the data-dictionary for
          storage engines which don't support atomic DDL. We do this to
          avoid being left with tablespace in SE but not in data-dictionary
          in case of crash. Indeed, in this case, we can end-up with tablespace
          present in the data-dictionary and not present in SE. But this can be
          easily fixed by doing DROP TABLESPACE.
        */
        Disable_gtid_state_update_guard disabler(thd);

        if (trans_commit_stmt(thd) || trans_commit(thd))
          goto err;
      }

      if (thd->dd_client()->acquire<dd::Tablespace>(ts_info->tablespace_name,
                                                    &old_ts_def) ||
          thd->dd_client()->acquire_for_modification<dd::Tablespace>(
                              ts_info->tablespace_name, &new_ts_def))
          goto err;

      DBUG_ASSERT(old_ts_def && new_ts_def);
      break;

    case DROP_TABLESPACE:
    {
      if (thd->dd_client()->acquire<dd::Tablespace>(ts_info->tablespace_name,
                                                    &old_ts_def))
        DBUG_RETURN(true);
      if (!old_ts_def)
      {
        my_error(ER_TABLESPACE_MISSING_WITH_NAME, MYF(0), ts_info->tablespace_name);
        DBUG_RETURN(true);
      }

      bool is_empty;
      if (old_ts_def->is_empty(thd, &is_empty))
        DBUG_RETURN(true);
      if (!is_empty)
      {
        my_error(ER_TABLESPACE_IS_NOT_EMPTY, MYF(0), ts_info->tablespace_name);
        DBUG_RETURN(true);
      }
      break;
    }

    case ALTER_TABLESPACE:
      if (thd->dd_client()->acquire<dd::Tablespace>(ts_info->tablespace_name,
                                                    &old_ts_def) ||
          thd->dd_client()->acquire_for_modification<dd::Tablespace>(
                              ts_info->tablespace_name, &new_ts_def))
        DBUG_RETURN(true);

      if (!old_ts_def || !new_ts_def)
      {
        my_error(ER_TABLESPACE_MISSING_WITH_NAME, MYF(0), ts_info->tablespace_name);
        DBUG_RETURN(true);
      }

      if (prepare_alter_tablespace(thd, ts_info, old_ts_def, new_ts_def))
      {
        // Error should be reported already.
        goto err;
      }
      break;

    /*
      Below tablespace alter operations are handled by SE
      and data dictionary does not capture metadata related
      to these operations. OR the operation is not implemented
      by the SE. The server just returns success in these cases
      letting the SE to take actions.
    */

    /*
      Metadata related to LOGFILE GROUP are not stored in
      dictionary as of now.
    */
    case CREATE_LOGFILE_GROUP:
    case ALTER_LOGFILE_GROUP:
    case DROP_LOGFILE_GROUP:

    /*
      Change file operation is not implemented by any storage
      engine.
    */
    case CHANGE_FILE_TABLESPACE:

    /*
      Access mode of tablespace is set by SE operation and MySQL
      ignores it.
    */
    case ALTER_ACCESS_MODE_TABLESPACE:
    default:
    ;
    }

    if ((error= hton->alter_tablespace(hton, thd, ts_info, old_ts_def,
                                       new_ts_def)))
    {
      const char* sql_syntax[] =
      {
        "this functionallity",
        "CREATE TABLESPACE",
        "ALTER TABLESPACE",
        "CREATE LOGFILE GROUP",
        "ALTER LOGFILE GROUP",
        "DROP TABLESPACE",
        "DROP LOGFILE GROUP",
        "CHANGE FILE TABLESPACE",
        "ALTER TABLESPACE ACCESS MODE"
      };
      int cmd_type;

      switch (error)
      {
      case 1:
        DBUG_RETURN(true);
      case HA_ADMIN_NOT_IMPLEMENTED:
        cmd_type = 1 + static_cast<uint>(ts_info->ts_cmd_type);
        my_error(ER_CHECK_NOT_IMPLEMENTED, MYF(0), sql_syntax[cmd_type]);
        break;
      case HA_ERR_TABLESPACE_MISSING:
        my_error(ER_TABLESPACE_MISSING, MYF(0), ts_info->tablespace_name);
        break;
      case HA_ERR_TABLESPACE_IS_NOT_EMPTY:
        my_error(ER_TABLESPACE_IS_NOT_EMPTY, MYF(0), ts_info->tablespace_name);
        break;
      case HA_ERR_WRONG_FILE_NAME:
        my_error(ER_WRONG_FILE_NAME, MYF(0), ts_info->data_file_name);
        break;
      case HA_ADMIN_FAILED:
        my_error(ER_CANT_CREATE_FILE, MYF(0), ts_info->data_file_name);
        break;
      case HA_ERR_INNODB_READ_ONLY:
        my_error(ER_INNODB_READ_ONLY, MYF(0));
        break;
      case HA_ERR_RECORD_FILE_FULL:
        my_error(ER_RECORD_FILE_FULL, MYF(0), ts_info->tablespace_name);
        break;
      case HA_WRONG_CREATE_OPTION:
        my_error(ER_ILLEGAL_HA, MYF(0), ts_info->tablespace_name);
        break;
      case HA_ERR_TABLESPACE_EXISTS:
        my_error(ER_TABLESPACE_EXISTS, MYF(0), ts_info->tablespace_name);
        break;
      default:
        char errbuf[MYSQL_ERRMSG_SIZE];
        my_error(ER_GET_ERRNO, MYF(0), error,
                 my_strerror(errbuf, MYSQL_ERRMSG_SIZE, error));
      }

      if ((ts_info->ts_cmd_type == CREATE_TABLESPACE &&
           !(hton->flags & HTON_SUPPORTS_ATOMIC_DDL)) ||
          (ts_info->ts_cmd_type == DROP_TABLESPACE &&
           (error == HA_ERR_TABLESPACE_MISSING)
#ifdef WORKAROUND_UNTIL_WL7016_IS_IMPLEMENTED
            && !(hton->flags & HTON_SUPPORTS_ATOMIC_DDL)
#endif
          ))
      {
        /*
          For engines which don't support atomic DDL addition of tablespace to
          data-dictionary has been committed already so we need to revert it.

          Also for such engines we might have orphan tablespace entries in
          the data-dictionary which do not correspond to tablespaces in SEs.
          To allow user to do manual clean-up we drop tablespace from the
          dictionary even if SE says it is missing (but still report error).
        */
        if (thd->dd_client()->drop(ts_info->ts_cmd_type == CREATE_TABLESPACE ?
                                   new_ts_def : old_ts_def))
          goto err;

        Disable_gtid_state_update_guard disabler(thd);
        (void) trans_commit_stmt(thd);
        (void) trans_commit(thd);
      }
      goto err;
    }

    if ((ts_info->ts_cmd_type == CREATE_TABLESPACE &&
         (hton->flags & HTON_SUPPORTS_ATOMIC_DDL)) ||
        ts_info->ts_cmd_type == ALTER_TABLESPACE ||
        ts_info->ts_cmd_type == DROP_TABLESPACE)
    {

      if (ts_info->ts_cmd_type == DROP_TABLESPACE)
      {
        if (thd->dd_client()->drop(old_ts_def))
          goto err;
      }
      else
      {
        if (thd->dd_client()->update<dd::Tablespace>(new_ts_def))
          goto err;
      }

      /*
        Per convention only engines supporting atomic DDL are allowed to
        modify data-dictionary objects in handler::create() and other
        similar calls. However, DROP and ALTER TABLESPACE for engines which
        don't support atomic DDL still needs to be handled by doing commit
        right after updating data-dictionary.
      */
      if (!(hton->flags & HTON_SUPPORTS_ATOMIC_DDL))
      {
        Disable_gtid_state_update_guard disabler(thd);
        if (trans_commit_stmt(thd) || trans_commit(thd))
          goto err;
      }
    }
  }
  else
  {
    my_error(ER_ILLEGAL_HA_CREATE_OPTION, MYF(0),
             ha_resolve_storage_engine_name(hton),
             "TABLESPACE or LOGFILE GROUP");
    DBUG_RETURN(true);
  }

  if (write_bin_log(thd, false, thd->query().str, thd->query().length,
                    (hton->flags & HTON_SUPPORTS_ATOMIC_DDL)))
    goto err;

  /* Commit the statement and call storage engine's post-DDL hook. */
  if (trans_commit_stmt(thd) || trans_commit(thd))
    goto err;

  if ((hton->flags & HTON_SUPPORTS_ATOMIC_DDL) &&
      hton->post_ddl)
    hton->post_ddl(thd);

  DBUG_RETURN(false);

err:
  trans_rollback_stmt(thd);
  // Full rollback in case we have THD::transaction_rollback_request.
  trans_rollback(thd);

  if ((hton->flags & HTON_SUPPORTS_ATOMIC_DDL) &&
      hton->post_ddl)
    hton->post_ddl(thd);

  DBUG_RETURN(true);
}<|MERGE_RESOLUTION|>--- conflicted
+++ resolved
@@ -164,15 +164,10 @@
     break;
 
   default:
-<<<<<<< HEAD
-    my_error(ER_UNKNOWN_ERROR, MYF(0));
-    DBUG_RETURN(true);
-=======
     /* purecov: begin deadcode */
     my_error(ER_UNKNOWN_ERROR, MYF(0));
     DBUG_RETURN(true);
     /* purecov: end */
->>>>>>> 7e114949
   }
 
   DBUG_RETURN(false);
