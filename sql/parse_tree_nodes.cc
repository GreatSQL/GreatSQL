--- conflicted
+++ resolved
@@ -1584,14 +1584,9 @@
       field_def->on_update_value, &field_def->comment, NULL,
       field_def->interval_list, field_def->charset,
       field_def->has_explicit_collation, field_def->uint_geom_type,
-<<<<<<< HEAD
       &field_def->m_zip_dict, field_def->gcol_info, field_def->default_val_info,
-      opt_place, field_def->m_srid, dd::Column::enum_hidden_type::HT_VISIBLE);
-=======
-      field_def->gcol_info, field_def->default_val_info, opt_place,
-      field_def->m_srid, field_def->check_const_spec_list,
+      opt_place, field_def->m_srid, field_def->check_const_spec_list,
       dd::Column::enum_hidden_type::HT_VISIBLE);
->>>>>>> 124c7ab1
 }
 
 Sql_cmd *PT_create_table_stmt::make_cmd(THD *thd) {
@@ -1846,14 +1841,9 @@
       m_field_def->on_update_value, &m_field_def->comment, m_old_name.str,
       m_field_def->interval_list, m_field_def->charset,
       m_field_def->has_explicit_collation, m_field_def->uint_geom_type,
-<<<<<<< HEAD
       &m_field_def->m_zip_dict, m_field_def->gcol_info,
-      m_field_def->default_val_info, m_opt_place, m_field_def->m_srid,
+      m_field_def->default_val_info, m_opt_place, m_field_def->m_srid, nullptr,
       dd::Column::enum_hidden_type::HT_VISIBLE);
-=======
-      m_field_def->gcol_info, m_field_def->default_val_info, m_opt_place,
-      m_field_def->m_srid, nullptr, dd::Column::enum_hidden_type::HT_VISIBLE);
->>>>>>> 124c7ab1
 }
 
 bool PT_alter_table_rename::contextualize(Table_ddl_parse_context *pc) {
