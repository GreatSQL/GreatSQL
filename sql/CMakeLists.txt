--- conflicted
+++ resolved
@@ -75,12 +75,9 @@
                sql_connect.cc scheduler.cc 
                sql_profile.cc event_parse_data.cc
                sql_signal.cc rpl_handler.cc mdl.cc
-<<<<<<< HEAD
+               transaction.cc sys_vars.cc sql_truncate.cc datadict.cc
                transaction.cc sys_vars.cc
                gcalc_slicescan.cc gcalc_tools.cc
-=======
-               transaction.cc sys_vars.cc sql_truncate.cc datadict.cc
->>>>>>> 487b6722
                ${GEN_SOURCES}
                ${MYSYS_LIBWRAP_SOURCE})
 
