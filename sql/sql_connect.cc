/*
   Copyright (c) 2007, 2019, Oracle and/or its affiliates. All rights reserved.

   This program is free software; you can redistribute it and/or modify
   it under the terms of the GNU General Public License, version 2.0,
   as published by the Free Software Foundation.

   This program is also distributed with certain software (including
   but not limited to OpenSSL) that is licensed under separate terms,
   as designated in a particular file or component or in included license
   documentation.  The authors of MySQL hereby grant you an additional
   permission to link the program and your derivative works with the
   separately licensed software that they have included with MySQL.

   This program is distributed in the hope that it will be useful,
   but WITHOUT ANY WARRANTY; without even the implied warranty of
   MERCHANTABILITY or FITNESS FOR A PARTICULAR PURPOSE.  See the
   GNU General Public License, version 2.0, for more details.

   You should have received a copy of the GNU General Public License
   along with this program; if not, write to the Free Software
   Foundation, Inc., 51 Franklin St, Fifth Floor, Boston, MA 02110-1301  USA
*/

/*
  Functions to authenticate and handle requests for a connection
*/

#include "sql/sql_connect.h"

#include "my_config.h"

#include "my_loglevel.h"
#include "my_psi_config.h"
#include "mysql/components/services/log_builtins.h"
#include "mysql/components/services/log_shared.h"
#include "pfs_thread_provider.h"
#include "sql/table.h"

#ifndef _WIN32
#include <netdb.h>
#endif
#ifdef HAVE_NETINET_IN_H
#include <netinet/in.h>
#endif
#include <stdint.h>
#include <string.h>
#ifdef HAVE_SYS_SOCKET_H
#include <sys/socket.h>
#endif
#include <algorithm>
#include <atomic>
#include <memory>
#include <string>
#include <unordered_map>
#include <utility>

#include "lex_string.h"
#include "m_ctype.h"
#include "m_string.h"  // my_stpcpy
#include "map_helpers.h"
#include "my_command.h"
#include "my_dbug.h"
#include "my_sqlcommand.h"
#include "my_sys.h"
#include "mysql/plugin_audit.h"
#include "mysql/psi/mysql_mutex.h"
#include "mysql/service_mysql_alloc.h"
#include "mysql_com.h"
#include "mysqld_error.h"
#include "sql/auth/auth_acls.h"
#include "sql/auth/auth_common.h"  // SUPER_ACL
#include "sql/auth/sql_security_ctx.h"
<<<<<<< HEAD
#include "sql/derror.h"     // ER_THD
#include "sql/hostname.h"   // Host_errors
#include "sql/item_func.h"  // mqh_used
=======
#include "sql/debug_sync.h"      // DEBUG_SYNC
#include "sql/derror.h"          // ER_THD
#include "sql/hostname_cache.h"  // Host_errors
#include "sql/item_func.h"       // mqh_used
>>>>>>> 4869291f
#include "sql/log.h"
#include "sql/mysqld.h"  // LOCK_user_conn
#include "sql/net_ns.h"  // set_network_namespace
#include "sql/protocol.h"
#include "sql/protocol_classic.h"
#include "sql/psi_memory_key.h"
#include "sql/sql_audit.h"  // MYSQL_AUDIT_NOTIFY_CONNECTION_CONNECT
#include "sql/sql_class.h"  // THD
#include "sql/sql_error.h"
#include "sql/sql_lex.h"
#include "sql/sql_parse.h"   // sql_command_flags
#include "sql/sql_plugin.h"  // plugin_thdvar_cleanup
#include "sql/system_variables.h"
#include "sql_string.h"
#include "violite.h"

#ifdef HAVE_ARPA_INET_H
#include <arpa/inet.h>
#endif

using std::max;
using std::min;

#if defined(HAVE_OPENSSL)
/*
  Without SSL the handshake consists of one packet. This packet
  has both client capabilites and scrambled password.
  With SSL the handshake might consist of two packets. If the first
  packet (client capabilities) has CLIENT_SSL flag set, we have to
  switch to SSL and read the second packet. The scrambled password
  is in the second packet and client_capabilites field will be ignored.
  Maybe it is better to accept flags other than CLIENT_SSL from the
  second packet?
*/
#define SSL_HANDSHAKE_SIZE 2
#define NORMAL_HANDSHAKE_SIZE 6
#define MIN_HANDSHAKE_SIZE 2
#else
#define MIN_HANDSHAKE_SIZE 6
#endif /* HAVE_OPENSSL */
<<<<<<< HEAD

user_stats_t *global_user_stats;
user_stats_t *global_client_stats;
thread_stats_t *global_thread_stats;
table_stats_t *global_table_stats;
index_stats_t *global_index_stats;
=======
>>>>>>> 4869291f

/*
  Get structure for logging connection data for the current user
*/

static collation_unordered_map<std::string, unique_ptr_my_free<user_conn>>
    *hash_user_connections;

int get_or_create_user_conn(THD *thd, const char *user, const char *host,
                            const USER_RESOURCES *mqh) {
  int return_val = 0;
  size_t temp_len, user_len;
  char temp_user[USER_HOST_BUFF_SIZE];
  struct user_conn *uc = nullptr;

  DBUG_ASSERT(user != 0);
  DBUG_ASSERT(host != 0);

  user_len = strlen(user);
  temp_len = (my_stpcpy(my_stpcpy(temp_user, user) + 1, host) - temp_user) + 1;
  mysql_mutex_lock(&LOCK_user_conn);
  const auto it = hash_user_connections->find(std::string(temp_user, temp_len));
  if (it == hash_user_connections->end()) {
    /* First connection for user; Create a user connection object */
    if (!(uc = ((struct user_conn *)my_malloc(
              key_memory_user_conn, sizeof(struct user_conn) + temp_len + 1,
              MYF(MY_WME))))) {
      /* MY_WME ensures an error is set in THD. */
      return_val = 1;
      goto end;
    }
    uc->user = (char *)(uc + 1);
    memcpy(uc->user, temp_user, temp_len + 1);
    uc->host = uc->user + user_len + 1;
    uc->len = temp_len;
    uc->connections = uc->questions = uc->updates = uc->conn_per_hour = 0;
    uc->user_resources = *mqh;
    uc->reset_utime = thd->start_utime;
    hash_user_connections->emplace(std::string(temp_user, temp_len),
                                   unique_ptr_my_free<user_conn>(uc));
  } else {
    uc = it->second.get();
  }
  thd->set_user_connect(uc);
  thd->increment_user_connections_counter();
end:
  mysql_mutex_unlock(&LOCK_user_conn);
  return return_val;
<<<<<<< HEAD
}

/* Intialize an instance of USER_STATS */
USER_STATS::USER_STATS(const char *priv_user_, uint total_ssl_connections_,
                       ulonglong denied_connections_) noexcept
    : total_ssl_connections(total_ssl_connections_),
      priv_user_len(strlen(priv_user_)),
      denied_connections(denied_connections_) {
  strncpy(priv_user, priv_user_, sizeof(priv_user));
}

void init_global_user_stats(void) {
  global_user_stats = new (std::nothrow)
      user_stats_t(system_charset_info, key_memory_userstat_user_stats);
  if (unlikely(!global_user_stats)) {
    sql_print_error("Initializing global_user_stats failed.");
    exit(1);
  }
}

void init_global_client_stats(void) {
  global_client_stats = new (std::nothrow)
      user_stats_t(system_charset_info, key_memory_userstat_client_stats);
  if (unlikely(!global_client_stats)) {
    sql_print_error("Initializing global_client_stats failed.");
    exit(1);
  }
}

void init_global_thread_stats(void) {
  global_thread_stats =
      new (std::nothrow) thread_stats_t(key_memory_userstat_thread_stats);
  if (unlikely(!global_thread_stats)) {
    sql_print_error("Initializing global_thread_stats failed.");
    exit(1);
  }
}

void init_global_table_stats(void) {
  global_table_stats = new (std::nothrow)
      table_stats_t(system_charset_info, key_memory_userstat_table_stats);
  if (unlikely(!global_table_stats)) {
    sql_print_error("Initializing global_table_stats failed.");
    exit(1);
  }
}

void init_global_index_stats(void) {
  global_index_stats = new (std::nothrow)
      index_stats_t(system_charset_info, key_memory_userstat_index_stats);
  if (unlikely(!global_index_stats)) {
    sql_print_error("Initializing global_index_stats failed.");
    exit(1);
  }
}

void free_global_user_stats(void) noexcept { delete global_user_stats; }

void free_global_thread_stats(void) noexcept { delete global_thread_stats; }

void free_global_table_stats(void) noexcept { delete global_table_stats; }

void free_global_index_stats(void) noexcept { delete global_index_stats; }

void free_global_client_stats(void) noexcept { delete global_client_stats; }

// 'mysql_system_user' is used for when the user is not defined for a THD.
static constexpr char mysql_system_user[] = "#mysql_system#";

// Returns 'user' if it's not NULL.  Returns 'mysql_system_user' otherwise.
static const char *get_valid_user_string(const char *user) {
  return user ? user : mysql_system_user;
}

// Increments the global stats connection count for an entry from
// global_client_stats or global_user_stats. Returns false on success
// and true on error.
static void increment_count_by_name(const std::string &name,
                                    const char *role_name,
                                    user_stats_t *users_or_clients,
                                    const THD &thd) {
  if (acl_is_utility_user(thd.security_context()->user().str,
                          thd.security_context()->host().str,
                          thd.security_context()->ip().str))
    return;

  const auto ssl_connections = thd.is_ssl() ? 1 : 0;
  const auto &it = users_or_clients->find(name);
  if (it == users_or_clients->cend()) {
    // First connection for this user or client
    users_or_clients->emplace(
        std::piecewise_construct, std::forward_as_tuple(name),
        std::forward_as_tuple(role_name, ssl_connections,
                              thd.diff_denied_connections));
  } else {
    it->second.total_connections++;
    it->second.total_ssl_connections += ssl_connections;
  }
}

static void increment_count_by_id(my_thread_id id, thread_stats_t *thread_stats,
                                  const THD &thd) {
  if (acl_is_utility_user(thd.security_context()->user().str,
                          thd.security_context()->host().str,
                          thd.security_context()->ip().str))
    return;

  const auto ssl_connections = thd.is_ssl() ? 1 : 0;
  const auto &it = thread_stats->find(id);
  if (it == thread_stats->cend()) {
    // First connection for this user or client
    thread_stats->emplace(std::piecewise_construct, std::forward_as_tuple(id),
                          std::forward_as_tuple(id, ssl_connections,
                                                thd.diff_denied_connections));
  } else {
    it->second.total_connections++;
    it->second.total_ssl_connections += ssl_connections;
  }
}

/* Increments the global user and client stats connection count.  If 'use_lock'
   is true, LOCK_global_user_client_stats will be locked/unlocked.  Returns
   0 on success, 1 on error.
*/
static void increment_connection_count(const THD &thd, bool use_lock) {
  const char *user_string =
      get_valid_user_string(thd.m_main_security_ctx.user().str);
  const char *client_string = get_client_host(thd);

  if (acl_is_utility_user(thd.security_context()->user().str,
                          thd.security_context()->host().str,
                          thd.security_context()->ip().str))
    return;

  if (use_lock) mysql_mutex_lock(&LOCK_global_user_client_stats);

  increment_count_by_name(user_string, user_string, global_user_stats, thd);
  increment_count_by_name(client_string, user_string, global_client_stats, thd);
  if (opt_thread_statistics)
    increment_count_by_id(thd.thread_id(), global_thread_stats, thd);

  if (use_lock) mysql_mutex_unlock(&LOCK_global_user_client_stats);
}

// Used to update the global user and client stats.
static void update_global_user_stats_with_user(const THD &thd,
                                               USER_STATS *user_stats,
                                               ulonglong now) noexcept {
  user_stats->connected_time +=
      (now - thd.last_global_update_time) / 10000000.0;
  user_stats->busy_time += thd.diff_total_busy_time;
  user_stats->cpu_time += thd.diff_total_cpu_time;
  user_stats->bytes_received += thd.diff_total_bytes_received;
  user_stats->bytes_sent += thd.diff_total_bytes_sent;
  user_stats->binlog_bytes_written += thd.diff_total_binlog_bytes_written;
  user_stats->rows_fetched += thd.diff_total_sent_rows;
  user_stats->rows_updated += thd.diff_total_updated_rows;
  user_stats->rows_read += thd.diff_total_read_rows;
  user_stats->select_commands += thd.diff_select_commands;
  user_stats->update_commands += thd.diff_update_commands;
  user_stats->other_commands += thd.diff_other_commands;
  user_stats->commit_trans += thd.diff_commit_trans;
  user_stats->rollback_trans += thd.diff_rollback_trans;
  user_stats->denied_connections += thd.diff_denied_connections;
  user_stats->lost_connections += thd.diff_lost_connections;
  user_stats->access_denied_errors += thd.diff_access_denied_errors;
  user_stats->empty_queries += thd.diff_empty_queries;
}

static void update_global_thread_stats_with_thread(const THD &thd,
                                                   THREAD_STATS *thread_stats,
                                                   ulonglong now) noexcept {
  thread_stats->connected_time +=
      (now - thd.last_global_update_time) / 10000000.0;
  thread_stats->busy_time += thd.diff_total_busy_time;
  thread_stats->cpu_time += thd.diff_total_cpu_time;
  thread_stats->bytes_received += thd.diff_total_bytes_received;
  thread_stats->bytes_sent += thd.diff_total_bytes_sent;
  thread_stats->binlog_bytes_written += thd.diff_total_binlog_bytes_written;
  thread_stats->rows_fetched += thd.diff_total_sent_rows;
  thread_stats->rows_updated += thd.diff_total_updated_rows;
  thread_stats->rows_read += thd.diff_total_read_rows;
  thread_stats->select_commands += thd.diff_select_commands;
  thread_stats->update_commands += thd.diff_update_commands;
  thread_stats->other_commands += thd.diff_other_commands;
  thread_stats->commit_trans += thd.diff_commit_trans;
  thread_stats->rollback_trans += thd.diff_rollback_trans;
  thread_stats->denied_connections += thd.diff_denied_connections;
  thread_stats->lost_connections += thd.diff_lost_connections;
  thread_stats->access_denied_errors += thd.diff_access_denied_errors;
  thread_stats->empty_queries += thd.diff_empty_queries;
}

void update_global_user_stats(THD *thd, bool create_user, ulonglong now) {
  update_global_user_stats(
      thd, create_user, now,
      get_valid_user_string(thd->security_context()->user().str),
      get_client_host(*thd));
}

// Updates the global stats of a user or client
void update_global_user_stats(THD *thd, bool create_user, ulonglong now,
                              const char *user_string,
                              const char *client_string) {
  mysql_mutex_lock(&LOCK_global_user_client_stats);

  // Update by user name
  if (user_string) {
    const auto &user_it = global_user_stats->find(user_string);
    if (user_it != global_user_stats->cend())
      update_global_user_stats_with_user(*thd, &user_it->second, now);
    else if (create_user)
      increment_count_by_name(user_string, user_string, global_user_stats,
                              *thd);
  }

  // Update by client IP
  if (client_string) {
    const auto &client_it = global_client_stats->find(client_string);
    if (client_it != global_client_stats->cend())
      update_global_user_stats_with_user(*thd, &client_it->second, now);
    else if (create_user)
      increment_count_by_name(client_string, user_string, global_client_stats,
                              *thd);
  }

  if (opt_thread_statistics) {
    // Update by thread ID
    const my_thread_id thread_id = thd->thread_id();
    const auto &thread_it = global_thread_stats->find(thread_id);
    if (thread_it != global_thread_stats->cend())
      update_global_thread_stats_with_thread(*thd, &thread_it->second, now);
    else if (create_user)
      increment_count_by_id(thread_id, global_thread_stats, *thd);
  }

  thd->last_global_update_time = now;
  thd->reset_diff_stats();

  mysql_mutex_unlock(&LOCK_global_user_client_stats);
}

static void clear_stats_concurrent_connections(user_stats_t *stats) noexcept {
  for (auto &it : *stats) it.second.concurrent_connections = 0;
}

static void inc_stats_concurrent_conn(user_stats_t *stats,
                                      const std::string &user_string,
                                      int cnt) noexcept {
  auto it = stats->find(user_string);
  if (it != stats->end()) it->second.concurrent_connections += cnt;
}

/**
  Update number of concurrent connections for user_stats and client_stats
  based on account resource limits
*/
void refresh_concurrent_conn_stats() noexcept {
  mysql_mutex_lock(&LOCK_user_conn);

  mysql_mutex_lock(&LOCK_global_user_client_stats);
  clear_stats_concurrent_connections(global_user_stats);
  clear_stats_concurrent_connections(global_client_stats);
  mysql_mutex_unlock(&LOCK_global_user_client_stats);

  for (const auto &it : *hash_user_connections) {
    mysql_mutex_lock(&LOCK_global_user_client_stats);
    inc_stats_concurrent_conn(global_user_stats, it.second->user,
                              it.second->connections);
    inc_stats_concurrent_conn(global_client_stats, it.second->host,
                              it.second->connections);
    mysql_mutex_unlock(&LOCK_global_user_client_stats);
  }
  mysql_mutex_unlock(&LOCK_user_conn);
}

=======
}

>>>>>>> 4869291f
/*
  check if user has already too many connections

  SYNOPSIS
  check_for_max_user_connections()
  thd     Thread handle
  uc      User connect object

  NOTES
    If check fails, we decrease user connection count, which means one
    shouldn't call decrease_user_connections() after this function.

  RETURN
    0 ok
    1 error
*/

int check_for_max_user_connections(THD *thd, const USER_CONN *uc) {
  int error = 0;
  Host_errors errors;
  DBUG_ENTER("check_for_max_user_connections");

  mysql_mutex_lock(&LOCK_user_conn);
  if (global_system_variables.max_user_connections &&
      !uc->user_resources.user_conn &&
      global_system_variables.max_user_connections < (uint)uc->connections &&
      !thd->is_admin_connection()) {
    my_error(ER_TOO_MANY_USER_CONNECTIONS, MYF(0), uc->user);
    error = 1;
    errors.m_max_user_connection = 1;
    goto end;
  }
  thd->time_out_user_resource_limits();
  if (uc->user_resources.user_conn &&
      uc->user_resources.user_conn < uc->connections) {
    my_error(ER_USER_LIMIT_REACHED, MYF(0), uc->user, "max_user_connections",
             (long)uc->user_resources.user_conn);
    error = 1;
    errors.m_max_user_connection = 1;
    goto end;
  }
  if (uc->user_resources.conn_per_hour &&
      uc->user_resources.conn_per_hour <= uc->conn_per_hour) {
    my_error(ER_USER_LIMIT_REACHED, MYF(0), uc->user,
             "max_connections_per_hour",
             (long)uc->user_resources.conn_per_hour);
    error = 1;
    errors.m_max_user_connection_per_hour = 1;
    goto end;
  }
  thd->increment_con_per_hour_counter();

end:
  if (error) {
<<<<<<< HEAD
    ++denied_connections;
=======
>>>>>>> 4869291f
    thd->decrement_user_connections_counter();
    /*
      The thread may returned back to the pool and assigned to a user
      that doesn't have a limit. Ensure the user is not using resources
      of someone else.
    */
    thd->set_user_connect(NULL);
  }
  mysql_mutex_unlock(&LOCK_user_conn);
  if (error) {
    inc_host_errors(thd->m_main_security_ctx.ip().str, &errors);
  }
  DBUG_RETURN(error);
}

/*
  Decrease user connection count

  SYNOPSIS
    decrease_user_connections()
    uc      User connection object

  NOTES
    If there is a n user connection object for a connection
    (which only happens if 'max_user_connections' is defined or
    if someone has created a resource grant for a user), then
    the connection count is always incremented on connect.

    The user connect object is not freed if some users has
    'max connections per hour' defined as we need to be able to hold
    count over the lifetime of the connection.
*/

void decrease_user_connections(USER_CONN *uc) {
  DBUG_ENTER("decrease_user_connections");
  mysql_mutex_lock(&LOCK_user_conn);
  DBUG_ASSERT(uc->connections);
  if (!--uc->connections && !mqh_used) {
    /* Last connection for user; Delete it */
    hash_user_connections->erase(std::string(uc->user, uc->len));
  }
  mysql_mutex_unlock(&LOCK_user_conn);
  DBUG_VOID_RETURN;
}

/*
   Decrements user connections count from the USER_CONN held by THD
   And removes USER_CONN from the hash if no body else is using it.

   SYNOPSIS
     release_user_connection()
     THD  Thread context object.
 */
void release_user_connection(THD *thd) {
  const USER_CONN *uc = thd->get_user_connect();
  DBUG_ENTER("release_user_connection");

  if (uc) {
    mysql_mutex_lock(&LOCK_user_conn);
    DBUG_ASSERT(uc->connections > 0);
    thd->decrement_user_connections_counter();
    if (!uc->connections && !mqh_used) {
      /* Last connection for user; Delete it */
      hash_user_connections->erase(std::string(uc->user, uc->len));
    }
    mysql_mutex_unlock(&LOCK_user_conn);
    thd->set_user_connect(NULL);
  }

  DBUG_VOID_RETURN;
}

/*
  Check if maximum queries per hour limit has been reached
  returns 0 if OK.
*/

bool check_mqh(THD *thd, uint check_command) {
  bool error = 0;
  const USER_CONN *uc = thd->get_user_connect();
  DBUG_ENTER("check_mqh");
  DBUG_ASSERT(uc != 0);

  mysql_mutex_lock(&LOCK_user_conn);

  thd->time_out_user_resource_limits();

  /* Check that we have not done too many questions / hour */
  if (uc->user_resources.questions) {
    thd->increment_questions_counter();
    if ((uc->questions - 1) >= uc->user_resources.questions) {
      my_error(ER_USER_LIMIT_REACHED, MYF(0), uc->user, "max_questions",
               (long)uc->user_resources.questions);
      error = 1;
      goto end;
    }
  }
  if (check_command < (uint)SQLCOM_END) {
    /* Check that we have not done too many updates / hour */
    if (uc->user_resources.updates &&
        (sql_command_flags[check_command] & CF_CHANGES_DATA)) {
      thd->increment_updates_counter();
      if ((uc->updates - 1) >= uc->user_resources.updates) {
        my_error(ER_USER_LIMIT_REACHED, MYF(0), uc->user, "max_updates",
                 (long)uc->user_resources.updates);
        error = 1;
        goto end;
      }
    }
  }
end:
  mysql_mutex_unlock(&LOCK_user_conn);
  DBUG_RETURN(error);
}

void init_max_user_conn(void) {
  hash_user_connections =
      new collation_unordered_map<std::string, unique_ptr_my_free<user_conn>>(
          system_charset_info, key_memory_user_conn);
<<<<<<< HEAD
}

void free_max_user_conn(void) {
  delete hash_user_connections;
  hash_user_connections = nullptr;
}

=======
}

void free_max_user_conn(void) {
  delete hash_user_connections;
  hash_user_connections = nullptr;
}

>>>>>>> 4869291f
void reset_mqh(THD *thd, LEX_USER *lu, bool get_them = 0) {
  mysql_mutex_lock(&LOCK_user_conn);
  DEBUG_SYNC(thd, "in_reset_mqh_flush_privileges");
  if (lu)  // for GRANT
  {
    size_t temp_len = lu->user.length + lu->host.length + 2;
    char temp_user[USER_HOST_BUFF_SIZE];

    memcpy(temp_user, lu->user.str, lu->user.length);
    memcpy(temp_user + lu->user.length + 1, lu->host.str, lu->host.length);
    temp_user[lu->user.length] = '\0';
    temp_user[temp_len - 1] = 0;
    const auto it =
        hash_user_connections->find(std::string(temp_user, temp_len));
    if (it != hash_user_connections->end()) {
      USER_CONN *uc = it->second.get();
      uc->questions = 0;
      get_mqh(thd, temp_user, &temp_user[lu->user.length + 1], uc);
      uc->updates = 0;
      uc->conn_per_hour = 0;
    }
  } else {
    /* for FLUSH PRIVILEGES and FLUSH USER_RESOURCES */
    for (const auto &key_and_value : *hash_user_connections) {
      USER_CONN *uc = key_and_value.second.get();
      if (get_them) get_mqh(thd, uc->user, uc->host, uc);
      uc->questions = 0;
      uc->updates = 0;
      uc->conn_per_hour = 0;
    }
  }
  mysql_mutex_unlock(&LOCK_user_conn);
}

/**
  Set thread character set variables from the given ID

  @param  thd         thread handle
  @param  cs_number   character set and collation ID

  @retval  0  OK; character_set_client, collation_connection and
              character_set_results are set to the new value,
              or to the default global values.

  @retval  1  error, e.g. the given ID is not supported by parser.
              Corresponding SQL error is sent.
*/

bool thd_init_client_charset(THD *thd, uint cs_number) {
  CHARSET_INFO *cs;
  /*
   Use server character set and collation if
   - opt_character_set_client_handshake is not set
   - client has not specified a character set
   - client character set is the same as the servers
   - client character set doesn't exists in server
  */
  if (!opt_character_set_client_handshake ||
      !(cs = get_charset(cs_number, MYF(0))) ||
      !my_strcasecmp(&my_charset_latin1,
                     global_system_variables.character_set_client->name,
                     cs->name)) {
    if (!is_supported_parser_charset(
            global_system_variables.character_set_client)) {
      /* Disallow non-supported parser character sets: UCS2, UTF16, UTF32 */
      my_error(ER_WRONG_VALUE_FOR_VAR, MYF(0), "character_set_client",
               global_system_variables.character_set_client->csname);
      return true;
    }
    thd->variables.character_set_client =
        global_system_variables.character_set_client;
    thd->variables.collation_connection =
        global_system_variables.collation_connection;
    thd->variables.character_set_results =
        global_system_variables.character_set_results;
  } else {
    if (!is_supported_parser_charset(cs)) {
      /* Disallow non-supported parser character sets: UCS2, UTF16, UTF32 */
      my_error(ER_WRONG_VALUE_FOR_VAR, MYF(0), "character_set_client",
               cs->csname);
      return true;
    }
    thd->variables.character_set_results = thd->variables.collation_connection =
        thd->variables.character_set_client = cs;
  }
  return false;
}

/*
  Perform handshake, authorize client and update thd ACL variables.

  SYNOPSIS
    check_connection()
    thd  thread handle

  RETURN
     0  success, thd is updated.
     1  error
*/

static int check_connection(THD *thd) {
  uint connect_errors = 0;
  int auth_rc;
  NET *net = thd->get_protocol_classic()->get_net();
  char desc[VIO_DESCRIPTION_SIZE];
  vio_description(net->vio, desc);
  DBUG_PRINT("info", ("New connection received on %s", desc));

  thd->set_active_vio(net->vio);

  if (!thd->m_main_security_ctx.host().length)  // If TCP/IP connection
  {
    bool peer_rc;
    char ip[NI_MAXHOST];
    LEX_CSTRING main_sctx_ip;

    peer_rc = vio_peer_addr(net->vio, ip, &thd->peer_port, NI_MAXHOST);

    /*
    ===========================================================================
    DEBUG code only (begin)
    Simulate various output from vio_peer_addr().
    ===========================================================================
    */

    DBUG_EXECUTE_IF("vio_peer_addr_error", { peer_rc = 1; });
    DBUG_EXECUTE_IF("vio_peer_addr_fake_ipv4", {
      struct sockaddr *sa = (sockaddr *)&net->vio->remote;
      sa->sa_family = AF_INET;
      struct in_addr *ip4 = &((struct sockaddr_in *)sa)->sin_addr;
      /* See RFC 5737, 192.0.2.0/24 is reserved. */
      const char *fake = "192.0.2.4";
      ip4->s_addr = inet_addr(fake);
      strcpy(ip, fake);
      peer_rc = 0;
    });

    DBUG_EXECUTE_IF("vio_peer_addr_fake_ipv6", {
      struct sockaddr_in6 *sa = (sockaddr_in6 *)&net->vio->remote;
      sa->sin6_family = AF_INET6;
      struct in6_addr *ip6 = &sa->sin6_addr;
      /* See RFC 3849, ipv6 2001:DB8::/32 is reserved. */
      const char *fake = "2001:db8::6:6";
      /* inet_pton(AF_INET6, fake, ip6); not available on Windows XP. */
      ip6->s6_addr[0] = 0x20;
      ip6->s6_addr[1] = 0x01;
      ip6->s6_addr[2] = 0x0d;
      ip6->s6_addr[3] = 0xb8;
      ip6->s6_addr[4] = 0x00;
      ip6->s6_addr[5] = 0x00;
      ip6->s6_addr[6] = 0x00;
      ip6->s6_addr[7] = 0x00;
      ip6->s6_addr[8] = 0x00;
      ip6->s6_addr[9] = 0x00;
      ip6->s6_addr[10] = 0x00;
      ip6->s6_addr[11] = 0x00;
      ip6->s6_addr[12] = 0x00;
      ip6->s6_addr[13] = 0x06;
      ip6->s6_addr[14] = 0x00;
      ip6->s6_addr[15] = 0x06;
      strcpy(ip, fake);
      peer_rc = 0;
    });

    /*
    ===========================================================================
    DEBUG code only (end)
    ===========================================================================
    */

    if (peer_rc) {
      /*
        Since we can not even get the peer IP address,
        there is nothing to show in the host_cache,
        so increment the global status variable for peer address errors.
      */
      connection_errors_peer_addr++;
      my_error(ER_BAD_HOST_ERROR, MYF(0));
      return 1;
    }
    thd->m_main_security_ctx.assign_ip(ip, strlen(ip));
    main_sctx_ip = thd->m_main_security_ctx.ip();
    if (!(main_sctx_ip.length)) {
      /*
        No error accounting per IP in host_cache,
        this is treated as a global server OOM error.
        TODO: remove the need for my_strdup.
      */
      connection_errors_internal++;
      return 1; /* The error is set by my_strdup(). */
    }
    thd->m_main_security_ctx.set_host_or_ip_ptr(main_sctx_ip.str,
                                                main_sctx_ip.length);
    if (!(specialflag & SPECIAL_NO_RESOLVE)) {
      int rc;
      char *host;
      LEX_CSTRING main_sctx_host;

#ifdef HAVE_SETNS
      /*
        Check whether namespace is specified for a socket being handled.
        If it is specified then set the namespace as active before resolving
        ip address to host name. Restore original network namespace after
        address resolution finished.
      */

      std::string network_namespace(net->vio->network_namespace);
      if (!network_namespace.empty() &&
          set_network_namespace(network_namespace)) {
        return 1;
      }
#endif
      rc = ip_to_hostname(&net->vio->remote, main_sctx_ip.str, &host,
                          &connect_errors);
#ifdef HAVE_SETNS
      if (!network_namespace.empty() && restore_original_network_namespace()) {
        if (host && host != my_localhost) {
          my_free(host);
        }
        return 1;
      }
#endif
      thd->m_main_security_ctx.assign_host(host, host ? strlen(host) : 0);
<<<<<<< HEAD
      main_sctx_host = thd->m_main_security_ctx.host();
      if (host && host != my_localhost) {
        my_free(host);
        host = (char *)main_sctx_host.str;
=======
      DBUG_EXECUTE_IF("vio_peer_addr_fake_hostname1", {
        thd->m_main_security_ctx.assign_host(
            "host_"
            "1234567890abcdefghij1234567890abcdefghij1234567890abcdefghij123456"
            "7890abcdefghij1234567890abcdefghij1234567890abcdefghij1234567890ab"
            "cdefghij1234567890abcdefghij1234567890abcdefghij1234567890abcdefgh"
            "ij1234567890abcdefghij1234567890abcdefghij1234567890",
            255);
      });

      main_sctx_host = thd->m_main_security_ctx.host();
      if (host && host != my_localhost) {
        my_free(host);
>>>>>>> 4869291f
      }

      /* Cut very long hostnames to avoid possible overflows */
      if (main_sctx_host.length) {
        if (main_sctx_host.str != my_localhost)
          thd->m_main_security_ctx.set_host_ptr(
              main_sctx_host.str,
              min<size_t>(main_sctx_host.length, HOSTNAME_LENGTH));
        thd->m_main_security_ctx.set_host_or_ip_ptr(main_sctx_host.str,
                                                    main_sctx_host.length);
      }

      if (rc == RC_BLOCKED_HOST) {
        /* HOST_CACHE stats updated by ip_to_hostname(). */
        my_error(ER_HOST_IS_BLOCKED, MYF(0),
                 thd->m_main_security_ctx.host_or_ip().str);
        return 1;
      }
    }
    DBUG_PRINT("info",
               ("Host: %s  ip: %s",
                (thd->m_main_security_ctx.host().length
                     ? thd->m_main_security_ctx.host().str
                     : "unknown host"),
                (main_sctx_ip.length ? main_sctx_ip.str : "unknown ip")));
    if (acl_check_host(thd, thd->m_main_security_ctx.host().str,
                       main_sctx_ip.str)) {
      /* HOST_CACHE stats updated by acl_check_host(). */
      my_error(ER_HOST_NOT_PRIVILEGED, MYF(0),
               thd->m_main_security_ctx.host_or_ip().str);
      return 1;
    }
  } else /* Hostname given means that the connection was on a socket */
  {
    LEX_CSTRING main_sctx_host = thd->m_main_security_ctx.host();
    DBUG_PRINT("info", ("Host: %s", main_sctx_host.str));
    thd->m_main_security_ctx.set_host_or_ip_ptr(main_sctx_host.str,
                                                main_sctx_host.length);
    thd->m_main_security_ctx.set_ip_ptr(STRING_WITH_LEN(""));
    /* Reset sin_addr */
    memset(&net->vio->remote, 0, sizeof(net->vio->remote));
  }
  vio_keepalive(net->vio, true);

  if (thd->get_protocol_classic()->get_output_packet()->alloc(
          thd->variables.net_buffer_length)) {
    /*
      Important note:
      net_buffer_length is a SESSION variable,
      so it may be tempting to account OOM conditions per IP in the HOST_CACHE,
      in case some clients are more demanding than others ...
      However, this session variable is *not* initialized with a per client
      value during the initial connection, it is initialized from the
      GLOBAL net_buffer_length variable from the server.
      Hence, there is no reason to account on OOM conditions per client IP,
      we count failures in the global server status instead.
    */
    connection_errors_internal++;
    return 1; /* The error is set by alloc(). */
  }

  if (mysql_audit_notify(
          thd, AUDIT_EVENT(MYSQL_AUDIT_CONNECTION_PRE_AUTHENTICATE))) {
    return 1;
  }

  auth_rc = acl_authenticate(thd, COM_CONNECT);

  if (mysql_audit_notify(thd, AUDIT_EVENT(MYSQL_AUDIT_CONNECTION_CONNECT))) {
    return 1;
  }

#ifdef HAVE_PSI_THREAD_INTERFACE
  PSI_THREAD_CALL(notify_session_connect)(thd->get_psi());
#endif /* HAVE_PSI_THREAD_INTERFACE */

  if (auth_rc == 0 && connect_errors != 0) {
    /*
      A client connection from this IP was successful,
      after some previous failures.
      Reset the connection error counter.
    */
    reset_host_connect_errors(thd->m_main_security_ctx.ip().str);
  }

  /*
    Now that acl_authenticate() is executed,
    the SSL info is available.
    Advertise it to THD, so SSL status variables
    can be inspected.
  */
  thd->set_ssl(net->vio);

  return auth_rc;
}

/*
  Autenticate user, with error reporting

  SYNOPSIS
   login_connection()
   thd        Thread handler

  NOTES
    Connection is not closed in case of errors

  RETURN
    0    ok
    1    error
*/

static bool login_connection(THD *thd) {
  int error;
  DBUG_ENTER("login_connection");
  DBUG_PRINT("info",
             ("login_connection called by thread %u", thd->thread_id()));

  /* Use "connect_timeout" value during connection phase */
  thd->get_protocol_classic()->set_read_timeout(connect_timeout);
  thd->get_protocol_classic()->set_write_timeout(connect_timeout);

  error = check_connection(thd);
  thd->send_statement_status();

  if (error) {  // Wrong permissions
#ifdef _WIN32
    if (vio_type(thd->get_protocol_classic()->get_vio()) == VIO_TYPE_NAMEDPIPE)
      my_sleep(1000); /* must wait after eof() */
#endif
    DBUG_RETURN(1);
  }
  /* Connect completed, set read/write timeouts back to default */
  thd->get_protocol_classic()->set_read_timeout(
      thd->variables.net_read_timeout);
  thd->get_protocol_classic()->set_write_timeout(
      thd->variables.net_write_timeout);
<<<<<<< HEAD

  if (unlikely(opt_userstat)) {
    thd->reset_stats();

    // Updates global user connection stats.
    increment_connection_count(*thd, true);
  }

=======
>>>>>>> 4869291f
  DBUG_RETURN(0);
}

/*
  Close an established connection

  NOTES
    This mainly updates status variables
*/

void end_connection(THD *thd) {
  NET *net = thd->get_protocol_classic()->get_net();

  mysql_audit_notify(thd, AUDIT_EVENT(MYSQL_AUDIT_CONNECTION_DISCONNECT), 0);

#ifdef HAVE_PSI_THREAD_INTERFACE
  PSI_THREAD_CALL(notify_session_disconnect)(thd->get_psi());
#endif /* HAVE_PSI_THREAD_INTERFACE */

  plugin_thdvar_cleanup(thd, thd->m_enable_plugins);

  /*
    The thread may returned back to the pool and assigned to a user
    that doesn't have a limit. Ensure the user is not using resources
    of someone else.
  */
  release_user_connection(thd);

  if (thd->killed || (net->error && net->vio != 0)) {
    aborted_threads++;
    thd->diff_lost_connections++;
  }

  if (net->error && net->vio != 0) {
    if (!thd->killed) {
      Security_context *sctx = thd->security_context();
      LEX_CSTRING sctx_user = sctx->user();
      LogErr(
          INFORMATION_LEVEL, ER_ABORTING_USER_CONNECTION, thd->thread_id(),
          (thd->db().str ? thd->db().str : "unconnected"),
          sctx_user.str ? sctx_user.str : "unauthenticated",
          sctx->host_or_ip().str,
          (thd->get_stmt_da()->is_error() ? thd->get_stmt_da()->message_text()
                                          : ER_DEFAULT(ER_UNKNOWN_ERROR)));
    }
  }
}

/*
  Initialize THD to handle queries
*/

static void prepare_new_connection_state(THD *thd) {
  NET *net = thd->get_protocol_classic()->get_net();
  Security_context *sctx = thd->security_context();

  if (thd->get_protocol()->has_client_capability(CLIENT_COMPRESS))
    net->compress = 1;  // Use compression

  // Initializing session system variables.
  alloc_and_copy_thd_dynamic_variables(thd, true);

  thd->proc_info = 0;
  thd->set_command(COM_SLEEP);
  thd->init_query_mem_roots();

  if (opt_init_connect.length &&
      !(sctx->check_access(SUPER_ACL) ||
        sctx->has_global_grant(STRING_WITH_LEN("CONNECTION_ADMIN")).first)) {
    if (sctx->password_expired()) {
      LogErr(WARNING_LEVEL, ER_CONN_INIT_CONNECT_IGNORED, sctx->priv_user().str,
             sctx->priv_host().str);
      return;
    }

    execute_init_command(thd, &opt_init_connect, &LOCK_sys_init_connect);
    if (thd->is_error()) {
      Host_errors errors;
      ulong packet_length;
      LEX_CSTRING sctx_user = sctx->user();
      Diagnostics_area *da = thd->get_stmt_da();
      const char *user = sctx_user.str ? sctx_user.str : "unauthenticated";
      const char *what = "init_connect command failed";

      LogEvent()
          .prio(WARNING_LEVEL)
          .subsys(LOG_SUBSYSTEM_TAG)
          .thread_id(thd->thread_id())
          .user(sctx_user)
          .host(sctx->host_or_ip())
          .source_file(MY_BASENAME)
          .errcode(ER_SERVER_NEW_ABORTING_CONNECTION)
          .sqlstate(da->returned_sqlstate())
          .string_value(LOG_TAG_DIAG, da->message_text())
          .string_value(LOG_TAG_AUX, what)
          .lookup(ER_SERVER_NEW_ABORTING_CONNECTION, thd->thread_id(),
                  thd->db().str ? thd->db().str : "unconnected", user,
                  sctx->host_or_ip().str, what, da->mysql_errno(),
                  da->message_text());

      thd->lex->set_current_select(0);
      my_net_set_read_timeout(net, thd->variables.net_wait_timeout);
      thd->clear_error();
      net_new_transaction(net);
      packet_length = my_net_read(net);
      /*
        If my_net_read() failed, my_error() has been already called,
        and the main Diagnostics Area contains an error condition.
      */
      if (packet_length != packet_error)
        my_error(ER_NEW_ABORTING_CONNECTION, MYF(0), thd->thread_id(),
                 thd->db().str ? thd->db().str : "unconnected",
                 sctx_user.str ? sctx_user.str : "unauthenticated",
                 sctx->host_or_ip().str, "init_connect command failed");

      thd->server_status &= ~SERVER_STATUS_CLEAR_SET;
      thd->send_statement_status();
      thd->killed = THD::KILL_CONNECTION;
      errors.m_init_connect = 1;
      inc_host_errors(thd->m_main_security_ctx.ip().str, &errors);
      return;
    }

    thd->proc_info = 0;
    thd->init_query_mem_roots();
  }
}

bool thd_prepare_connection(THD *thd) {
  bool rc;
  lex_start(thd);
  rc = login_connection(thd);

  if (rc) return rc;

  prepare_new_connection_state(thd);
  return false;
}

/**
  Close a connection.

  @param thd        Thread handle.
  @param sql_errno  The error code to send before disconnect.
  @param server_shutdown True for a server shutdown
  @param generate_event  Generate Audit API disconnect event.

  @note
    For the connection that is doing shutdown, this is called twice
*/

void close_connection(THD *thd, uint sql_errno, bool server_shutdown,
                      bool generate_event) {
  DBUG_ENTER("close_connection");

  if (sql_errno) net_send_error(thd, sql_errno, ER_DEFAULT(sql_errno));
  thd->disconnect(server_shutdown);

  if (generate_event) {
    mysql_audit_notify(thd, AUDIT_EVENT(MYSQL_AUDIT_CONNECTION_DISCONNECT),
                       sql_errno);
#ifdef HAVE_PSI_THREAD_INTERFACE
    PSI_THREAD_CALL(notify_session_disconnect)(thd->get_psi());
#endif /* HAVE_PSI_THREAD_INTERFACE */
  }

  thd->security_context()->logout();
  DBUG_VOID_RETURN;
}

bool thd_connection_alive(THD *thd) {
  NET *net = thd->get_protocol_classic()->get_net();
  if (!net->error && net->vio != 0 && !(thd->killed == THD::KILL_CONNECTION))
    return true;
  return false;
}<|MERGE_RESOLUTION|>--- conflicted
+++ resolved
@@ -71,16 +71,10 @@
 #include "sql/auth/auth_acls.h"
 #include "sql/auth/auth_common.h"  // SUPER_ACL
 #include "sql/auth/sql_security_ctx.h"
-<<<<<<< HEAD
-#include "sql/derror.h"     // ER_THD
-#include "sql/hostname.h"   // Host_errors
-#include "sql/item_func.h"  // mqh_used
-=======
 #include "sql/debug_sync.h"      // DEBUG_SYNC
 #include "sql/derror.h"          // ER_THD
 #include "sql/hostname_cache.h"  // Host_errors
 #include "sql/item_func.h"       // mqh_used
->>>>>>> 4869291f
 #include "sql/log.h"
 #include "sql/mysqld.h"  // LOCK_user_conn
 #include "sql/net_ns.h"  // set_network_namespace
@@ -121,15 +115,12 @@
 #else
 #define MIN_HANDSHAKE_SIZE 6
 #endif /* HAVE_OPENSSL */
-<<<<<<< HEAD
 
 user_stats_t *global_user_stats;
 user_stats_t *global_client_stats;
 thread_stats_t *global_thread_stats;
 table_stats_t *global_table_stats;
 index_stats_t *global_index_stats;
-=======
->>>>>>> 4869291f
 
 /*
   Get structure for logging connection data for the current user
@@ -178,7 +169,6 @@
 end:
   mysql_mutex_unlock(&LOCK_user_conn);
   return return_val;
-<<<<<<< HEAD
 }
 
 /* Intialize an instance of USER_STATS */
@@ -455,10 +445,6 @@
   mysql_mutex_unlock(&LOCK_user_conn);
 }
 
-=======
-}
-
->>>>>>> 4869291f
 /*
   check if user has already too many connections
 
@@ -513,10 +499,7 @@
 
 end:
   if (error) {
-<<<<<<< HEAD
     ++denied_connections;
-=======
->>>>>>> 4869291f
     thd->decrement_user_connections_counter();
     /*
       The thread may returned back to the pool and assigned to a user
@@ -636,7 +619,6 @@
   hash_user_connections =
       new collation_unordered_map<std::string, unique_ptr_my_free<user_conn>>(
           system_charset_info, key_memory_user_conn);
-<<<<<<< HEAD
 }
 
 void free_max_user_conn(void) {
@@ -644,15 +626,6 @@
   hash_user_connections = nullptr;
 }
 
-=======
-}
-
-void free_max_user_conn(void) {
-  delete hash_user_connections;
-  hash_user_connections = nullptr;
-}
-
->>>>>>> 4869291f
 void reset_mqh(THD *thd, LEX_USER *lu, bool get_them = 0) {
   mysql_mutex_lock(&LOCK_user_conn);
   DEBUG_SYNC(thd, "in_reset_mqh_flush_privileges");
@@ -876,12 +849,6 @@
       }
 #endif
       thd->m_main_security_ctx.assign_host(host, host ? strlen(host) : 0);
-<<<<<<< HEAD
-      main_sctx_host = thd->m_main_security_ctx.host();
-      if (host && host != my_localhost) {
-        my_free(host);
-        host = (char *)main_sctx_host.str;
-=======
       DBUG_EXECUTE_IF("vio_peer_addr_fake_hostname1", {
         thd->m_main_security_ctx.assign_host(
             "host_"
@@ -895,7 +862,6 @@
       main_sctx_host = thd->m_main_security_ctx.host();
       if (host && host != my_localhost) {
         my_free(host);
->>>>>>> 4869291f
       }
 
       /* Cut very long hostnames to avoid possible overflows */
@@ -1032,7 +998,6 @@
       thd->variables.net_read_timeout);
   thd->get_protocol_classic()->set_write_timeout(
       thd->variables.net_write_timeout);
-<<<<<<< HEAD
 
   if (unlikely(opt_userstat)) {
     thd->reset_stats();
@@ -1041,8 +1006,6 @@
     increment_connection_count(*thd, true);
   }
 
-=======
->>>>>>> 4869291f
   DBUG_RETURN(0);
 }
 
