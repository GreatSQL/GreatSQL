/* Copyright (c) 2000, 2018, Oracle and/or its affiliates. All rights reserved.

   This program is free software; you can redistribute it and/or modify
   it under the terms of the GNU General Public License, version 2.0,
   as published by the Free Software Foundation.

   This program is also distributed with certain software (including
   but not limited to OpenSSL) that is licensed under separate terms,
   as designated in a particular file or component or in included license
   documentation.  The authors of MySQL hereby grant you an additional
   permission to link the program and your derivative works with the
   separately licensed software that they have included with MySQL.

   This program is distributed in the hope that it will be useful,
   but WITHOUT ANY WARRANTY; without even the implied warranty of
   MERCHANTABILITY or FITNESS FOR A PARTICULAR PURPOSE.  See the
   GNU General Public License, version 2.0, for more details.

   You should have received a copy of the GNU General Public License
   along with this program; if not, write to the Free Software
   Foundation, Inc., 51 Franklin St, Fifth Floor, Boston, MA 02110-1301  USA */

/**
  @file

  @brief
  logging of commands
*/

#include "sql/log.h"

#include "my_config.h"

#include <errno.h>
#include <fcntl.h>
#include <limits.h>
#include <stdio.h>
#include <stdlib.h>
#include <string.h>

#include "my_sys.h"
#include "mysql/components/services/log_builtins.h"
#include "mysql/components/services/log_shared.h"
#include "mysql/psi/mysql_rwlock.h"
#include "mysql_time.h"
#include "sql_string.h"
#ifdef HAVE_SYS_TIME_H
#include <sys/time.h>
#endif
#ifdef HAVE_UNISTD_H
#include <unistd.h>
#endif
#include <algorithm>
#include <atomic>
#include <new>
#include <sstream>
#include <string>
#include <utility>

#include "binary_log_types.h"
#include "lex_string.h"
#include "m_ctype.h"
#include "m_string.h"
#include "my_base.h"
#include "my_dbug.h"
#include "my_dir.h"
#include "my_double2ulonglong.h"
#include "my_time.h"
#include "mysql/plugin.h"
#include "mysql/psi/mysql_file.h"
#include "mysql/service_my_plugin_log.h"
#include "mysql/service_mysql_alloc.h"
#include "mysql_version.h"
#include "mysqld_error.h"
#include "mysys_err.h"
#include "sql/auth/auth_acls.h"
#include "sql/auth/sql_security_ctx.h"
#include "sql/current_thd.h"
#include "sql/debug_sync.h"
#include "sql/derror.h"  // ER_DEFAULT
#include "sql/discrete_interval.h"
#include "sql/error_handler.h"  // Internal_error_handler
#include "sql/field.h"
#include "sql/handler.h"
#include "sql/mysqld.h"
#include "sql/psi_memory_key.h"  // key_memory_File_query_log_name
#include "sql/query_options.h"
#include "sql/sp_head.h"
#include "sql/sp_instr.h"  // sp_lex_instr
#include "sql/sp_rcontext.h"
#include "sql/sql_audit.h"  // mysql_audit_general_log
#include "sql/sql_base.h"   // close_log_table
#include "sql/sql_class.h"  // THD
#include "sql/sql_error.h"
#include "sql/sql_lex.h"
#include "sql/sql_parse.h"  // sql_command_flags
#include "sql/sql_plugin_ref.h"
#include "sql/sql_prepare.h"  // Prepared_statement
#include "sql/sql_profile.h"
#include "sql/sql_time.h"  // calc_time_from_sec
#include "sql/system_variables.h"
#include "sql/table.h"  // TABLE_FIELD_TYPE
#include "thr_lock.h"
#include "thr_mutex.h"
#ifdef _WIN32
#include "sql/message.h"
#else
#endif

#include "../components/mysql_server/log_builtins_imp.h"

using std::max;
using std::min;

enum enum_slow_query_log_table_field {
  SQLT_FIELD_START_TIME = 0,
  SQLT_FIELD_USER_HOST,
  SQLT_FIELD_QUERY_TIME,
  SQLT_FIELD_LOCK_TIME,
  SQLT_FIELD_ROWS_SENT,
  SQLT_FIELD_ROWS_EXAMINED,
  SQLT_FIELD_DATABASE,
  SQLT_FIELD_LAST_INSERT_ID,
  SQLT_FIELD_INSERT_ID,
  SQLT_FIELD_SERVER_ID,
  SQLT_FIELD_SQL_TEXT,
  SQLT_FIELD_THREAD_ID,
  SQLT_FIELD_COUNT
};

static const TABLE_FIELD_TYPE slow_query_log_table_fields[SQLT_FIELD_COUNT] = {
    {{C_STRING_WITH_LEN("start_time")},
     {C_STRING_WITH_LEN("timestamp(6)")},
     {NULL, 0}},
    {{C_STRING_WITH_LEN("user_host")},
     {C_STRING_WITH_LEN("mediumtext")},
     {C_STRING_WITH_LEN("utf8")}},
    {{C_STRING_WITH_LEN("query_time")},
     {C_STRING_WITH_LEN("time(6)")},
     {NULL, 0}},
    {{C_STRING_WITH_LEN("lock_time")},
     {C_STRING_WITH_LEN("time(6)")},
     {NULL, 0}},
    {{C_STRING_WITH_LEN("rows_sent")},
     {C_STRING_WITH_LEN("int(11)")},
     {NULL, 0}},
    {{C_STRING_WITH_LEN("rows_examined")},
     {C_STRING_WITH_LEN("int(11)")},
     {NULL, 0}},
    {{C_STRING_WITH_LEN("db")},
     {C_STRING_WITH_LEN("varchar(512)")},
     {C_STRING_WITH_LEN("utf8")}},
    {{C_STRING_WITH_LEN("last_insert_id")},
     {C_STRING_WITH_LEN("int(11)")},
     {NULL, 0}},
    {{C_STRING_WITH_LEN("insert_id")},
     {C_STRING_WITH_LEN("int(11)")},
     {NULL, 0}},
    {{C_STRING_WITH_LEN("server_id")},
     {C_STRING_WITH_LEN("int(10) unsigned")},
     {NULL, 0}},
    {{C_STRING_WITH_LEN("sql_text")},
     {C_STRING_WITH_LEN("mediumblob")},
     {NULL, 0}},
    {{C_STRING_WITH_LEN("thread_id")},
     {C_STRING_WITH_LEN("bigint(21) unsigned")},
     {NULL, 0}}};

static const TABLE_FIELD_DEF slow_query_log_table_def = {
    SQLT_FIELD_COUNT, slow_query_log_table_fields};

enum enum_general_log_table_field {
  GLT_FIELD_EVENT_TIME = 0,
  GLT_FIELD_USER_HOST,
  GLT_FIELD_THREAD_ID,
  GLT_FIELD_SERVER_ID,
  GLT_FIELD_COMMAND_TYPE,
  GLT_FIELD_ARGUMENT,
  GLT_FIELD_COUNT
};

static const TABLE_FIELD_TYPE general_log_table_fields[GLT_FIELD_COUNT] = {
    {{C_STRING_WITH_LEN("event_time")},
     {C_STRING_WITH_LEN("timestamp(6)")},
     {NULL, 0}},
    {{C_STRING_WITH_LEN("user_host")},
     {C_STRING_WITH_LEN("mediumtext")},
     {C_STRING_WITH_LEN("utf8")}},
    {{C_STRING_WITH_LEN("thread_id")},
     {C_STRING_WITH_LEN("bigint(21) unsigned")},
     {NULL, 0}},
    {{C_STRING_WITH_LEN("server_id")},
     {C_STRING_WITH_LEN("int(10) unsigned")},
     {NULL, 0}},
    {{C_STRING_WITH_LEN("command_type")},
     {C_STRING_WITH_LEN("varchar(64)")},
     {C_STRING_WITH_LEN("utf8")}},
    {{C_STRING_WITH_LEN("argument")},
     {C_STRING_WITH_LEN("mediumblob")},
     {NULL, 0}}};

static const TABLE_FIELD_DEF general_log_table_def = {GLT_FIELD_COUNT,
                                                      general_log_table_fields};

class Query_log_table_intact : public Table_check_intact {
 protected:
  void report_error(uint ecode, const char *fmt, ...)
      MY_ATTRIBUTE((format(printf, 3, 4))) {
    longlong log_ecode = 0;
    switch (ecode) {
      case 0:
        log_ecode = ER_SERVER_TABLE_CHECK_FAILED;
        break;
      case ER_CANNOT_LOAD_FROM_TABLE_V2:
        log_ecode = ER_SERVER_CANNOT_LOAD_FROM_TABLE_V2;
        break;
      case ER_COL_COUNT_DOESNT_MATCH_PLEASE_UPDATE_V2:
        log_ecode = ER_SERVER_COL_COUNT_DOESNT_MATCH_PLEASE_UPDATE_V2;
        break;
      case ER_COL_COUNT_DOESNT_MATCH_CORRUPTED_V2:
        log_ecode = ER_SERVER_COL_COUNT_DOESNT_MATCH_CORRUPTED_V2;
        break;
      default:
        DBUG_ASSERT(false);
        return;
    }

    va_list args;
    va_start(args, fmt);
    LogEvent()
        .type(LOG_TYPE_ERROR)
        .prio(ERROR_LEVEL)
        .errcode(log_ecode)
        .messagev(fmt, args);
    va_end(args);
  }
};

/** In case of an error, a message is printed to the error log. */
static Query_log_table_intact log_table_intact;

/**
  Silence all errors and warnings reported when performing a write
  to a log table.
  Errors and warnings are not reported to the client or SQL exception
  handlers, so that the presence of logging does not interfere and affect
  the logic of an application.
*/

class Silence_log_table_errors : public Internal_error_handler {
  char m_message[MYSQL_ERRMSG_SIZE];

 public:
  Silence_log_table_errors() { m_message[0] = '\0'; }

  virtual bool handle_condition(THD *, uint, const char *,
                                Sql_condition::enum_severity_level *,
                                const char *msg) {
    strmake(m_message, msg, sizeof(m_message) - 1);
    return true;
  }

  const char *message() const { return m_message; }
};

static void ull2timeval(ulonglong utime, struct timeval *tv) {
  DBUG_ASSERT(tv != NULL);
  DBUG_ASSERT(utime > 0); /* should hold true in this context */
  tv->tv_sec = static_cast<long>(utime / 1000000);
  tv->tv_usec = utime % 1000000;
}

class File_query_log {
  File_query_log(enum_log_table_type log_type);

  ~File_query_log() {
    DBUG_ASSERT(!is_open());
    if (name != nullptr) {
      my_free(name);
      name = nullptr;
    }
    mysql_mutex_destroy(&LOCK_log);
  }

  /** @return true if the file log is open, false otherwise. */
  bool is_open() const { return log_open; }

  /**
     Open a (new) log file.

     Open the logfile, init IO_CACHE and write startup messages.

     @return true if error, false otherwise.
  */
  bool open();

  /**
     Close the log file

     @note One can do an open on the object at once after doing a close.
     The internal structures are not freed until the destructor is called.
  */
  void close();

  /**
     Change what file we log to
  */
  bool set_file(const char *new_name);

  /**
     Check if we have already printed ER_ERROR_ON_WRITE and if not,
     do so.
  */
  void check_and_print_write_error();

  /**
     Write a command to traditional general log file.
     Log given command to normal (not rotatable) log file.

     @param event_utime       Command start timestamp in micro seconds
     @param thread_id         Id of the thread that issued the query
     @param command_type      The type of the command being logged
     @param command_type_len  The length of the string above
     @param sql_text          The very text of the query being executed
     @param sql_text_len      The length of sql_text string

     @return true if error, false otherwise.
  */
  bool write_general(ulonglong event_utime, my_thread_id thread_id,
                     const char *command_type, size_t command_type_len,
                     const char *sql_text, size_t sql_text_len);

  /**
     Log a query to the traditional slow log file.

     @param thd                THD of the query
     @param current_utime      Current timestamp in microseconds
     @param query_start_utime  Command start timestamp in microseconds
     @param user_host          The pointer to the string with user\@host info
     @param user_host_len      Length of the user_host string
     @param query_utime        Number of microseconds query execution took
     @param lock_utime         Number of microseconds the query was locked
     @param is_command         The flag which determines whether the sql_text
                               is a query or an administrator command
     @param sql_text           The query or administrator in textual form
     @param sql_text_len       The length of sql_text string
     @param query_start        Pointer to a snapshot of thd->status_var taken
                               at the start of execution

     @return true if error, false otherwise.
  */
  bool write_slow(THD *thd, ulonglong current_utime,
                  ulonglong query_start_utime, const char *user_host,
                  size_t user_host_len, ulonglong query_utime,
                  ulonglong lock_utime, bool is_command, const char *sql_text,
                  size_t sql_text_len, struct System_status_var *query_start);

 private:
  /** Type of log file. */
  const enum_log_table_type m_log_type;

  /** Makes sure we only have one write at a time. */
  mysql_mutex_t LOCK_log;

  /** Log filename. */
  char *name;

  /** Path to log file. */
  char log_file_name[FN_REFLEN];

  /** Last seen current database. */
  char db[NAME_LEN + 1];

  /** Have we already printed ER_ERROR_ON_WRITE? */
  bool write_error;

  IO_CACHE log_file;

  /** True if the file log is open, false otherwise. */
  volatile bool log_open;

#ifdef HAVE_PSI_INTERFACE
  /** Instrumentation key to use for file io in @c log_file */
  PSI_file_key m_log_file_key;
#endif

  friend class Log_to_file_event_handler;
  friend class Query_logger;
};

File_query_log::File_query_log(enum_log_table_type log_type)
    : m_log_type(log_type), name(NULL), write_error(false), log_open(false) {
  mysql_mutex_init(key_LOG_LOCK_log, &LOCK_log, MY_MUTEX_INIT_SLOW);
#ifdef HAVE_PSI_INTERFACE
  if (log_type == QUERY_LOG_GENERAL)
    m_log_file_key = key_file_general_log;
  else if (log_type == QUERY_LOG_SLOW)
    m_log_file_key = key_file_slow_log;
#endif
}

bool is_valid_log_name(const char *name, size_t len) {
  if (len > 3) {
    const char *tail = name + len - 4;
    if (my_strcasecmp(system_charset_info, tail, ".ini") == 0 ||
        my_strcasecmp(system_charset_info, tail, ".cnf") == 0) {
      return false;
    }
  }
  return true;
}

/**
  Get the real log file name, and possibly reopen file.

  The implementation is platform dependent due to differences in how this is
  supported:

  On Windows, we get the actual path based on the file descriptor. This path is
  copied into the supplied buffer. The 'file' parameter is returned without
  re-opening.

  On other platforms, we use realpath() to get the path with symbolic links
  expanded. Then, we close the file, and reopen the real path using the
  O_NOFOLLOW flag. This will reject folowing symbolic links.

  @param          file                  File descriptor.
  @param          log_file_key          Key for P_S instrumentation.
  @param          open_flags            Flags to use for opening the file.
  @param          opened_file_name      Name of the open fd.
  @param [out]    real_file_name        Buffer for actual name of the fd.

  @retval file descriptor to open file with 'real_file_name', or '-1'
          in case of errors.
*/

static File mysql_file_real_name_reopen(File file,
#ifdef HAVE_PSI_FILE_INTERFACE
                                        PSI_file_key log_file_key,
#endif
                                        int open_flags,
                                        const char *opened_file_name,
                                        char *real_file_name) {
  DBUG_ASSERT(file);
  DBUG_ASSERT(opened_file_name);
  DBUG_ASSERT(real_file_name);

#ifdef _WIN32
  /* On Windows, O_NOFOLLOW is not supported. Verify real path from fd. */
  DWORD real_length = GetFinalPathNameByHandle(
      my_get_osfhandle(file), real_file_name, FN_REFLEN, FILE_NAME_OPENED);

  /* May ret 0 if e.g. on a ramdisk. Ignore - return open file and name. */
  if (real_length == 0) {
    strcpy(real_file_name, opened_file_name);
    return file;
  }

  if (real_length > FN_REFLEN) {
    mysql_file_close(file, MYF(0));
    return -1;
  }

  return file;
#else
  /* On *nix, get realpath, open realpath with O_NOFOLLOW. */
  if (realpath(opened_file_name, real_file_name) == NULL) {
    (void)mysql_file_close(file, MYF(0));
    return -1;
  }

  if (mysql_file_close(file, MYF(0))) return -1;

  /* Make sure the real path is not too long. */
  if (strlen(real_file_name) > FN_REFLEN) return -1;

  return mysql_file_open(log_file_key, real_file_name, open_flags | O_NOFOLLOW,
                         MYF(MY_WME));
#endif  //_WIN32
}

bool File_query_log::set_file(const char *new_name) {
  char *nn;

  DBUG_ASSERT(new_name && new_name[0]);

  if (!(nn = my_strdup(key_memory_File_query_log_name, new_name, MYF(MY_WME))))
    return true;

  if (name != nullptr) my_free(name);

  name = nn;

  // We can do this here since we're not actually resolving symlinks etc.
  fn_format(log_file_name, name, mysql_data_home, "", MY_UNPACK_FILENAME);

  return false;
}

bool File_query_log::open() {
  File file = -1;
  my_off_t pos = 0;
  char buff[FN_REFLEN];
  MY_STAT f_stat;
  DBUG_ENTER("File_query_log::open");

  DBUG_ASSERT(name != nullptr);

  if (is_open()) DBUG_RETURN(false);

  write_error = false;

  /* File is regular writable file */
  if (my_stat(log_file_name, &f_stat, MYF(0)) && !MY_S_ISREG(f_stat.st_mode))
    goto err;

  db[0] = 0;

  /* First, open the file to make sure it exists. */
  if ((file = mysql_file_open(m_log_file_key, log_file_name,
                              O_CREAT | O_WRONLY | O_APPEND, MYF(MY_WME))) < 0)
    goto err;

#ifdef _WIN32
  char real_log_file_name[FN_REFLEN];
#else
  /* File name must have room for PATH_MAX. Checked against F_REFLEN later. */
  char real_log_file_name[PATH_MAX];
#endif  // _Win32

  /* Reopen and get real path. */
  if ((file = mysql_file_real_name_reopen(file,
#ifdef HAVE_PSI_FILE_INTERFACE
                                          m_log_file_key,
#endif
                                          O_CREAT | O_WRONLY | O_APPEND,
                                          log_file_name, real_log_file_name)) <
      0)
    goto err;

  if (!is_valid_log_name(real_log_file_name, strlen(real_log_file_name))) {
    LogErr(ERROR_LEVEL, ER_INVALID_ERROR_LOG_NAME, real_log_file_name);
    goto err;
  }

  if ((pos = mysql_file_tell(file, MYF(MY_WME))) == MY_FILEPOS_ERROR) {
    if (my_errno() == ESPIPE)
      pos = 0;
    else
      goto err;
  }

  if (init_io_cache(&log_file, file, IO_SIZE, WRITE_CACHE, pos, 0,
                    MYF(MY_WME | MY_NABP)))
    goto err;

  {
    char *end;
    size_t len =
        snprintf(buff, sizeof(buff),
                 "%s, Version: %s (%s). "
#if defined(_WIN32)
                 "started with:\nTCP Port: %d, Named Pipe: %s\n",
                 my_progname, server_version, MYSQL_COMPILATION_COMMENT_SERVER,
                 mysqld_port, mysqld_unix_port
#else
                 "started with:\nTcp port: %d  Unix socket: %s\n",
                 my_progname, server_version, MYSQL_COMPILATION_COMMENT_SERVER,
                 mysqld_port, mysqld_unix_port
#endif
        );
    end =
        my_stpncpy(buff + len, "Time                 Id Command    Argument\n",
                   sizeof(buff) - len);
    if (my_b_write(&log_file, (uchar *)buff, (uint)(end - buff)) ||
        flush_io_cache(&log_file))
      goto err;
  }

  log_open = true;
  DBUG_RETURN(false);

err:
  char log_open_file_error_message[96] = "";
  if (strcmp(opt_slow_logname, name) == 0) {
    strcpy(log_open_file_error_message,
           error_message_for_error_log(ER_LOG_SLOW_CANNOT_OPEN));
  } else if (strcmp(opt_general_logname, name) == 0) {
    strcpy(log_open_file_error_message,
           error_message_for_error_log(ER_LOG_GENERAL_CANNOT_OPEN));
  }

  char errbuf[MYSYS_STRERROR_SIZE];
  my_strerror(errbuf, sizeof(errbuf), errno);
  LogEvent()
      .type(LOG_TYPE_ERROR)
      .prio(ERROR_LEVEL)
      .errcode(ER_LOG_FILE_CANNOT_OPEN)
      .os_errno(errno)
      .os_errmsg(errbuf)
      .lookup(ER_LOG_FILE_CANNOT_OPEN, name, errno, errbuf,
              log_open_file_error_message);
  if (file >= 0) mysql_file_close(file, MYF(0));
  end_io_cache(&log_file);

  log_open = false;
  DBUG_RETURN(true);
}

void File_query_log::close() {
  DBUG_ENTER("File_query_log::close");
  if (!is_open()) DBUG_VOID_RETURN;

  end_io_cache(&log_file);

  if (mysql_file_sync(log_file.file, MYF(MY_WME)))
    check_and_print_write_error();

  if (mysql_file_close(log_file.file, MYF(MY_WME)))
    check_and_print_write_error();

  log_open = false;

  DBUG_VOID_RETURN;
}

void File_query_log::check_and_print_write_error() {
  if (!write_error) {
    char errbuf[MYSYS_STRERROR_SIZE];
    my_strerror(errbuf, sizeof(errbuf), errno);
    write_error = true;
    LogEvent()
        .type(LOG_TYPE_ERROR)
        .prio(ERROR_LEVEL)
        .errcode(ER_FAILED_TO_WRITE_TO_FILE)
        .os_errno(errno)
        .os_errmsg(errbuf)
        .lookup(ER_FAILED_TO_WRITE_TO_FILE, name, errno, errbuf);
  }
}

bool File_query_log::write_general(ulonglong event_utime,
                                   my_thread_id thread_id,
                                   const char *command_type,
                                   size_t command_type_len,
                                   const char *sql_text, size_t sql_text_len) {
  char buff[32];
  size_t length = 0;

  mysql_mutex_lock(&LOCK_log);
  DBUG_ASSERT(is_open());

  /* Note that my_b_write() assumes it knows the length for this */
  char local_time_buff[iso8601_size];
  int time_buff_len =
      make_iso8601_timestamp(local_time_buff, event_utime, opt_log_timestamps);

  if (my_b_write(&log_file, (uchar *)local_time_buff, time_buff_len)) goto err;

  if (my_b_write(&log_file, (uchar *)"\t", 1)) goto err;

  length = snprintf(buff, 32, "%5u ", thread_id);

  if (my_b_write(&log_file, (uchar *)buff, length)) goto err;

  if (my_b_write(&log_file, (uchar *)command_type, command_type_len)) goto err;

  if (my_b_write(&log_file, (uchar *)"\t", 1)) goto err;

  /* sql_text */
  if (my_b_write(&log_file, (uchar *)sql_text, sql_text_len)) goto err;

  if (my_b_write(&log_file, (uchar *)"\n", 1) || flush_io_cache(&log_file))
    goto err;

  mysql_mutex_unlock(&LOCK_log);
  return false;

err:
  check_and_print_write_error();
  mysql_mutex_unlock(&LOCK_log);
  return true;
}

bool File_query_log::write_slow(THD *thd, ulonglong current_utime,
                                ulonglong query_start_utime,
                                const char *user_host, size_t,
                                ulonglong query_utime, ulonglong lock_utime,
                                bool is_command, const char *sql_text,
                                size_t sql_text_len,
                                struct System_status_var *query_start) {
  char buff[80], *end;
  char query_time_buff[22 + 7], lock_time_buff[22 + 7];
  size_t buff_len;
  end = buff;

  mysql_mutex_lock(&LOCK_log);
  DBUG_ASSERT(is_open());

  if (!(specialflag & SPECIAL_SHORT_LOG_FORMAT)) {
    char my_timestamp[iso8601_size];

    make_iso8601_timestamp(my_timestamp, current_utime, opt_log_timestamps);

    buff_len = snprintf(buff, sizeof buff, "# Time: %s\n", my_timestamp);

    /* Note that my_b_write() assumes it knows the length for this */
    if (my_b_write(&log_file, (uchar *)buff, buff_len)) goto err;

    buff_len = snprintf(buff, 32, "%5u", thd->thread_id());
    if (my_b_printf(&log_file, "# User@Host: %s  Id: %s\n", user_host, buff) ==
        (uint)-1)
      goto err;
  }

  /* For slow query log */
  sprintf(query_time_buff, "%.6f", ulonglong2double(query_utime) / 1000000.0);
  sprintf(lock_time_buff, "%.6f", ulonglong2double(lock_utime) / 1000000.0);

  /*
    As a general rule, if opt_log_slow_extra is set, the caller will
    have saved state at the beginning of execution, and passed in a
    pointer to that state in query_start. As there are exceptions to
    this rule however (e.g. in store routines), and for robustness,
    we test for the presence of the actual information rather than the
    the flag. If the "before" state is not available for whatever
    reason, we emit a traditional "short" line; if the information is
    available, we generate the now, "long" line (with "extra" information).
  */
  if (!query_start) {
    if (my_b_printf(&log_file,
                    "# Schema: %s  Last_errno: %u  Killed: %u\n"
                    "# Query_time: %s  Lock_time: %s"
                    "  Rows_sent: %llu  Rows_examined: %llu  "
                    "Rows_affected: %llu\n"
                    "# Bytes_sent: %lu",
                    (thd->db().str ? thd->db().str : ""), thd->last_errno,
                    (uint)thd->killed, query_time_buff, lock_time_buff,
                    (ulonglong)thd->get_sent_row_count(),
                    (ulonglong)thd->get_examined_row_count(),
                    (thd->get_row_count_func() > 0)
                        ? (ulonglong)thd->get_row_count_func()
                        : 0,
                    (ulong)(thd->status_var.bytes_sent -
                            thd->bytes_sent_old)) == (uint)-1)
      goto err; /* purecov: inspected */
  } else {
    char start_time_buff[iso8601_size];
    char end_time_buff[iso8601_size];

    if (query_start_utime) {
      make_iso8601_timestamp(start_time_buff, query_start_utime,
                             opt_log_timestamps);
      make_iso8601_timestamp(end_time_buff, query_start_utime + query_utime,
                             opt_log_timestamps);
    } else {
      start_time_buff[0] = '\0'; /* purecov: inspected */
      make_iso8601_timestamp(end_time_buff, current_utime, opt_log_timestamps);
    }

    if (my_b_printf(
            &log_file,
            "# Query_time: %s  Lock_time: %s"
            " Rows_sent: %lu  Rows_examined: %lu"
            " Thread_id: %lu Errno: %lu Killed: %lu"
            " Bytes_received: %lu Bytes_sent: %lu"
            " Read_first: %lu Read_last: %lu Read_key: %lu"
            " Read_next: %lu Read_prev: %lu"
            " Read_rnd: %lu Read_rnd_next: %lu"
            " Sort_merge_passes: %lu Sort_range_count: %lu"
            " Sort_rows: %lu Sort_scan_count: %lu"
            " Created_tmp_disk_tables: %lu"
            " Created_tmp_tables: %lu"
            " Start: %s End: %s Schema: %s Rows_affected: %llu\n",
            query_time_buff, lock_time_buff, (ulong)thd->get_sent_row_count(),
            (ulong)thd->get_examined_row_count(), (ulong)thd->thread_id(),
            (ulong)thd->get_protocol_classic()->get_net()->last_errno,
            (ulong)thd->killed,
            (ulong)(thd->status_var.bytes_received -
                    query_start->bytes_received),
            (ulong)(thd->status_var.bytes_sent - query_start->bytes_sent),
            (ulong)(thd->status_var.ha_read_first_count -
                    query_start->ha_read_first_count),
            (ulong)(thd->status_var.ha_read_last_count -
                    query_start->ha_read_last_count),
            (ulong)(thd->status_var.ha_read_key_count -
                    query_start->ha_read_key_count),
            (ulong)(thd->status_var.ha_read_next_count -
                    query_start->ha_read_next_count),
            (ulong)(thd->status_var.ha_read_prev_count -
                    query_start->ha_read_prev_count),
            (ulong)(thd->status_var.ha_read_rnd_count -
                    query_start->ha_read_rnd_count),
            (ulong)(thd->status_var.ha_read_rnd_next_count -
                    query_start->ha_read_rnd_next_count),
            (ulong)(thd->status_var.filesort_merge_passes -
                    query_start->filesort_merge_passes),
            (ulong)(thd->status_var.filesort_range_count -
                    query_start->filesort_range_count),
            (ulong)(thd->status_var.filesort_rows - query_start->filesort_rows),
            (ulong)(thd->status_var.filesort_scan_count -
                    query_start->filesort_scan_count),
            (ulong)(thd->status_var.created_tmp_disk_tables -
                    query_start->created_tmp_disk_tables),
            (ulong)(thd->status_var.created_tmp_tables -
                    query_start->created_tmp_tables),
            start_time_buff, end_time_buff,
            (thd->db().str ? thd->db().str : ""),
            ((thd->get_row_count_func() > 0)
                 ? (ulonglong)thd->get_row_count_func()
                 : 0)) == (uint)-1)
      goto err; /* purecov: inspected */
  }

  if (thd->variables.log_slow_verbosity & (1ULL << SLOG_V_QUERY_PLAN))
    if (my_b_printf(&log_file,
                    "  Tmp_tables: %lu  Tmp_disk_tables: %lu  "
                    "Tmp_table_sizes: %llu",
                    thd->tmp_tables_used, thd->tmp_tables_disk_used,
                    thd->tmp_tables_size) == (uint)-1)
      goto err;

  if (my_b_write(&log_file, (uchar *)"\n", 1)) goto err;

  if (opt_log_slow_sp_statements == 1 && thd->sp_runtime_ctx &&
      my_b_printf(&log_file, "# Stored_routine: %s\n",
                  thd->sp_runtime_ctx->sp->m_qname.str) == (uint)-1)
    goto err;

#if defined(ENABLED_PROFILING)
  thd->profiling->print_current(&log_file);
#endif

  if (thd->innodb_slow_log_data_logged()) {
    char buf[20];
    snprintf(buf, 20, "%llX", thd->innodb_trx_id);
    if (my_b_printf(&log_file, "# InnoDB_trx_id: %s\n", buf) == (uint)-1)
      goto err;
  }

  if ((thd->variables.log_slow_verbosity & (1ULL << SLOG_V_QUERY_PLAN)) &&
      my_b_printf(
          &log_file,
          "# Full_scan: %s  Full_join: %s  Tmp_table: %s  "
          "Tmp_table_on_disk: %s\n"
          "# Filesort: %s  Filesort_on_disk: %s  Merge_passes: %lu\n",
          ((thd->query_plan_flags & QPLAN_FULL_SCAN) ? "Yes" : "No"),
          ((thd->query_plan_flags & QPLAN_FULL_JOIN) ? "Yes" : "No"),
          ((thd->query_plan_flags & QPLAN_TMP_TABLE) ? "Yes" : "No"),
          ((thd->query_plan_flags & QPLAN_TMP_DISK) ? "Yes" : "No"),
          ((thd->query_plan_flags & QPLAN_FILESORT) ? "Yes" : "No"),
          ((thd->query_plan_flags & QPLAN_FILESORT_DISK) ? "Yes" : "No"),
          thd->query_plan_fsort_passes) == (uint)-1)
    goto err;

  if (thd->innodb_slow_log_enabled()) {
    if (thd->innodb_slow_log_data_logged()) {
      char buf[3][20];
      snprintf(buf[0], 20, "%.6f", thd->innodb_io_reads_wait_timer / 1000000.0);
      snprintf(buf[1], 20, "%.6f", thd->innodb_lock_que_wait_timer / 1000000.0);
      snprintf(buf[2], 20, "%.6f",
               thd->innodb_innodb_que_wait_timer / 1000000.0);
      if (my_b_printf(&log_file,
                      "#   InnoDB_IO_r_ops: %lu  InnoDB_IO_r_bytes: %llu  "
                      "InnoDB_IO_r_wait: %s\n"
                      "#   InnoDB_rec_lock_wait: %s  InnoDB_queue_wait: %s\n"
                      "#   InnoDB_pages_distinct: %lu\n",
                      thd->innodb_io_reads, thd->innodb_io_read, buf[0], buf[1],
                      buf[2], thd->innodb_page_access) == (uint)-1)
        goto err;
    } else if (my_b_printf(
                   &log_file,
                   "# No InnoDB statistics available for this query\n") ==
               (uint)-1)
      goto err;
  }

  if (thd->variables.log_slow_rate_limit > 1) {
    if (my_b_printf(&log_file,
                    "# Log_slow_rate_type: %s  Log_slow_rate_limit: %lu\n",
                    opt_slow_query_log_rate_type == SLOG_RT_SESSION ? "session"
                                                                    : "query",
                    thd->variables.log_slow_rate_limit) == (uint)-1)
      goto err;
  }

  if (thd->db().str && strcmp(thd->db().str, db)) {  // Database changed
    if (my_b_printf(&log_file, "use %s;\n", thd->db().str) == (uint)-1)
      goto err;
    my_stpcpy(db, thd->db().str);
  }
  if (thd->stmt_depends_on_first_successful_insert_id_in_prev_stmt) {
    end = my_stpcpy(end, ",last_insert_id=");
    end = longlong10_to_str(
        (longlong)thd->first_successful_insert_id_in_prev_stmt_for_binlog, end,
        -10);
  }
  // Save value if we do an insert.
  if (thd->auto_inc_intervals_in_cur_stmt_for_binlog.nb_elements() > 0) {
    if (!(specialflag & SPECIAL_SHORT_LOG_FORMAT)) {
      end = my_stpcpy(end, ",insert_id=");
      end = longlong10_to_str(
          (longlong)thd->auto_inc_intervals_in_cur_stmt_for_binlog.minimum(),
          end, -10);
    }
  }

  /*
    The timestamp used to only be set when the query had checked the
    start time. Now the slow log always logs the query start time.
    This ensures logs can be used to replicate queries accurately.
  */
  end = my_stpcpy(end, ",timestamp=");
  end = int10_to_str((long)(query_start_utime / 1000000), end, 10);

  if (end != buff) {
    *end++ = ';';
    *end = '\n';
    if (my_b_write(&log_file, (uchar *)"SET ", 4) ||
        my_b_write(&log_file, (uchar *)buff + 1, (uint)(end - buff)))
      goto err;
  }
  if (is_command) {
    end = strxmov(buff, "# administrator command: ", NullS);
    buff_len = (ulong)(end - buff);
    DBUG_EXECUTE_IF("simulate_slow_log_write_error",
                    { DBUG_SET("+d,simulate_file_write_error"); });
    if (my_b_write(&log_file, (uchar *)buff, buff_len)) goto err;
  }
  if (my_b_write(&log_file, (uchar *)sql_text, sql_text_len) ||
      my_b_write(&log_file, (uchar *)";\n", 2) || flush_io_cache(&log_file))
    goto err;

  mysql_mutex_unlock(&LOCK_log);
  return false;

err:
  check_and_print_write_error();
  mysql_mutex_unlock(&LOCK_log);
  return true;
}

bool Log_to_csv_event_handler::log_general(
    THD *thd, ulonglong event_utime, const char *user_host,
    size_t user_host_len, my_thread_id thread_id, const char *command_type,
    size_t command_type_len, const char *sql_text, size_t sql_text_len,
    const CHARSET_INFO *client_cs) {
  TABLE *table = NULL;
  bool result = true;
  bool need_close = false;
  bool need_rnd_end = false;
  uint field_index;
  struct timeval tv;

  /*
    CSV uses TIME_to_timestamp() internally if table needs to be repaired
    which will set thd->time_zone_used
  */
  bool save_time_zone_used = thd->time_zone_used;

  ulonglong save_thd_options = thd->variables.option_bits;
  thd->variables.option_bits &= ~OPTION_BIN_LOG;

  TABLE_LIST table_list(MYSQL_SCHEMA_NAME.str, MYSQL_SCHEMA_NAME.length,
                        GENERAL_LOG_NAME.str, GENERAL_LOG_NAME.length,
                        GENERAL_LOG_NAME.str, TL_WRITE_CONCURRENT_INSERT);

  /*
    1) open_log_table generates an error if the
    table can not be opened or is corrupted.
    2) "INSERT INTO general_log" can generate warning sometimes.

    Suppress these warnings and errors, they can't be dealt with
    properly anyway.

    QQ: this problem needs to be studied in more detail.
    Comment this 2 lines and run "cast.test" to see what's happening.
  */
  Silence_log_table_errors error_handler;
  thd->push_internal_handler(&error_handler);

  Open_tables_backup open_tables_backup;
  if (!(table = open_log_table(thd, &table_list, &open_tables_backup)))
    goto err;

  need_close = true;

  if (log_table_intact.check(thd, table_list.table, &general_log_table_def))
    goto err;

  if (table->file->extra(HA_EXTRA_MARK_AS_LOG_TABLE) ||
      table->file->ha_rnd_init(0))
    goto err;

  need_rnd_end = true;

  /* Honor next number columns if present */
  table->next_number_field = table->found_next_number_field;

  /*
    NOTE: we do not call restore_record() here, as all fields are
    filled by the Logger (=> no need to load default ones).
  */

  /*
    We do not set a value for table->field[0], as it will use
    default value (which is CURRENT_TIMESTAMP).
  */

  DBUG_ASSERT(table->field[GLT_FIELD_EVENT_TIME]->type() ==
              MYSQL_TYPE_TIMESTAMP);
  ull2timeval(event_utime, &tv);
  table->field[GLT_FIELD_EVENT_TIME]->store_timestamp(&tv);

  /* do a write */
  if (table->field[GLT_FIELD_USER_HOST]->store(user_host, user_host_len,
                                               client_cs) ||
      table->field[GLT_FIELD_THREAD_ID]->store((longlong)thread_id, true) ||
      table->field[GLT_FIELD_SERVER_ID]->store((longlong)server_id, true) ||
      table->field[GLT_FIELD_COMMAND_TYPE]->store(command_type,
                                                  command_type_len, client_cs))
    goto err;

  /*
    A positive return value in store() means truncation.
    Still logging a message in the log in this case.
  */
  if (table->field[GLT_FIELD_ARGUMENT]->store(sql_text, sql_text_len,
                                              client_cs) < 0)
    goto err;

  /* mark all fields as not null */
  table->field[GLT_FIELD_USER_HOST]->set_notnull();
  table->field[GLT_FIELD_THREAD_ID]->set_notnull();
  table->field[GLT_FIELD_SERVER_ID]->set_notnull();
  table->field[GLT_FIELD_COMMAND_TYPE]->set_notnull();
  table->field[GLT_FIELD_ARGUMENT]->set_notnull();

  /* Set any extra columns to their default values */
  for (field_index = GLT_FIELD_COUNT; field_index < table->s->fields;
       field_index++) {
    table->field[field_index]->set_default();
  }

  /* log table entries are not replicated */
  if (table->file->ha_write_row(table->record[0])) goto err;

  result = false;

err:
  thd->pop_internal_handler();

  if (result && !thd->killed) {
    LogErr(ERROR_LEVEL, ER_LOG_CANNOT_WRITE, "mysql.general_log",
           error_handler.message());
  }

  if (need_rnd_end) {
    table->file->ha_rnd_end();
    table->file->ha_release_auto_increment();
  }

  if (need_close) close_log_table(thd, &open_tables_backup);

  thd->variables.option_bits = save_thd_options;
  thd->time_zone_used = save_time_zone_used;
  return result;
}

bool Log_to_csv_event_handler::log_slow(
    THD *thd, ulonglong current_utime, ulonglong query_start_arg,
    const char *user_host, size_t user_host_len, ulonglong query_utime,
    ulonglong lock_utime, bool, const char *sql_text, size_t sql_text_len,
    struct System_status_var *) {
  TABLE *table = NULL;
  bool result = true;
  bool need_close = false;
  bool need_rnd_end = false;
  const CHARSET_INFO *client_cs = thd->variables.character_set_client;
  struct timeval tv;

  DBUG_ENTER("Log_to_csv_event_handler::log_slow");

  /*
    CSV uses TIME_to_timestamp() internally if table needs to be repaired
    which will set thd->time_zone_used
  */
  bool save_time_zone_used = thd->time_zone_used;

  TABLE_LIST table_list(MYSQL_SCHEMA_NAME.str, MYSQL_SCHEMA_NAME.length,
                        SLOW_LOG_NAME.str, SLOW_LOG_NAME.length,
                        SLOW_LOG_NAME.str, TL_WRITE_CONCURRENT_INSERT);

  Silence_log_table_errors error_handler;
  thd->push_internal_handler(&error_handler);

  Open_tables_backup open_tables_backup;
  if (!(table = open_log_table(thd, &table_list, &open_tables_backup)))
    goto err;

  need_close = true;

  if (log_table_intact.check(thd, table_list.table, &slow_query_log_table_def))
    goto err;

  if (table->file->extra(HA_EXTRA_MARK_AS_LOG_TABLE) ||
      table->file->ha_rnd_init(0))
    goto err;

  need_rnd_end = true;

  /* Honor next number columns if present */
  table->next_number_field = table->found_next_number_field;

  restore_record(table, s->default_values);  // Get empty record

  /* store the time and user values */
  DBUG_ASSERT(table->field[SQLT_FIELD_START_TIME]->type() ==
              MYSQL_TYPE_TIMESTAMP);
  ull2timeval(current_utime, &tv);
  table->field[SQLT_FIELD_START_TIME]->store_timestamp(&tv);

  if (table->field[SQLT_FIELD_USER_HOST]->store(user_host, user_host_len,
                                                client_cs))
    goto err;

  if (query_start_arg) {
    /*
      A TIME field can not hold the full longlong range; query_time or
      lock_time may be truncated without warning here, if greater than
      839 hours (~35 days)
    */
    MYSQL_TIME t;
    t.neg = 0;

    /* fill in query_time field */
    calc_time_from_sec(&t,
                       static_cast<long>(min((longlong)(query_utime / 1000000),
                                             (longlong)TIME_MAX_VALUE_SECONDS)),
                       query_utime % 1000000);
    if (table->field[SQLT_FIELD_QUERY_TIME]->store_time(&t)) goto err;
    /* lock_time */
    calc_time_from_sec(&t,
                       static_cast<long>(min((longlong)(lock_utime / 1000000),
                                             (longlong)TIME_MAX_VALUE_SECONDS)),
                       lock_utime % 1000000);
    if (table->field[SQLT_FIELD_LOCK_TIME]->store_time(&t)) goto err;
    /* rows_sent */
    if (table->field[SQLT_FIELD_ROWS_SENT]->store(
            (longlong)thd->get_sent_row_count(), true))
      goto err;
    /* rows_examined */
    if (table->field[SQLT_FIELD_ROWS_EXAMINED]->store(
            (longlong)thd->get_examined_row_count(), true))
      goto err;
  } else {
    table->field[SQLT_FIELD_QUERY_TIME]->set_null();
    table->field[SQLT_FIELD_LOCK_TIME]->set_null();
    table->field[SQLT_FIELD_ROWS_SENT]->set_null();
    table->field[SQLT_FIELD_ROWS_EXAMINED]->set_null();
  }
  /* fill database field */
  if (thd->db().str) {
    if (table->field[SQLT_FIELD_DATABASE]->store(thd->db().str,
                                                 thd->db().length, client_cs))
      goto err;
    table->field[SQLT_FIELD_DATABASE]->set_notnull();
  }

  if (thd->stmt_depends_on_first_successful_insert_id_in_prev_stmt) {
    if (table->field[SQLT_FIELD_LAST_INSERT_ID]->store(
            (longlong)thd->first_successful_insert_id_in_prev_stmt_for_binlog,
            true))
      goto err;
    table->field[SQLT_FIELD_LAST_INSERT_ID]->set_notnull();
  }

  /*
    Set value if we do an insert on autoincrement column. Note that for
    some engines (those for which get_auto_increment() does not leave a
    table lock until the statement ends), this is just the first value and
    the next ones used may not be contiguous to it.
  */
  if (thd->auto_inc_intervals_in_cur_stmt_for_binlog.nb_elements() > 0) {
    if (table->field[SQLT_FIELD_INSERT_ID]->store(
            (longlong)thd->auto_inc_intervals_in_cur_stmt_for_binlog.minimum(),
            true))
      goto err;
    table->field[SQLT_FIELD_INSERT_ID]->set_notnull();
  }

  if (table->field[SQLT_FIELD_SERVER_ID]->store((longlong)server_id, true))
    goto err;
  table->field[SQLT_FIELD_SERVER_ID]->set_notnull();

  /*
    Column sql_text.
    A positive return value in store() means truncation.
    Still logging a message in the log in this case.
  */
  if (table->field[SQLT_FIELD_SQL_TEXT]->store(sql_text, sql_text_len,
                                               client_cs) < 0)
    goto err;

  if (table->field[SQLT_FIELD_THREAD_ID]->store((longlong)thd->thread_id(),
                                                true))
    goto err;

  /* log table entries are not replicated */
  if (table->file->ha_write_row(table->record[0])) goto err;

  result = false;

err:
  thd->pop_internal_handler();

  if (result && !thd->killed) {
    LogErr(ERROR_LEVEL, ER_LOG_CANNOT_WRITE, "mysql.slow_log",
           error_handler.message());
  }

  if (need_rnd_end) {
    table->file->ha_rnd_end();
    table->file->ha_release_auto_increment();
  }

  if (need_close) close_log_table(thd, &open_tables_backup);

  thd->time_zone_used = save_time_zone_used;
  DBUG_RETURN(result);
}

bool Log_to_csv_event_handler::activate_log(
    THD *thd, enum_log_table_type log_table_type) {
  TABLE_LIST table_list;

  DBUG_ENTER("Log_to_csv_event_handler::activate_log");

  switch (log_table_type) {
    case QUERY_LOG_GENERAL:
      table_list.init_one_table(MYSQL_SCHEMA_NAME.str, MYSQL_SCHEMA_NAME.length,
                                GENERAL_LOG_NAME.str, GENERAL_LOG_NAME.length,
                                GENERAL_LOG_NAME.str,
                                TL_WRITE_CONCURRENT_INSERT);
      break;
    case QUERY_LOG_SLOW:
      table_list.init_one_table(MYSQL_SCHEMA_NAME.str, MYSQL_SCHEMA_NAME.length,
                                SLOW_LOG_NAME.str, SLOW_LOG_NAME.length,
                                SLOW_LOG_NAME.str, TL_WRITE_CONCURRENT_INSERT);
      break;
    default:
      DBUG_ASSERT(false);
  }

  Open_tables_backup open_tables_backup;
  if (open_log_table(thd, &table_list, &open_tables_backup) != NULL) {
    close_log_table(thd, &open_tables_backup);
    DBUG_RETURN(false);
  }
  DBUG_RETURN(true);
}

/**
   Class responsible for file based logging.
   Basically a wrapper around File_query_log.
*/
class Log_to_file_event_handler : public Log_event_handler {
  File_query_log mysql_general_log;
  File_query_log mysql_slow_log;

 public:
  /**
     Wrapper around File_query_log::write_slow() for slow log.
     @see Log_event_handler::log_slow().
  */
  virtual bool log_slow(THD *thd, ulonglong current_utime,
                        ulonglong query_start_arg, const char *user_host,
                        size_t user_host_len, ulonglong query_utime,
                        ulonglong lock_utime, bool is_command,
                        const char *sql_text, size_t sql_text_len,
                        struct System_status_var *query_start_status);

  /**
     Wrapper around File_query_log::write_general() for general log.
     @see Log_event_handler::log_general().
  */
  virtual bool log_general(THD *thd, ulonglong event_utime,
                           const char *user_host, size_t user_host_len,
                           my_thread_id thread_id, const char *command_type,
                           size_t command_type_len, const char *sql_text,
                           size_t sql_text_len, const CHARSET_INFO *client_cs);

 private:
  Log_to_file_event_handler()
      : mysql_general_log(QUERY_LOG_GENERAL), mysql_slow_log(QUERY_LOG_SLOW) {}

  /** Close slow and general log files. */
  void cleanup() {
    mysql_general_log.close();
    mysql_slow_log.close();
  }

  /** @return File_query_log instance responsible for writing to slow/general
   * log.*/
  File_query_log *get_query_log(enum_log_table_type log_type) {
    if (log_type == QUERY_LOG_SLOW) return &mysql_slow_log;
    DBUG_ASSERT(log_type == QUERY_LOG_GENERAL);
    return &mysql_general_log;
  }

  friend class Query_logger;
};

bool Log_to_file_event_handler::log_slow(
    THD *thd, ulonglong current_utime, ulonglong query_start_utime,
    const char *user_host, size_t user_host_len, ulonglong query_utime,
    ulonglong lock_utime, bool is_command, const char *sql_text,
    size_t sql_text_len, struct System_status_var *query_start_status) {
  if (!mysql_slow_log.is_open()) return false;

  Silence_log_table_errors error_handler;
  thd->push_internal_handler(&error_handler);
  bool retval = mysql_slow_log.write_slow(thd, current_utime, query_start_utime,
                                          user_host, user_host_len, query_utime,
                                          lock_utime, is_command, sql_text,
                                          sql_text_len, query_start_status);
  thd->pop_internal_handler();
  return retval;
}

bool Log_to_file_event_handler::log_general(
    THD *thd, ulonglong event_utime, const char *, size_t,
    my_thread_id thread_id, const char *command_type, size_t command_type_len,
    const char *sql_text, size_t sql_text_len, const CHARSET_INFO *) {
  if (!mysql_general_log.is_open()) return false;

  Silence_log_table_errors error_handler;
  thd->push_internal_handler(&error_handler);
  bool retval =
      mysql_general_log.write_general(event_utime, thread_id, command_type,
                                      command_type_len, sql_text, sql_text_len);
  thd->pop_internal_handler();
  return retval;
}

bool Query_logger::is_log_table_enabled(enum_log_table_type log_type) const {
  if (log_type == QUERY_LOG_SLOW)
    return (opt_slow_log && (log_output_options & LOG_TABLE));
  else if (log_type == QUERY_LOG_GENERAL)
    return (opt_general_log && (log_output_options & LOG_TABLE));
  DBUG_ASSERT(false);
  return false; /* make compiler happy */
}

void Query_logger::init() {
  file_log_handler = new Log_to_file_event_handler;  // Causes mutex init
  mysql_rwlock_init(key_rwlock_LOCK_logger, &LOCK_logger);
}

void Query_logger::cleanup() {
  mysql_rwlock_destroy(&LOCK_logger);

  DBUG_ASSERT(file_log_handler);
  file_log_handler->cleanup();
  delete file_log_handler;
  file_log_handler = NULL;
}

<<<<<<< HEAD
bool Query_logger::slow_log_write(
    THD *thd, const char *query, size_t query_length,
    struct System_status_var *query_start_status) {
  DBUG_ASSERT(thd->enable_slow_log && opt_slow_log);
=======

bool Query_logger::slow_log_write(THD *thd, const char *query,
                                  size_t query_length)
{
  DBUG_ASSERT(thd->enable_slow_log);
>>>>>>> 83bf5abb

  if (!(*slow_log_handler_list)) return false;

  /* do not log slow queries from replication threads */
  if (thd->slave_thread && !opt_log_slow_slave_statements) return false;

  /* fill in user_host value: the format is "%s[%s] @ %s [%s]" */
  char user_host_buff[MAX_USER_HOST_SIZE + 1];
  Security_context *sctx = thd->security_context();
  LEX_CSTRING sctx_user = sctx->user();
  LEX_CSTRING sctx_host = sctx->host();
  LEX_CSTRING sctx_ip = sctx->ip();
  size_t user_host_len =
      (strxnmov(user_host_buff, MAX_USER_HOST_SIZE,
                sctx->priv_user().str ? sctx->priv_user().str : "", "[",
                sctx_user.length ? sctx_user.str
                                 : (thd->slave_thread ? "SQL_SLAVE" : ""),
                "] @ ", sctx_host.length ? sctx_host.str : "", " [",
                sctx_ip.length ? sctx_ip.str : "", "]", NullS) -
       user_host_buff);
  ulonglong current_utime = my_micro_time();
  ulonglong query_utime, lock_utime;
  if (thd->start_utime) {
    query_utime = (current_utime - thd->start_utime);
    lock_utime = (thd->utime_after_lock - thd->start_utime);
  } else {
    query_utime = 0;
    lock_utime = 0;
  }

  bool is_command = false;
  if (!query) {
    is_command = true;
    query = command_name[thd->get_command()].str;
    query_length = command_name[thd->get_command()].length;
  }

  mysql_rwlock_rdlock(&LOCK_logger);

  bool error = false;
  for (Log_event_handler **current_handler = slow_log_handler_list;
       *current_handler;) {
    error |=
        (*current_handler++)
            ->log_slow(
                thd, current_utime,
                (thd->start_time.tv_sec * 1000000ULL) + thd->start_time.tv_usec,
                user_host_buff, user_host_len, query_utime, lock_utime,
                is_command, query, query_length, query_start_status);
  }

  mysql_rwlock_unlock(&LOCK_logger);

  return error;
}

/**
   Check if a given command should be logged to the general log.

   @param thd      Thread handle
   @param command  SQL command

   @return true if command should be logged, false otherwise.
*/
static bool log_command(THD *thd, enum_server_command command) {
  if (what_to_log & (1L << (uint)command)) {
    Security_context *sctx = thd->security_context();
    if ((thd->variables.option_bits & OPTION_LOG_OFF) &&
        (sctx->check_access(SUPER_ACL) ||
         sctx->has_global_grant(STRING_WITH_LEN("CONNECTION_ADMIN")).first)) {
      /* No logging */
      return false;
    }
    return true;
  }
  return false;
}

bool Query_logger::general_log_write(THD *thd, enum_server_command command,
                                     const char *query, size_t query_length) {
  /* Send a general log message to the audit API. */
  mysql_audit_general_log(thd, command_name[(uint)command].str,
                          command_name[(uint)command].length);

  /*
    Do we want to log this kind of command?
    Is general log enabled?
    Any active handlers?
  */
  if (!log_command(thd, command) || !opt_general_log ||
      !(*general_log_handler_list))
    return false;

  char user_host_buff[MAX_USER_HOST_SIZE + 1];
  size_t user_host_len =
      make_user_name(thd->security_context(), user_host_buff);
  ulonglong current_utime = my_micro_time();

  mysql_rwlock_rdlock(&LOCK_logger);

  bool error = false;
  for (Log_event_handler **current_handler = general_log_handler_list;
       *current_handler;) {
    error |=
        (*current_handler++)
            ->log_general(thd, current_utime, user_host_buff, user_host_len,
                          thd->thread_id(), command_name[(uint)command].str,
                          command_name[(uint)command].length, query,
                          query_length, thd->variables.character_set_client);
  }
  mysql_rwlock_unlock(&LOCK_logger);

  return error;
}

bool Query_logger::general_log_print(THD *thd, enum_server_command command,
                                     const char *format, ...) {
  /*
    Do we want to log this kind of command?
    Is general log enabled?
    Any active handlers?
  */
  if (!log_command(thd, command) || !opt_general_log ||
      !(*general_log_handler_list)) {
    /* Send a general log message to the audit API. */
    mysql_audit_general_log(thd, command_name[(uint)command].str,
                            command_name[(uint)command].length);
    return false;
  }

  size_t message_buff_len = 0;
  char message_buff[LOG_BUFF_MAX];

  /* prepare message */
  if (format) {
    va_list args;
    va_start(args, format);
    message_buff_len =
        vsnprintf(message_buff, sizeof(message_buff), format, args);
    va_end(args);

    message_buff_len = std::min(message_buff_len, sizeof(message_buff) - 1);
  } else
    message_buff[0] = '\0';

  return general_log_write(thd, command, message_buff, message_buff_len);
}

void Query_logger::init_query_log(enum_log_table_type log_type,
                                  ulonglong log_printer) {
  if (log_type == QUERY_LOG_SLOW) {
    if (log_printer & LOG_NONE) {
      slow_log_handler_list[0] = NULL;
      return;
    }

    switch (log_printer) {
      case LOG_FILE:
        slow_log_handler_list[0] = file_log_handler;
        slow_log_handler_list[1] = NULL;
        break;
      case LOG_TABLE:
        slow_log_handler_list[0] = &table_log_handler;
        slow_log_handler_list[1] = NULL;
        break;
      case LOG_TABLE | LOG_FILE:
        slow_log_handler_list[0] = file_log_handler;
        slow_log_handler_list[1] = &table_log_handler;
        slow_log_handler_list[2] = NULL;
        break;
    }
  } else if (log_type == QUERY_LOG_GENERAL) {
    if (log_printer & LOG_NONE) {
      general_log_handler_list[0] = NULL;
      return;
    }

    switch (log_printer) {
      case LOG_FILE:
        general_log_handler_list[0] = file_log_handler;
        general_log_handler_list[1] = NULL;
        break;
      case LOG_TABLE:
        general_log_handler_list[0] = &table_log_handler;
        general_log_handler_list[1] = NULL;
        break;
      case LOG_TABLE | LOG_FILE:
        general_log_handler_list[0] = file_log_handler;
        general_log_handler_list[1] = &table_log_handler;
        general_log_handler_list[2] = NULL;
        break;
    }
  } else
    DBUG_ASSERT(false);
}

void Query_logger::set_handlers(ulonglong log_printer) {
  mysql_rwlock_wrlock(&LOCK_logger);

  init_query_log(QUERY_LOG_SLOW, log_printer);
  init_query_log(QUERY_LOG_GENERAL, log_printer);

  mysql_rwlock_unlock(&LOCK_logger);
}

bool Query_logger::activate_log_handler(THD *thd,
                                        enum_log_table_type log_type) {
  bool res = false;
  mysql_rwlock_wrlock(&LOCK_logger);
  if (table_log_handler.activate_log(thd, log_type) ||
      file_log_handler->get_query_log(log_type)->open())
    res = true;
  else
    init_query_log(log_type, log_output_options);
  mysql_rwlock_unlock(&LOCK_logger);
  return res;
}

void Query_logger::deactivate_log_handler(enum_log_table_type log_type) {
  mysql_rwlock_wrlock(&LOCK_logger);
  file_log_handler->get_query_log(log_type)->close();
  // table_list_handler has no state, nothing to close
  mysql_rwlock_unlock(&LOCK_logger);
}

bool Query_logger::set_log_file(enum_log_table_type log_type) {
  const char *log_name = nullptr;

  mysql_rwlock_wrlock(&LOCK_logger);

  DEBUG_SYNC(current_thd, "log_set_file_holds_lock");

  if (log_type == QUERY_LOG_SLOW)
    log_name = opt_slow_logname;
  else if (log_type == QUERY_LOG_GENERAL)
    log_name = opt_general_logname;
  else
    DBUG_ASSERT(false);

  bool res = file_log_handler->get_query_log(log_type)->set_file(log_name);

  mysql_rwlock_unlock(&LOCK_logger);

  return res;
}

bool Query_logger::reopen_log_file(enum_log_table_type log_type) {
  mysql_rwlock_wrlock(&LOCK_logger);
  file_log_handler->get_query_log(log_type)->close();
  bool res = file_log_handler->get_query_log(log_type)->open();
  mysql_rwlock_unlock(&LOCK_logger);
  return res;
}

enum_log_table_type Query_logger::check_if_log_table(
    TABLE_LIST *table_list, bool check_if_opened) const {
  if (table_list->db_length == MYSQL_SCHEMA_NAME.length &&
      !my_strcasecmp(system_charset_info, table_list->db,
                     MYSQL_SCHEMA_NAME.str)) {
    if (table_list->table_name_length == GENERAL_LOG_NAME.length &&
        !my_strcasecmp(system_charset_info, table_list->table_name,
                       GENERAL_LOG_NAME.str)) {
      if (!check_if_opened || is_log_table_enabled(QUERY_LOG_GENERAL))
        return QUERY_LOG_GENERAL;
      return QUERY_LOG_NONE;
    }

    if (table_list->table_name_length == SLOW_LOG_NAME.length &&
        !my_strcasecmp(system_charset_info, table_list->table_name,
                       SLOW_LOG_NAME.str)) {
      if (!check_if_opened || is_log_table_enabled(QUERY_LOG_SLOW))
        return QUERY_LOG_SLOW;
      return QUERY_LOG_NONE;
    }
  }
  return QUERY_LOG_NONE;
}

bool Query_logger::is_log_file_enabled(enum_log_table_type log_type) const {
  return file_log_handler->get_query_log(log_type)->is_open();
}

Query_logger query_logger;

char *make_query_log_name(char *buff, enum_log_table_type log_type) {
  const char *log_ext = "";
  if (log_type == QUERY_LOG_GENERAL)
    log_ext = ".log";
  else if (log_type == QUERY_LOG_SLOW)
    log_ext = "-slow.log";
  else
    DBUG_ASSERT(false);

  strmake(buff, default_logfile_name, FN_REFLEN - 5);
  return fn_format(buff, buff, mysql_real_data_home, log_ext,
                   MYF(MY_UNPACK_FILENAME | MY_REPLACE_EXT));
}

/**
   Calculate execution time for the current query.

   SET queries outside stored procedures are ignored so that
   statements changing query_exec_time are not affected by
   themselves.

   @param thd              thread handle
   @param lex              current relative time in microseconds

   @return                 time in microseconds from utime_after_lock
*/

static ulonglong get_query_exec_time(THD *thd, ulonglong cur_utime) {
  ulonglong res;

#ifndef DBUG_OFF
  if (thd->variables.query_exec_time != 0)
    res = thd->lex->sql_command != SQLCOM_SET_OPTION
              ? thd->variables.query_exec_time
              : 0;
  else
#endif
    res = cur_utime - thd->utime_after_lock;

  if (res > thd->variables.long_query_time)
    thd->server_status |= SERVER_QUERY_WAS_SLOW;
  else
    thd->server_status &= ~SERVER_QUERY_WAS_SLOW;

  return res;
}

static void copy_global_to_session(THD *thd, ulong flag, const ulong *val) {
  my_ptrdiff_t offset = ((char *)val - (char *)&global_system_variables);
  if (opt_slow_query_log_use_global_control & (1ULL << flag))
    *(ulong *)((char *)&thd->variables + offset) = *val;
}

static void copy_global_to_session(THD *thd, ulong flag, const ulonglong *val) {
  my_ptrdiff_t offset = ((char *)val - (char *)&global_system_variables);
  if (opt_slow_query_log_use_global_control & (1ULL << flag))
    *(ulonglong *)((char *)&thd->variables + offset) = *val;
}

bool log_slow_applicable(THD *thd, int sp_sql_command) {
  DBUG_ENTER("log_slow_applicable");

  /*
    The following should never be true with our current code base,
    but better to keep this here so we don't accidently try to log a
    statement in a trigger or stored function
  */
  if (unlikely(thd->in_sub_stmt))
    DBUG_RETURN(false);  // Don't set time for sub stmt

  /* Follow the slow log filter configuration. */
  if (thd->variables.log_slow_filter != 0 &&
      !(thd->variables.log_slow_filter & thd->query_plan_flags))
    DBUG_RETURN(false);

  ulonglong end_utime_of_query = thd->current_utime();
  ulonglong query_exec_time = get_query_exec_time(thd, end_utime_of_query);

  /*
    Don't log the CALL statement if slow statements logging
    inside of stored procedures is enabled.
  */
  if (opt_log_slow_sp_statements > 0 && thd->lex) {
    if (thd->lex->sql_command == SQLCOM_CALL) {
      if (!thd->stmt_arena->is_regular()) {
        DBUG_ASSERT(sp_sql_command != -1);
        if (sp_sql_command == SQLCOM_CALL) DBUG_RETURN(false);
      } else
        DBUG_RETURN(false);
    } else if (thd->lex->sql_command == SQLCOM_EXECUTE) {
      Prepared_statement *stmt;
      LEX_CSTRING *name = &thd->lex->prepared_stmt_name;
      if ((stmt = thd->stmt_map.find_by_name(*name)) != NULL && stmt->lex &&
          stmt->lex->sql_command == SQLCOM_CALL)
        DBUG_RETURN(false);
    }
  }

  /*
    Low long_query_time value most likely means user is debugging stuff and even
    though some thread's queries are not supposed to be logged b/c of the rate
    limit, if one of them takes long enough (>= 1 second) it will be sensible
    to make an exception and write to slow log anyway.
  */

  System_variables const &g = global_system_variables;
  copy_global_to_session(thd, SLOG_UG_LOG_SLOW_FILTER, &g.log_slow_filter);
  copy_global_to_session(thd, SLOG_UG_LOG_SLOW_RATE_LIMIT,
                         &g.log_slow_rate_limit);
  copy_global_to_session(thd, SLOG_UG_LOG_SLOW_VERBOSITY,
                         &g.log_slow_verbosity);
  copy_global_to_session(thd, SLOG_UG_LONG_QUERY_TIME, &g.long_query_time);
  copy_global_to_session(thd, SLOG_UG_MIN_EXAMINED_ROW_LIMIT,
                         &g.min_examined_row_limit);

  if (opt_slow_query_log_rate_type == SLOG_RT_QUERY &&
      thd->variables.log_slow_rate_limit &&
      my_rnd(&thd->slog_rand) * ((double)thd->variables.log_slow_rate_limit) >
          1.0 &&
      query_exec_time < slow_query_log_always_write_time &&
      (thd->variables.long_query_time >= 1000000 ||
       (ulong)query_exec_time < 1000000)) {
    DBUG_RETURN(false);
  }
  if (opt_slow_query_log_rate_type == SLOG_RT_SESSION &&
      thd->variables.log_slow_rate_limit &&
      thd->thread_id() % thd->variables.log_slow_rate_limit &&
      query_exec_time < slow_query_log_always_write_time &&
      (thd->variables.long_query_time >= 1000000 ||
       (ulong)query_exec_time < 1000000)) {
    DBUG_RETURN(false);
  }

  /*
    Do not log administrative statements unless the appropriate option is
    set.
  */
  if (thd->enable_slow_log && opt_slow_log) {
    bool warn_no_index =
        ((thd->server_status &
          (SERVER_QUERY_NO_INDEX_USED | SERVER_QUERY_NO_GOOD_INDEX_USED)) &&
         opt_log_queries_not_using_indexes &&
         !(sql_command_flags[thd->lex->sql_command] & CF_STATUS_COMMAND));
    bool log_this_query =
        ((thd->server_status & SERVER_QUERY_WAS_SLOW) || warn_no_index) &&
        (thd->get_examined_row_count() >=
         thd->variables.min_examined_row_limit);
    bool suppress_logging = log_throttle_qni.log(thd, warn_no_index);

    if (!suppress_logging && log_this_query) DBUG_RETURN(true);
  }
  DBUG_RETURN(false);
}

/**
  Unconditionally writes the current statement (or its rewritten version if it
  exists) to the slow query log.

  @param thd                 thread handle
  @param query_start_status  Pointer to a snapshot of thd->status_var taken
                             at the start of execution
*/
void log_slow_do(THD *thd, struct System_status_var *query_start_status) {
  thd_proc_info(thd, "logging slow query");
  THD_STAGE_INFO(thd, stage_logging_slow_query);
  thd->status_var.long_query_count++;

  if (thd->rewritten_query.length())
    query_logger.slow_log_write(thd, thd->rewritten_query.c_ptr_safe(),
                                thd->rewritten_query.length(),
                                query_start_status);
  else
    query_logger.slow_log_write(thd, thd->query().str, thd->query().length,
                                query_start_status);
}

/**
  Check whether we need to write the current statement to the slow query
  log. If so, do so. This is a wrapper for the two functions above;
  most callers should use this wrapper.  Only use the above functions
  directly if you have expensive rewriting that you only need to do if
  the query actually needs to be logged (e.g. SP variables / NAME_CONST
  substitution when executing a PROCEDURE).
  A digest of suppressed statements may be logged instead of the current
  statement.

  @param thd                 thread handle
  @param query_start_status  Pointer to a snapshot of thd->status_var taken
                             at the start of execution
*/
void log_slow_statement(THD *thd,
                        struct System_status_var *query_start_status) {
  if (log_slow_applicable(thd)) log_slow_do(thd, query_start_status);
}

void Log_throttle::new_window(ulonglong now) {
  count = 0;
  window_end = now + window_size;
}

void Slow_log_throttle::new_window(ulonglong now) {
  Log_throttle::new_window(now);
  total_exec_time = 0;
  total_lock_time = 0;
}

Slow_log_throttle::Slow_log_throttle(ulong *threshold, mysql_mutex_t *lock,
                                     ulong window_usecs,
                                     bool (*logger)(THD *, const char *, size_t,
                                                    struct System_status_var *),
                                     const char *msg)
    : Log_throttle(window_usecs, msg),
      total_exec_time(0),
      total_lock_time(0),
      rate(threshold),
      log_summary(logger),
      LOCK_log_throttle(lock) {}

ulong Log_throttle::prepare_summary(ulong rate) {
  ulong ret = 0;
  /*
    Previous throttling window is over or rate changed.
    Return the number of lines we throttled.
  */
  if (count > rate) {
    ret = count - rate;
    count = 0;  // prevent writing it again.
  }

  return ret;
}

void Slow_log_throttle::print_summary(THD *thd, ulong suppressed,
                                      ulonglong print_lock_time,
                                      ulonglong print_exec_time) {
  /*
    We synthesize these values so the totals in the log will be
    correct (just in case somebody analyses them), even if the
    start/stop times won't be (as they're an aggregate which will
    usually mostly lie within [ window_end - window_size ; window_end ]
  */
  ulonglong save_start_utime = thd->start_utime;
  ulonglong save_utime_after_lock = thd->utime_after_lock;
  Security_context *save_sctx = thd->security_context();

  char buf[128];

  snprintf(buf, sizeof(buf), summary_template, suppressed);

  mysql_mutex_lock(&thd->LOCK_thd_data);
  thd->start_utime = my_micro_time() - print_exec_time;
  thd->utime_after_lock = thd->start_utime + print_lock_time;
  thd->set_security_context(&aggregate_sctx);
  mysql_mutex_unlock(&thd->LOCK_thd_data);

  (*log_summary)(thd, buf, strlen(buf), nullptr); /* purecov: inspected */

  mysql_mutex_lock(&thd->LOCK_thd_data);
  thd->set_security_context(save_sctx);
  thd->start_utime = save_start_utime;
  thd->utime_after_lock = save_utime_after_lock;
  mysql_mutex_unlock(&thd->LOCK_thd_data);
}

bool Slow_log_throttle::flush(THD *thd) {
  // Write summary if we throttled.
  mysql_mutex_lock(LOCK_log_throttle);
  ulonglong print_lock_time = total_lock_time;
  ulonglong print_exec_time = total_exec_time;
  ulong suppressed_count = prepare_summary(*rate);
  mysql_mutex_unlock(LOCK_log_throttle);
  if (suppressed_count > 0) {
    print_summary(thd, suppressed_count, print_lock_time, print_exec_time);
    return true;
  }
  return false;
}

bool Slow_log_throttle::log(THD *thd, bool eligible) {
  bool suppress_current = false;

  /*
    If throttling is enabled, we might have to write a summary even if
    the current query is not of the type we handle.
  */
  if (*rate > 0) {
    mysql_mutex_lock(LOCK_log_throttle);

    ulong suppressed_count = 0;
    ulonglong print_lock_time = total_lock_time;
    ulonglong print_exec_time = total_exec_time;
    ulonglong end_utime_of_query = my_micro_time();

    /*
      If the window has expired, we'll try to write a summary line.
      The subroutine will know whether we actually need to.
    */
    if (!in_window(end_utime_of_query)) {
      suppressed_count = prepare_summary(*rate);
      // start new window only if this is the statement type we handle
      if (eligible) new_window(end_utime_of_query);
    }
    if (eligible && inc_log_count(*rate)) {
      /*
        Current query's logging should be suppressed.
        Add its execution time and lock time to totals for the current window.
      */
      total_exec_time += (end_utime_of_query - thd->start_utime);
      total_lock_time += (thd->utime_after_lock - thd->start_utime);
      suppress_current = true;
    }

    mysql_mutex_unlock(LOCK_log_throttle);

    /*
      print_summary() is deferred until after we release the locks to
      avoid congestion. All variables we hand in are local to the caller,
      so things would even be safe if print_summary() hadn't finished by the
      time the next one comes around (60s later at the earliest for now).
      The current design will produce correct data, but does not guarantee
      order (there is a theoretical race condition here where the above
      new_window()/unlock() may enable a different thread to print a warning
      for the new window before the current thread gets to print_summary().
      If the requirements ever change, add a print_lock to the object that
      is held during print_summary(), AND that is briefly locked before
      returning from this function if(eligible && !suppress_current).
      This should ensure correct ordering of summaries with regard to any
      follow-up summaries as well as to any (non-suppressed) warnings (of
      the type we handle) from the next window.
    */
    if (suppressed_count > 0)
      print_summary(thd, suppressed_count, print_lock_time, print_exec_time);
  }

  return suppress_current;
}

bool Error_log_throttle::log() {
  ulonglong end_utime_of_query = my_micro_time();
  DBUG_EXECUTE_IF(
      "simulate_error_throttle_expiry",
      end_utime_of_query += Log_throttle::LOG_THROTTLE_WINDOW_SIZE;);

  /*
    If the window has expired, we'll try to write a summary line.
    The subroutine will know whether we actually need to.
  */
  if (!in_window(end_utime_of_query)) {
    ulong suppressed_count = prepare_summary(1);

    new_window(end_utime_of_query);

    if (suppressed_count > 0) print_summary(suppressed_count);
  }

  /*
    If this is a first error in the current window then do not suppress it.
  */
  return inc_log_count(1);
}

bool Error_log_throttle::flush() {
  // Write summary if we throttled.
  ulong suppressed_count = prepare_summary(1);
  if (suppressed_count > 0) {
    print_summary(suppressed_count);
    return true;
  }
  return false;
}

static bool slow_log_write(THD *thd, /* purecov: inspected */
                           const char *query, size_t query_length,
                           struct System_status_var *query_start_status) {
  return opt_slow_log &&                               /* purecov: inspected */
         query_logger                                  /* purecov: inspected */
             .slow_log_write(                          /* purecov: inspected */
                             thd, query, query_length, /* purecov: inspected */
                             query_start_status);      /* purecov: inspected */
}

Slow_log_throttle log_throttle_qni(&opt_log_throttle_queries_not_using_indexes,
                                   &LOCK_log_throttle_qni,
                                   Log_throttle::LOG_THROTTLE_WINDOW_SIZE,
                                   slow_log_write,
                                   "throttle: %10lu 'index "
                                   "not used' warning(s) suppressed.");

////////////////////////////////////////////////////////////
//
// Error Log
//
////////////////////////////////////////////////////////////

static bool error_log_initialized = false;
// This mutex prevents fprintf from different threads from being interleaved.
// It also prevents reopen while we are in the process of logging.
static mysql_mutex_t LOCK_error_log;
// This variable is different from log_error_dest.
// E.g. log_error_dest is "stderr" if we are not logging to file.
static const char *error_log_file = NULL;

void discard_error_log_messages() {
  log_sink_buffer_flush(LOG_BUFFER_DISCARD_ONLY);
}

void flush_error_log_messages() {
  log_sink_buffer_flush(LOG_BUFFER_PROCESS_AND_DISCARD);
}

/**
  Set up basic error logging.

  Since we're initializing various locks here, we must call this late enough
  so this is clean, but early enough so it still happens while we're running
  single-threaded -- this specifically also means we must call it before we
  start plug-ins / storage engines / external components!

  @retval true   an error occurred
  @retval false  basic error logging is now available in multi-threaded mode
*/
bool init_error_log() {
  DBUG_ASSERT(!error_log_initialized);
  mysql_mutex_init(key_LOCK_error_log, &LOCK_error_log, MY_MUTEX_INIT_FAST);
  /*
    ready the default filter/sink so they'll be available before/without
    the component system
  */
  error_log_initialized = true;

  if (log_builtins_init() < 0) {
    log_write_errstream(
        C_STRING_WITH_LEN("failed to initialized basic error logging"));
    return true;
  } else
    return false;
}

bool open_error_log(const char *filename, bool get_lock) {
  DBUG_ASSERT(filename);
  int retries = 2, errors = 0;
  MY_STAT f_stat;

  /**
    Make sure, file is writable if it exists. If file does not exists
    then make sure directory path exists and it is writable.
  */
  if (my_stat(filename, &f_stat, MYF(0))) {
    if (my_access(filename, W_OK)) {
      goto fail;
    }
  } else {
    char path[FN_REFLEN];
    size_t path_length;

    dirname_part(path, filename, &path_length);
    if (path_length && my_access(path, (F_OK | W_OK))) goto fail;
  }

  do {
    errors = 0;
    if (!my_freopen(filename, "a", stderr)) errors++;
    if (!my_freopen(filename, "a", stdout)) errors++;
  } while (retries-- && errors);

  if (errors) goto fail;

  /* The error stream must be unbuffered. */
  setbuf(stderr, NULL);

  error_log_file = filename;  // Remember name for later reopen

  return false;

fail : {
  char errbuf[MYSYS_STRERROR_SIZE];

  if (get_lock) mysql_mutex_unlock(&LOCK_error_log);

  LogErr(ERROR_LEVEL, ER_CANT_OPEN_ERROR_LOG, filename, ": ",
         my_strerror(errbuf, sizeof(errbuf), errno));
  flush_error_log_messages();

  if (get_lock) mysql_mutex_lock(&LOCK_error_log);
}
  return true;
}

void destroy_error_log() {
  // We should have flushed before this...
  // ... but play it safe on release builds
  flush_error_log_messages();
  if (error_log_initialized) {
    error_log_initialized = false;
    error_log_file = nullptr;
    mysql_mutex_destroy(&LOCK_error_log);
    log_builtins_exit();
  }
}

bool reopen_error_log() {
  bool result = false;

  DBUG_ASSERT(error_log_initialized);

  // reload all error logging services
  log_builtins_error_stack_flush();

  if (error_log_file) {
    mysql_mutex_lock(&LOCK_error_log);
    result = open_error_log(error_log_file, true);
    mysql_mutex_unlock(&LOCK_error_log);

    if (result)
      my_error(ER_CANT_OPEN_ERROR_LOG, MYF(0), error_log_file, ".", "");
  }

  return result;
}

/**
  helper for log writers: log to file
  This is a helper for use by log writers that wish to emit to stderr/file.
  Automatically appends a "\n", so the caller needn't.
  Does its own locking.

  @param           buffer               data to write
  @param           length               length of the data
  @retval          int                  number of added fields, if any
*/
void log_write_errstream(const char *buffer, size_t length) {
  DBUG_ENTER("log_write_errstream");
  DBUG_PRINT("enter", ("buffer: %s", buffer));

  /*
    This must work even if the mutex has not been initialized yet.
    At that point we should still be single threaded so that it is
    safe to write without mutex.
  */
  if (error_log_initialized) mysql_mutex_lock(&LOCK_error_log);

  fprintf(stderr, "%.*s\n", (int)length, buffer);
  fflush(stderr);

  if (error_log_initialized) mysql_mutex_unlock(&LOCK_error_log);

  DBUG_VOID_RETURN;
}

my_thread_id log_get_thread_id(THD *thd) { return thd->thread_id(); }

/**
  Variadic convenience function for logging.

  This fills in the array that is used by the filter and log-writer services.
  Where missing, timestamp, priority, and thread-ID (if any) are added.
  Log item source services, log item filters, and log item writers are called.

  For convenience, any number of fields may be added:

  - "well-known" field types require a type tag and the payload:
    LOG_ITEM_LOG_LABEL, "ohai"

  - "generic" field types require a type tag, a key (C-string),
    and the payload:
    LOG_ITEM_GEN_FLOAT, "myPi", 3.1415926927

  Newer items (further to the right/bottom) overwrite older ones (further
  to the left/top).

  If a message is given, it must be the last tag in the argument list.
  The message may be given verbatim as a C format string, followed by
  its arguments:

  LOG_ITEM_LOG_MESSAGE, "format string %s %d abc", "arg1", 12345

  To avoid substitutions, use

  LOG_ITEM_LOG_VERBATIM, "message from other subsys containing %user input"

  Alternatively, an error code may be specified -- the corresponding error
  message will be looked up and inserted --, followed by any arguments
  required by the error message:

  LOG_ITEM_LOG_LOOKUP, ER_CANT_CREATE_FILE, filename, errno, strerror(errno)

  If no message is to be included (this should never be the case for the
  erorr log), LOG_ITEM_END may be used instead to terminate the list.

  @param           log_type             what log should this go to?
  @param           fili                 field list:
                                        LOG_ITEM_* tag, [[key], value]
  @retval          int                  return value of log_line_submit()
*/
int log_vmessage(int log_type MY_ATTRIBUTE((unused)), va_list fili) {
  char buff[LOG_BUFF_MAX];
  log_item_class lic;
  log_line ll;
  bool dedup;
  int wk;

  DBUG_ENTER("log_message");

  ll.count = 0;
  ll.seen = 0;

  do {
    dedup = false;

    log_line_item_init(&ll);

    ll.item[ll.count].type = (log_item_type)va_arg(fili, int);

    if (ll.item[ll.count].type == LOG_ITEM_END) break;

    if ((wk = log_item_wellknown_by_type(ll.item[ll.count].type)) < 0)
      lic = LOG_UNTYPED;
    else
      lic = log_item_wellknown_get_class(wk);

    ll.item[ll.count].item_class = lic;

    // if it's not a well-known item, read the key name from va_list
    if (log_item_generic_type(ll.item[ll.count].type))
      ll.item[ll.count].key = va_arg(fili, char *);
    else if (wk >= 0)
      ll.item[ll.count].key = log_item_wellknown_get_name(wk);
    else {
      ll.item[ll.count].key = "???";
      DBUG_ASSERT(false);
    }

    // if we've already got one of this type, de-duplicate later
    if ((ll.seen & ll.item[ll.count].type) ||
        log_item_generic_type(ll.item[ll.count].type))
      dedup = true;

    // read the payload
    switch (lic) {
      case LOG_LEX_STRING:
        ll.item[ll.count].data.data_string.str = va_arg(fili, char *);
        ll.item[ll.count].data.data_string.length = va_arg(fili, size_t);
        if (ll.item[ll.count].data.data_string.str == nullptr) continue;
        break;
      case LOG_CSTRING: {
        char *p = va_arg(fili, char *);
        if (p == nullptr) continue;
        ll.item[ll.count].data.data_string.str = p;
        ll.item[ll.count].data.data_string.length = strlen(p);
        ll.item[ll.count].item_class = LOG_LEX_STRING;
      } break;
      case LOG_INTEGER:
        ll.item[ll.count].data.data_integer = va_arg(fili, longlong);
        break;
      case LOG_FLOAT:
        ll.item[ll.count].data.data_float = va_arg(fili, double);
        break;
      default:
        log_message(LOG_TYPE_ERROR, LOG_ITEM_LOG_MESSAGE,
                    "log_vmessage: unknown class %d/%d for type %d", (int)lic,
                    (int)ll.item[ll.count].item_class,
                    (int)ll.item[ll.count].type);
        log_message(LOG_TYPE_ERROR, LOG_ITEM_LOG_MESSAGE,
                    "log_vmessage: seen: 0x%lx. "
                    "trying to dump preceding %d item(s)",
                    (long)ll.seen, (int)ll.count);
        {
          int i = 0;
          while (i < ll.count) {
            if (ll.item[i].item_class == LOG_INTEGER)
              log_message(LOG_TYPE_ERROR, LOG_ITEM_LOG_MESSAGE,
                          "log_vmessage: \"%s\": %lld", ll.item[i].key,
                          (long long)ll.item[ll.count].data.data_integer);
            else if (ll.item[i].item_class == LOG_FLOAT)
              log_message(LOG_TYPE_ERROR, LOG_ITEM_LOG_MESSAGE,
                          "log_vmessage: \"%s\": %lf", ll.item[i].key,
                          (double)ll.item[ll.count].data.data_float);
            else if (ll.item[i].item_class == LOG_LEX_STRING)
              log_message(LOG_TYPE_ERROR, LOG_ITEM_LOG_MESSAGE,
                          "log_vmessage: \"%s\": \"%.*s\"", ll.item[i].key,
                          ll.item[ll.count].data.data_string.length,
                          ll.item[ll.count].data.data_string.str == nullptr
                              ? ""
                              : ll.item[ll.count].data.data_string.str);
            i++;
          }
        }
        va_end(fili);
        /*
          Bail. As the input is clearly badly broken, we don't dare try
          to free anything here.
        */
        DBUG_ASSERT(false);
        DBUG_RETURN(-1);
    }

    /*
      errno is only of interest if unequal 0.
    */
    if ((ll.item[ll.count].type == LOG_ITEM_SYS_ERRNO) &&
        (ll.item[ll.count].data.data_integer == 0))
      continue;

    /*
      MySQL error can be set numerically or symbolically, so they need to
      reset each other. Submitting both is a really strange idea, mind.
     */
    const log_item_type_mask errcode_mask =
        LOG_ITEM_SQL_ERRSYMBOL | LOG_ITEM_SQL_ERRCODE;

    if ((ll.item[ll.count].type & errcode_mask) && (ll.seen & errcode_mask)) {
      size_t dd = ll.count;

      while (dd > 0) {
        dd--;

        if ((ll.item[dd].type & errcode_mask) != 0) {
          log_line_item_free(&ll, dd);

          dedup = false;
          ll.item[dd] = ll.item[ll.count];
          ll.count--;
        }
      }
    }

    /*
      For well-known messages, we replace the error code with the
      error message (and adjust the metadata accordingly).
    */
    if (ll.item[ll.count].type == LOG_ITEM_LOG_LOOKUP) {
      size_t ec = ll.item[ll.count].data.data_integer;
      const char *msg = error_message_for_error_log(ec),
                 *key = log_item_wellknown_get_name(
                     log_item_wellknown_by_type(LOG_ITEM_LOG_MESSAGE));

      if ((msg == nullptr) || (*msg == '\0')) msg = "invalid error code";

      ll.item[ll.count].type = LOG_ITEM_LOG_MESSAGE;
      ll.item[ll.count].item_class = LOG_LEX_STRING;
      ll.item[ll.count].data.data_string.str = msg;
      ll.item[ll.count].data.data_string.length = strlen(msg);
      ll.item[ll.count].key = key;

      /*
        If no errcode and no errsymbol were set, errcode is set from
        the one used for the message (they should be the same, anyway).
        Whichever items are still missing at the point will be added
        below.
      */
      if (!(ll.seen & LOG_ITEM_SQL_ERRCODE) &&
          !(ll.seen & LOG_ITEM_SQL_ERRSYMBOL) && !log_line_full(&ll)) {
        // push up message so it remains the last item
        ll.item[ll.count + 1] = ll.item[ll.count];
        log_line_item_set(&ll, LOG_ITEM_SQL_ERRCODE)->data_integer = ec;
      }

      /*
        Currently, this can't happen (as LOG_ITEM_LOG_MESSAGE ends
        the loop), but this may change later.
      */
      if (ll.seen & ll.item[ll.count].type) dedup = true;
    }

    // message is a format string optionally followed by args
    if (ll.item[ll.count].type == LOG_ITEM_LOG_MESSAGE) {
      size_t msg_len = vsnprintf(buff, sizeof(buff),
                                 ll.item[ll.count].data.data_string.str, fili);

      buff[sizeof(buff) - 1] = '\0';
      ll.item[ll.count].data.data_string.str = buff;
      ll.item[ll.count].data.data_string.length = msg_len;
    } else if (ll.item[ll.count].type == LOG_ITEM_LOG_VERBATIM) {
      int wellknown = log_item_wellknown_by_type(LOG_ITEM_LOG_MESSAGE);

      ll.item[ll.count].key = log_item_wellknown_get_name(wellknown);
      ll.item[ll.count].type = LOG_ITEM_LOG_MESSAGE;
      ll.item[ll.count].item_class = LOG_LEX_STRING;
      dedup = (ll.seen & ll.item[ll.count].type);
    }

    // element is given repeatedly; newer overwrites older
    if (dedup) {
      int dd = 0;

      /*
        Above, we only check whether an item of the same type already
        exists. Generic types used repeatedly will only be deduped if
        the key is the same, so there might be nothing to dedup here
        after all. (To be clear howeer, generic items of different type
        intentionally overwrite each other as long as the key is the
        same. You can NOT have a generic integer and a generic string
        both named "foo"!
      */
      while ((dd < ll.count) &&
             (log_item_generic_type(ll.item[ll.count].type)
                  ? (native_strcasecmp(ll.item[dd].key,
                                       ll.item[ll.count].key) != 0)
                  : (ll.item[dd].type != ll.item[ll.count].type)))
        dd++;

      // if it's a genuine duplicate, replace older with newer
      if (dd < ll.count) {
        log_line_item_free(&ll, dd);
        ll.item[dd] = ll.item[ll.count];
        ll.count--;
      }
    } else {
      /*
        Remember we've seen this item type. Not necessary above, even
        if the potential dedup turned out to be unnecessary (same generic,
        different key).
      */
      ll.seen |= ll.item[ll.count].type;
    }

    ll.count++;

  } while (!log_line_full(&ll) && !(ll.seen & LOG_ITEM_LOG_MESSAGE));

  va_end(fili);

  DBUG_RETURN(log_line_submit(&ll));
}

/**
  Prints a printf style message to the error log.

   A thin wrapper around log_message() for local_message_hook,
   Table_check_intact::report_error, and others.

  @param level          The level of the msg significance
  @param ecode          Error code of the error message.
  @param args           va_list list of arguments for the message

*/
void error_log_print(enum loglevel level, uint ecode, va_list args) {
  DBUG_ENTER("error_log_print");

  LogEvent()
      .type(LOG_TYPE_ERROR)
      .errcode(ecode)
      .prio(level)
      .messagev(EE(ecode), args);

  DBUG_VOID_RETURN;
}

/**
  Variadic convenience function for logging.

  This fills in the array that is used by the filter and log-writer services.
  Where missing, timestamp, priority, and thread-ID (if any) are added.
  Log item source services, log item filters, and log item writers are called.

  see log_vmessage() for more information.

  @param           log_type             what log should this go to?
  @param           ...                  fields: LOG_ITEM_* tag, [[key], value]
  @retval          int                  return value of log_vmessage()
*/
int log_message(int log_type, ...) {
  va_list fili;
  int ret;

  va_start(fili, log_type);
  ret = log_vmessage(log_type, fili);
  va_end(fili);

  return ret;
}

/*
  For use by plugins that wish to write a message to the error log.
  New plugins should use the service structure.
*/

int my_plugin_log_message(MYSQL_PLUGIN *plugin_ptr, plugin_log_level level,
                          const char *format, ...) {
  char format2[LOG_BUFF_MAX];
  char msg[LOG_BUFF_MAX];
  loglevel lvl;
  struct st_plugin_int *plugin = static_cast<st_plugin_int *>(*plugin_ptr);
  va_list args;

  DBUG_ASSERT(level >= MY_ERROR_LEVEL && level <= MY_INFORMATION_LEVEL);

  switch (level) {
    case MY_ERROR_LEVEL:
      lvl = ERROR_LEVEL;
      break;
    case MY_WARNING_LEVEL:
      lvl = WARNING_LEVEL;
      break;
    case MY_INFORMATION_LEVEL:
      lvl = INFORMATION_LEVEL;
      break;
    default:
      return 1;
  }

  snprintf(format2, sizeof(format2) - 1, "Plugin %.*s reported: '%s'",
           (int)plugin->name.length, plugin->name.str, format);

  va_start(args, format);
  vsnprintf(msg, sizeof(msg) - 1, format2, args);
  va_end(args);

  LogEvent()
      .type(LOG_TYPE_ERROR)
      .prio(lvl)
      /*
        We're not setting LOG_ITEM_SRC_LINE and LOG_ITEM_SRC_FILE
        here as we'd be interested in the location in the plugin,
        not in the plugin interface, so rather than give confusing
        or useless information, we give none. Plugins using the
        richer (service) interface can use that to add such
        information.
      */
      .component(plugin->name.str)
      .verbatim(msg);

  return 0;
}<|MERGE_RESOLUTION|>--- conflicted
+++ resolved
@@ -1366,18 +1366,10 @@
   file_log_handler = NULL;
 }
 
-<<<<<<< HEAD
 bool Query_logger::slow_log_write(
     THD *thd, const char *query, size_t query_length,
     struct System_status_var *query_start_status) {
-  DBUG_ASSERT(thd->enable_slow_log && opt_slow_log);
-=======
-
-bool Query_logger::slow_log_write(THD *thd, const char *query,
-                                  size_t query_length)
-{
   DBUG_ASSERT(thd->enable_slow_log);
->>>>>>> 83bf5abb
 
   if (!(*slow_log_handler_list)) return false;
 
