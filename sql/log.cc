--- conflicted
+++ resolved
@@ -51,17 +51,13 @@
 using std::min;
 using std::max;
 
-<<<<<<< HEAD
 #include "sql_plugin.h"
 #include "rpl_handler.h"
 #include "debug_sync.h"
 #include "sql_show.h"
 #include "mysqld.h"
 
-/* max size of the log message */
-=======
 /* max size of log messages (error log, plugins' logging, general log) */
->>>>>>> 9dba2738
 #define MAX_LOG_BUFFER_SIZE 1024
 #define MAX_TIME_SIZE 32
 
