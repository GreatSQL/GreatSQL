<<<<<<< HEAD
/* Copyright (c) 2000, 2014, Oracle and/or its affiliates. All rights reserved.
   Copyright (c) 2009, 2013, Monty Program Ab
   Copyright (C) 2012 Percona Inc.
=======
/* Copyright (c) 2000, 2015, Oracle and/or its affiliates. All rights reserved.
>>>>>>> cc89b19b

   This program is free software; you can redistribute it and/or modify
   it under the terms of the GNU General Public License as published by
   the Free Software Foundation; version 2 of the License.

   This program is distributed in the hope that it will be useful,
   but WITHOUT ANY WARRANTY; without even the implied warranty of
   MERCHANTABILITY or FITNESS FOR A PARTICULAR PURPOSE.  See the
   GNU General Public License for more details.

   You should have received a copy of the GNU General Public License
   along with this program; if not, write to the Free Software
   Foundation, Inc., 51 Franklin St, Fifth Floor, Boston, MA 02110-1301  USA */


/**
  @file

  @brief
  logging of commands

  @todo
    Abort logging when we get an error in reading or writing log files
*/

#include "my_global.h"                          /* NO_EMBEDDED_ACCESS_CHECKS */
#include "sql_priv.h"
#include "log.h"
#include "sql_base.h"                           // open_log_table
#include "sql_delete.h"                         // mysql_truncate
#include "sql_parse.h"                          // command_name
#include "sql_time.h"           // calc_time_from_sec, my_time_compare
#include "tztime.h"             // my_tz_OFFSET0, struct Time_zone
#include "sql_acl.h"            // SUPER_ACL
#include "sql_audit.h"
#include "mysql/service_my_plugin_log.h"
#include "sp_rcontext.h"
#include "sp_head.h"

#include <my_dir.h>
#include <stdarg.h>
#include <m_ctype.h>				// For test_if_number

#ifdef _WIN32
#include "message.h"
#endif

using std::min;
using std::max;

#include "sql_plugin.h"
#include "rpl_handler.h"
#include "debug_sync.h"
#include "sql_show.h"
#include "mysqld.h"

/* max size of the log message */
#define MAX_LOG_BUFFER_SIZE 1024
#define MAX_TIME_SIZE 32

static
const TABLE_FIELD_TYPE slow_query_log_table_fields[SQLT_FIELD_COUNT] =
{
  {
    { C_STRING_WITH_LEN("start_time") },
    { C_STRING_WITH_LEN("timestamp") },
    { NULL, 0 }
  },
  {
    { C_STRING_WITH_LEN("user_host") },
    { C_STRING_WITH_LEN("mediumtext") },
    { C_STRING_WITH_LEN("utf8") }
  },
  {
    { C_STRING_WITH_LEN("query_time") },
    { C_STRING_WITH_LEN("time") },
    { NULL, 0 }
  },
  {
    { C_STRING_WITH_LEN("lock_time") },
    { C_STRING_WITH_LEN("time") },
    { NULL, 0 }
  },
  {
    { C_STRING_WITH_LEN("rows_sent") },
    { C_STRING_WITH_LEN("int(11)") },
    { NULL, 0 }
  },
  {
    { C_STRING_WITH_LEN("rows_examined") },
    { C_STRING_WITH_LEN("int(11)") },
    { NULL, 0 }
  },
  {
    { C_STRING_WITH_LEN("db") },
    { C_STRING_WITH_LEN("varchar(512)") },
    { C_STRING_WITH_LEN("utf8") }
  },
  {
    { C_STRING_WITH_LEN("last_insert_id") },
    { C_STRING_WITH_LEN("int(11)") },
    { NULL, 0 }
  },
  {
    { C_STRING_WITH_LEN("insert_id") },
    { C_STRING_WITH_LEN("int(11)") },
    { NULL, 0 }
  },
  {
    { C_STRING_WITH_LEN("server_id") },
    { C_STRING_WITH_LEN("int(10) unsigned") },
    { NULL, 0 }
  },
  {
    { C_STRING_WITH_LEN("sql_text") },
    { C_STRING_WITH_LEN("mediumtext") },
    { C_STRING_WITH_LEN("utf8") }
  },
  {
    { C_STRING_WITH_LEN("thread_id") },
    { C_STRING_WITH_LEN("bigint(21) unsigned") },
    { NULL, 0 }
  }
};

static const TABLE_FIELD_DEF
  slow_query_log_table_def= {SQLT_FIELD_COUNT, slow_query_log_table_fields};

class Slow_query_log_table_intact : public Table_check_intact
{
protected:
  void report_error(uint, const char *fmt, ...)
  {
    va_list args;
    va_start(args, fmt);
    error_log_print(ERROR_LEVEL, fmt, args);
    va_end(args);
  }
};

/** In case of an error, a message is printed to the error log. */
static Slow_query_log_table_intact sqlt_intact;

static
const TABLE_FIELD_TYPE general_log_table_fields[GLT_FIELD_COUNT] =
{
  {
    { C_STRING_WITH_LEN("event_time") },
    { C_STRING_WITH_LEN("timestamp") },
    { NULL, 0 }
  },
  {
    { C_STRING_WITH_LEN("user_host") },
    { C_STRING_WITH_LEN("mediumtext") },
    { C_STRING_WITH_LEN("utf8") }
  },
  {
    { C_STRING_WITH_LEN("thread_id") },
    { C_STRING_WITH_LEN("bigint(21) unsigned") },
    { NULL, 0 }
  },
  {
    { C_STRING_WITH_LEN("server_id") },
    { C_STRING_WITH_LEN("int(10) unsigned") },
    { NULL, 0 }
  },
  {
    { C_STRING_WITH_LEN("command_type") },
    { C_STRING_WITH_LEN("varchar(64)") },
    { C_STRING_WITH_LEN("utf8") }
  },
  {
    { C_STRING_WITH_LEN("argument") },
    { C_STRING_WITH_LEN("mediumtext") },
    { C_STRING_WITH_LEN("utf8") }
  }
};

static const TABLE_FIELD_DEF
  general_log_table_def= {GLT_FIELD_COUNT, general_log_table_fields};

class General_log_table_intact : public Table_check_intact
{
protected:
  void report_error(uint, const char *fmt, ...)
  {
    va_list args;
    va_start(args, fmt);
    error_log_print(ERROR_LEVEL, fmt, args);
    va_end(args);
  }
};

/** In case of an error, a message is printed to the error log. */
static General_log_table_intact glt_intact;

LOGGER logger;

ulong max_binlog_files;
ulong max_slowlog_size;
ulong max_slowlog_files;

static bool test_if_number(const char *str,
			   ulong *res, bool allow_wildcards);

/**
   purge logs, master and slave sides both, related error code
   convertor.
   Called from @c purge_error_message(), @c MYSQL_BIN_LOG::reset_logs()

   @param  res  an internal to purging routines error code 

   @return the user level error code ER_*
*/
uint purge_log_get_error_code(int res)
{
  uint errcode= 0;

  switch (res)  {
  case 0: break;
  case LOG_INFO_EOF:	errcode= ER_UNKNOWN_TARGET_BINLOG; break;
  case LOG_INFO_IO:	errcode= ER_IO_ERR_LOG_INDEX_READ; break;
  case LOG_INFO_INVALID:errcode= ER_BINLOG_PURGE_PROHIBITED; break;
  case LOG_INFO_SEEK:	errcode= ER_FSEEK_FAIL; break;
  case LOG_INFO_MEM:	errcode= ER_OUT_OF_RESOURCES; break;
  case LOG_INFO_FATAL:	errcode= ER_BINLOG_PURGE_FATAL_ERR; break;
  case LOG_INFO_IN_USE: errcode= ER_LOG_IN_USE; break;
  case LOG_INFO_EMFILE: errcode= ER_BINLOG_PURGE_EMFILE; break;
  default:		errcode= ER_LOG_PURGE_UNKNOWN_ERR; break;
  }

  return errcode;
}

/**
  Silence all errors and warnings reported when performing a write
  to a log table.
  Errors and warnings are not reported to the client or SQL exception
  handlers, so that the presence of logging does not interfere and affect
  the logic of an application.
*/
class Silence_log_table_errors : public Internal_error_handler
{
  char m_message[MYSQL_ERRMSG_SIZE];
public:
  Silence_log_table_errors()
  {
    m_message[0]= '\0';
  }

  virtual ~Silence_log_table_errors() {}

  virtual bool handle_condition(THD *thd,
                                uint sql_errno,
                                const char* sql_state,
                                Sql_condition::enum_warning_level level,
                                const char* msg,
                                Sql_condition ** cond_hdl);
  const char *message() const { return m_message; }
};

bool
Silence_log_table_errors::handle_condition(THD *,
                                           uint,
                                           const char*,
                                           Sql_condition::enum_warning_level,
                                           const char* msg,
                                           Sql_condition ** cond_hdl)
{
  *cond_hdl= NULL;
  strmake(m_message, msg, sizeof(m_message)-1);
  return TRUE;
}

sql_print_message_func sql_print_message_handlers[3] =
{
  sql_print_information,
  sql_print_warning,
  sql_print_error
};

/**
  Create the name of the log specified.

  This method forms a new path + file name for the
  log specified in @c name.

  @param[IN] buff    Location for building new string.
  @param[IN] name    Name of the log file.
  @param[IN] log_ext The extension for the log (e.g. .log).

  @returns Pointer to new string containing the name.
*/
char *make_log_name(char *buff, const char *name, const char* log_ext)
{
  strmake(buff, name, FN_REFLEN-5);
  return fn_format(buff, buff, mysql_real_data_home, log_ext,
                   MYF(MY_UNPACK_FILENAME|MY_REPLACE_EXT));
}

bool LOGGER::is_log_table_enabled(uint log_table_type)
{
  switch (log_table_type) {
  case QUERY_LOG_SLOW:
    return (table_log_handler != NULL) && opt_slow_log;
  case QUERY_LOG_GENERAL:
    return (table_log_handler != NULL) && opt_log ;
  default:
    DBUG_ASSERT(0);
    return FALSE;                             /* make compiler happy */
  }
}


/* Check if a given table is opened log table */
int check_if_log_table(size_t db_len, const char *db, size_t table_name_len,
                       const char *table_name, bool check_if_opened)
{
  if (db_len == 5 &&
      !(lower_case_table_names ?
        my_strcasecmp(system_charset_info, db, "mysql") :
        strcmp(db, "mysql")))
  {
    if (table_name_len == 11 && !(lower_case_table_names ?
                                  my_strcasecmp(system_charset_info,
                                                table_name, "general_log") :
                                  strcmp(table_name, "general_log")))
    {
      if (!check_if_opened || logger.is_log_table_enabled(QUERY_LOG_GENERAL))
        return QUERY_LOG_GENERAL;
      return 0;
    }

    if (table_name_len == 8 && !(lower_case_table_names ?
      my_strcasecmp(system_charset_info, table_name, "slow_log") :
      strcmp(table_name, "slow_log")))
    {
      if (!check_if_opened || logger.is_log_table_enabled(QUERY_LOG_SLOW))
        return QUERY_LOG_SLOW;
      return 0;
    }
  }
  return 0;
}


Log_to_csv_event_handler::Log_to_csv_event_handler()
{
}


Log_to_csv_event_handler::~Log_to_csv_event_handler()
{
}


void Log_to_csv_event_handler::cleanup()
{
  logger.is_log_tables_initialized= FALSE;
}

/* log event handlers */

/**
  Log command to the general log table

  Log given command to the general log table.

  @param  event_time        command start timestamp
  @param  user_host         the pointer to the string with user@host info
  @param  user_host_len     length of the user_host string. this is computed
                            once and passed to all general log event handlers
  @param  thread_id         Id of the thread, issued a query
  @param  command_type      the type of the command being logged
  @param  command_type_len  the length of the string above
  @param  sql_text          the very text of the query being executed
  @param  sql_text_len      the length of sql_text string


  @return This function attempts to never call my_error(). This is
  necessary, because general logging happens already after a statement
  status has been sent to the client, so the client can not see the
  error anyway. Besides, the error is not related to the statement
  being executed and is internal, and thus should be handled
  internally (@todo: how?).
  If a write to the table has failed, the function attempts to
  write to a short error message to the file. The failure is also
  indicated in the return value. 

  @retval  FALSE   OK
  @retval  TRUE    error occured
*/

bool Log_to_csv_event_handler::
  log_general(THD *thd, time_t event_time, const char *user_host,
              uint user_host_len, my_thread_id thread_id,
              const char *command_type, uint command_type_len,
              const char *sql_text, uint sql_text_len,
              const CHARSET_INFO *client_cs)
{
  TABLE_LIST table_list;
  TABLE *table;
  bool result= TRUE;
  bool need_close= FALSE;
  bool need_pop= FALSE;
  bool need_rnd_end= FALSE;
  uint field_index;
  Silence_log_table_errors error_handler;
  Open_tables_backup open_tables_backup;
  ulonglong save_thd_options;
  bool save_time_zone_used;

  /*
    CSV uses TIME_to_timestamp() internally if table needs to be repaired
    which will set thd->time_zone_used
  */
  save_time_zone_used= thd->time_zone_used;

  save_thd_options= thd->variables.option_bits;
  thd->variables.option_bits&= ~OPTION_BIN_LOG;

  table_list.init_one_table(MYSQL_SCHEMA_NAME.str, MYSQL_SCHEMA_NAME.length,
                            GENERAL_LOG_NAME.str, GENERAL_LOG_NAME.length,
                            GENERAL_LOG_NAME.str,
                            TL_WRITE_CONCURRENT_INSERT);

  /*
    1) open_log_table generates an error if the
    table can not be opened or is corrupted.
    2) "INSERT INTO general_log" can generate warning sometimes.

    Suppress these warnings and errors, they can't be dealt with
    properly anyway.

    QQ: this problem needs to be studied in more detail.
    Comment this 2 lines and run "cast.test" to see what's happening.
  */
  thd->push_internal_handler(& error_handler);
  need_pop= TRUE;

  if (!(table= open_log_table(thd, &table_list, &open_tables_backup)))
    goto err;

  need_close= TRUE;

  if (glt_intact.check(table_list.table, &general_log_table_def))
    goto err;

  if (table->file->extra(HA_EXTRA_MARK_AS_LOG_TABLE) ||
      table->file->ha_rnd_init(0))
    goto err;

  need_rnd_end= TRUE;

  /* Honor next number columns if present */
  table->next_number_field= table->found_next_number_field;

  /*
    NOTE: we do not call restore_record() here, as all fields are
    filled by the Logger (=> no need to load default ones).
  */

  /*
    We do not set a value for table->field[0], as it will use
    default value (which is CURRENT_TIMESTAMP).
  */

  /* check that all columns exist */
  if (table->s->fields < 6)
    goto err;

  DBUG_ASSERT(table->field[GLT_FIELD_EVENT_TIME]->type() == MYSQL_TYPE_TIMESTAMP);
  table->field[GLT_FIELD_EVENT_TIME]->store_timestamp(event_time);

  /* do a write */
  if (table->field[GLT_FIELD_USER_HOST]->store(user_host, user_host_len,
                                               client_cs) ||
      table->field[GLT_FIELD_THREAD_ID]->store((longlong) thread_id, TRUE) ||
      table->field[GLT_FIELD_SERVER_ID]->store((longlong) server_id, TRUE) ||
      table->field[GLT_FIELD_COMMAND_TYPE]->store(command_type,
                                                  command_type_len, client_cs))
    goto err;

  /*
    A positive return value in store() means truncation.
    Still logging a message in the log in this case.
  */
  table->field[GLT_FIELD_ARGUMENT]->flags|= FIELDFLAG_HEX_ESCAPE;
  if (table->field[GLT_FIELD_ARGUMENT]->store(sql_text, sql_text_len,
                                              client_cs) < 0)
    goto err;

  /* mark all fields as not null */
  table->field[GLT_FIELD_USER_HOST]->set_notnull();
  table->field[GLT_FIELD_THREAD_ID]->set_notnull();
  table->field[GLT_FIELD_SERVER_ID]->set_notnull();
  table->field[GLT_FIELD_COMMAND_TYPE]->set_notnull();
  table->field[GLT_FIELD_ARGUMENT]->set_notnull();

  /* Set any extra columns to their default values */
  for (field_index= GLT_FIELD_COUNT ;
       field_index < table->s->fields ;
       field_index++)
  {
    table->field[field_index]->set_default();
  }

  /* log table entries are not replicated */
  if (table->file->ha_write_row(table->record[0]))
    goto err;

  result= FALSE;

err:
  if (result && !thd->killed)
    sql_print_error("Failed to write to mysql.general_log: %s",
                    error_handler.message());

  if (need_rnd_end)
  {
    table->file->ha_rnd_end();
    table->file->ha_release_auto_increment();
  }
  if (need_pop)
    thd->pop_internal_handler();
  if (need_close)
    close_log_table(thd, &open_tables_backup);

  thd->variables.option_bits= save_thd_options;
  thd->time_zone_used= save_time_zone_used;
  return result;
}


/*
  Log a query to the slow log table

  SYNOPSIS
    log_slow()
    thd               THD of the query
    current_time      current timestamp
    query_start_arg   command start timestamp
    user_host         the pointer to the string with user@host info
    user_host_len     length of the user_host string. this is computed once
                      and passed to all general log event handlers
    query_time        Amount of time the query took to execute (in microseconds)
    lock_time         Amount of time the query was locked (in microseconds)
    is_command        The flag, which determines, whether the sql_text is a
                      query or an administrator command (these are treated
                      differently by the old logging routines)
    sql_text          the very text of the query or administrator command
                      processed
    sql_text_len      the length of sql_text string

  DESCRIPTION

   Log a query to the slow log table

  RETURN
    FALSE - OK
    TRUE - error occured
*/

bool Log_to_csv_event_handler::
  log_slow(THD *thd, ulonglong current_utime, time_t query_start_arg,
           const char *user_host, uint user_host_len,
           ulonglong query_utime, ulonglong lock_utime, bool is_command,
           const char *sql_text, uint sql_text_len)
{
  time_t current_time= my_time_possible_from_micro(current_utime);

  TABLE_LIST table_list;
  TABLE *table;
  bool result= TRUE;
  bool need_close= FALSE;
  bool need_rnd_end= FALSE;
  Silence_log_table_errors error_handler;
  Open_tables_backup open_tables_backup;
  const CHARSET_INFO *client_cs= thd->variables.character_set_client;
  bool save_time_zone_used;
  DBUG_ENTER("Log_to_csv_event_handler::log_slow");

  thd->push_internal_handler(& error_handler);
  /*
    CSV uses TIME_to_timestamp() internally if table needs to be repaired
    which will set thd->time_zone_used
  */
  save_time_zone_used= thd->time_zone_used;

  table_list.init_one_table(MYSQL_SCHEMA_NAME.str, MYSQL_SCHEMA_NAME.length,
                            SLOW_LOG_NAME.str, SLOW_LOG_NAME.length,
                            SLOW_LOG_NAME.str,
                            TL_WRITE_CONCURRENT_INSERT);

  if (!(table= open_log_table(thd, &table_list, &open_tables_backup)))
    goto err;

  need_close= TRUE;

  if (sqlt_intact.check(table_list.table, &slow_query_log_table_def))
    goto err;

  if (table->file->extra(HA_EXTRA_MARK_AS_LOG_TABLE) ||
      table->file->ha_rnd_init(0))
    goto err;

  need_rnd_end= TRUE;

  /* Honor next number columns if present */
  table->next_number_field= table->found_next_number_field;

  restore_record(table, s->default_values);    // Get empty record

  /* store the time and user values */
  DBUG_ASSERT(table->field[SQLT_FIELD_START_TIME]->type() == MYSQL_TYPE_TIMESTAMP);
  table->field[SQLT_FIELD_START_TIME]->store_timestamp(current_time);
  if (table->field[SQLT_FIELD_USER_HOST]->store(user_host, user_host_len,
                                                client_cs))
    goto err;

  if (query_start_arg)
  {
    longlong query_time= (longlong) (query_utime/1000000);
    longlong lock_time=  (longlong) (lock_utime/1000000);
    /*
      A TIME field can not hold the full longlong range; query_time or
      lock_time may be truncated without warning here, if greater than
      839 hours (~35 days)
    */
    MYSQL_TIME t;
    t.neg= 0;

    /* fill in query_time field */
    calc_time_from_sec(&t, min<long>(query_time, (longlong) TIME_MAX_VALUE_SECONDS), 0);
    if (table->field[SQLT_FIELD_QUERY_TIME]->store_time(&t))
      goto err;
    /* lock_time */
    calc_time_from_sec(&t, min<long>(lock_time, (longlong) TIME_MAX_VALUE_SECONDS), 0);
    if (table->field[SQLT_FIELD_LOCK_TIME]->store_time(&t))
      goto err;
    /* rows_sent */
    if (table->field[SQLT_FIELD_ROWS_SENT]->store((longlong) thd->get_sent_row_count(), TRUE))
      goto err;
    /* rows_examined */
    if (table->field[SQLT_FIELD_ROWS_EXAMINED]->store((longlong) thd->get_examined_row_count(), TRUE))
      goto err;
  }
  else
  {
    table->field[SQLT_FIELD_QUERY_TIME]->set_null();
    table->field[SQLT_FIELD_LOCK_TIME]->set_null();
    table->field[SQLT_FIELD_ROWS_SENT]->set_null();
    table->field[SQLT_FIELD_ROWS_EXAMINED]->set_null();
  }
  /* fill database field */
  if (thd->db)
  {
    if (table->field[SQLT_FIELD_DATABASE]->store(thd->db, thd->db_length,
                                                 client_cs))
      goto err;
    table->field[SQLT_FIELD_DATABASE]->set_notnull();
  }

  if (thd->stmt_depends_on_first_successful_insert_id_in_prev_stmt)
  {
    if (table->
        field[SQLT_FIELD_LAST_INSERT_ID]->store((longlong)
                        thd->first_successful_insert_id_in_prev_stmt_for_binlog,
                        TRUE))
      goto err;
    table->field[SQLT_FIELD_LAST_INSERT_ID]->set_notnull();
  }

  /*
    Set value if we do an insert on autoincrement column. Note that for
    some engines (those for which get_auto_increment() does not leave a
    table lock until the statement ends), this is just the first value and
    the next ones used may not be contiguous to it.
  */
  if (thd->auto_inc_intervals_in_cur_stmt_for_binlog.nb_elements() > 0)
  {
    if (table->
        field[SQLT_FIELD_INSERT_ID]->store((longlong)
          thd->auto_inc_intervals_in_cur_stmt_for_binlog.minimum(), TRUE))
      goto err;
    table->field[SQLT_FIELD_INSERT_ID]->set_notnull();
  }

  if (table->field[SQLT_FIELD_SERVER_ID]->store((longlong) server_id, TRUE))
    goto err;
  table->field[SQLT_FIELD_SERVER_ID]->set_notnull();

  /*
    Column sql_text.
    A positive return value in store() means truncation.
    Still logging a message in the log in this case.
  */
  if (table->field[SQLT_FIELD_SQL_TEXT]->store(sql_text, sql_text_len,
                                               client_cs) < 0)
    goto err;

  if (table->field[SQLT_FIELD_THREAD_ID]->store((longlong) thd->thread_id,
                                                TRUE))
    goto err;

  /* log table entries are not replicated */
  if (table->file->ha_write_row(table->record[0]))
    goto err;

  result= FALSE;

err:
  thd->pop_internal_handler();

  if (result && !thd->killed)
    sql_print_error("Failed to write to mysql.slow_log: %s",
                    error_handler.message());

  if (need_rnd_end)
  {
    table->file->ha_rnd_end();
    table->file->ha_release_auto_increment();
  }
  if (need_close)
    close_log_table(thd, &open_tables_backup);
  thd->time_zone_used= save_time_zone_used;
  DBUG_RETURN(result);
}

int Log_to_csv_event_handler::
  activate_log(THD *thd, uint log_table_type)
{
  TABLE_LIST table_list;
  TABLE *table;
  LEX_STRING *UNINIT_VAR(log_name);
  int result;
  Open_tables_backup open_tables_backup;

  DBUG_ENTER("Log_to_csv_event_handler::activate_log");

  if (log_table_type == QUERY_LOG_GENERAL)
  {
    log_name= &GENERAL_LOG_NAME;
  }
  else
  {
    DBUG_ASSERT(log_table_type == QUERY_LOG_SLOW);

    log_name= &SLOW_LOG_NAME;
  }
  table_list.init_one_table(MYSQL_SCHEMA_NAME.str, MYSQL_SCHEMA_NAME.length,
                            log_name->str, log_name->length, log_name->str,
                            TL_WRITE_CONCURRENT_INSERT);

  table= open_log_table(thd, &table_list, &open_tables_backup);
  if (table)
  {
    result= 0;
    close_log_table(thd, &open_tables_backup);
  }
  else
    result= 1;

  DBUG_RETURN(result);
}

bool Log_to_csv_event_handler::
  log_error(enum loglevel level, const char *format, va_list args)
{
  /* No log table is implemented */
  DBUG_ASSERT(0);
  return FALSE;
}

bool Log_to_file_event_handler::
  log_error(enum loglevel level, const char *format,
            va_list args)
{
  return vprint_msg_to_log(level, format, args);
}

void Log_to_file_event_handler::init_pthread_objects()
{
  mysql_log.init_pthread_objects();
  mysql_slow_log.init_pthread_objects();
}


/** Wrapper around MYSQL_LOG::write() for slow log. */

bool Log_to_file_event_handler::
  log_slow(THD *thd, ulonglong current_utime, time_t query_start_arg,
           const char *user_host, uint user_host_len,
           ulonglong query_utime, ulonglong lock_utime, bool is_command,
           const char *sql_text, uint sql_text_len)
{
  Silence_log_table_errors error_handler;
  thd->push_internal_handler(&error_handler);
  bool retval= mysql_slow_log.write(thd, current_utime, query_start_arg,
                                    user_host, user_host_len,
                                    query_utime, lock_utime, is_command,
                                    sql_text, sql_text_len);
  thd->pop_internal_handler();
  return retval;
}


/**
   Wrapper around MYSQL_LOG::write() for general log. We need it since we
   want all log event handlers to have the same signature.
*/

bool Log_to_file_event_handler::
  log_general(THD *thd, time_t event_time, const char *user_host,
              uint user_host_len, my_thread_id thread_id,
              const char *command_type, uint command_type_len,
              const char *sql_text, uint sql_text_len,
              const CHARSET_INFO *client_cs)
{
  Silence_log_table_errors error_handler;
  thd->push_internal_handler(&error_handler);
  bool retval= mysql_log.write(event_time, user_host, user_host_len,
                               thread_id, command_type, command_type_len,
                               sql_text, sql_text_len);
  thd->pop_internal_handler();
  return retval;
}


bool Log_to_file_event_handler::init()
{
  if (!is_initialized)
  {
    if (opt_slow_log)
      mysql_slow_log.open_slow_log(opt_slow_logname);

    if (opt_log)
      mysql_log.open_query_log(opt_logname);

    is_initialized= TRUE;
  }

  return FALSE;
}


void Log_to_file_event_handler::cleanup()
{
  mysql_log.cleanup();
  mysql_slow_log.cleanup();
}

void Log_to_file_event_handler::flush()
{
  /* reopen log files */
  if (opt_log)
    mysql_log.reopen_file();
  if (opt_slow_log)
    mysql_slow_log.reopen_file();
}

void Log_to_file_event_handler::flush_slow_log()
{
  /* reopen slow log file */
  if (opt_slow_log)
    mysql_slow_log.reopen_file();
}

/*
  Log error with all enabled log event handlers

  SYNOPSIS
    error_log_print()

    level             The level of the error significance: NOTE,
                      WARNING or ERROR.
    format            format string for the error message
    args              list of arguments for the format string

  RETURN
    FALSE - OK
    TRUE - error occured
*/

bool LOGGER::error_log_print(enum loglevel level, const char *format,
                             va_list args)
{
  bool error= FALSE;
  Log_event_handler **current_handler;

  /* currently we don't need locking here as there is no error_log table */
  for (current_handler= error_log_handler_list ; *current_handler ;)
    error= (*current_handler++)->log_error(level, format, args) || error;

  return error;
}


void LOGGER::cleanup_base()
{
  DBUG_ASSERT(inited == 1);
  mysql_rwlock_destroy(&LOCK_logger);
  if (table_log_handler)
  {
    table_log_handler->cleanup();
    delete table_log_handler;
    table_log_handler= NULL;
  }
  if (file_log_handler)
    file_log_handler->cleanup();
}


void LOGGER::cleanup_end()
{
  DBUG_ASSERT(inited == 1);
  if (file_log_handler)
  {
    delete file_log_handler;
    file_log_handler=NULL;
  }
  inited= 0;
}


/**
  Perform basic log initialization: create file-based log handler and
  init error log.
*/
void LOGGER::init_base()
{
  DBUG_ASSERT(inited == 0);
  inited= 1;

  /*
    Here we create file log handler. We don't do it for the table log handler
    here as it cannot be created so early. The reason is THD initialization,
    which depends on the system variables (parsed later).
  */
  if (!file_log_handler)
    file_log_handler= new Log_to_file_event_handler;

  /* by default we use traditional error log */
  init_error_log(LOG_FILE);

  file_log_handler->init_pthread_objects();
  mysql_rwlock_init(key_rwlock_LOCK_logger, &LOCK_logger);
}


void LOGGER::init_log_tables()
{
  if (!table_log_handler)
    table_log_handler= new Log_to_csv_event_handler;

  if (!is_log_tables_initialized &&
      !table_log_handler->init() && !file_log_handler->init())
    is_log_tables_initialized= TRUE;
}


bool LOGGER::flush_logs(THD *thd)
{
  int rc= 0;

  /*
    Now we lock logger, as nobody should be able to use logging routines while
    log tables are closed
  */
  logger.lock_exclusive();

  /* reopen log files */
  file_log_handler->flush();

  /* end of log flush */
  logger.unlock();
  return rc;
}


/**
  Close and reopen the slow log (with locks).
  
  @returns FALSE.
*/
bool LOGGER::flush_slow_log()
{
  /*
    Now we lock logger, as nobody should be able to use logging routines while
    log tables are closed
  */
  logger.lock_exclusive();

  /* Reopen slow log file */
  if (opt_slow_log)
    file_log_handler->get_mysql_slow_log()->reopen_file();

  /* End of log flush */
  logger.unlock();

  return 0;
}


/**
  Close and reopen the general log (with locks).

  @returns FALSE.
*/
bool LOGGER::flush_general_log()
{
  /*
    Now we lock logger, as nobody should be able to use logging routines while
    log tables are closed
  */
  logger.lock_exclusive();

  /* Reopen general log file */
  if (opt_log)
    file_log_handler->get_mysql_log()->reopen_file();

  /* End of log flush */
  logger.unlock();

  return 0;
}


/*
  Log slow query with all enabled log event handlers

  SYNOPSIS
    slow_log_print()

    thd                 THD of the query being logged
    query               The query being logged
    query_length        The length of the query string

  RETURN
    FALSE   OK
    TRUE    error occured
*/

bool LOGGER::slow_log_print(THD *thd, const char *query, uint query_length)

{
  bool error= FALSE;
  Log_event_handler **current_handler;
  bool is_command= FALSE;
  char user_host_buff[MAX_USER_HOST_SIZE + 1];
  Security_context *sctx= thd->security_ctx;
  uint user_host_len= 0;
  ulonglong query_utime, lock_utime, current_utime;

  DBUG_ASSERT(thd->enable_slow_log);
  /*
    Print the message to the buffer if we have slow log enabled
  */

  if (*slow_log_handler_list)
  {
    /* do not log slow queries from replication threads, unless requested */
    if (thd->slave_thread && !opt_log_slow_slave_statements)
      return 0;

    lock_shared();
    if (!opt_slow_log)
    {
      unlock();
      return 0;
    }

    /* fill in user_host value: the format is "%s[%s] @ %s [%s]" */
    user_host_len= (strxnmov(user_host_buff, MAX_USER_HOST_SIZE,
<<<<<<< HEAD
                             sctx->priv_user ? sctx->priv_user : "", "[",
                             sctx->user ? sctx->user : (thd->slave_thread ?
                                                        "SQL_SLAVE" : ""),
                             "] @ ",
=======
                             sctx->priv_user, "[",
                             sctx->user ? sctx->user : "", "] @ ",
>>>>>>> cc89b19b
                             sctx->get_host()->length() ?
                             sctx->get_host()->ptr() : "", " [",
                             sctx->get_ip()->length() ? sctx->get_ip()->ptr() :
                             "", "]", NullS) - user_host_buff);


    current_utime= thd->current_utime();
    if (thd->start_utime)
    {
      if(current_utime < thd->start_utime)
      {
        query_utime= 0;
      }
      else
      {
        query_utime= (current_utime - thd->start_utime);
      }
      if(thd->utime_after_lock < thd->start_utime)
      {
        lock_utime= 0;
      }
      else
      {
        lock_utime= (thd->utime_after_lock - thd->start_utime);
      }
    }
    else
    {
      query_utime= lock_utime= 0;
    }

    if (!query)
    {
      is_command= TRUE;
      query= command_name[thd->get_command()].str;
      query_length= command_name[thd->get_command()].length;
    }

    for (current_handler= slow_log_handler_list; *current_handler ;)
      error= (*current_handler++)->log_slow(thd, current_utime,
                                            thd->start_time.tv_sec,
                                            user_host_buff, user_host_len,
                                            query_utime, lock_utime, is_command,
                                            query, query_length) || error;

    unlock();
  }
  return error;
}

bool LOGGER::general_log_write(THD *thd, enum enum_server_command command,
                               const char *query, uint query_length)
{
  bool error= FALSE;
  Log_event_handler **current_handler= general_log_handler_list;
  char user_host_buff[MAX_USER_HOST_SIZE + 1];
  uint user_host_len= 0;
  time_t current_time;

  DBUG_ASSERT(thd);

  lock_shared();
  if (!opt_log)
  {
    unlock();
    return 0;
  }
  user_host_len= make_user_name(thd, user_host_buff);

  current_time= my_time(0);

  while (*current_handler)
    error|= (*current_handler++)->
      log_general(thd, current_time, user_host_buff,
                  user_host_len, thd->thread_id,
                  command_name[(uint) command].str,
                  command_name[(uint) command].length,
                  query, query_length,
                  thd->variables.character_set_client) || error;
  unlock();

  return error;
}

bool LOGGER::general_log_print(THD *thd, enum enum_server_command command,
                               const char *format, va_list args)
{
  uint message_buff_len= 0;
  char message_buff[MAX_LOG_BUFFER_SIZE];

  /* prepare message */
  if (format)
    message_buff_len= my_vsnprintf(message_buff, sizeof(message_buff),
                                   format, args);
  else
    message_buff[0]= '\0';

  mysql_audit_general_log(thd, command, message_buff, message_buff_len);

  /* Print the message to the buffer if we want to log this kind of commands */
  if (! logger.log_command(thd, command))
    return FALSE;

  return general_log_write(thd, command, message_buff, message_buff_len);
}

void LOGGER::init_error_log(uint error_log_printer)
{
  if (error_log_printer & LOG_NONE)
  {
    error_log_handler_list[0]= 0;
    return;
  }

  switch (error_log_printer) {
  case LOG_FILE:
    error_log_handler_list[0]= file_log_handler;
    error_log_handler_list[1]= 0;
    break;
    /* these two are disabled for now */
  case LOG_TABLE:
    DBUG_ASSERT(0);
    break;
  case LOG_TABLE|LOG_FILE:
    DBUG_ASSERT(0);
    break;
  }
}

void LOGGER::init_slow_log(uint slow_log_printer)
{
  if (slow_log_printer & LOG_NONE)
  {
    slow_log_handler_list[0]= 0;
    return;
  }

  switch (slow_log_printer) {
  case LOG_FILE:
    slow_log_handler_list[0]= file_log_handler;
    slow_log_handler_list[1]= 0;
    break;
  case LOG_TABLE:
    slow_log_handler_list[0]= table_log_handler;
    slow_log_handler_list[1]= 0;
    break;
  case LOG_TABLE|LOG_FILE:
    slow_log_handler_list[0]= file_log_handler;
    slow_log_handler_list[1]= table_log_handler;
    slow_log_handler_list[2]= 0;
    break;
  }
}

void LOGGER::init_general_log(uint general_log_printer)
{
  if (general_log_printer & LOG_NONE)
  {
    general_log_handler_list[0]= 0;
    return;
  }

  switch (general_log_printer) {
  case LOG_FILE:
    general_log_handler_list[0]= file_log_handler;
    general_log_handler_list[1]= 0;
    break;
  case LOG_TABLE:
    general_log_handler_list[0]= table_log_handler;
    general_log_handler_list[1]= 0;
    break;
  case LOG_TABLE|LOG_FILE:
    general_log_handler_list[0]= file_log_handler;
    general_log_handler_list[1]= table_log_handler;
    general_log_handler_list[2]= 0;
    break;
  }
}


bool LOGGER::activate_log_handler(THD* thd, uint log_type)
{
  MYSQL_QUERY_LOG *file_log;
  bool res= FALSE;
  lock_exclusive();
  switch (log_type) {
  case QUERY_LOG_SLOW:
    if (!opt_slow_log)
    {
      file_log= file_log_handler->get_mysql_slow_log();

      file_log->open_slow_log(opt_slow_logname);
      if (table_log_handler->activate_log(thd, QUERY_LOG_SLOW))
      {
        /* Error printed by open table in activate_log() */
        res= TRUE;
        file_log->close(0);
      }
      else
      {
        init_slow_log(log_output_options);
        opt_slow_log= TRUE;
      }
    }
    break;
  case QUERY_LOG_GENERAL:
    if (!opt_log)
    {
      file_log= file_log_handler->get_mysql_log();

      file_log->open_query_log(opt_logname);
      if (table_log_handler->activate_log(thd, QUERY_LOG_GENERAL))
      {
        /* Error printed by open table in activate_log() */
        res= TRUE;
        file_log->close(0);
      }
      else
      {
        init_general_log(log_output_options);
        opt_log= TRUE;
      }
    }
    break;
  default:
    DBUG_ASSERT(0);
  }
  unlock();
  return res;
}


void LOGGER::deactivate_log_handler(THD *thd, uint log_type)
{
  my_bool *tmp_opt= 0;
  MYSQL_LOG *file_log= NULL;

  switch (log_type) {
  case QUERY_LOG_SLOW:
    tmp_opt= &opt_slow_log;
    file_log= file_log_handler->get_mysql_slow_log();
    break;
  case QUERY_LOG_GENERAL:
    tmp_opt= &opt_log;
    file_log= file_log_handler->get_mysql_log();
    break;
  default:
    MY_ASSERT_UNREACHABLE();
  }

  if (!(*tmp_opt))
    return;

  lock_exclusive();
  file_log->close(0);
  *tmp_opt= FALSE;
  unlock();
}


/* the parameters are unused for the log tables */
bool Log_to_csv_event_handler::init()
{
  return 0;
}

int LOGGER::set_handlers(uint error_log_printer,
                         uint slow_log_printer,
                         uint general_log_printer)
{
  /* error log table is not supported yet */
  DBUG_ASSERT(error_log_printer < LOG_TABLE);

  lock_exclusive();

  if ((slow_log_printer & LOG_TABLE || general_log_printer & LOG_TABLE) &&
      !is_log_tables_initialized)
  {
    slow_log_printer= (slow_log_printer & ~LOG_TABLE) | LOG_FILE;
    general_log_printer= (general_log_printer & ~LOG_TABLE) | LOG_FILE;

    sql_print_error("Failed to initialize log tables. "
                    "Falling back to the old-fashioned logs");
  }

  init_error_log(error_log_printer);
  init_slow_log(slow_log_printer);
  init_general_log(general_log_printer);

  unlock();

  return 0;
}

#ifdef _WIN32
static int eventSource = 0;

static void setup_windows_event_source()
{
  HKEY    hRegKey= NULL;
  DWORD   dwError= 0;
  TCHAR   szPath[MAX_PATH];
  DWORD dwTypes;

  if (eventSource)               // Ensure that we are only called once
    return;
  eventSource= 1;

  // Create the event source registry key
  dwError= RegCreateKey(HKEY_LOCAL_MACHINE,
                          "SYSTEM\\CurrentControlSet\\Services\\EventLog\\Application\\MySQL", 
                          &hRegKey);

  /* Name of the PE module that contains the message resource */
  GetModuleFileName(NULL, szPath, MAX_PATH);

  /* Register EventMessageFile */
  dwError = RegSetValueEx(hRegKey, "EventMessageFile", 0, REG_EXPAND_SZ,
                          (PBYTE) szPath, (DWORD) (strlen(szPath) + 1));

  /* Register supported event types */
  dwTypes= (EVENTLOG_ERROR_TYPE | EVENTLOG_WARNING_TYPE |
            EVENTLOG_INFORMATION_TYPE);
  dwError= RegSetValueEx(hRegKey, "TypesSupported", 0, REG_DWORD,
                         (LPBYTE) &dwTypes, sizeof dwTypes);

  RegCloseKey(hRegKey);
}

#endif /* _WIN32 */

/**
  Find a unique filename for 'filename.#'.

  Set '#' to the number next to the maximum found in the most
  recent log file extension.

  This function will return nonzero if: (i) the generated name
  exceeds FN_REFLEN; (ii) if the number of extensions is exhausted;
  or (iii) some other error happened while examining the filesystem.

  @return
    nonzero if not possible to get unique filename.
*/

static int find_uniq_filename(char *name, ulong *next)
{
  uint                  i;
  char                  buff[FN_REFLEN], ext_buf[FN_REFLEN];
  struct st_my_dir     *dir_info;
  reg1 struct fileinfo *file_info;
  ulong                 max_found= 0, number= 0;
  size_t		buf_length, length;
  char			*start, *end;
  int                   error= 0;
  DBUG_ENTER("find_uniq_filename");

  *next= 0;
  length= dirname_part(buff, name, &buf_length);
  start=  name + length;
  end=    strend(start);

  *end='.';
  length= (size_t) (end - start + 1);

  if ((DBUG_EVALUATE_IF("error_unique_log_filename", 1, 
      !(dir_info= my_dir(buff,MYF(MY_DONT_SORT))))))
  {						// This shouldn't happen
    strmov(end,".1");				// use name+1
    DBUG_RETURN(1);
  }
  file_info= dir_info->dir_entry;
  for (i= dir_info->number_off_files ; i-- ; file_info++)
  {
    if (memcmp(file_info->name, start, length) == 0 &&
	test_if_number(file_info->name+length, &number,0))
    {
      set_if_bigger(max_found,(ulong) number);
    }
  }
  my_dirend(dir_info);

  /* check if reached the maximum possible extension number */
  if (max_found == MAX_LOG_UNIQUE_FN_EXT)
  {
    sql_print_error("Log filename extension number exhausted: %06lu. \
Please fix this by archiving old logs and \
updating the index files.", max_found);
    error= 1;
    goto end;
  }

  *next= max_found + 1;
  if (sprintf(ext_buf, "%06lu", *next) < 0)
  {
    error= 1;
    goto end;
  }
  *end++='.';

  /* 
    Check if the generated extension size + the file name exceeds the
    buffer size used. If one did not check this, then the filename might be
    truncated, resulting in error.
   */
  if (((strlen(ext_buf) + (end - name)) >= FN_REFLEN))
  {
    sql_print_error("Log filename too large: %s%s (%zu). \
Please fix this by archiving old logs and updating the \
index files.", name, ext_buf, (strlen(ext_buf) + (end - name)));
    error= 1;
    goto end;
  }

  if (sprintf(end, "%06lu", *next)<0)
  {
    error= 1;
    goto end;
  }

  /* print warning if reaching the end of available extensions. */
  if ((*next > (MAX_LOG_UNIQUE_FN_EXT - LOG_WARN_UNIQUE_FN_EXT_LEFT)))
    sql_print_warning("Next log extension: %lu. \
Remaining log filename extensions: %lu. \
Please consider archiving some logs.", *next, (MAX_LOG_UNIQUE_FN_EXT - *next));

end:
  DBUG_RETURN(error);
}


void MYSQL_LOG::init(enum_log_type log_type_arg,
                     enum cache_type io_cache_type_arg)
{
  DBUG_ENTER("MYSQL_LOG::init");
  log_type= log_type_arg;
  io_cache_type= io_cache_type_arg;
  DBUG_PRINT("info",("log_type: %d", log_type));
  DBUG_VOID_RETURN;
}


bool MYSQL_LOG::init_and_set_log_file_name(const char *log_name,
                                           const char *new_name,
                                           enum_log_type log_type_arg,
                                           enum cache_type io_cache_type_arg,
                                           bool unique)
{
  init(log_type_arg, io_cache_type_arg);

  if (new_name && !strmov(log_file_name, new_name))
    return TRUE;
  else if (!new_name && generate_new_name(log_file_name, log_name, unique))
    return TRUE;

  return FALSE;
}


/*
  Open a (new) log file.

  SYNOPSIS
    open()

    log_name            The name of the log to open
    log_type_arg        The type of the log. E.g. LOG_NORMAL
    new_name            The new name for the logfile. This is only needed
                        when the method is used to open the binlog file.
    io_cache_type_arg   The type of the IO_CACHE to use for this log file

  DESCRIPTION
    Open the logfile, init IO_CACHE and write startup messages
    (in case of general and slow query logs).

  RETURN VALUES
    0   ok
    1   error
*/

bool MYSQL_LOG::open(
#ifdef HAVE_PSI_INTERFACE
                     PSI_file_key log_file_key,
#endif
                     const char *log_name, enum_log_type log_type_arg,
                     const char *new_name, enum cache_type io_cache_type_arg,
                     bool unique)
{
  char buff[FN_REFLEN];
  MY_STAT f_stat;
  File file= -1;
  my_off_t pos= 0;
  int open_flags= O_CREAT | O_BINARY;
  DBUG_ENTER("MYSQL_LOG::open");
  DBUG_PRINT("enter", ("log_type: %d", (int) log_type_arg));

  write_error= 0;

  if (!(name= my_strdup(log_name, MYF(MY_WME))))
  {
    name= (char *)log_name; // for the error message
    goto err;
  }

  if (init_and_set_log_file_name(name, new_name,
                                 log_type_arg, io_cache_type_arg, unique) ||
      DBUG_EVALUATE_IF("fault_injection_init_name", log_type == LOG_BIN, 0))
    goto err;

  /* File is regular writable file */
  if (my_stat(log_file_name, &f_stat, MYF(0)) && !MY_S_ISREG(f_stat.st_mode))
    goto err;

  if (io_cache_type == SEQ_READ_APPEND)
    open_flags |= O_RDWR | O_APPEND;
  else
    open_flags |= O_WRONLY | (log_type == LOG_BIN ? 0 : O_APPEND);

  db[0]= 0;

#ifdef HAVE_PSI_INTERFACE
  /* Keep the key for reopen */
  m_log_file_key= log_file_key;
#endif

  if ((file= mysql_file_open(log_file_key,
                             log_file_name, open_flags,
                             MYF(MY_WME | ME_WAITTANG))) < 0)
    goto err;

  if ((pos= mysql_file_tell(file, MYF(MY_WME))) == MY_FILEPOS_ERROR)
  {
    if (my_errno == ESPIPE)
      pos= 0;
    else
      goto err;
  }

  if (init_io_cache(&log_file, file, IO_SIZE, io_cache_type, pos, 0,
                    MYF(MY_WME | MY_NABP |
                        ((log_type == LOG_BIN) ? MY_WAIT_IF_FULL : 0))))
    goto err;

  if (log_type == LOG_NORMAL)
  {
    char *end;
    int len=my_snprintf(buff, sizeof(buff), "%s, Version: %s (%s). "
#ifdef EMBEDDED_LIBRARY
                        "embedded library\n",
                        my_progname, server_version, MYSQL_COMPILATION_COMMENT
#elif _WIN32
			"started with:\nTCP Port: %d, Named Pipe: %s\n",
                        my_progname, server_version, MYSQL_COMPILATION_COMMENT,
                        mysqld_port, mysqld_unix_port
#else
			"started with:\nTcp port: %d  Unix socket: %s\n",
                        my_progname, server_version, MYSQL_COMPILATION_COMMENT,
                        mysqld_port, mysqld_unix_port
#endif
                       );
    end= strnmov(buff + len, "Time                 Id Command    Argument\n",
                 sizeof(buff) - len);
    if (my_b_write(&log_file, (uchar*) buff, (uint) (end-buff)) ||
	flush_io_cache(&log_file))
      goto err;
  }

  log_state= LOG_OPENED;
  DBUG_RETURN(0);

err:
  if (log_type == LOG_BIN && binlog_error_action == ABORT_SERVER)
  {
    THD *thd= current_thd;
    /*
      On fatal error when code enters here we should forcefully clear the
      previous errors so that a new critical error message can be pushed
      to the client side.
     */
    thd->clear_error();
    my_error(ER_BINLOG_LOGGING_IMPOSSIBLE, MYF(0), "Either disk is full or "
             "file system is read only while opening the binlog. Aborting the "
             "server");
    thd->protocol->end_statement();
    _exit(EXIT_FAILURE);
  }
  else
    sql_print_error("Could not open %s for logging (error %d). "
                    "Turning logging off for the whole duration "
                    "of the MySQL server process. To turn it on "
                    "again: fix the cause, shutdown the MySQL "
                    "server and restart it.",
                    name, errno);
  if (file >= 0)
    mysql_file_close(file, MYF(0));
  end_io_cache(&log_file);
  my_free(name);
  name= NULL;
  log_state= LOG_CLOSED;
  DBUG_RETURN(1);
}

MYSQL_LOG::MYSQL_LOG()
  : name(0), write_error(FALSE), inited(FALSE), log_type(LOG_UNKNOWN),
    log_state(LOG_CLOSED),
    cur_log_ext(-1)
#ifdef HAVE_PSI_INTERFACE
    , m_key_LOCK_log(key_LOG_LOCK_log)
#endif
{
  /*
    We don't want to initialize LOCK_Log here as such initialization depends on
    safe_mutex (when using safe_mutex) which depends on MY_INIT(), which is
    called only in main(). Doing initialization here would make it happen
    before main().
  */
  memset(&log_file, 0, sizeof(log_file));
}

void MYSQL_LOG::init_pthread_objects()
{
  DBUG_ASSERT(inited == 0);
  inited= 1;
  mysql_mutex_init(m_key_LOCK_log, &LOCK_log, MY_MUTEX_INIT_SLOW);
}

/*
  Close the log file

  SYNOPSIS
    close()
    exiting     Bitmask. For the slow and general logs the only used bit is
                LOG_CLOSE_TO_BE_OPENED. This is used if we intend to call
                open at once after close.

  NOTES
    One can do an open on the object at once after doing a close.
    The internal structures are not freed until cleanup() is called
*/

void MYSQL_LOG::close(uint exiting)
{					// One can't set log_type here!
  DBUG_ENTER("MYSQL_LOG::close");
  DBUG_PRINT("enter",("exiting: %d", (int) exiting));
  if (log_state == LOG_OPENED)
  {
    end_io_cache(&log_file);

    if (mysql_file_sync(log_file.file, MYF(MY_WME)) && ! write_error)
    {
      char errbuf[MYSYS_STRERROR_SIZE];
      write_error= 1;
      sql_print_error(ER_DEFAULT(ER_ERROR_ON_WRITE), name, errno,
                      my_strerror(errbuf, sizeof(errbuf), errno));
    }

    if (mysql_file_close(log_file.file, MYF(MY_WME)) && ! write_error)
    {
      char errbuf[MYSYS_STRERROR_SIZE];
      write_error= 1;
      sql_print_error(ER_DEFAULT(ER_ERROR_ON_WRITE), name, errno,
                      my_strerror(errbuf, sizeof(errbuf), errno));
    }
  }

  log_state= (exiting & LOG_CLOSE_TO_BE_OPENED) ? LOG_TO_BE_OPENED : LOG_CLOSED;
  my_free(name);
  name= NULL;
  DBUG_VOID_RETURN;
}

/** This is called only once. */

void MYSQL_LOG::cleanup()
{
  DBUG_ENTER("cleanup");
  if (inited)
  {
    inited= 0;
    mysql_mutex_destroy(&LOCK_log);
    close(0);
  }
  DBUG_VOID_RETURN;
}


int MYSQL_LOG::generate_new_name(char *new_name, const char *log_name,
                                 bool unique)
{
  fn_format(new_name, log_name, mysql_data_home, "", 4);
  if (unique)
  {
    if (!fn_ext(log_name)[0])
    {
      if (find_uniq_filename(new_name, &cur_log_ext))
      {
        my_printf_error(ER_NO_UNIQUE_LOGFILE, ER(ER_NO_UNIQUE_LOGFILE),
                        MYF(ME_FATALERROR), log_name);
	sql_print_error(ER(ER_NO_UNIQUE_LOGFILE), log_name);
	return 1;
      }
    }
  }
  return 0;
}


int MYSQL_LOG::purge_up_to(ulong to_ext, const char *log_name)
{
  char buff[FN_REFLEN];
  int error= 0;

  DBUG_ENTER("MYSQL_LOG::purge_up_to");

  do {
    snprintf(buff, sizeof(buff), "%s.%06lu", name, to_ext);
    if ((error= unlink(buff)))
    {
      if (my_errno == ENOENT)
        error= 0;
      break;
    }
    --to_ext;
  } while (to_ext > 0);

  DBUG_RETURN(error);
}

/*
  Reopen the log file

  SYNOPSIS
    reopen_file()

  DESCRIPTION
    Reopen the log file. The method is used during FLUSH LOGS
    and locks LOCK_log mutex
*/


void MYSQL_QUERY_LOG::reopen_file()
{
  char *save_name;

  DBUG_ENTER("MYSQL_LOG::reopen_file");
  if (!is_open())
  {
    DBUG_PRINT("info",("log is closed"));
    DBUG_VOID_RETURN;
  }

  mysql_mutex_lock(&LOCK_log);

  save_name= name;
  name= 0;				// Don't free name
  close(LOG_CLOSE_TO_BE_OPENED);

  /*
     Note that at this point, log_state != LOG_CLOSED (important for is_open()).
  */

  open(
#ifdef HAVE_PSI_INTERFACE
       m_log_file_key,
#endif
       save_name, log_type, 0, io_cache_type, false);
  my_free(save_name);

  mysql_mutex_unlock(&LOCK_log);

  DBUG_VOID_RETURN;
}


/*
  Write a command to traditional general log file

  SYNOPSIS
    write()

    event_time        command start timestamp
    user_host         the pointer to the string with user@host info
    user_host_len     length of the user_host string. this is computed once
                      and passed to all general log  event handlers
    thread_id         Id of the thread, issued a query
    command_type      the type of the command being logged
    command_type_len  the length of the string above
    sql_text          the very text of the query being executed
    sql_text_len      the length of sql_text string

  DESCRIPTION

   Log given command to to normal (not rotable) log file

  RETURN
    FASE - OK
    TRUE - error occured
*/

bool MYSQL_QUERY_LOG::write(time_t event_time, const char *user_host,
                            uint user_host_len, my_thread_id thread_id,
                            const char *command_type, uint command_type_len,
                            const char *sql_text, uint sql_text_len)
{
  char buff[32];
  uint length= 0;
  char local_time_buff[MAX_TIME_SIZE];
  struct tm start;
  uint time_buff_len= 0;

  mysql_mutex_lock(&LOCK_log);

  /* Test if someone closed between the is_open test and lock */
  if (is_open())
  {
    /* for testing output of timestamp and thread id */
    DBUG_EXECUTE_IF("reset_log_last_time", last_time= 0;);

    /* Note that my_b_write() assumes it knows the length for this */
      if (event_time != last_time)
      {
        last_time= event_time;

        localtime_r(&event_time, &start);

        time_buff_len= my_snprintf(local_time_buff, MAX_TIME_SIZE,
                                   "%02d%02d%02d %2d:%02d:%02d\t",
                                   start.tm_year % 100, start.tm_mon + 1,
                                   start.tm_mday, start.tm_hour,
                                   start.tm_min, start.tm_sec);

        if (my_b_write(&log_file, (uchar*) local_time_buff, time_buff_len))
          goto err;
      }
      else
        if (my_b_write(&log_file, (uchar*) "\t\t" ,2) < 0)
          goto err;

    length= my_snprintf(buff, 32, "%5lu ", thread_id);

    if (my_b_write(&log_file, (uchar*) buff, length))
      goto err;

    if (my_b_write(&log_file, (uchar*) command_type, command_type_len))
      goto err;

    if (my_b_write(&log_file, (uchar*) "\t", 1))
      goto err;

    /* sql_text */
    if (my_b_write(&log_file, (uchar*) sql_text, sql_text_len))
      goto err;

    if (my_b_write(&log_file, (uchar*) "\n", 1) ||
        flush_io_cache(&log_file))
      goto err;
  }

  mysql_mutex_unlock(&LOCK_log);
  return FALSE;
err:

  if (!write_error)
  {
    char errbuf[MYSYS_STRERROR_SIZE];
    write_error= 1;
    sql_print_error(ER(ER_ERROR_ON_WRITE), name, errno,
                    my_strerror(errbuf, sizeof(errbuf), errno));
  }
  mysql_mutex_unlock(&LOCK_log);
  return TRUE;
}


/*
  Log a query to the traditional slow log file

  SYNOPSIS
    write()

    thd               THD of the query
    current_time      current timestamp
    query_start_arg   command start timestamp
    user_host         the pointer to the string with user@host info
    user_host_len     length of the user_host string. this is computed once
                      and passed to all general log event handlers
    query_utime       Amount of time the query took to execute (in microseconds)
    lock_utime        Amount of time the query was locked (in microseconds)
    is_command        The flag, which determines, whether the sql_text is a
                      query or an administrator command.
    sql_text          the very text of the query or administrator command
                      processed
    sql_text_len      the length of sql_text string

  DESCRIPTION

   Log a query to the slow log file.

  RETURN
    FALSE - OK
    TRUE - error occured
*/

bool MYSQL_QUERY_LOG::write(THD *thd, ulonglong current_utime,
                            time_t query_start_arg, const char *user_host,
                            uint user_host_len, ulonglong query_utime,
                            ulonglong lock_utime, bool is_command,
                            const char *sql_text, uint sql_text_len)
{
  time_t current_time= my_time_possible_from_micro(current_utime);
  bool error= 0;
  bool need_purge= false;
  DBUG_ENTER("MYSQL_QUERY_LOG::write");

  mysql_mutex_lock(&LOCK_log);

  if (!is_open())
  {
    mysql_mutex_unlock(&LOCK_log);
    DBUG_RETURN(0);
  }

  if (is_open())
  {						// Safety agains reopen
    int tmp_errno= 0;
    char buff[80], *end;
    char query_time_buff[22+7], lock_time_buff[22+7];
    uint buff_len;
    char sent_row_buff[21]; // max ulonglong val in dec is 20 digits
    char examined_row_buff[21];
    char affected_row_buff[21];
    end= buff;

    if (!(specialflag & SPECIAL_SHORT_LOG_FORMAT))
    {
      if (opt_slow_query_log_timestamp_always || current_time != last_time)
      {
        last_time= current_time;
        struct tm start;
        localtime_r(&current_time, &start);
	if(opt_slow_query_log_timestamp_precision & SLOG_MICROSECOND)
	{
	  ulonglong microsecond = current_utime % (1000 * 1000);
	  buff_len= snprintf(buff, sizeof buff,
	    "# Time: %02d%02d%02d %2d:%02d:%02d.%06lld\n",
            start.tm_year % 100, start.tm_mon + 1,
	    start.tm_mday, start.tm_hour,
	    start.tm_min, start.tm_sec,microsecond);
	}
	else
	{
	  buff_len= my_snprintf(buff, sizeof buff,
	    "# Time: %02d%02d%02d %2d:%02d:%02d\n",
            start.tm_year % 100, start.tm_mon + 1,
	    start.tm_mday, start.tm_hour,
	    start.tm_min, start.tm_sec);
	}

        /* Note that my_b_write() assumes it knows the length for this */
        if (my_b_write(&log_file, (uchar*) buff, buff_len))
          tmp_errno= errno;
      }
      buff_len= my_snprintf(buff, 32, "%5lu", thd->thread_id);
      if (my_b_printf(&log_file, "# User@Host: %s  Id: %s\n", user_host, buff)
          == (uint) -1)
        tmp_errno= errno;
    }
    /* For slow query log */
    sprintf(query_time_buff, "%.6f", ulonglong2double(query_utime)/1000000.0);
    sprintf(lock_time_buff,  "%.6f", ulonglong2double(lock_utime)/1000000.0);
    /* Here and below sprintf is used because my_b_printf does not support %llu
    natively.  snprintf is not used as there is no way to overflow the buffer
    for 64-bit integers and MySQL assumes it to be available on less systems
    than sprintf.  */
    sprintf(sent_row_buff, "%llu", (ulonglong)thd->get_sent_row_count());
    sprintf(examined_row_buff, "%llu",
            (ulonglong)thd->get_examined_row_count());
    sprintf(affected_row_buff, "%llu", (thd->get_row_count_func() > 0)
            ? (ulonglong) thd->get_row_count_func() : 0);
    if (my_b_printf(&log_file,
                    "# Schema: %s  Last_errno: %u  Killed: %u\n"
                    "# Query_time: %s  Lock_time: %s  Rows_sent: %s  "
                    "Rows_examined: %s  Rows_affected: %s\n"
                    "# Bytes_sent: %lu",
                    (thd->db ? thd->db : ""),
                    thd->last_errno, (uint) thd->killed,
                    query_time_buff, lock_time_buff, sent_row_buff,
                    examined_row_buff, affected_row_buff,
                    (ulong) (thd->status_var.bytes_sent - thd->bytes_sent_old))
        == (uint) -1)
      tmp_errno= errno;

    if (thd->variables.log_slow_verbosity & (1ULL << SLOG_V_QUERY_PLAN))
    {
        char tmp_tables_size_buff[21];
        sprintf(tmp_tables_size_buff, "%llu", thd->tmp_tables_size);
        if (my_b_printf(&log_file,
                        "  Tmp_tables: %lu  Tmp_disk_tables: %lu  "
                        "Tmp_table_sizes: %s",
                        thd->tmp_tables_used, thd->tmp_tables_disk_used,
                        tmp_tables_size_buff) == (uint) -1)
        {
            tmp_errno= errno;
        }
    }
    if (my_b_write(&log_file, (uchar*) "\n", 1))
        tmp_errno= errno;

    if (opt_log_slow_sp_statements &&
        thd->sp_runtime_ctx &&
        my_b_printf(&log_file,
                    "# Stored_routine: %s\n",
                    thd->sp_runtime_ctx->sp->m_qname.str) == (uint) -1)
      tmp_errno= errno;

#if defined(ENABLED_PROFILING)
    thd->profiling.print_current(&log_file);
#endif
    if ((thd->variables.log_slow_verbosity & (1ULL << SLOG_V_INNODB))
        && thd->innodb_was_used)
    {
      char buf[20];
      snprintf(buf, 20, "%llX", thd->innodb_trx_id);
      if (my_b_printf(&log_file,
                    "# InnoDB_trx_id: %s\n", buf) == (uint) -1)
        tmp_errno=errno;
    }
    if ((thd->variables.log_slow_verbosity & (ULL(1) << SLOG_V_QUERY_PLAN)) &&
         my_b_printf(&log_file,
                    "# QC_Hit: %s  Full_scan: %s  Full_join: %s  Tmp_table: %s  Tmp_table_on_disk: %s\n" \
                    "# Filesort: %s  Filesort_on_disk: %s  Merge_passes: %lu\n",
                    ((thd->query_plan_flags & QPLAN_QC) ? "Yes" : "No"),
                    ((thd->query_plan_flags & QPLAN_FULL_SCAN) ? "Yes" : "No"),
                    ((thd->query_plan_flags & QPLAN_FULL_JOIN) ? "Yes" : "No"),
                    ((thd->query_plan_flags & QPLAN_TMP_TABLE) ? "Yes" : "No"),
                    ((thd->query_plan_flags & QPLAN_TMP_DISK) ? "Yes" : "No"),
                    ((thd->query_plan_flags & QPLAN_FILESORT) ? "Yes" : "No"),
                    ((thd->query_plan_flags & QPLAN_FILESORT_DISK) ? "Yes" : "No"),
                    thd->query_plan_fsort_passes) == (uint) -1)
      tmp_errno=errno;
    if ((thd->variables.log_slow_verbosity & (ULL(1) << SLOG_V_INNODB)) && thd->innodb_was_used)
    {
      char buf[3][20];
      char io_read_buff[21];
      snprintf(buf[0], 20, "%.6f", thd->innodb_io_reads_wait_timer / 1000000.0);
      snprintf(buf[1], 20, "%.6f", thd->innodb_lock_que_wait_timer / 1000000.0);
      snprintf(buf[2], 20, "%.6f", thd->innodb_innodb_que_wait_timer / 1000000.0);
      sprintf(io_read_buff, "%llu", thd->innodb_io_read);
      if (my_b_printf(&log_file,
                      "#   InnoDB_IO_r_ops: %lu  InnoDB_IO_r_bytes: %s  "
                      "InnoDB_IO_r_wait: %s\n"
                      "#   InnoDB_rec_lock_wait: %s  InnoDB_queue_wait: %s\n"
                      "#   InnoDB_pages_distinct: %lu\n",
                      thd->innodb_io_reads, io_read_buff,
                      buf[0], buf[1], buf[2], thd->innodb_page_access)
          == (uint) -1)
        tmp_errno= errno;
    } 
    else
    {
      if ((thd->variables.log_slow_verbosity & (ULL(1) << SLOG_V_INNODB)) &&
          my_b_printf(&log_file,"# No InnoDB statistics available for this query\n") == (uint) -1)
        tmp_errno=errno;
    }
    if (thd->variables.log_slow_rate_limit > 1)
    {
      my_b_printf(&log_file,
                  "# Log_slow_rate_type: %s  Log_slow_rate_limit: %lu\n",
                  opt_slow_query_log_rate_type == SLOG_RT_SESSION ?
                                                  "session" : "query",
                  thd->variables.log_slow_rate_limit);
    }

    if (thd->db && strcmp(thd->db, db))
    {						// Database changed
      if (my_b_printf(&log_file,"use %s;\n",thd->db) == (uint) -1)
        tmp_errno= errno;
      strmov(db,thd->db);
    }
    if (thd->stmt_depends_on_first_successful_insert_id_in_prev_stmt)
    {
      end=strmov(end, ",last_insert_id=");
      end=longlong10_to_str((longlong)
                            thd->first_successful_insert_id_in_prev_stmt_for_binlog,
                            end, -10);
    }
    // Save value if we do an insert.
    if (thd->auto_inc_intervals_in_cur_stmt_for_binlog.nb_elements() > 0)
    {
      if (!(specialflag & SPECIAL_SHORT_LOG_FORMAT))
      {
        end=strmov(end,",insert_id=");
        end=longlong10_to_str((longlong)
                              thd->auto_inc_intervals_in_cur_stmt_for_binlog.minimum(),
                              end, -10);
      }
    }

    /*
      This info used to show up randomly, depending on whether the query
      checked the query start time or not. now we always write current
      timestamp to the slow log
    */
    end= strmov(end, ",timestamp=");
    end= int10_to_str((long) current_time, end, 10);

    if (end != buff)
    {
      *end++=';';
      *end='\n';
      if (my_b_write(&log_file, (uchar*) "SET ", 4) ||
          my_b_write(&log_file, (uchar*) buff + 1, (uint) (end-buff)))
        tmp_errno= errno;
    }
    if (is_command)
    {
      end= strxmov(buff, "# administrator command: ", NullS);
      buff_len= (ulong) (end - buff);
      DBUG_EXECUTE_IF("simulate_slow_log_write_error",
                      {DBUG_SET("+d,simulate_file_write_error");});
      if(my_b_write(&log_file, (uchar*) buff, buff_len))
        tmp_errno= errno;
    }
    if (my_b_write(&log_file, (uchar*) sql_text, sql_text_len) ||
        my_b_write(&log_file, (uchar*) ";\n",2) ||
        flush_io_cache(&log_file))
      tmp_errno= errno;
    if (tmp_errno)
    {
      error= 1;
      if (! write_error)
      {
        char errbuf[MYSYS_STRERROR_SIZE];
        write_error= 1;
        sql_print_error(ER(ER_ERROR_ON_WRITE), name, error,
                        my_strerror(errbuf, sizeof(errbuf), errno));
      }
    }
    if (max_slowlog_size > 0)
      error= rotate(max_slowlog_size, &need_purge);
  }
  ulong save_cur_ext = cur_log_ext;
  mysql_mutex_unlock(&LOCK_log);
  if (max_slowlog_files && need_purge && !error)
    error= purge_up_to(save_cur_ext > max_slowlog_files ? 
                       save_cur_ext - max_slowlog_files : 0,
                       log_file_name);
  DBUG_RETURN(error);
}


int MYSQL_QUERY_LOG::rotate(ulong max_size, bool *need_purge)
{
  int error;
  DBUG_ENTER("MYSQL_QUERY_LOG::rotate");

  *need_purge= false;
  if (my_b_tell(&log_file) > max_size)
  {
    if ((error= new_file()))
      DBUG_RETURN(error);

    *need_purge= true;
  }

  DBUG_RETURN(0);
}

int MYSQL_QUERY_LOG::new_file()
{
  int error= 0, close_on_error= FALSE;
  char new_name[FN_REFLEN], *old_name;

  DBUG_ENTER("MYSQL_QUERY_LOG::new_file");
  if (!is_open())
  {
    DBUG_PRINT("info",("log is closed"));
    DBUG_RETURN(error);
  }

  mysql_mutex_assert_owner(&LOCK_log);

  if (cur_log_ext == (ulong)-1)
  {
    strcpy(new_name, name);
    if ((error= generate_new_name(new_name, name, true)))
      goto end;
  }
  else
  {
    if (cur_log_ext == MAX_LOG_UNIQUE_FN_EXT)
    {
      error= 1;
      goto end;
    }
    snprintf(new_name, sizeof(new_name), "%s.%06lu", name, ++cur_log_ext);
  }

  /*
    close will try to free name and zero name pointer,
    We saving current name value and zeroing the pointer to
    prvent it.
  */
  old_name= name;
  name= NULL;
  close(LOG_CLOSE_TO_BE_OPENED);
  name= old_name;

  error= open(
#ifdef HAVE_PSI_INTERFACE
                key_file_query_log,
#endif
                name,
                LOG_NORMAL, new_name, WRITE_CACHE, false);

  my_free(old_name);

end:

  if (error && close_on_error /* rotate or reopen failed */)
  {
    sql_print_error("Could not open %s for logging (error %d). "
                     "Turning logging off for the whole duration "
                     "of the MySQL server process. To turn it on "
                     "again: fix the cause, shutdown the MySQL "
                     "server and restart it.", 
                     new_name, errno);
  }

  DBUG_RETURN(error);
}


/**
  @todo
  The following should be using fn_format();  We just need to
  first change fn_format() to cut the file name if it's too long.
*/
const char *MYSQL_LOG::generate_name(const char *log_name,
                                      const char *suffix,
                                      bool strip_ext, char *buff)
{
  if (!log_name || !log_name[0])
  {
    strmake(buff, pidfile_name, FN_REFLEN - strlen(suffix) - 1);
    return (const char *)
      fn_format(buff, buff, "", suffix, MYF(MY_REPLACE_EXT|MY_REPLACE_DIR));
  }
  // get rid of extension if the log is binary to avoid problems
  if (strip_ext)
  {
    char *p= fn_ext(log_name);
    uint length= (uint) (p - log_name);
    strmake(buff, log_name, min<size_t>(length, FN_REFLEN-1));
    return (const char*)buff;
  }
  return log_name;
}


int error_log_print(enum loglevel level, const char *format,
                    va_list args)
{
  return logger.error_log_print(level, format, args);
}


bool slow_log_print(THD *thd, const char *query, uint query_length)
{
  return logger.slow_log_print(thd, query, query_length);
}


bool LOGGER::log_command(THD *thd, enum enum_server_command command,
                         const char *query_str, size_t query_length)
{
#ifndef NO_EMBEDDED_ACCESS_CHECKS
  Security_context *sctx= thd->security_ctx;
#endif
  /*
    Log command if we have at least one log event handler enabled and want
    to log this king of commands
  */

  /* Audit notification when no general log handler present */
  mysql_audit_general_log(thd, command_name[(uint) command].str,
                          command_name[(uint) command].length,
                          query_str, query_length);

  if (*general_log_handler_list && (what_to_log & (1L << (uint) command)))
  {
    if ((thd->variables.option_bits & OPTION_LOG_OFF)
#ifndef NO_EMBEDDED_ACCESS_CHECKS
         && (sctx->master_access & SUPER_ACL)
#endif
       )
    {
      /* No logging */
      return FALSE;
    }

    return TRUE;
  }

  return FALSE;
}


bool general_log_print(THD *thd, enum enum_server_command command,
                       const char *format, ...)
{
  va_list args;
  uint error= 0;

<<<<<<< HEAD
=======
  /* Print the message to the buffer if we want to log this king of commands */
  if (! logger.log_command(thd, command, "", 0))
    return FALSE;

>>>>>>> cc89b19b
  va_start(args, format);
  error= logger.general_log_print(thd, command, format, args);
  va_end(args);

  return error;
}

bool general_log_write(THD *thd, enum enum_server_command command,
                       const char *query, uint query_length)
{
  mysql_audit_general_log(thd, command, query, query_length);

  /* Write the message to the log if we want to log this king of commands */
  if (logger.log_command(thd, command, query, query_length))
    return logger.general_log_write(thd, command, query, query_length);

  return FALSE;
}

/**
  Check if a string is a valid number.

  @param str			String to test
  @param res			Store value here
  @param allow_wildcards	Set to 1 if we should ignore '%' and '_'

  @note
    For the moment the allow_wildcards argument is not used
    Should be move to some other file.

  @retval
    1	String is a number
  @retval
    0	String is not a number
*/

static bool test_if_number(register const char *str,
			   ulong *res, bool allow_wildcards)
{
  reg2 int flag;
  const char *start;
  DBUG_ENTER("test_if_number");

  flag=0; start=str;
  while (*str++ == ' ') ;
  if (*--str == '-' || *str == '+')
    str++;
  while (my_isdigit(files_charset_info,*str) ||
	 (allow_wildcards && (*str == wild_many || *str == wild_one)))
  {
    flag=1;
    str++;
  }
  if (*str == '.')
  {
    for (str++ ;
	 my_isdigit(files_charset_info,*str) ||
	   (allow_wildcards && (*str == wild_many || *str == wild_one)) ;
	 str++, flag=1) ;
  }
  if (*str != 0 || flag == 0)
    DBUG_RETURN(0);
  if (res)
    *res=atol(start);
  DBUG_RETURN(1);			/* Number ok */
} /* test_if_number */


void sql_perror(const char *message)
{
#ifdef HAVE_STRERROR
  sql_print_error("%s: %s",message, strerror(errno));
#else
  perror(message);
#endif
}


/*
  Change the file associated with two output streams. Used to
  redirect stdout and stderr to a file. The streams are reopened
  only for appending (writing at end of file).
*/
extern "C" my_bool reopen_fstreams(const char *filename,
                                   FILE *outstream, FILE *errstream)
{
  int retries= 2, errors= 0;

  do
  {
    errors= 0;
    if (errstream && !my_freopen(filename, "a", errstream))
      errors++;
    if (outstream && !my_freopen(filename, "a", outstream))
      errors++;
  }
  while (retries-- && errors);

  if (errors)
    return true;

  /* The error stream must be unbuffered. */
  if (errstream)
    setbuf(errstream, NULL);

  return FALSE;
}


/*
  Unfortunately, there seems to be no good way
  to restore the original streams upon failure.
*/
static bool redirect_std_streams(const char *file)
{
  if (reopen_fstreams(file, stdout, stderr))
    return TRUE;

  setbuf(stderr, NULL);
  return FALSE;
}


bool flush_error_log()
{
  bool result= 0;
  if (opt_error_log)
  {
    mysql_mutex_lock(&LOCK_error_log);
    if (redirect_std_streams(log_error_file))
      result= 1;
    mysql_mutex_unlock(&LOCK_error_log);
  }
  return result;
}

#ifdef _WIN32
static void print_buffer_to_nt_eventlog(enum loglevel level, char *buff,
                                        size_t length, size_t buffLen)
{
  HANDLE event;
  char   *buffptr= buff;
  DBUG_ENTER("print_buffer_to_nt_eventlog");

  /* Add ending CR/LF's to string, overwrite last chars if necessary */
  strmov(buffptr+min(length, buffLen-5), "\r\n\r\n");

  setup_windows_event_source();
  if ((event= RegisterEventSource(NULL,"MySQL")))
  {
    switch (level) {
      case ERROR_LEVEL:
        ReportEvent(event, EVENTLOG_ERROR_TYPE, 0, MSG_DEFAULT, NULL, 1, 0,
                    (LPCSTR*)&buffptr, NULL);
        break;
      case WARNING_LEVEL:
        ReportEvent(event, EVENTLOG_WARNING_TYPE, 0, MSG_DEFAULT, NULL, 1, 0,
                    (LPCSTR*) &buffptr, NULL);
        break;
      case INFORMATION_LEVEL:
        ReportEvent(event, EVENTLOG_INFORMATION_TYPE, 0, MSG_DEFAULT, NULL, 1,
                    0, (LPCSTR*) &buffptr, NULL);
        break;
    }
    DeregisterEventSource(event);
  }

  DBUG_VOID_RETURN;
}
#endif /* _WIN32 */


#ifndef EMBEDDED_LIBRARY
static void print_buffer_to_file(enum loglevel level, const char *buffer,
                                 size_t length)
{
  time_t skr;
  struct tm tm_tmp;
  struct tm *start;
  DBUG_ENTER("print_buffer_to_file");
  DBUG_PRINT("enter",("buffer: %s", buffer));

  mysql_mutex_lock(&LOCK_error_log);

  skr= my_time(0);
  localtime_r(&skr, &tm_tmp);
  start=&tm_tmp;

  fprintf(stderr, "%d-%02d-%02d %02d:%02d:%02d %lu [%s] %.*s\n",
          start->tm_year + 1900,
          start->tm_mon + 1,
          start->tm_mday,
          start->tm_hour,
          start->tm_min,
          start->tm_sec,
          current_pid,
          (level == ERROR_LEVEL ? "ERROR" : level == WARNING_LEVEL ?
           "Warning" : "Note"),
          (int) length, buffer);

  fflush(stderr);

  mysql_mutex_unlock(&LOCK_error_log);
  DBUG_VOID_RETURN;
}

/**
  Prints a printf style message to the error log and, under NT, to the
  Windows event log.

  This function prints the message into a buffer and then sends that buffer
  to other functions to write that message to other logging sources.

  @param level          The level of the msg significance
  @param format         Printf style format of message
  @param args           va_list list of arguments for the message

  @returns
    The function always returns 0. The return value is present in the
    signature to be compatible with other logging routines, which could
    return an error (e.g. logging to the log tables)
*/
int vprint_msg_to_log(enum loglevel level, const char *format, va_list args)
{
  char   buff[1024];
  size_t length;
  DBUG_ENTER("vprint_msg_to_log");

  length= my_vsnprintf(buff, sizeof(buff), format, args);
  print_buffer_to_file(level, buff, length);

#ifdef _WIN32
  print_buffer_to_nt_eventlog(level, buff, length, sizeof(buff));
#endif

  DBUG_RETURN(0);
}
#endif /* EMBEDDED_LIBRARY */


void sql_print_error(const char *format, ...) 
{
  va_list args;
  DBUG_ENTER("sql_print_error");

  va_start(args, format);
  error_log_print(ERROR_LEVEL, format, args);
  va_end(args);

  DBUG_VOID_RETURN;
}


void sql_print_warning(const char *format, ...) 
{
  va_list args;
  DBUG_ENTER("sql_print_warning");

  va_start(args, format);
  error_log_print(WARNING_LEVEL, format, args);
  va_end(args);

  DBUG_VOID_RETURN;
}


void sql_print_information(const char *format, ...) 
{
  va_list args;
  DBUG_ENTER("sql_print_information");

  va_start(args, format);
  error_log_print(INFORMATION_LEVEL, format, args);
  va_end(args);

  DBUG_VOID_RETURN;
}


extern "C"
int my_plugin_log_message(MYSQL_PLUGIN *plugin_ptr, plugin_log_level level,
                          const char *format, ...)
{
  char format2[MYSQL_ERRMSG_SIZE];
  int ret;
  loglevel lvl;
  struct st_plugin_int *plugin = static_cast<st_plugin_int *> (*plugin_ptr);
  va_list args;

  DBUG_ASSERT(level >= MY_ERROR_LEVEL || level <= MY_INFORMATION_LEVEL);

  switch (level)
  {
  case MY_ERROR_LEVEL:       lvl= ERROR_LEVEL; break;
  case MY_WARNING_LEVEL:     lvl= WARNING_LEVEL; break;
  case MY_INFORMATION_LEVEL: lvl= INFORMATION_LEVEL; break;
  default:                   return 1;
  }

  va_start(args, format);
  snprintf(format2, sizeof (format2) - 1, "Plugin %.*s reported: '%s'", 
           (int) plugin->name.length, plugin->name.str, format);
  ret= error_log_print(lvl, format2, args);
  va_end(args);
  return ret;
}


/********* transaction coordinator log for 2pc - mmap() based solution *******/

/*
  the log consists of a file, mmapped to a memory.
  file is divided on pages of tc_log_page_size size.
  (usable size of the first page is smaller because of log header)
  there's PAGE control structure for each page
  each page (or rather PAGE control structure) can be in one of three
  states - active, syncing, pool.
  there could be only one page in active or syncing states,
  but many in pool - pool is fifo queue.
  usual lifecycle of a page is pool->active->syncing->pool
  "active" page - is a page where new xid's are logged.
  the page stays active as long as syncing slot is taken.
  "syncing" page is being synced to disk. no new xid can be added to it.
  when the sync is done the page is moved to a pool and an active page
  becomes "syncing".

  the result of such an architecture is a natural "commit grouping" -
  If commits are coming faster than the system can sync, they do not
  stall. Instead, all commit that came since the last sync are
  logged to the same page, and they all are synced with the next -
  one - sync. Thus, thought individual commits are delayed, throughput
  is not decreasing.

  when a xid is added to an active page, the thread of this xid waits
  for a page's condition until the page is synced. when syncing slot
  becomes vacant one of these waiters is awaken to take care of syncing.
  it syncs the page and signals all waiters that the page is synced.
  PAGE::waiters is used to count these waiters, and a page may never
  become active again until waiters==0 (that is all waiters from the
  previous sync have noticed the sync was completed)

  note, that the page becomes "dirty" and has to be synced only when a
  new xid is added into it. Removing a xid from a page does not make it
  dirty - we don't sync removals to disk.
*/

ulong tc_log_page_waits= 0;

#ifdef HAVE_MMAP

#define TC_LOG_HEADER_SIZE (sizeof(tc_log_magic)+1)

static const char tc_log_magic[]={(char) 254, 0x23, 0x05, 0x74};

ulong opt_tc_log_size= TC_LOG_MIN_SIZE;
ulong tc_log_max_pages_used=0, tc_log_page_size=0, tc_log_cur_pages_used=0;

int TC_LOG_MMAP::open(const char *opt_name)
{
  uint i;
  bool crashed=FALSE;
  PAGE *pg;

  DBUG_ASSERT(total_ha_2pc > 1);
  DBUG_ASSERT(opt_name && opt_name[0]);

  tc_log_page_size= my_getpagesize();
  if (TC_LOG_PAGE_SIZE > tc_log_page_size)
  {
    DBUG_ASSERT(TC_LOG_PAGE_SIZE % tc_log_page_size == 0);
  }

  fn_format(logname,opt_name,mysql_data_home,"",MY_UNPACK_FILENAME);
  if ((fd= mysql_file_open(key_file_tclog, logname, O_RDWR, MYF(0))) < 0)
  {
    if (my_errno != ENOENT)
      goto err;
    if (using_heuristic_recover())
      return 1;
    if ((fd= mysql_file_create(key_file_tclog, logname, CREATE_MODE,
                               O_RDWR, MYF(MY_WME))) < 0)
      goto err;
    inited=1;
    file_length= opt_tc_log_size;
    if (mysql_file_chsize(fd, file_length, 0, MYF(MY_WME)))
      goto err;
  }
  else
  {
    inited= 1;
    crashed= TRUE;
    sql_print_information("Recovering after a crash using %s", opt_name);
    if (tc_heuristic_recover)
    {
      sql_print_error("Cannot perform automatic crash recovery when "
                      "--tc-heuristic-recover is used");
      goto err;
    }
    file_length= mysql_file_seek(fd, 0L, MY_SEEK_END, MYF(MY_WME+MY_FAE));
    if (file_length == MY_FILEPOS_ERROR || file_length % tc_log_page_size)
      goto err;
  }

  data= (uchar *)my_mmap(0, (size_t)file_length, PROT_READ|PROT_WRITE,
                        MAP_NOSYNC|MAP_SHARED, fd, 0);
  if (data == MAP_FAILED)
  {
    my_errno=errno;
    goto err;
  }
  inited=2;

  npages=(uint)file_length/tc_log_page_size;
  if (npages < 3)             // to guarantee non-empty pool
    goto err;
  if (!(pages=(PAGE *)my_malloc(npages*sizeof(PAGE), MYF(MY_WME|MY_ZEROFILL))))
    goto err;
  inited=3;
  for (pg=pages, i=0; i < npages; i++, pg++)
  {
    pg->next=pg+1;
    pg->waiters=0;
    pg->state=PS_POOL;
    mysql_mutex_init(key_PAGE_lock, &pg->lock, MY_MUTEX_INIT_FAST);
    mysql_cond_init(key_PAGE_cond, &pg->cond, 0);
    pg->ptr= pg->start=(my_xid *)(data + i*tc_log_page_size);
    pg->size=pg->free=tc_log_page_size/sizeof(my_xid);
    pg->end=pg->start + pg->size;

  }
  pages[0].size=pages[0].free=
                (tc_log_page_size-TC_LOG_HEADER_SIZE)/sizeof(my_xid);
  pages[0].start=pages[0].end-pages[0].size;
  pages[npages-1].next=0;
  inited=4;

  if (crashed && recover())
      goto err;

  memcpy(data, tc_log_magic, sizeof(tc_log_magic));
  data[sizeof(tc_log_magic)]= (uchar)total_ha_2pc;
  my_msync(fd, data, tc_log_page_size, MS_SYNC);
  inited=5;

  mysql_mutex_init(key_LOCK_sync, &LOCK_sync, MY_MUTEX_INIT_FAST);
  mysql_mutex_init(key_LOCK_active, &LOCK_active, MY_MUTEX_INIT_FAST);
  mysql_mutex_init(key_LOCK_pool, &LOCK_pool, MY_MUTEX_INIT_FAST);
  mysql_cond_init(key_COND_active, &COND_active, 0);
  mysql_cond_init(key_COND_pool, &COND_pool, 0);

  inited=6;

  syncing= 0;
  active=pages;
  DBUG_ASSERT(npages >= 2);
  pool=pages+1;
  pool_last_ptr= &((pages+npages-1)->next);

  return 0;

err:
  close();
  return 1;
}


/**
   Get the total amount of potentially usable slots for XIDs in TC log.
*/

uint TC_LOG_MMAP::size() const
{
  return (tc_log_page_size-TC_LOG_HEADER_SIZE)/sizeof(my_xid) +
         (npages - 1) * (tc_log_page_size/sizeof(my_xid));
}

/**
  there is no active page, let's got one from the pool.

  Two strategies here:
    -# take the first from the pool
    -# if there're waiters - take the one with the most free space.

  @todo
    TODO page merging. try to allocate adjacent page first,
    so that they can be flushed both in one sync
*/

void TC_LOG_MMAP::get_active_from_pool()
{
  PAGE **p, **best_p=0;
  int best_free;

  mysql_mutex_lock(&LOCK_pool);

  do
  {
    best_p= p= &pool;
    if ((*p)->waiters == 0 && (*p)->free > 0) // can the first page be used ?
      break;                // yes - take it.

    best_free=0;            // no - trying second strategy
    for (p=&(*p)->next; *p; p=&(*p)->next)
    {
      if ((*p)->waiters == 0 && (*p)->free > best_free)
      {
        best_free=(*p)->free;
        best_p=p;
      }
    }
  }
  while ((*best_p == 0 || best_free == 0) && overflow());

  mysql_mutex_assert_owner(&LOCK_active);
  active=*best_p;

  /* Unlink the page from the pool. */
  if (!(*best_p)->next)
    pool_last_ptr= best_p;
  *best_p=(*best_p)->next;
  mysql_mutex_unlock(&LOCK_pool);

  mysql_mutex_lock(&active->lock);
  if (active->free == active->size) // we've chosen an empty page
  {
    thread_safe_increment(tc_log_cur_pages_used, &LOCK_status);
    set_if_bigger(tc_log_max_pages_used, tc_log_cur_pages_used);
  }
}

/**
  @todo
  perhaps, increase log size ?
*/
int TC_LOG_MMAP::overflow()
{
  /*
    simple overflow handling - just wait
    TODO perhaps, increase log size ?
    let's check the behaviour of tc_log_page_waits first
  */
  tc_log_page_waits++;
  mysql_cond_wait(&COND_pool, &LOCK_pool);
  return 1; // always return 1
}

/**
  Commit the transaction.

  @note When the TC_LOG inteface was changed, this function was added
  and uses the functions that were there with the old interface to
  implement the logic.
 */
TC_LOG::enum_result TC_LOG_MMAP::commit(THD *thd, bool all)
{
  DBUG_ENTER("TC_LOG_MMAP::commit");
  unsigned long cookie= 0;
  my_xid xid= thd->transaction.xid_state.xid.get_my_xid();
  int rc;

  if (all && xid)
    if (!(cookie= log_xid(thd, xid)))
      DBUG_RETURN(RESULT_ABORTED);    // Failed to log the transaction

  /*
    Acquire a shared lock to block commits until START TRANSACTION WITH
    CONSISTENT SNAPSHOT completes snapshot creation for all storage engines.
  */
  slock();
  rc= ha_commit_low(thd, all);
  sunlock();

  if (rc)
    DBUG_RETURN(RESULT_INCONSISTENT); // Transaction logged, but not committed

  /* If cookie is non-zero, something was logged */
  if (cookie)
    if (unlog(cookie, xid))
      DBUG_RETURN(RESULT_INCONSISTENT); // Transaction logged, committed, but not unlogged.
  DBUG_RETURN(RESULT_SUCCESS);
}


/**
  Record that transaction XID is committed on the persistent storage.

    This function is called in the middle of two-phase commit:
    First all resources prepare the transaction, then tc_log->log() is called,
    then all resources commit the transaction, then tc_log->unlog() is called.

    All access to active page is serialized but it's not a problem, as
    we're assuming that fsync() will be a main bottleneck.
    That is, parallelizing writes to log pages we'll decrease number of
    threads waiting for a page, but then all these threads will be waiting
    for a fsync() anyway

   If tc_log == MYSQL_LOG then tc_log writes transaction to binlog and
   records XID in a special Xid_log_event.
   If tc_log = TC_LOG_MMAP then xid is written in a special memory-mapped
   log.

  @retval
    0  - error
  @retval
    \# - otherwise, "cookie", a number that will be passed as an argument
    to unlog() call. tc_log can define it any way it wants,
    and use for whatever purposes. TC_LOG_MMAP sets it
    to the position in memory where xid was logged to.
*/

int TC_LOG_MMAP::log_xid(THD *thd, my_xid xid)
{
  int err;
  PAGE *p;
  ulong cookie;

  mysql_mutex_lock(&LOCK_active);

  /*
    if active page is full - just wait...
    frankly speaking, active->free here accessed outside of mutex
    protection, but it's safe, because it only means we may miss an
    unlog() for the active page, and we're not waiting for it here -
    unlog() does not signal COND_active.
  */
  while (unlikely(active && active->free == 0))
    mysql_cond_wait(&COND_active, &LOCK_active);

  /* no active page ? take one from the pool */
  if (active == 0)
    get_active_from_pool();
  else
    mysql_mutex_lock(&active->lock);

  p=active;

  /*
    p->free is always > 0 here because to decrease it one needs
    to take p->lock and before it one needs to take LOCK_active.
    But checked that active->free > 0 under LOCK_active and
    haven't release it ever since
  */

  /* searching for an empty slot */
  while (*p->ptr)
  {
    p->ptr++;
    DBUG_ASSERT(p->ptr < p->end);               // because p->free > 0
  }

  /* found! store xid there and mark the page dirty */
  cookie= (ulong)((uchar *)p->ptr - data);      // can never be zero
  *p->ptr++= xid;
  p->free--;
  p->state= PS_DIRTY;

  mysql_mutex_unlock(&p->lock);

  mysql_mutex_lock(&LOCK_sync);
  if (syncing)
  {                                          // somebody's syncing. let's wait
    mysql_mutex_unlock(&LOCK_active);
    mysql_mutex_lock(&p->lock);
    p->waiters++;
    /*
      note - it must be while (), not do ... while () here
      as p->state may be not PS_DIRTY when we come here
    */
    while (p->state == PS_DIRTY && syncing)
    {
      mysql_mutex_unlock(&p->lock);
      mysql_cond_wait(&p->cond, &LOCK_sync);
      mysql_mutex_lock(&p->lock);
    }
    p->waiters--;
    err= p->state == PS_ERROR;
    if (p->state != PS_DIRTY)                   // page was synced
    {
      mysql_mutex_unlock(&LOCK_sync);
      if (p->waiters == 0)
        mysql_cond_signal(&COND_pool);       // in case somebody's waiting
      mysql_mutex_unlock(&p->lock);
      goto done;                             // we're done
    }
    DBUG_ASSERT(!syncing);
    mysql_mutex_unlock(&p->lock);
    syncing = p;
    mysql_mutex_unlock(&LOCK_sync);

    mysql_mutex_lock(&LOCK_active);
  }
  else
  {
    syncing=p;                               // place is vacant - take it
    mysql_mutex_unlock(&LOCK_sync);
  }
  active=0;                                  // page is not active anymore
  mysql_cond_broadcast(&COND_active);        // in case somebody's waiting
  mysql_mutex_unlock(&LOCK_active);
  err= sync();

done:
  return err ? 0 : cookie;
}

int TC_LOG_MMAP::sync()
{
  int err;

  DBUG_ASSERT(syncing != active);

  /*
    sit down and relax - this can take a while...
    note - no locks are held at this point
  */
  err= my_msync(fd, syncing->start, syncing->size * sizeof(my_xid), MS_SYNC);

  /* page is synced. let's move it to the pool */
  mysql_mutex_lock(&LOCK_pool);
  (*pool_last_ptr)= syncing;
  pool_last_ptr= &(syncing->next);
  syncing->next=0;
  syncing->state= err ? PS_ERROR : PS_POOL;
  mysql_cond_signal(&COND_pool);             // in case somebody's waiting
  mysql_mutex_unlock(&LOCK_pool);

  /* marking 'syncing' slot free */
  mysql_mutex_lock(&LOCK_sync);
  mysql_cond_broadcast(&syncing->cond);      // signal "sync done"
  syncing=0;
  /*
    we check the "active" pointer without LOCK_active. Still, it's safe -
    "active" can change from NULL to not NULL any time, but it
    will take LOCK_sync before waiting on active->cond. That is, it can never
    miss a signal.
    And "active" can change to NULL only by the syncing thread
    (the thread that will send a signal below)
  */
  if (active)
      mysql_cond_signal(&active->cond);        // wake up a new syncer
  mysql_mutex_unlock(&LOCK_sync);
  return err;
}

/**
  erase xid from the page, update page free space counters/pointers.
  cookie points directly to the memory where xid was logged.
*/

int TC_LOG_MMAP::unlog(ulong cookie, my_xid xid)
{
  PAGE *p=pages+(cookie/tc_log_page_size);
  my_xid *x=(my_xid *)(data+cookie);

  DBUG_ASSERT(*x == xid);
  DBUG_ASSERT(x >= p->start && x < p->end);

  mysql_mutex_lock(&p->lock);
  *x=0;
  p->free++;
  DBUG_ASSERT(p->free <= p->size);
  set_if_smaller(p->ptr, x);
  if (p->free == p->size)               // the page is completely empty
    statistic_decrement(tc_log_cur_pages_used, &LOCK_status);
  if (p->waiters == 0)                 // the page is in pool and ready to rock
    mysql_cond_signal(&COND_pool);     // ping ... for overflow()
  mysql_mutex_unlock(&p->lock);
  return 0;
}

void TC_LOG_MMAP::close()
{
  uint i;
  switch (inited) {
  case 6:
    mysql_mutex_destroy(&LOCK_sync);
    mysql_mutex_destroy(&LOCK_active);
    mysql_mutex_destroy(&LOCK_pool);
    mysql_cond_destroy(&COND_pool);
  case 5:
    data[0]='A'; // garble the first (signature) byte, in case mysql_file_delete fails
  case 4:
    for (i=0; i < npages; i++)
    {
      if (pages[i].ptr == 0)
        break;
      mysql_mutex_destroy(&pages[i].lock);
      mysql_cond_destroy(&pages[i].cond);
    }
  case 3:
    my_free(pages);
  case 2:
    my_munmap((char*)data, (size_t)file_length);
  case 1:
    mysql_file_close(fd, MYF(0));
  }
  if (inited>=5) // cannot do in the switch because of Windows
    mysql_file_delete(key_file_tclog, logname, MYF(MY_WME));
  inited=0;
}

int TC_LOG_MMAP::recover()
{
  HASH xids;
  PAGE *p=pages, *end_p=pages+npages;

  if (memcmp(data, tc_log_magic, sizeof(tc_log_magic)))
  {
    sql_print_error("Bad magic header in tc log");
    goto err1;
  }

  /*
    the first byte after magic signature is set to current
    number of storage engines on startup
  */
  if (data[sizeof(tc_log_magic)] != total_ha_2pc)
  {
    sql_print_error("Recovery failed! You must enable "
                    "exactly %d storage engines that support "
                    "two-phase commit protocol",
                    data[sizeof(tc_log_magic)]);
    goto err1;
  }

  if (my_hash_init(&xids, &my_charset_bin, tc_log_page_size/3, 0,
                   sizeof(my_xid), 0, 0, MYF(0)))
    goto err1;

  for ( ; p < end_p ; p++)
  {
    for (my_xid *x=p->start; x < p->end; x++)
      if (*x && my_hash_insert(&xids, (uchar *)x))
        goto err2; // OOM
  }

  if (ha_recover(&xids))
    goto err2;

  my_hash_free(&xids);
  memset(data, 0, (size_t)file_length);
  return 0;

err2:
  my_hash_free(&xids);
err1:
  sql_print_error("Crash recovery failed. Either correct the problem "
                  "(if it's, for example, out of memory error) and restart, "
                  "or delete tc log and start mysqld with "
                  "--tc-heuristic-recover={commit|rollback}");
  return 1;
}
#endif

TC_LOG *tc_log;
TC_LOG_DUMMY tc_log_dummy;
TC_LOG_MMAP  tc_log_mmap;

/**
  Perform heuristic recovery, if --tc-heuristic-recover was used.

  @note
    no matter whether heuristic recovery was successful or not
    mysqld must exit. So, return value is the same in both cases.

  @retval
    0	no heuristic recovery was requested
  @retval
    1   heuristic recovery was performed
*/

int TC_LOG::using_heuristic_recover()
{
  if (!tc_heuristic_recover)
    return 0;

  sql_print_information("Heuristic crash recovery mode");
  if (ha_recover(0))
    sql_print_error("Heuristic crash recovery failed");
  sql_print_information("Please restart mysqld without --tc-heuristic-recover");
  return 1;
}<|MERGE_RESOLUTION|>--- conflicted
+++ resolved
@@ -1,10 +1,6 @@
-<<<<<<< HEAD
-/* Copyright (c) 2000, 2014, Oracle and/or its affiliates. All rights reserved.
+/* Copyright (c) 2000, 2015, Oracle and/or its affiliates. All rights reserved.
    Copyright (c) 2009, 2013, Monty Program Ab
    Copyright (C) 2012 Percona Inc.
-=======
-/* Copyright (c) 2000, 2015, Oracle and/or its affiliates. All rights reserved.
->>>>>>> cc89b19b
 
    This program is free software; you can redistribute it and/or modify
    it under the terms of the GNU General Public License as published by
@@ -1079,15 +1075,10 @@
 
     /* fill in user_host value: the format is "%s[%s] @ %s [%s]" */
     user_host_len= (strxnmov(user_host_buff, MAX_USER_HOST_SIZE,
-<<<<<<< HEAD
-                             sctx->priv_user ? sctx->priv_user : "", "[",
+                             sctx->priv_user, "[",
                              sctx->user ? sctx->user : (thd->slave_thread ?
                                                         "SQL_SLAVE" : ""),
                              "] @ ",
-=======
-                             sctx->priv_user, "[",
-                             sctx->user ? sctx->user : "", "] @ ",
->>>>>>> cc89b19b
                              sctx->get_host()->length() ?
                              sctx->get_host()->ptr() : "", " [",
                              sctx->get_ip()->length() ? sctx->get_ip()->ptr() :
@@ -1184,12 +1175,6 @@
                                    format, args);
   else
     message_buff[0]= '\0';
-
-  mysql_audit_general_log(thd, command, message_buff, message_buff_len);
-
-  /* Print the message to the buffer if we want to log this kind of commands */
-  if (! logger.log_command(thd, command))
-    return FALSE;
 
   return general_log_write(thd, command, message_buff, message_buff_len);
 }
@@ -2402,13 +2387,10 @@
   va_list args;
   uint error= 0;
 
-<<<<<<< HEAD
-=======
   /* Print the message to the buffer if we want to log this king of commands */
   if (! logger.log_command(thd, command, "", 0))
     return FALSE;
 
->>>>>>> cc89b19b
   va_start(args, format);
   error= logger.general_log_print(thd, command, format, args);
   va_end(args);
@@ -2419,8 +2401,6 @@
 bool general_log_write(THD *thd, enum enum_server_command command,
                        const char *query, uint query_length)
 {
-  mysql_audit_general_log(thd, command, query, query_length);
-
   /* Write the message to the log if we want to log this king of commands */
   if (logger.log_command(thd, command, query, query_length))
     return logger.general_log_write(thd, command, query, query_length);
