--- conflicted
+++ resolved
@@ -324,70 +324,7 @@
 */
 class MYSQL_BIN_LOG : public TC_LOG {
  public:
-  class Binlog_ofile : public Basic_ostream {
-   public:
-    ~Binlog_ofile() { close(); }
-
-    /**
-       Opens the binlog file. It opens the lower layer storage.
-
-       @param[in] log_file_key  The PSI_file_key for this stream
-       @param[in] binlog_name  The file to be opened
-       @param[in] flags  The flags used by IO_CACHE.
-
-       @retval false  Success
-       @retval true  Error
-    */
-    bool open(
-#ifdef HAVE_PSI_INTERFACE
-        PSI_file_key log_file_key,
-#endif
-        const char *binlog_name, myf flags);
-
-    void close();
-    /**
-       Writes data into storage and maintains binlog position.
-
-       @param[in] buffer  the data will be written
-       @param[in] length  the length of the data
-
-       @retval false  Success
-       @retval true  Error
-    */
-    bool write(const unsigned char *buffer, my_off_t length) override;
-    /**
-       Updates some bytes in the binlog file. If is only used for clearing
-       LOG_EVENT_BINLOG_IN_USE_F.
-
-       @param[in] buffer  the data will be written
-       @param[in] length  the length of the data
-       @param[in] offset  the offset of the bytes will be updated
-
-       @retval false  Success
-       @retval true  Error
-    */
-    bool update(const unsigned char *buffer, my_off_t length, my_off_t offset);
-    /**
-       Truncates some data at the end of the binlog file.
-
-       @param[in] offset  where the binlog file will be truncated to.
-
-       @retval false  Success
-       @retval true  Error
-    */
-    bool truncate(my_off_t offset);
-    bool flush() { return m_file_ostream.flush(); }
-    bool sync() { return m_file_ostream.sync(); }
-    bool flush_and_sync() { return flush() || sync(); }
-    my_off_t position() { return m_position; }
-    bool is_empty() { return position() == 0; }
-    bool is_open() { return m_pipeline_head != NULL; }
-
-   private:
-    my_off_t m_position = 0;
-    Truncatable_ostream *m_pipeline_head = NULL;
-    IO_CACHE_ostream m_file_ostream;
-  };
+  class Binlog_ofile;
 
  private:
   enum enum_log_state { LOG_OPENED, LOG_CLOSED, LOG_TO_BE_OPENED };
@@ -740,18 +677,7 @@
 #endif /* defined(MYSQL_SERVER) */
   void add_bytes_written(ulonglong inc) { bytes_written += inc; }
   void reset_bytes_written() { bytes_written = 0; }
-<<<<<<< HEAD
-  void harvest_bytes_written(ulonglong *counter) {
-#ifndef DBUG_OFF
-    char buf1[22], buf2[22];
-#endif
-    DBUG_ENTER("harvest_bytes_written");
-    (*counter) += bytes_written;
-    DBUG_PRINT("info", ("counter: %s  bytes_written: %s", llstr(*counter, buf1),
-                        llstr(bytes_written, buf2)));
-    bytes_written = 0;
-    DBUG_VOID_RETURN;
-  }
+  void harvest_bytes_written(Relay_log_info *rli, bool need_log_space_lock);
 
 #ifdef MYSQL_SERVER
   void xlock(void);
@@ -764,9 +690,7 @@
   void slock(void) {}
   void sunlock(void) {}
 #endif /* MYSQL_SERVER */
-=======
-  void harvest_bytes_written(Relay_log_info *rli, bool need_log_space_lock);
->>>>>>> 8e797a5d
+
   void set_max_size(ulong max_size_arg);
   void signal_update() {
     DBUG_ENTER("MYSQL_BIN_LOG::signal_update");
