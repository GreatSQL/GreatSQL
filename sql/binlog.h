#ifndef BINLOG_H_INCLUDED
/* Copyright (c) 2010, 2018, Oracle and/or its affiliates. All rights reserved.

   This program is free software; you can redistribute it and/or modify
   it under the terms of the GNU General Public License, version 2.0,
   as published by the Free Software Foundation.

   This program is also distributed with certain software (including
   but not limited to OpenSSL) that is licensed under separate terms,
   as designated in a particular file or component or in included license
   documentation.  The authors of MySQL hereby grant you an additional
   permission to link the program and your derivative works with the
   separately licensed software that they have included with MySQL.

   This program is distributed in the hope that it will be useful,
   but WITHOUT ANY WARRANTY; without even the implied warranty of
   MERCHANTABILITY or FITNESS FOR A PARTICULAR PURPOSE.  See the
   GNU General Public License, version 2.0, for more details.

   You should have received a copy of the GNU General Public License
   along with this program; if not, write to the Free Software
   Foundation, Inc., 51 Franklin St, Fifth Floor, Boston, MA 02110-1301  USA */

#define BINLOG_H_INCLUDED

<<<<<<< HEAD
#include <string.h>
#include <sys/types.h>
#include <time.h>
#include <atomic>
#include <utility>

#include "binlog_event.h"  // enum_binlog_checksum_alg
#include "m_string.h"      // llstr
#include "my_dbug.h"
#include "my_inttypes.h"
#include "my_io.h"
#include "my_sharedlib.h"
#include "my_sys.h"
#include "mysql/components/services/mysql_cond_bits.h"
#include "mysql/components/services/mysql_mutex_bits.h"
#include "mysql/components/services/psi_cond_bits.h"
#include "mysql/components/services/psi_file_bits.h"
#include "mysql/components/services/psi_mutex_bits.h"
#include "mysql/psi/mysql_cond.h"
#include "mysql/psi/mysql_mutex.h"
#include "mysql/udf_registration_types.h"
#include "mysql_com.h"  // Item_result
#include "sql/rpl_trx_tracking.h"
#include "sql/tc_log.h"  // TC_LOG
#include "thr_mutex.h"
=======
#include "sql_class.h"
#include "my_global.h"
#include "m_string.h"                  // llstr
#include "binlog_event.h"              // enum_binlog_checksum_alg
#include "mysqld.h"                    // opt_relay_logname
#include "tc_log.h"                    // TC_LOG
#include "atomic_class.h"
#include "rpl_gtid.h"                  // Gtid_set, Sid_map
#include "rpl_constants.h"
#include "binlog_crypt_data.h"
>>>>>>> 333b4508

class Format_description_log_event;
class Gtid_monitoring_info;
class Gtid_set;
class Ha_trx_info;
class Incident_log_event;
class Log_event;
class Master_info;
class Relay_log_info;
class Rows_log_event;
class Sid_map;
class THD;
class Transaction_boundary_parser;
class binlog_cache_data;
class user_var_entry;
struct Gtid;

typedef int64 query_id_t;

/*
  Maximum unique log filename extension.
  Note: setting to 0x7FFFFFFF due to atol windows
        overflow/truncate.
 */
#define MAX_LOG_UNIQUE_FN_EXT 0x7FFFFFFF

struct Binlog_user_var_event {
  user_var_entry *user_var_event;
  char *value;
  ulong length;
  Item_result type;
  uint charset_number;
  bool unsigned_flag;
};

/**
  Class for maintaining the commit stages for binary log group commit.
 */
class Stage_manager {
 public:
  class Mutex_queue {
    friend class Stage_manager;

   public:
    Mutex_queue() : m_first(NULL), m_last(&m_first), m_size(0) {}

    void init(PSI_mutex_key key_LOCK_queue) {
      mysql_mutex_init(key_LOCK_queue, &m_lock, MY_MUTEX_INIT_FAST);
    }

    void deinit() { mysql_mutex_destroy(&m_lock); }

    bool is_empty() const { return m_first == NULL; }

    /**
      Append a linked list of threads to the queue.
      @retval true The queue was empty before this operation.
      @retval false The queue was non-empty before this operation.
    */
    bool append(THD *first);

    /**
       Fetch the entire queue for a stage.

       This will fetch the entire queue in one go.
    */
    THD *fetch_and_empty();

    std::pair<bool, THD *> pop_front();

    inline int32 get_size() { return m_size.load(); }

   private:
    void lock() { mysql_mutex_lock(&m_lock); }
    void unlock() { mysql_mutex_unlock(&m_lock); }

    /**
       Pointer to the first thread in the queue, or NULL if the queue is
       empty.
    */
    THD *m_first;

    /**
       Pointer to the location holding the end of the queue.

       This is either @c &first, or a pointer to the @c next_to_commit of
       the last thread that is enqueued.
    */
    THD **m_last;

    /** size of the queue */
    std::atomic<int32> m_size;

    /** Lock for protecting the queue. */
    mysql_mutex_t m_lock;

    /*
      This attribute did not have the desired effect, at least not according
      to -fsanitize=undefined with gcc 5.2.1
     */
  };  // MY_ATTRIBUTE((aligned(CPU_LEVEL1_DCACHE_LINESIZE)));

 public:
  Stage_manager() {}

  ~Stage_manager() {}

  /**
     Constants for queues for different stages.
   */
  enum StageID { FLUSH_STAGE, SYNC_STAGE, COMMIT_STAGE, STAGE_COUNTER };

  void init(PSI_mutex_key key_LOCK_flush_queue,
            PSI_mutex_key key_LOCK_sync_queue,
            PSI_mutex_key key_LOCK_commit_queue, PSI_mutex_key key_LOCK_done,
            PSI_cond_key key_COND_done) {
    mysql_mutex_init(key_LOCK_done, &m_lock_done, MY_MUTEX_INIT_FAST);
    mysql_cond_init(key_COND_done, &m_cond_done);
#ifndef DBUG_OFF
    /* reuse key_COND_done 'cos a new PSI object would be wasteful in !DBUG_OFF
     */
    mysql_cond_init(key_COND_done, &m_cond_preempt);
#endif
    m_queue[FLUSH_STAGE].init(key_LOCK_flush_queue);
    m_queue[SYNC_STAGE].init(key_LOCK_sync_queue);
    m_queue[COMMIT_STAGE].init(key_LOCK_commit_queue);
  }

  void deinit() {
    for (size_t i = 0; i < STAGE_COUNTER; ++i) m_queue[i].deinit();
    mysql_cond_destroy(&m_cond_done);
    mysql_mutex_destroy(&m_lock_done);
  }

  /**
    Enroll a set of sessions for a stage.

    This will queue the session thread for writing and flushing.

    If the thread being queued is assigned as stage leader, it will
    return immediately.

    If wait_if_follower is true the thread is not the stage leader,
    the thread will be wait for the queue to be processed by the
    leader before it returns.
    In DBUG-ON version the follower marks is preempt status as ready.

    @param stage Stage identifier for the queue to append to.
    @param first Queue to append.
    @param stage_mutex
                 Pointer to the currently held stage mutex, or NULL if
                 we're not in a stage.

    @retval true  Thread is stage leader.
    @retval false Thread was not stage leader and processing has been done.
   */
  bool enroll_for(StageID stage, THD *first, mysql_mutex_t *stage_mutex);

  std::pair<bool, THD *> pop_front(StageID stage) {
    return m_queue[stage].pop_front();
  }

#ifndef DBUG_OFF
  /**
     The method ensures the follower's execution path can be preempted
     by the leader's thread.
     Preempt status of @c head follower is checked to engange the leader
     into waiting when set.

     @param head  THD* of a follower thread
  */
  void clear_preempt_status(THD *head);
#endif

  /**
    Fetch the entire queue and empty it.

    @return Pointer to the first session of the queue.
   */
  THD *fetch_queue_for(StageID stage) {
    DBUG_PRINT("debug", ("Fetching queue for stage %d", stage));
    return m_queue[stage].fetch_and_empty();
  }

  /**
    Introduces a wait operation on the executing thread.  The
    waiting is done until the timeout elapses or count is
    reached (whichever comes first).

    If count == 0, then the session will wait until the timeout
    elapses. If timeout == 0, then there is no waiting.

    @param usec     the number of microseconds to wait.
    @param count    wait for as many as count to join the queue the
                    session is waiting on
    @param stage    which stage queue size to compare count against.
   */
  void wait_count_or_timeout(ulong count, ulong usec, StageID stage);

  void signal_done(THD *queue);

 private:
  /**
     Queues for sessions.

     We need two queues:
     - Waiting. Threads waiting to be processed
     - Committing. Threads waiting to be committed.
   */
  Mutex_queue m_queue[STAGE_COUNTER];

  /** Condition variable to indicate that the commit was processed */
  mysql_cond_t m_cond_done;

  /** Mutex used for the condition variable above */
  mysql_mutex_t m_lock_done;
#ifndef DBUG_OFF
  /** Flag is set by Leader when it starts waiting for follower's all-clear */
  bool leader_await_preempt_status;

  /** Condition variable to indicate a follower started waiting for commit */
  mysql_cond_t m_cond_preempt;
#endif
};

/* log info errors */
#define LOG_INFO_EOF -1
#define LOG_INFO_IO -2
#define LOG_INFO_INVALID -3
#define LOG_INFO_SEEK -4
#define LOG_INFO_MEM -6
#define LOG_INFO_FATAL -7
#define LOG_INFO_IN_USE -8
#define LOG_INFO_EMFILE -9

/* bitmap to MYSQL_BIN_LOG::close() */
#define LOG_CLOSE_INDEX 1
#define LOG_CLOSE_TO_BE_OPENED 2
#define LOG_CLOSE_STOP_EVENT 4

/*
  Note that we destroy the lock mutex in the destructor here.
  This means that object instances cannot be destroyed/go out of scope
  until we have reset thd->current_linfo to NULL;
 */
struct LOG_INFO {
  char log_file_name[FN_REFLEN];
  my_off_t index_file_offset, index_file_start_offset;
  my_off_t pos;
  bool fatal;       // if the purge happens to give us a negative offset
  int entry_index;  // used in purge_logs(), calculatd in find_log_pos().
  LOG_INFO()
      : index_file_offset(0),
        index_file_start_offset(0),
        pos(0),
        fatal(0),
        entry_index(0) {
    memset(log_file_name, 0, FN_REFLEN);
  }
};

/*
  TODO use mmap instead of IO_CACHE for binlog
  (mmap+fsync is two times faster than write+fsync)
*/

class MYSQL_BIN_LOG : public TC_LOG {
  enum enum_log_state { LOG_OPENED, LOG_CLOSED, LOG_TO_BE_OPENED };

  /* LOCK_log is inited by init_pthread_objects() */
  mysql_mutex_t LOCK_log;
  char *name;
  char log_file_name[FN_REFLEN];
  char db[NAME_LEN + 1];
  bool write_error, inited;
  IO_CACHE log_file;
  const enum cache_type io_cache_type;

  /** Instrumentation key to use for file io in @c log_file */
  PSI_file_key m_log_file_key;
  /** The instrumentation key to use for @ LOCK_log. */
  PSI_mutex_key m_key_LOCK_log;
  /** The instrumentation key to use for @ LOCK_index. */
  PSI_mutex_key m_key_LOCK_index;
  /** The instrumentation key to use for @ LOCK_binlog_end_pos. */
  PSI_mutex_key m_key_LOCK_binlog_end_pos;

  PSI_mutex_key m_key_COND_done;

  PSI_mutex_key m_key_LOCK_commit_queue;
  PSI_mutex_key m_key_LOCK_done;
  PSI_mutex_key m_key_LOCK_flush_queue;
  PSI_mutex_key m_key_LOCK_sync_queue;
  /** The instrumentation key to use for @ LOCK_commit. */
  PSI_mutex_key m_key_LOCK_commit;
  /** The instrumentation key to use for @ LOCK_sync. */
  PSI_mutex_key m_key_LOCK_sync;
  /** The instrumentation key to use for @ LOCK_xids. */
  PSI_mutex_key m_key_LOCK_xids;
  /** The instrumentation key to use for @ update_cond. */
  PSI_cond_key m_key_update_cond;
  /** The instrumentation key to use for @ prep_xids_cond. */
  PSI_cond_key m_key_prep_xids_cond;
  /** The instrumentation key to use for opening the log file. */
  PSI_file_key m_key_file_log;
  /** The instrumentation key to use for opening the log index file. */
  PSI_file_key m_key_file_log_index;
  /** The instrumentation key to use for opening a log cache file. */
  PSI_file_key m_key_file_log_cache;
  /** The instrumentation key to use for opening a log index cache file. */
  PSI_file_key m_key_file_log_index_cache;

  /* POSIX thread objects are inited by init_pthread_objects() */
  mysql_mutex_t LOCK_index;
  mysql_mutex_t LOCK_commit;
  mysql_mutex_t LOCK_sync;
  mysql_mutex_t LOCK_binlog_end_pos;
  mysql_mutex_t LOCK_xids;
  mysql_cond_t update_cond;

  std::atomic<my_off_t> atomic_binlog_end_pos;
  ulonglong bytes_written;
  IO_CACHE index_file;
  char index_file_name[FN_REFLEN];
  /*
    crash_safe_index_file is temp file used for guaranteeing
    index file crash safe when master server restarts.
  */
  IO_CACHE crash_safe_index_file;
  char crash_safe_index_file_name[FN_REFLEN];
  /*
    purge_file is a temp file used in purge_logs so that the index file
    can be updated before deleting files from disk, yielding better crash
    recovery. It is created on demand the first time purge_logs is called
    and then reused for subsequent calls. It is cleaned up in cleanup().
  */
  IO_CACHE purge_index_file;
  char purge_index_file_name[FN_REFLEN];
  /*
     The max size before rotation (usable only if log_type == LOG_BIN: binary
     logs and relay logs).
     For a binlog, max_size should be max_binlog_size.
     For a relay log, it should be max_relay_log_size if this is non-zero,
     max_binlog_size otherwise.
     max_size is set in init(), and dynamically changed (when one does SET
     GLOBAL MAX_BINLOG_SIZE|MAX_RELAY_LOG_SIZE) by fix_max_binlog_size and
     fix_max_relay_log_size).
  */
  ulong max_size;

  // current file sequence number for load data infile binary logging
  uint file_id;
  uint open_count;  // For replication

  /* binlog encryption data */
  Binlog_crypt_data crypto;

  /* pointer to the sync period variable, for binlog this will be
     sync_binlog_period, for relay log this will be
     sync_relay_log_period
  */
  uint *sync_period_ptr;
  uint sync_counter;

  mysql_cond_t m_prep_xids_cond;
  std::atomic<int32> m_atomic_prep_xids{0};

  /**
    Increment the prepared XID counter.
   */
  void inc_prep_xids(THD *thd);

  /**
    Decrement the prepared XID counter.

    Signal m_prep_xids_cond if the counter reaches zero.
   */
  void dec_prep_xids(THD *thd);

  int32 get_prep_xids() { return m_atomic_prep_xids; }

  inline uint get_sync_period() { return *sync_period_ptr; }

<<<<<<< HEAD
 public:
=======
  int write_to_file(Log_event* event);

  int write_to_file(IO_CACHE *cache);
>>>>>>> 333b4508
  /*
    This is used to start writing to a new log file. The difference from
    new_file() is locking. new_file_without_locking() does not acquire
    LOCK_log.
  */
  int new_file_without_locking(
      Format_description_log_event *extra_description_event);

 private:
  int new_file_impl(bool need_lock,
                    Format_description_log_event *extra_description_event);

  /** Manage the stages in ordered_commit. */
  Stage_manager stage_manager;

<<<<<<< HEAD
  bool open(PSI_file_key log_file_key, const char *log_name,
            const char *new_name, uint32 new_index_number);
  bool init_and_set_log_file_name(const char *log_name, const char *new_name,
                                  uint32 new_index_number);
  int generate_new_name(char *new_name, const char *log_name,
                        uint32 new_index_number = 0);

 public:
=======
  bool open(
#ifdef HAVE_PSI_INTERFACE
            PSI_file_key log_file_key,
#endif
            const char *log_name,
            const char *new_name);
  bool init_and_set_log_file_name(const char *log_name,
                                  const char *new_name);
public:
>>>>>>> 333b4508
  const char *generate_name(const char *log_name, const char *suffix,
                            char *buff);
  bool is_open() { return atomic_log_state != LOG_CLOSED; }

  /* This is relay log */
  bool is_relay_log;
  ulong signal_cnt;          // update of the counter is checked by heartbeat
  uint8 checksum_alg_reset;  // to contain a new value when binlog is rotated
  /*
    Holds the last seen in Relay-Log FD's checksum alg value.
    The initial value comes from the slave's local FD that heads
    the very first Relay-Log file. In the following the value may change
    with each received master's FD_m.
    Besides to be used in verification events that IO thread receives
    (except the 1st fake Rotate, see @c Master_info:: checksum_alg_before_fd),
    the value specifies if/how to compute checksum for slave's local events
    and the first fake Rotate (R_f^1) coming from the master.
    R_f^1 needs logging checksum-compatibly with the RL's heading FD_s.

    Legends for the checksum related comments:

    FD     - Format-Description event,
    R      - Rotate event
    R_f    - the fake Rotate event
    E      - an arbirary event

    The underscore indexes for any event
    `_s'   indicates the event is generated by Slave
    `_m'   - by Master

    Two special underscore indexes of FD:
    FD_q   - Format Description event for queuing   (relay-logging)
    FD_e   - Format Description event for executing (relay-logging)

    Upper indexes:
    E^n    - n:th event is a sequence

    RL     - Relay Log
    (A)    - checksum algorithm descriptor value
    FD.(A) - the value of (A) in FD
  */
  binary_log::enum_binlog_checksum_alg relay_log_checksum_alg;

  MYSQL_BIN_LOG(uint *sync_period, enum cache_type io_cache_type_arg);
  /*
    note that there's no destructor ~MYSQL_BIN_LOG() !
    The reason is that we don't want it to be automatically called
    on exit() - but only during the correct shutdown process
  */

  void set_psi_keys(
      PSI_mutex_key key_LOCK_index, PSI_mutex_key key_LOCK_commit,
      PSI_mutex_key key_LOCK_commit_queue, PSI_mutex_key key_LOCK_done,
      PSI_mutex_key key_LOCK_flush_queue, PSI_mutex_key key_LOCK_log,
      PSI_mutex_key key_LOCK_binlog_end_pos, PSI_mutex_key key_LOCK_sync,
      PSI_mutex_key key_LOCK_sync_queue, PSI_mutex_key key_LOCK_xids,
      PSI_cond_key key_COND_done, PSI_cond_key key_update_cond,
      PSI_cond_key key_prep_xids_cond, PSI_file_key key_file_log,
      PSI_file_key key_file_log_index, PSI_file_key key_file_log_cache,
      PSI_file_key key_file_log_index_cache) {
    m_key_COND_done = key_COND_done;

    m_key_LOCK_commit_queue = key_LOCK_commit_queue;
    m_key_LOCK_done = key_LOCK_done;
    m_key_LOCK_flush_queue = key_LOCK_flush_queue;
    m_key_LOCK_sync_queue = key_LOCK_sync_queue;

    m_key_LOCK_index = key_LOCK_index;
    m_key_LOCK_log = key_LOCK_log;
    m_key_LOCK_binlog_end_pos = key_LOCK_binlog_end_pos;
    m_key_LOCK_commit = key_LOCK_commit;
    m_key_LOCK_sync = key_LOCK_sync;
    m_key_LOCK_xids = key_LOCK_xids;
    m_key_update_cond = key_update_cond;
    m_key_prep_xids_cond = key_prep_xids_cond;
    m_key_file_log = key_file_log;
    m_key_file_log_index = key_file_log_index;
    m_key_file_log_cache = key_file_log_cache;
    m_key_file_log_index_cache = key_file_log_index_cache;
  }

 public:
  /** Manage the MTS dependency tracking */
  Transaction_dependency_tracker m_dependency_tracker;

  /**
    Find the oldest binary log that contains any GTID that
    is not in the given gtid set.

    @param[out] binlog_file_name the file name of oldest binary log found
    @param[in]  gtid_set the given gtid set
    @param[out] first_gtid the first GTID information from the binary log
                file returned at binlog_file_name
    @param[out] errmsg the error message outputted, which is left untouched
                if the function returns false
    @return false on success, true on error.
  */
  bool find_first_log_not_in_gtid_set(char *binlog_file_name,
                                      const Gtid_set *gtid_set,
                                      Gtid *first_gtid, const char **errmsg);

  /**
    Reads the set of all GTIDs in the binary/relay log, and the set
    of all lost GTIDs in the binary log, and stores each set in
    respective argument.

    @param gtid_set Will be filled with all GTIDs in this binary/relay
    log.
    @param lost_groups Will be filled with all GTIDs in the
    Previous_gtids_log_event of the first binary log that has a
    Previous_gtids_log_event. This is requested to binary logs but not
    to relay logs.
    @param verify_checksum If true, checksums will be checked.
    @param need_lock If true, LOCK_log, LOCK_index, and
    global_sid_lock->wrlock are acquired; otherwise they are asserted
    to be taken already.
    @param [out] trx_parser  This will be used to return the actual
    relaylog transaction parser state because of the possibility
    of partial transactions.
    @param [out] partial_trx If a transaction was left incomplete
    on the relaylog, its GTID information should be returned to be
    used in the case of the rest of the transaction be added to the
    relaylog.
    @param is_server_starting True if the server is starting.
    @return false on success, true on error.
  */
  bool init_gtid_sets(Gtid_set *gtid_set, Gtid_set *lost_groups,
                      bool verify_checksum, bool need_lock,
                      Transaction_boundary_parser *trx_parser,
                      Gtid_monitoring_info *partial_trx,
                      bool is_server_starting = false);

  void set_previous_gtid_set_relaylog(Gtid_set *previous_gtid_set_param) {
    DBUG_ASSERT(is_relay_log);
    previous_gtid_set_relaylog = previous_gtid_set_param;
  }
  /**
    If the thread owns a GTID, this function generates an empty
    transaction and releases ownership of the GTID.

    - If the binary log is disabled for this thread, the GTID is
      inserted directly into the mysql.gtid_executed table and the
      GTID is included in @@global.gtid_executed.  (This only happens
      for DDL, since DML will save the GTID into table and release
      ownership inside ha_commit_trans.)

    - If the binary log is enabled for this thread, an empty
      transaction consisting of GTID, BEGIN, COMMIT is written to the
      binary log, the GTID is included in @@global.gtid_executed, and
      the GTID is added to the mysql.gtid_executed table on the next
      binlog rotation.

    This function must be called by any committing statement (COMMIT,
    implicitly committing statements, or Xid_log_event), after the
    statement has completed execution, regardless of whether the
    statement updated the database.

    This logic ensures that an empty transaction is generated for the
    following cases:

    - Explicit empty transaction:
      SET GTID_NEXT = 'UUID:NUMBER'; BEGIN; COMMIT;

    - Transaction or DDL that gets completely filtered out in the
      slave thread.

    @param thd The committing thread

    @retval 0 Success
    @retval nonzero Error
  */
  int gtid_end_transaction(THD *thd);

 private:
  std::atomic<enum_log_state> atomic_log_state{LOG_CLOSED};

  /* The previous gtid set in relay log. */
  Gtid_set *previous_gtid_set_relaylog;

  bool snapshot_lock_acquired;

  int open(const char *opt_name) { return open_binlog(opt_name); }
  bool change_stage(THD *thd, Stage_manager::StageID stage, THD *queue,
                    mysql_mutex_t *leave, mysql_mutex_t *enter);
  std::pair<int, my_off_t> flush_thread_caches(THD *thd);
  int flush_cache_to_file(my_off_t *flush_end_pos);
  int finish_commit(THD *thd);
  std::pair<bool, bool> sync_binlog_file(bool force);
  void process_commit_stage_queue(THD *thd, THD *queue);
  void process_after_commit_stage_queue(THD *thd, THD *first);
  int process_flush_stage_queue(my_off_t *total_bytes_var, bool *rotate_var,
                                THD **out_queue_var);
  int ordered_commit(THD *thd, bool all, bool skip_commit = false);
  void handle_binlog_flush_or_sync_error(THD *thd, bool need_lock_log);

 public:
  int open_binlog(const char *opt_name);
  void close();
  enum_result commit(THD *thd, bool all);
  int rollback(THD *thd, bool all);
  bool truncate_relaylog_file(Master_info *mi, my_off_t valid_pos);
  int prepare(THD *thd, bool all);
  int recover(IO_CACHE *log, Format_description_log_event *fdle,
              my_off_t *valid_pos);
#if defined(MYSQL_SERVER)

  void update_thd_next_event_pos(THD *thd);
  int flush_and_set_pending_rows_event(THD *thd, Rows_log_event *event,
                                       bool is_transactional);
<<<<<<< HEAD

#endif /* defined(MYSQL_SERVER) */
  void add_bytes_written(ulonglong inc) { bytes_written += inc; }
  void reset_bytes_written() { bytes_written = 0; }
  void harvest_bytes_written(ulonglong *counter) {
=======
  void xlock(void);
  void xunlock(void);
  void slock(void) { mysql_rwlock_rdlock(&LOCK_consistent_snapshot); }
  void sunlock(void) { mysql_rwlock_unlock(&LOCK_consistent_snapshot); }
#else
  void xlock(void) { }
  void xunlock(void) { }
  void slock(void) { }
  void sunlock(void) { }
#endif /* !defined(MYSQL_CLIENT) */
  void add_bytes_written(ulonglong inc)
  {
    bytes_written += inc;
  }
  void reset_bytes_written()
  {
    bytes_written = 0;
  }
  void harvest_bytes_written(ulonglong* counter)
  {
>>>>>>> 333b4508
#ifndef DBUG_OFF
    char buf1[22], buf2[22];
#endif
    DBUG_ENTER("harvest_bytes_written");
    (*counter) += bytes_written;
    DBUG_PRINT("info", ("counter: %s  bytes_written: %s", llstr(*counter, buf1),
                        llstr(bytes_written, buf2)));
    bytes_written = 0;
    DBUG_VOID_RETURN;
  }
  void set_max_size(ulong max_size_arg);
  void signal_update() {
    DBUG_ENTER("MYSQL_BIN_LOG::signal_update");
    signal_cnt++;
    mysql_cond_broadcast(&update_cond);
    DBUG_VOID_RETURN;
  }

  void update_binlog_end_pos(bool need_lock = true) {
    if (need_lock)
      lock_binlog_end_pos();
    else
      mysql_mutex_assert_owner(&LOCK_binlog_end_pos);
    atomic_binlog_end_pos = my_b_tell(&log_file);
    signal_update();
    if (need_lock) unlock_binlog_end_pos();
  }

  void update_binlog_end_pos(my_off_t pos) {
    lock_binlog_end_pos();
    if (pos > atomic_binlog_end_pos) atomic_binlog_end_pos = pos;
    signal_update();
    unlock_binlog_end_pos();
  }

  int wait_for_update(const struct timespec *timeout);
  bool do_write_cache(IO_CACHE *cache, class Binlog_event_writer *writer);

 public:
  void init_pthread_objects();
  void cleanup();
  /**
    Create a new binary log.
    @param log_name Name of binlog
    @param new_name Name of binlog, too. todo: what's the difference
    between new_name and log_name?
    @param max_size_arg The size at which this binlog will be rotated.
    @param null_created_arg If false, and a Format_description_log_event
    is written, then the Format_description_log_event will have the
    timestamp 0. Otherwise, it the timestamp will be the time when the
    event was written to the log.
    @param need_lock_index If true, LOCK_index is acquired; otherwise
    LOCK_index must be taken by the caller.
    @param need_sid_lock If true, the read lock on global_sid_lock
    will be acquired.  Otherwise, the caller must hold the read lock
    on global_sid_lock.
    @param extra_description_event The master's FDE to be written by the I/O
    thread while creating a new relay log file. This should be NULL for
    binary log files.
    @param new_index_number The binary log file index number to start from
    after the RESET MASTER TO command is called.
  */
  bool open_binlog(const char *log_name, const char *new_name,
                   ulong max_size_arg, bool null_created_arg,
                   bool need_lock_index, bool need_sid_lock,
                   Format_description_log_event *extra_description_event,
                   uint32 new_index_number = 0);
  bool open_index_file(const char *index_file_name_arg, const char *log_name,
                       bool need_lock_index);
  /* Use this to start writing a new log file */
  int new_file(Format_description_log_event *extra_description_event);

  bool write_event(Log_event *event_info);
  bool write_cache(THD *thd, class binlog_cache_data *cache_data,
                   class Binlog_event_writer *writer);
  /**
    Assign automatic generated GTIDs for all commit group threads in the flush
    stage having gtid_next.type == AUTOMATIC_GTID.

    @param first_seen The first thread seen entering the flush stage.
    @return Returns false if succeeds, otherwise true is returned.
  */
  bool assign_automatic_gtids_to_flush_group(THD *first_seen);
  bool write_gtid(THD *thd, binlog_cache_data *cache_data,
                  class Binlog_event_writer *writer);

  /**
     Write a dml into statement cache and then flush it into binlog. It writes
     Gtid_log_event and BEGIN, COMMIT automatically.

     It is aimed to handle cases of "background" logging where a statement is
     logged indirectly, like "DELETE FROM a_memory_table". So don't use it on
     any normal statement.

     @param[in] thd  the THD object of current thread.
     @param[in] stmt the DELETE statement.
     @param[in] stmt_len the length of DELETE statement.

     @return Returns false if succeeds, otherwise true is returned.
  */
  bool write_dml_directly(THD *thd, const char *stmt, size_t stmt_len);

  void set_write_error(THD *thd, bool is_transactional);
  bool check_write_error(THD *thd);
  bool write_incident(THD *thd, bool need_lock_log, const char *err_msg,
                      bool do_flush_and_sync = true);
  bool write_incident(Incident_log_event *ev, THD *thd, bool need_lock_log,
                      const char *err_msg, bool do_flush_and_sync = true);

  void start_union_events(THD *thd, query_id_t query_id_param);
  void stop_union_events(THD *thd);
  bool is_query_in_union(THD *thd, query_id_t query_id_param);

<<<<<<< HEAD
  bool write_buffer(const char *buf, uint len, Master_info *mi);
  bool write_event(Log_event *ev, Master_info *mi);

 private:
  bool after_write_to_relay_log(Master_info *mi);

 public:
  void make_log_name(char *buf, const char *log_ident);
  bool is_active(const char *log_file_name);
  int remove_logs_from_index(LOG_INFO *linfo, bool need_update_threads);
  int rotate(bool force_rotate, bool *check_purge);
=======
#ifdef HAVE_REPLICATION
  bool append_buffer(uchar* buf, size_t len, Master_info *mi);
  bool append_event(Log_event* ev, Master_info *mi);
private:
  bool after_append_to_relay_log(Master_info *mi);
#endif // ifdef HAVE_REPLICATION
public:

  void make_log_name(char* buf, const char* log_ident);
  bool is_active(const char* log_file_name);
  int remove_logs_from_index(LOG_INFO* linfo, bool need_update_threads);
  int rotate(bool force_rotate, bool* check_purge);
>>>>>>> 333b4508
  void purge();
  int rotate_and_purge(THD *thd, bool force_rotate);
  /**
     Flush binlog cache and synchronize to disk.

     This function flushes events in binlog cache to binary log file,
     it will do synchronizing according to the setting of system
     variable 'sync_binlog'. If file is synchronized, @c synced will
     be set to 1, otherwise 0.

     @param[in] force if true, ignores the 'sync_binlog' and synchronizes the
     file.

     @retval 0 Success
     @retval other Failure
  */
<<<<<<< HEAD
  bool flush_and_sync(const bool force = false);
  int purge_logs(const char *to_log, bool included, bool need_lock_index,
                 bool need_update_threads, ulonglong *decrease_log_space,
                 bool auto_purge);
=======
  bool flush_and_sync(const bool force= false);
  int purge_logs(const char *to_log, bool included,
                 bool need_lock_index, bool need_update_threads,
                 ulonglong *decrease_log_space, bool auto_purge);
  int purge_logs_maximum_number(ulong max_nr_files);
>>>>>>> 333b4508
  int purge_logs_before_date(time_t purge_time, bool auto_purge);
  int purge_first_log(Relay_log_info *rli, bool included);
  int set_crash_safe_index_file_name(const char *base_file_name);
  int open_crash_safe_index_file();
  int close_crash_safe_index_file();
  int add_log_to_index(uchar *log_file_name, size_t name_len,
                       bool need_lock_index);
  int move_crash_safe_index_file_to_index_file(bool need_lock_index);
  int set_purge_index_file_name(const char *base_file_name);
  int open_purge_index_file(bool destroy);
  bool is_inited_purge_index_file();
  int close_purge_index_file();
  int sync_purge_index_file();
  int register_purge_index_entry(const char *entry);
  int register_create_index_entry(const char *entry);
  int purge_index_entry(THD *thd, ulonglong *decrease_log_space,
                        bool need_lock_index);
  bool reset_logs(THD *thd, bool delete_only = false);
  void close(uint exiting, bool need_lock_log, bool need_lock_index);

  // iterating through the log index file
  int find_log_pos(LOG_INFO *linfo, const char *log_name, bool need_lock_index);
  int find_next_log(LOG_INFO *linfo, bool need_lock_index);
  int find_next_relay_log(char log_name[FN_REFLEN + 1]);
  int get_current_log(LOG_INFO *linfo, bool need_lock_log = true);
  int raw_get_current_log(LOG_INFO *linfo);
  uint next_file_id();
  inline char *get_index_fname() { return index_file_name; }
  inline char *get_log_fname() { return log_file_name; }
  inline char *get_name() { return name; }
  inline mysql_mutex_t *get_log_lock() { return &LOCK_log; }
  inline mysql_cond_t *get_log_cond() { return &update_cond; }
  inline IO_CACHE *get_log_file() { return &log_file; }

  inline void lock_index() { mysql_mutex_lock(&LOCK_index); }
  inline void unlock_index() { mysql_mutex_unlock(&LOCK_index); }
  inline IO_CACHE *get_index_file() { return &index_file; }
  inline uint32 get_open_count() { return open_count; }

  /*
    It is called by the threads (e.g. dump thread, applier thread) which want
    to read hot log without LOCK_log protection.
  */
  my_off_t get_binlog_end_pos() const {
    mysql_mutex_assert_not_owner(&LOCK_log);
    return atomic_binlog_end_pos;
  }
  mysql_mutex_t *get_binlog_end_pos_lock() { return &LOCK_binlog_end_pos; }
  void lock_binlog_end_pos() { mysql_mutex_lock(&LOCK_binlog_end_pos); }
  void unlock_binlog_end_pos() { mysql_mutex_unlock(&LOCK_binlog_end_pos); }

  /**
    Deep copy global_sid_map and gtid_executed.
    Both operations are done under LOCK_commit and global_sid_lock
    protection.

    @param[out] sid_map  The Sid_map to which global_sid_map will
                         be copied.
    @param[out] gtid_set The Gtid_set to which gtid_executed will
                         be copied.

    @return the operation status
      @retval 0      OK
      @retval !=0    Error
  */
  int get_gtid_executed(Sid_map *sid_map, Gtid_set *gtid_set);

  /*
    True while rotating binlog, which is caused by logging Incident_log_event.
  */
  bool is_rotating_caused_by_incident;
<<<<<<< HEAD
  static const int MAX_RETRIES_BY_OOM = 10;
=======

  Binlog_crypt_data* get_crypto_data()
  {
    return &crypto;
  }
private:
  void publish_coordinates_for_global_status(void) const;
>>>>>>> 333b4508
};

struct LOAD_FILE_INFO {
  THD *thd;
  my_off_t last_pos_in_file;
  bool logged_data_file, log_delayed;
};

extern MYSQL_PLUGIN_IMPORT MYSQL_BIN_LOG mysql_bin_log;

/**
  Check if at least one of transacaction and statement binlog caches contains
  an empty transaction, other one is empty or contains an empty transaction,
  which has two binlog events "BEGIN" and "COMMIT".

  @param thd The client thread that executed the current statement.

  @retval true  At least one of transacaction and statement binlog caches
                contains an empty transaction, other one is empty or
                contains an empty transaction.
  @retval false Otherwise.
*/
bool is_empty_transaction_in_binlog_cache(const THD *thd);
bool trans_has_updated_trans_table(const THD *thd);
bool stmt_has_updated_trans_table(Ha_trx_info *ha_list);
bool ending_trans(THD *thd, const bool all);
bool ending_single_stmt_trans(THD *thd, const bool all);
bool trans_cannot_safely_rollback(const THD *thd);
bool stmt_cannot_safely_rollback(const THD *thd);

int log_loaded_block(IO_CACHE *file);

/**
  Open a single binary log file for reading.
*/
File open_binlog_file(IO_CACHE *log, const char *log_file_name,
                      const char **errmsg);
int check_binlog_magic(IO_CACHE *log, const char **errmsg);
bool purge_master_logs(THD *thd, const char *to_log);
bool purge_master_logs_before_date(THD *thd, time_t purge_time);
bool show_binlog_events(THD *thd, MYSQL_BIN_LOG *binary_log);
bool mysql_show_binlog_events(THD *thd);
void check_binlog_cache_size(THD *thd);
void check_binlog_stmt_cache_size(THD *thd);
bool binlog_enabled();
void register_binlog_handler(THD *thd, bool trx);
int query_error_code(THD *thd, bool not_killed);

bool generate_new_log_name(char *new_name, ulong *new_ext,
                           const char *log_name, bool is_binlog);

bool handle_gtid_consistency_violation(THD *thd, int error_code);

extern const char *log_bin_index;
extern const char *log_bin_basename;
extern bool opt_binlog_order_commits;
<<<<<<< HEAD
extern ulong rpl_read_size;
=======

/*
  Maximum unique log filename extension.
  Note: setting to 0x7FFFFFFF due to atol windows
  overflow/truncate.
*/
#define MAX_LOG_UNIQUE_FN_EXT 0x7FFFFFFF

>>>>>>> 333b4508
/**
  Turns a relative log binary log path into a full path, based on the
  opt_bin_logname or opt_relay_logname. Also trims the cr-lf at the
  end of the full_path before return to avoid any server startup
  problem on windows.

  @param from         The log name we want to make into an absolute path.
  @param to           The buffer where to put the results of the
                      normalization.
  @param is_relay_log Switch that makes is used inside to choose which
                      option (opt_bin_logname or opt_relay_logname) to
                      use when calculating the base path.

  @returns true if a problem occurs, false otherwise.
 */

bool normalize_binlog_name(char *to, const char *from, bool is_relay_log);

#endif /* BINLOG_H_INCLUDED */<|MERGE_RESOLUTION|>--- conflicted
+++ resolved
@@ -23,7 +23,6 @@
 
 #define BINLOG_H_INCLUDED
 
-<<<<<<< HEAD
 #include <string.h>
 #include <sys/types.h>
 #include <time.h>
@@ -46,21 +45,11 @@
 #include "mysql/psi/mysql_mutex.h"
 #include "mysql/udf_registration_types.h"
 #include "mysql_com.h"  // Item_result
+#include "sql/binlog_crypt_data.h"
+#include "sql/rpl_constants.h"
 #include "sql/rpl_trx_tracking.h"
 #include "sql/tc_log.h"  // TC_LOG
 #include "thr_mutex.h"
-=======
-#include "sql_class.h"
-#include "my_global.h"
-#include "m_string.h"                  // llstr
-#include "binlog_event.h"              // enum_binlog_checksum_alg
-#include "mysqld.h"                    // opt_relay_logname
-#include "tc_log.h"                    // TC_LOG
-#include "atomic_class.h"
-#include "rpl_gtid.h"                  // Gtid_set, Sid_map
-#include "rpl_constants.h"
-#include "binlog_crypt_data.h"
->>>>>>> 333b4508
 
 class Format_description_log_event;
 class Gtid_monitoring_info;
@@ -444,13 +433,9 @@
 
   inline uint get_sync_period() { return *sync_period_ptr; }
 
-<<<<<<< HEAD
+  int write_to_file(Log_event *event);
+
  public:
-=======
-  int write_to_file(Log_event* event);
-
-  int write_to_file(IO_CACHE *cache);
->>>>>>> 333b4508
   /*
     This is used to start writing to a new log file. The difference from
     new_file() is locking. new_file_without_locking() does not acquire
@@ -466,7 +451,6 @@
   /** Manage the stages in ordered_commit. */
   Stage_manager stage_manager;
 
-<<<<<<< HEAD
   bool open(PSI_file_key log_file_key, const char *log_name,
             const char *new_name, uint32 new_index_number);
   bool init_and_set_log_file_name(const char *log_name, const char *new_name,
@@ -475,17 +459,6 @@
                         uint32 new_index_number = 0);
 
  public:
-=======
-  bool open(
-#ifdef HAVE_PSI_INTERFACE
-            PSI_file_key log_file_key,
-#endif
-            const char *log_name,
-            const char *new_name);
-  bool init_and_set_log_file_name(const char *log_name,
-                                  const char *new_name);
-public:
->>>>>>> 333b4508
   const char *generate_name(const char *log_name, const char *suffix,
                             char *buff);
   bool is_open() { return atomic_log_state != LOG_CLOSED; }
@@ -695,34 +668,11 @@
   void update_thd_next_event_pos(THD *thd);
   int flush_and_set_pending_rows_event(THD *thd, Rows_log_event *event,
                                        bool is_transactional);
-<<<<<<< HEAD
 
 #endif /* defined(MYSQL_SERVER) */
   void add_bytes_written(ulonglong inc) { bytes_written += inc; }
   void reset_bytes_written() { bytes_written = 0; }
   void harvest_bytes_written(ulonglong *counter) {
-=======
-  void xlock(void);
-  void xunlock(void);
-  void slock(void) { mysql_rwlock_rdlock(&LOCK_consistent_snapshot); }
-  void sunlock(void) { mysql_rwlock_unlock(&LOCK_consistent_snapshot); }
-#else
-  void xlock(void) { }
-  void xunlock(void) { }
-  void slock(void) { }
-  void sunlock(void) { }
-#endif /* !defined(MYSQL_CLIENT) */
-  void add_bytes_written(ulonglong inc)
-  {
-    bytes_written += inc;
-  }
-  void reset_bytes_written()
-  {
-    bytes_written = 0;
-  }
-  void harvest_bytes_written(ulonglong* counter)
-  {
->>>>>>> 333b4508
 #ifndef DBUG_OFF
     char buf1[22], buf2[22];
 #endif
@@ -733,6 +683,18 @@
     bytes_written = 0;
     DBUG_VOID_RETURN;
   }
+
+#ifdef MYSQL_SERVER
+  void xlock(void);
+  void xunlock(void);
+  void slock(void) { mysql_rwlock_rdlock(&LOCK_consistent_snapshot); }
+  void sunlock(void) { mysql_rwlock_unlock(&LOCK_consistent_snapshot); }
+#else
+  void xlock(void) {}
+  void xunlock(void) {}
+  void slock(void) {}
+  void sunlock(void) {}
+#endif /* MYSQL_SERVER */
   void set_max_size(ulong max_size_arg);
   void signal_update() {
     DBUG_ENTER("MYSQL_BIN_LOG::signal_update");
@@ -836,8 +798,7 @@
   void stop_union_events(THD *thd);
   bool is_query_in_union(THD *thd, query_id_t query_id_param);
 
-<<<<<<< HEAD
-  bool write_buffer(const char *buf, uint len, Master_info *mi);
+  bool write_buffer(uchar *buf, uint len, Master_info *mi);
   bool write_event(Log_event *ev, Master_info *mi);
 
  private:
@@ -848,20 +809,6 @@
   bool is_active(const char *log_file_name);
   int remove_logs_from_index(LOG_INFO *linfo, bool need_update_threads);
   int rotate(bool force_rotate, bool *check_purge);
-=======
-#ifdef HAVE_REPLICATION
-  bool append_buffer(uchar* buf, size_t len, Master_info *mi);
-  bool append_event(Log_event* ev, Master_info *mi);
-private:
-  bool after_append_to_relay_log(Master_info *mi);
-#endif // ifdef HAVE_REPLICATION
-public:
-
-  void make_log_name(char* buf, const char* log_ident);
-  bool is_active(const char* log_file_name);
-  int remove_logs_from_index(LOG_INFO* linfo, bool need_update_threads);
-  int rotate(bool force_rotate, bool* check_purge);
->>>>>>> 333b4508
   void purge();
   int rotate_and_purge(THD *thd, bool force_rotate);
   /**
@@ -878,18 +825,11 @@
      @retval 0 Success
      @retval other Failure
   */
-<<<<<<< HEAD
   bool flush_and_sync(const bool force = false);
   int purge_logs(const char *to_log, bool included, bool need_lock_index,
                  bool need_update_threads, ulonglong *decrease_log_space,
                  bool auto_purge);
-=======
-  bool flush_and_sync(const bool force= false);
-  int purge_logs(const char *to_log, bool included,
-                 bool need_lock_index, bool need_update_threads,
-                 ulonglong *decrease_log_space, bool auto_purge);
   int purge_logs_maximum_number(ulong max_nr_files);
->>>>>>> 333b4508
   int purge_logs_before_date(time_t purge_time, bool auto_purge);
   int purge_first_log(Relay_log_info *rli, bool included);
   int set_crash_safe_index_file_name(const char *base_file_name);
@@ -961,17 +901,12 @@
     True while rotating binlog, which is caused by logging Incident_log_event.
   */
   bool is_rotating_caused_by_incident;
-<<<<<<< HEAD
   static const int MAX_RETRIES_BY_OOM = 10;
-=======
-
-  Binlog_crypt_data* get_crypto_data()
-  {
-    return &crypto;
-  }
-private:
+
+  Binlog_crypt_data *get_crypto_data() { return &crypto; }
+
+ private:
   void publish_coordinates_for_global_status(void) const;
->>>>>>> 333b4508
 };
 
 struct LOAD_FILE_INFO {
@@ -1020,26 +955,14 @@
 void register_binlog_handler(THD *thd, bool trx);
 int query_error_code(THD *thd, bool not_killed);
 
-bool generate_new_log_name(char *new_name, ulong *new_ext,
-                           const char *log_name, bool is_binlog);
-
-bool handle_gtid_consistency_violation(THD *thd, int error_code);
+bool handle_gtid_consistency_violation(THD *thd, int error_code,
+                                       int log_error_code)
+    MY_ATTRIBUTE((warn_unused_result));
 
 extern const char *log_bin_index;
 extern const char *log_bin_basename;
 extern bool opt_binlog_order_commits;
-<<<<<<< HEAD
 extern ulong rpl_read_size;
-=======
-
-/*
-  Maximum unique log filename extension.
-  Note: setting to 0x7FFFFFFF due to atol windows
-  overflow/truncate.
-*/
-#define MAX_LOG_UNIQUE_FN_EXT 0x7FFFFFFF
-
->>>>>>> 333b4508
 /**
   Turns a relative log binary log path into a full path, based on the
   opt_bin_logname or opt_relay_logname. Also trims the cr-lf at the
