<<<<<<< HEAD
#ifndef HA_NDBCLUSTER_COND_INCLUDED
#define HA_NDBCLUSTER_COND_INCLUDED

/* Copyright (c) 2000, 2010, Oracle and/or its affiliates. All rights reserved.
=======
/*
   Copyright (C) 2000-2007 MySQL AB
    All rights reserved. Use is subject to license terms.
>>>>>>> 424e3b78

   This program is free software; you can redistribute it and/or modify
   it under the terms of the GNU General Public License as published by
   the Free Software Foundation; version 2 of the License.

   This program is distributed in the hope that it will be useful,
   but WITHOUT ANY WARRANTY; without even the implied warranty of
   MERCHANTABILITY or FITNESS FOR A PARTICULAR PURPOSE.  See the
   GNU General Public License for more details.

   You should have received a copy of the GNU General Public License
<<<<<<< HEAD
   along with this program; if not, write to the Free Software Foundation,
   51 Franklin Street, Suite 500, Boston, MA 02110-1335 USA */
=======
   along with this program; if not, write to the Free Software
   Foundation, Inc., 51 Franklin St, Fifth Floor, Boston, MA 02110-1301  USA
*/
>>>>>>> 424e3b78

/*
  This file defines the data structures used by engine condition pushdown in
  the NDB Cluster handler
*/

#ifdef USE_PRAGMA_INTERFACE
#pragma interface                       /* gcc class implementation */
#endif

typedef enum ndb_item_type {
  NDB_VALUE = 0,   // Qualified more with Item::Type
  NDB_FIELD = 1,   // Qualified from table definition
  NDB_FUNCTION = 2,// Qualified from Item_func::Functype
  NDB_END_COND = 3 // End marker for condition group
} NDB_ITEM_TYPE;

typedef enum ndb_func_type {
  NDB_EQ_FUNC = 0,
  NDB_NE_FUNC = 1,
  NDB_LT_FUNC = 2,
  NDB_LE_FUNC = 3,
  NDB_GT_FUNC = 4,
  NDB_GE_FUNC = 5,
  NDB_ISNULL_FUNC = 6,
  NDB_ISNOTNULL_FUNC = 7,
  NDB_LIKE_FUNC = 8,
  NDB_NOTLIKE_FUNC = 9,
  NDB_NOT_FUNC = 10,
  NDB_UNKNOWN_FUNC = 11,
  NDB_COND_AND_FUNC = 12,
  NDB_COND_OR_FUNC = 13,
  NDB_UNSUPPORTED_FUNC = 14
} NDB_FUNC_TYPE;

typedef union ndb_item_qualification {
  Item::Type value_type; 
  enum_field_types field_type; // Instead of Item::FIELD_ITEM
  NDB_FUNC_TYPE function_type; // Instead of Item::FUNC_ITEM
} NDB_ITEM_QUALIFICATION;

typedef struct ndb_item_field_value {
  Field* field;
  int column_no;
} NDB_ITEM_FIELD_VALUE;

typedef union ndb_item_value {
  const Item *item;
  NDB_ITEM_FIELD_VALUE *field_value;
  uint arg_count;
} NDB_ITEM_VALUE;

struct negated_function_mapping
{
  NDB_FUNC_TYPE pos_fun;
  NDB_FUNC_TYPE neg_fun;
};

/*
  Define what functions can be negated in condition pushdown.
  Note, these HAVE to be in the same order as in definition enum
*/
static const negated_function_mapping neg_map[]= 
{
  {NDB_EQ_FUNC, NDB_NE_FUNC},
  {NDB_NE_FUNC, NDB_EQ_FUNC},
  {NDB_LT_FUNC, NDB_GE_FUNC},
  {NDB_LE_FUNC, NDB_GT_FUNC},
  {NDB_GT_FUNC, NDB_LE_FUNC},
  {NDB_GE_FUNC, NDB_LT_FUNC},
  {NDB_ISNULL_FUNC, NDB_ISNOTNULL_FUNC},
  {NDB_ISNOTNULL_FUNC, NDB_ISNULL_FUNC},
  {NDB_LIKE_FUNC, NDB_NOTLIKE_FUNC},
  {NDB_NOTLIKE_FUNC, NDB_LIKE_FUNC},
  {NDB_NOT_FUNC, NDB_UNSUPPORTED_FUNC},
  {NDB_UNKNOWN_FUNC, NDB_UNSUPPORTED_FUNC},
  {NDB_COND_AND_FUNC, NDB_UNSUPPORTED_FUNC},
  {NDB_COND_OR_FUNC, NDB_UNSUPPORTED_FUNC},
  {NDB_UNSUPPORTED_FUNC, NDB_UNSUPPORTED_FUNC}
};
  
/*
  This class is the construction element for serialization of Item tree 
  in condition pushdown.
  An instance of Ndb_Item represents a constant, table field reference,
  unary or binary comparison predicate, and start/end of AND/OR.
  Instances of Ndb_Item are stored in a linked list implemented by Ndb_cond
  class.
  The order of elements produced by Ndb_cond::next corresponds to
  breadth-first traversal of the Item (i.e. expression) tree in prefix order.
  AND and OR have arbitrary arity, so the end of AND/OR group is marked with  
  Ndb_item with type == NDB_END_COND.
  NOT items represent negated conditions and generate NAND/NOR groups.
*/
class Ndb_item : public Sql_alloc
{
public:
  Ndb_item(NDB_ITEM_TYPE item_type) : type(item_type) {};
  Ndb_item(NDB_ITEM_TYPE item_type, 
           NDB_ITEM_QUALIFICATION item_qualification,
           const Item *item_value)
    : type(item_type), qualification(item_qualification)
  { 
    switch(item_type) {
    case(NDB_VALUE):
      value.item= item_value;
      break;
    case(NDB_FIELD): {
      NDB_ITEM_FIELD_VALUE *field_value= new NDB_ITEM_FIELD_VALUE();
      Item_field *field_item= (Item_field *) item_value;
      field_value->field= field_item->field;
      field_value->column_no= -1; // Will be fetched at scan filter generation
      value.field_value= field_value;
      break;
    }
    case(NDB_FUNCTION):
      value.item= item_value;
      value.arg_count= ((Item_func *) item_value)->argument_count();
      break;
    case(NDB_END_COND):
      break;
    }
  };
  Ndb_item(Field *field, int column_no) : type(NDB_FIELD)
  {
    NDB_ITEM_FIELD_VALUE *field_value= new NDB_ITEM_FIELD_VALUE();
    qualification.field_type= field->real_type();
    field_value->field= field;
    field_value->column_no= column_no;
    value.field_value= field_value;
  };
  Ndb_item(Item_func::Functype func_type, const Item *item_value) 
    : type(NDB_FUNCTION)
  {
    qualification.function_type= item_func_to_ndb_func(func_type);
    value.item= item_value;
    value.arg_count= ((Item_func *) item_value)->argument_count();
  };
  Ndb_item(Item_func::Functype func_type, uint no_args) 
    : type(NDB_FUNCTION)
  {
    qualification.function_type= item_func_to_ndb_func(func_type);
    value.arg_count= no_args;
  };
  ~Ndb_item()
  { 
    if (type == NDB_FIELD)
      {
        delete value.field_value;
        value.field_value= NULL;
      }
  };

  uint32 pack_length() 
  { 
    switch(type) {
    case(NDB_VALUE):
      if(qualification.value_type == Item::STRING_ITEM)
        return value.item->str_value.length();
      break;
    case(NDB_FIELD):
      return value.field_value->field->pack_length(); 
    default:
      break;
    }
    
    return 0;
  };

  Field * get_field() { return value.field_value->field; };

  int get_field_no() { return value.field_value->column_no; };

  int argument_count() 
  { 
    return value.arg_count;
  };

  const char* get_val() 
  {  
    switch(type) {
    case(NDB_VALUE):
      if(qualification.value_type == Item::STRING_ITEM)
        return value.item->str_value.ptr();
      break;
    case(NDB_FIELD):
      return (char*) value.field_value->field->ptr; 
    default:
      break;
    }
    
    return NULL;
  };

  void save_in_field(Ndb_item *field_item)
  {
    DBUG_ENTER("save_in_field");
    Field *field = field_item->value.field_value->field;
    const Item *item= value.item;
    if (item && field)
    {
      DBUG_PRINT("info", ("item length %u, field length %u",
                          item->max_length, field->field_length));
      if (item->max_length > field->field_length)
      {
        DBUG_PRINT("info", ("Comparing field with longer value"));
        DBUG_PRINT("info", ("Field can store %u", field->field_length));
      }
      my_bitmap_map *old_map=
        dbug_tmp_use_all_columns(field->table, field->table->write_set);
      ((Item *)item)->save_in_field(field, FALSE);
      dbug_tmp_restore_column_map(field->table->write_set, old_map);
    }
    DBUG_VOID_RETURN;
  };

  static NDB_FUNC_TYPE item_func_to_ndb_func(Item_func::Functype fun)
  {
    switch (fun) {
    case (Item_func::EQ_FUNC): { return NDB_EQ_FUNC; }
    case (Item_func::NE_FUNC): { return NDB_NE_FUNC; }
    case (Item_func::LT_FUNC): { return NDB_LT_FUNC; }
    case (Item_func::LE_FUNC): { return NDB_LE_FUNC; }
    case (Item_func::GT_FUNC): { return NDB_GT_FUNC; }
    case (Item_func::GE_FUNC): { return NDB_GE_FUNC; }
    case (Item_func::ISNULL_FUNC): { return NDB_ISNULL_FUNC; }
    case (Item_func::ISNOTNULL_FUNC): { return NDB_ISNOTNULL_FUNC; }
    case (Item_func::LIKE_FUNC): { return NDB_LIKE_FUNC; }
    case (Item_func::NOT_FUNC): { return NDB_NOT_FUNC; }
    case (Item_func::NEG_FUNC): { return NDB_UNKNOWN_FUNC; }
    case (Item_func::UNKNOWN_FUNC): { return NDB_UNKNOWN_FUNC; }
    case (Item_func::COND_AND_FUNC): { return NDB_COND_AND_FUNC; }
    case (Item_func::COND_OR_FUNC): { return NDB_COND_OR_FUNC; }
    default: { return NDB_UNSUPPORTED_FUNC; }
    }
  };

  static NDB_FUNC_TYPE negate(NDB_FUNC_TYPE fun)
  {
    uint i= (uint) fun;
    DBUG_ASSERT(fun == neg_map[i].pos_fun);
    return  neg_map[i].neg_fun;
  };

  NDB_ITEM_TYPE type;
  NDB_ITEM_QUALIFICATION qualification;
 private:
  NDB_ITEM_VALUE value;
};

/*
  This class implements a linked list used for storing a
  serialization of the Item tree for condition pushdown.
 */
class Ndb_cond : public Sql_alloc
{
 public:
  Ndb_cond() : ndb_item(NULL), next(NULL), prev(NULL) {};
  ~Ndb_cond() 
  { 
    if (ndb_item) delete ndb_item; 
    ndb_item= NULL;
    /*
      First item in the linked list deletes all in a loop
      Note - doing it recursively causes stack issues for
      big IN clauses
    */
    Ndb_cond *n= next;
    while (n)
    {
      Ndb_cond *tmp= n;
      n= n->next;
      tmp->next= NULL;
      delete tmp;
    }
    next= prev= NULL; 
  };
  Ndb_item *ndb_item;
  Ndb_cond *next;
  Ndb_cond *prev;
};

/*
  This class implements a stack for storing several conditions
  for pushdown (represented as serialized Item trees using Ndb_cond).
  The current implementation only pushes one condition, but is
  prepared for handling several (C1 AND C2 ...) if the logic for 
  pushing conditions is extended in sql_select.
*/
class Ndb_cond_stack : public Sql_alloc
{
 public:
  Ndb_cond_stack() : ndb_cond(NULL), next(NULL) {};
  ~Ndb_cond_stack() 
  { 
    if (ndb_cond) delete ndb_cond; 
    ndb_cond= NULL; 
    if (next) delete next;
    next= NULL; 
  };
  Ndb_cond *ndb_cond;
  Ndb_cond_stack *next;
};

/*
  This class implements look-ahead during the parsing
  of the item tree. It contains bit masks for expected
  items, field types and field results. It also contains
  expected collation. The parse context (Ndb_cond_traverse_context)
  always contains one expect_stack instance (top of the stack).
  More expects (deeper look-ahead) can be pushed to the expect_stack
  to check specific order (currently used for detecting support for
  <field> LIKE <string>|<func>, but not <string>|<func> LIKE <field>).
 */
class Ndb_expect_stack : public Sql_alloc
{
  static const uint MAX_EXPECT_ITEMS = Item::VIEW_FIXER_ITEM + 1;
  static const uint MAX_EXPECT_FIELD_TYPES = MYSQL_TYPE_GEOMETRY + 1;
  static const uint MAX_EXPECT_FIELD_RESULTS = DECIMAL_RESULT + 1;
 public:
Ndb_expect_stack(): collation(NULL), length(0), max_length(0), next(NULL) 
  {
    // Allocate type checking bitmaps using fixed size buffers
    // since max size is known at compile time
    bitmap_init(&expect_mask, m_expect_buf,
                MAX_EXPECT_ITEMS, FALSE);
    bitmap_init(&expect_field_type_mask, m_expect_field_type_buf,
                MAX_EXPECT_FIELD_TYPES, FALSE);
    bitmap_init(&expect_field_result_mask, m_expect_field_result_buf,
                MAX_EXPECT_FIELD_RESULTS, FALSE);
  };
  ~Ndb_expect_stack()
  {
    if (next)
      delete next;
    next= NULL;
  }
  void push(Ndb_expect_stack* expect_next)
  {
    next= expect_next;
  }
  void pop()
  {
    if (next)
    {
      Ndb_expect_stack* expect_next= next;
      bitmap_clear_all(&expect_mask);
      bitmap_union(&expect_mask, &next->expect_mask);
      bitmap_clear_all(&expect_field_type_mask);
      bitmap_union(&expect_field_type_mask, &next->expect_field_type_mask);
      bitmap_clear_all(&expect_field_result_mask);
      bitmap_union(&expect_field_result_mask, &next->expect_field_result_mask);
      collation= next->collation;
      next= next->next;
      delete expect_next;
    }
  }
  void expect(Item::Type type)
  {
    bitmap_set_bit(&expect_mask, (uint) type);
    if (type == Item::FIELD_ITEM)
      expect_all_field_types();
  }
  void dont_expect(Item::Type type)
  {
    bitmap_clear_bit(&expect_mask, (uint) type);
  }
  bool expecting(Item::Type type)
  {
    if (unlikely((uint)type > MAX_EXPECT_ITEMS))
    {
      // Unknown type, can't be expected
      return false;
    }
    return bitmap_is_set(&expect_mask, (uint) type);
  }
  void expect_nothing()
  {
    bitmap_clear_all(&expect_mask);
  }
  bool expecting_nothing()
  {
    return bitmap_is_clear_all(&expect_mask);
  }
  void expect_only(Item::Type type)
  {
    expect_nothing();
    expect(type);
  }

  void expect_field_type(enum_field_types type)
  {
    bitmap_set_bit(&expect_field_type_mask, (uint) type);
  }
  void expect_all_field_types()
  {
    bitmap_set_all(&expect_field_type_mask);
  }
  bool expecting_field_type(enum_field_types type)
  {
    if (unlikely((uint)type > MAX_EXPECT_FIELD_TYPES))
    {
      // Unknown type, can't be expected
      return false;
    }
    return bitmap_is_set(&expect_field_type_mask, (uint) type);
  }
  void expect_no_field_type()
  {
    bitmap_clear_all(&expect_field_type_mask);
  }
  bool expecting_no_field_type()
  {
    return bitmap_is_clear_all(&expect_field_type_mask);
  }
  void expect_only_field_type(enum_field_types result)
  {
    expect_no_field_type();
    expect_field_type(result);
  }

  void expect_field_result(Item_result result)
  {
    bitmap_set_bit(&expect_field_result_mask, (uint) result);
  }
  bool expecting_field_result(Item_result result)
  {
    if (unlikely((uint)result > MAX_EXPECT_FIELD_RESULTS))
    {
      // Unknown result, can't be expected
      return false;
    }
    return bitmap_is_set(&expect_field_result_mask,
                         (uint) result);
  }
  void expect_no_field_result()
  {
    bitmap_clear_all(&expect_field_result_mask);
  }
  bool expecting_no_field_result()
  {
    return bitmap_is_clear_all(&expect_field_result_mask);
  }
  void expect_only_field_result(Item_result result)
  {
    expect_no_field_result();
    expect_field_result(result);
  }
  void expect_collation(CHARSET_INFO* col)
  {
    collation= col;
  }
  bool expecting_collation(CHARSET_INFO* col)
  {
    bool matching= (!collation)
      ? true
      : (collation == col);
    collation= NULL;

    return matching;
  }
  void expect_length(Uint32 len)
  {
    length= len;
  }
  void expect_max_length(Uint32 max)
  {
    max_length= max;
  }
  bool expecting_length(Uint32 len)
  {
    return max_length == 0 || len <= max_length;
  }
  bool expecting_max_length(Uint32 max)
  {
    return max >= length;
  }
  void expect_no_length()
  {
    length= max_length= 0;
  }

private:
  my_bitmap_map
    m_expect_buf[bitmap_buffer_size(MAX_EXPECT_ITEMS)];
  my_bitmap_map
    m_expect_field_type_buf[bitmap_buffer_size(MAX_EXPECT_FIELD_TYPES)];
  my_bitmap_map
    m_expect_field_result_buf[bitmap_buffer_size(MAX_EXPECT_FIELD_RESULTS)];
  MY_BITMAP expect_mask;
  MY_BITMAP expect_field_type_mask;
  MY_BITMAP expect_field_result_mask;
  CHARSET_INFO* collation;
  Uint32 length;
  Uint32 max_length;
  Ndb_expect_stack* next;
};

class Ndb_rewrite_context : public Sql_alloc
{
public:
  Ndb_rewrite_context(Item_func *func) 
    : func_item(func), left_hand_item(NULL), count(0) {};
  ~Ndb_rewrite_context()
  {
    if (next) delete next;
  }
  const Item_func *func_item;
  const Item *left_hand_item;
  uint count;
  Ndb_rewrite_context *next;
};

/*
  This class is used for storing the context when traversing
  the Item tree. It stores a reference to the table the condition
  is defined on, the serialized representation being generated, 
  if the condition found is supported, and information what is
  expected next in the tree inorder for the condition to be supported.
*/
class Ndb_cond_traverse_context : public Sql_alloc
{
 public:
   Ndb_cond_traverse_context(TABLE *tab, const NdbDictionary::Table *ndb_tab,
			     Ndb_cond_stack* stack)
    : table(tab), ndb_table(ndb_tab), 
    supported(TRUE), cond_stack(stack), cond_ptr(NULL),
    skip(0), rewrite_stack(NULL)
  { 
   if (stack)
      cond_ptr= stack->ndb_cond;
  }
  ~Ndb_cond_traverse_context()
  {
    if (rewrite_stack) delete rewrite_stack;
  }
  inline void expect(Item::Type type)
  {
    expect_stack.expect(type);
  }
  inline void dont_expect(Item::Type type)
  {
    expect_stack.dont_expect(type);
  }
  inline bool expecting(Item::Type type)
  {
    return expect_stack.expecting(type);
  }
  inline void expect_nothing()
  {
    expect_stack.expect_nothing();
  }
  inline bool expecting_nothing()
  {
    return expect_stack.expecting_nothing();
  }
  inline void expect_only(Item::Type type)
  {
    expect_stack.expect_only(type);
  }

  inline void expect_field_type(enum_field_types type)
  {
    expect_stack.expect_field_type(type);
  }
  inline void expect_all_field_types()
  {
    expect_stack.expect_all_field_types();
  }
  inline bool expecting_field_type(enum_field_types type)
  {
    return expect_stack.expecting_field_type(type);
  }
  inline void expect_no_field_type()
  {
    expect_stack.expect_no_field_type();
  }
  inline bool expecting_no_field_type()
  {
    return expect_stack.expecting_no_field_type();
  }
  inline void expect_only_field_type(enum_field_types result)
  {
    expect_stack.expect_only_field_type(result);
  }

  inline void expect_field_result(Item_result result)
  {
    expect_stack.expect_field_result(result);
  }
  inline bool expecting_field_result(Item_result result)
  {
    return expect_stack.expecting_field_result(result);
  }
  inline void expect_no_field_result()
  {
    expect_stack.expect_no_field_result();
  }
  inline bool expecting_no_field_result()
  {
    return expect_stack.expecting_no_field_result();
  }
  inline void expect_only_field_result(Item_result result)
  {
    expect_stack.expect_only_field_result(result);
  }
  inline void expect_collation(CHARSET_INFO* col)
  {
    expect_stack.expect_collation(col);
  }
  inline bool expecting_collation(CHARSET_INFO* col)
  {
    return expect_stack.expecting_collation(col);
  }
  inline void expect_length(Uint32 length)
  {
    expect_stack.expect_length(length);
  }
  inline void expect_max_length(Uint32 max)
  {
    expect_stack.expect_max_length(max);
  }
  inline bool expecting_length(Uint32 length)
  {
    return expect_stack.expecting_length(length);
  }
  inline bool expecting_max_length(Uint32 max)
  {
    return expect_stack.expecting_max_length(max);
  }
  inline void expect_no_length()
  {
    expect_stack.expect_no_length();
  }
  

  TABLE* table;
  const NdbDictionary::Table *ndb_table;
  bool supported;
  Ndb_cond_stack* cond_stack;
  Ndb_cond* cond_ptr;
  Ndb_expect_stack expect_stack;
  uint skip;
  Ndb_rewrite_context *rewrite_stack;
};

class ha_ndbcluster;

class ha_ndbcluster_cond
{
public:
  ha_ndbcluster_cond() 
  : m_cond_stack(NULL)
  {}
  ~ha_ndbcluster_cond() 
  { if (m_cond_stack) delete m_cond_stack; }
  const Item *cond_push(const Item *cond, 
                        TABLE *table, const NdbDictionary::Table *ndb_table);
  void cond_pop();
  void cond_clear();
  int generate_scan_filter(NdbInterpretedCode* code, 
                           NdbScanOperation::ScanOptions* options);
  int generate_scan_filter_from_cond(NdbScanFilter& filter);
  int generate_scan_filter_from_key(NdbInterpretedCode* code,
                                    NdbScanOperation::ScanOptions* options,
                                    const KEY* key_info, 
                                    const key_range *start_key,
                                    const key_range *end_key,
                                    uchar *buf);
private:
  bool serialize_cond(const Item *cond, Ndb_cond_stack *ndb_cond,
		      TABLE *table, const NdbDictionary::Table *ndb_table);
  int build_scan_filter_predicate(Ndb_cond* &cond, 
                                  NdbScanFilter* filter,
                                  bool negated= false);
  int build_scan_filter_group(Ndb_cond* &cond, 
                              NdbScanFilter* filter);
  int build_scan_filter(Ndb_cond* &cond, NdbScanFilter* filter);

  Ndb_cond_stack *m_cond_stack;
};<|MERGE_RESOLUTION|>--- conflicted
+++ resolved
@@ -1,13 +1,6 @@
-<<<<<<< HEAD
-#ifndef HA_NDBCLUSTER_COND_INCLUDED
-#define HA_NDBCLUSTER_COND_INCLUDED
-
-/* Copyright (c) 2000, 2010, Oracle and/or its affiliates. All rights reserved.
-=======
 /*
    Copyright (C) 2000-2007 MySQL AB
     All rights reserved. Use is subject to license terms.
->>>>>>> 424e3b78
 
    This program is free software; you can redistribute it and/or modify
    it under the terms of the GNU General Public License as published by
@@ -19,14 +12,9 @@
    GNU General Public License for more details.
 
    You should have received a copy of the GNU General Public License
-<<<<<<< HEAD
-   along with this program; if not, write to the Free Software Foundation,
-   51 Franklin Street, Suite 500, Boston, MA 02110-1335 USA */
-=======
    along with this program; if not, write to the Free Software
    Foundation, Inc., 51 Franklin St, Fifth Floor, Boston, MA 02110-1301  USA
 */
->>>>>>> 424e3b78
 
 /*
   This file defines the data structures used by engine condition pushdown in
