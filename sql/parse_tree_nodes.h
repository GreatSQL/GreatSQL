--- conflicted
+++ resolved
@@ -938,7 +938,10 @@
 class PT_internal_variable_name_2d : public PT_internal_variable_name {
   typedef PT_internal_variable_name super;
 
-  POS pos;
+ public:
+  const POS pos;
+
+ private:
   LEX_STRING ident1;
   LEX_STRING ident2;
 
@@ -1076,6 +1079,10 @@
 
     THD *thd = pc->thd;
     struct sys_var_with_base tmp = name->value;
+    if (tmp.var == trg_new_row_fake_var) {
+      error(pc, down_cast<PT_internal_variable_name_2d *>(name)->pos);
+      return true;
+    }
     /* Lookup if necessary: must be a system variable. */
     if (tmp.var == NULL) {
       if (find_sys_var_null_base(thd, &tmp)) return true;
@@ -3513,16 +3520,8 @@
                  const List<LEX_USER> *users, bool with_admin_option)
       : roles(roles), users(users), with_admin_option(with_admin_option) {}
 
-<<<<<<< HEAD
   Sql_cmd *make_cmd(THD *thd) override {
     thd->lex->sql_command = SQLCOM_GRANT_ROLE;
-=======
-public:
-  const POS pos;
-private:
-  LEX_STRING ident1;
-  LEX_STRING ident2;
->>>>>>> e3ad2426
 
     List<LEX_USER> *role_objects = new (thd->mem_root) List<LEX_USER>;
     if (role_objects == NULL) return NULL;  // OOM
@@ -3679,28 +3678,10 @@
   explicit PT_alter_table_action(Alter_info::Alter_info_flag flag)
       : flag(flag) {}
 
-<<<<<<< HEAD
  public:
   bool contextualize(Table_ddl_parse_context *pc) override {
     if (super::contextualize(pc)) return true;
     pc->alter_info->flags |= flag;
-=======
-    THD *thd= pc->thd;
-    struct sys_var_with_base tmp= name->value;
-    if (tmp.var == trg_new_row_fake_var)
-    {
-      error(pc, down_cast<PT_internal_variable_name_2d *>(name)->pos);
-      return true;
-    }
-    /* Lookup if necessary: must be a system variable. */
-    if (tmp.var == NULL)
-    {
-      if (find_sys_var_null_base(thd, &tmp))
-        return true;
-    }
-    if (set_system_variable(thd, &tmp, type, opt_expr))
-      return true;
->>>>>>> e3ad2426
     return false;
   }
 
