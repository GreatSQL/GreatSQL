--- conflicted
+++ resolved
@@ -1,8 +1,4 @@
-<<<<<<< HEAD
-/* Copyright (c) 2014, 2018, Oracle and/or its affiliates. All rights reserved.
-=======
 /* Copyright (c) 2014, 2020, Oracle and/or its affiliates. All rights reserved.
->>>>>>> 45673498
 
    This program is free software; you can redistribute it and/or modify
    it under the terms of the GNU General Public License, version 2.0,
@@ -48,15 +44,10 @@
 
   @param[in] table - TABLE object
   @param[in] thd - THD object pointing to current thread.
-<<<<<<< HEAD
   @param[in] record - The record to process (record[0] or record[1]).
-*/
-void add_pke(TABLE *table, THD *thd, uchar *record);
-=======
 
   @return true if an issues exists adding the pke, false otherwise
 */
-bool add_pke(TABLE *table, THD *thd);
->>>>>>> 45673498
+bool add_pke(TABLE *table, THD *thd, uchar *record);
 
 #endif