/* Copyright (c) 2018, Oracle and/or its affiliates. All rights reserved.

   This program is free software; you can redistribute it and/or modify
   it under the terms of the GNU General Public License, version 2.0,
   as published by the Free Software Foundation.

   This program is also distributed with certain software (including
   but not limited to OpenSSL) that is licensed under separate terms,
   as designated in a particular file or component or in included license
   documentation.  The authors of MySQL hereby grant you an additional
   permission to link the program and your derivative works with the
   separately licensed software that they have included with MySQL.

   This program is distributed in the hope that it will be useful,
   but WITHOUT ANY WARRANTY; without even the implied warranty of
   MERCHANTABILITY or FITNESS FOR A PARTICULAR PURPOSE.  See the
   GNU General Public License, version 2.0, for more details.

   You should have received a copy of the GNU General Public License
   along with this program; if not, write to the Free Software
   Foundation, Inc., 51 Franklin St, Fifth Floor, Boston, MA 02110-1301  USA */

#ifndef BINLOG_READER_INCLUDED
#define BINLOG_READER_INCLUDED
#include "sql/binlog_istream.h"
#include "sql/log_event.h"

/**
   Deserialize a binlog event from event_data. event_data is serialized
   event object. It is a chunk of data in buffer.

   @param[in] event_data The event data used for deserialization.
   @param[in] event_data_len Length of event_data
   @param[in] fde The format_description_event of the event
   @param[in] verify_checksum  Verify event_data's checksum if it is true.
   @param[out] event  the event object generated.

   @retval Binlog_read_error::SUCCEED Succeed
   @retval Other than Binlog_read_error::SUCCEED Error
*/
Binlog_read_error::Error_type binlog_event_deserialize(
    const unsigned char *event_data, unsigned int event_data_len,
    const Format_description_event *fde, bool verify_checksum,
    Log_event **event, bool force_opt = false);

class Default_binlog_event_allocator {
 public:
  enum { DELEGATE_MEMORY_TO_EVENT_OBJECT = true };
  unsigned char *allocate(size_t);
  void deallocate(unsigned char *ptr);
};
/**
   Binlog_event_data_istream fetches byte data from Basic_istream and
   divides them into event_data chunk according to the format. Event_data is a
   serialized event object. It is a chunk of data in buffer.
*/
class Binlog_event_data_istream {
 public:
  Binlog_event_data_istream(Binlog_read_error *error, Basic_istream *istream,
                            unsigned int max_event_size);
  Binlog_event_data_istream() = delete;
  Binlog_event_data_istream(const Binlog_event_data_istream &) = delete;
  Binlog_event_data_istream &operator=(const Binlog_event_data_istream &) =
      delete;
  virtual ~Binlog_event_data_istream() {}

  /**
     Read an event data from the stream and verify its checksum if
     verify_checksum is true.

     @param[out] data The pointer of the event data
     @param[out] length The length of the event data
     @param[in] allocator It is used to allocate memory for the event data.
     @param[in] verify_checksum Verify the event data's checksum if it is true.
     @param[in] checksum_alg Checksum algorithm for verifying the event data. It
                             is used only when verify_checksum is true.
     @retval false Succeed
     @retval true Error
  */
  template <class ALLOCATOR>
  bool read_event_data(unsigned char **data, unsigned int *length,
                       ALLOCATOR *allocator, bool verify_checksum,
                       enum_binlog_checksum_alg checksum_alg) {
    DBUG_ENTER("Binlog_event_data_istream::read_event_data");
    if (read_event_header() || check_event_header()) DBUG_RETURN(true);

    unsigned char *event_data = allocator->allocate(m_event_length);
    if (event_data == nullptr)
      DBUG_RETURN(m_error->set_type(Binlog_read_error::MEM_ALLOCATE));

    if (fill_event_data(event_data, verify_checksum, checksum_alg)) {
      allocator->deallocate(event_data);
      DBUG_RETURN(true);
    }
    *data = event_data;
    *length = m_event_length;
    DBUG_RETURN(false);
  }

  bool start_decryption(binary_log::Start_encryption_event *see);
  void reset_crypto() noexcept { crypto_data.disable(); }

  Binlog_crypt_data crypto_data;

 protected:
  unsigned char m_header[LOG_EVENT_MINIMAL_HEADER_LEN];
  /**
     Read the event header from the Basic_istream

     @retval false Succeed
     @retval true Error
  */
  virtual bool read_event_header();
  /**
     Check if it is a valid event header

     @retval false Succeed
     @retval true Error
  */
  bool check_event_header();
  /**
     Read fixed length of data from Basic_istream. It sets error to
     - Binlog_read_error::SYTEM_IO if Basic_istream returns error.
     - Binlog_read_error::TRUNC_EVENT if less than length is read.
     - ERROR_TYPE if zero byte is read. ERROR_TYPE is either TRUNC_EVENT or
       READ_EOF.

     @param[in] data    The buffer where the data stored.
     @param[in] length  Bytes of the data to be read.
     @retval false Succeed
     @retval true Error
  */
  template <Binlog_read_error::Error_type ERROR_TYPE>
  bool read_fixed_length(unsigned char *data, unsigned int length) {
    DBUG_ENTER("Binlog_event_data_istream::read_fixed_length");
    if (length == 0) DBUG_RETURN(false);

    longlong ret = m_istream->read(data, length);
    if (ret == length) DBUG_RETURN(false);
    switch (ret) {
      case -1:
        DBUG_RETURN(m_error->set_type(Binlog_read_error::SYSTEM_IO));
      case 0:
        DBUG_RETURN(m_error->set_type(ERROR_TYPE));
      default:
        DBUG_RETURN(m_error->set_type(Binlog_read_error::TRUNC_EVENT));
    }
  }

  /**
     It is convenient for caller to share a Binlog_read_error object between
     streams. So Binlog_read_error pointer is defined here. It should be
     initialized in constructor by caller.
  */

  Binlog_read_error *m_error;

 private:
  Basic_istream *m_istream = nullptr;
  unsigned int m_max_event_size;
  unsigned int m_event_length = 0;

  class Decryption_buffer final {
   public:
    ~Decryption_buffer();
    bool set_size(size_t size);
    uchar *data();

   private:
    bool resize(size_t new_size);

    uchar *m_buffer = nullptr;
    size_t m_size = 0;
    uint m_number_of_events_with_half_the_size = 0;
  };
  Decryption_buffer m_decryption_buffer;

  /**
     Fill the event data into the given buffer and verify checksum if
     'verify_checksum' is true.

     @param[in] event_data The buffer where the event data will be stored.
     @param[in] verify_checksum Verify the event data's checksum if it is true.
     @param[in] checksum_alg Checksum algorithm for verifying the event data. It
                             is used only when verify_checksum is true.
     @retval false Succeed
     @retval true Error
  */
  bool fill_event_data(unsigned char *event_data, bool verify_checksum,
                       enum_binlog_checksum_alg checksum_alg);
};

/**
   It reads event_data from an event_data stream and deserialize them to event
   object.
*/
template <class EVENT_DATA_ISTREAM>
class Binlog_event_object_istream {
 public:
  Binlog_event_object_istream(Binlog_read_error *error,
                              EVENT_DATA_ISTREAM *istream)
      : m_error(error), m_data_istream(istream) {}

  Binlog_event_object_istream() = delete;
  Binlog_event_object_istream(const Binlog_event_object_istream &) = delete;
  Binlog_event_object_istream &operator=(const Binlog_event_object_istream &) =
      delete;

  /**
     Read an event ojbect from the stream

     @param[in] fde The Format_description_event for deserialization.
     @param[in] verify_checksum Verify the checksum of the event_data before
     @param[in] allocator It is used to allocate memory for the event data.
     @return An valid event object if succeed.
     @retval nullptr Error
  */
  template <class ALLOCATOR>
  Log_event *read_event_object(const Format_description_event &fde,
                               bool verify_checksum, ALLOCATOR *allocator) {
    DBUG_ENTER("Binlog_event_object_istream::read_event_object");
    unsigned char *data = nullptr;
    unsigned int length = 0;

    if (m_data_istream->read_event_data(&data, &length, allocator, false,
                                        fde.footer()->checksum_alg))
      DBUG_RETURN(nullptr);

    Log_event *event = nullptr;
    if (m_error->set_type(binlog_event_deserialize(data, length, &fde,
                                                   verify_checksum, &event))) {
      allocator->deallocate(data);
      DBUG_RETURN(nullptr);
    }

    event->register_temp_buf(reinterpret_cast<char *>(data),
                             ALLOCATOR::DELEGATE_MEMORY_TO_EVENT_OBJECT);
    DBUG_RETURN(event);
  }

 private:
  /**
     It is convenient for caller to share a Binlog_read_error object between
     streams. So Binlog_read_error pointer is defined here. It should be
     initialized in constructor by caller.
  */
  Binlog_read_error *m_error;
  EVENT_DATA_ISTREAM *m_data_istream = nullptr;
};

/**
   It owns an allocator, a byte stream, an event_data stream and an event object
   stream. The stream pipeline is setup in the constructor. All the objects
   required for reading a binlog file is initialized in reader class.

   It maintains the Format_description_event which is needed for reading the
   following binlog events. A default format_description_event is initialized
   at the begining. Then it will be replaced by the one read from the binlog
   file.

   Some convenient functions is added to encapsulate the access of IFILE,
   EVENT_DATA_ISTREAM, EVENT_OBJECT_ISTREAM. It makes the code
   simpler for reading a binlog file.
*/
template <class IFILE, class EVENT_DATA_ISTREAM,
          template <class> class EVENT_OBJECT_ISTREAM, class ALLOCATOR>
class Basic_binlog_file_reader {
 public:
  typedef EVENT_DATA_ISTREAM Event_data_istream;
  typedef EVENT_OBJECT_ISTREAM<Event_data_istream> Event_object_istream;

  Basic_binlog_file_reader(bool verify_checksum,
                           unsigned int max_event_size = UINT_MAX)
      : m_ifile(&m_error),
        m_data_istream(&m_error, &m_ifile, max_event_size),
        m_object_istream(&m_error, &m_data_istream),
        m_fde(BINLOG_VERSION, ::server_version),
        m_verify_checksum(verify_checksum) {}

  Basic_binlog_file_reader(const Basic_binlog_file_reader &) = delete;
  Basic_binlog_file_reader &operator=(const Basic_binlog_file_reader &) =
      delete;
  ~Basic_binlog_file_reader() { close(); }

  /**
     Open a binlog file and set read position to offset. It will read and store
     Format_description_event automatically if offset is bigger than current
     position and fde is nullptr. Otherwise fde is use instead of finding fde
     from the file if fde is not null.

     @param[in] file_name  name of the binlog file which will be opened.
     @param[in] offset  The position where it starts to read.
     @param[out] fdle   For returning an Format_description_log_event object.
     @retval false Succeed
     @retval true Error
  */
  bool open(const char *file_name, my_off_t offset = 0,
            Format_description_log_event **fdle = nullptr) {
    DBUG_ENTER("Basic_binlog_file_reader::open");
    if (m_ifile.open(file_name)) DBUG_RETURN(true);

    m_data_istream.reset_crypto();

    Format_description_log_event *fd = read_fdle(offset);
<<<<<<< HEAD

    /* Invalid starting offset e.g. "SHOW BINLOG EVENTS FROM 5" */
    if (offset > 0 && position() > offset) {
      if (fd) delete fd;
      return m_error.set_type(Binlog_read_error::INVALID_OFFSET);
    }

    if (!fd) return has_fatal_error();
=======
    if (!fd) DBUG_RETURN(has_fatal_error());
>>>>>>> 8e797a5d

    if (position() < offset && seek(offset)) {
      delete fd;
      DBUG_RETURN(true);
    }
    if (fdle)
      *fdle = fd;
    else
      delete fd;
    DBUG_RETURN(false);
  }
  /**
     Close the binlog file.
  */
  void close() {
    m_ifile.close();
    m_fde = Format_description_event(BINLOG_VERSION, server_version);
  }

  bool is_open() { return m_ifile.is_open(); }
  my_off_t position() { return m_ifile.position(); }
  bool seek(my_off_t pos) { return m_ifile.seek(pos); }

  /**
     Wrapper of EVENT_DATA_ISTREAM::read_event_data.
  */
  bool read_event_data(unsigned char **data, unsigned int *length) {
    m_event_start_pos = position();
    return m_data_istream.read_event_data(data, length, &m_allocator,
                                          m_verify_checksum,
                                          m_fde.footer()->checksum_alg);
  }
  /**
     wrapper of EVENT_OBJECT_ISTREAM::read_event_object.
  */
  Log_event *read_event_object() {
    m_event_start_pos = position();
    Log_event *ev = m_object_istream.read_event_object(m_fde, m_verify_checksum,
                                                       &m_allocator);
    if (ev && ev->get_type_code() == binary_log::FORMAT_DESCRIPTION_EVENT) {
      Format_description_log_event *const new_fde =
          down_cast<Format_description_log_event *>(ev);
      m_fde = *new_fde;
    } else if (ev &&
               ev->get_type_code() == binary_log::START_ENCRYPTION_EVENT &&
               m_data_istream.start_decryption(
                   down_cast<Start_encryption_log_event *>(ev))) {
      delete ev;
      ev = nullptr;
    }
    return ev;
  }

  bool has_fatal_error() { return m_error.has_fatal_error(); }
  /**
     Return the error happened in the stream pipeline.
  */
  Binlog_read_error::Error_type get_error_type() { return m_error.get_type(); }
  /**
     Return the error message of the error happened in the stream pipeline.
  */
  const char *get_error_str() { return m_error.get_str(); }

  IFILE *ifile() { return &m_ifile; }
  Event_data_istream *event_data_istream() { return &m_data_istream; }
  Event_object_istream *event_object_istream() { return &m_object_istream; }
  ALLOCATOR *allocator() { return &m_allocator; }

  void set_format_description_event(const Format_description_event &fde) {
    m_fde = fde;
  }
  const Format_description_event *format_description_event() { return &m_fde; }
  my_off_t event_start_pos() { return m_event_start_pos; }

  bool start_decryption(binary_log::Start_encryption_event *see) {
    return m_data_istream.start_decryption(see);
  }

 private:
  Binlog_read_error m_error;

  IFILE m_ifile;
  Event_data_istream m_data_istream;
  Event_object_istream m_object_istream;
  ALLOCATOR m_allocator;

  Format_description_event m_fde;
  bool m_verify_checksum = false;
  my_off_t m_event_start_pos = 0;

  /**
     Read the Format_description_log_events before 'offset'.

     @param[in] offset The position where the read should stop.
     @return A valid Format_description_log_event pointer or nullptr.
  */
  Format_description_log_event *read_fdle(my_off_t offset) {
    DBUG_ENTER("Basic_binlog_file_reader::read_fdle");
    Default_binlog_event_allocator allocator;
    Format_description_log_event *fdle = nullptr;
    /*
      Format_description_event is skipped, so we initialize m_fde here. For
      relay log, it need to find master's Format_description_event. master's
      Format_description_event is the 3rd or 4th event of a relay log file.
      Relay log's format looks like:
      Format_description_event : relay log's Format_description_event
      Previous_gtid_event
      [Rotate_event]           : In the case rotating relaylog, no Rotate here
      Format_description_event : master's Format_description_event
    */
    while (position() < offset) {
      m_event_start_pos = position();

      Log_event *ev = m_object_istream.read_event_object(
          m_fde, m_verify_checksum, &allocator);

      if (ev == nullptr) break;
      if (ev->get_type_code() == binary_log::FORMAT_DESCRIPTION_EVENT) {
        delete fdle;
        Format_description_log_event *new_fdev =
            down_cast<Format_description_log_event *>(ev);
        fdle = new_fdev;
        m_fde = *fdle;
        DBUG_ASSERT(m_fde.footer()->checksum_alg ==
                        binary_log::BINLOG_CHECKSUM_ALG_OFF ||
                    m_fde.footer()->checksum_alg ==
                        binary_log::BINLOG_CHECKSUM_ALG_CRC32);
      } else if (ev->get_type_code() == binary_log::START_ENCRYPTION_EVENT &&
                 m_data_istream.start_decryption(
                     down_cast<Start_encryption_log_event *>(ev))) {
        delete ev;
        ev = nullptr;
        break;
      } else {
        binary_log::Log_event_type type = ev->get_type_code();
        delete ev;
        if (type != binary_log::PREVIOUS_GTIDS_LOG_EVENT &&
            type != binary_log::ROTATE_EVENT)
          break;
      }
    }
    if (has_fatal_error()) {
      delete fdle;
      DBUG_RETURN(nullptr);
    }
    DBUG_RETURN(fdle);
  }
};

#ifdef MYSQL_SERVER
typedef Basic_binlog_file_reader<Binlog_ifile, Binlog_event_data_istream,
                                 Binlog_event_object_istream,
                                 Default_binlog_event_allocator>
    Binlog_file_reader;
typedef Basic_binlog_file_reader<Relaylog_ifile, Binlog_event_data_istream,
                                 Binlog_event_object_istream,
                                 Default_binlog_event_allocator>
    Relaylog_file_reader;
#endif  // MYSQL_SERVER
#endif  // BINLOG_READER_INCLUDED<|MERGE_RESOLUTION|>--- conflicted
+++ resolved
@@ -22,6 +22,7 @@
 
 #ifndef BINLOG_READER_INCLUDED
 #define BINLOG_READER_INCLUDED
+#include "sql/binlog_crypt_data.h"
 #include "sql/binlog_istream.h"
 #include "sql/log_event.h"
 
@@ -302,18 +303,14 @@
     m_data_istream.reset_crypto();
 
     Format_description_log_event *fd = read_fdle(offset);
-<<<<<<< HEAD
 
     /* Invalid starting offset e.g. "SHOW BINLOG EVENTS FROM 5" */
     if (offset > 0 && position() > offset) {
       if (fd) delete fd;
-      return m_error.set_type(Binlog_read_error::INVALID_OFFSET);
-    }
-
-    if (!fd) return has_fatal_error();
-=======
+      DBUG_RETURN(m_error.set_type(Binlog_read_error::INVALID_OFFSET));
+    }
+
     if (!fd) DBUG_RETURN(has_fatal_error());
->>>>>>> 8e797a5d
 
     if (position() < offset && seek(offset)) {
       delete fd;
