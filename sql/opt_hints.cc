<<<<<<< HEAD
/* Copyright (c) 2015, 2018, Oracle and/or its affiliates. All rights reserved.
=======
/* Copyright (c) 2015, 2019, Oracle and/or its affiliates. All rights reserved.
>>>>>>> 4869291f

   This program is free software; you can redistribute it and/or modify
   it under the terms of the GNU General Public License, version 2.0,
   as published by the Free Software Foundation.

   This program is also distributed with certain software (including
   but not limited to OpenSSL) that is licensed under separate terms,
   as designated in a particular file or component or in included license
   documentation.  The authors of MySQL hereby grant you an additional
   permission to link the program and your derivative works with the
   separately licensed software that they have included with MySQL.

   This program is distributed in the hope that it will be useful,
   but WITHOUT ANY WARRANTY; without even the implied warranty of
   MERCHANTABILITY or FITNESS FOR A PARTICULAR PURPOSE.  See the
   GNU General Public License, version 2.0, for more details.

   You should have received a copy of the GNU General Public License
   along with this program; if not, write to the Free Software
   Foundation, Inc., 51 Franklin St, Fifth Floor, Boston, MA 02110-1301  USA */

#include "sql/opt_hints.h"

#include <stdio.h>
#include <string.h>
#include <algorithm>

#include "m_ctype.h"
#include "my_dbug.h"
#include "my_table_map.h"
#include "mysql/udf_registration_types.h"
#include "mysqld_error.h"
#include "sql/derror.h"  // ER_THD
#include "sql/error_handler.h"
#include "sql/item.h"
#include "sql/key.h"
#include "sql/mysqld.h"  // table_alias_charset
#include "sql/nested_join.h"
#include "sql/parse_tree_hints.h"
#include "sql/set_var.h"
#include "sql/sql_class.h"  // THD
#include "sql/sql_const.h"
#include "sql/sql_error.h"      // Sql_condition
#include "sql/sql_optimizer.h"  // JOIN class
#include "sql/sql_select.h"
#include "sql/table.h"

struct MEM_ROOT;

/**
  Information about hints. Sould be
  synchronized with opt_hints_enum enum.

  Note: Hint name depends on hint state. 'NO_' prefix is added
  if appropriate hint state bit(see Opt_hints_map::hints) is not
  set. Depending on 'switch_state_arg' argument in 'parse tree
  object' constructors(see parse_tree_hints.[h,cc]) implementor
  can control wishful form of the hint name.
*/

struct st_opt_hint_info opt_hint_info[] = {
    {"BKA", true, true, false},
    {"BNL", true, true, false},
    {"ICP", true, true, false},
    {"MRR", true, true, false},
    {"NO_RANGE_OPTIMIZATION", true, true, false},
    {"MAX_EXECUTION_TIME", false, false, false},
    {"QB_NAME", false, false, false},
    {"SEMIJOIN", false, false, false},
    {"SUBQUERY", false, false, false},
    {"MERGE", true, true, false},
    {"JOIN_PREFIX", false, false, true},
    {"JOIN_SUFFIX", false, false, true},
    {"JOIN_ORDER", false, false, true},
    {"JOIN_FIXED_ORDER", false, true, false},
    {"INDEX_MERGE", false, false, false},
    {"RESOURCE_GROUP", false, false, false},
    {"SKIP_SCAN", false, false, false},
    {0, 0, 0, 0}};

/**
  Prefix for system generated query block name.
  Used in information warning in EXPLAIN oputput.
*/

const LEX_CSTRING sys_qb_prefix = {"select#", 7};

/*
  Compare LEX_CSTRING objects.

  @param s     Pointer to LEX_CSTRING
  @param t     Pointer to LEX_CSTRING
  @param cs    Pointer to character set

  @return  0 if strings are equal
           1 if s is greater
          -1 if t is greater
*/

static int cmp_lex_string(const LEX_CSTRING *s, const LEX_CSTRING *t,
                          const CHARSET_INFO *cs) {
<<<<<<< HEAD
  return cs->coll->strnncollsp(cs, (uchar *)s->str, s->length, (uchar *)t->str,
=======
  return cs->coll->strnncollsp(cs, pointer_cast<const uchar *>(s->str),
                               s->length, pointer_cast<const uchar *>(t->str),
>>>>>>> 4869291f
                               t->length);
}

bool Opt_hints::get_switch(opt_hints_enum type_arg) const {
  if (is_specified(type_arg)) return hints_map.switch_on(type_arg);

  if (opt_hint_info[type_arg].check_upper_lvl)
    return parent->get_switch(type_arg);

  return false;
}

Opt_hints *Opt_hints::find_by_name(const LEX_CSTRING *name_arg,
                                   const CHARSET_INFO *cs) const {
  for (uint i = 0; i < child_array.size(); i++) {
    const LEX_CSTRING *name = child_array[i]->get_name();
    if (name && !cmp_lex_string(name, name_arg, cs)) return child_array[i];
  }
  return NULL;
}

void Opt_hints::print(const THD *thd, String *str, enum_query_type query_type) {
  for (uint i = 0; i < MAX_HINT_ENUM; i++) {
    if (opt_hint_info[i].irregular_hint) continue;
    opt_hints_enum hint = static_cast<opt_hints_enum>(i);
    /*
       If printing a normalized query, also unresolved hints will be printed.
       (This is needed by query rewrite plugins which request
       normalized form before resolving has been performed.)
    */
    if (is_specified(hint) && !ignore_print(hint) &&
        (is_resolved(hint) || query_type == QT_NORMALIZED_FORMAT)) {
      append_hint_type(str, hint);
      str->append(STRING_WITH_LEN("("));
      append_name(thd, str);
      if (!opt_hint_info[i].switch_hint)
        get_complex_hints(hint)->append_args(thd, str);
      str->append(STRING_WITH_LEN(") "));
    }
  }

  print_irregular_hints(thd, str);

  for (uint i = 0; i < child_array.size(); i++)
    child_array[i]->print(thd, str, query_type);
}

void Opt_hints::append_hint_type(String *str, opt_hints_enum type) {
  const char *hint_name = opt_hint_info[type].hint_name;
  if (!hints_map.switch_on(type)) str->append(STRING_WITH_LEN("NO_"));
  str->append(hint_name);
}

void Opt_hints::print_warn_unresolved(THD *thd) {
  String hint_name_str, hint_type_str;
  append_name(thd, &hint_name_str);

  for (uint i = 0; i < MAX_HINT_ENUM; i++) {
    if (is_specified(static_cast<opt_hints_enum>(i))) {
      hint_type_str.length(0);
      append_hint_type(&hint_type_str, static_cast<opt_hints_enum>(i));
      push_warning_printf(
          thd, Sql_condition::SL_WARNING, ER_UNRESOLVED_HINT_NAME,
          ER_THD(thd, ER_UNRESOLVED_HINT_NAME), hint_name_str.c_ptr_safe(),
          hint_type_str.c_ptr_safe());
      get_parent()->set_unresolved(static_cast<opt_hints_enum>(i));
    }
  }
}

void Opt_hints::check_unresolved(THD *thd) {
  if (!is_resolved(MAX_HINT_ENUM)) print_warn_unresolved(thd);

  if (!is_all_resolved()) {
    for (uint i = 0; i < child_array.size(); i++)
      child_array[i]->check_unresolved(thd);
  }
}

PT_hint *Opt_hints_global::get_complex_hints(opt_hints_enum type) {
  if (type == MAX_EXEC_TIME_HINT_ENUM) return max_exec_time;

  DBUG_ASSERT(0);
  return NULL;
}

void Opt_hints_global::print_irregular_hints(const THD *thd, String *str) {
  if (sys_var_hint) sys_var_hint->print(thd, str);
}

Opt_hints_qb::Opt_hints_qb(Opt_hints *opt_hints_arg, MEM_ROOT *mem_root_arg,
                           uint select_number_arg)
    : Opt_hints(NULL, opt_hints_arg, mem_root_arg),
      select_number(select_number_arg),
      subquery_hint(NULL),
      semijoin_hint(NULL),
      join_order_hints(mem_root_arg),
      join_order_hints_ignored(0) {
  sys_name.str = buff;
  sys_name.length =
      snprintf(buff, sizeof(buff), "%s%x", sys_qb_prefix.str, select_number);
}

PT_hint *Opt_hints_qb::get_complex_hints(opt_hints_enum type) {
  if (type == SEMIJOIN_HINT_ENUM) return semijoin_hint;

  if (type == SUBQUERY_HINT_ENUM) return subquery_hint;

  DBUG_ASSERT(0);
  return NULL;
}

Opt_hints_table *Opt_hints_qb::adjust_table_hints(TABLE_LIST *tr) {
  const LEX_CSTRING str = {tr->alias, strlen(tr->alias)};
  Opt_hints_table *tab =
      static_cast<Opt_hints_table *>(find_by_name(&str, table_alias_charset));

  tr->opt_hints_qb = this;

  if (!tab)  // Tables not found
    return NULL;

  tab->adjust_key_hints(tr);
  return tab;
}

bool Opt_hints_qb::semijoin_enabled(THD *thd) const {
  if (subquery_hint)  // SUBQUERY hint disables semi-join
    return false;

  if (semijoin_hint) {
    // SEMIJOIN hint will always force semijoin regardless of optimizer_switch
    if (semijoin_hint->switch_on()) return true;

    // NO_SEMIJOIN hint.  If strategy list is empty, do not use SEMIJOIN
    if (semijoin_hint->get_args() == 0) return false;

    // Fall through: NO_SEMIJOIN w/ strategies neither turns SEMIJOIN off nor on
  }

  return thd->optimizer_switch_flag(OPTIMIZER_SWITCH_SEMIJOIN);
}

uint Opt_hints_qb::sj_enabled_strategies(uint opt_switches) const {
  // Hints override switches
  if (semijoin_hint) {
    const uint strategies = semijoin_hint->get_args();
    if (semijoin_hint->switch_on())  // SEMIJOIN hint
      return (strategies == 0) ? opt_switches : strategies;

    // NO_SEMIJOIN hint. Hints and optimizer_switch both affect strategies
    return ~strategies & opt_switches;
  }

  return opt_switches;
}

Item_exists_subselect::enum_exec_method Opt_hints_qb::subquery_strategy()
    const {
  if (subquery_hint)
    return static_cast<Item_exists_subselect::enum_exec_method>(
        subquery_hint->get_args());

  return Item_exists_subselect::EXEC_UNSPECIFIED;
}

void Opt_hints_qb::print_irregular_hints(const THD *thd, String *str) {
  /* Print join order hints */
  for (uint i = 0; i < join_order_hints.size(); i++) {
    if (join_order_hints_ignored & (1ULL << i)) continue;
    const PT_qb_level_hint *hint = join_order_hints[i];
    str->append(opt_hint_info[hint->type()].hint_name);
    str->append(STRING_WITH_LEN("("));
    append_name(thd, str);
    str->append(STRING_WITH_LEN(" "));
    hint->append_args(thd, str);
    str->append(STRING_WITH_LEN(") "));
  }
}

/**
  Print warning about unresolved table for join order hints.

  @param thd pointer to THD object
  @param type hint type
  @param hint_table table name
*/

static void print_join_order_warn(THD *thd, opt_hints_enum type,
                                  const Hint_param_table *hint_table) {
  String hint_name_str, hint_type_str;
  hint_type_str.append(opt_hint_info[type].hint_name);
  append_table_name(thd, &hint_name_str, &hint_table->opt_query_block,
                    &hint_table->table);
  push_warning_printf(thd, Sql_condition::SL_WARNING, ER_UNRESOLVED_HINT_NAME,
                      ER_THD(thd, ER_UNRESOLVED_HINT_NAME),
                      hint_name_str.c_ptr_safe(), hint_type_str.c_ptr_safe());
}

/**
  Function compares hint table name and TABLE_LIST table name.
  Query block name is taken into account.

  @param hint_table         hint table name
  @param table              pointer to TABLE_LIST object

  @return false if table names are equal, true otherwise.
*/

static bool compare_table_name(const Hint_param_table *hint_table,
                               const TABLE_LIST *table) {
  const LEX_CSTRING *hint_qb_name = &hint_table->opt_query_block;
  const LEX_CSTRING *hint_table_name = &hint_table->table;

  const LEX_CSTRING *table_qb_name =
      table->opt_hints_qb ? table->opt_hints_qb->get_name() : nullptr;
  const LEX_CSTRING table_name = {table->alias, strlen(table->alias)};

  if (table_qb_name && table_qb_name->length > 0 && hint_qb_name->length > 0) {
    if (cmp_lex_string(hint_qb_name, table_qb_name, system_charset_info))
      return true;
  }

  if (cmp_lex_string(hint_table_name, &table_name, system_charset_info))
    return true;

  return false;
}

/**
  Function returns dependencies used for updating table dependencies
  depending on hint type.

  @param type          hint type
  @param hint_tab_map  hint table map
  @param table_map     table map

  @return table dependencies.
*/

static table_map get_other_dep(opt_hints_enum type, table_map hint_tab_map,
                               table_map table_map) {
  switch (type) {
    case JOIN_PREFIX_HINT_ENUM:
      if (hint_tab_map & table_map)  // Hint table: No additional dependencies
        return 0;
      else  // Other tables: depend on all hint tables
        return hint_tab_map;
    case JOIN_SUFFIX_HINT_ENUM:
      if (hint_tab_map & table_map)  // Hint table: depends on all other tables
        return ~hint_tab_map;
      else
        return 0;
    case JOIN_ORDER_HINT_ENUM:
      return 0;  // No additional dependencies
    default:
      DBUG_ASSERT(0);
      break;
  }
  return 0;
}

/**
  Auxiluary class is used to save/restore table dependencies.
*/

class Join_order_hint_handler {
  JOIN *join;
  table_map *orig_dep_array;  ///< Original table dependencies

 public:
  Join_order_hint_handler(JOIN *join_arg)
      : join(join_arg), orig_dep_array(NULL) {}

  /**
    Allocates and initializes orig_dep_array.

    @return true if orig_dep_array is allocated, false otherwise.
  */
  bool init() {
    orig_dep_array =
        (table_map *)join->thd->alloc(sizeof(table_map) * join->tables);

    if (orig_dep_array == nullptr) return true;

    for (uint i = 0; i < join->tables; i++) {
      JOIN_TAB *tab = &join->join_tab[i];
      orig_dep_array[i] = tab->dependent;
    }
    return false;
  }

  void no_restore_deps() { orig_dep_array = nullptr; }

  /**
    Restore original dependencies if necessary.
  */

  ~Join_order_hint_handler() {
    if (orig_dep_array == nullptr) return;

    for (uint i = 0; i < join->tables; i++) {
      JOIN_TAB *tab = &join->join_tab[i];
      tab->dependent = orig_dep_array[i];
    }
  }
};

/**
  Function updates dependencies for nested joins. If table
  specified in the hint belongs to nested join, we need
  to update dependencies of all tables of the nested join
  with the same dependency as for the hint table. It is also
  necessary to update all tables of the nested joins this table
  is part of.

  @param join             pointer to JOIN object
  @param hint_tab         pointer to JOIN_TAB object
  @param hint_tab_map     map of the tables, specified in the hint
*/

static void update_nested_join_deps(JOIN *join, const JOIN_TAB *hint_tab,
                                    table_map hint_tab_map) {
  const TABLE_LIST *table = hint_tab->table_ref;
  if (table->embedding) {
    for (uint i = 0; i < join->tables; i++) {
      JOIN_TAB *tab = &join->join_tab[i];
      if (tab->table_ref->embedding) {
        const NESTED_JOIN *const nested_join =
            tab->table_ref->embedding->nested_join;
        if (hint_tab->embedding_map & nested_join->nj_map)
          tab->dependent |= (hint_tab_map & ~nested_join->used_tables);
      }
    }
  }
}

/**
  Function resolves hint tables, checks and sets table dependencies
  according to the hint. If the hint is ignored due to circular table
  dependencies, orginal dependencies are restored.

  @param join             pointer to JOIN object
  @param hint_table_list  hint table list
  @param type             hint type

  @return false if hint is applied, true otherwise.
*/

static bool set_join_hint_deps(JOIN *join,
                               const Hint_param_table_list *hint_table_list,
                               opt_hints_enum type) {
  /*
    Make a copy of the original table dependencies.
    If an error occurs when applying the hint dependencies,
    the original dependencies will be restored by the destructor for this
    object.
  */
  Join_order_hint_handler hint_handler(join);
  // Map of the tables, specified in the hint
  table_map hint_tab_map = 0;

  if (hint_handler.init()) return true;

  for (const Hint_param_table *hint_table = hint_table_list->begin();
       hint_table < hint_table_list->end(); hint_table++) {
    bool hint_table_found = false;
    for (uint i = 0; i < join->tables; i++) {
      const TABLE_LIST *table = join->join_tab[i].table_ref;
      if (!compare_table_name(hint_table, table)) {
        hint_table_found = true;
        /*
          Const tables are excluded from the process of dependency setting
          since they are always first in the table order. Note that it
          does not prevent the hint from being applied to the non-const
          tables of the hint.
        */
        if (join->const_table_map & table->map()) break;

        JOIN_TAB *tab = &join->join_tab[i];
        // Hint tables are always dependent on preceeding tables
        tab->dependent |= hint_tab_map;
        update_nested_join_deps(join, tab, hint_tab_map);
        hint_tab_map |= tab->table_ref->map();
        break;
      }
    }

    if (!hint_table_found) {
      print_join_order_warn(join->thd, type, hint_table);
      return true;
    }
  }

  // Add dependencies that are related to non-hint tables
  for (uint i = 0; i < join->tables; i++) {
    JOIN_TAB *tab = &join->join_tab[i];
    table_map dependent_tables =
        get_other_dep(type, hint_tab_map, tab->table_ref->map());
    update_nested_join_deps(join, tab, dependent_tables);
    tab->dependent |= dependent_tables;
  }

  if (join->propagate_dependencies()) return true;

  hint_handler.no_restore_deps();
  return false;
}

/**
  Function applies join order hints.

  @param join pointer to JOIN object
*/

void Opt_hints_qb::apply_join_order_hints(JOIN *join) {
  for (uint hint_idx = 0; hint_idx < join_order_hints.size(); hint_idx++) {
    PT_qb_level_hint *hint = join_order_hints[hint_idx];
    Hint_param_table_list *hint_table_list = hint->get_table_list();
    if (set_join_hint_deps(join, hint_table_list, hint->type()))
      //  Skip hint printing in EXPLAIN message.
      join_order_hints_ignored |= 1ULL << hint_idx;
  }
}

void Opt_hints_table::adjust_key_hints(TABLE_LIST *tr) {
  set_resolved();
  if (child_array_ptr()->size() == 0)  // No key level hints
  {
    get_parent()->incr_resolved_children();
    return;
  }

  /*
    Make sure that adjustement is done only once.
    Table has already been processed if keyinfo_array is not empty.
  */
  if (keyinfo_array.size()) return;

  if (tr->is_view_or_derived())
    return;  // Names of keys are not known for derived tables

  TABLE *table = tr->table;
  keyinfo_array.resize(table->s->keys, NULL);

  for (Opt_hints **hint = child_array_ptr()->begin();
       hint < child_array_ptr()->end(); ++hint) {
    KEY *key_info = table->key_info;
    for (uint j = 0; j < table->s->keys; j++, key_info++) {
      const LEX_CSTRING key_name = {key_info->name, strlen(key_info->name)};
      if (!cmp_lex_string((*hint)->get_name(), &key_name,
                          system_charset_info)) {
        (*hint)->set_resolved();
        keyinfo_array[j] = static_cast<Opt_hints_key *>(*hint);
        incr_resolved_children();
        set_compound_key_hint_map(*hint, j);
      }
    }
  }

  /*
   Do not increase number of resolved tables
   if there are unresolved key objects. It's
   important for check_unresolved() function.
  */
  if (is_all_resolved()) get_parent()->incr_resolved_children();
}

PT_hint *Opt_hints_table::get_complex_hints(opt_hints_enum type) {
  DBUG_ASSERT(is_compound_key_hint(type));
  return get_compound_key_hint(type)->get_pt_hint();
}

/**
  Function prints hint using the info from set_var variable.

  @param thd            Thread handle
  @param str            Pointer to string object
  @param var            Pointer to set_var object
*/

static void print_hint_from_var(const THD *thd, String *str, set_var *var) {
  str->append(STRING_WITH_LEN("SET_VAR("));
  var->print_short(thd, str);
  str->append(STRING_WITH_LEN(") "));
}

/**
  Function prints hint as it is specified.

  @param str            Pointer to string object
  @param sys_var_name   Variable name
  @param sys_var_value  Variable value
*/

static void print_hint_specified(String *str, LEX_CSTRING *sys_var_name,
                                 Item *sys_var_value) {
  str->append(STRING_WITH_LEN("SET_VAR("));
  str->append(sys_var_name->str, sys_var_name->length);
  str->append(STRING_WITH_LEN("="));
  char buff[STRING_BUFFER_USUAL_SIZE];
  String str_buff(buff, sizeof(buff), system_charset_info), *str_res;
  str_res = sys_var_value->val_str(&str_buff);
  if (sys_var_value->result_type() == STRING_RESULT) {
    str->append(STRING_WITH_LEN("'"));
    str->append(str_res->ptr(), str_res->length());
    str->append(STRING_WITH_LEN("'"));
  } else if (sys_var_value->result_type() == INT_RESULT)
    str->append(str_res->ptr(), str_res->length());
  str->append(STRING_WITH_LEN(") "));
}

bool Sys_var_hint::add_var(THD *thd, sys_var *sys_var, Item *sys_var_value) {
  for (uint i = 0; i < var_list.size(); i++) {
    const Hint_set_var *hint_var = var_list[i];
    set_var *var = hint_var->var;
    /*
      Issue a warning if system variable is already present in hint list.
    */
    if (!cmp_lex_string(&var->var->name, &sys_var->name, system_charset_info)) {
      String str;
      print_hint_specified(&str, &var->var->name, sys_var_value);
      push_warning_printf(
          thd, Sql_condition::SL_WARNING, ER_WARN_CONFLICTING_HINT,
          ER_THD(thd, ER_WARN_CONFLICTING_HINT), str.c_ptr_safe());
      return false;
    }
  }

  set_var *var = new (thd->mem_root) set_var(
      OPT_SESSION, sys_var, (const LEX_STRING *)&sys_var->name, sys_var_value);
  if (!var) return true;

  Hint_set_var *hint_var = new (thd->mem_root) Hint_set_var(var);
  if (!hint_var) return true;

  return var_list.push_back(hint_var);
}

void Sys_var_hint::update_vars(THD *thd) {
  // Skip SET_VAR hint applying on the slave.
  if (thd->slave_thread) return;

  Set_var_error_handler error_handler(false);
  for (uint i = 0; i < var_list.size(); i++) {
    thd->push_internal_handler(&error_handler);
    Hint_set_var *hint_var = var_list[i];
    set_var *var = hint_var->var;
    if (!var->resolve(thd) && !var->check(thd)) {
      Item *save_value = var->var->copy_value(thd);
      if (!var->update(thd)) hint_var->save_value = save_value;
    }
    thd->pop_internal_handler();
    error_handler.reset_state();
  }
}

void Sys_var_hint::restore_vars(THD *thd) {
  Set_var_error_handler error_handler(true);
  thd->push_internal_handler(&error_handler);
  for (uint i = 0; i < var_list.size(); i++) {
    Hint_set_var *hint_var = var_list[i];
    set_var *var = hint_var->var;
    if (hint_var->save_value) {
      /* Restore original vaule for update */
      std::swap(var->value, hint_var->save_value);
      /*
        There should be no error since original value is restored.
      */
#ifndef DBUG_OFF
      DBUG_ASSERT(!var->check(thd));
      DBUG_ASSERT(!var->update(thd));
#else
      (void)var->check(thd);
      (void)var->update(thd);
#endif
      /* Restore hint vaule for further executions */
      std::swap(var->value, hint_var->save_value);
    }
  }
  thd->pop_internal_handler();
}

void Sys_var_hint::print(const THD *thd, String *str) {
  for (uint i = 0; i < var_list.size(); i++) {
    Hint_set_var *hint_var = var_list[i];
    if (hint_var->save_value) print_hint_from_var(thd, str, hint_var->var);
  }
}

/**
  Function returns hint value depending on
  the specfied hint level. If hint is specified
  on current level, current level hint value is
  returned, otherwise parent level hint is checked.

  @param hint              Pointer to the hint object
  @param parent_hint       Pointer to the parent hint object,
                           should never be NULL
  @param type_arg          hint type
  @param [out] ret_val     hint value depending on
                           what hint level is used

  @return true if hint is specified, false otherwise
*/

static bool get_hint_state(Opt_hints *hint, Opt_hints *parent_hint,
                           opt_hints_enum type_arg, bool *ret_val) {
  DBUG_ASSERT(parent_hint);

  if (opt_hint_info[type_arg].switch_hint) {
    if (hint && hint->is_specified(type_arg)) {
      *ret_val = hint->get_switch(type_arg);
      return true;
    } else if (opt_hint_info[type_arg].check_upper_lvl &&
               parent_hint->is_specified(type_arg)) {
      *ret_val = parent_hint->get_switch(type_arg);
      return true;
    }
  } else {
    if (hint && hint->is_specified(type_arg) &&
        /*
          This check is necessary because function idx_merge_key_enabled()
          can operate only with resolved hint. For unresolved hint function,
          idx_merge_key_enabled() always returns 'true' to emulate absence
          of the hint.
        */
        hint->is_resolved(type_arg)) {
      *ret_val = hint->get_switch(type_arg);
      return true;
    }
  }
  return false;
}

bool hint_key_state(const THD *thd, const TABLE_LIST *table, uint keyno,
                    opt_hints_enum type_arg, uint optimizer_switch) {
  Opt_hints_table *table_hints = table->opt_hints_table;

  /* Parent should always be initialized */
  if (table_hints && keyno != MAX_KEY) {
    Opt_hints_key *key_hints = table_hints->keyinfo_array.size() > 0
                                   ? table_hints->keyinfo_array[keyno]
                                   : NULL;
    bool ret_val = false;
    if (get_hint_state(key_hints, table_hints, type_arg, &ret_val))
      return ret_val;
  }

  return thd->optimizer_switch_flag(optimizer_switch);
}

bool hint_table_state(const THD *thd, const TABLE_LIST *table_list,
                      opt_hints_enum type_arg, uint optimizer_switch) {
  if (table_list->opt_hints_qb) {
    bool ret_val = false;
    if (get_hint_state(table_list->opt_hints_table, table_list->opt_hints_qb,
                       type_arg, &ret_val))
      return ret_val;
  }

  return thd->optimizer_switch_flag(optimizer_switch);
}

void append_table_name(const THD *thd, String *str, const LEX_CSTRING *qb_name,
                       const LEX_CSTRING *table_name) {
  /* Append table name */
  append_identifier(thd, str, table_name->str, table_name->length);

  /* Append QB name */
  if (qb_name && qb_name->length > 0) {
    str->append(STRING_WITH_LEN("@"));
    append_identifier(thd, str, qb_name->str, qb_name->length);
  }
}

bool compound_hint_key_enabled(const TABLE *table, uint keyno,
                               opt_hints_enum type_arg) {
  Opt_hints_table *table_hints = table->pos_in_table_list->opt_hints_table;

  if (table_hints && table_hints->is_resolved(type_arg)) {
    if (table_hints->get_compound_key_hint(type_arg)->is_key_map_clear_all())
      return table_hints->get_compound_key_hint(type_arg)
          ->get_pt_hint()
          ->switch_on();

    return table_hints->get_compound_key_hint(type_arg)->is_set_key_map(
               keyno) == table_hints->get_compound_key_hint(type_arg)
                             ->get_pt_hint()
                             ->switch_on();
  }
  return true;
}

bool idx_merge_hint_state(const TABLE *table, bool *use_cheapest_index_merge) {
  bool force_index_merge = hint_table_state(
      table->in_use, table->pos_in_table_list, INDEX_MERGE_HINT_ENUM, 0);
  if (force_index_merge) {
    DBUG_ASSERT(table->pos_in_table_list->opt_hints_table);
    Opt_hints_table *table_hints = table->pos_in_table_list->opt_hints_table;
    /*
      If INDEX_MERGE hint is used without only specified index,
      cheapest index merge should be used.
    */
    *use_cheapest_index_merge = table_hints->index_merge.is_key_map_clear_all();
  }

  return force_index_merge;
}<|MERGE_RESOLUTION|>--- conflicted
+++ resolved
@@ -1,8 +1,4 @@
-<<<<<<< HEAD
-/* Copyright (c) 2015, 2018, Oracle and/or its affiliates. All rights reserved.
-=======
 /* Copyright (c) 2015, 2019, Oracle and/or its affiliates. All rights reserved.
->>>>>>> 4869291f
 
    This program is free software; you can redistribute it and/or modify
    it under the terms of the GNU General Public License, version 2.0,
@@ -104,12 +100,8 @@
 
 static int cmp_lex_string(const LEX_CSTRING *s, const LEX_CSTRING *t,
                           const CHARSET_INFO *cs) {
-<<<<<<< HEAD
-  return cs->coll->strnncollsp(cs, (uchar *)s->str, s->length, (uchar *)t->str,
-=======
   return cs->coll->strnncollsp(cs, pointer_cast<const uchar *>(s->str),
                                s->length, pointer_cast<const uchar *>(t->str),
->>>>>>> 4869291f
                                t->length);
 }
 
