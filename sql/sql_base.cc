/* Copyright (c) 2000, 2016, Oracle and/or its affiliates. All rights reserved.

   This program is free software; you can redistribute it and/or modify
   it under the terms of the GNU General Public License as published by
   the Free Software Foundation; version 2 of the License.

   This program is distributed in the hope that it will be useful,
   but WITHOUT ANY WARRANTY; without even the implied warranty of
   MERCHANTABILITY or FITNESS FOR A PARTICULAR PURPOSE.  See the
   GNU General Public License for more details.

   You should have received a copy of the GNU General Public License
   along with this program; if not, write to the Free Software
   Foundation, Inc., 51 Franklin St, Fifth Floor, Boston, MA 02110-1301  USA */

/* Basic functions needed by many modules */

#include "sql_base.h"
#include "my_global.h"                          /* NO_EMBEDDED_ACCESS_CHECKS */
#include "debug_sync.h"
#include "lock.h"        // mysql_lock_remove,
                         // mysql_unlock_tables,
                         // mysql_lock_have_duplicate
#include "sql_show.h"    // append_identifier
#include "strfunc.h"     // find_type
#include "sql_view.h"    // open_and_read_view, VIEW_ANY_ACL
#include "sql_parse.h"   // check_table_access
#include "auth_common.h" // *_ACL, check_grant_all_columns,
                         // check_column_grant_in_table_ref,
                         // get_column_grant
#include "sql_handler.h" // mysql_ha_flush
#include "partition_info.h"                     // partition_info
#include "log_event.h"                          // Query_log_event
#include "sql_select.h"
#include "sp_head.h"
#include "sp.h"
#include "sp_cache.h"
#include "trigger_loader.h"   // Trigger_loader::trg_file_exists()
#include "table_trigger_dispatcher.h" // Table_trigger_dispatcher
#include "transaction.h"
#include "sql_prepare.h"   // Reprepare_observer
#include "sql_resolver.h"  // Column_privilege_tracker
#include <m_ctype.h>
#include <my_dir.h>
#include <hash.h>
#include "rpl_filter.h"
#include "rpl_handler.h"
#include "sql_table.h"                          // build_table_filename
#include "datadict.h"   // dd_frm_type()
#include "sql_hset.h"   // Hash_set
#include "sql_tmp_table.h" // free_tmp_table
#include "table_cache.h" // Table_cache_manager, Table_cache
#include "log.h"
#include "binlog.h"
#include "sql_audit.h"  // mysql_audit_table_access_notify

#ifdef HAVE_REPLICATION
#include "rpl_rli.h"    //Relay_log_information
#endif

#include "pfs_table_provider.h"
#include "mysql/psi/mysql_table.h"

#include "pfs_file_provider.h"
#include "mysql/psi/mysql_file.h"

/**
  This handler is used for the statements which support IGNORE keyword.
  If IGNORE is specified in the statement, this error handler converts
  the given errors codes to warnings.
  These errors occur for each record. With IGNORE, statements are not
  aborted and next row is processed.

*/
bool Ignore_error_handler::handle_condition(THD *thd,
                                            uint sql_errno,
                                            const char *sqlstate,
                                            Sql_condition::enum_severity_level *level,
                                            const char *msg)
{
  /*
    If a statement is executed with IGNORE keyword then this handler
    gets pushed for the statement. If there is trigger on the table
    which contains statements without IGNORE then this handler should
    not convert the errors within trigger to warnings.
  */
  if (!thd->lex->is_ignore())
    return false;
  /*
    Error codes ER_DUP_ENTRY_WITH_KEY_NAME is used while calling my_error
    to get the proper error messages depending on the use case.
    The error code used is ER_DUP_ENTRY to call error functions.

    Same case exists for ER_NO_PARTITION_FOR_GIVEN_VALUE_SILENT which uses
    error code of ER_NO_PARTITION_FOR_GIVEN_VALUE to call error function.

    There error codes are added here to force consistency if these error
    codes are used in any other case in future.
  */
  switch (sql_errno)
  {
  case ER_SUBQUERY_NO_1_ROW:
  case ER_ROW_IS_REFERENCED_2:
  case ER_NO_REFERENCED_ROW_2:
  case ER_BAD_NULL_ERROR:
  case ER_DUP_ENTRY:
  case ER_DUP_ENTRY_WITH_KEY_NAME:
  case ER_DUP_KEY:
  case ER_VIEW_CHECK_FAILED:
  case ER_NO_PARTITION_FOR_GIVEN_VALUE:
  case ER_NO_PARTITION_FOR_GIVEN_VALUE_SILENT:
  case ER_ROW_DOES_NOT_MATCH_GIVEN_PARTITION_SET:
    (*level)= Sql_condition::SL_WARNING;
    break;
  default:
    break;
  }
  return false;
}

bool View_error_handler::handle_condition(
                                THD *thd,
                                uint sql_errno,
                                const char *,
                                Sql_condition::enum_severity_level *level,
                                const char *message)
{
  /*
    Error will be handled by Show_create_error_handler for
    SHOW CREATE statements.
  */
  if (thd->lex->sql_command == SQLCOM_SHOW_CREATE)
    return false;

  switch (sql_errno)
  {
    case ER_BAD_FIELD_ERROR:
    case ER_SP_DOES_NOT_EXIST:
    // ER_FUNC_INEXISTENT_NAME_COLLISION cannot happen here.
    case ER_PROCACCESS_DENIED_ERROR:
    case ER_COLUMNACCESS_DENIED_ERROR:
    case ER_TABLEACCESS_DENIED_ERROR:
    // ER_TABLE_NOT_LOCKED cannot happen here.
    case ER_NO_SUCH_TABLE:
    {
      TABLE_LIST *top= m_top_view->top_table();
      my_error(ER_VIEW_INVALID, MYF(0),
               top->view_db.str, top->view_name.str);
      return true;
    }

    case ER_NO_DEFAULT_FOR_FIELD:
    {
      TABLE_LIST *top= m_top_view->top_table();
      // TODO: make correct error message
      my_error(ER_NO_DEFAULT_FOR_VIEW_FIELD, MYF(0),
               top->view_db.str, top->view_name.str);
      return true;
    }
  }
  return false;
}

/**
  Implementation of STRICT mode.
  Upgrades a set of given conditions from warning to error.
*/
bool Strict_error_handler::handle_condition(THD *thd,
                                            uint sql_errno,
                                            const char *sqlstate,
                                            Sql_condition::enum_severity_level *level,
                                            const char *msg)
{
  /*
    STRICT error handler should not be effective if we have changed the
    variable to turn off STRICT mode. This is the case when a SF/SP/Trigger
    calls another SP/SF. A statement in SP/SF which is affected by STRICT mode
    with push this handler for the statement. If the same statement calls
    another SP/SF/Trigger, we already have the STRICT handler pushed for the
    statement. We dont want the strict handler to be effective for the
    next SP/SF/Trigger call if it was not created in STRICT mode.
  */
  if (!thd->is_strict_mode())
    return false;
  /* STRICT MODE should affect only the below statements */
  switch (thd->lex->sql_command)
  {
  case SQLCOM_SET_OPTION:
  case SQLCOM_SELECT:
    if (m_set_select_behavior == DISABLE_SET_SELECT_STRICT_ERROR_HANDLER)
      return false;
  case SQLCOM_CREATE_TABLE:
  case SQLCOM_CREATE_INDEX:
  case SQLCOM_DROP_INDEX:
  case SQLCOM_INSERT:
  case SQLCOM_REPLACE:
  case SQLCOM_REPLACE_SELECT:
  case SQLCOM_INSERT_SELECT:
  case SQLCOM_UPDATE:
  case SQLCOM_UPDATE_MULTI:
  case SQLCOM_DELETE:
  case SQLCOM_DELETE_MULTI:
  case SQLCOM_ALTER_TABLE:
  case SQLCOM_LOAD:
  case SQLCOM_CALL:
  case SQLCOM_END:
    break;
  default:
    return false;
  }

  switch (sql_errno)
  {
  case ER_TRUNCATED_WRONG_VALUE:
  case ER_WRONG_VALUE_FOR_TYPE:
  case ER_WARN_DATA_OUT_OF_RANGE:
  case ER_DIVISION_BY_ZERO:
  case ER_TRUNCATED_WRONG_VALUE_FOR_FIELD:
  case WARN_DATA_TRUNCATED:
  case ER_DATA_TOO_LONG:
  case ER_BAD_NULL_ERROR:
  case ER_NO_DEFAULT_FOR_FIELD:
  case ER_TOO_LONG_KEY:
  case ER_NO_DEFAULT_FOR_VIEW_FIELD:
  case ER_WARN_NULL_TO_NOTNULL:
  case ER_CUT_VALUE_GROUP_CONCAT:
  case ER_DATETIME_FUNCTION_OVERFLOW:
  case ER_WARN_TOO_FEW_RECORDS:
  case ER_INVALID_ARGUMENT_FOR_LOGARITHM:
  case ER_NUMERIC_JSON_VALUE_OUT_OF_RANGE:
  case ER_INVALID_JSON_VALUE_FOR_CAST:
  case ER_WARN_ALLOWED_PACKET_OVERFLOWED:
    if ((*level == Sql_condition::SL_WARNING) &&
        (!thd->get_transaction()->cannot_safely_rollback(Transaction_ctx::STMT)
         || (thd->variables.sql_mode & MODE_STRICT_ALL_TABLES)))
    {
      (*level)= Sql_condition::SL_ERROR;
      thd->killed= THD::KILL_BAD_DATA;
    }
    break;
  default:
    break;
  }
  return false;
}


/**
  This internal handler is used to trap ER_NO_SUCH_TABLE and
  ER_WRONG_MRG_TABLE errors during CHECK/REPAIR TABLE for MERGE
  tables.
*/

class Repair_mrg_table_error_handler : public Internal_error_handler
{
public:
  Repair_mrg_table_error_handler()
    : m_handled_errors(false), m_unhandled_errors(false)
  {}

  virtual bool handle_condition(THD *thd,
                                uint sql_errno,
                                const char* sqlstate,
                                Sql_condition::enum_severity_level *level,
                                const char* msg)
  {
    if (sql_errno == ER_NO_SUCH_TABLE || sql_errno == ER_WRONG_MRG_TABLE)
    {
      m_handled_errors= true;
      return true;
    }

    m_unhandled_errors= true;
    return false;
  }

  /**
    Returns true if there were ER_NO_SUCH_/WRONG_MRG_TABLE and there
    were no unhandled errors. false otherwise.
  */
  bool safely_trapped_errors()
  {
    /*
      Check for m_handled_errors is here for extra safety.
      It can be useful in situation when call to open_table()
      fails because some error which was suppressed by another
      error handler (e.g. in case of MDL deadlock which we
      decided to solve by back-off and retry).
    */
    return (m_handled_errors && (! m_unhandled_errors));
  }

private:
  bool m_handled_errors;
  bool m_unhandled_errors;
};


/**
  @defgroup Data_Dictionary Data Dictionary
  @{
*/

/**
  LOCK_open protects the following variables/objects:

  1) The table_def_cache
     This is the hash table mapping table name to a table
     share object. The hash table can only be manipulated
     while holding LOCK_open.
  2) last_table_id
     Generation of a new unique table_map_id for a table
     share is done through incrementing last_table_id, a
     global variable used for this purpose.
  3) LOCK_open protects the initialisation of the table share
     object and all its members, however, it does not protect
     reading the .frm file from where the table share is
     initialised. In get_table_share, the lock is temporarily
     released while opening the table definition in order to
     allow a higher degree of concurrency. Concurrent access
     to the same share is controlled by introducing a condition
     variable for signaling when opening the share is completed.
  4) In particular the share->ref_count is updated each time
     a new table object is created that refers to a table share.
     This update is protected by LOCK_open.
  5) oldest_unused_share, end_of_unused_share and share->next
     and share->prev are variables to handle the lists of table
     share objects, these can only be read and manipulated while
     holding the LOCK_open mutex.
  6) table_def_shutdown_in_progress can be updated only while
     holding LOCK_open and ALL table cache mutexes.
  7) refresh_version
     This variable can only be updated while holding LOCK_open AND
     all table cache mutexes.
  8) share->version
     This variable is initialised while holding LOCK_open. It can only
     be updated while holding LOCK_open AND all table cache mutexes.
     So if a table share is found through a reference its version won't
     change if any of those mutexes are held.
  9) share->m_flush_tickets
*/

mysql_mutex_t LOCK_open;

/**
  COND_open synchronizes concurrent opening of the same share:

  If a thread calls get_table_share, it releases the LOCK_open
  mutex while reading the definition from file. If a different
  thread calls get_table_share for the same share at this point
  in time, it will find the share in the TDC, but with the
  m_open_in_progress flag set to true. This will make the
  (second) thread wait for the COND_open condition, while the
  first thread completes opening the table definition.

  When the first thread is done reading the table definition,
  it will set m_open_in_progress to false and broadcast the
  COND_open condition. Then, all threads waiting for COND_open
  will wake up and, re-search the TDC for the share, and:

  1) If the share is gone, the thread will continue to allocate
     and open the table definition. This happens, e.g., if the
     first thread failed when opening the table defintion and
     had to destroy the share.
  2) If the share is still in the cache, and m_open_in_progress
     is still true, the thread will wait for the condition again.
     This happens if a different thread finished opening a
     different share.
  3) If the share is still in the cache, and m_open_in_progress
     has become false, the thread will check if the share is ok
     (no error), increment the ref counter, and return the share.
*/

mysql_cond_t COND_open;

#ifdef HAVE_PSI_INTERFACE
static PSI_mutex_key key_LOCK_open;
static PSI_cond_key key_COND_open;
static PSI_mutex_info all_tdc_mutexes[]= {
  { &key_LOCK_open, "LOCK_open", PSI_FLAG_GLOBAL }
};
static PSI_cond_info all_tdc_conds[]= {
  { &key_COND_open, "COND_open", 0 }
};

/**
  Initialize performance schema instrumentation points
  used by the table cache.
*/

static void init_tdc_psi_keys(void)
{
  const char *category= "sql";
  int count;

  count= array_elements(all_tdc_mutexes);
  mysql_mutex_register(category, all_tdc_mutexes, count);

  count= array_elements(all_tdc_conds);
  mysql_cond_register(category, all_tdc_conds, count);
}
#endif /* HAVE_PSI_INTERFACE */

HASH table_def_cache;
static TABLE_SHARE *oldest_unused_share, end_of_unused_share;
static bool table_def_inited= false;
static bool table_def_shutdown_in_progress= false;

static bool check_and_update_table_version(THD *thd, TABLE_LIST *tables,
                                           TABLE_SHARE *table_share);
static bool open_table_entry_fini(THD *thd, TABLE_SHARE *share, TABLE *entry);
static bool auto_repair_table(THD *thd, TABLE_LIST *table_list);

/**
  Create a table cache/table definition cache key

  @param thd        Thread context
  @param key        Buffer for the key to be created (must be of
                    size MAX_DBKEY_LENGTH).
  @param db_name    Database name.
  @param table_name Table name.
  @param tmp_table  Set if table is a tmp table.

  @note
    The table cache_key is created from:
    db_name + \0
    table_name + \0

    if the table is a tmp table, we add the following to make each tmp table
    unique on the slave:

    4 bytes for master thread id
    4 bytes pseudo thread id

  @return Length of key.
*/

static size_t create_table_def_key(THD *thd, char *key,
                                   const char *db_name, const char *table_name,
                                   bool tmp_table)
{
  /*
    In theory caller should ensure that both db and table_name are
    not longer than NAME_LEN bytes. In practice we play safe to avoid
    buffer overruns.
  */
  DBUG_ASSERT(strlen(db_name) <= NAME_LEN && strlen(table_name) <= NAME_LEN);
  size_t key_length= strmake(strmake(key, db_name, NAME_LEN) +
                                             1, table_name, NAME_LEN) - key + 1;

  if (tmp_table)
  {
    int4store(key + key_length, thd->server_id);
    int4store(key + key_length + 4, thd->variables.pseudo_thread_id);
    key_length+= TMP_TABLE_KEY_EXTRA;
  }
  return key_length;
}


/**
  Get table cache key for a table list element.

  @param table_list[in]  Table list element.
  @param key[out]        On return points to table cache key for the table.

  @note Unlike create_table_def_key() call this function doesn't construct
        key in a buffer provider by caller. Instead it relies on the fact
        that table list element for which key is requested has properly
        initialized MDL_request object and the fact that table definition
        cache key is suffix of key used in MDL subsystem. So to get table
        definition key it simply needs to return pointer to appropriate
        part of MDL_key object nested in this table list element.
        Indeed, this means that lifetime of key produced by this call is
        limited by the lifetime of table list element which it got as
        parameter.

  @return Length of key.
*/

size_t get_table_def_key(const TABLE_LIST *table_list, const char **key)
{
  /*
    This call relies on the fact that TABLE_LIST::mdl_request::key object
    is properly initialized, so table definition cache can be produced
    from key used by MDL subsystem.
  */
  DBUG_ASSERT(!strcmp(table_list->get_db_name(),
                      table_list->mdl_request.key.db_name()) &&
              !strcmp(table_list->get_table_name(),
                      table_list->mdl_request.key.name()));

  *key= (const char*)table_list->mdl_request.key.ptr() + 1;
  return table_list->mdl_request.key.length() - 1;
}



/*****************************************************************************
  Functions to handle table definition cach (TABLE_SHARE)
*****************************************************************************/

extern "C" uchar *table_def_key(const uchar *record, size_t *length,
                               my_bool not_used MY_ATTRIBUTE((unused)))
{
  TABLE_SHARE *entry=(TABLE_SHARE*) record;
  *length= entry->table_cache_key.length;
  return (uchar*) entry->table_cache_key.str;
}


static void table_def_free_entry(TABLE_SHARE *share)
{
  DBUG_ENTER("table_def_free_entry");
  mysql_mutex_assert_owner(&LOCK_open);
  if (share->prev)
  {
    /* remove from old_unused_share list */
    *share->prev= share->next;
    share->next->prev= share->prev;
  }
  free_table_share(share);
  DBUG_VOID_RETURN;
}


bool table_def_init(void)
{
#ifdef HAVE_PSI_INTERFACE
  init_tdc_psi_keys();
#endif
  mysql_mutex_init(key_LOCK_open, &LOCK_open, MY_MUTEX_INIT_FAST);
  mysql_cond_init(key_COND_open, &COND_open);
  oldest_unused_share= &end_of_unused_share;
  end_of_unused_share.prev= &oldest_unused_share;

  if (table_cache_manager.init())
  {
    mysql_cond_destroy(&COND_open);
    mysql_mutex_destroy(&LOCK_open);
    return true;
  }

  /*
    It is safe to destroy zero-initialized HASH even if its
    initialization has failed.
  */
  table_def_inited= true;

  return my_hash_init(&table_def_cache, &my_charset_bin, table_def_size,
                      0, 0, table_def_key,
                      (my_hash_free_key) table_def_free_entry, 0,
                      key_memory_table_share) != 0;
}


/**
  Notify table definition cache that process of shutting down server
  has started so it has to keep number of TABLE and TABLE_SHARE objects
  minimal in order to reduce number of references to pluggable engines.
*/

void table_def_start_shutdown(void)
{
  if (table_def_inited)
  {
    table_cache_manager.lock_all_and_tdc();
    /*
      Ensure that TABLE and TABLE_SHARE objects which are created for
      tables that are open during process of plugins' shutdown are
      immediately released. This keeps number of references to engine
      plugins minimal and allows shutdown to proceed smoothly.
    */
    table_def_shutdown_in_progress= true;
    table_cache_manager.unlock_all_and_tdc();
    /* Free all cached but unused TABLEs and TABLE_SHAREs. */
    close_cached_tables(NULL, NULL, FALSE, LONG_TIMEOUT);
  }
}


void table_def_free(void)
{
  DBUG_ENTER("table_def_free");
  if (table_def_inited)
  {
    table_def_inited= false;
    /* Free table definitions. */
    my_hash_free(&table_def_cache);
    table_cache_manager.destroy();
    mysql_cond_destroy(&COND_open);
    mysql_mutex_destroy(&LOCK_open);
  }
  DBUG_VOID_RETURN;
}


uint cached_table_definitions(void)
{
  return table_def_cache.records;
}


/**
  Get the TABLE_SHARE for a table.

  Get a table definition from the table definition cache. If the share
  does not exist, create a new one from the persistently stored table
  definition, and temporarily release LOCK_open while retrieving it.
  Re-lock LOCK_open when the table definition has been retrieved, and
  broadcast this to other threads waiting for the share to become opened.

  If the share exists, and is in the process of being opened, wait for
  opening to complete before continuing.

  @pre  It is a precondition that the caller must own LOCK_open before
        calling this function.

  @note Callers of this function cannot rely on LOCK_open being
        held for the duration of the call. It may be temporarily
        released while the table definition is opened, and it may be
        temporarily released while the thread is waiting for a different
        thread to finish opening it.

  @note After share->m_open_in_progress is set, there should be no wait
        for resources like row- or metadata locks, table flushes, etc.
        Otherwise, we may end up in deadlocks that will not be detected.

  @param thd         thread handle
  @param table_list  table that should be opened
  @param key         table cache key
  @param key_length  length of key
  @param db_flags    flags to open_table_def(): OPEN_VIEW
  @param [out] error error code from open_table_def()

  @return Pointer to the new TABLE_SHARE, or 0 if there was an error
*/

TABLE_SHARE *get_table_share(THD *thd, TABLE_LIST *table_list,
                             const char *key, size_t key_length,
                             uint db_flags, int *error,
                             my_hash_value_type hash_value)
{
  TABLE_SHARE *share;
  int open_table_err= 0;
  DBUG_ENTER("get_table_share");

  *error= 0;

  /* Make sure we own LOCK_open */
  mysql_mutex_assert_owner(&LOCK_open);

  /*
    To be able perform any operation on table we should own
    some kind of metadata lock on it.
  */
  DBUG_ASSERT(thd->mdl_context.owns_equal_or_stronger_lock(MDL_key::TABLE,
                                 table_list->db, table_list->table_name,
                                 MDL_SHARED));

  /*
    Read table definition from the cache. If the share is being opened,
    wait for the appropriate condition. The share may be destroyed if
    open fails, so after cond_wait, we must repeat searching the
    hash table.
  */
  while ((share= reinterpret_cast<TABLE_SHARE*>(
                     my_hash_search_using_hash_value(
                       &table_def_cache, hash_value,
                       reinterpret_cast<uchar*>(const_cast<char*>(key)),
                       key_length))))
  {
    if (!share->m_open_in_progress)
      goto found;

    mysql_cond_wait(&COND_open, &LOCK_open);
  }

  /*
    If alloc fails, the share object will not be present in the TDC, so no
    thread will be waiting for m_open_in_progress. Hence, a broadcast is
    not necessary.
  */
  if (!(share= alloc_table_share(table_list, key, key_length)))
  {
    DBUG_RETURN(0);
  }

  /*
    We assign a new table id under the protection of LOCK_open.
    We do this instead of creating a new mutex
    and using it for the sole purpose of serializing accesses to a
    static variable, we assign the table id here. We assign it to the
    share before inserting it into the table_def_cache to be really
    sure that it cannot be read from the cache without having a table
    id assigned.

    CAVEAT. This means that the table cannot be used for
    binlogging/replication purposes, unless get_table_share() has been
    called directly or indirectly.
  */
  assign_new_table_id(share);

  /*
    If hash insert fails, there is no need to broadcast COND_open,
    since the share is not present in the cache yet.
  */
  if (my_hash_insert(&table_def_cache, (uchar*) share))
  {
    free_table_share(share);
    DBUG_RETURN(0);				// return error
  }

  /*
    We must increase ref_count prior to releasing LOCK_open
    to keep the share from being deleted in tdc_remove_table()
    and TABLE_SHARE::wait_for_old_version. We must also set
    m_open_in_progress to indicate allocated but incomplete share.
  */
  share->ref_count++;                           // Mark in use
  share->m_open_in_progress= true;              // Mark being opened

  /*
    Temporarily release LOCK_open before opening the table definition,
    which can be done without mutex protection.
  */
  mysql_mutex_unlock(&LOCK_open);
  DEBUG_SYNC(thd, "get_share_before_open");
  open_table_err= open_table_def(thd, share, db_flags);

  /*
    Get back LOCK_open before continuing. Notify all waiters that the
    opening is finished, even if there was a failure while opening.
  */
  mysql_mutex_lock(&LOCK_open);
  share->m_open_in_progress= false;
  mysql_cond_broadcast(&COND_open);

  /*
    Fake an open_table_def error in debug build, resulting in
    ER_NO_SUCH_TABLE.
  */
  DBUG_EXECUTE_IF("set_open_table_err",
                  {
                    open_table_err= 1;
                    share->error= 1;
                    share->open_errno= ENOENT;
                    open_table_error(share, share->error,
                                     share->open_errno, 0);
                  });

  /*
    If there was an error while opening the definition, delete the
    share from the TDC, and (implicitly) destroy the share. Waiters
    will detect that the share is gone, and repeat the attempt at
    opening the table definition. The ref counter must be stepped
    down to allow the share to be destroyed.
  */
  if (open_table_err)
  {
    *error= share->error;
    share->ref_count--;
    (void) my_hash_delete(&table_def_cache, (uchar*) share);
    DEBUG_SYNC(thd, "get_share_after_destroy");
    DBUG_RETURN(0);
  }

#ifdef HAVE_PSI_TABLE_INTERFACE
  share->m_psi=
     PSI_TABLE_CALL(get_table_share)((share->tmp_table != NO_TMP_TABLE), share);
#else
  share->m_psi= NULL;
#endif

  DBUG_PRINT("exit", ("share: 0x%lx  ref_count: %u",
                      (ulong) share, share->ref_count));

  /* If debug, assert that the share is actually present in the cache */
#ifndef DBUG_OFF
  DBUG_ASSERT(my_hash_search(&table_def_cache,
                             reinterpret_cast<uchar*>(const_cast<char*>(key)),
                             key_length));
#endif
  DBUG_RETURN(share);

found:
  DEBUG_SYNC(thd, "get_share_found_share");
  /*
     We found an existing table definition. Return it if we didn't get
     an error when reading the table definition from file.
  */
  if (share->error)
  {
    /* Table definition contained an error */
    open_table_error(share, share->error, share->open_errno, share->errarg);
    DBUG_RETURN(0);
  }
  if (share->is_view && !(db_flags & OPEN_VIEW))
  {
    open_table_error(share, 1, ENOENT, 0);
    DBUG_RETURN(0);
  }

  ++share->ref_count;

  if (share->ref_count == 1 && share->prev)
  {
    /*
      Share was not used before and it was in the old_unused_share list
      Unlink share from this list
    */
    DBUG_PRINT("info", ("Unlinking from not used list"));
    *share->prev= share->next;
    share->next->prev= share->prev;
    share->next= 0;
    share->prev= 0;
  }

   /* Free cache if too big */
  while (table_def_cache.records > table_def_size &&
         oldest_unused_share->next)
    my_hash_delete(&table_def_cache, (uchar*) oldest_unused_share);

  DBUG_PRINT("exit", ("share: 0x%lx  ref_count: %u",
                      (ulong) share, share->ref_count));
  DBUG_RETURN(share);
}


/**
  Get a table share. If it didn't exist, try creating it from engine

  For arguments and return values, see get_table_share()
*/

static TABLE_SHARE *
get_table_share_with_discover(THD *thd, TABLE_LIST *table_list,
                              const char *key, size_t key_length,
                              uint db_flags, int *error,
                              my_hash_value_type hash_value)

{
  TABLE_SHARE *share;
  bool exists;
  DBUG_ENTER("get_table_share_with_create");

  share= get_table_share(thd, table_list, key, key_length, db_flags, error,
                         hash_value);
  /*
    If share is not NULL, we found an existing share.

    If share is NULL, and there is no error, we're inside
    pre-locking, which silences 'ER_NO_SUCH_TABLE' errors
    with the intention to silently drop non-existing tables 
    from the pre-locking list. In this case we still need to try
    auto-discover before returning a NULL share.

    Or, we're inside SHOW CREATE VIEW, which
    also installs a silencer for ER_NO_SUCH_TABLE error.

    If share is NULL and the error is ER_NO_SUCH_TABLE, this is
    the same as above, only that the error was not silenced by
    pre-locking or SHOW CREATE VIEW.

    In both these cases it won't harm to try to discover the
    table.

    Finally, if share is still NULL, it's a real error and we need
    to abort.

    @todo Rework alternative ways to deal with ER_NO_SUCH TABLE.
  */
  if (share || (thd->is_error() &&
      thd->get_stmt_da()->mysql_errno() != ER_NO_SUCH_TABLE))
  {
    DBUG_RETURN(share);
  }

  *error= 0;

  /* Table didn't exist. Check if some engine can provide it */
  if (ha_check_if_table_exists(thd, table_list->db, table_list->table_name,
                               &exists))
  {
    thd->clear_error();
    /* Conventionally, the storage engine API does not report errors. */
    my_error(ER_OUT_OF_RESOURCES, MYF(0));
  }
  else if (! exists)
  {
    /*
      No such table in any engine.
      Hide "Table doesn't exist" errors if the table belongs to a view.
      The check for thd->is_error() is necessary to not push an
      unwanted error in case the error was already silenced.
      @todo Rework the alternative ways to deal with ER_NO_SUCH TABLE.
    */
    if (thd->is_error())
    {
      if (table_list->parent_l)
      {
        thd->clear_error();
        my_error(ER_WRONG_MRG_TABLE, MYF(0));
      }
      else if (table_list->belong_to_view)
      {
        TABLE_LIST *view= table_list->belong_to_view;
        thd->clear_error();
        my_error(ER_VIEW_INVALID, MYF(0),
                 view->view_db.str, view->view_name.str);
      }
    }
  }
  else
  {
    thd->clear_error();
    *error= 7; /* Run auto-discover. */
  }
  DBUG_RETURN(NULL);
}


/**
  Mark that we are not using table share anymore.

  @param  share   Table share

  If the share has no open tables and (we have done a refresh or
  if we have already too many open table shares) then delete the
  definition.
*/

void release_table_share(TABLE_SHARE *share)
{
  DBUG_ENTER("release_table_share");
  DBUG_PRINT("enter",
             ("share: 0x%lx  table: %s.%s  ref_count: %u  version: %lu",
              (ulong) share, share->db.str, share->table_name.str,
              share->ref_count, share->version));

  mysql_mutex_assert_owner(&LOCK_open);

  DBUG_ASSERT(share->ref_count);
  if (!--share->ref_count)
  {
    if (share->has_old_version() || table_def_shutdown_in_progress)
      my_hash_delete(&table_def_cache, (uchar*) share);
    else
    {
      /* Link share last in used_table_share list */
      DBUG_PRINT("info",("moving share to unused list"));

      DBUG_ASSERT(share->next == 0);
      share->prev= end_of_unused_share.prev;
      *end_of_unused_share.prev= share;
      end_of_unused_share.prev= &share->next;
      share->next= &end_of_unused_share;

      if (table_def_cache.records > table_def_size)
      {
        /* Delete the least used share to preserve LRU order. */
        my_hash_delete(&table_def_cache, (uchar*) oldest_unused_share);
      }
    }
  }

  DBUG_VOID_RETURN;
}


/**
  Get an existing table definition from the table definition cache.

  Search the table definition cache for a share with the given key.
  If the share exists, check the m_open_in_progress flag. If true,
  the share is in the process of being opened by another thread,
  so we must wait for the opening to finish. This may make the share
  be destroyed, if open_table_def() fails, so we must repeat the search
  in the hash table. Return the share.

  @note While waiting for the condition variable signaling that a
        table share is completely opened, the thread will temporarily
        release LOCK_open. Thus, the caller cannot rely on LOCK_open
        being held for the duration of the call.

  @param thd        thread descriptor
  @param db         database name
  @param table_name table name

  @retval NULL      a share for the table does not exist in the cache
  @retval != NULL   pointer to existing share in the cache
*/

TABLE_SHARE *get_cached_table_share(THD *thd, const char *db,
                                    const char *table_name)
{
  char key[MAX_DBKEY_LENGTH];
  size_t key_length;
  TABLE_SHARE *share= NULL;
  mysql_mutex_assert_owner(&LOCK_open);

  key_length= create_table_def_key((THD*) 0, key, db, table_name, 0);
  while ((share= reinterpret_cast<TABLE_SHARE*>(
                     my_hash_search(&table_def_cache,
                       reinterpret_cast<uchar*>(const_cast<char*>(key)),
                       key_length))))
  {
    if (!share->m_open_in_progress)
      break;

    DEBUG_SYNC(thd, "get_cached_share_cond_wait");
    mysql_cond_wait(&COND_open, &LOCK_open);
  }
  return share;
}


/*
  Create a list for all open tables matching SQL expression

  SYNOPSIS
    list_open_tables()
    thd			Thread THD
    wild		SQL like expression

  NOTES
    One gets only a list of tables for which one has any kind of privilege.
    db and table names are allocated in result struct, so one doesn't need
    a lock on LOCK_open when traversing the return list.

  RETURN VALUES
    NULL	Error (Probably OOM)
    #		Pointer to list of names of open tables.
*/

OPEN_TABLE_LIST *list_open_tables(THD *thd, const char *db, const char *wild)
{
  int result = 0;
  OPEN_TABLE_LIST **start_list, *open_list;
  TABLE_LIST table_list;
  DBUG_ENTER("list_open_tables");

  memset(&table_list, 0, sizeof(table_list));
  start_list= &open_list;
  open_list=0;

  table_cache_manager.lock_all_and_tdc();

  for (uint idx=0 ; result == 0 && idx < table_def_cache.records; idx++)
  {
    TABLE_SHARE *share= (TABLE_SHARE *)my_hash_element(&table_def_cache, idx);

    /* Skip shares that are being opened */
    if (share->m_open_in_progress)
      continue;
    if (db && my_strcasecmp(system_charset_info, db, share->db.str))
      continue;
    if (wild && wild_compare(share->table_name.str, wild, 0))
      continue;

    /* Check if user has SELECT privilege for any column in the table */
    table_list.db=         share->db.str;
    table_list.table_name= share->table_name.str;
    table_list.grant.privilege=0;

    if (check_table_access(thd,SELECT_ACL,&table_list, TRUE, 1, TRUE))
      continue;

    if (!(*start_list = (OPEN_TABLE_LIST *)
	  sql_alloc(sizeof(**start_list)+share->table_cache_key.length)))
    {
      open_list=0;				// Out of memory
      break;
    }
    my_stpcpy((*start_list)->table=
	   my_stpcpy(((*start_list)->db= (char*) ((*start_list)+1)),
		  share->db.str)+1,
	   share->table_name.str);
    (*start_list)->in_use= 0;
    Table_cache_iterator it(share);
    while (it++)
      ++(*start_list)->in_use;
    (*start_list)->locked= 0;                   /* Obsolete. */
    start_list= &(*start_list)->next;
    *start_list=0;
  }
  table_cache_manager.unlock_all_and_tdc();
  DBUG_RETURN(open_list);
}

/*****************************************************************************
 *	 Functions to free open table cache
 ****************************************************************************/


void intern_close_table(TABLE *table)
{						// Free all structures
  DBUG_ENTER("intern_close_table");
  DBUG_PRINT("tcache", ("table: '%s'.'%s' 0x%lx",
                        table->s ? table->s->db.str : "?",
                        table->s ? table->s->table_name.str : "?",
                        (long) table));

  free_io_cache(table);
  delete table->triggers;
  if (table->file)                              // Not true if placeholder
    (void) closefrm(table, 1);			// close file
  my_free(table);
  DBUG_VOID_RETURN;
}


/* Free resources allocated by filesort() and read_record() */

void free_io_cache(TABLE *table)
{
  DBUG_ENTER("free_io_cache");
  if (table->sort.io_cache)
  {
    close_cached_file(table->sort.io_cache);
    my_free(table->sort.io_cache);
    table->sort.io_cache=0;
  }
  DBUG_VOID_RETURN;
}


/*
  Close all tables which aren't in use by any thread

  @param thd Thread context
  @param tables List of tables to remove from the cache
  @param wait_for_refresh Wait for a impending flush
  @param timeout Timeout for waiting for flush to be completed.

  @note THD can be NULL, but then wait_for_refresh must be FALSE
        and tables must be NULL.

  @note When called as part of FLUSH TABLES WITH READ LOCK this function
        ignores metadata locks held by other threads. In order to avoid
        situation when FLUSH TABLES WITH READ LOCK sneaks in at the moment
        when some write-locked table is being reopened (by FLUSH TABLES or
        ALTER TABLE) we have to rely on additional global shared metadata
        lock taken by thread trying to obtain global read lock.
*/

bool close_cached_tables(THD *thd, TABLE_LIST *tables,
                         bool wait_for_refresh, ulong timeout)
{
  bool result= FALSE;
  bool found= TRUE;
  struct timespec abstime;
  DBUG_ENTER("close_cached_tables");
  DBUG_ASSERT(thd || (!wait_for_refresh && !tables));

  table_cache_manager.lock_all_and_tdc();
  if (!tables)
  {
    /*
      Force close of all open tables.

      Note that code in TABLE_SHARE::wait_for_old_version() assumes that
      incrementing of refresh_version and removal of unused tables and
      shares from TDC happens atomically under protection of LOCK_open,
      or putting it another way that TDC does not contain old shares
      which don't have any tables used.
    */
    refresh_version++;
    DBUG_PRINT("tcache", ("incremented global refresh_version to: %lu",
                          refresh_version));

    /*
      Get rid of all unused TABLE and TABLE_SHARE instances. By doing
      this we automatically close all tables which were marked as "old".
    */
    table_cache_manager.free_all_unused_tables();
    /* Free table shares which were not freed implicitly by loop above. */
    while (oldest_unused_share->next)
      (void) my_hash_delete(&table_def_cache, (uchar*) oldest_unused_share);
  }
  else
  {
    bool found=0;
    for (TABLE_LIST *table= tables; table; table= table->next_local)
    {
      TABLE_SHARE *share= get_cached_table_share(thd, table->db,
                                                 table->table_name);

      if (share)
      {
        /* tdc_remove_table() also sets TABLE_SHARE::version to 0. */
        tdc_remove_table(thd, TDC_RT_REMOVE_UNUSED, table->db,
                         table->table_name, TRUE);
        found=1;
      }
    }
    if (!found)
      wait_for_refresh=0;			// Nothing to wait for
  }

  table_cache_manager.unlock_all_and_tdc();

  if (!wait_for_refresh)
    DBUG_RETURN(result);

  set_timespec(&abstime, timeout);

  if (thd->locked_tables_mode)
  {
    /*
      If we are under LOCK TABLES, we need to reopen the tables without
      opening a door for any concurrent threads to sneak in and get
      lock on our tables. To achieve this we use exclusive metadata
      locks.
    */
    TABLE_LIST *tables_to_reopen= (tables ? tables :
                                  thd->locked_tables_list.locked_tables());

    /* Close open HANLER instances to avoid self-deadlock. */
    mysql_ha_flush_tables(thd, tables_to_reopen);

    for (TABLE_LIST *table_list= tables_to_reopen; table_list;
         table_list= table_list->next_global)
    {
      /* A check that the table was locked for write is done by the caller. */
      TABLE *table= find_table_for_mdl_upgrade(thd, table_list->db,
                                               table_list->table_name, TRUE);

      /* May return NULL if this table has already been closed via an alias. */
      if (! table)
        continue;

      if (wait_while_table_is_used(thd, table, HA_EXTRA_FORCE_REOPEN))
      {
        result= TRUE;
        goto err_with_reopen;
      }
      close_all_tables_for_name(thd, table->s, false, NULL);
    }
  }

  /* Wait until all threads have closed all the tables we are flushing. */
  DBUG_PRINT("info", ("Waiting for other threads to close their open tables"));

  while (found && ! thd->killed)
  {
    TABLE_SHARE *share;
    found= FALSE;
    /*
      To a self-deadlock or deadlocks with other FLUSH threads
      waiting on our open HANDLERs, we have to flush them.
    */
    mysql_ha_flush(thd);
    DEBUG_SYNC(thd, "after_flush_unlock");

    mysql_mutex_lock(&LOCK_open);

    if (!tables)
    {
      for (uint idx=0 ; idx < table_def_cache.records ; idx++)
      {
        share= (TABLE_SHARE*) my_hash_element(&table_def_cache, idx);
        if (share->has_old_version())
        {
          found= TRUE;
          break;
        }
      }
    }
    else
    {
      for (TABLE_LIST *table= tables; table; table= table->next_local)
      {
        share= get_cached_table_share(thd, table->db, table->table_name);
        if (share && share->has_old_version())
        {
	  found= TRUE;
          break;
        }
      }
    }

    if (found)
    {
      /*
        The method below temporarily unlocks LOCK_open and frees
        share's memory.
      */
      if (share->wait_for_old_version(thd, &abstime,
                                    MDL_wait_for_subgraph::DEADLOCK_WEIGHT_DDL))
      {
        mysql_mutex_unlock(&LOCK_open);
        result= TRUE;
        goto err_with_reopen;
      }
    }

    mysql_mutex_unlock(&LOCK_open);
  }

err_with_reopen:
  if (thd->locked_tables_mode)
  {
    /*
      No other thread has the locked tables open; reopen them and get the
      old locks. This should always succeed (unless some external process
      has removed the tables)
    */
    thd->locked_tables_list.reopen_tables(thd);
    /*
      Since downgrade_lock() won't do anything with shared
      metadata lock it is much simpler to go through all open tables rather
      than picking only those tables that were flushed.
    */
    for (TABLE *tab= thd->open_tables; tab; tab= tab->next)
      tab->mdl_ticket->downgrade_lock(MDL_SHARED_NO_READ_WRITE);
  }
  DBUG_RETURN(result);
}


/**
  Mark all temporary tables which were used by the current statement or
  substatement as free for reuse, but only if the query_id can be cleared.

  @param thd thread context

  @remark For temp tables associated with a open SQL HANDLER the query_id
          is not reset until the HANDLER is closed.
*/

static void mark_temp_tables_as_free_for_reuse(THD *thd)
{
  for (TABLE *table= thd->temporary_tables ; table ; table= table->next)
  {
    if ((table->query_id == thd->query_id) && ! table->open_by_handler)
    {
      mark_tmp_table_for_reuse(table);
      table->cleanup_gc_items();
    }
  }
}


/**
  Reset a single temporary table.
  Effectively this "closes" one temporary table,
  in a session.

  @param table     Temporary table.
*/

void mark_tmp_table_for_reuse(TABLE *table)
{
  DBUG_ASSERT(table->s->tmp_table);

  table->query_id= 0;
  table->file->ha_reset();

  /* Detach temporary MERGE children from temporary parent. */
  DBUG_ASSERT(table->file);
  table->file->extra(HA_EXTRA_DETACH_CHILDREN);

  /*
    Reset temporary table lock type to it's default value (TL_WRITE).

    Statements such as INSERT INTO .. SELECT FROM tmp, CREATE TABLE
    .. SELECT FROM tmp and UPDATE may under some circumstances modify
    the lock type of the tables participating in the statement. This
    isn't a problem for non-temporary tables since their lock type is
    reset at every open, but the same does not occur for temporary
    tables for historical reasons.

    Furthermore, the lock type of temporary tables is not really that
    important because they can only be used by one query at a time and
    not even twice in a query -- a temporary table is represented by
    only one TABLE object. Nonetheless, it's safer from a maintenance
    point of view to reset the lock type of this singleton TABLE object
    as to not cause problems when the table is reused.

    Even under LOCK TABLES mode its okay to reset the lock type as
    LOCK TABLES is allowed (but ignored) for a temporary table.
  */
  table->reginfo.lock_type= TL_WRITE;
}


/*
  Mark all tables in the list which were used by current substatement
  as free for reuse.

  SYNOPSIS
    mark_used_tables_as_free_for_reuse()
      thd   - thread context
      table - head of the list of tables

  DESCRIPTION
    Marks all tables in the list which were used by current substatement
    (they are marked by its query_id) as free for reuse.

  NOTE
    The reason we reset query_id is that it's not enough to just test
    if table->query_id != thd->query_id to know if a table is in use.

    For example
    SELECT f1_that_uses_t1() FROM t1;
    In f1_that_uses_t1() we will see one instance of t1 where query_id is
    set to query_id of original query.
*/

static void mark_used_tables_as_free_for_reuse(THD *thd, TABLE *table)
{
  for (; table ; table= table->next)
  {
    DBUG_ASSERT(table->pos_in_locked_tables == NULL ||
                table->pos_in_locked_tables->table == table);
    if (table->query_id == thd->query_id)
    {
      table->query_id= 0;
      table->file->ha_reset();
    }
  }
}


/**
  Auxiliary function to close all tables in the open_tables list.

  @param thd Thread context.

  @remark It should not ordinarily be called directly.
*/

static void close_open_tables(THD *thd)
{
  mysql_mutex_assert_not_owner(&LOCK_open);

  DBUG_PRINT("info", ("thd->open_tables: 0x%lx", (long) thd->open_tables));

  while (thd->open_tables)
    close_thread_table(thd, &thd->open_tables);
}


/**
  Close all open instances of the table but keep the MDL lock.

  Works both under LOCK TABLES and in the normal mode.
  Removes all closed instances of the table from the table cache.

  @param     thd     thread handle
  @param[in] share   table share, but is just a handy way to
                     access the table cache key

  @param[in] remove_from_locked_tables
                     TRUE if the table is being dropped or renamed.
                     In that case the documented behaviour is to
                     implicitly remove the table from LOCK TABLES
                     list.
  @param[in] skip_table
                     TABLE instance that should be kept open.

  @pre Must be called with an X MDL lock on the table.
*/

void
close_all_tables_for_name(THD *thd, TABLE_SHARE *share,
                          bool remove_from_locked_tables,
                          TABLE *skip_table)
{
  char key[MAX_DBKEY_LENGTH];
  size_t key_length= share->table_cache_key.length;
  const char *db= key;
  const char *table_name= db + share->db.length + 1;

  memcpy(key, share->table_cache_key.str, key_length);

  mysql_mutex_assert_not_owner(&LOCK_open);
  for (TABLE **prev= &thd->open_tables; *prev; )
  {
    TABLE *table= *prev;

    if (table->s->table_cache_key.length == key_length &&
        !memcmp(table->s->table_cache_key.str, key, key_length) &&
        table != skip_table)
    {
      thd->locked_tables_list.unlink_from_list(thd,
                                               table->pos_in_locked_tables,
                                               remove_from_locked_tables);
      /*
        Does nothing if the table is not locked.
        This allows one to use this function after a table
        has been unlocked, e.g. in partition management.
      */
      mysql_lock_remove(thd, thd->lock, table);

      /* Inform handler that table will be dropped after close */
      if (table->db_stat && /* Not true for partitioned tables. */
          skip_table == NULL)
        table->file->extra(HA_EXTRA_PREPARE_FOR_DROP);
      close_thread_table(thd, prev);
    }
    else
    {
      /* Step to next entry in open_tables list. */
      prev= &table->next;
    }
  }
  if (skip_table == NULL)
  {
    /* Remove the table share from the cache. */
    tdc_remove_table(thd, TDC_RT_REMOVE_ALL, db, table_name,
                     FALSE);
  }
}

/**
  Performance Schema tables must be accessible independently of the LOCK TABLE
  mode. These macros handle the special case of P_S tables being used under
  LOCK TABLE mode.
*/

/* Check if we are under LOCK TABLE mode and not prelocking. */
#define UNDER_LTM(thd) \
  (thd->locked_tables_mode == LTM_LOCK_TABLES || \
   thd->locked_tables_mode == LTM_PRELOCKED_UNDER_LOCK_TABLES)

/* Check if the table belongs to the P_S, excluding setup and threads tables. */
#define BELONGS_TO_P_S_UNDER_LTM(thd, tl) \
   (UNDER_LTM(thd) && \
    (!strcmp("performance_schema", tl->db) && \
     strcmp(tl->table_name, "threads") && \
     strstr(tl->table_name, "setup_") == NULL))

/*
  Close all tables used by the current substatement, or all tables
  used by this thread if we are on the upper level.

  SYNOPSIS
    close_thread_tables()
    thd			Thread handler

  IMPLEMENTATION
    Unlocks tables and frees derived tables.
    Put all normal tables used by thread in free list.

    It will only close/mark as free for reuse tables opened by this
    substatement, it will also check if we are closing tables after
    execution of complete query (i.e. we are on upper level) and will
    leave prelocked mode if needed.
*/

void close_thread_tables(THD *thd)
{
  TABLE *table;
  DBUG_ENTER("close_thread_tables");

#ifdef EXTRA_DEBUG
  DBUG_PRINT("tcache", ("open tables:"));
  for (table= thd->open_tables; table; table= table->next)
    DBUG_PRINT("tcache", ("table: '%s'.'%s' 0x%lx", table->s->db.str,
                          table->s->table_name.str, (long) table));
#endif

#if defined(ENABLED_DEBUG_SYNC)
  /* debug_sync may not be initialized for some slave threads */
  if (thd->debug_sync_control)
    DEBUG_SYNC(thd, "before_close_thread_tables");
#endif

  DBUG_ASSERT(thd->get_transaction()->is_empty(Transaction_ctx::STMT) ||
              thd->in_sub_stmt ||
              (thd->state_flags & Open_tables_state::BACKUPS_AVAIL));

  /* Detach MERGE children after every statement. Even under LOCK TABLES. */
  for (table= thd->open_tables; table; table= table->next)
  {
    /* Table might be in use by some outer statement. */
    DBUG_PRINT("tcache", ("table: '%s'  query_id: %lu",
                          table->s->table_name.str, (ulong) table->query_id));
    if (thd->locked_tables_mode <= LTM_LOCK_TABLES ||
        table->query_id == thd->query_id)
    {
      DBUG_ASSERT(table->file);
      table->file->extra(HA_EXTRA_DETACH_CHILDREN);
      table->cleanup_gc_items();
    }
  }

  /*
    We are assuming here that thd->derived_tables contains ONLY derived
    tables for this substatement. i.e. instead of approach which uses
    query_id matching for determining which of the derived tables belong
    to this substatement we rely on the ability of substatements to
    save/restore thd->derived_tables during their execution.

    TODO: Probably even better approach is to simply associate list of
          derived tables with (sub-)statement instead of thread and destroy
          them at the end of its execution.
  */
  if (thd->derived_tables)
  {
    TABLE *next;
    /*
      Close all derived tables generated in queries like
      SELECT * FROM (SELECT * FROM t1)
    */
    for (table= thd->derived_tables ; table ; table= next)
    {
      next= table->next;

      // Restore original name of materialized table
      if (!table->pos_in_table_list->schema_table)
        table->pos_in_table_list->reset_name_temporary();

      free_tmp_table(thd, table);
    }
    thd->derived_tables= 0;
  }

  /*
    Mark all temporary tables used by this statement as free for reuse.
  */
  mark_temp_tables_as_free_for_reuse(thd);

  if (thd->locked_tables_mode)
  {
    /* Close P_S tables opened implicilty under LOCK TABLE mode. */
    if (UNDER_LTM(thd))
    {
      for (TABLE **prev= &thd->open_tables; *prev; )
      {
        TABLE *table= *prev;

        /* Ignore tables locked explicitly by LOCK TABLE. */
        if (!table->pos_in_locked_tables)
        {
          /* Close P_S tables unless the query is inside of a SP/trigger. */
          if (!thd->in_sub_stmt &&
              BELONGS_TO_P_S_UNDER_LTM(thd, table->pos_in_table_list))
          {
            if (!table->s->tmp_table)
            {
              table->file->ha_index_or_rnd_end();
              table->set_keyread(FALSE);
              table->open_by_handler= 0;
              table->file->ha_external_lock(thd, F_UNLCK);
              close_thread_table(thd, prev);
              continue;
            }
          }

        }
        prev= &table->next;
      }
    }

    /* Ensure we are calling ha_reset() for all used tables */
    mark_used_tables_as_free_for_reuse(thd, thd->open_tables);

    /*
      Mark this statement as one that has "unlocked" its tables.
      For purposes of Query_tables_list::lock_tables_state we treat
      any statement which passed through close_thread_tables() as
      such.
    */
    thd->lex->lock_tables_state= Query_tables_list::LTS_NOT_LOCKED;

    /*
      We are under simple LOCK TABLES or we're inside a sub-statement
      of a prelocked statement, so should not do anything else.

      Note that even if we are in LTM_LOCK_TABLES mode and statement
      requires prelocking (e.g. when we are closing tables after
      failing ot "open" all tables required for statement execution)
      we will exit this function a few lines below.
    */
    if (! thd->lex->requires_prelocking())
      DBUG_VOID_RETURN;

    /*
      We are in the top-level statement of a prelocked statement,
      so we have to leave the prelocked mode now with doing implicit
      UNLOCK TABLES if needed.
    */
    if (thd->locked_tables_mode == LTM_PRELOCKED_UNDER_LOCK_TABLES)
      thd->locked_tables_mode= LTM_LOCK_TABLES;

    if (thd->locked_tables_mode == LTM_LOCK_TABLES)
      DBUG_VOID_RETURN;

    thd->leave_locked_tables_mode();

    /* Fallthrough */
  }

  if (thd->lock)
  {
    /*
      For RBR we flush the pending event just before we unlock all the
      tables.  This means that we are at the end of a topmost
      statement, so we ensure that the STMT_END_F flag is set on the
      pending event.  For statements that are *inside* stored
      functions, the pending event will not be flushed: that will be
      handled either before writing a query log event (inside
      binlog_query()) or when preparing a pending event.
     */
    (void)thd->binlog_flush_pending_rows_event(TRUE);
    mysql_unlock_tables(thd, thd->lock);
    thd->lock=0;
  }

  thd->lex->lock_tables_state= Query_tables_list::LTS_NOT_LOCKED;

  /*
    Closing a MERGE child before the parent would be fatal if the
    other thread tries to abort the MERGE lock in between.
  */
  if (thd->open_tables)
    close_open_tables(thd);

  DBUG_VOID_RETURN;
}


/* move one table to free list */

void close_thread_table(THD *thd, TABLE **table_ptr)
{
  TABLE *table= *table_ptr;
  DBUG_ENTER("close_thread_table");
  DBUG_ASSERT(table->key_read == 0);
  DBUG_ASSERT(!table->file || table->file->inited == handler::NONE);
  mysql_mutex_assert_not_owner(&LOCK_open);
  /*
    The metadata lock must be released after giving back
    the table to the table cache.
  */
  DBUG_ASSERT(thd->mdl_context.owns_equal_or_stronger_lock(MDL_key::TABLE,
                                 table->s->db.str, table->s->table_name.str,
                                 MDL_SHARED));
  table->mdl_ticket= NULL;
  table->pos_in_table_list= NULL;

  mysql_mutex_lock(&thd->LOCK_thd_data);

  if(unlikely(opt_userstat && table->file))
  {
    table->file->update_global_table_stats();
    table->file->update_global_index_stats();
  }

  *table_ptr=table->next;
  mysql_mutex_unlock(&thd->LOCK_thd_data);

  if (! table->needs_reopen())
  {
    /* Avoid having MERGE tables with attached children in unused_tables. */
    table->file->extra(HA_EXTRA_DETACH_CHILDREN);
    /* Free memory and reset for next loop. */
    free_blob_buffers_and_reset(table, MAX_TDC_BLOB_SIZE);
    table->file->ha_reset();
  }

  /* Do this *before* entering the LOCK_open critical section. */
  if (table->file != NULL)
    table->file->unbind_psi();

  Table_cache *tc= table_cache_manager.get_cache(thd);

  tc->lock();

  if (table->s->has_old_version() || table->needs_reopen() ||
      table_def_shutdown_in_progress)
  {
    tc->remove_table(table);
    mysql_mutex_lock(&LOCK_open);
    intern_close_table(table);
    mysql_mutex_unlock(&LOCK_open);
  }
  else
    tc->release_table(thd, table);

  tc->unlock();
  DBUG_VOID_RETURN;
}


/* close_temporary_tables' internal, 4 is due to uint4korr definition */
static inline uint  tmpkeyval(THD *thd, TABLE *table)
{
  return uint4korr(table->s->table_cache_key.str + table->s->table_cache_key.length - 4);
}


/*
  Close all temporary tables created by 'CREATE TEMPORARY TABLE' for thread
  creates one DROP TEMPORARY TABLE binlog event for each pseudo-thread.

  TODO: In future, we should have temporary_table= 0 and
        slave_open_temp_tables.atomic_add() at one place instead of repeating
        it all across the function. An alternative would be to use
        close_temporary_table() instead of close_temporary() that maintains
        the correct invariant regarding empty list of temporary tables
        and zero slave_open_temp_tables already.
*/

bool close_temporary_tables(THD *thd)
{
  DBUG_ENTER("close_temporary_tables");
  TABLE *table;
  TABLE *next= NULL;
  TABLE *prev_table;
  /* Assume thd->variables.option_bits has OPTION_QUOTE_SHOW_CREATE */
  bool was_quote_show= TRUE;
  bool error= 0;
  int slave_closed_temp_tables= 0;

  if (!thd->temporary_tables)
    DBUG_RETURN(FALSE);

  DBUG_ASSERT(!thd->slave_thread ||
              thd->system_thread != SYSTEM_THREAD_SLAVE_WORKER);

  /*
    Ensure we don't have open HANDLERs for tables we are about to close.
    This is necessary when close_temporary_tables() is called as part
    of execution of BINLOG statement (e.g. for format description event).
  */
  mysql_ha_rm_temporary_tables(thd);
  if (!mysql_bin_log.is_open())
  {
    TABLE *tmp_next;
    mysql_mutex_lock(&thd->LOCK_temporary_tables);
    for (TABLE *t= thd->temporary_tables; t; t= tmp_next)
    {
      tmp_next= t->next;
      mysql_lock_remove(thd, thd->lock, t);
      close_temporary(t, 1, 1);
      slave_closed_temp_tables++;
    }

    thd->temporary_tables= 0;
<<<<<<< HEAD
#ifdef HAVE_REPLICATION
    if (thd->slave_thread)
    {
      slave_open_temp_tables.atomic_add(-slave_closed_temp_tables);
      thd->rli_slave->get_c_rli()->channel_open_temp_tables.atomic_add(-slave_closed_temp_tables);
    }
#endif
    mysql_mutex_unlock(&thd->LOCK_temporary_tables);
=======
    mysql_mutex_unlock(&thd->LOCK_temporary_tables);

    if (thd->slave_thread)
      modify_slave_open_temp_tables(thd, -slave_open_temp_tables);
>>>>>>> c78fc8aa

    DBUG_RETURN(FALSE);
  }

  /*
    We are about to generate DROP TEMPORARY TABLE statements for all
    the left out temporary tables. If GTID_NEXT is set (e.g. if user
    did SET GTID_NEXT just before disconnecting the client), we must
    ensure that it will be able to generate GTIDs for the statements
    with this server's UUID. Therefore we set gtid_next to
    AUTOMATIC_GROUP.
  */
  gtid_state->update_on_rollback(thd);
  thd->variables.gtid_next.set_automatic();

  /*
    We must separate transactional temp tables and
    non-transactional temp tables in two distinct DROP statements
    to avoid the splitting if a slave server reads from this binlog.
  */

  /* Better add "if exists", in case a RESET MASTER has been done */
  const char stub[]= "DROP /*!40005 TEMPORARY */ TABLE IF EXISTS ";
  uint stub_len= sizeof(stub) - 1;
  char buf_trans[256], buf_non_trans[256];
  String s_query_trans= String(buf_trans, sizeof(buf_trans), system_charset_info);
  String s_query_non_trans= String(buf_non_trans, sizeof(buf_non_trans), system_charset_info);
  bool found_user_tables= FALSE;
  bool found_trans_table= FALSE;
  bool found_non_trans_table= FALSE;

  memcpy(buf_trans, stub, stub_len);
  memcpy(buf_non_trans, stub, stub_len);

  /*
    Insertion sort of temp tables by pseudo_thread_id to build ordered list
    of sublists of equal pseudo_thread_id
  */
  mysql_mutex_lock(&thd->LOCK_temporary_tables);

  for (prev_table= thd->temporary_tables, table= prev_table->next;
       table;
       prev_table= table, table= table->next)
  {
    TABLE *prev_sorted /* same as for prev_table */, *sorted;
    if (is_user_table(table))
    {
      if (!found_user_tables)
        found_user_tables= true;
      for (prev_sorted= NULL, sorted= thd->temporary_tables; sorted != table;
           prev_sorted= sorted, sorted= sorted->next)
      {
        if (!is_user_table(sorted) ||
            tmpkeyval(thd, sorted) > tmpkeyval(thd, table))
        {
          /* move into the sorted part of the list from the unsorted */
          prev_table->next= table->next;
          table->next= sorted;
          if (prev_sorted)
          {
            prev_sorted->next= table;
          }
          else
          {
            thd->temporary_tables= table;
          }
          table= prev_table;
          break;
        }
      }
    }
  }

  /* We always quote db,table names though it is slight overkill */
  if (found_user_tables &&
      !(was_quote_show= MY_TEST(thd->variables.option_bits & OPTION_QUOTE_SHOW_CREATE)))
  {
    thd->variables.option_bits |= OPTION_QUOTE_SHOW_CREATE;
  }

  /* scan sorted tmps to generate sequence of DROP */
  for (table= thd->temporary_tables; table; table= next)
  {
    if (is_user_table(table) && table->should_binlog_drop_if_temp())
    {
      bool save_thread_specific_used= thd->thread_specific_used;
      my_thread_id save_pseudo_thread_id= thd->variables.pseudo_thread_id;
      /* Set pseudo_thread_id to be that of the processed table */
      thd->variables.pseudo_thread_id= tmpkeyval(thd, table);
      String db;
      db.append(table->s->db.str);
      /* Loop forward through all tables that belong to a common database
         within the sublist of common pseudo_thread_id to create single
         DROP query 
      */
      for (s_query_trans.length(stub_len), s_query_non_trans.length(stub_len),
           found_trans_table= false, found_non_trans_table= false;
           table && is_user_table(table) &&
             tmpkeyval(thd, table) == thd->variables.pseudo_thread_id &&
             table->s->db.length == db.length() &&
             strcmp(table->s->db.str, db.ptr()) == 0;
           table= next)
      {
        /* Separate transactional from non-transactional temp tables */
        if (!table->should_binlog_drop_if_temp())
        {
          /* Nothing, do not binlog this one */
        }
        else if (table->s->tmp_table == TRANSACTIONAL_TMP_TABLE)
        {
          found_trans_table= true;
          /*
            We are going to add ` around the table names and possible more
            due to special characters
          */
          append_identifier(thd, &s_query_trans, table->s->table_name.str,
                            strlen(table->s->table_name.str));
          s_query_trans.append(',');
        }
        else if (table->s->tmp_table == NON_TRANSACTIONAL_TMP_TABLE)
        {
          found_non_trans_table= true;
          /*
            We are going to add ` around the table names and possible more
            due to special characters
          */
          append_identifier(thd, &s_query_non_trans, table->s->table_name.str,
                            strlen(table->s->table_name.str));
          s_query_non_trans.append(',');
        }

        next= table->next;
        mysql_lock_remove(thd, thd->lock, table);
        close_temporary(table, 1, 1);
        slave_closed_temp_tables++;
      }
      thd->clear_error();
      const CHARSET_INFO *cs_save= thd->variables.character_set_client;
      thd->variables.character_set_client= system_charset_info;
      thd->thread_specific_used= TRUE;

      if (found_trans_table)
      {
        Query_log_event qinfo(thd, s_query_trans.ptr(),
                              s_query_trans.length() - 1,
                              FALSE, TRUE, FALSE, 0);
        qinfo.db= db.ptr();
        qinfo.db_len= db.length();
        thd->variables.character_set_client= cs_save;

        thd->get_stmt_da()->set_overwrite_status(true);
        if ((error= (mysql_bin_log.write_event(&qinfo) ||
                     mysql_bin_log.commit(thd, true) ||
                     error)))
        {
          /*
            If we're here following THD::cleanup, thence the connection
            has been closed already. So lets print a message to the
            error log instead of pushing yet another error into the
            Diagnostics_area.

            Also, we keep the error flag so that we propagate the error
            up in the stack. This way, if we're the SQL thread we notice
            that close_temporary_tables failed. (Actually, the SQL
            thread only calls close_temporary_tables while applying old
            Start_log_event_v3 events.)
          */
          sql_print_error("Failed to write the DROP statement for "
                        "temporary tables to binary log");
        }
        thd->get_stmt_da()->set_overwrite_status(false);
      }

      if (found_non_trans_table)
      {
        Query_log_event qinfo(thd, s_query_non_trans.ptr(),
                              s_query_non_trans.length() - 1,
                              FALSE, TRUE, FALSE, 0);
        qinfo.db= db.ptr();
        qinfo.db_len= db.length();
        thd->variables.character_set_client= cs_save;

        thd->get_stmt_da()->set_overwrite_status(true);
        if ((error= (mysql_bin_log.write_event(&qinfo) ||
                     mysql_bin_log.commit(thd, true) ||
                     error)))
        {
          /*
            If we're here following THD::cleanup, thence the connection
            has been closed already. So lets print a message to the
            error log instead of pushing yet another error into the
            Diagnostics_area.

            Also, we keep the error flag so that we propagate the error
            up in the stack. This way, if we're the SQL thread we notice
            that close_temporary_tables failed. (Actually, the SQL
            thread only calls close_temporary_tables while applying old
            Start_log_event_v3 events.)
          */
          sql_print_error("Failed to write the DROP statement for "
                        "temporary tables to binary log");
        }
        thd->get_stmt_da()->set_overwrite_status(false);
      }

      thd->variables.pseudo_thread_id= save_pseudo_thread_id;
      thd->thread_specific_used= save_thread_specific_used;
    }
    else
    {
      next= table->next;
      close_temporary(table, 1, 1);
      slave_closed_temp_tables++;
    }
  }
  thd->temporary_tables=0;
  mysql_mutex_unlock(&thd->LOCK_temporary_tables);

  if (!was_quote_show)
    thd->variables.option_bits&= ~OPTION_QUOTE_SHOW_CREATE; /* restore option */
<<<<<<< HEAD

  thd->temporary_tables=0;
#ifdef HAVE_REPLICATION
=======
>>>>>>> c78fc8aa
  if (thd->slave_thread)
  {
    slave_open_temp_tables.atomic_add(-slave_closed_temp_tables);
    thd->rli_slave->get_c_rli()->channel_open_temp_tables.atomic_add(-slave_closed_temp_tables);
  }
#endif

  DBUG_RETURN(error);
}

/*
  Find table in list.

  SYNOPSIS
    find_table_in_list()
    table		Pointer to table list
    offset		Offset to which list in table structure to use
    db_name		Data base name
    table_name		Table name

  NOTES:
    This is called by find_table_in_local_list() and
    find_table_in_global_list().

  RETURN VALUES
    NULL	Table not found
    #		Pointer to found table.
*/

TABLE_LIST *find_table_in_list(TABLE_LIST *table,
                               TABLE_LIST *TABLE_LIST::*link,
                               const char *db_name,
                               const char *table_name)
{
  for (; table; table= table->*link )
  {
    if ((table->table == 0 || table->table->s->tmp_table == NO_TMP_TABLE) &&
        strcmp(table->db, db_name) == 0 &&
        strcmp(table->table_name, table_name) == 0)
      break;
  }
  return table;
}


/**
  Test that table is unique (It's only exists once in the table list)

  @param  thd          thread handle
  @param  table        table to be checked (must be updatable base table)
  @param  table_list   list of tables
  @param  check_alias  whether to check tables' aliases

  NOTE: to exclude derived tables from check we use following mechanism:
    a) during derived table processing set THD::derived_tables_processing
    b) SELECT_LEX::prepare set SELECT::exclude_from_table_unique_test if
       THD::derived_tables_processing set. (we can't use JOIN::execute
       because for PS we perform only SELECT_LEX::prepare, but we can't set
       this flag in SELECT_LEX::prepare if we are not sure that we are in
       derived table processing loop, because multi-update call fix_fields()
       for some its items (which mean SELECT_LEX::prepare for subqueries)
       before unique_table call to detect which tables should be locked for
       write).
    c) find_dup_table skip all tables which belong to SELECT with
       SELECT::exclude_from_table_unique_test set.
    Also SELECT::exclude_from_table_unique_test used to exclude from check
    tables of main SELECT of multi-delete and multi-update

    We also skip tables with TABLE_LIST::prelocking_placeholder set,
    because we want to allow SELECTs from them, and their modification
    will rise the error anyway.

    TODO: when we will have table/view change detection we can do this check
          only once for PS/SP

  @retval !=0  found duplicate
  @retval 0 if table is unique
*/

static TABLE_LIST* find_dup_table(THD *thd, const TABLE_LIST *table,
                                  TABLE_LIST *table_list, bool check_alias)
{
  TABLE_LIST *res;
  const char *d_name, *t_name, *t_alias;
  DBUG_ENTER("find_dup_table");
  DBUG_PRINT("enter", ("table alias: %s", table->alias));

  DBUG_ASSERT(table == ((TABLE_LIST *)table)->updatable_base_table());
  /*
    If this function called for CREATE command that we have not opened table
    (table->table equal to 0) and right names is in current TABLE_LIST
    object.
  */
  if (table->table)
  {
    /* All MyISAMMRG children are plain MyISAM tables. */
    DBUG_ASSERT(table->table->file->ht->db_type != DB_TYPE_MRG_MYISAM);

    /* temporary table is always unique */
    if (table->table->s->tmp_table != NO_TMP_TABLE)
      DBUG_RETURN(NULL);
  }

  d_name= table->db;
  t_name= table->table_name;
  t_alias= table->alias;

  DBUG_PRINT("info", ("real table: %s.%s", d_name, t_name));
  for (;;)
  {
    /*
      Table is unique if it is present only once in the global list
      of tables and once in the list of table locks.
    */
    if (! (res= find_table_in_global_list(table_list, d_name, t_name)))
      break;

    /* Skip if same underlying table. */
    if (res->table && (res->table == table->table))
      goto next;

    /* Skip if table alias does not match. */
    if (check_alias)
    {
      if (lower_case_table_names ?
          my_strcasecmp(files_charset_info, t_alias, res->alias) :
          strcmp(t_alias, res->alias))
        goto next;
    }

    /*
      Skip if marked to be excluded (could be a derived table) or if
      entry is a prelocking placeholder.
    */
    if (res->select_lex &&
        !res->select_lex->exclude_from_table_unique_test &&
        !res->prelocking_placeholder)
      break;

    /*
      If we found entry of this table or table of SELECT which already
      processed in derived table or top select of multi-update/multi-delete
      (exclude_from_table_unique_test) or prelocking placeholder.
    */
next:
    table_list= res->next_global;
    DBUG_PRINT("info",
               ("found same copy of table or table which we should skip"));
  }
  DBUG_RETURN(res);
}


/**
  Test that the subject table of INSERT/UPDATE/DELETE/CREATE
  or (in case of MyISAMMRG) one of its children are not used later
  in the query.

  For MyISAMMRG tables, it is assumed that all the underlying
  tables of @c table (if any) are listed right after it and that
  their @c parent_l field points at the main table.

  @param  thd        thread handle
  @param  table      table to be checked (must be updatable base table)
  @param  table_list List of tables to check against
  @param  check_alias whether to check tables' aliases

  @retval non-NULL The table list element for the table that
                   represents the duplicate. 
  @retval NULL     No duplicates found.
*/

TABLE_LIST *unique_table(THD *thd, const TABLE_LIST *table,
                         TABLE_LIST *table_list, bool check_alias)
{
  DBUG_ASSERT(table == ((TABLE_LIST *)table)->updatable_base_table());

  TABLE_LIST *dup;
  if (table->table && table->table->file->ht->db_type == DB_TYPE_MRG_MYISAM)
  {
    TABLE_LIST *child;
    dup= NULL;
    /* Check duplicates of all merge children. */
    for (child= table->next_global; child && child->parent_l == table;
         child= child->next_global)
    {
      if ((dup= find_dup_table(thd, child, child->next_global, check_alias)))
        break;
    }
  }
  else
    dup= find_dup_table(thd, table, table_list, check_alias);
  return dup;
}


/**
  Issue correct error message in case we found 2 duplicate tables which
  prevent some update operation

  @param update      table which we try to update
  @param operation   name of update operation
  @param duplicate   duplicate table which we found

  @notw here we hide view underlying tables if we have them.
*/

void update_non_unique_table_error(TABLE_LIST *update,
                                   const char *operation,
                                   TABLE_LIST *duplicate)
{
  update= update->top_table();
  duplicate= duplicate->top_table();
  if (!update->is_view() || !duplicate->is_view() ||
      update->view_query() == duplicate->view_query() ||
      update->view_name.length != duplicate->view_name.length ||
      update->view_db.length != duplicate->view_db.length ||
      my_strcasecmp(table_alias_charset,
                    update->view_name.str, duplicate->view_name.str) != 0 ||
      my_strcasecmp(table_alias_charset,
                    update->view_db.str, duplicate->view_db.str) != 0)
  {
    /*
      it is not the same view repeated (but it can be parts of the same copy
      of view), so we have to hide underlying tables.
    */
    if (update->is_view())
    {
      // Issue the ER_NON_INSERTABLE_TABLE error for an INSERT
      if (duplicate->is_view() &&
          update->view_query() == duplicate->view_query())
        my_error(!strncmp(operation, "INSERT", 6) ?
                 ER_NON_INSERTABLE_TABLE : ER_NON_UPDATABLE_TABLE, MYF(0),
                 update->alias, operation);
      else
        my_error(ER_VIEW_PREVENT_UPDATE, MYF(0),
                 (duplicate->is_view() ? duplicate->alias : update->alias),
                 operation, update->alias);
      return;
    }
    if (duplicate->is_view())
    {
      my_error(ER_VIEW_PREVENT_UPDATE, MYF(0), duplicate->alias, operation,
               update->alias);
      return;
    }
  }
  my_error(ER_UPDATE_TABLE_USED, MYF(0), update->alias);
}


/**
  Find temporary table specified by database and table names in the
  THD::temporary_tables list.

  @return TABLE instance if a temporary table has been found; NULL otherwise.
*/

TABLE *find_temporary_table(THD *thd, const char *db, const char *table_name)
{
  char key[MAX_DBKEY_LENGTH];
  size_t key_length= create_table_def_key(thd, key, db, table_name, 1);
  return find_temporary_table(thd, key, key_length);
}


/**
  Find a temporary table specified by TABLE_LIST instance in the
  THD::temporary_tables list.

  @return TABLE instance if a temporary table has been found; NULL otherwise.
*/

TABLE *find_temporary_table(THD *thd, const TABLE_LIST *tl)
{
  const char *key;
  size_t key_length;
  char key_suffix[TMP_TABLE_KEY_EXTRA];
  TABLE *table;

  key_length= get_table_def_key(tl, &key);

  int4store(key_suffix, thd->server_id);
  int4store(key_suffix + 4, thd->variables.pseudo_thread_id);

  for (table= thd->temporary_tables; table; table= table->next)
  {
    if ((table->s->table_cache_key.length == key_length +
                                             TMP_TABLE_KEY_EXTRA) &&
        !memcmp(table->s->table_cache_key.str, key, key_length) &&
        !memcmp(table->s->table_cache_key.str + key_length, key_suffix,
                TMP_TABLE_KEY_EXTRA))
      return table;
  }
  return NULL;
}


/**
  Find a temporary table specified by a key in the THD::temporary_tables list.

  @return TABLE instance if a temporary table has been found; NULL otherwise.
*/

TABLE *find_temporary_table(THD *thd,
                            const char *table_key,
                            size_t table_key_length)
{
  for (TABLE *table= thd->temporary_tables; table; table= table->next)
  {
    if (table->s->table_cache_key.length == table_key_length &&
        !memcmp(table->s->table_cache_key.str, table_key, table_key_length))
    {
      return table;
    }
  }

  return NULL;
}


/**
  Drop a temporary table.

  Try to locate the table in the list of thd->temporary_tables.
  If the table is found:
   - if the table is being used by some outer statement, fail.
   - if the table is locked with LOCK TABLES or by prelocking,
   unlock it and remove it from the list of locked tables
   (THD::lock). Currently only transactional temporary tables
   are locked.
   - Close the temporary table, remove its .FRM
   - remove the table from the list of temporary tables

  This function is used to drop user temporary tables, as well as
  internal tables created in CREATE TEMPORARY TABLE ... SELECT
  or ALTER TABLE. Even though part of the work done by this function
  is redundant when the table is internal, as long as we
  link both internal and user temporary tables into the same
  thd->temporary_tables list, it's impossible to tell here whether
  we're dealing with an internal or a user temporary table.

  In is_trans out-parameter, we return the type of the table:
  either transactional (e.g. innodb) as TRUE or non-transactional
  (e.g. myisam) as FALSE.

  This function assumes that table to be dropped was pre-opened
  using table list provided.

  @retval  0  the table was found and dropped successfully.
  @retval  1  the table was not found in the list of temporary tables
              of this thread
  @retval -1  the table is in use by a outer query
*/

int drop_temporary_table(THD *thd, TABLE_LIST *table_list, bool *is_trans)
{
  DBUG_ENTER("drop_temporary_table");
  DBUG_PRINT("tmptable", ("closing table: '%s'.'%s'",
                          table_list->db, table_list->table_name));

  if (!is_temporary_table(table_list))
    DBUG_RETURN(1);

  TABLE *table= table_list->table;

  /* Table might be in use by some outer statement. */
  if (table->query_id && table->query_id != thd->query_id)
  {
    my_error(ER_CANT_REOPEN_TABLE, MYF(0), table->alias);
    DBUG_RETURN(-1);
  }

  *is_trans= table->file->has_transactions();

  /*
    If LOCK TABLES list is not empty and contains this table,
    unlock the table and remove the table from this list.
  */
  mysql_lock_remove(thd, thd->lock, table);
  close_temporary_table(thd, table, 1, 1);
  table_list->table= NULL;
  DBUG_RETURN(0);
}

/*
  unlink from thd->temporary tables and close temporary table
*/

void close_temporary_table(THD *thd, TABLE *table,
                           bool free_share, bool delete_table)
{
  DBUG_ENTER("close_temporary_table");
  DBUG_PRINT("tmptable", ("closing table: '%s'.'%s' 0x%lx  alias: '%s'",
                          table->s->db.str, table->s->table_name.str,
                          (long) table, table->alias));

  mysql_mutex_lock(&thd->LOCK_temporary_tables);

  if (table->prev)
  {
    table->prev->next= table->next;
    if (table->prev->next)
      table->next->prev= table->prev;
  }
  else
  {
    /* removing the item from the list */
    DBUG_ASSERT(table == thd->temporary_tables);
    /*
      slave must reset its temporary list pointer to zero to exclude
      passing non-zero value to end_slave via rli->save_temporary_tables
      when no temp tables opened, see an invariant below.
    */
    thd->temporary_tables= table->next;
    if (thd->temporary_tables)
      table->next->prev= 0;
  }
#ifdef HAVE_REPLICATION
  if (thd->slave_thread)
  {
    /* natural invariant of temporary_tables */
    DBUG_ASSERT(thd->rli_slave->get_c_rli()->channel_open_temp_tables.atomic_get() || !thd->temporary_tables);
    slave_open_temp_tables.atomic_add(-1);
    thd->rli_slave->get_c_rli()->channel_open_temp_tables.atomic_add(-1);
  }
#endif
  close_temporary(table, free_share, delete_table);

  mysql_mutex_unlock(&thd->LOCK_temporary_tables);

  DBUG_VOID_RETURN;
}


/*
  Close and delete a temporary table

  NOTE
    This dosn't unlink table from thd->temporary
    If this is needed, use close_temporary_table()
*/

void close_temporary(TABLE *table, bool free_share, bool delete_table)
{
  handlerton *table_type= table->s->db_type();
  DBUG_ENTER("close_temporary");
  DBUG_PRINT("tmptable", ("closing table: '%s'.'%s'",
                          table->s->db.str, table->s->table_name.str));

  if (unlikely(opt_userstat))
  {
    table->file->update_global_table_stats();
    table->file->update_global_index_stats();
  }

  free_io_cache(table);
  closefrm(table, 0);
  if (delete_table)
    rm_temporary_table(table_type, table->s->path.str);
  if (free_share)
  {
    free_table_share(table->s);
    my_free(table);
  }
  DBUG_VOID_RETURN;
}


/*
  Used by ALTER TABLE when the table is a temporary one. It changes something
  only if the ALTER contained a RENAME clause (otherwise, table_name is the old
  name).
  Prepares a table cache key, which is the concatenation of db, table_name and
  thd->slave_proxy_id, separated by '\0'.
*/

bool rename_temporary_table(THD* thd, TABLE *table, const char *db,
			    const char *table_name)
{
  char *key;
  size_t key_length;
  TABLE_SHARE *share= table->s;
  DBUG_ENTER("rename_temporary_table");

  if (!(key=(char*) alloc_root(&share->mem_root, MAX_DBKEY_LENGTH)))
    DBUG_RETURN(1);				/* purecov: inspected */

  key_length= create_table_def_key(thd, key, db, table_name, 1);
  share->set_table_cache_key(key, key_length);
  DBUG_RETURN(0);
}


/**
   Force all other threads to stop using the table by upgrading
   metadata lock on it and remove unused TABLE instances from cache.

   @param thd      Thread handler
   @param table    Table to remove from cache
   @param function HA_EXTRA_PREPARE_FOR_DROP if table is to be deleted
                   HA_EXTRA_FORCE_REOPEN if table is not be used
                   HA_EXTRA_PREPARE_FOR_RENAME if table is to be renamed

   @note When returning, the table will be unusable for other threads
         until metadata lock is downgraded.

   @retval FALSE Success.
   @retval TRUE  Failure (e.g. because thread was killed).
*/

bool wait_while_table_is_used(THD *thd, TABLE *table,
                              enum ha_extra_function function)
{
  DBUG_ENTER("wait_while_table_is_used");
  DBUG_PRINT("enter", ("table: '%s'  share: 0x%lx  db_stat: %u  version: %lu",
                       table->s->table_name.str, (ulong) table->s,
                       table->db_stat, table->s->version));

  if (thd->mdl_context.upgrade_shared_lock(
             table->mdl_ticket, MDL_EXCLUSIVE,
             thd->variables.lock_wait_timeout))
    DBUG_RETURN(TRUE);

  tdc_remove_table(thd, TDC_RT_REMOVE_NOT_OWN,
                   table->s->db.str, table->s->table_name.str,
                   FALSE);
  /* extra() call must come only after all instances above are closed */
  (void) table->file->extra(function);
  DBUG_RETURN(FALSE);
}


/**
  Close a and drop a just created table in CREATE TABLE ... SELECT.

  @param  thd         Thread handle
  @param  table       TABLE object for the table to be dropped
  @param  db_name     Name of database for this table
  @param  table_name  Name of this table

  This routine assumes that the table to be closed is open only
  by the calling thread, so we needn't wait until other threads
  close the table. It also assumes that the table is first
  in thd->open_ables and a data lock on it, if any, has been
  released. To sum up, it's tuned to work with
  CREATE TABLE ... SELECT and CREATE TABLE .. SELECT only.
  Note, that currently CREATE TABLE ... SELECT is not supported
  under LOCK TABLES. This function, still, can be called in
  prelocked mode, e.g. if we do CREATE TABLE .. SELECT f1();
*/

void drop_open_table(THD *thd, TABLE *table, const char *db_name,
                     const char *table_name)
{
  DBUG_ENTER("drop_open_table");
  if (table->s->tmp_table)
    close_temporary_table(thd, table, 1, 1);
  else
  {
    DBUG_ASSERT(table == thd->open_tables);

    handlerton *table_type= table->s->db_type();

    table->file->extra(HA_EXTRA_PREPARE_FOR_DROP);
    close_thread_table(thd, &thd->open_tables);
    /* Remove the table share from the table cache. */
    tdc_remove_table(thd, TDC_RT_REMOVE_ALL, db_name, table_name,
                     FALSE);
    /* Remove the table from the storage engine and rm the .frm. */
    quick_rm_table(thd, table_type, db_name, table_name, 0);
  }
  DBUG_VOID_RETURN;
}


/**
    Check that table exists in table definition cache, on disk
    or in some storage engine.

    @param       thd     Thread context
    @param       table   Table list element
    @param[out]  exists  Out parameter which is set to TRUE if table
                         exists and to FALSE otherwise.

    @note This function acquires LOCK_open internally.

    @note If there is no .FRM file for the table but it exists in one
          of engines (e.g. it was created on another node of NDB cluster)
          this function will fetch and create proper .FRM file for it.

    @retval  TRUE   Some error occurred
    @retval  FALSE  No error. 'exists' out parameter set accordingly.
*/

bool check_if_table_exists(THD *thd, TABLE_LIST *table, bool *exists)
{
  char path[FN_REFLEN + 1];
  TABLE_SHARE *share;
  DBUG_ENTER("check_if_table_exists");

  *exists= TRUE;

  DBUG_ASSERT(thd->mdl_context.
              owns_equal_or_stronger_lock(MDL_key::TABLE, table->db,
                                          table->table_name, MDL_SHARED));

  mysql_mutex_lock(&LOCK_open);
  share= get_cached_table_share(thd, table->db, table->table_name);
  mysql_mutex_unlock(&LOCK_open);

  if (share)
    goto end;

  build_table_filename(path, sizeof(path) - 1, table->db, table->table_name,
                       reg_ext, 0);

  if (!access(path, F_OK))
    goto end;

  /* .FRM file doesn't exist. Check if some engine can provide it. */
  if (ha_check_if_table_exists(thd, table->db, table->table_name, exists))
  {
    my_printf_error(ER_OUT_OF_RESOURCES, "Failed to open '%-.64s', error while "
                    "unpacking from engine", MYF(0), table->table_name);
    DBUG_RETURN(TRUE);
  }
end:
  DBUG_RETURN(FALSE);
}


/**
  An error handler which converts, if possible, ER_LOCK_DEADLOCK error
  that can occur when we are trying to acquire a metadata lock to
  a request for back-off and re-start of open_tables() process.
*/

class MDL_deadlock_handler : public Internal_error_handler
{
public:
  MDL_deadlock_handler(Open_table_context *ot_ctx_arg)
    : m_ot_ctx(ot_ctx_arg), m_is_active(FALSE)
  {}

  virtual bool handle_condition(THD *thd,
                                uint sql_errno,
                                const char* sqlstate,
                                Sql_condition::enum_severity_level *level,
                                const char* msg)
  {
    if (! m_is_active && sql_errno == ER_LOCK_DEADLOCK)
    {
      /* Disable the handler to avoid infinite recursion. */
      m_is_active= true;
      (void) m_ot_ctx->request_backoff_action(
                        Open_table_context::OT_BACKOFF_AND_RETRY,
                        NULL);
      m_is_active= false;
      /*
        If the above back-off request failed, a new instance of
        ER_LOCK_DEADLOCK error was emitted. Thus the current
        instance of error condition can be treated as handled.
      */
      return true;
    }
    return false;
  }

private:
  /** Open table context to be used for back-off request. */
  Open_table_context *m_ot_ctx;
  /**
    Indicates that we are already in the process of handling
    ER_LOCK_DEADLOCK error. Allows to re-emit the error from
    the error handler without falling into infinite recursion.
  */
  bool m_is_active;
};


/**
  Try to acquire an MDL lock for a table being opened.

  @param[in,out] thd      Session context, to report errors.
  @param[out]    ot_ctx   Open table context, to hold the back off
                          state. If we failed to acquire a lock
                          due to a lock conflict, we add the
                          failed request to the open table context.
  @param[in,out] table_list Table list element for the table being opened.
                            Its "mdl_request" member specifies the MDL lock
                            to be requested. If we managed to acquire a
                            ticket (no errors or lock conflicts occurred),
                            TABLE_LIST::mdl_request contains a reference
                            to it on return. However, is not modified if
                            MDL lock type- modifying flags were provided.
                            We also use TABLE_LIST::lock_type member to
                            detect cases when MDL_SHARED_WRITE_LOW_PRIO
                            lock should be acquired instead of the normal
                            MDL_SHARED_WRITE lock.
  @param[in]    flags flags MYSQL_OPEN_FORCE_SHARED_MDL,
                          MYSQL_OPEN_FORCE_SHARED_HIGH_PRIO_MDL or
                          MYSQL_OPEN_FAIL_ON_MDL_CONFLICT
                          @sa open_table().
  @param[out]   mdl_ticket Only modified if there was no error.
                          If we managed to acquire an MDL
                          lock, contains a reference to the
                          ticket, otherwise is set to NULL.

  @retval TRUE  An error occurred.
  @retval FALSE No error, but perhaps a lock conflict, check mdl_ticket.
*/

static bool
open_table_get_mdl_lock(THD *thd, Open_table_context *ot_ctx,
                        TABLE_LIST *table_list, uint flags,
                        MDL_ticket **mdl_ticket)
{
  MDL_request *mdl_request= &table_list->mdl_request;
  MDL_request new_mdl_request;

  if (flags & (MYSQL_OPEN_FORCE_SHARED_MDL |
               MYSQL_OPEN_FORCE_SHARED_HIGH_PRIO_MDL))
  {
    /*
      MYSQL_OPEN_FORCE_SHARED_MDL flag means that we are executing
      PREPARE for a prepared statement and want to override
      the type-of-operation aware metadata lock which was set
      in the parser/during view opening with a simple shared
      metadata lock.
      This is necessary to allow concurrent execution of PREPARE
      and LOCK TABLES WRITE statement against the same table.

      MYSQL_OPEN_FORCE_SHARED_HIGH_PRIO_MDL flag means that we open
      the table in order to get information about it for one of I_S
      queries and also want to override the type-of-operation aware
      shared metadata lock which was set earlier (e.g. during view
      opening) with a high-priority shared metadata lock.
      This is necessary to avoid unnecessary waiting and extra
      ER_WARN_I_S_SKIPPED_TABLE warnings when accessing I_S tables.

      These two flags are mutually exclusive.
    */
    DBUG_ASSERT(!(flags & MYSQL_OPEN_FORCE_SHARED_MDL) ||
                !(flags & MYSQL_OPEN_FORCE_SHARED_HIGH_PRIO_MDL));

    MDL_REQUEST_INIT_BY_KEY(&new_mdl_request,
                            &mdl_request->key,
                            (flags & MYSQL_OPEN_FORCE_SHARED_MDL) ?
                              MDL_SHARED : MDL_SHARED_HIGH_PRIO,
                            MDL_TRANSACTION);
    mdl_request= &new_mdl_request;
  }
  else if (thd->variables.low_priority_updates &&
           mdl_request->type == MDL_SHARED_WRITE &&
           (table_list->lock_type == TL_WRITE_DEFAULT ||
            table_list->lock_type == TL_WRITE_CONCURRENT_DEFAULT))
  {
    /*
      We are in @@low_priority_updates=1 mode and are going to acquire
      SW metadata lock on a table which for which neither LOW_PRIORITY nor
      HIGH_PRIORITY clauses were used explicitly.
      To keep compatibility with THR_LOCK locks and to avoid starving out
      concurrent LOCK TABLES READ statements, we need to acquire the low-prio
      version of SW lock instead of a normal SW lock in this case.
    */
    MDL_REQUEST_INIT_BY_KEY(&new_mdl_request,
                            &mdl_request->key,
                            MDL_SHARED_WRITE_LOW_PRIO,
                            MDL_TRANSACTION);
    mdl_request= &new_mdl_request;
  }

  if (flags & MYSQL_OPEN_FAIL_ON_MDL_CONFLICT)
  {
    /*
      When table is being open in order to get data for I_S table,
      we might have some tables not only open but also locked (e.g. when
      this happens under LOCK TABLES or in a stored function).
      As a result by waiting on a conflicting metadata lock to go away
      we may create a deadlock which won't entirely belong to the
      MDL subsystem and thus won't be detectable by this subsystem's
      deadlock detector.
      To avoid such situation we skip the trouble-making table if
      there is a conflicting lock.
    */
    if (thd->mdl_context.try_acquire_lock(mdl_request))
      return TRUE;
    if (mdl_request->ticket == NULL)
    {
      my_error(ER_WARN_I_S_SKIPPED_TABLE, MYF(0),
               mdl_request->key.db_name(), mdl_request->key.name());
      return TRUE;
    }
  }
  else
  {
    /*
      We are doing a normal table open. Let us try to acquire a metadata
      lock on the table. If there is a conflicting lock, acquire_lock()
      will wait for it to go away. Sometimes this waiting may lead to a
      deadlock, with the following results:
      1) If a deadlock is entirely within MDL subsystem, it is
         detected by the deadlock detector of this subsystem.
         ER_LOCK_DEADLOCK error is produced. Then, the error handler
         that is installed prior to the call to acquire_lock() attempts
         to request a back-off and retry. Upon success, ER_LOCK_DEADLOCK
         error is suppressed, otherwise propagated up the calling stack.
      2) Otherwise, a deadlock may occur when the wait-for graph
         includes edges not visible to the MDL deadlock detector.
         One such example is a wait on an InnoDB row lock, e.g. when:
         conn C1 gets SR MDL lock on t1 with SELECT * FROM t1
         conn C2 gets a row lock on t2 with  SELECT * FROM t2 FOR UPDATE
         conn C3 gets in and waits on C1 with DROP TABLE t0, t1
         conn C2 continues and blocks on C3 with SELECT * FROM t0
         conn C1 deadlocks by waiting on C2 by issuing SELECT * FROM
         t2 LOCK IN SHARE MODE.
         Such circular waits are currently only resolved by timeouts,
         e.g. @@innodb_lock_wait_timeout or @@lock_wait_timeout.

      Note that we want to force DML deadlock weight for our context
      when acquiring locks in this place. This is done to avoid situation
      when LOCK TABLES statement, which acquires strong SNRW and SRO locks
      on implicitly used tables, deadlocks with a concurrent DDL statement
      and the DDL statement is aborted since it is chosen as a deadlock
      victim. It is better to choose LOCK TABLES as a victim in this case
      as a deadlock can be easily caught here and handled by back-off and retry,
      without reporting any error to the user.
      We still have a few weird cases, like FLUSH TABLES <table-list> WITH
      READ LOCK, where we use "strong" metadata locks and open_tables() is
      called with some metadata locks pre-acquired. In these cases we still
      want to use DDL deadlock weight as back-off is not possible.
    */
    MDL_deadlock_handler mdl_deadlock_handler(ot_ctx);

    thd->push_internal_handler(&mdl_deadlock_handler);
    thd->mdl_context.set_force_dml_deadlock_weight(ot_ctx->can_back_off());

    bool result= thd->mdl_context.acquire_lock(mdl_request,
                                               ot_ctx->get_timeout());

    thd->mdl_context.set_force_dml_deadlock_weight(false);
    thd->pop_internal_handler();

    if (result && !ot_ctx->can_recover_from_failed_open())
      return TRUE;
  }
  *mdl_ticket= mdl_request->ticket;
  return FALSE;
}


/**
  Check if table's share is being removed from the table definition
  cache and, if yes, wait until the flush is complete.

  @param thd             Thread context.
  @param table_list      Table which share should be checked.
  @param timeout         Timeout for waiting.
  @param deadlock_weight Weight of this wait for deadlock detector.

  @retval FALSE   Success. Share is up to date or has been flushed.
  @retval TRUE    Error (OOM, our was killed, the wait resulted
                  in a deadlock or timeout). Reported.
*/

static bool
tdc_wait_for_old_version(THD *thd, const char *db, const char *table_name,
                         ulong wait_timeout, uint deadlock_weight)
{
  TABLE_SHARE *share;
  bool res= FALSE;

  mysql_mutex_lock(&LOCK_open);
  if ((share= get_cached_table_share(thd, db, table_name)) &&
      share->has_old_version())
  {
    struct timespec abstime;
    set_timespec(&abstime, wait_timeout);
    res= share->wait_for_old_version(thd, &abstime, deadlock_weight);
  }
  mysql_mutex_unlock(&LOCK_open);
  return res;
}


/**
  Open a base table.

  @param thd            Thread context.
  @param table_list     Open first table in list.
  @param ot_ctx         Context with flags which modify how open works
                        and which is used to recover from a failed
                        open_table() attempt.
                        Some examples of flags:
                        MYSQL_OPEN_IGNORE_FLUSH - Open table even if
                        someone has done a flush. No version number
                        checking is done.
                        MYSQL_OPEN_HAS_MDL_LOCK - instead of acquiring
                        metadata locks rely on that caller already has
                        appropriate ones.

  Uses a cache of open tables to find a TABLE instance not in use.

  If TABLE_LIST::open_strategy is set to OPEN_IF_EXISTS, the table is
  opened only if it exists. If the open strategy is OPEN_STUB, the
  underlying table is never opened. In both cases, metadata locks are
  always taken according to the lock strategy.

  The function used to open temporary tables, but now it opens base tables
  only.

  @retval TRUE  Open failed. "action" parameter may contain type of action
                needed to remedy problem before retrying again.
  @retval FALSE Success. Members of TABLE_LIST structure are filled properly
                (e.g.  TABLE_LIST::table is set for real tables and
                TABLE_LIST::view is set for views).
*/

bool open_table(THD *thd, TABLE_LIST *table_list, Open_table_context *ot_ctx)
{
  TABLE *table;
  const char *key;
  size_t key_length;
  const char *alias= table_list->alias;
  uint flags= ot_ctx->get_flags();
  MDL_ticket *mdl_ticket;
  int error;
  TABLE_SHARE *share;
  my_hash_value_type hash_value;
  bool backup_protection_acquired= false;

  DBUG_ENTER("open_table");

  /*
    The table must not be opened already. The table can be pre-opened for
    some statements if it is a temporary table.

    open_temporary_table() must be used to open temporary tables.
  */
  DBUG_ASSERT(!table_list->table);

  /* an open table operation needs a lot of the stack space */
  if (check_stack_overrun(thd, STACK_MIN_SIZE_FOR_OPEN, (uchar *)&alias))
    DBUG_RETURN(TRUE);

  DBUG_EXECUTE_IF("kill_query_on_open_table_from_tz_find",
                  {
                    /*
                      When on calling my_tz_find the following
                      tables are opened in specified order: time_zone_name,
                      time_zone, time_zone_transition_type,
                      time_zone_transition. Emulate killing a query
                      on opening the second table in the list.
                    */
                    if (!strcmp("time_zone",  table_list->table_name))
                      thd->killed= THD::KILL_QUERY;
                  });

  if (!(flags & MYSQL_OPEN_IGNORE_KILLED) && thd->killed)
    DBUG_RETURN(TRUE);

  /*
    Check if we're trying to take a write lock in a read only transaction.

    Note that we allow write locks on log tables as otherwise logging
    to general/slow log would be disabled in read only transactions.
  */
  if (table_list->mdl_request.is_write_lock_request() &&
      thd->tx_read_only &&
      !(flags & (MYSQL_LOCK_LOG_TABLE | MYSQL_OPEN_HAS_MDL_LOCK)))
  {
    my_error(ER_CANT_EXECUTE_IN_READ_ONLY_TRANSACTION, MYF(0));
    DBUG_RETURN(true);
  }

  key_length= get_table_def_key(table_list, &key);

  /*
    If we're in pre-locked or LOCK TABLES mode, let's try to find the
    requested table in the list of pre-opened and locked tables. If the
    table is not there, return an error - we can't open not pre-opened
    tables in pre-locked/LOCK TABLES mode.
    TODO: move this block into a separate function.
  */
  if (thd->locked_tables_mode &&
      !(flags & MYSQL_OPEN_GET_NEW_TABLE) &&
      !BELONGS_TO_P_S_UNDER_LTM(thd, table_list))
  {   // Using table locks
    TABLE *best_table= 0;
    int best_distance= INT_MIN;
    for (table=thd->open_tables; table ; table=table->next)
    {
      if (table->s->table_cache_key.length == key_length &&
          !memcmp(table->s->table_cache_key.str, key, key_length))
      {
        if (!my_strcasecmp(system_charset_info, table->alias, alias) &&
            table->query_id != thd->query_id && /* skip tables already used */
            (thd->locked_tables_mode == LTM_LOCK_TABLES ||
             table->query_id == 0))
        {
          int distance= ((int) table->reginfo.lock_type -
                         (int) table_list->lock_type);

          /*
            Find a table that either has the exact lock type requested,
            or has the best suitable lock. In case there is no locked
            table that has an equal or higher lock than requested,
            we us the closest matching lock to be able to produce an error
            message about wrong lock mode on the table. The best_table
            is changed if bd < 0 <= d or bd < d < 0 or 0 <= d < bd.

            distance <  0 - No suitable lock found
            distance >  0 - we have lock mode higher then we require
            distance == 0 - we have lock mode exactly which we need
          */
          if ((best_distance < 0 && distance > best_distance) ||
              (distance >= 0 && distance < best_distance))
          {
            best_distance= distance;
            best_table= table;
            if (best_distance == 0)
            {
              /*
                We have found a perfect match and can finish iterating
                through open tables list. Check for table use conflict
                between calling statement and SP/trigger is done in
                lock_tables().
              */
              break;
            }
          }
        }
      }
    }
    if (best_table)
    {
      table= best_table;
      table->query_id= thd->query_id;
      DBUG_PRINT("info",("Using locked table"));
      goto reset;
    }
    /*
      Is this table a view and not a base table?
      (it is work around to allow to open view with locked tables,
      real fix will be made after definition cache will be made)

      Since opening of view which was not explicitly locked by LOCK
      TABLES breaks metadata locking protocol (potentially can lead
      to deadlocks) it should be disallowed.
    */
    if (thd->mdl_context.owns_equal_or_stronger_lock(MDL_key::TABLE,
                                                     table_list->db,
                                                     table_list->table_name,
                                                     MDL_SHARED))
    {
      char path[FN_REFLEN + 1];
      enum legacy_db_type not_used;
      build_table_filename(path, sizeof(path) - 1,
                           table_list->db, table_list->table_name, reg_ext, 0);
      /*
        Note that we can't be 100% sure that it is a view since it's
        possible that we either simply have not found unused TABLE
        instance in THD::open_tables list or were unable to open table
        during prelocking process (in this case in theory we still
        should hold shared metadata lock on it).
      */
      if (dd_frm_type(thd, path, &not_used) == FRMTYPE_VIEW)
      {
        /*
          If parent_l of the table_list is non null then a merge table
          has this view as child table, which is not supported.
        */
        if (table_list->parent_l)
        {
          my_error(ER_WRONG_MRG_TABLE, MYF(0));
          DBUG_RETURN(true);
        }

        if (!tdc_open_view(thd, table_list, alias, key, key_length,
                           CHECK_METADATA_VERSION))
        {
          DBUG_ASSERT(table_list->is_view());
          DBUG_RETURN(FALSE); // VIEW
        }
      }
    }
    /*
      No table in the locked tables list. In case of explicit LOCK TABLES
      this can happen if a user did not include the table into the list.
      In case of pre-locked mode locked tables list is generated automatically,
      so we may only end up here if the table did not exist when
      locked tables list was created.
    */
    if (thd->locked_tables_mode == LTM_PRELOCKED)
      my_error(ER_NO_SUCH_TABLE, MYF(0), table_list->db, table_list->alias);
    else
      my_error(ER_TABLE_NOT_LOCKED, MYF(0), alias);
    DBUG_RETURN(TRUE);
  }

  /* Non pre-locked/LOCK TABLES mode. This is the normal use case. */

  if (! (flags & MYSQL_OPEN_HAS_MDL_LOCK))
  {
    /*
      We are not under LOCK TABLES and going to acquire write-lock/
      modify the base table. We need to acquire protection against
      global read lock until end of this statement in order to have
      this statement blocked by active FLUSH TABLES WITH READ LOCK.

      We don't block acquire this protection under LOCK TABLES as
      such protection already acquired at LOCK TABLES time and
      not released until UNLOCK TABLES.

      We don't block statements which modify only temporary tables
      as these tables are not preserved by backup by any form of
      backup which uses FLUSH TABLES WITH READ LOCK.

      TODO: The fact that we sometimes acquire protection against
            GRL only when we encounter table to be write-locked
            slightly increases probability of deadlock.
            This problem will be solved once Alik pushes his
            temporary table refactoring patch and we can start
            pre-acquiring metadata locks at the beggining of
            open_tables() call.
    */
    if (table_list->mdl_request.is_write_lock_request() &&
        ! (flags & (MYSQL_OPEN_IGNORE_GLOBAL_READ_LOCK |
                    MYSQL_OPEN_FORCE_SHARED_MDL |
                    MYSQL_OPEN_FORCE_SHARED_HIGH_PRIO_MDL |
                    MYSQL_OPEN_SKIP_SCOPED_MDL_LOCK)) &&
        ! ot_ctx->has_protection_against_grl())
    {
      MDL_request protection_request;
      MDL_deadlock_handler mdl_deadlock_handler(ot_ctx);

      if (thd->global_read_lock.can_acquire_protection())
        DBUG_RETURN(TRUE);

      MDL_REQUEST_INIT(&protection_request,
                       MDL_key::GLOBAL, "", "", MDL_INTENTION_EXCLUSIVE,
                       MDL_STATEMENT);

      /*
        Install error handler which if possible will convert deadlock error
        into request to back-off and restart process of opening tables.

        Prefer this context as a victim in a deadlock when such a deadlock
        can be easily handled by back-off and retry.
      */
      thd->push_internal_handler(&mdl_deadlock_handler);
      thd->mdl_context.set_force_dml_deadlock_weight(ot_ctx->can_back_off());

      bool result= thd->mdl_context.acquire_lock(&protection_request,
                                                 ot_ctx->get_timeout());

      thd->mdl_context.set_force_dml_deadlock_weight(false);
      thd->pop_internal_handler();

      if (result)
        DBUG_RETURN(TRUE);

      ot_ctx->set_has_protection_against_grl();
    }

    if (open_table_get_mdl_lock(thd, ot_ctx, table_list, flags, &mdl_ticket) ||
        mdl_ticket == NULL)
    {
      DEBUG_SYNC(thd, "before_open_table_wait_refresh");
      DBUG_RETURN(TRUE);
    }
    DEBUG_SYNC(thd, "after_open_table_mdl_shared");
  }
  else
  {
    /*
      Grab reference to the MDL lock ticket that was acquired
      by the caller.
    */
    mdl_ticket= table_list->mdl_request.ticket;
  }

  hash_value= my_calc_hash(&table_def_cache, (uchar*) key, key_length);


  if (table_list->open_strategy == TABLE_LIST::OPEN_IF_EXISTS ||
      table_list->open_strategy == TABLE_LIST::OPEN_FOR_CREATE)
  {
    bool exists;

    if (check_if_table_exists(thd, table_list, &exists))
      DBUG_RETURN(TRUE);

    if (!exists)
    {
      if (table_list->open_strategy == TABLE_LIST::OPEN_FOR_CREATE &&
          ! (flags & (MYSQL_OPEN_FORCE_SHARED_MDL |
                      MYSQL_OPEN_FORCE_SHARED_HIGH_PRIO_MDL)))
      {
        MDL_deadlock_handler mdl_deadlock_handler(ot_ctx);

        thd->push_internal_handler(&mdl_deadlock_handler);

        DEBUG_SYNC(thd, "before_upgrading_lock_from_S_to_X_for_create_table");
        bool wait_result= thd->mdl_context.upgrade_shared_lock(
                                 table_list->mdl_request.ticket,
                                 MDL_EXCLUSIVE,
                                 thd->variables.lock_wait_timeout);

        thd->pop_internal_handler();
        DEBUG_SYNC(thd, "after_upgrading_lock_from_S_to_X_for_create_table");

        /* Deadlock or timeout occurred while upgrading the lock. */
        if (wait_result)
          DBUG_RETURN(TRUE);
      }

      DBUG_RETURN(FALSE);
    }

    /* Table exists. Let us try to open it. */
  }
  else if (table_list->open_strategy == TABLE_LIST::OPEN_STUB)
    DBUG_RETURN(FALSE);

retry_share:
  {
    Table_cache *tc= table_cache_manager.get_cache(thd);

    tc->lock();

    /*
      Try to get unused TABLE object or at least pointer to
      TABLE_SHARE from the table cache.
    */
    table= tc->get_table(thd, hash_value, key, key_length, &share);

    if (table)
    {
      /* We have found an unused TABLE object. */

      if (!(flags & MYSQL_OPEN_IGNORE_FLUSH))
      {
        /*
          TABLE_SHARE::version can only be initialised while holding the
          LOCK_open and in this case no one has a reference to the share
          object, if a reference exists to the share object it is necessary
          to lock both LOCK_open AND all table caches in order to update
          TABLE_SHARE::version. The same locks are required to increment
          refresh_version global variable.

          As result it is safe to compare TABLE_SHARE::version and
          refresh_version values while having only lock on the table
          cache for this thread.

          Table cache should not contain any unused TABLE objects with
          old versions.
        */
        DBUG_ASSERT(!share->has_old_version());

        /*
          Still some of already opened might become outdated (e.g. due to
          concurrent table flush). So we need to compare version of opened
          tables with version of TABLE object we just have got.
        */
        if (thd->open_tables &&
            thd->open_tables->s->version != share->version)
        {
          tc->release_table(thd, table);
          tc->unlock();
          (void)ot_ctx->request_backoff_action(
                          Open_table_context::OT_REOPEN_TABLES,
                          NULL);
          DBUG_RETURN(TRUE);
        }
      }
      tc->unlock();

      /* Call rebind_psi outside of the critical section. */
      DBUG_ASSERT(table->file != NULL);
      table->file->rebind_psi();

      thd->status_var.table_open_cache_hits++;
      goto table_found;
    }
    else if (share)
    {
      /*
        We weren't able to get an unused TABLE object. Still we have
        found TABLE_SHARE for it. So let us try to create new TABLE
        for it. We start by incrementing share's reference count and
        checking its version.
      */
      mysql_mutex_lock(&LOCK_open);
      tc->unlock();
      share->ref_count++;
      goto share_found;
    }
    else
    {
      /*
        We have not found neither TABLE nor TABLE_SHARE object in
        table cache (this means that there are no TABLE objects for
        it in it).
        Let us try to get TABLE_SHARE from table definition cache or
        from disk and then to create TABLE object for it.
      */
      tc->unlock();
    }
  }

  mysql_mutex_lock(&LOCK_open);

  if (!(share= get_table_share_with_discover(thd, table_list, key,
                                             key_length, OPEN_VIEW,
                                             &error,
                                             hash_value)))
  {
    mysql_mutex_unlock(&LOCK_open);
    /*
      If thd->is_error() is not set, we either need discover
      (error == 7), or the error was silenced by the prelocking
      handler (error == 0), in which case we should skip this
      table.
    */
    if (error == 7 && !thd->is_error())
    {
      (void) ot_ctx->request_backoff_action(Open_table_context::OT_DISCOVER,
                                            table_list);
    }
    DBUG_RETURN(TRUE);
  }

  /*
    Check if this TABLE_SHARE-object corresponds to a view. Note, that there is
    no need to call TABLE_SHARE::has_old_version() as we do for regular tables,
    because view shares are always up to date.
  */
  if (share->is_view)
  {
    /*
      If parent_l of the table_list is non null then a merge table
      has this view as child table, which is not supported.
    */
    if (table_list->parent_l)
    {
      my_error(ER_WRONG_MRG_TABLE, MYF(0));
      goto err_unlock;
    }

    /*
      This table is a view. Validate its metadata version: in particular,
      that it was a view when the statement was prepared.
    */
    if (check_and_update_table_version(thd, table_list, share))
      goto err_unlock;
    if (table_list->i_s_requested_object & OPEN_TABLE_ONLY)
    {
      my_error(ER_NO_SUCH_TABLE, MYF(0), table_list->db,
               table_list->table_name);
      goto err_unlock;
    }

    /* Open view */
    bool view_open_result= open_and_read_view(thd, share, table_list);

    /* TODO: Don't free this */
    release_table_share(share);
    mysql_mutex_unlock(&LOCK_open);

    if (view_open_result)
      DBUG_RETURN(true);

    if (parse_view_definition(thd, table_list))
      DBUG_RETURN(true);

    DBUG_ASSERT(table_list->is_view());

    DBUG_RETURN(false);
  }

  /*
    Note that situation when we are trying to open a table for what
    was a view during previous execution of PS will be handled in by
    the caller. Here we should simply open our table even if
    TABLE_LIST::view is true.
  */

  if (table_list->i_s_requested_object &  OPEN_VIEW_ONLY)
  {
    my_error(ER_NO_SUCH_TABLE, MYF(0), table_list->db,
             table_list->table_name);
    goto err_unlock;
  }

share_found:
  if (!(flags & MYSQL_OPEN_IGNORE_FLUSH))
  {
    if (share->has_old_version())
    {
      /*
        We already have an MDL lock. But we have encountered an old
        version of table in the table definition cache which is possible
        when someone changes the table version directly in the cache
        without acquiring a metadata lock (e.g. this can happen during
        "rolling" FLUSH TABLE(S)).
        Release our reference to share, wait until old version of
        share goes away and then try to get new version of table share.
      */
      release_table_share(share);
      mysql_mutex_unlock(&LOCK_open);

      MDL_deadlock_handler mdl_deadlock_handler(ot_ctx);
      bool wait_result;

      thd->push_internal_handler(&mdl_deadlock_handler);

      /*
        In case of deadlock we would like this thread to be preferred as
        a deadlock victim when this deadlock can be nicely handled by
        back-off and retry. We still have a few weird cases, like
        FLUSH TABLES <table-list> WITH READ LOCK, where we use strong
        metadata locks and open_tables() is called with some metadata
        locks pre-acquired. In these cases we still want to use DDL
        deadlock weight.
      */
      uint deadlock_weight= ot_ctx->can_back_off() ?
                            MDL_wait_for_subgraph::DEADLOCK_WEIGHT_DML :
                            mdl_ticket->get_deadlock_weight();

      wait_result= tdc_wait_for_old_version(thd, table_list->db,
                                            table_list->table_name,
                                            ot_ctx->get_timeout(),
                                            deadlock_weight);

      thd->pop_internal_handler();

      if (wait_result)
        DBUG_RETURN(TRUE);

      DEBUG_SYNC(thd, "open_table_before_retry");
      goto retry_share;
    }

    if (thd->open_tables && thd->open_tables->s->version != share->version)
    {
      /*
        If the version changes while we're opening the tables,
        we have to back off, close all the tables opened-so-far,
        and try to reopen them. Note: refresh_version is currently
        changed only during FLUSH TABLES.
      */
      release_table_share(share);
      mysql_mutex_unlock(&LOCK_open);
      (void)ot_ctx->request_backoff_action(Open_table_context::OT_REOPEN_TABLES,
                                           NULL);
      DBUG_RETURN(TRUE);
    }
  }

  mysql_mutex_unlock(&LOCK_open);
  DEBUG_SYNC(thd, "open_table_found_share");

  if (table_list->mdl_request.type >= MDL_SHARED_WRITE &&
      !(flags & (MYSQL_LOCK_LOG_TABLE | MYSQL_OPEN_HAS_MDL_LOCK)) &&
      share->db_type() &&
      !(share->db_type()->flags & HTON_SUPPORTS_ONLINE_BACKUPS))
  {
    if (thd->backup_tables_lock.abort_if_acquired() ||
        thd->backup_tables_lock.acquire_protection(thd, MDL_STATEMENT,
                                                   ot_ctx->get_timeout()))
      goto err_lock;

    backup_protection_acquired= true;
  }

  /* make a new table */
  if (!(table= (TABLE*) my_malloc(key_memory_TABLE,
                                  sizeof(*table), MYF(MY_WME))))
    goto err_lock;

  error= open_table_from_share(thd, share, alias,
                               (uint) (HA_OPEN_KEYFILE |
                                       HA_OPEN_RNDFILE |
                                       HA_GET_INDEX |
                                       HA_TRY_READ_ONLY),
                                       EXTRA_RECORD,
                               thd->open_options, table, FALSE);

  if (error)
  {
    my_free(table);

    if (error == 7)
      (void) ot_ctx->request_backoff_action(Open_table_context::OT_DISCOVER,
                                            table_list);
    else if (share->crashed)
      (void) ot_ctx->request_backoff_action(Open_table_context::OT_REPAIR,
                                            table_list);
    goto err_lock;
  }
  else if (share->crashed)
  {
    switch (thd->lex->sql_command) {
    case SQLCOM_ALTER_TABLE:
    case SQLCOM_REPAIR:
    case SQLCOM_CHECK:
    case SQLCOM_SHOW_CREATE:
      break;
    default:
      closefrm(table, 0);
      my_free(table);
      my_error(ER_CRASHED_ON_USAGE, MYF(0), share->table_name.str);
      goto err_lock;
    }
  }
  if (open_table_entry_fini(thd, share, table))
  {
    closefrm(table, 0);
    my_free(table);
    goto err_lock;
  }
  {
    /* Add new TABLE object to table cache for this connection. */
    Table_cache *tc= table_cache_manager.get_cache(thd);

    tc->lock();

    if (tc->add_used_table(thd, table))
    {
      tc->unlock();
      goto err_lock;
    }
    tc->unlock();
  }
  thd->status_var.table_open_cache_misses++;

table_found:

  if (!backup_protection_acquired &&
      table_list->mdl_request.type >= MDL_SHARED_WRITE &&
      !(flags & (MYSQL_LOCK_LOG_TABLE | MYSQL_OPEN_HAS_MDL_LOCK)) &&
      share->db_type() &&
      !(share->db_type()->flags & HTON_SUPPORTS_ONLINE_BACKUPS))
  {
    if (thd->backup_tables_lock.abort_if_acquired() ||
        thd->backup_tables_lock.acquire_protection(thd, MDL_STATEMENT,
                                                   ot_ctx->get_timeout()))
    {
      Table_cache *tc= table_cache_manager.get_cache(thd);

      tc->lock();

      tc->release_table(thd, table);

      tc->unlock();

      table->file->unbind_psi();

      DBUG_RETURN(true);
    }
  }

  table->mdl_ticket= mdl_ticket;

  table->next= thd->open_tables;		/* Link into simple list */
  thd->set_open_tables(table);

  table->reginfo.lock_type=TL_READ;		/* Assume read */

 reset:
  table->set_created();
  /*
    Check that there is no reference to a condition from an earlier query
    (cf. Bug#58553). 
  */
  DBUG_ASSERT(table->file->pushed_cond == NULL);
  table_list->set_updatable(); // It is not derived table nor non-updatable VIEW
  table_list->set_insertable();

  table_list->table= table;

  if (table->part_info)
  {
    /* Set all [named] partitions as used. */
    if (table->part_info->set_partition_bitmaps(table_list))
      DBUG_RETURN(true);
  }
  else if (table_list->partition_names)
  {
    /* Don't allow PARTITION () clause on a nonpartitioned table */
    my_error(ER_PARTITION_CLAUSE_ON_NONPARTITIONED, MYF(0));
    DBUG_RETURN(true);
  }

  table->init(thd, table_list);

  /* Request a read lock for implicitly opened P_S tables. */
  if (BELONGS_TO_P_S_UNDER_LTM(thd, table_list) &&
      table_list->table->file->get_lock_type() == F_UNLCK)
  {
    table_list->table->file->ha_external_lock(thd, F_RDLCK);
  }

  DBUG_RETURN(FALSE);

err_lock:
  mysql_mutex_lock(&LOCK_open);
err_unlock:
  release_table_share(share);
  mysql_mutex_unlock(&LOCK_open);

  DBUG_RETURN(TRUE);
}


/**
   Find table in the list of open tables.

   @param list       List of TABLE objects to be inspected.
   @param db         Database name
   @param table_name Table name

   @return Pointer to the TABLE object found, 0 if no table found.
*/

TABLE *find_locked_table(TABLE *list, const char *db, const char *table_name)
{
  char	key[MAX_DBKEY_LENGTH];
  size_t key_length= create_table_def_key((THD*)NULL, key, db, table_name,
                                          false);

  for (TABLE *table= list; table ; table=table->next)
  {
    if (table->s->table_cache_key.length == key_length &&
	!memcmp(table->s->table_cache_key.str, key, key_length))
      return table;
  }
  return(0);
}


/**
   Find instance of TABLE with upgradable or exclusive metadata
   lock from the list of open tables, emit error if no such table
   found.

   @param thd        Thread context
   @param db         Database name.
   @param table_name Name of table.
   @param no_error   Don't emit error if no suitable TABLE
                     instance were found.

   @note This function checks if the connection holds a global IX
         metadata lock. If no such lock is found, it is not safe to
         upgrade the lock and ER_TABLE_NOT_LOCKED_FOR_WRITE will be
         reported.

   @return Pointer to TABLE instance with MDL_SHARED_UPGRADABLE
           MDL_SHARED_NO_WRITE, MDL_SHARED_NO_READ_WRITE, or
           MDL_EXCLUSIVE metadata lock, NULL otherwise.
*/

TABLE *find_table_for_mdl_upgrade(THD *thd, const char *db,
                                  const char *table_name, bool no_error)
{
  TABLE *tab= find_locked_table(thd->open_tables, db, table_name);

  if (!tab)
  {
    if (!no_error)
      my_error(ER_TABLE_NOT_LOCKED, MYF(0), table_name);
    return NULL;
  }

  /*
    It is not safe to upgrade the metadata lock without a global IX lock.
    This can happen with FLUSH TABLES <list> WITH READ LOCK as we in these
    cases don't take a global IX lock in order to be compatible with
    global read lock.
  */
  if (!thd->mdl_context.owns_equal_or_stronger_lock(MDL_key::GLOBAL, "", "",
                                                    MDL_INTENTION_EXCLUSIVE))
  {
    if (!no_error)
      my_error(ER_TABLE_NOT_LOCKED_FOR_WRITE, MYF(0), table_name);
    return NULL;
  }

  while (tab->mdl_ticket != NULL &&
         !tab->mdl_ticket->is_upgradable_or_exclusive() &&
         (tab= find_locked_table(tab->next, db, table_name)))
    continue;

  if (!tab && !no_error)
    my_error(ER_TABLE_NOT_LOCKED_FOR_WRITE, MYF(0), table_name);

  return tab;
}


/***********************************************************************
  class Locked_tables_list implementation. Declared in sql_class.h
************************************************************************/

/**
  Enter LTM_LOCK_TABLES mode.

  Enter the LOCK TABLES mode using all the tables that are
  currently open and locked in this connection.
  Initializes a TABLE_LIST instance for every locked table.

  @param  thd  thread handle

  @return TRUE if out of memory.
*/

bool
Locked_tables_list::init_locked_tables(THD *thd)
{
  DBUG_ASSERT(thd->locked_tables_mode == LTM_NONE);
  DBUG_ASSERT(m_locked_tables == NULL);
  DBUG_ASSERT(m_reopen_array == NULL);
  DBUG_ASSERT(m_locked_tables_count == 0);

  for (TABLE *table= thd->open_tables; table;
       table= table->next, m_locked_tables_count++)
  {
    TABLE_LIST *src_table_list= table->pos_in_table_list;
    char *db, *table_name, *alias;
    size_t db_len= src_table_list->db_length;
    size_t table_name_len= src_table_list->table_name_length;
    size_t alias_len= strlen(src_table_list->alias);
    TABLE_LIST *dst_table_list;

    if (! multi_alloc_root(&m_locked_tables_root,
                           &dst_table_list, sizeof(*dst_table_list),
                           &db, db_len + 1,
                           &table_name, table_name_len + 1,
                           &alias, alias_len + 1,
                           NullS))
    {
      unlock_locked_tables(0);
      return TRUE;
    }

    memcpy(db, src_table_list->db, db_len + 1);
    memcpy(table_name, src_table_list->table_name, table_name_len + 1);
    memcpy(alias, src_table_list->alias, alias_len + 1);
    /**
      Sic: remember the *actual* table level lock type taken, to
      acquire the exact same type in reopen_tables().
      E.g. if the table was locked for write, src_table_list->lock_type is
      TL_WRITE_DEFAULT, whereas reginfo.lock_type has been updated from
      thd->update_lock_default.
    */
    dst_table_list->init_one_table(db, db_len, table_name, table_name_len,
                                   alias,
                                   src_table_list->table->reginfo.lock_type);
    dst_table_list->table= table;
    dst_table_list->mdl_request.ticket= src_table_list->mdl_request.ticket;

    /* Link last into the list of tables */
    *(dst_table_list->prev_global= m_locked_tables_last)= dst_table_list;
    m_locked_tables_last= &dst_table_list->next_global;
    table->pos_in_locked_tables= dst_table_list;
  }
  if (m_locked_tables_count)
  {
    /**
      Allocate an auxiliary array to pass to mysql_lock_tables()
      in reopen_tables(). reopen_tables() is a critical
      path and we don't want to complicate it with extra allocations.
    */
    m_reopen_array= (TABLE**)alloc_root(&m_locked_tables_root,
                                        sizeof(TABLE*) *
                                        (m_locked_tables_count+1));
    if (m_reopen_array == NULL)
    {
      unlock_locked_tables(0);
      return TRUE;
    }
  }

  if (thd->variables.session_track_transaction_info > TX_TRACK_NONE)
  {
    ((Transaction_state_tracker *)
     thd->session_tracker.get_tracker(TRANSACTION_INFO_TRACKER))
      ->add_trx_state(thd, TX_LOCKED_TABLES);
  }

  thd->enter_locked_tables_mode(LTM_LOCK_TABLES);

  return FALSE;
}


/**
  Leave LTM_LOCK_TABLES mode if it's been entered.

  Close all locked tables, free memory, and leave the mode.

  @note This function is a no-op if we're not in LOCK TABLES.
*/

void
Locked_tables_list::unlock_locked_tables(THD *thd)

{
  if (thd)
  {
    DBUG_ASSERT(!thd->in_sub_stmt &&
                !(thd->state_flags & Open_tables_state::BACKUPS_AVAIL));
    /*
      Sic: we must be careful to not close open tables if
      we're not in LOCK TABLES mode: unlock_locked_tables() is
      sometimes called implicitly, expecting no effect on
      open tables, e.g. from begin_trans().
    */
    if (thd->locked_tables_mode != LTM_LOCK_TABLES)
      return;

    for (TABLE_LIST *table_list= m_locked_tables;
         table_list; table_list= table_list->next_global)
    {
      /*
        Clear the position in the list, the TABLE object will be
        returned to the table cache.
      */
      table_list->table->pos_in_locked_tables= NULL;
    }
    thd->leave_locked_tables_mode();

    if (thd->variables.session_track_transaction_info > TX_TRACK_NONE)
    {
      ((Transaction_state_tracker *)
       thd->session_tracker.get_tracker(TRANSACTION_INFO_TRACKER))
        ->clear_trx_state(thd, TX_LOCKED_TABLES);
    }

    DBUG_ASSERT(thd->get_transaction()->is_empty(Transaction_ctx::STMT));
    close_thread_tables(thd);
    /*
      We rely on the caller to implicitly commit the
      transaction and release transactional locks.
    */
  }
  /*
    After closing tables we can free memory used for storing lock
    request for metadata locks and TABLE_LIST elements.
  */
  free_root(&m_locked_tables_root, MYF(0));
  m_locked_tables= NULL;
  m_locked_tables_last= &m_locked_tables;
  m_reopen_array= NULL;
  m_locked_tables_count= 0;
}


/**
  Unlink a locked table from the locked tables list, either
  temporarily or permanently.

  @param  thd        thread handle
  @param  table_list the element of locked tables list.
                     The implementation assumes that this argument
                     points to a TABLE_LIST element linked into
                     the locked tables list. Passing a TABLE_LIST
                     instance that is not part of locked tables
                     list will lead to a crash.
  @param  remove_from_locked_tables
                      TRUE if the table is removed from the list
                      permanently.

  This function is a no-op if we're not under LOCK TABLES.

  @sa Locked_tables_list::reopen_tables()
*/


void Locked_tables_list::unlink_from_list(THD *thd,
                                          TABLE_LIST *table_list,
                                          bool remove_from_locked_tables)
{
  /*
    If mode is not LTM_LOCK_TABLES, we needn't do anything. Moreover,
    outside this mode pos_in_locked_tables value is not trustworthy.
  */
  if (thd->locked_tables_mode != LTM_LOCK_TABLES)
    return;

  /*
    table_list must be set and point to pos_in_locked_tables of some
    table.
  */
  DBUG_ASSERT(table_list->table->pos_in_locked_tables == table_list);

  /* Clear the pointer, the table will be returned to the table cache. */
  table_list->table->pos_in_locked_tables= NULL;

  /* Mark the table as closed in the locked tables list. */
  table_list->table= NULL;

  /*
    If the table is being dropped or renamed, remove it from
    the locked tables list (implicitly drop the LOCK TABLES lock
    on it).
  */
  if (remove_from_locked_tables)
  {
    *table_list->prev_global= table_list->next_global;
    if (table_list->next_global == NULL)
      m_locked_tables_last= table_list->prev_global;
    else
      table_list->next_global->prev_global= table_list->prev_global;
  }
}

/**
  This is an attempt to recover (somewhat) in case of an error.
  If we failed to reopen a closed table, let's unlink it from the
  list and forget about it. From a user perspective that would look
  as if the server "lost" the lock on one of the locked tables.

  @note This function is a no-op if we're not under LOCK TABLES.
*/

void Locked_tables_list::
unlink_all_closed_tables(THD *thd, MYSQL_LOCK *lock, size_t reopen_count)
{
  /* If we managed to take a lock, unlock tables and free the lock. */
  if (lock)
    mysql_unlock_tables(thd, lock);
  /*
    If a failure happened in reopen_tables(), we may have succeeded
    reopening some tables, but not all.
    This works when the connection was killed in mysql_lock_tables().
  */
  if (reopen_count)
  {
    while (reopen_count--)
    {
      /*
        When closing the table, we must remove it
        from thd->open_tables list.
        We rely on the fact that open_table() that was used
        in reopen_tables() always links the opened table
        to the beginning of the open_tables list.
      */
      DBUG_ASSERT(thd->open_tables == m_reopen_array[reopen_count]);

      thd->open_tables->pos_in_locked_tables->table= NULL;

      close_thread_table(thd, &thd->open_tables);
    }
  }
  /* Exclude all closed tables from the LOCK TABLES list. */
  for (TABLE_LIST *table_list= m_locked_tables; table_list; table_list=
       table_list->next_global)
  {
    if (table_list->table == NULL)
    {
      /* Unlink from list. */
      *table_list->prev_global= table_list->next_global;
      if (table_list->next_global == NULL)
        m_locked_tables_last= table_list->prev_global;
      else
        table_list->next_global->prev_global= table_list->prev_global;
    }
  }
}


/**
  Reopen the tables locked with LOCK TABLES and temporarily closed
  by a DDL statement or FLUSH TABLES.

  @note This function is a no-op if we're not under LOCK TABLES.

  @return TRUE if an error reopening the tables. May happen in
               case of some fatal system error only, e.g. a disk
               corruption, out of memory or a serious bug in the
               locking.
*/

bool
Locked_tables_list::reopen_tables(THD *thd)
{
  Open_table_context ot_ctx(thd, MYSQL_OPEN_REOPEN);
  size_t reopen_count= 0;
  MYSQL_LOCK *lock;
  MYSQL_LOCK *merged_lock;

  for (TABLE_LIST *table_list= m_locked_tables;
       table_list; table_list= table_list->next_global)
  {
    if (table_list->table)                      /* The table was not closed */
      continue;

    /* Links into thd->open_tables upon success */
    if (open_table(thd, table_list, &ot_ctx))
    {
      unlink_all_closed_tables(thd, 0, reopen_count);
      return TRUE;
    }
    table_list->table->pos_in_locked_tables= table_list;
    /* See also the comment on lock type in init_locked_tables(). */
    table_list->table->reginfo.lock_type= table_list->lock_type;

    DBUG_ASSERT(reopen_count < m_locked_tables_count);
    m_reopen_array[reopen_count++]= table_list->table;
  }
  if (reopen_count)
  {
    thd->in_lock_tables= 1;
    /*
      We re-lock all tables with mysql_lock_tables() at once rather
      than locking one table at a time because of the case
      reported in Bug#45035: when the same table is present
      in the list many times, thr_lock.c fails to grant READ lock
      on a table that is already locked by WRITE lock, even if
      WRITE lock is taken by the same thread. If READ and WRITE
      lock are passed to thr_lock.c in the same list, everything
      works fine. Patching legacy code of thr_lock.c is risking to
      break something else.
    */
    lock= mysql_lock_tables(thd, m_reopen_array, reopen_count,
                            MYSQL_OPEN_REOPEN);
    thd->in_lock_tables= 0;
    if (lock == NULL || (merged_lock=
                         mysql_lock_merge(thd->lock, lock)) == NULL)
    {
      unlink_all_closed_tables(thd, lock, reopen_count);
      if (! thd->killed)
        my_error(ER_LOCK_DEADLOCK, MYF(0));
      return TRUE;
    }
    thd->lock= merged_lock;
  }
  return FALSE;
}


/*
  Function to assign a new table map id to a table share.

  PARAMETERS

    share - Pointer to table share structure

  DESCRIPTION

    We are intentionally not checking that share->mutex is locked
    since this function should only be called when opening a table
    share and before it is entered into the table_def_cache (meaning
    that it cannot be fetched by another thread, even accidentally).

  PRE-CONDITION(S)

    share is non-NULL
    The LOCK_open mutex is locked.

  POST-CONDITION(S)

    share->table_map_id is given a value that with a high certainty is
    not used by any other table (the only case where a table id can be
    reused is on wrap-around, which means more than 2^48 table
    share opens have been executed while one table was open all the
    time).

*/
static Table_id last_table_id;

void assign_new_table_id(TABLE_SHARE *share)
{

  DBUG_ENTER("assign_new_table_id");

  /* Preconditions */
  DBUG_ASSERT(share != NULL);
  mysql_mutex_assert_owner(&LOCK_open);

  DBUG_EXECUTE_IF("dbug_table_map_id_500", last_table_id= 500;);
  DBUG_EXECUTE_IF("dbug_table_map_id_4B_UINT_MAX+501",
                  last_table_id= 501ULL + UINT_MAX;);
  DBUG_EXECUTE_IF("dbug_table_map_id_6B_UINT_MAX",
                  last_table_id= (~0ULL >> 16););

  share->table_map_id= last_table_id++;
  DBUG_PRINT("info", ("table_id=%llu", share->table_map_id.id()));

  DBUG_VOID_RETURN;
}

#ifndef DBUG_OFF
/* Cause a spurious statement reprepare for debug purposes. */
static bool inject_reprepare(THD *thd)
{
  Reprepare_observer *reprepare_observer= thd->get_reprepare_observer();

  if (reprepare_observer && !thd->stmt_arena->is_reprepared)
  {
    (void)reprepare_observer->report_error(thd);
    return true;
  }

  return false;
}
#endif

/**
  Compare metadata versions of an element obtained from the table
  definition cache and its corresponding node in the parse tree.

  @details If the new and the old values mismatch, invoke
  Metadata_version_observer.
  At prepared statement prepare, all TABLE_LIST version values are
  NULL and we always have a mismatch. But there is no observer set
  in THD, and therefore no error is reported. Instead, we update
  the value in the parse tree, effectively recording the original
  version.
  At prepared statement execute, an observer may be installed.  If
  there is a version mismatch, we push an error and return TRUE.

  For conventional execution (no prepared statements), the
  observer is never installed.

  @sa Execute_observer
  @sa check_prepared_statement() to see cases when an observer is installed
  @sa TABLE_LIST::is_table_ref_id_equal()
  @sa TABLE_SHARE::get_table_ref_id()

  @param[in]      thd         used to report errors
  @param[in,out]  tables      TABLE_LIST instance created by the parser
                              Metadata version information in this object
                              is updated upon success.
  @param[in]      table_share an element from the table definition cache

  @retval  TRUE  an error, which has been reported
  @retval  FALSE success, version in TABLE_LIST has been updated
*/

static bool
check_and_update_table_version(THD *thd,
                               TABLE_LIST *tables, TABLE_SHARE *table_share)
{
  if (! tables->is_table_ref_id_equal(table_share))
  {
    Reprepare_observer *reprepare_observer= thd->get_reprepare_observer();

    if (reprepare_observer &&
        reprepare_observer->report_error(thd))
    {
      /*
        Version of the table share is different from the
        previous execution of the prepared statement, and it is
        unacceptable for this SQLCOM. Error has been reported.
      */
      DBUG_ASSERT(thd->is_error());
      return TRUE;
    }
    /* Always maintain the latest version and type */
    tables->set_table_ref_id(table_share);
  }

  DBUG_EXECUTE_IF("reprepare_each_statement", return inject_reprepare(thd););
  return FALSE;
}


/**
  Compares versions of a stored routine obtained from the sp cache
  and the version used at prepare.

  @details If the new and the old values mismatch, invoke
  Metadata_version_observer.
  At prepared statement prepare, all Sroutine_hash_entry version values
  are NULL and we always have a mismatch. But there is no observer set
  in THD, and therefore no error is reported. Instead, we update
  the value in Sroutine_hash_entry, effectively recording the original
  version.
  At prepared statement execute, an observer may be installed.  If
  there is a version mismatch, we push an error and return TRUE.

  For conventional execution (no prepared statements), the
  observer is never installed.

  @param[in]      thd         used to report errors
  @param[in/out]  rt          pointer to stored routine entry in the
                              parse tree
  @param[in]      sp          pointer to stored routine cache entry.
                              Can be NULL if there is no such routine.
  @retval  TRUE  an error, which has been reported
  @retval  FALSE success, version in Sroutine_hash_entry has been updated
*/

static bool
check_and_update_routine_version(THD *thd, Sroutine_hash_entry *rt,
                                 sp_head *sp)
{
  int64 spc_version= sp_cache_version();
  /* sp is NULL if there is no such routine. */
  int64 version= sp ? sp->sp_cache_version() : spc_version;
  /*
    If the version in the parse tree is stale,
    or the version in the cache is stale and sp is not used,
    we need to reprepare.
    Sic: version != spc_version <--> sp is not NULL.
  */
  if (rt->m_sp_cache_version != version ||
      (version != spc_version && !sp->is_invoked()))
  {
    Reprepare_observer *reprepare_observer= thd->get_reprepare_observer();

    if (reprepare_observer &&
        reprepare_observer->report_error(thd))
    {
      /*
        Version of the sp cache is different from the
        previous execution of the prepared statement, and it is
        unacceptable for this SQLCOM. Error has been reported.
      */
      DBUG_ASSERT(thd->is_error());
      return TRUE;
    }
    /* Always maintain the latest cache version. */
    rt->m_sp_cache_version= version;
  }
  return FALSE;
}


/**
   Open view by getting its definition from disk (and table cache in future).

   @param thd               Thread handle
   @param table_list        TABLE_LIST with db, table_name & belong_to_view
   @param alias             Alias name
   @param cache_key         Key for table definition cache
   @param cache_key_length  Length of cache_key
   @param flags             Flags which modify how we open the view

   @todo This function is needed for special handling of views under
         LOCK TABLES. We probably should get rid of it in long term.

   @return FALSE if success, TRUE - otherwise.
*/

bool tdc_open_view(THD *thd, TABLE_LIST *table_list, const char *alias,
                   const char *cache_key, size_t cache_key_length, uint flags)
{
  int error;
  my_hash_value_type hash_value;
  TABLE_SHARE *share;

  hash_value= my_calc_hash(&table_def_cache, (uchar*) cache_key,
                           cache_key_length);
  mysql_mutex_lock(&LOCK_open);

  if (!(share= get_table_share(thd, table_list, cache_key,
                               cache_key_length,
                               OPEN_VIEW, &error,
                               hash_value)))
    goto err;

  if ((flags & CHECK_METADATA_VERSION))
  {
    /*
      Check TABLE_SHARE-version of view only if we have been instructed to do
      so. We do not need to check the version if we're executing CREATE VIEW or
      ALTER VIEW statements.

      In the future, this functionality should be moved out from
      tdc_open_view(), and  tdc_open_view() should became a part of a clean
      table-definition-cache interface.
    */
    if (check_and_update_table_version(thd, table_list, share))
    {
      release_table_share(share);
      goto err;
    }
  }

  if (share->is_view)
  {
    bool view_open_result= open_and_read_view(thd, share, table_list);

    release_table_share(share);
    mysql_mutex_unlock(&LOCK_open);

    if (view_open_result)
      return true;

    bool view_parse_result= false;
    if (!(flags & OPEN_VIEW_NO_PARSE))
      view_parse_result= parse_view_definition(thd, table_list);

    return view_parse_result;
  }

  my_error(ER_WRONG_OBJECT, MYF(0), share->db.str, share->table_name.str, "VIEW");
  release_table_share(share);
err:
  mysql_mutex_unlock(&LOCK_open);
  return TRUE;
}


/**
   Finalize the process of TABLE creation by loading table triggers
   and taking action if a HEAP table content was emptied implicitly.
*/

static bool open_table_entry_fini(THD *thd, TABLE_SHARE *share, TABLE *entry)
{
  if (Trigger_loader::trg_file_exists(share->db.str, share->table_name.str))
  {
    Table_trigger_dispatcher *d= Table_trigger_dispatcher::create(entry);

    if (!d || d->check_n_load(thd, false))
    {
      delete d;
      return true;
    }

    entry->triggers= d;
  }

  /*
    If we are here, there was no fatal error (but error may be still
    uninitialized).
  */
  if (unlikely(entry->file->implicit_emptied))
  {
    entry->file->implicit_emptied= 0;
    if (mysql_bin_log.is_open())
    {
      bool error= false;
      String temp_buf;
      error= temp_buf.append("DELETE FROM ");
      append_identifier(thd, &temp_buf, share->db.str, strlen(share->db.str));
      error= temp_buf.append(".");
      append_identifier(thd, &temp_buf, share->table_name.str,
                        strlen(share->table_name.str));
      if (mysql_bin_log.write_dml_directly(thd, temp_buf.c_ptr_safe(),
                                           temp_buf.length()))
        return TRUE;
      if (error)
      {
        /*
          As replication is maybe going to be corrupted, we need to warn the
          DBA on top of warning the client (which will automatically be done
          because of MYF(MY_WME) in my_malloc() above).
        */
        sql_print_error("When opening HEAP table, could not allocate memory "
                        "to write 'DELETE FROM `%s`.`%s`' to the binary log",
                        share->db.str, share->table_name.str);
        delete entry->triggers;
        return TRUE;
      }
    }
  }
  return FALSE;
}


/**
   Auxiliary routine which is used for performing automatical table repair.
*/

static bool auto_repair_table(THD *thd, TABLE_LIST *table_list)
{
  const char *cache_key;
  size_t cache_key_length;
  TABLE_SHARE *share;
  TABLE *entry;
  int not_used;
  bool result= TRUE;
  my_hash_value_type hash_value;

  cache_key_length= get_table_def_key(table_list, &cache_key);

  thd->clear_error();

  hash_value= my_calc_hash(&table_def_cache, (uchar*) cache_key,
                           cache_key_length);
  mysql_mutex_lock(&LOCK_open);

  if (!(share= get_table_share(thd, table_list, cache_key,
                               cache_key_length,
                               OPEN_VIEW, &not_used,
                               hash_value)))
    goto end_unlock;

  if (share->is_view)
  {
    release_table_share(share);
    goto end_unlock;
  }

  if (!(entry= (TABLE*)my_malloc(key_memory_TABLE,
                                 sizeof(TABLE), MYF(MY_WME))))
  {
    release_table_share(share);
    goto end_unlock;
  }
  mysql_mutex_unlock(&LOCK_open);

  if (open_table_from_share(thd, share, table_list->alias,
                            (uint) (HA_OPEN_KEYFILE | HA_OPEN_RNDFILE |
                                    HA_GET_INDEX |
                                    HA_TRY_READ_ONLY),
                            EXTRA_RECORD,
                            ha_open_options | HA_OPEN_FOR_REPAIR,
                            entry, FALSE) || ! entry->file ||
      (entry->file->is_crashed() && entry->file->ha_check_and_repair(thd)))
  {
    /* Give right error message */
    thd->clear_error();
    my_error(ER_NOT_KEYFILE, MYF(0), share->table_name.str);
    sql_print_error("Couldn't repair table: %s.%s", share->db.str,
                    share->table_name.str);
    if (entry->file)
      closefrm(entry, 0);
  }
  else
  {
    thd->clear_error();			// Clear error message
    closefrm(entry, 0);
    result= FALSE;
  }
  my_free(entry);

  table_cache_manager.lock_all_and_tdc();
  release_table_share(share);
  /* Remove the repaired share from the table cache. */
  tdc_remove_table(thd, TDC_RT_REMOVE_ALL,
                   table_list->db, table_list->table_name,
                   TRUE);
  table_cache_manager.unlock_all_and_tdc();
  return result;
end_unlock:
  mysql_mutex_unlock(&LOCK_open);
  return result;
}


/** Open_table_context */

Open_table_context::Open_table_context(THD *thd, uint flags)
  :m_thd(thd),
   m_failed_table(NULL),
   m_start_of_statement_svp(thd->mdl_context.mdl_savepoint()),
   m_timeout(flags & MYSQL_LOCK_IGNORE_TIMEOUT ?
             LONG_TIMEOUT : thd->variables.lock_wait_timeout),
   m_flags(flags),
   m_action(OT_NO_ACTION),
   m_has_locks(thd->mdl_context.has_locks()),
   m_has_protection_against_grl(FALSE)
{}


/**
  Check if we can back-off and set back off action if we can.
  Otherwise report and return error.

  @retval  TRUE if back-off is impossible.
  @retval  FALSE if we can back off. Back off action has been set.
*/

bool
Open_table_context::
request_backoff_action(enum_open_table_action action_arg,
                       TABLE_LIST *table)
{
  /*
    A back off action may be one of three kinds:

    * We met a broken table that needs repair, or a table that
      is not present on this MySQL server and needs re-discovery.
      To perform the action, we need an exclusive metadata lock on
      the table. Acquiring X lock while holding other shared
      locks can easily lead to deadlocks. We rely on MDL deadlock
      detector to discover them. If this is a multi-statement
      transaction that holds metadata locks for completed statements,
      we should keep these locks after discovery/repair.
      The action type in this case is OT_DISCOVER or OT_REPAIR.
    * Our attempt to acquire an MDL lock lead to a deadlock,
      detected by the MDL deadlock detector. The current
      session was chosen a victim. If this is a multi-statement
      transaction that holds metadata locks taken by completed
      statements, restarting locking for the current statement
      may lead to a livelock. Releasing locks of completed
      statements can not be done as will lead to violation
      of ACID. Thus, again, if m_has_locks is set,
      we report an error. Otherwise, when there are no metadata
      locks other than which belong to this statement, we can
      try to recover from error by releasing all locks and
      restarting the pre-locking.
      Similarly, a deadlock error can occur when the
      pre-locking process met a TABLE_SHARE that is being
      flushed, and unsuccessfully waited for the flush to
      complete. A deadlock in this case can happen, e.g.,
      when our session is holding a metadata lock that
      is being waited on by a session which is using
      the table which is being flushed. The only way
      to recover from this error is, again, to close all
      open tables, release all locks, and retry pre-locking.
      Action type name is OT_REOPEN_TABLES. Re-trying
      while holding some locks may lead to a livelock,
      and thus we don't do it.
    * Finally, this session has open TABLEs from different
      "generations" of the table cache. This can happen, e.g.,
      when, after this session has successfully opened one
      table used for a statement, FLUSH TABLES interfered and
      expelled another table used in it. FLUSH TABLES then
      blocks and waits on the table already opened by this
      statement.
      We detect this situation by ensuring that table cache
      version of all tables used in a statement is the same.
      If it isn't, all tables needs to be reopened.
      Note, that we can always perform a reopen in this case,
      even if we already have metadata locks, since we don't
      keep tables open between statements and a livelock
      is not possible.
  */
  if (action_arg == OT_BACKOFF_AND_RETRY && m_has_locks)
  {
    my_error(ER_LOCK_DEADLOCK, MYF(0));
    m_thd->mark_transaction_to_rollback(true);
    return TRUE;
  }
  /*
    If auto-repair or discovery are requested, a pointer to table
    list element must be provided.
  */
  if (table)
  {
    DBUG_ASSERT(action_arg == OT_DISCOVER || action_arg == OT_REPAIR);
    m_failed_table= (TABLE_LIST*) m_thd->alloc(sizeof(TABLE_LIST));
    if (m_failed_table == NULL)
      return TRUE;
    m_failed_table->init_one_table(table->db, table->db_length,
                                   table->table_name,
                                   table->table_name_length,
                                   table->alias, TL_WRITE);
    m_failed_table->mdl_request.set_type(MDL_EXCLUSIVE);
  }
  m_action= action_arg;
  return FALSE;
}


/**
  An error handler to mark transaction to rollback on DEADLOCK error
  during DISCOVER / REPAIR.
*/
class MDL_deadlock_discovery_repair_handler : public Internal_error_handler
{
public:
  virtual bool handle_condition(THD *thd,
                                uint sql_errno,
                                const char* sqlstate,
                                Sql_condition::enum_severity_level *level,
                                const char* msg)
  {
    if (sql_errno == ER_LOCK_DEADLOCK)
    {
      thd->mark_transaction_to_rollback(true);
    }
    /*
      We have marked this transaction to rollback. Return false to allow
      error to be reported or handled by other handlers.
    */
    return false;
  }
};

/**
   Recover from failed attempt of open table by performing requested action.

   @pre This function should be called only with "action" != OT_NO_ACTION
        and after having called @sa close_tables_for_reopen().

   @retval FALSE - Success. One should try to open tables once again.
   @retval TRUE  - Error
*/

bool
Open_table_context::
recover_from_failed_open()
{
  if (m_action == OT_REPAIR)
  {
    DEBUG_SYNC(m_thd, "recover_ot_repair");
  }

  /*
    Skip repair and discovery in IS-queries as they require X lock
    which could lead to delays or deadlock. Instead set
    ER_WARN_I_S_SKIPPED_TABLE which will be converted to a warning
    later.
   */
  if ((m_action == OT_REPAIR || m_action == OT_DISCOVER)
      && (m_flags & MYSQL_OPEN_FAIL_ON_MDL_CONFLICT))
  {
    my_error(ER_WARN_I_S_SKIPPED_TABLE, MYF(0),
             m_failed_table->mdl_request.key.db_name(),
             m_failed_table->mdl_request.key.name());
    return true;
  }

  bool result= FALSE;
  MDL_deadlock_discovery_repair_handler handler;
  /*
    Install error handler to mark transaction to rollback on DEADLOCK error.
  */
  m_thd->push_internal_handler(&handler);

  /* Execute the action. */
  switch (m_action)
  {
    case OT_BACKOFF_AND_RETRY:
      break;
    case OT_REOPEN_TABLES:
      break;
    case OT_DISCOVER:
      {
        if ((result= lock_table_names(m_thd, m_failed_table, NULL,
                                      get_timeout(), 0)))
          break;

        tdc_remove_table(m_thd, TDC_RT_REMOVE_ALL, m_failed_table->db,
                         m_failed_table->table_name, FALSE);
        ha_create_table_from_engine(m_thd, m_failed_table->db,
                                    m_failed_table->table_name);

        m_thd->get_stmt_da()->reset_condition_info(m_thd);
        m_thd->clear_error();                 // Clear error message
        /*
          Rollback to start of the current statement to release exclusive lock
          on table which was discovered but preserve locks from previous statements
          in current transaction.
        */
        m_thd->mdl_context.rollback_to_savepoint(start_of_statement_svp());
        break;
      }
    case OT_REPAIR:
      {
        if ((result= lock_table_names(m_thd, m_failed_table, NULL,
                                      get_timeout(), 0)))
          break;

        tdc_remove_table(m_thd, TDC_RT_REMOVE_ALL, m_failed_table->db,
                         m_failed_table->table_name, FALSE);

        result= auto_repair_table(m_thd, m_failed_table);
        /*
          Rollback to start of the current statement to release exclusive lock
          on table which was discovered but preserve locks from previous statements
          in current transaction.
        */
        m_thd->mdl_context.rollback_to_savepoint(start_of_statement_svp());
        break;
      }
    default:
      DBUG_ASSERT(0);
  }
  m_thd->pop_internal_handler();
  /*
    Reset the pointers to conflicting MDL request and the
    TABLE_LIST element, set when we need auto-discovery or repair,
    for safety.
  */
  m_failed_table= NULL;
  /*
    Reset flag indicating that we have already acquired protection
    against GRL. It is no longer valid as the corresponding lock was
    released by close_tables_for_reopen().
  */
  m_has_protection_against_grl= FALSE;
  /* Prepare for possible another back-off. */
  m_action= OT_NO_ACTION;
  return result;
}


/*
  Return a appropriate read lock type given a table object.

  @param thd              Thread context
  @param prelocking_ctx   Prelocking context.
  @param table_list       Table list element for table to be locked.
  @param routine_modifies_data 
                          Some routine that is invoked by statement 
                          modifies data.

  @remark Due to a statement-based replication limitation, statements such as
          INSERT INTO .. SELECT FROM .. and CREATE TABLE .. SELECT FROM need
          to grab a TL_READ_NO_INSERT lock on the source table in order to
          prevent the replication of a concurrent statement that modifies the
          source table. If such a statement gets applied on the slave before
          the INSERT .. SELECT statement finishes, data on the master could
          differ from data on the slave and end-up with a discrepancy between
          the binary log and table state.
          This also applies to SELECT/SET/DO statements which use stored
          functions. Calls to such functions are going to be logged as a
          whole and thus should be serialized against concurrent changes
          to tables used by those functions. This is avoided when functions
          do not modify data but only read it, since in this case nothing is
          written to the binary log. Argument routine_modifies_data
          denotes the same. So effectively, if the statement is not a
          LOCK TABLE, not a update query and routine_modifies_data is false
          then prelocking_placeholder does not take importance.

          Furthermore, this does not apply to I_S and log tables as it's
          always unsafe to replicate such tables under statement-based
          replication as the table on the slave might contain other data
          (ie: general_log is enabled on the slave). The statement will
          be marked as unsafe for SBR in decide_logging_format().
  @remark Note that even in prelocked mode it is important to correctly
          determine lock type value. In this mode lock type is passed to
          handler::start_stmt() method and can be used by storage engine,
          for example, to determine what kind of row locks it should acquire
          when reading data from the table.
*/

thr_lock_type read_lock_type_for_table(THD *thd,
                                       Query_tables_list *prelocking_ctx,
                                       TABLE_LIST *table_list,
                                       bool routine_modifies_data)
{
  /*
    In cases when this function is called for a sub-statement executed in
    prelocked mode we can't rely on OPTION_BIN_LOG flag in THD::options
    bitmap to determine that binary logging is turned on as this bit can
    be cleared before executing sub-statement. So instead we have to look
    at THD::variables::sql_log_bin member.
  */
  bool log_on= mysql_bin_log.is_open() && thd->variables.sql_log_bin;

  /*
    When we do not write to binlog or when we use row based replication,
    it is safe to use a weaker lock.
  */
  if (log_on == false ||
      thd->variables.binlog_format == BINLOG_FORMAT_ROW)
    return TL_READ;

  if ((table_list->table->s->table_category == TABLE_CATEGORY_LOG) ||
      (table_list->table->s->table_category == TABLE_CATEGORY_RPL_INFO) ||
      (table_list->table->s->table_category == TABLE_CATEGORY_GTID) ||
      (table_list->table->s->table_category == TABLE_CATEGORY_PERFORMANCE))
    return TL_READ;

  // SQL queries which updates data need a stronger lock.
  if (is_update_query(prelocking_ctx->sql_command))
    return TL_READ_NO_INSERT;

  /*
    table_list is placeholder for prelocking.
    Ignore prelocking_placeholder status for non "LOCK TABLE" statement's
    table_list objects when routine_modifies_data is false.
  */
  if (table_list->prelocking_placeholder &&
      (routine_modifies_data || thd->in_lock_tables))
    return TL_READ_NO_INSERT;

  if (thd->locked_tables_mode > LTM_LOCK_TABLES)
    return TL_READ_NO_INSERT;

  return TL_READ;
}


/*
  Handle element of prelocking set other than table. E.g. cache routine
  and, if prelocking strategy prescribes so, extend the prelocking set
  with tables and routines used by it.

  @param[in]  thd                   Thread context.
  @param[in]  prelocking_ctx        Prelocking context.
  @param[in]  rt                    Element of prelocking set to be processed.
  @param[in]  prelocking_strategy   Strategy which specifies how the
                                    prelocking set should be extended when
                                    one of its elements is processed.
  @param[in]  has_prelocking_list   Indicates that prelocking set/list for
                                    this statement has already been built.
  @param[in]  ot_ctx                Context of open_table used to recover from
                                    locking failures.
  @param[out] need_prelocking       Set to TRUE if it was detected that this
                                    statement will require prelocked mode for
                                    its execution, not touched otherwise.
  @param[out] routine_modifies_data Set to TRUE if it was detected that this
                                    routine does modify table data.

  @retval FALSE  Success.
  @retval TRUE   Failure (Conflicting metadata lock, OOM, other errors).
*/

static bool
open_and_process_routine(THD *thd, Query_tables_list *prelocking_ctx,
                         Sroutine_hash_entry *rt,
                         Prelocking_strategy *prelocking_strategy,
                         bool has_prelocking_list,
                         Open_table_context *ot_ctx,
                         bool *need_prelocking, bool *routine_modifies_data)
{
  MDL_key::enum_mdl_namespace mdl_type= rt->mdl_request.key.mdl_namespace();
  *routine_modifies_data= false;
  DBUG_ENTER("open_and_process_routine");

  switch (mdl_type)
  {
  case MDL_key::FUNCTION:
  case MDL_key::PROCEDURE:
    {
      sp_head *sp;
      /*
        Try to get MDL lock on the routine.
        Note that we do not take locks on top-level CALLs as this can
        lead to a deadlock. Not locking top-level CALLs does not break
        the binlog as only the statements in the called procedure show
        up there, not the CALL itself.
      */
      if (rt != prelocking_ctx->sroutines_list.first ||
          mdl_type != MDL_key::PROCEDURE)
      {
        /*
          Since we acquire only shared lock on routines we don't
          need to care about global intention exclusive locks.
        */
        DBUG_ASSERT(rt->mdl_request.type == MDL_SHARED);

        /*
          Waiting for a conflicting metadata lock to go away may
          lead to a deadlock, detected by MDL subsystem.
          If possible, we try to resolve such deadlocks by releasing all
          metadata locks and restarting the pre-locking process.
          To prevent the error from polluting the Diagnostics Area
          in case of successful resolution, install a special error
          handler for ER_LOCK_DEADLOCK error.
        */
        MDL_deadlock_handler mdl_deadlock_handler(ot_ctx);

        thd->push_internal_handler(&mdl_deadlock_handler);
        bool result= thd->mdl_context.acquire_lock(&rt->mdl_request,
                                                   ot_ctx->get_timeout());
        thd->pop_internal_handler();

        if (result)
          DBUG_RETURN(TRUE);

        DEBUG_SYNC(thd, "after_shared_lock_pname");

        /* Ensures the routine is up-to-date and cached, if exists. */
        if (sp_cache_routine(thd, rt, has_prelocking_list, &sp))
          DBUG_RETURN(TRUE);

        /* Remember the version of the routine in the parse tree. */
        if (check_and_update_routine_version(thd, rt, sp))
          DBUG_RETURN(TRUE);

        /* 'sp' is NULL when there is no such routine. */
        if (sp)
        {
          *routine_modifies_data= sp->modifies_data();

          if (!has_prelocking_list)
            prelocking_strategy->handle_routine(thd, prelocking_ctx, rt, sp,
                                                need_prelocking);
        }
      }
      else
      {
        /*
          If it's a top level call, just make sure we have a recent
          version of the routine, if it exists.
          Validating routine version is unnecessary, since CALL
          does not affect the prepared statement prelocked list.
        */
        if (sp_cache_routine(thd, rt, FALSE, &sp))
          DBUG_RETURN(TRUE);
      }
    }
    break;
  case MDL_key::TRIGGER:
    /**
      We add trigger entries to lex->sroutines_list, but we don't
      load them here. The trigger entry is only used when building
      a transitive closure of objects used in a statement, to avoid
      adding to this closure objects that are used in the trigger more
      than once.
      E.g. if a trigger trg refers to table t2, and the trigger table t1
      is used multiple times in the statement (say, because it's used in
      function f1() twice), we will only add t2 once to the list of
      tables to prelock.

      We don't take metadata locks on triggers either: they are protected
      by a respective lock on the table, on which the trigger is defined.

      The only two cases which give "trouble" are SHOW CREATE TRIGGER
      and DROP TRIGGER statements. For these, statement syntax doesn't
      specify the table on which this trigger is defined, so we have
      to make a "dirty" read in the data dictionary to find out the
      table name. Once we discover the table name, we take a metadata
      lock on it, and this protects all trigger operations.
      Of course the table, in theory, may disappear between the dirty
      read and metadata lock acquisition, but in that case we just return
      a run-time error.

      Grammar of other trigger DDL statements (CREATE, DROP) requires
      the table to be specified explicitly, so we use the table metadata
      lock to protect trigger metadata in these statements. Similarly, in
      DML we always use triggers together with their tables, and thus don't
      need to take separate metadata locks on them.
    */
    break;
  default:
    /* Impossible type value. */
    DBUG_ASSERT(0);
  }
  DBUG_RETURN(FALSE);
}


/**
  Handle table list element by obtaining metadata lock, opening table or view
  and, if prelocking strategy prescribes so, extending the prelocking set with
  tables and routines used by it.

  @param[in]     thd                  Thread context.
  @param[in]     lex                  LEX structure for statement.
  @param[in]     tables               Table list element to be processed.
  @param[in,out] counter              Number of tables which are open.
  @param[in]     flags                Bitmap of flags to modify how the tables
                                      will be open, see open_table() description
                                      for details.
  @param[in]     prelocking_strategy  Strategy which specifies how the
                                      prelocking set should be extended
                                      when table or view is processed.
  @param[in]     has_prelocking_list  Indicates that prelocking set/list for
                                      this statement has already been built.
  @param[in]     ot_ctx               Context used to recover from a failed
                                      open_table() attempt.

  @retval  FALSE  Success.
  @retval  TRUE   Error, reported unless there is a chance to recover from it.
*/

static bool
open_and_process_table(THD *thd, LEX *lex, TABLE_LIST *tables,
                       uint *counter, uint flags,
                       Prelocking_strategy *prelocking_strategy,
                       bool has_prelocking_list,
                       Open_table_context *ot_ctx)
{
  bool error= FALSE;
  bool safe_to_ignore_table= FALSE;
  DBUG_ENTER("open_and_process_table");
  DEBUG_SYNC(thd, "open_and_process_table");

  /*
    Ignore placeholders for derived tables. After derived tables
    processing, link to created temporary table will be put here.
    If this is derived table for view then we still want to process
    routines used by this view.
  */
  if (tables->is_derived())
    goto end;

  /*
    If this TABLE_LIST object is a placeholder for an information_schema
    table, create a temporary table to represent the information_schema
    table in the query. Do not fill it yet - will be filled during
    execution.
  */
  if (tables->schema_table)
  {
    /*
      Since we no longer set TABLE_LIST::schema_table/table for table
      list elements representing mergeable view, we can't meet a table
      list element which represent information_schema table and a view
      at the same time. Otherwise, acquiring metadata lock om the view
      would have been necessary.
    */
    DBUG_ASSERT(!tables->is_view());

    if (!mysql_schema_table(thd, lex, tables) &&
        !check_and_update_table_version(thd, tables, tables->table->s))
    {
      goto end;
    }
    error= TRUE;
    goto end;
  }
  DBUG_PRINT("tcache", ("opening table: '%s'.'%s'  item: %p",
                        tables->db, tables->table_name, tables)); //psergey: invalid read of size 1 here
  (*counter)++;

  /* Not a placeholder: must be a base/temporary table or a view. Let us open it. */

  if (tables->table)
  {
    /*
      If this TABLE_LIST object has an associated open TABLE object
      (TABLE_LIST::table is not NULL), that TABLE object must be a pre-opened
      temporary table.
    */
    DBUG_ASSERT(is_temporary_table(tables));
  }
  else if (tables->open_type == OT_TEMPORARY_ONLY)
  {
    /*
      OT_TEMPORARY_ONLY means that we are in CREATE TEMPORARY TABLE statement.
      Also such table list element can't correspond to prelocking placeholder
      or to underlying table of merge table.
      So existing temporary table should have been preopened by this moment
      and we can simply continue without trying to open temporary or base
      table.
    */
    DBUG_ASSERT(tables->open_strategy);
    DBUG_ASSERT(!tables->prelocking_placeholder);
    DBUG_ASSERT(!tables->parent_l);
  }
  else if (tables->prelocking_placeholder)
  {
    /*
      For the tables added by the pre-locking code, attempt to open
      the table but fail silently if the table does not exist.
      The real failure will occur when/if a statement attempts to use
      that table.
    */
    No_such_table_error_handler no_such_table_handler;
    thd->push_internal_handler(&no_such_table_handler);

    /*
      We're opening a table from the prelocking list.

      Since this table list element might have been added after pre-opening
      of temporary tables we have to try to open temporary table for it.

      We can't simply skip this table list element and postpone opening of
      temporary tabletill the execution of substatement for several reasons:
      - Temporary table can be a MERGE table with base underlying tables,
        so its underlying tables has to be properly open and locked at
        prelocking stage.
      - Temporary table can be a MERGE table and we might be in PREPARE
        phase for a prepared statement. In this case it is important to call
        HA_ATTACH_CHILDREN for all merge children.
        This is necessary because merge children remember "TABLE_SHARE ref type"
        and "TABLE_SHARE def version" in the HA_ATTACH_CHILDREN operation.
        If HA_ATTACH_CHILDREN is not called, these attributes are not set.
        Then, during the first EXECUTE, those attributes need to be updated.
        That would cause statement re-preparing (because changing those
        attributes during EXECUTE is caught by THD::m_reprepare_observers).
        The problem is that since those attributes are not set in merge
        children, another round of PREPARE will not help.
    */
    error= open_temporary_table(thd, tables);

    if (!error && !tables->table)
      error= open_table(thd, tables, ot_ctx);

    thd->pop_internal_handler();
    safe_to_ignore_table= no_such_table_handler.safely_trapped_errors();
  }
  else if (tables->parent_l && (thd->open_options & HA_OPEN_FOR_REPAIR))
  {
    /*
      Also fail silently for underlying tables of a MERGE table if this
      table is opened for CHECK/REPAIR TABLE statement. This is needed
      to provide complete list of problematic underlying tables in
      CHECK/REPAIR TABLE output.
    */
    Repair_mrg_table_error_handler repair_mrg_table_handler;
    thd->push_internal_handler(&repair_mrg_table_handler);

    error= open_temporary_table(thd, tables);
    if (!error && !tables->table)
      error= open_table(thd, tables, ot_ctx);

    thd->pop_internal_handler();
    safe_to_ignore_table= repair_mrg_table_handler.safely_trapped_errors();
  }
  else
  {
    if (tables->parent_l)
    {
      /*
        Even if we are opening table not from the prelocking list we
        still might need to look for a temporary table if this table
        list element corresponds to underlying table of a merge table.
      */
      error= open_temporary_table(thd, tables);
    }

    if (!error && !tables->table)
      error= open_table(thd, tables, ot_ctx);
  }

  if (error)
  {
    if (! ot_ctx->can_recover_from_failed_open() && safe_to_ignore_table)
    {
      DBUG_PRINT("info", ("open_table: ignoring table '%s'.'%s'",
                          tables->db, tables->alias));
      error= FALSE;
    }
    goto end;
  }

  /*
    We can't rely on simple check for TABLE_LIST::is_view() to determine
    that this is a view since during re-execution we might reopen
    ordinary table in place of view and thus have TABLE_LIST::view
    set from repvious execution and TABLE_LIST::table set from
    current.
  */
  if (!tables->table && tables->is_view())
  {
    /* VIEW placeholder */
    (*counter)--;

    /*
      tables->next_global list consists of two parts:
      1) Query tables and underlying tables of views.
      2) Tables used by all stored routines that this statement invokes on
         execution.
      We need to know where the bound between these two parts is. If we've
      just opened a view, which was the last table in part #1, and it
      has added its base tables after itself, adjust the boundary pointer
      accordingly.
    */
    if (lex->query_tables_own_last == &(tables->next_global) &&
        tables->view_query()->query_tables)
      lex->query_tables_own_last= tables->view_query()->query_tables_last;
    /*
      Let us free memory used by 'sroutines' hash here since we never
      call destructor for this LEX.
    */
    my_hash_free(&tables->view_query()->sroutines);
    goto process_view_routines;
  }

  /*
    Special types of open can succeed but still don't set
    TABLE_LIST::table to anything.
  */
  if (tables->open_strategy && !tables->table)
    goto end;

  /*
    If we are not already in prelocked mode and extended table list is not
    yet built we might have to build the prelocking set for this statement.

    Since currently no prelocking strategy prescribes doing anything for
    tables which are only read, we do below checks only if table is going
    to be changed.
  */
  if (thd->locked_tables_mode <= LTM_LOCK_TABLES &&
      ! has_prelocking_list &&
      tables->lock_type >= TL_WRITE_ALLOW_WRITE)
  {
    bool need_prelocking= FALSE;
    TABLE_LIST **save_query_tables_last= lex->query_tables_last;
    /*
      Extend statement's table list and the prelocking set with
      tables and routines according to the current prelocking
      strategy.

      For example, for DML statements we need to add tables and routines
      used by triggers which are going to be invoked for this element of
      table list and also add tables required for handling of foreign keys.
    */
    error= prelocking_strategy->handle_table(thd, lex, tables,
                                             &need_prelocking);

    if (need_prelocking && ! lex->requires_prelocking())
      lex->mark_as_requiring_prelocking(save_query_tables_last);

    if (error)
      goto end;
  }

  /* Copy grant information from TABLE_LIST instance to TABLE one. */
  tables->table->grant= tables->grant;

  /* Check and update metadata version of a base table. */
  error= check_and_update_table_version(thd, tables, tables->table->s);

  if (error)
    goto end;
  /*
    After opening a MERGE table add the children to the query list of
    tables, so that they are opened too.
    Note that placeholders don't have the handler open.
  */
  /* MERGE tables need to access parent and child TABLE_LISTs. */
  DBUG_ASSERT(tables->table->pos_in_table_list == tables);
  /* Non-MERGE tables ignore this call. */
  if (tables->table->file->extra(HA_EXTRA_ADD_CHILDREN_LIST))
  {
    error= TRUE;
    goto end;
  }

process_view_routines:
  /*
    Again we may need cache all routines used by this view and add
    tables used by them to table list.
  */
  if (tables->is_view() &&
      thd->locked_tables_mode <= LTM_LOCK_TABLES &&
      ! has_prelocking_list)
  {
    bool need_prelocking= FALSE;
    TABLE_LIST **save_query_tables_last= lex->query_tables_last;

    error= prelocking_strategy->handle_view(thd, lex, tables,
                                            &need_prelocking);

    if (need_prelocking && ! lex->requires_prelocking())
      lex->mark_as_requiring_prelocking(save_query_tables_last);

    if (error)
      goto end;
  }

end:
  DBUG_RETURN(error);
}

extern "C" uchar *schema_set_get_key(const uchar *record, size_t *length,
                                     my_bool not_used MY_ATTRIBUTE((unused)))
{
  TABLE_LIST *table=(TABLE_LIST*) record;
  *length= table->db_length;
  return (uchar*) table->db;
}


/**
  Run the server hook called "before_dml". This is a hook originated from
  replication that allow server plugins to execute code before any DML
  instruction is executed.
  In case of negative outcome, it will set my_error to
  ER_BEFORE_DML_VALIDATION_ERROR

  @param thd Thread context

  @return hook outcome
    @retval 0    Everything is fine
    @retval !=0  Error in the outcome of the hook.
 */
int run_before_dml_hook(THD *thd)
{
  int out_value= 0;
  (void) RUN_HOOK(transaction, before_dml, (thd, out_value));

  if (out_value)
    my_error(ER_BEFORE_DML_VALIDATION_ERROR, MYF(0));

  return out_value;
}

/**
  Acquire IX metadata locks on tablespace names used by LOCK
  TABLES or by a DDL statement.

  @note That the tablespace MDL locks are taken only after locks
  on tables are acquired. So it is recommended to maintain this
  same lock order across the server. It is very easy to break the
  this lock order if we invoke acquire_locks() with list of MDL
  requests which contain both MDL_key::TABLE and
  MDL_key::TABLESPACE. We would end-up in deadlock then.

  @param thd               Thread context.
  @param tables_start      Start of list of tables on which locks
                           should be acquired.
  @param tables_end        End of list of tables.
  @param lock_wait_timeout Seconds to wait before timeout.
  @param flags             Bitmap of flags to modify how the
                           tables will be open, see open_table()
                           description for details.

  @retval true   Failure (e.g. connection was killed)
  @retval false  Success.
*/
static bool
get_and_lock_tablespace_names(THD *thd,
                              TABLE_LIST *tables_start,
                              TABLE_LIST *tables_end,
                              ulong lock_wait_timeout,
                              uint flags)
{

  // If this is a DISCARD or IMPORT TABLESPACE command (indicated by
  // the THD:: tablespace_op flag), we skip this phase, because these
  // commands are only used for file-per-table tablespaces, which we
  // do not lock.  We also skip this phase if we are within the
  // context of a FLUSH TABLE WITH READ LOCK or FLUSH TABLE FOR EXPORT
  // statement, indicated by the MYSQL_OPEN_SKIP_SCOPED_MDL_LOCK flag.
  if (flags & MYSQL_OPEN_SKIP_SCOPED_MDL_LOCK || thd_tablespace_op(thd))
    return false;

  // Add tablespace names used under partition/subpartition definitions.
  Tablespace_hash_set tablespace_set(PSI_INSTRUMENT_ME);
  if ((thd->lex->sql_command == SQLCOM_CREATE_TABLE ||
       thd->lex->sql_command == SQLCOM_ALTER_TABLE) &&
      fill_partition_tablespace_names(thd->work_part_info, &tablespace_set))
    return true;

  // The first step is to loop over the tables, make sure we have
  // locked the names, and then get hold of the tablespace names from
  // the .FRM file.
  TABLE_LIST *table;
  for (table= tables_start; table && table != tables_end;
       table= table->next_global)
  {
    // Consider only non-temporary tables. The if clauses below have the
    // following meaning:
    //
    // !MDL_SHARED_READ_ONLY                   Not a LOCK TABLE ... READ.
    //                                         In that case, tables will not
    //                                         be altered, created or dropped,
    //                                         so no need to IX lock the
    //                                         tablespace.
    // is_ddl_or...request() || ...FOR_CREATE  Request for a strong DDL or
    //                                         LOCK TABLES type lock, or a
    //                                         table to be created.
    // !OT_TEMPORARY_ONLY                      Not a user defined tmp table.
    // !(OT_TEMPORARY_OR_BASE && is_temp...()) Not a pre-opened tmp table.
    if (table->mdl_request.type != MDL_SHARED_READ_ONLY            &&
        (table->mdl_request.is_ddl_or_lock_tables_lock_request() ||
         table->open_strategy == TABLE_LIST::OPEN_FOR_CREATE)      &&
        table->open_type != OT_TEMPORARY_ONLY                      &&
        !(table->open_type == OT_TEMPORARY_OR_BASE &&
          is_temporary_table(table)))
    {
      // We have basically three situations here:
      //
      // 1. Lock only the target tablespace name and tablespace
      //    names that are used by partitions (e.g. CREATE TABLE
      //    explicitly specifying the tablespace names).
      // 2. Lock only the existing tablespace name and tablespace
      //    names that are used by partitions (e.g. ALTER TABLE t
      //    ADD COLUMN ... where t is defined in some tablespace s.
      // 3. Lock both the target and the existing tablespace names
      //    along with tablespace names used by partitions. (e.g.
      //    ALTER TABLE t TABLESPACE s2, where t is defined in
      //    some tablespace s)
      if (table->target_tablespace_name.length > 0 &&
          tablespace_set.insert(
            const_cast<char*>(table->target_tablespace_name.str)))
        return true;

      // No need to try this for tables to be created since they are not
      // yet present in the dictionary.
      if (table->open_strategy != TABLE_LIST::OPEN_FOR_CREATE)
      {
        // Assert that we have an MDL lock on the table name. Needed to read
        // the dictionary safely.
        DBUG_ASSERT(thd->mdl_context.owns_equal_or_stronger_lock(
                MDL_key::TABLE, table->db, table->table_name, MDL_SHARED));

        /*
          Add names of tablespaces used by table or by its
          partitions/subpartitions. Read FRM file and get
          the information.
        */
        if (get_table_and_parts_tablespace_names(thd, table, &tablespace_set))
            return true;
      }
    }

  } // End of for(;;)

  /*
    After we have identified the tablespace names, we iterate
    over the names and acquire IX locks on each of them.
  */
  if (lock_tablespace_names(thd, &tablespace_set, lock_wait_timeout))
    return true;

  return false;
}

/**
  Acquire "strong" (SRO, SNW, SNRW) metadata locks on tables used by
  LOCK TABLES or by a DDL statement.

  Acquire lock "S" on table being created in CREATE TABLE statement.

  @note  Under LOCK TABLES, we can't take new locks, so use
         open_tables_check_upgradable_mdl() instead.

  @param thd               Thread context.
  @param tables_start      Start of list of tables on which locks
                           should be acquired.
  @param tables_end        End of list of tables.
  @param lock_wait_timeout Seconds to wait before timeout.
  @param flags             Bitmap of flags to modify how the tables will be
                           open, see open_table() description for details.

  @retval false  Success.
  @retval true   Failure (e.g. connection was killed)
*/

bool
lock_table_names(THD *thd,
                 TABLE_LIST *tables_start, TABLE_LIST *tables_end,
                 ulong lock_wait_timeout, uint flags)
{
  MDL_request_list mdl_requests;
  TABLE_LIST *table;
  MDL_request global_request;
  MDL_request backup_request;
  Hash_set<TABLE_LIST, schema_set_get_key> schema_set(PSI_INSTRUMENT_ME);
  bool need_global_read_lock_protection= false;

  DBUG_ASSERT(!thd->locked_tables_mode);

  // Phase 1: Iterate over tables, collect set of unique schema names, and
  //          construct a list of requests for table MDL locks.
  for (table= tables_start; table && table != tables_end;
       table= table->next_global)
  {
    if ((!table->mdl_request.is_ddl_or_lock_tables_lock_request() &&
         table->open_strategy != TABLE_LIST::OPEN_FOR_CREATE) ||
        table->open_type == OT_TEMPORARY_ONLY ||
        (table->open_type == OT_TEMPORARY_OR_BASE && is_temporary_table(table)))
    {
      continue;
    }

    if (table->mdl_request.type != MDL_SHARED_READ_ONLY)
    {
      /* Write lock on normal tables is not allowed in a read only transaction. */
      if (thd->tx_read_only)
      {
        my_error(ER_CANT_EXECUTE_IN_READ_ONLY_TRANSACTION, MYF(0));
        return true;
      }

      if (! (flags & MYSQL_OPEN_SKIP_SCOPED_MDL_LOCK) &&
          schema_set.insert(table))
        return true;
      need_global_read_lock_protection= true;
    }

    mdl_requests.push_front(&table->mdl_request);
  }

  // Phase 2: Iterate over the schema set, add an IX lock for each
  //          schema name.
  if (! (flags & MYSQL_OPEN_SKIP_SCOPED_MDL_LOCK) &&
      ! mdl_requests.is_empty())
  {
    /*
      Scoped locks: Take intention exclusive locks on all involved
      schemas.
    */
    Hash_set<TABLE_LIST, schema_set_get_key>::Iterator it(schema_set);
    while ((table= it++))
    {
      MDL_request *schema_request= new (thd->mem_root) MDL_request;
      if (schema_request == NULL)
        return true;
      MDL_REQUEST_INIT(schema_request,
                       MDL_key::SCHEMA, table->db, "",
                       MDL_INTENTION_EXCLUSIVE,
                       MDL_TRANSACTION);
      mdl_requests.push_front(schema_request);
    }

    if (need_global_read_lock_protection)
    {
      /*
        Protect this statement against concurrent global read lock
        by acquiring global intention exclusive lock with statement
        duration.
      */
      if (thd->global_read_lock.can_acquire_protection())
        return true;
      MDL_REQUEST_INIT(&global_request,
                       MDL_key::GLOBAL, "", "", MDL_INTENTION_EXCLUSIVE,
                       MDL_STATEMENT);
      mdl_requests.push_front(&global_request);

      if (thd->backup_tables_lock.abort_if_acquired())
        return true;
      thd->backup_tables_lock.init_protection_request(&backup_request,
                                                      MDL_STATEMENT);
      mdl_requests.push_front(&backup_request);
    }
  }

  // Phase 3: Acquire the locks which have been requested so far.
  if (thd->mdl_context.acquire_locks(&mdl_requests, lock_wait_timeout))
    return true;

  /*
    Phase 4: Lock tablespace names. This cannot be done as part
    of the previous phases, because we need to read the
    dictionary to get hold of the tablespace name, and in order
    to do this, we must have acquired a lock on the table.
  */
  return get_and_lock_tablespace_names(
           thd, tables_start, tables_end, lock_wait_timeout, flags);
}


/**
  Check for upgradable (SNW, SNRW) metadata locks on tables to be opened
  for a DDL statement. Under LOCK TABLES, we can't take new locks, so we
  must check if appropriate locks were pre-acquired.

  @param thd           Thread context.
  @param tables_start  Start of list of tables on which upgradable locks
                       should be searched for.
  @param tables_end    End of list of tables.
  @param flags         Bitmap of flags to modify how the tables will be
                       open, see open_table() description for details.

  @retval FALSE  Success.
  @retval TRUE   Failure (e.g. connection was killed)
*/

static bool
open_tables_check_upgradable_mdl(THD *thd, TABLE_LIST *tables_start,
                                 TABLE_LIST *tables_end, uint flags)
{
  TABLE_LIST *table;

  DBUG_ASSERT(thd->locked_tables_mode);

  for (table= tables_start; table && table != tables_end;
       table= table->next_global)
  {
    /*
      Check below needs to be updated if this function starts
      called for SRO locks.
    */
    DBUG_ASSERT(table->mdl_request.type != MDL_SHARED_READ_ONLY);

    if (!table->mdl_request.is_ddl_or_lock_tables_lock_request() ||
        table->open_type == OT_TEMPORARY_ONLY ||
        (table->open_type == OT_TEMPORARY_OR_BASE && is_temporary_table(table)))
    {
      continue;
    }

    /*
      We don't need to do anything about the found TABLE instance as it
      will be handled later in open_tables(), we only need to check that
      an upgradable lock is already acquired. When we enter LOCK TABLES
      mode, SNRW locks are acquired before all other locks. So if under
      LOCK TABLES we find that there is TABLE instance with upgradeable
      lock, all other instances of TABLE for the same table will have the
      same ticket.

      Note that this works OK even for CREATE TABLE statements which
      request X type of metadata lock. This is because under LOCK TABLES
      such statements don't create the table but only check if it exists
      or, in most complex case, only insert into it.
      Thus SNRW lock should be enough.

      Note that find_table_for_mdl_upgrade() will report an error if
      no suitable ticket is found.
    */
    if (!find_table_for_mdl_upgrade(thd, table->db, table->table_name, false))
      return TRUE;
  }

  return FALSE;
}


/**
  Open all tables in list

  @param[in]     thd      Thread context.
  @param[in,out] start    List of tables to be open (it can be adjusted for
                          statement that uses tables only implicitly, e.g.
                          for "SELECT f1()").
  @param[out]    counter  Number of tables which were open.
  @param[in]     flags    Bitmap of flags to modify how the tables will be
                          open, see open_table() description for details.
  @param[in]     prelocking_strategy  Strategy which specifies how prelocking
                                      algorithm should work for this statement.

  @note
    Unless we are already in prelocked mode and prelocking strategy prescribes
    so this function will also precache all SP/SFs explicitly or implicitly
    (via views and triggers) used by the query and add tables needed for their
    execution to table list. Statement that uses SFs, invokes triggers or
    requires foreign key checks will be marked as requiring prelocking.
    Prelocked mode will be enabled for such query during lock_tables() call.

    If query for which we are opening tables is already marked as requiring
    prelocking it won't do such precaching and will simply reuse table list
    which is already built.

  @retval  FALSE  Success.
  @retval  TRUE   Error, reported.
*/

bool open_tables(THD *thd, TABLE_LIST **start, uint *counter, uint flags,
                Prelocking_strategy *prelocking_strategy)
{
  /*
    We use pointers to "next_global" member in the last processed TABLE_LIST
    element and to the "next" member in the last processed Sroutine_hash_entry
    element as iterators over, correspondingly, the table list and stored routines
    list which stay valid and allow to continue iteration when new elements are
    added to the tail of the lists.
  */
  TABLE_LIST **table_to_open;
  Sroutine_hash_entry **sroutine_to_open;
  TABLE_LIST *tables;
  Open_table_context ot_ctx(thd, flags);
  bool error= FALSE;
  bool some_routine_modifies_data= FALSE;
  bool has_prelocking_list;
  DBUG_ENTER("open_tables");
#ifndef EMBEDDED_LIBRARY
  bool audit_notified= false;
#endif /* !EMBEDDED_LIBRARY */

restart:
  /*
    Close HANDLER tables which are marked for flush or against which there
    are pending exclusive metadata locks. This is needed both in order to
    avoid deadlocks and to have a point during statement execution at
    which such HANDLERs are closed even if they don't create problems for
    the current session (i.e. to avoid having a DDL blocked by HANDLERs
    opened for a long time).
  */
  if (thd->handler_tables_hash.records)
    mysql_ha_flush(thd);

  has_prelocking_list= thd->lex->requires_prelocking();
  table_to_open= start;
  sroutine_to_open= &thd->lex->sroutines_list.first;
  *counter= 0;
  THD_STAGE_INFO(thd, stage_opening_tables);

  /*
    If we are executing LOCK TABLES statement or a DDL statement
    (in non-LOCK TABLES mode) we might have to acquire upgradable
    semi-exclusive metadata locks (SNW or SNRW) on some of the
    tables to be opened.
    When executing CREATE TABLE .. If NOT EXISTS .. SELECT, the
    table may not yet exist, in which case we acquire an exclusive
    lock.
    We acquire all such locks at once here as doing this in one
    by one fashion may lead to deadlocks or starvation. Later when
    we will be opening corresponding table pre-acquired metadata
    lock will be reused (thanks to the fact that in recursive case
    metadata locks are acquired without waiting).
  */
  if (! (flags & (MYSQL_OPEN_HAS_MDL_LOCK |
                  MYSQL_OPEN_FORCE_SHARED_MDL |
                  MYSQL_OPEN_FORCE_SHARED_HIGH_PRIO_MDL)))
  {
    if (thd->locked_tables_mode)
    {
      /*
        Under LOCK TABLES, we can't acquire new locks, so we instead
        need to check if appropriate locks were pre-acquired.
      */
      if (open_tables_check_upgradable_mdl(thd, *start,
                                           thd->lex->first_not_own_table(),
                                           flags))
      {
        error= TRUE;
        goto err;
      }
    }
    else
    {
      TABLE_LIST *table;
      if (lock_table_names(thd, *start, thd->lex->first_not_own_table(),
                           ot_ctx.get_timeout(), flags))
      {
        error= TRUE;
        goto err;
      }
      for (table= *start; table && table != thd->lex->first_not_own_table();
           table= table->next_global)
      {
        if (table->mdl_request.is_ddl_or_lock_tables_lock_request() ||
            table->open_strategy == TABLE_LIST::OPEN_FOR_CREATE)
          table->mdl_request.ticket= NULL;
      }
    }
  }

  /*
    Perform steps of prelocking algorithm until there are unprocessed
    elements in prelocking list/set.
  */
  while (*table_to_open  ||
         (thd->locked_tables_mode <= LTM_LOCK_TABLES &&
          *sroutine_to_open))
  {
    /*
      For every table in the list of tables to open, try to find or open
      a table.
    */
    for (tables= *table_to_open; tables;
         table_to_open= &tables->next_global, tables= tables->next_global)
    {
      error= open_and_process_table(thd, thd->lex, tables, counter,
                                    flags, prelocking_strategy,
                                    has_prelocking_list, &ot_ctx);

      if (error)
      {
        if (ot_ctx.can_recover_from_failed_open())
        {
          /*
            We have met exclusive metadata lock or old version of table.
            Now we have to close all tables and release metadata locks.
            We also have to throw away set of prelocked tables (and thus
            close tables from this set that were open by now) since it
            is possible that one of tables which determined its content
            was changed.

            Instead of implementing complex/non-robust logic mentioned
            above we simply close and then reopen all tables.

            We have to save pointer to table list element for table which we
            have failed to open since closing tables can trigger removal of
            elements from the table list (if MERGE tables are involved),
          */
          close_tables_for_reopen(thd, start, ot_ctx.start_of_statement_svp());

          /*
            Here we rely on the fact that 'tables' still points to the valid
            TABLE_LIST element. Altough currently this assumption is valid
            it may change in future.
          */
          if (ot_ctx.recover_from_failed_open())
            goto err;

          /* Re-open temporary tables after close_tables_for_reopen(). */
          if (open_temporary_tables(thd, *start))
            goto err;

          error= FALSE;
          goto restart;
        }
        goto err;
      }

      DEBUG_SYNC(thd, "open_tables_after_open_and_process_table");
    }

    /*
      Iterate through set of tables and generate table access audit events.
    */
#ifndef EMBEDDED_LIBRARY
    if (!audit_notified && mysql_audit_table_access_notify(thd, *start))
    {
      error= true;
      goto err;
    }

    /*
      Event is not generated in the next loop. It may contain duplicated
      table entries as well as new tables discovered for stored procedures.
      Events for these tables will be generated during the queries of these
      stored procedures.
    */
    audit_notified= true;
#endif /* !EMBEDDED_LIBRARY */

    /*
      If we are not already in prelocked mode and extended table list is
      not yet built for our statement we need to cache routines it uses
      and build the prelocking list for it.
      If we are not in prelocked mode but have built the extended table
      list, we still need to call open_and_process_routine() to take
      MDL locks on the routines.
    */
    if (thd->locked_tables_mode <= LTM_LOCK_TABLES)
    {
      bool routine_modifies_data;
      /*
        Process elements of the prelocking set which are present there
        since parsing stage or were added to it by invocations of
        Prelocking_strategy methods in the above loop over tables.

        For example, if element is a routine, cache it and then,
        if prelocking strategy prescribes so, add tables it uses to the
        table list and routines it might invoke to the prelocking set.
      */
      for (Sroutine_hash_entry *rt= *sroutine_to_open; rt;
           sroutine_to_open= &rt->next, rt= rt->next)
      {
        bool need_prelocking= false;
        TABLE_LIST **save_query_tables_last= thd->lex->query_tables_last;

        error= open_and_process_routine(thd, thd->lex, rt, prelocking_strategy,
                                        has_prelocking_list, &ot_ctx,
                                        &need_prelocking,
                                        &routine_modifies_data);


        if (need_prelocking && ! thd->lex->requires_prelocking())
          thd->lex->mark_as_requiring_prelocking(save_query_tables_last);

        if (need_prelocking && ! *start)
          *start= thd->lex->query_tables;

        if (error)
        {
          if (ot_ctx.can_recover_from_failed_open())
          {
            close_tables_for_reopen(thd, start,
                                    ot_ctx.start_of_statement_svp());
            if (ot_ctx.recover_from_failed_open())
              goto err;

            /* Re-open temporary tables after close_tables_for_reopen(). */
            if (open_temporary_tables(thd, *start))
              goto err;

            error= FALSE;
            goto restart;
          }
          /*
            Serious error during reading stored routines from mysql.proc table.
            Something is wrong with the table or its contents, and an error has
            been emitted; we must abort.
          */
          goto err;
        }

        // Remember if any of SF modifies data.
        some_routine_modifies_data|= routine_modifies_data;
      }
    }
  }

  /* Accessing data in XA_IDLE or XA_PREPARED is not allowed. */
  if (*start &&
      thd->get_transaction()->xid_state()->check_xa_idle_or_prepared(true))
    DBUG_RETURN(true);

  /*
   If some routine is modifying the table then the statement is not read only.
   If timer is enabled then resetting the timer in this case.
  */
  if (thd->timer && some_routine_modifies_data)
  {
    reset_statement_timer(thd);
    push_warning(thd, Sql_condition::SL_NOTE, ER_NON_RO_SELECT_DISABLE_TIMER,
                 ER(ER_NON_RO_SELECT_DISABLE_TIMER));
  }

  /*
    After successful open of all tables, including MERGE parents and
    children, attach the children to their parents. At end of statement,
    the children are detached. Attaching and detaching are always done,
    even under LOCK TABLES.

    We also convert all TL_WRITE_DEFAULT and TL_READ_DEFAULT locks to
    appropriate "real" lock types to be used for locking and to be passed
    to storage engine.
  */
  for (tables= *start; tables; tables= tables->next_global)
  {
    TABLE *tbl= tables->table;

    /*
      NOTE: temporary merge tables should be processed here too, because
      a temporary merge table can be based on non-temporary tables.
    */

    /* Schema tables may not have a TABLE object here. */
    if (tbl && tbl->file->ht->db_type == DB_TYPE_MRG_MYISAM)
    {
      /* MERGE tables need to access parent and child TABLE_LISTs. */
      DBUG_ASSERT(tbl->pos_in_table_list == tables);
      if (tbl->file->extra(HA_EXTRA_ATTACH_CHILDREN))
      {
        error= TRUE;
        goto err;
      }
    }

    /* Set appropriate TABLE::lock_type. */
    if (tbl && tables->lock_type != TL_UNLOCK && 
        !thd->locked_tables_mode)
    {
      if (tables->lock_type == TL_WRITE_DEFAULT)
        tbl->reginfo.lock_type= thd->update_lock_default;
      else if (tables->lock_type == TL_WRITE_CONCURRENT_DEFAULT)
        tables->table->reginfo.lock_type= thd->insert_lock_default;
      else if (tables->lock_type == TL_READ_DEFAULT)
          tbl->reginfo.lock_type=
            read_lock_type_for_table(thd, thd->lex, tables,
                                     some_routine_modifies_data);
      else
        tbl->reginfo.lock_type= tables->lock_type;
    }

  }

err:
  if (error && *table_to_open)
  {
    (*table_to_open)->table= NULL;
  }
  DBUG_PRINT("open_tables", ("returning: %d", (int) error));
  DBUG_RETURN(error);
}


/**
  Defines how prelocking algorithm for DML statements should handle routines:
  - For CALL statements we do unrolling (i.e. open and lock tables for each
    sub-statement individually). So for such statements prelocking is enabled
    only if stored functions are used in parameter list and only for period
    during which we calculate values of parameters. Thus in this strategy we
    ignore procedure which is directly called by such statement and extend
    the prelocking set only with tables/functions used by SF called from the
    parameter list.
  - For any other statement any routine which is directly or indirectly called
    by statement is going to be executed in prelocked mode. So in this case we
    simply add all tables and routines used by it to the prelocking set.

  @param[in]  thd              Thread context.
  @param[in]  prelocking_ctx   Prelocking context of the statement.
  @param[in]  rt               Prelocking set element describing routine.
  @param[in]  sp               Routine body.
  @param[out] need_prelocking  Set to TRUE if method detects that prelocking
                               required, not changed otherwise.

  @retval FALSE  Success.
  @retval TRUE   Failure (OOM).
*/

bool DML_prelocking_strategy::
handle_routine(THD *thd, Query_tables_list *prelocking_ctx,
               Sroutine_hash_entry *rt, sp_head *sp, bool *need_prelocking)
{
  /*
    We assume that for any "CALL proc(...)" statement sroutines_list will
    have 'proc' as first element (it may have several, consider e.g.
    "proc(sp_func(...)))". This property is currently guaranted by the
    parser.
  */

  if (rt != prelocking_ctx->sroutines_list.first ||
      rt->mdl_request.key.mdl_namespace() != MDL_key::PROCEDURE)
  {
    *need_prelocking= TRUE;
    sp_update_stmt_used_routines(thd, prelocking_ctx, &sp->m_sroutines,
                                 rt->belong_to_view);
    sp->add_used_tables_to_table_list(thd,
                                      &prelocking_ctx->query_tables_last,
                                      prelocking_ctx->sql_command,
                                      rt->belong_to_view);
  }
  sp->propagate_attributes(prelocking_ctx);
  return FALSE;
}


/**
  Defines how prelocking algorithm for DML statements should handle table list
  elements:
  - If table has triggers we should add all tables and routines
    used by them to the prelocking set.

  We do not need to acquire metadata locks on trigger names
  in DML statements, since all DDL statements
  that change trigger metadata always lock their
  subject tables.

  @param[in]  thd              Thread context.
  @param[in]  prelocking_ctx   Prelocking context of the statement.
  @param[in]  table_list       Table list element for table.
  @param[in]  sp               Routine body.
  @param[out] need_prelocking  Set to TRUE if method detects that prelocking
                               required, not changed otherwise.

  @retval FALSE  Success.
  @retval TRUE   Failure (OOM).
*/

bool DML_prelocking_strategy::
handle_table(THD *thd, Query_tables_list *prelocking_ctx,
             TABLE_LIST *table_list, bool *need_prelocking)
{
  /* We rely on a caller to check that table is going to be changed. */
  DBUG_ASSERT(table_list->lock_type >= TL_WRITE_ALLOW_WRITE);

  if (table_list->trg_event_map)
  {
    if (table_list->table->triggers)
    {
      *need_prelocking= TRUE;

      if (table_list->table->triggers->
          add_tables_and_routines_for_triggers(thd, prelocking_ctx, table_list))
        return TRUE;
    }
  }

  return FALSE;
}


/**
  Defines how prelocking algorithm for DML statements should handle view -
  all view routines should be added to the prelocking set.

  @param[in]  thd              Thread context.
  @param[in]  prelocking_ctx   Prelocking context of the statement.
  @param[in]  table_list       Table list element for view.
  @param[in]  sp               Routine body.
  @param[out] need_prelocking  Set to TRUE if method detects that prelocking
                               required, not changed otherwise.

  @retval FALSE  Success.
  @retval TRUE   Failure (OOM).
*/

bool DML_prelocking_strategy::
handle_view(THD *thd, Query_tables_list *prelocking_ctx,
            TABLE_LIST *table_list, bool *need_prelocking)
{
  if (table_list->view_query()->uses_stored_routines())
  {
    *need_prelocking= TRUE;

    sp_update_stmt_used_routines(thd, prelocking_ctx,
                                 &table_list->view_query()->sroutines_list,
                                 table_list->top_table());
  }

  /*
    If a trigger was defined on one of the associated tables then assign the
    'trg_event_map' value of the view to the next table in table_list. When a
    Stored function is invoked, all the associated tables including the tables
    associated with the trigger are prelocked.
  */
  if (table_list->trg_event_map && table_list->next_global)
    table_list->next_global->trg_event_map= table_list->trg_event_map;
  return FALSE;
}


/**
  Defines how prelocking algorithm for LOCK TABLES statement should handle
  table list elements.

  @param[in]  thd              Thread context.
  @param[in]  prelocking_ctx   Prelocking context of the statement.
  @param[in]  table_list       Table list element for table.
  @param[in]  sp               Routine body.
  @param[out] need_prelocking  Set to TRUE if method detects that prelocking
                               required, not changed otherwise.

  @retval FALSE  Success.
  @retval TRUE   Failure (OOM).
*/

bool Lock_tables_prelocking_strategy::
handle_table(THD *thd, Query_tables_list *prelocking_ctx,
             TABLE_LIST *table_list, bool *need_prelocking)
{
  if (DML_prelocking_strategy::handle_table(thd, prelocking_ctx, table_list,
                                            need_prelocking))
    return TRUE;

  /* We rely on a caller to check that table is going to be changed. */
  DBUG_ASSERT(table_list->lock_type >= TL_WRITE_ALLOW_WRITE);

  return FALSE;
}


/**
  Defines how prelocking algorithm for ALTER TABLE statement should handle
  routines - do nothing as this statement is not supposed to call routines.

  We still can end up in this method when someone tries
  to define a foreign key referencing a view, and not just
  a simple view, but one that uses stored routines.
*/

bool Alter_table_prelocking_strategy::
handle_routine(THD *thd, Query_tables_list *prelocking_ctx,
               Sroutine_hash_entry *rt, sp_head *sp, bool *need_prelocking)
{
  return FALSE;
}


/**
  Defines how prelocking algorithm for ALTER TABLE statement should handle
  table list elements.

  Unlike in DML, we do not process triggers here.

  @param[in]  thd              Thread context.
  @param[in]  prelocking_ctx   Prelocking context of the statement.
  @param[in]  table_list       Table list element for table.
  @param[in]  sp               Routine body.
  @param[out] need_prelocking  Set to TRUE if method detects that prelocking
                               required, not changed otherwise.


  @retval FALSE  Success.
  @retval TRUE   Failure (OOM).
*/

bool Alter_table_prelocking_strategy::
handle_table(THD *thd, Query_tables_list *prelocking_ctx,
             TABLE_LIST *table_list, bool *need_prelocking)
{
  return FALSE;
}


/**
  Defines how prelocking algorithm for ALTER TABLE statement
  should handle view - do nothing. We don't need to add view
  routines to the prelocking set in this case as view is not going
  to be materialized.
*/

bool Alter_table_prelocking_strategy::
handle_view(THD *thd, Query_tables_list *prelocking_ctx,
            TABLE_LIST *table_list, bool *need_prelocking)
{
  return FALSE;
}


/**
  Check that lock is ok for tables; Call start stmt if ok

  @param thd             Thread handle.
  @param prelocking_ctx  Prelocking context.
  @param table_list      Table list element for table to be checked.

  @retval FALSE - Ok.
  @retval TRUE  - Error.
*/

static bool check_lock_and_start_stmt(THD *thd,
                                      Query_tables_list *prelocking_ctx,
                                      TABLE_LIST *table_list)
{
  int error;
  thr_lock_type lock_type;
  DBUG_ENTER("check_lock_and_start_stmt");

  /*
    Prelocking placeholder is not set for TABLE_LIST that
    are directly used by TOP level statement.
  */
  DBUG_ASSERT(table_list->prelocking_placeholder == false);

  /*
    TL_WRITE_DEFAULT, TL_READ_DEFAULT and TL_WRITE_CONCURRENT_DEFAULT
    are supposed to be parser only types of locks so they should be
    converted to appropriate other types to be passed to storage engine.
    The exact lock type passed to the engine is important as, for example,
    InnoDB uses it to determine what kind of row locks should be acquired
    when executing statement in prelocked mode or under LOCK TABLES with
    @@innodb_table_locks = 0.

    Last argument routine_modifies_data for read_lock_type_for_table()
    is ignored, as prelocking placeholder will never be set here.
  */
  if (table_list->lock_type == TL_WRITE_DEFAULT)
    lock_type= thd->update_lock_default;
  else if (table_list->lock_type == TL_WRITE_CONCURRENT_DEFAULT)
    lock_type= thd->insert_lock_default;
  else if (table_list->lock_type == TL_READ_DEFAULT)
    lock_type= read_lock_type_for_table(thd, prelocking_ctx, table_list, true);
  else
    lock_type= table_list->lock_type;

  if ((int) lock_type > (int) TL_WRITE_ALLOW_WRITE &&
      (int) table_list->table->reginfo.lock_type <= (int) TL_WRITE_ALLOW_WRITE)
  {
    my_error(ER_TABLE_NOT_LOCKED_FOR_WRITE, MYF(0), table_list->alias);
    DBUG_RETURN(1);
  }
  if ((error= table_list->table->file->start_stmt(thd, lock_type)))
  {
    table_list->table->file->print_error(error, MYF(0));
    DBUG_RETURN(1);
  }

  /*
    Record in transaction state tracking
  */
  if (thd->variables.session_track_transaction_info > TX_TRACK_NONE)
  {
    Transaction_state_tracker *tst= (Transaction_state_tracker *)
      thd->session_tracker.get_tracker(TRANSACTION_INFO_TRACKER);
    enum enum_tx_state       s;

    s= tst->calc_trx_state(thd, lock_type,
                           table_list->table->file->has_transactions());
    tst->add_trx_state(thd, s);
  }

  DBUG_RETURN(0);
}


/**
  @brief Open and lock one table

  @param[in]    thd             thread handle
  @param[in]    table_l         table to open is first table in this list
  @param[in]    lock_type       lock to use for table
  @param[in]    flags           options to be used while opening and locking
                                table (see open_table(), mysql_lock_tables())
  @param[in]    prelocking_strategy  Strategy which specifies how prelocking
                                     algorithm should work for this statement.

  @return       table
    @retval     != NULL         OK, opened table returned
    @retval     NULL            Error

  @note
    If ok, the following are also set:
      table_list->lock_type 	lock_type
      table_list->table		table

  @note
    If table_l is a list, not a single table, the list is temporarily
    broken.

  @detail
    This function is meant as a replacement for open_ltable() when
    MERGE tables can be opened. open_ltable() cannot open MERGE tables.

    There may be more differences between open_n_lock_single_table() and
    open_ltable(). One known difference is that open_ltable() does
    neither call thd->decide_logging_format() nor handle some other logging
    and locking issues because it does not call lock_tables().
*/

TABLE *open_n_lock_single_table(THD *thd, TABLE_LIST *table_l,
                                thr_lock_type lock_type, uint flags,
                                Prelocking_strategy *prelocking_strategy)
{
  TABLE_LIST *save_next_global;
  DBUG_ENTER("open_n_lock_single_table");

  /* Remember old 'next' pointer. */
  save_next_global= table_l->next_global;
  /* Break list. */
  table_l->next_global= NULL;

  /* Set requested lock type. */
  table_l->lock_type= lock_type;
  /* Allow to open real tables only. */
  table_l->required_type= FRMTYPE_TABLE;

  /* Open the table. */
  if (open_and_lock_tables(thd, table_l, flags, prelocking_strategy))
    table_l->table= NULL; /* Just to be sure. */

  /* Restore list. */
  table_l->next_global= save_next_global;

  DBUG_RETURN(table_l->table);
}


/*
  Open and lock one table

  SYNOPSIS
    open_ltable()
    thd			Thread handler
    table_list		Table to open is first table in this list
    lock_type		Lock to use for open
    lock_flags          Flags passed to mysql_lock_table

  NOTE
    This function doesn't do anything like SP/SF/views/triggers analysis done 
    in open_table()/lock_tables(). It is intended for opening of only one
    concrete table. And used only in special contexts.

  RETURN VALUES
    table		Opened table
    0			Error
  
    If ok, the following are also set:
      table_list->lock_type 	lock_type
      table_list->table		table
*/

TABLE *open_ltable(THD *thd, TABLE_LIST *table_list, thr_lock_type lock_type,
                   uint lock_flags)
{
  TABLE *table;
  Open_table_context ot_ctx(thd, lock_flags);
  bool error;
  DBUG_ENTER("open_ltable");

  /* should not be used in a prelocked_mode context, see NOTE above */
  DBUG_ASSERT(thd->locked_tables_mode < LTM_PRELOCKED);

  THD_STAGE_INFO(thd, stage_opening_tables);

  /* open_ltable can be used only for BASIC TABLEs */
  table_list->required_type= FRMTYPE_TABLE;

  /* This function can't properly handle requests for such metadata locks. */
  DBUG_ASSERT(!table_list->mdl_request.is_ddl_or_lock_tables_lock_request());

  while ((error= open_table(thd, table_list, &ot_ctx)) &&
         ot_ctx.can_recover_from_failed_open())
  {
    /*
      Even though we have failed to open table we still need to
      call release_transactional_locks() to release metadata locks which
      might have been acquired successfully.
    */
    thd->mdl_context.rollback_to_savepoint(ot_ctx.start_of_statement_svp());
    table_list->mdl_request.ticket= 0;
    if (ot_ctx.recover_from_failed_open())
      break;
  }

  if (!error)
  {
    /*
      We can't have a view or some special "open_strategy" in this function
      so there should be a TABLE instance.
    */
    DBUG_ASSERT(table_list->table);
    table= table_list->table;
    if (table->file->ht->db_type == DB_TYPE_MRG_MYISAM)
    {
      /* A MERGE table must not come here. */
      /* purecov: begin tested */
      my_error(ER_WRONG_OBJECT, MYF(0), table->s->db.str,
               table->s->table_name.str, "BASE TABLE");
      table= 0;
      goto end;
      /* purecov: end */
    }

    table_list->lock_type= lock_type;
    table->grant= table_list->grant;
    if (thd->locked_tables_mode)
    {
      if (check_lock_and_start_stmt(thd, thd->lex, table_list))
	table= 0;
    }
    else
    {
      DBUG_ASSERT(thd->lock == 0);	// You must lock everything at once
      if ((table->reginfo.lock_type= lock_type) != TL_UNLOCK)
	if (! (thd->lock= mysql_lock_tables(thd, &table_list->table, 1,
                                            lock_flags)))
        {
          table= 0;
        }
    }
  }
  else
    table= 0;

end:
  if (table == NULL)
  {
    if (!thd->in_sub_stmt)
      trans_rollback_stmt(thd);
    close_thread_tables(thd);
  }
  DBUG_RETURN(table);
}


/**
  Open all tables in list, locks them and optionally process derived tables.

  @param thd		      Thread context.
  @param tables	              List of tables for open and locking.
  @param flags                Bitmap of options to be used to open and lock
                              tables (see open_tables() and mysql_lock_tables()
                              for details).
  @param prelocking_strategy  Strategy which specifies how prelocking algorithm
                              should work for this statement.

  @note
    The thr_lock locks will automatically be freed by close_thread_tables().

  @note
    open_and_lock_tables() is not intended for open-and-locking system tables
    in those cases when execution of statement has started already and other
    tables have been opened. Use open_nontrans_system_tables_for_read() or
    open_trans_system_tables_for_read() instead.

  @retval FALSE  OK.
  @retval TRUE   Error
*/

bool open_and_lock_tables(THD *thd, TABLE_LIST *tables, uint flags,
                          Prelocking_strategy *prelocking_strategy)
{
  uint counter;
  MDL_savepoint mdl_savepoint= thd->mdl_context.mdl_savepoint();
  DBUG_ENTER("open_and_lock_tables");

  /*
    open_and_lock_tables() must not be used to open system tables. There must
    be no active attachable transaction when open_and_lock_tables() is called.
    Exception is made to the read-write attachables with explicitly specified
    in the assert table.
    Callers in the read-write case must make sure no side effect to
    the global transaction state is inflicted when the attachable one
    will commmit.
  */
  DBUG_ASSERT(!thd->is_attachable_ro_transaction_active() &&
              (!thd->is_attachable_rw_transaction_active() ||
               !strcmp(tables->table_name, "gtid_executed")));

  if (open_tables(thd, &tables, &counter, flags, prelocking_strategy))
    goto err;

  DBUG_EXECUTE_IF("sleep_open_and_lock_after_open", {
                  const char *old_proc_info= thd->proc_info;
                  thd->proc_info= "DBUG sleep";
                  my_sleep(6000000);
                  thd->proc_info= old_proc_info;});

  if (lock_tables(thd, tables, counter, flags))
    goto err;

  DBUG_RETURN(FALSE);
err:
  // Rollback the statement execution done so far
  if (! thd->in_sub_stmt)
    trans_rollback_stmt(thd);
  close_thread_tables(thd);
  /* Don't keep locks for a failed statement. */
  thd->mdl_context.rollback_to_savepoint(mdl_savepoint);
  DBUG_RETURN(TRUE);
}


/**
  Open all tables for a query or statement, in list started by "tables"

  @param       thd      thread handler
  @param       tables   list of tables for open
  @param       flags    bitmap of flags to modify how the tables will be open:
                        MYSQL_LOCK_IGNORE_FLUSH - open table even if someone has
                        done a flush on it.

  @retval false - ok
  @retval true  - error

  @note
    This is to be used on prepare stage when you don't read any
    data from the tables.

  @note
    Updates Query_tables_list::table_count as side-effect.
*/

bool open_tables_for_query(THD *thd, TABLE_LIST *tables, uint flags)
{
  DML_prelocking_strategy prelocking_strategy;
  MDL_savepoint mdl_savepoint= thd->mdl_context.mdl_savepoint();
  DBUG_ENTER("open_tables_for_query");

  DBUG_EXECUTE_IF("open_tables_for_query__out_of_memory",
                  DBUG_SET("+d,simulate_out_of_memory"););

  DBUG_ASSERT(tables == thd->lex->query_tables);

  if (open_tables(thd, &tables, &thd->lex->table_count, flags,
                  &prelocking_strategy))
    goto end;

  DBUG_RETURN(0);
end:
  /*
    No need to commit/rollback the statement transaction: it's
    either not started or we're filling in an INFORMATION_SCHEMA
    table on the fly, and thus mustn't manipulate with the
    transaction of the enclosing statement.
  */
  DBUG_ASSERT(thd->get_transaction()->is_empty(Transaction_ctx::STMT) ||
              (thd->state_flags & Open_tables_state::BACKUPS_AVAIL) ||
              thd->in_sub_stmt);
  close_thread_tables(thd);
  /* Don't keep locks for a failed statement. */
  thd->mdl_context.rollback_to_savepoint(mdl_savepoint);

  DBUG_RETURN(TRUE); /* purecov: inspected */
}



/*
  Mark all real tables in the list as free for reuse.

  SYNOPSIS
    mark_real_tables_as_free_for_reuse()
      thd   - thread context
      table - head of the list of tables

  DESCRIPTION
    Marks all real tables in the list (i.e. not views, derived
    or schema tables) as free for reuse.
*/

static void mark_real_tables_as_free_for_reuse(TABLE_LIST *table_list)
{
  TABLE_LIST *table;
  for (table= table_list; table; table= table->next_global)
    if (!table->is_placeholder())
    {
      table->table->query_id= 0;
    }
  for (table= table_list; table; table= table->next_global)
    if (!table->is_placeholder())
    {
      /*
        Detach children of MyISAMMRG tables used in
        sub-statements, they will be reattached at open.
        This has to be done in a separate loop to make sure
        that children have had their query_id cleared.
      */
      table->table->file->extra(HA_EXTRA_DETACH_CHILDREN);
    }
}


/**
  Lock all tables in a list.

  @param  thd           Thread handler
  @param  tables        Tables to lock
  @param  count         Number of opened tables
  @param  flags         Options (see mysql_lock_tables() for details)

  You can't call lock_tables() while holding thr_lock locks, as
  this would break the dead-lock-free handling thr_lock gives us.
  You must always get all needed locks at once.

  If the query for which we are calling this function is marked as
  requiring prelocking, this function will change
  locked_tables_mode to LTM_PRELOCKED.

  @retval FALSE         Success. 
  @retval TRUE          A lock wait timeout, deadlock or out of memory.
*/

bool lock_tables(THD *thd, TABLE_LIST *tables, uint count,
                 uint flags)
{
  TABLE_LIST *table;

  DBUG_ENTER("lock_tables");
  /*
    We can't meet statement requiring prelocking if we already
    in prelocked mode.
  */
  DBUG_ASSERT(thd->locked_tables_mode <= LTM_LOCK_TABLES ||
              !thd->lex->requires_prelocking());

  /*
    lock_tables() should not be called if this statement has
    already locked its tables.
  */
  DBUG_ASSERT(thd->lex->lock_tables_state == Query_tables_list::LTS_NOT_LOCKED);

  if (!tables && !thd->lex->requires_prelocking())
  {
    /*
      Even though we are not really locking any tables mark this
      statement as one that has locked its tables, so we won't
      call this function second time for the same execution of
      the same statement.
    */
    thd->lex->lock_tables_state= Query_tables_list::LTS_LOCKED;
    int ret= thd->decide_logging_format(tables);
    DBUG_RETURN(ret);
  }

  /*
    Check for thd->locked_tables_mode to avoid a redundant
    and harmful attempt to lock the already locked tables again.
    Checking for thd->lock is not enough in some situations. For example,
    if a stored function contains
    "drop table t3; create temporary t3 ..; insert into t3 ...;"
    thd->lock may be 0 after drop tables, whereas locked_tables_mode
    is still on. In this situation an attempt to lock temporary
    table t3 will lead to a memory leak.
  */
  if (! thd->locked_tables_mode)
  {
    DBUG_ASSERT(thd->lock == 0);	// You must lock everything at once
    TABLE **start,**ptr;

    if (!(ptr=start=(TABLE**) thd->alloc(sizeof(TABLE*)*count)))
      DBUG_RETURN(TRUE);
    for (table= tables; table; table= table->next_global)
    {
      if (!table->is_placeholder())
	*(ptr++)= table->table;
    }

    DEBUG_SYNC(thd, "before_lock_tables_takes_lock");

    if (! (thd->lock= mysql_lock_tables(thd, start, (uint) (ptr - start),
                                        flags)))
      DBUG_RETURN(TRUE);

    DEBUG_SYNC(thd, "after_lock_tables_takes_lock");

    if (thd->lex->requires_prelocking() &&
        thd->lex->sql_command != SQLCOM_LOCK_TABLES)
    {
      TABLE_LIST *first_not_own= thd->lex->first_not_own_table();
      /*
        We just have done implicit LOCK TABLES, and now we have
        to emulate first open_and_lock_tables() after it.

        When open_and_lock_tables() is called for a single table out of
        a table list, the 'next_global' chain is temporarily broken. We
        may not find 'first_not_own' before the end of the "list".
        Look for example at those places where open_n_lock_single_table()
        is called. That function implements the temporary breaking of
        a table list for opening a single table.
      */
      for (table= tables;
           table && table != first_not_own;
           table= table->next_global)
      {
        if (!table->is_placeholder())
        {
          table->table->query_id= thd->query_id;
          if (check_lock_and_start_stmt(thd, thd->lex, table))
          {
            mysql_unlock_tables(thd, thd->lock);
            thd->lock= 0;
            DBUG_RETURN(TRUE);
          }
        }
      }
      /*
        Let us mark all tables which don't belong to the statement itself,
        and was marked as occupied during open_tables() as free for reuse.
      */
      mark_real_tables_as_free_for_reuse(first_not_own);
      DBUG_PRINT("info",("locked_tables_mode= LTM_PRELOCKED"));
      thd->enter_locked_tables_mode(LTM_PRELOCKED);
    }
  }
  else
  {
    TABLE_LIST *first_not_own= thd->lex->first_not_own_table();
    /*
      When open_and_lock_tables() is called for a single table out of
      a table list, the 'next_global' chain is temporarily broken. We
      may not find 'first_not_own' before the end of the "list".
      Look for example at those places where open_n_lock_single_table()
      is called. That function implements the temporary breaking of
      a table list for opening a single table.
    */
    for (table= tables;
         table && table != first_not_own;
         table= table->next_global)
    {
      if (table->is_placeholder())
        continue;

      /*
        In a stored function or trigger we should ensure that we won't change
        a table that is already used by the calling statement.
      */
      if (thd->locked_tables_mode >= LTM_PRELOCKED &&
          table->lock_type >= TL_WRITE_ALLOW_WRITE)
      {
        for (TABLE* opentab= thd->open_tables; opentab; opentab= opentab->next)
        {
          if (table->table->s == opentab->s && opentab->query_id &&
              table->table->query_id != opentab->query_id)
          {
            my_error(ER_CANT_UPDATE_USED_TABLE_IN_SF_OR_TRG, MYF(0),
                     table->table->s->table_name.str);
            DBUG_RETURN(TRUE);
          }
        }
      }

      if (check_lock_and_start_stmt(thd, thd->lex, table))
      {
	DBUG_RETURN(TRUE);
      }
    }
    /*
      If we are under explicit LOCK TABLES and our statement requires
      prelocking, we should mark all "additional" tables as free for use
      and enter prelocked mode.
    */
    if (thd->lex->requires_prelocking())
    {
      mark_real_tables_as_free_for_reuse(first_not_own);
      DBUG_PRINT("info",
                 ("thd->locked_tables_mode= LTM_PRELOCKED_UNDER_LOCK_TABLES"));
      thd->locked_tables_mode= LTM_PRELOCKED_UNDER_LOCK_TABLES;
    }
  }

  /*
    Mark the statement as having tables locked. For purposes
    of Query_tables_list::lock_tables_state we treat any
    statement which passes through lock_tables() as such.
  */
  thd->lex->lock_tables_state= Query_tables_list::LTS_LOCKED;

  int ret= thd->decide_logging_format(tables);
  DBUG_RETURN(ret);
}


/**
  Prepare statement for reopening of tables and recalculation of set of
  prelocked tables.

  @param[in] thd         Thread context.
  @param[in,out] tables  List of tables which we were trying to open
                         and lock.
  @param[in] start_of_statement_svp MDL savepoint which represents the set
                         of metadata locks which the current transaction
                         managed to acquire before execution of the current
                         statement and to which we should revert before
                         trying to reopen tables. NULL if no metadata locks
                         were held and thus all metadata locks should be
                         released.
*/

void close_tables_for_reopen(THD *thd, TABLE_LIST **tables,
                             const MDL_savepoint &start_of_statement_svp)
{
  TABLE_LIST *first_not_own_table= thd->lex->first_not_own_table();
  TABLE_LIST *tmp;

  /*
    If table list consists only from tables from prelocking set, table list
    for new attempt should be empty, so we have to update list's root pointer.
  */
  if (first_not_own_table == *tables)
    *tables= 0;
  thd->lex->chop_off_not_own_tables();
  /* Reset MDL tickets for procedures/functions */
  for (Sroutine_hash_entry *rt= thd->lex->sroutines_list.first;
       rt; rt= rt->next)
    rt->mdl_request.ticket= NULL;
  sp_remove_not_own_routines(thd->lex);
  for (tmp= *tables; tmp; tmp= tmp->next_global)
  {
    tmp->table= 0;
    tmp->mdl_request.ticket= NULL;
    /* We have to cleanup translation tables of views. */
    tmp->cleanup_items();
  }
  /*
    No need to commit/rollback the statement transaction: it's
    either not started or we're filling in an INFORMATION_SCHEMA
    table on the fly, and thus mustn't manipulate with the
    transaction of the enclosing statement.
  */
  DBUG_ASSERT(thd->get_transaction()->is_empty(Transaction_ctx::STMT) ||
              (thd->state_flags & Open_tables_state::BACKUPS_AVAIL));
  close_thread_tables(thd);
  thd->mdl_context.rollback_to_savepoint(start_of_statement_svp);
}


/**
  Open a single table without table caching and don't add it to
  THD::open_tables. Depending on the 'add_to_temporary_tables_list' value,
  the opened TABLE instance will be addded to THD::temporary_tables list.

  @param thd                          Thread context.
  @param path                         Path (without .frm)
  @param db                           Database name.
  @param table_name                   Table name.
  @param add_to_temporary_tables_list Specifies if the opened TABLE
                                      instance should be linked into
                                      THD::temporary_tables list.
  @param open_in_engine               Indicates that we need to open table
                                      in storage engine in addition to
                                      constructing TABLE object for it.

  @note This function is used:
    - by alter_table() to open a temporary table;
    - when creating a temporary table with CREATE TEMPORARY TABLE.

  @return TABLE instance for opened table.
  @retval NULL on error.
*/

TABLE *open_table_uncached(THD *thd, const char *path, const char *db,
                           const char *table_name,
                           bool add_to_temporary_tables_list,
                           bool open_in_engine)
{
  TABLE *tmp_table;
  TABLE_SHARE *share;
  char cache_key[MAX_DBKEY_LENGTH], *saved_cache_key, *tmp_path;
  size_t key_length;
  DBUG_ENTER("open_table_uncached");
  DBUG_PRINT("enter",
             ("table: '%s'.'%s'  path: '%s'  server_id: %u  "
              "pseudo_thread_id: %lu",
              db, table_name, path,
              (uint) thd->server_id, (ulong) thd->variables.pseudo_thread_id));

  /* Create the cache_key for temporary tables */
  key_length= create_table_def_key(thd, cache_key, db, table_name, 1);

  if (!(tmp_table= (TABLE*) my_malloc(key_memory_TABLE,
                                      sizeof(*tmp_table) + sizeof(*share) +
                                      strlen(path)+1 + key_length,
                                      MYF(MY_WME))))
    DBUG_RETURN(0);				/* purecov: inspected */

#ifndef DBUG_OFF
  // In order to let purge thread callback call open_table_uncached()
  // we cannot grab LOCK_open here, as that will cause a deadlock.

  // The assert below safeguards against opening a table which is
  // already found in the table definition cache. Iff the table will
  // be opened in the SE below, we may get two conflicting copies of
  // SE private data in the two table_shares.

  // By only grabbing LOCK_open and check the assert only when
  // open_in_engine is true, we safeguard the engine private data while
  // also allowing the purge threads callbacks since they always call
  // with open_in_engine=false.
  if (open_in_engine)
  {
    mysql_mutex_lock(&LOCK_open);
    DBUG_ASSERT(!my_hash_search(&table_def_cache, (uchar*) cache_key,
                                key_length));
    mysql_mutex_unlock(&LOCK_open);
  }
#endif

  share= (TABLE_SHARE*) (tmp_table+1);
  tmp_path= (char*) (share+1);
  saved_cache_key= my_stpcpy(tmp_path, path)+1;
  memcpy(saved_cache_key, cache_key, key_length);

  init_tmp_table_share(thd, share, saved_cache_key, key_length,
                       strend(saved_cache_key)+1, tmp_path);

  if (open_table_def(thd, share, 0))
  {
    /* No need to lock share->mutex as this is not needed for tmp tables */
    free_table_share(share);
    my_free(tmp_table);
    DBUG_RETURN(0);
  }

#ifdef HAVE_PSI_TABLE_INTERFACE
  share->m_psi= PSI_TABLE_CALL(get_table_share)(true, share);
#else
  share->m_psi= NULL;
#endif

  if (open_table_from_share(thd, share, table_name,
                            open_in_engine ?
                            (uint) (HA_OPEN_KEYFILE | HA_OPEN_RNDFILE |
                                    HA_GET_INDEX) : 0,
                            EXTRA_RECORD,
                            ha_open_options,
                            tmp_table,
                            /*
                              Set "is_create_table" if the table does not
                              exist in SE
                            */
                            open_in_engine ? false : true))
  {
    /* No need to lock share->mutex as this is not needed for tmp tables */
    free_table_share(share);
    my_free(tmp_table);
    DBUG_RETURN(0);
  }

  tmp_table->reginfo.lock_type= TL_WRITE;	 // Simulate locked
  share->tmp_table= (tmp_table->file->has_transactions() ? 
                     TRANSACTIONAL_TMP_TABLE : NON_TRANSACTIONAL_TMP_TABLE);

  if (add_to_temporary_tables_list)
  {
    tmp_table->set_binlog_drop_if_temp(!thd->is_current_stmt_binlog_disabled()
                                 && !thd->is_current_stmt_binlog_format_row());
    /* growing temp list at the head */
    mysql_mutex_lock(&thd->LOCK_temporary_tables);
    tmp_table->next= thd->temporary_tables;
    if (tmp_table->next)
      tmp_table->next->prev= tmp_table;
    thd->temporary_tables= tmp_table;
    thd->temporary_tables->prev= 0;
#ifdef HAVE_REPLICATION
    if (thd->slave_thread)
    {
      slave_open_temp_tables.atomic_add(1);
      thd->rli_slave->get_c_rli()->channel_open_temp_tables.atomic_add(1);
    }
#endif
    mysql_mutex_unlock(&thd->LOCK_temporary_tables);
  }
  tmp_table->pos_in_table_list= NULL;

  tmp_table->set_created();

  DBUG_PRINT("tmptable", ("opened table: '%s'.'%s' 0x%lx", tmp_table->s->db.str,
                          tmp_table->s->table_name.str, (long) tmp_table));
  DBUG_RETURN(tmp_table);
}


/**
  Delete a temporary table.

  @param base  Handlerton for table to be deleted.
  @param path  Path to the table to be deleted (i.e. path
               to its .frm without an extension).

  @retval false - success.
  @retval true  - failure.
*/

bool rm_temporary_table(handlerton *base, const char *path)
{
  bool error=0;
  handler *file;
  char frm_path[FN_REFLEN + 1];
  DBUG_ENTER("rm_temporary_table");

  strxnmov(frm_path, sizeof(frm_path) - 1, path, reg_ext, NullS);
  if (mysql_file_delete(key_file_frm, frm_path, MYF(0)))
    error=1; /* purecov: inspected */
  file= get_new_handler((TABLE_SHARE*) 0, current_thd->mem_root, base);
  if (file && file->ha_delete_table(path))
  {
    error=1;
    sql_print_warning("Could not remove temporary table: '%s', error: %d",
                      path, my_errno());
  }
  delete file;
  DBUG_RETURN(error);
}


/*****************************************************************************
* The following find_field_in_XXX procedures implement the core of the
* name resolution functionality. The entry point to resolve a column name in a
* list of tables is 'find_field_in_tables'. It calls 'find_field_in_table_ref'
* for each table reference. In turn, depending on the type of table reference,
* 'find_field_in_table_ref' calls one of the 'find_field_in_XXX' procedures
* below specific for the type of table reference.
*
* @todo: Refactor the error handling system used by these functions, so that
*        it is clear when an error is reported and when an empty reference
*        is returned.
*
******************************************************************************/

/* Special Field pointers as return values of find_field_in_XXX functions. */
Field *not_found_field= (Field*) 0x1;
Field *view_ref_found= (Field*) 0x2; 

#define WRONG_GRANT (Field*) -1

/**
  Find a temporary table specified by TABLE_LIST instance in the cache and
  prepare its TABLE instance for use.

  This function tries to resolve this table in the list of temporary tables
  of this thread. Temporary tables are thread-local and "shadow" base
  tables with the same name.

  @note In most cases one should use open_temporary_tables() instead
        of this call.

  @note One should finalize process of opening temporary table for table
        list element by calling open_and_process_table(). This function
        is responsible for table version checking and handling of merge
        tables.

  @note We used to check global_read_lock before opening temporary tables.
        However, that limitation was artificial and is removed now.

  @return Error status.
    @retval FALSE On success. If a temporary table exists for the given
                  key, tl->table is set.
    @retval TRUE  On error. my_error() has been called.
*/

bool open_temporary_table(THD *thd, TABLE_LIST *tl)
{
  DBUG_ENTER("open_temporary_table");
  DBUG_PRINT("enter", ("table: '%s'.'%s'", tl->db, tl->table_name));

  /*
    Code in open_table() assumes that TABLE_LIST::table can
    be non-zero only for pre-opened temporary tables.
  */
  DBUG_ASSERT(tl->table == NULL);

  /*
    This function should not be called for cases when derived or I_S
    tables can be met since table list elements for such tables can
    have invalid db or table name.
    Instead open_temporary_tables() should be used.
  */
  DBUG_ASSERT(!tl->is_view_or_derived() && !tl->schema_table);

  if (tl->open_type == OT_BASE_ONLY)
  {
    DBUG_PRINT("info", ("skip_temporary is set"));
    DBUG_RETURN(FALSE);
  }

  TABLE *table= find_temporary_table(thd, tl);

  if (!table)
  {
    if (tl->open_type == OT_TEMPORARY_ONLY &&
        tl->open_strategy == TABLE_LIST::OPEN_NORMAL)
    {
      my_error(ER_NO_SUCH_TABLE, MYF(0), tl->db, tl->table_name);
      DBUG_RETURN(TRUE);
    }
    DBUG_RETURN(FALSE);
  }

  if (tl->partition_names)
  {
    /* Partitioned temporary tables is not supported. */
    DBUG_ASSERT(!table->part_info);
    my_error(ER_PARTITION_CLAUSE_ON_NONPARTITIONED, MYF(0));
    DBUG_RETURN(true);
  }

  if (table->query_id)
  {
    /*
      We're trying to use the same temporary table twice in a query.
      Right now we don't support this because a temporary table is always
      represented by only one TABLE object in THD, and it can not be
      cloned. Emit an error for an unsupported behaviour.
    */

    DBUG_PRINT("error",
               ("query_id: %lu  server_id: %u  pseudo_thread_id: %lu",
                (ulong) table->query_id, (uint) thd->server_id,
                (ulong) thd->variables.pseudo_thread_id));
    my_error(ER_CANT_REOPEN_TABLE, MYF(0), table->alias);
    DBUG_RETURN(TRUE);
  }

  table->query_id= thd->query_id;
  thd->thread_specific_used= TRUE;

  tl->set_updatable(); // It is not derived table nor non-updatable VIEW.
  tl->set_insertable();

  tl->table= table;

  table->init(thd, tl);

  DBUG_PRINT("info", ("Using temporary table"));
  DBUG_RETURN(FALSE);
}


/**
  Pre-open temporary tables corresponding to table list elements.

  @note One should finalize process of opening temporary tables
        by calling open_tables(). This function is responsible
        for table version checking and handling of merge tables.

  @return Error status.
    @retval FALSE On success. If a temporary tables exists for the
                  given element, tl->table is set.
    @retval TRUE  On error. my_error() has been called.
*/

bool open_temporary_tables(THD *thd, TABLE_LIST *tl_list)
{
  TABLE_LIST *first_not_own= thd->lex->first_not_own_table();
  DBUG_ENTER("open_temporary_tables");

  for (TABLE_LIST *tl= tl_list; tl && tl != first_not_own; tl= tl->next_global)
  {
    if (tl->is_view_or_derived() || tl->schema_table)
    {
      /*
        Derived and I_S tables will be handled by a later call to open_tables().
      */
      continue;
    }

    if (open_temporary_table(thd, tl))
      DBUG_RETURN(TRUE);
  }

  DBUG_RETURN(FALSE);
}


/*
  Find a field by name in a view that uses merge algorithm.

  SYNOPSIS
    find_field_in_view()
    thd				thread handler
    table_list			view to search for 'name'
    name			name of field
    length			length of name
    item_name                   name of item if it will be created (VIEW)
    ref				expression substituted in VIEW should be passed
                                using this reference (return view_ref_found)
    register_tree_change        TRUE if ref is not stack variable and we
                                need register changes in item tree

  RETURN
    0			field is not found
    view_ref_found	found value in VIEW (real result is in *ref)
    #			pointer to field - only for schema table fields
*/

static Field *
find_field_in_view(THD *thd, TABLE_LIST *table_list,
                   const char *name, size_t length,
                   const char *item_name, Item **ref,
                   bool register_tree_change)
{
  DBUG_ENTER("find_field_in_view");
  DBUG_PRINT("enter",
             ("view: '%s', field name: '%s', item name: '%s', ref 0x%lx",
              table_list->alias, name, item_name, (ulong) ref));
  Field_iterator_view field_it;
  field_it.set(table_list);

  DBUG_ASSERT(table_list->schema_table_reformed ||
              (ref != 0 && table_list->is_merged()));
  for (; !field_it.end_of_fields(); field_it.next())
  {
    if (!my_strcasecmp(system_charset_info, field_it.name(), name))
    {
      Item *item;

      {
        /*
          Use own arena for Prepared Statements or data will be freed after
          PREPARE.
        */
        Prepared_stmt_arena_holder ps_arena_holder(thd, register_tree_change);

        /*
          create_item() may, or may not create a new Item, depending on
          the column reference. See create_view_field() for details.
        */
        item= field_it.create_item(thd);

        if (!item)
          DBUG_RETURN(0);
      }

      /*
       *ref != NULL means that *ref contains the item that we need to
       replace. If the item was aliased by the user, set the alias to
       the replacing item.
       We need to set alias on both ref itself and on ref real item.
      */
      if (*ref && !(*ref)->item_name.is_autogenerated())
      {
        item->item_name= (*ref)->item_name;
        item->real_item()->item_name= (*ref)->item_name;
      }
      if (register_tree_change)
        thd->change_item_tree(ref, item);
      else
        *ref= item;
      DBUG_RETURN(view_ref_found);
    }
  }
  DBUG_RETURN(0);
}


/*
  Find field by name in a NATURAL/USING join table reference.

  SYNOPSIS
    find_field_in_natural_join()
    thd			 [in]  thread handler
    table_ref            [in]  table reference to search
    name		 [in]  name of field
    length		 [in]  length of name
    ref                  [in/out] if 'name' is resolved to a view field, ref is
                               set to point to the found view field
    register_tree_change [in]  TRUE if ref is not stack variable and we
                               need register changes in item tree
    actual_table         [out] the original table reference where the field
                               belongs - differs from 'table_list' only for
                               NATURAL/USING joins

  DESCRIPTION
    Search for a field among the result fields of a NATURAL/USING join.
    Notice that this procedure is called only for non-qualified field
    names. In the case of qualified fields, we search directly the base
    tables of a natural join.

    Sometimes when a field is found, it is checked for priviliges according to
    THD::want_privilege and marked according to THD::mark_used_columns.
    But it is unclear when, so caller generally has to do the same.

  RETURN
    NULL        if the field was not found
    WRONG_GRANT if no access rights to the found field
    #           Pointer to the found Field
*/

static Field *
find_field_in_natural_join(THD *thd, TABLE_LIST *table_ref, const char *name,
                           size_t length, Item **ref, bool register_tree_change,
                           TABLE_LIST **actual_table)
{
  List_iterator_fast<Natural_join_column>
    field_it(*(table_ref->join_columns));
  Natural_join_column *nj_col, *curr_nj_col;
  Field *found_field= NULL;
  DBUG_ENTER("find_field_in_natural_join");
  DBUG_PRINT("enter", ("field name: '%s', ref 0x%lx",
		       name, (ulong) ref));
  DBUG_ASSERT(table_ref->is_natural_join && table_ref->join_columns);
  DBUG_ASSERT(*actual_table == NULL);

  for (nj_col= NULL, curr_nj_col= field_it++; curr_nj_col; 
       curr_nj_col= field_it++)
  {
    if (!my_strcasecmp(system_charset_info, curr_nj_col->name(), name))
    {
      if (nj_col)
      {
        my_error(ER_NON_UNIQ_ERROR, MYF(0), name, thd->where);
        DBUG_RETURN(NULL);
      }
      nj_col= curr_nj_col;
    }
  }
  if (!nj_col)
    DBUG_RETURN(NULL);

  if (nj_col->view_field)
  {
    Item *item;

    {
      Prepared_stmt_arena_holder ps_arena_holder(thd, register_tree_change);

      /*
        create_item() may, or may not create a new Item, depending on the
        column reference. See create_view_field() for details.
      */
      item= nj_col->create_item(thd);

      if (!item)
        DBUG_RETURN(NULL);
    }

    /*
     *ref != NULL means that *ref contains the item that we need to
     replace. If the item was aliased by the user, set the alias to
     the replacing item.
     We need to set alias on both ref itself and on ref real item.
     */
    if (*ref && !(*ref)->item_name.is_autogenerated())
    {
      item->item_name= (*ref)->item_name;
      item->real_item()->item_name= (*ref)->item_name;
    }

    DBUG_ASSERT(nj_col->table_field == NULL);
    if (nj_col->table_ref->schema_table_reformed)
    {
      /*
        Translation table items are always Item_fields and fixed
        already('mysql_schema_table' function). So we can return
        ->field. It is used only for 'show & where' commands.
      */
      DBUG_RETURN(((Item_field*) (nj_col->view_field->item))->field);
    }
    if (register_tree_change)
      thd->change_item_tree(ref, item);
    else
      *ref= item;
    found_field= view_ref_found;
  }
  else
  {
    /* This is a base table. */
    DBUG_ASSERT(nj_col->view_field == NULL);
    /*
      This fix_fields is not necessary (initially this item is fixed by
      the Item_field constructor; after reopen_tables the Item_func_eq
      calls fix_fields on that item), it's just a check during table
      reopening for columns that was dropped by the concurrent connection.
    */
    if (!nj_col->table_field->fixed &&
        nj_col->table_field->fix_fields(thd, (Item **)&nj_col->table_field))
    {
      DBUG_PRINT("info", ("column '%s' was dropped by the concurrent connection",
                          nj_col->table_field->item_name.ptr()));
      DBUG_RETURN(NULL);
    }
    DBUG_ASSERT(nj_col->table_ref->table == nj_col->table_field->field->table);
    found_field= nj_col->table_field->field;
  }

  *actual_table= nj_col->table_ref;
  
  DBUG_RETURN(found_field);
}


/*
  Find field by name in a base table.

  No privileges are checked, and the column is not marked in read_set/write_set.

  SYNOPSIS
    find_field_in_table()
    thd				thread handler
    table			table where to search for the field
    name			name of field
    length			length of name
    allow_rowid			do allow finding of "_rowid" field?
    cached_field_index_ptr	cached position in field list (used to speedup
                                lookup for fields in prepared tables)

  RETURN
    0	field is not found
    #	pointer to field
*/

Field *
find_field_in_table(THD *thd, TABLE *table, const char *name, size_t length,
                    bool allow_rowid, uint *cached_field_index_ptr)
{
  Field **field_ptr, *field;
  uint cached_field_index= *cached_field_index_ptr;
  DBUG_ENTER("find_field_in_table");
  DBUG_PRINT("enter", ("table: '%s', field name: '%s'", table->alias, name));

  /* We assume here that table->field < NO_CACHED_FIELD_INDEX = UINT_MAX */
  if (cached_field_index < table->s->fields &&
      !my_strcasecmp(system_charset_info,
                     table->field[cached_field_index]->field_name, name))
    field_ptr= table->field + cached_field_index;
  else if (table->s->name_hash.records)
  {
    field_ptr= (Field**) my_hash_search(&table->s->name_hash, (uchar*) name,
                                        length);
    if (field_ptr)
    {
      /*
        field_ptr points to field in TABLE_SHARE. Convert it to the matching
        field in table
      */
      field_ptr= (table->field + (field_ptr - table->s->field));
    }
  }
  else
  {
    if (!(field_ptr= table->field))
      DBUG_RETURN((Field *)0);
    for (; *field_ptr; ++field_ptr)
      if (!my_strcasecmp(system_charset_info, (*field_ptr)->field_name, name))
        break;
  }

  if (field_ptr && *field_ptr)
  {
    *cached_field_index_ptr= field_ptr - table->field;
    field= *field_ptr;
  }
  else
  {
    if (!allow_rowid ||
        my_strcasecmp(system_charset_info, name, "_rowid") ||
        table->s->rowid_field_offset == 0)
      DBUG_RETURN((Field*) 0);
    field= table->field[table->s->rowid_field_offset-1];
  }

  DBUG_RETURN(field);
}


/*
  Find field in a table reference.

  SYNOPSIS
    find_field_in_table_ref()
    thd			   [in]  thread handler
    table_list		   [in]  table reference to search
    name		   [in]  name of field
    length		   [in]  field length of name
    item_name              [in]  name of item if it will be created (VIEW)
    db_name                [in]  optional database name that qualifies the
    table_name             [in]  optional table name that qualifies the field
    ref		       [in/out] if 'name' is resolved to a view field, ref
                                 is set to point to the found view field
    want_privilege         [in]  privileges to check for column
                                 = 0: no privilege checking is needed
    allow_rowid		   [in]  do allow finding of "_rowid" field?
    cached_field_index_ptr [in]  cached position in field list (used to
                                 speedup lookup for fields in prepared tables)
    register_tree_change   [in]  TRUE if ref is not stack variable and we
                                 need register changes in item tree
    actual_table           [out] the original table reference where the field
                                 belongs - differs from 'table_list' only for
                                 NATURAL_USING joins.

  DESCRIPTION
    Find a field in a table reference depending on the type of table
    reference. There are three types of table references with respect
    to the representation of their result columns:
    - an array of Field_translator objects for MERGE views and some
      information_schema tables,
    - an array of Field objects (and possibly a name hash) for stored
      tables,
    - a list of Natural_join_column objects for NATURAL/USING joins.
    This procedure detects the type of the table reference 'table_list'
    and calls the corresponding search routine.

    The function checks column-level privileges for the found field
    according to argument want_privilege.

    The function marks the column in corresponding table's read set or
    write set according to THD::mark_used_columns.

  RETURN
    0			field is not found
    view_ref_found	found value in VIEW (real result is in *ref)
    #			pointer to field
*/

Field *
find_field_in_table_ref(THD *thd, TABLE_LIST *table_list,
                        const char *name, size_t length,
                        const char *item_name, const char *db_name,
                        const char *table_name, Item **ref,
                        ulong want_privilege, bool allow_rowid,
                        uint *cached_field_index_ptr,
                        bool register_tree_change, TABLE_LIST **actual_table)
{
  Field *fld;
  DBUG_ENTER("find_field_in_table_ref");
  DBUG_ASSERT(table_list->alias);
  DBUG_ASSERT(name);
  DBUG_ASSERT(item_name);
  DBUG_PRINT("enter",
             ("table: '%s'  field name: '%s'  item name: '%s'  ref 0x%lx",
              table_list->alias, name, item_name, (ulong) ref));

  /*
    Check that the table and database that qualify the current field name
    are the same as the table reference we are going to search for the field.

    Exclude from the test below nested joins because the columns in a
    nested join generally originate from different tables. Nested joins
    also have no table name, except when a nested join is a merge view
    or an information schema table.

    We include explicitly table references with a 'field_translation' table,
    because if there are views over natural joins we don't want to search
    inside the view, but we want to search directly in the view columns
    which are represented as a 'field_translation'.

    TODO: Ensure that table_name, db_name and tables->db always points to
          something !
  */
  if (/* Exclude nested joins. */
      (!table_list->nested_join ||
       /* Include merge views and information schema tables. */
       table_list->field_translation) &&
      /*
        Test if the field qualifiers match the table reference we plan
        to search.
      */
      table_name && table_name[0] &&
      (my_strcasecmp(table_alias_charset, table_list->alias, table_name) ||
       (db_name && db_name[0] && table_list->db && table_list->db[0] &&
        (table_list->schema_table ?
         my_strcasecmp(system_charset_info, db_name, table_list->db) :
         strcmp(db_name, table_list->db)))))
    DBUG_RETURN(0);

  *actual_table= NULL;

  if (table_list->field_translation)
  {
    /* 'table_list' is a view or an information schema table. */
    if ((fld= find_field_in_view(thd, table_list, name, length, item_name, ref,
                                 register_tree_change)))
      *actual_table= table_list;
  }
  else if (!table_list->nested_join)
  {
    /* 'table_list' is a stored table. */
    DBUG_ASSERT(table_list->table);
    if ((fld= find_field_in_table(thd, table_list->table, name, length,
                                  allow_rowid,
                                  cached_field_index_ptr)))
      *actual_table= table_list;
  }
  else
  {
    /*
      'table_list' is a NATURAL/USING join, or an operand of such join that
      is a nested join itself.

      If the field name we search for is qualified, then search for the field
      in the table references used by NATURAL/USING the join.
    */
    if (table_name && table_name[0])
    {
      List_iterator<TABLE_LIST> it(table_list->nested_join->join_list);
      TABLE_LIST *table;
      while ((table= it++))
      {
        if ((fld= find_field_in_table_ref(thd, table, name, length, item_name,
                                          db_name, table_name, ref,
                                          want_privilege, allow_rowid,
                                          cached_field_index_ptr,
                                          register_tree_change, actual_table)))
          DBUG_RETURN(fld);
      }
      DBUG_RETURN(0);
    }
    /*
      Non-qualified field, search directly in the result columns of the
      natural join. The condition of the outer IF is true for the top-most
      natural join, thus if the field is not qualified, we will search
      directly the top-most NATURAL/USING join.
    */
    fld= find_field_in_natural_join(thd, table_list, name, length, ref,
                                    register_tree_change, actual_table);
  }

  if (fld)
  {
#ifndef NO_EMBEDDED_ACCESS_CHECKS
    // Check if there are sufficient privileges to the found field.
    if (want_privilege)
    {
      if (fld != view_ref_found)
      {
        if (check_column_grant_in_table_ref(thd, *actual_table, name, length,
                                            want_privilege))
          DBUG_RETURN(WRONG_GRANT);
      }
      else
      {
        DBUG_ASSERT(ref && *ref && (*ref)->fixed);
        DBUG_ASSERT(*actual_table ==
                    ((Item_direct_view_ref *)(*ref))->cached_table);

        Column_privilege_tracker tracker(thd, want_privilege);
        if ((*ref)->walk(&Item::check_column_privileges, Item::WALK_PREFIX,
                         (uchar *)thd))
          DBUG_RETURN(WRONG_GRANT);
      }
    }
#endif
    /*
      Get read_set correct for this field so that the handler knows that
      this field is involved in the query and gets retrieved.
    */
    if (fld == view_ref_found)
    {
      Mark_field mf(thd->mark_used_columns);
      (*ref)->walk(&Item::mark_field_in_map,
                   Item::enum_walk(Item::WALK_POSTFIX | Item::WALK_SUBQUERY),
                   (uchar *)&mf);
    }
    else  // surely fld != NULL (see outer if())
      fld->table->mark_column_used(thd, fld, thd->mark_used_columns);
  }
  DBUG_RETURN(fld);
}


/*
  Find field in table, no side effects, only purpose is to check for field
  in table object and get reference to the field if found.

  SYNOPSIS
  find_field_in_table_sef()

  table                         table where to find
  name                          Name of field searched for

  RETURN
    0                   field is not found
    #                   pointer to field
*/

Field *find_field_in_table_sef(TABLE *table, const char *name)
{
  Field **field_ptr;
  if (table->s->name_hash.records)
  {
    field_ptr= (Field**)my_hash_search(&table->s->name_hash,(uchar*) name,
                                       strlen(name));
    if (field_ptr)
    {
      /*
        field_ptr points to field in TABLE_SHARE. Convert it to the matching
        field in table
      */
      field_ptr= (table->field + (field_ptr - table->s->field));
    }
  }
  else
  {
    if (!(field_ptr= table->field))
      return (Field *)0;
    for (; *field_ptr; ++field_ptr)
      if (!my_strcasecmp(system_charset_info, (*field_ptr)->field_name, name))
        break;
  }
  if (field_ptr)
    return *field_ptr;
  else
    return (Field *)0;
}


/*
  Find field in table list.

  SYNOPSIS
    find_field_in_tables()
    thd			  pointer to current thread structure
    item		  field item that should be found
    first_table           list of tables to be searched for item
    last_table            end of the list of tables to search for item. If NULL
                          then search to the end of the list 'first_table'.
    ref			  if 'item' is resolved to a view field, ref is set to
                          point to the found view field
    report_error	  Degree of error reporting:
                          - IGNORE_ERRORS then do not report any error
                          - IGNORE_EXCEPT_NON_UNIQUE report only non-unique
                            fields, suppress all other errors
                          - REPORT_EXCEPT_NON_UNIQUE report all other errors
                            except when non-unique fields were found
                          - REPORT_ALL_ERRORS
    want_privilege        column privileges to check
                          = 0: no need to check privileges
    register_tree_change  TRUE if ref is not a stack variable and we
                          to need register changes in item tree

  RETURN VALUES
    0			If error: the found field is not unique, or there are
                        no sufficient access priviliges for the found field,
                        or the field is qualified with non-existing table.
    not_found_field	The function was called with report_error ==
                        (IGNORE_ERRORS || IGNORE_EXCEPT_NON_UNIQUE) and a
			field was not found.
    view_ref_found	View field is found, item passed through ref parameter
    found field         If a item was resolved to some field
*/

Field *
find_field_in_tables(THD *thd, Item_ident *item,
                     TABLE_LIST *first_table, TABLE_LIST *last_table,
		     Item **ref, find_item_error_report_type report_error,
                     ulong want_privilege, bool register_tree_change)
{
  Field *found=0;
  const char *db= item->db_name;
  const char *table_name= item->table_name;
  const char *name= item->field_name;
  size_t length= strlen(name);
  char name_buff[NAME_LEN+1];
  TABLE_LIST *cur_table= first_table;
  TABLE_LIST *actual_table;
  bool allow_rowid;

  if (!table_name || !table_name[0])
  {
    table_name= 0;                              // For easier test
    db= 0;
  }

  allow_rowid= table_name || (cur_table && !cur_table->next_local);

  if (item->cached_table)
  {
    /*
      This shortcut is used by prepared statements. We assume that
      TABLE_LIST *first_table is not changed during query execution (which
      is true for all queries except RENAME but luckily RENAME doesn't
      use fields...) so we can rely on reusing pointer to its member.
      With this optimization we also miss case when addition of one more
      field makes some prepared query ambiguous and so erroneous, but we
      accept this trade off.
    */
    TABLE_LIST *table_ref= item->cached_table;
    /*
      The condition (table_ref->view == NULL) ensures that we will call
      find_field_in_table even in the case of information schema tables
      when table_ref->field_translation != NULL.
      */
    if (table_ref->table && !table_ref->is_view())
    {
      found= find_field_in_table(thd, table_ref->table, name, length,
                                 TRUE, &(item->cached_field_index));
#ifndef NO_EMBEDDED_ACCESS_CHECKS
      // Check if there are sufficient privileges to the found field.
      if (found && want_privilege &&
          check_column_grant_in_table_ref(thd, table_ref, name, length,
                                          want_privilege))
        found= WRONG_GRANT;
#endif
      if (found && found != WRONG_GRANT)
        table_ref->table->mark_column_used(thd, found, thd->mark_used_columns);
    }
    else
      found= find_field_in_table_ref(thd, table_ref, name, length,
                                     item->item_name.ptr(),
                                     NULL, NULL, ref, want_privilege,
                                     TRUE, &(item->cached_field_index),
                                     register_tree_change,
                                     &actual_table);
    if (found)
    {
      if (found == WRONG_GRANT)
	return NULL;

      return found;
    }
  }

  if (db && lower_case_table_names)
  {
    /*
      convert database to lower case for comparison.
      We can't do this in Item_field as this would change the
      'name' of the item which may be used in the select list
    */
    strmake(name_buff, db, sizeof(name_buff)-1);
    my_casedn_str(files_charset_info, name_buff);
    db= name_buff;
  }

  if (last_table)
    last_table= last_table->next_name_resolution_table;

  for (; cur_table != last_table ;
       cur_table= cur_table->next_name_resolution_table)
  {
    Field *cur_field=
      find_field_in_table_ref(thd, cur_table, name, length,
                              item->item_name.ptr(), db, table_name, ref,
                              (thd->lex->sql_command == SQLCOM_SHOW_FIELDS) ?
                                0 : want_privilege,
                              allow_rowid,
                              &(item->cached_field_index),
                              register_tree_change,
                              &actual_table);
    if (cur_field == NULL && thd->is_error())
      return NULL;

    if (cur_field)
    {
      if (cur_field == WRONG_GRANT)
      {
        if (thd->lex->sql_command != SQLCOM_SHOW_FIELDS)
          return (Field*) 0;

        thd->clear_error();
        cur_field=
          find_field_in_table_ref(thd, cur_table, name, length,
                                  item->item_name.ptr(), db, table_name, ref,
                                  0,
                                  allow_rowid,
                                  &(item->cached_field_index),
                                  register_tree_change,
                                  &actual_table);
        if (cur_field)
        {
          Field *nf=new Field_null(NULL,0,Field::NONE,
                                   cur_field->field_name,
                                   &my_charset_bin);
          nf->init(cur_table->table);
          cur_field= nf;
        }
      }

      /*
        Store the original table of the field, which may be different from
        cur_table in the case of NATURAL/USING join.
      */
      item->cached_table= (!actual_table->cacheable_table || found) ?
                          0 : actual_table;

      DBUG_ASSERT(thd->where);
      /*
        If we found a fully qualified field we return it directly as it can't
        have duplicates.
       */
      if (db)
        return cur_field;

      if (found)
      {
        if (report_error == REPORT_ALL_ERRORS ||
            report_error == IGNORE_EXCEPT_NON_UNIQUE)
          my_error(ER_NON_UNIQ_ERROR, MYF(0),
                   table_name ? item->full_name() : name, thd->where);
        return (Field*) 0;
      }
      found= cur_field;
    }
  }

  if (found)
    return found;

  /*
    If the field was qualified and there were no tables to search, issue
    an error that an unknown table was given. The situation is detected
    as follows: if there were no tables we wouldn't go through the loop
    and cur_table wouldn't be updated by the loop increment part, so it
    will be equal to the first table.
  */
  if (table_name && (cur_table == first_table) &&
      (report_error == REPORT_ALL_ERRORS ||
       report_error == REPORT_EXCEPT_NON_UNIQUE))
  {
    char buff[NAME_LEN*2 + 2];
    if (db && db[0])
    {
      strxnmov(buff,sizeof(buff)-1,db,".",table_name,NullS);
      table_name=buff;
    }
    my_error(ER_UNKNOWN_TABLE, MYF(0), table_name, thd->where);
  }
  else
  {
    if (report_error == REPORT_ALL_ERRORS ||
        report_error == REPORT_EXCEPT_NON_UNIQUE)
    {
#ifndef NO_EMBEDDED_ACCESS_CHECKS
      /* We now know that this column does not exist in any table_list
         of the query. If user does not have grant, then we should throw
         error stating 'access denied'. If user does have right then we can
         give proper error like column does not exist. Following is check
         to see if column has wrong grants and avoids error like 'bad field'
         and throw column access error.
      */
      if (!first_table ||
          !(thd->lex->sql_command == SQLCOM_SHOW_FIELDS ? 
            false : want_privilege) ||
          !check_column_grant_in_table_ref(thd, first_table, name, length,
                                           want_privilege))
#endif
             my_error(ER_BAD_FIELD_ERROR, MYF(0), item->full_name(), thd->where);
    }
    else
      found= not_found_field;
  }
  return found;
}


/*
  Find Item in list of items (find_field_in_tables analog)

  TODO
    is it better return only counter?

  SYNOPSIS
    find_item_in_list()
    find			Item to find
    items			List of items
    counter			To return number of found item
    report_error
      REPORT_ALL_ERRORS		report errors, return 0 if error
      REPORT_EXCEPT_NOT_FOUND	Do not report 'not found' error and
				return not_found_item, report other errors,
				return 0
      IGNORE_ERRORS		Do not report errors, return 0 if error
    resolution                  Set to the resolution type if the item is found 
                                (it says whether the item is resolved 
                                 against an alias name,
                                 or as a field name without alias,
                                 or as a field hidden by alias,
                                 or ignoring alias)
                                
  RETURN VALUES
    0			Item is not found or item is not unique,
			error message is reported
    not_found_item	Function was called with
			report_error == REPORT_EXCEPT_NOT_FOUND and
			item was not found. No error message was reported
                        found field
*/

/* Special Item pointer to serve as a return value from find_item_in_list(). */
Item **not_found_item= (Item**) 0x1;


Item **
find_item_in_list(Item *find, List<Item> &items, uint *counter,
                  find_item_error_report_type report_error,
                  enum_resolution_type *resolution)
{
  List_iterator<Item> li(items);
  Item **found=0, **found_unaliased= 0, *item;
  const char *db_name=0;
  const char *field_name=0;
  const char *table_name=0;
  bool found_unaliased_non_uniq= 0;
  /*
    true if the item that we search for is a valid name reference
    (and not an item that happens to have a name).
  */
  bool is_ref_by_name= 0;
  uint unaliased_counter= 0;

  *resolution= NOT_RESOLVED;

  is_ref_by_name= (find->type() == Item::FIELD_ITEM  || 
                   find->type() == Item::REF_ITEM);
  if (is_ref_by_name)
  {
    field_name= ((Item_ident*) find)->field_name;
    table_name= ((Item_ident*) find)->table_name;
    db_name=    ((Item_ident*) find)->db_name;
  }

  for (uint i= 0; (item=li++); i++)
  {
    if (field_name && item->real_item()->type() == Item::FIELD_ITEM)
    {
      Item_ident *item_field= (Item_ident*) item;

      /*
	In case of group_concat() with ORDER BY condition in the QUERY
	item_field can be field of temporary table without item name 
	(if this field created from expression argument of group_concat()),
	=> we have to check presence of name before compare
      */ 
      if (!item_field->item_name.is_set())
        continue;

      if (table_name)
      {
        /*
          If table name is specified we should find field 'field_name' in
          table 'table_name'. According to SQL-standard we should ignore
          aliases in this case.

          Since we should NOT prefer fields from the select list over
          other fields from the tables participating in this select in
          case of ambiguity we have to do extra check outside this function.

          We use strcmp for table names and database names as these may be
          case sensitive. In cases where they are not case sensitive, they
          are always in lower case.

	  item_field->field_name and item_field->table_name can be 0x0 if
	  item is not fix_field()'ed yet.
        */
        if (item_field->field_name && item_field->table_name &&
	    !my_strcasecmp(system_charset_info, item_field->field_name,
                           field_name) &&
            !my_strcasecmp(table_alias_charset, item_field->table_name, 
                           table_name) &&
            (!db_name || (item_field->db_name &&
                          !strcmp(item_field->db_name, db_name))))
        {
          if (found_unaliased)
          {
            if ((*found_unaliased)->eq(item, 0))
              continue;
            /*
              Two matching fields in select list.
              We already can bail out because we are searching through
              unaliased names only and will have duplicate error anyway.
            */
            if (report_error != IGNORE_ERRORS)
              my_error(ER_NON_UNIQ_ERROR, MYF(0),
                       find->full_name(), current_thd->where);
            return (Item**) 0;
          }
          found_unaliased= li.ref();
          unaliased_counter= i;
          *resolution= RESOLVED_IGNORING_ALIAS;
          if (db_name)
            break;                              // Perfect match
        }
      }
      else
      {
        int fname_cmp= my_strcasecmp(system_charset_info,
                                     item_field->field_name,
                                     field_name);
        if (item_field->item_name.eq_safe(field_name))
        {
          /*
            If table name was not given we should scan through aliases
            and non-aliased fields first. We are also checking unaliased
            name of the field in then next  else-if, to be able to find
            instantly field (hidden by alias) if no suitable alias or
            non-aliased field was found.
          */
          if (found)
          {
            if ((*found)->eq(item, 0))
              continue;                           // Same field twice
            if (report_error != IGNORE_ERRORS)
              my_error(ER_NON_UNIQ_ERROR, MYF(0),
                       find->full_name(), current_thd->where);
            return (Item**) 0;
          }
          found= li.ref();
          *counter= i;
          *resolution= fname_cmp ? RESOLVED_AGAINST_ALIAS:
	                           RESOLVED_WITH_NO_ALIAS;
        }
        else if (!fname_cmp)
        {
          /*
            We will use non-aliased field or react on such ambiguities only if
            we won't be able to find aliased field.
            Again if we have ambiguity with field outside of select list
            we should prefer fields from select list.
          */
          if (found_unaliased)
          {
            if ((*found_unaliased)->eq(item, 0))
              continue;                           // Same field twice
            found_unaliased_non_uniq= 1;
          }
          found_unaliased= li.ref();
          unaliased_counter= i;
        }
      }
    }
    else if (!table_name)
    { 
      if (is_ref_by_name && item->item_name.eq_safe(find->item_name))
      {
        found= li.ref();
        *counter= i;
        *resolution= RESOLVED_AGAINST_ALIAS;
        break;
      }
      else if (find->eq(item,0))
      {
        found= li.ref();
        *counter= i;
        *resolution= RESOLVED_IGNORING_ALIAS;
        break;
      }
    }
    else if (table_name && item->type() == Item::REF_ITEM &&
             ((Item_ref *)item)->ref_type() == Item_ref::VIEW_REF)
    {
      /*
        TODO:Here we process prefixed view references only. What we should 
        really do is process all types of Item_refs. But this will currently 
        lead to a clash with the way references to outer SELECTs (from the 
        HAVING clause) are handled in e.g. :
        SELECT 1 FROM t1 AS t1_o GROUP BY a
          HAVING (SELECT t1_o.a FROM t1 AS t1_i GROUP BY t1_i.a LIMIT 1).
        Processing all Item_refs here will cause t1_o.a to resolve to itself.
        We still need to process the special case of Item_direct_view_ref 
        because in the context of views they have the same meaning as 
        Item_field for tables.
      */
      Item_ident *item_ref= (Item_ident *) item;
      if (item_ref->item_name.eq_safe(field_name) &&
          item_ref->table_name &&
          !my_strcasecmp(table_alias_charset, item_ref->table_name,
                         table_name) &&
          (!db_name || (item_ref->db_name && 
                        !strcmp (item_ref->db_name, db_name))))
      {
        found= li.ref();
        *counter= i;
        *resolution= RESOLVED_IGNORING_ALIAS;
        break;
      }
    }
  }
  if (!found)
  {
    if (found_unaliased_non_uniq)
    {
      if (report_error != IGNORE_ERRORS)
        my_error(ER_NON_UNIQ_ERROR, MYF(0),
                 find->full_name(), current_thd->where);
      return (Item **) 0;
    }
    if (found_unaliased)
    {
      found= found_unaliased;
      *counter= unaliased_counter;
      *resolution= RESOLVED_BEHIND_ALIAS;
    }
  }
  if (found)
    return found;
  if (report_error != REPORT_EXCEPT_NOT_FOUND)
  {
    if (report_error == REPORT_ALL_ERRORS)
      my_error(ER_BAD_FIELD_ERROR, MYF(0),
               find->full_name(), current_thd->where);
    return (Item **) 0;
  }
  else
    return not_found_item;
}


/*
  Test if a string is a member of a list of strings.

  SYNOPSIS
    test_if_string_in_list()
    find      the string to look for
    str_list  a list of strings to be searched

  DESCRIPTION
    Sequentially search a list of strings for a string, and test whether
    the list contains the same string.

  RETURN
    TRUE  if find is in str_list
    FALSE otherwise
*/

static bool
test_if_string_in_list(const char *find, List<String> *str_list)
{
  List_iterator<String> str_list_it(*str_list);
  String *curr_str;
  size_t find_length= strlen(find);
  while ((curr_str= str_list_it++))
  {
    if (find_length != curr_str->length())
      continue;
    if (!my_strcasecmp(system_charset_info, find, curr_str->ptr()))
      return TRUE;
  }
  return FALSE;
}


/*
  Create a new name resolution context for an item so that it is
  being resolved in a specific table reference.

  SYNOPSIS
    set_new_item_local_context()
    thd        pointer to current thread
    item       item for which new context is created and set
    table_ref  table ref where an item showld be resolved

  DESCRIPTION
    Create a new name resolution context for an item, so that the item
    is resolved only the supplied 'table_ref'.

  RETURN
    FALSE  if all OK
    TRUE   otherwise
*/

static bool
set_new_item_local_context(THD *thd, Item_ident *item, TABLE_LIST *table_ref)
{
  Name_resolution_context *context;
  if (!(context= new (thd->mem_root) Name_resolution_context))
    return true;                /* purecov: inspected */
  context->init();
  context->first_name_resolution_table=
    context->last_name_resolution_table= table_ref;
  context->select_lex= table_ref->select_lex;
  context->next_context= table_ref->select_lex->first_context;
  table_ref->select_lex->first_context= context;
  item->context= context;
  return false;
}


/*
  Find and mark the common columns of two table references.

  SYNOPSIS
    mark_common_columns()
    thd                [in] current thread
    table_ref_1        [in] the first (left) join operand
    table_ref_2        [in] the second (right) join operand
    using_fields       [in] if the join is JOIN...USING - the join columns,
                            if NATURAL join, then NULL
    found_using_fields [out] number of fields from the USING clause that were
                             found among the common fields

  DESCRIPTION
    The procedure finds the common columns of two relations (either
    tables or intermediate join results), and adds an equi-join condition
    to the ON clause of 'table_ref_2' for each pair of matching columns.
    If some of table_ref_XXX represents a base table or view, then we
    create new 'Natural_join_column' instances for each column
    reference and store them in the 'join_columns' of the table
    reference.

  IMPLEMENTATION
    The procedure assumes that store_natural_using_join_columns() was
    called for the previous level of NATURAL/USING joins.

  RETURN
    TRUE   error when some common column is non-unique, or out of memory
    FALSE  OK
*/

static bool
mark_common_columns(THD *thd, TABLE_LIST *table_ref_1, TABLE_LIST *table_ref_2,
                    List<String> *using_fields, uint *found_using_fields)
{
  Field_iterator_table_ref it_1, it_2;
  Natural_join_column *nj_col_1, *nj_col_2;
  bool first_outer_loop= TRUE;
  List<Field> fields;
  /*
    Leaf table references to which new natural join columns are added
    if the leaves are != NULL.
  */
  TABLE_LIST *leaf_1= (table_ref_1->nested_join &&
                       !table_ref_1->is_natural_join) ?
                      NULL : table_ref_1;
  TABLE_LIST *leaf_2= (table_ref_2->nested_join &&
                       !table_ref_2->is_natural_join) ?
                      NULL : table_ref_2;

  DBUG_ENTER("mark_common_columns");
  DBUG_PRINT("info", ("operand_1: %s  operand_2: %s",
                      table_ref_1->alias, table_ref_2->alias));

  Prepared_stmt_arena_holder ps_arena_holder(thd);

  *found_using_fields= 0;

  for (it_1.set(table_ref_1); !it_1.end_of_fields(); it_1.next())
  {
    bool found= FALSE;
    const char *field_name_1;
    /* true if field_name_1 is a member of using_fields */
    bool is_using_column_1;
    if (!(nj_col_1= it_1.get_or_create_column_ref(thd, leaf_1)))
      DBUG_RETURN(true);
    field_name_1= nj_col_1->name();
    is_using_column_1= using_fields && 
      test_if_string_in_list(field_name_1, using_fields);
    DBUG_PRINT ("info", ("field_name_1=%s.%s", 
                         nj_col_1->table_name() ? nj_col_1->table_name() : "", 
                         field_name_1));

    /*
      Find a field with the same name in table_ref_2.

      Note that for the second loop, it_2.set() will iterate over
      table_ref_2->join_columns and not generate any new elements or
      lists.
    */
    nj_col_2= NULL;
    for (it_2.set(table_ref_2); !it_2.end_of_fields(); it_2.next())
    {
      Natural_join_column *cur_nj_col_2;
      const char *cur_field_name_2;
      if (!(cur_nj_col_2= it_2.get_or_create_column_ref(thd, leaf_2)))
        DBUG_RETURN(true);
      cur_field_name_2= cur_nj_col_2->name();
      DBUG_PRINT ("info", ("cur_field_name_2=%s.%s", 
                           cur_nj_col_2->table_name() ? 
                             cur_nj_col_2->table_name() : "", 
                           cur_field_name_2));

      /*
        Compare the two columns and check for duplicate common fields.
        A common field is duplicate either if it was already found in
        table_ref_2 (then found == TRUE), or if a field in table_ref_2
        was already matched by some previous field in table_ref_1
        (then cur_nj_col_2->is_common == TRUE).
        Note that it is too early to check the columns outside of the
        USING list for ambiguity because they are not actually "referenced"
        here. These columns must be checked only on unqualified reference 
        by name (e.g. in SELECT list).
      */
      if (!my_strcasecmp(system_charset_info, field_name_1, cur_field_name_2))
      {
        DBUG_PRINT ("info", ("match c1.is_common=%d", nj_col_1->is_common));
        if (cur_nj_col_2->is_common ||
            (found && (!using_fields || is_using_column_1)))
        {
          my_error(ER_NON_UNIQ_ERROR, MYF(0), field_name_1, thd->where);
          DBUG_RETURN(true);
        }
        nj_col_2= cur_nj_col_2;
        found= TRUE;
      }
    }
    if (first_outer_loop && leaf_2)
    {
      /*
        Make sure that the next inner loop "knows" that all columns
        are materialized already.
      */
      leaf_2->is_join_columns_complete= TRUE;
      first_outer_loop= FALSE;
    }
    if (!found)
      continue;                                 // No matching field

    /*
      field_1 and field_2 have the same names. Check if they are in the USING
      clause (if present), mark them as common fields, and add a new
      equi-join condition to the ON clause.
    */
    if (nj_col_2 && (!using_fields ||is_using_column_1))
    {
      Item *item_1= nj_col_1->create_item(thd);
      if (!item_1)
        DBUG_RETURN(true);
      Item *item_2= nj_col_2->create_item(thd);
      if (!item_2)
        DBUG_RETURN(true);

      Field *field_1= nj_col_1->field();
      Field *field_2= nj_col_2->field();
      Item_ident *item_ident_1, *item_ident_2;
      Item_func_eq *eq_cond;
      fields.push_back(field_1);
      fields.push_back(field_2);

      /*
        The created items must be of sub-classes of Item_ident.
      */
      DBUG_ASSERT(item_1->type() == Item::FIELD_ITEM ||
                  item_1->type() == Item::REF_ITEM);
      DBUG_ASSERT(item_2->type() == Item::FIELD_ITEM ||
                  item_2->type() == Item::REF_ITEM);

      /*
        We need to cast item_1,2 to Item_ident, because we need to hook name
        resolution contexts specific to each item.
      */
      item_ident_1= (Item_ident*) item_1;
      item_ident_2= (Item_ident*) item_2;
      /*
        Create and hook special name resolution contexts to each item in the
        new join condition . We need this to both speed-up subsequent name
        resolution of these items, and to enable proper name resolution of
        the items during the execute phase of PS.
      */
      if (set_new_item_local_context(thd, item_ident_1, nj_col_1->table_ref) ||
          set_new_item_local_context(thd, item_ident_2, nj_col_2->table_ref))
        DBUG_RETURN(true);

      if (!(eq_cond= new Item_func_eq(item_ident_1, item_ident_2)))
        DBUG_RETURN(true);                      // Out of memory.

      /*
        Add the new equi-join condition to the ON clause. Notice that
        fix_fields() is applied to all ON conditions in setup_conds()
        so we don't do it here.
       */
      add_join_on((table_ref_1->outer_join & JOIN_TYPE_RIGHT ?
                   table_ref_1 : table_ref_2),
                  eq_cond);

      nj_col_1->is_common= nj_col_2->is_common= TRUE;
      DBUG_PRINT ("info", ("%s.%s and %s.%s are common", 
                           nj_col_1->table_name() ? 
                             nj_col_1->table_name() : "", 
                           nj_col_1->name(),
                           nj_col_2->table_name() ? 
                             nj_col_2->table_name() : "", 
                           nj_col_2->name()));

      // Mark fields in the read set
      if (field_1)
      {
        nj_col_1->table_ref->table->mark_column_used(thd, field_1,
                                                     MARK_COLUMNS_READ);
      }
      else
      {
        Mark_field mf(MARK_COLUMNS_READ);
        item_1->walk(&Item::mark_field_in_map,
                     Item::enum_walk(Item::WALK_POSTFIX | Item::WALK_SUBQUERY),
                     (uchar *)&mf);
      }

      if (field_2)
      {
        nj_col_2->table_ref->table->mark_column_used(thd, field_2,
                                                     MARK_COLUMNS_READ);
      }
      else
      {
        Mark_field mf(MARK_COLUMNS_READ);
        item_2->walk(&Item::mark_field_in_map,
                     Item::enum_walk(Item::WALK_POSTFIX | Item::WALK_SUBQUERY),
                     (uchar *)&mf);
      }

      if (using_fields != NULL)
        ++(*found_using_fields);
    }
  }

  if (leaf_1)
    leaf_1->is_join_columns_complete= TRUE;

  /*
    Everything is OK.
    Notice that at this point there may be some column names in the USING
    clause that are not among the common columns. This is an SQL error and
    we check for this error in store_natural_using_join_columns() when
    (found_using_fields < length(join_using_fields)).
  */
  DBUG_RETURN(false);
}



/*
  Materialize and store the row type of NATURAL/USING join.

  SYNOPSIS
    store_natural_using_join_columns()
    thd                current thread
    natural_using_join the table reference of the NATURAL/USING join
    table_ref_1        the first (left) operand (of a NATURAL/USING join).
    table_ref_2        the second (right) operand (of a NATURAL/USING join).
    using_fields       if the join is JOIN...USING - the join columns,
                       if NATURAL join, then NULL
    found_using_fields number of fields from the USING clause that were
                       found among the common fields

  DESCRIPTION
    Iterate over the columns of both join operands and sort and store
    all columns into the 'join_columns' list of natural_using_join
    where the list is formed by three parts:
      part1: The coalesced columns of table_ref_1 and table_ref_2,
             sorted according to the column order of the first table.
      part2: The other columns of the first table, in the order in
             which they were defined in CREATE TABLE.
      part3: The other columns of the second table, in the order in
             which they were defined in CREATE TABLE.
    Time complexity - O(N1+N2), where Ni = length(table_ref_i).

  IMPLEMENTATION
    The procedure assumes that mark_common_columns() has been called
    for the join that is being processed.

  RETURN
    TRUE    error: Some common column is ambiguous
    FALSE   OK
*/

static bool
store_natural_using_join_columns(THD *thd, TABLE_LIST *natural_using_join,
                                 TABLE_LIST *table_ref_1,
                                 TABLE_LIST *table_ref_2,
                                 List<String> *using_fields,
                                 uint found_using_fields)
{
  Field_iterator_table_ref it_1, it_2;
  Natural_join_column *nj_col_1, *nj_col_2;
  List<Natural_join_column> *non_join_columns;
  DBUG_ENTER("store_natural_using_join_columns");

  DBUG_ASSERT(!natural_using_join->join_columns);

  Prepared_stmt_arena_holder ps_arena_holder(thd);

  if (!(non_join_columns= new List<Natural_join_column>) ||
      !(natural_using_join->join_columns= new List<Natural_join_column>))
    DBUG_RETURN(true);

  /* Append the columns of the first join operand. */
  for (it_1.set(table_ref_1); !it_1.end_of_fields(); it_1.next())
  {
    nj_col_1= it_1.get_natural_column_ref();
    if (nj_col_1->is_common)
    {
      natural_using_join->join_columns->push_back(nj_col_1);
      /* Reset the common columns for the next call to mark_common_columns. */
      nj_col_1->is_common= FALSE;
    }
    else
      non_join_columns->push_back(nj_col_1);
  }

  /*
    Check that all columns in the USING clause are among the common
    columns. If this is not the case, report the first one that was
    not found in an error.
  */
  if (using_fields && found_using_fields < using_fields->elements)
  {
    String *using_field_name;
    List_iterator_fast<String> using_fields_it(*using_fields);
    while ((using_field_name= using_fields_it++))
    {
      const char *using_field_name_ptr= using_field_name->c_ptr();
      List_iterator_fast<Natural_join_column>
        it(*(natural_using_join->join_columns));
      Natural_join_column *common_field;

      for (;;)
      {
        /* If reached the end of fields, and none was found, report error. */
        if (!(common_field= it++))
        {
          my_error(ER_BAD_FIELD_ERROR, MYF(0), using_field_name_ptr,
                   current_thd->where);
          DBUG_RETURN(true);
        }
        if (!my_strcasecmp(system_charset_info,
                           common_field->name(), using_field_name_ptr))
          break;                                // Found match
      }
    }
  }

  /* Append the non-equi-join columns of the second join operand. */
  for (it_2.set(table_ref_2); !it_2.end_of_fields(); it_2.next())
  {
    nj_col_2= it_2.get_natural_column_ref();
    if (!nj_col_2->is_common)
      non_join_columns->push_back(nj_col_2);
    else
    {
      /* Reset the common columns for the next call to mark_common_columns. */
      nj_col_2->is_common= FALSE;
    }
  }

  if (non_join_columns->elements > 0)
    natural_using_join->join_columns->concat(non_join_columns);
  natural_using_join->is_join_columns_complete= TRUE;

  DBUG_RETURN(false);
}


/*
  Precompute and store the row types of the top-most NATURAL/USING joins.

  SYNOPSIS
    store_top_level_join_columns()
    thd            current thread
    table_ref      nested join or table in a FROM clause
    left_neighbor  neighbor table reference to the left of table_ref at the
                   same level in the join tree
    right_neighbor neighbor table reference to the right of table_ref at the
                   same level in the join tree

  DESCRIPTION
    The procedure performs a post-order traversal of a nested join tree
    and materializes the row types of NATURAL/USING joins in a
    bottom-up manner until it reaches the TABLE_LIST elements that
    represent the top-most NATURAL/USING joins. The procedure should be
    applied to each element of SELECT_LEX::top_join_list (i.e. to each
    top-level element of the FROM clause).

  IMPLEMENTATION
    Notice that the table references in the list nested_join->join_list
    are in reverse order, thus when we iterate over it, we are moving
    from the right to the left in the FROM clause.

  RETURN
    TRUE   Error
    FALSE  OK
*/

static bool
store_top_level_join_columns(THD *thd, TABLE_LIST *table_ref,
                             TABLE_LIST *left_neighbor,
                             TABLE_LIST *right_neighbor)
{
  DBUG_ENTER("store_top_level_join_columns");

  DBUG_ASSERT(!table_ref->nested_join->natural_join_processed);

  Prepared_stmt_arena_holder ps_arena_holder(thd);

  /* Call the procedure recursively for each nested table reference. */
  if (table_ref->nested_join)
  {
    List_iterator_fast<TABLE_LIST> nested_it(table_ref->nested_join->join_list);
    TABLE_LIST *same_level_left_neighbor= nested_it++;
    TABLE_LIST *same_level_right_neighbor= NULL;
    /* Left/right-most neighbors, possibly at higher levels in the join tree. */
    TABLE_LIST *real_left_neighbor, *real_right_neighbor;

    while (same_level_left_neighbor)
    {
      TABLE_LIST *cur_table_ref= same_level_left_neighbor;
      same_level_left_neighbor= nested_it++;
      /*
        The order of RIGHT JOIN operands is reversed in 'join list' to
        transform it into a LEFT JOIN. However, in this procedure we need
        the join operands in their lexical order, so below we reverse the
        join operands. Notice that this happens only in the first loop,
        and not in the second one, as in the second loop
        same_level_left_neighbor == NULL.
        This is the correct behavior, because the second loop sets
        cur_table_ref reference correctly after the join operands are
        swapped in the first loop.
      */
      if (same_level_left_neighbor &&
          cur_table_ref->outer_join & JOIN_TYPE_RIGHT)
      {
        /* This can happen only for JOIN ... ON. */
        DBUG_ASSERT(table_ref->nested_join->join_list.elements == 2);
        swap_variables(TABLE_LIST*, same_level_left_neighbor, cur_table_ref);
      }

      /*
        Pick the parent's left and right neighbors if there are no immediate
        neighbors at the same level.
      */
      real_left_neighbor=  (same_level_left_neighbor) ?
                           same_level_left_neighbor : left_neighbor;
      real_right_neighbor= (same_level_right_neighbor) ?
                           same_level_right_neighbor : right_neighbor;

      if (cur_table_ref->nested_join &&
          !cur_table_ref->nested_join->natural_join_processed &&
          store_top_level_join_columns(thd, cur_table_ref,
                                       real_left_neighbor, real_right_neighbor))
        DBUG_RETURN(true);
      same_level_right_neighbor= cur_table_ref;
    }
  }

  /*
    If this is a NATURAL/USING join, materialize its result columns and
    convert to a JOIN ... ON.
  */
  if (table_ref->is_natural_join)
  {
    DBUG_ASSERT(table_ref->nested_join &&
                table_ref->nested_join->join_list.elements == 2);
    List_iterator_fast<TABLE_LIST> operand_it(table_ref->nested_join->join_list);
    /*
      Notice that the order of join operands depends on whether table_ref
      represents a LEFT or a RIGHT join. In a RIGHT join, the operands are
      in inverted order.
     */
    TABLE_LIST *table_ref_2= operand_it++; /* Second NATURAL join operand.*/
    TABLE_LIST *table_ref_1= operand_it++; /* First NATURAL join operand. */
    List<String> *using_fields= table_ref->join_using_fields;
    uint found_using_fields;

    /*
      The two join operands were interchanged in the parser, change the order
      back for 'mark_common_columns'.
    */
    if (table_ref_2->outer_join & JOIN_TYPE_RIGHT)
      swap_variables(TABLE_LIST*, table_ref_1, table_ref_2);
    if (mark_common_columns(thd, table_ref_1, table_ref_2,
                            using_fields, &found_using_fields))
      DBUG_RETURN(true);

    /*
      Swap the join operands back, so that we pick the columns of the second
      one as the coalesced columns. In this way the coalesced columns are the
      same as of an equivalent LEFT JOIN.
    */
    if (table_ref_1->outer_join & JOIN_TYPE_RIGHT)
      swap_variables(TABLE_LIST*, table_ref_1, table_ref_2);
    if (store_natural_using_join_columns(thd, table_ref, table_ref_1,
                                         table_ref_2, using_fields,
                                         found_using_fields))
      DBUG_RETURN(true);

    /*
      Change NATURAL JOIN to JOIN ... ON. We do this for both operands
      because either one of them or the other is the one with the
      natural join flag because RIGHT joins are transformed into LEFT,
      and the two tables may be reordered.
    */
    table_ref_1->natural_join= table_ref_2->natural_join= NULL;

    /* Add a TRUE condition to outer joins that have no common columns. */
    if (table_ref_2->outer_join && !table_ref_2->join_cond())
      table_ref_2->set_join_cond(new Item_int((longlong) 1,1));

    /* Change this table reference to become a leaf for name resolution. */
    if (left_neighbor)
    {
      TABLE_LIST *last_leaf_on_the_left;
      last_leaf_on_the_left= left_neighbor->last_leaf_for_name_resolution();
      last_leaf_on_the_left->next_name_resolution_table= table_ref;
    }
    if (right_neighbor)
    {
      TABLE_LIST *first_leaf_on_the_right;
      first_leaf_on_the_right= right_neighbor->first_leaf_for_name_resolution();
      table_ref->next_name_resolution_table= first_leaf_on_the_right;
    }
    else
      table_ref->next_name_resolution_table= NULL;
  }

  table_ref->nested_join->natural_join_processed= true;

  DBUG_RETURN(false);
}


/*
  Compute and store the row types of the top-most NATURAL/USING joins
  in a FROM clause.

  SYNOPSIS
    setup_natural_join_row_types()
    thd          current thread
    from_clause  list of top-level table references in a FROM clause

  DESCRIPTION
    Apply the procedure 'store_top_level_join_columns' to each of the
    top-level table referencs of the FROM clause. Adjust the list of tables
    for name resolution - context->first_name_resolution_table to the
    top-most, lef-most NATURAL/USING join.

  IMPLEMENTATION
    Notice that the table references in 'from_clause' are in reverse
    order, thus when we iterate over it, we are moving from the right
    to the left in the FROM clause.

  RETURN
    TRUE   Error
    FALSE  OK
*/
 bool setup_natural_join_row_types(THD *thd,
                                         List<TABLE_LIST> *from_clause,
                                         Name_resolution_context *context)
{
  DBUG_ENTER("setup_natural_join_row_types");
  thd->where= "from clause";
  if (from_clause->elements == 0)
    DBUG_RETURN(false); /* We come here in the case of UNIONs. */

  List_iterator_fast<TABLE_LIST> table_ref_it(*from_clause);
  TABLE_LIST *table_ref; /* Current table reference. */
  /* Table reference to the left of the current. */
  TABLE_LIST *left_neighbor;
  /* Table reference to the right of the current. */
  TABLE_LIST *right_neighbor= NULL;

  /* Note that tables in the list are in reversed order */
  for (left_neighbor= table_ref_it++; left_neighbor ; )
  {
    table_ref= left_neighbor;
    left_neighbor= table_ref_it++;
    /* 
      Do not redo work if already done:
      - for prepared statements and stored procedures,
      - if already processed inside a derived table/view.
    */
    if (table_ref->nested_join &&
        !table_ref->nested_join->natural_join_processed)
    {
      if (store_top_level_join_columns(thd, table_ref,
                                       left_neighbor, right_neighbor))
        DBUG_RETURN(true);
    }
    if (left_neighbor && context->select_lex->first_execution)
    {
      left_neighbor->next_name_resolution_table=
        table_ref->first_leaf_for_name_resolution();
    }
    right_neighbor= table_ref;
  }

  /*
    Store the top-most, left-most NATURAL/USING join, so that we start
    the search from that one instead of context->table_list. At this point
    right_neighbor points to the left-most top-level table reference in the
    FROM clause.
  */
  DBUG_ASSERT(right_neighbor);
  context->first_name_resolution_table=
    right_neighbor->first_leaf_for_name_resolution();

  DBUG_RETURN (false);
}


/****************************************************************************
** Check that all given fields exists and fill struct with current data
****************************************************************************/

/**
  Resolve a list of expressions and setup appropriate data

  @param thd                    thread handler
  @param[out] ref_pointer_array filled in with reference pointers.
  @param[in,out] fields         list of expressions, populated with resolved
                                data about expressions.
  @param want_privilege         privilege representing desired operation.
                                whether the expressions are selected, inserted
                                or updated, or no operation is done.
                                will also decide inclusion in read/write maps.
  @param sum_func_list
  @param allow_sum_func         true if set operations are allowed in context.
  @param column_update          if true, reject expressions that do not resolve
                                to a base table column

  @returns false if success, true if error
*/

bool setup_fields(THD *thd, Ref_ptr_array ref_pointer_array,
                  List<Item> &fields, ulong want_privilege,
                  List<Item> *sum_func_list,
                  bool allow_sum_func, bool column_update)
{
  DBUG_ENTER("setup_fields");

  SELECT_LEX *const select= thd->lex->current_select();
  const enum_mark_columns save_mark_used_columns= thd->mark_used_columns;
  nesting_map save_allow_sum_func= thd->lex->allow_sum_func;
  Column_privilege_tracker column_privilege(thd, want_privilege);

  // Function can only be used to set up one specific operation:
  DBUG_ASSERT(want_privilege == 0 ||
              want_privilege == SELECT_ACL ||
              want_privilege == INSERT_ACL ||
              want_privilege == UPDATE_ACL);
  DBUG_ASSERT(! (column_update && (want_privilege & SELECT_ACL)));
  if (want_privilege & SELECT_ACL)
    thd->mark_used_columns= MARK_COLUMNS_READ;
  else if (want_privilege & (INSERT_ACL | UPDATE_ACL))
    thd->mark_used_columns= MARK_COLUMNS_WRITE;
  else
    thd->mark_used_columns= MARK_COLUMNS_NONE;

  DBUG_PRINT("info", ("thd->mark_used_columns: %d", thd->mark_used_columns));
  if (allow_sum_func)
    thd->lex->allow_sum_func|= (nesting_map)1 << select->nest_level;
  thd->where= THD::DEFAULT_WHERE;
  bool save_is_item_list_lookup= select->is_item_list_lookup;
  select->is_item_list_lookup= false;

  /*
    To prevent fail on forward lookup we fill it with zerows,
    then if we got pointer on zero after find_item_in_list we will know
    that it is forward lookup.

    There is other way to solve problem: fill array with pointers to list,
    but it will be slower.

    TODO: remove it when (if) we made one list for allfields and
    ref_pointer_array
  */
  if (!ref_pointer_array.is_null())
  {
    DBUG_ASSERT(ref_pointer_array.size() >= fields.elements);
    memset(ref_pointer_array.array(), 0, sizeof(Item *) * fields.elements);
  }

  /*
    We call set_entry() there (before fix_fields() of the whole list of field
    items) because:
    1) the list of field items has same order as in the query, and the
       Item_func_get_user_var item may go before the Item_func_set_user_var:
          SELECT @a, @a := 10 FROM t;
    2) The entry->update_query_id value controls constantness of
       Item_func_get_user_var items, so in presence of Item_func_set_user_var
       items we have to refresh their entries before fixing of
       Item_func_get_user_var items.
  */
  List_iterator<Item_func_set_user_var> li(thd->lex->set_var_list);
  Item_func_set_user_var *var;
  while ((var= li++))
    var->set_entry(thd, FALSE);

  Ref_ptr_array ref= ref_pointer_array;

  Item *item;
  List_iterator<Item> it(fields);
  while ((item= it++))
  {
    if ((!item->fixed && item->fix_fields(thd, it.ref())) ||
	(item= *(it.ref()))->check_cols(1))
    {
      DBUG_PRINT("info", ("thd->mark_used_columns: %d",
                 thd->mark_used_columns));
      DBUG_RETURN(true); /* purecov: inspected */
    }
    if (!ref.is_null())
    {
      ref[0]= item;
      ref.pop_front();
    }
    if (column_update && item->field_for_view_update() == NULL)
    {
      my_error(ER_NONUPDATEABLE_COLUMN, MYF(0), item->item_name.ptr());
      DBUG_RETURN(true);
    }
    if (item->with_sum_func && item->type() != Item::SUM_FUNC_ITEM &&
	sum_func_list)
      item->split_sum_func(thd, ref_pointer_array, *sum_func_list);
    select->select_list_tables|= item->used_tables();
    thd->lex->used_tables|= item->used_tables();
  }
  select->is_item_list_lookup= save_is_item_list_lookup;
  thd->lex->allow_sum_func= save_allow_sum_func;
  thd->mark_used_columns= save_mark_used_columns;
  DBUG_PRINT("info", ("thd->mark_used_columns: %d", thd->mark_used_columns));

  DBUG_RETURN(thd->is_error());
}


/*
  Drops in all fields instead of current '*' field

  SYNOPSIS
    insert_fields()
    thd			Thread handler
    context             Context for name resolution
    db_name		Database name in case of 'database_name.table_name.*'
    table_name		Table name in case of 'table_name.*'
    it			Pointer to '*'
    any_privileges	0 If we should ensure that we have SELECT privileges
		          for all columns
                        1 If any privilege is ok
  RETURN
    0	ok     'it' is updated to point at last inserted
    1	error.  Error message is generated but not sent to client
*/

bool
insert_fields(THD *thd, Name_resolution_context *context, const char *db_name,
	      const char *table_name, List_iterator<Item> *it,
              bool any_privileges)
{
  char name_buff[NAME_LEN+1];
  DBUG_ENTER("insert_fields");
  DBUG_PRINT("arena", ("stmt arena: 0x%lx", (ulong)thd->stmt_arena));

  if (db_name && lower_case_table_names)
  {
    /*
      convert database to lower case for comparison
      We can't do this in Item_field as this would change the
      'name' of the item which may be used in the select list
    */
    strmake(name_buff, db_name, sizeof(name_buff)-1);
    my_casedn_str(files_charset_info, name_buff);
    db_name= name_buff;
  }

  bool found= false;

  /*
    If table names are qualified, then loop over all tables used in the query,
    else treat natural joins as leaves and do not iterate over their underlying
    tables.
  */
  for (TABLE_LIST *tables= (table_name ? context->table_list :
                            context->first_name_resolution_table);
       tables;
       tables= (table_name ? tables->next_local :
                tables->next_name_resolution_table)
       )
  {
    Field_iterator_table_ref field_iterator;
    TABLE *const table= tables->table;

    DBUG_ASSERT(tables->is_leaf_for_name_resolution());

    if ((table_name && my_strcasecmp(table_alias_charset, table_name,
                                    tables->alias)) ||
        (db_name && strcmp(tables->db,db_name)))
      continue;

#ifndef NO_EMBEDDED_ACCESS_CHECKS
    /* 
       Ensure that we have access rights to all fields to be inserted. Under
       some circumstances, this check may be skipped.

       - If any_privileges is true, skip the check.

       - If the SELECT privilege has been found as fulfilled already for both
         the TABLE and TABLE_LIST objects (and both of these exist, of
         course), the check is skipped.

       - If the SELECT privilege has been found fulfilled for the TABLE object
         and the TABLE_LIST represents a derived table other than a view (see
         below), the check is skipped.

       - If the TABLE_LIST object represents a view, we may skip checking if
         the SELECT privilege has been found fulfilled for it, regardless of
         the TABLE object.

       - If there is no TABLE object, the test is skipped if either 
         * the TABLE_LIST does not represent a view, or
         * the SELECT privilege has been found fulfilled.         

       A TABLE_LIST that is not a view may be a subquery, an
       information_schema table, or a nested table reference. See the comment
       for TABLE_LIST.

       NOTE: This check is not sufficient: If a user has SELECT_ACL privileges
       for a view, it does not mean having the same privileges for the
       underlying tables/view. Thus, we have to perform individual column
       privilege checks below (or recurse down to all underlying tables here).
    */
    if (!((table && !tables->is_view_or_derived() &&
           (table->grant.privilege & SELECT_ACL)) ||
          (tables->is_view_or_derived() &&
           (tables->grant.privilege & SELECT_ACL))) &&
        !any_privileges)
    {
      field_iterator.set(tables);
      if (check_grant_all_columns(thd, SELECT_ACL, &field_iterator))
        DBUG_RETURN(TRUE);
    }
#endif

    /*
      Update the tables used in the query based on the referenced fields. For
      views and natural joins this update is performed inside the loop below.
    */
    if (table)
    {
      thd->lex->used_tables|= tables->map();
      thd->lex->current_select()->select_list_tables|= tables->map();
    }

    /*
      Initialize a generic field iterator for the current table reference.
      Notice that it is guaranteed that this iterator will iterate over the
      fields of a single table reference, because 'tables' is a leaf (for
      name resolution purposes).
    */
    field_iterator.set(tables);

    for (; !field_iterator.end_of_fields(); field_iterator.next())
    {
      Item *const item= field_iterator.create_item(thd);
      if (!item)
        DBUG_RETURN(true);        /* purecov: inspected */
      DBUG_ASSERT(item->fixed);
      /* cache the table for the Item_fields inserted by expanding stars */
      if (item->type() == Item::FIELD_ITEM && tables->cacheable_table)
        ((Item_field *)item)->cached_table= tables;

      if (!found)
      {
        found= true;
        it->replace(item); /* Replace '*' with the first found item. */
      }
      else
        it->after(item);   /* Add 'item' to the SELECT list. */

#ifndef NO_EMBEDDED_ACCESS_CHECKS
      /*
        Set privilege information for the fields of newly created views.
        We have that (any_priviliges == TRUE) if and only if we are creating
        a view. In the time of view creation we can't use the MERGE algorithm,
        therefore if 'tables' is itself a view, it is represented by a
        temporary table. Thus in this case we can be sure that 'item' is an
        Item_field.
      */
      if (any_privileges)
      {
        DBUG_ASSERT((tables->field_translation == NULL && table) ||
                    tables->is_natural_join);
        DBUG_ASSERT(item->type() == Item::FIELD_ITEM);
        Item_field *const fld= (Item_field*) item;
        const char *field_table_name= field_iterator.get_table_name();

        if (!tables->schema_table && 
            !(fld->have_privileges=
              (get_column_grant(thd, field_iterator.grant(),
                                field_iterator.get_db_name(),
                                field_table_name, fld->field_name) &
               VIEW_ANY_ACL)))
        {
          my_error(ER_TABLEACCESS_DENIED_ERROR, MYF(0), "ANY",
                   thd->security_context()->priv_user().str,
                   thd->security_context()->host_or_ip().str,
                   field_table_name);
          DBUG_RETURN(TRUE);
        }
      }
#endif

      thd->lex->used_tables|= item->used_tables();
      thd->lex->current_select()->select_list_tables|= item->used_tables();

      Field *const field= field_iterator.field();
      if (field)
      {
        // Register underlying fields in read map if wanted.
        field->table->mark_column_used(thd, field, thd->mark_used_columns);
      }
      else
      {
#ifndef NO_EMBEDDED_ACCESS_CHECKS
        if (thd->want_privilege && tables->is_view_or_derived())
        {
          if (item->walk(&Item::check_column_privileges, Item::WALK_PREFIX,
                         (uchar *)thd))
            DBUG_RETURN(true);
        }
#endif
        // Register underlying fields in read map if wanted.
        Mark_field mf(thd->mark_used_columns);
        item->walk(&Item::mark_field_in_map,
                   Item::enum_walk(Item::WALK_POSTFIX | Item::WALK_SUBQUERY),
                   (uchar *)&mf);
      }
    }
  }
  if (found)
    DBUG_RETURN(FALSE);

  /*
    TODO: in the case when we skipped all columns because there was a
    qualified '*', and all columns were coalesced, we have to give a more
    meaningful message than ER_BAD_TABLE_ERROR.
  */
  if (!table_name || !*table_name)
    my_message(ER_NO_TABLES_USED, ER(ER_NO_TABLES_USED), MYF(0));
  else
  {
    String tbl_name;
    if (db_name)
    {
      tbl_name.append(String(db_name,system_charset_info));
      tbl_name.append('.');
    }
    tbl_name.append(String(table_name,system_charset_info));

    my_error(ER_BAD_TABLE_ERROR, MYF(0), tbl_name.c_ptr_safe());
  }

  DBUG_RETURN(TRUE);
}


/******************************************************************************
** Fill a record with data (for INSERT or UPDATE)
** Returns : 1 if some field has wrong type
******************************************************************************/

/*
  Fill fields with given items.

  @param thd                        thread handler
  @param table                      table reference
  @param fields                     Item_fields list to be filled
  @param values                     values to fill with
  @param bitmap                     Bitmap over fields to fill
  @param insert_into_fields_bitmap  Bitmap for fields that is set
                                    in fill_record
  @note fill_record() may set table->auto_increment_field_not_null and a
  caller should make sure that it is reset after their last call to this
  function.

  @return Operation status
    @retval false   OK
    @retval true    Error occured
*/

bool fill_record(THD *thd, TABLE *table, List<Item> &fields,
                 List<Item> &values, MY_BITMAP *bitmap,
                 MY_BITMAP *insert_into_fields_bitmap)
{
  DBUG_ENTER("fill_record");

  DBUG_ASSERT(fields.elements == values.elements);
  /*
    Reset the table->auto_increment_field_not_null as it is valid for
    only one row.
  */
  if (fields.elements)
    table->auto_increment_field_not_null= false;

  Item *fld;
  List_iterator_fast<Item> f(fields), v(values);
  while ((fld= f++))
  {
    Item_field *const field= fld->field_for_view_update();
    DBUG_ASSERT(field != NULL && field->table_ref->table == table);

    Field *const rfield= field->field;
    Item *const value= v++;

    /* If bitmap over wanted fields are set, skip non marked fields. */
    if (bitmap && !bitmap_is_set(bitmap, rfield->field_index))
      continue;

    bitmap_set_bit(table->fields_set_during_insert, rfield->field_index);
    if (insert_into_fields_bitmap)
      bitmap_set_bit(insert_into_fields_bitmap, rfield->field_index);

    /* Generated columns will be filled after all base columns are done. */
    if (rfield->is_gcol())
      continue;

    if (rfield == table->next_number_field)
      table->auto_increment_field_not_null= TRUE;
    if (value->save_in_field(rfield, false) < 0)
    {
      my_message(ER_UNKNOWN_ERROR, ER(ER_UNKNOWN_ERROR), MYF(0));
      goto err;
    }
  }

  if (table->has_gcol() &&
      update_generated_write_fields(bitmap ? bitmap : table->write_set,
                                    table))
    goto err;

  DBUG_RETURN(thd->is_error());

err:
  table->auto_increment_field_not_null= false;
  DBUG_RETURN(true);
}


/**
  Check the NOT NULL constraint on all the fields of the current record.

  @param thd            Thread context.
  @param fields         Collection of fields.

  @return Error status.
*/
static bool check_record(THD *thd, List<Item> &fields)
{
  List_iterator_fast<Item> f(fields);
  Item *fld;
  Item_field *field;

  while ((fld= f++))
  {
    field= fld->field_for_view_update();
    if (field &&
        field->field->check_constraints(ER_BAD_NULL_ERROR) != TYPE_OK)
    {
      my_message(ER_UNKNOWN_ERROR, ER(ER_UNKNOWN_ERROR), MYF(0));
      return true;
    }
  }
  return thd->is_error();
}


/**
  Check the NOT NULL constraint on all the fields of the current record.

  @param thd  Thread context.
  @param ptr  Fields.

  @return Error status.
*/
bool check_record(THD *thd, Field **ptr)
{
  Field *field;
  while ((field = *ptr++) && !thd->is_error())
  {
    if (field->check_constraints(ER_BAD_NULL_ERROR) != TYPE_OK)
      return true;
  }
  return thd->is_error();
}


/**
  Check the NOT NULL constraint on all the fields explicitly set
  in INSERT INTO statement or implicitly set in BEFORE trigger.

  @param thd  Thread context.
  @param ptr  Fields.

  @return Error status.
*/

static bool check_inserting_record(THD *thd, Field **ptr)
{
  Field *field;

  while ((field = *ptr++) && !thd->is_error())
  {
    if (bitmap_is_set(field->table->fields_set_during_insert,
                      field->field_index) &&
        field->check_constraints(ER_BAD_NULL_ERROR) != TYPE_OK)
      return true;
  }

  return thd->is_error();
}


/**
  Check if SQL-statement is INSERT/INSERT SELECT/REPLACE/REPLACE SELECT
  and trigger event is ON INSERT. When this condition is true that means
  that the statement basically can invoke BEFORE INSERT trigger if it
  was created before.

  @param event         event type for triggers to be invoked

  @return Test result
    @retval true    SQL-statement is
                    INSERT/INSERT SELECT/REPLACE/REPLACE SELECT
                    and trigger event is ON INSERT
    @retval false   Either SQL-statement is not
                    INSERT/INSERT SELECT/REPLACE/REPLACE SELECT
                    or trigger event is not ON INSERT
*/
static inline bool command_can_invoke_insert_triggers(
  enum enum_trigger_event_type event,
  enum_sql_command sql_command)
{
  /*
    If it's 'INSERT INTO ... ON DUPLICATE KEY UPDATE ...' statement
    the event is TRG_EVENT_UPDATE and the SQL-command is SQLCOM_INSERT.
  */
  return event == TRG_EVENT_INSERT &&
        (sql_command == SQLCOM_INSERT ||
         sql_command == SQLCOM_INSERT_SELECT ||
         sql_command == SQLCOM_REPLACE ||
         sql_command == SQLCOM_REPLACE_SELECT);
}


/**
  Execute BEFORE INSERT trigger.

  @param thd                        thread context
  @param table                      TABLE-object holding list of triggers
                                    to be invoked
  @param event                      event type for triggers to be invoked
  @param insert_into_fields_bitmap  Bitmap for fields that is set
                                    in fill_record

  @return Operation status
    @retval false   OK
    @retval true    Error occurred
*/
inline bool call_before_insert_triggers(THD *thd,
                                        TABLE *table,
                                        enum enum_trigger_event_type event,
                                        MY_BITMAP *insert_into_fields_bitmap)
{
  for (Field** f= table->field; *f; ++f)
  {
    if (((*f)->flags & NO_DEFAULT_VALUE_FLAG) &&
        !bitmap_is_set(insert_into_fields_bitmap, (*f)->field_index))
    {
      (*f)->set_tmp_null();
    }
  }

  return table->triggers->process_triggers(thd, event, TRG_ACTION_BEFORE, true);
}


/*
  Fill fields in list with values from the list of items and invoke
  before triggers.

  @param thd           thread context
  @param fields        Item_fields list to be filled
  @param values        values to fill with
  @param table         TABLE-object holding list of triggers to be invoked
  @param event         event type for triggers to be invoked

  NOTE
    This function assumes that fields which values will be set and triggers
    to be invoked belong to the same table, and that TABLE::record[0] and
    record[1] buffers correspond to new and old versions of row respectively.

  @return Operation status
    @retval false   OK
    @retval true    Error occurred
*/

bool
fill_record_n_invoke_before_triggers(THD *thd, List<Item> &fields,
                                     List<Item> &values, TABLE *table,
                                     enum enum_trigger_event_type event,
                                     int num_fields)
{
  /*
    If it's 'INSERT INTO ... ON DUPLICATE KEY UPDATE ...' statement
    the event is TRG_EVENT_UPDATE and the SQL-command is SQLCOM_INSERT.
  */

  if (table->triggers)
  {
    bool rc;

    table->triggers->enable_fields_temporary_nullability(thd);

    if (table->triggers->has_triggers(event, TRG_ACTION_BEFORE) &&
        command_can_invoke_insert_triggers(event, thd->lex->sql_command))
    {
      DBUG_ASSERT(num_fields);

      MY_BITMAP insert_into_fields_bitmap;
      bitmap_init(&insert_into_fields_bitmap, NULL, num_fields, false);

      rc= fill_record(thd, table, fields, values, NULL,
                      &insert_into_fields_bitmap);

      if (!rc)
        rc= call_before_insert_triggers(thd, table, event,
                                        &insert_into_fields_bitmap);

      bitmap_free(&insert_into_fields_bitmap);
    }
    else
    {
      rc= fill_record(thd, table, fields, values, NULL, NULL) ||
          table->triggers->process_triggers(thd, event, TRG_ACTION_BEFORE,
                                            true);
    }
    /* 
      Re-calculate generated fields to cater for cases when base columns are 
      updated by the triggers.
    */
    DBUG_ASSERT(table->pos_in_table_list &&
                !table->pos_in_table_list->is_view());
    if (!rc && table->has_gcol())
        rc= update_generated_write_fields(table->write_set, table);

    table->triggers->disable_fields_temporary_nullability();

    return rc || check_inserting_record(thd, table->field);
  }
  else
  {
    return fill_record(thd, table, fields, values, NULL, NULL) ||
                       check_record(thd, fields);
  }
}


/**
  Fill field buffer with values from Field list.

  @param thd                        thread handler
  @param table                      table reference
  @param ptr                        pointer on pointer to record
  @param values                     list of fields
  @param bitmap                     Bitmap over fields to fill
  @param insert_into_fields_bitmap  Bitmap for fields that is set
                                    in fill_record

  @note fill_record() may set table->auto_increment_field_not_null and a
  caller should make sure that it is reset after their last call to this
  function.

  @return Operation status
    @retval false   OK
    @retval true    Error occured
*/

bool fill_record(THD *thd, TABLE *table, Field **ptr, List<Item> &values,
                 MY_BITMAP *bitmap, MY_BITMAP *insert_into_fields_bitmap)
{
  DBUG_ENTER("fill_record");

  /*
    Reset the table->auto_increment_field_not_null as it is valid for
    only one row.
  */
  if (*ptr)
    table->auto_increment_field_not_null= false;

  Field *field;
  List_iterator_fast<Item> v(values);
  while ((field= *ptr++) && ! thd->is_error())
  {
    Item *const value= v++;
    DBUG_ASSERT(field->table == table);

    /* If bitmap over wanted fields are set, skip non marked fields. */
    if (bitmap && !bitmap_is_set(bitmap, field->field_index))
      continue;

    /*
      fill_record could be called as part of multi update and therefore
      table->fields_set_during_insert could be NULL.
    */
    if (table->fields_set_during_insert)
      bitmap_set_bit(table->fields_set_during_insert, field->field_index);
    if (insert_into_fields_bitmap)
      bitmap_set_bit(insert_into_fields_bitmap, field->field_index);

    /* Generated columns will be filled after all base columns are done. */
    if (field->is_gcol())
      continue;

    if (field == table->next_number_field)
      table->auto_increment_field_not_null= TRUE;
    if (value->save_in_field(field, false) == TYPE_ERR_NULL_CONSTRAINT_VIOLATION)
      goto err;
  }

  if (table->has_gcol() &&
      update_generated_write_fields(bitmap ? bitmap : table->write_set, table))
    goto err;

  DBUG_ASSERT(thd->is_error() || !v++);      // No extra value!
  DBUG_RETURN(thd->is_error());

err:
  table->auto_increment_field_not_null= false;
  DBUG_RETURN(true);
}


/*
  Fill fields in array with values from the list of items and invoke
  before triggers.

  SYNOPSIS
    fill_record_n_invoke_before_triggers()
      thd           thread context
      ptr           NULL-ended array of fields to be filled
      values        values to fill with
      table         TABLE-object holding list of triggers to be invoked
      event         event type for triggers to be invoked

  NOTE
    This function assumes that fields which values will be set and triggers
    to be invoked belong to the same table, and that TABLE::record[0] and
    record[1] buffers correspond to new and old versions of row respectively.
    This function is called during handling of statements
    INSERT/INSERT SELECT/CREATE SELECT. It means that the only trigger's type
    that can be invoked when this function is called is a BEFORE INSERT
    trigger so we don't need to make branching based on the result of execution
    function command_can_invoke_insert_triggers().

  RETURN
    FALSE   OK
    TRUE    error occured
*/

bool
fill_record_n_invoke_before_triggers(THD *thd, Field **ptr,
                                     List<Item> &values, TABLE *table,
                                     enum enum_trigger_event_type event,
                                     int num_fields)
{
  bool rc;

  if (table->triggers)
  {
    DBUG_ASSERT(command_can_invoke_insert_triggers(event, thd->lex->sql_command));
    DBUG_ASSERT(num_fields);

    table->triggers->enable_fields_temporary_nullability(thd);

    MY_BITMAP insert_into_fields_bitmap;
    bitmap_init(&insert_into_fields_bitmap, NULL, num_fields, false);

    rc= fill_record(thd, table, ptr, values, NULL, &insert_into_fields_bitmap);

    if (!rc)
      rc= call_before_insert_triggers(thd, table, event,
                                      &insert_into_fields_bitmap);

    /* 
      Re-calculate generated fields to cater for cases when base columns are 
      updated by the triggers.
    */
    if (!rc && *ptr)
    {
      TABLE *table= (*ptr)->table;
      if (table->has_gcol())
        rc= update_generated_write_fields(table->write_set, table);
    }
    bitmap_free(&insert_into_fields_bitmap);
    table->triggers->disable_fields_temporary_nullability();
  }
  else
    rc= fill_record(thd, table, ptr, values, NULL, NULL);

  if (rc)
    return true;

  return check_inserting_record(thd, ptr);
}


my_bool mysql_rm_tmp_tables(void)
{
  uint i, idx;
  char	filePath[FN_REFLEN], *tmpdir, filePathCopy[FN_REFLEN];
  MY_DIR *dirp;
  FILEINFO *file;
  TABLE_SHARE share;
  THD *thd;
  DBUG_ENTER("mysql_rm_tmp_tables");

  if (!(thd= new THD))
    DBUG_RETURN(1);
  thd->thread_stack= (char*) &thd;
  thd->store_globals();

  for (i=0; i<=mysql_tmpdir_list.max; i++)
  {
    tmpdir=mysql_tmpdir_list.list[i];
    /* See if the directory exists */
    if (!(dirp = my_dir(tmpdir,MYF(MY_WME | MY_DONT_SORT))))
      continue;

    /* Remove all SQLxxx tables from directory */

    for (idx=0 ; idx < dirp->number_off_files ; idx++)
    {
      file=dirp->dir_entry+idx;

      /* skiping . and .. */
      if (file->name[0] == '.' && (!file->name[1] ||
                                   (file->name[1] == '.' &&  !file->name[2])))
        continue;

      if (strlen(file->name) > tmp_file_prefix_length &&
          !memcmp(file->name, tmp_file_prefix, tmp_file_prefix_length))
      {
        char *ext= fn_ext(file->name);
        size_t ext_len= strlen(ext);
        size_t filePath_len= my_snprintf(filePath, sizeof(filePath),
                                         "%s%c%s", tmpdir, FN_LIBCHAR,
                                         file->name);
        if (!memcmp(reg_ext, ext, ext_len))
        {
          handler *handler_file= 0;
          /* We should cut file extention before deleting of table */
          memcpy(filePathCopy, filePath, filePath_len - ext_len);
          filePathCopy[filePath_len - ext_len]= 0;
          init_tmp_table_share(thd, &share, "", 0, "", filePathCopy);
          if (!open_table_def(thd, &share, 0) &&
              ((handler_file= get_new_handler(&share, thd->mem_root,
                                              share.db_type()))))
          {
            handler_file->ha_delete_table(filePathCopy);
            delete handler_file;
          }
          free_table_share(&share);
        }
        /*
          File can be already deleted by tmp_table.file->delete_table().
          So we hide error messages which happnes during deleting of these
          files(MYF(0)).
        */
        (void) mysql_file_delete(key_file_misc, filePath, MYF(0));
      }
    }
    my_dirend(dirp);
  }
  delete thd;
  DBUG_RETURN(0);
}



/*****************************************************************************
	unireg support functions
*****************************************************************************/

/*
  free all unused tables

  NOTE
    This is called by 'handle_manager' when one wants to periodicly flush
    all not used tables.
*/

void tdc_flush_unused_tables()
{
  table_cache_manager.lock_all_and_tdc();
  table_cache_manager.free_all_unused_tables();
  table_cache_manager.unlock_all_and_tdc();
}


/**
   Remove all or some (depending on parameter) instances of TABLE and
   TABLE_SHARE from the table definition cache.

   @param  thd          Thread context
   @param  remove_type  Type of removal:
                        TDC_RT_REMOVE_ALL     - remove all TABLE instances and
                                                TABLE_SHARE instance. There
                                                should be no used TABLE objects
                                                and caller should have exclusive
                                                metadata lock on the table.
                        TDC_RT_REMOVE_NOT_OWN - remove all TABLE instances
                                                except those that belong to
                                                this thread. There should be
                                                no TABLE objects used by other
                                                threads and caller should have
                                                exclusive metadata lock on the
                                                table.
                        TDC_RT_REMOVE_UNUSED  - remove all unused TABLE
                                                instances (if there are no
                                                used instances will also
                                                remove TABLE_SHARE).
                        TDC_RT_REMOVE_NOT_OWN_KEEP_SHARE -
                                                remove all TABLE instances
                                                except those that belong to
                                                this thread, but don't mark
                                                TABLE_SHARE as old. There
                                                should be no TABLE objects
                                                used by other threads and
                                                caller should have exclusive
                                                metadata lock on the table.
   @param  db           Name of database
   @param  table_name   Name of table
   @param  has_lock     If TRUE, LOCK_open is already acquired

   @note It assumes that table instances are already not used by any
   (other) thread (this should be achieved by using meta-data locks).
*/

void tdc_remove_table(THD *thd, enum_tdc_remove_table_type remove_type,
                      const char *db, const char *table_name,
                      bool has_lock)
{
  char key[MAX_DBKEY_LENGTH];
  size_t key_length;
  TABLE_SHARE *share;

  if (! has_lock)
    table_cache_manager.lock_all_and_tdc();
  else
    table_cache_manager.assert_owner_all_and_tdc();

  DBUG_ASSERT(remove_type == TDC_RT_REMOVE_UNUSED ||
              thd->mdl_context.owns_equal_or_stronger_lock(MDL_key::TABLE,
                                 db, table_name, MDL_EXCLUSIVE));

  key_length= create_table_def_key(thd, key, db, table_name, false);

  if ((share= (TABLE_SHARE*) my_hash_search(&table_def_cache,(uchar*) key,
                                            key_length)))
  {
    /*
      Since share->ref_count is incremented when a table share is opened
      in get_table_share(), before LOCK_open is temporarily released, it
      is sufficient to check this condition alone and ignore the
      share->m_open_in_progress flag.

      Note that it is safe to call table_cache_manager.free_table() for
      shares with m_open_in_progress == true, since such shares don't
      have any TABLE objects associated.
    */
    if (share->ref_count)
    {
      /*
        Set share's version to zero in order to ensure that it gets
        automatically deleted once it is no longer referenced.

        Note that code in TABLE_SHARE::wait_for_old_version() assumes
        that marking share as old and removal of its unused tables
        and of the share itself from TDC happens atomically under
        protection of LOCK_open, or, putting it another way, that
        TDC does not contain old shares which don't have any tables
        used.
      */
      if (remove_type != TDC_RT_REMOVE_NOT_OWN_KEEP_SHARE)
        share->version= 0;
      table_cache_manager.free_table(thd, remove_type, share);
    }
    else
    {
      DBUG_ASSERT(remove_type != TDC_RT_REMOVE_NOT_OWN_KEEP_SHARE);
      (void) my_hash_delete(&table_def_cache, (uchar*) share);
    }
  }

  if (! has_lock)
    table_cache_manager.unlock_all_and_tdc();
}


int setup_ftfuncs(SELECT_LEX *select_lex)
{
  List_iterator<Item_func_match> li(*(select_lex->ftfunc_list)),
                                 lj(*(select_lex->ftfunc_list));
  Item_func_match *ftf, *ftf2;

  while ((ftf= li++))
  {
    if (ftf->table_ref && ftf->fix_index())
      return 1;
    lj.rewind();

    /*
      Notice that expressions added late (e.g. in ORDER BY) may be deleted
      during resolving. It is therefore important that an "early" expression
      is used as master for a "late" one, and not the other way around.
    */
    while ((ftf2= lj++) != ftf)
    {
      if (ftf->eq(ftf2, 1) && !ftf->master)
        ftf2->set_master(ftf);
    }
  }

  return 0;
}


bool init_ftfuncs(THD *thd, SELECT_LEX *select_lex)
{
  DBUG_ASSERT(select_lex->has_ft_funcs());

  List_iterator<Item_func_match> li(*(select_lex->ftfunc_list));
  DBUG_PRINT("info",("Performing FULLTEXT search"));
  THD_STAGE_INFO(thd, stage_fulltext_initialization);

  Item_func_match *ifm;
  while ((ifm= li++))
  {
    if (ifm->init_search(thd))
      return true;
  }
  return false;
}


bool is_equal(const LEX_STRING *a, const LEX_STRING *b)
{
  return a->length == b->length && !strncmp(a->str, b->str, a->length);
}

static bool is_cond_equal(const Item *cond)
{
  return (cond->type() == Item::FUNC_ITEM &&
          (((Item_func*)cond)->functype() == Item_func::EQ_FUNC ||
           ((Item_func*)cond)->functype() == Item_func::EQUAL_FUNC));
}

static bool is_cond_mult_equal(const Item *cond)
{
  return (cond->type() == Item::FUNC_ITEM &&
          (((Item_func*)cond)->functype() == Item_func::MULT_EQUAL_FUNC));
}

/*
  And-or graph truth propagation algorithm is used to calculate if the
  statement is ordered or not.

  Nodes:
    Join_node - And node, this is the root, successors are a list of
              Const_ordered_table_node.
    Const_ordered_table_node - Or node, have two Table_node as successors,
              one for ordered table, and the other for constant table.
    Table_node - Or node, have a list of Key_node and one All_columns_node
              as successors.
    Key_node - And node, successors are a list of Column_node that corresponding
              to the fields of the key.
    All_columns_node - And node, successors are a list of Column_node of all
              fields of the table.
    Column_node - Or node, represent a field of the table, it will take a
              Table_node as a successor, which means if a table is true
              (const or ordered), the all its columns are const or ordered.
              Successors to other column nodes will be added mutually if
              there is an equation to that field in the condition. The
              column nodes for fields that are in the ORDER BY or are
              equal to constants are added to the init_nodes of the Join_node,
              which is used as the initial true values of the propagation.
 */

/* 
   Abstract base class for and-or node.
*/
class Node :public Sql_alloc {
public:
  Node() :todo(0) {}
  virtual ~Node() {}
  virtual void add_successor(Node* node)=0;
  /* Number of successors need to be true to make this node true. */
  uint todo;
  /* List of nodes that this node is a successor */
  List<Node> predecessors;
};

/*
  Or node will be true if any of its successors is true.
 */
class Or_node :public Node {
public:
  Or_node() :Node() {}
  virtual void add_successor(Node* node)
  {
    todo= 1;
    node->predecessors.push_back(this);
  }
};

/*
  And node can only be true if all its successors are true.
 */
class And_node :public Node {
public:
  And_node() :Node() {}
  virtual void add_successor(Node* node)
  {
    todo++;
    node->predecessors.push_back(this);
  }
};

typedef Or_node Column_node;
typedef And_node Key_node;
typedef And_node All_columns_node;

class Table_node :public Or_node {
public:
  Table_node(const TABLE* table_arg);
  Column_node* get_column_node(const Field* field) const;
  Column_node* create_column_node(const Field* field);
  All_columns_node* create_all_columns_node();
  Key_node* create_key_node(const KEY* key_info);
private:
  const TABLE* table;
  Column_node** columns;
};

Table_node::Table_node(const TABLE* table_arg)
  :table(table_arg),
   columns((Column_node**)sql_alloc(sizeof(Column_node*) * table->s->fields))
{
  memset(columns, 0, sizeof(Column_node*) * table->s->fields);
  
  if (table->s->primary_key == MAX_KEY && !table->s->uniques)
  {
    add_successor(create_all_columns_node());
    return;
  }
  uint key;
  for (key=0; key < table->s->keys; key++)
  {
    if ((table->s->key_info[key].flags &
         (HA_NOSAME | HA_NULL_PART_KEY)) == HA_NOSAME)
      add_successor(create_key_node(&table->s->key_info[key]));
  }
}

inline Column_node* Table_node::get_column_node(const Field* field) const
{
  return columns[field->field_index];
}

inline Column_node* Table_node::create_column_node(const Field* field)
{
  if (!get_column_node(field))
  {
    Column_node* column= new Column_node;
    columns[field->field_index]= column;
    /*
      If the table is ORDERED or CONST, then all the columns are
      ORDERED or CONST, so add the table as an successor of the column
      node (Or_node).
    */
    column->add_successor(this);
  }
  return get_column_node(field);
}

All_columns_node* Table_node::create_all_columns_node()
{
  All_columns_node* node= new All_columns_node;
  uint i= 0;
  for (i=0; i<table->s->fields; i++)
  {
    Column_node* column= create_column_node(table->field[i]);
    node->add_successor(column);
  }
  return node;
}

Key_node* Table_node::create_key_node(const KEY *key_info)
{
  Key_node* node= new Key_node;
  uint key_parts= key_info->user_defined_key_parts;
  uint i;
  for (i=0; i<key_parts; i++)
  {
    KEY_PART_INFO *key_part= &key_info->key_part[i];
    Field *field= table->field[key_part->fieldnr - 1];
    node->add_successor(create_column_node(field));
  }
  return node;
}

class Const_ordered_table_node :public Or_node {
public:
  Const_ordered_table_node(const TABLE* table_arg);
  const TABLE* get_table() const { return table; }
  Column_node* get_ordered_column_node(const Field* field) const;
  Column_node* get_const_column_node(const Field* field) const;

private:
  const TABLE* table;
  Table_node* ordered_table_node;
  Table_node* const_table_node;
};

Const_ordered_table_node::Const_ordered_table_node(const TABLE* table_arg)
  :table(table_arg),
   ordered_table_node(new Table_node(table)),
   const_table_node(new Table_node(table))
{
  add_successor(ordered_table_node);
  add_successor(const_table_node);
}

inline Column_node*
Const_ordered_table_node::get_ordered_column_node(const Field* field) const
{
  return ordered_table_node->create_column_node(field);
}

inline Column_node*
Const_ordered_table_node::get_const_column_node(const Field* field) const
{
  return const_table_node->create_column_node(field);
}

class Join_node :public And_node {
public:
  Join_node(List<TABLE_LIST>* join_list, Item* cond, const ORDER* order);
  Join_node(const TABLE_LIST* table, Item* cond, const ORDER* order);
  bool is_ordered() const;
private:
  void add_join_list(List<TABLE_LIST>* join_list);
  Const_ordered_table_node* add_table(const TABLE* table);
  Const_ordered_table_node* get_const_ordered_table_node(const TABLE* table);
  Column_node* get_ordered_column_node(const Field* field);
  Column_node* get_const_column_node(const Field* field);
  void add_ordered_columns(const ORDER* order);
  void add_const_equi_columns(Item* cond);
  void add_const_column(const Field* field);
  void add_equi_column(const Field* left, const Field* right);
  bool field_belongs_to_tables(const Field* field);
  List<Const_ordered_table_node> tables;
  List<Node> init_nodes;
  ulong max_sort_length;
};

inline void Join_node::add_join_list(List<TABLE_LIST>* join_list)
{
  List_iterator<TABLE_LIST> it(*join_list);
  TABLE_LIST *table= join_list->head();
  Item* join_cond= table->join_cond();
  while((table= it++))
    if (table->nested_join)
      add_join_list(&table->nested_join->join_list);
    else
      add_table(table->table);
  add_const_equi_columns(join_cond);
}

inline Const_ordered_table_node* Join_node::add_table(const TABLE* table)
{
  Const_ordered_table_node* tableNode= new Const_ordered_table_node(table);
  add_successor(tableNode);
  tables.push_back(tableNode);
  return tableNode;
}

inline Join_node::Join_node(List<TABLE_LIST>* join_list,
                            Item* cond, const ORDER* order)
{
  DBUG_ASSERT(!join_list->is_empty());
  max_sort_length= current_thd->variables.max_sort_length;
  add_join_list(join_list);
  add_ordered_columns(order);
  add_const_equi_columns(cond);
}

inline Join_node::Join_node(const TABLE_LIST* table,
                            Item* cond, const ORDER* order)
{
  max_sort_length= current_thd->variables.max_sort_length;
  add_table(table->table);
  add_ordered_columns(order);
  add_const_equi_columns(cond);
}

inline Const_ordered_table_node* Join_node::get_const_ordered_table_node(const TABLE* table)
{
  List_iterator<Const_ordered_table_node> it(tables);
  Const_ordered_table_node* node;
  while ((node= it++))
  {
    if (node->get_table() == table)
      return node;
  }
  DBUG_ASSERT(0);
  return add_table(table);
}

inline bool Join_node::field_belongs_to_tables(const Field* field)
{
  List_iterator<Const_ordered_table_node> it(tables);
  Const_ordered_table_node* node;
  while ((node= it++))
  {
    if (node->get_table() == field->table)
      return true;
  }
  return false;
}

inline Column_node* Join_node::get_ordered_column_node(const Field* field)
{
  return get_const_ordered_table_node(field->table)->get_ordered_column_node(field);
}

inline Column_node* Join_node::get_const_column_node(const Field* field)
{
  return get_const_ordered_table_node(field->table)->get_const_column_node(field);
}

inline void Join_node::add_const_column(const Field* field)
{
  Column_node* column= get_const_column_node(field);
  init_nodes.push_back(column);
}

void Join_node::add_equi_column(const Field* left, const Field* right)
{
  Column_node* left_column= get_const_column_node(left);
  Column_node* right_column= get_const_column_node(right);
  left_column->add_successor(right_column);
  right_column->add_successor(left_column);

  left_column= get_ordered_column_node(left);
  right_column= get_ordered_column_node(right);
  left_column->add_successor(right_column);
  right_column->add_successor(left_column);
}

inline bool is_cond_or(const Item *item)
{
  if (item->type() != Item::COND_ITEM)
    return false;

  Item_cond *cond_item= (Item_cond*) item;
  return (cond_item->functype() == Item_func::COND_OR_FUNC);
}

static bool is_cond_and(const Item *item)
{
  if (item->type() != Item::COND_ITEM)
    return false;

  Item_cond *cond_item= (Item_cond*) item;
  return (cond_item->functype() == Item_func::COND_AND_FUNC);
}


void Join_node::add_const_equi_columns(Item* cond)
{
  if (!cond)
    return;
  if (is_cond_or(cond))
    return;
  if (is_cond_and(cond))
  {
    List<Item> *args= ((Item_cond*) cond)->argument_list();
    List_iterator<Item> it(*args);
    Item *c;
    while ((c= it++))
      add_const_equi_columns(c);
    return;
  }
  if (is_cond_equal(cond))
  {
    uint i;
    Field *first_field= NULL;
    Field *second_field= NULL;
    Item **args= ((Item_func*)cond)->arguments();
    uint arg_count= ((Item_func*)cond)->argument_count();
    bool const_value= false;

    DBUG_ASSERT(arg_count == 2);

    bool variable_field= false;
    for (i=0; i<arg_count; i++)
    {
      if (args[i]->real_item()->type() == Item::FIELD_ITEM &&
          (variable_field= field_belongs_to_tables(((Item_field*)args[i]->real_item())->field)))
      {
        if (!first_field)
          first_field= ((Item_field*)args[i]->real_item())->field;
        else
          second_field= ((Item_field*)args[i]->real_item())->field;
      }
      else if (args[i]->real_item()->basic_const_item() ||
               !variable_field)
      {
        const_value = true;
      }
    }
    if (first_field && const_value)
      add_const_column(first_field);
    else if (second_field)
      add_equi_column(first_field, second_field);
    return;
  }
  if (is_cond_mult_equal(cond))
  {
    bool has_const= ((Item_equal*)cond)->get_const();
    Item_equal_iterator it(*((Item_equal*)cond));
    Item_field *item;
    if (has_const)
    {
      while ((item= it++))
        add_const_column(item->field);
    }
    else
    {
      Item_field *first_item= it++;
      while ((item= it++))
        add_equi_column(first_item->field, item->field);
    }
  }
  return;
}

void Join_node::add_ordered_columns(const ORDER* order)
{
  for (; order; order=order->next)
  {
    if ((*order->item)->real_item()->type() == Item::FIELD_ITEM)
    {
      Field *field=((Item_field*) (*order->item)->real_item())->field;
      /*
        If the field length is larger than the max_sort_length, then
        ORDER BY the field will not be guaranteed to be deterministic.
       */
      if (field->field_length > max_sort_length)
        continue;
      Column_node* column= get_ordered_column_node(field);
      init_nodes.push_back(column);
    }
  }
}

bool Join_node::is_ordered() const
{
  List<Node> nodes(init_nodes);
  List_iterator<Node> it(nodes);
  Node *node;

  while ((node= it++))
  {
    node->todo--;
    if (node->todo == 0)
    {
      if (node == this)
        return true;
      List_iterator<Node> pit(node->predecessors);
      Node *pnode;
      while ((pnode= pit++))
      {
        if (pnode->todo)
          nodes.push_back(pnode);
      }
    }
  }
  return false;
}

/*
  Test if the result order is deterministic for a JOIN table list.

  @retval false not deterministic
  @retval true deterministic
 */
bool is_order_deterministic(List<TABLE_LIST>* join_list,
                            Item* cond, ORDER* order)
{
  /*
    join_list->is_empty() means this is a UNION with a global LIMIT,
    always mark such statements as non-deterministic, although it
    might be deterministic for some cases (for example, UNION DISTINCT
    with ORDER BY a unique key of both side of the UNION).
  */
  if (join_list->is_empty())
    return false;

  Join_node root(join_list, cond, order);
  return root.is_ordered();
}

/*
  Test if the result order is deterministic for a single table.

  @retval false not deterministic
  @retval true deterministic
 */
bool is_order_deterministic(TABLE_LIST *table,
                            Item *cond, ORDER *order)
{
  if (order == NULL && cond == NULL)
    return false;

  Join_node root(table, cond, order);
  return root.is_ordered();
}

/**
  Open and lock non-transactional system tables for read.

  @param thd        Thread context.
  @param table_list List of tables to open.
  @param backup     Pointer to Open_tables_backup instance where information
                    about currently open tables will be saved, and from
                    which will be restored when we will end work with
                    non-transactional system tables.

  @note THR_LOCK deadlocks are not possible here because of the
  restrictions we put on opening and locking of system tables for writing.
  Thus, the system tables can be opened and locked for reading even if some
  other tables have already been opened and locked.

  @note MDL-deadlocks are possible, but they are properly detected and
  reported.

  @note This call will eventually be removed as an InnoDB attachable transaction
  will be used to access all system tables.

  @return Error status.
*/

bool
open_nontrans_system_tables_for_read(THD *thd, TABLE_LIST *table_list,
                                     Open_tables_backup *backup)
{
  uint counter;
  uint flags= MYSQL_OPEN_IGNORE_FLUSH | MYSQL_LOCK_IGNORE_TIMEOUT;
  Query_tables_list query_tables_list_backup;
  LEX *lex= thd->lex;

  DBUG_ENTER("open_nontrans_system_tables_for_read");

  /*
    Besides using new Open_tables_state for opening system tables,
    we also have to backup and reset/and then restore part of LEX
    which is accessed by open_tables() in order to determine if
    prelocking is needed and what tables should be added for it.
  */
  lex->reset_n_backup_query_tables_list(&query_tables_list_backup);
  thd->reset_n_backup_open_tables_state(backup);

  if (open_tables(thd, &table_list, &counter, flags) ||
      lock_tables(thd, table_list, counter, flags))
  {
    close_thread_tables(thd);

    lex->restore_backup_query_tables_list(&query_tables_list_backup);
    thd->restore_backup_open_tables_state(backup);
    DBUG_RETURN(true);
  }

  for (TABLE_LIST *tables= table_list; tables; tables= tables->next_global)
  {
    DBUG_ASSERT(tables->table->s->table_category == TABLE_CATEGORY_SYSTEM);

    /*
      This function must be used to open non-transactional tables only. That's
      because on the one hand we don't revert changes to transaction state
      before closing tables opened by this function, but other hand do release
      metadata locks on those tables.
    */
    if (tables->table->file->has_transactions())
    {
      // Crash in the debug build ...
      DBUG_ASSERT(!"Transactional table");

      // ... or report an error in the release build.
      my_error(ER_UNKNOWN_ERROR, MYF(0));
      close_thread_tables(thd);
      lex->restore_backup_query_tables_list(&query_tables_list_backup);
      thd->restore_backup_open_tables_state(backup);
      DBUG_RETURN(true);
    }

    tables->table->use_all_columns();
  }

  lex->restore_backup_query_tables_list(&query_tables_list_backup);

  DBUG_RETURN(false);
}


/**
  Open and lock transactional system tables for read.

  One must call close_trans_system_tables() to close systems tables opened
  with this call.

  @param thd        Thread context.
  @param table_list List of tables to open.

  @note THR_LOCK deadlocks are not possible here because of the
  restrictions we put on opening and locking of system tables for writing.
  Thus, the system tables can be opened and locked for reading even if some
  other tables have already been opened and locked.

  @note MDL-deadlocks are possible, but they are properly detected and
  reported.

  @note Row-level deadlocks should be either avoided altogether using
  non-locking reads (as it is done now for InnoDB), or should be correctly
  detected and reported (in case of other transactional SE).

  @note It is now technically possible to open non-transactional tables
  (MyISAM system tables) using this function. That situation might still happen
  if the user run the server on the elder data-directory or manually alters the
  system tables to reside in MyISAM instead of InnoDB. It will be forbidden in
  the future.

  @return Error status.
*/

bool open_trans_system_tables_for_read(THD *thd, TABLE_LIST *table_list)
{
  uint counter;
  uint flags= MYSQL_OPEN_IGNORE_FLUSH | MYSQL_LOCK_IGNORE_TIMEOUT;

  DBUG_ENTER("open_trans_system_tables_for_read");

  DBUG_ASSERT(!thd->is_attachable_ro_transaction_active());

  // Begin attachable transaction.

  thd->begin_attachable_ro_transaction();

  // Open tables.

  if (open_tables(thd, &table_list, &counter, flags))
  {
    thd->end_attachable_transaction();
    DBUG_RETURN(true);
  }

  // Check the tables.

  for (TABLE_LIST *t= table_list; t; t= t->next_global)
  {
    // Ensure the t are in storage engines, which are compatible with the
    // attachable transaction requirements.

    if ((t->table->file->ha_table_flags() & HA_ATTACHABLE_TRX_COMPATIBLE) == 0)
    {
      // Crash in the debug build ...
      DBUG_ASSERT(!"HA_ATTACHABLE_TRX_COMPATIBLE is not set");

      // ... or report an error in the release build.
      my_error(ER_UNKNOWN_ERROR, MYF(0));
      thd->end_attachable_transaction();
      DBUG_RETURN(true);
    }

    // The table should be in a transaction SE. This is not strict requirement
    // however. It will be make more strict in the future.

    if (!t->table->file->has_transactions())
      sql_print_warning("System table '%.*s' is expected to be transactional.",
                        static_cast<int>(t->table_name_length), t->table_name);
  }

  // Lock the tables.

  if (lock_tables(thd, table_list, counter, flags))
  {
    thd->end_attachable_transaction();
    DBUG_RETURN(true);
  }

  // Mark the table columns for use.

  for (TABLE_LIST *tables= table_list; tables; tables= tables->next_global)
    tables->table->use_all_columns();

  DBUG_RETURN(false);
}


/**
  Close non-transactional system tables, opened with
  open_nontrans_system_tables_for_read().

  @param thd        Thread context.
  @param backup     Pointer to Open_tables_backup instance  which holds
                    information about tables which were open before we decided
                    to access non-transactional system tables.
*/

void
close_nontrans_system_tables(THD *thd, Open_tables_backup *backup)
{
  Query_tables_list query_tables_list_backup;

  /*
    In order not affect execution of current statement we have to
    backup/reset/restore Query_tables_list part of LEX, which is
    accessed and updated in the process of closing tables.
  */
  thd->lex->reset_n_backup_query_tables_list(&query_tables_list_backup);
  close_thread_tables(thd);
  thd->lex->restore_backup_query_tables_list(&query_tables_list_backup);
  thd->restore_backup_open_tables_state(backup);
}


/**
  Close transactional system tables, opened with
  open_trans_system_tables_for_read().

  @param thd        Thread context.
*/

void close_trans_system_tables(THD *thd)
{
  thd->end_attachable_transaction();
}


/**
  A helper function to close a mysql.* table opened
  in an auxiliary THD during bootstrap or in the main
  connection, when we know that there are no locks
  held by the connection due to a preceding implicit
  commit.

  This function assumes that there is no
  statement transaction started for the operation
  itself, since mysql.* tables are not transactional
  and when they are used the binlog is off (DDL
  binlogging is always statement-based.

  We need this function since we'd like to not
  just close the system table, but also release
  the metadata lock on it.

  Note, that in LOCK TABLES mode this function
  does not release the metadata lock. But in this
  mode the table can be opened only if it is locked
  explicitly with LOCK TABLES.
*/

void
close_mysql_tables(THD *thd)
{
  /* No need to commit/rollback statement transaction, it's not started. */
  DBUG_ASSERT(thd->get_transaction()->is_empty(Transaction_ctx::STMT));
  close_thread_tables(thd);
  thd->mdl_context.release_transactional_locks();
}

/*
  Open and lock one system table for update.

  SYNOPSIS
    open_system_table_for_update()
      thd        Thread context.
      one_table  Table to open.

  NOTES
    Table opened with this call should closed using close_thread_tables().

  RETURN
    0	Error
    #	Pointer to TABLE object of system table
*/

TABLE *
open_system_table_for_update(THD *thd, TABLE_LIST *one_table)
{
  DBUG_ENTER("open_system_table_for_update");

  TABLE *table= open_ltable(thd, one_table, one_table->lock_type,
                            MYSQL_LOCK_IGNORE_TIMEOUT);
  if (table)
  {
    DBUG_ASSERT(table->s->table_category == TABLE_CATEGORY_SYSTEM);
    table->use_all_columns();
  }

  DBUG_RETURN(table);
}

/**
  Open a log table.
  Opening such tables is performed internally in the server
  implementation, and is a 'nested' open, since some tables
  might be already opened by the current thread.
  The thread context before this call is saved, and is restored
  when calling close_log_table().
  @param thd The current thread
  @param one_table Log table to open
  @param backup [out] Temporary storage used to save the thread context
*/
TABLE *
open_log_table(THD *thd, TABLE_LIST *one_table, Open_tables_backup *backup)
{
  uint flags= ( MYSQL_OPEN_IGNORE_GLOBAL_READ_LOCK |
                MYSQL_LOCK_IGNORE_GLOBAL_READ_ONLY |
                MYSQL_OPEN_IGNORE_FLUSH |
                MYSQL_LOCK_IGNORE_TIMEOUT |
                MYSQL_LOCK_LOG_TABLE);
  TABLE *table;
  /* Save value that is changed in mysql_lock_tables() */
  ulonglong save_utime_after_lock= thd->utime_after_lock;
  DBUG_ENTER("open_log_table");

  thd->reset_n_backup_open_tables_state(backup);

  if ((table= open_ltable(thd, one_table, one_table->lock_type, flags)))
  {
    DBUG_ASSERT(table->s->table_category == TABLE_CATEGORY_LOG);
    /* Make sure all columns get assigned to a default value */
    table->use_all_columns();
    DBUG_ASSERT(table->no_replicate);
  }
  else
    thd->restore_backup_open_tables_state(backup);

  thd->utime_after_lock= save_utime_after_lock;
  DBUG_RETURN(table);
}

/**
  Close a log table.
  The last table opened by open_log_table()
  is closed, then the thread context is restored.
  @param thd The current thread
  @param backup [in] the context to restore.
*/
void close_log_table(THD *thd, Open_tables_backup *backup)
{
  close_nontrans_system_tables(thd, backup);
}

/**
  @} (end of group Data_Dictionary)
*/<|MERGE_RESOLUTION|>--- conflicted
+++ resolved
@@ -1841,7 +1841,8 @@
     }
 
     thd->temporary_tables= 0;
-<<<<<<< HEAD
+    mysql_mutex_unlock(&thd->LOCK_temporary_tables);
+
 #ifdef HAVE_REPLICATION
     if (thd->slave_thread)
     {
@@ -1849,13 +1850,6 @@
       thd->rli_slave->get_c_rli()->channel_open_temp_tables.atomic_add(-slave_closed_temp_tables);
     }
 #endif
-    mysql_mutex_unlock(&thd->LOCK_temporary_tables);
-=======
-    mysql_mutex_unlock(&thd->LOCK_temporary_tables);
-
-    if (thd->slave_thread)
-      modify_slave_open_temp_tables(thd, -slave_open_temp_tables);
->>>>>>> c78fc8aa
 
     DBUG_RETURN(FALSE);
   }
@@ -2076,12 +2070,8 @@
 
   if (!was_quote_show)
     thd->variables.option_bits&= ~OPTION_QUOTE_SHOW_CREATE; /* restore option */
-<<<<<<< HEAD
-
-  thd->temporary_tables=0;
+
 #ifdef HAVE_REPLICATION
-=======
->>>>>>> c78fc8aa
   if (thd->slave_thread)
   {
     slave_open_temp_tables.atomic_add(-slave_closed_temp_tables);
