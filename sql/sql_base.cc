/* Copyright (C) 2000-2006 MySQL AB

   This program is free software; you can redistribute it and/or modify
   it under the terms of the GNU General Public License as published by
   the Free Software Foundation; version 2 of the License.

   This program is distributed in the hope that it will be useful,
   but WITHOUT ANY WARRANTY; without even the implied warranty of
   MERCHANTABILITY or FITNESS FOR A PARTICULAR PURPOSE.  See the
   GNU General Public License for more details.

   You should have received a copy of the GNU General Public License
   along with this program; if not, write to the Free Software
   Foundation, Inc., 59 Temple Place, Suite 330, Boston, MA  02111-1307  USA */


/* Basic functions needed by many modules */

#include "mysql_priv.h"
#include "sql_select.h"
#include "sp_head.h"
#include "sp.h"
#include "sql_trigger.h"
#include <m_ctype.h>
#include <my_dir.h>
#include <hash.h>
#ifdef  __WIN__
#include <io.h>
#endif

#define FLAGSTR(S,F) ((S) & (F) ? #F " " : "")

/**
  This internal handler is used to trap internally
  errors that can occur when executing open table
  during the prelocking phase.
*/
class Prelock_error_handler : public Internal_error_handler
{
public:
  Prelock_error_handler()
    : m_handled_errors(0), m_unhandled_errors(0)
  {}

  virtual ~Prelock_error_handler() {}

  virtual bool handle_error(uint sql_errno, const char *message,
                            MYSQL_ERROR::enum_warning_level level,
                            THD *thd);

  bool safely_trapped_errors();

private:
  int m_handled_errors;
  int m_unhandled_errors;
};


bool
Prelock_error_handler::handle_error(uint sql_errno,
                                    const char * /* message */,
                                    MYSQL_ERROR::enum_warning_level /* level */,
                                    THD * /* thd */)
{
  if (sql_errno == ER_NO_SUCH_TABLE)
  {
    m_handled_errors++;
    return TRUE;
  }

  m_unhandled_errors++;
  return FALSE;
}


bool Prelock_error_handler::safely_trapped_errors()
{
  /*
    If m_unhandled_errors != 0, something else, unanticipated, happened,
    so the error is not trapped but returned to the caller.
    Multiple ER_NO_SUCH_TABLE can be raised in case of views.
  */
  return ((m_handled_errors > 0) && (m_unhandled_errors == 0));
}

/**
  @defgroup Data_Dictionary Data Dictionary
  @{
*/
<<<<<<< HEAD

=======
>>>>>>> 53dabdd3
TABLE *unused_tables;				/* Used by mysql_test */
HASH open_cache;				/* Used by mysql_test */
static HASH table_def_cache;
static TABLE_SHARE *oldest_unused_share, end_of_unused_share;
static pthread_mutex_t LOCK_table_share;
static bool table_def_inited= 0;

static int open_unireg_entry(THD *thd, TABLE *entry, TABLE_LIST *table_list,
			     const char *alias,
                             char *cache_key, uint cache_key_length,
			     MEM_ROOT *mem_root, uint flags);
static void free_cache_entry(TABLE *entry);
static bool open_new_frm(THD *thd, TABLE_SHARE *share, const char *alias,
                         uint db_stat, uint prgflag,
                         uint ha_open_flags, TABLE *outparam,
                         TABLE_LIST *table_desc, MEM_ROOT *mem_root);
static void close_old_data_files(THD *thd, TABLE *table, bool morph_locks,
                                 bool send_refresh);
static bool
has_two_write_locked_tables_with_auto_increment(TABLE_LIST *tables);


extern "C" uchar *table_cache_key(const uchar *record, size_t *length,
				 my_bool not_used __attribute__((unused)))
{
  TABLE *entry=(TABLE*) record;
  *length= entry->s->table_cache_key.length;
  return (uchar*) entry->s->table_cache_key.str;
}


bool table_cache_init(void)
{
  return hash_init(&open_cache, &my_charset_bin, table_cache_size+16,
		   0, 0, table_cache_key,
		   (hash_free_key) free_cache_entry, 0) != 0;
}

void table_cache_free(void)
{
  DBUG_ENTER("table_cache_free");
  if (table_def_inited)
  {
    close_cached_tables((THD*) 0,0,(TABLE_LIST*) 0);
    if (!open_cache.records)			// Safety first
      hash_free(&open_cache);
  }
  DBUG_VOID_RETURN;
}

uint cached_open_tables(void)
{
  return open_cache.records;
}


#ifdef EXTRA_DEBUG
static void check_unused(void)
{
  uint count= 0, open_files= 0, idx= 0;
  TABLE *cur_link,*start_link;

  if ((start_link=cur_link=unused_tables))
  {
    do
    {
      if (cur_link != cur_link->next->prev || cur_link != cur_link->prev->next)
      {
	DBUG_PRINT("error",("Unused_links aren't linked properly")); /* purecov: inspected */
	return; /* purecov: inspected */
      }
    } while (count++ < open_cache.records &&
	     (cur_link=cur_link->next) != start_link);
    if (cur_link != start_link)
    {
      DBUG_PRINT("error",("Unused_links aren't connected")); /* purecov: inspected */
    }
  }
  for (idx=0 ; idx < open_cache.records ; idx++)
  {
    TABLE *entry=(TABLE*) hash_element(&open_cache,idx);
    if (!entry->in_use)
      count--;
    if (entry->file)
      open_files++;
  }
  if (count != 0)
  {
    DBUG_PRINT("error",("Unused_links doesn't match open_cache: diff: %d", /* purecov: inspected */
			count)); /* purecov: inspected */
  }

#ifdef NOT_SAFE_FOR_REPAIR
  /*
    check that open cache and table definition cache has same number of
    aktive tables
  */
  count= 0;
  for (idx=0 ; idx < table_def_cache.records ; idx++)
  {
    TABLE_SHARE *entry= (TABLE_SHARE*) hash_element(&table_def_cache,idx);
    count+= entry->ref_count;
  }
  if (count != open_files)
  {
    DBUG_PRINT("error", ("table_def ref_count: %u  open_cache: %u",
                         count, open_files));
    DBUG_ASSERT(count == open_files);
  }
#endif
}
#else
#define check_unused()
#endif


/*
  Create a table cache key

  SYNOPSIS
    create_table_def_key()
    thd			Thread handler
    key			Create key here (must be of size MAX_DBKEY_LENGTH)
    table_list		Table definition
    tmp_table		Set if table is a tmp table

 IMPLEMENTATION
    The table cache_key is created from:
    db_name + \0
    table_name + \0

    if the table is a tmp table, we add the following to make each tmp table
    unique on the slave:

    4 bytes for master thread id
    4 bytes pseudo thread id

  RETURN
    Length of key
*/

uint create_table_def_key(THD *thd, char *key, TABLE_LIST *table_list,
                          bool tmp_table)
{
  uint key_length= (uint) (strmov(strmov(key, table_list->db)+1,
                                  table_list->table_name)-key)+1;
  if (tmp_table)
  {
    int4store(key + key_length, thd->server_id);
    int4store(key + key_length + 4, thd->variables.pseudo_thread_id);
    key_length+= TMP_TABLE_KEY_EXTRA;
  }
  return key_length;
}



/*****************************************************************************
  Functions to handle table definition cach (TABLE_SHARE)
*****************************************************************************/

extern "C" uchar *table_def_key(const uchar *record, size_t *length,
                               my_bool not_used __attribute__((unused)))
{
  TABLE_SHARE *entry=(TABLE_SHARE*) record;
  *length= entry->table_cache_key.length;
  return (uchar*) entry->table_cache_key.str;
}


static void table_def_free_entry(TABLE_SHARE *share)
{
  DBUG_ENTER("table_def_free_entry");
  if (share->prev)
  {
    /* remove from old_unused_share list */
    pthread_mutex_lock(&LOCK_table_share);
    *share->prev= share->next;
    share->next->prev= share->prev;
    pthread_mutex_unlock(&LOCK_table_share);
  }
  free_table_share(share);
  DBUG_VOID_RETURN;
}


bool table_def_init(void)
{
  table_def_inited= 1;
  pthread_mutex_init(&LOCK_table_share, MY_MUTEX_INIT_FAST);
  oldest_unused_share= &end_of_unused_share;
  end_of_unused_share.prev= &oldest_unused_share;

  return hash_init(&table_def_cache, &my_charset_bin, table_def_size,
		   0, 0, table_def_key,
		   (hash_free_key) table_def_free_entry, 0) != 0;
}


void table_def_free(void)
{
  DBUG_ENTER("table_def_free");
  if (table_def_inited)
  {
    table_def_inited= 0;
    pthread_mutex_destroy(&LOCK_table_share);
    hash_free(&table_def_cache);
  }
  DBUG_VOID_RETURN;
}


uint cached_table_definitions(void)
{
  return table_def_cache.records;
}


/*
  Get TABLE_SHARE for a table.

  get_table_share()
  thd			Thread handle
  table_list		Table that should be opened
  key			Table cache key
  key_length		Length of key
  db_flags		Flags to open_table_def():
			OPEN_VIEW
  error			out: Error code from open_table_def()

  IMPLEMENTATION
    Get a table definition from the table definition cache.
    If it doesn't exist, create a new from the table definition file.

  NOTES
    We must have wrlock on LOCK_open when we come here
    (To be changed later)

  RETURN
   0  Error
   #  Share for table
*/

TABLE_SHARE *get_table_share(THD *thd, TABLE_LIST *table_list, char *key,
                             uint key_length, uint db_flags, int *error)
{
  TABLE_SHARE *share;
  DBUG_ENTER("get_table_share");

  *error= 0;

  /* Read table definition from cache */
  if ((share= (TABLE_SHARE*) hash_search(&table_def_cache,(uchar*) key,
                                         key_length)))
    goto found;

  if (!(share= alloc_table_share(table_list, key, key_length)))
  {
#ifdef WAITING_FOR_TABLE_DEF_CACHE_STAGE_3
    pthread_mutex_unlock(&LOCK_open);
#endif
    DBUG_RETURN(0);
  }

#ifdef WAITING_FOR_TABLE_DEF_CACHE_STAGE_3
  // We need a write lock to be able to add a new entry
  pthread_mutex_unlock(&LOCK_open);
  pthread_mutex_lock(&LOCK_open);
  /* Check that another thread didn't insert the same table in between */
  if ((old_share= hash_search(&table_def_cache, (uchar*) key, key_length)))
  {
    (void) pthread_mutex_lock(&share->mutex);
    free_table_share(share);
    share= old_share;
    goto found;
  }
#endif

  /*
    Lock mutex to be able to read table definition from file without
    conflicts
  */
  (void) pthread_mutex_lock(&share->mutex);

  /*
    We assign a new table id under the protection of the LOCK_open and
    the share's own mutex.  We do this insted of creating a new mutex
    and using it for the sole purpose of serializing accesses to a
    static variable, we assign the table id here.  We assign it to the
    share before inserting it into the table_def_cache to be really
    sure that it cannot be read from the cache without having a table
    id assigned.

    CAVEAT. This means that the table cannot be used for
    binlogging/replication purposes, unless get_table_share() has been
    called directly or indirectly.
   */
  assign_new_table_id(share);

  if (my_hash_insert(&table_def_cache, (uchar*) share))
  {
#ifdef WAITING_FOR_TABLE_DEF_CACHE_STAGE_3
    pthread_mutex_unlock(&LOCK_open);    
    (void) pthread_mutex_unlock(&share->mutex);
#endif
    free_table_share(share);
    DBUG_RETURN(0);				// return error
  }
#ifdef WAITING_FOR_TABLE_DEF_CACHE_STAGE_3
  pthread_mutex_unlock(&LOCK_open);
#endif
  if (open_table_def(thd, share, db_flags))
  {
#ifdef WAITING_FOR_TABLE_DEF_CACHE_STAGE_3
    /*
      No such table or wrong table definition file
      Lock first the table cache and then the mutex.
      This will ensure that no other thread is using the share
      structure.
    */
    (void) pthread_mutex_unlock(&share->mutex);
    (void) pthread_mutex_lock(&LOCK_open);
    (void) pthread_mutex_lock(&share->mutex);
#endif
    *error= share->error;
    (void) hash_delete(&table_def_cache, (uchar*) share);
    DBUG_RETURN(0);
  }
  share->ref_count++;				// Mark in use
  DBUG_PRINT("exit", ("share: 0x%lx  ref_count: %u",
                      (ulong) share, share->ref_count));
  (void) pthread_mutex_unlock(&share->mutex);
  DBUG_RETURN(share);

found:
  /* 
     We found an existing table definition. Return it if we didn't get
     an error when reading the table definition from file.
  */

  /* We must do a lock to ensure that the structure is initialized */
  (void) pthread_mutex_lock(&share->mutex);
#ifdef WAITING_FOR_TABLE_DEF_CACHE_STAGE_3
  pthread_mutex_unlock(&LOCK_open);
#endif
  if (share->error)
  {
    /* Table definition contained an error */
    open_table_error(share, share->error, share->open_errno, share->errarg);
    (void) pthread_mutex_unlock(&share->mutex);
    DBUG_RETURN(0);
  }
  if (share->is_view && !(db_flags & OPEN_VIEW))
  {
    open_table_error(share, 1, ENOENT, 0);
    (void) pthread_mutex_unlock(&share->mutex);
    DBUG_RETURN(0);
  }

  if (!share->ref_count++ && share->prev)
  {
    /*
      Share was not used before and it was in the old_unused_share list
      Unlink share from this list
    */
    DBUG_PRINT("info", ("Unlinking from not used list"));
    pthread_mutex_lock(&LOCK_table_share);
    *share->prev= share->next;
    share->next->prev= share->prev;
    share->next= 0;
    share->prev= 0;
    pthread_mutex_unlock(&LOCK_table_share);
  }
  (void) pthread_mutex_unlock(&share->mutex);

   /* Free cache if too big */
  while (table_def_cache.records > table_def_size &&
         oldest_unused_share->next)
  {
    pthread_mutex_lock(&oldest_unused_share->mutex);
    VOID(hash_delete(&table_def_cache, (uchar*) oldest_unused_share));
  }

  DBUG_PRINT("exit", ("share: 0x%lx  ref_count: %u",
                      (ulong) share, share->ref_count));
  DBUG_RETURN(share);
}


/*
  Get a table share. If it didn't exist, try creating it from engine

  For arguments and return values, see get_table_from_share()
*/

static TABLE_SHARE
*get_table_share_with_create(THD *thd, TABLE_LIST *table_list,
                             char *key, uint key_length,
                             uint db_flags, int *error)
{
  TABLE_SHARE *share;
  int tmp;
  DBUG_ENTER("get_table_share_with_create");

  if ((share= get_table_share(thd, table_list, key, key_length, 
                              db_flags, error)) ||
      thd->net.last_errno != ER_NO_SUCH_TABLE)
    DBUG_RETURN(share);

  /* Table didn't exist. Check if some engine can provide it */
  if ((tmp= ha_create_table_from_engine(thd, table_list->db,
                                        table_list->table_name)) < 0)
  {
    /*
      No such table in any engine.
      Hide "Table doesn't exist" errors if table belong to view
    */
    if (table_list->belong_to_view)
    {
      TABLE_LIST *view= table_list->belong_to_view;
      thd->clear_error();
      my_error(ER_VIEW_INVALID, MYF(0),
               view->view_db.str, view->view_name.str);
    }
    DBUG_RETURN(0);
  }
  if (tmp)
  {
    /* Give right error message */
    thd->clear_error();
    DBUG_PRINT("error", ("Discovery of %s/%s failed", table_list->db,
                         table_list->table_name));
    my_printf_error(ER_UNKNOWN_ERROR,
                    "Failed to open '%-.64s', error while "
                    "unpacking from engine",
                    MYF(0), table_list->table_name);
    DBUG_RETURN(0);
  }
  /* Table existed in engine. Let's open it */
  mysql_reset_errors(thd, 1);                   // Clear warnings
  thd->clear_error();                           // Clear error message
  DBUG_RETURN(get_table_share(thd, table_list, key, key_length,
                              db_flags, error));
}


/* 
   Mark that we are not using table share anymore.

   SYNOPSIS
     release_table_share()
     share		Table share
     release_type	How the release should be done:
     			RELEASE_NORMAL
                         - Release without checking
                        RELEASE_WAIT_FOR_DROP
                         - Don't return until we get a signal that the
                           table is deleted or the thread is killed.

   IMPLEMENTATION
     If ref_count goes to zero and (we have done a refresh or if we have
     already too many open table shares) then delete the definition.

     If type == RELEASE_WAIT_FOR_DROP then don't return until we get a signal
     that the table is deleted or the thread is killed.
*/

void release_table_share(TABLE_SHARE *share, enum release_type type)
{
  bool to_be_deleted= 0;
  DBUG_ENTER("release_table_share");
  DBUG_PRINT("enter",
             ("share: 0x%lx  table: %s.%s  ref_count: %u  version: %lu",
              (ulong) share, share->db.str, share->table_name.str,
              share->ref_count, share->version));

  safe_mutex_assert_owner(&LOCK_open);

  pthread_mutex_lock(&share->mutex);
  if (!--share->ref_count)
  {
    if (share->version != refresh_version)
      to_be_deleted=1;
    else
    {
      /* Link share last in used_table_share list */
      DBUG_PRINT("info",("moving share to unused list"));

      DBUG_ASSERT(share->next == 0);
      pthread_mutex_lock(&LOCK_table_share);
      share->prev= end_of_unused_share.prev;
      *end_of_unused_share.prev= share;
      end_of_unused_share.prev= &share->next;
      share->next= &end_of_unused_share;
      pthread_mutex_unlock(&LOCK_table_share);

      to_be_deleted= (table_def_cache.records > table_def_size);
    }
  }

  if (to_be_deleted)
  {
    DBUG_PRINT("info", ("Deleting share"));
    hash_delete(&table_def_cache, (uchar*) share);
    DBUG_VOID_RETURN;
  }
  pthread_mutex_unlock(&share->mutex);
  DBUG_VOID_RETURN;


#ifdef WAITING_FOR_TABLE_DEF_CACHE_STAGE_3
  if (to_be_deleted)
  {
    /*
      We must try again with new locks as we must get LOCK_open
      before share->mutex
    */
    pthread_mutex_unlock(&share->mutex);
    pthread_mutex_lock(&LOCK_open);
    pthread_mutex_lock(&share->mutex);
    if (!share->ref_count)
    {						// No one is using this now
      TABLE_SHARE *name_lock;
      if (share->replace_with_name_lock && (name_lock=get_name_lock(share)))
      {
	/*
	  This code is execured when someone does FLUSH TABLES while on has
	  locked tables.
	 */
	(void) hash_search(&def_cache,(uchar*) key,key_length);
	hash_replace(&def_cache, def_cache.current_record,(uchar*) name_lock);
      }
      else
      {
	/* Remove table definition */
	hash_delete(&def_cache,(uchar*) share);
      }
      pthread_mutex_unlock(&LOCK_open);
      free_table_share(share);
    }
    else
    {
      pthread_mutex_unlock(&LOCK_open);
      if (type == RELEASE_WAIT_FOR_DROP)
	wait_for_table(share, "Waiting for close");
      else
	pthread_mutex_unlock(&share->mutex);
    }
  }
  else if (type == RELEASE_WAIT_FOR_DROP)
    wait_for_table(share, "Waiting for close");
  else
    pthread_mutex_unlock(&share->mutex);
#endif
}


/*
  Check if table definition exits in cache

  SYNOPSIS
    get_cached_table_share()
    db			Database name
    table_name		Table name

  RETURN
    0  Not cached
    #  TABLE_SHARE for table
*/

TABLE_SHARE *get_cached_table_share(const char *db, const char *table_name)
{
  char key[NAME_LEN*2+2];
  TABLE_LIST table_list;
  uint key_length;
  safe_mutex_assert_owner(&LOCK_open);

  table_list.db= (char*) db;
  table_list.table_name= (char*) table_name;
  key_length= create_table_def_key((THD*) 0, key, &table_list, 0);
  return (TABLE_SHARE*) hash_search(&table_def_cache,(uchar*) key, key_length);
}  


/*
  Close file handle, but leave the table in the table cache

  SYNOPSIS
    close_handle_and_leave_table_as_lock()
    table		Table handler

  NOTES
    By leaving the table in the table cache, it disallows any other thread
    to open the table

    thd->killed will be set if we run out of memory

    If closing a MERGE child, the calling function has to take care for
    closing the parent too, if necessary.
*/


void close_handle_and_leave_table_as_lock(TABLE *table)
{
  TABLE_SHARE *share, *old_share= table->s;
  char *key_buff;
  MEM_ROOT *mem_root= &table->mem_root;
  DBUG_ENTER("close_handle_and_leave_table_as_lock");

  DBUG_ASSERT(table->db_stat);

  /*
    Make a local copy of the table share and free the current one.
    This has to be done to ensure that the table share is removed from
    the table defintion cache as soon as the last instance is removed
  */
  if (multi_alloc_root(mem_root,
                       &share, sizeof(*share),
                       &key_buff, old_share->table_cache_key.length,
                       NULL))
  {
    bzero((char*) share, sizeof(*share));
    share->set_table_cache_key(key_buff, old_share->table_cache_key.str,
                               old_share->table_cache_key.length);
    share->tmp_table= INTERNAL_TMP_TABLE;       // for intern_close_table()
  }

  /*
    When closing a MERGE parent or child table, detach the children first.
    Do not clear child table references to allow for reopen.
  */
  if (table->child_l || table->parent)
    detach_merge_children(table, FALSE);
  table->file->close();
  table->db_stat= 0;                            // Mark file closed
  release_table_share(table->s, RELEASE_NORMAL);
  table->s= share;

  DBUG_VOID_RETURN;
}



/*
  Create a list for all open tables matching SQL expression

  SYNOPSIS
    list_open_tables()
    thd			Thread THD
    wild		SQL like expression

  NOTES
    One gets only a list of tables for which one has any kind of privilege.
    db and table names are allocated in result struct, so one doesn't need
    a lock on LOCK_open when traversing the return list.

  RETURN VALUES
    NULL	Error (Probably OOM)
    #		Pointer to list of names of open tables.
*/

OPEN_TABLE_LIST *list_open_tables(THD *thd, const char *db, const char *wild)
{
  int result = 0;
  OPEN_TABLE_LIST **start_list, *open_list;
  TABLE_LIST table_list;
  DBUG_ENTER("list_open_tables");

  VOID(pthread_mutex_lock(&LOCK_open));
  bzero((char*) &table_list,sizeof(table_list));
  start_list= &open_list;
  open_list=0;

  for (uint idx=0 ; result == 0 && idx < open_cache.records; idx++)
  {
    OPEN_TABLE_LIST *table;
    TABLE *entry=(TABLE*) hash_element(&open_cache,idx);
    TABLE_SHARE *share= entry->s;

    if (db && my_strcasecmp(system_charset_info, db, share->db.str))
      continue;
    if (wild && wild_compare(share->table_name.str, wild, 0))
      continue;

    /* Check if user has SELECT privilege for any column in the table */
    table_list.db=         share->db.str;
    table_list.table_name= share->table_name.str;
    table_list.grant.privilege=0;

    if (check_table_access(thd,SELECT_ACL | EXTRA_ACL,&table_list,1))
      continue;
    /* need to check if we haven't already listed it */
    for (table= open_list  ; table ; table=table->next)
    {
      if (!strcmp(table->table, share->table_name.str) &&
	  !strcmp(table->db,    share->db.str))
      {
	if (entry->in_use)
	  table->in_use++;
	if (entry->locked_by_name)
	  table->locked++;
	break;
      }
    }
    if (table)
      continue;
    if (!(*start_list = (OPEN_TABLE_LIST *)
	  sql_alloc(sizeof(**start_list)+share->table_cache_key.length)))
    {
      open_list=0;				// Out of memory
      break;
    }
    strmov((*start_list)->table=
	   strmov(((*start_list)->db= (char*) ((*start_list)+1)),
		  share->db.str)+1,
	   share->table_name.str);
    (*start_list)->in_use= entry->in_use ? 1 : 0;
    (*start_list)->locked= entry->locked_by_name ? 1 : 0;
    start_list= &(*start_list)->next;
    *start_list=0;
  }
  VOID(pthread_mutex_unlock(&LOCK_open));
  DBUG_RETURN(open_list);
}

/*****************************************************************************
 *	 Functions to free open table cache
 ****************************************************************************/


void intern_close_table(TABLE *table)
{						// Free all structures
  DBUG_ENTER("intern_close_table");
  DBUG_PRINT("tcache", ("table: '%s'.'%s' 0x%lx",
                        table->s ? table->s->db.str : "?",
                        table->s ? table->s->table_name.str : "?",
                        (long) table));

  free_io_cache(table);
  delete table->triggers;
  if (table->file)                              // Not true if name lock
    VOID(closefrm(table, 1));			// close file
  DBUG_VOID_RETURN;
}

/*
  Remove table from the open table cache

  SYNOPSIS
    free_cache_entry()
    table		Table to remove

  NOTE
    We need to have a lock on LOCK_open when calling this
*/

static void free_cache_entry(TABLE *table)
{
  DBUG_ENTER("free_cache_entry");

  /* Assert that MERGE children are not attached before final close. */
  DBUG_ASSERT(!table->is_children_attached());

  intern_close_table(table);
  if (!table->in_use)
  {
    table->next->prev=table->prev;		/* remove from used chain */
    table->prev->next=table->next;
    if (table == unused_tables)
    {
      unused_tables=unused_tables->next;
      if (table == unused_tables)
	unused_tables=0;
    }
    check_unused();				// consisty check
  }
  my_free((uchar*) table,MYF(0));
  DBUG_VOID_RETURN;
}

/* Free resources allocated by filesort() and read_record() */

void free_io_cache(TABLE *table)
{
  DBUG_ENTER("free_io_cache");
  if (table->sort.io_cache)
  {
    close_cached_file(table->sort.io_cache);
    my_free((uchar*) table->sort.io_cache,MYF(0));
    table->sort.io_cache=0;
  }
  DBUG_VOID_RETURN;
}


/*
  Close all tables which aren't in use by any thread

  THD can be NULL, but then if_wait_for_refresh must be FALSE
  and tables must be NULL.
*/

bool close_cached_tables(THD *thd, bool if_wait_for_refresh,
			 TABLE_LIST *tables, bool have_lock)
{
  bool result=0;
  DBUG_ENTER("close_cached_tables");
  DBUG_ASSERT(thd || (!if_wait_for_refresh && !tables));

  if (!have_lock)
    VOID(pthread_mutex_lock(&LOCK_open));
  if (!tables)
  {
    refresh_version++;				// Force close of open tables
    while (unused_tables)
    {
#ifdef EXTRA_DEBUG
      if (hash_delete(&open_cache,(uchar*) unused_tables))
	printf("Warning: Couldn't delete open table from hash\n");
#else
      VOID(hash_delete(&open_cache,(uchar*) unused_tables));
#endif
    }
    /* Free table shares */
    while (oldest_unused_share->next)
    {
      pthread_mutex_lock(&oldest_unused_share->mutex);
      VOID(hash_delete(&table_def_cache, (uchar*) oldest_unused_share));
    }
    DBUG_PRINT("tcache", ("incremented global refresh_version to: %lu",
                          refresh_version));
    if (if_wait_for_refresh)
    {
      /*
        Other threads could wait in a loop in open_and_lock_tables(),
        trying to lock one or more of our tables.

        If they wait for the locks in thr_multi_lock(), their lock
        request is aborted. They loop in open_and_lock_tables() and
        enter open_table(). Here they notice the table is refreshed and
        wait for COND_refresh. Then they loop again in
        open_and_lock_tables() and this time open_table() succeeds. At
        this moment, if we (the FLUSH TABLES thread) are scheduled and
        on another FLUSH TABLES enter close_cached_tables(), they could
        awake while we sleep below, waiting for others threads (us) to
        close their open tables. If this happens, the other threads
        would find the tables unlocked. They would get the locks, one
        after the other, and could do their destructive work. This is an
        issue if we have LOCK TABLES in effect.

        The problem is that the other threads passed all checks in
        open_table() before we refresh the table.

        The fix for this problem is to set some_tables_deleted for all
        threads with open tables. These threads can still get their
        locks, but will immediately release them again after checking
        this variable. They will then loop in open_and_lock_tables()
        again. There they will wait until we update all tables version
        below.

        Setting some_tables_deleted is done by remove_table_from_cache()
        in the other branch.

        In other words (reviewer suggestion): You need this setting of
        some_tables_deleted for the case when table was opened and all
        related checks were passed before incrementing refresh_version
        (which you already have) but attempt to lock the table happened
        after the call to close_old_data_files() i.e. after removal of
        current thread locks.
      */
      for (uint idx=0 ; idx < open_cache.records ; idx++)
      {
        TABLE *table=(TABLE*) hash_element(&open_cache,idx);
        if (table->in_use)
          table->in_use->some_tables_deleted= 1;
      }
    }
  }
  else
  {
    bool found=0;
    for (TABLE_LIST *table= tables; table; table= table->next_local)
    {
      if (remove_table_from_cache(thd, table->db, table->table_name,
                                  RTFC_OWNED_BY_THD_FLAG))
	found=1;
    }
    if (!found)
      if_wait_for_refresh=0;			// Nothing to wait for
  }
#ifndef EMBEDDED_LIBRARY
  if (!tables)
    kill_delayed_threads();
#endif
  if (if_wait_for_refresh)
  {
    /*
      If there is any table that has a lower refresh_version, wait until
      this is closed (or this thread is killed) before returning
    */
    thd->mysys_var->current_mutex= &LOCK_open;
    thd->mysys_var->current_cond= &COND_refresh;
    thd->proc_info="Flushing tables";

    close_old_data_files(thd,thd->open_tables,1,1);
    mysql_ha_flush(thd);

    bool found=1;
    /* Wait until all threads has closed all the tables we had locked */
    DBUG_PRINT("info",
	       ("Waiting for other threads to close their open tables"));
    while (found && ! thd->killed)
    {
      found=0;
      for (uint idx=0 ; idx < open_cache.records ; idx++)
      {
	TABLE *table=(TABLE*) hash_element(&open_cache,idx);
        /*
          Note that we wait here only for tables which are actually open, and
          not for placeholders with TABLE::open_placeholder set. Waiting for
          latter will cause deadlock in the following scenario, for example:

          conn1: lock table t1 write;
          conn2: lock table t2 write;
          conn1: flush tables;
          conn2: flush tables;

          It also does not make sense to wait for those of placeholders that
          are employed by CREATE TABLE as in this case table simply does not
          exist yet.
        */
	if (table->needs_reopen_or_name_lock() && table->db_stat)
	{
	  found=1;
          DBUG_PRINT("signal", ("Waiting for COND_refresh"));
	  pthread_cond_wait(&COND_refresh,&LOCK_open);
	  break;
	}
      }
    }
    /*
      No other thread has the locked tables open; reopen them and get the
      old locks. This should always succeed (unless some external process
      has removed the tables)
    */
    thd->in_lock_tables=1;
    result=reopen_tables(thd,1,1);
    thd->in_lock_tables=0;
    /* Set version for table */
    for (TABLE *table=thd->open_tables; table ; table= table->next)
      table->s->version= refresh_version;
  }
  if (!have_lock)
    VOID(pthread_mutex_unlock(&LOCK_open));
  if (if_wait_for_refresh)
  {
    pthread_mutex_lock(&thd->mysys_var->mutex);
    thd->mysys_var->current_mutex= 0;
    thd->mysys_var->current_cond= 0;
    thd->proc_info=0;
    pthread_mutex_unlock(&thd->mysys_var->mutex);
  }
  DBUG_RETURN(result);
}


/*
  Close all tables which match specified connection string or
  if specified string is NULL, then any table with a connection string.
*/

bool close_cached_connection_tables(THD *thd, bool if_wait_for_refresh,
                                    LEX_STRING *connection, bool have_lock)
{
  uint idx;
  TABLE_LIST tmp, *tables= NULL;
  bool result= FALSE;
  DBUG_ENTER("close_cached_connections");
  DBUG_ASSERT(thd);

  bzero(&tmp, sizeof(TABLE_LIST));
  
  if (!have_lock)
    VOID(pthread_mutex_lock(&LOCK_open));
  
  for (idx= 0; idx < table_def_cache.records; idx++)
  {
    TABLE_SHARE *share= (TABLE_SHARE *) hash_element(&table_def_cache, idx);

    /* Ignore if table is not open or does not have a connect_string */
    if (!share->connect_string.length || !share->ref_count)
      continue;

    /* Compare the connection string */
    if (connection &&
        (connection->length > share->connect_string.length ||
         (connection->length < share->connect_string.length &&
          (share->connect_string.str[connection->length] != '/' &&
           share->connect_string.str[connection->length] != '\\')) ||
         strncasecmp(connection->str, share->connect_string.str,
                     connection->length)))
      continue;

    /* close_cached_tables() only uses these elements */
    tmp.db= share->db.str;
    tmp.table_name= share->table_name.str;
    tmp.next_local= tables;

    tables= (TABLE_LIST *) memdup_root(thd->mem_root, (char*)&tmp, 
                                       sizeof(TABLE_LIST));
  }

  if (tables)
    result= close_cached_tables(thd, FALSE, tables, TRUE);
  
  if (!have_lock)
    VOID(pthread_mutex_unlock(&LOCK_open));
  
  if (if_wait_for_refresh)
  {
    pthread_mutex_lock(&thd->mysys_var->mutex);
    thd->mysys_var->current_mutex= 0;
    thd->mysys_var->current_cond= 0;
    thd->proc_info=0;
    pthread_mutex_unlock(&thd->mysys_var->mutex);
  }

  DBUG_RETURN(result);
}


/**
  Mark all temporary tables which were used by the current statement or
  substatement as free for reuse, but only if the query_id can be cleared.

  @param thd thread context

  @remark For temp tables associated with a open SQL HANDLER the query_id
          is not reset until the HANDLER is closed.
*/

static void mark_temp_tables_as_free_for_reuse(THD *thd)
{
  for (TABLE *table= thd->temporary_tables ; table ; table= table->next)
  {
    if ((table->query_id == thd->query_id) && ! table->open_by_handler)
    {
      table->query_id= 0;
      table->file->ha_reset();
<<<<<<< HEAD
=======
      /*
        Detach temporary MERGE children from temporary parent to allow new
        attach at next open. Do not do the detach, if close_thread_tables()
        is called from a sub-statement. The temporary table might still be
        used in the top-level statement.
      */
      if (table->child_l || table->parent)
        detach_merge_children(table, TRUE);
>>>>>>> 53dabdd3
    }
  }
}


/*
  Mark all tables in the list which were used by current substatement
  as free for reuse.

  SYNOPSIS
    mark_used_tables_as_free_for_reuse()
      thd   - thread context
      table - head of the list of tables

  DESCRIPTION
    Marks all tables in the list which were used by current substatement
    (they are marked by its query_id) as free for reuse.

  NOTE
    The reason we reset query_id is that it's not enough to just test
    if table->query_id != thd->query_id to know if a table is in use.

    For example
    SELECT f1_that_uses_t1() FROM t1;
    In f1_that_uses_t1() we will see one instance of t1 where query_id is
    set to query_id of original query.
*/

static void mark_used_tables_as_free_for_reuse(THD *thd, TABLE *table)
{
  for (; table ; table= table->next)
  {
    if (table->query_id == thd->query_id)
    {
      table->query_id= 0;
      table->file->ha_reset();
    }
  }
}


/**
  Auxiliary function to close all tables in the open_tables list.

  @param thd Thread context.

  @remark It should not ordinarily be called directly.
*/

static void close_open_tables(THD *thd)
{
  bool found_old_table= 0;

  safe_mutex_assert_not_owner(&LOCK_open);

  VOID(pthread_mutex_lock(&LOCK_open));

  DBUG_PRINT("info", ("thd->open_tables: 0x%lx", (long) thd->open_tables));

  while (thd->open_tables)
    found_old_table|= close_thread_table(thd, &thd->open_tables);
  thd->some_tables_deleted= 0;

  /* Free tables to hold down open files */
  while (open_cache.records > table_cache_size && unused_tables)
    VOID(hash_delete(&open_cache,(uchar*) unused_tables)); /* purecov: tested */
  check_unused();
  if (found_old_table)
  {
    /* Tell threads waiting for refresh that something has happened */
    broadcast_refresh();
  }

  VOID(pthread_mutex_unlock(&LOCK_open));
}


/*
  Close all tables used by the current substatement, or all tables
  used by this thread if we are on the upper level.

  SYNOPSIS
    close_thread_tables()
    thd			Thread handler

  IMPLEMENTATION
    Unlocks tables and frees derived tables.
    Put all normal tables used by thread in free list.

    It will only close/mark as free for reuse tables opened by this
    substatement, it will also check if we are closing tables after
    execution of complete query (i.e. we are on upper level) and will
    leave prelocked mode if needed.
*/

void close_thread_tables(THD *thd)
{
<<<<<<< HEAD
=======
  TABLE *table;
>>>>>>> 53dabdd3
  prelocked_mode_type prelocked_mode= thd->prelocked_mode;
  DBUG_ENTER("close_thread_tables");

#ifdef EXTRA_DEBUG
  DBUG_PRINT("tcache", ("open tables:"));
  for (table= thd->open_tables; table; table= table->next)
    DBUG_PRINT("tcache", ("table: '%s'.'%s' 0x%lx", table->s->db.str,
                          table->s->table_name.str, (long) table));
#endif

  /*
    We are assuming here that thd->derived_tables contains ONLY derived
    tables for this substatement. i.e. instead of approach which uses
    query_id matching for determining which of the derived tables belong
    to this substatement we rely on the ability of substatements to
    save/restore thd->derived_tables during their execution.

    TODO: Probably even better approach is to simply associate list of
          derived tables with (sub-)statement instead of thread and destroy
          them at the end of its execution.
  */
  if (thd->derived_tables)
  {
    TABLE *next;
    /*
      Close all derived tables generated in queries like
      SELECT * FROM (SELECT * FROM t1)
    */
    for (table= thd->derived_tables ; table ; table= next)
    {
      next= table->next;
      free_tmp_table(thd, table);
    }
    thd->derived_tables= 0;
  }

  /*
    Mark all temporary tables used by this statement as free for reuse.
  */
  mark_temp_tables_as_free_for_reuse(thd);

  if (thd->locked_tables || prelocked_mode)
  {
    /*
      Let us commit transaction for statement. Since in 5.0 we only have
      one statement transaction and don't allow several nested statement
      transactions this call will do nothing if we are inside of stored
      function or trigger (i.e. statement transaction is already active and
      does not belong to statement for which we do close_thread_tables()).
      TODO: This should be fixed in later releases.
    */
    ha_commit_stmt(thd);

    /* Ensure we are calling ha_reset() for all used tables */
    mark_used_tables_as_free_for_reuse(thd, thd->open_tables);

    /* We are under simple LOCK TABLES so should not do anything else. */
    if (!prelocked_mode || !thd->lex->requires_prelocking())
      DBUG_VOID_RETURN;

    /*
      We are in prelocked mode, so we have to leave it now with doing
      implicit UNLOCK TABLES if need.
    */
    DBUG_PRINT("info",("thd->prelocked_mode= NON_PRELOCKED"));
    thd->prelocked_mode= NON_PRELOCKED;

    if (prelocked_mode == PRELOCKED_UNDER_LOCK_TABLES)
      DBUG_VOID_RETURN;

    thd->lock= thd->locked_tables;
    thd->locked_tables= 0;
    /* Fallthrough */
  }

  if (thd->lock)
  {
    /*
      For RBR we flush the pending event just before we unlock all the
      tables.  This means that we are at the end of a topmost
      statement, so we ensure that the STMT_END_F flag is set on the
      pending event.  For statements that are *inside* stored
      functions, the pending event will not be flushed: that will be
      handled either before writing a query log event (inside
      binlog_query()) or when preparing a pending event.
     */
    thd->binlog_flush_pending_rows_event(TRUE);
    mysql_unlock_tables(thd, thd->lock);
    thd->lock=0;
  }
  /*
    assume handlers auto-commit (if some doesn't - transaction handling
    in MySQL should be redesigned to support it; it's a big change,
    and it's not worth it - better to commit explicitly only writing
    transactions, read-only ones should better take care of themselves.
    saves some work in 2pc too)
    see also sql_parse.cc - dispatch_command()
  */
  if (!(thd->state_flags & Open_tables_state::BACKUPS_AVAIL))
    bzero(&thd->transaction.stmt, sizeof(thd->transaction.stmt));
  if (!thd->active_transaction())
    thd->transaction.xid_state.xid.null();

<<<<<<< HEAD
=======
  /*
    Note that we need to hold LOCK_open while changing the
    open_tables list. Another thread may work on it.
    (See: remove_table_from_cache(), mysql_wait_completed_table())
    Closing a MERGE child before the parent would be fatal if the
    other thread tries to abort the MERGE lock in between.
  */
>>>>>>> 53dabdd3
  if (thd->open_tables)
    close_open_tables(thd);

  if (prelocked_mode == PRELOCKED)
  {
    /*
      If we are here then we are leaving normal prelocked mode, so it is
      good idea to turn off OPTION_TABLE_LOCK flag.
    */
    DBUG_ASSERT(thd->lex->requires_prelocking());
    thd->options&= ~(ulong) (OPTION_TABLE_LOCK);
  }

  DBUG_VOID_RETURN;
}


/* move one table to free list */

bool close_thread_table(THD *thd, TABLE **table_ptr)
{
  bool found_old_table= 0;
  TABLE *table= *table_ptr;
  DBUG_ENTER("close_thread_table");
  DBUG_ASSERT(table->key_read == 0);
  DBUG_ASSERT(!table->file || table->file->inited == handler::NONE);
  DBUG_PRINT("tcache", ("table: '%s'.'%s' 0x%lx", table->s->db.str,
                        table->s->table_name.str, (long) table));

  *table_ptr=table->next;
  /*
    When closing a MERGE parent or child table, detach the children first.
    Clear child table references to force new assignment at next open.
  */
  if (table->child_l || table->parent)
    detach_merge_children(table, TRUE);

  if (table->needs_reopen_or_name_lock() ||
      thd->version != refresh_version || !table->db_stat)
  {
    VOID(hash_delete(&open_cache,(uchar*) table));
    found_old_table=1;
  }
  else
  {
    /*
      Open placeholders have TABLE::db_stat set to 0, so they should be
      handled by the first alternative.
    */
    DBUG_ASSERT(!table->open_placeholder);

    /* Assert that MERGE children are not attached in unused_tables. */
    DBUG_ASSERT(!table->is_children_attached());

    /* Free memory and reset for next loop */
    table->file->ha_reset();
    table->in_use=0;
    if (unused_tables)
    {
      table->next=unused_tables;		/* Link in last */
      table->prev=unused_tables->prev;
      unused_tables->prev=table;
      table->prev->next=table;
    }
    else
      unused_tables=table->next=table->prev=table;
  }
  DBUG_RETURN(found_old_table);
}


/* close_temporary_tables' internal, 4 is due to uint4korr definition */
static inline uint  tmpkeyval(THD *thd, TABLE *table)
{
  return uint4korr(table->s->table_cache_key.str + table->s->table_cache_key.length - 4);
}


/*
  Close all temporary tables created by 'CREATE TEMPORARY TABLE' for thread
  creates one DROP TEMPORARY TABLE binlog event for each pseudo-thread 
*/

void close_temporary_tables(THD *thd)
{
  TABLE *table;
  TABLE *next;
  TABLE *prev_table;
  /* Assume thd->options has OPTION_QUOTE_SHOW_CREATE */
  bool was_quote_show= TRUE;
  LINT_INIT(next);

  if (!thd->temporary_tables)
    return;

  if (!mysql_bin_log.is_open() || thd->current_stmt_binlog_row_based)
  {
    TABLE *tmp_next;
    for (table= thd->temporary_tables; table; table= tmp_next)
    {
      tmp_next= table->next;
      close_temporary(table, 1, 1);
    }
    thd->temporary_tables= 0;
    return;
  }

  /* Better add "if exists", in case a RESET MASTER has been done */
  const char stub[]= "DROP /*!40005 TEMPORARY */ TABLE IF EXISTS ";
  uint stub_len= sizeof(stub) - 1;
  char buf[256];
  String s_query= String(buf, sizeof(buf), system_charset_info);
  bool found_user_tables= FALSE;

  memcpy(buf, stub, stub_len);

  /*
    Insertion sort of temp tables by pseudo_thread_id to build ordered list
    of sublists of equal pseudo_thread_id
  */

  for (prev_table= thd->temporary_tables, table= prev_table->next;
       table;
       prev_table= table, table= table->next)
  {
    TABLE *prev_sorted /* same as for prev_table */, *sorted;
    if (is_user_table(table))
    {
      if (!found_user_tables)
        found_user_tables= true;
      for (prev_sorted= NULL, sorted= thd->temporary_tables; sorted != table;
           prev_sorted= sorted, sorted= sorted->next)
      {
        if (!is_user_table(sorted) ||
            tmpkeyval(thd, sorted) > tmpkeyval(thd, table))
        {
          /* move into the sorted part of the list from the unsorted */
          prev_table->next= table->next;
          table->next= sorted;
          if (prev_sorted)
          {
            prev_sorted->next= table;
          }
          else
          {
            thd->temporary_tables= table;
          }
          table= prev_table;
          break;
        }
      }
    }
  }

  /* We always quote db,table names though it is slight overkill */
  if (found_user_tables &&
      !(was_quote_show= test(thd->options & OPTION_QUOTE_SHOW_CREATE)))
  {
    thd->options |= OPTION_QUOTE_SHOW_CREATE;
  }

  /* scan sorted tmps to generate sequence of DROP */
  for (table= thd->temporary_tables; table; table= next)
  {
    if (is_user_table(table))
    {
      my_thread_id save_pseudo_thread_id= thd->variables.pseudo_thread_id;
      /* Set pseudo_thread_id to be that of the processed table */
      thd->variables.pseudo_thread_id= tmpkeyval(thd, table);
      /*
        Loop forward through all tables within the sublist of
        common pseudo_thread_id to create single DROP query.
      */
      for (s_query.length(stub_len);
           table && is_user_table(table) &&
             tmpkeyval(thd, table) == thd->variables.pseudo_thread_id;
           table= next)
      {
        /*
          We are going to add 4 ` around the db/table names and possible more
          due to special characters in the names
        */
        append_identifier(thd, &s_query, table->s->db.str, strlen(table->s->db.str));
        s_query.append('.');
        append_identifier(thd, &s_query, table->s->table_name.str,
                          strlen(table->s->table_name.str));
        s_query.append(',');
        next= table->next;
        close_temporary(table, 1, 1);
      }
      thd->clear_error();
      CHARSET_INFO *cs_save= thd->variables.character_set_client;
      thd->variables.character_set_client= system_charset_info;
      Query_log_event qinfo(thd, s_query.ptr(),
                            s_query.length() - 1 /* to remove trailing ',' */,
                            0, FALSE);
      thd->variables.character_set_client= cs_save;
      /*
        Imagine the thread had created a temp table, then was doing a
        SELECT, and the SELECT was killed. Then it's not clever to
        mark the statement above as "killed", because it's not really
        a statement updating data, and there are 99.99% chances it
        will succeed on slave.  If a real update (one updating a
        persistent table) was killed on the master, then this real
        update will be logged with error_code=killed, rightfully
        causing the slave to stop.
      */
      qinfo.error_code= 0;
      mysql_bin_log.write(&qinfo);
      thd->variables.pseudo_thread_id= save_pseudo_thread_id;
    }
    else
    {
      next= table->next;
      close_temporary(table, 1, 1);
    }
  }
  if (!was_quote_show)
    thd->options&= ~OPTION_QUOTE_SHOW_CREATE; /* restore option */
  thd->temporary_tables=0;
}

/*
  Find table in list.

  SYNOPSIS
    find_table_in_list()
    table		Pointer to table list
    offset		Offset to which list in table structure to use
    db_name		Data base name
    table_name		Table name

  NOTES:
    This is called by find_table_in_local_list() and
    find_table_in_global_list().

  RETURN VALUES
    NULL	Table not found
    #		Pointer to found table.
*/

TABLE_LIST *find_table_in_list(TABLE_LIST *table,
                               TABLE_LIST *TABLE_LIST::*link,
                               const char *db_name,
                               const char *table_name)
{
  for (; table; table= table->*link )
  {
    if ((table->table == 0 || table->table->s->tmp_table == NO_TMP_TABLE) &&
        strcmp(table->db, db_name) == 0 &&
        strcmp(table->table_name, table_name) == 0)
      break;
  }
  return table;
}


/*
  Test that table is unique (It's only exists once in the table list)

  SYNOPSIS
    unique_table()
    thd                   thread handle
    table                 table which should be checked
    table_list            list of tables
    check_alias           whether to check tables' aliases

  NOTE: to exclude derived tables from check we use following mechanism:
    a) during derived table processing set THD::derived_tables_processing
    b) JOIN::prepare set SELECT::exclude_from_table_unique_test if
       THD::derived_tables_processing set. (we can't use JOIN::execute
       because for PS we perform only JOIN::prepare, but we can't set this
       flag in JOIN::prepare if we are not sure that we are in derived table
       processing loop, because multi-update call fix_fields() for some its
       items (which mean JOIN::prepare for subqueries) before unique_table
       call to detect which tables should be locked for write).
    c) unique_table skip all tables which belong to SELECT with
       SELECT::exclude_from_table_unique_test set.
    Also SELECT::exclude_from_table_unique_test used to exclude from check
    tables of main SELECT of multi-delete and multi-update

    We also skip tables with TABLE_LIST::prelocking_placeholder set,
    because we want to allow SELECTs from them, and their modification
    will rise the error anyway.

    TODO: when we will have table/view change detection we can do this check
          only once for PS/SP

  RETURN
    found duplicate
    0 if table is unique
*/

TABLE_LIST* unique_table(THD *thd, TABLE_LIST *table, TABLE_LIST *table_list,
                         bool check_alias)
{
  TABLE_LIST *res;
  const char *d_name, *t_name, *t_alias;
  DBUG_ENTER("unique_table");
  DBUG_PRINT("enter", ("table alias: %s", table->alias));

  /*
    If this function called for query which update table (INSERT/UPDATE/...)
    then we have in table->table pointer to TABLE object which we are
    updating even if it is VIEW so we need TABLE_LIST of this TABLE object
    to get right names (even if lower_case_table_names used).

    If this function called for CREATE command that we have not opened table
    (table->table equal to 0) and right names is in current TABLE_LIST
    object.
  */
  if (table->table)
  {
    /* temporary table is always unique */
    if (table->table && table->table->s->tmp_table != NO_TMP_TABLE)
      DBUG_RETURN(0);
    table= table->find_underlying_table(table->table);
    /*
      as far as we have table->table we have to find real TABLE_LIST of
      it in underlying tables
    */
    DBUG_ASSERT(table);
  }
  d_name= table->db;
  t_name= table->table_name;
  t_alias= table->alias;

  DBUG_PRINT("info", ("real table: %s.%s", d_name, t_name));
  for (;;)
  {
    if (((! (res= find_table_in_global_list(table_list, d_name, t_name))) &&
         (! (res= mysql_lock_have_duplicate(thd, table, table_list)))) ||
        ((!res->table || res->table != table->table) &&
         (!check_alias || !(lower_case_table_names ?
          my_strcasecmp(files_charset_info, t_alias, res->alias) :
          strcmp(t_alias, res->alias))) &&
         res->select_lex && !res->select_lex->exclude_from_table_unique_test &&
         !res->prelocking_placeholder))
      break;
    /*
      If we found entry of this table or table of SELECT which already
      processed in derived table or top select of multi-update/multi-delete
      (exclude_from_table_unique_test) or prelocking placeholder.
    */
    table_list= res->next_global;
    DBUG_PRINT("info",
               ("found same copy of table or table which we should skip"));
  }
  DBUG_RETURN(res);
}


/*
  Issue correct error message in case we found 2 duplicate tables which
  prevent some update operation

  SYNOPSIS
    update_non_unique_table_error()
    update      table which we try to update
    operation   name of update operation
    duplicate   duplicate table which we found

  NOTE:
    here we hide view underlying tables if we have them
*/

void update_non_unique_table_error(TABLE_LIST *update,
                                   const char *operation,
                                   TABLE_LIST *duplicate)
{
  update= update->top_table();
  duplicate= duplicate->top_table();
  if (!update->view || !duplicate->view ||
      update->view == duplicate->view ||
      update->view_name.length != duplicate->view_name.length ||
      update->view_db.length != duplicate->view_db.length ||
      my_strcasecmp(table_alias_charset,
                    update->view_name.str, duplicate->view_name.str) != 0 ||
      my_strcasecmp(table_alias_charset,
                    update->view_db.str, duplicate->view_db.str) != 0)
  {
    /*
      it is not the same view repeated (but it can be parts of the same copy
      of view), so we have to hide underlying tables.
    */
    if (update->view)
    {
      /* Issue the ER_NON_INSERTABLE_TABLE error for an INSERT */
      if (update->view == duplicate->view)
        my_error(!strncmp(operation, "INSERT", 6) ?
                 ER_NON_INSERTABLE_TABLE : ER_NON_UPDATABLE_TABLE, MYF(0),
                 update->alias, operation);
      else
        my_error(ER_VIEW_PREVENT_UPDATE, MYF(0),
                 (duplicate->view ? duplicate->alias : update->alias),
                 operation, update->alias);
      return;
    }
    if (duplicate->view)
    {
      my_error(ER_VIEW_PREVENT_UPDATE, MYF(0), duplicate->alias, operation,
               update->alias);
      return;
    }
  }
  my_error(ER_UPDATE_TABLE_USED, MYF(0), update->alias);
}


TABLE *find_temporary_table(THD *thd, const char *db, const char *table_name)
{
  TABLE_LIST table_list;

  table_list.db= (char*) db;
  table_list.table_name= (char*) table_name;
  return find_temporary_table(thd, &table_list);
}


TABLE *find_temporary_table(THD *thd, TABLE_LIST *table_list)
{
  char	key[MAX_DBKEY_LENGTH];
  uint	key_length;
  TABLE *table;
  DBUG_ENTER("find_temporary_table");
  DBUG_PRINT("enter", ("table: '%s'.'%s'",
                       table_list->db, table_list->table_name));

  key_length= create_table_def_key(thd, key, table_list, 1);
  for (table=thd->temporary_tables ; table ; table= table->next)
  {
    if (table->s->table_cache_key.length == key_length &&
	!memcmp(table->s->table_cache_key.str, key, key_length))
    {
      DBUG_PRINT("info",
                 ("Found table. server_id: %u  pseudo_thread_id: %lu",
                  (uint) thd->server_id,
                  (ulong) thd->variables.pseudo_thread_id));
      DBUG_RETURN(table);
    }
  }
  DBUG_RETURN(0);                               // Not a temporary table
}


/**
  Drop a temporary table.

  Try to locate the table in the list of thd->temporary_tables.
  If the table is found:
   - if the table is being used by some outer statement, fail.
   - if the table is in thd->locked_tables, unlock it and
     remove it from the list of locked tables. Currently only transactional
     temporary tables are present in the locked_tables list.
   - Close the temporary table, remove its .FRM
   - remove the table from the list of temporary tables

  This function is used to drop user temporary tables, as well as
  internal tables created in CREATE TEMPORARY TABLE ... SELECT
  or ALTER TABLE. Even though part of the work done by this function
  is redundant when the table is internal, as long as we
  link both internal and user temporary tables into the same
  thd->temporary_tables list, it's impossible to tell here whether
  we're dealing with an internal or a user temporary table.

  @retval  0  the table was found and dropped successfully.
  @retval  1  the table was not found in the list of temporary tables
              of this thread
  @retval -1  the table is in use by a outer query
*/

int drop_temporary_table(THD *thd, TABLE_LIST *table_list)
{
  TABLE *table;
  DBUG_ENTER("drop_temporary_table");
<<<<<<< HEAD
=======
  DBUG_PRINT("tmptable", ("closing table: '%s'.'%s'",
                          table_list->db, table_list->table_name));
>>>>>>> 53dabdd3

  if (!(table= find_temporary_table(thd, table_list)))
    DBUG_RETURN(1);

  /* Table might be in use by some outer statement. */
  if (table->query_id && table->query_id != thd->query_id)
  {
    my_error(ER_CANT_REOPEN_TABLE, MYF(0), table->alias);
    DBUG_RETURN(-1);
  }

  /*
    If LOCK TABLES list is not empty and contains this table,
    unlock the table and remove the table from this list.
  */
  mysql_lock_remove(thd, thd->locked_tables, table, FALSE);
  close_temporary_table(thd, table, 1, 1);
  DBUG_RETURN(0);
}

/*
  unlink from thd->temporary tables and close temporary table
*/

void close_temporary_table(THD *thd, TABLE *table,
                           bool free_share, bool delete_table)
{
  DBUG_ENTER("close_temporary_table");
  DBUG_PRINT("tmptable", ("closing table: '%s'.'%s' 0x%lx  alias: '%s'",
                          table->s->db.str, table->s->table_name.str,
                          (long) table, table->alias));

  /*
    When closing a MERGE parent or child table, detach the children
    first. Clear child table references as MERGE table cannot be
    reopened after final close of one of its tables.

    This is necessary here because it is sometimes called with attached
    tables and without prior close_thread_tables(). E.g. in
    mysql_alter_table(), mysql_rm_table_part2(), mysql_truncate(),
    drop_open_table().
  */
  if (table->child_l || table->parent)
    detach_merge_children(table, TRUE);

  if (table->prev)
  {
    table->prev->next= table->next;
    if (table->prev->next)
      table->next->prev= table->prev;
  }
  else
  {
    /* removing the item from the list */
    DBUG_ASSERT(table == thd->temporary_tables);
    /*
      slave must reset its temporary list pointer to zero to exclude
      passing non-zero value to end_slave via rli->save_temporary_tables
      when no temp tables opened, see an invariant below.
    */
    thd->temporary_tables= table->next;
    if (thd->temporary_tables)
      table->next->prev= 0;
  }
  if (thd->slave_thread)
  {
    /* natural invariant of temporary_tables */
    DBUG_ASSERT(slave_open_temp_tables || !thd->temporary_tables);
    slave_open_temp_tables--;
  }
  close_temporary(table, free_share, delete_table);
  DBUG_VOID_RETURN;
}


/*
  Close and delete a temporary table

  NOTE
    This dosn't unlink table from thd->temporary
    If this is needed, use close_temporary_table()
*/

void close_temporary(TABLE *table, bool free_share, bool delete_table)
{
  handlerton *table_type= table->s->db_type();
  DBUG_ENTER("close_temporary");
  DBUG_PRINT("tmptable", ("closing table: '%s'.'%s'",
                          table->s->db.str, table->s->table_name.str));

  free_io_cache(table);
  closefrm(table, 0);
  /*
     Check that temporary table has not been created with
     frm_only because it has then not been created in any storage engine
   */
  if (delete_table)
    rm_temporary_table(table_type, table->s->path.str, 
                       table->s->tmp_table == TMP_TABLE_FRM_FILE_ONLY);
  if (free_share)
  {
    free_table_share(table->s);
    my_free((char*) table,MYF(0));
  }
  DBUG_VOID_RETURN;
}


/*
  Used by ALTER TABLE when the table is a temporary one. It changes something
  only if the ALTER contained a RENAME clause (otherwise, table_name is the old
  name).
  Prepares a table cache key, which is the concatenation of db, table_name and
  thd->slave_proxy_id, separated by '\0'.
*/

bool rename_temporary_table(THD* thd, TABLE *table, const char *db,
			    const char *table_name)
{
  char *key;
  uint key_length;
  TABLE_SHARE *share= table->s;
  TABLE_LIST table_list;
  DBUG_ENTER("rename_temporary_table");

  if (!(key=(char*) alloc_root(&share->mem_root, MAX_DBKEY_LENGTH)))
    DBUG_RETURN(1);				/* purecov: inspected */

  table_list.db= (char*) db;
  table_list.table_name= (char*) table_name;
  key_length= create_table_def_key(thd, key, &table_list, 1);
  share->set_table_cache_key(key, key_length);
  DBUG_RETURN(0);
}


	/* move table first in unused links */

static void relink_unused(TABLE *table)
{
  /* Assert that MERGE children are not attached in unused_tables. */
  DBUG_ASSERT(!table->is_children_attached());

  if (table != unused_tables)
  {
    table->prev->next=table->next;		/* Remove from unused list */
    table->next->prev=table->prev;
    table->next=unused_tables;			/* Link in unused tables */
    table->prev=unused_tables->prev;
    unused_tables->prev->next=table;
    unused_tables->prev=table;
    unused_tables=table;
    check_unused();
  }
}


/**
  @brief Prepare an open merge table for close.

  @param[in]     thd             thread context
  @param[in]     table           table to prepare
  @param[in,out] prev_pp         pointer to pointer of previous table

  @detail
    If the table is a MERGE parent, just detach the children.
    If the table is a MERGE child, close the parent (incl. detach).
*/

static void unlink_open_merge(THD *thd, TABLE *table, TABLE ***prev_pp)
{
  DBUG_ENTER("unlink_open_merge");

  if (table->parent)
  {
    /*
      If MERGE child, close parent too. Closing includes detaching.

      This is used for example in ALTER TABLE t1 RENAME TO t5 under
      LOCK TABLES where t1 is a MERGE child:
      CREATE TABLE t1 (c1 INT);
      CREATE TABLE t2 (c1 INT) ENGINE=MRG_MYISAM UNION=(t1);
      LOCK TABLES t1 WRITE, t2 WRITE;
      ALTER TABLE t1 RENAME TO t5;
    */
    TABLE *parent= table->parent;
    TABLE **prv_p;

    /* Find parent in open_tables list. */
    for (prv_p= &thd->open_tables;
         *prv_p && (*prv_p != parent);
         prv_p= &(*prv_p)->next) {}
    if (*prv_p)
    {
      /* Special treatment required if child follows parent in list. */
      if (*prev_pp == &parent->next)
        *prev_pp= prv_p;
      /*
        Remove parent from open_tables list and close it.
        This includes detaching and hence clearing parent references.
      */
      close_thread_table(thd, prv_p);
    }
  }
  else if (table->child_l)
  {
    /*
      When closing a MERGE parent, detach the children first. It is
      not necessary to clear the child or parent table reference of
      this table because the TABLE is freed. But we need to clear
      the child or parent references of the other belonging tables
      so that they cannot be moved into the unused_tables chain with
      these pointers set.

      This is used for example in ALTER TABLE t2 RENAME TO t5 under
      LOCK TABLES where t2 is a MERGE parent:
      CREATE TABLE t1 (c1 INT);
      CREATE TABLE t2 (c1 INT) ENGINE=MRG_MYISAM UNION=(t1);
      LOCK TABLES t1 WRITE, t2 WRITE;
      ALTER TABLE t2 RENAME TO t5;
    */
    detach_merge_children(table, TRUE);
  }

  DBUG_VOID_RETURN;
}


/**
    @brief  Remove all instances of table from thread's open list and
            table cache.

    @param  thd     Thread context
    @param  find    Table to remove
    @param  unlock  TRUE  - free all locks on tables removed that are
                            done with LOCK TABLES
                    FALSE - otherwise

    @note When unlock parameter is FALSE or current thread doesn't have
          any tables locked with LOCK TABLES, tables are assumed to be
          not locked (for example already unlocked).
*/

void unlink_open_table(THD *thd, TABLE *find, bool unlock)
{
  char key[MAX_DBKEY_LENGTH];
  uint key_length= find->s->table_cache_key.length;
  TABLE *list, **prev;
  DBUG_ENTER("unlink_open_table");

  safe_mutex_assert_owner(&LOCK_open);

  memcpy(key, find->s->table_cache_key.str, key_length);
  /*
    Note that we need to hold LOCK_open while changing the
    open_tables list. Another thread may work on it.
    (See: remove_table_from_cache(), mysql_wait_completed_table())
    Closing a MERGE child before the parent would be fatal if the
    other thread tries to abort the MERGE lock in between.
  */
  for (prev= &thd->open_tables; *prev; )
  {
    list= *prev;

    if (list->s->table_cache_key.length == key_length &&
	!memcmp(list->s->table_cache_key.str, key, key_length))
    {
      if (unlock && thd->locked_tables)
        mysql_lock_remove(thd, thd->locked_tables,
                          list->parent ? list->parent : list, TRUE);

      /* Prepare MERGE table for close. Close parent if necessary. */
      unlink_open_merge(thd, list, &prev);

      /* Remove table from open_tables list. */
      *prev= list->next;
      /* Close table. */
      VOID(hash_delete(&open_cache,(uchar*) list)); // Close table
    }
    else
    {
      /* Step to next entry in open_tables list. */
      prev= &list->next;
    }
  }

  // Notify any 'refresh' threads
  broadcast_refresh();
  DBUG_VOID_RETURN;
}


/**
    @brief Auxiliary routine which closes and drops open table.

    @param  thd         Thread handle
    @param  table       TABLE object for table to be dropped
    @param  db_name     Name of database for this table
    @param  table_name  Name of this table

    @note This routine assumes that table to be closed is open only
          by calling thread so we needn't wait until other threads
          will close the table. Also unless called under implicit or
          explicit LOCK TABLES mode it assumes that table to be
          dropped is already unlocked. In the former case it will
          also remove lock on the table. But one should not rely on
          this behaviour as it may change in future.
          Currently, however, this function is never called for a
          table that was locked with LOCK TABLES.
*/

void drop_open_table(THD *thd, TABLE *table, const char *db_name,
                     const char *table_name)
{
  if (table->s->tmp_table)
    close_temporary_table(thd, table, 1, 1);
  else
  {
    handlerton *table_type= table->s->db_type();
    VOID(pthread_mutex_lock(&LOCK_open));
    /*
      unlink_open_table() also tells threads waiting for refresh or close
      that something has happened.
    */
    unlink_open_table(thd, table, FALSE);
    quick_rm_table(table_type, db_name, table_name, 0);
    VOID(pthread_mutex_unlock(&LOCK_open));
  }
}


/*
   Wait for condition but allow the user to send a kill to mysqld

   SYNOPSIS
     wait_for_condition()
     thd	Thread handler
     mutex	mutex that is currently hold that is associated with condition
	        Will be unlocked on return     
     cond	Condition to wait for
*/

void wait_for_condition(THD *thd, pthread_mutex_t *mutex, pthread_cond_t *cond)
{
  /* Wait until the current table is up to date */
  const char *proc_info;
  thd->mysys_var->current_mutex= mutex;
  thd->mysys_var->current_cond= cond;
  proc_info=thd->proc_info;
  thd->proc_info="Waiting for table";
  DBUG_ENTER("wait_for_condition");
  if (!thd->killed)
    (void) pthread_cond_wait(cond, mutex);

  /*
    We must unlock mutex first to avoid deadlock becasue conditions are
    sent to this thread by doing locks in the following order:
    lock(mysys_var->mutex)
    lock(mysys_var->current_mutex)

    One by effect of this that one can only use wait_for_condition with
    condition variables that are guranteed to not disapper (freed) even if this
    mutex is unlocked
  */
    
  pthread_mutex_unlock(mutex);
  pthread_mutex_lock(&thd->mysys_var->mutex);
  thd->mysys_var->current_mutex= 0;
  thd->mysys_var->current_cond= 0;
  thd->proc_info= proc_info;
  pthread_mutex_unlock(&thd->mysys_var->mutex);
  DBUG_VOID_RETURN;
}


/**
  Exclusively name-lock a table that is already write-locked by the
  current thread.

  @param thd current thread context
  @param tables able list containing one table to open.

  @return FALSE on success, TRUE otherwise.
*/

bool name_lock_locked_table(THD *thd, TABLE_LIST *tables)
{
  DBUG_ENTER("name_lock_locked_table");

  /* Under LOCK TABLES we must only accept write locked tables. */
  tables->table= find_locked_table(thd, tables->db, tables->table_name);

  if (!tables->table)
    my_error(ER_TABLE_NOT_LOCKED, MYF(0), tables->alias);
  else if (tables->table->reginfo.lock_type < TL_WRITE_LOW_PRIORITY)
    my_error(ER_TABLE_NOT_LOCKED_FOR_WRITE, MYF(0), tables->alias);
  else
  {
    /*
      Ensures that table is opened only by this thread and that no
      other statement will open this table.
    */
    wait_while_table_is_used(thd, tables->table, HA_EXTRA_FORCE_REOPEN);
    DBUG_RETURN(FALSE);
  }

  DBUG_RETURN(TRUE);
}


/*
  Open table which is already name-locked by this thread.

  SYNOPSIS
    reopen_name_locked_table()
      thd         Thread handle
      table_list  TABLE_LIST object for table to be open, TABLE_LIST::table
                  member should point to TABLE object which was used for
                  name-locking.
      link_in     TRUE  - if TABLE object for table to be opened should be
                          linked into THD::open_tables list.
                  FALSE - placeholder used for name-locking is already in
                          this list so we only need to preserve TABLE::next
                          pointer.

  NOTE
    This function assumes that its caller already acquired LOCK_open mutex.

  RETURN VALUE
    FALSE - Success
    TRUE  - Error
*/

bool reopen_name_locked_table(THD* thd, TABLE_LIST* table_list, bool link_in)
{
  TABLE *table= table_list->table;
  TABLE_SHARE *share;
  char *table_name= table_list->table_name;
  TABLE orig_table;
  DBUG_ENTER("reopen_name_locked_table");

  safe_mutex_assert_owner(&LOCK_open);

  if (thd->killed || !table)
    DBUG_RETURN(TRUE);

  orig_table= *table;

  if (open_unireg_entry(thd, table, table_list, table_name,
                        table->s->table_cache_key.str,
                        table->s->table_cache_key.length, thd->mem_root, 0))
  {
    intern_close_table(table);
    /*
      If there was an error during opening of table (for example if it
      does not exist) '*table' object can be wiped out. To be able
      properly release name-lock in this case we should restore this
      object to its original state.
    */
    *table= orig_table;
    DBUG_RETURN(TRUE);
  }

  share= table->s;
  /*
    We want to prevent other connections from opening this table until end
    of statement as it is likely that modifications of table's metadata are
    not yet finished (for example CREATE TRIGGER have to change .TRG file,
    or we might want to drop table if CREATE TABLE ... SELECT fails).
    This also allows us to assume that no other connection will sneak in
    before we will get table-level lock on this table.
  */
  share->version=0;
  table->in_use = thd;
  check_unused();

  if (link_in)
  {
    table->next= thd->open_tables;
    thd->open_tables= table;
  }
  else
  {
    /*
      TABLE object should be already in THD::open_tables list so we just
      need to set TABLE::next correctly.
    */
    table->next= orig_table.next;
  }

  table->tablenr=thd->current_tablenr++;
  table->used_fields=0;
  table->const_table=0;
  table->null_row= table->maybe_null= table->force_index= 0;
  table->status=STATUS_NO_RECORD;
  DBUG_RETURN(FALSE);
}


/**
    @brief Create and insert into table cache placeholder for table
           which will prevent its opening (or creation) (a.k.a lock
           table name).

    @param thd         Thread context
    @param key         Table cache key for name to be locked
    @param key_length  Table cache key length

    @return Pointer to TABLE object used for name locking or 0 in
            case of failure.
*/

TABLE *table_cache_insert_placeholder(THD *thd, const char *key,
                                      uint key_length)
{
  TABLE *table;
  TABLE_SHARE *share;
  char *key_buff;
  DBUG_ENTER("table_cache_insert_placeholder");

  safe_mutex_assert_owner(&LOCK_open);

  /*
    Create a table entry with the right key and with an old refresh version
    Note that we must use my_multi_malloc() here as this is freed by the
    table cache
  */
  if (!my_multi_malloc(MYF(MY_WME | MY_ZEROFILL),
                       &table, sizeof(*table),
                       &share, sizeof(*share),
                       &key_buff, key_length,
                       NULL))
    DBUG_RETURN(NULL);

  table->s= share;
  share->set_table_cache_key(key_buff, key, key_length);
  share->tmp_table= INTERNAL_TMP_TABLE;  // for intern_close_table
  table->in_use= thd;
  table->locked_by_name=1;

  if (my_hash_insert(&open_cache, (uchar*)table))
  {
    my_free((uchar*) table, MYF(0));
    DBUG_RETURN(NULL);
  }

  DBUG_RETURN(table);
}


/**
    @brief Obtain an exclusive name lock on the table if it is not cached
           in the table cache.

    @param      thd         Thread context
    @param      db          Name of database
    @param      table_name  Name of table
    @param[out] table       Out parameter which is either:
                            - set to NULL if table cache contains record for
                              the table or
                            - set to point to the TABLE instance used for
                              name-locking.

    @note This function takes into account all records for table in table
          cache, even placeholders used for name-locking. This means that
          'table' parameter can be set to NULL for some situations when
          table does not really exist.

    @retval  TRUE   Error occured (OOM)
    @retval  FALSE  Success. 'table' parameter set according to above rules.
*/

bool lock_table_name_if_not_cached(THD *thd, const char *db,
                                   const char *table_name, TABLE **table)
{
  char key[MAX_DBKEY_LENGTH];
  uint key_length;
  DBUG_ENTER("lock_table_name_if_not_cached");

  key_length= (uint)(strmov(strmov(key, db) + 1, table_name) - key) + 1;
  VOID(pthread_mutex_lock(&LOCK_open));

  if (hash_search(&open_cache, (uchar *)key, key_length))
  {
    VOID(pthread_mutex_unlock(&LOCK_open));
    DBUG_PRINT("info", ("Table is cached, name-lock is not obtained"));
    *table= 0;
    DBUG_RETURN(FALSE);
  }
  if (!(*table= table_cache_insert_placeholder(thd, key, key_length)))
  {
    VOID(pthread_mutex_unlock(&LOCK_open));
    DBUG_RETURN(TRUE);
  }
  (*table)->open_placeholder= 1;
  (*table)->next= thd->open_tables;
  thd->open_tables= *table;
  VOID(pthread_mutex_unlock(&LOCK_open));
  DBUG_RETURN(FALSE);
}


/**
    @brief Check that table exists in table definition cache, on disk
           or in some storage engine.

    @param       thd     Thread context
    @param       table   Table list element
    @param[out]  exists  Out parameter which is set to TRUE if table
                         exists and to FALSE otherwise.

    @note This function assumes that caller owns LOCK_open mutex.
          It also assumes that the fact that there are no name-locks
          on the table was checked beforehand.

    @note If there is no .FRM file for the table but it exists in one
          of engines (e.g. it was created on another node of NDB cluster)
          this function will fetch and create proper .FRM file for it.

    @retval  TRUE   Some error occured
    @retval  FALSE  No error. 'exists' out parameter set accordingly.
*/

bool check_if_table_exists(THD *thd, TABLE_LIST *table, bool *exists)
{
  char path[FN_REFLEN];
  int rc;
  DBUG_ENTER("check_if_table_exists");

  safe_mutex_assert_owner(&LOCK_open);

  *exists= TRUE;

  if (get_cached_table_share(table->db, table->table_name))
    DBUG_RETURN(FALSE);

  build_table_filename(path, sizeof(path) - 1, table->db, table->table_name,
                       reg_ext, 0);

  if (!access(path, F_OK))
    DBUG_RETURN(FALSE);

  /* .FRM file doesn't exist. Check if some engine can provide it. */

  rc= ha_create_table_from_engine(thd, table->db, table->table_name);

  if (rc < 0)
  {
    /* Table does not exists in engines as well. */
    *exists= FALSE;
    DBUG_RETURN(FALSE);
  }
  else if (!rc)
  {
    /* Table exists in some engine and .FRM for it was created. */
    DBUG_RETURN(FALSE);
  }
  else /* (rc > 0) */
  {
    my_printf_error(ER_UNKNOWN_ERROR, "Failed to open '%-.64s', error while "
                    "unpacking from engine", MYF(0), table->table_name);
    DBUG_RETURN(TRUE);
  }
}


/*
  Open a table.

  SYNOPSIS
    open_table()
    thd                 Thread context.
    table_list          Open first table in list.
    refresh      INOUT  Pointer to memory that will be set to 1 if
                        we need to close all tables and reopen them.
                        If this is a NULL pointer, then the table is not
                        put in the thread-open-list.
    flags               Bitmap of flags to modify how open works:
                          MYSQL_LOCK_IGNORE_FLUSH - Open table even if
                          someone has done a flush or namelock on it.
                          No version number checking is done.
                          MYSQL_OPEN_TEMPORARY_ONLY - Open only temporary
                          table not the base table or view.

  IMPLEMENTATION
    Uses a cache of open tables to find a table not in use.

    If table list element for the table to be opened has "create" flag
    set and table does not exist, this function will automatically insert
    a placeholder for exclusive name lock into the open tables cache and
    will return the TABLE instance that corresponds to this placeholder.

  RETURN
    NULL  Open failed.  If refresh is set then one should close
          all other tables and retry the open.
    #     Success. Pointer to TABLE object for open table.
*/


TABLE *open_table(THD *thd, TABLE_LIST *table_list, MEM_ROOT *mem_root,
		  bool *refresh, uint flags)
{
  reg1	TABLE *table;
  char	key[MAX_DBKEY_LENGTH];
  uint	key_length;
  char	*alias= table_list->alias;
  HASH_SEARCH_STATE state;
  DBUG_ENTER("open_table");

  /* Parsing of partitioning information from .frm needs thd->lex set up. */
  DBUG_ASSERT(thd->lex->is_lex_started);

  /* find a unused table in the open table cache */
  if (refresh)
    *refresh=0;

  /* an open table operation needs a lot of the stack space */
  if (check_stack_overrun(thd, STACK_MIN_SIZE_FOR_OPEN, (uchar *)&alias))
    DBUG_RETURN(0);

  if (thd->killed)
    DBUG_RETURN(0);

  key_length= (create_table_def_key(thd, key, table_list, 1) -
               TMP_TABLE_KEY_EXTRA);

  /*
    Unless requested otherwise, try to resolve this table in the list
    of temporary tables of this thread. In MySQL temporary tables
    are always thread-local and "shadow" possible base tables with the
    same name. This block implements the behaviour.
    TODO: move this block into a separate function.
  */
  if (!table_list->skip_temporary)
  {
    for (table= thd->temporary_tables; table ; table=table->next)
    {
      if (table->s->table_cache_key.length == key_length +
          TMP_TABLE_KEY_EXTRA &&
	  !memcmp(table->s->table_cache_key.str, key,
		  key_length + TMP_TABLE_KEY_EXTRA))
      {
        /*
          We're trying to use the same temporary table twice in a query.
          Right now we don't support this because a temporary table
          is always represented by only one TABLE object in THD, and
          it can not be cloned. Emit an error for an unsupported behaviour.
        */
	if (table->query_id)
	{
          DBUG_PRINT("error",
                     ("query_id: %lu  server_id: %u  pseudo_thread_id: %lu",
                      (ulong) table->query_id, (uint) thd->server_id,
                      (ulong) thd->variables.pseudo_thread_id));
	  my_error(ER_CANT_REOPEN_TABLE, MYF(0), table->alias);
	  DBUG_RETURN(0);
	}
	table->query_id= thd->query_id;
	thd->thread_specific_used= TRUE;
        DBUG_PRINT("info",("Using temporary table"));
        goto reset;
      }
    }
  }

  if (flags & MYSQL_OPEN_TEMPORARY_ONLY)
  {
    my_error(ER_NO_SUCH_TABLE, MYF(0), table_list->db, table_list->table_name);
    DBUG_RETURN(0);
  }

  /*
    The table is not temporary - if we're in pre-locked or LOCK TABLES
    mode, let's try to find the requested table in the list of pre-opened
    and locked tables. If the table is not there, return an error - we can't
    open not pre-opened tables in pre-locked/LOCK TABLES mode.
    TODO: move this block into a separate function.
  */
  if (thd->locked_tables || thd->prelocked_mode)
  {						// Using table locks
    TABLE *best_table= 0;
    int best_distance= INT_MIN;
    bool check_if_used= thd->prelocked_mode &&
                        ((int) table_list->lock_type >=
                         (int) TL_WRITE_ALLOW_WRITE);
    for (table=thd->open_tables; table ; table=table->next)
    {
      if (table->s->table_cache_key.length == key_length &&
	  !memcmp(table->s->table_cache_key.str, key, key_length))
      {
        if (check_if_used && table->query_id &&
            table->query_id != thd->query_id)
        {
          /*
            If we are in stored function or trigger we should ensure that
            we won't change table that is already used by calling statement.
            So if we are opening table for writing, we should check that it
            is not already open by some calling stamement.
          */
          my_error(ER_CANT_UPDATE_USED_TABLE_IN_SF_OR_TRG, MYF(0),
                   table->s->table_name.str);
          DBUG_RETURN(0);
        }
        /*
          When looking for a usable TABLE, ignore MERGE children, as they
          belong to their parent and cannot be used explicitly.
        */
        if (!my_strcasecmp(system_charset_info, table->alias, alias) &&
            table->query_id != thd->query_id && /* skip tables already used */
            !(thd->prelocked_mode && table->query_id) &&
            !table->parent)
        {
          int distance= ((int) table->reginfo.lock_type -
                         (int) table_list->lock_type);
          /*
            Find a table that either has the exact lock type requested,
            or has the best suitable lock. In case there is no locked
            table that has an equal or higher lock than requested,
            we us the closest matching lock to be able to produce an error
            message about wrong lock mode on the table. The best_table
            is changed if bd < 0 <= d or bd < d < 0 or 0 <= d < bd.

            distance <  0 - No suitable lock found
            distance >  0 - we have lock mode higher then we require
            distance == 0 - we have lock mode exactly which we need
          */
          if (best_distance < 0 && distance > best_distance ||
              distance >= 0 && distance < best_distance)
          {
            best_distance= distance;
            best_table= table;
            if (best_distance == 0 && !check_if_used)
            {
              /*
                If we have found perfect match and we don't need to check that
                table is not used by one of calling statements (assuming that
                we are inside of function or trigger) we can finish iterating
                through open tables list.
              */
              break;
            }
          }
        }
      }
    }
    if (best_table)
    {
      table= best_table;
      table->query_id= thd->query_id;
      DBUG_PRINT("info",("Using locked table"));
      goto reset;
    }
    /*
      Is this table a view and not a base table?
      (it is work around to allow to open view with locked tables,
      real fix will be made after definition cache will be made)
    */
    {
      char path[FN_REFLEN];
      enum legacy_db_type not_used;
      build_table_filename(path, sizeof(path) - 1,
                           table_list->db, table_list->table_name, reg_ext, 0);
      if (mysql_frm_type(thd, path, &not_used) == FRMTYPE_VIEW)
      {
        /*
          Will not be used (because it's VIEW) but has to be passed.
          Also we will not free it (because it is a stack variable).
        */
        TABLE tab;
        table= &tab;
        VOID(pthread_mutex_lock(&LOCK_open));
        if (!open_unireg_entry(thd, table, table_list, alias,
                              key, key_length, mem_root, 0))
        {
          DBUG_ASSERT(table_list->view != 0);
          VOID(pthread_mutex_unlock(&LOCK_open));
          DBUG_RETURN(0); // VIEW
        }
        VOID(pthread_mutex_unlock(&LOCK_open));
      }
    }
    /*
      No table in the locked tables list. In case of explicit LOCK TABLES
      this can happen if a user did not include the able into the list.
      In case of pre-locked mode locked tables list is generated automatically,
      so we may only end up here if the table did not exist when
      locked tables list was created.
    */
    if (thd->prelocked_mode == PRELOCKED)
      my_error(ER_NO_SUCH_TABLE, MYF(0), table_list->db, table_list->alias);
    else
      my_error(ER_TABLE_NOT_LOCKED, MYF(0), alias);
    DBUG_RETURN(0);
  }

  /*
    Non pre-locked/LOCK TABLES mode, and the table is not temporary:
    this is the normal use case.
    Now we should:
    - try to find the table in the table cache.
    - if one of the discovered TABLE instances is name-locked
      (table->s->version == 0) or some thread has started FLUSH TABLES
      (refresh_version > table->s->version), back off -- we have to wait
      until no one holds a name lock on the table.
    - if there is no such TABLE in the name cache, read the table definition
    and insert it into the cache.
    We perform all of the above under LOCK_open which currently protects
    the open cache (also known as table cache) and table definitions stored
    on disk.
  */

  VOID(pthread_mutex_lock(&LOCK_open));

  /*
    If it's the first table from a list of tables used in a query,
    remember refresh_version (the version of open_cache state).
    If the version changes while we're opening the remaining tables,
    we will have to back off, close all the tables opened-so-far,
    and try to reopen them.
    Note: refresh_version is currently changed only during FLUSH TABLES.
  */
  if (!thd->open_tables)
    thd->version=refresh_version;
  else if ((thd->version != refresh_version) &&
           ! (flags & MYSQL_LOCK_IGNORE_FLUSH))
  {
    /* Someone did a refresh while thread was opening tables */
    if (refresh)
      *refresh=1;
    VOID(pthread_mutex_unlock(&LOCK_open));
    DBUG_RETURN(0);
  }

  /*
    In order for the back off and re-start process to work properly,
    handler tables having old versions (due to FLUSH TABLES or pending
    name-lock) MUST be closed. This is specially important if a name-lock
    is pending for any table of the handler_tables list, otherwise a
    deadlock may occur.
  */
  if (thd->handler_tables)
    mysql_ha_flush(thd);

  /*
    Actually try to find the table in the open_cache.
    The cache may contain several "TABLE" instances for the same
    physical table. The instances that are currently "in use" by
    some thread have their "in_use" member != NULL.
    There is no good reason for having more than one entry in the
    hash for the same physical table, except that we use this as
    an implicit "pending locks queue" - see
    wait_for_locked_table_names for details.
  */
  for (table= (TABLE*) hash_first(&open_cache, (uchar*) key, key_length,
                                  &state);
       table && table->in_use ;
       table= (TABLE*) hash_next(&open_cache, (uchar*) key, key_length,
                                 &state))
  {
    DBUG_PRINT("tcache", ("in_use table: '%s'.'%s' 0x%lx", table->s->db.str,
                          table->s->table_name.str, (long) table));
    /*
      Here we flush tables marked for flush.
      Normally, table->s->version contains the value of
      refresh_version from the moment when this table was
      (re-)opened and added to the cache.
      If since then we did (or just started) FLUSH TABLES
      statement, refresh_version has been increased.
      For "name-locked" TABLE instances, table->s->version is set
      to 0 (see lock_table_name for details).
      In case there is a pending FLUSH TABLES or a name lock, we
      need to back off and re-start opening tables.
      If we do not back off now, we may dead lock in case of lock
      order mismatch with some other thread:
      c1: name lock t1; -- sort of exclusive lock 
      c2: open t2;      -- sort of shared lock
      c1: name lock t2; -- blocks
      c2: open t1; -- blocks
    */
    if (table->needs_reopen_or_name_lock())
    {
      DBUG_PRINT("note",
                 ("Found table '%s.%s' with different refresh version",
                  table_list->db, table_list->table_name));

      if (flags & MYSQL_LOCK_IGNORE_FLUSH)
      {
        /* Force close at once after usage */
        thd->version= table->s->version;
        continue;
      }

      /* Avoid self-deadlocks by detecting self-dependencies. */
      if (table->open_placeholder && table->in_use == thd)
      {
	VOID(pthread_mutex_unlock(&LOCK_open));
        my_error(ER_UPDATE_TABLE_USED, MYF(0), table->s->table_name.str);
        DBUG_RETURN(0);
      }

      /*
        Back off, part 1: mark the table as "unused" for the
        purpose of name-locking by setting table->db_stat to 0. Do
        that only for the tables in this thread that have an old
        table->s->version (this is an optimization (?)).
        table->db_stat == 0 signals wait_for_locked_table_names
        that the tables in question are not used any more. See
        table_is_used call for details.

        Notice that HANDLER tables were already taken care of by
        the earlier call to mysql_ha_flush() in this same critical
        section.
      */
      close_old_data_files(thd,thd->open_tables,0,0);
      /*
        Back-off part 2: try to avoid "busy waiting" on the table:
        if the table is in use by some other thread, we suspend
        and wait till the operation is complete: when any
        operation that juggles with table->s->version completes,
        it broadcasts COND_refresh condition variable.
        If 'old' table we met is in use by current thread we return
        without waiting since in this situation it's this thread
        which is responsible for broadcasting on COND_refresh
        (and this was done already in close_old_data_files()).
        Good example of such situation is when we have statement
        that needs two instances of table and FLUSH TABLES comes
        after we open first instance but before we open second
        instance.
      */
      if (table->in_use != thd)
      {
        /* wait_for_conditionwill unlock LOCK_open for us */
        wait_for_condition(thd, &LOCK_open, &COND_refresh);
      }
      else
      {
	VOID(pthread_mutex_unlock(&LOCK_open));
      }
      /*
        There is a refresh in progress for this table.
        Signal the caller that it has to try again.
      */
      if (refresh)
	*refresh=1;
      DBUG_RETURN(0);
    }
  }
  if (table)
  {
    DBUG_PRINT("tcache", ("unused table: '%s'.'%s' 0x%lx", table->s->db.str,
                          table->s->table_name.str, (long) table));
    /* Unlink the table from "unused_tables" list. */
    if (table == unused_tables)
    {						// First unused
      unused_tables=unused_tables->next;	// Remove from link
      if (table == unused_tables)
	unused_tables=0;
    }
    table->prev->next=table->next;		/* Remove from unused list */
    table->next->prev=table->prev;
    table->in_use= thd;
  }
  else
  {
    /* Insert a new TABLE instance into the open cache */
    int error;
    DBUG_PRINT("tcache", ("opening new table"));
    /* Free cache if too big */
    while (open_cache.records > table_cache_size && unused_tables)
      VOID(hash_delete(&open_cache,(uchar*) unused_tables)); /* purecov: tested */

    if (table_list->create)
    {
      bool exists;

      if (check_if_table_exists(thd, table_list, &exists))
      {
        VOID(pthread_mutex_unlock(&LOCK_open));
        DBUG_RETURN(NULL);
      }

      if (!exists)
      {
        /*
          Table to be created, so we need to create placeholder in table-cache.
        */
        if (!(table= table_cache_insert_placeholder(thd, key, key_length)))
        {
          VOID(pthread_mutex_unlock(&LOCK_open));
          DBUG_RETURN(NULL);
        }
        /*
          Link placeholder to the open tables list so it will be automatically
          removed once tables are closed. Also mark it so it won't be ignored
          by other trying to take name-lock.
        */
        table->open_placeholder= 1;
        table->next= thd->open_tables;
        thd->open_tables= table;
        VOID(pthread_mutex_unlock(&LOCK_open));
        DBUG_RETURN(table);
      }
      /* Table exists. Let us try to open it. */
    }

    /* make a new table */
    if (!(table=(TABLE*) my_malloc(sizeof(*table),MYF(MY_WME))))
    {
      VOID(pthread_mutex_unlock(&LOCK_open));
      DBUG_RETURN(NULL);
    }

    error= open_unireg_entry(thd, table, table_list, alias, key, key_length,
                             mem_root, (flags & OPEN_VIEW_NO_PARSE));
    if (error > 0)
    {
      my_free((uchar*)table, MYF(0));
      VOID(pthread_mutex_unlock(&LOCK_open));
      DBUG_RETURN(NULL);
    }
    if (table_list->view || error < 0)
    {
      /*
        VIEW not really opened, only frm were read.
        Set 1 as a flag here
      */
      if (error < 0)
        table_list->view= (st_lex*)1;

      my_free((uchar*)table, MYF(0));
      VOID(pthread_mutex_unlock(&LOCK_open));
      DBUG_RETURN(0); // VIEW
    }
    DBUG_PRINT("info", ("inserting table '%s'.'%s' 0x%lx into the cache",
                        table->s->db.str, table->s->table_name.str,
                        (long) table));
    VOID(my_hash_insert(&open_cache,(uchar*) table));
  }

  check_unused();				// Debugging call

  VOID(pthread_mutex_unlock(&LOCK_open));
  if (refresh)
  {
    table->next=thd->open_tables;		/* Link into simple list */
    thd->open_tables=table;
  }
  table->reginfo.lock_type=TL_READ;		/* Assume read */

 reset:
  DBUG_ASSERT(table->s->ref_count > 0 || table->s->tmp_table != NO_TMP_TABLE);

  if (thd->lex->need_correct_ident())
    table->alias_name_used= my_strcasecmp(table_alias_charset,
                                          table->s->table_name.str, alias);
  /* Fix alias if table name changes */
  if (strcmp(table->alias, alias))
  {
    uint length=(uint) strlen(alias)+1;
    table->alias= (char*) my_realloc((char*) table->alias, length,
                                     MYF(MY_WME));
    memcpy((char*) table->alias, alias, length);
  }
  /* These variables are also set in reopen_table() */
  table->tablenr=thd->current_tablenr++;
  table->used_fields=0;
  table->const_table=0;
  table->null_row= table->maybe_null= table->force_index= 0;
  table->status=STATUS_NO_RECORD;
  table->insert_values= 0;
  table->fulltext_searched= 0;
  table->file->ft_handler= 0;
  /* Catch wrong handling of the auto_increment_field_not_null. */
  DBUG_ASSERT(!table->auto_increment_field_not_null);
  table->auto_increment_field_not_null= FALSE;
  if (table->timestamp_field)
    table->timestamp_field_type= table->timestamp_field->get_auto_set_type();
  table->pos_in_table_list= table_list;
  table_list->updatable= 1; // It is not derived table nor non-updatable VIEW
  table->clear_column_bitmaps();
  DBUG_ASSERT(table->key_read == 0);
  DBUG_RETURN(table);
}


TABLE *find_locked_table(THD *thd, const char *db,const char *table_name)
{
  char	key[MAX_DBKEY_LENGTH];
  uint key_length=(uint) (strmov(strmov(key,db)+1,table_name)-key)+1;

  for (TABLE *table=thd->open_tables; table ; table=table->next)
  {
    if (table->s->table_cache_key.length == key_length &&
	!memcmp(table->s->table_cache_key.str, key, key_length))
      return table;
  }
  return(0);
}


/*
  Reopen an table because the definition has changed.

  SYNOPSIS
    reopen_table()
    table	Table object

  NOTES
   The data file for the table is already closed and the share is released
   The table has a 'dummy' share that mainly contains database and table name.

 RETURN
   0  ok
   1  error. The old table object is not changed.
*/

bool reopen_table(TABLE *table)
{
  TABLE tmp;
  bool error= 1;
  Field **field;
  uint key,part;
  TABLE_LIST table_list;
  THD *thd= table->in_use;
  DBUG_ENTER("reopen_table");
  DBUG_PRINT("tcache", ("table: '%s'.'%s' 0x%lx", table->s->db.str,
                        table->s->table_name.str, (long) table));

  DBUG_ASSERT(table->s->ref_count == 0);
  DBUG_ASSERT(!table->sort.io_cache);
  DBUG_ASSERT(!table->children_attached);

#ifdef EXTRA_DEBUG
  if (table->db_stat)
    sql_print_error("Table %s had a open data handler in reopen_table",
		    table->alias);
#endif
  bzero((char*) &table_list, sizeof(TABLE_LIST));
  table_list.db=         table->s->db.str;
  table_list.table_name= table->s->table_name.str;
  table_list.table=      table;

  if (wait_for_locked_table_names(thd, &table_list))
    DBUG_RETURN(1);                             // Thread was killed

  if (open_unireg_entry(thd, &tmp, &table_list,
			table->alias,
                        table->s->table_cache_key.str,
                        table->s->table_cache_key.length,
                        thd->mem_root, 0))
    goto end;

  /* This list copies variables set by open_table */
  tmp.tablenr=		table->tablenr;
  tmp.used_fields=	table->used_fields;
  tmp.const_table=	table->const_table;
  tmp.null_row=		table->null_row;
  tmp.maybe_null=	table->maybe_null;
  tmp.status=		table->status;

  tmp.s->table_map_id=  table->s->table_map_id;

  /* Get state */
  tmp.in_use=    	thd;
  tmp.reginfo.lock_type=table->reginfo.lock_type;
  tmp.grant=		table->grant;

  /* Replace table in open list */
  tmp.next=		table->next;
  tmp.prev=		table->prev;

  /* Preserve MERGE parent. */
  tmp.parent=           table->parent;
  /* Fix MERGE child list and check for unchanged union. */
  if ((table->child_l || tmp.child_l) &&
      fix_merge_after_open(table->child_l, table->child_last_l,
                           tmp.child_l, tmp.child_last_l))
  {
    VOID(closefrm(&tmp, 1)); // close file, free everything
    goto end;
  }

  delete table->triggers;
  if (table->file)
    VOID(closefrm(table, 1));		// close file, free everything

  *table= tmp;
  table->default_column_bitmaps();
  table->file->change_table_ptr(table, table->s);

  DBUG_ASSERT(table->alias != 0);
  for (field=table->field ; *field ; field++)
  {
    (*field)->table= (*field)->orig_table= table;
    (*field)->table_name= &table->alias;
  }
  for (key=0 ; key < table->s->keys ; key++)
  {
    for (part=0 ; part < table->key_info[key].usable_key_parts ; part++)
      table->key_info[key].key_part[part].field->table= table;
  }
  if (table->triggers)
    table->triggers->set_table(table);
  /*
    Do not attach MERGE children here. The children might be reopened
    after the parent. Attach children after reopening all tables that
    require reopen. See for example reopen_tables().
  */

  broadcast_refresh();
  error=0;

 end:
  DBUG_RETURN(error);
}


/**
    @brief Close all instances of a table open by this thread and replace
           them with exclusive name-locks.

    @param thd        Thread context
    @param db         Database name for the table to be closed
    @param table_name Name of the table to be closed

    @note This function assumes that if we are not under LOCK TABLES,
          then there is only one table open and locked. This means that
          the function probably has to be adjusted before it can be used
          anywhere outside ALTER TABLE.

    @note Must not use TABLE_SHARE::table_name/db of the table being closed,
          the strings are used in a loop even after the share may be freed.
*/

void close_data_files_and_morph_locks(THD *thd, const char *db,
                                      const char *table_name)
{
  TABLE *table;
  DBUG_ENTER("close_data_files_and_morph_locks");

  safe_mutex_assert_owner(&LOCK_open);

  if (thd->lock)
  {
    /*
      If we are not under LOCK TABLES we should have only one table
      open and locked so it makes sense to remove the lock at once.
    */
    mysql_unlock_tables(thd, thd->lock);
    thd->lock= 0;
  }

  /*
    Note that open table list may contain a name-lock placeholder
    for target table name if we process ALTER TABLE ... RENAME.
    So loop below makes sense even if we are not under LOCK TABLES.
  */
  for (table=thd->open_tables; table ; table=table->next)
  {
    if (!strcmp(table->s->table_name.str, table_name) &&
	!strcmp(table->s->db.str, db))
    {
      if (thd->locked_tables)
      {
        if (table->parent)
        {
          /*
            If MERGE child, need to reopen parent too. This means that
            the first child to be closed will detach all children from
            the parent and close it. OTOH in most cases a MERGE table
            won't have multiple children with the same db.table_name.
          */
          mysql_lock_remove(thd, thd->locked_tables, table->parent, TRUE);
          table->parent->open_placeholder= 1;
          close_handle_and_leave_table_as_lock(table->parent);
        }
        else
          mysql_lock_remove(thd, thd->locked_tables, table, TRUE);
      }
      table->open_placeholder= 1;
      close_handle_and_leave_table_as_lock(table);
    }
  }
  DBUG_VOID_RETURN;
}


/**
  @brief Reattach MERGE children after reopen.

  @param[in]     thd            thread context
  @param[in,out] err_tables_p   pointer to pointer of tables in error

  @return       status
    @retval     FALSE           OK, err_tables_p unchanged
    @retval     TRUE            Error, err_tables_p contains table(s)
*/

static bool reattach_merge(THD *thd, TABLE **err_tables_p)
{
  TABLE *table;
  TABLE *next;
  TABLE **prv_p= &thd->open_tables;
  bool error= FALSE;
  DBUG_ENTER("reattach_merge");

  for (table= thd->open_tables; table; table= next)
  {
    next= table->next;
    DBUG_PRINT("tcache", ("check table: '%s'.'%s' 0x%lx  next: 0x%lx",
                          table->s->db.str, table->s->table_name.str,
                          (long) table, (long) next));
    /* Reattach children for MERGE tables with "closed data files" only. */
    if (table->child_l && !table->children_attached)
    {
      DBUG_PRINT("tcache", ("MERGE parent, attach children"));
      if(table->file->extra(HA_EXTRA_ATTACH_CHILDREN))
      {
        my_error(ER_CANT_REOPEN_TABLE, MYF(0), table->alias);
        error= TRUE;
        /* Remove table from open_tables. */
        *prv_p= next;
        if (next)
          prv_p= &next->next;
        /* Stack table on error list. */
        table->next= *err_tables_p;
        *err_tables_p= table;
        continue;
      }
      else
      {
        table->children_attached= TRUE;
        DBUG_PRINT("myrg", ("attached parent: '%s'.'%s' 0x%lx",
                            table->s->db.str,
                            table->s->table_name.str, (long) table));
      }
    }
    prv_p= &table->next;
  }
  DBUG_RETURN(error);
}


/**
    @brief Reopen all tables with closed data files.

    @param thd         Thread context
    @param get_locks   Should we get locks after reopening tables ?
    @param in_refresh  Are we in FLUSH TABLES ? TODO: It seems that
                       we can remove this parameter.

    @note Since this function can't properly handle prelocking and
          create placeholders it should be used in very special
          situations like FLUSH TABLES or ALTER TABLE. In general
          case one should just repeat open_tables()/lock_tables()
          combination when one needs tables to be reopened (for
          example see open_and_lock_tables()).

    @note One should have lock on LOCK_open when calling this.

    @return FALSE in case of success, TRUE - otherwise.
*/

bool reopen_tables(THD *thd,bool get_locks,bool in_refresh)
{
  TABLE *table,*next,**prev;
  TABLE **tables,**tables_ptr;			// For locks
  TABLE *err_tables= NULL;
  bool error=0, not_used;
  bool merge_table_found= FALSE;
  DBUG_ENTER("reopen_tables");

  if (!thd->open_tables)
    DBUG_RETURN(0);

  safe_mutex_assert_owner(&LOCK_open);
  if (get_locks)
  {
    /*
      The ptr is checked later
      Do not handle locks of MERGE children.
    */
    uint opens=0;
    for (table= thd->open_tables; table ; table=table->next)
      if (!table->parent)
        opens++;
    DBUG_PRINT("tcache", ("open tables to lock: %u", opens));
    tables= (TABLE**) my_alloca(sizeof(TABLE*)*opens);
  }
  else
    tables= &thd->open_tables;
  tables_ptr =tables;

  prev= &thd->open_tables;
  for (table=thd->open_tables; table ; table=next)
  {
    uint db_stat=table->db_stat;
    next=table->next;
    DBUG_PRINT("tcache", ("open table: '%s'.'%s' 0x%lx  "
                          "parent: 0x%lx  db_stat: %u",
                          table->s->db.str, table->s->table_name.str,
                          (long) table, (long) table->parent, db_stat));
    if (table->child_l && !db_stat)
      merge_table_found= TRUE;
    if (!tables || (!db_stat && reopen_table(table)))
    {
      my_error(ER_CANT_REOPEN_TABLE, MYF(0), table->alias);
      /*
        If we could not allocate 'tables', we may close open tables
        here. If a MERGE table is affected, detach the children first.
        It is not necessary to clear the child or parent table reference
        of this table because the TABLE is freed. But we need to clear
        the child or parent references of the other belonging tables so
        that they cannot be moved into the unused_tables chain with
        these pointers set.
      */
      if (table->child_l || table->parent)
        detach_merge_children(table, TRUE);
      VOID(hash_delete(&open_cache,(uchar*) table));
      error=1;
    }
    else
    {
      DBUG_PRINT("tcache", ("opened. need lock: %d",
                            get_locks && !db_stat && !table->parent));
      *prev= table;
      prev= &table->next;
      /* Do not handle locks of MERGE children. */
      if (get_locks && !db_stat && !table->parent)
	*tables_ptr++= table;			// need new lock on this
      if (in_refresh)
      {
	table->s->version=0;
	table->open_placeholder= 0;
      }
    }
  }
  *prev=0;
  /*
    When all tables are open again, we can re-attach MERGE children to
    their parents. All TABLE objects are still present.
  */
  DBUG_PRINT("tcache", ("re-attaching MERGE tables: %d", merge_table_found));
  if (!error && merge_table_found && reattach_merge(thd, &err_tables))
  {
    while (err_tables)
    {
      VOID(hash_delete(&open_cache, (uchar*) err_tables));
      err_tables= err_tables->next;
    }
  }
  DBUG_PRINT("tcache", ("open tables to lock: %u",
                        (uint) (tables_ptr - tables)));
  if (tables != tables_ptr)			// Should we get back old locks
  {
    MYSQL_LOCK *lock;
    /*
      We should always get these locks. Anyway, we must not go into
      wait_for_tables() as it tries to acquire LOCK_open, which is
      already locked.
    */
    thd->some_tables_deleted=0;
    if ((lock= mysql_lock_tables(thd, tables, (uint) (tables_ptr - tables),
                                 MYSQL_LOCK_NOTIFY_IF_NEED_REOPEN, &not_used)))
    {
      thd->locked_tables=mysql_lock_merge(thd->locked_tables,lock);
    }
    else
    {
      /*
        This case should only happen if there is a bug in the reopen logic.
        Need to issue error message to have a reply for the application.
        Not exactly what happened though, but close enough.
      */
      my_error(ER_LOCK_DEADLOCK, MYF(0));
      error=1;
    }
  }
  if (get_locks && tables)
  {
    my_afree((uchar*) tables);
  }
  broadcast_refresh();
  DBUG_RETURN(error);
}


/**
    @brief Close handlers for tables in list, but leave the TABLE structure
           intact so that we can re-open these quickly.

    @param thd           Thread context
    @param table         Head of the list of TABLE objects
    @param morph_locks   TRUE  - remove locks which we have on tables being closed
                                 but ensure that no DML or DDL will sneak in before
                                 we will re-open the table (i.e. temporarily morph
                                 our table-level locks into name-locks).
                         FALSE - otherwise
    @param send_refresh  Should we awake waiters even if we didn't close any tables?
*/

static void close_old_data_files(THD *thd, TABLE *table, bool morph_locks,
                                 bool send_refresh)
{
  bool found= send_refresh;
  DBUG_ENTER("close_old_data_files");

  for (; table ; table=table->next)
  {
    DBUG_PRINT("tcache", ("checking table: '%s'.'%s' 0x%lx",
                          table->s->db.str, table->s->table_name.str,
                          (long) table));
    DBUG_PRINT("tcache", ("needs refresh: %d  is open: %u",
                          table->needs_reopen_or_name_lock(), table->db_stat));
    /*
      Reopen marked for flush.
    */
    if (table->needs_reopen_or_name_lock())
    {
      found=1;
      if (table->db_stat)
      {
	if (morph_locks)
	{
          /*
            Forward lock handling to MERGE parent. But unlock parent
            once only.
          */
          TABLE *ulcktbl= table->parent ? table->parent : table;
          if (ulcktbl->lock_count)
          {
            /*
              Wake up threads waiting for table-level lock on this table
              so they won't sneak in when we will temporarily remove our
              lock on it. This will also give them a chance to close their
              instances of this table.
            */
            mysql_lock_abort(thd, ulcktbl, TRUE);
            mysql_lock_remove(thd, thd->locked_tables, ulcktbl, TRUE);
            ulcktbl->lock_count= 0;
          }
          if ((ulcktbl != table) && ulcktbl->db_stat)
          {
            /*
              Close the parent too. Note that parent can come later in
              the list of tables. It will then be noticed as closed and
              as a placeholder. When this happens, do not clear the
              placeholder flag. See the branch below ("***").
            */
            ulcktbl->open_placeholder= 1;
            close_handle_and_leave_table_as_lock(ulcktbl);
          }
          /*
            We want to protect the table from concurrent DDL operations
            (like RENAME TABLE) until we will re-open and re-lock it.
          */
	  table->open_placeholder= 1;
	}
        close_handle_and_leave_table_as_lock(table);
      }
      else if (table->open_placeholder && !morph_locks)
      {
        /*
          We come here only in close-for-back-off scenario. So we have to
          "close" create placeholder here to avoid deadlocks (for example,
          in case of concurrent execution of CREATE TABLE t1 SELECT * FROM t2
          and RENAME TABLE t2 TO t1). In close-for-re-open scenario we will
          probably want to let it stay.

          Note "***": We must not enter this branch if the placeholder
          flag has been set because of a former close through a child.
          See above the comment that refers to this note.
        */
        table->open_placeholder= 0;
      }
    }
  }
  if (found)
    broadcast_refresh();
  DBUG_VOID_RETURN;
}


/*
  Wait until all threads has closed the tables in the list
  We have also to wait if there is thread that has a lock on this table even
  if the table is closed
*/

bool table_is_used(TABLE *table, bool wait_for_name_lock)
{
  DBUG_ENTER("table_is_used");
  do
  {
    char *key= table->s->table_cache_key.str;
    uint key_length= table->s->table_cache_key.length;

    DBUG_PRINT("loop", ("table_name: %s", table->alias));
    HASH_SEARCH_STATE state;
    for (TABLE *search= (TABLE*) hash_first(&open_cache, (uchar*) key,
                                             key_length, &state);
	 search ;
         search= (TABLE*) hash_next(&open_cache, (uchar*) key,
                                    key_length, &state))
    {
      DBUG_PRINT("info", ("share: 0x%lx  "
                          "open_placeholder: %d  locked_by_name: %d "
                          "db_stat: %u  version: %lu",
                          (ulong) search->s,
                          search->open_placeholder, search->locked_by_name,
                          search->db_stat,
                          search->s->version));
      if (search->in_use == table->in_use)
        continue;                               // Name locked by this thread
      /*
        We can't use the table under any of the following conditions:
        - There is an name lock on it (Table is to be deleted or altered)
        - If we are in flush table and we didn't execute the flush
        - If the table engine is open and it's an old version
        (We must wait until all engines are shut down to use the table)
      */
      if ( (search->locked_by_name && wait_for_name_lock) ||
           (search->is_name_opened() && search->needs_reopen_or_name_lock()))
        DBUG_RETURN(1);
    }
  } while ((table=table->next));
  DBUG_RETURN(0);
}


/* Wait until all used tables are refreshed */

bool wait_for_tables(THD *thd)
{
  bool result;
  DBUG_ENTER("wait_for_tables");

  thd->proc_info="Waiting for tables";
  pthread_mutex_lock(&LOCK_open);
  while (!thd->killed)
  {
    thd->some_tables_deleted=0;
    close_old_data_files(thd,thd->open_tables,0,dropping_tables != 0);
    mysql_ha_flush(thd);
    if (!table_is_used(thd->open_tables,1))
      break;
    (void) pthread_cond_wait(&COND_refresh,&LOCK_open);
  }
  if (thd->killed)
    result= 1;					// aborted
  else
  {
    /* Now we can open all tables without any interference */
    thd->proc_info="Reopen tables";
    thd->version= refresh_version;
    result=reopen_tables(thd,0,0);
  }
  pthread_mutex_unlock(&LOCK_open);
  thd->proc_info=0;
  DBUG_RETURN(result);
}


/*
  drop tables from locked list

  SYNOPSIS
    drop_locked_tables()
    thd			Thread thandler
    db			Database
    table_name		Table name

  INFORMATION
    This is only called on drop tables

    The TABLE object for the dropped table is unlocked but still kept around
    as a name lock, which means that the table will be available for other
    thread as soon as we call unlock_table_names().
    If there is multiple copies of the table locked, all copies except
    the first, which acts as a name lock, is removed.

  RETURN
    #    If table existed, return table
    0	 Table was not locked
*/


TABLE *drop_locked_tables(THD *thd,const char *db, const char *table_name)
{
  TABLE *table,*next,**prev, *found= 0;
  prev= &thd->open_tables;
  DBUG_ENTER("drop_locked_tables");

  /*
    Note that we need to hold LOCK_open while changing the
    open_tables list. Another thread may work on it.
    (See: remove_table_from_cache(), mysql_wait_completed_table())
    Closing a MERGE child before the parent would be fatal if the
    other thread tries to abort the MERGE lock in between.
  */
  for (table= thd->open_tables; table ; table=next)
  {
    next=table->next;
    if (!strcmp(table->s->table_name.str, table_name) &&
	!strcmp(table->s->db.str, db))
    {
      /* If MERGE child, forward lock handling to parent. */
      mysql_lock_remove(thd, thd->locked_tables,
                        table->parent ? table->parent : table, TRUE);
      /*
        When closing a MERGE parent or child table, detach the children first.
        Clear child table references in case this object is opened again.
      */
      if (table->child_l || table->parent)
        detach_merge_children(table, TRUE);

      if (!found)
      {
        found= table;
        /* Close engine table, but keep object around as a name lock */
        if (table->db_stat)
        {
          table->db_stat= 0;
          table->file->close();
        }
      }
      else
      {
        /* We already have a name lock, remove copy */
        VOID(hash_delete(&open_cache,(uchar*) table));
      }
    }
    else
    {
      *prev=table;
      prev= &table->next;
    }
  }
  *prev=0;
  if (found)
    broadcast_refresh();
  if (thd->locked_tables && thd->locked_tables->table_count == 0)
  {
    my_free((uchar*) thd->locked_tables,MYF(0));
    thd->locked_tables=0;
  }
  DBUG_RETURN(found);
}


/*
  If we have the table open, which only happens when a LOCK TABLE has been
  done on the table, change the lock type to a lock that will abort all
  other threads trying to get the lock.
*/

void abort_locked_tables(THD *thd,const char *db, const char *table_name)
{
  TABLE *table;
  for (table= thd->open_tables; table ; table= table->next)
  {
    if (!strcmp(table->s->table_name.str, table_name) &&
	!strcmp(table->s->db.str, db))
    {
      /* If MERGE child, forward lock handling to parent. */
      mysql_lock_abort(thd, table->parent ? table->parent : table, TRUE);
      break;
    }
  }
}


/*
  Function to assign a new table map id to a table share.

  PARAMETERS

    share - Pointer to table share structure

  DESCRIPTION

    We are intentionally not checking that share->mutex is locked
    since this function should only be called when opening a table
    share and before it is entered into the table_def_cache (meaning
    that it cannot be fetched by another thread, even accidentally).

  PRE-CONDITION(S)

    share is non-NULL
    The LOCK_open mutex is locked

  POST-CONDITION(S)

    share->table_map_id is given a value that with a high certainty is
    not used by any other table (the only case where a table id can be
    reused is on wrap-around, which means more than 4 billion table
    share opens have been executed while one table was open all the
    time).

    share->table_map_id is not ~0UL.
 */
void assign_new_table_id(TABLE_SHARE *share)
{
  static ulong last_table_id= ~0UL;

  DBUG_ENTER("assign_new_table_id");

  /* Preconditions */
  DBUG_ASSERT(share != NULL);
  safe_mutex_assert_owner(&LOCK_open);

  ulong tid= ++last_table_id;                   /* get next id */
  /*
    There is one reserved number that cannot be used.  Remember to
    change this when 6-byte global table id's are introduced.
  */
  if (unlikely(tid == ~0UL))
    tid= ++last_table_id;
  share->table_map_id= tid;
  DBUG_PRINT("info", ("table_id=%lu", tid));

  /* Post conditions */
  DBUG_ASSERT(share->table_map_id != ~0UL);

  DBUG_VOID_RETURN;
}

/*
  Load a table definition from file and open unireg table

  SYNOPSIS
    open_unireg_entry()
    thd			Thread handle
    entry		Store open table definition here
    table_list		TABLE_LIST with db, table_name & belong_to_view
    alias		Alias name
    cache_key		Key for share_cache
    cache_key_length	length of cache_key
    mem_root		temporary mem_root for parsing
    flags               the OPEN_VIEW_NO_PARSE flag to be passed to
                        openfrm()/open_new_frm()

  NOTES
   Extra argument for open is taken from thd->open_options
   One must have a lock on LOCK_open when calling this function

  RETURN
    0	ok
    #	Error
*/

static int open_unireg_entry(THD *thd, TABLE *entry, TABLE_LIST *table_list,
                             const char *alias,
                             char *cache_key, uint cache_key_length,
                             MEM_ROOT *mem_root, uint flags)
{
  int error;
  TABLE_SHARE *share;
  uint discover_retry_count= 0;
  DBUG_ENTER("open_unireg_entry");

  safe_mutex_assert_owner(&LOCK_open);
retry:
  if (!(share= get_table_share_with_create(thd, table_list, cache_key,
                                           cache_key_length, 
                                           OPEN_VIEW |
                                           table_list->i_s_requested_object,
                                           &error)))
    DBUG_RETURN(1);

  if (share->is_view)
  {
    if (table_list->i_s_requested_object &  OPEN_TABLE_ONLY)
      goto err;

    /* Open view */
    error= (int) open_new_frm(thd, share, alias,
                              (uint) (HA_OPEN_KEYFILE | HA_OPEN_RNDFILE |
                                      HA_GET_INDEX | HA_TRY_READ_ONLY),
                              READ_KEYINFO | COMPUTE_TYPES | EXTRA_RECORD |
                              (flags & OPEN_VIEW_NO_PARSE),
                              thd->open_options, entry, table_list,
                              mem_root);
    if (error)
      goto err;
    /* TODO: Don't free this */
    release_table_share(share, RELEASE_NORMAL);
    DBUG_RETURN((flags & OPEN_VIEW_NO_PARSE)? -1 : 0);
  }

  if (table_list->i_s_requested_object &  OPEN_VIEW_ONLY)
    goto err;

  while ((error= open_table_from_share(thd, share, alias,
                                       (uint) (HA_OPEN_KEYFILE |
                                               HA_OPEN_RNDFILE |
                                               HA_GET_INDEX |
                                               HA_TRY_READ_ONLY),
                                       (READ_KEYINFO | COMPUTE_TYPES |
                                        EXTRA_RECORD),
                                       thd->open_options, entry, OTM_OPEN)))
  {
    if (error == 7)                             // Table def changed
    {
      share->version= 0;                        // Mark share as old
      if (discover_retry_count++)               // Retry once
        goto err;

      /*
        TODO:
        Here we should wait until all threads has released the table.
        For now we do one retry. This may cause a deadlock if there
        is other threads waiting for other tables used by this thread.
        
        Proper fix would be to if the second retry failed:
        - Mark that table def changed
        - Return from open table
        - Close all tables used by this thread
        - Start waiting that the share is released
        - Retry by opening all tables again
      */
      if (ha_create_table_from_engine(thd, table_list->db,
                                      table_list->table_name))
        goto err;
      /*
        TO BE FIXED
        To avoid deadlock, only wait for release if no one else is
        using the share.
      */
      if (share->ref_count != 1)
        goto err;
      /* Free share and wait until it's released by all threads */
      release_table_share(share, RELEASE_WAIT_FOR_DROP);
      if (!thd->killed)
      {
        mysql_reset_errors(thd, 1);         // Clear warnings
        thd->clear_error();                 // Clear error message
        goto retry;
      }
      DBUG_RETURN(1);
    }
    if (!entry->s || !entry->s->crashed)
      goto err;
     // Code below is for repairing a crashed file
     if ((error= lock_table_name(thd, table_list, TRUE)))
     {
       if (error < 0)
 	goto err;
       if (wait_for_locked_table_names(thd, table_list))
       {
 	unlock_table_name(thd, table_list);
 	goto err;
       }
     }
     pthread_mutex_unlock(&LOCK_open);
     thd->clear_error();				// Clear error message
     error= 0;
     if (open_table_from_share(thd, share, alias,
                               (uint) (HA_OPEN_KEYFILE | HA_OPEN_RNDFILE |
                                       HA_GET_INDEX |
                                       HA_TRY_READ_ONLY),
                               READ_KEYINFO | COMPUTE_TYPES | EXTRA_RECORD,
                               ha_open_options | HA_OPEN_FOR_REPAIR,
                               entry, OTM_OPEN) || ! entry->file ||
 	(entry->file->is_crashed() && entry->file->check_and_repair(thd)))
     {
       /* Give right error message */
       thd->clear_error();
       my_error(ER_NOT_KEYFILE, MYF(0), share->table_name.str, my_errno);
       sql_print_error("Couldn't repair table: %s.%s", share->db.str,
                       share->table_name.str);
       if (entry->file)
 	closefrm(entry, 0);
       error=1;
     }
     else
       thd->clear_error();			// Clear error message
     pthread_mutex_lock(&LOCK_open);
     unlock_table_name(thd, table_list);
 
     if (error)
       goto err;
     break;
   }

  if (Table_triggers_list::check_n_load(thd, share->db.str,
                                        share->table_name.str, entry, 0))
  {
    closefrm(entry, 0);
    goto err;
  }

  /*
    If we are here, there was no fatal error (but error may be still
    unitialized).
  */
  if (unlikely(entry->file->implicit_emptied))
  {
    entry->file->implicit_emptied= 0;
    if (mysql_bin_log.is_open())
    {
      char *query, *end;
      uint query_buf_size= 20 + share->db.length + share->table_name.length +1;
      if ((query= (char*) my_malloc(query_buf_size,MYF(MY_WME))))
      {
        /* this DELETE FROM is needed even with row-based binlogging */
        end = strxmov(strmov(query, "DELETE FROM `"),
                      share->db.str,"`.`",share->table_name.str,"`", NullS);
        thd->binlog_query(THD::STMT_QUERY_TYPE,
                          query, (ulong)(end-query), FALSE, FALSE);
        my_free(query, MYF(0));
      }
      else
      {
        /*
          As replication is maybe going to be corrupted, we need to warn the
          DBA on top of warning the client (which will automatically be done
          because of MYF(MY_WME) in my_malloc() above).
        */
        sql_print_error("When opening HEAP table, could not allocate memory "
                        "to write 'DELETE FROM `%s`.`%s`' to the binary log",
                        table_list->db, table_list->table_name);
        delete entry->triggers;
        closefrm(entry, 0);
        goto err;
      }
    }
  }
  DBUG_RETURN(0);

err:
  release_table_share(share, RELEASE_NORMAL);
  DBUG_RETURN(1);
}


/**
  @brief Add list of MERGE children to a TABLE_LIST list.

  @param[in]    tlist           the parent TABLE_LIST object just opened

  @return status
    @retval     0               OK
    @retval     != 0            Error

  @detail
    When a MERGE parent table has just been opened, insert the
    TABLE_LIST chain from the MERGE handle into the table list used for
    opening tables for this statement. This lets the children be opened
    too.
*/

static int add_merge_table_list(TABLE_LIST *tlist)
{
  TABLE       *parent= tlist->table;
  TABLE_LIST  *child_l;
  DBUG_ENTER("add_merge_table_list");
  DBUG_PRINT("myrg", ("table: '%s'.'%s' 0x%lx", parent->s->db.str,
                      parent->s->table_name.str, (long) parent));

  /* Must not call this with attached children. */
  DBUG_ASSERT(!parent->children_attached);
  /* Must not call this with children list in place. */
  DBUG_ASSERT(tlist->next_global != parent->child_l);
  /* Prevent inclusion of another MERGE table. Could make infinite recursion. */
  if (tlist->parent_l)
  {
    my_error(ER_ADMIN_WRONG_MRG_TABLE, MYF(0), tlist->alias);
    DBUG_RETURN(1);
  }

  /* Fix children.*/
  for (child_l= parent->child_l; ; child_l= child_l->next_global)
  {
    /*
      Note: child_l->table may still be set if this parent was taken
      from the unused_tables chain. Ignore this fact here. The
      reference will be replaced by the handler in
      ::extra(HA_EXTRA_ATTACH_CHILDREN).
    */

    /* Set lock type. */
    child_l->lock_type= tlist->lock_type;

    /* Set parent reference. */
    child_l->parent_l= tlist;

    /* Break when this was the last child. */
    if (&child_l->next_global == parent->child_last_l)
      break;
  }

  /* Insert children into the table list. */
  *parent->child_last_l= tlist->next_global;
  tlist->next_global= parent->child_l;

  /*
    Do not fix the prev_global pointers. We will remove the
    chain soon anyway.
  */

  DBUG_RETURN(0);
}


/**
  @brief Attach MERGE children to the parent.

  @param[in]    tlist           the child TABLE_LIST object just opened

  @return status
    @retval     0               OK
    @retval     != 0            Error

  @note
    This is called when the last MERGE child has just been opened, let
    the handler attach the MyISAM tables to the MERGE table. Remove
    MERGE TABLE_LIST chain from the statement list so that it cannot be
    changed or freed.
*/

static int attach_merge_children(TABLE_LIST *tlist)
{
  TABLE *parent= tlist->parent_l->table;
  int error;
  DBUG_ENTER("attach_merge_children");
  DBUG_PRINT("myrg", ("table: '%s'.'%s' 0x%lx", parent->s->db.str,
                      parent->s->table_name.str, (long) parent));

  /* Must not call this with attached children. */
  DBUG_ASSERT(!parent->children_attached);
  /* Must call this with children list in place. */
  DBUG_ASSERT(tlist->parent_l->next_global == parent->child_l);

  /* Attach MyISAM tables to MERGE table. */
  error= parent->file->extra(HA_EXTRA_ATTACH_CHILDREN);

  /*
    Remove children from the table list. Even in case of an error.
    This should prevent tampering with them.
  */
  tlist->parent_l->next_global= *parent->child_last_l;

  /*
    Do not fix the last childs next_global pointer. It is needed for
    stepping to the next table in the enclosing loop in open_tables().
    Do not fix prev_global pointers. We did not set them.
  */

  if (error)
  {
    DBUG_PRINT("error", ("attaching MERGE children failed: %d", my_errno));
    parent->file->print_error(error, MYF(0));
    DBUG_RETURN(1);
  }

  parent->children_attached= TRUE;
  DBUG_PRINT("myrg", ("attached parent: '%s'.'%s' 0x%lx", parent->s->db.str,
                      parent->s->table_name.str, (long) parent));

  /*
    Note that we have the cildren in the thd->open_tables list at this
    point.
  */

  DBUG_RETURN(0);
}


/**
  @brief Detach MERGE children from the parent.

  @note
    Call this before the first table of a MERGE table (parent or child)
    is closed.

    When closing thread tables at end of statement, both parent and
    children are in thd->open_tables and will be closed. In most cases
    the children will be closed before the parent. They are opened after
    the parent and thus stacked into thd->open_tables before it.

    To avoid that we touch a closed children in any way, we must detach
    the children from the parent when the first belonging table is
    closed (parent or child).

    All references to the children should be removed on handler level
    and optionally on table level.

  @note
    Assure that you call it for a MERGE parent or child only.
    Either table->child_l or table->parent must be set.

  @param[in]    table           the TABLE object of the parent
  @param[in]    clear_refs      if to clear TABLE references
                                this must be true when called from
                                close_thread_tables() to enable fresh
                                open in open_tables()
                                it must be false when called in preparation
                                for reopen_tables()
*/

void detach_merge_children(TABLE *table, bool clear_refs)
{
  TABLE_LIST *child_l;
  TABLE *parent= table->child_l ? table : table->parent;
  bool first_detach;
  DBUG_ENTER("detach_merge_children");
  /*
    Either table->child_l or table->parent must be set. Parent must have
    child_l set.
  */
  DBUG_ASSERT(parent && parent->child_l);
  DBUG_PRINT("myrg", ("table: '%s'.'%s' 0x%lx  clear_refs: %d",
                      table->s->db.str, table->s->table_name.str,
                      (long) table, clear_refs));
  DBUG_PRINT("myrg", ("parent: '%s'.'%s' 0x%lx", parent->s->db.str,
                      parent->s->table_name.str, (long) parent));

  /*
    In a open_tables() loop it can happen that not all tables have their
    children attached yet. Also this is called for every child and the
    parent from close_thread_tables().
  */
  if ((first_detach= parent->children_attached))
  {
    VOID(parent->file->extra(HA_EXTRA_DETACH_CHILDREN));
    parent->children_attached= FALSE;
    DBUG_PRINT("myrg", ("detached parent: '%s'.'%s' 0x%lx", parent->s->db.str,
                        parent->s->table_name.str, (long) parent));
  }
  else
    DBUG_PRINT("myrg", ("parent is already detached"));

  if (clear_refs)
  {
    /* In any case clear the own parent reference. (***) */
    table->parent= NULL;

    /*
      On the first detach, clear all references. If this table is the
      parent, we still may need to clear the child references. The first
      detach might not have done this.
    */
    if (first_detach || (table == parent))
    {
      /* Clear TABLE references to force new assignment at next open. */
      for (child_l= parent->child_l; ; child_l= child_l->next_global)
      {
        /*
          Do not DBUG_ASSERT(child_l->table); open_tables might be
          incomplete.

          Clear the parent reference of the children only on the first
          detach. The children might already be closed. They will clear
          it themseves when this function is called for them with
          'clear_refs' true. See above "(***)".
        */
        if (first_detach && child_l->table)
          child_l->table->parent= NULL;

        /* Clear the table reference to force new assignment at next open. */
        child_l->table= NULL;

        /* Break when this was the last child. */
        if (&child_l->next_global == parent->child_last_l)
          break;
      }
    }
  }

  DBUG_VOID_RETURN;
}


/**
  @brief Fix MERGE children after open.

  @param[in]    old_child_list  first list member from original table
  @param[in]    old_last        pointer to &next_global of last list member
  @param[in]    new_child_list  first list member from freshly opened table
  @param[in]    new_last        pointer to &next_global of last list member

  @return       mismatch
    @retval     FALSE           OK, no mismatch
    @retval     TRUE            Error, lists mismatch

  @detail
    Main action is to copy TABLE reference for each member of original
    child list to new child list. After a fresh open these references
    are NULL. Assign the old children to the new table. Some of them
    might also be reopened or will be reopened soon.

    Other action is to verify that the table definition with respect to
    the UNION list did not change.

  @note
    This function terminates the child list if the respective '*_last'
    pointer is non-NULL. Do not call it from a place where the list is
    embedded in another list and this would break it.

    Terminating the list is required for example in the first
    reopen_table() after open_tables(). open_tables() requires the end
    of the list not to be terminated because other tables could follow
    behind the child list.

    If a '*_last' pointer is NULL, the respective list is assumed to be
    NULL terminated.
*/

bool fix_merge_after_open(TABLE_LIST *old_child_list, TABLE_LIST **old_last,
                          TABLE_LIST *new_child_list, TABLE_LIST **new_last)
{
  bool mismatch= FALSE;
  DBUG_ENTER("fix_merge_after_open");
  DBUG_PRINT("myrg", ("old last addr: 0x%lx  new last addr: 0x%lx",
                      (long) old_last, (long) new_last));

  /* Terminate the lists for easier check of list end. */
  if (old_last)
    *old_last= NULL;
  if (new_last)
    *new_last= NULL;

  for (;;)
  {
    DBUG_PRINT("myrg", ("old list item: 0x%lx  new list item: 0x%lx",
                        (long) old_child_list, (long) new_child_list));
    /* Break if one of the list is at its end. */
    if (!old_child_list || !new_child_list)
      break;
    /* Old table has references to child TABLEs. */
    DBUG_ASSERT(old_child_list->table);
    /* New table does not yet have references to child TABLEs. */
    DBUG_ASSERT(!new_child_list->table);
    DBUG_PRINT("myrg", ("old table: '%s'.'%s'  new table: '%s'.'%s'",
                        old_child_list->db, old_child_list->table_name,
                        new_child_list->db, new_child_list->table_name));
    /* Child db.table names must match. */
    if (strcmp(old_child_list->table_name, new_child_list->table_name) ||
        strcmp(old_child_list->db,         new_child_list->db))
      break;
    /*
      Copy TABLE reference. Child TABLE objects are still in place
      though not necessarily open yet.
    */
    DBUG_PRINT("myrg", ("old table ref: 0x%lx  replaces new table ref: 0x%lx",
                        (long) old_child_list->table,
                        (long) new_child_list->table));
    new_child_list->table= old_child_list->table;
    /* Step both lists. */
    old_child_list= old_child_list->next_global;
    new_child_list= new_child_list->next_global;
  }
  DBUG_PRINT("myrg", ("end of list, mismatch: %d", mismatch));
  /*
    If the list pointers are not both NULL after the loop, then the
    lists differ. If the are both identical, but not NULL, then they
    have at least one table in common and hence the rest of the list
    would be identical too. But in this case the loop woul run until the
    list end, where both pointers would become NULL.
  */
  if (old_child_list != new_child_list)
    mismatch= TRUE;
  if (mismatch)
    my_error(ER_TABLE_DEF_CHANGED, MYF(0));

  DBUG_RETURN(mismatch);
}


/*
  Open all tables in list

  SYNOPSIS
    open_tables()
    thd - thread handler
    start - list of tables in/out
    counter - number of opened tables will be return using this parameter
    flags   - bitmap of flags to modify how the tables will be open:
              MYSQL_LOCK_IGNORE_FLUSH - open table even if someone has
              done a flush or namelock on it.

  NOTE
    Unless we are already in prelocked mode, this function will also precache
    all SP/SFs explicitly or implicitly (via views and triggers) used by the
    query and add tables needed for their execution to table list. If resulting
    tables list will be non empty it will mark query as requiring precaching.
    Prelocked mode will be enabled for such query during lock_tables() call.

    If query for which we are opening tables is already marked as requiring
    prelocking it won't do such precaching and will simply reuse table list
    which is already built.

  RETURN
    0  - OK
    -1 - error
*/

int open_tables(THD *thd, TABLE_LIST **start, uint *counter, uint flags)
{
  TABLE_LIST *tables= NULL;
  bool refresh;
  int result=0;
  MEM_ROOT new_frm_mem;
  /* Also used for indicating that prelocking is need */
  TABLE_LIST **query_tables_last_own;
  bool safe_to_ignore_table;

  DBUG_ENTER("open_tables");
  /*
    temporary mem_root for new .frm parsing.
    TODO: variables for size
  */
  init_sql_alloc(&new_frm_mem, 8024, 8024);

  thd->current_tablenr= 0;
 restart:
  *counter= 0;
  query_tables_last_own= 0;
  thd->proc_info="Opening tables";

  /*
    If we are not already executing prelocked statement and don't have
    statement for which table list for prelocking is already built, let
    us cache routines and try to build such table list.

  */

  if (!thd->prelocked_mode && !thd->lex->requires_prelocking() &&
      thd->lex->uses_stored_routines())
  {
    bool first_no_prelocking, need_prelocking;
    TABLE_LIST **save_query_tables_last= thd->lex->query_tables_last;

    DBUG_ASSERT(thd->lex->query_tables == *start);
    sp_get_prelocking_info(thd, &need_prelocking, &first_no_prelocking);

    if (sp_cache_routines_and_add_tables(thd, thd->lex, first_no_prelocking))
    {
      /*
        Serious error during reading stored routines from mysql.proc table.
        Something's wrong with the table or its contents, and an error has
        been emitted; we must abort.
      */
      result= -1;
      goto err;
    }
    else if (need_prelocking)
    {
      query_tables_last_own= save_query_tables_last;
      *start= thd->lex->query_tables;
    }
  }

  /*
    For every table in the list of tables to open, try to find or open
    a table.
  */
  for (tables= *start; tables ;tables= tables->next_global)
  {
    DBUG_PRINT("tcache", ("opening table: '%s'.'%s'  item: 0x%lx",
                          tables->db, tables->table_name, (long) tables));

    safe_to_ignore_table= FALSE;

    /*
      Ignore placeholders for derived tables. After derived tables
      processing, link to created temporary table will be put here.
      If this is derived table for view then we still want to process
      routines used by this view.
     */
    if (tables->derived)
    {
      if (tables->view)
        goto process_view_routines;
      continue;
    }
    /*
      If this TABLE_LIST object is a placeholder for an information_schema
      table, create a temporary table to represent the information_schema
      table in the query. Do not fill it yet - will be filled during
      execution.
    */
    if (tables->schema_table)
    {
      if (!mysql_schema_table(thd, thd->lex, tables))
        continue;
      DBUG_RETURN(-1);
    }
    (*counter)++;

    /*
      Not a placeholder: must be a base table or a view, and the table is
      not opened yet. Try to open the table.
    */
    if (!tables->table)
    {
      if (tables->prelocking_placeholder)
      {
        /*
          For the tables added by the pre-locking code, attempt to open
          the table but fail silently if the table does not exist.
          The real failure will occur when/if a statement attempts to use
          that table.
        */
        Prelock_error_handler prelock_handler;
        thd->push_internal_handler(& prelock_handler);
        tables->table= open_table(thd, tables, &new_frm_mem, &refresh, flags);
        thd->pop_internal_handler();
        safe_to_ignore_table= prelock_handler.safely_trapped_errors();
      }
      else
        tables->table= open_table(thd, tables, &new_frm_mem, &refresh, flags);
    }
    else
      DBUG_PRINT("tcache", ("referenced table: '%s'.'%s' 0x%lx",
                            tables->db, tables->table_name,
                            (long) tables->table));

    if (!tables->table)
    {
      free_root(&new_frm_mem, MYF(MY_KEEP_PREALLOC));

      if (tables->view)
      {
        /* VIEW placeholder */
	(*counter)--;

        /*
          tables->next_global list consists of two parts:
          1) Query tables and underlying tables of views.
          2) Tables used by all stored routines that this statement invokes on
             execution.
          We need to know where the bound between these two parts is. If we've
          just opened a view, which was the last table in part #1, and it
          has added its base tables after itself, adjust the boundary pointer
          accordingly.
        */
        if (query_tables_last_own == &(tables->next_global) &&
            tables->view->query_tables)
          query_tables_last_own= tables->view->query_tables_last;
        /*
          Let us free memory used by 'sroutines' hash here since we never
          call destructor for this LEX.
        */
        hash_free(&tables->view->sroutines);
	goto process_view_routines;
      }

      /*
        If in a MERGE table open, we need to remove the children list
        from statement table list before restarting. Otherwise the list
        will be inserted another time.
      */
      if (tables->parent_l)
      {
        TABLE_LIST *parent_l= tables->parent_l;
        /* The parent table should be correctly open at this point. */
        DBUG_ASSERT(parent_l->table);
        parent_l->next_global= *parent_l->table->child_last_l;
      }

      if (refresh)				// Refresh in progress
      {
        /*
          We have met name-locked or old version of table. Now we have
          to close all tables which are not up to date. We also have to
          throw away set of prelocked tables (and thus close tables from
          this set that were open by now) since it possible that one of
          tables which determined its content was changed.

          Instead of implementing complex/non-robust logic mentioned
          above we simply close and then reopen all tables.

          In order to prepare for recalculation of set of prelocked tables
          we pretend that we have finished calculation which we were doing
          currently.
        */
        if (query_tables_last_own)
          thd->lex->mark_as_requiring_prelocking(query_tables_last_own);
        close_tables_for_reopen(thd, start);
	goto restart;
      }

      if (safe_to_ignore_table)
      {
        DBUG_PRINT("info", ("open_table: ignoring table '%s'.'%s'",
                            tables->db, tables->alias));
        continue;
      }

      result= -1;				// Fatal error
      break;
    }
    else
    {
      /*
        If we are not already in prelocked mode and extended table list is not
        yet built and we have trigger for table being opened then we should
        cache all routines used by its triggers and add their tables to
        prelocking list.
        If we lock table for reading we won't update it so there is no need to
        process its triggers since they never will be activated.
      */
      if (!thd->prelocked_mode && !thd->lex->requires_prelocking() &&
          tables->table->triggers &&
          tables->lock_type >= TL_WRITE_ALLOW_WRITE)
      {
        if (!query_tables_last_own)
          query_tables_last_own= thd->lex->query_tables_last;
        if (sp_cache_routines_and_add_tables_for_triggers(thd, thd->lex,
                                                          tables))
        {
          /*
            Serious error during reading stored routines from mysql.proc table.
            Something's wrong with the table or its contents, and an error has
            been emitted; we must abort.
          */
          result= -1;
          goto err;
        }
      }
      free_root(&new_frm_mem, MYF(MY_KEEP_PREALLOC));
    }

    if (tables->lock_type != TL_UNLOCK && ! thd->locked_tables)
      tables->table->reginfo.lock_type= tables->lock_type == TL_WRITE_DEFAULT ?
        thd->update_lock_default : tables->lock_type;
    tables->table->grant= tables->grant;

    /* Attach MERGE children if not locked already. */
    DBUG_PRINT("tcache", ("is parent: %d  is child: %d",
                          test(tables->table->child_l),
                          test(tables->parent_l)));
    DBUG_PRINT("tcache", ("in lock tables: %d  in prelock mode: %d",
                          test(thd->locked_tables), test(thd->prelocked_mode)));
    if (((!thd->locked_tables && !thd->prelocked_mode) ||
         tables->table->s->tmp_table) &&
        ((tables->table->child_l &&
          add_merge_table_list(tables)) ||
         (tables->parent_l &&
          (&tables->next_global == tables->parent_l->table->child_last_l) &&
          attach_merge_children(tables))))
    {
      result= -1;
      goto err;
    }

process_view_routines:
    /*
      Again we may need cache all routines used by this view and add
      tables used by them to table list.
    */
    if (tables->view && !thd->prelocked_mode &&
        !thd->lex->requires_prelocking() &&
        tables->view->uses_stored_routines())
    {
      /* We have at least one table in TL here. */
      if (!query_tables_last_own)
        query_tables_last_own= thd->lex->query_tables_last;
      if (sp_cache_routines_and_add_tables_for_view(thd, thd->lex, tables))
      {
        /*
          Serious error during reading stored routines from mysql.proc table.
          Something is wrong with the table or its contents, and an error has
          been emitted; we must abort.
        */
        result= -1;
        goto err;
      }
    }
  }

 err:
  thd->proc_info=0;
  free_root(&new_frm_mem, MYF(0));              // Free pre-alloced block

  if (query_tables_last_own)
    thd->lex->mark_as_requiring_prelocking(query_tables_last_own);

  if (result && tables)
  {
    /*
      Some functions determine success as (tables->table != NULL).
      tables->table is in thd->open_tables. It won't go lost. If the
      error happens on a MERGE child, clear the parents TABLE reference.
    */
    if (tables->parent_l)
      tables->parent_l->table= NULL;
    tables->table= NULL;
  }
  DBUG_PRINT("tcache", ("returning: %d", result));
  DBUG_RETURN(result);
}


/*
  Check that lock is ok for tables; Call start stmt if ok

  SYNOPSIS
    check_lock_and_start_stmt()
    thd			Thread handle
    table_list		Table to check
    lock_type		Lock used for table

  RETURN VALUES
  0	ok
  1	error
*/

static bool check_lock_and_start_stmt(THD *thd, TABLE *table,
				      thr_lock_type lock_type)
{
  int error;
  DBUG_ENTER("check_lock_and_start_stmt");

  if ((int) lock_type >= (int) TL_WRITE_ALLOW_READ &&
      (int) table->reginfo.lock_type < (int) TL_WRITE_ALLOW_READ)
  {
    my_error(ER_TABLE_NOT_LOCKED_FOR_WRITE, MYF(0),table->alias);
    DBUG_RETURN(1);
  }
  if ((error=table->file->start_stmt(thd, lock_type)))
  {
    table->file->print_error(error,MYF(0));
    DBUG_RETURN(1);
  }
  DBUG_RETURN(0);
}


/**
  @brief Open and lock one table

  @param[in]    thd             thread handle
  @param[in]    table_l         table to open is first table in this list
  @param[in]    lock_type       lock to use for table

  @return       table
    @retval     != NULL         OK, opened table returned
    @retval     NULL            Error

  @note
    If ok, the following are also set:
      table_list->lock_type 	lock_type
      table_list->table		table

  @note
    If table_l is a list, not a single table, the list is temporarily
    broken.

  @detail
    This function is meant as a replacement for open_ltable() when
    MERGE tables can be opened. open_ltable() cannot open MERGE tables.

    There may be more differences between open_n_lock_single_table() and
    open_ltable(). One known difference is that open_ltable() does
    neither call decide_logging_format() nor handle some other logging
    and locking issues because it does not call lock_tables().
*/

TABLE *open_n_lock_single_table(THD *thd, TABLE_LIST *table_l,
                                thr_lock_type lock_type)
{
  TABLE_LIST *save_next_global;
  DBUG_ENTER("open_n_lock_single_table");

  /* Remember old 'next' pointer. */
  save_next_global= table_l->next_global;
  /* Break list. */
  table_l->next_global= NULL;

  /* Set requested lock type. */
  table_l->lock_type= lock_type;
  /* Allow to open real tables only. */
  table_l->required_type= FRMTYPE_TABLE;

  /* Open the table. */
  if (simple_open_n_lock_tables(thd, table_l))
    table_l->table= NULL; /* Just to be sure. */

  /* Restore list. */
  table_l->next_global= save_next_global;

  DBUG_RETURN(table_l->table);
}


/*
  Open and lock one table

  SYNOPSIS
    open_ltable()
    thd			Thread handler
    table_list		Table to open is first table in this list
    lock_type		Lock to use for open
    lock_flags          Flags passed to mysql_lock_table

  NOTE
    This function don't do anything like SP/SF/views/triggers analysis done
    in open_tables(). It is intended for opening of only one concrete table.
    And used only in special contexts.

  RETURN VALUES
    table		Opened table
    0			Error
  
    If ok, the following are also set:
      table_list->lock_type 	lock_type
      table_list->table		table
*/

TABLE *open_ltable(THD *thd, TABLE_LIST *table_list, thr_lock_type lock_type,
                   uint lock_flags)
{
  TABLE *table;
  bool refresh;
  DBUG_ENTER("open_ltable");

  thd->proc_info="Opening table";
  thd->current_tablenr= 0;
  /* open_ltable can be used only for BASIC TABLEs */
  table_list->required_type= FRMTYPE_TABLE;
  while (!(table= open_table(thd, table_list, thd->mem_root, &refresh, 0)) &&
         refresh)
    ;

  if (table)
  {
    if (table->child_l)
    {
      /* A MERGE table must not come here. */
      /* purecov: begin tested */
      my_error(ER_WRONG_OBJECT, MYF(0), table->s->db.str,
               table->s->table_name.str, "BASE TABLE");
      table= 0;
      goto end;
      /* purecov: end */
    }

    table_list->lock_type= lock_type;
    table_list->table=	   table;
    table->grant= table_list->grant;
    if (thd->locked_tables)
    {
      if (check_lock_and_start_stmt(thd, table, lock_type))
	table= 0;
    }
    else
    {
      DBUG_ASSERT(thd->lock == 0);	// You must lock everything at once
      if ((table->reginfo.lock_type= lock_type) != TL_UNLOCK)
	if (! (thd->lock= mysql_lock_tables(thd, &table_list->table, 1,
                                            lock_flags, &refresh)))
	  table= 0;
    }
  }

 end:
  thd->proc_info=0;
  DBUG_RETURN(table);
}


/*
  Open all tables in list, locks them and optionally process derived tables.

  SYNOPSIS
    open_and_lock_tables_derived()
    thd		- thread handler
    tables	- list of tables for open&locking
    derived     - if to handle derived tables

  RETURN
    FALSE - ok
    TRUE  - error

  NOTE
    The lock will automaticaly be freed by close_thread_tables()

  NOTE
    There are two convenience functions:
    - simple_open_n_lock_tables(thd, tables)  without derived handling
    - open_and_lock_tables(thd, tables)       with derived handling
    Both inline functions call open_and_lock_tables_derived() with
    the third argument set appropriately.
*/

bool open_and_lock_tables_derived(THD *thd, TABLE_LIST *tables, bool derived)
{
  uint counter;
  bool need_reopen;
  DBUG_ENTER("open_and_lock_tables_derived");
  DBUG_PRINT("enter", ("derived handling: %d", derived));

  for ( ; ; ) 
  {
    if (open_tables(thd, &tables, &counter, 0))
      DBUG_RETURN(-1);

    DBUG_EXECUTE_IF("sleep_open_and_lock_after_open", {
      const char *old_proc_info= thd->proc_info;
      thd->proc_info= "DBUG sleep";
      my_sleep(6000000);
      thd->proc_info= old_proc_info;});

    if (!lock_tables(thd, tables, counter, &need_reopen))
      break;
    if (!need_reopen)
      DBUG_RETURN(-1);
    close_tables_for_reopen(thd, &tables);
  }
  if (derived &&
      (mysql_handle_derived(thd->lex, &mysql_derived_prepare) ||
       (thd->fill_derived_tables() &&
        mysql_handle_derived(thd->lex, &mysql_derived_filling))))
    DBUG_RETURN(TRUE); /* purecov: inspected */
  DBUG_RETURN(0);
}


/*
  Open all tables in list and process derived tables

  SYNOPSIS
    open_normal_and_derived_tables
    thd		- thread handler
    tables	- list of tables for open
    flags       - bitmap of flags to modify how the tables will be open:
                  MYSQL_LOCK_IGNORE_FLUSH - open table even if someone has
                  done a flush or namelock on it.

  RETURN
    FALSE - ok
    TRUE  - error

  NOTE 
    This is to be used on prepare stage when you don't read any
    data from the tables.
*/

bool open_normal_and_derived_tables(THD *thd, TABLE_LIST *tables, uint flags)
{
  uint counter;
  DBUG_ENTER("open_normal_and_derived_tables");
  DBUG_ASSERT(!thd->fill_derived_tables());
  if (open_tables(thd, &tables, &counter, flags) ||
      mysql_handle_derived(thd->lex, &mysql_derived_prepare))
    DBUG_RETURN(TRUE); /* purecov: inspected */
  DBUG_RETURN(0);
}


/*
  Mark all real tables in the list as free for reuse.

  SYNOPSIS
    mark_real_tables_as_free_for_reuse()
      thd   - thread context
      table - head of the list of tables

  DESCRIPTION
    Marks all real tables in the list (i.e. not views, derived
    or schema tables) as free for reuse.
*/

static void mark_real_tables_as_free_for_reuse(TABLE_LIST *table)
{
  for (; table; table= table->next_global)
    if (!table->placeholder())
      table->table->query_id= 0;
}


/**
   Decide on logging format to use for the statement.

   Compute the capabilities vector for the involved storage engines
   and mask out the flags for the binary log. Right now, the binlog
   flags only include the capabilities of the storage engines, so this
   is safe.

   We now have three alternatives that prevent the statement from
   being loggable:

   1. If there are no capabilities left (all flags are clear) it is
      not possible to log the statement at all, so we roll back the
      statement and report an error.

   2. Statement mode is set, but the capabilities indicate that
      statement format is not possible.

   3. Row mode is set, but the capabilities indicate that row
      format is not possible.

   4. Statement is unsafe, but the capabilities indicate that row
      format is not possible.

   If we are in MIXED mode, we then decide what logging format to use:

   1. If the statement is unsafe, row-based logging is used.

   2. If statement-based logging is not possible, row-based logging is
      used.

   3. Otherwise, statement-based logging is used.

   @param thd    Client thread
   @param tables Tables involved in the query
 */

int decide_logging_format(THD *thd, TABLE_LIST *tables)
{
  if (mysql_bin_log.is_open() && (thd->options & OPTION_BIN_LOG))
  {
    handler::Table_flags flags_some_set= handler::Table_flags();
    handler::Table_flags flags_all_set= ~handler::Table_flags();
    my_bool multi_engine= FALSE;
    void* prev_ht= NULL;
    for (TABLE_LIST *table= tables; table; table= table->next_global)
    {
      if (!table->placeholder() && table->lock_type >= TL_WRITE_ALLOW_WRITE)
      {
        ulonglong const flags= table->table->file->ha_table_flags();
        DBUG_PRINT("info", ("table: %s; ha_table_flags: %s%s",
                            table->table_name,
                            FLAGSTR(flags, HA_BINLOG_STMT_CAPABLE),
                            FLAGSTR(flags, HA_BINLOG_ROW_CAPABLE)));
        if (prev_ht && prev_ht != table->table->file->ht)
          multi_engine= TRUE;
        prev_ht= table->table->file->ht;
        flags_all_set &= flags;
        flags_some_set |= flags;
      }
    }

    DBUG_PRINT("info", ("flags_all_set: %s%s",
                        FLAGSTR(flags_all_set, HA_BINLOG_STMT_CAPABLE),
                        FLAGSTR(flags_all_set, HA_BINLOG_ROW_CAPABLE)));
    DBUG_PRINT("info", ("flags_some_set: %s%s",
                        FLAGSTR(flags_some_set, HA_BINLOG_STMT_CAPABLE),
                        FLAGSTR(flags_some_set, HA_BINLOG_ROW_CAPABLE)));
    DBUG_PRINT("info", ("thd->variables.binlog_format: %ld",
                        thd->variables.binlog_format));
    DBUG_PRINT("info", ("multi_engine: %s",
                        multi_engine ? "TRUE" : "FALSE"));

    int error= 0;
    if (flags_all_set == 0)
    {
      my_error((error= ER_BINLOG_LOGGING_IMPOSSIBLE), MYF(0),
               "Statement cannot be logged to the binary log in"
               " row-based nor statement-based format");
    }
    else if (thd->variables.binlog_format == BINLOG_FORMAT_STMT &&
             (flags_all_set & HA_BINLOG_STMT_CAPABLE) == 0)
    {
      my_error((error= ER_BINLOG_LOGGING_IMPOSSIBLE), MYF(0),
                "Statement-based format required for this statement,"
                " but not allowed by this combination of engines");
    }
    else if ((thd->variables.binlog_format == BINLOG_FORMAT_ROW ||
              thd->lex->is_stmt_unsafe()) &&
             (flags_all_set & HA_BINLOG_ROW_CAPABLE) == 0)
    {
      my_error((error= ER_BINLOG_LOGGING_IMPOSSIBLE), MYF(0),
                "Row-based format required for this statement,"
                " but not allowed by this combination of engines");
    }

    /*
      If more than one engine is involved in the statement and at
      least one is doing it's own logging (is *self-logging*), the
      statement cannot be logged atomically, so we generate an error
      rather than allowing the binlog to become corrupt.
     */
    if (multi_engine &&
        (flags_some_set & HA_HAS_OWN_BINLOGGING))
    {
      error= ER_BINLOG_LOGGING_IMPOSSIBLE;
      my_error(error, MYF(0),
               "Statement cannot be written atomically since more"
               " than one engine involved and at least one engine"
               " is self-logging");
    }

    DBUG_PRINT("info", ("error: %d", error));

    if (error)
    {
      ha_rollback_stmt(thd);
      return -1;
    }

    /*
      We switch to row-based format if we are in mixed mode and one of
      the following are true:

      1. If the statement is unsafe
      2. If statement format cannot be used

      Observe that point to cannot be decided before the tables
      involved in a statement has been checked, i.e., we cannot put
      this code in reset_current_stmt_binlog_row_based(), it has to be
      here.
    */
    if (thd->lex->is_stmt_unsafe() ||
        (flags_all_set & HA_BINLOG_STMT_CAPABLE) == 0)
    {
      thd->set_current_stmt_binlog_row_based_if_mixed();
    }
  }

  return 0;
}

/*
  Lock all tables in list

  SYNOPSIS
    lock_tables()
    thd			Thread handler
    tables		Tables to lock
    count		Number of opened tables
    need_reopen         Out parameter which if TRUE indicates that some
                        tables were dropped or altered during this call
                        and therefore invoker should reopen tables and
                        try to lock them once again (in this case
                        lock_tables() will also return error).

  NOTES
    You can't call lock_tables twice, as this would break the dead-lock-free
    handling thr_lock gives us.  You most always get all needed locks at
    once.

    If query for which we are calling this function marked as requring
    prelocking, this function will do implicit LOCK TABLES and change
    thd::prelocked_mode accordingly.

  RETURN VALUES
   0	ok
   -1	Error
*/

int lock_tables(THD *thd, TABLE_LIST *tables, uint count, bool *need_reopen)
{
  TABLE_LIST *table;

  DBUG_ENTER("lock_tables");
  /*
    We can't meet statement requiring prelocking if we already
    in prelocked mode.
  */
  DBUG_ASSERT(!thd->prelocked_mode || !thd->lex->requires_prelocking());
  *need_reopen= FALSE;

  if (!tables && !thd->lex->requires_prelocking())
    DBUG_RETURN(decide_logging_format(thd, tables));

  /*
    We need this extra check for thd->prelocked_mode because we want to avoid
    attempts to lock tables in substatements. Checking for thd->locked_tables
    is not enough in some situations. For example for SP containing
    "drop table t3; create temporary t3 ..; insert into t3 ...;"
    thd->locked_tables may be 0 after drop tables, and without this extra
    check insert will try to lock temporary table t3, that will lead
    to memory leak...
  */
  if (!thd->locked_tables && !thd->prelocked_mode)
  {
    DBUG_ASSERT(thd->lock == 0);	// You must lock everything at once
    TABLE **start,**ptr;
    uint lock_flag= MYSQL_LOCK_NOTIFY_IF_NEED_REOPEN;

    if (!(ptr=start=(TABLE**) thd->alloc(sizeof(TABLE*)*count)))
      DBUG_RETURN(-1);
    for (table= tables; table; table= table->next_global)
    {
      if (!table->placeholder())
	*(ptr++)= table->table;
    }

    /* We have to emulate LOCK TABLES if we are statement needs prelocking. */
    if (thd->lex->requires_prelocking())
    {
      thd->in_lock_tables=1;
      thd->options|= OPTION_TABLE_LOCK;
      /*
        If we have >= 2 different tables to update with auto_inc columns,
        statement-based binlogging won't work. We can solve this problem in
        mixed mode by switching to row-based binlogging:
      */
      if (thd->variables.binlog_format == BINLOG_FORMAT_MIXED &&
          has_two_write_locked_tables_with_auto_increment(tables))
      {
        thd->lex->set_stmt_unsafe();
        thd->set_current_stmt_binlog_row_based_if_mixed();
      }
    }

    if (! (thd->lock= mysql_lock_tables(thd, start, (uint) (ptr - start),
                                        lock_flag, need_reopen)))
    {
      if (thd->lex->requires_prelocking())
      {
        thd->options&= ~(ulong) (OPTION_TABLE_LOCK);
        thd->in_lock_tables=0;
      }
      DBUG_RETURN(-1);
    }

    if (thd->lex->requires_prelocking() &&
        thd->lex->sql_command != SQLCOM_LOCK_TABLES)
    {
      TABLE_LIST *first_not_own= thd->lex->first_not_own_table();
      /*
        We just have done implicit LOCK TABLES, and now we have
        to emulate first open_and_lock_tables() after it.

        Note that "LOCK TABLES" can also be marked as requiring prelocking
        (e.g. if one locks view which uses functions). We should not emulate
        such open_and_lock_tables() in this case. We also should not set
        THD::prelocked_mode or first close_thread_tables() call will do
        "UNLOCK TABLES".
      */
      thd->locked_tables= thd->lock;
      thd->lock= 0;
      thd->in_lock_tables=0;

      /*
        When open_and_lock_tables() is called for a single table out of
        a table list, the 'next_global' chain is temporarily broken. We
        may not find 'first_not_own' before the end of the "list".
        Look for example at those places where open_n_lock_single_table()
        is called. That function implements the temporary breaking of
        a table list for opening a single table.
      */
      for (table= tables;
           table && table != first_not_own;
           table= table->next_global)
      {
        if (!table->placeholder())
        {
          table->table->query_id= thd->query_id;
          if (check_lock_and_start_stmt(thd, table->table, table->lock_type))
          {
            ha_rollback_stmt(thd);
            mysql_unlock_tables(thd, thd->locked_tables);
            thd->locked_tables= 0;
            thd->options&= ~(ulong) (OPTION_TABLE_LOCK);
            DBUG_RETURN(-1);
          }
        }
      }
      /*
        Let us mark all tables which don't belong to the statement itself,
        and was marked as occupied during open_tables() as free for reuse.
      */
      mark_real_tables_as_free_for_reuse(first_not_own);
      DBUG_PRINT("info",("prelocked_mode= PRELOCKED"));
      thd->prelocked_mode= PRELOCKED;
    }
  }
  else
  {
    TABLE_LIST *first_not_own= thd->lex->first_not_own_table();
    /*
      When open_and_lock_tables() is called for a single table out of
      a table list, the 'next_global' chain is temporarily broken. We
      may not find 'first_not_own' before the end of the "list".
      Look for example at those places where open_n_lock_single_table()
      is called. That function implements the temporary breaking of
      a table list for opening a single table.
    */
    for (table= tables;
         table && table != first_not_own;
         table= table->next_global)
    {
      if (!table->placeholder() &&
	  check_lock_and_start_stmt(thd, table->table, table->lock_type))
      {
	ha_rollback_stmt(thd);
	DBUG_RETURN(-1);
      }
    }
    /*
      If we are under explicit LOCK TABLES and our statement requires
      prelocking, we should mark all "additional" tables as free for use
      and enter prelocked mode.
    */
    if (thd->lex->requires_prelocking())
    {
      mark_real_tables_as_free_for_reuse(first_not_own);
      DBUG_PRINT("info", ("thd->prelocked_mode= PRELOCKED_UNDER_LOCK_TABLES"));
      thd->prelocked_mode= PRELOCKED_UNDER_LOCK_TABLES;
    }
  }

  DBUG_RETURN(decide_logging_format(thd, tables));
}


/*
  Prepare statement for reopening of tables and recalculation of set of
  prelocked tables.

  SYNOPSIS
    close_tables_for_reopen()
      thd    in     Thread context
      tables in/out List of tables which we were trying to open and lock

*/

void close_tables_for_reopen(THD *thd, TABLE_LIST **tables)
{
  /*
    If table list consists only from tables from prelocking set, table list
    for new attempt should be empty, so we have to update list's root pointer.
  */
  if (thd->lex->first_not_own_table() == *tables)
    *tables= 0;
  thd->lex->chop_off_not_own_tables();
  sp_remove_not_own_routines(thd->lex);
  for (TABLE_LIST *tmp= *tables; tmp; tmp= tmp->next_global)
    tmp->table= 0;
  close_thread_tables(thd);
}


/*
  Open a single table without table caching and don't set it in open_list

  SYNPOSIS
    open_temporary_table()
    thd		  Thread object
    path	  Path (without .frm)
    db		  database
    table_name	  Table name
    link_in_list  1 if table should be linked into thd->temporary_tables

 NOTES:
    Used by alter_table to open a temporary table and when creating
    a temporary table with CREATE TEMPORARY ...

 RETURN
   0  Error
   #  TABLE object
*/

TABLE *open_temporary_table(THD *thd, const char *path, const char *db,
			    const char *table_name, bool link_in_list,
                            open_table_mode open_mode)
{
  TABLE *tmp_table;
  TABLE_SHARE *share;
  char cache_key[MAX_DBKEY_LENGTH], *saved_cache_key, *tmp_path;
  uint key_length;
  TABLE_LIST table_list;
  DBUG_ENTER("open_temporary_table");
  DBUG_PRINT("enter",
             ("table: '%s'.'%s'  path: '%s'  server_id: %u  "
              "pseudo_thread_id: %lu",
              db, table_name, path,
              (uint) thd->server_id, (ulong) thd->variables.pseudo_thread_id));

  table_list.db=         (char*) db;
  table_list.table_name= (char*) table_name;
  /* Create the cache_key for temporary tables */
  key_length= create_table_def_key(thd, cache_key, &table_list, 1);

  if (!(tmp_table= (TABLE*) my_malloc(sizeof(*tmp_table) + sizeof(*share) +
                                      strlen(path)+1 + key_length,
                                      MYF(MY_WME))))
    DBUG_RETURN(0);				/* purecov: inspected */

  share= (TABLE_SHARE*) (tmp_table+1);
  tmp_path= (char*) (share+1);
  saved_cache_key= strmov(tmp_path, path)+1;
  memcpy(saved_cache_key, cache_key, key_length);

  init_tmp_table_share(thd, share, saved_cache_key, key_length,
                       strend(saved_cache_key)+1, tmp_path);

  if (open_table_def(thd, share, 0) ||
      open_table_from_share(thd, share, table_name,
                            (open_mode == OTM_ALTER) ? 0 :
                            (uint) (HA_OPEN_KEYFILE | HA_OPEN_RNDFILE |
                                    HA_GET_INDEX),
                            (open_mode == OTM_ALTER) ?
                              (READ_KEYINFO | COMPUTE_TYPES | EXTRA_RECORD |
                               OPEN_FRM_FILE_ONLY)
                            : (READ_KEYINFO | COMPUTE_TYPES | EXTRA_RECORD),
                            ha_open_options,
                            tmp_table, open_mode))
  {
    /* No need to lock share->mutex as this is not needed for tmp tables */
    free_table_share(share);
    my_free((char*) tmp_table,MYF(0));
    DBUG_RETURN(0);
  }

  tmp_table->reginfo.lock_type= TL_WRITE;	 // Simulate locked
  if (open_mode == OTM_ALTER)
  {
    /*
       Temporary table has been created with frm_only
       and has not been created in any storage engine
    */
    share->tmp_table= TMP_TABLE_FRM_FILE_ONLY;
  }
  else
    share->tmp_table= (tmp_table->file->has_transactions() ?
                       TRANSACTIONAL_TMP_TABLE : NON_TRANSACTIONAL_TMP_TABLE);

  if (link_in_list)
  {
    /* growing temp list at the head */
    tmp_table->next= thd->temporary_tables;
    if (tmp_table->next)
      tmp_table->next->prev= tmp_table;
    thd->temporary_tables= tmp_table;
    thd->temporary_tables->prev= 0;
    if (thd->slave_thread)
      slave_open_temp_tables++;
  }
  tmp_table->pos_in_table_list= 0;
  DBUG_PRINT("tmptable", ("opened table: '%s'.'%s' 0x%lx", tmp_table->s->db.str,
                          tmp_table->s->table_name.str, (long) tmp_table));
  DBUG_RETURN(tmp_table);
}


bool rm_temporary_table(handlerton *base, char *path, bool frm_only)
{
  bool error=0;
  handler *file;
  char *ext;
  DBUG_ENTER("rm_temporary_table");

  strmov(ext= strend(path), reg_ext);
  if (my_delete(path,MYF(0)))
    error=1; /* purecov: inspected */
  *ext= 0;				// remove extension
  file= get_new_handler((TABLE_SHARE*) 0, current_thd->mem_root, base);
  if (!frm_only && file && file->delete_table(path))
  {
    error=1;
    sql_print_warning("Could not remove temporary table: '%s', error: %d",
                      path, my_errno);
  }
  delete file;
  DBUG_RETURN(error);
}


/*****************************************************************************
* The following find_field_in_XXX procedures implement the core of the
* name resolution functionality. The entry point to resolve a column name in a
* list of tables is 'find_field_in_tables'. It calls 'find_field_in_table_ref'
* for each table reference. In turn, depending on the type of table reference,
* 'find_field_in_table_ref' calls one of the 'find_field_in_XXX' procedures
* below specific for the type of table reference.
******************************************************************************/

/* Special Field pointers as return values of find_field_in_XXX functions. */
Field *not_found_field= (Field*) 0x1;
Field *view_ref_found= (Field*) 0x2; 

#define WRONG_GRANT (Field*) -1

static void update_field_dependencies(THD *thd, Field *field, TABLE *table)
{
  DBUG_ENTER("update_field_dependencies");
  if (thd->mark_used_columns != MARK_COLUMNS_NONE)
  {
    MY_BITMAP *current_bitmap, *other_bitmap;

    /*
      We always want to register the used keys, as the column bitmap may have
      been set for all fields (for example for view).
    */
      
    table->covering_keys.intersect(field->part_of_key);
    table->merge_keys.merge(field->part_of_key);

    if (thd->mark_used_columns == MARK_COLUMNS_READ)
    {
      current_bitmap= table->read_set;
      other_bitmap=   table->write_set;
    }
    else
    {
      current_bitmap= table->write_set;
      other_bitmap=   table->read_set;
    }

    if (bitmap_fast_test_and_set(current_bitmap, field->field_index))
    {
      if (thd->mark_used_columns == MARK_COLUMNS_WRITE)
      {
        DBUG_PRINT("warning", ("Found duplicated field"));
        thd->dup_field= field;
      }
      else
      {
        DBUG_PRINT("note", ("Field found before"));
      }
      DBUG_VOID_RETURN;
    }
    if (table->get_fields_in_item_tree)
      field->flags|= GET_FIXED_FIELDS_FLAG;
    table->used_fields++;
  }
  else if (table->get_fields_in_item_tree)
    field->flags|= GET_FIXED_FIELDS_FLAG;
  DBUG_VOID_RETURN;
}


/*
  Find a field by name in a view that uses merge algorithm.

  SYNOPSIS
    find_field_in_view()
    thd				thread handler
    table_list			view to search for 'name'
    name			name of field
    length			length of name
    item_name                   name of item if it will be created (VIEW)
    ref				expression substituted in VIEW should be passed
                                using this reference (return view_ref_found)
    register_tree_change        TRUE if ref is not stack variable and we
                                need register changes in item tree

  RETURN
    0			field is not found
    view_ref_found	found value in VIEW (real result is in *ref)
    #			pointer to field - only for schema table fields
*/

static Field *
find_field_in_view(THD *thd, TABLE_LIST *table_list,
                   const char *name, uint length,
                   const char *item_name, Item **ref,
                   bool register_tree_change)
{
  DBUG_ENTER("find_field_in_view");
  DBUG_PRINT("enter",
             ("view: '%s', field name: '%s', item name: '%s', ref 0x%lx",
              table_list->alias, name, item_name, (ulong) ref));
  Field_iterator_view field_it;
  field_it.set(table_list);
  Query_arena *arena= 0, backup;  
  
  DBUG_ASSERT(table_list->schema_table_reformed ||
              (ref != 0 && table_list->view != 0));
  for (; !field_it.end_of_fields(); field_it.next())
  {
    if (!my_strcasecmp(system_charset_info, field_it.name(), name))
    {
      // in PS use own arena or data will be freed after prepare
      if (register_tree_change && thd->stmt_arena->is_stmt_prepare_or_first_sp_execute())
        arena= thd->activate_stmt_arena_if_needed(&backup);
      /*
        create_item() may, or may not create a new Item, depending on
        the column reference. See create_view_field() for details.
      */
      Item *item= field_it.create_item(thd);
      if (arena)
        thd->restore_active_arena(arena, &backup);
      
      if (!item)
        DBUG_RETURN(0);
      /*
       *ref != NULL means that *ref contains the item that we need to
       replace. If the item was aliased by the user, set the alias to
       the replacing item.
       We need to set alias on both ref itself and on ref real item.
      */
      if (*ref && !(*ref)->is_autogenerated_name)
      {
        item->set_name((*ref)->name, (*ref)->name_length,
                       system_charset_info);
        item->real_item()->set_name((*ref)->name, (*ref)->name_length,
                       system_charset_info);
      }
      if (register_tree_change)
        thd->change_item_tree(ref, item);
      else
        *ref= item;
      DBUG_RETURN((Field*) view_ref_found);
    }
  }
  DBUG_RETURN(0);
}


/*
  Find field by name in a NATURAL/USING join table reference.

  SYNOPSIS
    find_field_in_natural_join()
    thd			 [in]  thread handler
    table_ref            [in]  table reference to search
    name		 [in]  name of field
    length		 [in]  length of name
    ref                  [in/out] if 'name' is resolved to a view field, ref is
                               set to point to the found view field
    register_tree_change [in]  TRUE if ref is not stack variable and we
                               need register changes in item tree
    actual_table         [out] the original table reference where the field
                               belongs - differs from 'table_list' only for
                               NATURAL/USING joins

  DESCRIPTION
    Search for a field among the result fields of a NATURAL/USING join.
    Notice that this procedure is called only for non-qualified field
    names. In the case of qualified fields, we search directly the base
    tables of a natural join.

  RETURN
    NULL        if the field was not found
    WRONG_GRANT if no access rights to the found field
    #           Pointer to the found Field
*/

static Field *
find_field_in_natural_join(THD *thd, TABLE_LIST *table_ref, const char *name,
                           uint length, Item **ref, bool register_tree_change,
                           TABLE_LIST **actual_table)
{
  List_iterator_fast<Natural_join_column>
    field_it(*(table_ref->join_columns));
  Natural_join_column *nj_col, *curr_nj_col;
  Field *found_field;
  Query_arena *arena, backup;
  DBUG_ENTER("find_field_in_natural_join");
  DBUG_PRINT("enter", ("field name: '%s', ref 0x%lx",
		       name, (ulong) ref));
  DBUG_ASSERT(table_ref->is_natural_join && table_ref->join_columns);
  DBUG_ASSERT(*actual_table == NULL);

  LINT_INIT(arena);
  LINT_INIT(found_field);

  for (nj_col= NULL, curr_nj_col= field_it++; curr_nj_col; 
       curr_nj_col= field_it++)
  {
    if (!my_strcasecmp(system_charset_info, curr_nj_col->name(), name))
    {
      if (nj_col)
      {
        my_error(ER_NON_UNIQ_ERROR, MYF(0), name, thd->where);
        DBUG_RETURN(NULL);
      }
      nj_col= curr_nj_col;
    }
  }
  if (!nj_col)
    DBUG_RETURN(NULL);

  if (nj_col->view_field)
  {
    Item *item;
    LINT_INIT(arena);
    if (register_tree_change)
      arena= thd->activate_stmt_arena_if_needed(&backup);
    /*
      create_item() may, or may not create a new Item, depending on the
      column reference. See create_view_field() for details.
    */
    item= nj_col->create_item(thd);
    /*
     *ref != NULL means that *ref contains the item that we need to
     replace. If the item was aliased by the user, set the alias to
     the replacing item.
     We need to set alias on both ref itself and on ref real item.
     */
    if (*ref && !(*ref)->is_autogenerated_name)
    {
      item->set_name((*ref)->name, (*ref)->name_length,
                     system_charset_info);
      item->real_item()->set_name((*ref)->name, (*ref)->name_length,
                                  system_charset_info);
    }
    if (register_tree_change && arena)
      thd->restore_active_arena(arena, &backup);

    if (!item)
      DBUG_RETURN(NULL);
    DBUG_ASSERT(nj_col->table_field == NULL);
    if (nj_col->table_ref->schema_table_reformed)
    {
      /*
        Translation table items are always Item_fields and fixed
        already('mysql_schema_table' function). So we can return
        ->field. It is used only for 'show & where' commands.
      */
      DBUG_RETURN(((Item_field*) (nj_col->view_field->item))->field);
    }
    if (register_tree_change)
      thd->change_item_tree(ref, item);
    else
      *ref= item;
    found_field= (Field*) view_ref_found;
  }
  else
  {
    /* This is a base table. */
    DBUG_ASSERT(nj_col->view_field == NULL);
    DBUG_ASSERT(nj_col->table_ref->table == nj_col->table_field->table);
    found_field= nj_col->table_field;
    update_field_dependencies(thd, found_field, nj_col->table_ref->table);
  }

  *actual_table= nj_col->table_ref;
  
  DBUG_RETURN(found_field);
}


/*
  Find field by name in a base table or a view with temp table algorithm.

  SYNOPSIS
    find_field_in_table()
    thd				thread handler
    table			table where to search for the field
    name			name of field
    length			length of name
    allow_rowid			do allow finding of "_rowid" field?
    cached_field_index_ptr	cached position in field list (used to speedup
                                lookup for fields in prepared tables)

  RETURN
    0	field is not found
    #	pointer to field
*/

Field *
find_field_in_table(THD *thd, TABLE *table, const char *name, uint length,
                    bool allow_rowid, uint *cached_field_index_ptr)
{
  Field **field_ptr, *field;
  uint cached_field_index= *cached_field_index_ptr;
  DBUG_ENTER("find_field_in_table");
  DBUG_PRINT("enter", ("table: '%s', field name: '%s'", table->alias, name));

  /* We assume here that table->field < NO_CACHED_FIELD_INDEX = UINT_MAX */
  if (cached_field_index < table->s->fields &&
      !my_strcasecmp(system_charset_info,
                     table->field[cached_field_index]->field_name, name))
    field_ptr= table->field + cached_field_index;
  else if (table->s->name_hash.records)
  {
    field_ptr= (Field**) hash_search(&table->s->name_hash, (uchar*) name,
                                     length);
    if (field_ptr)
    {
      /*
        field_ptr points to field in TABLE_SHARE. Convert it to the matching
        field in table
      */
      field_ptr= (table->field + (field_ptr - table->s->field));
    }
  }
  else
  {
    if (!(field_ptr= table->field))
      DBUG_RETURN((Field *)0);
    for (; *field_ptr; ++field_ptr)
      if (!my_strcasecmp(system_charset_info, (*field_ptr)->field_name, name))
        break;
  }

  if (field_ptr && *field_ptr)
  {
    *cached_field_index_ptr= field_ptr - table->field;
    field= *field_ptr;
  }
  else
  {
    if (!allow_rowid ||
        my_strcasecmp(system_charset_info, name, "_rowid") ||
        table->s->rowid_field_offset == 0)
      DBUG_RETURN((Field*) 0);
    field= table->field[table->s->rowid_field_offset-1];
  }

  update_field_dependencies(thd, field, table);

  DBUG_RETURN(field);
}


/*
  Find field in a table reference.

  SYNOPSIS
    find_field_in_table_ref()
    thd			   [in]  thread handler
    table_list		   [in]  table reference to search
    name		   [in]  name of field
    length		   [in]  field length of name
    item_name              [in]  name of item if it will be created (VIEW)
    db_name                [in]  optional database name that qualifies the
    table_name             [in]  optional table name that qualifies the field
    ref		       [in/out] if 'name' is resolved to a view field, ref
                                 is set to point to the found view field
    check_privileges       [in]  check privileges
    allow_rowid		   [in]  do allow finding of "_rowid" field?
    cached_field_index_ptr [in]  cached position in field list (used to
                                 speedup lookup for fields in prepared tables)
    register_tree_change   [in]  TRUE if ref is not stack variable and we
                                 need register changes in item tree
    actual_table           [out] the original table reference where the field
                                 belongs - differs from 'table_list' only for
                                 NATURAL_USING joins.

  DESCRIPTION
    Find a field in a table reference depending on the type of table
    reference. There are three types of table references with respect
    to the representation of their result columns:
    - an array of Field_translator objects for MERGE views and some
      information_schema tables,
    - an array of Field objects (and possibly a name hash) for stored
      tables,
    - a list of Natural_join_column objects for NATURAL/USING joins.
    This procedure detects the type of the table reference 'table_list'
    and calls the corresponding search routine.

  RETURN
    0			field is not found
    view_ref_found	found value in VIEW (real result is in *ref)
    #			pointer to field
*/

Field *
find_field_in_table_ref(THD *thd, TABLE_LIST *table_list,
                        const char *name, uint length,
                        const char *item_name, const char *db_name,
                        const char *table_name, Item **ref,
                        bool check_privileges, bool allow_rowid,
                        uint *cached_field_index_ptr,
                        bool register_tree_change, TABLE_LIST **actual_table)
{
  Field *fld;
  DBUG_ENTER("find_field_in_table_ref");
  DBUG_ASSERT(table_list->alias);
  DBUG_ASSERT(name);
  DBUG_ASSERT(item_name);
  DBUG_PRINT("enter",
             ("table: '%s'  field name: '%s'  item name: '%s'  ref 0x%lx",
              table_list->alias, name, item_name, (ulong) ref));

  /*
    Check that the table and database that qualify the current field name
    are the same as the table reference we are going to search for the field.

    Exclude from the test below nested joins because the columns in a
    nested join generally originate from different tables. Nested joins
    also have no table name, except when a nested join is a merge view
    or an information schema table.

    We include explicitly table references with a 'field_translation' table,
    because if there are views over natural joins we don't want to search
    inside the view, but we want to search directly in the view columns
    which are represented as a 'field_translation'.

    TODO: Ensure that table_name, db_name and tables->db always points to
          something !
  */
  if (/* Exclude nested joins. */
      (!table_list->nested_join ||
       /* Include merge views and information schema tables. */
       table_list->field_translation) &&
      /*
        Test if the field qualifiers match the table reference we plan
        to search.
      */
      table_name && table_name[0] &&
      (my_strcasecmp(table_alias_charset, table_list->alias, table_name) ||
       (db_name && db_name[0] && table_list->db && table_list->db[0] &&
        strcmp(db_name, table_list->db))))
    DBUG_RETURN(0);

  *actual_table= NULL;

  if (table_list->field_translation)
  {
    /* 'table_list' is a view or an information schema table. */
    if ((fld= find_field_in_view(thd, table_list, name, length, item_name, ref,
                                 register_tree_change)))
      *actual_table= table_list;
  }
  else if (!table_list->nested_join)
  {
    /* 'table_list' is a stored table. */
    DBUG_ASSERT(table_list->table);
    if ((fld= find_field_in_table(thd, table_list->table, name, length,
                                  allow_rowid,
                                  cached_field_index_ptr)))
      *actual_table= table_list;
  }
  else
  {
    /*
      'table_list' is a NATURAL/USING join, or an operand of such join that
      is a nested join itself.

      If the field name we search for is qualified, then search for the field
      in the table references used by NATURAL/USING the join.
    */
    if (table_name && table_name[0])
    {
      List_iterator<TABLE_LIST> it(table_list->nested_join->join_list);
      TABLE_LIST *table;
      while ((table= it++))
      {
        if ((fld= find_field_in_table_ref(thd, table, name, length, item_name,
                                          db_name, table_name, ref,
                                          check_privileges, allow_rowid,
                                          cached_field_index_ptr,
                                          register_tree_change, actual_table)))
          DBUG_RETURN(fld);
      }
      DBUG_RETURN(0);
    }
    /*
      Non-qualified field, search directly in the result columns of the
      natural join. The condition of the outer IF is true for the top-most
      natural join, thus if the field is not qualified, we will search
      directly the top-most NATURAL/USING join.
    */
    fld= find_field_in_natural_join(thd, table_list, name, length, ref,
                                    register_tree_change, actual_table);
  }

  if (fld)
  {
#ifndef NO_EMBEDDED_ACCESS_CHECKS
    /* Check if there are sufficient access rights to the found field. */
    if (check_privileges &&
        check_column_grant_in_table_ref(thd, *actual_table, name, length))
      fld= WRONG_GRANT;
    else
#endif
      if (thd->mark_used_columns != MARK_COLUMNS_NONE)
      {
        /*
          Get rw_set correct for this field so that the handler
          knows that this field is involved in the query and gets
          retrieved/updated
         */
        Field *field_to_set= NULL;
        if (fld == view_ref_found)
        {
          Item *it= (*ref)->real_item();
          if (it->type() == Item::FIELD_ITEM)
            field_to_set= ((Item_field*)it)->field;
          else
          {
            if (thd->mark_used_columns == MARK_COLUMNS_READ)
              it->walk(&Item::register_field_in_read_map, 1, (uchar *) 0);
          }
        }
        else
          field_to_set= fld;
        if (field_to_set)
        {
          TABLE *table= field_to_set->table;
          if (thd->mark_used_columns == MARK_COLUMNS_READ)
            bitmap_set_bit(table->read_set, field_to_set->field_index);
          else
            bitmap_set_bit(table->write_set, field_to_set->field_index);
        }
      }
  }
  DBUG_RETURN(fld);
}


/*
  Find field in table, no side effects, only purpose is to check for field
  in table object and get reference to the field if found.

  SYNOPSIS
  find_field_in_table_sef()

  table                         table where to find
  name                          Name of field searched for

  RETURN
    0                   field is not found
    #                   pointer to field
*/

Field *find_field_in_table_sef(TABLE *table, const char *name)
{
  Field **field_ptr;
  if (table->s->name_hash.records)
  {
    field_ptr= (Field**)hash_search(&table->s->name_hash,(uchar*) name,
                                    strlen(name));
    if (field_ptr)
    {
      /*
        field_ptr points to field in TABLE_SHARE. Convert it to the matching
        field in table
      */
      field_ptr= (table->field + (field_ptr - table->s->field));
    }
  }
  else
  {
    if (!(field_ptr= table->field))
      return (Field *)0;
    for (; *field_ptr; ++field_ptr)
      if (!my_strcasecmp(system_charset_info, (*field_ptr)->field_name, name))
        break;
  }
  if (field_ptr)
    return *field_ptr;
  else
    return (Field *)0;
}


/*
  Find field in table list.

  SYNOPSIS
    find_field_in_tables()
    thd			  pointer to current thread structure
    item		  field item that should be found
    first_table           list of tables to be searched for item
    last_table            end of the list of tables to search for item. If NULL
                          then search to the end of the list 'first_table'.
    ref			  if 'item' is resolved to a view field, ref is set to
                          point to the found view field
    report_error	  Degree of error reporting:
                          - IGNORE_ERRORS then do not report any error
                          - IGNORE_EXCEPT_NON_UNIQUE report only non-unique
                            fields, suppress all other errors
                          - REPORT_EXCEPT_NON_UNIQUE report all other errors
                            except when non-unique fields were found
                          - REPORT_ALL_ERRORS
    check_privileges      need to check privileges
    register_tree_change  TRUE if ref is not a stack variable and we
                          to need register changes in item tree

  RETURN VALUES
    0			If error: the found field is not unique, or there are
                        no sufficient access priviliges for the found field,
                        or the field is qualified with non-existing table.
    not_found_field	The function was called with report_error ==
                        (IGNORE_ERRORS || IGNORE_EXCEPT_NON_UNIQUE) and a
			field was not found.
    view_ref_found	View field is found, item passed through ref parameter
    found field         If a item was resolved to some field
*/

Field *
find_field_in_tables(THD *thd, Item_ident *item,
                     TABLE_LIST *first_table, TABLE_LIST *last_table,
		     Item **ref, find_item_error_report_type report_error,
                     bool check_privileges, bool register_tree_change)
{
  Field *found=0;
  const char *db= item->db_name;
  const char *table_name= item->table_name;
  const char *name= item->field_name;
  uint length=(uint) strlen(name);
  char name_buff[NAME_LEN+1];
  TABLE_LIST *cur_table= first_table;
  TABLE_LIST *actual_table;
  bool allow_rowid;

  if (!table_name || !table_name[0])
  {
    table_name= 0;                              // For easier test
    db= 0;
  }

  allow_rowid= table_name || (cur_table && !cur_table->next_local);

  if (item->cached_table)
  {
    /*
      This shortcut is used by prepared statements. We assume that
      TABLE_LIST *first_table is not changed during query execution (which
      is true for all queries except RENAME but luckily RENAME doesn't
      use fields...) so we can rely on reusing pointer to its member.
      With this optimization we also miss case when addition of one more
      field makes some prepared query ambiguous and so erroneous, but we
      accept this trade off.
    */
    TABLE_LIST *table_ref= item->cached_table;
    /*
      The condition (table_ref->view == NULL) ensures that we will call
      find_field_in_table even in the case of information schema tables
      when table_ref->field_translation != NULL.
      */
    if (table_ref->table && !table_ref->view)
      found= find_field_in_table(thd, table_ref->table, name, length,
                                 TRUE, &(item->cached_field_index));
    else
      found= find_field_in_table_ref(thd, table_ref, name, length, item->name,
                                     NULL, NULL, ref, check_privileges,
                                     TRUE, &(item->cached_field_index),
                                     register_tree_change,
                                     &actual_table);
    if (found)
    {
      if (found == WRONG_GRANT)
	return (Field*) 0;

      /*
        Only views fields should be marked as dependent, not an underlying
        fields.
      */
      if (!table_ref->belong_to_view)
      {
        SELECT_LEX *current_sel= thd->lex->current_select;
        SELECT_LEX *last_select= table_ref->select_lex;
        /*
          If the field was an outer referencee, mark all selects using this
          sub query as dependent on the outer query
        */
        if (current_sel != last_select)
          mark_select_range_as_dependent(thd, last_select, current_sel,
                                         found, *ref, item);
      }
      return found;
    }
  }

  if (db && lower_case_table_names)
  {
    /*
      convert database to lower case for comparison.
      We can't do this in Item_field as this would change the
      'name' of the item which may be used in the select list
    */
    strmake(name_buff, db, sizeof(name_buff)-1);
    my_casedn_str(files_charset_info, name_buff);
    db= name_buff;
  }

  if (last_table)
    last_table= last_table->next_name_resolution_table;

  for (; cur_table != last_table ;
       cur_table= cur_table->next_name_resolution_table)
  {
    Field *cur_field= find_field_in_table_ref(thd, cur_table, name, length,
                                              item->name, db, table_name, ref,
                                              (thd->lex->sql_command ==
                                               SQLCOM_SHOW_FIELDS)
                                              ? false : check_privileges,
                                              allow_rowid,
                                              &(item->cached_field_index),
                                              register_tree_change,
                                              &actual_table);
    if (cur_field)
    {
      if (cur_field == WRONG_GRANT)
      {
        if (thd->lex->sql_command != SQLCOM_SHOW_FIELDS)
          return (Field*) 0;

        thd->clear_error();
        cur_field= find_field_in_table_ref(thd, cur_table, name, length,
                                           item->name, db, table_name, ref,
                                           false,
                                           allow_rowid,
                                           &(item->cached_field_index),
                                           register_tree_change,
                                           &actual_table);
        if (cur_field)
        {
          Field *nf=new Field_null(NULL,0,Field::NONE,
                                   cur_field->field_name,
                                   &my_charset_bin);
          nf->init(cur_table->table);
          cur_field= nf;
        }
      }

      /*
        Store the original table of the field, which may be different from
        cur_table in the case of NATURAL/USING join.
      */
      item->cached_table= (!actual_table->cacheable_table || found) ?
                          0 : actual_table;

      DBUG_ASSERT(thd->where);
      /*
        If we found a fully qualified field we return it directly as it can't
        have duplicates.
       */
      if (db)
        return cur_field;

      if (found)
      {
        if (report_error == REPORT_ALL_ERRORS ||
            report_error == IGNORE_EXCEPT_NON_UNIQUE)
          my_error(ER_NON_UNIQ_ERROR, MYF(0),
                   table_name ? item->full_name() : name, thd->where);
        return (Field*) 0;
      }
      found= cur_field;
    }
  }

  if (found)
    return found;

  /*
    If the field was qualified and there were no tables to search, issue
    an error that an unknown table was given. The situation is detected
    as follows: if there were no tables we wouldn't go through the loop
    and cur_table wouldn't be updated by the loop increment part, so it
    will be equal to the first table.
  */
  if (table_name && (cur_table == first_table) &&
      (report_error == REPORT_ALL_ERRORS ||
       report_error == REPORT_EXCEPT_NON_UNIQUE))
  {
    char buff[NAME_LEN*2+1];
    if (db && db[0])
    {
      strxnmov(buff,sizeof(buff)-1,db,".",table_name,NullS);
      table_name=buff;
    }
    my_error(ER_UNKNOWN_TABLE, MYF(0), table_name, thd->where);
  }
  else
  {
    if (report_error == REPORT_ALL_ERRORS ||
        report_error == REPORT_EXCEPT_NON_UNIQUE)
      my_error(ER_BAD_FIELD_ERROR, MYF(0), item->full_name(), thd->where);
    else
      found= not_found_field;
  }
  return found;
}


/*
  Find Item in list of items (find_field_in_tables analog)

  TODO
    is it better return only counter?

  SYNOPSIS
    find_item_in_list()
    find			Item to find
    items			List of items
    counter			To return number of found item
    report_error
      REPORT_ALL_ERRORS		report errors, return 0 if error
      REPORT_EXCEPT_NOT_FOUND	Do not report 'not found' error and
				return not_found_item, report other errors,
				return 0
      IGNORE_ERRORS		Do not report errors, return 0 if error
    resolution                  Set to the resolution type if the item is found 
                                (it says whether the item is resolved 
                                 against an alias name,
                                 or as a field name without alias,
                                 or as a field hidden by alias,
                                 or ignoring alias)
                                
  RETURN VALUES
    0			Item is not found or item is not unique,
			error message is reported
    not_found_item	Function was called with
			report_error == REPORT_EXCEPT_NOT_FOUND and
			item was not found. No error message was reported
                        found field
*/

/* Special Item pointer to serve as a return value from find_item_in_list(). */
Item **not_found_item= (Item**) 0x1;


Item **
find_item_in_list(Item *find, List<Item> &items, uint *counter,
                  find_item_error_report_type report_error,
                  enum_resolution_type *resolution)
{
  List_iterator<Item> li(items);
  Item **found=0, **found_unaliased= 0, *item;
  const char *db_name=0;
  const char *field_name=0;
  const char *table_name=0;
  bool found_unaliased_non_uniq= 0;
  /*
    true if the item that we search for is a valid name reference
    (and not an item that happens to have a name).
  */
  bool is_ref_by_name= 0;
  uint unaliased_counter;
  LINT_INIT(unaliased_counter);                 // Dependent on found_unaliased

  *resolution= NOT_RESOLVED;

  is_ref_by_name= (find->type() == Item::FIELD_ITEM  || 
                   find->type() == Item::REF_ITEM);
  if (is_ref_by_name)
  {
    field_name= ((Item_ident*) find)->field_name;
    table_name= ((Item_ident*) find)->table_name;
    db_name=    ((Item_ident*) find)->db_name;
  }

  for (uint i= 0; (item=li++); i++)
  {
    if (field_name && item->real_item()->type() == Item::FIELD_ITEM)
    {
      Item_ident *item_field= (Item_ident*) item;

      /*
	In case of group_concat() with ORDER BY condition in the QUERY
	item_field can be field of temporary table without item name 
	(if this field created from expression argument of group_concat()),
	=> we have to check presence of name before compare
      */ 
      if (!item_field->name)
        continue;

      if (table_name)
      {
        /*
          If table name is specified we should find field 'field_name' in
          table 'table_name'. According to SQL-standard we should ignore
          aliases in this case.

          Since we should NOT prefer fields from the select list over
          other fields from the tables participating in this select in
          case of ambiguity we have to do extra check outside this function.

          We use strcmp for table names and database names as these may be
          case sensitive. In cases where they are not case sensitive, they
          are always in lower case.

	  item_field->field_name and item_field->table_name can be 0x0 if
	  item is not fix_field()'ed yet.
        */
        if (item_field->field_name && item_field->table_name &&
	    !my_strcasecmp(system_charset_info, item_field->field_name,
                           field_name) &&
            !my_strcasecmp(table_alias_charset, item_field->table_name, 
                           table_name) &&
            (!db_name || (item_field->db_name &&
                          !strcmp(item_field->db_name, db_name))))
        {
          if (found_unaliased)
          {
            if ((*found_unaliased)->eq(item, 0))
              continue;
            /*
              Two matching fields in select list.
              We already can bail out because we are searching through
              unaliased names only and will have duplicate error anyway.
            */
            if (report_error != IGNORE_ERRORS)
              my_error(ER_NON_UNIQ_ERROR, MYF(0),
                       find->full_name(), current_thd->where);
            return (Item**) 0;
          }
          found_unaliased= li.ref();
          unaliased_counter= i;
          *resolution= RESOLVED_IGNORING_ALIAS;
          if (db_name)
            break;                              // Perfect match
        }
      }
      else
      {
        int fname_cmp= my_strcasecmp(system_charset_info,
                                     item_field->field_name,
                                     field_name);
        if (!my_strcasecmp(system_charset_info,
                           item_field->name,field_name))
        {
          /*
            If table name was not given we should scan through aliases
            and non-aliased fields first. We are also checking unaliased
            name of the field in then next  else-if, to be able to find
            instantly field (hidden by alias) if no suitable alias or
            non-aliased field was found.
          */
          if (found)
          {
            if ((*found)->eq(item, 0))
              continue;                           // Same field twice
            if (report_error != IGNORE_ERRORS)
              my_error(ER_NON_UNIQ_ERROR, MYF(0),
                       find->full_name(), current_thd->where);
            return (Item**) 0;
          }
          found= li.ref();
          *counter= i;
          *resolution= fname_cmp ? RESOLVED_AGAINST_ALIAS:
	                           RESOLVED_WITH_NO_ALIAS;
        }
        else if (!fname_cmp)
        {
          /*
            We will use non-aliased field or react on such ambiguities only if
            we won't be able to find aliased field.
            Again if we have ambiguity with field outside of select list
            we should prefer fields from select list.
          */
          if (found_unaliased)
          {
            if ((*found_unaliased)->eq(item, 0))
              continue;                           // Same field twice
            found_unaliased_non_uniq= 1;
          }
          found_unaliased= li.ref();
          unaliased_counter= i;
        }
      }
    }
    else if (!table_name)
    { 
      if (is_ref_by_name && find->name && item->name &&
	  !my_strcasecmp(system_charset_info,item->name,find->name))
      {
        found= li.ref();
        *counter= i;
        *resolution= RESOLVED_AGAINST_ALIAS;
        break;
      }
      else if (find->eq(item,0))
      {
        found= li.ref();
        *counter= i;
        *resolution= RESOLVED_IGNORING_ALIAS;
        break;
      }
    } 
  }
  if (!found)
  {
    if (found_unaliased_non_uniq)
    {
      if (report_error != IGNORE_ERRORS)
        my_error(ER_NON_UNIQ_ERROR, MYF(0),
                 find->full_name(), current_thd->where);
      return (Item **) 0;
    }
    if (found_unaliased)
    {
      found= found_unaliased;
      *counter= unaliased_counter;
      *resolution= RESOLVED_BEHIND_ALIAS;
    }
  }
  if (found)
    return found;
  if (report_error != REPORT_EXCEPT_NOT_FOUND)
  {
    if (report_error == REPORT_ALL_ERRORS)
      my_error(ER_BAD_FIELD_ERROR, MYF(0),
               find->full_name(), current_thd->where);
    return (Item **) 0;
  }
  else
    return (Item **) not_found_item;
}


/*
  Test if a string is a member of a list of strings.

  SYNOPSIS
    test_if_string_in_list()
    find      the string to look for
    str_list  a list of strings to be searched

  DESCRIPTION
    Sequentially search a list of strings for a string, and test whether
    the list contains the same string.

  RETURN
    TRUE  if find is in str_list
    FALSE otherwise
*/

static bool
test_if_string_in_list(const char *find, List<String> *str_list)
{
  List_iterator<String> str_list_it(*str_list);
  String *curr_str;
  size_t find_length= strlen(find);
  while ((curr_str= str_list_it++))
  {
    if (find_length != curr_str->length())
      continue;
    if (!my_strcasecmp(system_charset_info, find, curr_str->ptr()))
      return TRUE;
  }
  return FALSE;
}


/*
  Create a new name resolution context for an item so that it is
  being resolved in a specific table reference.

  SYNOPSIS
    set_new_item_local_context()
    thd        pointer to current thread
    item       item for which new context is created and set
    table_ref  table ref where an item showld be resolved

  DESCRIPTION
    Create a new name resolution context for an item, so that the item
    is resolved only the supplied 'table_ref'.

  RETURN
    FALSE  if all OK
    TRUE   otherwise
*/

static bool
set_new_item_local_context(THD *thd, Item_ident *item, TABLE_LIST *table_ref)
{
  Name_resolution_context *context;
  if (!(context= new (thd->mem_root) Name_resolution_context))
    return TRUE;
  context->init();
  context->first_name_resolution_table=
    context->last_name_resolution_table= table_ref;
  item->context= context;
  return FALSE;
}


/*
  Find and mark the common columns of two table references.

  SYNOPSIS
    mark_common_columns()
    thd                [in] current thread
    table_ref_1        [in] the first (left) join operand
    table_ref_2        [in] the second (right) join operand
    using_fields       [in] if the join is JOIN...USING - the join columns,
                            if NATURAL join, then NULL
    found_using_fields [out] number of fields from the USING clause that were
                             found among the common fields

  DESCRIPTION
    The procedure finds the common columns of two relations (either
    tables or intermediate join results), and adds an equi-join condition
    to the ON clause of 'table_ref_2' for each pair of matching columns.
    If some of table_ref_XXX represents a base table or view, then we
    create new 'Natural_join_column' instances for each column
    reference and store them in the 'join_columns' of the table
    reference.

  IMPLEMENTATION
    The procedure assumes that store_natural_using_join_columns() was
    called for the previous level of NATURAL/USING joins.

  RETURN
    TRUE   error when some common column is non-unique, or out of memory
    FALSE  OK
*/

static bool
mark_common_columns(THD *thd, TABLE_LIST *table_ref_1, TABLE_LIST *table_ref_2,
                    List<String> *using_fields, uint *found_using_fields)
{
  Field_iterator_table_ref it_1, it_2;
  Natural_join_column *nj_col_1, *nj_col_2;
  Query_arena *arena, backup;
  bool result= TRUE;
  bool first_outer_loop= TRUE;
  /*
    Leaf table references to which new natural join columns are added
    if the leaves are != NULL.
  */
  TABLE_LIST *leaf_1= (table_ref_1->nested_join &&
                       !table_ref_1->is_natural_join) ?
                      NULL : table_ref_1;
  TABLE_LIST *leaf_2= (table_ref_2->nested_join &&
                       !table_ref_2->is_natural_join) ?
                      NULL : table_ref_2;

  DBUG_ENTER("mark_common_columns");
  DBUG_PRINT("info", ("operand_1: %s  operand_2: %s",
                      table_ref_1->alias, table_ref_2->alias));

  *found_using_fields= 0;
  arena= thd->activate_stmt_arena_if_needed(&backup);

  for (it_1.set(table_ref_1); !it_1.end_of_fields(); it_1.next())
  {
    bool found= FALSE;
    const char *field_name_1;
    /* true if field_name_1 is a member of using_fields */
    bool is_using_column_1;
    if (!(nj_col_1= it_1.get_or_create_column_ref(leaf_1)))
      goto err;
    field_name_1= nj_col_1->name();
    is_using_column_1= using_fields && 
      test_if_string_in_list(field_name_1, using_fields);
    DBUG_PRINT ("info", ("field_name_1=%s.%s", 
                         nj_col_1->table_name() ? nj_col_1->table_name() : "", 
                         field_name_1));

    /*
      Find a field with the same name in table_ref_2.

      Note that for the second loop, it_2.set() will iterate over
      table_ref_2->join_columns and not generate any new elements or
      lists.
    */
    nj_col_2= NULL;
    for (it_2.set(table_ref_2); !it_2.end_of_fields(); it_2.next())
    {
      Natural_join_column *cur_nj_col_2;
      const char *cur_field_name_2;
      if (!(cur_nj_col_2= it_2.get_or_create_column_ref(leaf_2)))
        goto err;
      cur_field_name_2= cur_nj_col_2->name();
      DBUG_PRINT ("info", ("cur_field_name_2=%s.%s", 
                           cur_nj_col_2->table_name() ? 
                             cur_nj_col_2->table_name() : "", 
                           cur_field_name_2));

      /*
        Compare the two columns and check for duplicate common fields.
        A common field is duplicate either if it was already found in
        table_ref_2 (then found == TRUE), or if a field in table_ref_2
        was already matched by some previous field in table_ref_1
        (then cur_nj_col_2->is_common == TRUE).
        Note that it is too early to check the columns outside of the
        USING list for ambiguity because they are not actually "referenced"
        here. These columns must be checked only on unqualified reference 
        by name (e.g. in SELECT list).
      */
      if (!my_strcasecmp(system_charset_info, field_name_1, cur_field_name_2))
      {
        DBUG_PRINT ("info", ("match c1.is_common=%d", nj_col_1->is_common));
        if (cur_nj_col_2->is_common ||
            (found && (!using_fields || is_using_column_1)))
        {
          my_error(ER_NON_UNIQ_ERROR, MYF(0), field_name_1, thd->where);
          goto err;
        }
        nj_col_2= cur_nj_col_2;
        found= TRUE;
      }
    }
    if (first_outer_loop && leaf_2)
    {
      /*
        Make sure that the next inner loop "knows" that all columns
        are materialized already.
      */
      leaf_2->is_join_columns_complete= TRUE;
      first_outer_loop= FALSE;
    }
    if (!found)
      continue;                                 // No matching field

    /*
      field_1 and field_2 have the same names. Check if they are in the USING
      clause (if present), mark them as common fields, and add a new
      equi-join condition to the ON clause.
    */
    if (nj_col_2 && (!using_fields ||is_using_column_1))
    {
      Item *item_1=   nj_col_1->create_item(thd);
      Item *item_2=   nj_col_2->create_item(thd);
      Field *field_1= nj_col_1->field();
      Field *field_2= nj_col_2->field();
      Item_ident *item_ident_1, *item_ident_2;
      Item_func_eq *eq_cond;

      if (!item_1 || !item_2)
        goto err;                               // out of memory

      /*
        The following assert checks that the two created items are of
        type Item_ident.
      */
      DBUG_ASSERT(!thd->lex->current_select->no_wrap_view_item);
      /*
        In the case of no_wrap_view_item == 0, the created items must be
        of sub-classes of Item_ident.
      */
      DBUG_ASSERT(item_1->type() == Item::FIELD_ITEM ||
                  item_1->type() == Item::REF_ITEM);
      DBUG_ASSERT(item_2->type() == Item::FIELD_ITEM ||
                  item_2->type() == Item::REF_ITEM);

      /*
        We need to cast item_1,2 to Item_ident, because we need to hook name
        resolution contexts specific to each item.
      */
      item_ident_1= (Item_ident*) item_1;
      item_ident_2= (Item_ident*) item_2;
      /*
        Create and hook special name resolution contexts to each item in the
        new join condition . We need this to both speed-up subsequent name
        resolution of these items, and to enable proper name resolution of
        the items during the execute phase of PS.
      */
      if (set_new_item_local_context(thd, item_ident_1, nj_col_1->table_ref) ||
          set_new_item_local_context(thd, item_ident_2, nj_col_2->table_ref))
        goto err;

      if (!(eq_cond= new Item_func_eq(item_ident_1, item_ident_2)))
        goto err;                               /* Out of memory. */

      /*
        Add the new equi-join condition to the ON clause. Notice that
        fix_fields() is applied to all ON conditions in setup_conds()
        so we don't do it here.
       */
      add_join_on((table_ref_1->outer_join & JOIN_TYPE_RIGHT ?
                   table_ref_1 : table_ref_2),
                  eq_cond);

      nj_col_1->is_common= nj_col_2->is_common= TRUE;
      DBUG_PRINT ("info", ("%s.%s and %s.%s are common", 
                           nj_col_1->table_name() ? 
                             nj_col_1->table_name() : "", 
                           nj_col_1->name(),
                           nj_col_2->table_name() ? 
                             nj_col_2->table_name() : "", 
                           nj_col_2->name()));

      if (field_1)
      {
        TABLE *table_1= nj_col_1->table_ref->table;
        /* Mark field_1 used for table cache. */
        bitmap_set_bit(table_1->read_set, field_1->field_index);
        table_1->covering_keys.intersect(field_1->part_of_key);
        table_1->merge_keys.merge(field_1->part_of_key);
      }
      if (field_2)
      {
        TABLE *table_2= nj_col_2->table_ref->table;
        /* Mark field_2 used for table cache. */
        bitmap_set_bit(table_2->read_set, field_2->field_index);
        table_2->covering_keys.intersect(field_2->part_of_key);
        table_2->merge_keys.merge(field_2->part_of_key);
      }

      if (using_fields != NULL)
        ++(*found_using_fields);
    }
  }
  if (leaf_1)
    leaf_1->is_join_columns_complete= TRUE;

  /*
    Everything is OK.
    Notice that at this point there may be some column names in the USING
    clause that are not among the common columns. This is an SQL error and
    we check for this error in store_natural_using_join_columns() when
    (found_using_fields < length(join_using_fields)).
  */
  result= FALSE;

err:
  if (arena)
    thd->restore_active_arena(arena, &backup);
  DBUG_RETURN(result);
}



/*
  Materialize and store the row type of NATURAL/USING join.

  SYNOPSIS
    store_natural_using_join_columns()
    thd                current thread
    natural_using_join the table reference of the NATURAL/USING join
    table_ref_1        the first (left) operand (of a NATURAL/USING join).
    table_ref_2        the second (right) operand (of a NATURAL/USING join).
    using_fields       if the join is JOIN...USING - the join columns,
                       if NATURAL join, then NULL
    found_using_fields number of fields from the USING clause that were
                       found among the common fields

  DESCRIPTION
    Iterate over the columns of both join operands and sort and store
    all columns into the 'join_columns' list of natural_using_join
    where the list is formed by three parts:
      part1: The coalesced columns of table_ref_1 and table_ref_2,
             sorted according to the column order of the first table.
      part2: The other columns of the first table, in the order in
             which they were defined in CREATE TABLE.
      part3: The other columns of the second table, in the order in
             which they were defined in CREATE TABLE.
    Time complexity - O(N1+N2), where Ni = length(table_ref_i).

  IMPLEMENTATION
    The procedure assumes that mark_common_columns() has been called
    for the join that is being processed.

  RETURN
    TRUE    error: Some common column is ambiguous
    FALSE   OK
*/

static bool
store_natural_using_join_columns(THD *thd, TABLE_LIST *natural_using_join,
                                 TABLE_LIST *table_ref_1,
                                 TABLE_LIST *table_ref_2,
                                 List<String> *using_fields,
                                 uint found_using_fields)
{
  Field_iterator_table_ref it_1, it_2;
  Natural_join_column *nj_col_1, *nj_col_2;
  Query_arena *arena, backup;
  bool result= TRUE;
  List<Natural_join_column> *non_join_columns;
  DBUG_ENTER("store_natural_using_join_columns");

  DBUG_ASSERT(!natural_using_join->join_columns);

  arena= thd->activate_stmt_arena_if_needed(&backup);

  if (!(non_join_columns= new List<Natural_join_column>) ||
      !(natural_using_join->join_columns= new List<Natural_join_column>))
    goto err;

  /* Append the columns of the first join operand. */
  for (it_1.set(table_ref_1); !it_1.end_of_fields(); it_1.next())
  {
    nj_col_1= it_1.get_natural_column_ref();
    if (nj_col_1->is_common)
    {
      natural_using_join->join_columns->push_back(nj_col_1);
      /* Reset the common columns for the next call to mark_common_columns. */
      nj_col_1->is_common= FALSE;
    }
    else
      non_join_columns->push_back(nj_col_1);
  }

  /*
    Check that all columns in the USING clause are among the common
    columns. If this is not the case, report the first one that was
    not found in an error.
  */
  if (using_fields && found_using_fields < using_fields->elements)
  {
    String *using_field_name;
    List_iterator_fast<String> using_fields_it(*using_fields);
    while ((using_field_name= using_fields_it++))
    {
      const char *using_field_name_ptr= using_field_name->c_ptr();
      List_iterator_fast<Natural_join_column>
        it(*(natural_using_join->join_columns));
      Natural_join_column *common_field;

      for (;;)
      {
        /* If reached the end of fields, and none was found, report error. */
        if (!(common_field= it++))
        {
          my_error(ER_BAD_FIELD_ERROR, MYF(0), using_field_name_ptr,
                   current_thd->where);
          goto err;
        }
        if (!my_strcasecmp(system_charset_info,
                           common_field->name(), using_field_name_ptr))
          break;                                // Found match
      }
    }
  }

  /* Append the non-equi-join columns of the second join operand. */
  for (it_2.set(table_ref_2); !it_2.end_of_fields(); it_2.next())
  {
    nj_col_2= it_2.get_natural_column_ref();
    if (!nj_col_2->is_common)
      non_join_columns->push_back(nj_col_2);
    else
    {
      /* Reset the common columns for the next call to mark_common_columns. */
      nj_col_2->is_common= FALSE;
    }
  }

  if (non_join_columns->elements > 0)
    natural_using_join->join_columns->concat(non_join_columns);
  natural_using_join->is_join_columns_complete= TRUE;

  result= FALSE;

err:
  if (arena)
    thd->restore_active_arena(arena, &backup);
  DBUG_RETURN(result);
}


/*
  Precompute and store the row types of the top-most NATURAL/USING joins.

  SYNOPSIS
    store_top_level_join_columns()
    thd            current thread
    table_ref      nested join or table in a FROM clause
    left_neighbor  neighbor table reference to the left of table_ref at the
                   same level in the join tree
    right_neighbor neighbor table reference to the right of table_ref at the
                   same level in the join tree

  DESCRIPTION
    The procedure performs a post-order traversal of a nested join tree
    and materializes the row types of NATURAL/USING joins in a
    bottom-up manner until it reaches the TABLE_LIST elements that
    represent the top-most NATURAL/USING joins. The procedure should be
    applied to each element of SELECT_LEX::top_join_list (i.e. to each
    top-level element of the FROM clause).

  IMPLEMENTATION
    Notice that the table references in the list nested_join->join_list
    are in reverse order, thus when we iterate over it, we are moving
    from the right to the left in the FROM clause.

  RETURN
    TRUE   Error
    FALSE  OK
*/

static bool
store_top_level_join_columns(THD *thd, TABLE_LIST *table_ref,
                             TABLE_LIST *left_neighbor,
                             TABLE_LIST *right_neighbor)
{
  Query_arena *arena, backup;
  bool result= TRUE;

  DBUG_ENTER("store_top_level_join_columns");

  arena= thd->activate_stmt_arena_if_needed(&backup);

  /* Call the procedure recursively for each nested table reference. */
  if (table_ref->nested_join)
  {
    List_iterator_fast<TABLE_LIST> nested_it(table_ref->nested_join->join_list);
    TABLE_LIST *same_level_left_neighbor= nested_it++;
    TABLE_LIST *same_level_right_neighbor= NULL;
    /* Left/right-most neighbors, possibly at higher levels in the join tree. */
    TABLE_LIST *real_left_neighbor, *real_right_neighbor;

    while (same_level_left_neighbor)
    {
      TABLE_LIST *cur_table_ref= same_level_left_neighbor;
      same_level_left_neighbor= nested_it++;
      /*
        The order of RIGHT JOIN operands is reversed in 'join list' to
        transform it into a LEFT JOIN. However, in this procedure we need
        the join operands in their lexical order, so below we reverse the
        join operands. Notice that this happens only in the first loop,
        and not in the second one, as in the second loop
        same_level_left_neighbor == NULL.
        This is the correct behavior, because the second loop sets
        cur_table_ref reference correctly after the join operands are
        swapped in the first loop.
      */
      if (same_level_left_neighbor &&
          cur_table_ref->outer_join & JOIN_TYPE_RIGHT)
      {
        /* This can happen only for JOIN ... ON. */
        DBUG_ASSERT(table_ref->nested_join->join_list.elements == 2);
        swap_variables(TABLE_LIST*, same_level_left_neighbor, cur_table_ref);
      }

      /*
        Pick the parent's left and right neighbors if there are no immediate
        neighbors at the same level.
      */
      real_left_neighbor=  (same_level_left_neighbor) ?
                           same_level_left_neighbor : left_neighbor;
      real_right_neighbor= (same_level_right_neighbor) ?
                           same_level_right_neighbor : right_neighbor;

      if (cur_table_ref->nested_join &&
          store_top_level_join_columns(thd, cur_table_ref,
                                       real_left_neighbor, real_right_neighbor))
        goto err;
      same_level_right_neighbor= cur_table_ref;
    }
  }

  /*
    If this is a NATURAL/USING join, materialize its result columns and
    convert to a JOIN ... ON.
  */
  if (table_ref->is_natural_join)
  {
    DBUG_ASSERT(table_ref->nested_join &&
                table_ref->nested_join->join_list.elements == 2);
    List_iterator_fast<TABLE_LIST> operand_it(table_ref->nested_join->join_list);
    /*
      Notice that the order of join operands depends on whether table_ref
      represents a LEFT or a RIGHT join. In a RIGHT join, the operands are
      in inverted order.
     */
    TABLE_LIST *table_ref_2= operand_it++; /* Second NATURAL join operand.*/
    TABLE_LIST *table_ref_1= operand_it++; /* First NATURAL join operand. */
    List<String> *using_fields= table_ref->join_using_fields;
    uint found_using_fields;

    /*
      The two join operands were interchanged in the parser, change the order
      back for 'mark_common_columns'.
    */
    if (table_ref_2->outer_join & JOIN_TYPE_RIGHT)
      swap_variables(TABLE_LIST*, table_ref_1, table_ref_2);
    if (mark_common_columns(thd, table_ref_1, table_ref_2,
                            using_fields, &found_using_fields))
      goto err;

    /*
      Swap the join operands back, so that we pick the columns of the second
      one as the coalesced columns. In this way the coalesced columns are the
      same as of an equivalent LEFT JOIN.
    */
    if (table_ref_1->outer_join & JOIN_TYPE_RIGHT)
      swap_variables(TABLE_LIST*, table_ref_1, table_ref_2);
    if (store_natural_using_join_columns(thd, table_ref, table_ref_1,
                                         table_ref_2, using_fields,
                                         found_using_fields))
      goto err;

    /*
      Change NATURAL JOIN to JOIN ... ON. We do this for both operands
      because either one of them or the other is the one with the
      natural join flag because RIGHT joins are transformed into LEFT,
      and the two tables may be reordered.
    */
    table_ref_1->natural_join= table_ref_2->natural_join= NULL;

    /* Add a TRUE condition to outer joins that have no common columns. */
    if (table_ref_2->outer_join &&
        !table_ref_1->on_expr && !table_ref_2->on_expr)
      table_ref_2->on_expr= new Item_int((longlong) 1,1);   /* Always true. */

    /* Change this table reference to become a leaf for name resolution. */
    if (left_neighbor)
    {
      TABLE_LIST *last_leaf_on_the_left;
      last_leaf_on_the_left= left_neighbor->last_leaf_for_name_resolution();
      last_leaf_on_the_left->next_name_resolution_table= table_ref;
    }
    if (right_neighbor)
    {
      TABLE_LIST *first_leaf_on_the_right;
      first_leaf_on_the_right= right_neighbor->first_leaf_for_name_resolution();
      table_ref->next_name_resolution_table= first_leaf_on_the_right;
    }
    else
      table_ref->next_name_resolution_table= NULL;
  }
  result= FALSE; /* All is OK. */

err:
  if (arena)
    thd->restore_active_arena(arena, &backup);
  DBUG_RETURN(result);
}


/*
  Compute and store the row types of the top-most NATURAL/USING joins
  in a FROM clause.

  SYNOPSIS
    setup_natural_join_row_types()
    thd          current thread
    from_clause  list of top-level table references in a FROM clause

  DESCRIPTION
    Apply the procedure 'store_top_level_join_columns' to each of the
    top-level table referencs of the FROM clause. Adjust the list of tables
    for name resolution - context->first_name_resolution_table to the
    top-most, lef-most NATURAL/USING join.

  IMPLEMENTATION
    Notice that the table references in 'from_clause' are in reverse
    order, thus when we iterate over it, we are moving from the right
    to the left in the FROM clause.

  RETURN
    TRUE   Error
    FALSE  OK
*/
static bool setup_natural_join_row_types(THD *thd,
                                         List<TABLE_LIST> *from_clause,
                                         Name_resolution_context *context)
{
  thd->where= "from clause";
  if (from_clause->elements == 0)
    return FALSE; /* We come here in the case of UNIONs. */

  List_iterator_fast<TABLE_LIST> table_ref_it(*from_clause);
  TABLE_LIST *table_ref; /* Current table reference. */
  /* Table reference to the left of the current. */
  TABLE_LIST *left_neighbor;
  /* Table reference to the right of the current. */
  TABLE_LIST *right_neighbor= NULL;

  /* Note that tables in the list are in reversed order */
  for (left_neighbor= table_ref_it++; left_neighbor ; )
  {
    table_ref= left_neighbor;
    left_neighbor= table_ref_it++;
    /* For stored procedures do not redo work if already done. */
    if (context->select_lex->first_execution)
    {
      if (store_top_level_join_columns(thd, table_ref,
                                       left_neighbor, right_neighbor))
        return TRUE;
      if (left_neighbor)
      {
        TABLE_LIST *first_leaf_on_the_right;
        first_leaf_on_the_right= table_ref->first_leaf_for_name_resolution();
        left_neighbor->next_name_resolution_table= first_leaf_on_the_right;
      }
    }
    right_neighbor= table_ref;
  }

  /*
    Store the top-most, left-most NATURAL/USING join, so that we start
    the search from that one instead of context->table_list. At this point
    right_neighbor points to the left-most top-level table reference in the
    FROM clause.
  */
  DBUG_ASSERT(right_neighbor);
  context->first_name_resolution_table=
    right_neighbor->first_leaf_for_name_resolution();

  return FALSE;
}


/****************************************************************************
** Expand all '*' in given fields
****************************************************************************/

int setup_wild(THD *thd, TABLE_LIST *tables, List<Item> &fields,
	       List<Item> *sum_func_list,
	       uint wild_num)
{
  if (!wild_num)
    return(0);

  Item *item;
  List_iterator<Item> it(fields);
  Query_arena *arena, backup;
  DBUG_ENTER("setup_wild");

  /*
    Don't use arena if we are not in prepared statements or stored procedures
    For PS/SP we have to use arena to remember the changes
  */
  arena= thd->activate_stmt_arena_if_needed(&backup);

  thd->lex->current_select->cur_pos_in_select_list= 0;
  while (wild_num && (item= it++))
  {
    if (item->type() == Item::FIELD_ITEM &&
        ((Item_field*) item)->field_name &&
	((Item_field*) item)->field_name[0] == '*' &&
	!((Item_field*) item)->field)
    {
      uint elem= fields.elements;
      bool any_privileges= ((Item_field *) item)->any_privileges;
      Item_subselect *subsel= thd->lex->current_select->master_unit()->item;
      if (subsel &&
          subsel->substype() == Item_subselect::EXISTS_SUBS)
      {
        /*
          It is EXISTS(SELECT * ...) and we can replace * by any constant.

          Item_int do not need fix_fields() because it is basic constant.
        */
        it.replace(new Item_int("Not_used", (longlong) 1,
                                MY_INT64_NUM_DECIMAL_DIGITS));
      }
      else if (insert_fields(thd, ((Item_field*) item)->context,
                             ((Item_field*) item)->db_name,
                             ((Item_field*) item)->table_name, &it,
                             any_privileges))
      {
	if (arena)
	  thd->restore_active_arena(arena, &backup);
	DBUG_RETURN(-1);
      }
      if (sum_func_list)
      {
	/*
	  sum_func_list is a list that has the fields list as a tail.
	  Because of this we have to update the element count also for this
	  list after expanding the '*' entry.
	*/
	sum_func_list->elements+= fields.elements - elem;
      }
      wild_num--;
    }
    else
      thd->lex->current_select->cur_pos_in_select_list++;
  }
  thd->lex->current_select->cur_pos_in_select_list= UNDEF_POS;
  if (arena)
  {
    /* make * substituting permanent */
    SELECT_LEX *select_lex= thd->lex->current_select;
    select_lex->with_wild= 0;
    select_lex->item_list= fields;

    thd->restore_active_arena(arena, &backup);
  }
  DBUG_RETURN(0);
}

/****************************************************************************
** Check that all given fields exists and fill struct with current data
****************************************************************************/

bool setup_fields(THD *thd, Item **ref_pointer_array,
                  List<Item> &fields, enum_mark_columns mark_used_columns,
                  List<Item> *sum_func_list, bool allow_sum_func)
{
  reg2 Item *item;
  enum_mark_columns save_mark_used_columns= thd->mark_used_columns;
  nesting_map save_allow_sum_func= thd->lex->allow_sum_func;
  List_iterator<Item> it(fields);
  bool save_is_item_list_lookup;
  DBUG_ENTER("setup_fields");

  thd->mark_used_columns= mark_used_columns;
  DBUG_PRINT("info", ("thd->mark_used_columns: %d", thd->mark_used_columns));
  if (allow_sum_func)
    thd->lex->allow_sum_func|= 1 << thd->lex->current_select->nest_level;
  thd->where= THD::DEFAULT_WHERE;
  save_is_item_list_lookup= thd->lex->current_select->is_item_list_lookup;
  thd->lex->current_select->is_item_list_lookup= 0;

  /*
    To prevent fail on forward lookup we fill it with zerows,
    then if we got pointer on zero after find_item_in_list we will know
    that it is forward lookup.

    There is other way to solve problem: fill array with pointers to list,
    but it will be slower.

    TODO: remove it when (if) we made one list for allfields and
    ref_pointer_array
  */
  if (ref_pointer_array)
    bzero(ref_pointer_array, sizeof(Item *) * fields.elements);

  Item **ref= ref_pointer_array;
  thd->lex->current_select->cur_pos_in_select_list= 0;
  while ((item= it++))
  {
    if (!item->fixed && item->fix_fields(thd, it.ref()) ||
	(item= *(it.ref()))->check_cols(1))
    {
      thd->lex->current_select->is_item_list_lookup= save_is_item_list_lookup;
      thd->lex->allow_sum_func= save_allow_sum_func;
      thd->mark_used_columns= save_mark_used_columns;
      DBUG_PRINT("info", ("thd->mark_used_columns: %d", thd->mark_used_columns));
      DBUG_RETURN(TRUE); /* purecov: inspected */
    }
    if (ref)
      *(ref++)= item;
    if (item->with_sum_func && item->type() != Item::SUM_FUNC_ITEM &&
	sum_func_list)
      item->split_sum_func(thd, ref_pointer_array, *sum_func_list);
    thd->used_tables|= item->used_tables();
    thd->lex->current_select->cur_pos_in_select_list++;
  }
  thd->lex->current_select->is_item_list_lookup= save_is_item_list_lookup;
  thd->lex->current_select->cur_pos_in_select_list= UNDEF_POS;

  thd->lex->allow_sum_func= save_allow_sum_func;
  thd->mark_used_columns= save_mark_used_columns;
  DBUG_PRINT("info", ("thd->mark_used_columns: %d", thd->mark_used_columns));
  DBUG_RETURN(test(thd->is_error()));
}


/*
  make list of leaves of join table tree

  SYNOPSIS
    make_leaves_list()
    list    pointer to pointer on list first element
    tables  table list

  RETURN pointer on pointer to next_leaf of last element
*/

TABLE_LIST **make_leaves_list(TABLE_LIST **list, TABLE_LIST *tables)
{
  for (TABLE_LIST *table= tables; table; table= table->next_local)
  {
    if (table->merge_underlying_list)
    {
      DBUG_ASSERT(table->view &&
                  table->effective_algorithm == VIEW_ALGORITHM_MERGE);
      list= make_leaves_list(list, table->merge_underlying_list);
    }
    else
    {
      *list= table;
      list= &table->next_leaf;
    }
  }
  return list;
}

/*
  prepare tables

  SYNOPSIS
    setup_tables()
    thd		  Thread handler
    context       name resolution contest to setup table list there
    from_clause   Top-level list of table references in the FROM clause
    tables	  Table list (select_lex->table_list)
    leaves        List of join table leaves list (select_lex->leaf_tables)
    refresh       It is onle refresh for subquery
    select_insert It is SELECT ... INSERT command

  NOTE
    Check also that the 'used keys' and 'ignored keys' exists and set up the
    table structure accordingly.
    Create a list of leaf tables. For queries with NATURAL/USING JOINs,
    compute the row types of the top most natural/using join table references
    and link these into a list of table references for name resolution.

    This has to be called for all tables that are used by items, as otherwise
    table->map is not set and all Item_field will be regarded as const items.

  RETURN
    FALSE ok;  In this case *map will includes the chosen index
    TRUE  error
*/

bool setup_tables(THD *thd, Name_resolution_context *context,
                  List<TABLE_LIST> *from_clause, TABLE_LIST *tables,
                  TABLE_LIST **leaves, bool select_insert)
{
  uint tablenr= 0;
  DBUG_ENTER("setup_tables");

  DBUG_ASSERT ((select_insert && !tables->next_name_resolution_table) || !tables || 
               (context->table_list && context->first_name_resolution_table));
  /*
    this is used for INSERT ... SELECT.
    For select we setup tables except first (and its underlying tables)
  */
  TABLE_LIST *first_select_table= (select_insert ?
                                   tables->next_local:
                                   0);
  if (!(*leaves))
    make_leaves_list(leaves, tables);

  TABLE_LIST *table_list;
  for (table_list= *leaves;
       table_list;
       table_list= table_list->next_leaf, tablenr++)
  {
    TABLE *table= table_list->table;
    table->pos_in_table_list= table_list;
    if (first_select_table &&
        table_list->top_table() == first_select_table)
    {
      /* new counting for SELECT of INSERT ... SELECT command */
      first_select_table= 0;
      tablenr= 0;
    }
    setup_table_map(table, table_list, tablenr);
    if (table_list->process_index_hints(table))
      DBUG_RETURN(1);
  }
  if (tablenr > MAX_TABLES)
  {
    my_error(ER_TOO_MANY_TABLES,MYF(0),MAX_TABLES);
    DBUG_RETURN(1);
  }
  for (table_list= tables;
       table_list;
       table_list= table_list->next_local)
  {
    if (table_list->merge_underlying_list)
    {
      DBUG_ASSERT(table_list->view &&
                  table_list->effective_algorithm == VIEW_ALGORITHM_MERGE);
      Query_arena *arena= thd->stmt_arena, backup;
      bool res;
      if (arena->is_conventional())
        arena= 0;                                   // For easier test
      else
        thd->set_n_backup_active_arena(arena, &backup);
      res= table_list->setup_underlying(thd);
      if (arena)
        thd->restore_active_arena(arena, &backup);
      if (res)
        DBUG_RETURN(1);
    }
  }

  /* Precompute and store the row types of NATURAL/USING joins. */
  if (setup_natural_join_row_types(thd, from_clause, context))
    DBUG_RETURN(1);

  DBUG_RETURN(0);
}


/*
  prepare tables and check access for the view tables

  SYNOPSIS
    setup_tables_and_check_view_access()
    thd		  Thread handler
    context       name resolution contest to setup table list there
    from_clause   Top-level list of table references in the FROM clause
    tables	  Table list (select_lex->table_list)
    conds	  Condition of current SELECT (can be changed by VIEW)
    leaves        List of join table leaves list (select_lex->leaf_tables)
    refresh       It is onle refresh for subquery
    select_insert It is SELECT ... INSERT command
    want_access   what access is needed

  NOTE
    a wrapper for check_tables that will also check the resulting
    table leaves list for access to all the tables that belong to a view

  RETURN
    FALSE ok;  In this case *map will include the chosen index
    TRUE  error
*/
bool setup_tables_and_check_access(THD *thd, 
                                   Name_resolution_context *context,
                                   List<TABLE_LIST> *from_clause,
                                   TABLE_LIST *tables,
                                   TABLE_LIST **leaves,
                                   bool select_insert,
                                   ulong want_access_first,
                                   ulong want_access)
{
  TABLE_LIST *leaves_tmp= NULL;
  bool first_table= true;

  if (setup_tables(thd, context, from_clause, tables,
                   &leaves_tmp, select_insert))
    return TRUE;

  if (leaves)
    *leaves= leaves_tmp;

  for (; leaves_tmp; leaves_tmp= leaves_tmp->next_leaf)
  {
    if (leaves_tmp->belong_to_view && 
        check_single_table_access(thd, first_table ? want_access_first :
                                  want_access, leaves_tmp, FALSE))
    {
      tables->hide_view_error(thd);
      return TRUE;
    }
    first_table= 0;
  }
  return FALSE;
}


/*
   Create a key_map from a list of index names

   SYNOPSIS
     get_key_map_from_key_list()
     map		key_map to fill in
     table		Table
     index_list		List of index names

   RETURN
     0	ok;  In this case *map will includes the choosed index
     1	error
*/

bool get_key_map_from_key_list(key_map *map, TABLE *table,
                               List<String> *index_list)
{
  List_iterator_fast<String> it(*index_list);
  String *name;
  uint pos;

  map->clear_all();
  while ((name=it++))
  {
    if (table->s->keynames.type_names == 0 ||
        (pos= find_type(&table->s->keynames, name->ptr(),
                        name->length(), 1)) <=
        0)
    {
      my_error(ER_KEY_DOES_NOT_EXITS, MYF(0), name->c_ptr(),
	       table->pos_in_table_list->alias);
      map->set_all();
      return 1;
    }
    map->set_bit(pos-1);
  }
  return 0;
}


/*
  Drops in all fields instead of current '*' field

  SYNOPSIS
    insert_fields()
    thd			Thread handler
    context             Context for name resolution
    db_name		Database name in case of 'database_name.table_name.*'
    table_name		Table name in case of 'table_name.*'
    it			Pointer to '*'
    any_privileges	0 If we should ensure that we have SELECT privileges
		          for all columns
                        1 If any privilege is ok
  RETURN
    0	ok     'it' is updated to point at last inserted
    1	error.  Error message is generated but not sent to client
*/

bool
insert_fields(THD *thd, Name_resolution_context *context, const char *db_name,
	      const char *table_name, List_iterator<Item> *it,
              bool any_privileges)
{
  Field_iterator_table_ref field_iterator;
  bool found;
  char name_buff[NAME_LEN+1];
  DBUG_ENTER("insert_fields");
  DBUG_PRINT("arena", ("stmt arena: 0x%lx", (ulong)thd->stmt_arena));

  if (db_name && lower_case_table_names)
  {
    /*
      convert database to lower case for comparison
      We can't do this in Item_field as this would change the
      'name' of the item which may be used in the select list
    */
    strmake(name_buff, db_name, sizeof(name_buff)-1);
    my_casedn_str(files_charset_info, name_buff);
    db_name= name_buff;
  }

  found= FALSE;

  /*
    If table names are qualified, then loop over all tables used in the query,
    else treat natural joins as leaves and do not iterate over their underlying
    tables.
  */
  for (TABLE_LIST *tables= (table_name ? context->table_list :
                            context->first_name_resolution_table);
       tables;
       tables= (table_name ? tables->next_local :
                tables->next_name_resolution_table)
       )
  {
    Field *field;
    TABLE *table= tables->table;

    DBUG_ASSERT(tables->is_leaf_for_name_resolution());

    if (table_name && my_strcasecmp(table_alias_charset, table_name,
                                    tables->alias) ||
        (db_name && strcmp(tables->db,db_name)))
      continue;

#ifndef NO_EMBEDDED_ACCESS_CHECKS
    /* Ensure that we have access rights to all fields to be inserted. */
    if (!((table && (table->grant.privilege & SELECT_ACL) ||
           tables->view && (tables->grant.privilege & SELECT_ACL))) &&
        !any_privileges)
    {
      field_iterator.set(tables);
      if (check_grant_all_columns(thd, SELECT_ACL, &field_iterator))
        DBUG_RETURN(TRUE);
    }
#endif

    /*
      Update the tables used in the query based on the referenced fields. For
      views and natural joins this update is performed inside the loop below.
    */
    if (table)
      thd->used_tables|= table->map;

    /*
      Initialize a generic field iterator for the current table reference.
      Notice that it is guaranteed that this iterator will iterate over the
      fields of a single table reference, because 'tables' is a leaf (for
      name resolution purposes).
    */
    field_iterator.set(tables);

    for (; !field_iterator.end_of_fields(); field_iterator.next())
    {
      Item *item;

      if (!(item= field_iterator.create_item(thd)))
        DBUG_RETURN(TRUE);

      if (!found)
      {
        found= TRUE;
        it->replace(item); /* Replace '*' with the first found item. */
      }
      else
        it->after(item);   /* Add 'item' to the SELECT list. */

#ifndef NO_EMBEDDED_ACCESS_CHECKS
      /*
        Set privilege information for the fields of newly created views.
        We have that (any_priviliges == TRUE) if and only if we are creating
        a view. In the time of view creation we can't use the MERGE algorithm,
        therefore if 'tables' is itself a view, it is represented by a
        temporary table. Thus in this case we can be sure that 'item' is an
        Item_field.
      */
      if (any_privileges)
      {
        DBUG_ASSERT(tables->field_translation == NULL && table ||
                    tables->is_natural_join);
        DBUG_ASSERT(item->type() == Item::FIELD_ITEM);
        Item_field *fld= (Item_field*) item;
        const char *field_table_name= field_iterator.table_name();

        if (!tables->schema_table && 
            !(fld->have_privileges=
              (get_column_grant(thd, field_iterator.grant(),
                                field_iterator.db_name(),
                                field_table_name, fld->field_name) &
               VIEW_ANY_ACL)))
        {
          my_error(ER_COLUMNACCESS_DENIED_ERROR, MYF(0), "ANY",
                   thd->security_ctx->priv_user,
                   thd->security_ctx->host_or_ip,
                   fld->field_name, field_table_name);
          DBUG_RETURN(TRUE);
        }
      }
#endif

      if ((field= field_iterator.field()))
      {
        /* Mark fields as used to allow storage engine to optimze access */
        bitmap_set_bit(field->table->read_set, field->field_index);
        if (table)
        {
          table->covering_keys.intersect(field->part_of_key);
          table->merge_keys.merge(field->part_of_key);
        }
        if (tables->is_natural_join)
        {
          TABLE *field_table;
          /*
            In this case we are sure that the column ref will not be created
            because it was already created and stored with the natural join.
          */
          Natural_join_column *nj_col;
          if (!(nj_col= field_iterator.get_natural_column_ref()))
            DBUG_RETURN(TRUE);
          DBUG_ASSERT(nj_col->table_field);
          field_table= nj_col->table_ref->table;
          if (field_table)
          {
            thd->used_tables|= field_table->map;
            field_table->covering_keys.intersect(field->part_of_key);
            field_table->merge_keys.merge(field->part_of_key);
            field_table->used_fields++;
          }
        }
      }
      else
        thd->used_tables|= item->used_tables();
      thd->lex->current_select->cur_pos_in_select_list++;
    }
    /*
      In case of stored tables, all fields are considered as used,
      while in the case of views, the fields considered as used are the
      ones marked in setup_tables during fix_fields of view columns.
      For NATURAL joins, used_tables is updated in the IF above.
    */
    if (table)
      table->used_fields= table->s->fields;
  }
  if (found)
    DBUG_RETURN(FALSE);

  /*
    TODO: in the case when we skipped all columns because there was a
    qualified '*', and all columns were coalesced, we have to give a more
    meaningful message than ER_BAD_TABLE_ERROR.
  */
  if (!table_name)
    my_message(ER_NO_TABLES_USED, ER(ER_NO_TABLES_USED), MYF(0));
  else
    my_error(ER_BAD_TABLE_ERROR, MYF(0), table_name);

  DBUG_RETURN(TRUE);
}


/*
  Fix all conditions and outer join expressions.

  SYNOPSIS
    setup_conds()
    thd     thread handler
    tables  list of tables for name resolving (select_lex->table_list)
    leaves  list of leaves of join table tree (select_lex->leaf_tables)
    conds   WHERE clause

  DESCRIPTION
    TODO

  RETURN
    TRUE  if some error occured (e.g. out of memory)
    FALSE if all is OK
*/

int setup_conds(THD *thd, TABLE_LIST *tables, TABLE_LIST *leaves,
                COND **conds)
{
  SELECT_LEX *select_lex= thd->lex->current_select;
  Query_arena *arena= thd->stmt_arena, backup;
  TABLE_LIST *table= NULL;	// For HP compilers
  /*
    it_is_update set to TRUE when tables of primary SELECT_LEX (SELECT_LEX
    which belong to LEX, i.e. most up SELECT) will be updated by
    INSERT/UPDATE/LOAD
    NOTE: using this condition helps to prevent call of prepare_check_option()
    from subquery of VIEW, because tables of subquery belongs to VIEW
    (see condition before prepare_check_option() call)
  */
  bool it_is_update= (select_lex == &thd->lex->select_lex) &&
    thd->lex->which_check_option_applicable();
  bool save_is_item_list_lookup= select_lex->is_item_list_lookup;
  select_lex->is_item_list_lookup= 0;
  DBUG_ENTER("setup_conds");

  if (select_lex->conds_processed_with_permanent_arena ||
      arena->is_conventional())
    arena= 0;                                   // For easier test

  thd->mark_used_columns= MARK_COLUMNS_READ;
  DBUG_PRINT("info", ("thd->mark_used_columns: %d", thd->mark_used_columns));
  select_lex->cond_count= 0;
  select_lex->between_count= 0;
  select_lex->max_equal_elems= 0;

  for (table= tables; table; table= table->next_local)
  {
    if (table->prepare_where(thd, conds, FALSE))
      goto err_no_arena;
  }

  if (*conds)
  {
    thd->where="where clause";
    if (!(*conds)->fixed && (*conds)->fix_fields(thd, conds) ||
	(*conds)->check_cols(1))
      goto err_no_arena;
  }

  /*
    Apply fix_fields() to all ON clauses at all levels of nesting,
    including the ones inside view definitions.
  */
  for (table= leaves; table; table= table->next_leaf)
  {
    TABLE_LIST *embedded; /* The table at the current level of nesting. */
    TABLE_LIST *embedding= table; /* The parent nested table reference. */
    do
    {
      embedded= embedding;
      if (embedded->on_expr)
      {
        /* Make a join an a expression */
        thd->where="on clause";
        if (!embedded->on_expr->fixed &&
            embedded->on_expr->fix_fields(thd, &embedded->on_expr) ||
	    embedded->on_expr->check_cols(1))
	  goto err_no_arena;
        select_lex->cond_count++;
      }
      embedding= embedded->embedding;
    }
    while (embedding &&
           embedding->nested_join->join_list.head() == embedded);

    /* process CHECK OPTION */
    if (it_is_update)
    {
      TABLE_LIST *view= table->top_table();
      if (view->effective_with_check)
      {
        if (view->prepare_check_option(thd))
          goto err_no_arena;
        thd->change_item_tree(&table->check_option, view->check_option);
      }
    }
  }

  if (!thd->stmt_arena->is_conventional())
  {
    /*
      We are in prepared statement preparation code => we should store
      WHERE clause changing for next executions.

      We do this ON -> WHERE transformation only once per PS/SP statement.
    */
    select_lex->where= *conds;
    select_lex->conds_processed_with_permanent_arena= 1;
  }
  thd->lex->current_select->is_item_list_lookup= save_is_item_list_lookup;
  DBUG_RETURN(test(thd->is_error()));

err_no_arena:
  select_lex->is_item_list_lookup= save_is_item_list_lookup;
  DBUG_RETURN(1);
}


/******************************************************************************
** Fill a record with data (for INSERT or UPDATE)
** Returns : 1 if some field has wrong type
******************************************************************************/


/*
  Fill fields with given items.

  SYNOPSIS
    fill_record()
    thd           thread handler
    fields        Item_fields list to be filled
    values        values to fill with
    ignore_errors TRUE if we should ignore errors

  NOTE
    fill_record() may set table->auto_increment_field_not_null and a
    caller should make sure that it is reset after their last call to this
    function.

  RETURN
    FALSE   OK
    TRUE    error occured
*/

static bool
fill_record(THD * thd, List<Item> &fields, List<Item> &values,
            bool ignore_errors)
{
  List_iterator_fast<Item> f(fields),v(values);
  Item *value, *fld;
  Item_field *field;
  TABLE *table= 0;
  DBUG_ENTER("fill_record");

  /*
    Reset the table->auto_increment_field_not_null as it is valid for
    only one row.
  */
  if (fields.elements)
  {
    /*
      On INSERT or UPDATE fields are checked to be from the same table,
      thus we safely can take table from the first field.
    */
    fld= (Item_field*)f++;
    if (!(field= fld->filed_for_view_update()))
    {
      my_error(ER_NONUPDATEABLE_COLUMN, MYF(0), fld->name);
      goto err;
    }
    table= field->field->table;
    table->auto_increment_field_not_null= FALSE;
    f.rewind();
  }
  while ((fld= f++))
  {
    if (!(field= fld->filed_for_view_update()))
    {
      my_error(ER_NONUPDATEABLE_COLUMN, MYF(0), fld->name);
      goto err;
    }
    value=v++;
    Field *rfield= field->field;
    table= rfield->table;
    if (rfield == table->next_number_field)
      table->auto_increment_field_not_null= TRUE;
    if ((value->save_in_field(rfield, 0) < 0) && !ignore_errors)
    {
      my_message(ER_UNKNOWN_ERROR, ER(ER_UNKNOWN_ERROR), MYF(0));
      goto err;
    }
  }
  DBUG_RETURN(thd->is_error());
err:
  if (table)
    table->auto_increment_field_not_null= FALSE;
  DBUG_RETURN(TRUE);
}


/*
  Fill fields in list with values from the list of items and invoke
  before triggers.

  SYNOPSIS
    fill_record_n_invoke_before_triggers()
      thd           thread context
      fields        Item_fields list to be filled
      values        values to fill with
      ignore_errors TRUE if we should ignore errors
      triggers      object holding list of triggers to be invoked
      event         event type for triggers to be invoked

  NOTE
    This function assumes that fields which values will be set and triggers
    to be invoked belong to the same table, and that TABLE::record[0] and
    record[1] buffers correspond to new and old versions of row respectively.

  RETURN
    FALSE   OK
    TRUE    error occured
*/

bool
fill_record_n_invoke_before_triggers(THD *thd, List<Item> &fields,
                                     List<Item> &values, bool ignore_errors,
                                     Table_triggers_list *triggers,
                                     enum trg_event_type event)
{
  return (fill_record(thd, fields, values, ignore_errors) ||
          triggers && triggers->process_triggers(thd, event,
                                                 TRG_ACTION_BEFORE, TRUE));
}


/*
  Fill field buffer with values from Field list

  SYNOPSIS
    fill_record()
    thd           thread handler
    ptr           pointer on pointer to record
    values        list of fields
    ignore_errors TRUE if we should ignore errors

  NOTE
    fill_record() may set table->auto_increment_field_not_null and a
    caller should make sure that it is reset after their last call to this
    function.

  RETURN
    FALSE   OK
    TRUE    error occured
*/

bool
fill_record(THD *thd, Field **ptr, List<Item> &values, bool ignore_errors)
{
  List_iterator_fast<Item> v(values);
  Item *value;
  TABLE *table= 0;
  DBUG_ENTER("fill_record");

  Field *field;
  /*
    Reset the table->auto_increment_field_not_null as it is valid for
    only one row.
  */
  if (*ptr)
  {
    /*
      On INSERT or UPDATE fields are checked to be from the same table,
      thus we safely can take table from the first field.
    */
    table= (*ptr)->table;
    table->auto_increment_field_not_null= FALSE;
  }
  while ((field = *ptr++) && ! thd->is_error())
  {
    value=v++;
    table= field->table;
    if (field == table->next_number_field)
      table->auto_increment_field_not_null= TRUE;
    if (value->save_in_field(field, 0) < 0)
      goto err;
  }
  DBUG_RETURN(thd->is_error());

err:
  if (table)
    table->auto_increment_field_not_null= FALSE;
  DBUG_RETURN(TRUE);
}


/*
  Fill fields in array with values from the list of items and invoke
  before triggers.

  SYNOPSIS
    fill_record_n_invoke_before_triggers()
      thd           thread context
      ptr           NULL-ended array of fields to be filled
      values        values to fill with
      ignore_errors TRUE if we should ignore errors
      triggers      object holding list of triggers to be invoked
      event         event type for triggers to be invoked

  NOTE
    This function assumes that fields which values will be set and triggers
    to be invoked belong to the same table, and that TABLE::record[0] and
    record[1] buffers correspond to new and old versions of row respectively.

  RETURN
    FALSE   OK
    TRUE    error occured
*/

bool
fill_record_n_invoke_before_triggers(THD *thd, Field **ptr,
                                     List<Item> &values, bool ignore_errors,
                                     Table_triggers_list *triggers,
                                     enum trg_event_type event)
{
  return (fill_record(thd, ptr, values, ignore_errors) ||
          triggers && triggers->process_triggers(thd, event,
                                                 TRG_ACTION_BEFORE, TRUE));
}


my_bool mysql_rm_tmp_tables(void)
{
  uint i, idx;
  char	filePath[FN_REFLEN], *tmpdir, filePathCopy[FN_REFLEN];
  MY_DIR *dirp;
  FILEINFO *file;
  TABLE_SHARE share;
  THD *thd;
  DBUG_ENTER("mysql_rm_tmp_tables");

  if (!(thd= new THD))
    DBUG_RETURN(1);
  thd->thread_stack= (char*) &thd;
  thd->store_globals();

  for (i=0; i<=mysql_tmpdir_list.max; i++)
  {
    tmpdir=mysql_tmpdir_list.list[i];
    /* See if the directory exists */
    if (!(dirp = my_dir(tmpdir,MYF(MY_WME | MY_DONT_SORT))))
      continue;

    /* Remove all SQLxxx tables from directory */

    for (idx=0 ; idx < (uint) dirp->number_off_files ; idx++)
    {
      file=dirp->dir_entry+idx;

      /* skiping . and .. */
      if (file->name[0] == '.' && (!file->name[1] ||
                                   (file->name[1] == '.' &&  !file->name[2])))
        continue;

      if (!bcmp((uchar*) file->name, (uchar*) tmp_file_prefix,
                tmp_file_prefix_length))
      {
        char *ext= fn_ext(file->name);
        uint ext_len= strlen(ext);
        uint filePath_len= my_snprintf(filePath, sizeof(filePath),
                                       "%s%c%s", tmpdir, FN_LIBCHAR,
                                       file->name);
        if (!bcmp((uchar*) reg_ext, (uchar*) ext, ext_len))
        {
          handler *handler_file= 0;
          /* We should cut file extention before deleting of table */
          memcpy(filePathCopy, filePath, filePath_len - ext_len);
          filePathCopy[filePath_len - ext_len]= 0;
          init_tmp_table_share(thd, &share, "", 0, "", filePathCopy);
          if (!open_table_def(thd, &share, 0) &&
              ((handler_file= get_new_handler(&share, thd->mem_root,
                                              share.db_type()))))
          {
            handler_file->delete_table(filePathCopy);
            delete handler_file;
          }
          free_table_share(&share);
        }
        /*
          File can be already deleted by tmp_table.file->delete_table().
          So we hide error messages which happnes during deleting of these
          files(MYF(0)).
        */
        VOID(my_delete(filePath, MYF(0))); 
      }
    }
    my_dirend(dirp);
  }
  delete thd;
  my_pthread_setspecific_ptr(THR_THD,  0);
  DBUG_RETURN(0);
}



/*****************************************************************************
	unireg support functions
*****************************************************************************/

/*
  Invalidate any cache entries that are for some DB

  SYNOPSIS
    remove_db_from_cache()
    db		Database name. This will be in lower case if
		lower_case_table_name is set

  NOTE:
  We can't use hash_delete when looping hash_elements. We mark them first
  and afterwards delete those marked unused.
*/

void remove_db_from_cache(const char *db)
{
  for (uint idx=0 ; idx < open_cache.records ; idx++)
  {
    TABLE *table=(TABLE*) hash_element(&open_cache,idx);
    if (!strcmp(table->s->db.str, db))
    {
      table->s->version= 0L;			/* Free when thread is ready */
      if (!table->in_use)
	relink_unused(table);
    }
  }
  while (unused_tables && !unused_tables->s->version)
    VOID(hash_delete(&open_cache,(uchar*) unused_tables));
}


/*
  free all unused tables

  NOTE
    This is called by 'handle_manager' when one wants to periodicly flush
    all not used tables.
*/

void flush_tables()
{
  (void) pthread_mutex_lock(&LOCK_open);
  while (unused_tables)
    hash_delete(&open_cache,(uchar*) unused_tables);
  (void) pthread_mutex_unlock(&LOCK_open);
}


/*
  Mark all entries with the table as deleted to force an reopen of the table

  The table will be closed (not stored in cache) by the current thread when
  close_thread_tables() is called.

  PREREQUISITES
    Lock on LOCK_open()

  RETURN
    0  This thread now have exclusive access to this table and no other thread
       can access the table until close_thread_tables() is called.
    1  Table is in use by another thread
*/

bool remove_table_from_cache(THD *thd, const char *db, const char *table_name,
                             uint flags)
{
  char key[MAX_DBKEY_LENGTH];
  uint key_length;
  TABLE *table;
  TABLE_SHARE *share;
  bool result= 0, signalled= 0;
  DBUG_ENTER("remove_table_from_cache");
  DBUG_PRINT("enter", ("table: '%s'.'%s'  flags: %u", db, table_name, flags));

  key_length=(uint) (strmov(strmov(key,db)+1,table_name)-key)+1;
  for (;;)
  {
    HASH_SEARCH_STATE state;
    result= signalled= 0;

    for (table= (TABLE*) hash_first(&open_cache, (uchar*) key, key_length,
                                    &state);
         table;
         table= (TABLE*) hash_next(&open_cache, (uchar*) key, key_length,
                                   &state))
    {
      THD *in_use;
      DBUG_PRINT("tcache", ("found table: '%s'.'%s' 0x%lx", table->s->db.str,
                            table->s->table_name.str, (long) table));

      table->s->version=0L;		/* Free when thread is ready */
      if (!(in_use=table->in_use))
      {
        DBUG_PRINT("info",("Table was not in use"));
        relink_unused(table);
      }
      else if (in_use != thd)
      {
        DBUG_PRINT("info", ("Table was in use by other thread"));
        /*
          Mark that table is going to be deleted from cache. This will
          force threads that are in mysql_lock_tables() (but not yet
          in thr_multi_lock()) to abort it's locks, close all tables and retry
        */
        in_use->some_tables_deleted= 1;
        if (table->is_name_opened())
        {
          DBUG_PRINT("info", ("Found another active instance of the table"));
  	  result=1;
        }
        /* Kill delayed insert threads */
        if ((in_use->system_thread & SYSTEM_THREAD_DELAYED_INSERT) &&
            ! in_use->killed)
        {
	  in_use->killed= THD::KILL_CONNECTION;
	  pthread_mutex_lock(&in_use->mysys_var->mutex);
	  if (in_use->mysys_var->current_cond)
	  {
	    pthread_mutex_lock(in_use->mysys_var->current_mutex);
            signalled= 1;
	    pthread_cond_broadcast(in_use->mysys_var->current_cond);
	    pthread_mutex_unlock(in_use->mysys_var->current_mutex);
	  }
	  pthread_mutex_unlock(&in_use->mysys_var->mutex);
        }
        /*
	  Now we must abort all tables locks used by this thread
	  as the thread may be waiting to get a lock for another table.
          Note that we need to hold LOCK_open while going through the
          list. So that the other thread cannot change it. The other
          thread must also hold LOCK_open whenever changing the
          open_tables list. Aborting the MERGE lock after a child was
          closed and before the parent is closed would be fatal.
        */
        for (TABLE *thd_table= in_use->open_tables;
	     thd_table ;
	     thd_table= thd_table->next)
        {
          /* Do not handle locks of MERGE children. */
	  if (thd_table->db_stat && !thd_table->parent)	// If table is open
	    signalled|= mysql_lock_abort_for_thread(thd, thd_table);
        }
      }
      else
      {
        DBUG_PRINT("info", ("Table was in use by current thread. db_stat: %u",
                            table->db_stat));
        result= result || (flags & RTFC_OWNED_BY_THD_FLAG);
      }
    }
    while (unused_tables && !unused_tables->s->version)
      VOID(hash_delete(&open_cache,(uchar*) unused_tables));

    DBUG_PRINT("info", ("Removing table from table_def_cache"));
    /* Remove table from table definition cache if it's not in use */
    if ((share= (TABLE_SHARE*) hash_search(&table_def_cache,(uchar*) key,
                                           key_length)))
    {
      DBUG_PRINT("info", ("share version: %lu  ref_count: %u",
                          share->version, share->ref_count));
      share->version= 0;                          // Mark for delete
      if (share->ref_count == 0)
      {
        pthread_mutex_lock(&share->mutex);
        VOID(hash_delete(&table_def_cache, (uchar*) share));
      }
    }

    if (result && (flags & RTFC_WAIT_OTHER_THREAD_FLAG))
    {
      /*
        Signal any thread waiting for tables to be freed to
        reopen their tables
      */
      broadcast_refresh();
      DBUG_PRINT("info", ("Waiting for refresh signal"));
      if (!(flags & RTFC_CHECK_KILLED_FLAG) || !thd->killed)
      {
        dropping_tables++;
        if (likely(signalled))
          (void) pthread_cond_wait(&COND_refresh, &LOCK_open);
        else
        {
          struct timespec abstime;
          /*
            It can happen that another thread has opened the
            table but has not yet locked any table at all. Since
            it can be locked waiting for a table that our thread
            has done LOCK TABLE x WRITE on previously, we need to
            ensure that the thread actually hears our signal
            before we go to sleep. Thus we wait for a short time
            and then we retry another loop in the
            remove_table_from_cache routine.
          */
          set_timespec(abstime, 10);
          pthread_cond_timedwait(&COND_refresh, &LOCK_open, &abstime);
        }
        dropping_tables--;
        continue;
      }
    }
    break;
  }
  DBUG_RETURN(result);
}


int setup_ftfuncs(SELECT_LEX *select_lex)
{
  List_iterator<Item_func_match> li(*(select_lex->ftfunc_list)),
                                 lj(*(select_lex->ftfunc_list));
  Item_func_match *ftf, *ftf2;

  while ((ftf=li++))
  {
    if (ftf->fix_index())
      return 1;
    lj.rewind();
    while ((ftf2=lj++) != ftf)
    {
      if (ftf->eq(ftf2,1) && !ftf2->master)
        ftf2->master=ftf;
    }
  }

  return 0;
}


int init_ftfuncs(THD *thd, SELECT_LEX *select_lex, bool no_order)
{
  if (select_lex->ftfunc_list->elements)
  {
    List_iterator<Item_func_match> li(*(select_lex->ftfunc_list));
    Item_func_match *ifm;
    DBUG_PRINT("info",("Performing FULLTEXT search"));
    thd->proc_info="FULLTEXT initialization";

    while ((ifm=li++))
      ifm->init_search(no_order);
  }
  return 0;
}


/*
  open new .frm format table

  SYNOPSIS
    open_new_frm()
    THD		  thread handler
    path	  path to .frm file (without extension)
    alias	  alias for table
    db            database
    table_name    name of table
    db_stat	  open flags (for example ->OPEN_KEYFILE|HA_OPEN_RNDFILE..)
		  can be 0 (example in ha_example_table)
    prgflag	  READ_ALL etc..
    ha_open_flags HA_OPEN_ABORT_IF_LOCKED etc..
    outparam	  result table
    table_desc	  TABLE_LIST descriptor
    mem_root	  temporary MEM_ROOT for parsing
*/

static bool
open_new_frm(THD *thd, TABLE_SHARE *share, const char *alias,
             uint db_stat, uint prgflag,
	     uint ha_open_flags, TABLE *outparam, TABLE_LIST *table_desc,
	     MEM_ROOT *mem_root)
{
  LEX_STRING pathstr;
  File_parser *parser;
  char path[FN_REFLEN];
  DBUG_ENTER("open_new_frm");

  /* Create path with extension */
  pathstr.length= (uint) (strxmov(path, share->normalized_path.str, reg_ext,
                                  NullS)- path);
  pathstr.str=    path;

  if ((parser= sql_parse_prepare(&pathstr, mem_root, 1)))
  {
    if (is_equal(&view_type, parser->type()))
    {
      if (table_desc == 0 || table_desc->required_type == FRMTYPE_TABLE)
      {
        my_error(ER_WRONG_OBJECT, MYF(0), share->db.str, share->table_name.str,
                 "BASE TABLE");
        goto err;
      }
      if (mysql_make_view(thd, parser, table_desc,
                          (prgflag & OPEN_VIEW_NO_PARSE)))
        goto err;
    }
    else
    {
      /* only VIEWs are supported now */
      my_error(ER_FRM_UNKNOWN_TYPE, MYF(0), share->path.str,  parser->type()->str);
      goto err;
    }
    DBUG_RETURN(0);
  }
 
err:
  bzero(outparam, sizeof(TABLE));	// do not run repair
  DBUG_RETURN(1);
}


bool is_equal(const LEX_STRING *a, const LEX_STRING *b)
{
  return a->length == b->length && !strncmp(a->str, b->str, a->length);
}


/*
  SYNOPSIS
    abort_and_upgrade_lock()
    lpt                           Parameter passing struct
    All parameters passed through the ALTER_PARTITION_PARAM_TYPE object
  RETURN VALUE
    0
  DESCRIPTION
    Remember old lock level (for possible downgrade later on), abort all
    waiting threads and ensure that all keeping locks currently are
    completed such that we own the lock exclusively and no other interaction
    is ongoing.

    thd                           Thread object
    table                         Table object
    db                            Database name
    table_name                    Table name
    old_lock_level                Old lock level
*/

int abort_and_upgrade_lock(ALTER_PARTITION_PARAM_TYPE *lpt)
{
  uint flags= RTFC_WAIT_OTHER_THREAD_FLAG | RTFC_CHECK_KILLED_FLAG;
  DBUG_ENTER("abort_and_upgrade_locks");

  lpt->old_lock_type= lpt->table->reginfo.lock_type;
  VOID(pthread_mutex_lock(&LOCK_open));
  /* If MERGE child, forward lock handling to parent. */
  mysql_lock_abort(lpt->thd, lpt->table->parent ? lpt->table->parent :
                   lpt->table, TRUE);
  VOID(remove_table_from_cache(lpt->thd, lpt->db, lpt->table_name, flags));
  VOID(pthread_mutex_unlock(&LOCK_open));
  DBUG_RETURN(0);
}


/*
  SYNOPSIS
    close_open_tables_and_downgrade()
  RESULT VALUES
    NONE
  DESCRIPTION
    We need to ensure that any thread that has managed to open the table
    but not yet encountered our lock on the table is also thrown out to
    ensure that no threads see our frm changes premature to the final
    version. The intermediate versions are only meant for use after a
    crash and later REPAIR TABLE.
    We also downgrade locks after the upgrade to WRITE_ONLY
*/

/* purecov: begin unused */
void close_open_tables_and_downgrade(ALTER_PARTITION_PARAM_TYPE *lpt)
{
  VOID(pthread_mutex_lock(&LOCK_open));
  remove_table_from_cache(lpt->thd, lpt->db, lpt->table_name,
                          RTFC_WAIT_OTHER_THREAD_FLAG);
  VOID(pthread_mutex_unlock(&LOCK_open));
  /* If MERGE child, forward lock handling to parent. */
  mysql_lock_downgrade_write(lpt->thd, lpt->table->parent ? lpt->table->parent :
                             lpt->table, lpt->old_lock_type);
}
/* purecov: end */


/*
  SYNOPSIS
    mysql_wait_completed_table()
    lpt                            Parameter passing struct
    my_table                       My table object
    All parameters passed through the ALTER_PARTITION_PARAM object
  RETURN VALUES
    TRUE                          Failure
    FALSE                         Success
  DESCRIPTION
    We have changed the frm file and now we want to wait for all users of
    the old frm to complete before proceeding to ensure that no one
    remains that uses the old frm definition.
    Start by ensuring that all users of the table will be removed from cache
    once they are done. Then abort all that have stumbled on locks and
    haven't been started yet.

    thd                           Thread object
    table                         Table object
    db                            Database name
    table_name                    Table name
*/

void mysql_wait_completed_table(ALTER_PARTITION_PARAM_TYPE *lpt, TABLE *my_table)
{
  char key[MAX_DBKEY_LENGTH];
  uint key_length;
  TABLE *table;
  DBUG_ENTER("mysql_wait_completed_table");

  key_length=(uint) (strmov(strmov(key,lpt->db)+1,lpt->table_name)-key)+1;
  VOID(pthread_mutex_lock(&LOCK_open));
  HASH_SEARCH_STATE state;
  for (table= (TABLE*) hash_first(&open_cache,(uchar*) key,key_length,
                                  &state) ;
       table;
       table= (TABLE*) hash_next(&open_cache,(uchar*) key,key_length,
                                 &state))
  {
    THD *in_use= table->in_use;
    table->s->version= 0L;
    if (!in_use)
    {
      relink_unused(table);
    }
    else
    {
      /* Kill delayed insert threads */
      if ((in_use->system_thread & SYSTEM_THREAD_DELAYED_INSERT) &&
          ! in_use->killed)
      {
        in_use->killed= THD::KILL_CONNECTION;
        pthread_mutex_lock(&in_use->mysys_var->mutex);
        if (in_use->mysys_var->current_cond)
        {
          pthread_mutex_lock(in_use->mysys_var->current_mutex);
          pthread_cond_broadcast(in_use->mysys_var->current_cond);
          pthread_mutex_unlock(in_use->mysys_var->current_mutex);
        }
        pthread_mutex_unlock(&in_use->mysys_var->mutex);
      }
      /*
        Now we must abort all tables locks used by this thread
        as the thread may be waiting to get a lock for another table.
        Note that we need to hold LOCK_open while going through the
        list. So that the other thread cannot change it. The other
        thread must also hold LOCK_open whenever changing the
        open_tables list. Aborting the MERGE lock after a child was
        closed and before the parent is closed would be fatal.
      */
      for (TABLE *thd_table= in_use->open_tables;
           thd_table ;
           thd_table= thd_table->next)
      {
        /* Do not handle locks of MERGE children. */
        if (thd_table->db_stat && !thd_table->parent) // If table is open
          mysql_lock_abort_for_thread(lpt->thd, thd_table);
      }
    }
  }
  /*
    We start by removing all unused objects from the cache and marking
    those in use for removal after completion. Now we also need to abort
    all that are locked and are not progressing due to being locked
    by our lock. We don't upgrade our lock here.
    If MERGE child, forward lock handling to parent.
  */
  mysql_lock_abort(lpt->thd, my_table->parent ? my_table->parent : my_table,
                   FALSE);
  VOID(pthread_mutex_unlock(&LOCK_open));
  DBUG_VOID_RETURN;
}


/*
  Tells if two (or more) tables have auto_increment columns and we want to
  lock those tables with a write lock.

  SYNOPSIS
    has_two_write_locked_tables_with_auto_increment
      tables        Table list

  NOTES:
    Call this function only when you have established the list of all tables
    which you'll want to update (including stored functions, triggers, views
    inside your statement).

  RETURN
    0  No
    1  Yes
*/

static bool
has_two_write_locked_tables_with_auto_increment(TABLE_LIST *tables)
{
  char *first_table_name= NULL, *first_db;
  LINT_INIT(first_db);

  for (TABLE_LIST *table= tables; table; table= table->next_global)
  {
    /* we must do preliminary checks as table->table may be NULL */
    if (!table->placeholder() &&
        table->table->found_next_number_field &&
        (table->lock_type >= TL_WRITE_ALLOW_WRITE))
    {
      if (first_table_name == NULL)
      {
        first_table_name= table->table_name;
        first_db= table->db;
        DBUG_ASSERT(first_db);
      }
      else if (strcmp(first_db, table->db) ||
               strcmp(first_table_name, table->table_name))
        return 1;
    }
  }
  return 0;
}


/*
  Open and lock system tables for read.

  SYNOPSIS
    open_system_tables_for_read()
      thd         Thread context.
      table_list  List of tables to open.
      backup      Pointer to Open_tables_state instance where
                  information about currently open tables will be
                  saved, and from which will be restored when we will
                  end work with system tables.

  NOTES
    Thanks to restrictions which we put on opening and locking of
    system tables for writing, we can open and lock them for reading
    even when we already have some other tables open and locked.  One
    must call close_system_tables() to close systems tables opened
    with this call.

  RETURN
    FALSE   Success
    TRUE    Error
*/

bool
open_system_tables_for_read(THD *thd, TABLE_LIST *table_list,
                            Open_tables_state *backup)
{
  DBUG_ENTER("open_system_tables_for_read");

  thd->reset_n_backup_open_tables_state(backup);

  uint count= 0;
  bool not_used;
  for (TABLE_LIST *tables= table_list; tables; tables= tables->next_global)
  {
    TABLE *table= open_table(thd, tables, thd->mem_root, &not_used,
                             MYSQL_LOCK_IGNORE_FLUSH);
    if (!table)
      goto error;

    DBUG_ASSERT(table->s->table_category == TABLE_CATEGORY_SYSTEM);

    table->use_all_columns();
    table->reginfo.lock_type= tables->lock_type;
    tables->table= table;
    count++;
  }

  {
    TABLE **list= (TABLE**) thd->alloc(sizeof(TABLE*) * count);
    TABLE **ptr= list;
    for (TABLE_LIST *tables= table_list; tables; tables= tables->next_global)
      *(ptr++)= tables->table;

    thd->lock= mysql_lock_tables(thd, list, count,
                                 MYSQL_LOCK_IGNORE_FLUSH, &not_used);
  }
  if (thd->lock)
    DBUG_RETURN(FALSE);

error:
  close_system_tables(thd, backup);

  DBUG_RETURN(TRUE);
}


/*
  Close system tables, opened with open_system_tables_for_read().

  SYNOPSIS
    close_system_tables()
      thd     Thread context
      backup  Pointer to Open_tables_state instance which holds
              information about tables which were open before we
              decided to access system tables.
*/

void
close_system_tables(THD *thd, Open_tables_state *backup)
{
  close_thread_tables(thd);
  thd->restore_backup_open_tables_state(backup);
}


/*
  Open and lock one system table for update.

  SYNOPSIS
    open_system_table_for_update()
      thd        Thread context.
      one_table  Table to open.

  NOTES
    Table opened with this call should closed using close_thread_tables().

  RETURN
    0	Error
    #	Pointer to TABLE object of system table
*/

TABLE *
open_system_table_for_update(THD *thd, TABLE_LIST *one_table)
{
  DBUG_ENTER("open_system_table_for_update");

  TABLE *table= open_ltable(thd, one_table, one_table->lock_type, 0);
  if (table)
  {
    DBUG_ASSERT(table->s->table_category == TABLE_CATEGORY_SYSTEM);
    table->use_all_columns();
  }

  DBUG_RETURN(table);
}

/**
  Open a performance schema table.
  Opening such tables is performed internally in the server
  implementation, and is a 'nested' open, since some tables
  might be already opened by the current thread.
  The thread context before this call is saved, and is restored
  when calling close_performance_schema_table().
  @param thd The current thread
  @param one_table Performance schema table to open
  @param backup [out] Temporary storage used to save the thread context
*/
TABLE *
open_performance_schema_table(THD *thd, TABLE_LIST *one_table,
                              Open_tables_state *backup)
{
  uint flags= ( MYSQL_LOCK_IGNORE_GLOBAL_READ_LOCK |
                MYSQL_LOCK_IGNORE_GLOBAL_READ_ONLY |
                MYSQL_LOCK_IGNORE_FLUSH |
                MYSQL_LOCK_PERF_SCHEMA);
  TABLE *table;
  /* Save value that is changed in mysql_lock_tables() */
  ulonglong save_utime_after_lock= thd->utime_after_lock;
  DBUG_ENTER("open_performance_schema_table");

  thd->reset_n_backup_open_tables_state(backup);

  if ((table= open_ltable(thd, one_table, one_table->lock_type, flags)))
  {
    DBUG_ASSERT(table->s->table_category == TABLE_CATEGORY_PERFORMANCE);
    /* Make sure all columns get assigned to a default value */
    table->use_all_columns();
    table->no_replicate= 1;
    /*
      Don't set automatic timestamps as we may want to use time of logging,
      not from query start
    */
    table->timestamp_field_type= TIMESTAMP_NO_AUTO_SET;
  }
  else
  {
    /*
      If error in mysql_lock_tables(), open_ltable doesn't close the
      table. Thread kill during mysql_lock_tables() is such error. But
      open tables cannot be accepted when restoring the open tables
      state.
    */
    if (thd->killed)
      close_thread_tables(thd);
    thd->restore_backup_open_tables_state(backup);
  }

  thd->utime_after_lock= save_utime_after_lock;
  DBUG_RETURN(table);
}

/**
  Close a performance schema table.
  The last table opened by open_performance_schema_table()
  is closed, then the thread context is restored.
  @param thd The current thread
  @param backup [in] the context to restore.
*/
void close_performance_schema_table(THD *thd, Open_tables_state *backup)
{
  bool found_old_table;

  /*
    If open_performance_schema_table() fails,
    this function should not be called.
  */
  DBUG_ASSERT(thd->lock != NULL);

  /*
    Note:
    We do not create explicitly a separate transaction for the
    performance table I/O, but borrow the current transaction.
    lock + unlock will autocommit the change done in the
    performance schema table: this is the expected result.
    The current transaction should not be affected by this code.
    TODO: Note that if a transactional engine is used for log tables,
    this code will need to be revised, as a separate transaction
    might be needed.
  */
  mysql_unlock_tables(thd, thd->lock);
  thd->lock= 0;

  pthread_mutex_lock(&LOCK_open);

  found_old_table= false;
  /*
    Note that we need to hold LOCK_open while changing the
    open_tables list. Another thread may work on it.
    (See: remove_table_from_cache(), mysql_wait_completed_table())
    Closing a MERGE child before the parent would be fatal if the
    other thread tries to abort the MERGE lock in between.
  */
  while (thd->open_tables)
    found_old_table|= close_thread_table(thd, &thd->open_tables);

  if (found_old_table)
    broadcast_refresh();

  pthread_mutex_unlock(&LOCK_open);

  thd->restore_backup_open_tables_state(backup);
}

/**
  @} (end of group Data_Dictionary)
*/<|MERGE_RESOLUTION|>--- conflicted
+++ resolved
@@ -87,10 +87,6 @@
   @defgroup Data_Dictionary Data Dictionary
   @{
 */
-<<<<<<< HEAD
-
-=======
->>>>>>> 53dabdd3
 TABLE *unused_tables;				/* Used by mysql_test */
 HASH open_cache;				/* Used by mysql_test */
 static HASH table_def_cache;
@@ -1140,8 +1136,6 @@
     {
       table->query_id= 0;
       table->file->ha_reset();
-<<<<<<< HEAD
-=======
       /*
         Detach temporary MERGE children from temporary parent to allow new
         attach at next open. Do not do the detach, if close_thread_tables()
@@ -1150,7 +1144,6 @@
       */
       if (table->child_l || table->parent)
         detach_merge_children(table, TRUE);
->>>>>>> 53dabdd3
     }
   }
 }
@@ -1248,10 +1241,7 @@
 
 void close_thread_tables(THD *thd)
 {
-<<<<<<< HEAD
-=======
   TABLE *table;
->>>>>>> 53dabdd3
   prelocked_mode_type prelocked_mode= thd->prelocked_mode;
   DBUG_ENTER("close_thread_tables");
 
@@ -1355,8 +1345,6 @@
   if (!thd->active_transaction())
     thd->transaction.xid_state.xid.null();
 
-<<<<<<< HEAD
-=======
   /*
     Note that we need to hold LOCK_open while changing the
     open_tables list. Another thread may work on it.
@@ -1364,7 +1352,6 @@
     Closing a MERGE child before the parent would be fatal if the
     other thread tries to abort the MERGE lock in between.
   */
->>>>>>> 53dabdd3
   if (thd->open_tables)
     close_open_tables(thd);
 
@@ -1840,11 +1827,8 @@
 {
   TABLE *table;
   DBUG_ENTER("drop_temporary_table");
-<<<<<<< HEAD
-=======
   DBUG_PRINT("tmptable", ("closing table: '%s'.'%s'",
                           table_list->db, table_list->table_name));
->>>>>>> 53dabdd3
 
   if (!(table= find_temporary_table(thd, table_list)))
     DBUG_RETURN(1);
