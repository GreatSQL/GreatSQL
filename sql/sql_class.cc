/*
   Copyright (c) 2000, 2016, Oracle and/or its affiliates. All rights reserved.
   Copyright (c) 2016, Percona Inc. All Rights Reserved.

   This program is free software; you can redistribute it and/or modify
   it under the terms of the GNU General Public License as published by
   the Free Software Foundation; version 2 of the License.

   This program is distributed in the hope that it will be useful,
   but WITHOUT ANY WARRANTY; without even the implied warranty of
   MERCHANTABILITY or FITNESS FOR A PARTICULAR PURPOSE.  See the
   GNU General Public License for more details.

   You should have received a copy of the GNU General Public License
   along with this program; if not, write to the Free Software
   Foundation, Inc., 51 Franklin St, Fifth Floor, Boston, MA 02110-1301  USA
*/


/*****************************************************************************
**
** This file implements classes defined in sql_class.h
** Especially the classes to handle a result from a select
**
*****************************************************************************/

#include "sql_class.h"

#include "mysys_err.h"                       // EE_DELETE
#include "connection_handler_manager.h"      // Connection_handler_manager
#include "debug_sync.h"                      // DEBUG_SYNC
#include "lock.h"                            // mysql_lock_abort_for_thread
#include "locking_service.h"                 // release_all_locking_service_locks
#include "mysqld_thd_manager.h"              // Global_THD_manager
#include "parse_tree_nodes.h"                // PT_select_var
#include "rpl_filter.h"                      // binlog_filter
#include "rpl_rli.h"                         // Relay_log_info
#include "sp_cache.h"                        // sp_cache_clear
#include "sp_rcontext.h"                     // sp_rcontext
#include "sql_audit.h"                       // mysql_audit_release
#include "sql_base.h"                        // close_temporary_tables
#include "sql_callback.h"                    // MYSQL_CALLBACK
#include "sql_handler.h"                     // mysql_ha_cleanup
#include "sql_parse.h"                       // is_update_query
#include "sql_plugin.h"                      // plugin_unlock
#include "sql_prepare.h"                     // Prepared_statement
#include "sql_time.h"                        // my_timeval_trunc
#include "sql_timer.h"                       // thd_timer_destroy
#include "sql_thd_internal_api.h"
#include "transaction.h"                     // trans_rollback
#ifdef HAVE_REPLICATION
#include "rpl_rli_pdb.h"                     // Slave_worker
#include "rpl_slave_commit_order_manager.h"
#endif

#include "pfs_file_provider.h"
#include "mysql/psi/mysql_file.h"

#include "pfs_idle_provider.h"
#include "mysql/psi/mysql_idle.h"

#include "mysql/psi/mysql_ps.h"

using std::min;
using std::max;

/*
  The following is used to initialise Table_ident with a internal
  table name
*/
char internal_table_name[2]= "*";
char empty_c_string[1]= {0};    /* used for not defined db */

LEX_STRING EMPTY_STR= { (char *) "", 0 };
LEX_STRING NULL_STR=  { NULL, 0 };
LEX_CSTRING EMPTY_CSTR= { "", 0 };
LEX_CSTRING NULL_CSTR=  { NULL, 0 };

const char * const THD::DEFAULT_WHERE= "field list";


void THD::Transaction_state::backup(THD *thd)
{
  this->m_sql_command= thd->lex->sql_command;
  this->m_trx= thd->get_transaction();

  for (int i= 0; i < MAX_HA; ++i)
    this->m_ha_data[i]= thd->ha_data[i];

  this->m_tx_isolation= thd->tx_isolation;
  this->m_tx_read_only= thd->tx_read_only;
  this->m_thd_option_bits= thd->variables.option_bits;
  this->m_sql_mode= thd->variables.sql_mode;
  this->m_transaction_psi= thd->m_transaction_psi;
  this->m_server_status= thd->server_status;
}


void THD::Transaction_state::restore(THD *thd)
{
  thd->set_transaction(this->m_trx);

  for (int i= 0; i < MAX_HA; ++i)
    thd->ha_data[i]= this->m_ha_data[i];

  thd->tx_isolation= this->m_tx_isolation;
  thd->variables.sql_mode= this->m_sql_mode;
  thd->tx_read_only= this->m_tx_read_only;
  thd->variables.option_bits= this->m_thd_option_bits;

  thd->m_transaction_psi= this->m_transaction_psi;
  thd->server_status= this->m_server_status;
  thd->lex->sql_command= this->m_sql_command;
}

THD::Attachable_trx::Attachable_trx(THD *thd)
 :m_thd(thd)
{
  // The THD::transaction_rollback_request is expected to be unset in the
  // attachable transaction. It's weird to start attachable transaction when the
  // SE asked to rollback the regular transaction.
  DBUG_ASSERT(!m_thd->transaction_rollback_request);

  // Save the transaction state.

  m_trx_state.backup(m_thd);

  // Save and reset query-tables-list and reset the sql-command.
  //
  // NOTE: ha_innobase::store_lock() takes the current sql-command into account.
  // It must be SQLCOM_SELECT.
  //
  // Do NOT reset LEX if we're running tests. LEX is used by SELECT statements.

  if (DBUG_EVALUATE_IF("use_attachable_trx", false, true))
  {
    m_thd->lex->reset_n_backup_query_tables_list(&m_trx_state.m_query_tables_list);
    m_thd->lex->sql_command= SQLCOM_SELECT;
  }

  // Save and reset open-tables.

  m_thd->reset_n_backup_open_tables_state(&m_trx_state.m_open_tables_state);

  // Reset transaction state.

  m_thd->m_transaction.release(); // it's been backed up.
  m_thd->m_transaction.reset(new Transaction_ctx());

  // Prepare for a new attachable transaction for read-only DD-transaction.

  for (int i= 0; i < MAX_HA; ++i)
    m_thd->ha_data[i]= Ha_data();

  // The attachable transaction must used READ COMMITTED isolation level.

  m_thd->tx_isolation= ISO_READ_COMMITTED;

  // The attachable transaction must be read-only.

  m_thd->tx_read_only= true;

  // The attachable transaction must be AUTOCOMMIT.

  m_thd->variables.option_bits|= OPTION_AUTOCOMMIT;
  m_thd->variables.option_bits&= ~OPTION_NOT_AUTOCOMMIT;
  m_thd->variables.option_bits&= ~OPTION_BEGIN;

  // Possible parent's involvement to multi-statement transaction is masked

  m_thd->server_status&= ~SERVER_STATUS_IN_TRANS;
  m_thd->server_status&= ~SERVER_STATUS_IN_TRANS_READONLY;

  // Reset SQL_MODE during system operations.

  m_thd->variables.sql_mode= 0;

  // Reset transaction instrumentation.

  m_thd->m_transaction_psi= NULL;
}


THD::Attachable_trx::~Attachable_trx()
{
  // Ensure that the SE didn't request rollback in the attachable transaction.
  // Having THD::transaction_rollback_request set most likely means that we've
  // experienced some sort of deadlock/timeout while processing the attachable
  // transaction. That is not possible by the definition of an attachable
  // transaction.
  DBUG_ASSERT(!m_thd->transaction_rollback_request);

  // Commit the attachable transaction before discarding transaction state.
  // This is mostly needed to properly reset transaction state in SE.
  // Note: We can't rely on InnoDB hack which auto-magically commits InnoDB
  // transaction when the last table for a statement in auto-commit mode is
  // unlocked. Apparently it doesn't work correctly in some corner cases
  // (for example, when statement is killed just after tables are locked but
  // before any other operations on the table happes). We try not to rely on
  // it in other places on SQL-layer as well.
  trans_commit_attachable(m_thd);

  // Close all the tables that are open till now.

  close_thread_tables(m_thd);

  // Cleanup connection specific state which was created for attachable
  // transaction (for InnoDB removes cached transaction object).
  //
  // Note that we need to call handlerton::close_connection for all SEs
  // and not only SEs which participated in attachable transaction since
  // connection specific state can be created when TABLE object is simply
  // expelled from the Table Cache (e.g. this happens for MyISAM).
  ha_close_connection(m_thd);

  // Restore the transaction state.

  m_trx_state.restore(m_thd);

  m_thd->restore_backup_open_tables_state(&m_trx_state.m_open_tables_state);

  if (DBUG_EVALUATE_IF("use_attachable_trx", false, true))
  {
    m_thd->lex->restore_backup_query_tables_list(
      &m_trx_state.m_query_tables_list);
  }
}


/****************************************************************************
** User variables
****************************************************************************/

extern "C" uchar *get_var_key(user_var_entry *entry, size_t *length,
                              my_bool not_used MY_ATTRIBUTE((unused)))
{
  *length= entry->entry_name.length();
  return (uchar*) entry->entry_name.ptr();
}

extern "C" void free_user_var(user_var_entry *entry)
{
  entry->destroy();
}

bool Key_part_spec::operator==(const Key_part_spec& other) const
{
  return length == other.length &&
         !my_strcasecmp(system_charset_info, field_name.str,
                        other.field_name.str);
}

/**
  Construct an (almost) deep copy of this key. Only those
  elements that are known to never change are not copied.
  If out of memory, a partial copy is returned and an error is set
  in THD.
*/

Key::Key(const Key &rhs, MEM_ROOT *mem_root)
  :type(rhs.type),
  key_create_info(rhs.key_create_info),
  columns(rhs.columns, mem_root),
  name(rhs.name),
  generated(rhs.generated)
{
  list_copy_and_replace_each_value(columns, mem_root);
}

/**
  Construct an (almost) deep copy of this foreign key. Only those
  elements that are known to never change are not copied.
  If out of memory, a partial copy is returned and an error is set
  in THD.
*/

Foreign_key::Foreign_key(const Foreign_key &rhs, MEM_ROOT *mem_root)
  :Key(rhs, mem_root),
  ref_db(rhs.ref_db),
  ref_table(rhs.ref_table),
  ref_columns(rhs.ref_columns, mem_root),
  delete_opt(rhs.delete_opt),
  update_opt(rhs.update_opt),
  match_opt(rhs.match_opt)
{
  list_copy_and_replace_each_value(ref_columns, mem_root);
}

/*
  Test if a foreign key (= generated key) is a prefix of the given key
  (ignoring key name, key type and order of columns)

  NOTES:
    This is only used to test if an index for a FOREIGN KEY exists

  IMPLEMENTATION
    We only compare field names

  RETURN
    0	Generated key is a prefix of other key
    1	Not equal
*/

bool foreign_key_prefix(Key *a, Key *b)
{
  /* Ensure that 'a' is the generated key */
  if (a->generated)
  {
    if (b->generated && a->columns.elements > b->columns.elements)
      swap_variables(Key*, a, b);               // Put shorter key in 'a'
  }
  else
  {
    if (!b->generated)
      return TRUE;                              // No foreign key
    swap_variables(Key*, a, b);                 // Put generated key in 'a'
  }

  /* Test if 'a' is a prefix of 'b' */
  if (a->columns.elements > b->columns.elements)
    return TRUE;                                // Can't be prefix

  List_iterator<Key_part_spec> col_it1(a->columns);
  List_iterator<Key_part_spec> col_it2(b->columns);
  const Key_part_spec *col1, *col2;

#ifdef ENABLE_WHEN_INNODB_CAN_HANDLE_SWAPED_FOREIGN_KEY_COLUMNS
  while ((col1= col_it1++))
  {
    bool found= 0;
    col_it2.rewind();
    while ((col2= col_it2++))
    {
      if (*col1 == *col2)
      {
        found= TRUE;
	break;
      }
    }
    if (!found)
      return TRUE;                              // Error
  }
  return FALSE;                                 // Is prefix
#else
  while ((col1= col_it1++))
  {
    col2= col_it2++;
    if (!(*col1 == *col2))
      return TRUE;
  }
  return FALSE;                                 // Is prefix
#endif
}

/**
  @brief  validate
    Check if the foreign key options are compatible with columns
    on which the FK is created.

  @param table_fields         List of columns 

  @return
    false   Key valid
  @return
    true   Key invalid
 */
bool Foreign_key::validate(List<Create_field> &table_fields)
{
  Create_field  *sql_field;
  Key_part_spec *column;
  List_iterator<Key_part_spec> cols(columns);
  List_iterator<Create_field> it(table_fields);
  DBUG_ENTER("Foreign_key::validate");
  while ((column= cols++))
  {
    it.rewind();
    while ((sql_field= it++) &&
           my_strcasecmp(system_charset_info,
                         column->field_name.str,
                         sql_field->field_name)) {}
    if (!sql_field)
    {
      my_error(ER_KEY_COLUMN_DOES_NOT_EXITS, MYF(0), column->field_name.str);
      DBUG_RETURN(TRUE);
    }
    if (type == KEYTYPE_FOREIGN && sql_field->gcol_info)
    {
      if (delete_opt == FK_OPTION_SET_NULL)
      {
        my_error(ER_WRONG_FK_OPTION_FOR_GENERATED_COLUMN, MYF(0), 
                 "ON DELETE SET NULL");
        DBUG_RETURN(TRUE);
      }
      if (update_opt == FK_OPTION_SET_NULL)
      {
        my_error(ER_WRONG_FK_OPTION_FOR_GENERATED_COLUMN, MYF(0), 
                 "ON UPDATE SET NULL");
        DBUG_RETURN(TRUE);
      }
      if (update_opt == FK_OPTION_CASCADE)
      {
        my_error(ER_WRONG_FK_OPTION_FOR_GENERATED_COLUMN, MYF(0), 
                 "ON UPDATE CASCADE");
        DBUG_RETURN(TRUE);
      }
    }
  }
  DBUG_RETURN(FALSE);
}

/****************************************************************************
** Thread specific functions
****************************************************************************/

/**
  Get reference to scheduler data object

  @param thd            THD object

  @retval               Scheduler data object on THD
*/
void *thd_get_scheduler_data(THD *thd)
{
  return thd->event_scheduler.data;
}

/**
  Set reference to Scheduler data object for THD object

  @param thd            THD object
  @param psi            Scheduler data object to set on THD
*/
void thd_set_scheduler_data(THD *thd, void *data)
{
  thd->event_scheduler.data= data;
}

PSI_thread* THD::get_psi()
{
  void *addr= & m_psi;
  void * volatile * typed_addr= static_cast<void * volatile *>(addr);
  void *ptr;
  ptr= my_atomic_loadptr(typed_addr);
  return static_cast<PSI_thread*>(ptr);
}

void THD::set_psi(PSI_thread *psi)
{
  void *addr= & m_psi;
  void * volatile * typed_addr= static_cast<void * volatile *>(addr);
  my_atomic_storeptr(typed_addr, psi);
}

/**
  Get reference to Performance Schema object for THD object

  @param thd            THD object

  @return               Performance schema object for thread on THD
*/
PSI_thread *thd_get_psi(THD *thd)
{
  return thd->get_psi();
}


/**
  Get net_wait_timeout for THD object

  @param thd            THD object

  @retval               net_wait_timeout value for thread on THD
*/
ulong thd_get_net_wait_timeout(THD* thd)
{
  return thd->variables.net_wait_timeout;
}

/**
  Set reference to Performance Schema object for THD object

  @param thd            THD object
  @param psi            Performance schema object for thread
*/
void thd_set_psi(THD *thd, PSI_thread *psi)
{
  thd->set_psi(psi);
}

/**
  Set the state on connection to killed

  @param thd               THD object
*/
void thd_set_killed(THD *thd)
{
  thd->killed= THD::KILL_CONNECTION;
}

/**
  Clear errors from the previous THD

  @param thd              THD object
*/
void thd_clear_errors(THD *thd)
{
  set_my_errno(0);
}

/**
  Close the socket used by this connection

  @param thd                THD object
*/
void thd_close_connection(THD *thd)
{
  thd->get_protocol_classic()->shutdown();
}

/**
  Get current THD object from thread local data

  @retval     The THD object for the thread, NULL if not connection thread
*/
THD *thd_get_current_thd()
{
  return current_thd;
}

/**
  Reset thread globals associated.

  @param thd     THD object
*/
void reset_thread_globals(THD* thd)
{
  thd->restore_globals();
  thd->set_is_killable(false);
}

extern "C"
void thd_binlog_pos(const THD *thd,
                    const char **file_var,
                    unsigned long long *pos_var)
{
  thd->get_trans_pos(file_var, pos_var);
}

/**
  Lock data that needs protection in THD object

  @param thd                   THD object
*/
void thd_lock_data(THD *thd)
{
  mysql_mutex_lock(&thd->LOCK_thd_data);
}

/**
  Unlock data that needs protection in THD object

  @param thd                   THD object
*/
void thd_unlock_data(THD *thd)
{
  mysql_mutex_unlock(&thd->LOCK_thd_data);
}

/**
  Support method to check if connection has already started transaction

  @param client_cntx    Low level client context

  @retval               TRUE if connection already started transaction
*/
bool thd_is_transaction_active(THD *thd)
{
  return thd->get_transaction()->is_active(Transaction_ctx::SESSION);
}

/**
  Check if there is buffered data on the socket representing the connection

  @param thd                  THD object
*/
int thd_connection_has_data(THD *thd)
{
  Vio *vio= thd->get_protocol_classic()->get_vio();
  return vio->has_data(vio);
}

/**
  Set reading/writing on socket, used by SHOW PROCESSLIST

  @param thd                       THD object
  @param val                       Value to set it to (0 or 1)
*/
void thd_set_net_read_write(THD *thd, uint val)
{
  thd->get_protocol_classic()->get_net()->reading_or_writing= val;
}

/**
  Get reading/writing on socket from THD object
  @param thd                       THD object

  @retval               net.reading_or_writing value for thread on THD.
*/
uint thd_get_net_read_write(THD *thd)
{
  return thd->get_protocol_classic()->get_rw_status();
}

/**
  Mark the THD as not killable as it is not currently used by a thread.

  @param thd             THD object
*/
void thd_set_not_killable(THD *thd)
{
  thd->set_is_killable(false);
}

/**
  Get socket file descriptor for this connection

  @param thd            THD object

  @retval               Socket of the connection
*/
my_socket thd_get_fd(THD *thd)
{
  return thd->get_protocol_classic()->get_socket();
}

/**
  Set thread specific environment required for thd cleanup in thread pool.

  @param thd            THD object

  @retval               1 if thread-specific enviroment could be set else 0
*/
int thd_store_globals(THD* thd)
{
  return thd->store_globals();
}

/**
  Get thread attributes for connection threads

  @retval      Reference to thread attribute for connection threads
*/
my_thread_attr_t *get_connection_attrib(void)
{
  return &connection_attrib;
}

/**
  Get max number of connections

  @retval         Max number of connections for MySQL Server
*/
ulong get_max_connections(void)
{
  return max_connections;
}

/*
  The following functions form part of the C plugin API
*/

extern "C" int mysql_tmpfile(const char *prefix)
{
  return mysql_tmpfile_path(mysql_tmpdir, prefix);
}


extern "C"
int thd_in_lock_tables(const THD *thd)
{
  return MY_TEST(thd->in_lock_tables);
}


extern "C"
int thd_tablespace_op(const THD *thd)
{
  return MY_TEST(thd->tablespace_op);
}


extern "C"
const char *set_thd_proc_info(MYSQL_THD thd_arg, const char *info,
                              const char *calling_function,
                              const char *calling_file,
                              const unsigned int calling_line)
{
  PSI_stage_info old_stage;
  PSI_stage_info new_stage;

  old_stage.m_key= 0;
  old_stage.m_name= info;

  set_thd_stage_info(thd_arg, & old_stage, & new_stage,
                     calling_function, calling_file, calling_line);

  return new_stage.m_name;
}

extern "C"
void set_thd_stage_info(void *opaque_thd,
                        const PSI_stage_info *new_stage,
                        PSI_stage_info *old_stage,
                        const char *calling_func,
                        const char *calling_file,
                        const unsigned int calling_line)
{
  THD *thd= (THD*) opaque_thd;
  if (thd == NULL)
    thd= current_thd;

  thd->enter_stage(new_stage, old_stage, calling_func, calling_file, calling_line);
}


void THD::enter_stage(const PSI_stage_info *new_stage,
                      PSI_stage_info *old_stage,
                      const char *calling_func,
                      const char *calling_file,
                      const unsigned int calling_line)
{
  DBUG_PRINT("THD::enter_stage",
             ("'%s' %s:%d", new_stage ? new_stage->m_name : "",
              calling_file, calling_line));

  if (old_stage != NULL)
  {
    old_stage->m_key= m_current_stage_key;
    old_stage->m_name= proc_info;
  }

  if (new_stage != NULL)
  {
    const char *msg= new_stage->m_name;

#if defined(ENABLED_PROFILING)
    profiling.status_change(msg, calling_func, calling_file, calling_line);
#endif

    m_current_stage_key= new_stage->m_key;
    proc_info= msg;

    m_stage_progress_psi= MYSQL_SET_STAGE(m_current_stage_key, calling_file, calling_line);
  }
  else
  {
    m_stage_progress_psi= NULL;
  }

  return;
}

extern "C"
void thd_enter_cond(void *opaque_thd, mysql_cond_t *cond, mysql_mutex_t *mutex,
                    const PSI_stage_info *stage, PSI_stage_info *old_stage,
                    const char *src_function, const char *src_file,
                    int src_line)
{
  THD *thd= static_cast<THD*>(opaque_thd);
  if (!thd)
    thd= current_thd;

  return thd->enter_cond(cond, mutex, stage, old_stage,
                         src_function, src_file, src_line);
}

extern "C"
void thd_exit_cond(void *opaque_thd, const PSI_stage_info *stage,
                   const char *src_function, const char *src_file,
                   int src_line)
{
  THD *thd= static_cast<THD*>(opaque_thd);
  if (!thd)
    thd= current_thd;

  thd->exit_cond(stage, src_function, src_file, src_line);
}

extern "C"
void **thd_ha_data(const THD *thd, const struct handlerton *hton)
{
  return (void **) &thd->ha_data[hton->slot].ha_ptr;
}

extern "C"
void thd_storage_lock_wait(THD *thd, long long value)
{
  thd->utime_after_lock+= value;
}

/**
  Provide a handler data getter to simplify coding
*/
extern "C"
void *thd_get_ha_data(const THD *thd, const struct handlerton *hton)
{
  return *thd_ha_data(thd, hton);
}


/**
  Provide a handler data setter to simplify coding
  @see thd_set_ha_data() definition in plugin.h
*/
extern "C"
void thd_set_ha_data(THD *thd, const struct handlerton *hton,
                     const void *ha_data)
{
  plugin_ref *lock= &thd->ha_data[hton->slot].lock;
  if (ha_data && !*lock)
    *lock= ha_lock_engine(NULL, (handlerton*) hton);
  else if (!ha_data && *lock)
  {
    plugin_unlock(NULL, *lock);
    *lock= NULL;
  }
  *thd_ha_data(thd, hton)= (void*) ha_data;
}


extern "C"
long long thd_test_options(const THD *thd, long long test_options)
{
  return thd->variables.option_bits & test_options;
}

extern "C"
int thd_sql_command(const THD *thd)
{
  return (int) thd->lex->sql_command;
}

extern "C"
int thd_tx_isolation(const THD *thd)
{
  return (int) thd->tx_isolation;
}

extern "C"
int thd_tx_is_read_only(const THD *thd)
{
  return (int) thd->tx_read_only;
}

extern "C"
int thd_tx_priority(const THD* thd)
{
  return (thd->thd_tx_priority != 0
          ? thd->thd_tx_priority
          : thd->tx_priority);
}

extern "C"
THD* thd_tx_arbitrate(THD *requestor, THD* holder)
{
 /* Should be different sessions. */
 DBUG_ASSERT(holder != requestor);

 return(thd_tx_priority(requestor) == thd_tx_priority(holder)
	? requestor
	: ((thd_tx_priority(requestor)
	    > thd_tx_priority(holder)) ? holder : requestor));
}

int thd_tx_is_dd_trx(const THD *thd)
{
  return (int) thd->is_attachable_ro_transaction_active();
}

extern "C"
void thd_inc_row_count(THD *thd)
{
  thd->get_stmt_da()->inc_current_row_for_condition();
}

extern "C"
void increment_thd_innodb_stats(THD* thd,
                                unsigned long long trx_id,
                                long io_reads,
                                long long  io_read,
                                long      io_reads_wait_timer,
                                long      lock_que_wait_timer,
                                long      que_wait_timer,
                                long      page_access)
{
  thd->innodb_was_used=               true;
  thd->innodb_trx_id=                 trx_id;
  thd->innodb_io_reads+=              io_reads;
  thd->innodb_io_read+=               io_read;
  thd->innodb_io_reads_wait_timer+=   io_reads_wait_timer;
  thd->innodb_lock_que_wait_timer+=   lock_que_wait_timer;
  thd->innodb_innodb_que_wait_timer+= que_wait_timer;
  thd->innodb_page_access+=           page_access;
}

extern "C"
unsigned long thd_log_slow_verbosity(const THD *thd)
{
  return (unsigned long) thd->variables.log_slow_verbosity;
}

extern "C"
int thd_opt_slow_log()
{
  return (int) opt_slow_log;
}

/**
  Check whether given connection handle is associated with a background thread.

  @param thd  connection handle
  @retval non-zero  the connection handle belongs to a background thread
  @retval 0   the connection handle belongs to a different thread type
*/
extern "C"
int thd_is_background_thread(const THD *thd)
{
  return (thd->system_thread == SYSTEM_THREAD_BACKGROUND);
}

/**
  Dumps a text description of a thread, its security context
  (user, host) and the current query.

  @param thd thread context
  @param buffer pointer to preferred result buffer
  @param length length of buffer
  @param max_query_len how many chars of query to copy (0 for all)

  @return Pointer to string
*/

extern "C"
char *thd_security_context(THD *thd, char *buffer, size_t length,
                           size_t max_query_len)
{
  String str(buffer, length, &my_charset_latin1);
  Security_context *sctx= &thd->m_main_security_ctx;
  char header[256];
  size_t len;
  /*
    The pointers thd->query and thd->proc_info might change since they are
    being modified concurrently. This is acceptable for proc_info since its
    values doesn't have to very accurate and the memory it points to is static,
    but we need to attempt a snapshot on the pointer values to avoid using NULL
    values. The pointer to thd->query however, doesn't point to static memory
    and has to be protected by LOCK_thd_query or risk pointing to
    uninitialized memory.
  */
  const char *proc_info= thd->proc_info;

  len= my_snprintf(header, sizeof(header),
                   "MySQL thread id %u, OS thread handle %lu, query id %lu",
                   thd->thread_id(), (ulong)thd->real_id, (ulong)thd->query_id);
  str.length(0);
  str.append(header, len);

  if (sctx->host().length)
  {
    str.append(' ');
    str.append(sctx->host().str);
  }

  if (sctx->ip().length)
  {
    str.append(' ');
    str.append(sctx->ip().str);
  }

  if (sctx->user().str)
  {
    str.append(' ');
    str.append(sctx->user().str);
  }

  if (proc_info)
  {
    str.append(' ');
    str.append(proc_info);
  }

  mysql_mutex_lock(&thd->LOCK_thd_query);

  if (thd->query().str)
  {
    if (max_query_len < 1)
      len= thd->query().length;
    else
      len= min(thd->query().length, max_query_len);
    str.append('\n');
    str.append(thd->query().str, len);
  }

  mysql_mutex_unlock(&thd->LOCK_thd_query);

  if (str.c_ptr_safe() == buffer)
    return buffer;

  /*
    We have to copy the new string to the destination buffer because the string
    was reallocated to a larger buffer to be able to fit.
  */
  DBUG_ASSERT(buffer != NULL);
  length= min(str.length(), length-1);
  memcpy(buffer, str.c_ptr_quick(), length);
  /* Make sure that the new string is null terminated */
  buffer[length]= '\0';
  return buffer;
}

/* extend for kill session of idle transaction from engine */
extern "C"
int thd_command(const THD* thd)
{
  return (int) thd->get_command();
}

extern "C"
long long thd_start_time(const THD* thd)
{
  return (long long) thd->start_time.tv_sec;
}

extern "C"
void thd_kill(ulong id)
{
  Find_thd_with_id find_thd_with_id(id, false);
  THD* thd= Global_THD_manager::get_instance()->find_thd(&find_thd_with_id);
  if (!thd)
    return;

  thd->awake(THD::KILL_CONNECTION);
  mysql_mutex_unlock(&thd->LOCK_thd_data);
}

/**
  Returns the partition_info working copy.
  Used to see if a table should be created with partitioning.

  @param thd thread context

  @return Pointer to the working copy of partition_info or NULL.
*/

extern "C"
partition_info *thd_get_work_part_info(THD *thd)
{
  return thd->work_part_info;
}


/**
  Implementation of Drop_table_error_handler::handle_condition().
  The reason in having this implementation is to silence technical low-level
  warnings during DROP TABLE operation. Currently we don't want to expose
  the following warnings during DROP TABLE:
    - Some of table files are missed or invalid (the table is going to be
      deleted anyway, so why bother that something was missed);
    - A trigger associated with the table does not have DEFINER (One of the
      MySQL specifics now is that triggers are loaded for the table being
      dropped. So, we may have a warning that trigger does not have DEFINER
      attribute during DROP TABLE operation).

  @return true if the condition is handled.
*/
bool Drop_table_error_handler::handle_condition(THD *thd,
                                                uint sql_errno,
                                                const char* sqlstate,
                                                Sql_condition::enum_severity_level *level,
                                                const char* msg)
{
  return ((sql_errno == EE_DELETE && my_errno() == ENOENT) ||
          sql_errno == ER_TRG_NO_DEFINER);
}


void Open_tables_state::set_open_tables_state(Open_tables_state *state)
{
  this->open_tables= state->open_tables;

  this->temporary_tables= state->temporary_tables;
  this->derived_tables= state->derived_tables;

  this->lock= state->lock;
  this->extra_lock= state->extra_lock;

  this->locked_tables_mode= state->locked_tables_mode;

  this->state_flags= state->state_flags;

  this->m_reprepare_observers= state->m_reprepare_observers;
}


void Open_tables_state::reset_open_tables_state()
{
  open_tables= NULL;
  temporary_tables= NULL;
  derived_tables= NULL;
  lock= NULL;
  extra_lock= NULL;
  locked_tables_mode= LTM_NONE;
  state_flags= 0U;
  reset_reprepare_observers();
}


THD::THD(bool enable_plugins)
  :Query_arena(&main_mem_root, STMT_CONVENTIONAL_EXECUTION),
   mark_used_columns(MARK_COLUMNS_READ),
   want_privilege(0),
   lex(&main_lex),
   gtid_executed_warning_issued(false),
   m_query_string(NULL_CSTR),
   m_db(NULL_CSTR),
   rli_fake(0), rli_slave(NULL),
#ifdef EMBEDDED_LIBRARY
   mysql(NULL),
#endif
   initial_status_var(NULL),
   status_var_aggregated(false),
   query_plan(this),
   current_mutex(NULL),
   current_cond(NULL),
   in_sub_stmt(0),
   fill_status_recursion_level(0),
   fill_variables_recursion_level(0),
   order_deterministic(false),
   binlog_row_event_extra_data(NULL),
   binlog_unsafe_warning_flags(0),
   binlog_table_maps(0),
   binlog_accessed_db_names(NULL),
   m_trans_log_file(NULL),
   m_trans_fixed_log_file(NULL),
   m_trans_end_pos(0),
   m_transaction(new Transaction_ctx()),
   m_attachable_trx(NULL),
   backup_tables_lock(MDL_key::BACKUP),
   backup_binlog_lock(MDL_key::BINLOG),
   table_map_for_update(0),
   m_examined_row_count(0),
   m_stage_progress_psi(NULL),
   m_digest(NULL),
   m_statement_psi(NULL),
   m_transaction_psi(NULL),
   m_idle_psi(NULL),
   m_server_idle(false),
   user_var_events(key_memory_user_var_entry),
   next_to_commit(NULL),
   binlog_need_explicit_defaults_ts(false),
   is_fatal_error(0),
   transaction_rollback_request(0),
   is_fatal_sub_stmt_error(false),
   rand_used(0),
   time_zone_used(0),
   in_lock_tables(0),
   bootstrap(0),
   derived_tables_processing(FALSE),
   sp_runtime_ctx(NULL),
   m_parser_state(NULL),
   work_part_info(NULL),
#ifndef EMBEDDED_LIBRARY
   // No need to instrument, highly unlikely to have that many plugins.
   audit_class_plugins(PSI_NOT_INSTRUMENTED),
   audit_class_mask(PSI_NOT_INSTRUMENTED),
#endif
#if defined(ENABLED_DEBUG_SYNC)
   debug_sync_control(0),
#endif /* defined(ENABLED_DEBUG_SYNC) */
   m_enable_plugins(enable_plugins),
#ifdef HAVE_GTID_NEXT_LIST
   owned_gtid_set(global_sid_map),
#endif
   skip_gtid_rollback(false),
   is_commit_in_middle_of_statement(false),
   has_gtid_consistency_violation(false),
   main_da(false),
   m_parser_da(false),
   m_query_rewrite_plugin_da(false),
   m_query_rewrite_plugin_da_ptr(&m_query_rewrite_plugin_da),
   m_stmt_da(&main_da),
   duplicate_slave_uuid(false),
   is_a_srv_session_thd(false)
{
  main_lex.reset();
  set_psi(NULL);
  mdl_context.init(this);
  init_sql_alloc(key_memory_thd_main_mem_root,
                 &main_mem_root,
                 global_system_variables.query_alloc_block_size,
                 global_system_variables.query_prealloc_size);
  stmt_arena= this;
  thread_stack= 0;
  m_catalog.str= "std";
  m_catalog.length= 3;
  // per-thread and one-thread scheduler callbacks are no-ops, so NULL works
  // for them, threadpool scheduler will change this for its THDs.
  scheduler= NULL;
  event_scheduler.data= 0;
  skip_wait_timeout= false;
  m_security_ctx= &m_main_security_ctx;
  no_errors= 0;
  password= 0;
  query_start_usec_used= 0;
  count_cuted_fields= CHECK_FIELD_IGNORE;
  killed= NOT_KILLED;
  col_access=0;
  is_slave_error= thread_specific_used= FALSE;
  my_hash_clear(&handler_tables_hash);
  my_hash_clear(&ull_hash);
  tmp_table=0;
  cuted_fields= 0L;
  m_sent_row_count= 0L;
  current_found_rows= 0;
  previous_found_rows= 0;
  is_operating_gtid_table_implicitly= false;
  is_operating_substatement_implicitly= false;
  m_row_count_func= -1;
  statement_id_counter= 0UL;
  // Must be reset to handle error with THD's created for init of mysqld
  lex->thd= NULL;
  lex->set_current_select(0);
  utime_after_lock= 0L;
  current_linfo =  0;
  slave_thread = 0;
  memset(&variables, 0, sizeof(variables));
  m_thread_id= Global_THD_manager::reserved_thread_id;
  file_id = 0;
  query_id= 0;
  query_name_consts= 0;
  db_charset= global_system_variables.collation_database;
  memset(ha_data, 0, sizeof(ha_data));
  is_killable= false;
  binlog_evt_union.do_union= FALSE;
  enable_slow_log= 0;
  commit_error= CE_NONE;
  durability_property= HA_REGULAR_DURABILITY;
  busy_time=            0;
  cpu_time=             0;
  bytes_received=       0;
  bytes_sent=           0;
  binlog_bytes_written= 0;
  updated_row_count=    0;
  sent_row_count_2=     0;
#ifndef DBUG_OFF
  dbug_sentry=THD_SENTRY_MAGIC;
#endif
#ifndef EMBEDDED_LIBRARY
  mysql_audit_init_thd(this);
#endif
  net.vio=0;
  system_thread= NON_SYSTEM_THREAD;
  cleanup_done= 0;
  m_release_resources_done= false;
  peer_port= 0;					// For SHOW PROCESSLIST
  get_transaction()->m_flags.enabled= true;
  active_vio = 0;
  mysql_mutex_init(key_LOCK_thd_data, &LOCK_thd_data, MY_MUTEX_INIT_FAST);
  mysql_mutex_init(key_LOCK_thd_query, &LOCK_thd_query, MY_MUTEX_INIT_FAST);
  mysql_mutex_init(key_LOCK_thd_sysvar, &LOCK_thd_sysvar, MY_MUTEX_INIT_FAST);
  mysql_mutex_init(key_LOCK_query_plan, &LOCK_query_plan, MY_MUTEX_INIT_FAST);
  mysql_mutex_init(key_LOCK_temporary_tables, &LOCK_temporary_tables,
                   MY_MUTEX_INIT_FAST);
  mysql_mutex_init(key_LOCK_current_cond, &LOCK_current_cond,
                   MY_MUTEX_INIT_FAST);
  mysql_cond_init(key_COND_thr_lock, &COND_thr_lock);

  /* Variables with default values */
  proc_info="login";
  where= THD::DEFAULT_WHERE;
  server_id = ::server_id;
  unmasked_server_id = server_id;
  slave_net = 0;
  set_command(COM_CONNECT);
  *scramble= '\0';

  /* Call to init() below requires fully initialized Open_tables_state. */
  reset_open_tables_state();

  init();
#if defined(ENABLED_PROFILING)
  profiling.set_thd(this);
#endif
  m_user_connect= NULL;
  my_hash_init(&user_vars, system_charset_info, USER_VARS_HASH_SIZE, 0, 0,
               (my_hash_get_key) get_var_key,
               (my_hash_free_key) free_user_var, 0,
               key_memory_user_var_entry);

  sp_proc_cache= NULL;
  sp_func_cache= NULL;

  /* Protocol */
  m_protocol= &protocol_text;			// Default protocol
  protocol_text.init(this);
  protocol_binary.init(this);
  protocol_text.set_client_capabilities(0); // minimalistic client

  tablespace_op= false;
  substitute_null_with_insert_id = FALSE;

  /*
    Make sure thr_lock_info_init() is called for threads which do not get
    assigned a proper thread_id value but keep using reserved_thread_id.
  */
  thr_lock_info_init(&lock_info, m_thread_id, &COND_thr_lock);

  m_internal_handler= NULL;
  m_binlog_invoker= FALSE;
  memset(&m_invoker_user, 0, sizeof(m_invoker_user));
  memset(&m_invoker_host, 0, sizeof(m_invoker_host));

  binlog_next_event_pos.file_name= NULL;
  binlog_next_event_pos.pos= 0;

  timer= NULL;
  timer_cache= NULL;

  m_token_array= NULL;
  if (max_digest_length > 0)
  {
    m_token_array= (unsigned char*) my_malloc(PSI_INSTRUMENT_ME,
                                              max_digest_length,
                                              MYF(MY_WME));
  }
}


void THD::set_transaction(Transaction_ctx *transaction_ctx)
{
  DBUG_ASSERT(is_attachable_ro_transaction_active());

  delete m_transaction.release();
  m_transaction.reset(transaction_ctx);
}


void THD::push_internal_handler(Internal_error_handler *handler)
{
  if (m_internal_handler)
  {
    handler->m_prev_internal_handler= m_internal_handler;
    m_internal_handler= handler;
  }
  else
    m_internal_handler= handler;
}


bool THD::handle_condition(uint sql_errno,
                           const char* sqlstate,
                           Sql_condition::enum_severity_level *level,
                           const char* msg)
{
  last_errno= sql_errno;

  if (!m_internal_handler)
    return false;

  for (Internal_error_handler *error_handler= m_internal_handler;
       error_handler;
       error_handler= error_handler->m_prev_internal_handler)
  {
    if (error_handler->handle_condition(this, sql_errno, sqlstate, level, msg))
      return true;
  }
  return false;
}


Internal_error_handler *THD::pop_internal_handler()
{
  DBUG_ASSERT(m_internal_handler != NULL);
  Internal_error_handler *popped_handler= m_internal_handler;
  m_internal_handler= m_internal_handler->m_prev_internal_handler;
  return popped_handler;
}


void THD::raise_error(uint sql_errno)
{
  const char* msg= ER(sql_errno);
  (void) raise_condition(sql_errno,
                         NULL,
                         Sql_condition::SL_ERROR,
                         msg);
}

void THD::raise_error_printf(uint sql_errno, ...)
{
  va_list args;
  char ebuff[MYSQL_ERRMSG_SIZE];
  DBUG_ENTER("THD::raise_error_printf");
  DBUG_PRINT("my", ("nr: %d  errno: %d", sql_errno, errno));
  const char* format= ER(sql_errno);
  va_start(args, sql_errno);
  my_vsnprintf(ebuff, sizeof(ebuff), format, args);
  va_end(args);
  (void) raise_condition(sql_errno,
                         NULL,
                         Sql_condition::SL_ERROR,
                         ebuff);
  DBUG_VOID_RETURN;
}

void THD::raise_warning(uint sql_errno)
{
  const char* msg= ER(sql_errno);
  (void) raise_condition(sql_errno,
                         NULL,
                         Sql_condition::SL_WARNING,
                         msg);
}

void THD::raise_warning_printf(uint sql_errno, ...)
{
  va_list args;
  char    ebuff[MYSQL_ERRMSG_SIZE];
  DBUG_ENTER("THD::raise_warning_printf");
  DBUG_PRINT("enter", ("warning: %u", sql_errno));
  const char* format= ER(sql_errno);
  va_start(args, sql_errno);
  my_vsnprintf(ebuff, sizeof(ebuff), format, args);
  va_end(args);
  (void) raise_condition(sql_errno,
                         NULL,
                         Sql_condition::SL_WARNING,
                         ebuff);
  DBUG_VOID_RETURN;
}

void THD::raise_note(uint sql_errno)
{
  DBUG_ENTER("THD::raise_note");
  DBUG_PRINT("enter", ("code: %d", sql_errno));
  if (!(variables.option_bits & OPTION_SQL_NOTES))
    DBUG_VOID_RETURN;
  const char* msg= ER(sql_errno);
  (void) raise_condition(sql_errno,
                         NULL,
                         Sql_condition::SL_NOTE,
                         msg);
  DBUG_VOID_RETURN;
}

void THD::raise_note_printf(uint sql_errno, ...)
{
  va_list args;
  char    ebuff[MYSQL_ERRMSG_SIZE];
  DBUG_ENTER("THD::raise_note_printf");
  DBUG_PRINT("enter",("code: %u", sql_errno));
  if (!(variables.option_bits & OPTION_SQL_NOTES))
    DBUG_VOID_RETURN;
  const char* format= ER(sql_errno);
  va_start(args, sql_errno);
  my_vsnprintf(ebuff, sizeof(ebuff), format, args);
  va_end(args);
  (void) raise_condition(sql_errno,
                         NULL,
                         Sql_condition::SL_NOTE,
                         ebuff);
  DBUG_VOID_RETURN;
}


struct timeval THD::query_start_timeval_trunc(uint decimals)
{
  struct timeval tv;
  tv.tv_sec= start_time.tv_sec;
  if (decimals)
  {
    tv.tv_usec= start_time.tv_usec;
    my_timeval_trunc(&tv, decimals);
    query_start_usec_used= 1;
  }
  else
  {
    tv.tv_usec= 0;
  }
  return tv;
}


Sql_condition* THD::raise_condition(uint sql_errno,
                                    const char* sqlstate,
                                    Sql_condition::enum_severity_level level,
                                    const char* msg)
{
  DBUG_ENTER("THD::raise_condition");

  if (!(variables.option_bits & OPTION_SQL_NOTES) &&
      (level == Sql_condition::SL_NOTE))
    DBUG_RETURN(NULL);

  DBUG_ASSERT(sql_errno != 0);
  if (sql_errno == 0) /* Safety in release build */
    sql_errno= ER_UNKNOWN_ERROR;
  if (msg == NULL)
    msg= ER(sql_errno);
  if (sqlstate == NULL)
   sqlstate= mysql_errno_to_sqlstate(sql_errno);

  if (handle_condition(sql_errno, sqlstate, &level, msg))
    DBUG_RETURN(NULL);

  if (level == Sql_condition::SL_NOTE || level == Sql_condition::SL_WARNING)
    got_warning= true;

  query_cache.abort(&query_cache_tls);

  Diagnostics_area *da= get_stmt_da();
  if (level == Sql_condition::SL_ERROR)
  {
    is_slave_error= true; // needed to catch query errors during replication

    if (!da->is_error())
    {
      set_row_count_func(-1);
      da->set_error_status(sql_errno, msg, sqlstate);
    }
  }

  /*
    Avoid pushing a condition for fatal out of memory errors as this will
    require memory allocation and therefore might fail. Non fatal out of
    memory errors can occur if raised by SIGNAL/RESIGNAL statement.
  */
  Sql_condition *cond= NULL;
  if (!(is_fatal_error && (sql_errno == EE_OUTOFMEMORY ||
                           sql_errno == ER_OUTOFMEMORY)))
  {
    cond= da->push_warning(this, sql_errno, sqlstate, level, msg);
  }
  DBUG_RETURN(cond);
}

extern "C"
void *thd_alloc(MYSQL_THD thd, size_t size)
{
  return thd->alloc(size);
}

extern "C"
void *thd_calloc(MYSQL_THD thd, size_t size)
{
  return thd->mem_calloc(size);
}

extern "C"
char *thd_strdup(MYSQL_THD thd, const char *str)
{
  return thd->mem_strdup(str);
}

extern "C"
char *thd_strmake(MYSQL_THD thd, const char *str, size_t size)
{
  return thd->strmake(str, size);
}

extern "C"
LEX_STRING *thd_make_lex_string(THD *thd, LEX_STRING *lex_str,
                                const char *str, size_t size,
                                int allocate_lex_string)
{
  return thd->make_lex_string(lex_str, str, size,
                              (bool) allocate_lex_string);
}

extern "C"
void *thd_memdup(MYSQL_THD thd, const void* str, size_t size)
{
  return thd->memdup(str, size);
}

extern "C"
void thd_get_xid(const MYSQL_THD thd, MYSQL_XID *xid)
{
  *xid = *(MYSQL_XID *) thd->get_transaction()->xid_state()->get_xid();
}

#if defined(_WIN32)
extern "C"   THD *_current_thd_noinline(void)
{
  return my_thread_get_THR_THD();
}
#endif
/*
  Init common variables that has to be reset on start and on cleanup_connection
*/

void THD::init(void)
{
  mysql_mutex_lock(&LOCK_global_system_variables);
  plugin_thdvar_init(this, m_enable_plugins);
  /*
    variables= global_system_variables above has reset
    variables.pseudo_thread_id to 0. We need to correct it here to
    avoid temporary tables replication failure.
  */
  variables.pseudo_thread_id= m_thread_id;
  variables.pseudo_server_id= 0;
  mysql_mutex_unlock(&LOCK_global_system_variables);

  /*
    NOTE: reset_connection command will reset the THD to its default state.
    All system variables whose scope is SESSION ONLY should be set to their
    default values here.
  */
  reset_first_successful_insert_id();
  user_time.tv_sec= user_time.tv_usec= 0;
  start_time.tv_sec= start_time.tv_usec= 0;
  set_time();
  auto_inc_intervals_forced.empty();
  {
    ulong tmp;
    tmp= sql_rnd_with_mutex();
    randominit(&rand, tmp + (ulong) &rand, tmp + (ulong) ::global_query_id);
    randominit(&slog_rand, tmp + (ulong) &slog_rand,
               tmp + (ulong) ::global_query_id);
    DBUG_EXECUTE_IF("seed_slow_log_random",
                    randominit(&slog_rand, 0x11111111, 0x77777777););
  }

  server_status= SERVER_STATUS_AUTOCOMMIT;
  if (variables.sql_mode & MODE_NO_BACKSLASH_ESCAPES)
    server_status|= SERVER_STATUS_NO_BACKSLASH_ESCAPES;

  get_transaction()->reset_unsafe_rollback_flags(Transaction_ctx::SESSION);
  get_transaction()->reset_unsafe_rollback_flags(Transaction_ctx::STMT);
  open_options=ha_open_options;
  update_lock_default= (variables.low_priority_updates ?
			TL_WRITE_LOW_PRIORITY :
			TL_WRITE);
  insert_lock_default= (variables.low_priority_updates ?
                        TL_WRITE_LOW_PRIORITY :
                        TL_WRITE_CONCURRENT_INSERT);
  tx_isolation= (enum_tx_isolation) variables.tx_isolation;
  tx_read_only= variables.tx_read_only;
  tx_priority= 0;
  thd_tx_priority= 0;
  update_charset();
  reset_current_stmt_binlog_format_row();
  reset_binlog_local_stmt_filter();
  memset(&status_var, 0, sizeof(status_var));
  binlog_row_event_extra_data= 0;

  if (variables.sql_log_bin)
    variables.option_bits|= OPTION_BIN_LOG;
  else
    variables.option_bits&= ~OPTION_BIN_LOG;
  reset_stats();

#if defined(ENABLED_DEBUG_SYNC)
  /* Initialize the Debug Sync Facility. See debug_sync.cc. */
  debug_sync_init_thread(this);
#endif /* defined(ENABLED_DEBUG_SYNC) */

  /* Initialize session_tracker and create all tracker objects */
  session_tracker.init(this->charset());
  session_tracker.enable(this);

  owned_gtid.clear();
  owned_sid.clear();
  owned_gtid.dbug_print(NULL, "set owned_gtid (clear) in THD::init");

  clear_slow_extended();
}

// Resets stats in a THD.
void THD::reset_stats(void)
{
  current_connect_time=    time(NULL);
  last_global_update_time= current_connect_time;
  reset_diff_stats();
}

// Resets the 'diff' stats, which are used to update global stats.
void THD::reset_diff_stats(void)
{
  diff_total_busy_time=            0;
  diff_total_cpu_time=             0;
  diff_total_bytes_received=       0;
  diff_total_bytes_sent=           0;
  diff_total_binlog_bytes_written= 0;
  diff_total_sent_rows=            0;
  diff_total_updated_rows=         0;
  diff_total_read_rows=            0;
  diff_select_commands=            0;
  diff_update_commands=            0;
  diff_other_commands=             0;
  diff_commit_trans=               0;
  diff_rollback_trans=             0;
  diff_denied_connections=         0;
  diff_lost_connections=           0;
  diff_access_denied_errors=       0;
  diff_empty_queries=              0;
}

// Updates 'diff' stats of a THD.
void THD::update_stats(bool ran_command)
{
  diff_total_busy_time+=            busy_time;
  diff_total_cpu_time+=             cpu_time;
  diff_total_bytes_received+=       bytes_received;
  diff_total_bytes_sent+=           bytes_sent;
  diff_total_binlog_bytes_written+= binlog_bytes_written;
  diff_total_sent_rows+=            sent_row_count_2;
  diff_total_updated_rows+=         updated_row_count;
  // diff_total_read_rows is updated in handler.cc.

  if (ran_command)
  {
    // The replication thread has the COM_CONNECT command.
    DBUG_ASSERT(get_command() != COM_SLEEP);
    if ((get_command() == COM_QUERY || get_command() == COM_CONNECT) &&
        (lex->sql_command >= 0 && lex->sql_command < SQLCOM_END)) {
      // A SQL query.
      if (lex->sql_command == SQLCOM_SELECT)
      {
        diff_select_commands++;
        if (!sent_row_count_2)
          diff_empty_queries++;
      }
      else if ((sql_command_flags[lex->sql_command] & CF_STATUS_COMMAND) != 0)
      {
        // 'SHOW ' commands become SQLCOM_SELECT.
        diff_other_commands++;
        // 'SHOW ' commands shouldn't inflate total sent row count.
        diff_total_sent_rows-= sent_row_count_2;
      } else if (is_update_query(lex->sql_command)) {
        diff_update_commands++;
      } else {
        diff_other_commands++;
      }
    }
  }
  // diff_commit_trans is updated in handler.cc.
  // diff_rollback_trans is updated in handler.cc.
  // diff_denied_connections is updated in sql_connect.cc.
  // diff_lost_connections is updated in sql_parse.cc.
  // diff_access_denied_errors is updated in sql_parse.cc.

  /* reset counters to zero to avoid double-counting since values
     are already store in diff_total_*.
  */

  busy_time=            0;
  cpu_time=             0;
  bytes_received=       0;
  bytes_sent=           0;
  binlog_bytes_written= 0;
  updated_row_count=    0;
  sent_row_count_2=     0;
}

/*
  Init THD for query processing.
  This has to be called once before we call mysql_parse.
  See also comments in sql_class.h.
*/

void THD::init_for_queries(Relay_log_info *rli)
{
  set_time(); 
  ha_enable_transaction(this,TRUE);

  reset_root_defaults(mem_root, variables.query_alloc_block_size,
                      variables.query_prealloc_size);
  get_transaction()->init_mem_root_defaults(variables.trans_alloc_block_size,
                                            variables.trans_prealloc_size);
  get_transaction()->xid_state()->reset();
#if defined(MYSQL_SERVER) && defined(HAVE_REPLICATION)
  if (rli)
  {
    if ((rli->deferred_events_collecting= rpl_filter->is_on()))
    {
      rli->deferred_events= new Deferred_log_events(rli);
    }
    rli_slave= rli;

    DBUG_ASSERT(rli_slave->info_thd == this && slave_thread);
  }
#endif
}


void THD::set_new_thread_id()
{
  m_thread_id= Global_THD_manager::get_instance()->get_new_thread_id();
  variables.pseudo_thread_id= m_thread_id;
  thr_lock_info_init(&lock_info, m_thread_id, &COND_thr_lock);
}


/*
  Do what's needed when one invokes change user

  SYNOPSIS
    cleanup_connection()

  IMPLEMENTATION
    Reset all resources that are connection specific
*/


void THD::cleanup_connection(void)
{
  mysql_mutex_lock(&LOCK_status);
  add_to_status(&global_status_var, &status_var, true);
  mysql_mutex_unlock(&LOCK_status);

  cleanup();
#if defined(ENABLED_DEBUG_SYNC)
  /* End the Debug Sync Facility. See debug_sync.cc. */
  debug_sync_end_thread(this);
#endif /* defined(ENABLED_DEBUG_SYNC) */
  killed= NOT_KILLED;
  cleanup_done= 0;
  init();
  stmt_map.reset();
  my_hash_init(&user_vars, system_charset_info, USER_VARS_HASH_SIZE, 0, 0,
               (my_hash_get_key) get_var_key,
               (my_hash_free_key) free_user_var, 0,
               key_memory_user_var_entry);
  sp_cache_clear(&sp_proc_cache);
  sp_cache_clear(&sp_func_cache);

  clear_error();
  // clear the warnings
  get_stmt_da()->reset_condition_info(this);
  // clear profiling information
#if defined(ENABLED_PROFILING)
  profiling.cleanup();
#endif

#ifndef DBUG_OFF
    /* DEBUG code only (begin) */
    bool check_cleanup= FALSE;
    DBUG_EXECUTE_IF("debug_test_cleanup_connection", check_cleanup= TRUE;);
    if(check_cleanup)
    {
      /* isolation level should be default */
      DBUG_ASSERT(variables.tx_isolation == ISO_REPEATABLE_READ);
      /* check autocommit is ON by default */
      DBUG_ASSERT(server_status == SERVER_STATUS_AUTOCOMMIT);
      /* check prepared stmts are cleaned up */
      DBUG_ASSERT(prepared_stmt_count == 0);
      /* check diagnostic area is cleaned up */
      DBUG_ASSERT(get_stmt_da()->status() == Diagnostics_area::DA_EMPTY);
      /* check if temp tables are deleted */
      DBUG_ASSERT(temporary_tables == NULL);
      /* check if tables are unlocked */
      DBUG_ASSERT(locked_tables_list.locked_tables() == NULL);
    }
    /* DEBUG code only (end) */
#endif

}


/*
  Do what's needed when one invokes change user.
  Also used during THD::release_resources, i.e. prior to THD destruction.
*/
void THD::cleanup(void)
{
  Transaction_ctx *trn_ctx= get_transaction();
  XID_STATE *xs= trn_ctx->xid_state();

  DBUG_ENTER("THD::cleanup");
  DBUG_ASSERT(cleanup_done == 0);
  DEBUG_SYNC(this, "thd_cleanup_start");

  killed= KILL_CONNECTION;
  if (trn_ctx->xid_state()->has_state(XID_STATE::XA_PREPARED))
  {
    transaction_cache_detach(trn_ctx);
  }
  else
  {
    xs->set_state(XID_STATE::XA_NOTR);
    trans_rollback(this);
    transaction_cache_delete(trn_ctx);
  }

  locked_tables_list.unlock_locked_tables(this);
  mysql_ha_cleanup(this);

  DBUG_ASSERT(open_tables == NULL);
  /*
    If the thread was in the middle of an ongoing transaction (rolled
    back a few lines above) or under LOCK TABLES (unlocked the tables
    and left the mode a few lines above), there will be outstanding
    metadata locks. Release them.
  */
  mdl_context.release_transactional_locks();

  /* Release backup locks, if acquired */
  if (backup_binlog_lock.is_acquired())
    backup_binlog_lock.release(this);
  if (backup_tables_lock.is_acquired())
    backup_tables_lock.release(this);

  /* Release the global read lock, if acquired. */
  if (global_read_lock.is_acquired())
    global_read_lock.unlock_global_read_lock(this);

  mysql_ull_cleanup(this);
  /*
    All locking service locks must be released on disconnect.
  */
  release_all_locking_service_locks(this);

  /* All metadata locks must have been released by now. */
  DBUG_ASSERT(!mdl_context.has_locks());

  /* Protects user_vars. */
  mysql_mutex_lock(&LOCK_thd_data);
  my_hash_free(&user_vars);
  mysql_mutex_unlock(&LOCK_thd_data);

  close_temporary_tables(this);
  sp_cache_clear(&sp_proc_cache);
  sp_cache_clear(&sp_func_cache);

  /*
    Actions above might generate events for the binary log, so we
    commit the current transaction coordinator after executing cleanup
    actions.
   */
  if (tc_log && !trn_ctx->xid_state()->has_state(XID_STATE::XA_PREPARED))
    tc_log->commit(this, true);

  /*
    Destroy trackers only after finishing manipulations with transaction
    state to avoid issues with Transaction_state_tracker.
  */
  session_tracker.deinit();

  cleanup_done=1;
  DBUG_VOID_RETURN;
}


/**
  Release most resources, prior to THD destruction.
 */
void THD::release_resources()
{
  DBUG_ASSERT(m_release_resources_done == false);

  Global_THD_manager::get_instance()->release_thread_id(m_thread_id);

  mysql_mutex_lock(&LOCK_status);
  add_to_status(&global_status_var, &status_var, false);
  /*
    Status queries after this point should not aggregate THD::status_var
    since the values has been added to global_status_var.
    The status values are not reset so that they can still be read
    by performance schema.
  */
  status_var_aggregated= true;
  mysql_mutex_unlock(&LOCK_status);

  /* Ensure that no one is using THD */
  mysql_mutex_lock(&LOCK_thd_data);
  mysql_mutex_lock(&LOCK_query_plan);

  /* Close connection */
#ifndef EMBEDDED_LIBRARY
  if (is_classic_protocol() && get_protocol_classic()->get_vio())
  {
    vio_delete(get_protocol_classic()->get_vio());
    get_protocol_classic()->end_net();
  }
#endif

  /* modification plan for UPDATE/DELETE should be freed. */
  DBUG_ASSERT(query_plan.get_modification_plan() == NULL);
  mysql_mutex_unlock(&LOCK_query_plan);
  mysql_mutex_unlock(&LOCK_thd_data);
  mysql_mutex_lock(&LOCK_thd_query);
  mysql_mutex_unlock(&LOCK_thd_query);

  stmt_map.reset();                     /* close all prepared statements */
  if (!cleanup_done)
    cleanup();

  mdl_context.destroy();
  ha_close_connection(this);

  /*
    Debug sync system must be closed after ha_close_connection, because
    DEBUG_SYNC is used in InnoDB connection handlerton close.
  */
#if defined(ENABLED_DEBUG_SYNC)
  /* End the Debug Sync Facility. See debug_sync.cc. */
  debug_sync_end_thread(this);
#endif /* defined(ENABLED_DEBUG_SYNC) */

  plugin_thdvar_cleanup(this, m_enable_plugins);

  DBUG_ASSERT(timer == NULL);

  if (timer_cache)
    thd_timer_destroy(timer_cache);

#ifndef EMBEDDED_LIBRARY
  if (rli_fake)
  {
    rli_fake->end_info();
    delete rli_fake;
    rli_fake= NULL;
  }
  mysql_audit_free_thd(this);
#endif

  if (current_thd == this)
    restore_globals();
  m_release_resources_done= true;
}


THD::~THD()
{
  THD_CHECK_SENTRY(this);
  DBUG_ENTER("~THD()");
  DBUG_PRINT("info", ("THD dtor, this %p", this));

  if (!m_release_resources_done)
    release_resources();

  clear_next_event_pos();

  /* Ensure that no one is using THD */
  mysql_mutex_lock(&LOCK_thd_data);
  mysql_mutex_unlock(&LOCK_thd_data);
  mysql_mutex_lock(&LOCK_thd_query);
  mysql_mutex_unlock(&LOCK_thd_query);

  DBUG_ASSERT(!m_attachable_trx);

  my_free(const_cast<char*>(m_db.str));
  m_db= NULL_CSTR;
  get_transaction()->free_memory(MYF(0));
  mysql_mutex_destroy(&LOCK_query_plan);
  mysql_mutex_destroy(&LOCK_thd_data);
  mysql_mutex_destroy(&LOCK_thd_query);
  mysql_mutex_destroy(&LOCK_temporary_tables);
  mysql_mutex_destroy(&LOCK_thd_sysvar);
  mysql_mutex_destroy(&LOCK_current_cond);
  mysql_cond_destroy(&COND_thr_lock);
#ifndef DBUG_OFF
  dbug_sentry= THD_SENTRY_GONE;
#endif

#ifndef EMBEDDED_LIBRARY
  if (variables.gtid_next_list.gtid_set != NULL)
  {
#ifdef HAVE_GTID_NEXT_LIST
    delete variables.gtid_next_list.gtid_set;
    variables.gtid_next_list.gtid_set= NULL;
    variables.gtid_next_list.is_non_null= false;
#else
    DBUG_ASSERT(0);
#endif
  }
  if (rli_slave)
    rli_slave->cleanup_after_session();
#endif

  free_root(&main_mem_root, MYF(0));

  if (m_token_array != NULL)
  {
    my_free(m_token_array);
  }
  DBUG_VOID_RETURN;
}


/*
  Add all status variables to another status variable array

  SYNOPSIS
   add_to_status()
   to_var       add to this array
   from_var     from this array
   reset_from_var if true, then memset from_var variable with 0

  NOTES
    This function assumes that all variables are longlong/ulonglong.
    If this assumption will change, then we have to explictely add
    the other variables after the while loop
*/

void add_to_status(STATUS_VAR *to_var, STATUS_VAR *from_var, bool reset_from_var)
{
  int        c;
  ulonglong *end= (ulonglong*) ((uchar*) to_var +
                                offsetof(STATUS_VAR, LAST_STATUS_VAR) +
                                sizeof(ulonglong));
  ulonglong *to= (ulonglong*) to_var, *from= (ulonglong*) from_var;

  while (to != end)
    *(to++)+= *(from++);

  to_var->com_other+= from_var->com_other;

  for (c= 0; c< SQLCOM_END; c++)
    to_var->com_stat[(uint) c] += from_var->com_stat[(uint) c];

  if (reset_from_var)
  {
    memset (from_var, 0, sizeof(*from_var));
  }
}

/*
  Add the difference between two status variable arrays to another one.

  SYNOPSIS
    add_diff_to_status
    to_var       add to this array
    from_var     from this array
    dec_var      minus this array
  
  NOTE
    This function assumes that all variables are longlong/ulonglong.
*/

void add_diff_to_status(STATUS_VAR *to_var, STATUS_VAR *from_var,
                        STATUS_VAR *dec_var)
{
  int        c;
  ulonglong *end= (ulonglong*) ((uchar*) to_var + offsetof(STATUS_VAR, LAST_STATUS_VAR) +
                                                  sizeof(ulonglong));
  ulonglong *to= (ulonglong*) to_var,
            *from= (ulonglong*) from_var,
            *dec= (ulonglong*) dec_var;

  while (to != end)
    *(to++)+= *(from++) - *(dec++);

  to_var->com_other+= from_var->com_other - dec_var->com_other;

  for (c= 0; c< SQLCOM_END; c++)
    to_var->com_stat[(uint) c] += from_var->com_stat[(uint) c] -dec_var->com_stat[(uint) c];
}


/**
  Awake a thread.

  @param[in]  state_to_set    value for THD::killed

  This is normally called from another thread's THD object.

  @note Do always call this while holding LOCK_thd_data.
*/

void THD::awake(THD::killed_state state_to_set)
{
  DBUG_ENTER("THD::awake");
  DBUG_PRINT("enter", ("this: %p current_thd: %p", this, current_thd));
  THD_CHECK_SENTRY(this);
  mysql_mutex_assert_owner(&LOCK_thd_data);

  /*
    Set killed flag if the connection is being killed (state_to_set
    is KILL_CONNECTION) or the connection is processing a query
    (state_to_set is KILL_QUERY and m_server_idle flag is not set).
    If the connection is idle and state_to_set is KILL QUERY, the
    the killed flag is not set so that it doesn't affect the next
    command incorrectly.
  */
  if (this->m_server_idle && state_to_set == KILL_QUERY)
  { /* nothing */ }
  else
  {
    killed= state_to_set;
  }

  if (state_to_set != THD::KILL_QUERY && state_to_set != THD::KILL_TIMEOUT)
  {
    if (this != current_thd)
    {
      if (active_vio)
        vio_cancel(active_vio, SHUT_RDWR);
    }

    /* Send an event to the scheduler that a thread should be killed. */
    if (!slave_thread)
      MYSQL_CALLBACK(this->scheduler, post_kill_notification, (this));
  }

  /* Interrupt target waiting inside a storage engine. */
  if (state_to_set != THD::NOT_KILLED)
    ha_kill_connection(this);

  if (state_to_set == THD::KILL_TIMEOUT)
    status_var.max_execution_time_exceeded++;


  /* Broadcast a condition to kick the target if it is waiting on it. */
  if (is_killable)
  {
    mysql_mutex_lock(&LOCK_current_cond);
    /*
      This broadcast could be up in the air if the victim thread
      exits the cond in the time between read and broadcast, but that is
      ok since all we want to do is to make the victim thread get out
      of waiting on current_cond.
      If we see a non-zero current_cond: it cannot be an old value (because
      then exit_cond() should have run and it can't because we have mutex); so
      it is the true value but maybe current_mutex is not yet non-zero (we're
      in the middle of enter_cond() and there is a "memory order
      inversion"). So we test the mutex too to not lock 0.

      Note that there is a small chance we fail to kill. If victim has locked
      current_mutex, but hasn't yet entered enter_cond() (which means that
      current_cond and current_mutex are 0), then the victim will not get
      a signal and it may wait "forever" on the cond (until
      we issue a second KILL or the status it's waiting for happens).
      It's true that we have set its thd->killed but it may not
      see it immediately and so may have time to reach the cond_wait().

      However, where possible, we test for killed once again after
      enter_cond(). This should make the signaling as safe as possible.
      However, there is still a small chance of failure on platforms with
      instruction or memory write reordering.
    */
    if (current_cond && current_mutex)
    {
      DBUG_EXECUTE_IF("before_dump_thread_acquires_current_mutex",
                      {
                      const char act[]=
                      "now signal dump_thread_signal wait_for go_dump_thread";
                      DBUG_ASSERT(!debug_sync_set_action(current_thd,
                                                         STRING_WITH_LEN(act)));
                      };);
      mysql_mutex_lock(current_mutex);
      mysql_cond_broadcast(current_cond);
      mysql_mutex_unlock(current_mutex);
    }
    mysql_mutex_unlock(&LOCK_current_cond);
  }
  DBUG_VOID_RETURN;
}


/**
  Close the Vio associated this session.

  @remark LOCK_thd_data is taken due to the fact that
          the Vio might be disassociated concurrently.
*/

void THD::disconnect(bool server_shutdown)
{
  Vio *vio= NULL;

  mysql_mutex_lock(&LOCK_thd_data);

  killed= THD::KILL_CONNECTION;

  /*
    Since a active vio might might have not been set yet, in
    any case save a reference to avoid closing a inexistent
    one or closing the vio twice if there is a active one.
  */
  vio= active_vio;
  shutdown_active_vio();

  /* Disconnect even if a active vio is not associated. */
  if (is_classic_protocol() &&
      get_protocol_classic()->get_vio() != vio &&
      get_protocol_classic()->connection_alive())
  {
    m_protocol->shutdown(server_shutdown);
  }

  mysql_mutex_unlock(&LOCK_thd_data);
}


void THD::notify_shared_lock(MDL_context_owner *ctx_in_use,
                             bool needs_thr_lock_abort)
{
  THD *in_use= ctx_in_use->get_thd();

  if (needs_thr_lock_abort)
  {
    mysql_mutex_lock(&in_use->LOCK_thd_data);
    for (TABLE *thd_table= in_use->open_tables;
         thd_table ;
         thd_table= thd_table->next)
    {
      /*
        Check for TABLE::needs_reopen() is needed since in some places we call
        handler::close() for table instance (and set TABLE::db_stat to 0)
        and do not remove such instances from the THD::open_tables
        for some time, during which other thread can see those instances
        (e.g. see partitioning code).
      */
      if (!thd_table->needs_reopen())
        mysql_lock_abort_for_thread(this, thd_table);
    }
    mysql_mutex_unlock(&in_use->LOCK_thd_data);
  }
}


/*
  Remember the location of thread info, the structure needed for
  sql_alloc() and the structure for the net buffer
*/

bool THD::store_globals()
{
  /*
    Assert that thread_stack is initialized: it's necessary to be able
    to track stack overrun.
  */
  DBUG_ASSERT(thread_stack);

  if (my_thread_set_THR_THD(this) ||
      my_thread_set_THR_MALLOC(&mem_root))
    return true;
  /*
    is_killable is concurrently readable by a killer thread.
    It is protected by LOCK_thd_data, it is not needed to lock while the
    value is changing from false not true. If the kill thread reads
    true we need to ensure that the thread doesn't proceed to assign
    another thread to the same TLS reference.
  */
  is_killable= true;
#ifndef DBUG_OFF
  /*
    Let mysqld define the thread id (not mysys)
    This allows us to move THD to different threads if needed.
  */
  set_my_thread_var_id(m_thread_id);
#endif
  real_id= my_thread_self();                      // For debugging

  vio_set_thread_id(net.vio, real_id);

  return false;
}

/*
  Remove the thread specific info (THD and mem_root pointer) stored during
  store_global call for this thread.
*/
void THD::restore_globals()
{
  /*
    Assert that thread_stack is initialized: it's necessary to be able
    to track stack overrun.
  */
  DBUG_ASSERT(thread_stack);

  /* Undocking the thread specific data. */
  my_thread_set_THR_THD(NULL);
  my_thread_set_THR_MALLOC(NULL);
}


/*
  Cleanup after query.

  SYNOPSIS
    THD::cleanup_after_query()

  DESCRIPTION
    This function is used to reset thread data to its default state.

  NOTE
    This function is not suitable for setting thread data to some
    non-default values, as there is only one replication thread, so
    different master threads may overwrite data of each other on
    slave.
*/

void THD::cleanup_after_query()
{
  /*
    Reset rand_used so that detection of calls to rand() will save random 
    seeds if needed by the slave.

    Do not reset rand_used if inside a stored function or trigger because 
    only the call to these operations is logged. Thus only the calling 
    statement needs to detect rand() calls made by its substatements. These
    substatements must not set rand_used to 0 because it would remove the
    detection of rand() by the calling statement. 
  */
  if (!in_sub_stmt) /* stored functions and triggers are a special case */
  {
    /* Forget those values, for next binlogger: */
    stmt_depends_on_first_successful_insert_id_in_prev_stmt= 0;
    auto_inc_intervals_in_cur_stmt_for_binlog.empty();
    rand_used= 0;
    binlog_accessed_db_names= NULL;

#ifndef EMBEDDED_LIBRARY
    /*
      Clean possible unused INSERT_ID events by current statement.
      is_update_query() is needed to ignore SET statements:
        Statements that don't update anything directly and don't
        used stored functions. This is mostly necessary to ignore
        statements in binlog between SET INSERT_ID and DML statement
        which is intended to consume its event (there can be other
        SET statements between them).
    */
    if ((rli_slave || rli_fake) && is_update_query(lex->sql_command))
      auto_inc_intervals_forced.empty();
#endif
  }

  /*
    In case of stored procedures, stored functions, triggers and events
    m_trans_fixed_log_file will not be set to NULL. The memory will be reused.
  */
  if (!sp_runtime_ctx)
    m_trans_fixed_log_file= NULL;

  /*
    Forget the binlog stmt filter for the next query.
    There are some code paths that:
    - do not call THD::decide_logging_format()
    - do call THD::binlog_query(),
    making this reset necessary.
  */
  reset_binlog_local_stmt_filter();
  if (first_successful_insert_id_in_cur_stmt > 0)
  {
    /* set what LAST_INSERT_ID() will return */
    first_successful_insert_id_in_prev_stmt= 
      first_successful_insert_id_in_cur_stmt;
    first_successful_insert_id_in_cur_stmt= 0;
    substitute_null_with_insert_id= TRUE;
  }
  arg_of_last_insert_id_function= 0;
  /* Free Items that were created during this execution */
  free_items();
  /* Reset where. */
  where= THD::DEFAULT_WHERE;
  /* reset table map for multi-table update */
  table_map_for_update= 0;
  m_binlog_invoker= FALSE;
  /* reset replication info structure */
  if (lex)
  {
    lex->mi.repl_ignore_server_ids.clear();
  }
#ifndef EMBEDDED_LIBRARY
  if (rli_slave)
    rli_slave->cleanup_after_query();
#endif
}

LEX_CSTRING *
make_lex_string_root(MEM_ROOT *mem_root,
                     LEX_CSTRING *lex_str, const char* str, size_t length,
                     bool allocate_lex_string)
{
  if (allocate_lex_string)
    if (!(lex_str= (LEX_CSTRING *)alloc_root(mem_root, sizeof(LEX_CSTRING))))
      return 0;
  if (!(lex_str->str= strmake_root(mem_root, str, length)))
    return 0;
  lex_str->length= length;
  return lex_str;
}


LEX_STRING *
make_lex_string_root(MEM_ROOT *mem_root,
                     LEX_STRING *lex_str, const char* str, size_t length,
                     bool allocate_lex_string)
{
  if (allocate_lex_string)
    if (!(lex_str= (LEX_STRING *)alloc_root(mem_root, sizeof(LEX_STRING))))
      return 0;
  if (!(lex_str->str= strmake_root(mem_root, str, length)))
    return 0;
  lex_str->length= length;
  return lex_str;
}



LEX_CSTRING *THD::make_lex_string(LEX_CSTRING *lex_str,
                                 const char* str, size_t length,
                                 bool allocate_lex_string)
{
  return make_lex_string_root (mem_root, lex_str, str,
                               length, allocate_lex_string);
}



/**
  Create a LEX_STRING in this connection.

  @param lex_str  pointer to LEX_STRING object to be initialized
  @param str      initializer to be copied into lex_str
  @param length   length of str, in bytes
  @param allocate_lex_string  if TRUE, allocate new LEX_STRING object,
                              instead of using lex_str value
  @return  NULL on failure, or pointer to the LEX_STRING object
*/
LEX_STRING *THD::make_lex_string(LEX_STRING *lex_str,
                                 const char* str, size_t length,
                                 bool allocate_lex_string)
{
  return make_lex_string_root (mem_root, lex_str, str,
                               length, allocate_lex_string);
}


/*
  Convert a string to another character set

  @param to             Store new allocated string here
  @param to_cs          New character set for allocated string
  @param from           String to convert
  @param from_length    Length of string to convert
  @param from_cs        Original character set

  @note to will be 0-terminated to make it easy to pass to system funcs

  @retval false ok
  @retval true  End of memory.
                In this case to->str will point to 0 and to->length will be 0.
*/

bool THD::convert_string(LEX_STRING *to, const CHARSET_INFO *to_cs,
			 const char *from, size_t from_length,
			 const CHARSET_INFO *from_cs)
{
  DBUG_ENTER("convert_string");
  size_t new_length= to_cs->mbmaxlen * from_length;
  uint errors= 0;
  if (!(to->str= (char*) alloc(new_length+1)))
  {
    to->length= 0;				// Safety fix
    DBUG_RETURN(1);				// EOM
  }
  to->length= copy_and_convert(to->str, new_length, to_cs,
			       from, from_length, from_cs, &errors);
  to->str[to->length]=0;			// Safety
  if (errors != 0)
  {
    char printable_buff[32];
    convert_to_printable(printable_buff, sizeof(printable_buff),
                         from, from_length, from_cs, 6);
    push_warning_printf(this, Sql_condition::SL_WARNING,
                        ER_INVALID_CHARACTER_STRING,
                        ER_THD(this, ER_INVALID_CHARACTER_STRING),
                        from_cs->csname, printable_buff);
  }

  DBUG_RETURN(0);
}


/*
  Convert string from source character set to target character set inplace.

  SYNOPSIS
    THD::convert_string

  DESCRIPTION
    Convert string using convert_buffer - buffer for character set 
    conversion shared between all protocols.

  RETURN
    0   ok
   !0   out of memory
*/

bool THD::convert_string(String *s, const CHARSET_INFO *from_cs,
                         const CHARSET_INFO *to_cs)
{
  uint dummy_errors;
  if (convert_buffer.copy(s->ptr(), s->length(), from_cs, to_cs, &dummy_errors))
    return TRUE;
  /* If convert_buffer >> s copying is more efficient long term */
  if (convert_buffer.alloced_length() >= convert_buffer.length() * 2 ||
      !s->is_alloced())
  {
    return s->copy(convert_buffer);
  }
  s->swap(convert_buffer);
  return FALSE;
}


/*
  Update some cache variables when character set changes
*/

void THD::update_charset()
{
  size_t not_used;
  charset_is_system_charset=
    !String::needs_conversion(0,
                              variables.character_set_client,
                              system_charset_info,
                              &not_used);
  charset_is_collation_connection= 
    !String::needs_conversion(0,
                              variables.character_set_client,
                              variables.collation_connection,
                              &not_used);
  charset_is_character_set_filesystem= 
    !String::needs_conversion(0,
                              variables.character_set_client,
                              variables.character_set_filesystem,
                              &not_used);
}


/* add table to list of changed in transaction tables */

void THD::add_changed_table(TABLE *table)
{
  DBUG_ENTER("THD::add_changed_table(table)");

  DBUG_ASSERT(in_multi_stmt_transaction_mode() && table->file->has_transactions());
  add_changed_table(table->s->table_cache_key.str,
                    (long) table->s->table_cache_key.length);
  DBUG_VOID_RETURN;
}


void THD::add_changed_table(const char *key, long key_length)
{
  DBUG_ENTER("THD::add_changed_table(key)");
  if (get_transaction()->add_changed_table(key, key_length))
    killed= KILL_CONNECTION;
  DBUG_VOID_RETURN;
}


int THD::send_explain_fields(Query_result *result)
{
  List<Item> field_list;
  Item *item;
  CHARSET_INFO *cs= system_charset_info;
  field_list.push_back(new Item_return_int("id",3, MYSQL_TYPE_LONGLONG));
  field_list.push_back(new Item_empty_string("select_type", 19, cs));
  field_list.push_back(item= new Item_empty_string("table", NAME_CHAR_LEN, cs));
  item->maybe_null= 1;
  /* Maximum length of string that make_used_partitions_str() can produce */
  item= new Item_empty_string("partitions", MAX_PARTITIONS * (1 + FN_LEN),
                              cs);
  field_list.push_back(item);
  item->maybe_null= 1;
  field_list.push_back(item= new Item_empty_string("type", 10, cs));
  item->maybe_null= 1;
  field_list.push_back(item=new Item_empty_string("possible_keys",
						  NAME_CHAR_LEN*MAX_KEY, cs));
  item->maybe_null=1;
  field_list.push_back(item=new Item_empty_string("key", NAME_CHAR_LEN, cs));
  item->maybe_null=1;
  field_list.push_back(item=new Item_empty_string("key_len",
						  NAME_CHAR_LEN*MAX_KEY));
  item->maybe_null=1;
  field_list.push_back(item=new Item_empty_string("ref",
                                                  NAME_CHAR_LEN*MAX_REF_PARTS,
                                                  cs));
  item->maybe_null=1;
  field_list.push_back(item= new Item_return_int("rows", 10,
                                                 MYSQL_TYPE_LONGLONG));
  item->maybe_null= 1;
  field_list.push_back(item= new Item_float(NAME_STRING("filtered"),
                                            0.1234, 2, 4));
  item->maybe_null=1;
  field_list.push_back(new Item_empty_string("Extra", 255, cs));
  item->maybe_null= 1;
  return (result->send_result_set_metadata(field_list, Protocol::SEND_NUM_ROWS |
                                           Protocol::SEND_EOF));
}

enum_vio_type THD::get_vio_type()
{
#ifndef EMBEDDED_LIBRARY
  DBUG_ENTER("shutdown_active_vio");
  DBUG_RETURN(get_protocol()->connection_type());
#else
  return NO_VIO_TYPE;
#endif
}

void THD::shutdown_active_vio()
{
  DBUG_ENTER("shutdown_active_vio");
  mysql_mutex_assert_owner(&LOCK_thd_data);
#ifndef EMBEDDED_LIBRARY
  if (active_vio)
  {
    vio_shutdown(active_vio, SHUT_RDWR);
    active_vio = 0;
  }
#endif
  DBUG_VOID_RETURN;
}

const char *get_client_host(THD *client)
{
  return client->security_context()->host_or_ip().length ?
    client->security_context()->host_or_ip().str :
    client->security_context()->host().length ?
    client->security_context()->host().str : "";
}

char *THD::get_client_host_port(THD *client)
{
  Security_context *client_sctx= client->security_context();
  char *client_host= NULL;

  if (client->peer_port && (client_sctx->host().length
                            || client_sctx->ip().length) &&
      security_context()->host_or_ip().length)
  {
    if ((client_host= (char *) this->alloc(LIST_PROCESS_HOST_LEN+1)))
      my_snprintf((char *) client_host, LIST_PROCESS_HOST_LEN,
                  "%s:%u", client_sctx->host_or_ip().str, client->peer_port);
  }
  else
    client_host= this->mem_strdup(get_client_host(client));

  return client_host;
}


/*
  Register an item tree tree transformation, performed by the query
  optimizer.
*/

void THD::nocheck_register_item_tree_change(Item **place,
                                            Item *new_value)
{
  Item_change_record *change;
  /*
    Now we use one node per change, which adds some memory overhead,
    but still is rather fast as we use alloc_root for allocations.
    A list of item tree changes of an average query should be short.
  */
  void *change_mem= alloc_root(mem_root, sizeof(*change));
  if (change_mem == 0)
  {
    /*
      OOM, thd->fatal_error() is called by the error handler of the
      memroot. Just return.
    */
    return;
  }
  change= new (change_mem) Item_change_record(place, new_value);
  change_list.push_front(change);
}


void THD::replace_rollback_place(Item **new_place)
{
  I_List_iterator<Item_change_record> it(change_list);
  Item_change_record *change;
  while ((change= it++))
  {
    if (change->new_value == *new_place)
    {
      DBUG_PRINT("info", ("replace_rollback_place new_value %p place %p",
                          *new_place, new_place));
      change->place= new_place;
      break;
    }
  }
}


void THD::rollback_item_tree_changes()
{
  I_List_iterator<Item_change_record> it(change_list);
  Item_change_record *change;
  DBUG_ENTER("rollback_item_tree_changes");

  while ((change= it++))
  {
    DBUG_PRINT("info",
               ("rollback_item_tree_changes "
                "place %p curr_value %p old_value %p",
                change->place, *change->place, change->old_value));
    *change->place= change->old_value;
  }
  /* We can forget about changes memory: it's allocated in runtime memroot */
  change_list.empty();
  DBUG_VOID_RETURN;
}


/*****************************************************************************
** Functions to provide a interface to select results
*****************************************************************************/

static const String default_line_term("\n",default_charset_info);
static const String default_escaped("\\",default_charset_info);
static const String default_field_term("\t",default_charset_info);
static const String default_xml_row_term("<row>", default_charset_info);
static const String my_empty_string("",default_charset_info);


sql_exchange::sql_exchange(const char *name, bool flag,
                           enum enum_filetype filetype_arg)
  :file_name(name), dumpfile(flag), skip_lines(0)
{
  field.opt_enclosed= 0;
  filetype= filetype_arg;
  field.field_term= &default_field_term;
  field.enclosed= line.line_start= &my_empty_string;
  line.line_term= filetype == FILETYPE_CSV ?
              &default_line_term : &default_xml_row_term;
  field.escaped= &default_escaped;
  cs= NULL;
}

bool sql_exchange::escaped_given(void)
{
  return field.escaped != &default_escaped;
}


bool Query_result_send::send_result_set_metadata(List<Item> &list, uint flags)
{
  bool res;
  if (!(res= thd->send_result_metadata(&list, flags)))
    is_result_set_started= 1;
  return res;
}

void Query_result_send::abort_result_set()
{
  DBUG_ENTER("Query_result_send::abort_result_set");

  if (is_result_set_started && thd->sp_runtime_ctx)
  {
    /*
      We're executing a stored procedure, have an open result
      set and an SQL exception condition. In this situation we
      must abort the current statement, silence the error and
      start executing the continue/exit handler if one is found.
      Before aborting the statement, let's end the open result set, as
      otherwise the client will hang due to the violation of the
      client/server protocol.
    */
    thd->sp_runtime_ctx->end_partial_result_set= TRUE;
  }
  DBUG_VOID_RETURN;
}


/* Send data to client. Returns 0 if ok */

bool Query_result_send::send_data(List<Item> &items)
{
  Protocol *protocol= thd->get_protocol();
  DBUG_ENTER("Query_result_send::send_data");

  if (unit->offset_limit_cnt)
  {						// using limit offset,count
    unit->offset_limit_cnt--;
    DBUG_RETURN(FALSE);
  }

  /*
    We may be passing the control from mysqld to the client: release the
    InnoDB adaptive hash S-latch to avoid thread deadlocks if it was reserved
    by thd
  */
  ha_release_temporary_latches(thd);

  protocol->start_row();
  if (thd->send_result_set_row(&items))
  {
    protocol->abort_row();
    DBUG_RETURN(TRUE);
  }

  thd->inc_sent_row_count(1);
  thd->sent_row_count_2++;
  DEBUG_SYNC(thd, "sent_row");

  DBUG_RETURN(protocol->end_row());
}

bool Query_result_send::send_eof()
{
  /* 
    We may be passing the control from mysqld to the client: release the
    InnoDB adaptive hash S-latch to avoid thread deadlocks if it was reserved
    by thd 
  */
  ha_release_temporary_latches(thd);

  /* 
    Don't send EOF if we're in error condition (which implies we've already
    sent or are sending an error)
  */
  if (thd->is_error())
    return TRUE;
  ::my_eof(thd);
  is_result_set_started= 0;
  return FALSE;
}


/************************************************************************
  Handling writing to file
************************************************************************/

void Query_result_to_file::send_error(uint errcode,const char *err)
{
  my_message(errcode, err, MYF(0));
  if (file > 0)
  {
    (void) end_io_cache(&cache);
    mysql_file_close(file, MYF(0));
    /* Delete file on error */
    mysql_file_delete(key_select_to_file, path, MYF(0));
    file= -1;
  }
}


bool Query_result_to_file::send_eof()
{
  int error= MY_TEST(end_io_cache(&cache));
  if (mysql_file_close(file, MYF(MY_WME)) || thd->is_error())
    error= true;

  if (!error)
  {
    ::my_ok(thd,row_count);
  }
  file= -1;
  return error;
}


void Query_result_to_file::cleanup()
{
  /* In case of error send_eof() may be not called: close the file here. */
  if (file >= 0)
  {
    (void) end_io_cache(&cache);
    mysql_file_close(file, MYF(0));
    file= -1;
  }
  path[0]= '\0';
  row_count= 0;
}


Query_result_to_file::~Query_result_to_file()
{
  if (file >= 0)
  {					// This only happens in case of error
    (void) end_io_cache(&cache);
    mysql_file_close(file, MYF(0));
    file= -1;
  }
}

/***************************************************************************
** Export of select to textfile
***************************************************************************/

/*
  Create file with IO cache

  SYNOPSIS
    create_file()
    thd			Thread handle
    path		File name
    exchange		Excange class
    cache		IO cache

  RETURN
    >= 0 	File handle
   -1		Error
*/


static File create_file(THD *thd, char *path, sql_exchange *exchange,
			IO_CACHE *cache)
{
  File file= -1;
  bool new_file_created= false;
  MY_STAT stat_arg;

  uint option= MY_UNPACK_FILENAME | MY_RELATIVE_PATH;

  if (!dirname_length(exchange->file_name))
  {
    strxnmov(path, FN_REFLEN-1, mysql_real_data_home,
             thd->db().str ? thd->db().str : "",
             NullS);
    (void) fn_format(path, exchange->file_name, path, "", option);
  }
  else
    (void) fn_format(path, exchange->file_name, mysql_real_data_home, "", option);

  if (!is_secure_file_path(path))
  {
    /* Write only allowed to dir or subdir specified by secure_file_priv */
    my_error(ER_OPTION_PREVENTS_STATEMENT, MYF(0), "--secure-file-priv");
    return -1;
  }

  if (my_stat(path, &stat_arg, MYF(0)))
  {
    /* Check if file is named pipe or unix socket */
    if (MY_S_ISFIFO(stat_arg.st_mode))
      file= mysql_file_open(key_select_to_file,
                            path, O_WRONLY, MYF(MY_WME));
#ifndef __WIN__
    if (MY_S_ISSOCK(stat_arg.st_mode))
      file= mysql_unix_socket_connect(key_select_to_file,
                                      path, MYF(MY_WME));
#endif
    if (file < 0)
    {
      if (!(MY_S_ISFIFO(stat_arg.st_mode) || MY_S_ISSOCK(stat_arg.st_mode)))
        my_error(ER_FILE_EXISTS_ERROR, MYF(0), exchange->file_name);
      return -1;
    }
  }
  else
  {
    /* Create the file world readable */
    if ((file= mysql_file_create(key_select_to_file,
                                 path, 0666, O_WRONLY|O_EXCL, MYF(MY_WME))) < 0)
      return file;
    new_file_created= true;
#ifdef HAVE_FCHMOD
    (void) fchmod(file, 0666);      // Because of umask()
#else
    (void) chmod(path, 0666);
#endif
  }
  if (init_io_cache(cache, file, 0L, WRITE_CACHE, 0L, 1, MYF(MY_WME)))
  {
    mysql_file_close(file, MYF(0));
    /* Delete file on error, if it was just created */
    if (new_file_created)
      mysql_file_delete(key_select_to_file, path, MYF(0));
    return -1;
  }
  return file;
}


int Query_result_export::prepare(List<Item> &list, SELECT_LEX_UNIT *u)
{
  bool blob_flag=0;
  bool string_results= FALSE, non_string_results= FALSE;
  unit= u;
  if (strlen(exchange->file_name) + NAME_LEN >= FN_REFLEN)
    strmake(path,exchange->file_name,FN_REFLEN-1);

  write_cs= exchange->cs ? exchange->cs : &my_charset_bin;

  if ((file= create_file(thd, path, exchange, &cache)) < 0)
    return 1;
  /* Check if there is any blobs in data */
  {
    List_iterator_fast<Item> li(list);
    Item *item;
    while ((item=li++))
    {
      if (item->max_length >= MAX_BLOB_WIDTH)
      {
	blob_flag=1;
	break;
      }
      if (item->result_type() == STRING_RESULT)
        string_results= TRUE;
      else
        non_string_results= TRUE;
    }
  }
  if (exchange->field.escaped->numchars() > 1 ||
      exchange->field.enclosed->numchars() > 1)
  {
    my_error(ER_WRONG_FIELD_TERMINATORS, MYF(0));
    return TRUE;
  }
  if (exchange->field.escaped->length() > 1 ||
      exchange->field.enclosed->length() > 1 ||
      !my_isascii(exchange->field.escaped->ptr()[0]) ||
      !my_isascii(exchange->field.enclosed->ptr()[0]) ||
      !exchange->field.field_term->is_ascii() ||
      !exchange->line.line_term->is_ascii() ||
      !exchange->line.line_start->is_ascii())
  {
    /*
      Current LOAD DATA INFILE recognizes field/line separators "as is" without
      converting from client charset to data file charset. So, it is supposed,
      that input file of LOAD DATA INFILE consists of data in one charset and
      separators in other charset. For the compatibility with that [buggy]
      behaviour SELECT INTO OUTFILE implementation has been saved "as is" too,
      but the new warning message has been added:

        Non-ASCII separator arguments are not fully supported
    */
    push_warning(thd, Sql_condition::SL_WARNING,
                 WARN_NON_ASCII_SEPARATOR_NOT_IMPLEMENTED,
                 ER(WARN_NON_ASCII_SEPARATOR_NOT_IMPLEMENTED));
  }
  field_term_length=exchange->field.field_term->length();
  field_term_char= field_term_length ?
                   (int) (uchar) (*exchange->field.field_term)[0] : INT_MAX;
  if (!exchange->line.line_term->length())
    exchange->line.line_term=exchange->field.field_term;// Use this if it exists
  field_sep_char= (exchange->field.enclosed->length() ?
                  (int) (uchar) (*exchange->field.enclosed)[0] :
                  field_term_char);
  if (exchange->field.escaped->length() && (exchange->escaped_given() ||
      !(thd->variables.sql_mode & MODE_NO_BACKSLASH_ESCAPES)))
    escape_char= (int) (uchar) (*exchange->field.escaped)[0];
  else
    escape_char= -1;
  is_ambiguous_field_sep= MY_TEST(strchr(ESCAPE_CHARS, field_sep_char));
  is_unsafe_field_sep= MY_TEST(strchr(NUMERIC_CHARS, field_sep_char));
  line_sep_char= (exchange->line.line_term->length() ?
                 (int) (uchar) (*exchange->line.line_term)[0] : INT_MAX);
  if (!field_term_length)
    exchange->field.opt_enclosed=0;
  if (!exchange->field.enclosed->length())
    exchange->field.opt_enclosed=1;                     // A little quicker loop
  fixed_row_size= (!field_term_length && !exchange->field.enclosed->length() &&
		   !blob_flag);
  if ((is_ambiguous_field_sep && exchange->field.enclosed->is_empty() &&
       (string_results || is_unsafe_field_sep)) ||
      (exchange->field.opt_enclosed && non_string_results &&
       field_term_length && strchr(NUMERIC_CHARS, field_term_char)))
  {
    push_warning(thd, Sql_condition::SL_WARNING,
                 ER_AMBIGUOUS_FIELD_TERM, ER(ER_AMBIGUOUS_FIELD_TERM));
    is_ambiguous_field_term= TRUE;
  }
  else
    is_ambiguous_field_term= FALSE;

  return 0;
}


#define NEED_ESCAPING(x) ((int) (uchar) (x) == escape_char    || \
                          (enclosed ? (int) (uchar) (x) == field_sep_char      \
                                    : (int) (uchar) (x) == field_term_char) || \
                          (int) (uchar) (x) == line_sep_char  || \
                          !(x))

bool Query_result_export::send_data(List<Item> &items)
{

  DBUG_ENTER("Query_result_export::send_data");
  char buff[MAX_FIELD_WIDTH],null_buff[2],space[MAX_FIELD_WIDTH];
  char cvt_buff[MAX_FIELD_WIDTH];
  String cvt_str(cvt_buff, sizeof(cvt_buff), write_cs);
  bool space_inited=0;
  String tmp(buff,sizeof(buff),&my_charset_bin),*res;
  tmp.length(0);

  if (unit->offset_limit_cnt)
  {						// using limit offset,count
    unit->offset_limit_cnt--;
    DBUG_RETURN(0);
  }
  row_count++;
  Item *item;
  size_t used_length=0;
  uint items_left=items.elements;
  List_iterator_fast<Item> li(items);

  if (my_b_write(&cache,(uchar*) exchange->line.line_start->ptr(),
		 exchange->line.line_start->length()))
    goto err;
  while ((item=li++))
  {
    Item_result result_type=item->result_type();
    bool enclosed = (exchange->field.enclosed->length() &&
                     (!exchange->field.opt_enclosed ||
                      result_type == STRING_RESULT));
    res=item->str_result(&tmp);
    if (res && !my_charset_same(write_cs, res->charset()) &&
        !my_charset_same(write_cs, &my_charset_bin))
    {
      const char *well_formed_error_pos;
      const char *cannot_convert_error_pos;
      const char *from_end_pos;
      const char *error_pos;
      size_t bytes;
      uint64 estimated_bytes=
        ((uint64) res->length() / res->charset()->mbminlen + 1) *
        write_cs->mbmaxlen + 1;
      set_if_smaller(estimated_bytes, UINT_MAX32);
      if (cvt_str.mem_realloc((uint32) estimated_bytes))
      {
        my_error(ER_OUTOFMEMORY, MYF(ME_FATALERROR), (uint32) estimated_bytes);
        goto err;
      }

      bytes= well_formed_copy_nchars(write_cs, (char *) cvt_str.ptr(),
                                     cvt_str.alloced_length(),
                                     res->charset(), res->ptr(), res->length(),
                                     UINT_MAX32, // copy all input chars,
                                                 // i.e. ignore nchars parameter
                                     &well_formed_error_pos,
                                     &cannot_convert_error_pos,
                                     &from_end_pos);
      error_pos= well_formed_error_pos ? well_formed_error_pos
                                       : cannot_convert_error_pos;
      if (error_pos)
      {
        char printable_buff[32];
        convert_to_printable(printable_buff, sizeof(printable_buff),
                             error_pos, res->ptr() + res->length() - error_pos,
                             res->charset(), 6);
        push_warning_printf(thd, Sql_condition::SL_WARNING,
                            ER_TRUNCATED_WRONG_VALUE_FOR_FIELD,
                            ER(ER_TRUNCATED_WRONG_VALUE_FOR_FIELD),
                            "string", printable_buff,
                            item->item_name.ptr(), static_cast<long>(row_count));
      }
      else if (from_end_pos < res->ptr() + res->length())
      { 
        /*
          result is longer than UINT_MAX32 and doesn't fit into String
        */
        push_warning_printf(thd, Sql_condition::SL_WARNING,
                            WARN_DATA_TRUNCATED, ER(WARN_DATA_TRUNCATED),
                            item->full_name(), static_cast<long>(row_count));
      }
      cvt_str.length(bytes);
      res= &cvt_str;
    }
    if (res && enclosed)
    {
      if (my_b_write(&cache,(uchar*) exchange->field.enclosed->ptr(),
		     exchange->field.enclosed->length()))
	goto err;
    }
    if (!res)
    {						// NULL
      if (!fixed_row_size)
      {
	if (escape_char != -1)			// Use \N syntax
	{
	  null_buff[0]=escape_char;
	  null_buff[1]='N';
	  if (my_b_write(&cache,(uchar*) null_buff,2))
	    goto err;
	}
	else if (my_b_write(&cache,(uchar*) "NULL",4))
	  goto err;
      }
      else
      {
	used_length=0;				// Fill with space
      }
    }
    else
    {
      if (fixed_row_size)
	used_length=min<size_t>(res->length(),item->max_length);
      else
	used_length=res->length();
      if ((result_type == STRING_RESULT || is_unsafe_field_sep) &&
           escape_char != -1)
      {
        char *pos, *start, *end;
        bool escape_4_bytes= false;
        int in_escapable_4_bytes= 0;
        const CHARSET_INFO *res_charset= res->charset();
        const CHARSET_INFO *character_set_client=
          thd->variables.character_set_client;
        bool check_following_byte= (res_charset == &my_charset_bin) &&
                                    character_set_client->
                                    escape_with_backslash_is_dangerous;
        /*
          The judgement of mbmaxlenlen == 2 is for gb18030 only.
          Since there are several charsets with mbmaxlen == 4,
          so we have to use mbmaxlenlen == 2 here, which is only true
          for gb18030 currently.
        */
        DBUG_ASSERT(character_set_client->mbmaxlen == 2 ||
                    my_mbmaxlenlen(character_set_client) == 2 ||
                    !character_set_client->escape_with_backslash_is_dangerous);
	for (start=pos=(char*) res->ptr(),end=pos+used_length ;
	     pos != end ;
	     pos++)
	{
          bool need_escape= false;
	  if (use_mb(res_charset))
	  {
	    int l;
	    if ((l=my_ismbchar(res_charset, pos, end)))
	    {
	      pos += l-1;
	      continue;
	    }
	  }

          /*
            Special case when dumping BINARY/VARBINARY/BLOB values
            for the clients with character sets big5, cp932, gbk, sjis
            and gb18030, which can have the escape character
            (0x5C "\" by default) as the second byte of a multi-byte sequence.

            The escape character had better be single-byte character,
            non-ASCII characters are not prohibited, but not fully supported.

            If
            - pos[0] is a valid multi-byte head (e.g 0xEE) and
            - pos[1] is 0x00, which will be escaped as "\0",

            then we'll get "0xEE + 0x5C + 0x30" in the output file.

            If this file is later loaded using this sequence of commands:

            mysql> create table t1 (a varchar(128)) character set big5;
            mysql> LOAD DATA INFILE 'dump.txt' INTO TABLE t1;

            then 0x5C will be misinterpreted as the second byte
            of a multi-byte character "0xEE + 0x5C", instead of
            escape character for 0x00.

            To avoid this confusion, we'll escape the multi-byte
            head character too, so the sequence "0xEE + 0x00" will be
            dumped as "0x5C + 0xEE + 0x5C + 0x30".

            Note, in the condition below we only check if
            mbcharlen is equal to 2, because there are no
            character sets with mbmaxlen longer than 2
            and with escape_with_backslash_is_dangerous set.
            DBUG_ASSERT before the loop makes that sure.

            But gb18030 is an exception. First of all, 2-byte codes
            would be affected by the issue above without doubt.
            Then, 4-byte gb18030 codes would be affected as well.

            Supposing the input is GB+81358130, and the
            field_term_char is set to '5', escape char is 0x5C by default.
            When we come to the first byte 0x81, if we don't escape it but
            escape the second byte 0x35 as it's the field_term_char,
            we would get 0x81 0x5C 0x35 0x81 0x30 for the gb18030 character.
            That would be the same issue as mentioned above.

            Also, if we just escape the leading 2 bytes, we would get
            0x5C 0x81 0x5C 0x35 0x81 0x30 in this case.
            The reader of this sequence would assume that 0x81 0x30
            is the starting of a new gb18030 character, which would
            result in further confusion.

            Once we find any byte of the 4-byte gb18030 character should
            be escaped, we have to escape all the 4 bytes.
            So for GB+81358130, we will get:
            0x5C 0x81 0x5C 0x35 0x5C 0x81 0x30

            The byte 0x30 shouldn't be escaped(no matter it's the second
            or fourth byte in the sequence), since '\0' would be treated
            as 0x00, which is not what we expect. And 0x30 would be treated as
            an ASCII char when we read it, which is correct.
          */

          DBUG_ASSERT(in_escapable_4_bytes >= 0);
          if (in_escapable_4_bytes > 0)
          {
            DBUG_ASSERT(check_following_byte);
            /* We should escape or not escape all the 4 bytes. */
            need_escape= escape_4_bytes;
          }
          else if (NEED_ESCAPING(*pos))
          {
            need_escape= true;
            if (my_mbmaxlenlen(character_set_client) == 2 &&
                my_mbcharlen_ptr(character_set_client, pos, end) == 4)
            {
              in_escapable_4_bytes= 4;
              escape_4_bytes= true;
            }
          }
          else if (check_following_byte)
          {
             int len= my_mbcharlen_ptr(character_set_client, pos, end);
             if (len == 2 && pos + 1 < end && NEED_ESCAPING(pos[1]))
               need_escape= true;
             else if (len == 4 && my_mbmaxlenlen(character_set_client) == 2 &&
                      pos + 3 < end)
             {
               in_escapable_4_bytes= 4;
               escape_4_bytes= (NEED_ESCAPING(pos[1]) ||
                                NEED_ESCAPING(pos[2]) ||
                                NEED_ESCAPING(pos[3]));
               need_escape= escape_4_bytes;
             }
          }
          /* Mark how many coming bytes should be escaped, only for gb18030 */
          if (in_escapable_4_bytes > 0)
          {
            in_escapable_4_bytes--;
            /*
             Note that '0' (0x30) in the middle of a 4-byte sequence
             can't be escaped. Please read more details from above comments.
             2-byte codes won't be affected by this issue.
            */
            if (pos[0] == 0x30)
              need_escape= false;
          }

          if (need_escape &&
              /*
               Don't escape field_term_char by doubling - doubling is only
               valid for ENCLOSED BY characters:
              */
              (enclosed || !is_ambiguous_field_term ||
               (int) (uchar) *pos != field_term_char))
          {
	    char tmp_buff[2];
            tmp_buff[0]= ((int) (uchar) *pos == field_sep_char &&
                          is_ambiguous_field_sep) ?
                          field_sep_char : escape_char;
	    tmp_buff[1]= *pos ? *pos : '0';
	    if (my_b_write(&cache,(uchar*) start,(uint) (pos-start)) ||
		my_b_write(&cache,(uchar*) tmp_buff,2))
	      goto err;
	    start=pos+1;
	  }
	}

        /* Assert that no escape mode is active here */
        DBUG_ASSERT(in_escapable_4_bytes == 0);

	if (my_b_write(&cache,(uchar*) start,(uint) (pos-start)))
	  goto err;
      }
      else if (my_b_write(&cache,(uchar*) res->ptr(),used_length))
	goto err;
    }
    if (fixed_row_size)
    {						// Fill with space
      if (item->max_length > used_length)
      {
	/* QQ:  Fix by adding a my_b_fill() function */
	if (!space_inited)
	{
	  space_inited=1;
	  memset(space, ' ', sizeof(space));
	}
	size_t length=item->max_length-used_length;
	for (; length > sizeof(space) ; length-=sizeof(space))
	{
	  if (my_b_write(&cache,(uchar*) space,sizeof(space)))
	    goto err;
	}
	if (my_b_write(&cache,(uchar*) space,length))
	  goto err;
      }
    }
    if (res && enclosed)
    {
      if (my_b_write(&cache, (uchar*) exchange->field.enclosed->ptr(),
                     exchange->field.enclosed->length()))
        goto err;
    }
    if (--items_left)
    {
      if (my_b_write(&cache, (uchar*) exchange->field.field_term->ptr(),
                     field_term_length))
        goto err;
    }
  }
  if (my_b_write(&cache,(uchar*) exchange->line.line_term->ptr(),
		 exchange->line.line_term->length()))
    goto err;
  DBUG_RETURN(0);
err:
  DBUG_RETURN(1);
}


/***************************************************************************
** Dump of query to a binary file
***************************************************************************/


int Query_result_dump::prepare(List<Item> &list MY_ATTRIBUTE((unused)),
                               SELECT_LEX_UNIT *u)
{
  unit= u;
  return (int) ((file= create_file(thd, path, exchange, &cache)) < 0);
}


bool Query_result_dump::send_data(List<Item> &items)
{
  List_iterator_fast<Item> li(items);
  char buff[MAX_FIELD_WIDTH];
  String tmp(buff,sizeof(buff),&my_charset_bin),*res;
  tmp.length(0);
  Item *item;
  DBUG_ENTER("Query_result_dump::send_data");

  if (unit->offset_limit_cnt)
  {						// using limit offset,count
    unit->offset_limit_cnt--;
    DBUG_RETURN(0);
  }
  if (row_count++ > 1) 
  {
    my_message(ER_TOO_MANY_ROWS, ER(ER_TOO_MANY_ROWS), MYF(0));
    goto err;
  }
  while ((item=li++))
  {
    res=item->str_result(&tmp);
    if (!res)					// If NULL
    {
      if (my_b_write(&cache,(uchar*) "",1))
	goto err;
    }
    else if (my_b_write(&cache,(uchar*) res->ptr(),res->length()))
    {
      char errbuf[MYSYS_STRERROR_SIZE];
      my_error(ER_ERROR_ON_WRITE, MYF(0), path, my_errno(),
               my_strerror(errbuf, sizeof(errbuf), my_errno()));
      goto err;
    }
  }
  DBUG_RETURN(0);
err:
  DBUG_RETURN(1);
}


/***************************************************************************
  Dump of select to variables
***************************************************************************/

int Query_dumpvar::prepare(List<Item> &list, SELECT_LEX_UNIT *u)
{
  unit= u;

  if (var_list.elements != list.elements)
  {
    my_message(ER_WRONG_NUMBER_OF_COLUMNS_IN_SELECT,
               ER(ER_WRONG_NUMBER_OF_COLUMNS_IN_SELECT), MYF(0));
    return 1;
  }

  return 0;
}


bool Query_dumpvar::check_simple_select() const
{
  my_error(ER_SP_BAD_CURSOR_SELECT, MYF(0));
  return TRUE;
}


void Query_arena::free_items()
{
  Item *next;
  DBUG_ENTER("Query_arena::free_items");
  /* This works because items are allocated with sql_alloc() */
  for (; free_list; free_list= next)
  {
    next= free_list->next;
    free_list->delete_self();
  }
  /* Postcondition: free_list is 0 */
  DBUG_VOID_RETURN;
}


void Query_arena::set_query_arena(Query_arena *set)
{
  mem_root=  set->mem_root;
  free_list= set->free_list;
  state= set->state;
}


void Query_arena::cleanup_stmt()
{
  DBUG_ASSERT(! "Query_arena::cleanup_stmt() not implemented");
}


void THD::end_statement()
{
  /* Cleanup SQL processing state to reuse this statement in next query. */
  lex_end(lex);
  delete lex->result;
  lex->result= 0;
  /* Note that free_list is freed in cleanup_after_query() */

  /*
    Don't free mem_root, as mem_root is freed in the end of dispatch_command
    (once for any command).
  */
}


void THD::set_n_backup_active_arena(Query_arena *set, Query_arena *backup)
{
  DBUG_ENTER("THD::set_n_backup_active_arena");
  DBUG_ASSERT(backup->is_backup_arena == FALSE);

  backup->set_query_arena(this);
  set_query_arena(set);
#ifndef DBUG_OFF
  backup->is_backup_arena= TRUE;
#endif
  DBUG_VOID_RETURN;
}


void THD::restore_active_arena(Query_arena *set, Query_arena *backup)
{
  DBUG_ENTER("THD::restore_active_arena");
  DBUG_ASSERT(backup->is_backup_arena);
  set->set_query_arena(this);
  set_query_arena(backup);
#ifndef DBUG_OFF
  backup->is_backup_arena= FALSE;
#endif
  DBUG_VOID_RETURN;
}

C_MODE_START

static uchar *
get_statement_id_as_hash_key(const uchar *record, size_t *key_length,
                             my_bool not_used MY_ATTRIBUTE((unused)))
{
  const Prepared_statement *statement= (const Prepared_statement *) record;
  *key_length= sizeof(statement->id);
  return (uchar *) &(statement)->id;
}

static void delete_statement_as_hash_key(void *key)
{
  delete (Prepared_statement *) key;
}

static uchar *get_stmt_name_hash_key(Prepared_statement *entry, size_t *length,
                                     my_bool not_used MY_ATTRIBUTE((unused)))
{
  *length= entry->name().length;
  return reinterpret_cast<uchar *>(const_cast<char *>(entry->name().str));
}

C_MODE_END

Prepared_statement_map::Prepared_statement_map()
 :m_last_found_statement(NULL)
{
  enum
  {
    START_STMT_HASH_SIZE = 16,
    START_NAME_HASH_SIZE = 16
  };
  my_hash_init(&st_hash, &my_charset_bin, START_STMT_HASH_SIZE, 0, 0,
               get_statement_id_as_hash_key,
               delete_statement_as_hash_key, MYF(0),
               key_memory_prepared_statement_map);
  my_hash_init(&names_hash, system_charset_info, START_NAME_HASH_SIZE, 0, 0,
               (my_hash_get_key) get_stmt_name_hash_key,
               NULL, MYF(0),
               key_memory_prepared_statement_map);
}


int Prepared_statement_map::insert(THD *thd, Prepared_statement *statement)
{
  if (my_hash_insert(&st_hash, (uchar*) statement))
  {
    /*
      Delete is needed only in case of an insert failure. In all other
      cases hash_delete will also delete the statement.
    */
    delete statement;
    my_error(ER_OUT_OF_RESOURCES, MYF(0));
    goto err_st_hash;
  }
  if (statement->name().str && my_hash_insert(&names_hash, (uchar*) statement))
  {
    my_error(ER_OUT_OF_RESOURCES, MYF(0));
    goto err_names_hash;
  }
  mysql_mutex_lock(&LOCK_prepared_stmt_count);
  /*
    We don't check that prepared_stmt_count is <= max_prepared_stmt_count
    because we would like to allow to lower the total limit
    of prepared statements below the current count. In that case
    no new statements can be added until prepared_stmt_count drops below
    the limit.
  */
  if (prepared_stmt_count >= max_prepared_stmt_count)
  {
    mysql_mutex_unlock(&LOCK_prepared_stmt_count);
    my_error(ER_MAX_PREPARED_STMT_COUNT_REACHED, MYF(0),
             max_prepared_stmt_count);
    goto err_max;
  }
  prepared_stmt_count++;
  mysql_mutex_unlock(&LOCK_prepared_stmt_count);

  m_last_found_statement= statement;
  return 0;

err_max:
  if (statement->name().str)
    my_hash_delete(&names_hash, (uchar*) statement);
err_names_hash:
  my_hash_delete(&st_hash, (uchar*) statement);
err_st_hash:
  return 1;
}


Prepared_statement
*Prepared_statement_map::find_by_name(const LEX_CSTRING &name)
{
  return reinterpret_cast<Prepared_statement*>
    (my_hash_search(&names_hash, (uchar*)name.str, name.length));
}


Prepared_statement *Prepared_statement_map::find(ulong id)
{
  if (m_last_found_statement == NULL || id != m_last_found_statement->id)
  {
    Prepared_statement *stmt=
      reinterpret_cast<Prepared_statement*>
      (my_hash_search(&st_hash, (uchar *) &id, sizeof(id)));
    if (stmt && stmt->name().str)
      return NULL;
    m_last_found_statement= stmt;
  }
  return m_last_found_statement;
}


void Prepared_statement_map::erase(Prepared_statement *statement)
{
  if (statement == m_last_found_statement)
    m_last_found_statement= NULL;
  if (statement->name().str)
    my_hash_delete(&names_hash, (uchar *) statement);

  my_hash_delete(&st_hash, (uchar *) statement);
  mysql_mutex_lock(&LOCK_prepared_stmt_count);
  DBUG_ASSERT(prepared_stmt_count > 0);
  prepared_stmt_count--;
  mysql_mutex_unlock(&LOCK_prepared_stmt_count);
}

void Prepared_statement_map::claim_memory_ownership()
{
  my_hash_claim(&names_hash);
  my_hash_claim(&st_hash);
}

void Prepared_statement_map::reset()
{
  /* Must be first, hash_free will reset st_hash.records */
  if (st_hash.records > 0)
  {
#ifdef HAVE_PSI_PS_INTERFACE
    for (uint i=0 ; i < st_hash.records ; i++)
    {
      Prepared_statement *stmt=
        reinterpret_cast<Prepared_statement *>(my_hash_element(&st_hash, i));
      MYSQL_DESTROY_PS(stmt->get_PS_prepared_stmt());
    }
#endif
    mysql_mutex_lock(&LOCK_prepared_stmt_count);
    DBUG_ASSERT(prepared_stmt_count >= st_hash.records);
    prepared_stmt_count-= st_hash.records;
    mysql_mutex_unlock(&LOCK_prepared_stmt_count);
  }
  my_hash_reset(&names_hash);
  my_hash_reset(&st_hash);
  m_last_found_statement= NULL;
}


Prepared_statement_map::~Prepared_statement_map()
{
  /*
    We do not want to grab the global LOCK_prepared_stmt_count mutex here.
    reset() should already have been called to maintain prepared_stmt_count.
   */
  DBUG_ASSERT(st_hash.records == 0);

  my_hash_free(&names_hash);
  my_hash_free(&st_hash);
}


bool Query_dumpvar::send_data(List<Item> &items)
{
  List_iterator_fast<PT_select_var> var_li(var_list);
  List_iterator<Item> it(items);
  Item *item;
  PT_select_var *mv;
  DBUG_ENTER("Query_dumpvar::send_data");

  if (unit->offset_limit_cnt)
  {						// using limit offset,count
    unit->offset_limit_cnt--;
    DBUG_RETURN(false);
  }
  if (row_count++) 
  {
    my_message(ER_TOO_MANY_ROWS, ER(ER_TOO_MANY_ROWS), MYF(0));
    DBUG_RETURN(true);
  }
  while ((mv= var_li++) && (item= it++))
  {
    if (mv->is_local())
    {
      if (thd->sp_runtime_ctx->set_variable(thd, mv->get_offset(), &item))
	    DBUG_RETURN(true);
    }
    else
    {
      /*
        Create Item_func_set_user_vars with delayed non-constness. We
        do this so that Item_get_user_var::const_item() will return
        the same result during
        Item_func_set_user_var::save_item_result() as they did during
        optimization and execution.
       */
      Item_func_set_user_var *suv=
        new Item_func_set_user_var(mv->name, item, true);
      if (suv->fix_fields(thd, 0))
        DBUG_RETURN(true);
      suv->save_item_result(item);
      if (suv->update())
        DBUG_RETURN(true);
    }
  }
  DBUG_RETURN(thd->is_error());
}

bool Query_dumpvar::send_eof()
{
  if (! row_count)
    push_warning(thd, Sql_condition::SL_WARNING,
                 ER_SP_FETCH_NO_DATA, ER(ER_SP_FETCH_NO_DATA));
  /*
    Don't send EOF if we're in error condition (which implies we've already
    sent or are sending an error)
  */
  if (thd->is_error())
    return true;

  ::my_ok(thd,row_count);
  return 0;
}


void thd_increment_bytes_sent(size_t length)
{
  THD *thd= current_thd;
  if (likely(thd != NULL))
  { /* current_thd==NULL when close_connection() calls net_send_error() */
    thd->status_var.bytes_sent+= length;
    thd->bytes_sent+= length;
  }
}


void thd_increment_bytes_received(size_t length)
{
  THD *thd= current_thd;
  if (likely(thd != NULL))
  {
    thd->status_var.bytes_received+= length;
    thd->bytes_received+= length;
  }
}


void THD::set_status_var_init()
{
  memset(&status_var, 0, sizeof(status_var));
}


/****************************************************************************
  Handling of open and locked tables states.

  This is used when we want to open/lock (and then close) some tables when
  we already have a set of tables open and locked. We use these methods for
  access to mysql.proc table to find definitions of stored routines.
****************************************************************************/

void THD::reset_n_backup_open_tables_state(Open_tables_backup *backup)
{
  DBUG_ENTER("reset_n_backup_open_tables_state");
  backup->set_open_tables_state(this);
  backup->mdl_system_tables_svp= mdl_context.mdl_savepoint();
  reset_open_tables_state();
  state_flags|= Open_tables_state::BACKUPS_AVAIL;
  DBUG_VOID_RETURN;
}


void THD::restore_backup_open_tables_state(Open_tables_backup *backup)
{
  DBUG_ENTER("restore_backup_open_tables_state");
  mdl_context.rollback_to_savepoint(backup->mdl_system_tables_svp);
  /*
    Before we will throw away current open tables state we want
    to be sure that it was properly cleaned up.
  */
  DBUG_ASSERT(open_tables == 0 && temporary_tables == 0 &&
              derived_tables == 0 &&
              lock == 0 &&
              locked_tables_mode == LTM_NONE &&
              get_reprepare_observer() == NULL);

  set_open_tables_state(backup);
  DBUG_VOID_RETURN;
}


void THD::begin_attachable_ro_transaction()
{
  DBUG_ASSERT(!m_attachable_trx);

  m_attachable_trx= new Attachable_trx(this);
}


void THD::end_attachable_transaction()
{
  DBUG_ASSERT(m_attachable_trx);

  delete m_attachable_trx;
  m_attachable_trx= NULL;
}


/**
  Check the killed state of a user thread
  @param thd  user thread
  @retval 0 the user thread is active
  @retval 1 the user thread has been killed
*/
extern "C" int thd_killed(const MYSQL_THD thd)
{
  if (thd == NULL)
<<<<<<< HEAD
  {
    MYSQL_THD curr_thd= current_thd;
    if (curr_thd)
      return curr_thd->killed;
    return FALSE;
  }
=======
    return current_thd != NULL ? current_thd->killed : 0;
>>>>>>> e0e0ae2e
  return thd->killed;
}

/**
  Set the killed status of the current statement.

  @param thd  user thread connection handle
*/
extern "C" void thd_set_kill_status(const MYSQL_THD thd)
{
  thd->send_kill_message();
}

/**
  Return the thread id of a user thread
  @param thd user thread
  @return thread id
*/
extern "C" unsigned long thd_get_thread_id(const MYSQL_THD thd)
{
  return((unsigned long)thd->thread_id());
}

/**
  Check if batching is allowed for the thread
  @param thd  user thread
  @retval 1 batching allowed
  @retval 0 batching not allowed
*/
extern "C" int thd_allow_batch(MYSQL_THD thd)
{
  if ((thd->variables.option_bits & OPTION_ALLOW_BATCH) ||
      (thd->slave_thread && opt_slave_allow_batching))
    return 1;
  return 0;
}

enum_tx_isolation thd_get_trx_isolation(const MYSQL_THD thd)
{
	return thd->tx_isolation;
}

#ifdef INNODB_COMPATIBILITY_HOOKS
extern "C" const struct charset_info_st *thd_charset(MYSQL_THD thd)
{
  return(thd->charset());
}

/**
  Get the current query string for the thread.

  @param thd   The MySQL internal thread pointer

  @return query string and length. May be non-null-terminated.

  @note This function is not thread safe and should only be called
        from the thread owning thd. @see thd_query_safe().
*/
extern "C" LEX_CSTRING thd_query_unsafe(MYSQL_THD thd)
{
  DBUG_ASSERT(current_thd == thd);
  return thd->query();
}

/**
  Get the current query string for the thread.

  @param thd     The MySQL internal thread pointer
  @param buf     Buffer where the query string will be copied
  @param buflen  Length of the buffer

  @return Length of the query

  @note This function is thread safe as the query string is
        accessed under mutex protection and the string is copied
        into the provided buffer. @see thd_query_unsafe().
*/
extern "C" size_t thd_query_safe(MYSQL_THD thd, char *buf, size_t buflen)
{
  mysql_mutex_lock(&thd->LOCK_thd_query);
  LEX_CSTRING query_string= thd->query();
  size_t len= MY_MIN(buflen - 1, query_string.length);
  strncpy(buf, query_string.str, len);
  buf[len]= '\0';
  mysql_mutex_unlock(&thd->LOCK_thd_query);
  return len;
}

extern "C" int thd_slave_thread(const MYSQL_THD thd)
{
  return(thd->slave_thread);
}

extern "C" int thd_non_transactional_update(const MYSQL_THD thd)
{
  return thd->get_transaction()->has_modified_non_trans_table(
    Transaction_ctx::SESSION);
}

extern "C" int thd_binlog_format(const MYSQL_THD thd)
{
  if (mysql_bin_log.is_open() && (thd->variables.option_bits & OPTION_BIN_LOG))
    return (int) thd->variables.binlog_format;
  else
    return BINLOG_FORMAT_UNSPEC;
}

extern "C" void thd_mark_transaction_to_rollback(MYSQL_THD thd, int all)
{
  DBUG_ENTER("thd_mark_transaction_to_rollback");
  DBUG_ASSERT(thd);
  /*
    The parameter "all" has type int since the function is defined
    in plugin.h. The corresponding parameter in the call below has
    type bool. The comment in plugin.h states that "all != 0"
    means to rollback the main transaction. Thus, check this
    specifically.
  */
  thd->mark_transaction_to_rollback((all != 0));
  DBUG_VOID_RETURN;
}

extern "C" bool thd_binlog_filter_ok(const MYSQL_THD thd)
{
  return binlog_filter->db_ok(thd->db().str);
}

extern "C" bool thd_sqlcom_can_generate_row_events(const MYSQL_THD thd)
{
  return sqlcom_can_generate_row_events(thd->lex->sql_command);
}

extern "C" enum durability_properties thd_get_durability_property(const MYSQL_THD thd)
{
  enum durability_properties ret= HA_REGULAR_DURABILITY;
  
  if (thd != NULL)
    ret= thd->durability_property;

  return ret;
}

/** Get the auto_increment_offset auto_increment_increment.
Needed by InnoDB.
@param thd	Thread object
@param off	auto_increment_offset
@param inc	auto_increment_increment */
extern "C" void thd_get_autoinc(const MYSQL_THD thd, ulong* off, ulong* inc)
{
  *off = thd->variables.auto_increment_offset;
  *inc = thd->variables.auto_increment_increment;
}


/**
  Is strict sql_mode set.
  Needed by InnoDB.
  @param thd	Thread object
  @return True if sql_mode has strict mode (all or trans).
    @retval true  sql_mode has strict mode (all or trans).
    @retval false sql_mode has not strict mode (all or trans).
*/
extern "C" bool thd_is_strict_mode(const MYSQL_THD thd)
{
  return thd->is_strict_mode();
}


#ifndef EMBEDDED_LIBRARY
extern "C" void thd_pool_wait_begin(MYSQL_THD thd, int wait_type);
extern "C" void thd_pool_wait_end(MYSQL_THD thd);

/*
  Interface for MySQL Server, plugins and storage engines to report
  when they are going to sleep/stall.
  
  SYNOPSIS
  thd_wait_begin()
  thd                     Thread object
                          Can be NULL, in this case current THD is used.
  wait_type               Type of wait
                          1 -- short wait (e.g. for mutex)
                          2 -- medium wait (e.g. for disk io)
                          3 -- large wait (e.g. for locked row/table)
  NOTES
    This is used by the threadpool to have better knowledge of which
    threads that currently are actively running on CPUs. When a thread
    reports that it's going to sleep/stall, the threadpool scheduler is
    free to start another thread in the pool most likely. The expected wait
    time is simply an indication of how long the wait is expected to
    become, the real wait time could be very different.

  thd_wait_end MUST be called immediately after waking up again.
*/
extern "C" void thd_wait_begin(MYSQL_THD thd, int wait_type)
{
  if (!thd)
  {
    thd= current_thd;
    if (unlikely(!thd))
      return;
  }
  MYSQL_CALLBACK(thd->scheduler, thd_wait_begin, (thd, wait_type));
}

/**
  Interface for MySQL Server, plugins and storage engines to report
  when they waking up from a sleep/stall.

  @param  thd   Thread handle
  Can be NULL, in this case current THD is used.
*/
extern "C" void thd_wait_end(MYSQL_THD thd)
{
  if (!thd)
  {
    thd= current_thd;
    if (unlikely(!thd))
      return;
  }
  MYSQL_CALLBACK(thd->scheduler, thd_wait_end, (thd));
}
#else
extern "C" void thd_wait_begin(MYSQL_THD thd, int wait_type)
{
  /* do NOTHING for the embedded library */
  return;
}

extern "C" void thd_wait_end(MYSQL_THD thd)
{
  /* do NOTHING for the embedded library */
  return;
}
#endif
#endif // INNODB_COMPATIBILITY_HOOKS */

#ifndef EMBEDDED_LIBRARY
/**
   Interface for Engine to report row lock conflict.
   The caller should guarantee thd_wait_for does not be freed, when it is
   called.
*/
extern "C"
void thd_report_row_lock_wait(THD* self, THD *wait_for)
{
  DBUG_ENTER("thd_report_row_lock_wait");

  if (self != NULL && wait_for != NULL &&
      is_mts_worker(self) && is_mts_worker(wait_for))
    commit_order_manager_check_deadlock(self, wait_for);

  DBUG_VOID_RETURN;
}
#else
extern "C"
void thd_report_row_lock_wait(THD *thd_wait_for)
{
  return;
}
#endif

/****************************************************************************
  Handling of statement states in functions and triggers.

  This is used to ensure that the function/trigger gets a clean state
  to work with and does not cause any side effects of the calling statement.

  It also allows most stored functions and triggers to replicate even
  if they are used items that would normally be stored in the binary
  replication (like last_insert_id() etc...)

  The following things is done
  - Disable binary logging for the duration of the statement
  - Disable multi-result-sets for the duration of the statement
  - Value of last_insert_id() is saved and restored
  - Value set by 'SET INSERT_ID=#' is reset and restored
  - Value for found_rows() is reset and restored
  - examined_row_count is added to the total
  - cuted_fields is added to the total
  - new savepoint level is created and destroyed

  NOTES:
    Seed for random() is saved for the first! usage of RAND()
    We reset examined_row_count and cuted_fields and add these to the
    result to ensure that if we have a bug that would reset these within
    a function, we are not loosing any rows from the main statement.

    We do not reset value of last_insert_id().
****************************************************************************/

void THD::reset_sub_statement_state(Sub_statement_state *backup,
                                    uint new_state)
{
#ifndef EMBEDDED_LIBRARY
  /* BUG#33029, if we are replicating from a buggy master, reset
     auto_inc_intervals_forced to prevent substatement
     (triggers/functions) from using erroneous INSERT_ID value
   */
  if (rpl_master_erroneous_autoinc(this))
  {
    DBUG_ASSERT(backup->auto_inc_intervals_forced.nb_elements() == 0);
    auto_inc_intervals_forced.swap(&backup->auto_inc_intervals_forced);
  }
#endif
  
  backup->option_bits=     variables.option_bits;
  backup->count_cuted_fields= count_cuted_fields;
  backup->in_sub_stmt=     in_sub_stmt;
  backup->enable_slow_log= enable_slow_log;
  backup->current_found_rows= current_found_rows;
  backup->previous_found_rows= previous_found_rows;
  backup->examined_row_count= m_examined_row_count;
  backup->sent_row_count= m_sent_row_count;
  backup->cuted_fields=     cuted_fields;
  backup->client_capabilities= m_protocol->get_client_capabilities();
  backup->savepoints= get_transaction()->m_savepoints;
  backup->first_successful_insert_id_in_prev_stmt= 
    first_successful_insert_id_in_prev_stmt;
  backup->first_successful_insert_id_in_cur_stmt= 
    first_successful_insert_id_in_cur_stmt;
  reset_sub_statement_state_slow_extended(backup);

  if ((!lex->requires_prelocking() || is_update_query(lex->sql_command)) &&
      !is_current_stmt_binlog_format_row())
  {
    variables.option_bits&= ~OPTION_BIN_LOG;
  }

  if ((backup->option_bits & OPTION_BIN_LOG) &&
       is_update_query(lex->sql_command) &&
       !is_current_stmt_binlog_format_row())
    mysql_bin_log.start_union_events(this, this->query_id);

  /* Disable result sets */
  if (is_classic_protocol())
    get_protocol_classic()->remove_client_capability(CLIENT_MULTI_RESULTS);
  in_sub_stmt|= new_state;
  m_examined_row_count= 0;
  m_sent_row_count= 0;
  cuted_fields= 0;
  get_transaction()->m_savepoints= 0;
  first_successful_insert_id_in_cur_stmt= 0;
}

void THD::clear_slow_extended()
{
  DBUG_ENTER("THD::clear_slow_extended");
  m_sent_row_count=             0;
  m_examined_row_count=         0;
  bytes_sent_old=               status_var.bytes_sent;
  tmp_tables_used=              0;
  tmp_tables_disk_used=         0;
  tmp_tables_size=              0;
  innodb_was_used=              false;
  innodb_trx_id=                0;
  innodb_io_reads=              0;
  innodb_io_read=               0;
  innodb_io_reads_wait_timer=   0;
  innodb_lock_que_wait_timer=   0;
  innodb_innodb_que_wait_timer= 0;
  innodb_page_access=           0;
  query_plan_flags=             QPLAN_NONE;
  query_plan_fsort_passes=      0;
  last_errno=                   0;
  DBUG_VOID_RETURN;
}

void THD::reset_sub_statement_state_slow_extended(Sub_statement_state *backup)
{
  DBUG_ENTER("THD::reset_sub_statement_state_slow_extended");
  backup->tmp_tables_used=              tmp_tables_used;
  backup->tmp_tables_disk_used=         tmp_tables_disk_used;
  backup->tmp_tables_size=              tmp_tables_size;
  backup->innodb_was_used=              innodb_was_used;
  backup->innodb_io_reads=              innodb_io_reads;
  backup->innodb_io_read=               innodb_io_read;
  backup->innodb_io_reads_wait_timer=   innodb_io_reads_wait_timer;
  backup->innodb_lock_que_wait_timer=   innodb_lock_que_wait_timer;
  backup->innodb_innodb_que_wait_timer= innodb_innodb_que_wait_timer;
  backup->innodb_page_access=           innodb_page_access;
  backup->query_plan_flags=             query_plan_flags;
  backup->query_plan_fsort_passes=      query_plan_fsort_passes;
  clear_slow_extended();
  DBUG_VOID_RETURN;
}

void THD::restore_sub_statement_state_slow_extended(const Sub_statement_state *backup)
{
  DBUG_ENTER("THD::restore_sub_statement_state_slow_extended");
  tmp_tables_used+=              backup->tmp_tables_used;
  tmp_tables_disk_used+=         backup->tmp_tables_disk_used;
  tmp_tables_size+=              backup->tmp_tables_size;
  innodb_was_used=               (innodb_was_used || backup->innodb_was_used);
  innodb_io_reads+=              backup->innodb_io_reads;
  innodb_io_read+=               backup->innodb_io_read;
  innodb_io_reads_wait_timer+=   backup->innodb_io_reads_wait_timer;
  innodb_lock_que_wait_timer+=   backup->innodb_lock_que_wait_timer;
  innodb_innodb_que_wait_timer+= backup->innodb_innodb_que_wait_timer;
  innodb_page_access+=           backup->innodb_page_access;
  query_plan_flags|=             backup->query_plan_flags;
  query_plan_fsort_passes+=      backup->query_plan_fsort_passes;
  DBUG_VOID_RETURN;
}

void THD::restore_sub_statement_state(Sub_statement_state *backup)
{
  DBUG_ENTER("THD::restore_sub_statement_state");
#ifndef EMBEDDED_LIBRARY
  /* BUG#33029, if we are replicating from a buggy master, restore
     auto_inc_intervals_forced so that the top statement can use the
     INSERT_ID value set before this statement.
   */
  if (rpl_master_erroneous_autoinc(this))
  {
    backup->auto_inc_intervals_forced.swap(&auto_inc_intervals_forced);
    DBUG_ASSERT(backup->auto_inc_intervals_forced.nb_elements() == 0);
  }
#endif

  /*
    To save resources we want to release savepoints which were created
    during execution of function or trigger before leaving their savepoint
    level. It is enough to release first savepoint set on this level since
    all later savepoints will be released automatically.
  */
  if (get_transaction()->m_savepoints)
  {
    SAVEPOINT *sv;
    for (sv= get_transaction()->m_savepoints; sv->prev; sv= sv->prev)
    {}
    /* ha_release_savepoint() never returns error. */
    (void)ha_release_savepoint(this, sv);
  }
  count_cuted_fields= backup->count_cuted_fields;
  get_transaction()->m_savepoints= backup->savepoints;
  variables.option_bits= backup->option_bits;
  in_sub_stmt=      backup->in_sub_stmt;
  enable_slow_log=  backup->enable_slow_log;
  first_successful_insert_id_in_prev_stmt= 
    backup->first_successful_insert_id_in_prev_stmt;
  first_successful_insert_id_in_cur_stmt= 
    backup->first_successful_insert_id_in_cur_stmt;
  current_found_rows= backup->current_found_rows;
  previous_found_rows= backup->previous_found_rows;
  set_sent_row_count(backup->sent_row_count);
  if (is_classic_protocol())
    get_protocol_classic()->set_client_capabilities(backup->client_capabilities);

  /*
    If we've left sub-statement mode, reset the fatal error flag.
    Otherwise keep the current value, to propagate it up the sub-statement
    stack.

    NOTE: is_fatal_sub_stmt_error can be set only if we've been in the
    sub-statement mode.
  */

  if (!in_sub_stmt)
    is_fatal_sub_stmt_error= false;

  if ((variables.option_bits & OPTION_BIN_LOG) && is_update_query(lex->sql_command) &&
       !is_current_stmt_binlog_format_row())
    mysql_bin_log.stop_union_events(this);

  /*
    The following is added to the old values as we are interested in the
    total complexity of the query
  */
  inc_examined_row_count(backup->examined_row_count);
  cuted_fields+=       backup->cuted_fields;
  restore_sub_statement_state_slow_extended(backup);
  DBUG_VOID_RETURN;
}

void THD::set_sent_row_count(ha_rows count)
{
  m_sent_row_count= count;
  MYSQL_SET_STATEMENT_ROWS_SENT(m_statement_psi, m_sent_row_count);
}

void THD::set_examined_row_count(ha_rows count)
{
  m_examined_row_count= count;
  MYSQL_SET_STATEMENT_ROWS_EXAMINED(m_statement_psi, m_examined_row_count);
}

void THD::inc_sent_row_count(ha_rows count)
{
  m_sent_row_count+= count;
  MYSQL_SET_STATEMENT_ROWS_SENT(m_statement_psi, m_sent_row_count);
}

void THD::inc_examined_row_count(ha_rows count)
{
  m_examined_row_count+= count;
  MYSQL_SET_STATEMENT_ROWS_EXAMINED(m_statement_psi, m_examined_row_count);
}

void THD::inc_status_created_tmp_disk_tables()
{
  status_var.created_tmp_disk_tables++;
  query_plan_flags|= QPLAN_TMP_DISK;
#ifdef HAVE_PSI_STATEMENT_INTERFACE
  PSI_STATEMENT_CALL(inc_statement_created_tmp_disk_tables)(m_statement_psi, 1);
#endif
}

void THD::inc_status_created_tmp_tables()
{
  status_var.created_tmp_tables++;
#ifdef HAVE_PSI_STATEMENT_INTERFACE
  PSI_STATEMENT_CALL(inc_statement_created_tmp_tables)(m_statement_psi, 1);
#endif
}

void THD::inc_status_select_full_join()
{
  status_var.select_full_join_count++;
#ifdef HAVE_PSI_STATEMENT_INTERFACE
  PSI_STATEMENT_CALL(inc_statement_select_full_join)(m_statement_psi, 1);
#endif
  query_plan_flags|= QPLAN_FULL_JOIN;
}

void THD::inc_status_select_full_range_join()
{
  status_var.select_full_range_join_count++;
#ifdef HAVE_PSI_STATEMENT_INTERFACE
  PSI_STATEMENT_CALL(inc_statement_select_full_range_join)(m_statement_psi, 1);
#endif
}

void THD::inc_status_select_range()
{
  status_var.select_range_count++;
#ifdef HAVE_PSI_STATEMENT_INTERFACE
  PSI_STATEMENT_CALL(inc_statement_select_range)(m_statement_psi, 1);
#endif
}

void THD::inc_status_select_range_check()
{
  status_var.select_range_check_count++;
#ifdef HAVE_PSI_STATEMENT_INTERFACE
  PSI_STATEMENT_CALL(inc_statement_select_range_check)(m_statement_psi, 1);
#endif
}

void THD::inc_status_select_scan()
{
  status_var.select_scan_count++;
#ifdef HAVE_PSI_STATEMENT_INTERFACE
  PSI_STATEMENT_CALL(inc_statement_select_scan)(m_statement_psi, 1);
#endif
  query_plan_flags|= QPLAN_FULL_SCAN;
}

void THD::inc_status_sort_merge_passes()
{
  status_var.filesort_merge_passes++;
#ifdef HAVE_PSI_STATEMENT_INTERFACE
  PSI_STATEMENT_CALL(inc_statement_sort_merge_passes)(m_statement_psi, 1);
#endif
}

void THD::inc_status_sort_range()
{
  status_var.filesort_range_count++;
#ifdef HAVE_PSI_STATEMENT_INTERFACE
  PSI_STATEMENT_CALL(inc_statement_sort_range)(m_statement_psi, 1);
#endif
}

void THD::inc_status_sort_rows(ha_rows count)
{
  status_var.filesort_rows+= count;
#ifdef HAVE_PSI_STATEMENT_INTERFACE
  PSI_STATEMENT_CALL(inc_statement_sort_rows)(m_statement_psi,
                                              static_cast<ulong>(count));
#endif
}

void THD::inc_status_sort_scan()
{
  status_var.filesort_scan_count++;
#ifdef HAVE_PSI_STATEMENT_INTERFACE
  PSI_STATEMENT_CALL(inc_statement_sort_scan)(m_statement_psi, 1);
#endif
}

void THD::set_status_no_index_used()
{
  server_status|= SERVER_QUERY_NO_INDEX_USED;
#ifdef HAVE_PSI_STATEMENT_INTERFACE
  PSI_STATEMENT_CALL(set_statement_no_index_used)(m_statement_psi);
#endif
}

void THD::set_status_no_good_index_used()
{
  server_status|= SERVER_QUERY_NO_GOOD_INDEX_USED;
#ifdef HAVE_PSI_STATEMENT_INTERFACE
  PSI_STATEMENT_CALL(set_statement_no_good_index_used)(m_statement_psi);
#endif
}

void THD::set_command(enum enum_server_command command)
{
  m_command= command;
#ifdef HAVE_PSI_THREAD_INTERFACE
  PSI_STATEMENT_CALL(set_thread_command)(m_command);
#endif
}


void THD::set_query(const LEX_CSTRING& query_arg)
{
  DBUG_ASSERT(this == current_thd);
  mysql_mutex_lock(&LOCK_thd_query);
  m_query_string= query_arg;
  mysql_mutex_unlock(&LOCK_thd_query);

#ifdef HAVE_PSI_THREAD_INTERFACE
  PSI_THREAD_CALL(set_thread_info)(query_arg.str, query_arg.length);
#endif
}


/**
  Leave explicit LOCK TABLES or prelocked mode and restore value of
  transaction sentinel in MDL subsystem.
*/

void THD::leave_locked_tables_mode()
{
  if (locked_tables_mode == LTM_LOCK_TABLES)
  {
    /*
      When leaving LOCK TABLES mode we have to change the duration of most
      of the metadata locks being held, except for HANDLER and GRL locks,
      to transactional for them to be properly released at UNLOCK TABLES.
    */
    mdl_context.set_transaction_duration_for_all_locks();
    /*
      Make sure we don't release the global read lock and commit blocker
      when leaving LTM.
    */
    global_read_lock.set_explicit_lock_duration(this);

    /* Make sure backup locks are not released when leaving LTM */
    DBUG_ASSERT(!backup_tables_lock.is_acquired());
    backup_binlog_lock.set_explicit_locks_duration(this);

    /*
      Also ensure that we don't release metadata locks for open HANDLERs
      and user-level locks.
    */
    if (handler_tables_hash.records)
      mysql_ha_set_explicit_lock_duration(this);
    if (ull_hash.records)
      mysql_ull_set_explicit_lock_duration(this);
  }
  locked_tables_mode= LTM_NONE;
}

void THD::get_definer(LEX_USER *definer)
{
  binlog_invoker();
#if !defined(MYSQL_CLIENT) && defined(HAVE_REPLICATION)
  if (slave_thread && has_invoker())
  {
    definer->user= m_invoker_user;
    definer->host= m_invoker_host;
    definer->plugin.str= (char *) "";
    definer->plugin.length= 0;
    definer->auth.str=  NULL;
    definer->auth.length= 0;
  }
  else
#endif
    get_default_definer(this, definer);
}


/**
  Mark transaction to rollback and mark error as fatal to a sub-statement.

  @param  all   TRUE <=> rollback main transaction.
*/

void THD::mark_transaction_to_rollback(bool all)
{
  /*
    There is no point in setting is_fatal_sub_stmt_error unless
    we are actually in_sub_stmt.
  */
  if (in_sub_stmt)
    is_fatal_sub_stmt_error= true;

  transaction_rollback_request= all;

}


void THD::set_next_event_pos(const char* _filename, ulonglong _pos)
{
  char*& filename= binlog_next_event_pos.file_name;
  if (filename == NULL)
  {
    /* First time, allocate maximal buffer */
    filename= (char*) my_malloc(key_memory_LOG_POS_COORD,
                                FN_REFLEN+1, MYF(MY_WME));
    if (filename == NULL) return;
  }

  assert(strlen(_filename) <= FN_REFLEN);
  strcpy(filename, _filename);
  filename[ FN_REFLEN ]= 0;

  binlog_next_event_pos.pos= _pos;
};

void THD::clear_next_event_pos()
{
  if (binlog_next_event_pos.file_name != NULL)
  {
    my_free(binlog_next_event_pos.file_name);
  }
  binlog_next_event_pos.file_name= NULL;
  binlog_next_event_pos.pos= 0;
};

#ifdef HAVE_REPLICATION
void THD::set_currently_executing_gtid_for_slave_thread()
{
  /*
    This function may be called in four cases:

    - From SQL thread while executing Gtid_log_event::do_apply_event

    - From an mts worker thread that executes a Gtid_log_event::do_apply_event.

    - From an mts worker thread that is processing an old binlog that
      is missing Gtid events completely, from gtid_pre_statement_checks().

    - From a normal client thread that is executing output from
      mysqlbinlog when mysqlbinlog is processing an old binlog file
      that is missing Gtid events completely, from
      gtid_pre_statement_checks() for a statement that appears after a
      BINLOG statement containing a Format_description_log_event
      originating from the master.

    Because of the last case, we need to add the following conditions to set
    currently_executing_gtid.
  */
  if (system_thread == SYSTEM_THREAD_SLAVE_SQL ||
      system_thread == SYSTEM_THREAD_SLAVE_WORKER)
    rli_slave->currently_executing_gtid= variables.gtid_next;
}
#endif

void THD::set_user_connect(USER_CONN *uc)
{
  DBUG_ENTER("THD::set_user_connect");

  m_user_connect= uc;

  DBUG_VOID_RETURN;
}

void THD::increment_user_connections_counter()
{
  DBUG_ENTER("THD::increment_user_connections_counter");

  m_user_connect->connections++;

  DBUG_VOID_RETURN;
}

void THD::decrement_user_connections_counter()
{
  DBUG_ENTER("THD::decrement_user_connections_counter");

  DBUG_ASSERT(m_user_connect->connections > 0);
  m_user_connect->connections--;

  DBUG_VOID_RETURN;
}

void THD::increment_con_per_hour_counter()
{
  DBUG_ENTER("THD::increment_con_per_hour_counter");

  m_user_connect->conn_per_hour++;

  DBUG_VOID_RETURN;
}

void THD::increment_updates_counter()
{
  DBUG_ENTER("THD::increment_updates_counter");

  m_user_connect->updates++;

  DBUG_VOID_RETURN;
}

void THD::increment_questions_counter()
{
  DBUG_ENTER("THD::increment_questions_counter");

  m_user_connect->questions++;

  DBUG_VOID_RETURN;
}

/*
  Reset per-hour user resource limits when it has been more than
  an hour since they were last checked

  SYNOPSIS:
    time_out_user_resource_limits()

  NOTE:
    This assumes that the LOCK_user_conn mutex has been acquired, so it is
    safe to test and modify members of the USER_CONN structure.
*/
void THD::time_out_user_resource_limits()
{
  mysql_mutex_assert_owner(&LOCK_user_conn);
  ulonglong check_time= start_utime;
  DBUG_ENTER("time_out_user_resource_limits");

  /* If more than a hour since last check, reset resource checking */
  if (check_time - m_user_connect->reset_utime >= 3600000000LL)
  {
    m_user_connect->questions=1;
    m_user_connect->updates=0;
    m_user_connect->conn_per_hour=0;
    m_user_connect->reset_utime= check_time;
  }

  DBUG_VOID_RETURN;
}


#ifndef DBUG_OFF
void THD::Query_plan::assert_plan_is_locked_if_other() const
{
  if (current_thd != thd)
    mysql_mutex_assert_owner(&thd->LOCK_query_plan);
}
#endif

void THD::Query_plan::set_query_plan(enum_sql_command sql_cmd,
                                     LEX *lex_arg, bool ps)
{
  DBUG_ASSERT(current_thd == thd);

  // No need to grab mutex for repeated (SQLCOM_END, NULL, false).
  if (sql_command == sql_cmd &&
      lex == lex_arg &&
      is_ps == ps)
  {
    return;
  }

  thd->lock_query_plan();
  sql_command= sql_cmd;
  lex= lex_arg;
  is_ps= ps;
  thd->unlock_query_plan();
}


void THD::Query_plan::set_modification_plan(Modification_plan *plan_arg)
{
  DBUG_ASSERT(current_thd == thd);
  mysql_mutex_assert_owner(&thd->LOCK_query_plan);
  modification_plan= plan_arg;
}

/**
  Push an error message into MySQL diagnostic area with line
  and position information.

  This function provides semantic action implementers with a way
  to push the famous "You have a syntax error near..." error
  message into the diagnostic area, which is normally produced only if
  a parse error is discovered internally by the Bison generated
  parser.

  @note Parse-time only function!

  @param thd            YYTHD
  @param location       YYSTYPE object: error position
  @param s              error message: NULL default means ER(ER_SYNTAX_ERROR)
*/

void THD::parse_error_at(const YYLTYPE &location, const char *s)
{
  uint lineno= location.raw.start ?
    m_parser_state->m_lip.get_lineno(location.raw.start) : 1;
  const char *pos= location.raw.start ? location.raw.start : "";
  ErrConvString err(pos, variables.character_set_client);
  my_printf_error(ER_PARSE_ERROR,  ER(ER_PARSE_ERROR), MYF(0),
                  s ? s : ER(ER_SYNTAX_ERROR), err.ptr(), lineno);
}

bool THD::send_result_metadata(List<Item> *list, uint flags)
{
  DBUG_ENTER("send_result_metadata");
  List_iterator_fast<Item> it(*list);
  Item *item;
  uchar buff[MAX_FIELD_WIDTH];
  String tmp((char *) buff, sizeof(buff), &my_charset_bin);

  if (m_protocol->start_result_metadata(list->elements, flags,
          variables.character_set_results))
    goto err;

#ifdef EMBEDDED_LIBRARY                  // bootstrap file handling
    if(!mysql)
      DBUG_RETURN(false);
#endif

  while ((item= it++))
  {
    Send_field field;
    item->make_field(&field);
#ifndef EMBEDDED_LIBRARY
    m_protocol->start_row();
    if (m_protocol->send_field_metadata(&field,
            item->charset_for_protocol()))
      goto err;
    if (flags & Protocol::SEND_DEFAULTS)
      item->send(m_protocol, &tmp);
    if (m_protocol->end_row())
      DBUG_RETURN(true);
#else
      if(m_protocol->send_field_metadata(&field, item->charset_for_protocol()))
        goto err;
      if (flags & Protocol::SEND_DEFAULTS)
        get_protocol_classic()->send_string_metadata(item->val_str(&tmp));
#endif
  }

  DBUG_RETURN(m_protocol->end_result_metadata());

  err:
  my_error(ER_OUT_OF_RESOURCES, MYF(0));        /* purecov: inspected */
  DBUG_RETURN(1);                               /* purecov: inspected */
}

bool THD::send_result_set_row(List<Item> *row_items)
{
  char buffer[MAX_FIELD_WIDTH];
  String str_buffer(buffer, sizeof (buffer), &my_charset_bin);
  List_iterator_fast<Item> it(*row_items);

  DBUG_ENTER("send_result_set_row");

  for (Item *item= it++; item; item= it++)
  {
    if (item->send(m_protocol, &str_buffer) || is_error())
      DBUG_RETURN(true);
    /*
      Reset str_buffer to its original state, as it may have been altered in
      Item::send().
    */
    str_buffer.set(buffer, sizeof(buffer), &my_charset_bin);
  }
  DBUG_RETURN(false);
}

void THD::send_statement_status()
{
  DBUG_ENTER("send_statement_status");
  DBUG_ASSERT(!get_stmt_da()->is_sent());
  bool error= false;
  Diagnostics_area *da= get_stmt_da();

  /* Can not be true, but do not take chances in production. */
  if (da->is_sent())
    DBUG_VOID_RETURN;

  switch (da->status())
  {
    case Diagnostics_area::DA_ERROR:
      /* The query failed, send error to log and abort bootstrap. */
      error= m_protocol->send_error(
              da->mysql_errno(), da->message_text(), da->returned_sqlstate());
          break;
    case Diagnostics_area::DA_EOF:
      error= m_protocol->send_eof(
              server_status, da->last_statement_cond_count());
          break;
    case Diagnostics_area::DA_OK:
      error= m_protocol->send_ok(
              server_status, da->last_statement_cond_count(),
              da->affected_rows(), da->last_insert_id(), da->message_text());
          break;
    case Diagnostics_area::DA_DISABLED:
      break;
    case Diagnostics_area::DA_EMPTY:
    default:
      DBUG_ASSERT(0);
          error= m_protocol->send_ok(server_status, 0, 0, 0, NULL);
          break;
  }
  if (!error)
    da->set_is_sent(true);
  DBUG_VOID_RETURN;
}

void THD::claim_memory_ownership()
{
  /*
    Ownership of the THD object is transfered to this thread.
    This happens typically:
    - in the event scheduler,
      when the scheduler thread creates a work item and
      starts a worker thread to run it
    - in the main thread, when the code that accepts a new
      network connection creates a work item and starts a
      connection thread to run it.
    Accounting for memory statistics needs to be told
    that memory allocated by thread X now belongs to thread Y,
    so that statistics by thread/account/user/host are accurate.
    Inspect every piece of memory allocated in THD,
    and call PSI_MEMORY_CALL(memory_claim)().
  */
#ifdef HAVE_PSI_MEMORY_INTERFACE
  claim_root(&main_mem_root);
  my_claim(m_token_array);
  Protocol_classic *p= get_protocol_classic();
  if (p != NULL)
    p->claim_memory_ownership();
  session_tracker.claim_memory_ownership();
  session_sysvar_res_mgr.claim_memory_ownership();
  my_hash_claim(&user_vars);
#if defined(ENABLED_DEBUG_SYNC)
  debug_sync_claim_memory_ownership(this);
#endif /* defined(ENABLED_DEBUG_SYNC) */
  get_transaction()->claim_memory_ownership();
  stmt_map.claim_memory_ownership();
#endif /* HAVE_PSI_MEMORY_INTERFACE */
}


bool THD::binlog_applier_need_detach_trx()
{
#ifdef HAVE_REPLICATION
  return is_binlog_applier() ? rli_fake->is_native_trx_detached= true : false;
#else
  return false;
#endif
};


bool THD::binlog_applier_has_detached_trx()
{
#ifdef HAVE_REPLICATION
  bool rc= is_binlog_applier() && rli_fake->is_native_trx_detached;

  if (rc)
    rli_fake->is_native_trx_detached= false;
  return rc;
#else
  return false;
#endif
}
/**
  Determine if binlogging is disabled for this session
  @retval 0 if the current statement binlogging is disabled
  (could be because of binlog closed/binlog option
  is set to false).
  @retval 1 if the current statement will be binlogged
*/
bool THD::is_current_stmt_binlog_disabled() const
{
  return (!(variables.option_bits & OPTION_BIN_LOG) ||
          !mysql_bin_log.is_open());
}<|MERGE_RESOLUTION|>--- conflicted
+++ resolved
@@ -3982,16 +3982,7 @@
 extern "C" int thd_killed(const MYSQL_THD thd)
 {
   if (thd == NULL)
-<<<<<<< HEAD
-  {
-    MYSQL_THD curr_thd= current_thd;
-    if (curr_thd)
-      return curr_thd->killed;
-    return FALSE;
-  }
-=======
     return current_thd != NULL ? current_thd->killed : 0;
->>>>>>> e0e0ae2e
   return thd->killed;
 }
 
