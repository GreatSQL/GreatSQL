--- conflicted
+++ resolved
@@ -22,7 +22,6 @@
    Foundation, Inc., 51 Franklin St, Fifth Floor, Boston, MA 02110-1301  USA
 */
 
-<<<<<<< HEAD
 #include "sql/sql_class.h"
 
 #include <assert.h>
@@ -47,58 +46,13 @@
 #include "mysql/plugin_audit.h"
 #include "mysql/psi/mysql_cond.h"
 #include "mysql/psi/mysql_error.h"
-=======
-
-/*****************************************************************************
-**
-** This file implements classes defined in sql_class.h
-** Especially the classes to handle a result from a select
-**
-*****************************************************************************/
-
-#include "sql_class.h"
-
-#include "mysys_err.h"                       // EE_DELETE
-#include "connection_handler_manager.h"      // Connection_handler_manager
-#include "debug_sync.h"                      // DEBUG_SYNC
-#include "lock.h"                            // mysql_lock_abort_for_thread
-#include "locking_service.h"                 // release_all_locking_service_locks
-#include "mysqld_thd_manager.h"              // Global_THD_manager
-#include "parse_tree_nodes.h"                // PT_select_var
-#include "rpl_filter.h"                      // binlog_filter
-#include "rpl_rli.h"                         // Relay_log_info
-#include "sp_cache.h"                        // sp_cache_clear
-#include "sp_rcontext.h"                     // sp_rcontext
-#include "sql_audit.h"                       // mysql_audit_release
-#include "sql_base.h"                        // close_temporary_tables
-#include "sql_callback.h"                    // MYSQL_CALLBACK
-#include "sql_handler.h"                     // mysql_ha_cleanup
-#include "sql_parse.h"                       // is_update_query
-#include "sql_plugin.h"                      // plugin_unlock
-#include "sql_prepare.h"                     // Prepared_statement
-#include "sql_time.h"                        // my_timeval_trunc
-#include "sql_timer.h"                       // thd_timer_destroy
-#include "sql_thd_internal_api.h"
-#include "transaction.h"                     // trans_rollback
-#ifdef HAVE_REPLICATION
-#include "rpl_rli_pdb.h"                     // Slave_worker
-#include "rpl_slave_commit_order_manager.h"
-#include "rpl_master.h"                      // unregister_slave
-#endif
-
-#include "pfs_file_provider.h"
-#include "mysql/psi/mysql_file.h"
-
-#include "pfs_idle_provider.h"
-#include "mysql/psi/mysql_idle.h"
-
->>>>>>> e289e4e5
 #include "mysql/psi/mysql_ps.h"
 #include "mysql/psi/mysql_stage.h"
 #include "mysql/psi/mysql_statement.h"
 #include "mysql/service_mysql_alloc.h"
 #include "mysys_err.h"  // EE_OUTOFMEMORY
 #include "pfs_statement_provider.h"
+#include "rpl_master.h"  // unregister_slave
 #include "sql/auth/sql_security_ctx.h"
 #include "sql/binlog.h"
 #include "sql/check_stack.h"
@@ -1169,92 +1123,14 @@
     DBUG_ASSERT(0);
 #endif
   }
-<<<<<<< HEAD
   if (rli_slave) rli_slave->cleanup_after_session();
-=======
-  if (rli_slave)
-    rli_slave->cleanup_after_session();
+
   /*
     As slaves can be added in one mysql command like COM_REGISTER_SLAVE
     but then need to be removed on error scenarios, we call this method
-    here.
+    here
   */
   unregister_slave(this, true, true);
-#endif
-
-  free_root(&main_mem_root, MYF(0));
-
-  if (m_token_array != NULL)
-  {
-    my_free(m_token_array);
-  }
-  DBUG_VOID_RETURN;
-}
-
-
-/*
-  Add all status variables to another status variable array
-
-  SYNOPSIS
-   add_to_status()
-   to_var       add to this array
-   from_var     from this array
-   reset_from_var if true, then memset from_var variable with 0
-
-  NOTES
-    This function assumes that all variables are longlong/ulonglong.
-    If this assumption will change, then we have to explictely add
-    the other variables after the while loop
-*/
-
-void add_to_status(STATUS_VAR *to_var, STATUS_VAR *from_var, bool reset_from_var)
-{
-  int        c;
-  ulonglong *end= (ulonglong*) ((uchar*) to_var +
-                                offsetof(STATUS_VAR, LAST_STATUS_VAR) +
-                                sizeof(ulonglong));
-  ulonglong *to= (ulonglong*) to_var, *from= (ulonglong*) from_var;
-
-  while (to != end)
-    *(to++)+= *(from++);
-
-  to_var->com_other+= from_var->com_other;
-
-  for (c= 0; c< SQLCOM_END; c++)
-    to_var->com_stat[(uint) c] += from_var->com_stat[(uint) c];
-
-  if (reset_from_var)
-  {
-    memset (from_var, 0, sizeof(*from_var));
-  }
-}
-
-/*
-  Add the difference between two status variable arrays to another one.
-
-  SYNOPSIS
-    add_diff_to_status
-    to_var       add to this array
-    from_var     from this array
-    dec_var      minus this array
-  
-  NOTE
-    This function assumes that all variables are longlong/ulonglong.
-*/
-
-void add_diff_to_status(STATUS_VAR *to_var, STATUS_VAR *from_var,
-                        STATUS_VAR *dec_var)
-{
-  int        c;
-  ulonglong *end= (ulonglong*) ((uchar*) to_var + offsetof(STATUS_VAR, LAST_STATUS_VAR) +
-                                                  sizeof(ulonglong));
-  ulonglong *to= (ulonglong*) to_var,
-            *from= (ulonglong*) from_var,
-            *dec= (ulonglong*) dec_var;
-
-  while (to != end)
-    *(to++)+= *(from++) - *(dec++);
->>>>>>> e289e4e5
 
   free_root(&main_mem_root, MYF(0));
 
