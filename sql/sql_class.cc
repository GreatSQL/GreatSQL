/*
   Copyright (c) 2000, 2013, Oracle and/or its affiliates. All rights reserved.

   This program is free software; you can redistribute it and/or modify
   it under the terms of the GNU General Public License as published by
   the Free Software Foundation; version 2 of the License.

   This program is distributed in the hope that it will be useful,
   but WITHOUT ANY WARRANTY; without even the implied warranty of
   MERCHANTABILITY or FITNESS FOR A PARTICULAR PURPOSE.  See the
   GNU General Public License for more details.

   You should have received a copy of the GNU General Public License
   along with this program; if not, write to the Free Software
   Foundation, Inc., 51 Franklin St, Fifth Floor, Boston, MA 02110-1301  USA
*/


/*****************************************************************************
**
** This file implements classes defined in sql_class.h
** Especially the classes to handle a result from a select
**
*****************************************************************************/

#include "my_global.h"                          /* NO_EMBEDDED_ACCESS_CHECKS */
#include "binlog.h"
#include "sql_priv.h"
#include "unireg.h"                    // REQUIRED: for other includes
#include "sql_class.h"
#include "sql_cache.h"                          // query_cache_abort
#include "sql_base.h"                           // close_thread_tables
#include "sql_time.h"                         // date_time_format_copy
#include "sql_acl.h"                          // NO_ACCESS,
                                              // acl_getroot_no_password
#include "sql_base.h"                         // close_temporary_tables
#include "sql_handler.h"                      // mysql_ha_cleanup
#include "rpl_rli.h"
#include "rpl_filter.h"
#include "rpl_record.h"
#include "rpl_slave.h"
#include <my_bitmap.h>
#include "log_event.h"
#include "sql_audit.h"
#include <m_ctype.h>
#include <sys/stat.h>
#include <thr_alarm.h>
#ifdef	__WIN__
#include <io.h>
#endif
#include <mysys_err.h>
#include <limits.h>

#include "sp_rcontext.h"
#include "sp_cache.h"
#include "transaction.h"
#include "debug_sync.h"
#include "sql_parse.h"                          // is_update_query
#include "sql_callback.h"
#include "lock.h"
#include "global_threads.h"
#include "mysqld.h"

#include <mysql/psi/mysql_statement.h>

using std::min;
using std::max;

/*
  The following is used to initialise Table_ident with a internal
  table name
*/
char internal_table_name[2]= "*";
char empty_c_string[1]= {0};    /* used for not defined db */

LEX_STRING EMPTY_STR= { (char *) "", 0 };
LEX_STRING NULL_STR=  { NULL, 0 };

const char * const THD::DEFAULT_WHERE= "field list";

/****************************************************************************
** User variables
****************************************************************************/

extern "C" uchar *get_var_key(user_var_entry *entry, size_t *length,
                              my_bool not_used __attribute__((unused)))
{
  *length= entry->entry_name.length();
  return (uchar*) entry->entry_name.ptr();
}

extern "C" void free_user_var(user_var_entry *entry)
{
  entry->destroy();
}

bool Key_part_spec::operator==(const Key_part_spec& other) const
{
  return length == other.length &&
         !my_strcasecmp(system_charset_info, field_name.str,
                        other.field_name.str);
}

/**
  Construct an (almost) deep copy of this key. Only those
  elements that are known to never change are not copied.
  If out of memory, a partial copy is returned and an error is set
  in THD.
*/

Key::Key(const Key &rhs, MEM_ROOT *mem_root)
  :type(rhs.type),
  key_create_info(rhs.key_create_info),
  columns(rhs.columns, mem_root),
  name(rhs.name),
  generated(rhs.generated)
{
  list_copy_and_replace_each_value(columns, mem_root);
}

/**
  Construct an (almost) deep copy of this foreign key. Only those
  elements that are known to never change are not copied.
  If out of memory, a partial copy is returned and an error is set
  in THD.
*/

Foreign_key::Foreign_key(const Foreign_key &rhs, MEM_ROOT *mem_root)
  :Key(rhs, mem_root),
  ref_db(rhs.ref_db),
  ref_table(rhs.ref_table),
  ref_columns(rhs.ref_columns, mem_root),
  delete_opt(rhs.delete_opt),
  update_opt(rhs.update_opt),
  match_opt(rhs.match_opt)
{
  list_copy_and_replace_each_value(ref_columns, mem_root);
}

/*
  Test if a foreign key (= generated key) is a prefix of the given key
  (ignoring key name, key type and order of columns)

  NOTES:
    This is only used to test if an index for a FOREIGN KEY exists

  IMPLEMENTATION
    We only compare field names

  RETURN
    0	Generated key is a prefix of other key
    1	Not equal
*/

bool foreign_key_prefix(Key *a, Key *b)
{
  /* Ensure that 'a' is the generated key */
  if (a->generated)
  {
    if (b->generated && a->columns.elements > b->columns.elements)
      swap_variables(Key*, a, b);               // Put shorter key in 'a'
  }
  else
  {
    if (!b->generated)
      return TRUE;                              // No foreign key
    swap_variables(Key*, a, b);                 // Put generated key in 'a'
  }

  /* Test if 'a' is a prefix of 'b' */
  if (a->columns.elements > b->columns.elements)
    return TRUE;                                // Can't be prefix

  List_iterator<Key_part_spec> col_it1(a->columns);
  List_iterator<Key_part_spec> col_it2(b->columns);
  const Key_part_spec *col1, *col2;

#ifdef ENABLE_WHEN_INNODB_CAN_HANDLE_SWAPED_FOREIGN_KEY_COLUMNS
  while ((col1= col_it1++))
  {
    bool found= 0;
    col_it2.rewind();
    while ((col2= col_it2++))
    {
      if (*col1 == *col2)
      {
        found= TRUE;
	break;
      }
    }
    if (!found)
      return TRUE;                              // Error
  }
  return FALSE;                                 // Is prefix
#else
  while ((col1= col_it1++))
  {
    col2= col_it2++;
    if (!(*col1 == *col2))
      return TRUE;
  }
  return FALSE;                                 // Is prefix
#endif
}


/****************************************************************************
** Thread specific functions
****************************************************************************/

/**
  Get reference to scheduler data object

  @param thd            THD object

  @retval               Scheduler data object on THD
*/
void *thd_get_scheduler_data(THD *thd)
{
  return thd->scheduler.data;
}

/**
  Set reference to Scheduler data object for THD object

  @param thd            THD object
  @param psi            Scheduler data object to set on THD
*/
void thd_set_scheduler_data(THD *thd, void *data)
{
  thd->scheduler.data= data;
}

/**
  Get reference to Performance Schema object for THD object

  @param thd            THD object

  @retval               Performance schema object for thread on THD
*/
PSI_thread *thd_get_psi(THD *thd)
{
  return thd->scheduler.m_psi;
}

/**
  Get net_wait_timeout for THD object

  @param thd            THD object

  @retval               net_wait_timeout value for thread on THD
*/
ulong thd_get_net_wait_timeout(THD* thd)
{
  return thd->variables.net_wait_timeout;
}

/**
  Set reference to Performance Schema object for THD object

  @param thd            THD object
  @param psi            Performance schema object for thread
*/
void thd_set_psi(THD *thd, PSI_thread *psi)
{
  thd->scheduler.m_psi= psi;
}

/**
  Set the state on connection to killed

  @param thd               THD object
*/
void thd_set_killed(THD *thd)
{
  thd->killed= THD::KILL_CONNECTION;
}

/**
  Clear errors from the previous THD

  @param thd              THD object
*/
void thd_clear_errors(THD *thd)
{
  my_errno= 0;
  thd->mysys_var->abort= 0;
}

/**
  Set thread stack in THD object

  @param thd              Thread object
  @param stack_start      Start of stack to set in THD object
*/
void thd_set_thread_stack(THD *thd, char *stack_start)
{
  thd->thread_stack= stack_start;
}

/**
  Lock connection data for the set of connections this connection
  belongs to

  @param thd                       THD object
*/
void thd_lock_thread_count(THD *)
{
  mysql_mutex_lock(&LOCK_thread_count);
}

/**
  Lock connection data for the set of connections this connection
  belongs to

  @param thd                       THD object
*/
void thd_unlock_thread_count(THD *)
{
  mysql_cond_broadcast(&COND_thread_count);
  mysql_mutex_unlock(&LOCK_thread_count);
}

/**
  Close the socket used by this connection

  @param thd                THD object
*/
void thd_close_connection(THD *thd)
{
  if (thd->net.vio)
    vio_shutdown(thd->net.vio);
}

/**
  Get current THD object from thread local data

  @retval     The THD object for the thread, NULL if not connection thread
*/
THD *thd_get_current_thd()
{
  return current_thd;
}

/**
  Get iterator begin of global thread list

  @retval Iterator begin of global thread list
*/
Thread_iterator thd_get_global_thread_list_begin()
{
  return global_thread_list_begin();
}
/**
  Get iterator end of global thread list

  @retval Iterator end of global thread list
*/
Thread_iterator thd_get_global_thread_list_end()
{
  return global_thread_list_end();
}

extern "C"
void thd_binlog_pos(const THD *thd,
                    const char **file_var,
                    unsigned long long *pos_var)
{
  thd->get_trans_pos(file_var, pos_var);
}

/**
  Set up various THD data for a new connection

  thd_new_connection_setup

  @note Must be called with LOCK_thread_count locked.

  @param              thd            THD object
  @param              stack_start    Start of stack for connection
*/
void thd_new_connection_setup(THD *thd, char *stack_start)
{
  DBUG_ENTER("thd_new_connection_setup");
  mysql_mutex_assert_owner(&LOCK_thread_count);
#ifdef HAVE_PSI_INTERFACE
  thd_set_psi(thd,
              PSI_THREAD_CALL(new_thread)
                (key_thread_one_connection, thd, thd->thread_id));
#endif
  thd->set_time();
  thd->prior_thr_create_utime= thd->thr_create_utime= thd->start_utime=
    my_micro_time();

  add_global_thread(thd);
  mysql_mutex_unlock(&LOCK_thread_count);

  DBUG_PRINT("info", ("init new connection. thd: 0x%lx fd: %d",
          (ulong)thd, mysql_socket_getfd(thd->net.vio->mysql_socket)));
  thd_set_thread_stack(thd, stack_start);
  DBUG_VOID_RETURN;
}

/**
  Lock data that needs protection in THD object

  @param thd                   THD object
*/
void thd_lock_data(THD *thd)
{
  mysql_mutex_lock(&thd->LOCK_thd_data);
}

/**
  Unlock data that needs protection in THD object

  @param thd                   THD object
*/
void thd_unlock_data(THD *thd)
{
  mysql_mutex_unlock(&thd->LOCK_thd_data);
}

/**
  Support method to check if connection has already started transcaction

  @param client_cntx    Low level client context

  @retval               TRUE if connection already started transaction
*/
bool thd_is_transaction_active(THD *thd)
{
  return thd->transaction.is_active();
}

/**
  Check if there is buffered data on the socket representing the connection

  @param thd                  THD object
*/
int thd_connection_has_data(THD *thd)
{
  Vio *vio= thd->net.vio;
  return vio->has_data(vio);
}

/**
  Set reading/writing on socket, used by SHOW PROCESSLIST

  @param thd                       THD object
  @param val                       Value to set it to (0 or 1)
*/
void thd_set_net_read_write(THD *thd, uint val)
{
  thd->net.reading_or_writing= val;
}

/**
  Get reading/writing on socket from THD object
  @param thd                       THD object

  @retval               net.reading_or_writing value for thread on THD.
*/
uint thd_get_net_read_write(THD *thd)
{
  return thd->net.reading_or_writing;
}

/**
  Set reference to mysys variable in THD object

  @param thd             THD object
  @param mysys_var       Reference to set
*/
void thd_set_mysys_var(THD *thd, st_my_thread_var *mysys_var)
{
  thd->set_mysys_var(mysys_var);
}

/**
  Get socket file descriptor for this connection

  @param thd            THD object

  @retval               Socket of the connection
*/
my_socket thd_get_fd(THD *thd)
{
  return mysql_socket_getfd(thd->net.vio->mysql_socket);
}

/**
  Set thread specific environment required for thd cleanup in thread pool.

  @param thd            THD object

  @retval               1 if thread-specific enviroment could be set else 0
*/
int thd_store_globals(THD* thd)
{
  return thd->store_globals();
}

/**
  Get thread attributes for connection threads

  @retval      Reference to thread attribute for connection threads
*/
pthread_attr_t *get_connection_attrib(void)
{
  return &connection_attrib;
}

/**
  Get max number of connections

  @retval         Max number of connections for MySQL Server
*/
ulong get_max_connections(void)
{
  return max_connections;
}

/*
  The following functions form part of the C plugin API
*/

extern "C" int mysql_tmpfile(const char *prefix)
{
  char filename[FN_REFLEN];
  File fd = create_temp_file(filename, mysql_tmpdir, prefix,
#ifdef __WIN__
                             O_BINARY | O_TRUNC | O_SEQUENTIAL |
                             O_SHORT_LIVED |
#endif /* __WIN__ */
                             O_CREAT | O_EXCL | O_RDWR | O_TEMPORARY,
                             MYF(MY_WME));
  if (fd >= 0) {
#ifndef __WIN__
    /*
      This can be removed once the following bug is fixed:
      Bug #28903  create_temp_file() doesn't honor O_TEMPORARY option
                  (file not removed) (Unix)
    */
    unlink(filename);
#endif /* !__WIN__ */
  }

  return fd;
}


extern "C"
int thd_in_lock_tables(const THD *thd)
{
  return test(thd->in_lock_tables);
}


extern "C"
int thd_tablespace_op(const THD *thd)
{
  return test(thd->tablespace_op);
}


extern "C"
const char *set_thd_proc_info(void *thd_arg, const char *info,
                              const char *calling_function,
                              const char *calling_file,
                              const unsigned int calling_line)
{
  PSI_stage_info old_stage;
  PSI_stage_info new_stage;

  old_stage.m_key= 0;
  old_stage.m_name= info;

  set_thd_stage_info(thd_arg, & old_stage, & new_stage,
                     calling_function, calling_file, calling_line);

  return new_stage.m_name;
}

extern "C"
void set_thd_stage_info(void *opaque_thd,
                        const PSI_stage_info *new_stage,
                        PSI_stage_info *old_stage,
                        const char *calling_func,
                        const char *calling_file,
                        const unsigned int calling_line)
{
  THD *thd= (THD*) opaque_thd;
  if (thd == NULL)
    thd= current_thd;

  thd->enter_stage(new_stage, old_stage, calling_func, calling_file, calling_line);
}

void THD::enter_stage(const PSI_stage_info *new_stage,
                      PSI_stage_info *old_stage,
                      const char *calling_func,
                      const char *calling_file,
                      const unsigned int calling_line)
{
  DBUG_PRINT("THD::enter_stage", ("%s:%d", calling_file, calling_line));

  if (old_stage != NULL)
  {
    old_stage->m_key= m_current_stage_key;
    old_stage->m_name= proc_info;
  }

  if (new_stage != NULL)
  {
    const char *msg= new_stage->m_name;

#if defined(ENABLED_PROFILING)
    profiling.status_change(msg, calling_func, calling_file, calling_line);
#endif

    m_current_stage_key= new_stage->m_key;
    proc_info= msg;

    MYSQL_SET_STAGE(m_current_stage_key, calling_file, calling_line);
  }
  return;
}

extern "C"
void thd_enter_cond(MYSQL_THD thd, mysql_cond_t *cond, mysql_mutex_t *mutex,
                    const PSI_stage_info *stage, PSI_stage_info *old_stage)
{
  if (!thd)
    thd= current_thd;

  return thd->ENTER_COND(cond, mutex, stage, old_stage);
}

extern "C"
void thd_exit_cond(MYSQL_THD thd, const PSI_stage_info *stage)
{
  if (!thd)
    thd= current_thd;

  thd->EXIT_COND(stage);
  return;
}

extern "C"
void **thd_ha_data(const THD *thd, const struct handlerton *hton)
{
  return (void **) &thd->ha_data[hton->slot].ha_ptr;
}

extern "C"
void thd_storage_lock_wait(THD *thd, long long value)
{
  thd->utime_after_lock+= value;
}

/**
  Provide a handler data getter to simplify coding
*/
extern "C"
void *thd_get_ha_data(const THD *thd, const struct handlerton *hton)
{
  return *thd_ha_data(thd, hton);
}


/**
  Provide a handler data setter to simplify coding
  @see thd_set_ha_data() definition in plugin.h
*/
extern "C"
void thd_set_ha_data(THD *thd, const struct handlerton *hton,
                     const void *ha_data)
{
  plugin_ref *lock= &thd->ha_data[hton->slot].lock;
  if (ha_data && !*lock)
    *lock= ha_lock_engine(NULL, (handlerton*) hton);
  else if (!ha_data && *lock)
  {
    plugin_unlock(NULL, *lock);
    *lock= NULL;
  }
  *thd_ha_data(thd, hton)= (void*) ha_data;
}


extern "C"
long long thd_test_options(const THD *thd, long long test_options)
{
  return thd->variables.option_bits & test_options;
}

extern "C"
int thd_sql_command(const THD *thd)
{
  return (int) thd->lex->sql_command;
}

extern "C"
int thd_tx_isolation(const THD *thd)
{
  return (int) thd->tx_isolation;
}

extern "C"
int thd_tx_is_read_only(const THD *thd)
{
  return (int) thd->tx_read_only;
}

extern "C"
void thd_inc_row_count(THD *thd)
{
  thd->get_stmt_da()->inc_current_row_for_warning();
}


/**
  Dumps a text description of a thread, its security context
  (user, host) and the current query.

  @param thd thread context
  @param buffer pointer to preferred result buffer
  @param length length of buffer
  @param max_query_len how many chars of query to copy (0 for all)

  @req LOCK_thread_count
  
  @note LOCK_thread_count mutex is not necessary when the function is invoked on
   the currently running thread (current_thd) or if the caller in some other
   way guarantees that access to thd->query is serialized.
 
  @return Pointer to string
*/

extern "C"
char *thd_security_context(THD *thd, char *buffer, unsigned int length,
                           unsigned int max_query_len)
{
  String str(buffer, length, &my_charset_latin1);
  Security_context *sctx= &thd->main_security_ctx;
  char header[256];
  int len;
  /*
    The pointers thd->query and thd->proc_info might change since they are
    being modified concurrently. This is acceptable for proc_info since its
    values doesn't have to very accurate and the memory it points to is static,
    but we need to attempt a snapshot on the pointer values to avoid using NULL
    values. The pointer to thd->query however, doesn't point to static memory
    and has to be protected by LOCK_thread_count or risk pointing to
    uninitialized memory.
  */
  const char *proc_info= thd->proc_info;

  len= my_snprintf(header, sizeof(header),
                   "MySQL thread id %lu, OS thread handle 0x%lx, query id %lu",
                   thd->thread_id, (ulong) thd->real_id, (ulong) thd->query_id);
  str.length(0);
  str.append(header, len);

  if (sctx->get_host()->length())
  {
    str.append(' ');
    str.append(sctx->get_host()->ptr());
  }

  if (sctx->get_ip()->length())
  {
    str.append(' ');
    str.append(sctx->get_ip()->ptr());
  }

  if (sctx->user)
  {
    str.append(' ');
    str.append(sctx->user);
  }

  if (proc_info)
  {
    str.append(' ');
    str.append(proc_info);
  }

  mysql_mutex_lock(&thd->LOCK_thd_data);

  if (thd->query())
  {
    if (max_query_len < 1)
      len= thd->query_length();
    else
      len= min(thd->query_length(), max_query_len);
    str.append('\n');
    str.append(thd->query(), len);
  }

  mysql_mutex_unlock(&thd->LOCK_thd_data);

  if (str.c_ptr_safe() == buffer)
    return buffer;

  /*
    We have to copy the new string to the destination buffer because the string
    was reallocated to a larger buffer to be able to fit.
  */
  DBUG_ASSERT(buffer != NULL);
  length= min(str.length(), length-1);
  memcpy(buffer, str.c_ptr_quick(), length);
  /* Make sure that the new string is null terminated */
  buffer[length]= '\0';
  return buffer;
}


/**
  Implementation of Drop_table_error_handler::handle_condition().
  The reason in having this implementation is to silence technical low-level
  warnings during DROP TABLE operation. Currently we don't want to expose
  the following warnings during DROP TABLE:
    - Some of table files are missed or invalid (the table is going to be
      deleted anyway, so why bother that something was missed);
    - A trigger associated with the table does not have DEFINER (One of the
      MySQL specifics now is that triggers are loaded for the table being
      dropped. So, we may have a warning that trigger does not have DEFINER
      attribute during DROP TABLE operation).

  @return TRUE if the condition is handled.
*/
bool Drop_table_error_handler::handle_condition(THD *thd,
                                                uint sql_errno,
                                                const char* sqlstate,
                                                Sql_condition::enum_warning_level level,
                                                const char* msg,
                                                Sql_condition ** cond_hdl)
{
  *cond_hdl= NULL;
  return ((sql_errno == EE_DELETE && my_errno == ENOENT) ||
          sql_errno == ER_TRG_NO_DEFINER);
}


void Open_tables_state::set_open_tables_state(Open_tables_state *state)
{
  this->open_tables= state->open_tables;

  this->temporary_tables= state->temporary_tables;
  this->derived_tables= state->derived_tables;

  this->lock= state->lock;
  this->extra_lock= state->extra_lock;

  this->locked_tables_mode= state->locked_tables_mode;
  this->current_tablenr= state->current_tablenr;

  this->state_flags= state->state_flags;

  this->reset_reprepare_observers();
  for (int i= 0; i < state->m_reprepare_observers.elements(); ++i)
    this->push_reprepare_observer(state->m_reprepare_observers.at(i));
}


void Open_tables_state::reset_open_tables_state()
{
  open_tables= NULL;
  temporary_tables= NULL;
  derived_tables= NULL;
  lock= NULL;
  extra_lock= NULL;
  locked_tables_mode= LTM_NONE;
  // JOH: What about resetting current_tablenr?
  state_flags= 0U;
  reset_reprepare_observers();
}


THD::THD(bool enable_plugins)
   :Statement(&main_lex, &main_mem_root, STMT_CONVENTIONAL_EXECUTION,
              /* statement id */ 0),
   rli_fake(0), rli_slave(NULL),
   in_sub_stmt(0),
<<<<<<< HEAD
=======
   fill_status_recursion_level(0),
>>>>>>> 7c0bc485
   binlog_row_event_extra_data(NULL),
   binlog_unsafe_warning_flags(0),
   binlog_table_maps(0),
   binlog_accessed_db_names(NULL),
   m_trans_log_file(NULL),
   m_trans_fixed_log_file(NULL),
   m_trans_end_pos(0),
   table_map_for_update(0),
   arg_of_last_insert_id_function(FALSE),
   first_successful_insert_id_in_prev_stmt(0),
   first_successful_insert_id_in_prev_stmt_for_binlog(0),
   first_successful_insert_id_in_cur_stmt(0),
   stmt_depends_on_first_successful_insert_id_in_prev_stmt(FALSE),
   m_examined_row_count(0),
   m_statement_psi(NULL),
   m_idle_psi(NULL),
   m_server_idle(false),
   next_to_commit(NULL),
   is_fatal_error(0),
   transaction_rollback_request(0),
   is_fatal_sub_stmt_error(0),
   rand_used(0),
   time_zone_used(0),
   in_lock_tables(0),
   bootstrap(0),
   derived_tables_processing(FALSE),
   sp_runtime_ctx(NULL),
   m_parser_state(NULL),
#if defined(ENABLED_DEBUG_SYNC)
   debug_sync_control(0),
#endif /* defined(ENABLED_DEBUG_SYNC) */
   m_enable_plugins(enable_plugins),
   owned_gtid_set(global_sid_map),
   main_da(0, false),
   m_stmt_da(&main_da)
{
  ulong tmp;

  mdl_context.init(this);
  /*
    Pass nominal parameters to init_alloc_root only to ensure that
    the destructor works OK in case of an error. The main_mem_root
    will be re-initialized in init_for_queries().
  */
  init_sql_alloc(&main_mem_root, ALLOC_ROOT_MIN_BLOCK_SIZE, 0);
  stmt_arena= this;
  thread_stack= 0;
  catalog= (char*)"std"; // the only catalog we have for now
  main_security_ctx.init();
  security_ctx= &main_security_ctx;
  no_errors= 0;
  password= 0;
  query_start_used= query_start_usec_used= 0;
  count_cuted_fields= CHECK_FIELD_IGNORE;
  killed= NOT_KILLED;
  col_access=0;
  is_slave_error= thread_specific_used= FALSE;
  my_hash_clear(&handler_tables_hash);
  tmp_table=0;
  cuted_fields= 0L;
  m_sent_row_count= 0L;
  limit_found_rows= 0;
  m_row_count_func= -1;
  statement_id_counter= 0UL;
  // Must be reset to handle error with THD's created for init of mysqld
  lex->current_select= 0;
  user_time.tv_sec= 0;
  user_time.tv_usec= 0;
  start_time.tv_sec= 0;
  start_time.tv_usec= 0;
  start_utime= prior_thr_create_utime= 0L;
  utime_after_lock= 0L;
  current_linfo =  0;
  slave_thread = 0;
  memset(&variables, 0, sizeof(variables));
  thread_id= 0;
  one_shot_set= 0;
  file_id = 0;
  query_id= 0;
  query_name_consts= 0;
  db_charset= global_system_variables.collation_database;
  memset(ha_data, 0, sizeof(ha_data));
  mysys_var=0;
  binlog_evt_union.do_union= FALSE;
  enable_slow_log= 0;
  commit_error= CE_NONE;
  durability_property= HA_REGULAR_DURABILITY;
#ifndef DBUG_OFF
  dbug_sentry=THD_SENTRY_MAGIC;
#endif
#ifndef EMBEDDED_LIBRARY
  mysql_audit_init_thd(this);
  net.vio=0;
#endif
  client_capabilities= 0;                       // minimalistic client
  ull=0;
  system_thread= NON_SYSTEM_THREAD;
  cleanup_done= abort_on_warning= 0;
  m_release_resources_done= false;
  peer_port= 0;					// For SHOW PROCESSLIST
  transaction.m_pending_rows_event= 0;
  transaction.flags.enabled= true;
#ifdef SIGNAL_WITH_VIO_SHUTDOWN
  active_vio = 0;
#endif
  mysql_mutex_init(key_LOCK_thd_data, &LOCK_thd_data, MY_MUTEX_INIT_FAST);

  /* Variables with default values */
  proc_info="login";
  where= THD::DEFAULT_WHERE;
  server_id = ::server_id;
  unmasked_server_id = server_id;
  slave_net = 0;
  set_command(COM_CONNECT);
  *scramble= '\0';

  /* Call to init() below requires fully initialized Open_tables_state. */
  reset_open_tables_state();

  init();
#if defined(ENABLED_PROFILING)
  profiling.set_thd(this);
#endif
  m_user_connect= NULL;
  my_hash_init(&user_vars, system_charset_info, USER_VARS_HASH_SIZE, 0, 0,
               (my_hash_get_key) get_var_key,
               (my_hash_free_key) free_user_var, 0);

  sp_proc_cache= NULL;
  sp_func_cache= NULL;

  /* For user vars replication*/
  if (opt_bin_log)
    my_init_dynamic_array(&user_var_events,
			  sizeof(BINLOG_USER_VAR_EVENT *), 16, 16);
  else
    memset(&user_var_events, 0, sizeof(user_var_events));

  /* Protocol */
  protocol= &protocol_text;			// Default protocol
  protocol_text.init(this);
  protocol_binary.init(this);

  tablespace_op=FALSE;
  tmp= sql_rnd_with_mutex();
  randominit(&rand, tmp + (ulong) &rand, tmp + (ulong) ::global_query_id);
  substitute_null_with_insert_id = FALSE;
  thr_lock_info_init(&lock_info); /* safety: will be reset after start */

  m_internal_handler= NULL;
  m_binlog_invoker= FALSE;
  memset(&invoker_user, 0, sizeof(invoker_user));
  memset(&invoker_host, 0, sizeof(invoker_host));

  binlog_next_event_pos.file_name= NULL;
  binlog_next_event_pos.pos= 0;
#ifndef DBUG_OFF
  gis_debug= 0;
#endif
}


void THD::push_internal_handler(Internal_error_handler *handler)
{
  if (m_internal_handler)
  {
    handler->m_prev_internal_handler= m_internal_handler;
    m_internal_handler= handler;
  }
  else
  {
    m_internal_handler= handler;
  }
}

bool THD::handle_condition(uint sql_errno,
                           const char* sqlstate,
                           Sql_condition::enum_warning_level level,
                           const char* msg,
                           Sql_condition ** cond_hdl)
{
  if (!m_internal_handler)
  {
    *cond_hdl= NULL;
    return FALSE;
  }

  for (Internal_error_handler *error_handler= m_internal_handler;
       error_handler;
       error_handler= error_handler->m_prev_internal_handler)
  {
    if (error_handler->handle_condition(this, sql_errno, sqlstate, level, msg,
					cond_hdl))
    {
      return TRUE;
    }
  }

  return FALSE;
}


Internal_error_handler *THD::pop_internal_handler()
{
  DBUG_ASSERT(m_internal_handler != NULL);
  Internal_error_handler *popped_handler= m_internal_handler;
  m_internal_handler= m_internal_handler->m_prev_internal_handler;
  return popped_handler;
}


void THD::raise_error(uint sql_errno)
{
  const char* msg= ER(sql_errno);
  (void) raise_condition(sql_errno,
                         NULL,
                         Sql_condition::WARN_LEVEL_ERROR,
                         msg);
}

void THD::raise_error_printf(uint sql_errno, ...)
{
  va_list args;
  char ebuff[MYSQL_ERRMSG_SIZE];
  DBUG_ENTER("THD::raise_error_printf");
  DBUG_PRINT("my", ("nr: %d  errno: %d", sql_errno, errno));
  const char* format= ER(sql_errno);
  va_start(args, sql_errno);
  my_vsnprintf(ebuff, sizeof(ebuff), format, args);
  va_end(args);
  (void) raise_condition(sql_errno,
                         NULL,
                         Sql_condition::WARN_LEVEL_ERROR,
                         ebuff);
  DBUG_VOID_RETURN;
}

void THD::raise_warning(uint sql_errno)
{
  const char* msg= ER(sql_errno);
  (void) raise_condition(sql_errno,
                         NULL,
                         Sql_condition::WARN_LEVEL_WARN,
                         msg);
}

void THD::raise_warning_printf(uint sql_errno, ...)
{
  va_list args;
  char    ebuff[MYSQL_ERRMSG_SIZE];
  DBUG_ENTER("THD::raise_warning_printf");
  DBUG_PRINT("enter", ("warning: %u", sql_errno));
  const char* format= ER(sql_errno);
  va_start(args, sql_errno);
  my_vsnprintf(ebuff, sizeof(ebuff), format, args);
  va_end(args);
  (void) raise_condition(sql_errno,
                         NULL,
                         Sql_condition::WARN_LEVEL_WARN,
                         ebuff);
  DBUG_VOID_RETURN;
}

void THD::raise_note(uint sql_errno)
{
  DBUG_ENTER("THD::raise_note");
  DBUG_PRINT("enter", ("code: %d", sql_errno));
  if (!(variables.option_bits & OPTION_SQL_NOTES))
    DBUG_VOID_RETURN;
  const char* msg= ER(sql_errno);
  (void) raise_condition(sql_errno,
                         NULL,
                         Sql_condition::WARN_LEVEL_NOTE,
                         msg);
  DBUG_VOID_RETURN;
}

void THD::raise_note_printf(uint sql_errno, ...)
{
  va_list args;
  char    ebuff[MYSQL_ERRMSG_SIZE];
  DBUG_ENTER("THD::raise_note_printf");
  DBUG_PRINT("enter",("code: %u", sql_errno));
  if (!(variables.option_bits & OPTION_SQL_NOTES))
    DBUG_VOID_RETURN;
  const char* format= ER(sql_errno);
  va_start(args, sql_errno);
  my_vsnprintf(ebuff, sizeof(ebuff), format, args);
  va_end(args);
  (void) raise_condition(sql_errno,
                         NULL,
                         Sql_condition::WARN_LEVEL_NOTE,
                         ebuff);
  DBUG_VOID_RETURN;
}


struct timeval THD::query_start_timeval_trunc(uint decimals)
{
  struct timeval tv;
  tv.tv_sec= start_time.tv_sec;
  query_start_used= 1;
  if (decimals)
  {
    tv.tv_usec= start_time.tv_usec;
    my_timeval_trunc(&tv, decimals);
    query_start_usec_used= 1;
  }
  else
  {
    tv.tv_usec= 0;
  }
  return tv;
}


Sql_condition* THD::raise_condition(uint sql_errno,
                                    const char* sqlstate,
                                    Sql_condition::enum_warning_level level,
                                    const char* msg)
{
  Diagnostics_area *da= get_stmt_da();
  Sql_condition *cond= NULL;
  DBUG_ENTER("THD::raise_condition");

  if (!(variables.option_bits & OPTION_SQL_NOTES) &&
      (level == Sql_condition::WARN_LEVEL_NOTE))
    DBUG_RETURN(NULL);

  da->opt_clear_warning_info(query_id);

  /*
    TODO: replace by DBUG_ASSERT(sql_errno != 0) once all bugs similar to
    Bug#36768 are fixed: a SQL condition must have a real (!=0) error number
    so that it can be caught by handlers.
  */
  if (sql_errno == 0)
    sql_errno= ER_UNKNOWN_ERROR;
  if (msg == NULL)
    msg= ER(sql_errno);
  if (sqlstate == NULL)
   sqlstate= mysql_errno_to_sqlstate(sql_errno);

  if ((level == Sql_condition::WARN_LEVEL_WARN) &&
      really_abort_on_warning())
  {
    /*
      FIXME:
      push_warning and strict SQL_MODE case.
    */
    level= Sql_condition::WARN_LEVEL_ERROR;
    killed= THD::KILL_BAD_DATA;
  }

  switch (level)
  {
  case Sql_condition::WARN_LEVEL_NOTE:
  case Sql_condition::WARN_LEVEL_WARN:
    got_warning= 1;
    break;
  case Sql_condition::WARN_LEVEL_ERROR:
    break;
  default:
    DBUG_ASSERT(FALSE);
  }

  if (handle_condition(sql_errno, sqlstate, level, msg, &cond))
    DBUG_RETURN(cond);

  if (level == Sql_condition::WARN_LEVEL_ERROR)
  {
    is_slave_error=  1; // needed to catch query errors during replication

    /*
      thd->lex->current_select == 0 if lex structure is not inited
      (not query command (COM_QUERY))
    */
    if (lex->current_select &&
        lex->current_select->no_error && !is_fatal_error)
    {
      DBUG_PRINT("error",
                 ("Error converted to warning: current_select: no_error %d  "
                  "fatal_error: %d",
                  (lex->current_select ?
                   lex->current_select->no_error : 0),
                  (int) is_fatal_error));
    }
    else
    {
      if (!da->is_error())
      {
        set_row_count_func(-1);
        da->set_error_status(sql_errno, msg, sqlstate, cond);
      }
    }
  }

  query_cache_abort(&query_cache_tls);

  /* 
     Avoid pushing a condition for fatal out of memory errors as this will 
     require memory allocation and therefore might fail. Non fatal out of 
     memory errors can occur if raised by SIGNAL/RESIGNAL statement.
  */
  if (!(is_fatal_error && (sql_errno == EE_OUTOFMEMORY ||
                           sql_errno == ER_OUTOFMEMORY)))
  {
    cond= da->push_warning(this, sql_errno, sqlstate, level, msg);
  }
  DBUG_RETURN(cond);
}

extern "C"
void *thd_alloc(MYSQL_THD thd, unsigned int size)
{
  return thd->alloc(size);
}

extern "C"
void *thd_calloc(MYSQL_THD thd, unsigned int size)
{
  return thd->calloc(size);
}

extern "C"
char *thd_strdup(MYSQL_THD thd, const char *str)
{
  return thd->strdup(str);
}

extern "C"
char *thd_strmake(MYSQL_THD thd, const char *str, unsigned int size)
{
  return thd->strmake(str, size);
}

extern "C"
LEX_STRING *thd_make_lex_string(THD *thd, LEX_STRING *lex_str,
                                const char *str, unsigned int size,
                                int allocate_lex_string)
{
  return thd->make_lex_string(lex_str, str, size,
                              (bool) allocate_lex_string);
}

extern "C"
void *thd_memdup(MYSQL_THD thd, const void* str, unsigned int size)
{
  return thd->memdup(str, size);
}

extern "C"
void thd_get_xid(const MYSQL_THD thd, MYSQL_XID *xid)
{
  *xid = *(MYSQL_XID *) &thd->transaction.xid_state.xid;
}

#ifdef _WIN32
extern "C"   THD *_current_thd_noinline(void)
{
  return my_pthread_getspecific_ptr(THD*,THR_THD);
}
#endif
/*
  Init common variables that has to be reset on start and on change_user
*/

void THD::init(void)
{
  mysql_mutex_lock(&LOCK_global_system_variables);
  plugin_thdvar_init(this, m_enable_plugins);
  /*
    variables= global_system_variables above has reset
    variables.pseudo_thread_id to 0. We need to correct it here to
    avoid temporary tables replication failure.
  */
  variables.pseudo_thread_id= thread_id;
  mysql_mutex_unlock(&LOCK_global_system_variables);
  server_status= SERVER_STATUS_AUTOCOMMIT;
  if (variables.sql_mode & MODE_NO_BACKSLASH_ESCAPES)
    server_status|= SERVER_STATUS_NO_BACKSLASH_ESCAPES;

  transaction.all.reset_unsafe_rollback_flags();
  transaction.stmt.reset_unsafe_rollback_flags();
  open_options=ha_open_options;
  update_lock_default= (variables.low_priority_updates ?
			TL_WRITE_LOW_PRIORITY :
			TL_WRITE);
  tx_isolation= (enum_tx_isolation) variables.tx_isolation;
  tx_read_only= variables.tx_read_only;
  update_charset();
  reset_current_stmt_binlog_format_row();
  reset_binlog_local_stmt_filter();
  memset(&status_var, 0, sizeof(status_var));
  binlog_row_event_extra_data= 0;

  if (variables.sql_log_bin)
    variables.option_bits|= OPTION_BIN_LOG;
  else
    variables.option_bits&= ~OPTION_BIN_LOG;

#if defined(ENABLED_DEBUG_SYNC)
  /* Initialize the Debug Sync Facility. See debug_sync.cc. */
  debug_sync_init_thread(this);
#endif /* defined(ENABLED_DEBUG_SYNC) */

  owned_gtid.sidno= 0;
  owned_gtid.gno= 0;
}


/*
  Init THD for query processing.
  This has to be called once before we call mysql_parse.
  See also comments in sql_class.h.
*/

void THD::init_for_queries(Relay_log_info *rli)
{
  set_time(); 
  ha_enable_transaction(this,TRUE);

  reset_root_defaults(mem_root, variables.query_alloc_block_size,
                      variables.query_prealloc_size);
  reset_root_defaults(&transaction.mem_root,
                      variables.trans_alloc_block_size,
                      variables.trans_prealloc_size);
  transaction.xid_state.xid.null();
  transaction.xid_state.in_thd=1;
#if defined(MYSQL_SERVER) && defined(HAVE_REPLICATION)
  if (rli)
  {
    if ((rli->deferred_events_collecting= rpl_filter->is_on()))
    {
      rli->deferred_events= new Deferred_log_events(rli);
    }
    rli_slave= rli;

    DBUG_ASSERT(rli_slave->info_thd == this && slave_thread);
  }
#endif
}


/*
  Do what's needed when one invokes change user

  SYNOPSIS
    change_user()

  IMPLEMENTATION
    Reset all resources that are connection specific
*/


void THD::change_user(void)
{
  mysql_mutex_lock(&LOCK_status);
  add_to_status(&global_status_var, &status_var);
  mysql_mutex_unlock(&LOCK_status);

  cleanup();
  killed= NOT_KILLED;
  cleanup_done= 0;
  init();
  stmt_map.reset();
  my_hash_init(&user_vars, system_charset_info, USER_VARS_HASH_SIZE, 0, 0,
               (my_hash_get_key) get_var_key,
               (my_hash_free_key) free_user_var, 0);
  sp_cache_clear(&sp_proc_cache);
  sp_cache_clear(&sp_func_cache);
}


/*
  Do what's needed when one invokes change user.
  Also used during THD::release_resources, i.e. prior to THD destruction.
*/
void THD::cleanup(void)
{
  DBUG_ENTER("THD::cleanup");
  DBUG_ASSERT(cleanup_done == 0);

  killed= KILL_CONNECTION;
#ifdef ENABLE_WHEN_BINLOG_WILL_BE_ABLE_TO_PREPARE
  if (transaction.xid_state.xa_state == XA_PREPARED)
  {
#error xid_state in the cache should be replaced by the allocated value
  }
#endif
  {
    transaction.xid_state.xa_state= XA_NOTR;
    trans_rollback(this);
    xid_cache_delete(&transaction.xid_state);
  }

  locked_tables_list.unlock_locked_tables(this);
  mysql_ha_cleanup(this);

  DBUG_ASSERT(open_tables == NULL);
  /*
    If the thread was in the middle of an ongoing transaction (rolled
    back a few lines above) or under LOCK TABLES (unlocked the tables
    and left the mode a few lines above), there will be outstanding
    metadata locks. Release them.
  */
  mdl_context.release_transactional_locks();

  /* Release the global read lock, if acquired. */
  if (global_read_lock.is_acquired())
    global_read_lock.unlock_global_read_lock(this);

  /* All metadata locks must have been released by now. */
  DBUG_ASSERT(!mdl_context.has_locks());

#if defined(ENABLED_DEBUG_SYNC)
  /* End the Debug Sync Facility. See debug_sync.cc. */
  debug_sync_end_thread(this);
#endif /* defined(ENABLED_DEBUG_SYNC) */

  delete_dynamic(&user_var_events);
  my_hash_free(&user_vars);
  if (gtid_mode > 0)
    variables.gtid_next.set_automatic();
  close_temporary_tables(this);
  sp_cache_clear(&sp_proc_cache);
  sp_cache_clear(&sp_func_cache);

  if (ull)
  {
    mysql_mutex_lock(&LOCK_user_locks);
    item_user_lock_release(ull);
    mysql_mutex_unlock(&LOCK_user_locks);
    ull= NULL;
  }

  /*
    Actions above might generate events for the binary log, so we
    commit the current transaction coordinator after executing cleanup
    actions.
   */
  if (tc_log)
    tc_log->commit(this, true);

  cleanup_done=1;
  DBUG_VOID_RETURN;
}


/**
  Release most resources, prior to THD destruction.
 */
void THD::release_resources()
{
  mysql_mutex_assert_not_owner(&LOCK_thread_count);
  DBUG_ASSERT(m_release_resources_done == false);

  mysql_mutex_lock(&LOCK_status);
  add_to_status(&global_status_var, &status_var);
  mysql_mutex_unlock(&LOCK_status);

  /* Ensure that no one is using THD */
  mysql_mutex_lock(&LOCK_thd_data);

  /* Close connection */
#ifndef EMBEDDED_LIBRARY
  if (net.vio)
  {
    vio_delete(net.vio);
    net_end(&net);
    net.vio= NULL;
  }
#endif
  mysql_mutex_unlock(&LOCK_thd_data);

  stmt_map.reset();                     /* close all prepared statements */
  if (!cleanup_done)
    cleanup();

  mdl_context.destroy();
  ha_close_connection(this);
  mysql_audit_release(this);
  if (m_enable_plugins)
    plugin_thdvar_cleanup(this);

  m_release_resources_done= true;
}


THD::~THD()
{
  mysql_mutex_assert_not_owner(&LOCK_thread_count);
  THD_CHECK_SENTRY(this);
  DBUG_ENTER("~THD()");
  DBUG_PRINT("info", ("THD dtor, this %p", this));

  if (!m_release_resources_done)
    release_resources();

  clear_next_event_pos();

  /* Ensure that no one is using THD */
  mysql_mutex_lock(&LOCK_thd_data);
  mysql_mutex_unlock(&LOCK_thd_data);

  DBUG_PRINT("info", ("freeing security context"));
  main_security_ctx.destroy();
  my_free(db);
  db= NULL;
  free_root(&transaction.mem_root,MYF(0));
  mysql_mutex_destroy(&LOCK_thd_data);
#ifndef DBUG_OFF
  dbug_sentry= THD_SENTRY_GONE;
#endif  
#ifndef EMBEDDED_LIBRARY
  if (rli_fake)
  {
    rli_fake->end_info();
    delete rli_fake;
    rli_fake= NULL;
  }

  if (variables.gtid_next_list.gtid_set != NULL)
  {
#ifdef HAVE_GTID_NEXT_LIST
    delete variables.gtid_next_list.gtid_set;
    variables.gtid_next_list.gtid_set= NULL;
    variables.gtid_next_list.is_non_null= false;
#else
    DBUG_ASSERT(0);
#endif
  }
  
  mysql_audit_free_thd(this);
  if (rli_slave)
    rli_slave->cleanup_after_session();
#endif

  free_root(&main_mem_root, MYF(0));
  DBUG_VOID_RETURN;
}


/*
  Add all status variables to another status variable array

  SYNOPSIS
   add_to_status()
   to_var       add to this array
   from_var     from this array

  NOTES
    This function assumes that all variables are longlong/ulonglong.
    If this assumption will change, then we have to explictely add
    the other variables after the while loop
*/

void add_to_status(STATUS_VAR *to_var, STATUS_VAR *from_var)
{
  int        c;
  ulonglong *end= (ulonglong*) ((uchar*) to_var +
                                offsetof(STATUS_VAR, last_system_status_var) +
                                sizeof(ulonglong));
  ulonglong *to= (ulonglong*) to_var, *from= (ulonglong*) from_var;

  while (to != end)
    *(to++)+= *(from++);

  to_var->com_other+= from_var->com_other;

  for (c= 0; c< SQLCOM_END; c++)
    to_var->com_stat[(uint) c] += from_var->com_stat[(uint) c];
}

/*
  Add the difference between two status variable arrays to another one.

  SYNOPSIS
    add_diff_to_status
    to_var       add to this array
    from_var     from this array
    dec_var      minus this array
  
  NOTE
    This function assumes that all variables are longlong/ulonglong.
*/

void add_diff_to_status(STATUS_VAR *to_var, STATUS_VAR *from_var,
                        STATUS_VAR *dec_var)
{
  int        c;
  ulonglong *end= (ulonglong*) ((uchar*) to_var + offsetof(STATUS_VAR,
                                                           last_system_status_var) +
                                sizeof(ulonglong));
  ulonglong *to= (ulonglong*) to_var,
            *from= (ulonglong*) from_var,
            *dec= (ulonglong*) dec_var;

  while (to != end)
    *(to++)+= *(from++) - *(dec++);

  to_var->com_other+= from_var->com_other - dec_var->com_other;

  for (c= 0; c< SQLCOM_END; c++)
    to_var->com_stat[(uint) c] += from_var->com_stat[(uint) c] -dec_var->com_stat[(uint) c];
}


/**
  Awake a thread.

  @param[in]  state_to_set    value for THD::killed

  This is normally called from another thread's THD object.

  @note Do always call this while holding LOCK_thd_data.
*/

void THD::awake(THD::killed_state state_to_set)
{
  DBUG_ENTER("THD::awake");
  DBUG_PRINT("enter", ("this: %p current_thd: %p", this, current_thd));
  THD_CHECK_SENTRY(this);
  mysql_mutex_assert_owner(&LOCK_thd_data);

  /* Set the 'killed' flag of 'this', which is the target THD object. */
  killed= state_to_set;

  if (state_to_set != THD::KILL_QUERY)
  {
#ifdef SIGNAL_WITH_VIO_SHUTDOWN
    if (this != current_thd)
    {
      /*
        Before sending a signal, let's close the socket of the thread
        that is being killed ("this", which is not the current thread).
        This is to make sure it does not block if the signal is lost.
        This needs to be done only on platforms where signals are not
        a reliable interruption mechanism.

        Note that the downside of this mechanism is that we could close
        the connection while "this" target thread is in the middle of
        sending a result to the application, thus violating the client-
        server protocol.

        On the other hand, without closing the socket we have a race
        condition. If "this" target thread passes the check of
        thd->killed, and then the current thread runs through
        THD::awake(), sets the 'killed' flag and completes the
        signaling, and then the target thread runs into read(), it will
        block on the socket. As a result of the discussions around
        Bug#37780, it has been decided that we accept the race
        condition. A second KILL awakes the target from read().

        If we are killing ourselves, we know that we are not blocked.
        We also know that we will check thd->killed before we go for
        reading the next statement.
      */

      shutdown_active_vio();
    }
#endif

    /* Mark the target thread's alarm request expired, and signal alarm. */
    thr_alarm_kill(thread_id);

    /* Send an event to the scheduler that a thread should be killed. */
    if (!slave_thread)
      MYSQL_CALLBACK(thread_scheduler, post_kill_notification, (this));
  }

  /* Broadcast a condition to kick the target if it is waiting on it. */
  if (mysys_var)
  {
    mysql_mutex_lock(&mysys_var->mutex);
    if (!system_thread)		// Don't abort locks
      mysys_var->abort=1;
    /*
      This broadcast could be up in the air if the victim thread
      exits the cond in the time between read and broadcast, but that is
      ok since all we want to do is to make the victim thread get out
      of waiting on current_cond.
      If we see a non-zero current_cond: it cannot be an old value (because
      then exit_cond() should have run and it can't because we have mutex); so
      it is the true value but maybe current_mutex is not yet non-zero (we're
      in the middle of enter_cond() and there is a "memory order
      inversion"). So we test the mutex too to not lock 0.

      Note that there is a small chance we fail to kill. If victim has locked
      current_mutex, but hasn't yet entered enter_cond() (which means that
      current_cond and current_mutex are 0), then the victim will not get
      a signal and it may wait "forever" on the cond (until
      we issue a second KILL or the status it's waiting for happens).
      It's true that we have set its thd->killed but it may not
      see it immediately and so may have time to reach the cond_wait().

      However, where possible, we test for killed once again after
      enter_cond(). This should make the signaling as safe as possible.
      However, there is still a small chance of failure on platforms with
      instruction or memory write reordering.
    */
    if (mysys_var->current_cond && mysys_var->current_mutex)
    {
      mysql_mutex_lock(mysys_var->current_mutex);
      mysql_cond_broadcast(mysys_var->current_cond);
      mysql_mutex_unlock(mysys_var->current_mutex);
    }
    mysql_mutex_unlock(&mysys_var->mutex);
  }
  DBUG_VOID_RETURN;
}


/**
  Close the Vio associated this session.

  @remark LOCK_thd_data is taken due to the fact that
          the Vio might be disassociated concurrently.
*/

void THD::disconnect()
{
  Vio *vio= NULL;

  mysql_mutex_lock(&LOCK_thd_data);

  killed= THD::KILL_CONNECTION;

#ifdef SIGNAL_WITH_VIO_SHUTDOWN
  /*
    Since a active vio might might have not been set yet, in
    any case save a reference to avoid closing a inexistent
    one or closing the vio twice if there is a active one.
  */
  vio= active_vio;
  shutdown_active_vio();
#endif

  /* Disconnect even if a active vio is not associated. */
  if (net.vio != vio && net.vio != NULL)
  {
    vio_shutdown(net.vio);
  }

  mysql_mutex_unlock(&LOCK_thd_data);
}


bool THD::notify_shared_lock(MDL_context_owner *ctx_in_use,
                             bool needs_thr_lock_abort)
{
  THD *in_use= ctx_in_use->get_thd();
  bool signalled= FALSE;
  if ((in_use->system_thread & SYSTEM_THREAD_DELAYED_INSERT) &&
      !in_use->killed)
  {
    in_use->killed= THD::KILL_CONNECTION;
    mysql_mutex_lock(&in_use->mysys_var->mutex);
    if (in_use->mysys_var->current_cond)
      mysql_cond_broadcast(in_use->mysys_var->current_cond);
    mysql_mutex_unlock(&in_use->mysys_var->mutex);
    signalled= TRUE;
  }

  if (needs_thr_lock_abort)
  {
    mysql_mutex_lock(&in_use->LOCK_thd_data);
    for (TABLE *thd_table= in_use->open_tables;
         thd_table ;
         thd_table= thd_table->next)
    {
      /*
        Check for TABLE::needs_reopen() is needed since in some places we call
        handler::close() for table instance (and set TABLE::db_stat to 0)
        and do not remove such instances from the THD::open_tables
        for some time, during which other thread can see those instances
        (e.g. see partitioning code).
      */
      if (!thd_table->needs_reopen())
        signalled|= mysql_lock_abort_for_thread(this, thd_table);
    }
    mysql_mutex_unlock(&in_use->LOCK_thd_data);
  }
  return signalled;
}


/*
  Remember the location of thread info, the structure needed for
  sql_alloc() and the structure for the net buffer
*/

bool THD::store_globals()
{
  /*
    Assert that thread_stack is initialized: it's necessary to be able
    to track stack overrun.
  */
  DBUG_ASSERT(thread_stack);

  if (my_pthread_setspecific_ptr(THR_THD,  this) ||
      my_pthread_setspecific_ptr(THR_MALLOC, &mem_root))
    return 1;
  /*
    mysys_var is concurrently readable by a killer thread.
    It is protected by LOCK_thd_data, it is not needed to lock while the
    pointer is changing from NULL not non-NULL. If the kill thread reads
    NULL it doesn't refer to anything, but if it is non-NULL we need to
    ensure that the thread doesn't proceed to assign another thread to
    have the mysys_var reference (which in fact refers to the worker
    threads local storage with key THR_KEY_mysys. 
  */
  mysys_var=my_thread_var;
  DBUG_PRINT("debug", ("mysys_var: 0x%llx", (ulonglong) mysys_var));
  /*
    Let mysqld define the thread id (not mysys)
    This allows us to move THD to different threads if needed.
  */
  mysys_var->id= thread_id;
  real_id= pthread_self();                      // For debugging

  /*
    We have to call thr_lock_info_init() again here as THD may have been
    created in another thread
  */
  thr_lock_info_init(&lock_info);
  return 0;
}

/*
  Remove the thread specific info (THD and mem_root pointer) stored during
  store_global call for this thread.
*/
bool THD::restore_globals()
{
  /*
    Assert that thread_stack is initialized: it's necessary to be able
    to track stack overrun.
  */
  DBUG_ASSERT(thread_stack);
  
  /* Undocking the thread specific data. */
  my_pthread_setspecific_ptr(THR_THD, NULL);
  my_pthread_setspecific_ptr(THR_MALLOC, NULL);
  
  return 0;
}


/*
  Cleanup after query.

  SYNOPSIS
    THD::cleanup_after_query()

  DESCRIPTION
    This function is used to reset thread data to its default state.

  NOTE
    This function is not suitable for setting thread data to some
    non-default values, as there is only one replication thread, so
    different master threads may overwrite data of each other on
    slave.
*/

void THD::cleanup_after_query()
{
  /*
    Reset rand_used so that detection of calls to rand() will save random 
    seeds if needed by the slave.

    Do not reset rand_used if inside a stored function or trigger because 
    only the call to these operations is logged. Thus only the calling 
    statement needs to detect rand() calls made by its substatements. These
    substatements must not set rand_used to 0 because it would remove the
    detection of rand() by the calling statement. 
  */
  if (!in_sub_stmt) /* stored functions and triggers are a special case */
  {
    /* Forget those values, for next binlogger: */
    stmt_depends_on_first_successful_insert_id_in_prev_stmt= 0;
    auto_inc_intervals_in_cur_stmt_for_binlog.empty();
    rand_used= 0;
    binlog_accessed_db_names= NULL;
    m_trans_fixed_log_file= NULL;

    if (gtid_mode > 0)
      gtid_post_statement_checks(this);
#ifndef EMBEDDED_LIBRARY
    /*
      Clean possible unused INSERT_ID events by current statement.
      is_update_query() is needed to ignore SET statements:
        Statements that don't update anything directly and don't
        used stored functions. This is mostly necessary to ignore
        statements in binlog between SET INSERT_ID and DML statement
        which is intended to consume its event (there can be other
        SET statements between them).
    */
    if ((rli_slave || rli_fake) && is_update_query(lex->sql_command))
      auto_inc_intervals_forced.empty();
#endif
  }
  /*
    Forget the binlog stmt filter for the next query.
    There are some code paths that:
    - do not call THD::decide_logging_format()
    - do call THD::binlog_query(),
    making this reset necessary.
  */
  reset_binlog_local_stmt_filter();
  if (first_successful_insert_id_in_cur_stmt > 0)
  {
    /* set what LAST_INSERT_ID() will return */
    first_successful_insert_id_in_prev_stmt= 
      first_successful_insert_id_in_cur_stmt;
    first_successful_insert_id_in_cur_stmt= 0;
    substitute_null_with_insert_id= TRUE;
  }
  arg_of_last_insert_id_function= 0;
  /* Free Items that were created during this execution */
  free_items();
  /* Reset where. */
  where= THD::DEFAULT_WHERE;
  /* reset table map for multi-table update */
  table_map_for_update= 0;
  m_binlog_invoker= FALSE;
  /* reset replication info structure */
  if (lex && lex->mi.repl_ignore_server_ids.buffer) 
  {
    delete_dynamic(&lex->mi.repl_ignore_server_ids);
  }
#ifndef EMBEDDED_LIBRARY
  if (rli_slave)
    rli_slave->cleanup_after_query();
#endif
}


LEX_STRING *
make_lex_string_root(MEM_ROOT *mem_root,
                     LEX_STRING *lex_str, const char* str, uint length,
                     bool allocate_lex_string)
{
  if (allocate_lex_string)
    if (!(lex_str= (LEX_STRING *)alloc_root(mem_root, sizeof(LEX_STRING))))
      return 0;
  if (!(lex_str->str= strmake_root(mem_root, str, length)))
    return 0;
  lex_str->length= length;
  return lex_str;
}

/**
  Create a LEX_STRING in this connection.

  @param lex_str  pointer to LEX_STRING object to be initialized
  @param str      initializer to be copied into lex_str
  @param length   length of str, in bytes
  @param allocate_lex_string  if TRUE, allocate new LEX_STRING object,
                              instead of using lex_str value
  @return  NULL on failure, or pointer to the LEX_STRING object
*/
LEX_STRING *THD::make_lex_string(LEX_STRING *lex_str,
                                 const char* str, uint length,
                                 bool allocate_lex_string)
{
  return make_lex_string_root (mem_root, lex_str, str,
                               length, allocate_lex_string);
}


/*
  Convert a string to another character set

  SYNOPSIS
    convert_string()
    to				Store new allocated string here
    to_cs			New character set for allocated string
    from			String to convert
    from_length			Length of string to convert
    from_cs			Original character set

  NOTES
    to will be 0-terminated to make it easy to pass to system funcs

  RETURN
    0	ok
    1	End of memory.
        In this case to->str will point to 0 and to->length will be 0.
*/

bool THD::convert_string(LEX_STRING *to, const CHARSET_INFO *to_cs,
			 const char *from, uint from_length,
			 const CHARSET_INFO *from_cs)
{
  DBUG_ENTER("convert_string");
  size_t new_length= to_cs->mbmaxlen * from_length;
  uint dummy_errors;
  if (!(to->str= (char*) alloc(new_length+1)))
  {
    to->length= 0;				// Safety fix
    DBUG_RETURN(1);				// EOM
  }
  to->length= copy_and_convert((char*) to->str, new_length, to_cs,
			       from, from_length, from_cs, &dummy_errors);
  to->str[to->length]=0;			// Safety
  DBUG_RETURN(0);
}


/*
  Convert string from source character set to target character set inplace.

  SYNOPSIS
    THD::convert_string

  DESCRIPTION
    Convert string using convert_buffer - buffer for character set 
    conversion shared between all protocols.

  RETURN
    0   ok
   !0   out of memory
*/

bool THD::convert_string(String *s, const CHARSET_INFO *from_cs,
                         const CHARSET_INFO *to_cs)
{
  uint dummy_errors;
  if (convert_buffer.copy(s->ptr(), s->length(), from_cs, to_cs, &dummy_errors))
    return TRUE;
  /* If convert_buffer >> s copying is more efficient long term */
  if (convert_buffer.alloced_length() >= convert_buffer.length() * 2 ||
      !s->is_alloced())
  {
    return s->copy(convert_buffer);
  }
  s->swap(convert_buffer);
  return FALSE;
}


/*
  Update some cache variables when character set changes
*/

void THD::update_charset()
{
  uint32 not_used;
  charset_is_system_charset=
    !String::needs_conversion(0,
                              variables.character_set_client,
                              system_charset_info,
                              &not_used);
  charset_is_collation_connection= 
    !String::needs_conversion(0,
                              variables.character_set_client,
                              variables.collation_connection,
                              &not_used);
  charset_is_character_set_filesystem= 
    !String::needs_conversion(0,
                              variables.character_set_client,
                              variables.character_set_filesystem,
                              &not_used);
}


/* routings to adding tables to list of changed in transaction tables */

inline static void list_include(CHANGED_TABLE_LIST** prev,
				CHANGED_TABLE_LIST* curr,
				CHANGED_TABLE_LIST* new_table)
{
  if (new_table)
  {
    *prev = new_table;
    (*prev)->next = curr;
  }
}

/* add table to list of changed in transaction tables */

void THD::add_changed_table(TABLE *table)
{
  DBUG_ENTER("THD::add_changed_table(table)");

  DBUG_ASSERT(in_multi_stmt_transaction_mode() && table->file->has_transactions());
  add_changed_table(table->s->table_cache_key.str,
                    (long) table->s->table_cache_key.length);
  DBUG_VOID_RETURN;
}


void THD::add_changed_table(const char *key, long key_length)
{
  DBUG_ENTER("THD::add_changed_table(key)");
  CHANGED_TABLE_LIST **prev_changed = &transaction.changed_tables;
  CHANGED_TABLE_LIST *curr = transaction.changed_tables;

  for (; curr; prev_changed = &(curr->next), curr = curr->next)
  {
    int cmp =  (long)curr->key_length - (long)key_length;
    if (cmp < 0)
    {
      list_include(prev_changed, curr, changed_table_dup(key, key_length));
      DBUG_PRINT("info", 
		 ("key_length: %ld  %u", key_length,
                  (*prev_changed)->key_length));
      DBUG_VOID_RETURN;
    }
    else if (cmp == 0)
    {
      cmp = memcmp(curr->key, key, curr->key_length);
      if (cmp < 0)
      {
	list_include(prev_changed, curr, changed_table_dup(key, key_length));
	DBUG_PRINT("info", 
		   ("key_length:  %ld  %u", key_length,
		    (*prev_changed)->key_length));
	DBUG_VOID_RETURN;
      }
      else if (cmp == 0)
      {
	DBUG_PRINT("info", ("already in list"));
	DBUG_VOID_RETURN;
      }
    }
  }
  *prev_changed = changed_table_dup(key, key_length);
  DBUG_PRINT("info", ("key_length: %ld  %u", key_length,
		      (*prev_changed)->key_length));
  DBUG_VOID_RETURN;
}


CHANGED_TABLE_LIST* THD::changed_table_dup(const char *key, long key_length)
{
  CHANGED_TABLE_LIST* new_table = 
    (CHANGED_TABLE_LIST*) trans_alloc(ALIGN_SIZE(sizeof(CHANGED_TABLE_LIST))+
				      key_length + 1);
  if (!new_table)
  {
    my_error(EE_OUTOFMEMORY, MYF(ME_BELL+ME_FATALERROR),
             ALIGN_SIZE(sizeof(TABLE_LIST)) + key_length + 1);
    killed= KILL_CONNECTION;
    return 0;
  }

  new_table->key= ((char*)new_table)+ ALIGN_SIZE(sizeof(CHANGED_TABLE_LIST));
  new_table->next = 0;
  new_table->key_length = key_length;
  ::memcpy(new_table->key, key, key_length);
  return new_table;
}


int THD::send_explain_fields(select_result *result)
{
  List<Item> field_list;
  Item *item;
  CHARSET_INFO *cs= system_charset_info;
  field_list.push_back(new Item_return_int("id",3, MYSQL_TYPE_LONGLONG));
  field_list.push_back(new Item_empty_string("select_type", 19, cs));
  field_list.push_back(item= new Item_empty_string("table", NAME_CHAR_LEN, cs));
  item->maybe_null= 1;
  if (lex->describe & DESCRIBE_PARTITIONS)
  {
    /* Maximum length of string that make_used_partitions_str() can produce */
    item= new Item_empty_string("partitions", MAX_PARTITIONS * (1 + FN_LEN),
                                cs);
    field_list.push_back(item);
    item->maybe_null= 1;
  }
  field_list.push_back(item= new Item_empty_string("type", 10, cs));
  item->maybe_null= 1;
  field_list.push_back(item=new Item_empty_string("possible_keys",
						  NAME_CHAR_LEN*MAX_KEY, cs));
  item->maybe_null=1;
  field_list.push_back(item=new Item_empty_string("key", NAME_CHAR_LEN, cs));
  item->maybe_null=1;
  field_list.push_back(item=new Item_empty_string("key_len",
						  NAME_CHAR_LEN*MAX_KEY));
  item->maybe_null=1;
  field_list.push_back(item=new Item_empty_string("ref",
                                                  NAME_CHAR_LEN*MAX_REF_PARTS,
                                                  cs));
  item->maybe_null=1;
  field_list.push_back(item= new Item_return_int("rows", 10,
                                                 MYSQL_TYPE_LONGLONG));
  item->maybe_null= 1;
  if (lex->describe & DESCRIBE_EXTENDED)
  {
    field_list.push_back(item= new Item_float(NAME_STRING("filtered"),
                                              0.1234, 2, 4));
    item->maybe_null=1;
  }
  field_list.push_back(new Item_empty_string("Extra", 255, cs));
  item->maybe_null= 1;
  return (result->send_result_set_metadata(field_list,
                                           Protocol::SEND_NUM_ROWS | Protocol::SEND_EOF));
}

#ifdef SIGNAL_WITH_VIO_SHUTDOWN
void THD::shutdown_active_vio()
{
  DBUG_ENTER("shutdown_active_vio");
  mysql_mutex_assert_owner(&LOCK_thd_data);
#ifndef EMBEDDED_LIBRARY
  if (active_vio)
  {
    vio_shutdown(active_vio);
    active_vio = 0;
  }
#endif
  DBUG_VOID_RETURN;
}
#endif


/*
  Register an item tree tree transformation, performed by the query
  optimizer. We need a pointer to runtime_memroot because it may be !=
  thd->mem_root (due to possible set_n_backup_active_arena called for thd).
*/

void THD::nocheck_register_item_tree_change(Item **place, Item *old_value,
                                            MEM_ROOT *runtime_memroot)
{
  Item_change_record *change;
  /*
    Now we use one node per change, which adds some memory overhead,
    but still is rather fast as we use alloc_root for allocations.
    A list of item tree changes of an average query should be short.
  */
  void *change_mem= alloc_root(runtime_memroot, sizeof(*change));
  if (change_mem == 0)
  {
    /*
      OOM, thd->fatal_error() is called by the error handler of the
      memroot. Just return.
    */
    return;
  }
  change= new (change_mem) Item_change_record;
  change->place= place;
  change->old_value= old_value;
  change_list.push_front(change);
}


void THD::change_item_tree_place(Item **old_ref, Item **new_ref)
{
  I_List_iterator<Item_change_record> it(change_list);
  Item_change_record *change;
  while ((change= it++))
  {
    if (change->place == old_ref)
    {
      DBUG_PRINT("info", ("change_item_tree_place old_ref %p new_ref %p",
                          old_ref, new_ref));
      change->place= new_ref;
      break;
    }
  }
}


void THD::rollback_item_tree_changes()
{
  I_List_iterator<Item_change_record> it(change_list);
  Item_change_record *change;
  DBUG_ENTER("rollback_item_tree_changes");

  while ((change= it++))
  {
    DBUG_PRINT("info",
               ("rollback_item_tree_changes "
                "place %p curr_value %p old_value %p",
                change->place, *change->place, change->old_value));
    *change->place= change->old_value;
  }
  /* We can forget about changes memory: it's allocated in runtime memroot */
  change_list.empty();
  DBUG_VOID_RETURN;
}


/*****************************************************************************
** Functions to provide a interface to select results
*****************************************************************************/

select_result::select_result():
  estimated_rowcount(0)
{
  thd=current_thd;
}

void select_result::send_error(uint errcode,const char *err)
{
  my_message(errcode, err, MYF(0));
}


void select_result::cleanup()
{
  /* do nothing */
}

bool select_result::check_simple_select() const
{
  my_error(ER_SP_BAD_CURSOR_QUERY, MYF(0));
  return TRUE;
}


static const String default_line_term("\n",default_charset_info);
static const String default_escaped("\\",default_charset_info);
static const String default_field_term("\t",default_charset_info);
static const String default_xml_row_term("<row>", default_charset_info);
static const String my_empty_string("",default_charset_info);


sql_exchange::sql_exchange(char *name, bool flag,
                           enum enum_filetype filetype_arg)
  :file_name(name), opt_enclosed(0), dumpfile(flag), skip_lines(0)
{
  filetype= filetype_arg;
  field_term= &default_field_term;
  enclosed=   line_start= &my_empty_string;
  line_term=  filetype == FILETYPE_CSV ?
              &default_line_term : &default_xml_row_term;
  escaped=    &default_escaped;
  cs= NULL;
}

bool sql_exchange::escaped_given(void)
{
  return escaped != &default_escaped;
}


bool select_send::send_result_set_metadata(List<Item> &list, uint flags)
{
  bool res;
  if (!(res= thd->protocol->send_result_set_metadata(&list, flags)))
    is_result_set_started= 1;
  return res;
}

void select_send::abort_result_set()
{
  DBUG_ENTER("select_send::abort_result_set");

  if (is_result_set_started && thd->sp_runtime_ctx)
  {
    /*
      We're executing a stored procedure, have an open result
      set and an SQL exception condition. In this situation we
      must abort the current statement, silence the error and
      start executing the continue/exit handler if one is found.
      Before aborting the statement, let's end the open result set, as
      otherwise the client will hang due to the violation of the
      client/server protocol.
    */
    thd->sp_runtime_ctx->end_partial_result_set= TRUE;
  }
  DBUG_VOID_RETURN;
}


/** 
  Cleanup an instance of this class for re-use
  at next execution of a prepared statement/
  stored procedure statement.
*/

void select_send::cleanup()
{
  is_result_set_started= FALSE;
}

/* Send data to client. Returns 0 if ok */

bool select_send::send_data(List<Item> &items)
{
  Protocol *protocol= thd->protocol;
  DBUG_ENTER("select_send::send_data");

  if (unit->offset_limit_cnt)
  {						// using limit offset,count
    unit->offset_limit_cnt--;
    DBUG_RETURN(FALSE);
  }

  /*
    We may be passing the control from mysqld to the client: release the
    InnoDB adaptive hash S-latch to avoid thread deadlocks if it was reserved
    by thd
  */
  ha_release_temporary_latches(thd);

  protocol->prepare_for_resend();
  if (protocol->send_result_set_row(&items))
  {
    protocol->remove_last_row();
    DBUG_RETURN(TRUE);
  }

  thd->inc_sent_row_count(1);

  if (thd->vio_ok())
    DBUG_RETURN(protocol->write());

  DBUG_RETURN(0);
}

bool select_send::send_eof()
{
  /* 
    We may be passing the control from mysqld to the client: release the
    InnoDB adaptive hash S-latch to avoid thread deadlocks if it was reserved
    by thd 
  */
  ha_release_temporary_latches(thd);

  /* 
    Don't send EOF if we're in error condition (which implies we've already
    sent or are sending an error)
  */
  if (thd->is_error())
    return TRUE;
  ::my_eof(thd);
  is_result_set_started= 0;
  return FALSE;
}


/************************************************************************
  Handling writing to file
************************************************************************/

void select_to_file::send_error(uint errcode,const char *err)
{
  my_message(errcode, err, MYF(0));
  if (file > 0)
  {
    (void) end_io_cache(&cache);
    mysql_file_close(file, MYF(0));
    /* Delete file on error */
    mysql_file_delete(key_select_to_file, path, MYF(0));
    file= -1;
  }
}


bool select_to_file::send_eof()
{
  int error= test(end_io_cache(&cache));
  if (mysql_file_close(file, MYF(MY_WME)) || thd->is_error())
    error= true;

  if (!error)
  {
    ::my_ok(thd,row_count);
  }
  file= -1;
  return error;
}


void select_to_file::cleanup()
{
  /* In case of error send_eof() may be not called: close the file here. */
  if (file >= 0)
  {
    (void) end_io_cache(&cache);
    mysql_file_close(file, MYF(0));
    file= -1;
  }
  path[0]= '\0';
  row_count= 0;
}


select_to_file::~select_to_file()
{
  if (file >= 0)
  {					// This only happens in case of error
    (void) end_io_cache(&cache);
    mysql_file_close(file, MYF(0));
    file= -1;
  }
}

/***************************************************************************
** Export of select to textfile
***************************************************************************/

select_export::~select_export()
{
  thd->set_sent_row_count(row_count);
}


/*
  Create file with IO cache

  SYNOPSIS
    create_file()
    thd			Thread handle
    path		File name
    exchange		Excange class
    cache		IO cache

  RETURN
    >= 0 	File handle
   -1		Error
*/


static File create_file(THD *thd, char *path, sql_exchange *exchange,
			IO_CACHE *cache)
{
  File file;
  uint option= MY_UNPACK_FILENAME | MY_RELATIVE_PATH;

#ifdef DONT_ALLOW_FULL_LOAD_DATA_PATHS
  option|= MY_REPLACE_DIR;			// Force use of db directory
#endif

  if (!dirname_length(exchange->file_name))
  {
    strxnmov(path, FN_REFLEN-1, mysql_real_data_home, thd->db ? thd->db : "",
             NullS);
    (void) fn_format(path, exchange->file_name, path, "", option);
  }
  else
    (void) fn_format(path, exchange->file_name, mysql_real_data_home, "", option);

  if (!is_secure_file_path(path))
  {
    /* Write only allowed to dir or subdir specified by secure_file_priv */
    my_error(ER_OPTION_PREVENTS_STATEMENT, MYF(0), "--secure-file-priv");
    return -1;
  }

  if (!access(path, F_OK))
  {
    my_error(ER_FILE_EXISTS_ERROR, MYF(0), exchange->file_name);
    return -1;
  }
  /* Create the file world readable */
  if ((file= mysql_file_create(key_select_to_file,
                               path, 0666, O_WRONLY|O_EXCL, MYF(MY_WME))) < 0)
    return file;
#ifdef HAVE_FCHMOD
  (void) fchmod(file, 0666);			// Because of umask()
#else
  (void) chmod(path, 0666);
#endif
  if (init_io_cache(cache, file, 0L, WRITE_CACHE, 0L, 1, MYF(MY_WME)))
  {
    mysql_file_close(file, MYF(0));
    /* Delete file on error, it was just created */
    mysql_file_delete(key_select_to_file, path, MYF(0));
    return -1;
  }
  return file;
}


int
select_export::prepare(List<Item> &list, SELECT_LEX_UNIT *u)
{
  bool blob_flag=0;
  bool string_results= FALSE, non_string_results= FALSE;
  unit= u;
  if ((uint) strlen(exchange->file_name) + NAME_LEN >= FN_REFLEN)
    strmake(path,exchange->file_name,FN_REFLEN-1);

  write_cs= exchange->cs ? exchange->cs : &my_charset_bin;

  if ((file= create_file(thd, path, exchange, &cache)) < 0)
    return 1;
  /* Check if there is any blobs in data */
  {
    List_iterator_fast<Item> li(list);
    Item *item;
    while ((item=li++))
    {
      if (item->max_length >= MAX_BLOB_WIDTH)
      {
	blob_flag=1;
	break;
      }
      if (item->result_type() == STRING_RESULT)
        string_results= TRUE;
      else
        non_string_results= TRUE;
    }
  }
  if (exchange->escaped->numchars() > 1 || exchange->enclosed->numchars() > 1)
  {
    my_error(ER_WRONG_FIELD_TERMINATORS, MYF(0));
    return TRUE;
  }
  if (exchange->escaped->length() > 1 || exchange->enclosed->length() > 1 ||
      !my_isascii(exchange->escaped->ptr()[0]) ||
      !my_isascii(exchange->enclosed->ptr()[0]) ||
      !exchange->field_term->is_ascii() || !exchange->line_term->is_ascii() ||
      !exchange->line_start->is_ascii())
  {
    /*
      Current LOAD DATA INFILE recognizes field/line separators "as is" without
      converting from client charset to data file charset. So, it is supposed,
      that input file of LOAD DATA INFILE consists of data in one charset and
      separators in other charset. For the compatibility with that [buggy]
      behaviour SELECT INTO OUTFILE implementation has been saved "as is" too,
      but the new warning message has been added:

        Non-ASCII separator arguments are not fully supported
    */
    push_warning(thd, Sql_condition::WARN_LEVEL_WARN,
                 WARN_NON_ASCII_SEPARATOR_NOT_IMPLEMENTED,
                 ER(WARN_NON_ASCII_SEPARATOR_NOT_IMPLEMENTED));
  }
  field_term_length=exchange->field_term->length();
  field_term_char= field_term_length ?
                   (int) (uchar) (*exchange->field_term)[0] : INT_MAX;
  if (!exchange->line_term->length())
    exchange->line_term=exchange->field_term;	// Use this if it exists
  field_sep_char= (exchange->enclosed->length() ?
                  (int) (uchar) (*exchange->enclosed)[0] : field_term_char);
  if (exchange->escaped->length() && (exchange->escaped_given() ||
      !(thd->variables.sql_mode & MODE_NO_BACKSLASH_ESCAPES)))
    escape_char= (int) (uchar) (*exchange->escaped)[0];
  else
    escape_char= -1;
  is_ambiguous_field_sep= test(strchr(ESCAPE_CHARS, field_sep_char));
  is_unsafe_field_sep= test(strchr(NUMERIC_CHARS, field_sep_char));
  line_sep_char= (exchange->line_term->length() ?
                 (int) (uchar) (*exchange->line_term)[0] : INT_MAX);
  if (!field_term_length)
    exchange->opt_enclosed=0;
  if (!exchange->enclosed->length())
    exchange->opt_enclosed=1;			// A little quicker loop
  fixed_row_size= (!field_term_length && !exchange->enclosed->length() &&
		   !blob_flag);
  if ((is_ambiguous_field_sep && exchange->enclosed->is_empty() &&
       (string_results || is_unsafe_field_sep)) ||
      (exchange->opt_enclosed && non_string_results &&
       field_term_length && strchr(NUMERIC_CHARS, field_term_char)))
  {
    push_warning(thd, Sql_condition::WARN_LEVEL_WARN,
                 ER_AMBIGUOUS_FIELD_TERM, ER(ER_AMBIGUOUS_FIELD_TERM));
    is_ambiguous_field_term= TRUE;
  }
  else
    is_ambiguous_field_term= FALSE;

  return 0;
}


#define NEED_ESCAPING(x) ((int) (uchar) (x) == escape_char    || \
                          (enclosed ? (int) (uchar) (x) == field_sep_char      \
                                    : (int) (uchar) (x) == field_term_char) || \
                          (int) (uchar) (x) == line_sep_char  || \
                          !(x))

bool select_export::send_data(List<Item> &items)
{

  DBUG_ENTER("select_export::send_data");
  char buff[MAX_FIELD_WIDTH],null_buff[2],space[MAX_FIELD_WIDTH];
  char cvt_buff[MAX_FIELD_WIDTH];
  String cvt_str(cvt_buff, sizeof(cvt_buff), write_cs);
  bool space_inited=0;
  String tmp(buff,sizeof(buff),&my_charset_bin),*res;
  tmp.length(0);

  if (unit->offset_limit_cnt)
  {						// using limit offset,count
    unit->offset_limit_cnt--;
    DBUG_RETURN(0);
  }
  row_count++;
  Item *item;
  uint used_length=0,items_left=items.elements;
  List_iterator_fast<Item> li(items);

  if (my_b_write(&cache,(uchar*) exchange->line_start->ptr(),
		 exchange->line_start->length()))
    goto err;
  while ((item=li++))
  {
    Item_result result_type=item->result_type();
    bool enclosed = (exchange->enclosed->length() &&
                     (!exchange->opt_enclosed || result_type == STRING_RESULT));
    res=item->str_result(&tmp);
    if (res && !my_charset_same(write_cs, res->charset()) &&
        !my_charset_same(write_cs, &my_charset_bin))
    {
      const char *well_formed_error_pos;
      const char *cannot_convert_error_pos;
      const char *from_end_pos;
      const char *error_pos;
      uint32 bytes;
      uint64 estimated_bytes=
        ((uint64) res->length() / res->charset()->mbminlen + 1) *
        write_cs->mbmaxlen + 1;
      set_if_smaller(estimated_bytes, UINT_MAX32);
      if (cvt_str.realloc((uint32) estimated_bytes))
      {
        my_error(ER_OUTOFMEMORY, MYF(ME_FATALERROR), (uint32) estimated_bytes);
        goto err;
      }

      bytes= well_formed_copy_nchars(write_cs, (char *) cvt_str.ptr(),
                                     cvt_str.alloced_length(),
                                     res->charset(), res->ptr(), res->length(),
                                     UINT_MAX32, // copy all input chars,
                                                 // i.e. ignore nchars parameter
                                     &well_formed_error_pos,
                                     &cannot_convert_error_pos,
                                     &from_end_pos);
      error_pos= well_formed_error_pos ? well_formed_error_pos
                                       : cannot_convert_error_pos;
      if (error_pos)
      {
        char printable_buff[32];
        convert_to_printable(printable_buff, sizeof(printable_buff),
                             error_pos, res->ptr() + res->length() - error_pos,
                             res->charset(), 6);
        push_warning_printf(thd, Sql_condition::WARN_LEVEL_WARN,
                            ER_TRUNCATED_WRONG_VALUE_FOR_FIELD,
                            ER(ER_TRUNCATED_WRONG_VALUE_FOR_FIELD),
                            "string", printable_buff,
                            item->item_name.ptr(), static_cast<long>(row_count));
      }
      else if (from_end_pos < res->ptr() + res->length())
      { 
        /*
          result is longer than UINT_MAX32 and doesn't fit into String
        */
        push_warning_printf(thd, Sql_condition::WARN_LEVEL_WARN,
                            WARN_DATA_TRUNCATED, ER(WARN_DATA_TRUNCATED),
                            item->full_name(), static_cast<long>(row_count));
      }
      cvt_str.length(bytes);
      res= &cvt_str;
    }
    if (res && enclosed)
    {
      if (my_b_write(&cache,(uchar*) exchange->enclosed->ptr(),
		     exchange->enclosed->length()))
	goto err;
    }
    if (!res)
    {						// NULL
      if (!fixed_row_size)
      {
	if (escape_char != -1)			// Use \N syntax
	{
	  null_buff[0]=escape_char;
	  null_buff[1]='N';
	  if (my_b_write(&cache,(uchar*) null_buff,2))
	    goto err;
	}
	else if (my_b_write(&cache,(uchar*) "NULL",4))
	  goto err;
      }
      else
      {
	used_length=0;				// Fill with space
      }
    }
    else
    {
      if (fixed_row_size)
	used_length=min(res->length(),item->max_length);
      else
	used_length=res->length();
      if ((result_type == STRING_RESULT || is_unsafe_field_sep) &&
           escape_char != -1)
      {
        char *pos, *start, *end;
        const CHARSET_INFO *res_charset= res->charset();
        const CHARSET_INFO *character_set_client=
          thd->variables.character_set_client;
        bool check_second_byte= (res_charset == &my_charset_bin) &&
                                 character_set_client->
                                 escape_with_backslash_is_dangerous;
        DBUG_ASSERT(character_set_client->mbmaxlen == 2 ||
                    !character_set_client->escape_with_backslash_is_dangerous);
	for (start=pos=(char*) res->ptr(),end=pos+used_length ;
	     pos != end ;
	     pos++)
	{
#ifdef USE_MB
	  if (use_mb(res_charset))
	  {
	    int l;
	    if ((l=my_ismbchar(res_charset, pos, end)))
	    {
	      pos += l-1;
	      continue;
	    }
	  }
#endif

          /*
            Special case when dumping BINARY/VARBINARY/BLOB values
            for the clients with character sets big5, cp932, gbk and sjis,
            which can have the escape character (0x5C "\" by default)
            as the second byte of a multi-byte sequence.
            
            If
            - pos[0] is a valid multi-byte head (e.g 0xEE) and
            - pos[1] is 0x00, which will be escaped as "\0",
            
            then we'll get "0xEE + 0x5C + 0x30" in the output file.
            
            If this file is later loaded using this sequence of commands:
            
            mysql> create table t1 (a varchar(128)) character set big5;
            mysql> LOAD DATA INFILE 'dump.txt' INTO TABLE t1;
            
            then 0x5C will be misinterpreted as the second byte
            of a multi-byte character "0xEE + 0x5C", instead of
            escape character for 0x00.
            
            To avoid this confusion, we'll escape the multi-byte
            head character too, so the sequence "0xEE + 0x00" will be
            dumped as "0x5C + 0xEE + 0x5C + 0x30".
            
            Note, in the condition below we only check if
            mbcharlen is equal to 2, because there are no
            character sets with mbmaxlen longer than 2
            and with escape_with_backslash_is_dangerous set.
            DBUG_ASSERT before the loop makes that sure.
          */

          if ((NEED_ESCAPING(*pos) ||
               (check_second_byte &&
                my_mbcharlen(character_set_client, (uchar) *pos) == 2 &&
                pos + 1 < end &&
                NEED_ESCAPING(pos[1]))) &&
              /*
               Don't escape field_term_char by doubling - doubling is only
               valid for ENCLOSED BY characters:
              */
              (enclosed || !is_ambiguous_field_term ||
               (int) (uchar) *pos != field_term_char))
          {
	    char tmp_buff[2];
            tmp_buff[0]= ((int) (uchar) *pos == field_sep_char &&
                          is_ambiguous_field_sep) ?
                          field_sep_char : escape_char;
	    tmp_buff[1]= *pos ? *pos : '0';
	    if (my_b_write(&cache,(uchar*) start,(uint) (pos-start)) ||
		my_b_write(&cache,(uchar*) tmp_buff,2))
	      goto err;
	    start=pos+1;
	  }
	}
	if (my_b_write(&cache,(uchar*) start,(uint) (pos-start)))
	  goto err;
      }
      else if (my_b_write(&cache,(uchar*) res->ptr(),used_length))
	goto err;
    }
    if (fixed_row_size)
    {						// Fill with space
      if (item->max_length > used_length)
      {
	/* QQ:  Fix by adding a my_b_fill() function */
	if (!space_inited)
	{
	  space_inited=1;
	  memset(space, ' ', sizeof(space));
	}
	uint length=item->max_length-used_length;
	for (; length > sizeof(space) ; length-=sizeof(space))
	{
	  if (my_b_write(&cache,(uchar*) space,sizeof(space)))
	    goto err;
	}
	if (my_b_write(&cache,(uchar*) space,length))
	  goto err;
      }
    }
    if (res && enclosed)
    {
      if (my_b_write(&cache, (uchar*) exchange->enclosed->ptr(),
                     exchange->enclosed->length()))
        goto err;
    }
    if (--items_left)
    {
      if (my_b_write(&cache, (uchar*) exchange->field_term->ptr(),
                     field_term_length))
        goto err;
    }
  }
  if (my_b_write(&cache,(uchar*) exchange->line_term->ptr(),
		 exchange->line_term->length()))
    goto err;
  DBUG_RETURN(0);
err:
  DBUG_RETURN(1);
}


/***************************************************************************
** Dump  of select to a binary file
***************************************************************************/


int
select_dump::prepare(List<Item> &list __attribute__((unused)),
		     SELECT_LEX_UNIT *u)
{
  unit= u;
  return (int) ((file= create_file(thd, path, exchange, &cache)) < 0);
}


bool select_dump::send_data(List<Item> &items)
{
  List_iterator_fast<Item> li(items);
  char buff[MAX_FIELD_WIDTH];
  String tmp(buff,sizeof(buff),&my_charset_bin),*res;
  tmp.length(0);
  Item *item;
  DBUG_ENTER("select_dump::send_data");

  if (unit->offset_limit_cnt)
  {						// using limit offset,count
    unit->offset_limit_cnt--;
    DBUG_RETURN(0);
  }
  if (row_count++ > 1) 
  {
    my_message(ER_TOO_MANY_ROWS, ER(ER_TOO_MANY_ROWS), MYF(0));
    goto err;
  }
  while ((item=li++))
  {
    res=item->str_result(&tmp);
    if (!res)					// If NULL
    {
      if (my_b_write(&cache,(uchar*) "",1))
	goto err;
    }
    else if (my_b_write(&cache,(uchar*) res->ptr(),res->length()))
    {
      char errbuf[MYSYS_STRERROR_SIZE];
      my_error(ER_ERROR_ON_WRITE, MYF(0), path, my_errno,
               my_strerror(errbuf, sizeof(errbuf), my_errno));
      goto err;
    }
  }
  DBUG_RETURN(0);
err:
  DBUG_RETURN(1);
}


select_subselect::select_subselect(Item_subselect *item_arg)
{
  item= item_arg;
}


bool select_singlerow_subselect::send_data(List<Item> &items)
{
  DBUG_ENTER("select_singlerow_subselect::send_data");
  Item_singlerow_subselect *it= (Item_singlerow_subselect *)item;
  if (it->assigned())
  {
    my_message(ER_SUBQUERY_NO_1_ROW, ER(ER_SUBQUERY_NO_1_ROW), MYF(0));
    DBUG_RETURN(1);
  }
  if (unit->offset_limit_cnt)
  {				          // Using limit offset,count
    unit->offset_limit_cnt--;
    DBUG_RETURN(0);
  }
  List_iterator_fast<Item> li(items);
  Item *val_item;
  for (uint i= 0; (val_item= li++); i++)
    it->store(i, val_item);
  it->assigned(1);
  DBUG_RETURN(0);
}


void select_max_min_finder_subselect::cleanup()
{
  DBUG_ENTER("select_max_min_finder_subselect::cleanup");
  cache= 0;
  DBUG_VOID_RETURN;
}


bool select_max_min_finder_subselect::send_data(List<Item> &items)
{
  DBUG_ENTER("select_max_min_finder_subselect::send_data");
  Item_maxmin_subselect *it= (Item_maxmin_subselect *)item;
  List_iterator_fast<Item> li(items);
  Item *val_item= li++;
  it->register_value();
  if (it->assigned())
  {
    cache->store(val_item);
    if ((this->*op)())
      it->store(0, cache);
  }
  else
  {
    if (!cache)
    {
      cache= Item_cache::get_cache(val_item);
      switch (val_item->result_type())
      {
      case REAL_RESULT:
	op= &select_max_min_finder_subselect::cmp_real;
	break;
      case INT_RESULT:
	op= &select_max_min_finder_subselect::cmp_int;
	break;
      case STRING_RESULT:
	op= &select_max_min_finder_subselect::cmp_str;
	break;
      case DECIMAL_RESULT:
        op= &select_max_min_finder_subselect::cmp_decimal;
        break;
      case ROW_RESULT:
        // This case should never be choosen
	DBUG_ASSERT(0);
	op= 0;
      }
    }
    cache->store(val_item);
    it->store(0, cache);
  }
  it->assigned(1);
  DBUG_RETURN(0);
}

/**
  Compare two floating point numbers for MAX or MIN.

  Compare two numbers and decide if the number should be cached as the
  maximum/minimum number seen this far. If fmax==true, this is a
  comparison for MAX, otherwise it is a comparison for MIN.

  val1 is the new numer to compare against the current
  maximum/minimum. val2 is the current maximum/minimum.

  ignore_nulls is used to control behavior when comparing with a NULL
  value. If ignore_nulls==false, the behavior is to store the first
  NULL value discovered (i.e, return true, that it is larger than the
  current maximum) and never replace it. If ignore_nulls==true, NULL
  values are not stored. ANY subqueries use ignore_nulls==true, ALL
  subqueries use ignore_nulls==false.

  @retval true if the new number should be the new maximum/minimum.
  @retval false if the maximum/minimum should stay unchanged.
 */
bool select_max_min_finder_subselect::cmp_real()
{
  Item *maxmin= ((Item_singlerow_subselect *)item)->element_index(0);
  double val1= cache->val_real(), val2= maxmin->val_real();
  /*
    If we're ignoring NULLs and the current maximum/minimum is NULL
    (must have been placed there as the first value iterated over) and
    the new value is not NULL, return true so that a new, non-NULL
    maximum/minimum is set. Otherwise, return false to keep the
    current non-NULL maximum/minimum.

    If we're not ignoring NULLs and the current maximum/minimum is not
    NULL, return true to store NULL. Otherwise, return false to keep
    the NULL we've already got.
  */
  if (cache->null_value || maxmin->null_value)
    return (ignore_nulls) ? !(cache->null_value) : !(maxmin->null_value);
  return (fmax) ? (val1 > val2) : (val1 < val2);
}

/**
  Compare two integer numbers for MAX or MIN.

  @see select_max_min_finder_subselect::cmp_real()
*/
bool select_max_min_finder_subselect::cmp_int()
{
  Item *maxmin= ((Item_singlerow_subselect *)item)->element_index(0);
  longlong val1= cache->val_int(), val2= maxmin->val_int();
  if (cache->null_value || maxmin->null_value)
    return (ignore_nulls) ? !(cache->null_value) : !(maxmin->null_value);
  return (fmax) ? (val1 > val2) : (val1 < val2);
}

/**
  Compare two decimal numbers for MAX or MIN.

  @see select_max_min_finder_subselect::cmp_real()
*/
bool select_max_min_finder_subselect::cmp_decimal()
{
  Item *maxmin= ((Item_singlerow_subselect *)item)->element_index(0);
  my_decimal cval, *cvalue= cache->val_decimal(&cval);
  my_decimal mval, *mvalue= maxmin->val_decimal(&mval);
  if (cache->null_value || maxmin->null_value)
    return (ignore_nulls) ? !(cache->null_value) : !(maxmin->null_value);
  return (fmax) 
    ? (my_decimal_cmp(cvalue,mvalue) > 0)
    : (my_decimal_cmp(cvalue,mvalue) < 0);
}

/**
  Compare two strings for MAX or MIN.

  @see select_max_min_finder_subselect::cmp_real()
*/
bool select_max_min_finder_subselect::cmp_str()
{
  String *val1, *val2, buf1, buf2;
  Item *maxmin= ((Item_singlerow_subselect *)item)->element_index(0);
  /*
    as far as both operand is Item_cache buf1 & buf2 will not be used,
    but added for safety
  */
  val1= cache->val_str(&buf1);
  val2= maxmin->val_str(&buf1);
  if (cache->null_value || maxmin->null_value)
    return (ignore_nulls) ? !(cache->null_value) : !(maxmin->null_value);
  return (fmax) 
    ? (sortcmp(val1, val2, cache->collation.collation) > 0)
    : (sortcmp(val1, val2, cache->collation.collation) < 0);
}

bool select_exists_subselect::send_data(List<Item> &items)
{
  DBUG_ENTER("select_exists_subselect::send_data");
  Item_exists_subselect *it= (Item_exists_subselect *)item;
  if (unit->offset_limit_cnt)
  {				          // Using limit offset,count
    unit->offset_limit_cnt--;
    DBUG_RETURN(0);
  }
  /*
    A subquery may be evaluated 1) by executing the JOIN 2) by optimized
    functions (index_subquery, subquery materialization).
    It's only in (1) that we get here when we find a row. In (2) "value" is
    set elsewhere.
  */
  it->value= 1;
  it->assigned(1);
  DBUG_RETURN(0);
}


/***************************************************************************
  Dump of select to variables
***************************************************************************/

int select_dumpvar::prepare(List<Item> &list, SELECT_LEX_UNIT *u)
{
  unit= u;

  if (var_list.elements != list.elements)
  {
    my_message(ER_WRONG_NUMBER_OF_COLUMNS_IN_SELECT,
               ER(ER_WRONG_NUMBER_OF_COLUMNS_IN_SELECT), MYF(0));
    return 1;
  }

  return 0;
}


bool select_dumpvar::check_simple_select() const
{
  my_error(ER_SP_BAD_CURSOR_SELECT, MYF(0));
  return TRUE;
}


void select_dumpvar::cleanup()
{
  row_count= 0;
}


Query_arena::Type Query_arena::type() const
{
  DBUG_ASSERT(0); /* Should never be called */
  return STATEMENT;
}


void Query_arena::free_items()
{
  Item *next;
  DBUG_ENTER("Query_arena::free_items");
  /* This works because items are allocated with sql_alloc() */
  for (; free_list; free_list= next)
  {
    next= free_list->next;
    free_list->delete_self();
  }
  /* Postcondition: free_list is 0 */
  DBUG_VOID_RETURN;
}


void Query_arena::set_query_arena(Query_arena *set)
{
  mem_root=  set->mem_root;
  free_list= set->free_list;
  state= set->state;
}


void Query_arena::cleanup_stmt()
{
  DBUG_ASSERT(! "Query_arena::cleanup_stmt() not implemented");
}

/*
  Statement functions
*/

Statement::Statement(LEX *lex_arg, MEM_ROOT *mem_root_arg,
                     enum enum_state state_arg, ulong id_arg)
  :Query_arena(mem_root_arg, state_arg),
  id(id_arg),
  mark_used_columns(MARK_COLUMNS_READ),
  lex(lex_arg),
  db(NULL),
  db_length(0)
{
  name.str= NULL;
}


Query_arena::Type Statement::type() const
{
  return STATEMENT;
}


void Statement::set_statement(Statement *stmt)
{
  id=             stmt->id;
  mark_used_columns=   stmt->mark_used_columns;
  lex=            stmt->lex;
  query_string=   stmt->query_string;
}


void
Statement::set_n_backup_statement(Statement *stmt, Statement *backup)
{
  DBUG_ENTER("Statement::set_n_backup_statement");
  backup->set_statement(this);
  set_statement(stmt);
  DBUG_VOID_RETURN;
}


void Statement::restore_backup_statement(Statement *stmt, Statement *backup)
{
  DBUG_ENTER("Statement::restore_backup_statement");
  stmt->set_statement(this);
  set_statement(backup);
  DBUG_VOID_RETURN;
}


void THD::end_statement()
{
  /* Cleanup SQL processing state to reuse this statement in next query. */
  lex_end(lex);
  delete lex->result;
  lex->result= 0;
  /* Note that free_list is freed in cleanup_after_query() */

  /*
    Don't free mem_root, as mem_root is freed in the end of dispatch_command
    (once for any command).
  */
}


void THD::set_n_backup_active_arena(Query_arena *set, Query_arena *backup)
{
  DBUG_ENTER("THD::set_n_backup_active_arena");
  DBUG_ASSERT(backup->is_backup_arena == FALSE);

  backup->set_query_arena(this);
  set_query_arena(set);
#ifndef DBUG_OFF
  backup->is_backup_arena= TRUE;
#endif
  DBUG_VOID_RETURN;
}


void THD::restore_active_arena(Query_arena *set, Query_arena *backup)
{
  DBUG_ENTER("THD::restore_active_arena");
  DBUG_ASSERT(backup->is_backup_arena);
  set->set_query_arena(this);
  set_query_arena(backup);
#ifndef DBUG_OFF
  backup->is_backup_arena= FALSE;
#endif
  DBUG_VOID_RETURN;
}

Statement::~Statement()
{
}

C_MODE_START

static uchar *
get_statement_id_as_hash_key(const uchar *record, size_t *key_length,
                             my_bool not_used __attribute__((unused)))
{
  const Statement *statement= (const Statement *) record; 
  *key_length= sizeof(statement->id);
  return (uchar *) &((const Statement *) statement)->id;
}

static void delete_statement_as_hash_key(void *key)
{
  delete (Statement *) key;
}

static uchar *get_stmt_name_hash_key(Statement *entry, size_t *length,
                                    my_bool not_used __attribute__((unused)))
{
  *length= entry->name.length;
  return (uchar*) entry->name.str;
}

C_MODE_END

Statement_map::Statement_map() :
  last_found_statement(0)
{
  enum
  {
    START_STMT_HASH_SIZE = 16,
    START_NAME_HASH_SIZE = 16
  };
  my_hash_init(&st_hash, &my_charset_bin, START_STMT_HASH_SIZE, 0, 0,
               get_statement_id_as_hash_key,
               delete_statement_as_hash_key, MYF(0));
  my_hash_init(&names_hash, system_charset_info, START_NAME_HASH_SIZE, 0, 0,
               (my_hash_get_key) get_stmt_name_hash_key,
               NULL,MYF(0));
}


/*
  Insert a new statement to the thread-local statement map.

  DESCRIPTION
    If there was an old statement with the same name, replace it with the
    new one. Otherwise, check if max_prepared_stmt_count is not reached yet,
    increase prepared_stmt_count, and insert the new statement. It's okay
    to delete an old statement and fail to insert the new one.

  POSTCONDITIONS
    All named prepared statements are also present in names_hash.
    Statement names in names_hash are unique.
    The statement is added only if prepared_stmt_count < max_prepard_stmt_count
    last_found_statement always points to a valid statement or is 0

  RETURN VALUE
    0  success
    1  error: out of resources or max_prepared_stmt_count limit has been
       reached. An error is sent to the client, the statement is deleted.
*/

int Statement_map::insert(THD *thd, Statement *statement)
{
  if (my_hash_insert(&st_hash, (uchar*) statement))
  {
    /*
      Delete is needed only in case of an insert failure. In all other
      cases hash_delete will also delete the statement.
    */
    delete statement;
    my_error(ER_OUT_OF_RESOURCES, MYF(0));
    goto err_st_hash;
  }
  if (statement->name.str && my_hash_insert(&names_hash, (uchar*) statement))
  {
    my_error(ER_OUT_OF_RESOURCES, MYF(0));
    goto err_names_hash;
  }
  mysql_mutex_lock(&LOCK_prepared_stmt_count);
  /*
    We don't check that prepared_stmt_count is <= max_prepared_stmt_count
    because we would like to allow to lower the total limit
    of prepared statements below the current count. In that case
    no new statements can be added until prepared_stmt_count drops below
    the limit.
  */
  if (prepared_stmt_count >= max_prepared_stmt_count)
  {
    mysql_mutex_unlock(&LOCK_prepared_stmt_count);
    my_error(ER_MAX_PREPARED_STMT_COUNT_REACHED, MYF(0),
             max_prepared_stmt_count);
    goto err_max;
  }
  prepared_stmt_count++;
  mysql_mutex_unlock(&LOCK_prepared_stmt_count);

  last_found_statement= statement;
  return 0;

err_max:
  if (statement->name.str)
    my_hash_delete(&names_hash, (uchar*) statement);
err_names_hash:
  my_hash_delete(&st_hash, (uchar*) statement);
err_st_hash:
  return 1;
}


void Statement_map::close_transient_cursors()
{
#ifdef TO_BE_IMPLEMENTED
  Statement *stmt;
  while ((stmt= transient_cursor_list.head()))
    stmt->close_cursor();                 /* deletes itself from the list */
#endif
}


void Statement_map::erase(Statement *statement)
{
  if (statement == last_found_statement)
    last_found_statement= 0;
  if (statement->name.str)
    my_hash_delete(&names_hash, (uchar *) statement);

  my_hash_delete(&st_hash, (uchar *) statement);
  mysql_mutex_lock(&LOCK_prepared_stmt_count);
  DBUG_ASSERT(prepared_stmt_count > 0);
  prepared_stmt_count--;
  mysql_mutex_unlock(&LOCK_prepared_stmt_count);
}


void Statement_map::reset()
{
  /* Must be first, hash_free will reset st_hash.records */
  mysql_mutex_lock(&LOCK_prepared_stmt_count);
  DBUG_ASSERT(prepared_stmt_count >= st_hash.records);
  prepared_stmt_count-= st_hash.records;
  mysql_mutex_unlock(&LOCK_prepared_stmt_count);

  my_hash_reset(&names_hash);
  my_hash_reset(&st_hash);
  last_found_statement= 0;
}


Statement_map::~Statement_map()
{
  /*
    We do not want to grab the global LOCK_prepared_stmt_count mutex here.
    reset() should already have been called to maintain prepared_stmt_count.
   */
  DBUG_ASSERT(st_hash.records == 0);

  my_hash_free(&names_hash);
  my_hash_free(&st_hash);
}

bool select_dumpvar::send_data(List<Item> &items)
{
  List_iterator_fast<my_var> var_li(var_list);
  List_iterator<Item> it(items);
  Item *item;
  my_var *mv;
  DBUG_ENTER("select_dumpvar::send_data");

  if (unit->offset_limit_cnt)
  {						// using limit offset,count
    unit->offset_limit_cnt--;
    DBUG_RETURN(false);
  }
  if (row_count++) 
  {
    my_message(ER_TOO_MANY_ROWS, ER(ER_TOO_MANY_ROWS), MYF(0));
    DBUG_RETURN(true);
  }
  while ((mv= var_li++) && (item= it++))
  {
    if (mv->local)
    {
      if (thd->sp_runtime_ctx->set_variable(thd, mv->offset, &item))
	    DBUG_RETURN(true);
    }
    else
    {
      /*
        Create Item_func_set_user_vars with delayed non-constness. We
        do this so that Item_get_user_var::const_item() will return
        the same result during
        Item_func_set_user_var::save_item_result() as they did during
        optimization and execution.
       */
      Item_func_set_user_var *suv=
        new Item_func_set_user_var(mv->s, item, true);
      if (suv->fix_fields(thd, 0))
        DBUG_RETURN(true);
      suv->save_item_result(item);
      if (suv->update())
        DBUG_RETURN(true);
    }
  }
  DBUG_RETURN(thd->is_error());
}

bool select_dumpvar::send_eof()
{
  if (! row_count)
    push_warning(thd, Sql_condition::WARN_LEVEL_WARN,
                 ER_SP_FETCH_NO_DATA, ER(ER_SP_FETCH_NO_DATA));
  /*
    Don't send EOF if we're in error condition (which implies we've already
    sent or are sending an error)
  */
  if (thd->is_error())
    return true;

  ::my_ok(thd,row_count);
  return 0;
}

/****************************************************************************
  TMP_TABLE_PARAM
****************************************************************************/

void TMP_TABLE_PARAM::init()
{
  DBUG_ENTER("TMP_TABLE_PARAM::init");
  DBUG_PRINT("enter", ("this: 0x%lx", (ulong)this));
  field_count= sum_func_count= func_count= hidden_field_count= 0;
  group_parts= group_length= group_null_parts= 0;
  quick_group= 1;
  table_charset= 0;
  precomputed_group_by= 0;
  skip_create_table= 0;
  bit_fields_as_long= 0;
  recinfo= 0;
  start_recinfo= 0;
  keyinfo= 0;
  DBUG_VOID_RETURN;
}


void thd_increment_bytes_sent(ulong length)
{
  THD *thd=current_thd;
  if (likely(thd != 0))
  { /* current_thd==0 when close_connection() calls net_send_error() */
    thd->status_var.bytes_sent+= length;
  }
}


void thd_increment_bytes_received(ulong length)
{
  current_thd->status_var.bytes_received+= length;
}


void THD::set_status_var_init()
{
  memset(&status_var, 0, sizeof(status_var));
}


void Security_context::init()
{
  user= 0;
  ip.set("", 0, system_charset_info);
  host.set("", 0, system_charset_info);
  external_user.set("", 0, system_charset_info);
  host_or_ip= "connecting host";
  priv_user[0]= priv_host[0]= proxy_user[0]= '\0';
  master_access= 0;
#ifndef NO_EMBEDDED_ACCESS_CHECKS
  db_access= NO_ACCESS;
#endif
  password_expired= false; 
}

void Security_context::destroy()
{
  if (host.ptr() != my_localhost && host.length())
  {
    char *c= (char *) host.ptr();
    host.set("", 0, system_charset_info);
    my_free(c);
  }

  if (user && user != delayed_user)
  {
    my_free(user);
    user= NULL;
  }

  if (external_user.length())
  {
    char *c= (char *) external_user.ptr();
    external_user.set("", 0, system_charset_info);
    my_free(c);
  }

  if (ip.length())
  {
    char *c= (char *) ip.ptr();
    ip.set("", 0, system_charset_info);
    my_free(c);
  }

}


void Security_context::skip_grants()
{
  /* privileges for the user are unknown everything is allowed */
  host_or_ip= (char *)"";
  master_access= ~NO_ACCESS;
  *priv_user= *priv_host= '\0';
}


bool Security_context::set_user(char *user_arg)
{
  my_free(user);
  user= my_strdup(user_arg, MYF(0));
  return user == 0;
}

String *Security_context::get_host()
{
  return (&host);
}

String *Security_context::get_ip()
{
  return (&ip);
}

String *Security_context::get_external_user()
{
  return (&external_user);
}

void Security_context::set_host(const char *str)
{
  uint len= str ? strlen(str) :  0;
  host.set(str, len, system_charset_info);
}

void Security_context::set_ip(const char *str)
{
  uint len= str ? strlen(str) :  0;
  ip.set(str, len, system_charset_info);
}

void Security_context::set_external_user(const char *str)
{
  uint len= str ? strlen(str) :  0;
  external_user.set(str, len, system_charset_info);
}

void Security_context::set_host(const char * str, size_t len)
{
  host.set(str, len, system_charset_info);
  host.c_ptr_quick();
}

#ifndef NO_EMBEDDED_ACCESS_CHECKS
/**
  Initialize this security context from the passed in credentials
  and activate it in the current thread.

  @param       thd
  @param       definer_user
  @param       definer_host
  @param       db
  @param[out]  backup  Save a pointer to the current security context
                       in the thread. In case of success it points to the
                       saved old context, otherwise it points to NULL.


  During execution of a statement, multiple security contexts may
  be needed:
  - the security context of the authenticated user, used as the
    default security context for all top-level statements
  - in case of a view or a stored program, possibly the security
    context of the definer of the routine, if the object is
    defined with SQL SECURITY DEFINER option.

  The currently "active" security context is parameterized in THD
  member security_ctx. By default, after a connection is
  established, this member points at the "main" security context
  - the credentials of the authenticated user.

  Later, if we would like to execute some sub-statement or a part
  of a statement under credentials of a different user, e.g.
  definer of a procedure, we authenticate this user in a local
  instance of Security_context by means of this method (and
  ultimately by means of acl_getroot), and make the
  local instance active in the thread by re-setting
  thd->security_ctx pointer.

  Note, that the life cycle and memory management of the "main" and
  temporary security contexts are different.
  For the main security context, the memory for user/host/ip is
  allocated on system heap, and the THD class frees this memory in
  its destructor. The only case when contents of the main security
  context may change during its life time is when someone issued
  CHANGE USER command.
  Memory management of a "temporary" security context is
  responsibility of the module that creates it.

  @retval TRUE  there is no user with the given credentials. The erro
                is reported in the thread.
  @retval FALSE success
*/

bool
Security_context::
change_security_context(THD *thd,
                        LEX_STRING *definer_user,
                        LEX_STRING *definer_host,
                        LEX_STRING *db,
                        Security_context **backup)
{
  bool needs_change;

  DBUG_ENTER("Security_context::change_security_context");

  DBUG_ASSERT(definer_user->str && definer_host->str);

  *backup= NULL;
  needs_change= (strcmp(definer_user->str, thd->security_ctx->priv_user) ||
                 my_strcasecmp(system_charset_info, definer_host->str,
                               thd->security_ctx->priv_host));
  if (needs_change)
  {
    if (acl_getroot(this, definer_user->str, definer_host->str,
                                definer_host->str, db->str))
    {
      my_error(ER_NO_SUCH_USER, MYF(0), definer_user->str,
               definer_host->str);
      DBUG_RETURN(TRUE);
    }
    *backup= thd->security_ctx;
    thd->security_ctx= this;
  }

  DBUG_RETURN(FALSE);
}


void
Security_context::restore_security_context(THD *thd,
                                           Security_context *backup)
{
  if (backup)
    thd->security_ctx= backup;
}
#endif


bool Security_context::user_matches(Security_context *them)
{
  return ((user != NULL) && (them->user != NULL) &&
          !strcmp(user, them->user));
}


void Log_throttle::new_window(ulonglong now)
{
  count= 0;
<<<<<<< HEAD
  total_exec_time= 0;
  total_lock_time= 0;
=======
>>>>>>> 7c0bc485
  window_end= now + window_size;
}


<<<<<<< HEAD
Log_throttle::Log_throttle(ulong *threshold, mysql_mutex_t *lock,
                           ulong window_usecs,
                           bool (*logger)(THD *, const char *, uint),
                           const char *msg)
  :total_exec_time(0), total_lock_time(0), window_end(0),
   rate(threshold),
   window_size(window_usecs), count(0),
   summary_template(msg), LOCK_log_throttle(lock), log_summary(logger)
{
  aggregate_sctx.init();
}


ulong Log_throttle::prepare_summary(THD *thd)
{
=======
void Slow_log_throttle::new_window(ulonglong now)
{
  Log_throttle::new_window(now);
  total_exec_time= 0;
  total_lock_time= 0;
}


Slow_log_throttle::Slow_log_throttle(ulong *threshold, mysql_mutex_t *lock,
                                     ulong window_usecs,
                                     bool (*logger)(THD *, const char *, uint),
                                     const char *msg)
  : Log_throttle(window_usecs, msg), total_exec_time(0), total_lock_time(0),
    rate(threshold), log_summary(logger), LOCK_log_throttle(lock)
{
  aggregate_sctx.init();
}


ulong Log_throttle::prepare_summary(ulong rate)
{
>>>>>>> 7c0bc485
  ulong ret= 0;
  /*
    Previous throttling window is over or rate changed.
    Return the number of lines we throttled.
  */
<<<<<<< HEAD
  if (count > *rate)
  {
    ret= count - *rate;
    count= 0;                                 // prevent writing it again.
  }
  return ret;
=======
  if (count > rate)
  {
    ret= count - rate;
    count= 0;                                 // prevent writing it again.
  }

  return ret;
}


void Slow_log_throttle::print_summary(THD *thd, ulong suppressed,
                                      ulonglong print_lock_time,
                                      ulonglong print_exec_time)
{
  /*
    We synthesize these values so the totals in the log will be
    correct (just in case somebody analyses them), even if the
    start/stop times won't be (as they're an aggregate which will
    usually mostly lie within [ window_end - window_size ; window_end ]
  */
  ulonglong save_start_utime=      thd->start_utime;
  ulonglong save_utime_after_lock= thd->utime_after_lock;
  Security_context *save_sctx=     thd->security_ctx;

  char buf[128];

  snprintf(buf, sizeof(buf), summary_template, suppressed);

  mysql_mutex_lock(&thd->LOCK_thd_data);
  thd->start_utime=                thd->current_utime() - print_exec_time;
  thd->utime_after_lock=           thd->start_utime + print_lock_time;
  thd->security_ctx=               (Security_context *) &aggregate_sctx;
  mysql_mutex_unlock(&thd->LOCK_thd_data);

  (*log_summary)(thd, buf, strlen(buf));

  mysql_mutex_lock(&thd->LOCK_thd_data);
  thd->security_ctx    = save_sctx;
  thd->start_utime     = save_start_utime;
  thd->utime_after_lock= save_utime_after_lock;
  mysql_mutex_unlock(&thd->LOCK_thd_data);
}


bool Slow_log_throttle::flush(THD *thd)
{
  // Write summary if we throttled.
  mysql_mutex_lock(LOCK_log_throttle);
  ulonglong print_lock_time=  total_lock_time;
  ulonglong print_exec_time=  total_exec_time;
  ulong     suppressed_count= prepare_summary(*rate);
  mysql_mutex_unlock(LOCK_log_throttle);
  if (suppressed_count > 0)
  {
    print_summary(thd, suppressed_count, print_lock_time, print_exec_time);
    return true;
  }
  return false;
}


bool Slow_log_throttle::log(THD *thd, bool eligible)
{
  bool  suppress_current= false;

  /*
    If throttling is enabled, we might have to write a summary even if
    the current query is not of the type we handle.
  */
  if (*rate > 0)
  {
    mysql_mutex_lock(LOCK_log_throttle);

    ulong     suppressed_count=   0;
    ulonglong print_lock_time=    total_lock_time;
    ulonglong print_exec_time=    total_exec_time;
    ulonglong end_utime_of_query= thd->current_utime();

    /*
      If the window has expired, we'll try to write a summary line.
      The subroutine will know whether we actually need to.
    */
    if (!in_window(end_utime_of_query))
    {
      suppressed_count= prepare_summary(*rate);
      // start new window only if this is the statement type we handle
      if (eligible)
        new_window(end_utime_of_query);
    }
    if (eligible && inc_log_count(*rate))
    {
      /*
        Current query's logging should be suppressed.
        Add its execution time and lock time to totals for the current window.
      */
      total_exec_time += (end_utime_of_query - thd->start_utime);
      total_lock_time += (thd->utime_after_lock - thd->start_utime);
      suppress_current= true;
    }

    mysql_mutex_unlock(LOCK_log_throttle);

    /*
      print_summary() is deferred until after we release the locks to
      avoid congestion. All variables we hand in are local to the caller,
      so things would even be safe if print_summary() hadn't finished by the
      time the next one comes around (60s later at the earliest for now).
      The current design will produce correct data, but does not guarantee
      order (there is a theoretical race condition here where the above
      new_window()/unlock() may enable a different thread to print a warning
      for the new window before the current thread gets to print_summary().
      If the requirements ever change, add a print_lock to the object that
      is held during print_summary(), AND that is briefly locked before
      returning from this function if(eligible && !suppress_current).
      This should ensure correct ordering of summaries with regard to any
      follow-up summaries as well as to any (non-suppressed) warnings (of
      the type we handle) from the next window.
    */
    if (suppressed_count > 0)
      print_summary(thd, suppressed_count, print_lock_time, print_exec_time);
  }

  return suppress_current;
}


bool Error_log_throttle::log(THD *thd)
{
  ulonglong end_utime_of_query= thd->current_utime();

  /*
    If the window has expired, we'll try to write a summary line.
    The subroutine will know whether we actually need to.
  */
  if (!in_window(end_utime_of_query))
  {
    ulong suppressed_count= prepare_summary(1);

    new_window(end_utime_of_query);

    if (suppressed_count > 0)
      print_summary(suppressed_count);
  }

  /*
    If this is a first error in the current window then do not suppress it.
  */
  return inc_log_count(1);
}


bool Error_log_throttle::flush(THD *thd)
{
  // Write summary if we throttled.
  ulong     suppressed_count= prepare_summary(1);
  if (suppressed_count > 0)
  {
    print_summary(suppressed_count);
    return true;
  }
  return false;
}


/****************************************************************************
  Handling of open and locked tables states.

  This is used when we want to open/lock (and then close) some tables when
  we already have a set of tables open and locked. We use these methods for
  access to mysql.proc table to find definitions of stored routines.
****************************************************************************/

void THD::reset_n_backup_open_tables_state(Open_tables_backup *backup)
{
  DBUG_ENTER("reset_n_backup_open_tables_state");
  backup->set_open_tables_state(this);
  backup->mdl_system_tables_svp= mdl_context.mdl_savepoint();
  reset_open_tables_state();
  state_flags|= Open_tables_state::BACKUPS_AVAIL;
  DBUG_VOID_RETURN;
}


void THD::restore_backup_open_tables_state(Open_tables_backup *backup)
{
  DBUG_ENTER("restore_backup_open_tables_state");
  mdl_context.rollback_to_savepoint(backup->mdl_system_tables_svp);
  /*
    Before we will throw away current open tables state we want
    to be sure that it was properly cleaned up.
  */
  DBUG_ASSERT(open_tables == 0 && temporary_tables == 0 &&
              derived_tables == 0 &&
              lock == 0 &&
              locked_tables_mode == LTM_NONE &&
              get_reprepare_observer() == NULL);

  set_open_tables_state(backup);
  DBUG_VOID_RETURN;
>>>>>>> 7c0bc485
}


void Log_throttle::print_summary(THD *thd, ulong suppressed,
                                 ulonglong print_lock_time,
                                 ulonglong print_exec_time)
{
  /*
    We synthesize these values so the totals in the log will be
    correct (just in case somebody analyses them), even if the
    start/stop times won't be (as they're an aggregate which will
    usually mostly lie within [ window_end - window_size ; window_end ]
  */
  ulonglong save_start_utime=      thd->start_utime;
  ulonglong save_utime_after_lock= thd->utime_after_lock;
  Security_context *save_sctx=     thd->security_ctx;

<<<<<<< HEAD
  char buf[128];

  snprintf(buf, sizeof(buf), summary_template, suppressed);

  mysql_mutex_lock(&thd->LOCK_thd_data);
  thd->start_utime=                thd->current_utime() - print_exec_time;
  thd->utime_after_lock=           thd->start_utime + print_lock_time;
  thd->security_ctx=               (Security_context *) &aggregate_sctx;
  mysql_mutex_unlock(&thd->LOCK_thd_data);

  (*log_summary)(thd, buf, strlen(buf));

  mysql_mutex_lock(&thd->LOCK_thd_data);
  thd->security_ctx    = save_sctx;
  thd->start_utime     = save_start_utime;
  thd->utime_after_lock= save_utime_after_lock;
  mysql_mutex_unlock(&thd->LOCK_thd_data);
}


bool Log_throttle::flush(THD *thd)
{
  // Write summary if we throttled.
  lock_exclusive();
  ulonglong print_lock_time=  total_lock_time;
  ulonglong print_exec_time=  total_exec_time;
  ulong     suppressed_count= prepare_summary(thd);
  unlock();
  if (suppressed_count > 0)
  {
    print_summary(thd, suppressed_count, print_lock_time, print_exec_time);
    return true;
  }
  return false;
}


bool Log_throttle::log(THD *thd, bool eligible)
{
  bool  suppress_current= false;

  /*
    If throttling is enabled, we might have to write a summary even if
    the current query is not of the type we handle.
  */
  if (*rate > 0)
  {
    lock_exclusive();

    ulong     suppressed_count=   0;
    ulonglong print_lock_time=    total_lock_time;
    ulonglong print_exec_time=    total_exec_time;
    ulonglong end_utime_of_query= thd->current_utime();

    /*
      If the window has expired, we'll try to write a summary line.
      The subroutine will know whether we actually need to.
    */
    if (!in_window(end_utime_of_query))
    {
      suppressed_count= prepare_summary(thd);
      // start new window only if this is the statement type we handle
      if (eligible)
        new_window(end_utime_of_query);
    }
    if (eligible && (inc_queries() > *rate))
    {
      /*
        Current query's logging should be suppressed.
        Add its execution time and lock time to totals for the current window.
      */
      total_exec_time += (end_utime_of_query - thd->start_utime);
      total_lock_time += (thd->utime_after_lock - thd->start_utime);
      suppress_current= true;
    }

    unlock();

    /*
      print_summary() is deferred until after we release the locks to
      avoid congestion. All variables we hand in are local to the caller,
      so things would even be safe if print_summary() hadn't finished by the
      time the next one comes around (60s later at the earliest for now).
      The current design will produce correct data, but does not guarantee
      order (there is a theoretical race condition here where the above
      new_window()/unlock() may enable a different thread to print a warning
      for the new window before the current thread gets to print_summary().
      If the requirements ever change, add a print_lock to the object that
      is held during print_summary(), AND that is briefly locked before
      returning from this function if(eligible && !suppress_current).
      This should ensure correct ordering of summaries with regard to any
      follow-up summaries as well as to any (non-suppressed) warnings (of
      the type we handle) from the next window.
    */
    if (suppressed_count > 0)
      print_summary(thd, suppressed_count, print_lock_time, print_exec_time);
  }

  return suppress_current;
}


/****************************************************************************
  Handling of open and locked tables states.

  This is used when we want to open/lock (and then close) some tables when
  we already have a set of tables open and locked. We use these methods for
  access to mysql.proc table to find definitions of stored routines.
****************************************************************************/

void THD::reset_n_backup_open_tables_state(Open_tables_backup *backup)
{
  DBUG_ENTER("reset_n_backup_open_tables_state");
  backup->set_open_tables_state(this);
  backup->mdl_system_tables_svp= mdl_context.mdl_savepoint();
  reset_open_tables_state();
  state_flags|= Open_tables_state::BACKUPS_AVAIL;
  DBUG_VOID_RETURN;
}


void THD::restore_backup_open_tables_state(Open_tables_backup *backup)
{
  DBUG_ENTER("restore_backup_open_tables_state");
  mdl_context.rollback_to_savepoint(backup->mdl_system_tables_svp);
  /*
    Before we will throw away current open tables state we want
    to be sure that it was properly cleaned up.
  */
  DBUG_ASSERT(open_tables == 0 && temporary_tables == 0 &&
              derived_tables == 0 &&
              lock == 0 &&
              locked_tables_mode == LTM_NONE &&
              get_reprepare_observer() == NULL);

  set_open_tables_state(backup);
  DBUG_VOID_RETURN;
}

/**
  Check the killed state of a user thread
  @param thd  user thread
  @retval 0 the user thread is active
  @retval 1 the user thread has been killed
*/
extern "C" int thd_killed(const MYSQL_THD thd)
{
  return(thd->killed);
}

/**
  Return the thread id of a user thread
  @param thd user thread
  @return thread id
*/
extern "C" unsigned long thd_get_thread_id(const MYSQL_THD thd)
{
  return((unsigned long)thd->thread_id);
}

/**
  Check if batching is allowed for the thread
  @param thd  user thread
  @retval 1 batching allowed
  @retval 0 batching not allowed
*/
extern "C" int thd_allow_batch(MYSQL_THD thd)
{
  if ((thd->variables.option_bits & OPTION_ALLOW_BATCH) ||
      (thd->slave_thread && opt_slave_allow_batching))
    return 1;
  return 0;
}

=======
/**
  Check if batching is allowed for the thread
  @param thd  user thread
  @retval 1 batching allowed
  @retval 0 batching not allowed
*/
extern "C" int thd_allow_batch(MYSQL_THD thd)
{
  if ((thd->variables.option_bits & OPTION_ALLOW_BATCH) ||
      (thd->slave_thread && opt_slave_allow_batching))
    return 1;
  return 0;
}

enum_tx_isolation thd_get_trx_isolation(const MYSQL_THD thd)
{
	return thd->tx_isolation;
}

>>>>>>> 7c0bc485
#ifdef INNODB_COMPATIBILITY_HOOKS
extern "C" const struct charset_info_st *thd_charset(MYSQL_THD thd)
{
  return(thd->charset());
}

/**
  OBSOLETE : there's no way to ensure the string is null terminated.
  Use thd_query_string instead()
*/
extern "C" char **thd_query(MYSQL_THD thd)
{
  return (&thd->query_string.string.str);
}

/**
  Get the current query string for the thread.

  @param The MySQL internal thread pointer
  @return query string and length. May be non-null-terminated.
*/
extern "C" LEX_STRING * thd_query_string (MYSQL_THD thd)
{
  return(&thd->query_string.string);
}

extern "C" int thd_slave_thread(const MYSQL_THD thd)
{
  return(thd->slave_thread);
}

extern "C" int thd_non_transactional_update(const MYSQL_THD thd)
{
  return thd->transaction.all.has_modified_non_trans_table();
}

extern "C" int thd_binlog_format(const MYSQL_THD thd)
{
  if (mysql_bin_log.is_open() && (thd->variables.option_bits & OPTION_BIN_LOG))
    return (int) thd->variables.binlog_format;
  else
    return BINLOG_FORMAT_UNSPEC;
}

extern "C" void thd_mark_transaction_to_rollback(MYSQL_THD thd, bool all)
{
  mark_transaction_to_rollback(thd, all);
}

extern "C" bool thd_binlog_filter_ok(const MYSQL_THD thd)
{
  return binlog_filter->db_ok(thd->db);
}

extern "C" bool thd_sqlcom_can_generate_row_events(const MYSQL_THD thd)
{
  return sqlcom_can_generate_row_events(thd);
}

extern "C" enum durability_properties thd_get_durability_property(const MYSQL_THD thd)
{
  enum durability_properties ret= HA_REGULAR_DURABILITY;
  
  if (thd != NULL)
    ret= thd->durability_property;

  return ret;
}

/** Get the auto_increment_offset auto_increment_increment.
Needed by InnoDB.
@param thd	Thread object
@param off	auto_increment_offset
@param inc	auto_increment_increment */
extern "C" void thd_get_autoinc(const MYSQL_THD thd, ulong* off, ulong* inc)
{
  *off = thd->variables.auto_increment_offset;
  *inc = thd->variables.auto_increment_increment;
}


/**
  Is strict sql_mode set.
  Needed by InnoDB.
  @param thd	Thread object
  @return True if sql_mode has strict mode (all or trans).
    @retval true  sql_mode has strict mode (all or trans).
    @retval false sql_mode has not strict mode (all or trans).
*/
extern "C" bool thd_is_strict_mode(const MYSQL_THD thd)
{
  return thd->is_strict_mode();
}


#ifndef EMBEDDED_LIBRARY
extern "C" void thd_pool_wait_begin(MYSQL_THD thd, int wait_type);
extern "C" void thd_pool_wait_end(MYSQL_THD thd);

/*
  Interface for MySQL Server, plugins and storage engines to report
  when they are going to sleep/stall.
  
  SYNOPSIS
  thd_wait_begin()
  thd                     Thread object
  wait_type               Type of wait
                          1 -- short wait (e.g. for mutex)
                          2 -- medium wait (e.g. for disk io)
                          3 -- large wait (e.g. for locked row/table)
  NOTES
    This is used by the threadpool to have better knowledge of which
    threads that currently are actively running on CPUs. When a thread
    reports that it's going to sleep/stall, the threadpool scheduler is
    free to start another thread in the pool most likely. The expected wait
    time is simply an indication of how long the wait is expected to
    become, the real wait time could be very different.

  thd_wait_end MUST be called immediately after waking up again.
*/
extern "C" void thd_wait_begin(MYSQL_THD thd, int wait_type)
{
  MYSQL_CALLBACK(thread_scheduler, thd_wait_begin, (thd, wait_type));
}

/**
  Interface for MySQL Server, plugins and storage engines to report
  when they waking up from a sleep/stall.

  @param  thd   Thread handle
*/
extern "C" void thd_wait_end(MYSQL_THD thd)
{
  MYSQL_CALLBACK(thread_scheduler, thd_wait_end, (thd));
}
#else
extern "C" void thd_wait_begin(MYSQL_THD thd, int wait_type)
{
  /* do NOTHING for the embedded library */
  return;
}

extern "C" void thd_wait_end(MYSQL_THD thd)
{
  /* do NOTHING for the embedded library */
  return;
}
#endif
#endif // INNODB_COMPATIBILITY_HOOKS */

/****************************************************************************
  Handling of statement states in functions and triggers.

  This is used to ensure that the function/trigger gets a clean state
  to work with and does not cause any side effects of the calling statement.

  It also allows most stored functions and triggers to replicate even
  if they are used items that would normally be stored in the binary
  replication (like last_insert_id() etc...)

  The following things is done
  - Disable binary logging for the duration of the statement
  - Disable multi-result-sets for the duration of the statement
  - Value of last_insert_id() is saved and restored
  - Value set by 'SET INSERT_ID=#' is reset and restored
  - Value for found_rows() is reset and restored
  - examined_row_count is added to the total
  - cuted_fields is added to the total
  - new savepoint level is created and destroyed

  NOTES:
    Seed for random() is saved for the first! usage of RAND()
    We reset examined_row_count and cuted_fields and add these to the
    result to ensure that if we have a bug that would reset these within
    a function, we are not loosing any rows from the main statement.

    We do not reset value of last_insert_id().
****************************************************************************/

void THD::reset_sub_statement_state(Sub_statement_state *backup,
                                    uint new_state)
{
#ifndef EMBEDDED_LIBRARY
  /* BUG#33029, if we are replicating from a buggy master, reset
     auto_inc_intervals_forced to prevent substatement
     (triggers/functions) from using erroneous INSERT_ID value
   */
  if (rpl_master_erroneous_autoinc(this))
  {
    DBUG_ASSERT(backup->auto_inc_intervals_forced.nb_elements() == 0);
    auto_inc_intervals_forced.swap(&backup->auto_inc_intervals_forced);
  }
#endif
  
  backup->option_bits=     variables.option_bits;
  backup->count_cuted_fields= count_cuted_fields;
  backup->in_sub_stmt=     in_sub_stmt;
  backup->enable_slow_log= enable_slow_log;
  backup->limit_found_rows= limit_found_rows;
  backup->examined_row_count= m_examined_row_count;
  backup->sent_row_count= m_sent_row_count;
  backup->cuted_fields=     cuted_fields;
  backup->client_capabilities= client_capabilities;
  backup->savepoints= transaction.savepoints;
  backup->first_successful_insert_id_in_prev_stmt= 
    first_successful_insert_id_in_prev_stmt;
  backup->first_successful_insert_id_in_cur_stmt= 
    first_successful_insert_id_in_cur_stmt;

  if ((!lex->requires_prelocking() || is_update_query(lex->sql_command)) &&
      !is_current_stmt_binlog_format_row())
  {
    variables.option_bits&= ~OPTION_BIN_LOG;
  }

  if ((backup->option_bits & OPTION_BIN_LOG) &&
       is_update_query(lex->sql_command) &&
       !is_current_stmt_binlog_format_row())
    mysql_bin_log.start_union_events(this, this->query_id);

  /* Disable result sets */
  client_capabilities &= ~CLIENT_MULTI_RESULTS;
  in_sub_stmt|= new_state;
  m_examined_row_count= 0;
  m_sent_row_count= 0;
  cuted_fields= 0;
  transaction.savepoints= 0;
  first_successful_insert_id_in_cur_stmt= 0;
}


void THD::restore_sub_statement_state(Sub_statement_state *backup)
{
  DBUG_ENTER("THD::restore_sub_statement_state");
#ifndef EMBEDDED_LIBRARY
  /* BUG#33029, if we are replicating from a buggy master, restore
     auto_inc_intervals_forced so that the top statement can use the
     INSERT_ID value set before this statement.
   */
  if (rpl_master_erroneous_autoinc(this))
  {
    backup->auto_inc_intervals_forced.swap(&auto_inc_intervals_forced);
    DBUG_ASSERT(backup->auto_inc_intervals_forced.nb_elements() == 0);
  }
#endif

  /*
    To save resources we want to release savepoints which were created
    during execution of function or trigger before leaving their savepoint
    level. It is enough to release first savepoint set on this level since
    all later savepoints will be released automatically.
  */
  if (transaction.savepoints)
  {
    SAVEPOINT *sv;
    for (sv= transaction.savepoints; sv->prev; sv= sv->prev)
    {}
    /* ha_release_savepoint() never returns error. */
    (void)ha_release_savepoint(this, sv);
  }
  count_cuted_fields= backup->count_cuted_fields;
  transaction.savepoints= backup->savepoints;
  variables.option_bits= backup->option_bits;
  in_sub_stmt=      backup->in_sub_stmt;
  enable_slow_log=  backup->enable_slow_log;
  first_successful_insert_id_in_prev_stmt= 
    backup->first_successful_insert_id_in_prev_stmt;
  first_successful_insert_id_in_cur_stmt= 
    backup->first_successful_insert_id_in_cur_stmt;
  limit_found_rows= backup->limit_found_rows;
  set_sent_row_count(backup->sent_row_count);
  client_capabilities= backup->client_capabilities;
  /*
    If we've left sub-statement mode, reset the fatal error flag.
    Otherwise keep the current value, to propagate it up the sub-statement
    stack.
  */
  if (!in_sub_stmt)
    is_fatal_sub_stmt_error= FALSE;

  if ((variables.option_bits & OPTION_BIN_LOG) && is_update_query(lex->sql_command) &&
       !is_current_stmt_binlog_format_row())
    mysql_bin_log.stop_union_events(this);

  /*
    The following is added to the old values as we are interested in the
    total complexity of the query
  */
  inc_examined_row_count(backup->examined_row_count);
  cuted_fields+=       backup->cuted_fields;
  DBUG_VOID_RETURN;
}


void THD::set_statement(Statement *stmt)
{
  mysql_mutex_lock(&LOCK_thd_data);
  Statement::set_statement(stmt);
  mysql_mutex_unlock(&LOCK_thd_data);
}

void THD::set_sent_row_count(ha_rows count)
{
  m_sent_row_count= count;
  MYSQL_SET_STATEMENT_ROWS_SENT(m_statement_psi, m_sent_row_count);
}

void THD::set_examined_row_count(ha_rows count)
{
  m_examined_row_count= count;
  MYSQL_SET_STATEMENT_ROWS_EXAMINED(m_statement_psi, m_examined_row_count);
}

void THD::inc_sent_row_count(ha_rows count)
{
  m_sent_row_count+= count;
  MYSQL_SET_STATEMENT_ROWS_SENT(m_statement_psi, m_sent_row_count);
}

void THD::inc_examined_row_count(ha_rows count)
{
  m_examined_row_count+= count;
  MYSQL_SET_STATEMENT_ROWS_EXAMINED(m_statement_psi, m_examined_row_count);
}

void THD::inc_status_created_tmp_disk_tables()
{
  status_var_increment(status_var.created_tmp_disk_tables);
#ifdef HAVE_PSI_STATEMENT_INTERFACE
  PSI_STATEMENT_CALL(inc_statement_created_tmp_disk_tables)(m_statement_psi, 1);
#endif
}

void THD::inc_status_created_tmp_tables()
{
  status_var_increment(status_var.created_tmp_tables);
#ifdef HAVE_PSI_STATEMENT_INTERFACE
  PSI_STATEMENT_CALL(inc_statement_created_tmp_tables)(m_statement_psi, 1);
#endif
}

void THD::inc_status_select_full_join()
{
  status_var_increment(status_var.select_full_join_count);
#ifdef HAVE_PSI_STATEMENT_INTERFACE
  PSI_STATEMENT_CALL(inc_statement_select_full_join)(m_statement_psi, 1);
#endif
}

void THD::inc_status_select_full_range_join()
{
  status_var_increment(status_var.select_full_range_join_count);
#ifdef HAVE_PSI_STATEMENT_INTERFACE
  PSI_STATEMENT_CALL(inc_statement_select_full_range_join)(m_statement_psi, 1);
#endif
}

void THD::inc_status_select_range()
{
  status_var_increment(status_var.select_range_count);
#ifdef HAVE_PSI_STATEMENT_INTERFACE
  PSI_STATEMENT_CALL(inc_statement_select_range)(m_statement_psi, 1);
#endif
}

void THD::inc_status_select_range_check()
{
  status_var_increment(status_var.select_range_check_count);
#ifdef HAVE_PSI_STATEMENT_INTERFACE
  PSI_STATEMENT_CALL(inc_statement_select_range_check)(m_statement_psi, 1);
#endif
}

void THD::inc_status_select_scan()
{
  status_var_increment(status_var.select_scan_count);
#ifdef HAVE_PSI_STATEMENT_INTERFACE
  PSI_STATEMENT_CALL(inc_statement_select_scan)(m_statement_psi, 1);
#endif
}

void THD::inc_status_sort_merge_passes()
{
  status_var_increment(status_var.filesort_merge_passes);
#ifdef HAVE_PSI_STATEMENT_INTERFACE
  PSI_STATEMENT_CALL(inc_statement_sort_merge_passes)(m_statement_psi, 1);
#endif
}

void THD::inc_status_sort_range()
{
  status_var_increment(status_var.filesort_range_count);
#ifdef HAVE_PSI_STATEMENT_INTERFACE
  PSI_STATEMENT_CALL(inc_statement_sort_range)(m_statement_psi, 1);
#endif
}

void THD::inc_status_sort_rows(ha_rows count)
{
  statistic_add(status_var.filesort_rows, count, &LOCK_status);
#ifdef HAVE_PSI_STATEMENT_INTERFACE
  PSI_STATEMENT_CALL(inc_statement_sort_rows)(m_statement_psi, count);
#endif
}

void THD::inc_status_sort_scan()
{
  status_var_increment(status_var.filesort_scan_count);
#ifdef HAVE_PSI_STATEMENT_INTERFACE
  PSI_STATEMENT_CALL(inc_statement_sort_scan)(m_statement_psi, 1);
#endif
}

void THD::set_status_no_index_used()
{
  server_status|= SERVER_QUERY_NO_INDEX_USED;
#ifdef HAVE_PSI_STATEMENT_INTERFACE
  PSI_STATEMENT_CALL(set_statement_no_index_used)(m_statement_psi);
#endif
}

void THD::set_status_no_good_index_used()
{
  server_status|= SERVER_QUERY_NO_GOOD_INDEX_USED;
#ifdef HAVE_PSI_STATEMENT_INTERFACE
  PSI_STATEMENT_CALL(set_statement_no_good_index_used)(m_statement_psi);
#endif
}

void THD::set_command(enum enum_server_command command)
{
  m_command= command;
#ifdef HAVE_PSI_THREAD_INTERFACE
  PSI_STATEMENT_CALL(set_thread_command)(m_command);
#endif
}


/** Assign a new value to thd->query.  */

void THD::set_query(const CSET_STRING &string_arg)
{
  mysql_mutex_lock(&LOCK_thd_data);
  set_query_inner(string_arg);
  mysql_mutex_unlock(&LOCK_thd_data);

#ifdef HAVE_PSI_THREAD_INTERFACE
  PSI_THREAD_CALL(set_thread_info)(query(), query_length());
#endif
}

/** Assign a new value to thd->query and thd->query_id.  */

void THD::set_query_and_id(char *query_arg, uint32 query_length_arg,
                           const CHARSET_INFO *cs,
                           query_id_t new_query_id)
{
  mysql_mutex_lock(&LOCK_thd_data);
  set_query_inner(query_arg, query_length_arg, cs);
  query_id= new_query_id;
  mysql_mutex_unlock(&LOCK_thd_data);
}

/** Assign a new value to thd->query_id.  */

void THD::set_query_id(query_id_t new_query_id)
{
  mysql_mutex_lock(&LOCK_thd_data);
  query_id= new_query_id;
  mysql_mutex_unlock(&LOCK_thd_data);
}

/** Assign a new value to thd->mysys_var.  */
void THD::set_mysys_var(struct st_my_thread_var *new_mysys_var)
{
  mysql_mutex_lock(&LOCK_thd_data);
  mysys_var= new_mysys_var;
  mysql_mutex_unlock(&LOCK_thd_data);
}

/**
  Leave explicit LOCK TABLES or prelocked mode and restore value of
  transaction sentinel in MDL subsystem.
*/

void THD::leave_locked_tables_mode()
{
  if (locked_tables_mode == LTM_LOCK_TABLES)
  {
    /*
      When leaving LOCK TABLES mode we have to change the duration of most
      of the metadata locks being held, except for HANDLER and GRL locks,
      to transactional for them to be properly released at UNLOCK TABLES.
    */
    mdl_context.set_transaction_duration_for_all_locks();
    /*
      Make sure we don't release the global read lock and commit blocker
      when leaving LTM.
    */
    global_read_lock.set_explicit_lock_duration(this);
    /* Also ensure that we don't release metadata locks for open HANDLERs. */
    if (handler_tables_hash.records)
      mysql_ha_set_explicit_lock_duration(this);
  }
  locked_tables_mode= LTM_NONE;
}

void THD::get_definer(LEX_USER *definer)
{
  binlog_invoker();
#if !defined(MYSQL_CLIENT) && defined(HAVE_REPLICATION)
  if (slave_thread && has_invoker())
  {
    definer->user = invoker_user;
    definer->host= invoker_host;
    definer->password.str= NULL;
    definer->password.length= 0;
    definer->plugin.str= (char *) "";
    definer->plugin.length= 0;
    definer->auth.str=  (char *) "";
    definer->auth.length= 0;
  }
  else
#endif
    get_default_definer(this, definer);
}


/**
  Mark transaction to rollback and mark error as fatal to a sub-statement.

  @param  thd   Thread handle
  @param  all   TRUE <=> rollback main transaction.
*/

void mark_transaction_to_rollback(THD *thd, bool all)
{
  if (thd)
  {
    thd->is_fatal_sub_stmt_error= TRUE;
    thd->transaction_rollback_request= all;
    /*
      Aborted transactions can not be IGNOREd.
      Switch off the IGNORE flag for the current
      SELECT_LEX. This should allow my_error()
      to report the error and abort the execution
      flow, even in presence
      of IGNORE clause.
    */
    if (thd->lex->current_select)
      thd->lex->current_select->no_error= FALSE;
  }
}
/***************************************************************************
  Handling of XA id cacheing
***************************************************************************/

mysql_mutex_t LOCK_xid_cache;
HASH xid_cache;

extern "C" uchar *xid_get_hash_key(const uchar *, size_t *, my_bool);
extern "C" void xid_free_hash(void *);

uchar *xid_get_hash_key(const uchar *ptr, size_t *length,
                                  my_bool not_used __attribute__((unused)))
{
  *length=((XID_STATE*)ptr)->xid.key_length();
  return ((XID_STATE*)ptr)->xid.key();
}

void xid_free_hash(void *ptr)
{
  if (!((XID_STATE*)ptr)->in_thd)
    my_free(ptr);
}

#ifdef HAVE_PSI_INTERFACE
static PSI_mutex_key key_LOCK_xid_cache;

static PSI_mutex_info all_xid_mutexes[]=
{
  { &key_LOCK_xid_cache, "LOCK_xid_cache", PSI_FLAG_GLOBAL}
};

static void init_xid_psi_keys(void)
{
  const char* category= "sql";
  int count;

  count= array_elements(all_xid_mutexes);
  mysql_mutex_register(category, all_xid_mutexes, count);
}
#endif /* HAVE_PSI_INTERFACE */

bool xid_cache_init()
{
#ifdef HAVE_PSI_INTERFACE
  init_xid_psi_keys();
#endif

  mysql_mutex_init(key_LOCK_xid_cache, &LOCK_xid_cache, MY_MUTEX_INIT_FAST);
  return my_hash_init(&xid_cache, &my_charset_bin, 100, 0, 0,
                      xid_get_hash_key, xid_free_hash, 0) != 0;
}

void xid_cache_free()
{
  if (my_hash_inited(&xid_cache))
  {
    my_hash_free(&xid_cache);
    mysql_mutex_destroy(&LOCK_xid_cache);
  }
}

XID_STATE *xid_cache_search(XID *xid)
{
  mysql_mutex_lock(&LOCK_xid_cache);
  XID_STATE *res=(XID_STATE *)my_hash_search(&xid_cache, xid->key(),
                                             xid->key_length());
  mysql_mutex_unlock(&LOCK_xid_cache);
  return res;
}


bool xid_cache_insert(XID *xid, enum xa_states xa_state)
{
  XID_STATE *xs;
  my_bool res;
  mysql_mutex_lock(&LOCK_xid_cache);
  if (my_hash_search(&xid_cache, xid->key(), xid->key_length()))
    res=0;
  else if (!(xs=(XID_STATE *)my_malloc(sizeof(*xs), MYF(MY_WME))))
    res=1;
  else
  {
    xs->xa_state=xa_state;
    xs->xid.set(xid);
    xs->in_thd=0;
    xs->rm_error=0;
    res=my_hash_insert(&xid_cache, (uchar*)xs);
  }
  mysql_mutex_unlock(&LOCK_xid_cache);
  return res;
}


bool xid_cache_insert(XID_STATE *xid_state)
{
  mysql_mutex_lock(&LOCK_xid_cache);
  if (my_hash_search(&xid_cache, xid_state->xid.key(),
      xid_state->xid.key_length()))
  {
    mysql_mutex_unlock(&LOCK_xid_cache);
    my_error(ER_XAER_DUPID, MYF(0));
    return true;
  }
  bool res= my_hash_insert(&xid_cache, (uchar*)xid_state);
  mysql_mutex_unlock(&LOCK_xid_cache);
  return res;
}


void xid_cache_delete(XID_STATE *xid_state)
{
  mysql_mutex_lock(&LOCK_xid_cache);
  my_hash_delete(&xid_cache, (uchar *)xid_state);
  mysql_mutex_unlock(&LOCK_xid_cache);
}


void THD::set_next_event_pos(const char* _filename, ulonglong _pos)
{
  char*& filename= binlog_next_event_pos.file_name;
  if (filename == NULL)
  {
    /* First time, allocate maximal buffer */
    filename= (char*) my_malloc(FN_REFLEN+1, MYF(MY_WME));
    if (filename == NULL) return;
  }

  assert(strlen(_filename) <= FN_REFLEN);
  strcpy(filename, _filename);
  filename[ FN_REFLEN ]= 0;

  binlog_next_event_pos.pos= _pos;
};

void THD::clear_next_event_pos()
{
  if (binlog_next_event_pos.file_name != NULL)
  {
    my_free(binlog_next_event_pos.file_name);
  }
  binlog_next_event_pos.file_name= NULL;
  binlog_next_event_pos.pos= 0;
};

void THD::set_user_connect(USER_CONN *uc)
{
  DBUG_ENTER("THD::set_user_connect");

  m_user_connect= uc;

  DBUG_VOID_RETURN;
}

void THD::increment_user_connections_counter()
{
  DBUG_ENTER("THD::increment_user_connections_counter");

  m_user_connect->connections++;

  DBUG_VOID_RETURN;
}

void THD::decrement_user_connections_counter()
{
  DBUG_ENTER("THD::decrement_user_connections_counter");

  DBUG_ASSERT(m_user_connect->connections > 0);
  m_user_connect->connections--;

  DBUG_VOID_RETURN;
}

void THD::increment_con_per_hour_counter()
{
  DBUG_ENTER("THD::decrement_conn_per_hour_counter");

  m_user_connect->conn_per_hour++;

  DBUG_VOID_RETURN;
}

void THD::increment_updates_counter()
{
  DBUG_ENTER("THD::increment_updates_counter");

  m_user_connect->updates++;

  DBUG_VOID_RETURN;
}

void THD::increment_questions_counter()
{
  DBUG_ENTER("THD::increment_updates_counter");

  m_user_connect->questions++;

  DBUG_VOID_RETURN;
}

/*
  Reset per-hour user resource limits when it has been more than
  an hour since they were last checked

  SYNOPSIS:
    time_out_user_resource_limits()

  NOTE:
    This assumes that the LOCK_user_conn mutex has been acquired, so it is
    safe to test and modify members of the USER_CONN structure.
*/
void THD::time_out_user_resource_limits()
{
  mysql_mutex_assert_owner(&LOCK_user_conn);
  ulonglong check_time= start_utime;
  DBUG_ENTER("time_out_user_resource_limits");

  /* If more than a hour since last check, reset resource checking */
  if (check_time - m_user_connect->reset_utime >= LL(3600000000))
  {
    m_user_connect->questions=1;
    m_user_connect->updates=0;
    m_user_connect->conn_per_hour=0;
    m_user_connect->reset_utime= check_time;
  }

  DBUG_VOID_RETURN;
}<|MERGE_RESOLUTION|>--- conflicted
+++ resolved
@@ -884,10 +884,7 @@
               /* statement id */ 0),
    rli_fake(0), rli_slave(NULL),
    in_sub_stmt(0),
-<<<<<<< HEAD
-=======
    fill_status_recursion_level(0),
->>>>>>> 7c0bc485
    binlog_row_event_extra_data(NULL),
    binlog_unsafe_warning_flags(0),
    binlog_table_maps(0),
@@ -3891,32 +3888,10 @@
 void Log_throttle::new_window(ulonglong now)
 {
   count= 0;
-<<<<<<< HEAD
-  total_exec_time= 0;
-  total_lock_time= 0;
-=======
->>>>>>> 7c0bc485
   window_end= now + window_size;
 }
 
 
-<<<<<<< HEAD
-Log_throttle::Log_throttle(ulong *threshold, mysql_mutex_t *lock,
-                           ulong window_usecs,
-                           bool (*logger)(THD *, const char *, uint),
-                           const char *msg)
-  :total_exec_time(0), total_lock_time(0), window_end(0),
-   rate(threshold),
-   window_size(window_usecs), count(0),
-   summary_template(msg), LOCK_log_throttle(lock), log_summary(logger)
-{
-  aggregate_sctx.init();
-}
-
-
-ulong Log_throttle::prepare_summary(THD *thd)
-{
-=======
 void Slow_log_throttle::new_window(ulonglong now)
 {
   Log_throttle::new_window(now);
@@ -3938,20 +3913,11 @@
 
 ulong Log_throttle::prepare_summary(ulong rate)
 {
->>>>>>> 7c0bc485
   ulong ret= 0;
   /*
     Previous throttling window is over or rate changed.
     Return the number of lines we throttled.
   */
-<<<<<<< HEAD
-  if (count > *rate)
-  {
-    ret= count - *rate;
-    count= 0;                                 // prevent writing it again.
-  }
-  return ret;
-=======
   if (count > rate)
   {
     ret= count - rate;
@@ -4151,162 +4117,6 @@
 
   set_open_tables_state(backup);
   DBUG_VOID_RETURN;
->>>>>>> 7c0bc485
-}
-
-
-void Log_throttle::print_summary(THD *thd, ulong suppressed,
-                                 ulonglong print_lock_time,
-                                 ulonglong print_exec_time)
-{
-  /*
-    We synthesize these values so the totals in the log will be
-    correct (just in case somebody analyses them), even if the
-    start/stop times won't be (as they're an aggregate which will
-    usually mostly lie within [ window_end - window_size ; window_end ]
-  */
-  ulonglong save_start_utime=      thd->start_utime;
-  ulonglong save_utime_after_lock= thd->utime_after_lock;
-  Security_context *save_sctx=     thd->security_ctx;
-
-<<<<<<< HEAD
-  char buf[128];
-
-  snprintf(buf, sizeof(buf), summary_template, suppressed);
-
-  mysql_mutex_lock(&thd->LOCK_thd_data);
-  thd->start_utime=                thd->current_utime() - print_exec_time;
-  thd->utime_after_lock=           thd->start_utime + print_lock_time;
-  thd->security_ctx=               (Security_context *) &aggregate_sctx;
-  mysql_mutex_unlock(&thd->LOCK_thd_data);
-
-  (*log_summary)(thd, buf, strlen(buf));
-
-  mysql_mutex_lock(&thd->LOCK_thd_data);
-  thd->security_ctx    = save_sctx;
-  thd->start_utime     = save_start_utime;
-  thd->utime_after_lock= save_utime_after_lock;
-  mysql_mutex_unlock(&thd->LOCK_thd_data);
-}
-
-
-bool Log_throttle::flush(THD *thd)
-{
-  // Write summary if we throttled.
-  lock_exclusive();
-  ulonglong print_lock_time=  total_lock_time;
-  ulonglong print_exec_time=  total_exec_time;
-  ulong     suppressed_count= prepare_summary(thd);
-  unlock();
-  if (suppressed_count > 0)
-  {
-    print_summary(thd, suppressed_count, print_lock_time, print_exec_time);
-    return true;
-  }
-  return false;
-}
-
-
-bool Log_throttle::log(THD *thd, bool eligible)
-{
-  bool  suppress_current= false;
-
-  /*
-    If throttling is enabled, we might have to write a summary even if
-    the current query is not of the type we handle.
-  */
-  if (*rate > 0)
-  {
-    lock_exclusive();
-
-    ulong     suppressed_count=   0;
-    ulonglong print_lock_time=    total_lock_time;
-    ulonglong print_exec_time=    total_exec_time;
-    ulonglong end_utime_of_query= thd->current_utime();
-
-    /*
-      If the window has expired, we'll try to write a summary line.
-      The subroutine will know whether we actually need to.
-    */
-    if (!in_window(end_utime_of_query))
-    {
-      suppressed_count= prepare_summary(thd);
-      // start new window only if this is the statement type we handle
-      if (eligible)
-        new_window(end_utime_of_query);
-    }
-    if (eligible && (inc_queries() > *rate))
-    {
-      /*
-        Current query's logging should be suppressed.
-        Add its execution time and lock time to totals for the current window.
-      */
-      total_exec_time += (end_utime_of_query - thd->start_utime);
-      total_lock_time += (thd->utime_after_lock - thd->start_utime);
-      suppress_current= true;
-    }
-
-    unlock();
-
-    /*
-      print_summary() is deferred until after we release the locks to
-      avoid congestion. All variables we hand in are local to the caller,
-      so things would even be safe if print_summary() hadn't finished by the
-      time the next one comes around (60s later at the earliest for now).
-      The current design will produce correct data, but does not guarantee
-      order (there is a theoretical race condition here where the above
-      new_window()/unlock() may enable a different thread to print a warning
-      for the new window before the current thread gets to print_summary().
-      If the requirements ever change, add a print_lock to the object that
-      is held during print_summary(), AND that is briefly locked before
-      returning from this function if(eligible && !suppress_current).
-      This should ensure correct ordering of summaries with regard to any
-      follow-up summaries as well as to any (non-suppressed) warnings (of
-      the type we handle) from the next window.
-    */
-    if (suppressed_count > 0)
-      print_summary(thd, suppressed_count, print_lock_time, print_exec_time);
-  }
-
-  return suppress_current;
-}
-
-
-/****************************************************************************
-  Handling of open and locked tables states.
-
-  This is used when we want to open/lock (and then close) some tables when
-  we already have a set of tables open and locked. We use these methods for
-  access to mysql.proc table to find definitions of stored routines.
-****************************************************************************/
-
-void THD::reset_n_backup_open_tables_state(Open_tables_backup *backup)
-{
-  DBUG_ENTER("reset_n_backup_open_tables_state");
-  backup->set_open_tables_state(this);
-  backup->mdl_system_tables_svp= mdl_context.mdl_savepoint();
-  reset_open_tables_state();
-  state_flags|= Open_tables_state::BACKUPS_AVAIL;
-  DBUG_VOID_RETURN;
-}
-
-
-void THD::restore_backup_open_tables_state(Open_tables_backup *backup)
-{
-  DBUG_ENTER("restore_backup_open_tables_state");
-  mdl_context.rollback_to_savepoint(backup->mdl_system_tables_svp);
-  /*
-    Before we will throw away current open tables state we want
-    to be sure that it was properly cleaned up.
-  */
-  DBUG_ASSERT(open_tables == 0 && temporary_tables == 0 &&
-              derived_tables == 0 &&
-              lock == 0 &&
-              locked_tables_mode == LTM_NONE &&
-              get_reprepare_observer() == NULL);
-
-  set_open_tables_state(backup);
-  DBUG_VOID_RETURN;
 }
 
 /**
@@ -4344,27 +4154,11 @@
   return 0;
 }
 
-=======
-/**
-  Check if batching is allowed for the thread
-  @param thd  user thread
-  @retval 1 batching allowed
-  @retval 0 batching not allowed
-*/
-extern "C" int thd_allow_batch(MYSQL_THD thd)
-{
-  if ((thd->variables.option_bits & OPTION_ALLOW_BATCH) ||
-      (thd->slave_thread && opt_slave_allow_batching))
-    return 1;
-  return 0;
-}
-
 enum_tx_isolation thd_get_trx_isolation(const MYSQL_THD thd)
 {
 	return thd->tx_isolation;
 }
 
->>>>>>> 7c0bc485
 #ifdef INNODB_COMPATIBILITY_HOOKS
 extern "C" const struct charset_info_st *thd_charset(MYSQL_THD thd)
 {
