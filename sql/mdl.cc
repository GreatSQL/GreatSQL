/* Copyright (c) 2007, 2019, Oracle and/or its affiliates. All rights reserved.

   This program is free software; you can redistribute it and/or modify
   it under the terms of the GNU General Public License, version 2.0,
   as published by the Free Software Foundation.

   This program is also distributed with certain software (including
   but not limited to OpenSSL) that is licensed under separate terms,
   as designated in a particular file or component or in included license
   documentation.  The authors of MySQL hereby grant you an additional
   permission to link the program and your derivative works with the
   separately licensed software that they have included with MySQL.

   This program is distributed in the hope that it will be useful,
   but WITHOUT ANY WARRANTY; without even the implied warranty of
   MERCHANTABILITY or FITNESS FOR A PARTICULAR PURPOSE.  See the
   GNU General Public License, version 2.0, for more details.

   You should have received a copy of the GNU General Public License
   along with this program; if not, write to the Free Software
   Foundation, Inc., 51 Franklin St, Fifth Floor, Boston, MA 02110-1301  USA */

#include "sql/mdl.h"

#include <time.h>
#include <algorithm>
#include <atomic>
#include <functional>

#include "lf.h"
#include "m_ctype.h"
#include "my_dbug.h"
#include "my_macros.h"
#include "my_murmur3.h"
#include "my_sharedlib.h"
#include "my_sys.h"
#include "my_systime.h"
#include "my_thread.h"
#include "mysql/components/services/psi_cond_bits.h"
#include "mysql/components/services/psi_memory_bits.h"
#include "mysql/components/services/psi_mutex_bits.h"
#include "mysql/components/services/psi_rwlock_bits.h"
#include "mysql/psi/mysql_cond.h"
#include "mysql/psi/mysql_mdl.h"
#include "mysql/psi/mysql_memory.h"
#include "mysql/psi/mysql_mutex.h"
#include "mysql/psi/mysql_stage.h"
#include "mysql/psi/psi_base.h"
#include "mysql/psi/psi_mdl.h"
#include "mysql/service_thd_wait.h"
#include "mysqld_error.h"
#include "prealloced_array.h"
#include "sql/current_thd.h"
#include "sql/debug_sync.h"
#include "sql/mysqld.h"
#include "sql/thr_malloc.h"

extern MYSQL_PLUGIN_IMPORT CHARSET_INFO *system_charset_info;

static PSI_memory_key key_memory_MDL_context_acquire_locks;

#ifdef HAVE_PSI_INTERFACE
static PSI_mutex_key key_MDL_wait_LOCK_wait_status;

static PSI_mutex_info all_mdl_mutexes[] = {{&key_MDL_wait_LOCK_wait_status,
                                            "MDL_wait::LOCK_wait_status", 0, 0,
                                            PSI_DOCUMENT_ME}};

static PSI_rwlock_key key_MDL_lock_rwlock;
static PSI_rwlock_key key_MDL_context_LOCK_waiting_for;

static PSI_rwlock_info all_mdl_rwlocks[] = {
    {&key_MDL_lock_rwlock, "MDL_lock::rwlock", 0, 0, PSI_DOCUMENT_ME},
    {&key_MDL_context_LOCK_waiting_for, "MDL_context::LOCK_waiting_for", 0, 0,
     PSI_DOCUMENT_ME}};

static PSI_cond_key key_MDL_wait_COND_wait_status;

static PSI_cond_info all_mdl_conds[] = {{&key_MDL_wait_COND_wait_status,
                                         "MDL_context::COND_wait_status", 0, 0,
                                         PSI_DOCUMENT_ME}};

static PSI_memory_info all_mdl_memory[] = {
    {&key_memory_MDL_context_acquire_locks, "MDL_context::acquire_locks", 0, 0,
     PSI_DOCUMENT_ME}};

/**
  Initialise all the performance schema instrumentation points
  used by the MDL subsystem.
*/
static void init_mdl_psi_keys(void) {
  int count;

  count = static_cast<int>(array_elements(all_mdl_mutexes));
  mysql_mutex_register("sql", all_mdl_mutexes, count);

  count = static_cast<int>(array_elements(all_mdl_rwlocks));
  mysql_rwlock_register("sql", all_mdl_rwlocks, count);

  count = static_cast<int>(array_elements(all_mdl_conds));
  mysql_cond_register("sql", all_mdl_conds, count);

  count = static_cast<int>(array_elements(all_mdl_memory));
  mysql_memory_register("sql", all_mdl_memory, count);

  MDL_key::init_psi_keys();
}
#endif /* HAVE_PSI_INTERFACE */

/**
  Thread state names to be used in case when we have to wait on resource
  belonging to certain namespace.
*/

PSI_stage_info MDL_key::m_namespace_to_wait_state_name[NAMESPACE_END] = {
    {0, "Waiting for global read lock", 0, PSI_DOCUMENT_ME},
    {0, "Waiting for tablespace metadata lock", 0, PSI_DOCUMENT_ME},
    {0, "Waiting for schema metadata lock", 0, PSI_DOCUMENT_ME},
    {0, "Waiting for table metadata lock", 0, PSI_DOCUMENT_ME},
    {0, "Waiting for stored function metadata lock", 0, PSI_DOCUMENT_ME},
    {0, "Waiting for stored procedure metadata lock", 0, PSI_DOCUMENT_ME},
    {0, "Waiting for trigger metadata lock", 0, PSI_DOCUMENT_ME},
    {0, "Waiting for event metadata lock", 0, PSI_DOCUMENT_ME},
    {0, "Waiting for commit lock", 0, PSI_DOCUMENT_ME},
    {0, "User lock", 0, PSI_DOCUMENT_ME}, /* Be compatible with old status. */
    {0, "Waiting for locking service lock", 0, PSI_DOCUMENT_ME},
    {0, "Waiting for spatial reference system lock", 0, PSI_DOCUMENT_ME},
    {0, "Waiting for acl cache lock", 0, PSI_DOCUMENT_ME},
    {0, "Waiting for column statistics lock", 0, PSI_DOCUMENT_ME},
    {0, "Waiting for backup lock", 0, PSI_DOCUMENT_ME},
    {0, "Waiting for resource groups metadata lock", 0, PSI_DOCUMENT_ME},
    {0, "Waiting for foreign key metadata lock", 0, PSI_DOCUMENT_ME},
<<<<<<< HEAD
    {0, "Waiting for table backup lock", 0, PSI_DOCUMENT_ME}};
=======
    {0, "Waiting for check constraint metadata lock", 0, PSI_DOCUMENT_ME}};
>>>>>>> 124c7ab1

#ifdef HAVE_PSI_INTERFACE
void MDL_key::init_psi_keys() {
  int i;
  int count;
  PSI_stage_info *info MY_ATTRIBUTE((unused));

  count =
      static_cast<int>(array_elements(MDL_key::m_namespace_to_wait_state_name));
  for (i = 0; i < count; i++) {
    /* mysql_stage_register wants an array of pointers, registering 1 by 1. */
    info = &MDL_key::m_namespace_to_wait_state_name[i];
    mysql_stage_register("sql", &info, 1);
  }
}
#endif

static bool mdl_initialized = 0;

/**
  A collection of all MDL locks. A singleton,
  there is only one instance of the map in the server.
*/

class MDL_map {
 public:
  void init();
  void destroy();

  inline MDL_lock *find(LF_PINS *pins, const MDL_key *key, bool *pinned);
  inline MDL_lock *find_or_insert(LF_PINS *pins, const MDL_key *key,
                                  bool *pinned);

  /**
    Decrement unused MDL_lock objects counter.
  */
  void lock_object_used() { --m_unused_lock_objects; }

  /**
    Increment unused MDL_lock objects counter. If number of such objects
    exceeds threshold and unused/total objects ratio is high enough try
    to free some of them.
  */
  void lock_object_unused(MDL_context *ctx, LF_PINS *pins) {
    /*
      Use thread local copy of unused locks counter for performance/
      scalability reasons. It is updated on both successful and failed
      attempts to delete unused MDL_lock objects in order to avoid infinite
      loops,
    */
    int32 unused_locks = ++m_unused_lock_objects;

    while (unused_locks > mdl_locks_unused_locks_low_water &&
           (unused_locks > m_locks.count * MDL_LOCKS_UNUSED_LOCKS_MIN_RATIO)) {
      /*
        If number of unused lock objects exceeds low water threshold and
        unused/total objects ratio is high enough - try to do random dive
        into m_locks hash, find an unused object by iterating upwards
        through its split-ordered list and try to free it.
        If we fail to do this - update local copy of unused objects
        counter and retry if needed,

        Note that:
        *) It is not big deal if "m_unused_lock_objects" due to races becomes
           negative temporarily as we perform signed comparison.
        *) There is a good chance that we will find an unused object quickly
           because unused/total ratio is high enough.
        *) There is no possibility for infinite loop since our PRNG works
           in such way that we eventually cycle through all LF_HASH hash
           buckets (@sa MDL_context::get_random()).
        *) Thanks to the fact that we choose random object to expel -
           objects which are used more often will naturally stay
           in the cache and rarely used objects will be expelled from it.
        *) Non-atomic read of LF_HASH::count which happens above should be
           OK as LF_HASH code does them too + preceding atomic operation
           provides memory barrier.
      */
      remove_random_unused(ctx, pins, &unused_locks);
    }
  }

  /**
    Get number of unused MDL_lock objects in MDL_map cache.

    @note Does non-atomic read so can return stale results. This is OK since
          this method is used only in unit-tests. The latter employ means
          of thread synchronization which are external to MDL and prevent
          memory reordering/ensure that thread calling this method have
          up-to-date view on the memory. @sa m_unused_lock_objects.
  */
  int32 get_unused_locks_count() const { return m_unused_lock_objects.load(); }

  /**
    Allocate pins which are necessary for MDL_context/thread to be able
    to work with MDL_map container.
  */
  LF_PINS *get_pins() { return lf_hash_get_pins(&m_locks); }

  /**
    Check if MDL_lock object corresponding to the key is going to be
    singleton.
  */
  bool is_lock_object_singleton(const MDL_key *mdl_key) const {
    return (mdl_key->mdl_namespace() == MDL_key::GLOBAL ||
            mdl_key->mdl_namespace() == MDL_key::COMMIT ||
            mdl_key->mdl_namespace() == MDL_key::ACL_CACHE ||
            mdl_key->mdl_namespace() == MDL_key::BACKUP_LOCK ||
            mdl_key->mdl_namespace() == MDL_key::BACKUP_TABLES);
  }

 private:
  void remove_random_unused(MDL_context *ctx, LF_PINS *pins,
                            int32 *unused_locks);

  /** LF_HASH with all locks in the server. */
  LF_HASH m_locks;
  /** Pre-allocated MDL_lock object for GLOBAL namespace. */
  MDL_lock *m_global_lock;
  /** Pre-allocated MDL_lock object for COMMIT namespace. */
  MDL_lock *m_commit_lock;
  /** Pre-allocated MDL_lock object for ACL_CACHE namespace. */
  MDL_lock *m_acl_cache_lock;
  /** Pre-allocated MDL_lock object for BACKUP_LOCK namespace. */
  MDL_lock *m_backup_lock;

  /**
    Number of unused MDL_lock objects in the server.

    Updated using atomic operations, read using both atomic and ordinary
    reads. We assume that ordinary reads of 32-bit words can't result in
    partial results, but may produce stale results thanks to memory
    reordering, LF_HASH seems to be using similar assumption.

    Note that due to fact that updates to this counter are not atomic with
    marking MDL_lock objects as used/unused it might easily get negative
    for some short period of time. Code which uses its value needs to take
    this into account.
  */
  std::atomic<int32> m_unused_lock_objects;
  /** Pre-allocated MDL_lock object for Percona BACKUP TABLES namespace. */
  MDL_lock *m_backup_tables_lock;
};

/**
  Threshold for number of unused MDL_lock objects.

  We will start considering freeing some unused objects only after exceeding
  this value and if unused/total objects ratio is high enough.

  Normally this threshold is constant. It is exposed outside of MDL subsystem
  as a variable only in order to simplify unit testing.
*/
int32 mdl_locks_unused_locks_low_water =
    MDL_LOCKS_UNUSED_LOCKS_LOW_WATER_DEFAULT;

/**
  A context of the recursive traversal through all contexts
  in all sessions in search for deadlock.
*/

class Deadlock_detection_visitor : public MDL_wait_for_graph_visitor {
 public:
  Deadlock_detection_visitor(MDL_context *start_node_arg)
      : m_start_node(start_node_arg),
        m_victim(NULL),
        m_current_search_depth(0),
        m_found_deadlock(false) {}
  virtual bool enter_node(MDL_context *node);
  virtual void leave_node(MDL_context *node);

  virtual bool inspect_edge(MDL_context *dest);

  MDL_context *get_victim() const { return m_victim; }

 private:
  /**
    Change the deadlock victim to a new one if it has lower deadlock
    weight.
  */
  void opt_change_victim_to(MDL_context *new_victim);

 private:
  /**
    The context which has initiated the search. There
    can be multiple searches happening in parallel at the same time.
  */
  MDL_context *m_start_node;
  /** If a deadlock is found, the context that identifies the victim. */
  MDL_context *m_victim;
  /** Set to the 0 at start. Increased whenever
    we descend into another MDL context (aka traverse to the next
    wait-for graph node). When MAX_SEARCH_DEPTH is reached, we
    assume that a deadlock is found, even if we have not found a
    loop.
  */
  uint m_current_search_depth;
  /** true if we found a deadlock. */
  bool m_found_deadlock;
  /**
    Maximum depth for deadlock searches. After this depth is
    achieved we will unconditionally declare that there is a
    deadlock.

    @note This depth should be small enough to avoid stack
          being exhausted by recursive search algorithm.

    TODO: Find out what is the optimal value for this parameter.
          Current value is safe, but probably sub-optimal,
          as there is an anecdotal evidence that real-life
          deadlocks are even shorter typically.
  */
  static const uint MAX_SEARCH_DEPTH = 32;
};

/**
  Enter a node of a wait-for graph. After
  a node is entered, inspect_edge() will be called
  for all wait-for destinations of this node. Then
  leave_node() will be called.
  We call "enter_node()" for all nodes we inspect,
  including the starting node.

  @retval  true  Maximum search depth exceeded.
  @retval  false OK.
*/

bool Deadlock_detection_visitor::enter_node(MDL_context *node) {
  m_found_deadlock = ++m_current_search_depth >= MAX_SEARCH_DEPTH;
  if (m_found_deadlock) {
    DBUG_ASSERT(!m_victim);
    opt_change_victim_to(node);
  }
  return m_found_deadlock;
}

/**
  Done inspecting this node. Decrease the search
  depth. If a deadlock is found, and we are
  backtracking to the start node, optionally
  change the deadlock victim to one with lower
  deadlock weight.
*/

void Deadlock_detection_visitor::leave_node(MDL_context *node) {
  --m_current_search_depth;
  if (m_found_deadlock) opt_change_victim_to(node);
}

/**
  Inspect a wait-for graph edge from one MDL context to another.

  @retval true   A loop is found.
  @retval false  No loop is found.
*/

bool Deadlock_detection_visitor::inspect_edge(MDL_context *node) {
  m_found_deadlock = node == m_start_node;
  return m_found_deadlock;
}

/**
  Change the deadlock victim to a new one if it has lower deadlock
  weight.

  @param new_victim New candidate for deadlock victim.
*/

void Deadlock_detection_visitor::opt_change_victim_to(MDL_context *new_victim) {
  if (m_victim == NULL ||
      m_victim->get_deadlock_weight() >= new_victim->get_deadlock_weight()) {
    /* Swap victims, unlock the old one. */
    MDL_context *tmp = m_victim;
    m_victim = new_victim;
    m_victim->lock_deadlock_victim();
    if (tmp) tmp->unlock_deadlock_victim();
  }
}

  /**
    Get a bit corresponding to enum_mdl_type value in a granted/waiting bitmaps
    and compatibility matrices.
  */

#define MDL_BIT(A) static_cast<MDL_lock::bitmap_t>(1U << A)

/**
  The lock context. Created internally for an acquired lock.
  For a given name, there exists only one MDL_lock instance,
  and it exists only when the lock has been granted.
  Can be seen as an MDL subsystem's version of TABLE_SHARE.

  This is an abstract class which lacks information about
  compatibility rules for lock types. They should be specified
  in its descendants.
*/

class MDL_lock {
 public:
  typedef unsigned short bitmap_t;

  class Ticket_list {
   public:
    typedef I_P_List<MDL_ticket,
                     I_P_List_adapter<MDL_ticket, &MDL_ticket::next_in_lock,
                                      &MDL_ticket::prev_in_lock>,
                     I_P_List_null_counter, I_P_List_fast_push_back<MDL_ticket>>
        List;
    operator const List &() const { return m_list; }
    Ticket_list() : m_bitmap(0) {}

    void add_ticket(MDL_ticket *ticket);
    void remove_ticket(MDL_ticket *ticket);
    bool is_empty() const { return m_list.is_empty(); }
    bitmap_t bitmap() const { return m_bitmap; }

   private:
    void clear_bit_if_not_in_list(enum_mdl_type type);

   private:
    /** List of tickets. */
    List m_list;
    /** Bitmap of types of tickets in this list. */
    bitmap_t m_bitmap;
  };

  typedef Ticket_list::List::Iterator Ticket_iterator;

  typedef longlong fast_path_state_t;

  /**
    Helper struct which defines how different types of locks are handled
    for a specific MDL_lock. In practice we use only two strategies: "scoped"
    lock strategy for locks in GLOBAL, COMMIT, TABLESPACE and SCHEMA namespaces
    and "object" lock strategy for all other namespaces.
  */
  struct MDL_lock_strategy {
    /**
      Compatibility (or rather "incompatibility") matrices for lock types.

      Array of bitmaps which elements specify which granted locks are
      incompatible with the type of lock being requested.
    */
    bitmap_t m_granted_incompatible[MDL_TYPE_END];
    /**
      Arrays of bitmaps which elements specify which waiting locks are
      incompatible with the type of lock being requested. Basically, each
      array defines priorities between lock types.
      We need 4 separate arrays since in order to prevent starvation for
      some of lock request types, we use different priority matrices:
      0) in "normal" situation.
      1) in situation when the number of successively granted "piglet" requests
         exceeds the max_write_lock_count limit.
      2) in situation when the number of successively granted "hog" requests
         exceeds the max_write_lock_count limit.
      3) in situation when both "piglet" and "hog" counters exceed limit.
    */
    bitmap_t m_waiting_incompatible[4][MDL_TYPE_END];
    /**
      Array of increments for "unobtrusive" types of lock requests for locks.
      @sa MDL_lock::get_unobtrusive_lock_increment().
    */
    fast_path_state_t m_unobtrusive_lock_increment[MDL_TYPE_END];
    /**
      Indicates that locks of this type are affected by
      the max_write_lock_count limit.
    */
    bool m_is_affected_by_max_write_lock_count;

#ifndef DBUG_OFF
    /**
     Indicate that a type is legal with this strategy. Only for asserts and
     debug-only checks.
     */
    bool legal_type[MDL_TYPE_END];
#endif /* not defined DBUG_OFF */

    /**
      Pointer to a static method which determines if the type of lock
      requested requires notification of conflicting locks. NULL if there
      are no lock types requiring notification.
    */
    bool (*m_needs_notification)(const MDL_ticket *ticket);
    /**
      Pointer to a static method which allows notification of owners of
      conflicting locks about the fact that a type of lock requiring
      notification was requested.
    */
    void (*m_notify_conflicting_locks)(MDL_context *ctx, MDL_lock *lock);
    /**
      Pointer to a static method which converts information about
      locks granted using "fast" path from fast_path_state_t
      representation to bitmap of lock types.
    */
    bitmap_t (*m_fast_path_granted_bitmap)(const MDL_lock &lock);
    /**
      Pointer to a static method which determines if waiting for the lock
      should be aborted when when connection is lost. NULL if locks of
      this type don't require such aborts.
    */
    bool (*m_needs_connection_check)(const MDL_lock *lock);
  };

 public:
  /** The key of the object (data) being protected. */
  MDL_key key;
  /**
    Read-write lock protecting this lock context.

    @note The fact that we use read-write lock prefers readers here is
          important as deadlock detector won't work correctly otherwise.

          For example, imagine that we have following waiters graph:

                       ctxA -> obj1 -> ctxB -> obj1 -|
                        ^                            |
                        |----------------------------|

          and both ctxA and ctxB start deadlock detection process:

            ctxA read-locks obj1             ctxB read-locks obj2
            ctxA goes deeper                 ctxB goes deeper

          Now ctxC comes in who wants to start waiting on obj1, also
          ctxD comes in who wants to start waiting on obj2.

            ctxC tries to write-lock obj1   ctxD tries to write-lock obj2
            ctxC is blocked                 ctxD is blocked

          Now ctxA and ctxB resume their search:

            ctxA tries to read-lock obj2    ctxB tries to read-lock obj1

          If m_rwlock prefers writes (or fair) both ctxA and ctxB would be
          blocked because of pending write locks from ctxD and ctxC
          correspondingly. Thus we will get a deadlock in deadlock detector.
          If m_wrlock prefers readers (actually ignoring pending writers is
          enough) ctxA and ctxB will continue and no deadlock will occur.
  */
  mysql_prlock_t m_rwlock;

  const bitmap_t *incompatible_granted_types_bitmap() const {
    return m_strategy->m_granted_incompatible;
  }

  const bitmap_t *incompatible_waiting_types_bitmap() const {
    return m_strategy
        ->m_waiting_incompatible[m_current_waiting_incompatible_idx];
  }

  /**
    Get index of priority matrice in MDL_lock_strategy::m_waiting_incompatible
    array which corresponds to current values of the m_piglet_lock_count and
    m_hog_lock_count counters and the max_write_lock_count threshold.
  */
  uint get_incompatible_waiting_types_bitmap_idx() const {
    mysql_prlock_assert_write_owner(&m_rwlock);
    /*
      To prevent starvation for lock types with lower priority use:

      *) MDL_lock_strategy::m_waiting_incompatible[0] matrice by default.
      *) MDL_lock_strategy::m_waiting_incompatible[1] when the number of
         successively granted "piglet" requests exceeds max_write_lock_count.
      *) MDL_lock_strategy::m_waiting_incompatible[2] when the number of
         successively granted "hog" requests exceeds max_write_lock_count.
      *) MDL_lock_strategy::m_waiting_incompatible[3] when both "piglet" and
         "hog" counters exceed this limit.
    */
    uint idx = 0;
    if (m_piglet_lock_count >= max_write_lock_count) idx += 1;
    if (m_hog_lock_count >= max_write_lock_count) idx += 2;
    return idx;
  }

  /**
    Switch priority matrice for the MDL_lock object if m_piglet_lock_count or/
    and m_hog_lock_count counters have crossed max_write_lock_count threshold.

    @returns true - if priority matrice has been changed, false - otherwise.
  */
  bool switch_incompatible_waiting_types_bitmap_if_needed() {
    mysql_prlock_assert_write_owner(&m_rwlock);

    uint new_idx = get_incompatible_waiting_types_bitmap_idx();
    if (m_current_waiting_incompatible_idx == new_idx) return false;
    m_current_waiting_incompatible_idx = new_idx;
    return true;
  }

  bool has_pending_conflicting_lock(enum_mdl_type type);

  bool can_grant_lock(enum_mdl_type type,
                      const MDL_context *requestor_ctx) const;

  void reschedule_waiters();

  void remove_ticket(MDL_context *ctx, LF_PINS *pins,
                     Ticket_list MDL_lock::*queue, MDL_ticket *ticket);

  bool visit_subgraph(MDL_ticket *waiting_ticket,
                      MDL_wait_for_graph_visitor *gvisitor);

  bool needs_notification(const MDL_ticket *ticket) const {
    return m_strategy->m_needs_notification
               ? m_strategy->m_needs_notification(ticket)
               : false;
  }

  void notify_conflicting_locks(MDL_context *ctx) {
    if (m_strategy->m_notify_conflicting_locks)
      m_strategy->m_notify_conflicting_locks(ctx, this);
  }

  bool needs_connection_check() const {
    return m_strategy->m_needs_connection_check
               ? m_strategy->m_needs_connection_check(this)
               : false;
  }

  inline static bool needs_hton_notification(
      MDL_key::enum_mdl_namespace mdl_namespace);

  bool is_affected_by_max_write_lock_count() const {
    return m_strategy->m_is_affected_by_max_write_lock_count;
  }

  /**
    If we just have granted a lock of "piglet" or "hog" type and there are
    pending lower priority locks, increase the appropriate counter. If this
    counter now exceeds the max_write_lock_count threshold, switch priority
    matrice for the MDL_lock object.

    @returns true - if priority matrice has been changed, false - otherwise.
  */
  bool count_piglets_and_hogs(enum_mdl_type type) {
    mysql_prlock_assert_write_owner(&m_rwlock);

    if ((MDL_BIT(type) & MDL_OBJECT_HOG_LOCK_TYPES) != 0) {
      if (m_waiting.bitmap() & ~MDL_OBJECT_HOG_LOCK_TYPES) {
        m_hog_lock_count++;
        if (switch_incompatible_waiting_types_bitmap_if_needed()) return true;
      }
    } else if (type == MDL_SHARED_WRITE) {
      if (m_waiting.bitmap() & MDL_BIT(MDL_SHARED_READ_ONLY)) {
        m_piglet_lock_count++;
        if (switch_incompatible_waiting_types_bitmap_if_needed()) return true;
      }
    }
    return false;
  }

  /**
    @returns "Fast path" increment for request for "unobtrusive" type
              of lock, 0 - if it is request for "obtrusive" type of
              lock.

    @note We split all lock types for each of MDL namespaces
          in two sets:

          A) "unobtrusive" lock types
            1) Each type from this set should be compatible with all other
               types from the set (including itself).
            2) These types should be common for DML operations

          Our goal is to optimize acquisition and release of locks of this
          type by avoiding complex checks and manipulations on m_waiting/
          m_granted bitmaps/lists. We replace them with a check of and
          increment/decrement of integer counters.
          We call the latter type of acquisition/release "fast path".
          Use of "fast path" reduces the size of critical section associated
          with MDL_lock::m_rwlock lock in the common case and thus increases
          scalability.

          The amount by which acquisition/release of specific type
          "unobtrusive" lock increases/decreases packed counter in
          MDL_lock::m_fast_path_state is returned by this function.

          B) "obtrusive" lock types
            1) Granted or pending lock of those type is incompatible with
               some other types of locks or with itself.
            2) Not common for DML operations

          These locks have to be always acquired involving manipulations on
          m_waiting/m_granted bitmaps/lists, i.e. we have to use "slow path"
          for them. Moreover in the presence of active/pending locks from
          "obtrusive" set we have to acquire using "slow path" even locks of
          "unobtrusive" type.

    @see MDL_scoped_lock::m_unobtrusive_lock_increment and
    @see MDL_object_lock::m_unobtrusive_lock_increment for
        definitions of these sets for scoped and per-object locks.
  */
  inline static fast_path_state_t get_unobtrusive_lock_increment(
      const MDL_request *request);

  /**
    @returns "Fast path" increment if type of lock is "unobtrusive" type,
              0 - if it is "obtrusive" type of lock.
  */
  fast_path_state_t get_unobtrusive_lock_increment(enum_mdl_type type) const {
    return m_strategy->m_unobtrusive_lock_increment[type];
  }

  /**
    Check if type of lock requested is "obtrusive" type of lock.

    @sa MDL_lock::get_unobtrusive_lock_increment() description.
  */
  bool is_obtrusive_lock(enum_mdl_type type) const {
    return get_unobtrusive_lock_increment(type) == 0;
  }

  /**
    Return set of types of lock requests which were granted using
    "fast path" algorithm in the bitmap_t form.

    This method is only called from MDL_lock::can_grant_lock() and its
    return value is only important when we are trying to figure out if
    we can grant an obtrusive lock. But this means that the HAS_OBTRUSIVE
    flag is set so all changes to m_fast_path_state happen under protection
    of MDL_lock::m_rwlock (see invariant [INV1]).
    Since can_grant_lock() is called only when MDL_lock::m_rwlock is held,
    it is safe to do an ordinary read of m_fast_path_state here.
  */
  bitmap_t fast_path_granted_bitmap() const {
    return m_strategy->m_fast_path_granted_bitmap(*this);
  }

  /** List of granted tickets for this lock. */
  Ticket_list m_granted;
  /** Tickets for contexts waiting to acquire a lock. */
  Ticket_list m_waiting;

 private:
  /**
    Number of times high priority, "hog" lock requests (X, SNRW, SNW) have been
    granted while lower priority lock requests (all other types) were waiting.
    Currently used only for object locks. Protected by m_rwlock lock.
  */
  ulong m_hog_lock_count;
  /**
    Number of times high priority, "piglet" lock requests (SW) have been
    granted while locks requests with lower priority (SRO) were waiting.
    Currently used only for object locks. Protected by m_rwlock lock.
  */
  ulong m_piglet_lock_count;
  /**
    Index of one of the MDL_lock_strategy::m_waiting_incompatible
    arrays which represents the current priority matrice.
  */
  uint m_current_waiting_incompatible_idx;

 public:
  /**
    Do "expensive" part of MDL_lock object initialization,
    Called by LF_ALLOCATOR for each newly malloc()'ed MDL_lock object, is not
    called in cases when LF_ALLOCATOR decides to reuse object which was
    returned to it earlier. "Full" initialization happens later by calling
    MDL_lock::reinit(). So @sa MDL_lock::reiniti()
  */
  MDL_lock() : m_obtrusive_locks_granted_waiting_count(0) {
    mysql_prlock_init(key_MDL_lock_rwlock, &m_rwlock);
  }

  inline void reinit(const MDL_key *mdl_key);

  ~MDL_lock() { mysql_prlock_destroy(&m_rwlock); }

  inline static MDL_lock *create(const MDL_key *key);
  inline static void destroy(MDL_lock *lock);

  inline MDL_context *get_lock_owner() const;

  /**
    Get MDL lock strategy corresponding to MDL key.

    @param key Reference to MDL_key object

    @return the type of strategy scoped or object corresponding to MDL key.
  */

  inline static const MDL_lock_strategy *get_strategy(const MDL_key &key) {
    switch (key.mdl_namespace()) {
      case MDL_key::GLOBAL:
      case MDL_key::TABLESPACE:
      case MDL_key::SCHEMA:
      case MDL_key::COMMIT:
      case MDL_key::BACKUP_LOCK:
      case MDL_key::RESOURCE_GROUPS:
      case MDL_key::FOREIGN_KEY:
<<<<<<< HEAD
      case MDL_key::BACKUP_TABLES:
=======
      case MDL_key::CHECK_CONSTRAINT:
>>>>>>> 124c7ab1
        return &m_scoped_lock_strategy;
      default:
        return &m_object_lock_strategy;
    }
  }

 public:
  /**
    Number of granted or waiting lock requests of "obtrusive" type.
    Also includes "obtrusive" lock requests for which we about to check
    if they can be granted.


    @sa MDL_lock::get_unobtrusive_lock_increment() description.

    @note This number doesn't include "unobtrusive" locks which were acquired
          using "slow path".
  */
  uint m_obtrusive_locks_granted_waiting_count;
  /**
    Flag in MDL_lock::m_fast_path_state that indicates that the MDL_lock
    object was marked for destruction and will be destroyed once all threads
    referencing to it through hazard pointers have unpinned it.
    Set using atomic compare-and-swap AND under protection of
    MDL_lock::m_rwlock lock.
    Thanks to this can be read either by using atomic compare-and-swap OR
    using ordinary read under protection of MDL_lock::m_rwlock lock.
  */
  static const fast_path_state_t IS_DESTROYED = 1ULL << 62;
  /**
    Flag in MDL_lock::m_fast_path_state that indicates that there are
    "obtrusive" locks which are granted, waiting or for which we are
    about to check if they can be granted.
    Corresponds to "MDL_lock::m_obtrusive_locks_granted_waiting_count == 0"
    predicate.
    Set using atomic compare-and-swap AND under protection of
    MDL_lock::m_rwlock lock.
    Thanks to this can be read either by using atomic compare-and-swap OR
    using ordinary read under protection of MDL_lock::m_rwlock lock.

    Invariant [INV1]: When this flag is set all changes to m_fast_path_state
    member has to be done under protection of m_rwlock lock.
  */
  static const fast_path_state_t HAS_OBTRUSIVE = 1ULL << 61;
  /**
    Flag in MDL_lock::m_fast_path_state that indicates that there are
    "slow" path locks which are granted, waiting or for which we are
    about to check if they can be granted.
    Corresponds to MDL_lock::m_granted/m_waiting lists being non-empty
    (except special case in MDL_context::try_acquire_lock()).
    Set using atomic compare-and-swap AND under protection of m_rwlock
    lock. The latter is necessary because value of this flag needs to be
    synchronized with contents of MDL_lock::m_granted/m_waiting lists.
  */
  static const fast_path_state_t HAS_SLOW_PATH = 1ULL << 60;
  /**
    Combination of IS_DESTROYED/HAS_OBTRUSIVE/HAS_SLOW_PATH flags and packed
    counters of specific types of "unobtrusive" locks which were granted using
    "fast path".

    @see MDL_scoped_lock::m_unobtrusive_lock_increment and
        @see MDL_object_lock::m_unobtrusive_lock_increment for details about how
        counts of different types of locks are packed into this field.

    @note Doesn't include "unobtrusive" locks granted using "slow path".

    @note We use combination of atomic operations and protection by
          MDL_lock::m_rwlock lock to work with this member:

          * Write and Read-Modify-Write operations are always carried out
            atomically. This is necessary to avoid lost updates on 32-bit
            platforms among other things.
          * In some cases Reads can be done non-atomically because we don't
            really care about value which they will return (for example,
            if further down the line there will be an atomic compare-and-swap
            operation, which will validate this value and provide the correct
            value if the validation will fail).
          * In other cases Reads can be done non-atomically since they happen
            under protection of MDL_lock::m_rwlock and there is some invariant
            which ensures that concurrent updates of the m_fast_path_state
            member can't happen while  MDL_lock::m_rwlock is held
            (@sa IS_DESTROYED, HAS_OBTRUSIVE, HAS_SLOW_PATH).

    @note IMPORTANT!!!
          In order to enforce the above rules and other invariants,
          MDL_lock::m_fast_path_state should not be updated directly.
          Use fast_path_state_cas()/add()/reset() wrapper methods instead.
  */
  std::atomic<fast_path_state_t> m_fast_path_state;

  /**
    Wrapper for atomic compare-and-swap operation on m_fast_path_state member
    which enforces locking and other invariants.
  */
  bool fast_path_state_cas(fast_path_state_t *old_state,
                           fast_path_state_t new_state) {
  /*
    IS_DESTROYED, HAS_OBTRUSIVE and HAS_SLOW_PATH flags can be set or
    cleared only while holding MDL_lock::m_rwlock lock.
    If HAS_SLOW_PATH flag is set all changes to m_fast_path_state
    should happen under protection of MDL_lock::m_rwlock ([INV1]).
  */
#if !defined(DBUG_OFF)
    if (((*old_state & (IS_DESTROYED | HAS_OBTRUSIVE | HAS_SLOW_PATH)) !=
         (new_state & (IS_DESTROYED | HAS_OBTRUSIVE | HAS_SLOW_PATH))) ||
        *old_state & HAS_OBTRUSIVE) {
      mysql_prlock_assert_write_owner(&m_rwlock);
    }
#endif
    /*
      We should not change state of destroyed object
      (fast_path_state_reset() being exception).
    */
    DBUG_ASSERT(!(*old_state & IS_DESTROYED));

    return atomic_compare_exchange_strong(&m_fast_path_state, old_state,
                                          new_state);
  }

  /**
    Wrapper for atomic add operation on m_fast_path_state member
    which enforces locking and other invariants.
  */
  fast_path_state_t fast_path_state_add(fast_path_state_t value) {
    /*
      Invariant [INV1] requires all changes to m_fast_path_state happen
      under protection of m_rwlock if HAS_OBTRUSIVE flag is set.
      Since this operation doesn't check this flag it can be called only
      under protection of m_rwlock.
    */
    mysql_prlock_assert_write_owner(&m_rwlock);

    fast_path_state_t old_state = m_fast_path_state.fetch_add(value);

    /*
      We should not change state of destroyed object
      (fast_path_state_reset() being exception).
    */
    DBUG_ASSERT(!(old_state & IS_DESTROYED));
    return old_state;
  }

  /**
    Wrapper for resetting m_fast_path_state enforcing locking invariants.
  */
  void fast_path_state_reset() {
    /* HAS_DESTROYED flag can be cleared only under protection of m_rwlock. */
    mysql_prlock_assert_write_owner(&m_rwlock);
    m_fast_path_state.store(0);
  }

  /**
    Pointer to strategy object which defines how different types of lock
    requests should be handled for the namespace to which this lock belongs.
    @sa MDL_lock::m_scoped_lock_strategy and MDL_lock:m_object_lock_strategy.
  */
  const MDL_lock_strategy *m_strategy;

  /**
    Get bitmap of "unobtrusive" locks granted using "fast path" algorithm
    for scoped locks.

    @sa MDL_lock::fast_path_granted_bitmap() for explanation about why it
        is safe to use non-atomic read of MDL_lock::m_fast_path_state here.
  */
  static bitmap_t scoped_lock_fast_path_granted_bitmap(const MDL_lock &lock) {
    return (lock.m_fast_path_state.load() & 0xFFFFFFFFFFFFFFFULL)
               ? MDL_BIT(MDL_INTENTION_EXCLUSIVE)
               : 0;
  }

  /**
    Check if we are requesting X lock on the object, so threads holding
    conflicting S/SH metadata locks on it need to be notified.

    @sa MDL_lock::object_lock_notify_conflicting_locks.
  */
  static bool object_lock_needs_notification(const MDL_ticket *ticket) {
    return (ticket->get_type() == MDL_EXCLUSIVE);
  }
  static void object_lock_notify_conflicting_locks(MDL_context *ctx,
                                                   MDL_lock *lock);
  /**
    Get bitmap of "unobtrusive" locks granted using "fast path" algorithm
    for per-object locks.

    @sa MDL_lock::fast_path_granted_bitmap() for explanation about why it
        is safe to use non-atomic read of MDL_lock::m_fast_path_state here.
  */
  static bitmap_t object_lock_fast_path_granted_bitmap(const MDL_lock &lock) {
    bitmap_t result = 0;
    fast_path_state_t fps = lock.m_fast_path_state;
    if (fps & 0xFFFFFULL) result |= MDL_BIT(MDL_SHARED);
    if (fps & (0xFFFFFULL << 20)) result |= MDL_BIT(MDL_SHARED_READ);
    if (fps & (0xFFFFFULL << 40)) result |= MDL_BIT(MDL_SHARED_WRITE);
    return result;
  }

  /**
    Check if MDL_lock object represents user-level lock,locking service
    lock or acl cache lock, so threads waiting for it need to check if
    connection is lost and abort waiting when it is.
  */
  static bool object_lock_needs_connection_check(const MDL_lock *lock) {
    return (lock->key.mdl_namespace() == MDL_key::USER_LEVEL_LOCK ||
            lock->key.mdl_namespace() == MDL_key::LOCKING_SERVICE ||
            lock->key.mdl_namespace() == MDL_key::ACL_CACHE);
  }

  /**
    Bitmap with "hog" lock types for object locks.

    Locks of these types can easily starve out lower priority locks.
    To prevent this we only grant them max_write_lock_count times in
    a row while other lock types are waiting.
  */
  static const bitmap_t MDL_OBJECT_HOG_LOCK_TYPES =
      (MDL_BIT(MDL_SHARED_NO_WRITE) | MDL_BIT(MDL_SHARED_NO_READ_WRITE) |
       MDL_BIT(MDL_EXCLUSIVE));

  static const MDL_lock_strategy m_scoped_lock_strategy;
  static const MDL_lock_strategy m_object_lock_strategy;
};

static MDL_map mdl_locks;

static const uchar *mdl_locks_key(const uchar *record, size_t *length) {
  MDL_lock *lock = (MDL_lock *)record;
  *length = lock->key.length();
  return lock->key.ptr();
}

/**
  Initialize the metadata locking subsystem.

  This function is called at server startup.

  In particular, initializes the new global mutex and
  the associated condition variable: LOCK_mdl and COND_mdl.
  These locking primitives are implementation details of the MDL
  subsystem and are private to it.
*/

void mdl_init() {
  DBUG_ASSERT(!mdl_initialized);
  mdl_initialized = true;

#ifdef HAVE_PSI_INTERFACE
  init_mdl_psi_keys();
#endif

  mdl_locks.init();
}

/**
  Release resources of metadata locking subsystem.

  Destroys the global mutex and the condition variable.
  Called at server shutdown.
*/

void mdl_destroy() {
  if (mdl_initialized) {
    mdl_initialized = false;
    mdl_locks.destroy();
  }
}

/**
  Get number of unused MDL_lock objects in MDL_map cache.
  Mostly needed for unit-testing.
*/

int32 mdl_get_unused_locks_count() {
  return mdl_locks.get_unused_locks_count();
}

extern "C" {
static void mdl_lock_cons(uchar *arg) {
  new (arg + LF_HASH_OVERHEAD) MDL_lock();
}

static void mdl_lock_dtor(uchar *arg) {
  MDL_lock *lock = (MDL_lock *)(arg + LF_HASH_OVERHEAD);
  lock->~MDL_lock();
}

static void mdl_lock_reinit(uchar *dst_arg, const uchar *src_arg) {
  MDL_lock *dst = (MDL_lock *)dst_arg;
  const MDL_key *src = (const MDL_key *)src_arg;
  dst->reinit(src);
}

/**
  Adapter function which allows to use murmur3 with LF_HASH implementation.
*/

static uint murmur3_adapter(const LF_HASH *, const uchar *key, size_t length) {
  return murmur3_32(key, length, 0);
}

} /* extern "C" */

/** Initialize the container for all MDL locks. */

void MDL_map::init() {
  MDL_key global_lock_key(MDL_key::GLOBAL, "", "");
  MDL_key commit_lock_key(MDL_key::COMMIT, "", "");
  MDL_key acl_cache_lock_key(MDL_key::ACL_CACHE, "", "");
  MDL_key backup_lock_key(MDL_key::BACKUP_LOCK, "", "");

  m_global_lock = MDL_lock::create(&global_lock_key);
  m_commit_lock = MDL_lock::create(&commit_lock_key);
  m_acl_cache_lock = MDL_lock::create(&acl_cache_lock_key);
  m_backup_lock = MDL_lock::create(&backup_lock_key);

  const MDL_key percona_backup_lock_key(MDL_key::BACKUP_TABLES, "", "");
  m_backup_tables_lock = MDL_lock::create(&percona_backup_lock_key);

  m_unused_lock_objects = 0;

  lf_hash_init2(&m_locks, sizeof(MDL_lock), LF_HASH_UNIQUE, 0, 0, mdl_locks_key,
                &my_charset_bin, &murmur3_adapter, &mdl_lock_cons,
                &mdl_lock_dtor, &mdl_lock_reinit);
}

/**
  Destroy the container for all MDL locks.
  @pre It must be empty.
*/

void MDL_map::destroy() {
  MDL_lock::destroy(m_backup_tables_lock);
  MDL_lock::destroy(m_global_lock);
  MDL_lock::destroy(m_commit_lock);
  MDL_lock::destroy(m_acl_cache_lock);
  MDL_lock::destroy(m_backup_lock);

  lf_hash_destroy(&m_locks);
}

/**
  Find MDL_lock object corresponding to the key.

  @param[in,out]  pins     LF_PINS to be used for pinning pointers during
                           look-up and returned MDL_lock object.
  @param[in]      mdl_key  Key for which MDL_lock object needs to be found.
  @param[out]     pinned   true  - if MDL_lock object is pinned,
                           false - if MDL_lock object doesn't require pinning
                                   (i.e. it is an object for GLOBAL, COMMIT or
                                   ACL_CACHE namespaces).

  @retval MY_LF_ERRPTR   - Failure (OOM)
  @retval other-non-NULL - MDL_lock object found.
  @retval NULL           - Object not found.
*/

MDL_lock *MDL_map::find(LF_PINS *pins, const MDL_key *mdl_key, bool *pinned) {
  MDL_lock *lock = NULL;

  if (is_lock_object_singleton(mdl_key)) {
    /*
      Avoid look up in m_locks hash when lock for GLOBAL, COMMIT or ACL_CACHE
      namespace is requested. Return pointer to pre-allocated MDL_lock instance
      instead. Such an optimization allows us to avoid a few atomic operations
      for any statement changing data.

      It works since these namespaces contain only one element so keys
      for them look like '<namespace-id>\0\0'.
    */
    DBUG_ASSERT(mdl_key->length() == 3);

    switch (mdl_key->mdl_namespace()) {
      case MDL_key::GLOBAL:
        lock = m_global_lock;
        break;
      case MDL_key::COMMIT:
        lock = m_commit_lock;
        break;
      case MDL_key::ACL_CACHE:
        lock = m_acl_cache_lock;
        break;
      case MDL_key::BACKUP_LOCK:
        lock = m_backup_lock;
        break;
      case MDL_key::BACKUP_TABLES:
        lock = m_backup_tables_lock;
        break;
      default:
        DBUG_ASSERT(false);
    }

    *pinned = false;

    return lock;
  }

  lock = static_cast<MDL_lock *>(
      lf_hash_search(&m_locks, pins, mdl_key->ptr(), mdl_key->length()));

  if (lock == NULL || lock == MY_LF_ERRPTR) {
    lf_hash_search_unpin(pins);
    *pinned = false;  // Avoid warnings on older compilers.
    return lock;
  }

  *pinned = true;

  return lock;
}

/**
  Find MDL_lock object corresponding to the key, create it
  if it does not exist.

  @param[in,out]  pins     LF_PINS to be used for pinning pointers during
                           look-up and returned MDL_lock object.
  @param[in]      mdl_key  Key for which MDL_lock object needs to be found.
  @param[out]     pinned   true  - if MDL_lock object is pinned,
                           false - if MDL_lock object doesn't require pinning
                                   (i.e. it is an object for GLOBAL, COMMIT or
                                   ACL_CACHE namespaces).

  @retval non-NULL - Success. MDL_lock instance for the key with
                     locked MDL_lock::m_rwlock.
  @retval NULL     - Failure (OOM).
*/

MDL_lock *MDL_map::find_or_insert(LF_PINS *pins, const MDL_key *mdl_key,
                                  bool *pinned) {
  MDL_lock *lock = NULL;

  while ((lock = find(pins, mdl_key, pinned)) == NULL) {
    /*
      MDL_lock for key isn't present in hash, try to insert new object.
      This can fail due to concurrent inserts.
    */
    int rc = lf_hash_insert(&m_locks, pins, mdl_key);
    if (rc == -1) /* If OOM. */
      return NULL;
    else if (rc == 0) {
      /*
        New MDL_lock object is not used yet. So we need to
        increment number of unused lock objects.
      */
      ++m_unused_lock_objects;
    }
  }
  if (lock == MY_LF_ERRPTR) {
    /* If OOM in lf_hash_search. */
    return NULL;
  }

  return lock;
}

extern "C" {
/**
  Helper function which allows to check if MDL_lock object stored in LF_HASH
  is unused - i.e. doesn't have any locks on both "fast" and "slow" paths
  and is not marked as deleted.
*/
static int mdl_lock_match_unused(const uchar *arg) {
  const MDL_lock *lock = (const MDL_lock *)arg;
  /*
    It is OK to check MDL_lock::m_fast_path_state non-atomically here
    since the fact that MDL_lock object is unused will be properly
    validated later anyway.
  */
  return (lock->m_fast_path_state.load() == 0);
}
} /* extern "C" */

/**
  Try to find random MDL_lock object in MDL_map for which there are no "fast"
  path nor "slow" path locks. If found - mark it as destroyed, remove object
  from MDL_map and return it back to allocator.

  @param[in]     ctx           Context on which behalf we are trying to remove
                               unused object. Primarily needed to generate
                               random value to be used for random dive into
                               the hash in MDL_map.
  @param[in,out] pins          Pins for the calling thread to be used for
                               hash lookup and deletion.
  @param[out]    unused_locks  Number of unused lock objects after operation.

  @note
    In reality MDL_lock object will be returned to allocator once it is no
    longer pinned by any threads.
*/

void MDL_map::remove_random_unused(MDL_context *ctx, LF_PINS *pins,
                                   int32 *unused_locks) {
  DEBUG_SYNC(ctx->get_thd(), "mdl_remove_random_unused_before_search");

  /*
    Try to find an unused MDL_lock object by doing random dive into the hash.
    Since this method is called only when unused/total lock objects ratio is
    high enough, there is a good chance for this technique to succeed.
  */
  MDL_lock *lock = static_cast<MDL_lock *>(lf_hash_random_match(
      &m_locks, pins, &mdl_lock_match_unused, ctx->get_random()));

  if (lock == NULL || lock == MY_LF_ERRPTR) {
    /*
      We were unlucky and no unused objects were found. This can happen,
      for example, if our random dive into LF_HASH was close to the tail
      of split-ordered list used in its implementation or if some other
      thread managed to destroy or start re-using MDL_lock object
      concurrently.
     */
    lf_hash_search_unpin(pins);
    *unused_locks = m_unused_lock_objects;
    return;
  }

  DEBUG_SYNC(ctx->get_thd(), "mdl_remove_random_unused_after_search");

  /*
    Acquire MDL_lock::m_rwlock to ensure that IS_DESTROYED flag is set
    atomically AND under protection of MDL_lock::m_rwlock, so it can be
    safely read using both atomics and ordinary read under protection of
    m_rwlock. This also means that it is safe to unpin MDL_lock object
    after we have checked its IS_DESTROYED flag if we keep m_rwlock lock.
  */
  mysql_prlock_wrlock(&lock->m_rwlock);

  if (lock->m_fast_path_state & MDL_lock::IS_DESTROYED) {
    /*
      Somebody has managed to mark MDL_lock object as destroyed before
      we have acquired MDL_lock::m_rwlock.
    */
    mysql_prlock_unlock(&lock->m_rwlock);
    lf_hash_search_unpin(pins);
    *unused_locks = m_unused_lock_objects;
    return;
  }
  lf_hash_search_unpin(pins);

  /*
    Atomically check that number of "fast path" and "slow path" locks is 0 and
    set IS_DESTROYED flag.

    This is the only place where we rely on the fact that our compare-and-swap
    operation can't spuriously fail i.e. is of strong kind.
  */
  MDL_lock::fast_path_state_t old_state = 0;

  if (lock->fast_path_state_cas(&old_state, MDL_lock::IS_DESTROYED)) {
    /*
      There were no "fast path" or "slow path" references and we
      have successfully set IS_DESTROYED flag.
    */
    mysql_prlock_unlock(&lock->m_rwlock);

    DEBUG_SYNC(ctx->get_thd(),
               "mdl_remove_random_unused_after_is_destroyed_set");

    /*
      Even though other threads can't rely on the MDL_lock object being around
      once IS_DESTROYED flag is set, we know that it was not removed from
      the hash yet (as it is responsibility of the current thread, i.e. one
      which executes this MDL_map::remove_random_unused() call) and thus was
      not deallocated.
      And since lf_hash_delete() finds and pins the object for the key as its
      first step and keeps pins until its end it is safe to use MDL_lock::key
      as parameter to lf_hash_delete().
    */
    int rc =
        lf_hash_delete(&m_locks, pins, lock->key.ptr(), lock->key.length());

    /* The MDL_lock object must be present in the hash. */
    DBUG_ASSERT(rc != 1);

    if (rc == -1) {
      /*
        In unlikely case of OOM MDL_lock object stays in the hash. The best
        thing we can do is to reset IS_DESTROYED flag. The object will be
        destroyed either by further calls to lf_hash_delete() or by final
        call to lf_hash_destroy().
        Resetting needs to happen atomically AND under protection of
        MDL_lock::m_rwlock so it safe to read this flag both using atomics
        and ordinary reads under protection of m_rwlock lock.
      */
      mysql_prlock_wrlock(&lock->m_rwlock);
      lock->fast_path_state_reset();
      mysql_prlock_unlock(&lock->m_rwlock);
    } else {
      /* Success. */
      *unused_locks = --m_unused_lock_objects;
    }
  } else {
    /*
      Some other thread has managed to find and use this MDL_lock object after
      it has been found by the above call to lf_hash_random_match().
      There are/were "fast" or "slow path" references so MDL_lock object can't
      be deleted.

      Assert that compare-and-swap operation is of strong kind and can't
      fail spuriously.
    */
    DBUG_ASSERT(old_state != 0);
    mysql_prlock_unlock(&lock->m_rwlock);
    *unused_locks = m_unused_lock_objects;
  }
}

/**
  Initialize a metadata locking context.

  This is to be called when a new server connection is created.
*/

MDL_context::MDL_context()
    : m_owner(NULL),
      m_needs_thr_lock_abort(false),
      m_force_dml_deadlock_weight(false),
      m_waiting_for(NULL),
      m_pins(NULL),
      m_rand_state(UINT_MAX32) {
  mysql_prlock_init(key_MDL_context_LOCK_waiting_for, &m_LOCK_waiting_for);
}

/**
  Destroy metadata locking context.

  Assumes and asserts that there are no active or pending locks
  associated with this context at the time of the destruction.

  Currently does nothing. Asserts that there are no pending
  or satisfied lock requests. The pending locks must be released
  prior to destruction. This is a new way to express the assertion
  that all tables are closed before a connection is destroyed.
*/

void MDL_context::destroy() {
  DBUG_ASSERT(m_ticket_store.is_empty());

  mysql_prlock_destroy(&m_LOCK_waiting_for);
  if (m_pins) lf_hash_put_pins(m_pins);
}

/**
  Allocate pins which are necessary to work with MDL_map container
  if they are not allocated already.
*/

bool MDL_context::fix_pins() {
  if (!m_pins) m_pins = mdl_locks.get_pins();
  return (m_pins == NULL);
}

/**
  Initialize a lock request.

  This is to be used for every lock request.

  Note that initialization and allocation are split into two
  calls. This is to allow flexible memory management of lock
  requests. Normally a lock request is stored in statement memory
  (e.g. is a member of struct TABLE_LIST), but we would also like
  to allow allocation of lock requests in other memory roots,
  for example in the grant subsystem, to lock privilege tables.

  The MDL subsystem does not own or manage memory of lock requests.

  @param  mdl_namespace  Id of namespace of object to be locked
  @param  db_arg         Name of database to which the object belongs
  @param  name_arg       Name of of the object
  @param  mdl_type_arg   The MDL lock type for the request.
  @param  mdl_duration_arg   The MDL duration for the request.
  @param  src_file       Source file name issuing the request.
  @param  src_line       Source line number issuing the request.
*/

void MDL_request::init_with_source(MDL_key::enum_mdl_namespace mdl_namespace,
                                   const char *db_arg, const char *name_arg,
                                   enum_mdl_type mdl_type_arg,
                                   enum_mdl_duration mdl_duration_arg,
                                   const char *src_file, uint src_line) {
#if !defined(DBUG_OFF)
  // Make sure all I_S tables (except ndb tables) are in CAPITAL letters.
  bool is_ndb_table = (name_arg && (strncmp(name_arg, "ndb", 3) == 0));
  DBUG_ASSERT(
      mdl_namespace != MDL_key::TABLE ||
      my_strcasecmp(system_charset_info, "information_schema", db_arg) ||
      is_ndb_table || !name_arg ||
      my_isupper(system_charset_info, name_arg[0]));
#endif

  key.mdl_key_init(mdl_namespace, db_arg, name_arg);
  type = mdl_type_arg;
  duration = mdl_duration_arg;
  ticket = NULL;
  m_src_file = src_file;
  m_src_line = src_line;
}

/**
  Initialize a lock request using pre-built MDL_key.

  @sa MDL_request::init(namespace, db, name, type).

  @param key_arg       The pre-built MDL key for the request.
  @param mdl_type_arg  The MDL lock type for the request.
  @param mdl_duration_arg   The MDL duration for the request.
  @param src_file      Source file name issuing the request.
  @param src_line      Source line number issuing the request.
*/

void MDL_request::init_by_key_with_source(const MDL_key *key_arg,
                                          enum_mdl_type mdl_type_arg,
                                          enum_mdl_duration mdl_duration_arg,
                                          const char *src_file, uint src_line) {
  key.mdl_key_init(key_arg);
  type = mdl_type_arg;
  duration = mdl_duration_arg;
  ticket = NULL;
  m_src_file = src_file;
  m_src_line = src_line;
}

/**
  Initialize a lock request using partial MDL key.

  @sa MDL_request::init(namespace, db, name, type).

  @remark The partial key must be "<database>\0<name>\0".

  @param  namespace_arg       Id of namespace of object to be locked
  @param  part_key_arg        Partial key.
  @param  part_key_length_arg Partial key length
  @param  db_length_arg       Database name length.
  @param  mdl_type_arg        The MDL lock type for the request.
  @param  mdl_duration_arg    The MDL duration for the request.
  @param  src_file            Source file name issuing the request.
  @param  src_line            Source line number issuing the request.
*/

void MDL_request::init_by_part_key_with_source(
    MDL_key::enum_mdl_namespace namespace_arg, const char *part_key_arg,
    size_t part_key_length_arg, size_t db_length_arg,
    enum_mdl_type mdl_type_arg, enum_mdl_duration mdl_duration_arg,
    const char *src_file, uint src_line) {
  key.mdl_key_init(namespace_arg, part_key_arg, part_key_length_arg,
                   db_length_arg);
  type = mdl_type_arg;
  duration = mdl_duration_arg;
  ticket = NULL;
  m_src_file = src_file;
  m_src_line = src_line;
}

/**
  Auxiliary functions needed for creation/destruction of MDL_lock objects.
*/

inline MDL_lock *MDL_lock::create(const MDL_key *mdl_key) {
  MDL_lock *result = new (std::nothrow) MDL_lock();
  if (result) result->reinit(mdl_key);
  return result;
}

void MDL_lock::destroy(MDL_lock *lock) { delete lock; }

/**
  Finalize initialization or re-initialize MDL_lock returned from
  LF_ALLOCATOR's cache to represent object identified by provided key.

  @note All non-static MDL_lock members:
        1) either have to be reinitialized here
           (like IS_DESTROYED flag in MDL_lock::m_fast_path_state).
        2) or need to be initialized in constructor AND returned to their
           pristine state once they are removed from MDL_map container
           (like MDL_lock::m_granted or MDL_lock::m_rwlock).
           Otherwise it is possible that we will end up in situation
           when "new" (actually reused) MDL_lock object inserted in
           LF_HASH will inherit some values from old object.
*/

inline void MDL_lock::reinit(const MDL_key *mdl_key) {
  key.mdl_key_init(mdl_key);
  m_strategy = MDL_lock::get_strategy(*mdl_key);
  m_hog_lock_count = 0;
  m_piglet_lock_count = 0;
  m_current_waiting_incompatible_idx = 0;
  m_fast_path_state = 0;
  /*
    Check that we have clean "m_granted" and "m_waiting" sets/lists in both
    cases when we have fresh and re-used object.
  */
  DBUG_ASSERT(m_granted.is_empty() && m_waiting.is_empty());
  /* The same should be true for "m_obtrusive_locks_granted_waiting_count". */
  DBUG_ASSERT(m_obtrusive_locks_granted_waiting_count == 0);
}

/**
  @returns "Fast path" increment for request for "unobtrusive" type
            of lock, 0 - if it is request for "obtrusive" type of
            lock.

  @sa Description at method declaration for more details.
*/

MDL_lock::fast_path_state_t MDL_lock::get_unobtrusive_lock_increment(
    const MDL_request *request) {
  return MDL_lock::get_strategy(request->key)
      ->m_unobtrusive_lock_increment[request->type];
}

/**
  Indicates whether object belongs to namespace which requires storage engine
  to be notified before acquiring and after releasing exclusive lock.
*/

bool MDL_lock::needs_hton_notification(
    MDL_key::enum_mdl_namespace mdl_namespace) {
  switch (mdl_namespace) {
    case MDL_key::TABLESPACE:
    case MDL_key::SCHEMA:
    case MDL_key::TABLE:
    case MDL_key::FUNCTION:
    case MDL_key::PROCEDURE:
    case MDL_key::TRIGGER:
    case MDL_key::EVENT:
      return true;
    default:
      return false;
  }
}

/**
  Auxiliary functions needed for creation/destruction of MDL_ticket
  objects.

  @todo This naive implementation should be replaced with one that saves
        on memory allocation by reusing released objects.
*/

MDL_ticket *MDL_ticket::create(MDL_context *ctx_arg, enum_mdl_type type_arg
#ifndef DBUG_OFF
                               ,
                               enum_mdl_duration duration_arg
#endif
) {
  return new (std::nothrow) MDL_ticket(ctx_arg, type_arg
#ifndef DBUG_OFF
                                       ,
                                       duration_arg
#endif
  );
}

void MDL_ticket::destroy(MDL_ticket *ticket) {
  mysql_mdl_destroy(ticket->m_psi);
  ticket->m_psi = NULL;

  delete ticket;
}

/**
  Return the 'weight' of this ticket for the victim selection algorithm.
  Requests with lower weight are preferred to requests with higher weight
  when choosing a victim.

  @note When MDL_context::m_force_dml_deadlock_weight is set, the return value
        of this method is ignored and DEADLOCK_WEIGHT_DML is used for the
        context.
*/

uint MDL_ticket::get_deadlock_weight() const {
  /*
    Waits for user-level locks have lower weight than waits for locks
    typically acquired by DDL, so we don't abort DDL in case of deadlock
    involving user-level locks and DDL. Deadlock errors are not normally
    expected from DDL by users.
    Waits for user-level locks have higher weight than waits for locks
    acquired by DML, so we prefer to abort DML in case of deadlock involving
    user-level locks and DML. User-level locks are explicitly requested by
    user, so they are probably important for them. Plus users expect
    deadlocks from DML transactions and for DML statements executed in
    @@autocommit=1 mode back-off and retry algorithm hides deadlock errors.
  */
  if (m_lock->key.mdl_namespace() == MDL_key::USER_LEVEL_LOCK)
    return DEADLOCK_WEIGHT_ULL;

  /*
    Locks higher or equal to MDL_SHARED_UPGRADABLE:
    *) Are typically acquired for DDL and LOCK TABLES statements.
    *) Are often acquired in a way which doesn't allow simple release of
       locks and restart of lock acquisition process in case of deadlock
       (e.g. through lock_table_names() call).

    To avoid such statements getting aborted with ER_LOCK_DEADLOCK error
    we use the higher DEADLOCK_WEIGHT_DDL weight for them.

    Note that two DDL statements should not typically deadlock with each
    other since they normally acquire locks in the same order, thanks to
    to the fact that lock_table_names() uses MDL_context::acquire_locks()
    method which sorts lock requests before trying to acquire them.

    In cases when "strong" locks can be acquired out-of-order (e.g. for
    LOCK TABLES) we try to use DEADLOCK_WEIGHT_DML instead.

    TODO/FIXME: The below condition needs to be updated. The fact that a
                lock from GLOBAL namespace is requested no longer means
                that this is a DDL statement. There is a bug report about
                this.
  */
  if (m_lock->key.mdl_namespace() == MDL_key::GLOBAL ||
      m_type >= MDL_SHARED_UPGRADABLE)
    return DEADLOCK_WEIGHT_DDL;

  return DEADLOCK_WEIGHT_DML;
}

/** Construct an empty wait slot. */

MDL_wait::MDL_wait() : m_wait_status(WS_EMPTY) {
  mysql_mutex_init(key_MDL_wait_LOCK_wait_status, &m_LOCK_wait_status, NULL);
  mysql_cond_init(key_MDL_wait_COND_wait_status, &m_COND_wait_status);
}

/** Destroy system resources. */

MDL_wait::~MDL_wait() {
  mysql_mutex_destroy(&m_LOCK_wait_status);
  mysql_cond_destroy(&m_COND_wait_status);
}

/**
  Set the status unless it's already set. Return false if set,
  true otherwise.
*/

bool MDL_wait::set_status(enum_wait_status status_arg) {
  bool was_occupied = true;
  mysql_mutex_lock(&m_LOCK_wait_status);
  if (m_wait_status == WS_EMPTY) {
    was_occupied = false;
    m_wait_status = status_arg;
    mysql_cond_signal(&m_COND_wait_status);
  }
  mysql_mutex_unlock(&m_LOCK_wait_status);
  return was_occupied;
}

/** Query the current value of the wait slot. */

MDL_wait::enum_wait_status MDL_wait::get_status() {
  enum_wait_status result;
  mysql_mutex_lock(&m_LOCK_wait_status);
  result = m_wait_status;
  mysql_mutex_unlock(&m_LOCK_wait_status);
  return result;
}

/** Clear the current value of the wait slot. */

void MDL_wait::reset_status() {
  mysql_mutex_lock(&m_LOCK_wait_status);
  m_wait_status = WS_EMPTY;
  mysql_mutex_unlock(&m_LOCK_wait_status);
}

/**
  Wait for the status to be assigned to this wait slot.

  @param owner           MDL context owner.
  @param abs_timeout     Absolute time after which waiting should stop.
  @param set_status_on_timeout true  - If in case of timeout waiting
                                       context should close the wait slot by
                                       sending TIMEOUT to itself.
                               false - Otherwise.
  @param wait_state_name  Thread state name to be set for duration of wait.

  @returns Signal posted.
*/

MDL_wait::enum_wait_status MDL_wait::timed_wait(
    MDL_context_owner *owner, struct timespec *abs_timeout,
    bool set_status_on_timeout, const PSI_stage_info *wait_state_name) {
  PSI_stage_info old_stage;
  enum_wait_status result;
  int wait_result = 0;

  mysql_mutex_lock(&m_LOCK_wait_status);

  owner->ENTER_COND(&m_COND_wait_status, &m_LOCK_wait_status, wait_state_name,
                    &old_stage);
  thd_wait_begin(NULL, THD_WAIT_META_DATA_LOCK);
  while (!m_wait_status && !owner->is_killed() && !is_timeout(wait_result)) {
    wait_result = mysql_cond_timedwait(&m_COND_wait_status, &m_LOCK_wait_status,
                                       abs_timeout);
  }
  thd_wait_end(NULL);

  if (m_wait_status == WS_EMPTY) {
    /*
      Wait has ended not due to a status being set from another
      thread but due to this connection/statement being killed or a
      time out.
      To avoid races, which may occur if another thread sets
      GRANTED status before the code which calls this method
      processes the abort/timeout, we assign the status under
      protection of the m_LOCK_wait_status, within the critical
      section. An exception is when set_status_on_timeout is
      false, which means that the caller intends to restart the
      wait.
    */
    if (owner->is_killed())
      m_wait_status = KILLED;
    else if (set_status_on_timeout)
      m_wait_status = TIMEOUT;
  }
  result = m_wait_status;

  mysql_mutex_unlock(&m_LOCK_wait_status);
  owner->EXIT_COND(&old_stage);

  return result;
}

/**
  Clear bit corresponding to the type of metadata lock in bitmap representing
  set of such types if list of tickets does not contain ticket with such type.

  @param[in]      type    Type of metadata lock to look up in the list.
*/

void MDL_lock::Ticket_list::clear_bit_if_not_in_list(enum_mdl_type type) {
  MDL_lock::Ticket_iterator it(m_list);
  const MDL_ticket *ticket;

  while ((ticket = it++))
    if (ticket->get_type() == type) return;
  m_bitmap &= ~MDL_BIT(type);
}

/**
  Add ticket to MDL_lock's list of waiting requests and
  update corresponding bitmap of lock types.
*/

void MDL_lock::Ticket_list::add_ticket(MDL_ticket *ticket) {
  /*
    Ticket being added to the list must have MDL_ticket::m_lock set,
    since for such tickets methods accessing this member might be
    called by other threads.
  */
  DBUG_ASSERT(ticket->get_lock());
  /*
    Add ticket to the *back* of the queue to ensure fairness
    among requests with the same priority.
  */
  m_list.push_back(ticket);
  m_bitmap |= MDL_BIT(ticket->get_type());
}

/**
  Remove ticket from MDL_lock's list of requests and
  update corresponding bitmap of lock types.
*/

void MDL_lock::Ticket_list::remove_ticket(MDL_ticket *ticket) {
  m_list.remove(ticket);
  /*
    Check if waiting queue has another ticket with the same type as
    one which was removed. If there is no such ticket, i.e. we have
    removed last ticket of particular type, then we need to update
    bitmap of waiting ticket's types.
    Note that in most common case, i.e. when shared lock is removed
    from waiting queue, we are likely to find ticket of the same
    type early without performing full iteration through the list.
    So this method should not be too expensive.
  */
  clear_bit_if_not_in_list(ticket->get_type());
}

/**
  Determine waiting contexts which requests for the lock can be
  satisfied, grant lock to them and wake them up.

  @note Together with MDL_lock::add_ticket() this method implements
        fair scheduling among requests with the same priority.
        It tries to grant lock from the head of waiters list, while
        add_ticket() adds new requests to the back of this list.

*/

void MDL_lock::reschedule_waiters() {
  MDL_lock::Ticket_iterator it(m_waiting);
  MDL_ticket *ticket;

  /*
    Find the first (and hence the oldest) waiting request which
    can be satisfied (taking into account priority). Grant lock to it.
    Repeat the process for the remainder of waiters.
    Note we don't need to re-start iteration from the head of the
    list after satisfying the first suitable request as in our case
    all compatible types of requests have the same priority.

    TODO/FIXME: We should:
                - Either switch to scheduling without priorities
                  which will allow to stop iteration through the
                  list of waiters once we found the first ticket
                  which can't be  satisfied
                - Or implement some check using bitmaps which will
                  allow to stop iteration in cases when, e.g., we
                  grant SNRW lock and there are no pending S or
                  SH locks.
  */
  while ((ticket = it++)) {
    if (can_grant_lock(ticket->get_type(), ticket->get_ctx())) {
      if (!ticket->get_ctx()->m_wait.set_status(MDL_wait::GRANTED)) {
        /*
          Satisfy the found request by updating lock structures.
          It is OK to do so even after waking up the waiter since any
          session which tries to get any information about the state of
          this lock has to acquire MDL_lock::m_rwlock first and thus,
          when manages to do so, already sees an updated state of the
          MDL_lock object.

          It doesn't matter if we are dealing with "obtrusive" lock here,
          we are moving lock request from waiting to granted lists,
          so m_obtrusive_locks_granted_waiting_count should stay the same.
        */
        m_waiting.remove_ticket(ticket);
        m_granted.add_ticket(ticket);

        if (is_affected_by_max_write_lock_count()) {
          /*
            Increase the counter of successively granted high priority "hog" or
            "piglet" locks, if we have granted one and there are pending
            lower priority locks.
          */
          if (count_piglets_and_hogs(ticket->get_type())) {
            /*
              Switch of priority matrice might have unblocked some lower-prio
              locks which are still compatible with the lock type we just have
              granted (for example, when we grant SNW lock and there are pending
              requests of SR type). Restart iteration to wake them up, otherwise
              we might get deadlocks.
            */
            it.rewind();
            continue;
          }
        }
      }
      /*
        If we could not update the wait slot of the waiter,
        it can be due to fact that its connection/statement was
        killed or it has timed out (i.e. the slot is not empty).
        Since in all such cases the waiter assumes that the lock was
        not been granted, we should keep the request in the waiting
        queue and look for another request to reschedule.
      */
    }
  }

  if (is_affected_by_max_write_lock_count()) {
    /*
      Reset number of successively granted higher-prio "hog"/"piglet" locks
      if there are no pending lower-prio conflicting locks.
      This ensures:
      - That m_hog_lock_count/m_piglet_lock_count is correctly reset after
        a strong lock is released and weak locks are granted (or there are
        no other lock requests).
      - That the situation when SNW lock is granted along with some SR/SRO
        locks, but SW locks are still blocked is handled correctly.
      - That m_hog_lock_count/m_piglet_lock_count is zero in all cases
        when there are no pending weak locks (e.g. when weak locks are
        removed due to deadlock, being killed or timeout).

      Also switch priority matrice accordingly. Note that switch in
      this particular place doesn't require reschedule since:

      1) We never switch to a matrice which prefers lower priority locks
         more than "hog"/"piglet" locks here (this might have happened if
         MDL_lock::switch_incompatible_waiting_types_bitmap_if_needed()
         was used instead and max_write_lock_count was decreased
         concurrently).
      2) When we switch from matrice #1 (which prefers SRO over SW) to
         default matrice #0 only the priority of SW vs SRO requests changes.
         Since the switch happens only when there are no pending SRO
         locks, no reschedule is required.
      3) When we switch from matrice #2 (which prefers all non-"nog" over
         "hog" requests) to default matrice #0 only the priority of "hog" vs
         non-"hog" requests changes. But since this happens when there are
         no non-"hog" requests, no reschedule is required.
      4) When we switch from matrice #3 (which prefers SRO over SW and
         non-"hog"-minus-SW over "hog" locks) to default matrice #0 only
         the priority of non-"hog"-minus-SW vs "hog" and SRO vs SW changes
         (see invariant [INV3]). Since the switch happens only when there
         are no pending non-"hog"-minus-SW/SRO requests, no reschedule is
         required.

      Note that we might be switching priority matrice in a situation when we
      had pending SRO/non-"hog"/non-"hog"-minus-SW requests at the start of
      the call but they were granted during the loop. If some "piglet"/"hog"
      requests are compatible with those lower priority locks, they were
      granted as well. Those which were not compatible were not granted and
      should stay waiting until lower priority locks are released (in other
      words, the fact that a lock moved from pending to granted doesn't unblock
      additional requests, see invariant [INV2]).
    */
    if (m_current_waiting_incompatible_idx == 3) {
      /*
        We can't simply switch from matrice #3 to matrice #2 when there are no
        pending SRO locks, as that would allow a stream of concurrent SW and SRO
        requests to starve out "hog" locks when max_write_lock_count is set
        (there will be always pending SW or/and SRO locks in this case, so no
        switch back to matrice #0 will ever happen).

        So we switch from matrice #3 to #0 directly and ignore pending SW/SWLP
        locks. This is OK as situation when matrice #3 is active can only
        occur when there were max_write_lock_count SW locks granted recently
        (before switch from #0 -> #1 which preceded switch #3 or before switch
        #2 -> #3).
      */
      if ((m_waiting.bitmap() &
           ~(MDL_OBJECT_HOG_LOCK_TYPES | MDL_BIT(MDL_SHARED_WRITE) |
             MDL_BIT(MDL_SHARED_WRITE_LOW_PRIO))) == 0) {
        m_piglet_lock_count = 0;
        m_hog_lock_count = 0;
        m_current_waiting_incompatible_idx = 0;
      }
    } else {
      if ((m_waiting.bitmap() & ~MDL_OBJECT_HOG_LOCK_TYPES) == 0) {
        m_hog_lock_count = 0;
        m_current_waiting_incompatible_idx &= ~2;
      }
      if ((m_waiting.bitmap() & MDL_BIT(MDL_SHARED_READ_ONLY)) == 0) {
        m_piglet_lock_count = 0;
        m_current_waiting_incompatible_idx &= ~1;
      }
    }
  }
}

/**
  Strategy instances to be used with scoped metadata locks (i.e. locks
  from GLOBAL, COMMIT, TABLESPACE, BACKUP_LOCK and SCHEMA namespaces).
  The only locking modes which are supported at the moment are SHARED and
  INTENTION EXCLUSIVE and EXCLUSIVE.
*/

const MDL_lock::MDL_lock_strategy MDL_lock::m_scoped_lock_strategy = {
    /**
      Compatibility (or rather "incompatibility") matrices for scoped metadata
      lock. Arrays of bitmaps which elements specify which granted/waiting locks
      are incompatible with type of lock being requested.

      The first array specifies if particular type of request can be satisfied
      if there is granted scoped lock of certain type.

                 | Type of active   |
         Request |   scoped lock    |
          type   | IS(*)  IX   S  X |
        ---------+------------------+
        IS       |  +      +   +  + |
        IX       |  +      +   -  - |
        S        |  +      -   +  - |
        X        |  +      -   -  - |

      Here: "+" -- means that request can be satisfied
            "-" -- means that request can't be satisfied and should wait

      (*)  Since intention shared scoped locks are compatible with all other
           type of locks we don't even have any accounting for them.

      Note that relation between scoped locks and objects locks requested
      by statement is not straightforward and is therefore fully defined
      by SQL-layer.
      For example, in order to support global read lock implementation
      SQL-layer acquires IX lock in GLOBAL namespace for each statement
      that can modify metadata or data (i.e. for each statement that
      needs SW, SU, SNW, SNRW or X object locks). OTOH, to ensure that
      DROP DATABASE works correctly with concurrent DDL, IX metadata locks
      in SCHEMA namespace are acquired for DDL statements which can update
      metadata in the schema (i.e. which acquire SU, SNW, SNRW and X locks
      on schema objects) and aren't acquired for DML.
    */
    {MDL_BIT(MDL_EXCLUSIVE) | MDL_BIT(MDL_SHARED),
     MDL_BIT(MDL_EXCLUSIVE) | MDL_BIT(MDL_INTENTION_EXCLUSIVE), 0, 0, 0, 0, 0,
     0, 0, 0,
     MDL_BIT(MDL_EXCLUSIVE) | MDL_BIT(MDL_SHARED) |
         MDL_BIT(MDL_INTENTION_EXCLUSIVE)},
    /**
      Each array in the next group specifies if a particular type of request can
      be satisfied if there is already a waiting request for the scoped lock of
      a certain type. I.e. each array specifies a matrice with priorities for
      different lock types.

      Scoped locks only use the first array which represents the "default"
      priority matrix. The remaing 3 matrices are not relevant for them.

                 |    Pending      |
         Request |  scoped lock    |
          type   | IS(*)  IX  S  X |
        ---------+-----------------+
        IS       |  +      +  +  + |
        IX       |  +      +  -  - |
        S        |  +      +  +  - |
        X        |  +      +  +  + |

      Here the meaning of "+", "-" and (*) is the same as above.
    */
    {{MDL_BIT(MDL_EXCLUSIVE) | MDL_BIT(MDL_SHARED), MDL_BIT(MDL_EXCLUSIVE), 0,
      0, 0, 0, 0, 0, 0, 0, 0},
     {0, 0, 0, 0, 0, 0, 0, 0, 0, 0, 0},
     {0, 0, 0, 0, 0, 0, 0, 0, 0, 0, 0},
     {0, 0, 0, 0, 0, 0, 0, 0, 0, 0, 0}},
    /**
      Array of increments for "unobtrusive" types of lock requests for scoped
      locks.

      @sa MDL_lock::get_unobtrusive_lock_increment().

      For scoped locks:
      - "unobtrusive" types: IX
      - "obtrusive" types: X and S

      We encode number of IX locks acquired using "fast path" in bits 0 .. 59
      of MDL_lock::m_fast_path_state.
    */
    {1, 0, 0, 0, 0, 0, 0, 0, 0, 0, 0},
    /*
      In scoped locks, only IX lock request would starve because of X/S.
      But that is practically a very rare case. So we don't apply the
      max_write_lock_count limit to them.
    */
    false,
#ifndef DBUG_OFF
    // In scoped locks, only IX, SHARED and X is allowed.
    {true, true, false, false, false, false, false, false, false, false, true},
#endif /* not defined DBUG_OFF */

    /*
      Scoped locks doesn't require notification of owners of conflicting
      locks for any type of requests. Hence 'm_needs_notification' is NULL.
    */
    NULL,
    /*
      For the same reason, 'm_notify_conflicting_locks' is NULL for scoped
      locks.
    */
    NULL,
    &MDL_lock::scoped_lock_fast_path_granted_bitmap,
    /* Scoped locks never require connection check. */
    NULL};

/**
  Strategy instance for per-object locks.
  Supports all locked modes except INTENTION EXCLUSIVE locks.
*/

const MDL_lock::MDL_lock_strategy MDL_lock::m_object_lock_strategy = {
    /**
      Compatibility (or rather "incompatibility") matrices for per-object
      metadata lock. Arrays of bitmaps which elements specify which granted/
      waiting locks are incompatible with type of lock being requested.

      The first array specifies if particular type of request can be satisfied
      if there is granted lock of certain type.

         Request  |  Granted requests for lock            |
          type    | S  SH  SR  SW  SWLP  SU  SRO  SNW  SNRW  X  |
        ----------+---------------------------------------------+
        S         | +   +   +   +    +    +   +    +    +    -  |
        SH        | +   +   +   +    +    +   +    +    +    -  |
        SR        | +   +   +   +    +    +   +    +    -    -  |
        SW        | +   +   +   +    +    +   -    -    -    -  |
        SWLP      | +   +   +   +    +    +   -    -    -    -  |
        SU        | +   +   +   +    +    -   +    -    -    -  |
        SRO       | +   +   +   -    -    +   +    +    -    -  |
        SNW       | +   +   +   -    -    -   +    -    -    -  |
        SNRW      | +   +   -   -    -    -   -    -    -    -  |
        X         | -   -   -   -    -    -   -    -    -    -  |

      Here: "+" -- means that request can be satisfied
            "-" -- means that request can't be satisfied and should wait

      @note In cases then current context already has "stronger" type
            of lock on the object it will be automatically granted
            thanks to usage of the MDL_context::find_ticket() method.

      @note IX locks are excluded since they are not used for per-object
            metadata locks.
    */
    {0, MDL_BIT(MDL_EXCLUSIVE), MDL_BIT(MDL_EXCLUSIVE),
     MDL_BIT(MDL_EXCLUSIVE) | MDL_BIT(MDL_SHARED_NO_READ_WRITE),
     MDL_BIT(MDL_EXCLUSIVE) | MDL_BIT(MDL_SHARED_NO_READ_WRITE) |
         MDL_BIT(MDL_SHARED_NO_WRITE) | MDL_BIT(MDL_SHARED_READ_ONLY),
     MDL_BIT(MDL_EXCLUSIVE) | MDL_BIT(MDL_SHARED_NO_READ_WRITE) |
         MDL_BIT(MDL_SHARED_NO_WRITE) | MDL_BIT(MDL_SHARED_READ_ONLY),
     MDL_BIT(MDL_EXCLUSIVE) | MDL_BIT(MDL_SHARED_NO_READ_WRITE) |
         MDL_BIT(MDL_SHARED_NO_WRITE) | MDL_BIT(MDL_SHARED_UPGRADABLE),
     MDL_BIT(MDL_EXCLUSIVE) | MDL_BIT(MDL_SHARED_NO_READ_WRITE) |
         MDL_BIT(MDL_SHARED_WRITE_LOW_PRIO) | MDL_BIT(MDL_SHARED_WRITE),
     MDL_BIT(MDL_EXCLUSIVE) | MDL_BIT(MDL_SHARED_NO_READ_WRITE) |
         MDL_BIT(MDL_SHARED_NO_WRITE) | MDL_BIT(MDL_SHARED_UPGRADABLE) |
         MDL_BIT(MDL_SHARED_WRITE_LOW_PRIO) | MDL_BIT(MDL_SHARED_WRITE),
     MDL_BIT(MDL_EXCLUSIVE) | MDL_BIT(MDL_SHARED_NO_READ_WRITE) |
         MDL_BIT(MDL_SHARED_NO_WRITE) | MDL_BIT(MDL_SHARED_READ_ONLY) |
         MDL_BIT(MDL_SHARED_UPGRADABLE) | MDL_BIT(MDL_SHARED_WRITE_LOW_PRIO) |
         MDL_BIT(MDL_SHARED_WRITE) | MDL_BIT(MDL_SHARED_READ),
     MDL_BIT(MDL_EXCLUSIVE) | MDL_BIT(MDL_SHARED_NO_READ_WRITE) |
         MDL_BIT(MDL_SHARED_NO_WRITE) | MDL_BIT(MDL_SHARED_READ_ONLY) |
         MDL_BIT(MDL_SHARED_UPGRADABLE) | MDL_BIT(MDL_SHARED_WRITE_LOW_PRIO) |
         MDL_BIT(MDL_SHARED_WRITE) | MDL_BIT(MDL_SHARED_READ) |
         MDL_BIT(MDL_SHARED_HIGH_PRIO) | MDL_BIT(MDL_SHARED)},
    /**
      Each array in the next group specifies if a particular type of request can
      be satisfied if there is a waiting request for the same lock of a certain
      type. In other words each array specifies a priority matrix for different
      lock types.

      We use each of the arrays depending on whether the number of successively
      granted "piglet" and "hog" lock requests exceed the max_write_lock_count
      threshold. This is necessary to avoid high priority lock requests starving
      out requests with lower priority.

      The first array in the group is used in default situation when both
      MDL_lock::m_piglet_lock_count and MDL_lock::m_hog_lock_count don't exceed
      the threshold.

      A priority matrice specified by it looks like:

         Request  |         Pending requests for lock          |
          type    | S  SH  SR  SW  SWLP  SU  SRO  SNW  SNRW  X |
        ----------+--------------------------------------------+
        S         | +   +   +   +    +    +   +    +     +   - |
        SH        | +   +   +   +    +    +   +    +     +   + |
        SR        | +   +   +   +    +    +   +    +     -   - |
        SW        | +   +   +   +    +    +   +    -     -   - |
        SWLP      | +   +   +   +    +    +   -    -     -   - |
        SU        | +   +   +   +    +    +   +    +     +   - |
        SRO       | +   +   +   -    +    +   +    +     -   - |
        SNW       | +   +   +   +    +    +   +    +     +   - |
        SNRW      | +   +   +   +    +    +   +    +     +   - |
        X         | +   +   +   +    +    +   +    +     +   + |

      Invariant [INV2]: for all priority matrices, if A is the set of
      incompatible waiting requests for a given request and B is the set
      of incompatible granted requests for the same request, then A will
      always be a subset of B. This means that moving a lock from waiting
      to granted state doesn't unblock additional requests.
      MDL_lock::reschedule_waiters() code relies on this.
    */
    {{0, MDL_BIT(MDL_EXCLUSIVE), 0,
      MDL_BIT(MDL_EXCLUSIVE) | MDL_BIT(MDL_SHARED_NO_READ_WRITE),
      MDL_BIT(MDL_EXCLUSIVE) | MDL_BIT(MDL_SHARED_NO_READ_WRITE) |
          MDL_BIT(MDL_SHARED_NO_WRITE),
      MDL_BIT(MDL_EXCLUSIVE) | MDL_BIT(MDL_SHARED_NO_READ_WRITE) |
          MDL_BIT(MDL_SHARED_NO_WRITE) | MDL_BIT(MDL_SHARED_READ_ONLY),
      MDL_BIT(MDL_EXCLUSIVE),
      MDL_BIT(MDL_EXCLUSIVE) | MDL_BIT(MDL_SHARED_NO_READ_WRITE) |
          MDL_BIT(MDL_SHARED_WRITE),
      MDL_BIT(MDL_EXCLUSIVE), MDL_BIT(MDL_EXCLUSIVE), 0},
     /**
       The second array in the group is used when the number of successively
       granted "piglet" (SW) locks exceeds max_write_lock_count.

       It is the same matrix as in the first case but with the SW lock type
       having lower priority than the SRO lock type.
     */
     {0, MDL_BIT(MDL_EXCLUSIVE), 0,
      MDL_BIT(MDL_EXCLUSIVE) | MDL_BIT(MDL_SHARED_NO_READ_WRITE),
      MDL_BIT(MDL_EXCLUSIVE) | MDL_BIT(MDL_SHARED_NO_READ_WRITE) |
          MDL_BIT(MDL_SHARED_NO_WRITE) | MDL_BIT(MDL_SHARED_READ_ONLY),
      MDL_BIT(MDL_EXCLUSIVE) | MDL_BIT(MDL_SHARED_NO_READ_WRITE) |
          MDL_BIT(MDL_SHARED_NO_WRITE) | MDL_BIT(MDL_SHARED_READ_ONLY),
      MDL_BIT(MDL_EXCLUSIVE),
      MDL_BIT(MDL_EXCLUSIVE) | MDL_BIT(MDL_SHARED_NO_READ_WRITE),
      MDL_BIT(MDL_EXCLUSIVE), MDL_BIT(MDL_EXCLUSIVE), 0},
     /**
       The third array in the group is used when the number of successively
       granted "hog" (SNW, SNRW, X) locks exceeds max_write_lock_count.

       In this case S, SH, SR, SW, SNRW, SRO and SU locks types have
       priority over all "hog" types.
     */
     {0, 0, 0, 0, 0, MDL_BIT(MDL_SHARED_READ_ONLY), 0,
      MDL_BIT(MDL_SHARED_WRITE),
      MDL_BIT(MDL_EXCLUSIVE) | MDL_BIT(MDL_SHARED_UPGRADABLE) |
          MDL_BIT(MDL_SHARED_WRITE_LOW_PRIO) | MDL_BIT(MDL_SHARED_WRITE),
      MDL_BIT(MDL_EXCLUSIVE) | MDL_BIT(MDL_SHARED_READ_ONLY) |
          MDL_BIT(MDL_SHARED_UPGRADABLE) | MDL_BIT(MDL_SHARED_WRITE_LOW_PRIO) |
          MDL_BIT(MDL_SHARED_WRITE) | MDL_BIT(MDL_SHARED_READ),
      static_cast<bitmap_t>(~MDL_OBJECT_HOG_LOCK_TYPES)},
     /**
       The fourth array in the group is used when both the number of
       successively granted "piglet" (SW) and the number of successively granted
       "hog" (SNW, SNRW, X) locks exceed max_write_lock_count.

       This matrice prefers SRO locks over SW/SWLP locks. And non-"hog" locks
       other than SW/SWLP over "hog" locks.

       Note that the fact that "hog" locks have the same priority vs SW/SWLP
       locks as in the default matrice (#0) is important and is relied upon in
       MDL_lock::reschedule_waiters(). This is invariant [INV3].
     */
     {0, 0, 0, 0,
      MDL_BIT(MDL_EXCLUSIVE) | MDL_BIT(MDL_SHARED_NO_READ_WRITE) |
          MDL_BIT(MDL_SHARED_NO_WRITE) | MDL_BIT(MDL_SHARED_READ_ONLY),
      MDL_BIT(MDL_EXCLUSIVE) | MDL_BIT(MDL_SHARED_NO_READ_WRITE) |
          MDL_BIT(MDL_SHARED_NO_WRITE) | MDL_BIT(MDL_SHARED_READ_ONLY),
      0, 0, MDL_BIT(MDL_EXCLUSIVE) | MDL_BIT(MDL_SHARED_UPGRADABLE),
      MDL_BIT(MDL_EXCLUSIVE) | MDL_BIT(MDL_SHARED_READ_ONLY) |
          MDL_BIT(MDL_SHARED_UPGRADABLE) | MDL_BIT(MDL_SHARED_READ),
      static_cast<bitmap_t>(~(MDL_OBJECT_HOG_LOCK_TYPES |
                              MDL_BIT(MDL_SHARED_WRITE) |
                              MDL_BIT(MDL_SHARED_WRITE_LOW_PRIO)))}},
    /**
      Array of increments for "unobtrusive" types of lock requests for
      per-object locks.

      @sa MDL_lock::get_unobtrusive_lock_increment().

      For per-object locks:
      - "unobtrusive" types: S, SH, SR and SW
      - "obtrusive" types: SU, SRO, SNW, SNRW, X

      Number of locks acquired using "fast path" are encoded in the following
      bits of MDL_lock::m_fast_path_state:

      - bits 0 .. 19  - S and SH (we don't differentiate them once acquired)
      - bits 20 .. 39 - SR
      - bits 40 .. 59 - SW and SWLP (we don't differentiate them once acquired)

      Overflow is not an issue as we are unlikely to support more than 2^20 - 1
      concurrent connections in foreseeable future.

      This encoding defines the below contents of increment array.
    */
    {0, 1, 1, 1ULL << 20, 1ULL << 40, 1ULL << 40, 0, 0, 0, 0, 0},
    /*
      To prevent starvation, "hog" and "piglet" lock types are only granted
      max_write_lock_count times in a row while conflicting lock types are
      waiting.
    */
    true,
#ifndef DBUG_OFF
    // For object locks all types, except IX, are permitted
    {false, true, true, true, true, true, true, true, true, true, true},
#endif /* not defined DBUG_OFF */

    &MDL_lock::object_lock_needs_notification,
    &MDL_lock::object_lock_notify_conflicting_locks,
    &MDL_lock::object_lock_fast_path_granted_bitmap,
    &MDL_lock::object_lock_needs_connection_check};

/**
  Check if request for the metadata lock can be satisfied given its
  current state.

  @param  type_arg             The requested lock type.
  @param  requestor_ctx        The MDL context of the requestor.

  @retval true   Lock request can be satisfied
  @retval false  There is some conflicting lock.

  @note In cases then current context already has "stronger" type
        of lock on the object it will be automatically granted
        thanks to usage of the MDL_context::find_ticket() method.
*/

bool MDL_lock::can_grant_lock(enum_mdl_type type_arg,
                              const MDL_context *requestor_ctx) const {
  bool can_grant = false;
  bitmap_t waiting_incompat_map = incompatible_waiting_types_bitmap()[type_arg];
  bitmap_t granted_incompat_map = incompatible_granted_types_bitmap()[type_arg];

  /*
    New lock request can be satisfied iff:
    - There are no incompatible types of satisfied requests
    in other contexts
    - There are no waiting requests which have higher priority
    than this request.
  */
  if (!(m_waiting.bitmap() & waiting_incompat_map)) {
    if (!(fast_path_granted_bitmap() & granted_incompat_map)) {
      if (!(m_granted.bitmap() & granted_incompat_map))
        can_grant = true;
      else {
        Ticket_iterator it(m_granted);
        MDL_ticket *ticket;

        /*
          There is an incompatible lock. Check that it belongs to some
          other context.

          If we are trying to acquire "unobtrusive" type of lock then the
          confliciting lock must be from "obtrusive" set, therefore it should
          have been acquired using "slow path" and should be present in
          m_granted list.

          If we are trying to acquire "obtrusive" type of lock then it can be
          either another "obtrusive" lock or "unobtrusive" type of lock
          acquired on "slow path" (can't be "unobtrusive" lock on fast path
          because of surrounding if-statement). In either case it should be
          present in m_granted list.
        */
        while ((ticket = it++)) {
          if (ticket->get_ctx() != requestor_ctx &&
              ticket->is_incompatible_when_granted(type_arg))
            break;
        }
        if (ticket == NULL) /* Incompatible locks are our own. */
          can_grant = true;
      }
    } else {
      /*
        Our lock request conflicts with one of granted "fast path" locks:

        This means that we are trying to acquire "obtrusive" lock and:
        a) Either we are called from MDL_context::try_acquire_lock_impl()
           and then all "fast path" locks belonging to this context were
           materialized (as we do for "obtrusive" locks).
        b) Or we are called from MDL_lock::reschedule_waiters() then
           this context is waiting for this request and all its "fast
           path" locks were materialized before the wait.

        The above means that conflicting granted "fast path" lock cannot
        belong to us and our request cannot be satisfied.
      */
    }
  }
  return can_grant;
}

/**
  Return the first MDL_context which owns the lock.

  @return Pointer to the first MDL_context which has acquired the lock
          NULL if there are no such contexts.

  @note This method works properly only for locks acquired using
        "slow" path. It won't return context if it has used "fast"
        path to acquire the lock.
*/

inline MDL_context *MDL_lock::get_lock_owner() const {
  Ticket_iterator it(m_granted);
  MDL_ticket *ticket;

  if ((ticket = it++)) return ticket->get_ctx();
  return NULL;
}

/** Remove a ticket from waiting or pending queue and wakeup up waiters. */

void MDL_lock::remove_ticket(MDL_context *ctx, LF_PINS *pins,
                             Ticket_list MDL_lock::*list, MDL_ticket *ticket) {
  bool is_obtrusive = is_obtrusive_lock(ticket->get_type());
  bool is_singleton = mdl_locks.is_lock_object_singleton(&key);

  mysql_prlock_wrlock(&m_rwlock);

  DEBUG_SYNC(current_thd, "mdl_lock_remove_ticket_m_rwlock_locked");

  (this->*list).remove_ticket(ticket);

  /*
    If we are removing "obtrusive" type of request either from granted or
    waiting lists we need to decrement "obtrusive" requests counter.
    Once last ticket for "obtrusive" lock is removed we should clear
    HAS_OBTRUSIVE flag in m_fast_path_state as well.
  */
  bool last_obtrusive =
      is_obtrusive && ((--m_obtrusive_locks_granted_waiting_count) == 0);
  /*
    If both m_granted and m_waiting lists become empty as result we also
    need to clear HAS_SLOW_PATH flag in m_fast_path_state.
  */
  bool last_slow_path = m_granted.is_empty() && m_waiting.is_empty();
  bool last_use = false;

  if (last_slow_path || last_obtrusive) {
    fast_path_state_t old_state = m_fast_path_state;
    fast_path_state_t new_state;
    do {
      new_state = old_state;
      if (last_slow_path) new_state &= ~MDL_lock::HAS_SLOW_PATH;
      if (last_obtrusive) new_state &= ~MDL_lock::HAS_OBTRUSIVE;
    } while (!fast_path_state_cas(&old_state, new_state));

    /*
      We don't have any "fast" or "slow" path locks. MDL_lock object becomes
      unused so unused objects counter needs to be incremented.
    */
    if (new_state == 0) last_use = true;
  }

  if (last_slow_path) {
    /*
      We might end-up with the last waiting ticket being removed and non-0
      m_hog_lock_count/m_piglet_lock_count in the following situation:

      1) There is a granted "hog"/"piglet" lock blocking a lower priority lock
         request.
      2) The lower priority lock request is timed out or killed. It is not yet
         removed from waiters list and bitmap.
      3) The "Hog"/"piglet" lock is released. Its reschedule_waiters() call
         will still see the pending lower priority lock so it won't reset
         the m_hog_lock_count/m_piglet_lock_count counters.
      4) MDL_lock::remove_ticket() is called for the timed out/killed
         lower priority ticket. Which turns out to be the last ticket
         for this lock.

      Hence we need to reset these counters here.
    */
    m_hog_lock_count = 0;
    m_piglet_lock_count = 0;
    m_current_waiting_incompatible_idx = 0;
  } else {
    /*
      There can be some contexts waiting to acquire a lock
      which now might be able to do it. Grant the lock to
      them and wake them up!

      We always try to reschedule locks, since there is no easy way
      (i.e. by looking at the bitmaps) to find out whether it is
      required or not.
      In a general case, even when the queue's bitmap is not changed
      after removal of the ticket, there is a chance that some request
      can be satisfied (due to the fact that a granted request
      reflected in the bitmap might belong to the same context as a
      pending request).
    */
    reschedule_waiters();
  }
  mysql_prlock_unlock(&m_rwlock);

  /* Don't count singleton MDL_lock objects as unused. */
  if (last_use && !is_singleton) mdl_locks.lock_object_unused(ctx, pins);
}

/**
  Check if we have any pending locks which conflict with existing
  shared lock.

  @pre The ticket must match an acquired lock.

  @return true if there is a conflicting lock request, false otherwise.
*/

bool MDL_lock::has_pending_conflicting_lock(enum_mdl_type type) {
  bool result;

  mysql_mutex_assert_not_owner(&LOCK_open);

  mysql_prlock_rdlock(&m_rwlock);
  result = (m_waiting.bitmap() & incompatible_granted_types_bitmap()[type]);
  mysql_prlock_unlock(&m_rwlock);
  return result;
}

MDL_wait_for_graph_visitor::~MDL_wait_for_graph_visitor() {}

MDL_wait_for_subgraph::~MDL_wait_for_subgraph() {}

/**
  Check if ticket represents metadata lock of "stronger" or equal type
  than specified one. I.e. if metadata lock represented by ticket won't
  allow any of locks which are not allowed by specified type of lock.

  @return true  if ticket has stronger or equal type
          false otherwise.
*/

bool MDL_ticket::has_stronger_or_equal_type(enum_mdl_type type) const {
  const MDL_lock::bitmap_t *granted_incompat_map =
      m_lock->incompatible_granted_types_bitmap();

  return !(granted_incompat_map[type] & ~(granted_incompat_map[m_type]));
}

bool MDL_ticket::is_incompatible_when_granted(enum_mdl_type type) const {
  return (MDL_BIT(m_type) & m_lock->incompatible_granted_types_bitmap()[type]);
}

bool MDL_ticket::is_incompatible_when_waiting(enum_mdl_type type) const {
  return (MDL_BIT(m_type) & m_lock->incompatible_waiting_types_bitmap()[type]);
}

#ifndef DBUG_OFF
bool equivalent(const MDL_ticket *a, const MDL_ticket *b,
                enum_mdl_duration target_duration) {
  if (a == b) {
    // Same pointer (incl. nullptr) are equivalent
    return true;
  }

  if (a->get_lock() != b->get_lock()) {
    // If they refer to different locks, they are never equivalent
    return false;
  }
  if (a->get_duration() == target_duration &&
      b->get_duration() == target_duration) {
    // Different objects, but which has the same lock, AND both refer to the
    // target duration are equivalent
    return true;
  }
  if (a->get_duration() != target_duration &&
      b->get_duration() != target_duration) {
    // Different objects with same lock are still equivalent, if neither has
    // the target duration
    return true;
  }
  return false;
}
#endif /* not defined DBUG_OFF */

/**
  Check whether the context already holds a compatible lock ticket
  on an object.
  Start searching from list of locks for the same duration as lock
  being requested. If not look at lists for other durations.

  @param mdl_request  Lock request object for lock to be acquired
  @param[out] result_duration  Duration of lock which was found.

  @note Tickets which correspond to lock types "stronger" than one
        being requested are also considered compatible.

  @return A pointer to the lock ticket for the object or NULL otherwise.
*/

MDL_ticket *MDL_context::find_ticket(MDL_request *mdl_request,
                                     enum_mdl_duration *result_duration) {
  auto h = m_ticket_store.find(*mdl_request);
  *result_duration = h.m_dur;
  return h.m_ticket;
}

/**
  Try to acquire one lock.

  Unlike exclusive locks, shared locks are acquired one by
  one. This is interface is chosen to simplify introduction of
  the new locking API to the system. MDL_context::try_acquire_lock()
  is currently used from open_table(), and there we have only one
  table to work with.

  This function may also be used to try to acquire an exclusive
  lock on a destination table, by ALTER TABLE ... RENAME.

  Returns immediately without any side effect if encounters a lock
  conflict. Otherwise takes the lock.

  @param [in,out] mdl_request Lock request object for lock to be acquired

  @retval  false   Success. The lock may have not been acquired.
                   Check the ticket, if it's NULL, a conflicting lock
                   exists.
  @retval  true    Out of resources, an error has been reported.
*/

bool MDL_context::try_acquire_lock(MDL_request *mdl_request) {
  MDL_ticket *ticket;

  if (try_acquire_lock_impl(mdl_request, &ticket)) return true;

  if (!mdl_request->ticket) {
    /*
      Our attempt to acquire lock without waiting has failed.
      Let us release resources which were acquired in the process.

      We don't need to count MDL_lock object as unused and possibly
      delete it here because:
      - Either there was a conflicting ticket in MDL_lock::m_granted/
        m_waiting lists during our call to MDL_lock::can_grant_lock().
        This ticket can't go away while MDL_lock::m_rwlock is held.
      - Or we have tried to acquire an "obtrusive" lock and there was
        a conflicting "fast path" lock in MDL_lock::m_fast_path_state
        counter during our call to MDL_lock::can_grant_lock().
        In this case HAS_OBTRUSIVE lock flag should have been set before
        call to MDL_lock::can_grant_lock() so release of this "fast path"
        lock will have to take slow path (see release_lock() and invariant
        [INV1]). This means that conflicting "fast path" lock can't go
        away until MDL_lock::m_rwlock is released or HAS_OBSTRUSIVE flag
        is cleared. In the latter case counting MDL_lock object as unused
        is responsibility of thread which is decrementing "fast path" lock
        counter. MDL_lock object can't be deleted under out feet since
        thread doing deletion needs to acquire MDL_lock::m_rwlock first.
    */
    MDL_lock *lock = ticket->m_lock;

    bool last_obtrusive =
        lock->is_obtrusive_lock(mdl_request->type) &&
        ((--lock->m_obtrusive_locks_granted_waiting_count) == 0);
    bool last_slow_path =
        lock->m_granted.is_empty() && lock->m_waiting.is_empty();

    if (last_slow_path || last_obtrusive) {
      MDL_lock::fast_path_state_t old_state = lock->m_fast_path_state;
      MDL_lock::fast_path_state_t new_state;
      do {
        new_state = old_state;
        if (last_slow_path) new_state &= ~MDL_lock::HAS_SLOW_PATH;
        if (last_obtrusive) new_state &= ~MDL_lock::HAS_OBTRUSIVE;
      } while (!lock->fast_path_state_cas(&old_state, new_state));
    }

    mysql_prlock_unlock(&lock->m_rwlock);

    /*
      If SEs were notified about impending lock acquisition, the failure
      to acquire it requires the same notification as lock release.
    */
    if (ticket->m_hton_notified) {
      mysql_mdl_set_status(ticket->m_psi, MDL_ticket::POST_RELEASE_NOTIFY);
      m_owner->notify_hton_post_release_exclusive(&mdl_request->key);
    }

    MDL_ticket::destroy(ticket);
  }

  return false;
}

/**
  "Materialize" requests for locks which were satisfied using
  "fast path" by properly including them into corresponding
  MDL_lock::m_granted bitmaps/lists and removing it from
  packed counter in MDL_lock::m_fast_path_state.

  @note In future we might optimize this method if necessary,
        for example, by keeping pointer to first "fast path"
        ticket.
*/

void MDL_context::materialize_fast_path_locks() {
  int i;

  for (i = 0; i < MDL_DURATION_END; i++) {
    MDL_ticket_store::List_iterator it = m_ticket_store.list_iterator(i);

    MDL_ticket *matf = m_ticket_store.materialized_front(i);
    for (MDL_ticket *ticket = it++; ticket != matf; ticket = it++) {
      if (ticket->m_is_fast_path) {
        MDL_lock *lock = ticket->m_lock;
        MDL_lock::fast_path_state_t unobtrusive_lock_increment =
            lock->get_unobtrusive_lock_increment(ticket->get_type());
        ticket->m_is_fast_path = false;
        mysql_prlock_wrlock(&lock->m_rwlock);
        lock->m_granted.add_ticket(ticket);
        /*
          Atomically decrement counter in MDL_lock::m_fast_path_state.
          This needs to happen under protection of MDL_lock::m_rwlock to make
          it atomic with addition of ticket to MDL_lock::m_granted list and
          to enforce invariant [INV1].
        */
        MDL_lock::fast_path_state_t old_state = lock->m_fast_path_state;
        while (!lock->fast_path_state_cas(
            &old_state, ((old_state - unobtrusive_lock_increment) |
                         MDL_lock::HAS_SLOW_PATH))) {
        }
        mysql_prlock_unlock(&lock->m_rwlock);
      }
    }
  }
  m_ticket_store.set_materialized();
}

/**
  Auxiliary method for acquiring lock without waiting.

  @param [in,out] mdl_request Lock request object for lock to be acquired
  @param [out] out_ticket     Ticket for the request in case when lock
                              has not been acquired.

  @retval  false   Success. The lock may have not been acquired.
                   Check MDL_request::ticket, if it's NULL, a conflicting
                   lock exists. In this case "out_ticket" out parameter
                   points to ticket which was constructed for the request.
                   MDL_ticket::m_lock points to the corresponding MDL_lock
                   object and MDL_lock::m_rwlock write-locked.
  @retval  true    Out of resources, an error has been reported.
*/

bool MDL_context::try_acquire_lock_impl(MDL_request *mdl_request,
                                        MDL_ticket **out_ticket) {
  MDL_lock *lock;
  MDL_key *key = &mdl_request->key;
  MDL_ticket *ticket;
  enum_mdl_duration found_duration;
  MDL_lock::fast_path_state_t unobtrusive_lock_increment;
  bool force_slow;
  bool pinned;

  DBUG_ASSERT(mdl_request->ticket == NULL);

  /* Don't take chances in production. */
  mdl_request->ticket = NULL;
  mysql_mutex_assert_not_owner(&LOCK_open);

  /*
    Check whether the context already holds a shared lock on the object,
    and if so, grant the request.
  */
  if ((ticket = find_ticket(mdl_request, &found_duration))) {
    DBUG_ASSERT(ticket->m_lock);
    DBUG_ASSERT(ticket->has_stronger_or_equal_type(mdl_request->type));
    /*
      If the request is for a transactional lock, and we found
      a transactional lock, just reuse the found ticket.

      It's possible that we found a transactional lock,
      but the request is for a HANDLER lock. In that case HANDLER
      code will clone the ticket (see below why it's needed).

      If the request is for a transactional lock, and we found
      a HANDLER lock, create a copy, to make sure that when user
      does HANDLER CLOSE, the transactional lock is not released.

      If the request is for a handler lock, and we found a
      HANDLER lock, also do the clone. HANDLER CLOSE for one alias
      should not release the lock on the table HANDLER opened through
      a different alias.
    */
    mdl_request->ticket = ticket;
    if ((found_duration != mdl_request->duration ||
         mdl_request->duration == MDL_EXPLICIT) &&
        clone_ticket(mdl_request)) {
      /* Clone failed. */
      mdl_request->ticket = NULL;
      return true;
    }
    return false;
  }

  /*
    Prepare context for lookup in MDL_map container by allocating pins
    if necessary. This also ensures that this MDL_context has pins allocated
    and ready for future attempts elements from MDL_map container (which
    might happen during lock release).
  */
  if (fix_pins()) return true;

  if (!(ticket = MDL_ticket::create(this, mdl_request->type
#ifndef DBUG_OFF
                                    ,
                                    mdl_request->duration
#endif
                                    )))
    return true;

  /*
    Get increment for "fast path" or indication that this is
    request for "obtrusive" type of lock outside of critical section.
  */
  unobtrusive_lock_increment =
      MDL_lock::get_unobtrusive_lock_increment(mdl_request);

  /*
    If this "obtrusive" type we have to take "slow path".
    If this context has open HANDLERs we have to take "slow path"
    as well for MDL_object_lock::notify_conflicting_locks() to work
    properly.
  */
  force_slow = !unobtrusive_lock_increment || m_needs_thr_lock_abort;

  /*
    If "obtrusive" lock is requested we need to "materialize" all fast
    path tickets, so MDL_lock::can_grant_lock() can safely assume
    that all granted "fast path" locks belong to different context.
  */
  if (!unobtrusive_lock_increment) materialize_fast_path_locks();

  DBUG_ASSERT(ticket->m_psi == NULL);
  ticket->m_psi = mysql_mdl_create(
      ticket, key, mdl_request->type, mdl_request->duration,
      MDL_ticket::PENDING, mdl_request->m_src_file, mdl_request->m_src_line);

  /*
    We need to notify/get permission from storage engines before acquiring
    X lock if it is requested in one of namespaces interesting for SEs.
  */
  if (mdl_request->type == MDL_EXCLUSIVE &&
      MDL_lock::needs_hton_notification(key->mdl_namespace())) {
    mysql_mdl_set_status(ticket->m_psi, MDL_ticket::PRE_ACQUIRE_NOTIFY);

    bool victimized;
    if (m_owner->notify_hton_pre_acquire_exclusive(key, &victimized)) {
      MDL_ticket::destroy(ticket);
      my_error(victimized ? ER_LOCK_DEADLOCK : ER_LOCK_REFUSED_BY_ENGINE,
               MYF(0));
      return true;
    }
    ticket->m_hton_notified = true;

    mysql_mdl_set_status(ticket->m_psi, MDL_ticket::PENDING);
  }

retry:
  /*
    The below call pins pointer to returned MDL_lock object (unless
    it is the singleton object for GLOBAL, COMMIT or ACL_CACHE namespaces).
  */
  if (!(lock = mdl_locks.find_or_insert(m_pins, key, &pinned))) {
    /*
      If SEs were notified about impending lock acquisition, the failure
      to acquire it requires the same notification as lock release.
    */
    if (ticket->m_hton_notified) {
      mysql_mdl_set_status(ticket->m_psi, MDL_ticket::POST_RELEASE_NOTIFY);
      m_owner->notify_hton_post_release_exclusive(key);
    }
    MDL_ticket::destroy(ticket);
    return true;
  }

  /*
    Code counting unused MDL_lock objects below assumes that object is not
    pinned iff it is a singleton.
  */
  DBUG_ASSERT(mdl_locks.is_lock_object_singleton(key) == !pinned);

  if (!force_slow) {
    /*
      "Fast path".

      Hurray! We are acquring "unobtrusive" type of lock and not forced
      to take "slow path" because of open HANDLERs.

      Let us do a few checks first to figure out if we really can acquire
      lock using "fast path".

      Since the MDL_lock object is pinned at this point (or it is the
      singleton) we can access its members without risk of it getting deleted
      under out feet.

      Ordinary read of MDL_lock::m_fast_path_state which we do here is OK as
      correctness of value returned by it will be anyway validated by atomic
      compare-and-swap which happens later.
      In theory, this algorithm will work correctly (but not very efficiently)
      if the read will return random values.
      In practice, it won't return values which are too out-of-date as the
      above call to MDL_map::find_or_insert() contains memory barrier.
    */
    MDL_lock::fast_path_state_t old_state = lock->m_fast_path_state;
    bool first_use;

    do {
      /*
        Check if hash look-up returned object marked as destroyed or
        it was marked as such while it was pinned by us. If yes we
        need to unpin it and retry look-up.
      */
      if (old_state & MDL_lock::IS_DESTROYED) {
        if (pinned) lf_hash_search_unpin(m_pins);
        DEBUG_SYNC(get_thd(), "mdl_acquire_lock_is_destroyed_fast_path");
        goto retry;
      }

      /*
        Check that there are no granted/pending "obtrusive" locks and nobody
        even is about to try to check if such lock can be acquired.

        In these cases we need to take "slow path".
      */
      if (old_state & MDL_lock::HAS_OBTRUSIVE) goto slow_path;

      /*
        If m_fast_path_state doesn't have HAS_SLOW_PATH set and all "fast"
        path counters are 0 then we are about to use an unused MDL_lock
        object. We need to decrement unused objects counter eventually.
      */
      first_use = (old_state == 0);

      /*
        Now we simply need to increment m_fast_path_state with a value which
        corresponds to type of our request (i.e. increment part this member
        which contains counter which corresponds to this type).

        This needs to be done as atomical operation with the above checks,
        which is achieved by using atomic compare-and-swap.

        @sa MDL_object_lock::m_unobtrusive_lock_increment for explanation
        why overflow is not an issue here.
      */
    } while (!lock->fast_path_state_cas(
        &old_state, old_state + unobtrusive_lock_increment));

    /*
      Lock has been acquired. Since this can only be an "unobtrusive" lock and
      there were no active/pending requests for "obtrusive" locks, we don't need
      to care about "hog" and "piglet" locks and the max_write_lock_count
      threshold.
    */

    if (pinned) lf_hash_search_unpin(m_pins);

    /*
      Don't count singleton MDL_lock objects as used, use "pinned == false"
      as an indication of such objects.
    */
    if (first_use && pinned) mdl_locks.lock_object_used();

    /*
      Since this MDL_ticket is not visible to any threads other than
      the current one, we can set MDL_ticket::m_lock member without
      protect of MDL_lock::m_rwlock. MDL_lock won't be deleted
      underneath our feet as MDL_lock::m_fast_path_state serves as
      reference counter in this case.
    */
    ticket->m_lock = lock;
    ticket->m_is_fast_path = true;
    m_ticket_store.push_front(mdl_request->duration, ticket);
    mdl_request->ticket = ticket;

    mysql_mdl_set_status(ticket->m_psi, MDL_ticket::GRANTED);
    return false;
  }

slow_path:

  /*
   "Slow path".

    Do full-blown check and list manipulation if necessary.
  */
  mysql_prlock_wrlock(&lock->m_rwlock);

  /*
    First of all, let us check if hash look-up returned MDL_lock object which
    is marked as destroyed or was marked as such while it was pinned by us.
    If we have got such object we need to retry look-up.

    We can use ordinary non-atomic read in this case as this flag is set under
    protection of MDL_lock::m_rwlock (we can get inconsistent data for other
    parts of m_fast_path_state due to concurrent atomic updates, but we don't
    care about them yet).
  */
  MDL_lock::fast_path_state_t state = lock->m_fast_path_state;

  if (state & MDL_lock::IS_DESTROYED) {
    mysql_prlock_unlock(&lock->m_rwlock);
    /*
      We can't unpin object earlier as lf_hash_delete() might have been
      called for it already and so LF_ALLOCATOR is free to deallocate it
      once unpinned.
    */
    if (pinned) lf_hash_search_unpin(m_pins);
    DEBUG_SYNC(get_thd(), "mdl_acquire_lock_is_destroyed_slow_path");
    goto retry;
  }

  /*
    Object was not marked as destroyed. Since it can't be deleted from hash
    and deallocated until this happens we can unpin it and work with it safely
    while MDL_lock::m_rwlock is held.
  */
  if (pinned) lf_hash_search_unpin(m_pins);

  /*
    When we try to acquire the first obtrusive lock for MDL_lock object we
    need to atomically set the HAS_OBTRUSIVE flag in m_fast_path_state before
    we call the MDL_lock::can_grant_lock() method.
    This is necessary to prevent concurrent fast path acquisitions from
    invalidating the results of this method.
  */
  bool first_obtrusive_lock =
      (unobtrusive_lock_increment == 0) &&
      ((lock->m_obtrusive_locks_granted_waiting_count++) == 0);
  bool first_use = false;

  /*
    When we try to acquire the first "slow" path lock for MDL_lock object
    we also need to atomically set HAS_SLOW_PATH flag. It is OK to read
    HAS_SLOW_PATH non-atomically here since it can be only set under
    protection of MDL_lock::m_rwlock lock.
  */
  if (!(state & MDL_lock::HAS_SLOW_PATH) || first_obtrusive_lock) {
    do {
      /*
        If HAS_SLOW_PATH flag is not set and all "fast" path counters
        are zero we are about to use previously unused MDL_lock object.
        MDL_map::m_unused_lock_objects counter needs to be decremented
        eventually.
      */
      first_use = (state == 0);
    } while (!lock->fast_path_state_cas(
        &state, state | MDL_lock::HAS_SLOW_PATH |
                    (first_obtrusive_lock ? MDL_lock::HAS_OBTRUSIVE : 0)));
  }

  /*
    Don't count singleton MDL_lock objects as used, use "pinned == false"
    as an indication of such objects.

    If the fact that we do this atomic decrement under MDL_lock::m_rwlock
    ever becomes bottleneck (which is unlikely) it can be safely moved
    outside of critical section.
  */
  if (first_use && pinned) mdl_locks.lock_object_used();

  ticket->m_lock = lock;

  if (lock->can_grant_lock(mdl_request->type, this)) {
    lock->m_granted.add_ticket(ticket);

    if (lock->is_affected_by_max_write_lock_count()) {
      /*
        If we have acquired an higher-prio "piglet" or "hog" lock while there
        are pending lower priority locks, we need to increment the appropriate
        counter.

        If one or both of these counters exceed the max_write_lock_count
        threshold, change priority matrice for this MDL_lock object.
        Reschedule waiters to avoid problems when the change of matrice
        happens concurrently to other thread acquiring a lower priority
        lock between its call to MDL_lock::can_grant_lock() and
        MDL_context::find_deadlock().
      */
      if (lock->count_piglets_and_hogs(mdl_request->type))
        lock->reschedule_waiters();
    }

    mysql_prlock_unlock(&lock->m_rwlock);

    m_ticket_store.push_front(mdl_request->duration, ticket);
    mdl_request->ticket = ticket;

    mysql_mdl_set_status(ticket->m_psi, MDL_ticket::GRANTED);
  } else
    *out_ticket = ticket;

  return false;
}

/**
  Create a copy of a granted ticket.
  This is used to make sure that HANDLER ticket
  is never shared with a ticket that belongs to
  a transaction, so that when we HANDLER CLOSE,
  we don't release a transactional ticket, and
  vice versa -- when we COMMIT, we don't mistakenly
  release a ticket for an open HANDLER.

  @retval true   Out of memory.
  @retval false  Success.
*/

bool MDL_context::clone_ticket(MDL_request *mdl_request) {
  MDL_ticket *ticket;

  mysql_mutex_assert_not_owner(&LOCK_open);

  /*
    Since in theory we can clone ticket belonging to a different context
    we need to prepare target context for possible attempts to release
    lock and thus possible removal of MDL_lock from MDL_map container.
    So we allocate pins to be able to work with this container if they
    are not allocated already.
  */
  if (fix_pins()) return true;

  /*
    By submitting mdl_request->type to MDL_ticket::create()
    we effectively downgrade the cloned lock to the level of
    the request.
  */
  if (!(ticket = MDL_ticket::create(this, mdl_request->type
#ifndef DBUG_OFF
                                    ,
                                    mdl_request->duration
#endif
                                    )))
    return true;

  DBUG_ASSERT(ticket->m_psi == NULL);
  ticket->m_psi = mysql_mdl_create(
      ticket, &mdl_request->key, mdl_request->type, mdl_request->duration,
      MDL_ticket::PENDING, mdl_request->m_src_file, mdl_request->m_src_line);

  /* clone() is not supposed to be used to get a stronger lock. */
  DBUG_ASSERT(mdl_request->ticket->has_stronger_or_equal_type(ticket->m_type));

  /*
    If we are to clone exclusive lock in namespace requiring notification
    of storage engines we need to notify/get permission from SEs similarly
    to situation when lock acquired.
  */
  if (mdl_request->type == MDL_EXCLUSIVE &&
      MDL_lock::needs_hton_notification(mdl_request->key.mdl_namespace())) {
    DBUG_ASSERT(mdl_request->ticket->m_hton_notified);

    mysql_mdl_set_status(ticket->m_psi, MDL_ticket::PRE_ACQUIRE_NOTIFY);

    bool victimized;
    if (m_owner->notify_hton_pre_acquire_exclusive(&mdl_request->key,
                                                   &victimized)) {
      MDL_ticket::destroy(ticket);
      my_error(victimized ? ER_LOCK_DEADLOCK : ER_LOCK_REFUSED_BY_ENGINE,
               MYF(0));
      return true;
    }
    ticket->m_hton_notified = true;

    mysql_mdl_set_status(ticket->m_psi, MDL_ticket::PENDING);
  }

  ticket->m_lock = mdl_request->ticket->m_lock;

  if (mdl_request->ticket->m_is_fast_path) {
    /*
      We are cloning ticket which was acquired on "fast path".
      Let us use "fast path" to create clone as well.
    */
    MDL_lock::fast_path_state_t unobtrusive_lock_increment =
        ticket->m_lock->get_unobtrusive_lock_increment(ticket->get_type());

    /*
      "Obtrusive" type of lock can't be cloned from weaker, "unobtrusive"
      type of lock.
    */
    DBUG_ASSERT(unobtrusive_lock_increment != 0);

    /*
      Increment of counter in MDL_lock::m_fast_path_state needs to happen here
      atomically and under protection of MDL_lock::m_rwlock in order to enforce
      invariant [INV1].
    */
    mysql_prlock_wrlock(&ticket->m_lock->m_rwlock);
    ticket->m_lock->fast_path_state_add(unobtrusive_lock_increment);
    mysql_prlock_unlock(&ticket->m_lock->m_rwlock);
    ticket->m_is_fast_path = true;
  } else {
    /*
      We are cloning ticket which was acquired on "slow path".
      We will use "slow path" for new ticket as well. We also
      need to take into account if new ticket corresponds to
      "obtrusive" lock.
    */
    bool is_obtrusive = ticket->m_lock->is_obtrusive_lock(ticket->m_type);
    mysql_prlock_wrlock(&ticket->m_lock->m_rwlock);
    ticket->m_lock->m_granted.add_ticket(ticket);
    if (is_obtrusive) {
      /*
        We don't need to set HAS_OBTRUSIVE flag in MDL_lock::m_fast_path_state
        here as it is already set since the ticket being cloned already
        represents "obtrusive" lock for this MDL_lock object.
      */
      DBUG_ASSERT(ticket->m_lock->m_obtrusive_locks_granted_waiting_count != 0);
      ++ticket->m_lock->m_obtrusive_locks_granted_waiting_count;
    }
    mysql_prlock_unlock(&ticket->m_lock->m_rwlock);
  }

  mdl_request->ticket = ticket;
  m_ticket_store.push_front(mdl_request->duration, ticket);
  mysql_mdl_set_status(ticket->m_psi, MDL_ticket::GRANTED);

  return false;
}

/**
  Notify threads holding S/SH metadata locks on an object, which conflict
  with a pending X lock.

  @note Currently this method is guaranteed to notify shared lock
        owners which have MDL_context::m_needs_thr_lock_abort flag
        set (as for others conficting locks might have been acquired
        on "fast path" and thus might be absent from list of granted
        locks).
        This is OK as notification for other contexts is anyway
        no-op now.

  @note We don't notify threads holding other than S/SH types of
        conflicting locks on the object since notification should
        not be needed and anyway will be no-op for them (unless
        they also hold S/SH locks on the object).

  @param  ctx  MDL_context for current thread.
  @param  lock MDL_lock object representing lock which is to be
               acquired.
*/

void MDL_lock::object_lock_notify_conflicting_locks(MDL_context *ctx,
                                                    MDL_lock *lock) {
  Ticket_iterator it(lock->m_granted);
  MDL_ticket *conflicting_ticket;

  while ((conflicting_ticket = it++)) {
    if (conflicting_ticket->get_ctx() != ctx &&
        (conflicting_ticket->get_type() == MDL_SHARED ||
         conflicting_ticket->get_type() == MDL_SHARED_HIGH_PRIO) &&
        conflicting_ticket->get_ctx()->get_owner()->get_thd() != nullptr) {
      MDL_context *conflicting_ctx = conflicting_ticket->get_ctx();

      /*
        If thread which holds conflicting lock is waiting on table-level
        lock or some other non-MDL resource we might need to wake it up
        by calling code outside of MDL.

        The only scenario in which it is important now looks like:
        Thread 1: HANDLER t1 OPEN, acquires S metadata lock on t1.
        Thread 2: LOCK TABLES t1 WRITE, t2 READ LOCAL, acquire
                  SNRW lock on t1, SR lock on t2 and TL_READ THR_LOCK
                  lock on t2.
        Thread 1: Executes UPDATE t2 SET i = 1 or some other DML which
                  will directly or indirectly block on THR_LOCK for t2.
        Thread 2: Does ALTER TABLE t1 ... which tries to upgrade SNRW
                  metadata lock to X lock and blocks because of S lock
                  from open HANDLER.

        A similar scenario is possible when MERGE tables are used instead
        of the READ LOCAL clause.
        Once we will get rid of the support for READ LOCAL and MERGE clauses
        this code can be removed.
      */
      ctx->get_owner()->notify_shared_lock(
          conflicting_ctx->get_owner(),
          conflicting_ctx->get_needs_thr_lock_abort());
    }
  }
}

/**
  Acquire one lock with waiting for conflicting locks to go away if needed.

  @param [in,out] mdl_request Lock request object for lock to be acquired

  @param lock_wait_timeout Seconds to wait before timeout.

  @retval  false   Success. MDL_request::ticket points to the ticket
                   for the lock.
  @retval  true    Failure (Out of resources or waiting is aborted),
*/

bool MDL_context::acquire_lock(MDL_request *mdl_request,
                               Timeout_type lock_wait_timeout) {
  if (lock_wait_timeout == 0) {
    /*
      Resort to try_acquire_lock() in case of zero timeout.

      This allows to avoid unnecessary deadlock detection attempt and "fake"
      deadlocks which might result from it.
      In case of failure to acquire lock, try_acquire_lock() preserves
      invariants by updating MDL_lock::fast_path_state and obtrusive locks
      count. It also performs SE notification if needed.
    */
    if (try_acquire_lock(mdl_request)) return true;

    if (!mdl_request->ticket) {
      /* We have failed to acquire lock instantly. */
      DEBUG_SYNC(get_thd(), "mdl_acquire_lock_wait");
      my_error(ER_LOCK_WAIT_TIMEOUT, MYF(0));
      return true;
    }
    return false;
  }

  /* Normal, non-zero timeout case. */

  MDL_lock *lock;
  MDL_ticket *ticket;
  struct timespec abs_timeout;
  MDL_wait::enum_wait_status wait_status;
  /* Do some work outside the critical section. */
  set_timespec(&abs_timeout, lock_wait_timeout);

  if (try_acquire_lock_impl(mdl_request, &ticket)) return true;

  if (mdl_request->ticket) {
    /*
      We have managed to acquire lock without waiting.
      MDL_lock, MDL_context and MDL_request were updated
      accordingly, so we can simply return success.
    */
    return false;
  }

  /*
    Our attempt to acquire lock without waiting has failed.
    As a result of this attempt we got MDL_ticket with m_lock
    member pointing to the corresponding MDL_lock object which
    has MDL_lock::m_rwlock write-locked.
  */
  lock = ticket->m_lock;

  lock->m_waiting.add_ticket(ticket);

  /*
    Once we added a pending ticket to the waiting queue,
    we must ensure that our wait slot is empty, so
    that our lock request can be scheduled. Do that in the
    critical section formed by the acquired write lock on MDL_lock.
  */
  m_wait.reset_status();

  if (lock->needs_notification(ticket)) lock->notify_conflicting_locks(this);

  mysql_prlock_unlock(&lock->m_rwlock);

#ifdef HAVE_PSI_METADATA_INTERFACE
  PSI_metadata_locker_state state;
  PSI_metadata_locker *locker = NULL;

  if (ticket->m_psi != NULL) {
    locker = PSI_METADATA_CALL(start_metadata_wait)(&state, ticket->m_psi,
                                                    __FILE__, __LINE__);
  }
#endif

  will_wait_for(ticket);

  /* There is a shared or exclusive lock on the object. */
  DEBUG_SYNC(get_thd(), "mdl_acquire_lock_wait");

  find_deadlock();

  if (lock->needs_notification(ticket) || lock->needs_connection_check()) {
    struct timespec abs_shortwait;
    set_timespec(&abs_shortwait, 1);
    wait_status = MDL_wait::WS_EMPTY;

    while (cmp_timespec(&abs_shortwait, &abs_timeout) <= 0) {
      /* abs_timeout is far away. Wait a short while and notify locks. */
      wait_status = m_wait.timed_wait(m_owner, &abs_shortwait, false,
                                      mdl_request->key.get_wait_state_name());

      if (wait_status != MDL_wait::WS_EMPTY) break;

      if (lock->needs_connection_check() && !m_owner->is_connected()) {
        /*
          If this is user-level lock and the client is disconnected don't wait
          forever: assume it's the same as statement being killed (this differs
          from pre-5.7 where we treat it as timeout, but is more logical).
          Using MDL_wait::set_status() to set status atomically wastes one
          condition variable wake up but should happen rarely.
          We don't want to do this check for all types of metadata locks since
          in general case we may want to complete wait/operation even when
          connection is lost (e.g. in case of logging into slow/general log).
        */
        if (!m_wait.set_status(MDL_wait::KILLED))
          wait_status = MDL_wait::KILLED;
        break;
      }

      if (lock->needs_notification(ticket)) {
        mysql_prlock_wrlock(&lock->m_rwlock);
        lock->notify_conflicting_locks(this);
        mysql_prlock_unlock(&lock->m_rwlock);
      }

      set_timespec(&abs_shortwait, 1);
    }
    if (wait_status == MDL_wait::WS_EMPTY)
      wait_status = m_wait.timed_wait(m_owner, &abs_timeout, true,
                                      mdl_request->key.get_wait_state_name());
  } else {
    wait_status = m_wait.timed_wait(m_owner, &abs_timeout, true,
                                    mdl_request->key.get_wait_state_name());
  }

  done_waiting_for();

#ifdef HAVE_PSI_METADATA_INTERFACE
  if (locker != NULL) {
    PSI_METADATA_CALL(end_metadata_wait)(locker, 0);
  }
#endif

  if (wait_status != MDL_wait::GRANTED) {
    lock->remove_ticket(this, m_pins, &MDL_lock::m_waiting, ticket);

    /*
      If SEs were notified about impending lock acquisition, the failure
      to acquire it requires the same notification as lock release.
    */
    if (ticket->m_hton_notified) {
      mysql_mdl_set_status(ticket->m_psi, MDL_ticket::POST_RELEASE_NOTIFY);
      m_owner->notify_hton_post_release_exclusive(&mdl_request->key);
    }

    MDL_ticket::destroy(ticket);
    switch (wait_status) {
      case MDL_wait::VICTIM:
        my_error(ER_LOCK_DEADLOCK, MYF(0));
        break;
      case MDL_wait::TIMEOUT:
        my_error(ER_LOCK_WAIT_TIMEOUT, MYF(0));
        break;
      case MDL_wait::KILLED:
        if (get_owner()->is_killed() == ER_QUERY_TIMEOUT)
          my_error(ER_QUERY_TIMEOUT, MYF(0));
        else
          my_error(ER_QUERY_INTERRUPTED, MYF(0));
        break;
      default:
        DBUG_ASSERT(0);
        break;
    }
    return true;
  }

  /*
    We have been granted our request.
    State of MDL_lock object is already being appropriately updated by a
    concurrent thread (@sa MDL_lock:reschedule_waiters()).
    So all we need to do is to update MDL_context and MDL_request objects.
  */
  DBUG_ASSERT(wait_status == MDL_wait::GRANTED);

  m_ticket_store.push_front(mdl_request->duration, ticket);
  mdl_request->ticket = ticket;

  mysql_mdl_set_status(ticket->m_psi, MDL_ticket::GRANTED);

  return false;
}

class MDL_request_cmp : public std::binary_function<const MDL_request *,
                                                    const MDL_request *, bool> {
 public:
  bool operator()(const MDL_request *req1, const MDL_request *req2) {
    int rc = req1->key.cmp(&req2->key);
    /*
      In cases when both requests correspond to the same key, we need to put
      the request for the stronger lock type first, to avoid extra deadlocks.
      We do this by simply comparing types of lock requests.
      This works OK since it is mostly needed to avoid the scenario when
      LOCK TABLES t1 WRITE, t1 READ acquires SRO lock before SNRW lock.
      It won't work in the general case (e.g. SRO is not stronger than SW).
    */
    if (rc == 0)
      rc = static_cast<int>(req2->type) - static_cast<int>(req1->type);
    return rc < 0;
  }
};

/**
  Acquire exclusive locks. There must be no granted locks in the
  context.

  This is a replacement of lock_table_names(). It is used in
  RENAME, DROP and other DDL SQL statements.

  @param  mdl_requests  List of requests for locks to be acquired.

  @param lock_wait_timeout  Seconds to wait before timeout.

  @note The list of requests should not contain non-exclusive lock requests.
        There should not be any acquired locks in the context.

  @note Assumes that one already owns scoped intention exclusive lock.

  @note If acquisition fails any locks with MDL_EXPLICIT duration that had
        already been taken, are released. Not just locks with MDL_STATEMENT
        and MDL_TRANSACTION duration. This makes acquition of MDL_EXPLICIT
        locks atomic (all or nothing). This is needed for the locking
        service plugin API.

  @retval false  Success
  @retval true   Failure
*/

bool MDL_context::acquire_locks(MDL_request_list *mdl_requests,
                                Timeout_type lock_wait_timeout) {
  MDL_request_list::Iterator it(*mdl_requests);
  MDL_request **p_req;
  MDL_savepoint mdl_svp = mdl_savepoint();
  /*
    Remember the first MDL_EXPLICIT ticket so that we can release
    any new such locks taken if acquisition fails.
  */
  MDL_ticket *explicit_front = m_ticket_store.front(MDL_EXPLICIT);
  const size_t req_count = mdl_requests->elements();

  if (req_count == 0) return false;

  /* Sort requests according to MDL_key. */
  Prealloced_array<MDL_request *, 16> sort_buf(
      key_memory_MDL_context_acquire_locks);
  if (sort_buf.reserve(req_count)) return true;

  for (size_t ii = 0; ii < req_count; ++ii) {
    sort_buf.push_back(it++);
  }

  std::sort(sort_buf.begin(), sort_buf.end(), MDL_request_cmp());

  size_t num_acquired = 0;
  for (p_req = sort_buf.begin(); p_req != sort_buf.end(); p_req++) {
    if (acquire_lock(*p_req, lock_wait_timeout)) goto err;
    ++num_acquired;
  }
  return false;

err:
  /*
    Release locks we have managed to acquire so far.
    Use rollback_to_savepoint() since there may be duplicate
    requests that got assigned the same ticket.
  */
  rollback_to_savepoint(mdl_svp);
  /*
    Also release the MDL_EXPLICIT locks taken in this call.
    The locking service plugin API needs acquisition of such
    locks to be atomic as well.
  */
  release_locks_stored_before(MDL_EXPLICIT, explicit_front);

  /* Reset lock requests back to its initial state. */
  for (p_req = sort_buf.begin(); p_req != sort_buf.begin() + num_acquired;
       p_req++) {
    (*p_req)->ticket = NULL;
  }
  return true;
}

bool MDL_context::clone_tickets(const MDL_context *ticket_owner,
                                enum_mdl_duration duration) {
  MDL_ticket *ticket;
  MDL_ticket_store::List_iterator it_ticket =
      ticket_owner->m_ticket_store.list_iterator(duration);
  bool ret = false;
  MDL_request request;

  while ((ticket = it_ticket++)) {
    DBUG_ASSERT(ticket->m_lock);

    MDL_REQUEST_INIT_BY_KEY(&request, ticket->get_key(), ticket->get_type(),
                            duration);
    request.ticket = ticket;
    ret = clone_ticket(&request);
    if (ret) break;
  }

  if (ret) {
    Ticket_iterator it_ticket1 = m_ticket_store.list_iterator(duration);
    while ((ticket = it_ticket1++)) {
      release_lock(ticket);
    }
  }

  return ret;
}

/**
  Upgrade a shared metadata lock.

  Used in ALTER TABLE and CREATE TABLE.

  @param mdl_ticket         Lock to upgrade.
  @param new_type           Lock type to upgrade to.
  @param lock_wait_timeout  Seconds to wait before timeout.

  @note In case of failure to upgrade lock (e.g. because upgrader
        was killed) leaves lock in its original state (locked in
        shared mode).

  @note There can be only one upgrader for a lock or we will have deadlock.
        This invariant is ensured by the fact that upgradeable locks SU, SNW
        and SNRW are not compatible with each other and themselves in case
        of ALTER TABLE operation.
        In case of CREATE TABLE operation there is chance of deadlock as 'S'
        is compatible with 'S'. But the deadlock is recovered by backoff and
        retry mechanism.

  @retval false  Success
  @retval true   Failure (thread was killed)
*/

bool MDL_context::upgrade_shared_lock(MDL_ticket *mdl_ticket,
                                      enum_mdl_type new_type,
                                      Timeout_type lock_wait_timeout) {
  MDL_request mdl_new_lock_request;
  MDL_savepoint mdl_svp = mdl_savepoint();
  bool is_new_ticket;
  MDL_lock *lock;

  DBUG_ENTER("MDL_context::upgrade_shared_lock");
  DEBUG_SYNC(get_thd(), "mdl_upgrade_lock");

  /*
    Do nothing if already upgraded. Used when we FLUSH TABLE under
    LOCK TABLES and a table is listed twice in LOCK TABLES list.
  */
  if (mdl_ticket->has_stronger_or_equal_type(new_type)) DBUG_RETURN(false);

  MDL_REQUEST_INIT_BY_KEY(&mdl_new_lock_request, &mdl_ticket->m_lock->key,
                          new_type, MDL_TRANSACTION);

  if (acquire_lock(&mdl_new_lock_request, lock_wait_timeout)) DBUG_RETURN(true);

  is_new_ticket = !has_lock(mdl_svp, mdl_new_lock_request.ticket);

  lock = mdl_ticket->m_lock;

  /* Code below assumes that we were upgrading to "obtrusive" type of lock. */
  DBUG_ASSERT(lock->is_obtrusive_lock(new_type));

  /* Merge the acquired and the original lock. @todo: move to a method. */
  mysql_prlock_wrlock(&lock->m_rwlock);
  if (is_new_ticket) {
    lock->m_granted.remove_ticket(mdl_new_lock_request.ticket);
    /*
      We should not clear HAS_OBTRUSIVE flag in this case as we will
      get "obtrusive' lock as result in any case.
    */
    --lock->m_obtrusive_locks_granted_waiting_count;
  }
  /*
    Set the new type of lock in the ticket. To update state of
    MDL_lock object correctly we need to temporarily exclude
    ticket from the granted queue or "fast path" counter and
    then include lock back into granted queue.
    Note that with current code at this point we can't have
    "fast path" tickets as upgrade to "obtrusive" locks
    materializes tickets normally. Still we cover this case
    for completeness.
  */
  if (mdl_ticket->m_is_fast_path) {
    /*
      Decrement of counter in MDL_lock::m_fast_path_state needs to be done
      under protection of MDL_lock::m_rwlock to ensure that it is atomic with
      changes to MDL_lock::m_granted list and to enforce invariant [INV1].
      Note that since we have HAS_OBTRUSIVE flag set at this point all
      concurrent lock acquisitions and releases will have to acquire
      MDL_lock::m_rwlock, so nobody will see results of this decrement until
      m_rwlock is released.
    */
    lock->fast_path_state_add(
        -lock->get_unobtrusive_lock_increment(mdl_ticket->m_type));
    mdl_ticket->m_is_fast_path = false;
  } else {
    lock->m_granted.remove_ticket(mdl_ticket);
    /*
      Also if we are upgrading from "obtrusive" lock we need to temporarily
      decrement m_obtrusive_locks_granted_waiting_count counter.
      We should not clear HAS_OBTRUSIVE flag in this case as we will get
      "obtrusive' lock as result in any case.
    */
    if (lock->is_obtrusive_lock(mdl_ticket->m_type))
      --lock->m_obtrusive_locks_granted_waiting_count;
  }

  mdl_ticket->m_type = new_type;

  lock->m_granted.add_ticket(mdl_ticket);
  /*
    Since we always upgrade to "obtrusive" type of lock we need to
    increment m_obtrusive_locks_granted_waiting_count counter.

    HAS_OBTRUSIVE flag has been already set by acquire_lock()
    and should not have been cleared since then.
  */
  DBUG_ASSERT(lock->m_fast_path_state & MDL_lock::HAS_OBTRUSIVE);
  ++lock->m_obtrusive_locks_granted_waiting_count;

  mysql_prlock_unlock(&lock->m_rwlock);

  /*
    The below code can't handle situation when we upgrade to lock requiring
    SE notification and it turns out that we already have lock of this type
    associated with different ticket.
  */
  DBUG_ASSERT(is_new_ticket || !mdl_new_lock_request.ticket->m_hton_notified);

  mdl_ticket->m_hton_notified = mdl_new_lock_request.ticket->m_hton_notified;

  if (is_new_ticket) {
    m_ticket_store.remove(MDL_TRANSACTION, mdl_new_lock_request.ticket);
    MDL_ticket::destroy(mdl_new_lock_request.ticket);
  }

  DBUG_RETURN(false);
}

/**
  A fragment of recursive traversal of the wait-for graph
  in search for deadlocks. Direct the deadlock visitor to all
  contexts that own the lock the current node in the wait-for
  graph is waiting for.
  As long as the initial node is remembered in the visitor,
  a deadlock is found when the same node is seen twice.
*/

bool MDL_lock::visit_subgraph(MDL_ticket *waiting_ticket,
                              MDL_wait_for_graph_visitor *gvisitor) {
  MDL_ticket *ticket;
  MDL_context *src_ctx = waiting_ticket->get_ctx();
  bool result = true;

  mysql_prlock_rdlock(&m_rwlock);

  /*
    Iterators must be initialized after taking a read lock.

    Note that MDL_ticket's which correspond to lock requests satisfied
    on "fast path" are not present in m_granted list and thus
    corresponding edges are missing from wait-for graph.
    It is OK since contexts with "fast path" tickets are not allowed to
    wait for any resource (they have to convert "fast path" tickets to
    normal tickets first) and thus cannot participate in deadlock.
    @sa MDL_contex::will_wait_for().
  */
  Ticket_iterator granted_it(m_granted);
  Ticket_iterator waiting_it(m_waiting);

  /*
    MDL_lock's waiting and granted queues and MDL_context::m_waiting_for
    member are updated by different threads when the lock is granted
    (see MDL_context::acquire_lock() and MDL_lock::reschedule_waiters()).
    As a result, here we may encounter a situation when MDL_lock data
    already reflects the fact that the lock was granted but
    m_waiting_for member has not been updated yet.

    For example, imagine that:

    thread1: Owns SNW lock on table t1.
    thread2: Attempts to acquire SW lock on t1,
             but sees an active SNW lock.
             Thus adds the ticket to the waiting queue and
             sets m_waiting_for to point to the ticket.
    thread1: Releases SNW lock, updates MDL_lock object to
             grant SW lock to thread2 (moves the ticket for
             SW from waiting to the active queue).
             Attempts to acquire a new SNW lock on t1,
             sees an active SW lock (since it is present in the
             active queue), adds ticket for SNW lock to the waiting
             queue, sets m_waiting_for to point to this ticket.

    At this point deadlock detection algorithm run by thread1 will see that:
    - Thread1 waits for SNW lock on t1 (since m_waiting_for is set).
    - SNW lock is not granted, because it conflicts with active SW lock
      owned by thread 2 (since ticket for SW is present in granted queue).
    - Thread2 waits for SW lock (since its m_waiting_for has not been
      updated yet!).
    - SW lock is not granted because there is pending SNW lock from thread1.
      Therefore deadlock should exist [sic!].

    To avoid detection of such false deadlocks we need to check the "actual"
    status of the ticket being waited for, before analyzing its blockers.
    We do this by checking the wait status of the context which is waiting
    for it. To avoid races this has to be done under protection of
    MDL_lock::m_rwlock lock.
  */
  if (src_ctx->m_wait.get_status() != MDL_wait::WS_EMPTY) {
    result = false;
    goto end;
  }

  /*
    To avoid visiting nodes which were already marked as victims of
    deadlock detection (or whose requests were already satisfied) we
    enter the node only after peeking at its wait status.
    This is necessary to avoid active waiting in a situation
    when previous searches for a deadlock already selected the
    node we're about to enter as a victim (see the comment
    in MDL_context::find_deadlock() for explanation why several searches
    can be performed for the same wait).
    There is no guarantee that the node isn't chosen a victim while we
    are visiting it but this is OK: in the worst case we might do some
    extra work and one more context might be chosen as a victim.
  */
  if (gvisitor->enter_node(src_ctx)) goto end;

  /*
    We do a breadth-first search first -- that is, inspect all
    edges of the current node, and only then follow up to the next
    node. In workloads that involve wait-for graph loops this
    has proven to be a more efficient strategy [citation missing].
  */
  while ((ticket = granted_it++)) {
    /* Filter out edges that point to the same node. */
    if (ticket->get_ctx() != src_ctx &&
        ticket->is_incompatible_when_granted(waiting_ticket->get_type()) &&
        gvisitor->inspect_edge(ticket->get_ctx())) {
      goto end_leave_node;
    }
  }

  while ((ticket = waiting_it++)) {
    /* Filter out edges that point to the same node. */
    if (ticket->get_ctx() != src_ctx &&
        ticket->is_incompatible_when_waiting(waiting_ticket->get_type()) &&
        gvisitor->inspect_edge(ticket->get_ctx())) {
      goto end_leave_node;
    }
  }

  /* Recurse and inspect all adjacent nodes. */
  granted_it.rewind();
  while ((ticket = granted_it++)) {
    if (ticket->get_ctx() != src_ctx &&
        ticket->is_incompatible_when_granted(waiting_ticket->get_type()) &&
        ticket->get_ctx()->visit_subgraph(gvisitor)) {
      goto end_leave_node;
    }
  }

  waiting_it.rewind();
  while ((ticket = waiting_it++)) {
    if (ticket->get_ctx() != src_ctx &&
        ticket->is_incompatible_when_waiting(waiting_ticket->get_type()) &&
        ticket->get_ctx()->visit_subgraph(gvisitor)) {
      goto end_leave_node;
    }
  }

  result = false;

end_leave_node:
  gvisitor->leave_node(src_ctx);

end:
  mysql_prlock_unlock(&m_rwlock);
  return result;
}

/**
  Traverse a portion of wait-for graph which is reachable
  through the edge represented by this ticket and search
  for deadlocks.

  @retval true  A deadlock is found. A pointer to deadlock
                 victim is saved in the visitor.
  @retval false
*/

bool MDL_ticket::accept_visitor(MDL_wait_for_graph_visitor *gvisitor) {
  return m_lock->visit_subgraph(this, gvisitor);
}

/**
  A fragment of recursive traversal of the wait-for graph of
  MDL contexts in the server in search for deadlocks.
  Assume this MDL context is a node in the wait-for graph,
  and direct the visitor to all adjacent nodes. As long
  as the starting node is remembered in the visitor, a
  deadlock is found when the same node is visited twice.
  One MDL context is connected to another in the wait-for
  graph if it waits on a resource that is held by the other
  context.

  @retval true  A deadlock is found. A pointer to deadlock
                victim is saved in the visitor.
  @retval false
*/

bool MDL_context::visit_subgraph(MDL_wait_for_graph_visitor *gvisitor) {
  bool result = false;

  mysql_prlock_rdlock(&m_LOCK_waiting_for);

  if (m_waiting_for) result = m_waiting_for->accept_visitor(gvisitor);

  mysql_prlock_unlock(&m_LOCK_waiting_for);

  return result;
}

/**
  Try to find a deadlock. This function produces no errors.

  @note If during deadlock resolution context which performs deadlock
        detection is chosen as a victim it will be informed about the
        fact by setting VICTIM status to its wait slot.
*/

void MDL_context::find_deadlock() {
  while (1) {
    /*
      The fact that we use fresh instance of gvisitor for each
      search performed by find_deadlock() below is important,
      the code responsible for victim selection relies on this.
    */
    Deadlock_detection_visitor dvisitor(this);
    MDL_context *victim;

    if (!visit_subgraph(&dvisitor)) {
      /* No deadlocks are found! */
      break;
    }

    victim = dvisitor.get_victim();

    /*
      Failure to change status of the victim is OK as it means
      that the victim has received some other message and is
      about to stop its waiting/to break deadlock loop.
      Even when the initiator of the deadlock search is
      chosen the victim, we need to set the respective wait
      result in order to "close" it for any attempt to
      schedule the request.
      This is needed to avoid a possible race during
      cleanup in case when the lock request on which the
      context was waiting is concurrently satisfied.
    */
    (void)victim->m_wait.set_status(MDL_wait::VICTIM);
    victim->unlock_deadlock_victim();

    if (victim == this) break;
    /*
      After adding a new edge to the waiting graph we found that it
      creates a loop (i.e. there is a deadlock). We decided to destroy
      this loop by removing an edge, but not the one that we added.
      Since this doesn't guarantee that all loops created by addition
      of the new edge are destroyed, we have to repeat the search.
    */
  }
}

/**
  Release lock.

  @param duration Lock duration.
  @param ticket   Ticket for lock to be released.

*/

void MDL_context::release_lock(enum_mdl_duration duration, MDL_ticket *ticket) {
  MDL_lock *lock = ticket->m_lock;
  MDL_key key_for_hton;
  DBUG_ENTER("MDL_context::release_lock");
  DBUG_PRINT("enter", ("db=%s name=%s", lock->key.db_name(), lock->key.name()));

  DBUG_ASSERT(this == ticket->get_ctx());
  mysql_mutex_assert_not_owner(&LOCK_open);

  /*
    If lock we are about to release requires post-release notification
    of SEs, we need to save its MDL_key on stack. This is necessary to
    be able to pass this key to SEs after corresponding MDL_lock object
    might be freed as result of lock release.
  */
  if (ticket->m_hton_notified) key_for_hton.mdl_key_init(&lock->key);

  if (ticket->m_is_fast_path) {
    /*
      We are releasing ticket which represents lock request which was
      satisfied using "fast path". We can use "fast path" release
      algorithm of release for it as well.
    */
    MDL_lock::fast_path_state_t unobtrusive_lock_increment =
        lock->get_unobtrusive_lock_increment(ticket->get_type());
    bool is_singleton = mdl_locks.is_lock_object_singleton(&lock->key);

    /* We should not have "fast path" tickets for "obtrusive" lock types. */
    DBUG_ASSERT(unobtrusive_lock_increment != 0);

    /*
      We need decrement part of m_fast_path_state which holds number of
      acquired "fast path" locks of this type. This needs to be done
      by atomic compare-and-swap.

      The same atomic compare-and-swap needs to check:

      *) If HAS_OBSTRUSIVE flag is set. In this case we need to acquire
         MDL_lock::m_rwlock before changing m_fast_path_state. This is
         needed to enforce invariant [INV1] and also because we might
         have to atomically wake-up some waiters for our "unobtrusive"
         lock to go away.
      *) If we are about to release last "fast path" lock and there
         are no "slow path" locks. In this case we need to count
         MDL_lock object as unused and maybe even delete some
         unused MDL_lock objects eventually.

      Similarly to the case with "fast path" acquisition it is OK to
      perform ordinary read of MDL_lock::m_fast_path_state as correctness
      of value returned by it will be validated by atomic compare-and-swap.
      Again, in theory, this algorithm will work correctly if the read will
      return random values.
    */
    MDL_lock::fast_path_state_t old_state = lock->m_fast_path_state;
    bool last_use;

    do {
      if (old_state & MDL_lock::HAS_OBTRUSIVE) {
        mysql_prlock_wrlock(&lock->m_rwlock);
        /*
          It is possible that obtrusive lock has gone away since we have
          read m_fast_path_state value. This means that there is possibility
          that there are no "slow path" locks (HAS_SLOW_PATH is not set) and
          we are about to release last "fast path" lock. In this case MDL_lock
          will become unused and needs to be counted as such eventually.
        */
        last_use = (lock->fast_path_state_add(-unobtrusive_lock_increment) ==
                    unobtrusive_lock_increment);
        /*
          There might be some lock requests waiting for ticket being released
          to go away. Since this is "fast path" ticket it represents
          "unobtrusive" type of lock. In this case if there are any waiters
          for it there should be "obtrusive" type of request among them.
        */
        if (lock->m_obtrusive_locks_granted_waiting_count)
          lock->reschedule_waiters();
        mysql_prlock_unlock(&lock->m_rwlock);
        goto end_fast_path;
      }
      /*
        If there are no "slow path" locks (HAS_SLOW_PATH is not set) and
        we are about to release last "fast path" lock - MDL_lock object
        will become unused and needs to be counted as such.
      */
      last_use = (old_state == unobtrusive_lock_increment);
    } while (!lock->fast_path_state_cas(
        &old_state, old_state - unobtrusive_lock_increment));

  end_fast_path:
    /* Don't count singleton MDL_lock objects as unused. */
    if (last_use && !is_singleton) mdl_locks.lock_object_unused(this, m_pins);
  } else {
    /*
      Lock request represented by ticket was acquired using "slow path"
      or ticket was materialized later. We need to use "slow path" release.
    */
    lock->remove_ticket(this, m_pins, &MDL_lock::m_granted, ticket);
  }
  m_ticket_store.remove(duration, ticket);
  if (ticket->m_hton_notified) {
    mysql_mdl_set_status(ticket->m_psi, MDL_ticket::POST_RELEASE_NOTIFY);
    m_owner->notify_hton_post_release_exclusive(&key_for_hton);
  }

  MDL_ticket::destroy(ticket);

  DBUG_VOID_RETURN;
}

/**
  Release lock with explicit duration.

  @param ticket   Ticket for lock to be released.

*/

void MDL_context::release_lock(MDL_ticket *ticket) {
  DBUG_ASSERT(ticket->m_duration == MDL_EXPLICIT);

  release_lock(MDL_EXPLICIT, ticket);
}

/**
  Release all locks associated with the context. If the sentinel
  is not NULL, do not release locks stored in the list after and
  including the sentinel.

  Statement and transactional locks are added to the beginning of
  the corresponding lists, i.e. stored in reverse temporal order.
  This allows to employ this function to:
  - back off in case of a lock conflict.
  - release all locks in the end of a statement or transaction
  - rollback to a savepoint.
*/

void MDL_context::release_locks_stored_before(enum_mdl_duration duration,
                                              MDL_ticket *sentinel) {
  DBUG_ENTER("MDL_context::release_locks_stored_before");

  MDL_ticket *ticket;
  MDL_ticket_store::List_iterator it = m_ticket_store.list_iterator(duration);
  if (m_ticket_store.is_empty(duration)) {
    DBUG_VOID_RETURN;
  }

  while ((ticket = it++) && ticket != sentinel) {
    DBUG_PRINT("info", ("found lock to release ticket=%p", ticket));
    release_lock(duration, ticket);
  }

  DBUG_VOID_RETURN;
}

/**
  Release all explicit locks in the context which correspond to the
  same name/object as this lock request.

  @param name      One of the locks for the name/object for which all
                   locks should be released.
*/

void MDL_context::release_all_locks_for_name(MDL_ticket *name) {
  /* Use MDL_ticket::m_lock to identify other locks for the same object. */
  MDL_lock *lock = name->m_lock;

  /* Remove matching lock tickets from the context. */
  MDL_ticket *ticket;
  MDL_ticket_store::List_iterator it_ticket =
      m_ticket_store.list_iterator(MDL_EXPLICIT);

  while ((ticket = it_ticket++)) {
    DBUG_ASSERT(ticket->m_lock);
    if (ticket->m_lock == lock) release_lock(MDL_EXPLICIT, ticket);
  }
}

/**
  Release all explicit locks in the context for which the release()
  method of the provided visitor evalates to true.

  @param visitor   Object to ask if the lock should be released.
*/

void MDL_context::release_locks(MDL_release_locks_visitor *visitor) {
  /* Remove matching lock tickets from the context. */
  MDL_ticket *ticket;
  MDL_ticket_store::List_iterator it_ticket =
      m_ticket_store.list_iterator(MDL_EXPLICIT);

  while ((ticket = it_ticket++)) {
    DBUG_ASSERT(ticket->m_lock);
    if (visitor->release(ticket)) release_lock(MDL_EXPLICIT, ticket);
  }
}

/**
  Downgrade an EXCLUSIVE or SHARED_NO_WRITE lock to shared metadata lock.

  @param new_type  Type of lock to which exclusive lock should be downgraded.
*/

void MDL_ticket::downgrade_lock(enum_mdl_type new_type) {
  bool new_type_is_unobtrusive;
  mysql_mutex_assert_not_owner(&LOCK_open);
  DBUG_ASSERT(m_lock->m_strategy->legal_type[new_type]);

  /*
    Do nothing if already downgraded. Used when we FLUSH TABLE under
    LOCK TABLES and a table is listed twice in LOCK TABLES list.
    Note that this code might even try to "downgrade" a weak lock
    (e.g. SW) to a stronger one (e.g SNRW). So we can't even assert
    here that target lock is weaker than existing lock.
  */
  if (m_type == new_type || !has_stronger_or_equal_type(new_type)) return;

  /* Only allow downgrade from EXCLUSIVE and SHARED_NO_WRITE. */
  DBUG_ASSERT(m_type == MDL_EXCLUSIVE || m_type == MDL_SHARED_NO_WRITE);

  /* Below we assume that we always downgrade "obtrusive" locks. */
  DBUG_ASSERT(m_lock->is_obtrusive_lock(m_type));

  new_type_is_unobtrusive = !m_lock->is_obtrusive_lock(new_type);

  mysql_prlock_wrlock(&m_lock->m_rwlock);
  /*
    To update state of MDL_lock object correctly we need to temporarily
    exclude ticket from the granted queue and then include it back.

    Since we downgrade only "obtrusive" locks we can always assume that the
    ticket for the lock being downgraded is a "slow path" ticket.
    If we are downgrading to non-"obtrusive" lock we also should decrement
    counter of waiting and granted "obtrusive" locks.
  */
  m_lock->m_granted.remove_ticket(this);
  if (new_type_is_unobtrusive) {
    if ((--m_lock->m_obtrusive_locks_granted_waiting_count) == 0) {
      /*
        We are downgrading the last "obtrusive" lock. So we need to clear
        HAS_OBTRUSIVE flag.
        Note that it doesn't matter that we do this before including ticket
        to MDL_lock::m_granted list. Threads requesting "obtrusive" locks
        won't see this until MDL_lock::m_rwlock is released. And threads
        requesting "unobtrusive" locks don't care about this ticket.
      */
      MDL_lock::fast_path_state_t old_state = m_lock->m_fast_path_state;
      while (!m_lock->fast_path_state_cas(
          &old_state, old_state & ~MDL_lock::HAS_OBTRUSIVE)) {
      }
    }
  }
  m_type = new_type;
  m_lock->m_granted.add_ticket(this);
  m_lock->reschedule_waiters();
  mysql_prlock_unlock(&m_lock->m_rwlock);

  /*
    When we downgrade X lock for which SEs were notified about lock
    acquisition we treat situation in the same way as lock release
    (from SEs notification point of view).
  */
  if (m_hton_notified) {
    mysql_mdl_set_status(m_psi, MDL_ticket::POST_RELEASE_NOTIFY);
    m_ctx->get_owner()->notify_hton_post_release_exclusive(&m_lock->key);
    m_hton_notified = false;
    mysql_mdl_set_status(m_psi, MDL_ticket::GRANTED);
  }
}

/**
  Auxiliary function which allows to check if we have some kind of lock on
  a object. Returns true if we have a lock of an equal to given or stronger
  type.

  @param mdl_key       Key to check for ownership
  @param mdl_type      Lock type. Pass in the weakest type to find
                       out if there is at least some lock.

  @return TRUE if current context contains satisfied lock for the object,
          FALSE otherwise.
*/

bool MDL_context::owns_equal_or_stronger_lock(const MDL_key *mdl_key,
                                              enum_mdl_type mdl_type) {
  MDL_request mdl_request;
  enum_mdl_duration not_used;
  /* We don't care about exact duration of lock here. */
  MDL_REQUEST_INIT_BY_KEY(&mdl_request, mdl_key, mdl_type, MDL_TRANSACTION);
  MDL_ticket *ticket = find_ticket(&mdl_request, &not_used);

  DBUG_ASSERT(ticket == NULL || ticket->m_lock);

  return ticket;
}

/**
  Auxiliary function which allows to check if we have some kind of lock on
  a object. Returns TRUE if we have a lock of an equal to given or stronger
  type.

  @param mdl_namespace Id of object namespace
  @param db            Name of the database
  @param name          Name of the object
  @param mdl_type      Lock type. Pass in the weakest type to find
                       out if there is at least some lock.

  @return true if current context contains satisfied lock for the object,
          false otherwise.
*/

bool MDL_context::owns_equal_or_stronger_lock(
    MDL_key::enum_mdl_namespace mdl_namespace, const char *db, const char *name,
    enum_mdl_type mdl_type) {
  MDL_request mdl_request;
  enum_mdl_duration not_used;
  /* We don't care about exact duration of lock here. */
  MDL_REQUEST_INIT(&mdl_request, mdl_namespace, db, name, mdl_type,
                   MDL_TRANSACTION);
  MDL_ticket *ticket = find_ticket(&mdl_request, &not_used);

  DBUG_ASSERT(ticket == NULL || ticket->m_lock);

  return ticket;
}

/**
  Find the first context which owns the lock and inspect it by
  calling MDL_context_visitor::visit_context() method.

  @return True in case error (e.g. OOM). False otherwise. There
          is no guarantee that owner was found in either case.
  @note This method only works properly for locks which were
        acquired using "slow" path.
*/

bool MDL_context::find_lock_owner(const MDL_key *mdl_key,
                                  MDL_context_visitor *visitor) {
  MDL_lock *lock = NULL;
  MDL_context *owner;
  bool pinned;

  if (fix_pins()) return true;

retry:
  if ((lock = mdl_locks.find(m_pins, mdl_key, &pinned)) == MY_LF_ERRPTR)
    return true;

  /* No MDL_lock object, no owner, nothing to visit. */
  if (lock == NULL) return false;

  mysql_prlock_rdlock(&lock->m_rwlock);

  if (lock->m_fast_path_state & MDL_lock::IS_DESTROYED) {
    mysql_prlock_unlock(&lock->m_rwlock);
    if (pinned) lf_hash_search_unpin(m_pins);
    DEBUG_SYNC(get_thd(), "mdl_find_lock_owner_is_destroyed");
    goto retry;
  }

  if (pinned) lf_hash_search_unpin(m_pins);

  if ((owner = lock->get_lock_owner())) visitor->visit_context(owner);

  mysql_prlock_unlock(&lock->m_rwlock);

  return false;
}

/**
  Check if we have any pending locks which conflict with existing shared lock.

  @pre The ticket must match an acquired lock.

  @return true if there is a conflicting lock request, false otherwise.
*/

bool MDL_ticket::has_pending_conflicting_lock() const {
  return m_lock->has_pending_conflicting_lock(m_type);
}

/** Return a key identifying this lock. */

const MDL_key *MDL_ticket::get_key() const { return &m_lock->key; }

/**
  Releases metadata locks that were acquired after a specific savepoint.

  @note Used to release tickets acquired during a savepoint unit.
  @note It's safe to iterate and unlock any locks after taken after this
        savepoint because other statements that take other special locks
        cause a implicit commit (ie LOCK TABLES).
*/

void MDL_context::rollback_to_savepoint(const MDL_savepoint &mdl_savepoint) {
  DBUG_ENTER("MDL_context::rollback_to_savepoint");

  /* If savepoint is NULL, it is from the start of the transaction. */
  release_locks_stored_before(MDL_STATEMENT, mdl_savepoint.m_stmt_ticket);
  release_locks_stored_before(MDL_TRANSACTION, mdl_savepoint.m_trans_ticket);

  DBUG_VOID_RETURN;
}

/**
  Release locks acquired by normal statements (SELECT, UPDATE,
  DELETE, etc) in the course of a transaction. Do not release
  HANDLER locks, if there are any.

  This method is used at the end of a transaction, in
  implementation of COMMIT (implicit or explicit) and ROLLBACK.
*/

void MDL_context::release_transactional_locks() {
  DBUG_ENTER("MDL_context::release_transactional_locks");
  release_locks_stored_before(MDL_STATEMENT, NULL);
  release_locks_stored_before(MDL_TRANSACTION, NULL);
  DBUG_VOID_RETURN;
}

void MDL_context::release_statement_locks() {
  DBUG_ENTER("MDL_context::release_statement_locks");
  release_locks_stored_before(MDL_STATEMENT, NULL);
  DBUG_VOID_RETURN;
}

/**
  Does this savepoint have this lock?

  @retval true  The ticket is older than the savepoint or
                is an LT, HA or GLR ticket. Thus it belongs
                to the savepoint or has explicit duration.
  @retval false The ticket is newer than the savepoint.
                and is not an LT, HA or GLR ticket.
*/

bool MDL_context::has_lock(const MDL_savepoint &mdl_savepoint,
                           MDL_ticket *mdl_ticket) {
  MDL_ticket *ticket;
  /* Start from the beginning, most likely mdl_ticket's been just acquired. */

  MDL_ticket_store::List_iterator s_it =
      m_ticket_store.list_iterator(MDL_STATEMENT);
  MDL_ticket_store::List_iterator t_it =
      m_ticket_store.list_iterator(MDL_TRANSACTION);

  while ((ticket = s_it++) && ticket != mdl_savepoint.m_stmt_ticket) {
    if (ticket == mdl_ticket) return false;
  }

  while ((ticket = t_it++) && ticket != mdl_savepoint.m_trans_ticket) {
    if (ticket == mdl_ticket) return false;
  }
  return true;
}

/**
  Does this context have an lock of the given namespace?

  @retval true    At least one lock of given namespace held
  @retval false   No locks of the given namespace held
*/

bool MDL_context::has_locks(MDL_key::enum_mdl_namespace mdl_namespace) const {
  MDL_ticket *ticket;

  for (int i = 0; i < MDL_DURATION_END; i++) {
    enum_mdl_duration duration = static_cast<enum_mdl_duration>(i);

    MDL_ticket_store::List_iterator it = m_ticket_store.list_iterator(duration);
    while ((ticket = it++)) {
      if (ticket->get_key()->mdl_namespace() == mdl_namespace) return true;
    }
  }
  return false;
}

/**
  Do we hold any locks which are possibly being waited
  for by another MDL_context?

  @retval true  A lock being 'waited_for' was found.
  @retval false No one waits for the lock(s) we hold.

  @note Should only be called from the thread which
        owns the MDL_context
*/

bool MDL_context::has_locks_waited_for() const {
  MDL_ticket *ticket;

  for (int i = 0; i < MDL_DURATION_END; i++) {
    const enum_mdl_duration duration = static_cast<enum_mdl_duration>(i);

    MDL_ticket_store::List_iterator it = m_ticket_store.list_iterator(duration);
    while ((ticket = it++)) {
      MDL_lock *const lock = ticket->m_lock;

      mysql_prlock_rdlock(&lock->m_rwlock);
      const bool has_waiters = !lock->m_waiting.is_empty();
      mysql_prlock_unlock(&lock->m_rwlock);

      if (!has_waiters) return true;
    }
  }
  return false;
}

/**
  Change lock duration for transactional lock.

  @param mdl_ticket Ticket representing lock.
  @param duration Lock duration to be set.

  @note This method only supports changing duration of
        transactional lock to some other duration.
*/

void MDL_context::set_lock_duration(MDL_ticket *mdl_ticket,
                                    enum_mdl_duration duration) {
  DBUG_ASSERT(mdl_ticket->m_duration == MDL_TRANSACTION &&
              duration != MDL_TRANSACTION);
  m_ticket_store.remove(MDL_TRANSACTION, mdl_ticket);
  m_ticket_store.push_front(duration, mdl_ticket);

#ifndef DBUG_OFF
  mdl_ticket->m_duration = duration;
#endif
}

/**
  Set explicit duration for all locks in the context.
*/

void MDL_context::set_explicit_duration_for_all_locks() {
  m_ticket_store.move_all_to_explicit_duration();
}

/**
  Set transactional duration for all locks in the context.
*/

void MDL_context::set_transaction_duration_for_all_locks() {
  m_ticket_store.move_explicit_to_transaction_duration();
}

size_t MDL_ticket_store::Hash::operator()(const MDL_key *k) const {
  return static_cast<size_t>(murmur3_32(k->ptr(), k->length(), 0));
}

MDL_ticket_store::MDL_ticket_handle MDL_ticket_store::find_in_lists(
    const MDL_request &req) const {
  for (int i = 0; i < MDL_DURATION_END; i++) {
    int di = (req.duration + i) % MDL_DURATION_END;

    List_iterator it(m_durations[di].m_ticket_list);

    for (MDL_ticket *ticket = it++; ticket != nullptr; ticket = it++) {
      if (req.key.is_equal(ticket->get_key()) &&
          ticket->has_stronger_or_equal_type(req.type)) {
        return {ticket, static_cast<enum_mdl_duration>(di)};
      }
    }
  }
  return {nullptr, MDL_DURATION_END};
}

MDL_ticket_store::MDL_ticket_handle MDL_ticket_store::find_in_hash(
    const MDL_request &req) const {
  auto foundrng = m_map->equal_range(&req.key);

  const MDL_ticket_handle *found_handle = nullptr;
  std::find_if(foundrng.first, foundrng.second,
               [&](const Ticket_map::value_type &vt) {
                 auto &th = vt.second;
                 if (!th.m_ticket->has_stronger_or_equal_type(req.type)) {
                   return false;
                 }
                 found_handle = &th;
                 return (th.m_dur == req.duration);
               });

  if (found_handle != nullptr) {
    return *found_handle;
  }
  return {nullptr, MDL_DURATION_END};
}

bool MDL_ticket_store::is_empty() const {
  return (std::all_of(
      std::begin(m_durations), std::end(m_durations), [](const Duration &d) {
        DBUG_ASSERT(!d.m_ticket_list.is_empty() || d.m_mat_front == nullptr);
        return d.m_ticket_list.is_empty();
      }));
}

bool MDL_ticket_store::is_empty(int di) const {
  return m_durations[di].m_ticket_list.is_empty();
}

MDL_ticket *MDL_ticket_store::front(int di) {
  return m_durations[di].m_ticket_list.front();
}

void MDL_ticket_store::push_front(enum_mdl_duration dur, MDL_ticket *ticket) {
  ++m_count;
  m_durations[dur].m_ticket_list.push_front(ticket);

  /*
    Note that we do not update m_durations[dur].m_mat_front here. That
    is ok, since it is only to be used as an optimization for
    MDL_context::materialize_fast_path_locks(). So if the ticket being
    added is already materialized it does not break an invariant, and
    m_mat_front will be updated the next time
    MDL_context::materialize_fast_path_locks() runs.
  */

  if (m_count < THRESHOLD) {
    return;
  }

  if (m_count == THRESHOLD) {
    // If this is the first time we cross the threshold, the map must
    // be allocated
    if (m_map == nullptr) {
      m_map.reset(new Ticket_map{INITIAL_BUCKET_COUNT, Hash{}, Key_equal{}});
    }
    // In any event, it should now be empty
    DBUG_ASSERT(m_map->empty());

    /*
       When the THRESHOLD value is reached, the unordered map must be
       populated with all the tickets added before reaching the
       threshold.
    */
    for_each_ticket_in_ticket_lists(
        [this](MDL_ticket *t, enum_mdl_duration da) {
          m_map->emplace(t->get_key(), MDL_ticket_handle{t, da});
        });
    DBUG_ASSERT(m_map->size() == m_count);
    return;
  }

  m_map->emplace(ticket->get_key(), MDL_ticket_handle{ticket, dur});
  DBUG_ASSERT(m_map->size() == m_count);
}

void MDL_ticket_store::remove(enum_mdl_duration dur, MDL_ticket *ticket) {
  --m_count;
  m_durations[dur].m_ticket_list.remove(ticket);

  if (m_durations[dur].m_mat_front == ticket) {
    m_durations[dur].m_mat_front = ticket->next_in_context;
  }

  if (m_count < THRESHOLD - 1) {
    DBUG_ASSERT(m_map == nullptr || m_map->empty());
    return;
  }
  DBUG_ASSERT(m_map != nullptr && m_map->size() == m_count + 1);

  if (m_count == THRESHOLD - 1) {
    // This remove dipped us below threshold
    m_map->clear();
    return;
  }
  DBUG_ASSERT(m_count >= THRESHOLD);

  auto foundrng = m_map->equal_range(ticket->get_key());

  auto foundit = std::find_if(
      foundrng.first, foundrng.second, [&](const Ticket_map::value_type &vt) {
        auto &th = vt.second;
        DBUG_ASSERT(th.m_ticket != ticket || th.m_dur == dur);
        return (th.m_ticket == ticket);
      });
  DBUG_ASSERT(foundit != foundrng.second);
  if (foundit != foundrng.second) {
    m_map->erase(foundit);
  }
  DBUG_ASSERT(m_map->size() == m_count);
}

void MDL_ticket_store::move_all_to_explicit_duration() {
  int i;
  MDL_ticket *ticket;

  /*
    It is assumed that at this point all the locks in the context are
    materialized. So the next call to MDL_context::materialize_fast_path_locks()
    will not be considering these locks. m_mat_front is valid for the current
    list of tickets with explicit duration and if we had added all the tickets
    which previously had transaction duration at the front, it would still be
    valid. But since we are using the swap-trick below, all the previously
    transactional tickets end up at the tail end of the list, and the order of
    the already explicit tickets is reversed when they are moved (remove pops
    from the front and push_front adds to the front). So unless all the tickets
    were already materialized we're guaranteed that m_mat_front is wrong after
    the swapping and moving. Hence we set m_mat_front of tickets with explicit
    duration to null so that the next call to
    MDL_context::materialize_fast_path_locks() will set it appropriately.
  */
  m_durations[MDL_EXPLICIT].m_mat_front = nullptr;

  /*
    In the most common case when this function is called list
    of transactional locks is bigger than list of locks with
    explicit duration. So we start by swapping these two lists
    and then move elements from new list of transactional
    locks and list of statement locks to list of locks with
    explicit duration.
  */

  m_durations[MDL_EXPLICIT].m_ticket_list.swap(
      m_durations[MDL_TRANSACTION].m_ticket_list);

  for (i = 0; i < MDL_EXPLICIT; i++) {
    m_durations[i].m_mat_front = nullptr;
    List_iterator it_ticket(m_durations[i].m_ticket_list);

    while ((ticket = it_ticket++)) {
      m_durations[i].m_ticket_list.remove(ticket);
      m_durations[MDL_EXPLICIT].m_ticket_list.push_front(ticket);
    }
  }

#ifndef DBUG_OFF
  List_iterator exp_it(m_durations[MDL_EXPLICIT].m_ticket_list);

  while ((ticket = exp_it++)) {
    ticket->set_duration(MDL_EXPLICIT);
  }
#endif

  // Must also change duration in map
  if (m_map != nullptr) {
    for (auto &p : *m_map) {
      p.second.m_dur = MDL_EXPLICIT;
    }
  }
}

void MDL_ticket_store::move_explicit_to_transaction_duration() {
  MDL_ticket *ticket;

  /*
    In the most common case when this function is called list
    of explicit locks is bigger than two other lists (in fact,
    list of statement locks is always empty). So we start by
    swapping list of explicit and transactional locks and then
    move contents of new list of explicit locks to list of
    locks with transactional duration.
  */

  DBUG_ASSERT(m_durations[MDL_STATEMENT].m_ticket_list.is_empty());
  DBUG_ASSERT(m_durations[MDL_STATEMENT].m_mat_front == nullptr);

  m_durations[MDL_TRANSACTION].m_ticket_list.swap(
      m_durations[MDL_EXPLICIT].m_ticket_list);

  m_durations[MDL_EXPLICIT].m_mat_front = nullptr;
  List_iterator it_ticket(m_durations[MDL_EXPLICIT].m_ticket_list);

  while ((ticket = it_ticket++)) {
    m_durations[MDL_EXPLICIT].m_ticket_list.remove(ticket);
    m_durations[MDL_TRANSACTION].m_ticket_list.push_front(ticket);
  }
    /*
      Note that we do not update
      m_durations[MDL_TRANSACTION].m_mat_front here. That is ok, since
      it is only to be used as an optimization for
      MDL_context::materialize_fast_path_locks(). So if the tickets
      being added are already materialized it does not break an
      invariant, and m_mat_front will be updated the next time
      MDL_context::materialize_fast_path_locks() runs.
    */

#ifndef DBUG_OFF
  List_iterator trans_it(m_durations[MDL_TRANSACTION].m_ticket_list);

  while ((ticket = trans_it++)) {
    ticket->set_duration(MDL_TRANSACTION);
  }
#endif

  // Must also change duration in map
  if (m_map != nullptr) {
    for (auto &p : *m_map) {
      p.second.m_dur = MDL_TRANSACTION;
    }
  }
}

MDL_ticket_store::MDL_ticket_handle MDL_ticket_store::find(
    const MDL_request &req) const {
#ifndef DBUG_OFF
  if (m_count >= THRESHOLD) {
    MDL_ticket_handle list_h = find_in_lists(req);
    MDL_ticket_handle hash_h = find_in_hash(req);

    DBUG_ASSERT(equivalent(list_h.m_ticket, hash_h.m_ticket, req.duration));
  }
#endif /*! DBUG_OFF */
  return (m_map == nullptr || m_count < THRESHOLD) ? find_in_lists(req)
                                                   : find_in_hash(req);
}

void MDL_ticket_store::set_materialized() {
  for (auto &d : m_durations) {
    d.m_mat_front = d.m_ticket_list.front();
  }
}

MDL_ticket *MDL_ticket_store::materialized_front(int di) {
  return m_durations[di].m_mat_front;
}<|MERGE_RESOLUTION|>--- conflicted
+++ resolved
@@ -130,11 +130,8 @@
     {0, "Waiting for backup lock", 0, PSI_DOCUMENT_ME},
     {0, "Waiting for resource groups metadata lock", 0, PSI_DOCUMENT_ME},
     {0, "Waiting for foreign key metadata lock", 0, PSI_DOCUMENT_ME},
-<<<<<<< HEAD
+    {0, "Waiting for check constraint metadata lock", 0, PSI_DOCUMENT_ME},
     {0, "Waiting for table backup lock", 0, PSI_DOCUMENT_ME}};
-=======
-    {0, "Waiting for check constraint metadata lock", 0, PSI_DOCUMENT_ME}};
->>>>>>> 124c7ab1
 
 #ifdef HAVE_PSI_INTERFACE
 void MDL_key::init_psi_keys() {
@@ -824,11 +821,8 @@
       case MDL_key::BACKUP_LOCK:
       case MDL_key::RESOURCE_GROUPS:
       case MDL_key::FOREIGN_KEY:
-<<<<<<< HEAD
+      case MDL_key::CHECK_CONSTRAINT:
       case MDL_key::BACKUP_TABLES:
-=======
-      case MDL_key::CHECK_CONSTRAINT:
->>>>>>> 124c7ab1
         return &m_scoped_lock_strategy;
       default:
         return &m_object_lock_strategy;
