/* Copyright (c) 2007, 2018, Oracle and/or its affiliates. All rights reserved.

   This program is free software; you can redistribute it and/or modify
   it under the terms of the GNU General Public License, version 2.0,
   as published by the Free Software Foundation.

   This program is also distributed with certain software (including
   but not limited to OpenSSL) that is licensed under separate terms,
   as designated in a particular file or component or in included license
   documentation.  The authors of MySQL hereby grant you an additional
   permission to link the program and your derivative works with the
   separately licensed software that they have included with MySQL.

   This program is distributed in the hope that it will be useful,
   but WITHOUT ANY WARRANTY; without even the implied warranty of
   MERCHANTABILITY or FITNESS FOR A PARTICULAR PURPOSE.  See the
   GNU General Public License, version 2.0, for more details.

   You should have received a copy of the GNU General Public License
   along with this program; if not, write to the Free Software
   Foundation, Inc., 51 Franklin St, Fifth Floor, Boston, MA 02110-1301  USA */

#include "sql/mdl.h"

#include <time.h>
#include <algorithm>
#include <atomic>
#include <functional>

#include "lf.h"
#include "m_ctype.h"
#include "my_dbug.h"
#include "my_macros.h"
#include "my_murmur3.h"
#include "my_sharedlib.h"
#include "my_sys.h"
#include "my_systime.h"
#include "my_thread.h"
#include "mysql/components/services/psi_cond_bits.h"
#include "mysql/components/services/psi_memory_bits.h"
#include "mysql/components/services/psi_mutex_bits.h"
#include "mysql/components/services/psi_rwlock_bits.h"
#include "mysql/psi/mysql_cond.h"
#include "mysql/psi/mysql_mdl.h"
#include "mysql/psi/mysql_memory.h"
#include "mysql/psi/mysql_mutex.h"
#include "mysql/psi/mysql_stage.h"
#include "mysql/psi/psi_base.h"
#include "mysql/psi/psi_mdl.h"
#include "mysql/service_thd_wait.h"
#include "mysqld_error.h"
#include "prealloced_array.h"
#include "sql/debug_sync.h"
#include "sql/thr_malloc.h"

extern MYSQL_PLUGIN_IMPORT CHARSET_INFO *system_charset_info;

static PSI_memory_key key_memory_MDL_context_acquire_locks;

#ifdef HAVE_PSI_INTERFACE
static PSI_mutex_key key_MDL_wait_LOCK_wait_status;

static PSI_mutex_info all_mdl_mutexes[] = {{&key_MDL_wait_LOCK_wait_status,
                                            "MDL_wait::LOCK_wait_status", 0, 0,
                                            PSI_DOCUMENT_ME}};

static PSI_rwlock_key key_MDL_lock_rwlock;
static PSI_rwlock_key key_MDL_context_LOCK_waiting_for;

static PSI_rwlock_info all_mdl_rwlocks[] = {
    {&key_MDL_lock_rwlock, "MDL_lock::rwlock", 0, 0, PSI_DOCUMENT_ME},
    {&key_MDL_context_LOCK_waiting_for, "MDL_context::LOCK_waiting_for", 0, 0,
     PSI_DOCUMENT_ME}};

static PSI_cond_key key_MDL_wait_COND_wait_status;

static PSI_cond_info all_mdl_conds[] = {{&key_MDL_wait_COND_wait_status,
                                         "MDL_context::COND_wait_status", 0, 0,
                                         PSI_DOCUMENT_ME}};

static PSI_memory_info all_mdl_memory[] = {
    {&key_memory_MDL_context_acquire_locks, "MDL_context::acquire_locks", 0, 0,
     PSI_DOCUMENT_ME}};

/**
  Initialise all the performance schema instrumentation points
  used by the MDL subsystem.
*/
static void init_mdl_psi_keys(void) {
  int count;

  count = static_cast<int>(array_elements(all_mdl_mutexes));
  mysql_mutex_register("sql", all_mdl_mutexes, count);

  count = static_cast<int>(array_elements(all_mdl_rwlocks));
  mysql_rwlock_register("sql", all_mdl_rwlocks, count);

  count = static_cast<int>(array_elements(all_mdl_conds));
  mysql_cond_register("sql", all_mdl_conds, count);

  count = static_cast<int>(array_elements(all_mdl_memory));
  mysql_memory_register("sql", all_mdl_memory, count);

  MDL_key::init_psi_keys();
}
#endif /* HAVE_PSI_INTERFACE */

/**
  Thread state names to be used in case when we have to wait on resource
  belonging to certain namespace.
*/

PSI_stage_info MDL_key::m_namespace_to_wait_state_name[NAMESPACE_END] = {
    {0, "Waiting for global read lock", 0, PSI_DOCUMENT_ME},
    {0, "Waiting for tablespace metadata lock", 0, PSI_DOCUMENT_ME},
    {0, "Waiting for schema metadata lock", 0, PSI_DOCUMENT_ME},
    {0, "Waiting for table metadata lock", 0, PSI_DOCUMENT_ME},
    {0, "Waiting for stored function metadata lock", 0, PSI_DOCUMENT_ME},
    {0, "Waiting for stored procedure metadata lock", 0, PSI_DOCUMENT_ME},
    {0, "Waiting for trigger metadata lock", 0, PSI_DOCUMENT_ME},
    {0, "Waiting for event metadata lock", 0, PSI_DOCUMENT_ME},
    {0, "Waiting for commit lock", 0, PSI_DOCUMENT_ME},
    {0, "User lock", 0, PSI_DOCUMENT_ME}, /* Be compatible with old status. */
    {0, "Waiting for locking service lock", 0, PSI_DOCUMENT_ME},
    {0, "Waiting for spatial reference system lock", 0, PSI_DOCUMENT_ME},
    {0, "Waiting for acl cache lock", 0, PSI_DOCUMENT_ME},
    {0, "Waiting for column statistics lock", 0, PSI_DOCUMENT_ME},
    {0, "Waiting for backup lock", 0, PSI_DOCUMENT_ME},
    {0, "Waiting for resource groups metadata lock", 0, PSI_DOCUMENT_ME},
    {0, "Waiting for foreign key metadata lock", 0, PSI_DOCUMENT_ME}};

#ifdef HAVE_PSI_INTERFACE
void MDL_key::init_psi_keys() {
  int i;
  int count;
  PSI_stage_info *info MY_ATTRIBUTE((unused));

  count =
      static_cast<int>(array_elements(MDL_key::m_namespace_to_wait_state_name));
  for (i = 0; i < count; i++) {
    /* mysql_stage_register wants an array of pointers, registering 1 by 1. */
    info = &MDL_key::m_namespace_to_wait_state_name[i];
    mysql_stage_register("sql", &info, 1);
  }
}
#endif

static bool mdl_initialized = 0;

/**
  A collection of all MDL locks. A singleton,
  there is only one instance of the map in the server.
*/

class MDL_map {
 public:
  void init();
  void destroy();

  inline MDL_lock *find(LF_PINS *pins, const MDL_key *key, bool *pinned);
  inline MDL_lock *find_or_insert(LF_PINS *pins, const MDL_key *key,
                                  bool *pinned);

  /**
    Decrement unused MDL_lock objects counter.
  */
  void lock_object_used() { --m_unused_lock_objects; }

  /**
    Increment unused MDL_lock objects counter. If number of such objects
    exceeds threshold and unused/total objects ratio is high enough try
    to free some of them.
  */
  void lock_object_unused(MDL_context *ctx, LF_PINS *pins) {
    /*
      Use thread local copy of unused locks counter for performance/
      scalability reasons. It is updated on both successful and failed
      attempts to delete unused MDL_lock objects in order to avoid infinite
      loops,
    */
    int32 unused_locks = ++m_unused_lock_objects;

    while (unused_locks > mdl_locks_unused_locks_low_water &&
           (unused_locks > m_locks.count * MDL_LOCKS_UNUSED_LOCKS_MIN_RATIO)) {
      /*
        If number of unused lock objects exceeds low water threshold and
        unused/total objects ratio is high enough - try to do random dive
        into m_locks hash, find an unused object by iterating upwards
        through its split-ordered list and try to free it.
        If we fail to do this - update local copy of unused objects
        counter and retry if needed,

        Note that:
        *) It is not big deal if "m_unused_lock_objects" due to races becomes
           negative temporarily as we perform signed comparison.
        *) There is a good chance that we will find an unused object quickly
           because unused/total ratio is high enough.
        *) There is no possibility for infinite loop since our PRNG works
           in such way that we eventually cycle through all LF_HASH hash
           buckets (@sa MDL_context::get_random()).
        *) Thanks to the fact that we choose random object to expel -
           objects which are used more often will naturally stay
           in the cache and rarely used objects will be expelled from it.
        *) Non-atomic read of LF_HASH::count which happens above should be
           OK as LF_HASH code does them too + preceding atomic operation
           provides memory barrier.
      */
      remove_random_unused(ctx, pins, &unused_locks);
    }
  }

  /**
    Get number of unused MDL_lock objects in MDL_map cache.

    @note Does non-atomic read so can return stale results. This is OK since
          this method is used only in unit-tests. The latter employ means
          of thread synchronization which are external to MDL and prevent
          memory reordering/ensure that thread calling this method have
          up-to-date view on the memory. @sa m_unused_lock_objects.
  */
  int32 get_unused_locks_count() const { return m_unused_lock_objects.load(); }

  /**
    Allocate pins which are necessary for MDL_context/thread to be able
    to work with MDL_map container.
  */
  LF_PINS *get_pins() { return lf_hash_get_pins(&m_locks); }

  /**
    Check if MDL_lock object corresponding to the key is going to be
    singleton.
  */
  bool is_lock_object_singleton(const MDL_key *mdl_key) const {
    return (mdl_key->mdl_namespace() == MDL_key::GLOBAL ||
            mdl_key->mdl_namespace() == MDL_key::COMMIT ||
            mdl_key->mdl_namespace() == MDL_key::ACL_CACHE ||
            mdl_key->mdl_namespace() == MDL_key::BACKUP_LOCK);
  }

 private:
  void remove_random_unused(MDL_context *ctx, LF_PINS *pins,
                            int32 *unused_locks);

  /** LF_HASH with all locks in the server. */
  LF_HASH m_locks;
  /** Pre-allocated MDL_lock object for GLOBAL namespace. */
  MDL_lock *m_global_lock;
  /** Pre-allocated MDL_lock object for COMMIT namespace. */
  MDL_lock *m_commit_lock;
  /** Pre-allocated MDL_lock object for ACL_CACHE namespace. */
  MDL_lock *m_acl_cache_lock;
  /** Pre-allocated MDL_lock object for BACKUP_LOCK namespace. */
  MDL_lock *m_backup_lock;

  /**
    Number of unused MDL_lock objects in the server.

    Updated using atomic operations, read using both atomic and ordinary
    reads. We assume that ordinary reads of 32-bit words can't result in
    partial results, but may produce stale results thanks to memory
    reordering, LF_HASH seems to be using similar assumption.

    Note that due to fact that updates to this counter are not atomic with
    marking MDL_lock objects as used/unused it might easily get negative
    for some short period of time. Code which uses its value needs to take
    this into account.
  */
  std::atomic<int32> m_unused_lock_objects;
};

/**
  Threshold for number of unused MDL_lock objects.

  We will start considering freeing some unused objects only after exceeding
  this value and if unused/total objects ratio is high enough.

  Normally this threshold is constant. It is exposed outside of MDL subsystem
  as a variable only in order to simplify unit testing.
*/
int32 mdl_locks_unused_locks_low_water =
    MDL_LOCKS_UNUSED_LOCKS_LOW_WATER_DEFAULT;

/**
  A context of the recursive traversal through all contexts
  in all sessions in search for deadlock.
*/

class Deadlock_detection_visitor : public MDL_wait_for_graph_visitor {
 public:
  Deadlock_detection_visitor(MDL_context *start_node_arg)
      : m_start_node(start_node_arg),
        m_victim(NULL),
        m_current_search_depth(0),
        m_found_deadlock(false) {}
  virtual bool enter_node(MDL_context *node);
  virtual void leave_node(MDL_context *node);

  virtual bool inspect_edge(MDL_context *dest);

  MDL_context *get_victim() const { return m_victim; }

 private:
  /**
    Change the deadlock victim to a new one if it has lower deadlock
    weight.
  */
  void opt_change_victim_to(MDL_context *new_victim);

 private:
  /**
    The context which has initiated the search. There
    can be multiple searches happening in parallel at the same time.
  */
  MDL_context *m_start_node;
  /** If a deadlock is found, the context that identifies the victim. */
  MDL_context *m_victim;
  /** Set to the 0 at start. Increased whenever
    we descend into another MDL context (aka traverse to the next
    wait-for graph node). When MAX_SEARCH_DEPTH is reached, we
    assume that a deadlock is found, even if we have not found a
    loop.
  */
  uint m_current_search_depth;
  /** true if we found a deadlock. */
  bool m_found_deadlock;
  /**
    Maximum depth for deadlock searches. After this depth is
    achieved we will unconditionally declare that there is a
    deadlock.

    @note This depth should be small enough to avoid stack
          being exhausted by recursive search algorithm.

    TODO: Find out what is the optimal value for this parameter.
          Current value is safe, but probably sub-optimal,
          as there is an anecdotal evidence that real-life
          deadlocks are even shorter typically.
  */
  static const uint MAX_SEARCH_DEPTH = 32;
};

/**
  Enter a node of a wait-for graph. After
  a node is entered, inspect_edge() will be called
  for all wait-for destinations of this node. Then
  leave_node() will be called.
  We call "enter_node()" for all nodes we inspect,
  including the starting node.

  @retval  true  Maximum search depth exceeded.
  @retval  false OK.
*/

bool Deadlock_detection_visitor::enter_node(MDL_context *node) {
  m_found_deadlock = ++m_current_search_depth >= MAX_SEARCH_DEPTH;
  if (m_found_deadlock) {
    DBUG_ASSERT(!m_victim);
    opt_change_victim_to(node);
  }
  return m_found_deadlock;
}

/**
  Done inspecting this node. Decrease the search
  depth. If a deadlock is found, and we are
  backtracking to the start node, optionally
  change the deadlock victim to one with lower
  deadlock weight.
*/

void Deadlock_detection_visitor::leave_node(MDL_context *node) {
  --m_current_search_depth;
  if (m_found_deadlock) opt_change_victim_to(node);
}

/**
  Inspect a wait-for graph edge from one MDL context to another.

  @retval true   A loop is found.
  @retval false  No loop is found.
*/

bool Deadlock_detection_visitor::inspect_edge(MDL_context *node) {
  m_found_deadlock = node == m_start_node;
  return m_found_deadlock;
}

/**
  Change the deadlock victim to a new one if it has lower deadlock
  weight.

  @param new_victim New candidate for deadlock victim.
*/

void Deadlock_detection_visitor::opt_change_victim_to(MDL_context *new_victim) {
  if (m_victim == NULL ||
      m_victim->get_deadlock_weight() >= new_victim->get_deadlock_weight()) {
    /* Swap victims, unlock the old one. */
    MDL_context *tmp = m_victim;
    m_victim = new_victim;
    m_victim->lock_deadlock_victim();
    if (tmp) tmp->unlock_deadlock_victim();
  }
}

  /**
    Get a bit corresponding to enum_mdl_type value in a granted/waiting bitmaps
    and compatibility matrices.
  */

#define MDL_BIT(A) static_cast<MDL_lock::bitmap_t>(1U << A)

/**
  The lock context. Created internally for an acquired lock.
  For a given name, there exists only one MDL_lock instance,
  and it exists only when the lock has been granted.
  Can be seen as an MDL subsystem's version of TABLE_SHARE.

  This is an abstract class which lacks information about
  compatibility rules for lock types. They should be specified
  in its descendants.
*/

class MDL_lock {
 public:
  typedef unsigned short bitmap_t;

  class Ticket_list {
   public:
    typedef I_P_List<MDL_ticket,
                     I_P_List_adapter<MDL_ticket, &MDL_ticket::next_in_lock,
                                      &MDL_ticket::prev_in_lock>,
                     I_P_List_null_counter, I_P_List_fast_push_back<MDL_ticket>>
        List;
    operator const List &() const { return m_list; }
    Ticket_list() : m_bitmap(0) {}

    void add_ticket(MDL_ticket *ticket);
    void remove_ticket(MDL_ticket *ticket);
    bool is_empty() const { return m_list.is_empty(); }
    bitmap_t bitmap() const { return m_bitmap; }

   private:
    void clear_bit_if_not_in_list(enum_mdl_type type);

   private:
    /** List of tickets. */
    List m_list;
    /** Bitmap of types of tickets in this list. */
    bitmap_t m_bitmap;
  };

  typedef Ticket_list::List::Iterator Ticket_iterator;

  typedef longlong fast_path_state_t;

  /**
    Helper struct which defines how different types of locks are handled
    for a specific MDL_lock. In practice we use only two strategies: "scoped"
    lock strategy for locks in GLOBAL, COMMIT, TABLESPACE and SCHEMA namespaces
    and "object" lock strategy for all other namespaces.
  */
  struct MDL_lock_strategy {
    /**
      Compatibility (or rather "incompatibility") matrices for lock types.

      Array of bitmaps which elements specify which granted locks are
      incompatible with the type of lock being requested.
    */
    bitmap_t m_granted_incompatible[MDL_TYPE_END];
    /**
      Arrays of bitmaps which elements specify which waiting locks are
      incompatible with the type of lock being requested. Basically, each
      array defines priorities between lock types.
      We need 4 separate arrays since in order to prevent starvation for
      some of lock request types, we use different priority matrices:
      0) in "normal" situation.
      1) in situation when the number of successively granted "piglet" requests
         exceeds the max_write_lock_count limit.
      2) in situation when the number of successively granted "hog" requests
         exceeds the max_write_lock_count limit.
      3) in situation when both "piglet" and "hog" counters exceed limit.
    */
    bitmap_t m_waiting_incompatible[4][MDL_TYPE_END];
    /**
      Array of increments for "unobtrusive" types of lock requests for locks.
      @sa MDL_lock::get_unobtrusive_lock_increment().
    */
    fast_path_state_t m_unobtrusive_lock_increment[MDL_TYPE_END];
    /**
      Indicates that locks of this type are affected by
      the max_write_lock_count limit.
    */
    bool m_is_affected_by_max_write_lock_count;

#ifndef DBUG_OFF
    /**
     Indicate that a type is legal with this strategy. Only for asserts and
     debug-only checks.
     */
    bool legal_type[MDL_TYPE_END];
#endif /* not defined DBUG_OFF */

    /**
      Pointer to a static method which determines if the type of lock
      requested requires notification of conflicting locks. NULL if there
      are no lock types requiring notification.
    */
    bool (*m_needs_notification)(const MDL_ticket *ticket);
    /**
      Pointer to a static method which allows notification of owners of
      conflicting locks about the fact that a type of lock requiring
      notification was requested.
    */
    void (*m_notify_conflicting_locks)(MDL_context *ctx, MDL_lock *lock);
    /**
      Pointer to a static method which converts information about
      locks granted using "fast" path from fast_path_state_t
      representation to bitmap of lock types.
    */
    bitmap_t (*m_fast_path_granted_bitmap)(const MDL_lock &lock);
    /**
      Pointer to a static method which determines if waiting for the lock
      should be aborted when when connection is lost. NULL if locks of
      this type don't require such aborts.
    */
    bool (*m_needs_connection_check)(const MDL_lock *lock);
  };

 public:
  /** The key of the object (data) being protected. */
  MDL_key key;
  /**
    Read-write lock protecting this lock context.

    @note The fact that we use read-write lock prefers readers here is
          important as deadlock detector won't work correctly otherwise.

          For example, imagine that we have following waiters graph:

                       ctxA -> obj1 -> ctxB -> obj1 -|
                        ^                            |
                        |----------------------------|

          and both ctxA and ctxB start deadlock detection process:

            ctxA read-locks obj1             ctxB read-locks obj2
            ctxA goes deeper                 ctxB goes deeper

          Now ctxC comes in who wants to start waiting on obj1, also
          ctxD comes in who wants to start waiting on obj2.

            ctxC tries to write-lock obj1   ctxD tries to write-lock obj2
            ctxC is blocked                 ctxD is blocked

          Now ctxA and ctxB resume their search:

            ctxA tries to read-lock obj2    ctxB tries to read-lock obj1

          If m_rwlock prefers writes (or fair) both ctxA and ctxB would be
          blocked because of pending write locks from ctxD and ctxC
          correspondingly. Thus we will get a deadlock in deadlock detector.
          If m_wrlock prefers readers (actually ignoring pending writers is
          enough) ctxA and ctxB will continue and no deadlock will occur.
  */
  mysql_prlock_t m_rwlock;

  const bitmap_t *incompatible_granted_types_bitmap() const {
    return m_strategy->m_granted_incompatible;
  }

  const bitmap_t *incompatible_waiting_types_bitmap() const {
    return m_strategy
        ->m_waiting_incompatible[m_current_waiting_incompatible_idx];
  }

  /**
    Get index of priority matrice in MDL_lock_strategy::m_waiting_incompatible
    array which corresponds to current values of the m_piglet_lock_count and
    m_hog_lock_count counters and the max_write_lock_count threshold.
  */
  uint get_incompatible_waiting_types_bitmap_idx() const {
    mysql_prlock_assert_write_owner(&m_rwlock);
    /*
      To prevent starvation for lock types with lower priority use:

      *) MDL_lock_strategy::m_waiting_incompatible[0] matrice by default.
      *) MDL_lock_strategy::m_waiting_incompatible[1] when the number of
         successively granted "piglet" requests exceeds max_write_lock_count.
      *) MDL_lock_strategy::m_waiting_incompatible[2] when the number of
         successively granted "hog" requests exceeds max_write_lock_count.
      *) MDL_lock_strategy::m_waiting_incompatible[3] when both "piglet" and
         "hog" counters exceed this limit.
    */
    uint idx = 0;
    if (m_piglet_lock_count >= max_write_lock_count) idx += 1;
    if (m_hog_lock_count >= max_write_lock_count) idx += 2;
    return idx;
  }

  /**
    Switch priority matrice for the MDL_lock object if m_piglet_lock_count or/
    and m_hog_lock_count counters have crossed max_write_lock_count threshold.

    @returns true - if priority matrice has been changed, false - otherwise.
  */
  bool switch_incompatible_waiting_types_bitmap_if_needed() {
    mysql_prlock_assert_write_owner(&m_rwlock);

    uint new_idx = get_incompatible_waiting_types_bitmap_idx();
    if (m_current_waiting_incompatible_idx == new_idx) return false;
    m_current_waiting_incompatible_idx = new_idx;
    return true;
  }

  bool has_pending_conflicting_lock(enum_mdl_type type);

  bool can_grant_lock(enum_mdl_type type,
                      const MDL_context *requestor_ctx) const;

  void reschedule_waiters();

  void remove_ticket(MDL_context *ctx, LF_PINS *pins,
                     Ticket_list MDL_lock::*queue, MDL_ticket *ticket);

  bool visit_subgraph(MDL_ticket *waiting_ticket,
                      MDL_wait_for_graph_visitor *gvisitor);

  bool needs_notification(const MDL_ticket *ticket) const {
    return m_strategy->m_needs_notification
               ? m_strategy->m_needs_notification(ticket)
               : false;
  }

  void notify_conflicting_locks(MDL_context *ctx) {
    if (m_strategy->m_notify_conflicting_locks)
      m_strategy->m_notify_conflicting_locks(ctx, this);
  }

  bool needs_connection_check() const {
    return m_strategy->m_needs_connection_check
               ? m_strategy->m_needs_connection_check(this)
               : false;
  }

  inline static bool needs_hton_notification(
      MDL_key::enum_mdl_namespace mdl_namespace);

  bool is_affected_by_max_write_lock_count() const {
    return m_strategy->m_is_affected_by_max_write_lock_count;
  }

  /**
    If we just have granted a lock of "piglet" or "hog" type and there are
    pending lower priority locks, increase the appropriate counter. If this
    counter now exceeds the max_write_lock_count threshold, switch priority
    matrice for the MDL_lock object.

    @returns true - if priority matrice has been changed, false - otherwise.
  */
  bool count_piglets_and_hogs(enum_mdl_type type) {
    mysql_prlock_assert_write_owner(&m_rwlock);

    if ((MDL_BIT(type) & MDL_OBJECT_HOG_LOCK_TYPES) != 0) {
      if (m_waiting.bitmap() & ~MDL_OBJECT_HOG_LOCK_TYPES) {
        m_hog_lock_count++;
        if (switch_incompatible_waiting_types_bitmap_if_needed()) return true;
      }
    } else if (type == MDL_SHARED_WRITE) {
      if (m_waiting.bitmap() & MDL_BIT(MDL_SHARED_READ_ONLY)) {
        m_piglet_lock_count++;
        if (switch_incompatible_waiting_types_bitmap_if_needed()) return true;
      }
    }
    return false;
  }

  /**
    @returns "Fast path" increment for request for "unobtrusive" type
              of lock, 0 - if it is request for "obtrusive" type of
              lock.

    @note We split all lock types for each of MDL namespaces
          in two sets:

          A) "unobtrusive" lock types
            1) Each type from this set should be compatible with all other
               types from the set (including itself).
            2) These types should be common for DML operations

          Our goal is to optimize acquisition and release of locks of this
          type by avoiding complex checks and manipulations on m_waiting/
          m_granted bitmaps/lists. We replace them with a check of and
          increment/decrement of integer counters.
          We call the latter type of acquisition/release "fast path".
          Use of "fast path" reduces the size of critical section associated
          with MDL_lock::m_rwlock lock in the common case and thus increases
          scalability.

          The amount by which acquisition/release of specific type
          "unobtrusive" lock increases/decreases packed counter in
          MDL_lock::m_fast_path_state is returned by this function.

          B) "obtrusive" lock types
            1) Granted or pending lock of those type is incompatible with
               some other types of locks or with itself.
            2) Not common for DML operations

          These locks have to be always acquired involving manipulations on
          m_waiting/m_granted bitmaps/lists, i.e. we have to use "slow path"
          for them. Moreover in the presence of active/pending locks from
          "obtrusive" set we have to acquire using "slow path" even locks of
          "unobtrusive" type.

    @see MDL_scoped_lock::m_unobtrusive_lock_increment and
    @see MDL_object_lock::m_unobtrusive_lock_increment for
        definitions of these sets for scoped and per-object locks.
  */
  inline static fast_path_state_t get_unobtrusive_lock_increment(
      const MDL_request *request);

  /**
    @returns "Fast path" increment if type of lock is "unobtrusive" type,
              0 - if it is "obtrusive" type of lock.
  */
  fast_path_state_t get_unobtrusive_lock_increment(enum_mdl_type type) const {
    return m_strategy->m_unobtrusive_lock_increment[type];
  }

  /**
    Check if type of lock requested is "obtrusive" type of lock.

    @sa MDL_lock::get_unobtrusive_lock_increment() description.
  */
  bool is_obtrusive_lock(enum_mdl_type type) const {
    return get_unobtrusive_lock_increment(type) == 0;
  }

  /**
    Return set of types of lock requests which were granted using
    "fast path" algorithm in the bitmap_t form.

    This method is only called from MDL_lock::can_grant_lock() and its
    return value is only important when we are trying to figure out if
    we can grant an obtrusive lock. But this means that the HAS_OBTRUSIVE
    flag is set so all changes to m_fast_path_state happen under protection
    of MDL_lock::m_rwlock (see invariant [INV1]).
    Since can_grant_lock() is called only when MDL_lock::m_rwlock is held,
    it is safe to do an ordinary read of m_fast_path_state here.
  */
  bitmap_t fast_path_granted_bitmap() const {
    return m_strategy->m_fast_path_granted_bitmap(*this);
  }

  /** List of granted tickets for this lock. */
  Ticket_list m_granted;
  /** Tickets for contexts waiting to acquire a lock. */
  Ticket_list m_waiting;

 private:
  /**
    Number of times high priority, "hog" lock requests (X, SNRW, SNW) have been
    granted while lower priority lock requests (all other types) were waiting.
    Currently used only for object locks. Protected by m_rwlock lock.
  */
  ulong m_hog_lock_count;
  /**
    Number of times high priority, "piglet" lock requests (SW) have been
    granted while locks requests with lower priority (SRO) were waiting.
    Currently used only for object locks. Protected by m_rwlock lock.
  */
  ulong m_piglet_lock_count;
  /**
    Index of one of the MDL_lock_strategy::m_waiting_incompatible
    arrays which represents the current priority matrice.
  */
  uint m_current_waiting_incompatible_idx;

 public:
  /**
    Do "expensive" part of MDL_lock object initialization,
    Called by LF_ALLOCATOR for each newly malloc()'ed MDL_lock object, is not
    called in cases when LF_ALLOCATOR decides to reuse object which was
    returned to it earlier. "Full" initialization happens later by calling
    MDL_lock::reinit(). So @sa MDL_lock::reiniti()
  */
  MDL_lock() : m_obtrusive_locks_granted_waiting_count(0) {
    mysql_prlock_init(key_MDL_lock_rwlock, &m_rwlock);
  }

  inline void reinit(const MDL_key *mdl_key);

  ~MDL_lock() { mysql_prlock_destroy(&m_rwlock); }

  inline static MDL_lock *create(const MDL_key *key);
  inline static void destroy(MDL_lock *lock);

  inline MDL_context *get_lock_owner() const;

 public:
  /**
    Number of granted or waiting lock requests of "obtrusive" type.
    Also includes "obtrusive" lock requests for which we about to check
    if they can be granted.


    @sa MDL_lock::get_unobtrusive_lock_increment() description.

    @note This number doesn't include "unobtrusive" locks which were acquired
          using "slow path".
  */
  uint m_obtrusive_locks_granted_waiting_count;
  /**
    Flag in MDL_lock::m_fast_path_state that indicates that the MDL_lock
    object was marked for destruction and will be destroyed once all threads
    referencing to it through hazard pointers have unpinned it.
    Set using atomic compare-and-swap AND under protection of
    MDL_lock::m_rwlock lock.
    Thanks to this can be read either by using atomic compare-and-swap OR
    using ordinary read under protection of MDL_lock::m_rwlock lock.
  */
  static const fast_path_state_t IS_DESTROYED = 1ULL << 62;
  /**
    Flag in MDL_lock::m_fast_path_state that indicates that there are
    "obtrusive" locks which are granted, waiting or for which we are
    about to check if they can be granted.
    Corresponds to "MDL_lock::m_obtrusive_locks_granted_waiting_count == 0"
    predicate.
    Set using atomic compare-and-swap AND under protection of
    MDL_lock::m_rwlock lock.
    Thanks to this can be read either by using atomic compare-and-swap OR
    using ordinary read under protection of MDL_lock::m_rwlock lock.

    Invariant [INV1]: When this flag is set all changes to m_fast_path_state
    member has to be done under protection of m_rwlock lock.
  */
  static const fast_path_state_t HAS_OBTRUSIVE = 1ULL << 61;
  /**
    Flag in MDL_lock::m_fast_path_state that indicates that there are
    "slow" path locks which are granted, waiting or for which we are
    about to check if they can be granted.
    Corresponds to MDL_lock::m_granted/m_waiting lists being non-empty
    (except special case in MDL_context::try_acquire_lock()).
    Set using atomic compare-and-swap AND under protection of m_rwlock
    lock. The latter is necessary because value of this flag needs to be
    synchronized with contents of MDL_lock::m_granted/m_waiting lists.
  */
  static const fast_path_state_t HAS_SLOW_PATH = 1ULL << 60;
  /**
    Combination of IS_DESTROYED/HAS_OBTRUSIVE/HAS_SLOW_PATH flags and packed
    counters of specific types of "unobtrusive" locks which were granted using
    "fast path".

    @see MDL_scoped_lock::m_unobtrusive_lock_increment and
        @see MDL_object_lock::m_unobtrusive_lock_increment for details about how
        counts of different types of locks are packed into this field.

    @note Doesn't include "unobtrusive" locks granted using "slow path".

    @note We use combination of atomic operations and protection by
          MDL_lock::m_rwlock lock to work with this member:

          * Write and Read-Modify-Write operations are always carried out
            atomically. This is necessary to avoid lost updates on 32-bit
            platforms among other things.
          * In some cases Reads can be done non-atomically because we don't
            really care about value which they will return (for example,
            if further down the line there will be an atomic compare-and-swap
            operation, which will validate this value and provide the correct
            value if the validation will fail).
          * In other cases Reads can be done non-atomically since they happen
            under protection of MDL_lock::m_rwlock and there is some invariant
            which ensures that concurrent updates of the m_fast_path_state
            member can't happen while  MDL_lock::m_rwlock is held
            (@sa IS_DESTROYED, HAS_OBTRUSIVE, HAS_SLOW_PATH).

    @note IMPORTANT!!!
          In order to enforce the above rules and other invariants,
          MDL_lock::m_fast_path_state should not be updated directly.
          Use fast_path_state_cas()/add()/reset() wrapper methods instead.
  */
  std::atomic<fast_path_state_t> m_fast_path_state;

  /**
    Wrapper for atomic compare-and-swap operation on m_fast_path_state member
    which enforces locking and other invariants.
  */
  bool fast_path_state_cas(fast_path_state_t *old_state,
                           fast_path_state_t new_state) {
  /*
    IS_DESTROYED, HAS_OBTRUSIVE and HAS_SLOW_PATH flags can be set or
    cleared only while holding MDL_lock::m_rwlock lock.
    If HAS_SLOW_PATH flag is set all changes to m_fast_path_state
    should happen under protection of MDL_lock::m_rwlock ([INV1]).
  */
#if !defined(DBUG_OFF)
    if (((*old_state & (IS_DESTROYED | HAS_OBTRUSIVE | HAS_SLOW_PATH)) !=
         (new_state & (IS_DESTROYED | HAS_OBTRUSIVE | HAS_SLOW_PATH))) ||
        *old_state & HAS_OBTRUSIVE) {
      mysql_prlock_assert_write_owner(&m_rwlock);
    }
#endif
    /*
      We should not change state of destroyed object
      (fast_path_state_reset() being exception).
    */
    DBUG_ASSERT(!(*old_state & IS_DESTROYED));

    return atomic_compare_exchange_strong(&m_fast_path_state, old_state,
                                          new_state);
  }

  /**
    Wrapper for atomic add operation on m_fast_path_state member
    which enforces locking and other invariants.
  */
  fast_path_state_t fast_path_state_add(fast_path_state_t value) {
    /*
      Invariant [INV1] requires all changes to m_fast_path_state happen
      under protection of m_rwlock if HAS_OBTRUSIVE flag is set.
      Since this operation doesn't check this flag it can be called only
      under protection of m_rwlock.
    */
    mysql_prlock_assert_write_owner(&m_rwlock);

    fast_path_state_t old_state = m_fast_path_state.fetch_add(value);

    /*
      We should not change state of destroyed object
      (fast_path_state_reset() being exception).
    */
    DBUG_ASSERT(!(old_state & IS_DESTROYED));
    return old_state;
  }

  /**
    Wrapper for resetting m_fast_path_state enforcing locking invariants.
  */
  void fast_path_state_reset() {
    /* HAS_DESTROYED flag can be cleared only under protection of m_rwlock. */
    mysql_prlock_assert_write_owner(&m_rwlock);
    m_fast_path_state.store(0);
  }

  /**
    Pointer to strategy object which defines how different types of lock
    requests should be handled for the namespace to which this lock belongs.
    @sa MDL_lock::m_scoped_lock_strategy and MDL_lock:m_object_lock_strategy.
  */
  const MDL_lock_strategy *m_strategy;

  /**
    Get bitmap of "unobtrusive" locks granted using "fast path" algorithm
    for scoped locks.

    @sa MDL_lock::fast_path_granted_bitmap() for explanation about why it
        is safe to use non-atomic read of MDL_lock::m_fast_path_state here.
  */
  static bitmap_t scoped_lock_fast_path_granted_bitmap(const MDL_lock &lock) {
    return (lock.m_fast_path_state.load() & 0xFFFFFFFFFFFFFFFULL)
               ? MDL_BIT(MDL_INTENTION_EXCLUSIVE)
               : 0;
  }

  /**
    Check if we are requesting X lock on the object, so threads holding
    conflicting S/SH metadata locks on it need to be notified.

    @sa MDL_lock::object_lock_notify_conflicting_locks.
  */
  static bool object_lock_needs_notification(const MDL_ticket *ticket) {
    return (ticket->get_type() == MDL_EXCLUSIVE);
  }
  static void object_lock_notify_conflicting_locks(MDL_context *ctx,
                                                   MDL_lock *lock);
  /**
    Get bitmap of "unobtrusive" locks granted using "fast path" algorithm
    for per-object locks.

    @sa MDL_lock::fast_path_granted_bitmap() for explanation about why it
        is safe to use non-atomic read of MDL_lock::m_fast_path_state here.
  */
  static bitmap_t object_lock_fast_path_granted_bitmap(const MDL_lock &lock) {
    bitmap_t result = 0;
    fast_path_state_t fps = lock.m_fast_path_state;
    if (fps & 0xFFFFFULL) result |= MDL_BIT(MDL_SHARED);
    if (fps & (0xFFFFFULL << 20)) result |= MDL_BIT(MDL_SHARED_READ);
    if (fps & (0xFFFFFULL << 40)) result |= MDL_BIT(MDL_SHARED_WRITE);
    return result;
  }

  /**
    Check if MDL_lock object represents user-level lock,locking service
    lock or acl cache lock, so threads waiting for it need to check if
    connection is lost and abort waiting when it is.
  */
  static bool object_lock_needs_connection_check(const MDL_lock *lock) {
    return (lock->key.mdl_namespace() == MDL_key::USER_LEVEL_LOCK ||
            lock->key.mdl_namespace() == MDL_key::LOCKING_SERVICE ||
            lock->key.mdl_namespace() == MDL_key::ACL_CACHE);
  }

  /**
    Bitmap with "hog" lock types for object locks.

    Locks of these types can easily starve out lower priority locks.
    To prevent this we only grant them max_write_lock_count times in
    a row while other lock types are waiting.
  */
  static const bitmap_t MDL_OBJECT_HOG_LOCK_TYPES =
      (MDL_BIT(MDL_SHARED_NO_WRITE) | MDL_BIT(MDL_SHARED_NO_READ_WRITE) |
       MDL_BIT(MDL_EXCLUSIVE));

  static const MDL_lock_strategy m_scoped_lock_strategy;
  static const MDL_lock_strategy m_object_lock_strategy;
};

static MDL_map mdl_locks;

static const uchar *mdl_locks_key(const uchar *record, size_t *length) {
  MDL_lock *lock = (MDL_lock *)record;
  *length = lock->key.length();
  return lock->key.ptr();
}

/**
  Initialize the metadata locking subsystem.

  This function is called at server startup.

  In particular, initializes the new global mutex and
  the associated condition variable: LOCK_mdl and COND_mdl.
  These locking primitives are implementation details of the MDL
  subsystem and are private to it.
*/

void mdl_init() {
  DBUG_ASSERT(!mdl_initialized);
  mdl_initialized = true;

#ifdef HAVE_PSI_INTERFACE
  init_mdl_psi_keys();
#endif

  mdl_locks.init();
}

/**
  Release resources of metadata locking subsystem.

  Destroys the global mutex and the condition variable.
  Called at server shutdown.
*/

void mdl_destroy() {
  if (mdl_initialized) {
    mdl_initialized = false;
    mdl_locks.destroy();
  }
}

/**
  Get number of unused MDL_lock objects in MDL_map cache.
  Mostly needed for unit-testing.
*/

int32 mdl_get_unused_locks_count() {
  return mdl_locks.get_unused_locks_count();
}

extern "C" {
static void mdl_lock_cons(uchar *arg) {
  new (arg + LF_HASH_OVERHEAD) MDL_lock();
}

static void mdl_lock_dtor(uchar *arg) {
  MDL_lock *lock = (MDL_lock *)(arg + LF_HASH_OVERHEAD);
  lock->~MDL_lock();
}

static void mdl_lock_reinit(uchar *dst_arg, const uchar *src_arg) {
  MDL_lock *dst = (MDL_lock *)dst_arg;
  const MDL_key *src = (const MDL_key *)src_arg;
  dst->reinit(src);
}

/**
  Adapter function which allows to use murmur3 with LF_HASH implementation.
*/

static uint murmur3_adapter(const LF_HASH *, const uchar *key, size_t length) {
  return murmur3_32(key, length, 0);
}

} /* extern "C" */

/** Initialize the container for all MDL locks. */

void MDL_map::init() {
  MDL_key global_lock_key(MDL_key::GLOBAL, "", "");
  MDL_key commit_lock_key(MDL_key::COMMIT, "", "");
  MDL_key acl_cache_lock_key(MDL_key::ACL_CACHE, "", "");
  MDL_key backup_lock_key(MDL_key::BACKUP_LOCK, "", "");

  m_global_lock = MDL_lock::create(&global_lock_key);
  m_commit_lock = MDL_lock::create(&commit_lock_key);
  m_acl_cache_lock = MDL_lock::create(&acl_cache_lock_key);
  m_backup_lock = MDL_lock::create(&backup_lock_key);

  m_unused_lock_objects = 0;

  lf_hash_init2(&m_locks, sizeof(MDL_lock), LF_HASH_UNIQUE, 0, 0, mdl_locks_key,
                &my_charset_bin, &murmur3_adapter, &mdl_lock_cons,
                &mdl_lock_dtor, &mdl_lock_reinit);
}

/**
  Destroy the container for all MDL locks.
  @pre It must be empty.
*/

void MDL_map::destroy() {
  MDL_lock::destroy(m_global_lock);
  MDL_lock::destroy(m_commit_lock);
  MDL_lock::destroy(m_acl_cache_lock);
  MDL_lock::destroy(m_backup_lock);

  lf_hash_destroy(&m_locks);
}

/**
  Find MDL_lock object corresponding to the key.

  @param[in,out]  pins     LF_PINS to be used for pinning pointers during
                           look-up and returned MDL_lock object.
  @param[in]      mdl_key  Key for which MDL_lock object needs to be found.
  @param[out]     pinned   true  - if MDL_lock object is pinned,
                           false - if MDL_lock object doesn't require pinning
                                   (i.e. it is an object for GLOBAL, COMMIT or
                                   ACL_CACHE namespaces).

  @retval MY_LF_ERRPTR   - Failure (OOM)
  @retval other-non-NULL - MDL_lock object found.
  @retval NULL           - Object not found.
*/

MDL_lock *MDL_map::find(LF_PINS *pins, const MDL_key *mdl_key, bool *pinned) {
  MDL_lock *lock = NULL;

  if (is_lock_object_singleton(mdl_key)) {
    /*
      Avoid look up in m_locks hash when lock for GLOBAL, COMMIT or ACL_CACHE
      namespace is requested. Return pointer to pre-allocated MDL_lock instance
      instead. Such an optimization allows us to avoid a few atomic operations
      for any statement changing data.

      It works since these namespaces contain only one element so keys
      for them look like '<namespace-id>\0\0'.
    */
    DBUG_ASSERT(mdl_key->length() == 3);

    switch (mdl_key->mdl_namespace()) {
      case MDL_key::GLOBAL:
        lock = m_global_lock;
        break;
      case MDL_key::COMMIT:
        lock = m_commit_lock;
        break;
      case MDL_key::ACL_CACHE:
        lock = m_acl_cache_lock;
        break;
      case MDL_key::BACKUP_LOCK:
        lock = m_backup_lock;
        break;
      default:
        DBUG_ASSERT(false);
    }

    *pinned = false;

    return lock;
  }

  lock = static_cast<MDL_lock *>(
      lf_hash_search(&m_locks, pins, mdl_key->ptr(), mdl_key->length()));

  if (lock == NULL || lock == MY_LF_ERRPTR) {
    lf_hash_search_unpin(pins);
    *pinned = false;  // Avoid warnings on older compilers.
    return lock;
  }

  *pinned = true;

  return lock;
}

/**
  Find MDL_lock object corresponding to the key, create it
  if it does not exist.

  @param[in,out]  pins     LF_PINS to be used for pinning pointers during
                           look-up and returned MDL_lock object.
  @param[in]      mdl_key  Key for which MDL_lock object needs to be found.
  @param[out]     pinned   true  - if MDL_lock object is pinned,
                           false - if MDL_lock object doesn't require pinning
                                   (i.e. it is an object for GLOBAL, COMMIT or
                                   ACL_CACHE namespaces).

  @retval non-NULL - Success. MDL_lock instance for the key with
                     locked MDL_lock::m_rwlock.
  @retval NULL     - Failure (OOM).
*/

MDL_lock *MDL_map::find_or_insert(LF_PINS *pins, const MDL_key *mdl_key,
                                  bool *pinned) {
  MDL_lock *lock = NULL;

  while ((lock = find(pins, mdl_key, pinned)) == NULL) {
    /*
      MDL_lock for key isn't present in hash, try to insert new object.
      This can fail due to concurrent inserts.
    */
    int rc = lf_hash_insert(&m_locks, pins, mdl_key);
    if (rc == -1) /* If OOM. */
      return NULL;
    else if (rc == 0) {
      /*
        New MDL_lock object is not used yet. So we need to
        increment number of unused lock objects.
      */
      ++m_unused_lock_objects;
    }
  }
  if (lock == MY_LF_ERRPTR) {
    /* If OOM in lf_hash_search. */
    return NULL;
  }

  return lock;
}

extern "C" {
/**
  Helper function which allows to check if MDL_lock object stored in LF_HASH
  is unused - i.e. doesn't have any locks on both "fast" and "slow" paths
  and is not marked as deleted.
*/
static int mdl_lock_match_unused(const uchar *arg) {
  const MDL_lock *lock = (const MDL_lock *)arg;
  /*
    It is OK to check MDL_lock::m_fast_path_state non-atomically here
    since the fact that MDL_lock object is unused will be properly
    validated later anyway.
  */
  return (lock->m_fast_path_state.load() == 0);
}
} /* extern "C" */

/**
  Try to find random MDL_lock object in MDL_map for which there are no "fast"
  path nor "slow" path locks. If found - mark it as destroyed, remove object
  from MDL_map and return it back to allocator.

  @param[in]     ctx           Context on which behalf we are trying to remove
                               unused object. Primarily needed to generate
                               random value to be used for random dive into
                               the hash in MDL_map.
  @param[in,out] pins          Pins for the calling thread to be used for
                               hash lookup and deletion.
  @param[out]    unused_locks  Number of unused lock objects after operation.

  @note
    In reality MDL_lock object will be returned to allocator once it is no
    longer pinned by any threads.
*/

void MDL_map::remove_random_unused(MDL_context *ctx, LF_PINS *pins,
                                   int32 *unused_locks) {
  DEBUG_SYNC(ctx->get_thd(), "mdl_remove_random_unused_before_search");

  /*
    Try to find an unused MDL_lock object by doing random dive into the hash.
    Since this method is called only when unused/total lock objects ratio is
    high enough, there is a good chance for this technique to succeed.
  */
  MDL_lock *lock = static_cast<MDL_lock *>(lf_hash_random_match(
      &m_locks, pins, &mdl_lock_match_unused, ctx->get_random()));

  if (lock == NULL || lock == MY_LF_ERRPTR) {
    /*
      We were unlucky and no unused objects were found. This can happen,
      for example, if our random dive into LF_HASH was close to the tail
      of split-ordered list used in its implementation or if some other
      thread managed to destroy or start re-using MDL_lock object
      concurrently.
     */
    lf_hash_search_unpin(pins);
    *unused_locks = m_unused_lock_objects;
    return;
  }

  DEBUG_SYNC(ctx->get_thd(), "mdl_remove_random_unused_after_search");

  /*
    Acquire MDL_lock::m_rwlock to ensure that IS_DESTROYED flag is set
    atomically AND under protection of MDL_lock::m_rwlock, so it can be
    safely read using both atomics and ordinary read under protection of
    m_rwlock. This also means that it is safe to unpin MDL_lock object
    after we have checked its IS_DESTROYED flag if we keep m_rwlock lock.
  */
  mysql_prlock_wrlock(&lock->m_rwlock);

  if (lock->m_fast_path_state & MDL_lock::IS_DESTROYED) {
    /*
      Somebody has managed to mark MDL_lock object as destroyed before
      we have acquired MDL_lock::m_rwlock.
    */
    mysql_prlock_unlock(&lock->m_rwlock);
    lf_hash_search_unpin(pins);
    *unused_locks = m_unused_lock_objects;
    return;
  }
  lf_hash_search_unpin(pins);

  /*
    Atomically check that number of "fast path" and "slow path" locks is 0 and
    set IS_DESTROYED flag.

    This is the only place where we rely on the fact that our compare-and-swap
    operation can't spuriously fail i.e. is of strong kind.
  */
  MDL_lock::fast_path_state_t old_state = 0;

  if (lock->fast_path_state_cas(&old_state, MDL_lock::IS_DESTROYED)) {
    /*
      There were no "fast path" or "slow path" references and we
      have successfully set IS_DESTROYED flag.
    */
    mysql_prlock_unlock(&lock->m_rwlock);

    DEBUG_SYNC(ctx->get_thd(),
               "mdl_remove_random_unused_after_is_destroyed_set");

    /*
      Even though other threads can't rely on the MDL_lock object being around
      once IS_DESTROYED flag is set, we know that it was not removed from
      the hash yet (as it is responsibility of the current thread, i.e. one
      which executes this MDL_map::remove_random_unused() call) and thus was
      not deallocated.
      And since lf_hash_delete() finds and pins the object for the key as its
      first step and keeps pins until its end it is safe to use MDL_lock::key
      as parameter to lf_hash_delete().
    */
    int rc =
        lf_hash_delete(&m_locks, pins, lock->key.ptr(), lock->key.length());

    /* The MDL_lock object must be present in the hash. */
    DBUG_ASSERT(rc != 1);

    if (rc == -1) {
      /*
        In unlikely case of OOM MDL_lock object stays in the hash. The best
        thing we can do is to reset IS_DESTROYED flag. The object will be
        destroyed either by further calls to lf_hash_delete() or by final
        call to lf_hash_destroy().
        Resetting needs to happen atomically AND under protection of
        MDL_lock::m_rwlock so it safe to read this flag both using atomics
        and ordinary reads under protection of m_rwlock lock.
      */
      mysql_prlock_wrlock(&lock->m_rwlock);
      lock->fast_path_state_reset();
      mysql_prlock_unlock(&lock->m_rwlock);
    } else {
      /* Success. */
      *unused_locks = --m_unused_lock_objects;
    }
  } else {
    /*
      Some other thread has managed to find and use this MDL_lock object after
      it has been found by the above call to lf_hash_random_match().
      There are/were "fast" or "slow path" references so MDL_lock object can't
      be deleted.

      Assert that compare-and-swap operation is of strong kind and can't
      fail spuriously.
    */
    DBUG_ASSERT(old_state != 0);
    mysql_prlock_unlock(&lock->m_rwlock);
    *unused_locks = m_unused_lock_objects;
  }
}

/**
  Initialize a metadata locking context.

  This is to be called when a new server connection is created.
*/

MDL_context::MDL_context()
    : m_owner(NULL),
      m_needs_thr_lock_abort(false),
      m_force_dml_deadlock_weight(false),
      m_waiting_for(NULL),
      m_pins(NULL),
      m_rand_state(UINT_MAX32) {
  mysql_prlock_init(key_MDL_context_LOCK_waiting_for, &m_LOCK_waiting_for);
}

/**
  Destroy metadata locking context.

  Assumes and asserts that there are no active or pending locks
  associated with this context at the time of the destruction.

  Currently does nothing. Asserts that there are no pending
  or satisfied lock requests. The pending locks must be released
  prior to destruction. This is a new way to express the assertion
  that all tables are closed before a connection is destroyed.
*/

void MDL_context::destroy() {
  DBUG_ASSERT(m_ticket_store.is_empty());

  mysql_prlock_destroy(&m_LOCK_waiting_for);
  if (m_pins) lf_hash_put_pins(m_pins);
}

/**
  Allocate pins which are necessary to work with MDL_map container
  if they are not allocated already.
*/

bool MDL_context::fix_pins() {
  if (!m_pins) m_pins = mdl_locks.get_pins();
  return (m_pins == NULL);
}

/**
  Initialize a lock request.

  This is to be used for every lock request.

  Note that initialization and allocation are split into two
  calls. This is to allow flexible memory management of lock
  requests. Normally a lock request is stored in statement memory
  (e.g. is a member of struct TABLE_LIST), but we would also like
  to allow allocation of lock requests in other memory roots,
  for example in the grant subsystem, to lock privilege tables.

  The MDL subsystem does not own or manage memory of lock requests.

  @param  mdl_namespace  Id of namespace of object to be locked
  @param  db_arg         Name of database to which the object belongs
  @param  name_arg       Name of of the object
  @param  mdl_type_arg   The MDL lock type for the request.
  @param  mdl_duration_arg   The MDL duration for the request.
  @param  src_file       Source file name issuing the request.
  @param  src_line       Source line number issuing the request.
*/

void MDL_request::init_with_source(MDL_key::enum_mdl_namespace mdl_namespace,
                                   const char *db_arg, const char *name_arg,
                                   enum_mdl_type mdl_type_arg,
                                   enum_mdl_duration mdl_duration_arg,
                                   const char *src_file, uint src_line) {
#if !defined(DBUG_OFF)
  // Make sure all I_S tables (except ndb tables) are in CAPITAL letters.
  bool is_ndb_table = (name_arg && (strncmp(name_arg, "ndb", 3) == 0));
  DBUG_ASSERT(
      mdl_namespace != MDL_key::TABLE ||
      my_strcasecmp(system_charset_info, "information_schema", db_arg) ||
      is_ndb_table || !name_arg ||
      my_isupper(system_charset_info, name_arg[0]));
#endif

  key.mdl_key_init(mdl_namespace, db_arg, name_arg);
  type = mdl_type_arg;
  duration = mdl_duration_arg;
  ticket = NULL;
  m_src_file = src_file;
  m_src_line = src_line;
}

/**
  Initialize a lock request using pre-built MDL_key.

  @sa MDL_request::init(namespace, db, name, type).

  @param key_arg       The pre-built MDL key for the request.
  @param mdl_type_arg  The MDL lock type for the request.
  @param mdl_duration_arg   The MDL duration for the request.
  @param src_file      Source file name issuing the request.
  @param src_line      Source line number issuing the request.
*/

void MDL_request::init_by_key_with_source(const MDL_key *key_arg,
                                          enum_mdl_type mdl_type_arg,
                                          enum_mdl_duration mdl_duration_arg,
                                          const char *src_file, uint src_line) {
  key.mdl_key_init(key_arg);
  type = mdl_type_arg;
  duration = mdl_duration_arg;
  ticket = NULL;
  m_src_file = src_file;
  m_src_line = src_line;
}

/**
  Initialize a lock request using partial MDL key.

  @sa MDL_request::init(namespace, db, name, type).

  @remark The partial key must be "<database>\0<name>\0".

  @param  namespace_arg       Id of namespace of object to be locked
  @param  part_key_arg        Partial key.
  @param  part_key_length_arg Partial key length
  @param  db_length_arg       Database name length.
  @param  mdl_type_arg        The MDL lock type for the request.
  @param  mdl_duration_arg    The MDL duration for the request.
  @param  src_file            Source file name issuing the request.
  @param  src_line            Source line number issuing the request.
*/

void MDL_request::init_by_part_key_with_source(
    MDL_key::enum_mdl_namespace namespace_arg, const char *part_key_arg,
    size_t part_key_length_arg, size_t db_length_arg,
    enum_mdl_type mdl_type_arg, enum_mdl_duration mdl_duration_arg,
    const char *src_file, uint src_line) {
  key.mdl_key_init(namespace_arg, part_key_arg, part_key_length_arg,
                   db_length_arg);
  type = mdl_type_arg;
  duration = mdl_duration_arg;
  ticket = NULL;
  m_src_file = src_file;
  m_src_line = src_line;
}

/**
  Auxiliary functions needed for creation/destruction of MDL_lock objects.
*/

inline MDL_lock *MDL_lock::create(const MDL_key *mdl_key) {
  MDL_lock *result = new (std::nothrow) MDL_lock();
  if (result) result->reinit(mdl_key);
  return result;
}

void MDL_lock::destroy(MDL_lock *lock) { delete lock; }

/**
  Finalize initialization or re-initialize MDL_lock returned from
  LF_ALLOCATOR's cache to represent object identified by provided key.

  @note All non-static MDL_lock members:
        1) either have to be reinitialized here
           (like IS_DESTROYED flag in MDL_lock::m_fast_path_state).
        2) or need to be initialized in constructor AND returned to their
           pristine state once they are removed from MDL_map container
           (like MDL_lock::m_granted or MDL_lock::m_rwlock).
           Otherwise it is possible that we will end up in situation
           when "new" (actually reused) MDL_lock object inserted in
           LF_HASH will inherit some values from old object.
*/

inline void MDL_lock::reinit(const MDL_key *mdl_key) {
  key.mdl_key_init(mdl_key);
  switch (mdl_key->mdl_namespace()) {
    case MDL_key::GLOBAL:
    case MDL_key::TABLESPACE:
    case MDL_key::SCHEMA:
    case MDL_key::COMMIT:
    case MDL_key::BACKUP_LOCK:
    case MDL_key::RESOURCE_GROUPS:
    case MDL_key::FOREIGN_KEY:
      m_strategy = &m_scoped_lock_strategy;
      break;
    default:
      m_strategy = &m_object_lock_strategy;
      break;
  }
  m_hog_lock_count = 0;
  m_piglet_lock_count = 0;
  m_current_waiting_incompatible_idx = 0;
  m_fast_path_state = 0;
  /*
    Check that we have clean "m_granted" and "m_waiting" sets/lists in both
    cases when we have fresh and re-used object.
  */
  DBUG_ASSERT(m_granted.is_empty() && m_waiting.is_empty());
  /* The same should be true for "m_obtrusive_locks_granted_waiting_count". */
  DBUG_ASSERT(m_obtrusive_locks_granted_waiting_count == 0);
}

/**
  @returns "Fast path" increment for request for "unobtrusive" type
            of lock, 0 - if it is request for "obtrusive" type of
            lock.

  @sa Description at method declaration for more details.
*/

MDL_lock::fast_path_state_t MDL_lock::get_unobtrusive_lock_increment(
    const MDL_request *request) {
  switch (request->key.mdl_namespace()) {
    case MDL_key::GLOBAL:
    case MDL_key::TABLESPACE:
    case MDL_key::SCHEMA:
    case MDL_key::COMMIT:
    case MDL_key::BACKUP_LOCK:
    case MDL_key::FOREIGN_KEY:
      return m_scoped_lock_strategy.m_unobtrusive_lock_increment[request->type];
    default:
      return m_object_lock_strategy.m_unobtrusive_lock_increment[request->type];
  }
}

/**
  Indicates whether object belongs to namespace which requires storage engine
  to be notified before acquiring and after releasing exclusive lock.
*/

bool MDL_lock::needs_hton_notification(
    MDL_key::enum_mdl_namespace mdl_namespace) {
  switch (mdl_namespace) {
    case MDL_key::TABLESPACE:
    case MDL_key::SCHEMA:
    case MDL_key::TABLE:
    case MDL_key::FUNCTION:
    case MDL_key::PROCEDURE:
    case MDL_key::TRIGGER:
    case MDL_key::EVENT:
      return true;
    default:
      return false;
  }
}

/**
  Auxiliary functions needed for creation/destruction of MDL_ticket
  objects.

  @todo This naive implementation should be replaced with one that saves
        on memory allocation by reusing released objects.
*/

MDL_ticket *MDL_ticket::create(MDL_context *ctx_arg, enum_mdl_type type_arg
#ifndef DBUG_OFF
                               ,
                               enum_mdl_duration duration_arg
#endif
) {
  return new (std::nothrow) MDL_ticket(ctx_arg, type_arg
#ifndef DBUG_OFF
                                       ,
                                       duration_arg
#endif
  );
}

void MDL_ticket::destroy(MDL_ticket *ticket) {
  mysql_mdl_destroy(ticket->m_psi);
  ticket->m_psi = NULL;

  delete ticket;
}

/**
  Return the 'weight' of this ticket for the victim selection algorithm.
  Requests with lower weight are preferred to requests with higher weight
  when choosing a victim.

  @note When MDL_context::m_force_dml_deadlock_weight is set, the return value
        of this method is ignored and DEADLOCK_WEIGHT_DML is used for the
        context.
*/

uint MDL_ticket::get_deadlock_weight() const {
  /*
    Waits for user-level locks have lower weight than waits for locks
    typically acquired by DDL, so we don't abort DDL in case of deadlock
    involving user-level locks and DDL. Deadlock errors are not normally
    expected from DDL by users.
    Waits for user-level locks have higher weight than waits for locks
    acquired by DML, so we prefer to abort DML in case of deadlock involving
    user-level locks and DML. User-level locks are explicitly requested by
    user, so they are probably important for them. Plus users expect
    deadlocks from DML transactions and for DML statements executed in
    @@autocommit=1 mode back-off and retry algorithm hides deadlock errors.
  */
  if (m_lock->key.mdl_namespace() == MDL_key::USER_LEVEL_LOCK)
    return DEADLOCK_WEIGHT_ULL;

  /*
    Locks higher or equal to MDL_SHARED_UPGRADABLE:
    *) Are typically acquired for DDL and LOCK TABLES statements.
    *) Are often acquired in a way which doesn't allow simple release of
       locks and restart of lock acquisition process in case of deadlock
       (e.g. through lock_table_names() call).

    To avoid such statements getting aborted with ER_LOCK_DEADLOCK error
    we use the higher DEADLOCK_WEIGHT_DDL weight for them.

    Note that two DDL statements should not typically deadlock with each
    other since they normally acquire locks in the same order, thanks to
    to the fact that lock_table_names() uses MDL_context::acquire_locks()
    method which sorts lock requests before trying to acquire them.

    In cases when "strong" locks can be acquired out-of-order (e.g. for
    LOCK TABLES) we try to use DEADLOCK_WEIGHT_DML instead.

    TODO/FIXME: The below condition needs to be updated. The fact that a
                lock from GLOBAL namespace is requested no longer means
                that this is a DDL statement. There is a bug report about
                this.
  */
  if (m_lock->key.mdl_namespace() == MDL_key::GLOBAL ||
      m_type >= MDL_SHARED_UPGRADABLE)
    return DEADLOCK_WEIGHT_DDL;

  return DEADLOCK_WEIGHT_DML;
}

/** Construct an empty wait slot. */

MDL_wait::MDL_wait() : m_wait_status(EMPTY) {
  mysql_mutex_init(key_MDL_wait_LOCK_wait_status, &m_LOCK_wait_status, NULL);
  mysql_cond_init(key_MDL_wait_COND_wait_status, &m_COND_wait_status);
}

/** Destroy system resources. */

MDL_wait::~MDL_wait() {
  mysql_mutex_destroy(&m_LOCK_wait_status);
  mysql_cond_destroy(&m_COND_wait_status);
}

/**
  Set the status unless it's already set. Return false if set,
  true otherwise.
*/

bool MDL_wait::set_status(enum_wait_status status_arg) {
  bool was_occupied = true;
  mysql_mutex_lock(&m_LOCK_wait_status);
  if (m_wait_status == EMPTY) {
    was_occupied = false;
    m_wait_status = status_arg;
    mysql_cond_signal(&m_COND_wait_status);
  }
  mysql_mutex_unlock(&m_LOCK_wait_status);
  return was_occupied;
}

/** Query the current value of the wait slot. */

MDL_wait::enum_wait_status MDL_wait::get_status() {
  enum_wait_status result;
  mysql_mutex_lock(&m_LOCK_wait_status);
  result = m_wait_status;
  mysql_mutex_unlock(&m_LOCK_wait_status);
  return result;
}

/** Clear the current value of the wait slot. */

void MDL_wait::reset_status() {
  mysql_mutex_lock(&m_LOCK_wait_status);
  m_wait_status = EMPTY;
  mysql_mutex_unlock(&m_LOCK_wait_status);
}

/**
  Wait for the status to be assigned to this wait slot.

  @param owner           MDL context owner.
  @param abs_timeout     Absolute time after which waiting should stop.
  @param set_status_on_timeout true  - If in case of timeout waiting
                                       context should close the wait slot by
                                       sending TIMEOUT to itself.
                               false - Otherwise.
  @param wait_state_name  Thread state name to be set for duration of wait.

  @returns Signal posted.
*/

MDL_wait::enum_wait_status MDL_wait::timed_wait(
    MDL_context_owner *owner, struct timespec *abs_timeout,
    bool set_status_on_timeout, const PSI_stage_info *wait_state_name) {
  PSI_stage_info old_stage;
  enum_wait_status result;
  int wait_result = 0;

  mysql_mutex_lock(&m_LOCK_wait_status);

  owner->ENTER_COND(&m_COND_wait_status, &m_LOCK_wait_status, wait_state_name,
                    &old_stage);
  thd_wait_begin(NULL, THD_WAIT_META_DATA_LOCK);
  while (!m_wait_status && !owner->is_killed() && !is_timeout(wait_result)) {
    wait_result = mysql_cond_timedwait(&m_COND_wait_status, &m_LOCK_wait_status,
                                       abs_timeout);
  }
  thd_wait_end(NULL);

  if (m_wait_status == EMPTY) {
    /*
      Wait has ended not due to a status being set from another
      thread but due to this connection/statement being killed or a
      time out.
      To avoid races, which may occur if another thread sets
      GRANTED status before the code which calls this method
      processes the abort/timeout, we assign the status under
      protection of the m_LOCK_wait_status, within the critical
      section. An exception is when set_status_on_timeout is
      false, which means that the caller intends to restart the
      wait.
    */
    if (owner->is_killed())
      m_wait_status = KILLED;
    else if (set_status_on_timeout)
      m_wait_status = TIMEOUT;
  }
  result = m_wait_status;

  mysql_mutex_unlock(&m_LOCK_wait_status);
  owner->EXIT_COND(&old_stage);

  return result;
}

/**
  Clear bit corresponding to the type of metadata lock in bitmap representing
  set of such types if list of tickets does not contain ticket with such type.

  @param[in]      type    Type of metadata lock to look up in the list.
*/

void MDL_lock::Ticket_list::clear_bit_if_not_in_list(enum_mdl_type type) {
  MDL_lock::Ticket_iterator it(m_list);
  const MDL_ticket *ticket;

  while ((ticket = it++))
    if (ticket->get_type() == type) return;
  m_bitmap &= ~MDL_BIT(type);
}

/**
  Add ticket to MDL_lock's list of waiting requests and
  update corresponding bitmap of lock types.
*/

void MDL_lock::Ticket_list::add_ticket(MDL_ticket *ticket) {
  /*
    Ticket being added to the list must have MDL_ticket::m_lock set,
    since for such tickets methods accessing this member might be
    called by other threads.
  */
  DBUG_ASSERT(ticket->get_lock());
  /*
    Add ticket to the *back* of the queue to ensure fairness
    among requests with the same priority.
  */
  m_list.push_back(ticket);
  m_bitmap |= MDL_BIT(ticket->get_type());
}

/**
  Remove ticket from MDL_lock's list of requests and
  update corresponding bitmap of lock types.
*/

void MDL_lock::Ticket_list::remove_ticket(MDL_ticket *ticket) {
  m_list.remove(ticket);
  /*
    Check if waiting queue has another ticket with the same type as
    one which was removed. If there is no such ticket, i.e. we have
    removed last ticket of particular type, then we need to update
    bitmap of waiting ticket's types.
    Note that in most common case, i.e. when shared lock is removed
    from waiting queue, we are likely to find ticket of the same
    type early without performing full iteration through the list.
    So this method should not be too expensive.
  */
  clear_bit_if_not_in_list(ticket->get_type());
}

/**
  Determine waiting contexts which requests for the lock can be
  satisfied, grant lock to them and wake them up.

  @note Together with MDL_lock::add_ticket() this method implements
        fair scheduling among requests with the same priority.
        It tries to grant lock from the head of waiters list, while
        add_ticket() adds new requests to the back of this list.

*/

void MDL_lock::reschedule_waiters() {
  MDL_lock::Ticket_iterator it(m_waiting);
  MDL_ticket *ticket;

  /*
    Find the first (and hence the oldest) waiting request which
    can be satisfied (taking into account priority). Grant lock to it.
    Repeat the process for the remainder of waiters.
    Note we don't need to re-start iteration from the head of the
    list after satisfying the first suitable request as in our case
    all compatible types of requests have the same priority.

    TODO/FIXME: We should:
                - Either switch to scheduling without priorities
                  which will allow to stop iteration through the
                  list of waiters once we found the first ticket
                  which can't be  satisfied
                - Or implement some check using bitmaps which will
                  allow to stop iteration in cases when, e.g., we
                  grant SNRW lock and there are no pending S or
                  SH locks.
  */
  while ((ticket = it++)) {
    if (can_grant_lock(ticket->get_type(), ticket->get_ctx())) {
      if (!ticket->get_ctx()->m_wait.set_status(MDL_wait::GRANTED)) {
        /*
          Satisfy the found request by updating lock structures.
          It is OK to do so even after waking up the waiter since any
          session which tries to get any information about the state of
          this lock has to acquire MDL_lock::m_rwlock first and thus,
          when manages to do so, already sees an updated state of the
          MDL_lock object.

          It doesn't matter if we are dealing with "obtrusive" lock here,
          we are moving lock request from waiting to granted lists,
          so m_obtrusive_locks_granted_waiting_count should stay the same.
        */
        m_waiting.remove_ticket(ticket);
        m_granted.add_ticket(ticket);

        if (is_affected_by_max_write_lock_count()) {
          /*
            Increase the counter of successively granted high priority "hog" or
            "piglet" locks, if we have granted one and there are pending
            lower priority locks.
          */
          if (count_piglets_and_hogs(ticket->get_type())) {
            /*
              Switch of priority matrice might have unblocked some lower-prio
              locks which are still compatible with the lock type we just have
              granted (for example, when we grant SNW lock and there are pending
              requests of SR type). Restart iteration to wake them up, otherwise
              we might get deadlocks.
            */
            it.rewind();
            continue;
          }
        }
      }
      /*
        If we could not update the wait slot of the waiter,
        it can be due to fact that its connection/statement was
        killed or it has timed out (i.e. the slot is not empty).
        Since in all such cases the waiter assumes that the lock was
        not been granted, we should keep the request in the waiting
        queue and look for another request to reschedule.
      */
    }
  }

  if (is_affected_by_max_write_lock_count()) {
    /*
      Reset number of successively granted higher-prio "hog"/"piglet" locks
      if there are no pending lower-prio conflicting locks.
      This ensures:
      - That m_hog_lock_count/m_piglet_lock_count is correctly reset after
        a strong lock is released and weak locks are granted (or there are
        no other lock requests).
      - That the situation when SNW lock is granted along with some SR/SRO
        locks, but SW locks are still blocked is handled correctly.
      - That m_hog_lock_count/m_piglet_lock_count is zero in all cases
        when there are no pending weak locks (e.g. when weak locks are
        removed due to deadlock, being killed or timeout).

      Also switch priority matrice accordingly. Note that switch in
      this particular place doesn't require reschedule since:

      1) We never switch to a matrice which prefers lower priority locks
         more than "hog"/"piglet" locks here (this might have happened if
         MDL_lock::switch_incompatible_waiting_types_bitmap_if_needed()
         was used instead and max_write_lock_count was decreased
         concurrently).
      2) When we switch from matrice #1 (which prefers SRO over SW) to
         default matrice #0 only the priority of SW vs SRO requests changes.
         Since the switch happens only when there are no pending SRO
         locks, no reschedule is required.
      3) When we switch from matrice #2 (which prefers all non-"nog" over
         "hog" requests) to default matrice #0 only the priority of "hog" vs
         non-"hog" requests changes. But since this happens when there are
         no non-"hog" requests, no reschedule is required.
      4) When we switch from matrice #3 (which prefers SRO over SW and
         non-"hog"-minus-SW over "hog" locks) to default matrice #0 only
         the priority of non-"hog"-minus-SW vs "hog" and SRO vs SW changes
         (see invariant [INV3]). Since the switch happens only when there
         are no pending non-"hog"-minus-SW/SRO requests, no reschedule is
         required.

      Note that we might be switching priority matrice in a situation when we
      had pending SRO/non-"hog"/non-"hog"-minus-SW requests at the start of
      the call but they were granted during the loop. If some "piglet"/"hog"
      requests are compatible with those lower priority locks, they were
      granted as well. Those which were not compatible were not granted and
      should stay waiting until lower priority locks are released (in other
      words, the fact that a lock moved from pending to granted doesn't unblock
      additional requests, see invariant [INV2]).
    */
    if (m_current_waiting_incompatible_idx == 3) {
      /*
        We can't simply switch from matrice #3 to matrice #2 when there are no
        pending SRO locks, as that would allow a stream of concurrent SW and SRO
        requests to starve out "hog" locks when max_write_lock_count is set
        (there will be always pending SW or/and SRO locks in this case, so no
        switch back to matrice #0 will ever happen).

        So we switch from matrice #3 to #0 directly and ignore pending SW/SWLP
        locks. This is OK as situation when matrice #3 is active can only
        occur when there were max_write_lock_count SW locks granted recently
        (before switch from #0 -> #1 which preceded switch #3 or before switch
        #2 -> #3).
      */
      if ((m_waiting.bitmap() &
           ~(MDL_OBJECT_HOG_LOCK_TYPES | MDL_BIT(MDL_SHARED_WRITE) |
             MDL_BIT(MDL_SHARED_WRITE_LOW_PRIO))) == 0) {
        m_piglet_lock_count = 0;
        m_hog_lock_count = 0;
        m_current_waiting_incompatible_idx = 0;
      }
    } else {
      if ((m_waiting.bitmap() & ~MDL_OBJECT_HOG_LOCK_TYPES) == 0) {
        m_hog_lock_count = 0;
        m_current_waiting_incompatible_idx &= ~2;
      }
      if ((m_waiting.bitmap() & MDL_BIT(MDL_SHARED_READ_ONLY)) == 0) {
        m_piglet_lock_count = 0;
        m_current_waiting_incompatible_idx &= ~1;
      }
    }
  }
}

/**
  Strategy instances to be used with scoped metadata locks (i.e. locks
  from GLOBAL, COMMIT, TABLESPACE, BACKUP_LOCK and SCHEMA namespaces).
  The only locking modes which are supported at the moment are SHARED and
  INTENTION EXCLUSIVE and EXCLUSIVE.
*/

const MDL_lock::MDL_lock_strategy MDL_lock::m_scoped_lock_strategy = {
    /**
      Compatibility (or rather "incompatibility") matrices for scoped metadata
      lock. Arrays of bitmaps which elements specify which granted/waiting locks
      are incompatible with type of lock being requested.

      The first array specifies if particular type of request can be satisfied
      if there is granted scoped lock of certain type.

                 | Type of active   |
         Request |   scoped lock    |
          type   | IS(*)  IX   S  X |
        ---------+------------------+
        IS       |  +      +   +  + |
        IX       |  +      +   -  - |
        S        |  +      -   +  - |
        X        |  +      -   -  - |

      Here: "+" -- means that request can be satisfied
            "-" -- means that request can't be satisfied and should wait

      (*)  Since intention shared scoped locks are compatible with all other
           type of locks we don't even have any accounting for them.

      Note that relation between scoped locks and objects locks requested
      by statement is not straightforward and is therefore fully defined
      by SQL-layer.
      For example, in order to support global read lock implementation
      SQL-layer acquires IX lock in GLOBAL namespace for each statement
      that can modify metadata or data (i.e. for each statement that
      needs SW, SU, SNW, SNRW or X object locks). OTOH, to ensure that
      DROP DATABASE works correctly with concurrent DDL, IX metadata locks
      in SCHEMA namespace are acquired for DDL statements which can update
      metadata in the schema (i.e. which acquire SU, SNW, SNRW and X locks
      on schema objects) and aren't acquired for DML.
    */
    {MDL_BIT(MDL_EXCLUSIVE) | MDL_BIT(MDL_SHARED),
     MDL_BIT(MDL_EXCLUSIVE) | MDL_BIT(MDL_INTENTION_EXCLUSIVE), 0, 0, 0, 0, 0,
     0, 0, 0,
     MDL_BIT(MDL_EXCLUSIVE) | MDL_BIT(MDL_SHARED) |
         MDL_BIT(MDL_INTENTION_EXCLUSIVE)},
    /**
      Each array in the next group specifies if a particular type of request can
      be satisfied if there is already a waiting request for the scoped lock of
      a certain type. I.e. each array specifies a matrice with priorities for
      different lock types.

      Scoped locks only use the first array which represents the "default"
      priority matrix. The remaing 3 matrices are not relevant for them.

                 |    Pending      |
         Request |  scoped lock    |
          type   | IS(*)  IX  S  X |
        ---------+-----------------+
        IS       |  +      +  +  + |
        IX       |  +      +  -  - |
        S        |  +      +  +  - |
        X        |  +      +  +  + |

      Here the meaning of "+", "-" and (*) is the same as above.
    */
    {{MDL_BIT(MDL_EXCLUSIVE) | MDL_BIT(MDL_SHARED), MDL_BIT(MDL_EXCLUSIVE), 0,
      0, 0, 0, 0, 0, 0, 0, 0},
     {0, 0, 0, 0, 0, 0, 0, 0, 0, 0, 0},
     {0, 0, 0, 0, 0, 0, 0, 0, 0, 0, 0},
     {0, 0, 0, 0, 0, 0, 0, 0, 0, 0, 0}},
    /**
      Array of increments for "unobtrusive" types of lock requests for scoped
      locks.

      @sa MDL_lock::get_unobtrusive_lock_increment().

      For scoped locks:
      - "unobtrusive" types: IX
      - "obtrusive" types: X and S

      We encode number of IX locks acquired using "fast path" in bits 0 .. 59
      of MDL_lock::m_fast_path_state.
    */
    {1, 0, 0, 0, 0, 0, 0, 0, 0, 0, 0},
    /*
      In scoped locks, only IX lock request would starve because of X/S.
      But that is practically a very rare case. So we don't apply the
      max_write_lock_count limit to them.
    */
    false,
#ifndef DBUG_OFF
    // In scoped locks, only IX, SHARED and X is allowed.
    {true, true, false, false, false, false, false, false, false, false, true},
#endif /* not defined DBUG_OFF */

    /*
      Scoped locks doesn't require notification of owners of conflicting
      locks for any type of requests. Hence 'm_needs_notification' is NULL.
    */
    NULL,
    /*
      For the same reason, 'm_notify_conflicting_locks' is NULL for scoped
      locks.
    */
    NULL,
    &MDL_lock::scoped_lock_fast_path_granted_bitmap,
    /* Scoped locks never require connection check. */
    NULL};

/**
  Strategy instance for per-object locks.
  Supports all locked modes except INTENTION EXCLUSIVE locks.
*/

const MDL_lock::MDL_lock_strategy MDL_lock::m_object_lock_strategy = {
    /**
      Compatibility (or rather "incompatibility") matrices for per-object
      metadata lock. Arrays of bitmaps which elements specify which granted/
      waiting locks are incompatible with type of lock being requested.

      The first array specifies if particular type of request can be satisfied
      if there is granted lock of certain type.

         Request  |  Granted requests for lock            |
          type    | S  SH  SR  SW  SWLP  SU  SRO  SNW  SNRW  X  |
        ----------+---------------------------------------------+
        S         | +   +   +   +    +    +   +    +    +    -  |
        SH        | +   +   +   +    +    +   +    +    +    -  |
        SR        | +   +   +   +    +    +   +    +    -    -  |
        SW        | +   +   +   +    +    +   -    -    -    -  |
        SWLP      | +   +   +   +    +    +   -    -    -    -  |
        SU        | +   +   +   +    +    -   +    -    -    -  |
        SRO       | +   +   +   -    -    +   +    +    -    -  |
        SNW       | +   +   +   -    -    -   +    -    -    -  |
        SNRW      | +   +   -   -    -    -   -    -    -    -  |
        X         | -   -   -   -    -    -   -    -    -    -  |

      Here: "+" -- means that request can be satisfied
            "-" -- means that request can't be satisfied and should wait

      @note In cases then current context already has "stronger" type
            of lock on the object it will be automatically granted
            thanks to usage of the MDL_context::find_ticket() method.

      @note IX locks are excluded since they are not used for per-object
            metadata locks.
    */
    {0, MDL_BIT(MDL_EXCLUSIVE), MDL_BIT(MDL_EXCLUSIVE),
     MDL_BIT(MDL_EXCLUSIVE) | MDL_BIT(MDL_SHARED_NO_READ_WRITE),
     MDL_BIT(MDL_EXCLUSIVE) | MDL_BIT(MDL_SHARED_NO_READ_WRITE) |
         MDL_BIT(MDL_SHARED_NO_WRITE) | MDL_BIT(MDL_SHARED_READ_ONLY),
     MDL_BIT(MDL_EXCLUSIVE) | MDL_BIT(MDL_SHARED_NO_READ_WRITE) |
         MDL_BIT(MDL_SHARED_NO_WRITE) | MDL_BIT(MDL_SHARED_READ_ONLY),
     MDL_BIT(MDL_EXCLUSIVE) | MDL_BIT(MDL_SHARED_NO_READ_WRITE) |
         MDL_BIT(MDL_SHARED_NO_WRITE) | MDL_BIT(MDL_SHARED_UPGRADABLE),
     MDL_BIT(MDL_EXCLUSIVE) | MDL_BIT(MDL_SHARED_NO_READ_WRITE) |
         MDL_BIT(MDL_SHARED_WRITE_LOW_PRIO) | MDL_BIT(MDL_SHARED_WRITE),
     MDL_BIT(MDL_EXCLUSIVE) | MDL_BIT(MDL_SHARED_NO_READ_WRITE) |
         MDL_BIT(MDL_SHARED_NO_WRITE) | MDL_BIT(MDL_SHARED_UPGRADABLE) |
         MDL_BIT(MDL_SHARED_WRITE_LOW_PRIO) | MDL_BIT(MDL_SHARED_WRITE),
     MDL_BIT(MDL_EXCLUSIVE) | MDL_BIT(MDL_SHARED_NO_READ_WRITE) |
         MDL_BIT(MDL_SHARED_NO_WRITE) | MDL_BIT(MDL_SHARED_READ_ONLY) |
         MDL_BIT(MDL_SHARED_UPGRADABLE) | MDL_BIT(MDL_SHARED_WRITE_LOW_PRIO) |
         MDL_BIT(MDL_SHARED_WRITE) | MDL_BIT(MDL_SHARED_READ),
     MDL_BIT(MDL_EXCLUSIVE) | MDL_BIT(MDL_SHARED_NO_READ_WRITE) |
         MDL_BIT(MDL_SHARED_NO_WRITE) | MDL_BIT(MDL_SHARED_READ_ONLY) |
         MDL_BIT(MDL_SHARED_UPGRADABLE) | MDL_BIT(MDL_SHARED_WRITE_LOW_PRIO) |
         MDL_BIT(MDL_SHARED_WRITE) | MDL_BIT(MDL_SHARED_READ) |
         MDL_BIT(MDL_SHARED_HIGH_PRIO) | MDL_BIT(MDL_SHARED)},
    /**
      Each array in the next group specifies if a particular type of request can
      be satisfied if there is a waiting request for the same lock of a certain
      type. In other words each array specifies a priority matrix for different
      lock types.

      We use each of the arrays depending on whether the number of successively
      granted "piglet" and "hog" lock requests exceed the max_write_lock_count
      threshold. This is necessary to avoid high priority lock requests starving
      out requests with lower priority.

      The first array in the group is used in default situation when both
      MDL_lock::m_piglet_lock_count and MDL_lock::m_hog_lock_count don't exceed
      the threshold.

      A priority matrice specified by it looks like:

         Request  |         Pending requests for lock          |
          type    | S  SH  SR  SW  SWLP  SU  SRO  SNW  SNRW  X |
        ----------+--------------------------------------------+
        S         | +   +   +   +    +    +   +    +     +   - |
        SH        | +   +   +   +    +    +   +    +     +   + |
        SR        | +   +   +   +    +    +   +    +     -   - |
        SW        | +   +   +   +    +    +   +    -     -   - |
        SWLP      | +   +   +   +    +    +   -    -     -   - |
        SU        | +   +   +   +    +    +   +    +     +   - |
        SRO       | +   +   +   -    +    +   +    +     -   - |
        SNW       | +   +   +   +    +    +   +    +     +   - |
        SNRW      | +   +   +   +    +    +   +    +     +   - |
        X         | +   +   +   +    +    +   +    +     +   + |

      Invariant [INV2]: for all priority matrices, if A is the set of
      incompatible waiting requests for a given request and B is the set
      of incompatible granted requests for the same request, then A will
      always be a subset of B. This means that moving a lock from waiting
      to granted state doesn't unblock additional requests.
      MDL_lock::reschedule_waiters() code relies on this.
    */
    {{0, MDL_BIT(MDL_EXCLUSIVE), 0,
      MDL_BIT(MDL_EXCLUSIVE) | MDL_BIT(MDL_SHARED_NO_READ_WRITE),
      MDL_BIT(MDL_EXCLUSIVE) | MDL_BIT(MDL_SHARED_NO_READ_WRITE) |
          MDL_BIT(MDL_SHARED_NO_WRITE),
      MDL_BIT(MDL_EXCLUSIVE) | MDL_BIT(MDL_SHARED_NO_READ_WRITE) |
          MDL_BIT(MDL_SHARED_NO_WRITE) | MDL_BIT(MDL_SHARED_READ_ONLY),
      MDL_BIT(MDL_EXCLUSIVE),
      MDL_BIT(MDL_EXCLUSIVE) | MDL_BIT(MDL_SHARED_NO_READ_WRITE) |
          MDL_BIT(MDL_SHARED_WRITE),
      MDL_BIT(MDL_EXCLUSIVE), MDL_BIT(MDL_EXCLUSIVE), 0},
     /**
       The second array in the group is used when the number of successively
       granted "piglet" (SW) locks exceeds max_write_lock_count.

       It is the same matrix as in the first case but with the SW lock type
       having lower priority than the SRO lock type.
     */
     {0, MDL_BIT(MDL_EXCLUSIVE), 0,
      MDL_BIT(MDL_EXCLUSIVE) | MDL_BIT(MDL_SHARED_NO_READ_WRITE),
      MDL_BIT(MDL_EXCLUSIVE) | MDL_BIT(MDL_SHARED_NO_READ_WRITE) |
          MDL_BIT(MDL_SHARED_NO_WRITE) | MDL_BIT(MDL_SHARED_READ_ONLY),
      MDL_BIT(MDL_EXCLUSIVE) | MDL_BIT(MDL_SHARED_NO_READ_WRITE) |
          MDL_BIT(MDL_SHARED_NO_WRITE) | MDL_BIT(MDL_SHARED_READ_ONLY),
      MDL_BIT(MDL_EXCLUSIVE),
      MDL_BIT(MDL_EXCLUSIVE) | MDL_BIT(MDL_SHARED_NO_READ_WRITE),
      MDL_BIT(MDL_EXCLUSIVE), MDL_BIT(MDL_EXCLUSIVE), 0},
     /**
       The third array in the group is used when the number of successively
       granted "hog" (SNW, SNRW, X) locks exceeds max_write_lock_count.

       In this case S, SH, SR, SW, SNRW, SRO and SU locks types have
       priority over all "hog" types.
     */
     {0, 0, 0, 0, 0, MDL_BIT(MDL_SHARED_READ_ONLY), 0,
      MDL_BIT(MDL_SHARED_WRITE),
      MDL_BIT(MDL_EXCLUSIVE) | MDL_BIT(MDL_SHARED_UPGRADABLE) |
          MDL_BIT(MDL_SHARED_WRITE_LOW_PRIO) | MDL_BIT(MDL_SHARED_WRITE),
      MDL_BIT(MDL_EXCLUSIVE) | MDL_BIT(MDL_SHARED_READ_ONLY) |
          MDL_BIT(MDL_SHARED_UPGRADABLE) | MDL_BIT(MDL_SHARED_WRITE_LOW_PRIO) |
          MDL_BIT(MDL_SHARED_WRITE) | MDL_BIT(MDL_SHARED_READ),
      static_cast<bitmap_t>(~MDL_OBJECT_HOG_LOCK_TYPES)},
     /**
       The fourth array in the group is used when both the number of
       successively granted "piglet" (SW) and the number of successively granted
       "hog" (SNW, SNRW, X) locks exceed max_write_lock_count.

       This matrice prefers SRO locks over SW/SWLP locks. And non-"hog" locks
       other than SW/SWLP over "hog" locks.

       Note that the fact that "hog" locks have the same priority vs SW/SWLP
       locks as in the default matrice (#0) is important and is relied upon in
       MDL_lock::reschedule_waiters(). This is invariant [INV3].
     */
     {0, 0, 0, 0,
      MDL_BIT(MDL_EXCLUSIVE) | MDL_BIT(MDL_SHARED_NO_READ_WRITE) |
          MDL_BIT(MDL_SHARED_NO_WRITE) | MDL_BIT(MDL_SHARED_READ_ONLY),
      MDL_BIT(MDL_EXCLUSIVE) | MDL_BIT(MDL_SHARED_NO_READ_WRITE) |
          MDL_BIT(MDL_SHARED_NO_WRITE) | MDL_BIT(MDL_SHARED_READ_ONLY),
      0, 0, MDL_BIT(MDL_EXCLUSIVE) | MDL_BIT(MDL_SHARED_UPGRADABLE),
      MDL_BIT(MDL_EXCLUSIVE) | MDL_BIT(MDL_SHARED_READ_ONLY) |
          MDL_BIT(MDL_SHARED_UPGRADABLE) | MDL_BIT(MDL_SHARED_READ),
      static_cast<bitmap_t>(~(MDL_OBJECT_HOG_LOCK_TYPES |
                              MDL_BIT(MDL_SHARED_WRITE) |
                              MDL_BIT(MDL_SHARED_WRITE_LOW_PRIO)))}},
    /**
      Array of increments for "unobtrusive" types of lock requests for
      per-object locks.

      @sa MDL_lock::get_unobtrusive_lock_increment().

      For per-object locks:
      - "unobtrusive" types: S, SH, SR and SW
      - "obtrusive" types: SU, SRO, SNW, SNRW, X

      Number of locks acquired using "fast path" are encoded in the following
      bits of MDL_lock::m_fast_path_state:

      - bits 0 .. 19  - S and SH (we don't differentiate them once acquired)
      - bits 20 .. 39 - SR
      - bits 40 .. 59 - SW and SWLP (we don't differentiate them once acquired)

      Overflow is not an issue as we are unlikely to support more than 2^20 - 1
      concurrent connections in foreseeable future.

      This encoding defines the below contents of increment array.
    */
    {0, 1, 1, 1ULL << 20, 1ULL << 40, 1ULL << 40, 0, 0, 0, 0, 0},
    /*
      To prevent starvation, "hog" and "piglet" lock types are only granted
      max_write_lock_count times in a row while conflicting lock types are
      waiting.
    */
    true,
#ifndef DBUG_OFF
    // For object locks all types, except IX, are permitted
    {false, true, true, true, true, true, true, true, true, true, true},
#endif /* not defined DBUG_OFF */

    &MDL_lock::object_lock_needs_notification,
    &MDL_lock::object_lock_notify_conflicting_locks,
    &MDL_lock::object_lock_fast_path_granted_bitmap,
    &MDL_lock::object_lock_needs_connection_check};

/**
  Check if request for the metadata lock can be satisfied given its
  current state.

  @param  type_arg             The requested lock type.
  @param  requestor_ctx        The MDL context of the requestor.

  @retval true   Lock request can be satisfied
  @retval false  There is some conflicting lock.

  @note In cases then current context already has "stronger" type
        of lock on the object it will be automatically granted
        thanks to usage of the MDL_context::find_ticket() method.
*/

bool MDL_lock::can_grant_lock(enum_mdl_type type_arg,
                              const MDL_context *requestor_ctx) const {
  bool can_grant = false;
  bitmap_t waiting_incompat_map = incompatible_waiting_types_bitmap()[type_arg];
  bitmap_t granted_incompat_map = incompatible_granted_types_bitmap()[type_arg];

  /*
    New lock request can be satisfied iff:
    - There are no incompatible types of satisfied requests
    in other contexts
    - There are no waiting requests which have higher priority
    than this request.
  */
  if (!(m_waiting.bitmap() & waiting_incompat_map)) {
    if (!(fast_path_granted_bitmap() & granted_incompat_map)) {
      if (!(m_granted.bitmap() & granted_incompat_map))
        can_grant = true;
      else {
        Ticket_iterator it(m_granted);
        MDL_ticket *ticket;

        /*
          There is an incompatible lock. Check that it belongs to some
          other context.

          If we are trying to acquire "unobtrusive" type of lock then the
          confliciting lock must be from "obtrusive" set, therefore it should
          have been acquired using "slow path" and should be present in
          m_granted list.

          If we are trying to acquire "obtrusive" type of lock then it can be
          either another "obtrusive" lock or "unobtrusive" type of lock
          acquired on "slow path" (can't be "unobtrusive" lock on fast path
          because of surrounding if-statement). In either case it should be
          present in m_granted list.
        */
        while ((ticket = it++)) {
          if (ticket->get_ctx() != requestor_ctx &&
              ticket->is_incompatible_when_granted(type_arg))
            break;
        }
        if (ticket == NULL) /* Incompatible locks are our own. */
          can_grant = true;
      }
    } else {
      /*
        Our lock request conflicts with one of granted "fast path" locks:

        This means that we are trying to acquire "obtrusive" lock and:
        a) Either we are called from MDL_context::try_acquire_lock_impl()
           and then all "fast path" locks belonging to this context were
           materialized (as we do for "obtrusive" locks).
        b) Or we are called from MDL_lock::reschedule_waiters() then
           this context is waiting for this request and all its "fast
           path" locks were materialized before the wait.

        The above means that conflicting granted "fast path" lock cannot
        belong to us and our request cannot be satisfied.
      */
    }
  }
  return can_grant;
}

/**
  Return the first MDL_context which owns the lock.

  @return Pointer to the first MDL_context which has acquired the lock
          NULL if there are no such contexts.

  @note This method works properly only for locks acquired using
        "slow" path. It won't return context if it has used "fast"
        path to acquire the lock.
*/

inline MDL_context *MDL_lock::get_lock_owner() const {
  Ticket_iterator it(m_granted);
  MDL_ticket *ticket;

  if ((ticket = it++)) return ticket->get_ctx();
  return NULL;
}

/** Remove a ticket from waiting or pending queue and wakeup up waiters. */

void MDL_lock::remove_ticket(MDL_context *ctx, LF_PINS *pins,
                             Ticket_list MDL_lock::*list, MDL_ticket *ticket) {
  bool is_obtrusive = is_obtrusive_lock(ticket->get_type());
  bool is_singleton = mdl_locks.is_lock_object_singleton(&key);

  mysql_prlock_wrlock(&m_rwlock);
  (this->*list).remove_ticket(ticket);

  /*
    If we are removing "obtrusive" type of request either from granted or
    waiting lists we need to decrement "obtrusive" requests counter.
    Once last ticket for "obtrusive" lock is removed we should clear
    HAS_OBTRUSIVE flag in m_fast_path_state as well.
  */
  bool last_obtrusive =
      is_obtrusive && ((--m_obtrusive_locks_granted_waiting_count) == 0);
  /*
    If both m_granted and m_waiting lists become empty as result we also
    need to clear HAS_SLOW_PATH flag in m_fast_path_state.
  */
  bool last_slow_path = m_granted.is_empty() && m_waiting.is_empty();
  bool last_use = false;

  if (last_slow_path || last_obtrusive) {
    fast_path_state_t old_state = m_fast_path_state;
    fast_path_state_t new_state;
    do {
      new_state = old_state;
      if (last_slow_path) new_state &= ~MDL_lock::HAS_SLOW_PATH;
      if (last_obtrusive) new_state &= ~MDL_lock::HAS_OBTRUSIVE;
    } while (!fast_path_state_cas(&old_state, new_state));

    /*
      We don't have any "fast" or "slow" path locks. MDL_lock object becomes
      unused so unused objects counter needs to be incremented.
    */
    if (new_state == 0) last_use = true;
  }

  if (last_slow_path) {
    /*
      We might end-up with the last waiting ticket being removed and non-0
      m_hog_lock_count/m_piglet_lock_count in the following situation:

      1) There is a granted "hog"/"piglet" lock blocking a lower priority lock
         request.
      2) The lower priority lock request is timed out or killed. It is not yet
         removed from waiters list and bitmap.
      3) The "Hog"/"piglet" lock is released. Its reschedule_waiters() call
         will still see the pending lower priority lock so it won't reset
         the m_hog_lock_count/m_piglet_lock_count counters.
      4) MDL_lock::remove_ticket() is called for the timed out/killed
         lower priority ticket. Which turns out to be the last ticket
         for this lock.

      Hence we need to reset these counters here.
    */
    m_hog_lock_count = 0;
    m_piglet_lock_count = 0;
    m_current_waiting_incompatible_idx = 0;
  } else {
    /*
      There can be some contexts waiting to acquire a lock
      which now might be able to do it. Grant the lock to
      them and wake them up!

      We always try to reschedule locks, since there is no easy way
      (i.e. by looking at the bitmaps) to find out whether it is
      required or not.
      In a general case, even when the queue's bitmap is not changed
      after removal of the ticket, there is a chance that some request
      can be satisfied (due to the fact that a granted request
      reflected in the bitmap might belong to the same context as a
      pending request).
    */
    reschedule_waiters();
  }
  mysql_prlock_unlock(&m_rwlock);

  /* Don't count singleton MDL_lock objects as unused. */
  if (last_use && !is_singleton) mdl_locks.lock_object_unused(ctx, pins);
}

/**
  Check if we have any pending locks which conflict with existing
  shared lock.

  @pre The ticket must match an acquired lock.

  @return true if there is a conflicting lock request, false otherwise.
*/

bool MDL_lock::has_pending_conflicting_lock(enum_mdl_type type) {
  bool result;

  mysql_mutex_assert_not_owner(&LOCK_open);

  mysql_prlock_rdlock(&m_rwlock);
  result = (m_waiting.bitmap() & incompatible_granted_types_bitmap()[type]);
  mysql_prlock_unlock(&m_rwlock);
  return result;
}

MDL_wait_for_graph_visitor::~MDL_wait_for_graph_visitor() {}

MDL_wait_for_subgraph::~MDL_wait_for_subgraph() {}

/**
  Check if ticket represents metadata lock of "stronger" or equal type
  than specified one. I.e. if metadata lock represented by ticket won't
  allow any of locks which are not allowed by specified type of lock.

  @return true  if ticket has stronger or equal type
          false otherwise.
*/

bool MDL_ticket::has_stronger_or_equal_type(enum_mdl_type type) const {
  const MDL_lock::bitmap_t *granted_incompat_map =
      m_lock->incompatible_granted_types_bitmap();

  return !(granted_incompat_map[type] & ~(granted_incompat_map[m_type]));
}

bool MDL_ticket::is_incompatible_when_granted(enum_mdl_type type) const {
  return (MDL_BIT(m_type) & m_lock->incompatible_granted_types_bitmap()[type]);
}

bool MDL_ticket::is_incompatible_when_waiting(enum_mdl_type type) const {
  return (MDL_BIT(m_type) & m_lock->incompatible_waiting_types_bitmap()[type]);
}

#ifndef DBUG_OFF
bool equivalent(const MDL_ticket *a, const MDL_ticket *b,
                enum_mdl_duration target_duration) {
  if (a == b) {
    // Same pointer (incl. nullptr) are equivalent
    return true;
  }

  if (a->get_lock() != b->get_lock()) {
    // If they refer to different locks, they are never equivalent
    return false;
  }
  if (a->get_duration() == target_duration &&
      b->get_duration() == target_duration) {
    // Different objects, but which has the same lock, AND both refer to the
    // target duration are equivalent
    return true;
  }
  if (a->get_duration() != target_duration &&
      b->get_duration() != target_duration) {
    // Different objects with same lock are still equivalent, if neither has
    // the target duration
    return true;
  }
  return false;
}
#endif /* not defined DBUG_OFF */

/**
  Check whether the context already holds a compatible lock ticket
  on an object.
  Start searching from list of locks for the same duration as lock
  being requested. If not look at lists for other durations.

  @param mdl_request  Lock request object for lock to be acquired
  @param[out] result_duration  Duration of lock which was found.

  @note Tickets which correspond to lock types "stronger" than one
        being requested are also considered compatible.

  @return A pointer to the lock ticket for the object or NULL otherwise.
*/

MDL_ticket *MDL_context::find_ticket(MDL_request *mdl_request,
                                     enum_mdl_duration *result_duration) {
  auto h = m_ticket_store.find(*mdl_request);
  *result_duration = h.m_dur;
  return h.m_ticket;
}

/**
  Try to acquire one lock.

  Unlike exclusive locks, shared locks are acquired one by
  one. This is interface is chosen to simplify introduction of
  the new locking API to the system. MDL_context::try_acquire_lock()
  is currently used from open_table(), and there we have only one
  table to work with.

  This function may also be used to try to acquire an exclusive
  lock on a destination table, by ALTER TABLE ... RENAME.

  Returns immediately without any side effect if encounters a lock
  conflict. Otherwise takes the lock.

  @param [in,out] mdl_request Lock request object for lock to be acquired

  @retval  false   Success. The lock may have not been acquired.
                   Check the ticket, if it's NULL, a conflicting lock
                   exists.
  @retval  true    Out of resources, an error has been reported.
*/

bool MDL_context::try_acquire_lock(MDL_request *mdl_request) {
  MDL_ticket *ticket;

  if (try_acquire_lock_impl(mdl_request, &ticket)) return true;

  if (!mdl_request->ticket) {
    /*
      Our attempt to acquire lock without waiting has failed.
      Let us release resources which were acquired in the process.

      We don't need to count MDL_lock object as unused and possibly
      delete it here because:
      - Either there was a conflicting ticket in MDL_lock::m_granted/
        m_waiting lists during our call to MDL_lock::can_grant_lock().
        This ticket can't go away while MDL_lock::m_rwlock is held.
      - Or we have tried to acquire an "obtrusive" lock and there was
        a conflicting "fast path" lock in MDL_lock::m_fast_path_state
        counter during our call to MDL_lock::can_grant_lock().
        In this case HAS_OBTRUSIVE lock flag should have been set before
        call to MDL_lock::can_grant_lock() so release of this "fast path"
        lock will have to take slow path (see release_lock() and invariant
        [INV1]). This means that conflicting "fast path" lock can't go
        away until MDL_lock::m_rwlock is released or HAS_OBSTRUSIVE flag
        is cleared. In the latter case counting MDL_lock object as unused
        is responsibility of thread which is decrementing "fast path" lock
        counter. MDL_lock object can't be deleted under out feet since
        thread doing deletion needs to acquire MDL_lock::m_rwlock first.
    */
    MDL_lock *lock = ticket->m_lock;

    bool last_obtrusive =
        lock->is_obtrusive_lock(mdl_request->type) &&
        ((--lock->m_obtrusive_locks_granted_waiting_count) == 0);
    bool last_slow_path =
        lock->m_granted.is_empty() && lock->m_waiting.is_empty();

    if (last_slow_path || last_obtrusive) {
      MDL_lock::fast_path_state_t old_state = lock->m_fast_path_state;
      MDL_lock::fast_path_state_t new_state;
      do {
        new_state = old_state;
        if (last_slow_path) new_state &= ~MDL_lock::HAS_SLOW_PATH;
        if (last_obtrusive) new_state &= ~MDL_lock::HAS_OBTRUSIVE;
      } while (!lock->fast_path_state_cas(&old_state, new_state));
    }

    mysql_prlock_unlock(&lock->m_rwlock);

    /*
      If SEs were notified about impending lock acquisition, the failure
      to acquire it requires the same notification as lock release.
    */
    if (ticket->m_hton_notified) {
      mysql_mdl_set_status(ticket->m_psi, MDL_ticket::POST_RELEASE_NOTIFY);
      m_owner->notify_hton_post_release_exclusive(&mdl_request->key);
    }

    MDL_ticket::destroy(ticket);
  }

  return false;
}

/**
  "Materialize" requests for locks which were satisfied using
  "fast path" by properly including them into corresponding
  MDL_lock::m_granted bitmaps/lists and removing it from
  packed counter in MDL_lock::m_fast_path_state.

  @note In future we might optimize this method if necessary,
        for example, by keeping pointer to first "fast path"
        ticket.
*/

void MDL_context::materialize_fast_path_locks() {
  int i;

  for (i = 0; i < MDL_DURATION_END; i++) {
    MDL_ticket_store::List_iterator it = m_ticket_store.list_iterator(i);

    MDL_ticket *matf = m_ticket_store.materialized_front(i);
    for (MDL_ticket *ticket = it++; ticket != matf; ticket = it++) {
      if (ticket->m_is_fast_path) {
        MDL_lock *lock = ticket->m_lock;
        MDL_lock::fast_path_state_t unobtrusive_lock_increment =
            lock->get_unobtrusive_lock_increment(ticket->get_type());
        ticket->m_is_fast_path = false;
        mysql_prlock_wrlock(&lock->m_rwlock);
        lock->m_granted.add_ticket(ticket);
        /*
          Atomically decrement counter in MDL_lock::m_fast_path_state.
          This needs to happen under protection of MDL_lock::m_rwlock to make
          it atomic with addition of ticket to MDL_lock::m_granted list and
          to enforce invariant [INV1].
        */
        MDL_lock::fast_path_state_t old_state = lock->m_fast_path_state;
        while (!lock->fast_path_state_cas(
            &old_state, ((old_state - unobtrusive_lock_increment) |
                         MDL_lock::HAS_SLOW_PATH))) {
        }
        mysql_prlock_unlock(&lock->m_rwlock);
      }
    }
  }
  m_ticket_store.set_materialized();
}

/**
  Auxiliary method for acquiring lock without waiting.

  @param [in,out] mdl_request Lock request object for lock to be acquired
  @param [out] out_ticket     Ticket for the request in case when lock
                              has not been acquired.

  @retval  false   Success. The lock may have not been acquired.
                   Check MDL_request::ticket, if it's NULL, a conflicting
                   lock exists. In this case "out_ticket" out parameter
                   points to ticket which was constructed for the request.
                   MDL_ticket::m_lock points to the corresponding MDL_lock
                   object and MDL_lock::m_rwlock write-locked.
  @retval  true    Out of resources, an error has been reported.
*/

bool MDL_context::try_acquire_lock_impl(MDL_request *mdl_request,
                                        MDL_ticket **out_ticket) {
  MDL_lock *lock;
  MDL_key *key = &mdl_request->key;
  MDL_ticket *ticket;
  enum_mdl_duration found_duration;
  MDL_lock::fast_path_state_t unobtrusive_lock_increment;
  bool force_slow;
  bool pinned;

  DBUG_ASSERT(mdl_request->ticket == NULL);

  /* Don't take chances in production. */
  mdl_request->ticket = NULL;
  mysql_mutex_assert_not_owner(&LOCK_open);

  /*
    Check whether the context already holds a shared lock on the object,
    and if so, grant the request.
  */
  if ((ticket = find_ticket(mdl_request, &found_duration))) {
    DBUG_ASSERT(ticket->m_lock);
    DBUG_ASSERT(ticket->has_stronger_or_equal_type(mdl_request->type));
    /*
      If the request is for a transactional lock, and we found
      a transactional lock, just reuse the found ticket.

      It's possible that we found a transactional lock,
      but the request is for a HANDLER lock. In that case HANDLER
      code will clone the ticket (see below why it's needed).

      If the request is for a transactional lock, and we found
      a HANDLER lock, create a copy, to make sure that when user
      does HANDLER CLOSE, the transactional lock is not released.

      If the request is for a handler lock, and we found a
      HANDLER lock, also do the clone. HANDLER CLOSE for one alias
      should not release the lock on the table HANDLER opened through
      a different alias.
    */
    mdl_request->ticket = ticket;
    if ((found_duration != mdl_request->duration ||
         mdl_request->duration == MDL_EXPLICIT) &&
        clone_ticket(mdl_request)) {
      /* Clone failed. */
      mdl_request->ticket = NULL;
      return true;
    }
    return false;
  }

  /*
    Prepare context for lookup in MDL_map container by allocating pins
    if necessary. This also ensures that this MDL_context has pins allocated
    and ready for future attempts elements from MDL_map container (which
    might happen during lock release).
  */
  if (fix_pins()) return true;

  if (!(ticket = MDL_ticket::create(this, mdl_request->type
#ifndef DBUG_OFF
                                    ,
                                    mdl_request->duration
#endif
                                    )))
    return true;

  /*
    Get increment for "fast path" or indication that this is
    request for "obtrusive" type of lock outside of critical section.
  */
  unobtrusive_lock_increment =
      MDL_lock::get_unobtrusive_lock_increment(mdl_request);

  /*
    If this "obtrusive" type we have to take "slow path".
    If this context has open HANDLERs we have to take "slow path"
    as well for MDL_object_lock::notify_conflicting_locks() to work
    properly.
  */
  force_slow = !unobtrusive_lock_increment || m_needs_thr_lock_abort;

  /*
    If "obtrusive" lock is requested we need to "materialize" all fast
    path tickets, so MDL_lock::can_grant_lock() can safely assume
    that all granted "fast path" locks belong to different context.
  */
  if (!unobtrusive_lock_increment) materialize_fast_path_locks();

  DBUG_ASSERT(ticket->m_psi == NULL);
  ticket->m_psi = mysql_mdl_create(
      ticket, key, mdl_request->type, mdl_request->duration,
      MDL_ticket::PENDING, mdl_request->m_src_file, mdl_request->m_src_line);

  /*
    We need to notify/get permission from storage engines before acquiring
    X lock if it is requested in one of namespaces interesting for SEs.
  */
  if (mdl_request->type == MDL_EXCLUSIVE &&
      MDL_lock::needs_hton_notification(key->mdl_namespace())) {
    mysql_mdl_set_status(ticket->m_psi, MDL_ticket::PRE_ACQUIRE_NOTIFY);

    bool victimized;
    if (m_owner->notify_hton_pre_acquire_exclusive(key, &victimized)) {
      MDL_ticket::destroy(ticket);
      my_error(victimized ? ER_LOCK_DEADLOCK : ER_LOCK_REFUSED_BY_ENGINE,
               MYF(0));
      return true;
    }
    ticket->m_hton_notified = true;

    mysql_mdl_set_status(ticket->m_psi, MDL_ticket::PENDING);
  }

retry:
  /*
    The below call pins pointer to returned MDL_lock object (unless
    it is the singleton object for GLOBAL, COMMIT or ACL_CACHE namespaces).
  */
  if (!(lock = mdl_locks.find_or_insert(m_pins, key, &pinned))) {
    /*
      If SEs were notified about impending lock acquisition, the failure
      to acquire it requires the same notification as lock release.
    */
    if (ticket->m_hton_notified) {
      mysql_mdl_set_status(ticket->m_psi, MDL_ticket::POST_RELEASE_NOTIFY);
      m_owner->notify_hton_post_release_exclusive(key);
    }
    MDL_ticket::destroy(ticket);
    return true;
  }

  /*
    Code counting unused MDL_lock objects below assumes that object is not
    pinned iff it is a singleton.
  */
  DBUG_ASSERT(mdl_locks.is_lock_object_singleton(key) == !pinned);

  if (!force_slow) {
    /*
      "Fast path".

      Hurray! We are acquring "unobtrusive" type of lock and not forced
      to take "slow path" because of open HANDLERs.

      Let us do a few checks first to figure out if we really can acquire
      lock using "fast path".

      Since the MDL_lock object is pinned at this point (or it is the
      singleton) we can access its members without risk of it getting deleted
      under out feet.

      Ordinary read of MDL_lock::m_fast_path_state which we do here is OK as
      correctness of value returned by it will be anyway validated by atomic
      compare-and-swap which happens later.
      In theory, this algorithm will work correctly (but not very efficiently)
      if the read will return random values.
      In practice, it won't return values which are too out-of-date as the
      above call to MDL_map::find_or_insert() contains memory barrier.
    */
    MDL_lock::fast_path_state_t old_state = lock->m_fast_path_state;
    bool first_use;

    do {
      /*
        Check if hash look-up returned object marked as destroyed or
        it was marked as such while it was pinned by us. If yes we
        need to unpin it and retry look-up.
      */
      if (old_state & MDL_lock::IS_DESTROYED) {
        if (pinned) lf_hash_search_unpin(m_pins);
        DEBUG_SYNC(get_thd(), "mdl_acquire_lock_is_destroyed_fast_path");
        goto retry;
      }

      /*
        Check that there are no granted/pending "obtrusive" locks and nobody
        even is about to try to check if such lock can be acquired.

        In these cases we need to take "slow path".
      */
      if (old_state & MDL_lock::HAS_OBTRUSIVE) goto slow_path;

      /*
        If m_fast_path_state doesn't have HAS_SLOW_PATH set and all "fast"
        path counters are 0 then we are about to use an unused MDL_lock
        object. We need to decrement unused objects counter eventually.
      */
      first_use = (old_state == 0);

      /*
        Now we simply need to increment m_fast_path_state with a value which
        corresponds to type of our request (i.e. increment part this member
        which contains counter which corresponds to this type).

        This needs to be done as atomical operation with the above checks,
        which is achieved by using atomic compare-and-swap.

        @sa MDL_object_lock::m_unobtrusive_lock_increment for explanation
        why overflow is not an issue here.
      */
    } while (!lock->fast_path_state_cas(
        &old_state, old_state + unobtrusive_lock_increment));

    /*
      Lock has been acquired. Since this can only be an "unobtrusive" lock and
      there were no active/pending requests for "obtrusive" locks, we don't need
      to care about "hog" and "piglet" locks and the max_write_lock_count
      threshold.
    */

    if (pinned) lf_hash_search_unpin(m_pins);

    /*
      Don't count singleton MDL_lock objects as used, use "pinned == false"
      as an indication of such objects.
    */
    if (first_use && pinned) mdl_locks.lock_object_used();

    /*
      Since this MDL_ticket is not visible to any threads other than
      the current one, we can set MDL_ticket::m_lock member without
      protect of MDL_lock::m_rwlock. MDL_lock won't be deleted
      underneath our feet as MDL_lock::m_fast_path_state serves as
      reference counter in this case.
    */
    ticket->m_lock = lock;
    ticket->m_is_fast_path = true;
    m_ticket_store.push_front(mdl_request->duration, ticket);
    mdl_request->ticket = ticket;

    mysql_mdl_set_status(ticket->m_psi, MDL_ticket::GRANTED);
    return false;
  }

slow_path:

  /*
   "Slow path".

    Do full-blown check and list manipulation if necessary.
  */
  mysql_prlock_wrlock(&lock->m_rwlock);

  /*
    First of all, let us check if hash look-up returned MDL_lock object which
    is marked as destroyed or was marked as such while it was pinned by us.
    If we have got such object we need to retry look-up.

    We can use ordinary non-atomic read in this case as this flag is set under
    protection of MDL_lock::m_rwlock (we can get inconsistent data for other
    parts of m_fast_path_state due to concurrent atomic updates, but we don't
    care about them yet).
  */
  MDL_lock::fast_path_state_t state = lock->m_fast_path_state;

  if (state & MDL_lock::IS_DESTROYED) {
    mysql_prlock_unlock(&lock->m_rwlock);
    /*
      We can't unpin object earlier as lf_hash_delete() might have been
      called for it already and so LF_ALLOCATOR is free to deallocate it
      once unpinned.
    */
    if (pinned) lf_hash_search_unpin(m_pins);
    DEBUG_SYNC(get_thd(), "mdl_acquire_lock_is_destroyed_slow_path");
    goto retry;
  }

  /*
    Object was not marked as destroyed. Since it can't be deleted from hash
    and deallocated until this happens we can unpin it and work with it safely
    while MDL_lock::m_rwlock is held.
  */
  if (pinned) lf_hash_search_unpin(m_pins);

  /*
    When we try to acquire the first obtrusive lock for MDL_lock object we
    need to atomically set the HAS_OBTRUSIVE flag in m_fast_path_state before
    we call the MDL_lock::can_grant_lock() method.
    This is necessary to prevent concurrent fast path acquisitions from
    invalidating the results of this method.
  */
  bool first_obtrusive_lock =
      (unobtrusive_lock_increment == 0) &&
      ((lock->m_obtrusive_locks_granted_waiting_count++) == 0);
  bool first_use = false;

  /*
    When we try to acquire the first "slow" path lock for MDL_lock object
    we also need to atomically set HAS_SLOW_PATH flag. It is OK to read
    HAS_SLOW_PATH non-atomically here since it can be only set under
    protection of MDL_lock::m_rwlock lock.
  */
  if (!(state & MDL_lock::HAS_SLOW_PATH) || first_obtrusive_lock) {
    do {
      /*
        If HAS_SLOW_PATH flag is not set and all "fast" path counters
        are zero we are about to use previously unused MDL_lock object.
        MDL_map::m_unused_lock_objects counter needs to be decremented
        eventually.
      */
      first_use = (state == 0);
    } while (!lock->fast_path_state_cas(
        &state, state | MDL_lock::HAS_SLOW_PATH |
                    (first_obtrusive_lock ? MDL_lock::HAS_OBTRUSIVE : 0)));
  }

  /*
    Don't count singleton MDL_lock objects as used, use "pinned == false"
    as an indication of such objects.

    If the fact that we do this atomic decrement under MDL_lock::m_rwlock
    ever becomes bottleneck (which is unlikely) it can be safely moved
    outside of critical section.
  */
  if (first_use && pinned) mdl_locks.lock_object_used();

  ticket->m_lock = lock;

  if (lock->can_grant_lock(mdl_request->type, this)) {
    lock->m_granted.add_ticket(ticket);

    if (lock->is_affected_by_max_write_lock_count()) {
      /*
        If we have acquired an higher-prio "piglet" or "hog" lock while there
        are pending lower priority locks, we need to increment the appropriate
        counter.

        If one or both of these counters exceed the max_write_lock_count
        threshold, change priority matrice for this MDL_lock object.
        Reschedule waiters to avoid problems when the change of matrice
        happens concurrently to other thread acquiring a lower priority
        lock between its call to MDL_lock::can_grant_lock() and
        MDL_context::find_deadlock().
      */
      if (lock->count_piglets_and_hogs(mdl_request->type))
        lock->reschedule_waiters();
    }

    mysql_prlock_unlock(&lock->m_rwlock);

    m_ticket_store.push_front(mdl_request->duration, ticket);
    mdl_request->ticket = ticket;

    mysql_mdl_set_status(ticket->m_psi, MDL_ticket::GRANTED);
  } else
    *out_ticket = ticket;

  return false;
}

/**
  Create a copy of a granted ticket.
  This is used to make sure that HANDLER ticket
  is never shared with a ticket that belongs to
  a transaction, so that when we HANDLER CLOSE,
  we don't release a transactional ticket, and
  vice versa -- when we COMMIT, we don't mistakenly
  release a ticket for an open HANDLER.

  @retval true   Out of memory.
  @retval false  Success.
*/

bool MDL_context::clone_ticket(MDL_request *mdl_request) {
  MDL_ticket *ticket;

  mysql_mutex_assert_not_owner(&LOCK_open);

  /*
    Since in theory we can clone ticket belonging to a different context
    we need to prepare target context for possible attempts to release
    lock and thus possible removal of MDL_lock from MDL_map container.
    So we allocate pins to be able to work with this container if they
    are not allocated already.
  */
  if (fix_pins()) return true;

  /*
    By submitting mdl_request->type to MDL_ticket::create()
    we effectively downgrade the cloned lock to the level of
    the request.
  */
  if (!(ticket = MDL_ticket::create(this, mdl_request->type
#ifndef DBUG_OFF
                                    ,
                                    mdl_request->duration
#endif
                                    )))
    return true;

  DBUG_ASSERT(ticket->m_psi == NULL);
  ticket->m_psi = mysql_mdl_create(
      ticket, &mdl_request->key, mdl_request->type, mdl_request->duration,
      MDL_ticket::PENDING, mdl_request->m_src_file, mdl_request->m_src_line);

  /* clone() is not supposed to be used to get a stronger lock. */
  DBUG_ASSERT(mdl_request->ticket->has_stronger_or_equal_type(ticket->m_type));

  /*
    If we are to clone exclusive lock in namespace requiring notification
    of storage engines we need to notify/get permission from SEs similarly
    to situation when lock acquired.
  */
  if (mdl_request->type == MDL_EXCLUSIVE &&
      MDL_lock::needs_hton_notification(mdl_request->key.mdl_namespace())) {
    DBUG_ASSERT(mdl_request->ticket->m_hton_notified);

    mysql_mdl_set_status(ticket->m_psi, MDL_ticket::PRE_ACQUIRE_NOTIFY);

    bool victimized;
    if (m_owner->notify_hton_pre_acquire_exclusive(&mdl_request->key,
                                                   &victimized)) {
      MDL_ticket::destroy(ticket);
      my_error(victimized ? ER_LOCK_DEADLOCK : ER_LOCK_REFUSED_BY_ENGINE,
               MYF(0));
      return true;
    }
    ticket->m_hton_notified = true;

    mysql_mdl_set_status(ticket->m_psi, MDL_ticket::PENDING);
  }

  ticket->m_lock = mdl_request->ticket->m_lock;

  if (mdl_request->ticket->m_is_fast_path) {
    /*
      We are cloning ticket which was acquired on "fast path".
      Let us use "fast path" to create clone as well.
    */
    MDL_lock::fast_path_state_t unobtrusive_lock_increment =
        ticket->m_lock->get_unobtrusive_lock_increment(ticket->get_type());

    /*
      "Obtrusive" type of lock can't be cloned from weaker, "unobtrusive"
      type of lock.
    */
    DBUG_ASSERT(unobtrusive_lock_increment != 0);

    /*
      Increment of counter in MDL_lock::m_fast_path_state needs to happen here
      atomically and under protection of MDL_lock::m_rwlock in order to enforce
      invariant [INV1].
    */
    mysql_prlock_wrlock(&ticket->m_lock->m_rwlock);
    ticket->m_lock->fast_path_state_add(unobtrusive_lock_increment);
    mysql_prlock_unlock(&ticket->m_lock->m_rwlock);
    ticket->m_is_fast_path = true;
  } else {
    /*
      We are cloning ticket which was acquired on "slow path".
      We will use "slow path" for new ticket as well. We also
      need to take into account if new ticket corresponds to
      "obtrusive" lock.
    */
    bool is_obtrusive = ticket->m_lock->is_obtrusive_lock(ticket->m_type);
    mysql_prlock_wrlock(&ticket->m_lock->m_rwlock);
    ticket->m_lock->m_granted.add_ticket(ticket);
    if (is_obtrusive) {
      /*
        We don't need to set HAS_OBTRUSIVE flag in MDL_lock::m_fast_path_state
        here as it is already set since the ticket being cloned already
        represents "obtrusive" lock for this MDL_lock object.
      */
      DBUG_ASSERT(ticket->m_lock->m_obtrusive_locks_granted_waiting_count != 0);
      ++ticket->m_lock->m_obtrusive_locks_granted_waiting_count;
    }
    mysql_prlock_unlock(&ticket->m_lock->m_rwlock);
  }

  mdl_request->ticket = ticket;
  m_ticket_store.push_front(mdl_request->duration, ticket);
  mysql_mdl_set_status(ticket->m_psi, MDL_ticket::GRANTED);

  return false;
}

/**
  Notify threads holding S/SH metadata locks on an object, which conflict
  with a pending X lock.

  @note Currently this method is guaranteed to notify shared lock
        owners which have MDL_context::m_needs_thr_lock_abort flag
        set (as for others conficting locks might have been acquired
        on "fast path" and thus might be absent from list of granted
        locks).
        This is OK as notification for other contexts is anyway
        no-op now.

  @note We don't notify threads holding other than S/SH types of
        conflicting locks on the object since notification should
        not be needed and anyway will be no-op for them (unless
        they also hold S/SH locks on the object).

  @param  ctx  MDL_context for current thread.
  @param  lock MDL_lock object representing lock which is to be
               acquired.
*/

void MDL_lock::object_lock_notify_conflicting_locks(MDL_context *ctx,
                                                    MDL_lock *lock) {
  Ticket_iterator it(lock->m_granted);
  MDL_ticket *conflicting_ticket;

  while ((conflicting_ticket = it++)) {
    if (conflicting_ticket->get_ctx() != ctx &&
        (conflicting_ticket->get_type() == MDL_SHARED ||
         conflicting_ticket->get_type() == MDL_SHARED_HIGH_PRIO) &&
        conflicting_ticket->get_ctx()->get_owner()->get_thd() != nullptr) {
      MDL_context *conflicting_ctx = conflicting_ticket->get_ctx();

      /*
        If thread which holds conflicting lock is waiting on table-level
        lock or some other non-MDL resource we might need to wake it up
        by calling code outside of MDL.

        The only scenario in which it is important now looks like:
        Thread 1: HANDLER t1 OPEN, acquires S metadata lock on t1.
        Thread 2: LOCK TABLES t1 WRITE, t2 READ LOCAL, acquire
                  SNRW lock on t1, SR lock on t2 and TL_READ THR_LOCK
                  lock on t2.
        Thread 1: Executes UPDATE t2 SET i = 1 or some other DML which
                  will directly or indirectly block on THR_LOCK for t2.
        Thread 2: Does ALTER TABLE t1 ... which tries to upgrade SNRW
                  metadata lock to X lock and blocks because of S lock
                  from open HANDLER.

        A similar scenario is possible when MERGE tables are used instead
        of the READ LOCAL clause.
        Once we will get rid of the support for READ LOCAL and MERGE clauses
        this code can be removed.
      */
      ctx->get_owner()->notify_shared_lock(
          conflicting_ctx->get_owner(),
          conflicting_ctx->get_needs_thr_lock_abort());
    }
  }
}

/**
  Acquire one lock with waiting for conflicting locks to go away if needed.

  @param [in,out] mdl_request Lock request object for lock to be acquired

  @param lock_wait_timeout Seconds to wait before timeout.

  @retval  false   Success. MDL_request::ticket points to the ticket
                   for the lock.
  @retval  true    Failure (Out of resources or waiting is aborted),
*/

<<<<<<< HEAD
bool MDL_context::acquire_lock(MDL_request *mdl_request,
                               ulong lock_wait_timeout) {
=======
bool
MDL_context::acquire_lock(MDL_request *mdl_request, ulong lock_wait_timeout)
{
  if (lock_wait_timeout == 0)
  {
    /*
      Resort to try_acquire_lock() in case of zero timeout.

      This allows to avoid unnecessary deadlock detection attempt and "fake"
      deadlocks which might result from it.
      In case of failure to acquire lock, try_acquire_lock() preserves
      invariants by updating MDL_lock::fast_path_state and obtrusive locks
      count. It also performs SE notification if needed.
    */
    if (try_acquire_lock(mdl_request))
      return true;

    if (!mdl_request->ticket)
    {
      /* We have failed to acquire lock instantly. */
      DEBUG_SYNC(get_thd(), "mdl_acquire_lock_wait");
      my_error(ER_LOCK_WAIT_TIMEOUT, MYF(0));
      return true;
    }
    return false;
  }

  /* Normal, non-zero timeout case. */

>>>>>>> 58a8ee30
  MDL_lock *lock;
  MDL_ticket *ticket;
  struct timespec abs_timeout;
  MDL_wait::enum_wait_status wait_status;
  /* Do some work outside the critical section. */
  set_timespec(&abs_timeout, lock_wait_timeout);

  if (try_acquire_lock_impl(mdl_request, &ticket)) return true;

  if (mdl_request->ticket) {
    /*
      We have managed to acquire lock without waiting.
      MDL_lock, MDL_context and MDL_request were updated
      accordingly, so we can simply return success.
    */
    return false;
  }

  /*
<<<<<<< HEAD
    Return early if we did not get the lock and are not willing to wait.
    This way we avoid reporting "fake" deadlock for lock_wait_timeout == 0.
  */
  if (lock_wait_timeout == 0) {
    /*
      Lock acquired inside try_acquire_lock_impl(). Release before
      leaving scope.
    */
    mysql_prlock_unlock(&ticket->m_lock->m_rwlock);

    /*
      If SEs were notified about impending lock acquisition, the failure
      to acquire it requires the same notification as lock release.
    */
    if (ticket->m_hton_notified) {
      mysql_mdl_set_status(ticket->m_psi, MDL_ticket::POST_RELEASE_NOTIFY);
      m_owner->notify_hton_post_release_exclusive(&mdl_request->key);
    }
    DEBUG_SYNC(get_thd(), "mdl_acquire_lock_wait");

    MDL_ticket::destroy(ticket);
    my_error(ER_LOCK_WAIT_TIMEOUT, MYF(0));
    return true;
  }

  /*
=======
>>>>>>> 58a8ee30
    Our attempt to acquire lock without waiting has failed.
    As a result of this attempt we got MDL_ticket with m_lock
    member pointing to the corresponding MDL_lock object which
    has MDL_lock::m_rwlock write-locked.
  */
  lock = ticket->m_lock;

  lock->m_waiting.add_ticket(ticket);

  /*
    Once we added a pending ticket to the waiting queue,
    we must ensure that our wait slot is empty, so
    that our lock request can be scheduled. Do that in the
    critical section formed by the acquired write lock on MDL_lock.
  */
  m_wait.reset_status();

  if (lock->needs_notification(ticket)) lock->notify_conflicting_locks(this);

  mysql_prlock_unlock(&lock->m_rwlock);

#ifdef HAVE_PSI_METADATA_INTERFACE
  PSI_metadata_locker_state state;
  PSI_metadata_locker *locker = NULL;

  if (ticket->m_psi != NULL) {
    locker = PSI_METADATA_CALL(start_metadata_wait)(&state, ticket->m_psi,
                                                    __FILE__, __LINE__);
  }
#endif

  will_wait_for(ticket);

  /* There is a shared or exclusive lock on the object. */
  DEBUG_SYNC(get_thd(), "mdl_acquire_lock_wait");

  find_deadlock();

  if (lock->needs_notification(ticket) || lock->needs_connection_check()) {
    struct timespec abs_shortwait;
    set_timespec(&abs_shortwait, 1);
    wait_status = MDL_wait::EMPTY;

    while (cmp_timespec(&abs_shortwait, &abs_timeout) <= 0) {
      /* abs_timeout is far away. Wait a short while and notify locks. */
      wait_status = m_wait.timed_wait(m_owner, &abs_shortwait, false,
                                      mdl_request->key.get_wait_state_name());

      if (wait_status != MDL_wait::EMPTY) break;

      if (lock->needs_connection_check() && !m_owner->is_connected()) {
        /*
          If this is user-level lock and the client is disconnected don't wait
          forever: assume it's the same as statement being killed (this differs
          from pre-5.7 where we treat it as timeout, but is more logical).
          Using MDL_wait::set_status() to set status atomically wastes one
          condition variable wake up but should happen rarely.
          We don't want to do this check for all types of metadata locks since
          in general case we may want to complete wait/operation even when
          connection is lost (e.g. in case of logging into slow/general log).
        */
        if (!m_wait.set_status(MDL_wait::KILLED))
          wait_status = MDL_wait::KILLED;
        break;
      }

      if (lock->needs_notification(ticket)) {
        mysql_prlock_wrlock(&lock->m_rwlock);
        lock->notify_conflicting_locks(this);
        mysql_prlock_unlock(&lock->m_rwlock);
      }

      set_timespec(&abs_shortwait, 1);
    }
    if (wait_status == MDL_wait::EMPTY)
      wait_status = m_wait.timed_wait(m_owner, &abs_timeout, true,
                                      mdl_request->key.get_wait_state_name());
  } else {
    wait_status = m_wait.timed_wait(m_owner, &abs_timeout, true,
                                    mdl_request->key.get_wait_state_name());
  }

  done_waiting_for();

#ifdef HAVE_PSI_METADATA_INTERFACE
  if (locker != NULL) {
    PSI_METADATA_CALL(end_metadata_wait)(locker, 0);
  }
#endif

  if (wait_status != MDL_wait::GRANTED) {
    lock->remove_ticket(this, m_pins, &MDL_lock::m_waiting, ticket);

    /*
      If SEs were notified about impending lock acquisition, the failure
      to acquire it requires the same notification as lock release.
    */
    if (ticket->m_hton_notified) {
      mysql_mdl_set_status(ticket->m_psi, MDL_ticket::POST_RELEASE_NOTIFY);
      m_owner->notify_hton_post_release_exclusive(&mdl_request->key);
    }

    MDL_ticket::destroy(ticket);
    switch (wait_status) {
      case MDL_wait::VICTIM:
        my_error(ER_LOCK_DEADLOCK, MYF(0));
        break;
      case MDL_wait::TIMEOUT:
        my_error(ER_LOCK_WAIT_TIMEOUT, MYF(0));
        break;
      case MDL_wait::KILLED:
        if (get_owner()->is_killed() == ER_QUERY_TIMEOUT)
          my_error(ER_QUERY_TIMEOUT, MYF(0));
        else
          my_error(ER_QUERY_INTERRUPTED, MYF(0));
        break;
      default:
        DBUG_ASSERT(0);
        break;
    }
    return true;
  }

  /*
    We have been granted our request.
    State of MDL_lock object is already being appropriately updated by a
    concurrent thread (@sa MDL_lock:reschedule_waiters()).
    So all we need to do is to update MDL_context and MDL_request objects.
  */
  DBUG_ASSERT(wait_status == MDL_wait::GRANTED);

  m_ticket_store.push_front(mdl_request->duration, ticket);
  mdl_request->ticket = ticket;

  mysql_mdl_set_status(ticket->m_psi, MDL_ticket::GRANTED);

  return false;
}

class MDL_request_cmp : public std::binary_function<const MDL_request *,
                                                    const MDL_request *, bool> {
 public:
  bool operator()(const MDL_request *req1, const MDL_request *req2) {
    int rc = req1->key.cmp(&req2->key);
    /*
      In cases when both requests correspond to the same key, we need to put
      the request for the stronger lock type first, to avoid extra deadlocks.
      We do this by simply comparing types of lock requests.
      This works OK since it is mostly needed to avoid the scenario when
      LOCK TABLES t1 WRITE, t1 READ acquires SRO lock before SNRW lock.
      It won't work in the general case (e.g. SRO is not stronger than SW).
    */
    if (rc == 0)
      rc = static_cast<int>(req2->type) - static_cast<int>(req1->type);
    return rc < 0;
  }
};

/**
  Acquire exclusive locks. There must be no granted locks in the
  context.

  This is a replacement of lock_table_names(). It is used in
  RENAME, DROP and other DDL SQL statements.

  @param  mdl_requests  List of requests for locks to be acquired.

  @param lock_wait_timeout  Seconds to wait before timeout.

  @note The list of requests should not contain non-exclusive lock requests.
        There should not be any acquired locks in the context.

  @note Assumes that one already owns scoped intention exclusive lock.

  @note If acquisition fails any locks with MDL_EXPLICIT duration that had
        already been taken, are released. Not just locks with MDL_STATEMENT
        and MDL_TRANSACTION duration. This makes acquition of MDL_EXPLICIT
        locks atomic (all or nothing). This is needed for the locking
        service plugin API.

  @retval false  Success
  @retval true   Failure
*/

bool MDL_context::acquire_locks(MDL_request_list *mdl_requests,
                                ulong lock_wait_timeout) {
  MDL_request_list::Iterator it(*mdl_requests);
  MDL_request **p_req;
  MDL_savepoint mdl_svp = mdl_savepoint();
  /*
    Remember the first MDL_EXPLICIT ticket so that we can release
    any new such locks taken if acquisition fails.
  */
  MDL_ticket *explicit_front = m_ticket_store.front(MDL_EXPLICIT);
  const size_t req_count = mdl_requests->elements();

  if (req_count == 0) return false;

  /* Sort requests according to MDL_key. */
  Prealloced_array<MDL_request *, 16> sort_buf(
      key_memory_MDL_context_acquire_locks);
  if (sort_buf.reserve(req_count)) return true;

  for (size_t ii = 0; ii < req_count; ++ii) {
    sort_buf.push_back(it++);
  }

  std::sort(sort_buf.begin(), sort_buf.end(), MDL_request_cmp());

  size_t num_acquired = 0;
  for (p_req = sort_buf.begin(); p_req != sort_buf.end(); p_req++) {
    if (acquire_lock(*p_req, lock_wait_timeout)) goto err;
    ++num_acquired;
  }
  return false;

err:
  /*
    Release locks we have managed to acquire so far.
    Use rollback_to_savepoint() since there may be duplicate
    requests that got assigned the same ticket.
  */
  rollback_to_savepoint(mdl_svp);
  /*
    Also release the MDL_EXPLICIT locks taken in this call.
    The locking service plugin API needs acquisition of such
    locks to be atomic as well.
  */
  release_locks_stored_before(MDL_EXPLICIT, explicit_front);

  /* Reset lock requests back to its initial state. */
  for (p_req = sort_buf.begin(); p_req != sort_buf.begin() + num_acquired;
       p_req++) {
    (*p_req)->ticket = NULL;
  }
  return true;
}

bool MDL_context::clone_tickets(const MDL_context *ticket_owner,
                                enum_mdl_duration duration) {
  MDL_ticket *ticket;
  MDL_ticket_store::List_iterator it_ticket =
      ticket_owner->m_ticket_store.list_iterator(duration);
  bool ret = false;
  MDL_request request;

  while ((ticket = it_ticket++)) {
    DBUG_ASSERT(ticket->m_lock);

    MDL_REQUEST_INIT_BY_KEY(&request, ticket->get_key(), ticket->get_type(),
                            duration);
    request.ticket = ticket;
    ret = clone_ticket(&request);
    if (ret) break;
  }

  if (ret) {
    Ticket_iterator it_ticket1 = m_ticket_store.list_iterator(duration);
    while ((ticket = it_ticket1++)) {
      release_lock(ticket);
    }
  }

  return ret;
}

/**
  Upgrade a shared metadata lock.

  Used in ALTER TABLE and CREATE TABLE.

  @param mdl_ticket         Lock to upgrade.
  @param new_type           Lock type to upgrade to.
  @param lock_wait_timeout  Seconds to wait before timeout.

  @note In case of failure to upgrade lock (e.g. because upgrader
        was killed) leaves lock in its original state (locked in
        shared mode).

  @note There can be only one upgrader for a lock or we will have deadlock.
        This invariant is ensured by the fact that upgradeable locks SU, SNW
        and SNRW are not compatible with each other and themselves in case
        of ALTER TABLE operation.
        In case of CREATE TABLE operation there is chance of deadlock as 'S'
        is compatible with 'S'. But the deadlock is recovered by backoff and
        retry mechanism.

  @retval false  Success
  @retval true   Failure (thread was killed)
*/

bool MDL_context::upgrade_shared_lock(MDL_ticket *mdl_ticket,
                                      enum_mdl_type new_type,
                                      ulong lock_wait_timeout) {
  MDL_request mdl_new_lock_request;
  MDL_savepoint mdl_svp = mdl_savepoint();
  bool is_new_ticket;
  MDL_lock *lock;

  DBUG_ENTER("MDL_context::upgrade_shared_lock");
  DEBUG_SYNC(get_thd(), "mdl_upgrade_lock");

  /*
    Do nothing if already upgraded. Used when we FLUSH TABLE under
    LOCK TABLES and a table is listed twice in LOCK TABLES list.
  */
  if (mdl_ticket->has_stronger_or_equal_type(new_type)) DBUG_RETURN(false);

  MDL_REQUEST_INIT_BY_KEY(&mdl_new_lock_request, &mdl_ticket->m_lock->key,
                          new_type, MDL_TRANSACTION);

  if (acquire_lock(&mdl_new_lock_request, lock_wait_timeout)) DBUG_RETURN(true);

  is_new_ticket = !has_lock(mdl_svp, mdl_new_lock_request.ticket);

  lock = mdl_ticket->m_lock;

  /* Code below assumes that we were upgrading to "obtrusive" type of lock. */
  DBUG_ASSERT(lock->is_obtrusive_lock(new_type));

  /* Merge the acquired and the original lock. @todo: move to a method. */
  mysql_prlock_wrlock(&lock->m_rwlock);
  if (is_new_ticket) {
    lock->m_granted.remove_ticket(mdl_new_lock_request.ticket);
    /*
      We should not clear HAS_OBTRUSIVE flag in this case as we will
      get "obtrusive' lock as result in any case.
    */
    --lock->m_obtrusive_locks_granted_waiting_count;
  }
  /*
    Set the new type of lock in the ticket. To update state of
    MDL_lock object correctly we need to temporarily exclude
    ticket from the granted queue or "fast path" counter and
    then include lock back into granted queue.
    Note that with current code at this point we can't have
    "fast path" tickets as upgrade to "obtrusive" locks
    materializes tickets normally. Still we cover this case
    for completeness.
  */
  if (mdl_ticket->m_is_fast_path) {
    /*
      Decrement of counter in MDL_lock::m_fast_path_state needs to be done
      under protection of MDL_lock::m_rwlock to ensure that it is atomic with
      changes to MDL_lock::m_granted list and to enforce invariant [INV1].
      Note that since we have HAS_OBTRUSIVE flag set at this point all
      concurrent lock acquisitions and releases will have to acquire
      MDL_lock::m_rwlock, so nobody will see results of this decrement until
      m_rwlock is released.
    */
    lock->fast_path_state_add(
        -lock->get_unobtrusive_lock_increment(mdl_ticket->m_type));
    mdl_ticket->m_is_fast_path = false;
  } else {
    lock->m_granted.remove_ticket(mdl_ticket);
    /*
      Also if we are upgrading from "obtrusive" lock we need to temporarily
      decrement m_obtrusive_locks_granted_waiting_count counter.
      We should not clear HAS_OBTRUSIVE flag in this case as we will get
      "obtrusive' lock as result in any case.
    */
    if (lock->is_obtrusive_lock(mdl_ticket->m_type))
      --lock->m_obtrusive_locks_granted_waiting_count;
  }

  mdl_ticket->m_type = new_type;

  lock->m_granted.add_ticket(mdl_ticket);
  /*
    Since we always upgrade to "obtrusive" type of lock we need to
    increment m_obtrusive_locks_granted_waiting_count counter.

    HAS_OBTRUSIVE flag has been already set by acquire_lock()
    and should not have been cleared since then.
  */
  DBUG_ASSERT(lock->m_fast_path_state & MDL_lock::HAS_OBTRUSIVE);
  ++lock->m_obtrusive_locks_granted_waiting_count;

  mysql_prlock_unlock(&lock->m_rwlock);

  /*
    The below code can't handle situation when we upgrade to lock requiring
    SE notification and it turns out that we already have lock of this type
    associated with different ticket.
  */
  DBUG_ASSERT(is_new_ticket || !mdl_new_lock_request.ticket->m_hton_notified);

  mdl_ticket->m_hton_notified = mdl_new_lock_request.ticket->m_hton_notified;

  if (is_new_ticket) {
    m_ticket_store.remove(MDL_TRANSACTION, mdl_new_lock_request.ticket);
    MDL_ticket::destroy(mdl_new_lock_request.ticket);
  }

  DBUG_RETURN(false);
}

/**
  A fragment of recursive traversal of the wait-for graph
  in search for deadlocks. Direct the deadlock visitor to all
  contexts that own the lock the current node in the wait-for
  graph is waiting for.
  As long as the initial node is remembered in the visitor,
  a deadlock is found when the same node is seen twice.
*/

bool MDL_lock::visit_subgraph(MDL_ticket *waiting_ticket,
                              MDL_wait_for_graph_visitor *gvisitor) {
  MDL_ticket *ticket;
  MDL_context *src_ctx = waiting_ticket->get_ctx();
  bool result = true;

  mysql_prlock_rdlock(&m_rwlock);

  /*
    Iterators must be initialized after taking a read lock.

    Note that MDL_ticket's which correspond to lock requests satisfied
    on "fast path" are not present in m_granted list and thus
    corresponding edges are missing from wait-for graph.
    It is OK since contexts with "fast path" tickets are not allowed to
    wait for any resource (they have to convert "fast path" tickets to
    normal tickets first) and thus cannot participate in deadlock.
    @sa MDL_contex::will_wait_for().
  */
  Ticket_iterator granted_it(m_granted);
  Ticket_iterator waiting_it(m_waiting);

  /*
    MDL_lock's waiting and granted queues and MDL_context::m_waiting_for
    member are updated by different threads when the lock is granted
    (see MDL_context::acquire_lock() and MDL_lock::reschedule_waiters()).
    As a result, here we may encounter a situation when MDL_lock data
    already reflects the fact that the lock was granted but
    m_waiting_for member has not been updated yet.

    For example, imagine that:

    thread1: Owns SNW lock on table t1.
    thread2: Attempts to acquire SW lock on t1,
             but sees an active SNW lock.
             Thus adds the ticket to the waiting queue and
             sets m_waiting_for to point to the ticket.
    thread1: Releases SNW lock, updates MDL_lock object to
             grant SW lock to thread2 (moves the ticket for
             SW from waiting to the active queue).
             Attempts to acquire a new SNW lock on t1,
             sees an active SW lock (since it is present in the
             active queue), adds ticket for SNW lock to the waiting
             queue, sets m_waiting_for to point to this ticket.

    At this point deadlock detection algorithm run by thread1 will see that:
    - Thread1 waits for SNW lock on t1 (since m_waiting_for is set).
    - SNW lock is not granted, because it conflicts with active SW lock
      owned by thread 2 (since ticket for SW is present in granted queue).
    - Thread2 waits for SW lock (since its m_waiting_for has not been
      updated yet!).
    - SW lock is not granted because there is pending SNW lock from thread1.
      Therefore deadlock should exist [sic!].

    To avoid detection of such false deadlocks we need to check the "actual"
    status of the ticket being waited for, before analyzing its blockers.
    We do this by checking the wait status of the context which is waiting
    for it. To avoid races this has to be done under protection of
    MDL_lock::m_rwlock lock.
  */
  if (src_ctx->m_wait.get_status() != MDL_wait::EMPTY) {
    result = false;
    goto end;
  }

  /*
    To avoid visiting nodes which were already marked as victims of
    deadlock detection (or whose requests were already satisfied) we
    enter the node only after peeking at its wait status.
    This is necessary to avoid active waiting in a situation
    when previous searches for a deadlock already selected the
    node we're about to enter as a victim (see the comment
    in MDL_context::find_deadlock() for explanation why several searches
    can be performed for the same wait).
    There is no guarantee that the node isn't chosen a victim while we
    are visiting it but this is OK: in the worst case we might do some
    extra work and one more context might be chosen as a victim.
  */
  if (gvisitor->enter_node(src_ctx)) goto end;

  /*
    We do a breadth-first search first -- that is, inspect all
    edges of the current node, and only then follow up to the next
    node. In workloads that involve wait-for graph loops this
    has proven to be a more efficient strategy [citation missing].
  */
  while ((ticket = granted_it++)) {
    /* Filter out edges that point to the same node. */
    if (ticket->get_ctx() != src_ctx &&
        ticket->is_incompatible_when_granted(waiting_ticket->get_type()) &&
        gvisitor->inspect_edge(ticket->get_ctx())) {
      goto end_leave_node;
    }
  }

  while ((ticket = waiting_it++)) {
    /* Filter out edges that point to the same node. */
    if (ticket->get_ctx() != src_ctx &&
        ticket->is_incompatible_when_waiting(waiting_ticket->get_type()) &&
        gvisitor->inspect_edge(ticket->get_ctx())) {
      goto end_leave_node;
    }
  }

  /* Recurse and inspect all adjacent nodes. */
  granted_it.rewind();
  while ((ticket = granted_it++)) {
    if (ticket->get_ctx() != src_ctx &&
        ticket->is_incompatible_when_granted(waiting_ticket->get_type()) &&
        ticket->get_ctx()->visit_subgraph(gvisitor)) {
      goto end_leave_node;
    }
  }

  waiting_it.rewind();
  while ((ticket = waiting_it++)) {
    if (ticket->get_ctx() != src_ctx &&
        ticket->is_incompatible_when_waiting(waiting_ticket->get_type()) &&
        ticket->get_ctx()->visit_subgraph(gvisitor)) {
      goto end_leave_node;
    }
  }

  result = false;

end_leave_node:
  gvisitor->leave_node(src_ctx);

end:
  mysql_prlock_unlock(&m_rwlock);
  return result;
}

/**
  Traverse a portion of wait-for graph which is reachable
  through the edge represented by this ticket and search
  for deadlocks.

  @retval true  A deadlock is found. A pointer to deadlock
                 victim is saved in the visitor.
  @retval false
*/

bool MDL_ticket::accept_visitor(MDL_wait_for_graph_visitor *gvisitor) {
  return m_lock->visit_subgraph(this, gvisitor);
}

/**
  A fragment of recursive traversal of the wait-for graph of
  MDL contexts in the server in search for deadlocks.
  Assume this MDL context is a node in the wait-for graph,
  and direct the visitor to all adjacent nodes. As long
  as the starting node is remembered in the visitor, a
  deadlock is found when the same node is visited twice.
  One MDL context is connected to another in the wait-for
  graph if it waits on a resource that is held by the other
  context.

  @retval true  A deadlock is found. A pointer to deadlock
                victim is saved in the visitor.
  @retval false
*/

bool MDL_context::visit_subgraph(MDL_wait_for_graph_visitor *gvisitor) {
  bool result = false;

  mysql_prlock_rdlock(&m_LOCK_waiting_for);

  if (m_waiting_for) result = m_waiting_for->accept_visitor(gvisitor);

  mysql_prlock_unlock(&m_LOCK_waiting_for);

  return result;
}

/**
  Try to find a deadlock. This function produces no errors.

  @note If during deadlock resolution context which performs deadlock
        detection is chosen as a victim it will be informed about the
        fact by setting VICTIM status to its wait slot.
*/

void MDL_context::find_deadlock() {
  while (1) {
    /*
      The fact that we use fresh instance of gvisitor for each
      search performed by find_deadlock() below is important,
      the code responsible for victim selection relies on this.
    */
    Deadlock_detection_visitor dvisitor(this);
    MDL_context *victim;

    if (!visit_subgraph(&dvisitor)) {
      /* No deadlocks are found! */
      break;
    }

    victim = dvisitor.get_victim();

    /*
      Failure to change status of the victim is OK as it means
      that the victim has received some other message and is
      about to stop its waiting/to break deadlock loop.
      Even when the initiator of the deadlock search is
      chosen the victim, we need to set the respective wait
      result in order to "close" it for any attempt to
      schedule the request.
      This is needed to avoid a possible race during
      cleanup in case when the lock request on which the
      context was waiting is concurrently satisfied.
    */
    (void)victim->m_wait.set_status(MDL_wait::VICTIM);
    victim->unlock_deadlock_victim();

    if (victim == this) break;
    /*
      After adding a new edge to the waiting graph we found that it
      creates a loop (i.e. there is a deadlock). We decided to destroy
      this loop by removing an edge, but not the one that we added.
      Since this doesn't guarantee that all loops created by addition
      of the new edge are destroyed, we have to repeat the search.
    */
  }
}

/**
  Release lock.

  @param duration Lock duration.
  @param ticket   Ticket for lock to be released.

*/

void MDL_context::release_lock(enum_mdl_duration duration, MDL_ticket *ticket) {
  MDL_lock *lock = ticket->m_lock;
  MDL_key key_for_hton;
  DBUG_ENTER("MDL_context::release_lock");
  DBUG_PRINT("enter", ("db=%s name=%s", lock->key.db_name(), lock->key.name()));

  DBUG_ASSERT(this == ticket->get_ctx());
  mysql_mutex_assert_not_owner(&LOCK_open);

  /*
    If lock we are about to release requires post-release notification
    of SEs, we need to save its MDL_key on stack. This is necessary to
    be able to pass this key to SEs after corresponding MDL_lock object
    might be freed as result of lock release.
  */
  if (ticket->m_hton_notified) key_for_hton.mdl_key_init(&lock->key);

  if (ticket->m_is_fast_path) {
    /*
      We are releasing ticket which represents lock request which was
      satisfied using "fast path". We can use "fast path" release
      algorithm of release for it as well.
    */
    MDL_lock::fast_path_state_t unobtrusive_lock_increment =
        lock->get_unobtrusive_lock_increment(ticket->get_type());
    bool is_singleton = mdl_locks.is_lock_object_singleton(&lock->key);

    /* We should not have "fast path" tickets for "obtrusive" lock types. */
    DBUG_ASSERT(unobtrusive_lock_increment != 0);

    /*
      We need decrement part of m_fast_path_state which holds number of
      acquired "fast path" locks of this type. This needs to be done
      by atomic compare-and-swap.

      The same atomic compare-and-swap needs to check:

      *) If HAS_OBSTRUSIVE flag is set. In this case we need to acquire
         MDL_lock::m_rwlock before changing m_fast_path_state. This is
         needed to enforce invariant [INV1] and also because we might
         have to atomically wake-up some waiters for our "unobtrusive"
         lock to go away.
      *) If we are about to release last "fast path" lock and there
         are no "slow path" locks. In this case we need to count
         MDL_lock object as unused and maybe even delete some
         unused MDL_lock objects eventually.

      Similarly to the case with "fast path" acquisition it is OK to
      perform ordinary read of MDL_lock::m_fast_path_state as correctness
      of value returned by it will be validated by atomic compare-and-swap.
      Again, in theory, this algorithm will work correctly if the read will
      return random values.
    */
    MDL_lock::fast_path_state_t old_state = lock->m_fast_path_state;
    bool last_use;

    do {
      if (old_state & MDL_lock::HAS_OBTRUSIVE) {
        mysql_prlock_wrlock(&lock->m_rwlock);
        /*
          It is possible that obtrusive lock has gone away since we have
          read m_fast_path_state value. This means that there is possibility
          that there are no "slow path" locks (HAS_SLOW_PATH is not set) and
          we are about to release last "fast path" lock. In this case MDL_lock
          will become unused and needs to be counted as such eventually.
        */
        last_use = (lock->fast_path_state_add(-unobtrusive_lock_increment) ==
                    unobtrusive_lock_increment);
        /*
          There might be some lock requests waiting for ticket being released
          to go away. Since this is "fast path" ticket it represents
          "unobtrusive" type of lock. In this case if there are any waiters
          for it there should be "obtrusive" type of request among them.
        */
        if (lock->m_obtrusive_locks_granted_waiting_count)
          lock->reschedule_waiters();
        mysql_prlock_unlock(&lock->m_rwlock);
        goto end_fast_path;
      }
      /*
        If there are no "slow path" locks (HAS_SLOW_PATH is not set) and
        we are about to release last "fast path" lock - MDL_lock object
        will become unused and needs to be counted as such.
      */
      last_use = (old_state == unobtrusive_lock_increment);
    } while (!lock->fast_path_state_cas(
        &old_state, old_state - unobtrusive_lock_increment));

  end_fast_path:
    /* Don't count singleton MDL_lock objects as unused. */
    if (last_use && !is_singleton) mdl_locks.lock_object_unused(this, m_pins);
  } else {
    /*
      Lock request represented by ticket was acquired using "slow path"
      or ticket was materialized later. We need to use "slow path" release.
    */
    lock->remove_ticket(this, m_pins, &MDL_lock::m_granted, ticket);
  }
  m_ticket_store.remove(duration, ticket);
  if (ticket->m_hton_notified) {
    mysql_mdl_set_status(ticket->m_psi, MDL_ticket::POST_RELEASE_NOTIFY);
    m_owner->notify_hton_post_release_exclusive(&key_for_hton);
  }

  MDL_ticket::destroy(ticket);

  DBUG_VOID_RETURN;
}

/**
  Release lock with explicit duration.

  @param ticket   Ticket for lock to be released.

*/

void MDL_context::release_lock(MDL_ticket *ticket) {
  DBUG_ASSERT(ticket->m_duration == MDL_EXPLICIT);

  release_lock(MDL_EXPLICIT, ticket);
}

/**
  Release all locks associated with the context. If the sentinel
  is not NULL, do not release locks stored in the list after and
  including the sentinel.

  Statement and transactional locks are added to the beginning of
  the corresponding lists, i.e. stored in reverse temporal order.
  This allows to employ this function to:
  - back off in case of a lock conflict.
  - release all locks in the end of a statement or transaction
  - rollback to a savepoint.
*/

void MDL_context::release_locks_stored_before(enum_mdl_duration duration,
                                              MDL_ticket *sentinel) {
  DBUG_ENTER("MDL_context::release_locks_stored_before");

  MDL_ticket *ticket;
  MDL_ticket_store::List_iterator it = m_ticket_store.list_iterator(duration);
  if (m_ticket_store.is_empty(duration)) {
    DBUG_VOID_RETURN;
  }

  while ((ticket = it++) && ticket != sentinel) {
    DBUG_PRINT("info", ("found lock to release ticket=%p", ticket));
    release_lock(duration, ticket);
  }

  DBUG_VOID_RETURN;
}

/**
  Release all explicit locks in the context which correspond to the
  same name/object as this lock request.

  @param name      One of the locks for the name/object for which all
                   locks should be released.
*/

void MDL_context::release_all_locks_for_name(MDL_ticket *name) {
  /* Use MDL_ticket::m_lock to identify other locks for the same object. */
  MDL_lock *lock = name->m_lock;

  /* Remove matching lock tickets from the context. */
  MDL_ticket *ticket;
  MDL_ticket_store::List_iterator it_ticket =
      m_ticket_store.list_iterator(MDL_EXPLICIT);

  while ((ticket = it_ticket++)) {
    DBUG_ASSERT(ticket->m_lock);
    if (ticket->m_lock == lock) release_lock(MDL_EXPLICIT, ticket);
  }
}

/**
  Release all explicit locks in the context for which the release()
  method of the provided visitor evalates to true.

  @param visitor   Object to ask if the lock should be released.
*/

void MDL_context::release_locks(MDL_release_locks_visitor *visitor) {
  /* Remove matching lock tickets from the context. */
  MDL_ticket *ticket;
  MDL_ticket_store::List_iterator it_ticket =
      m_ticket_store.list_iterator(MDL_EXPLICIT);

  while ((ticket = it_ticket++)) {
    DBUG_ASSERT(ticket->m_lock);
    if (visitor->release(ticket)) release_lock(MDL_EXPLICIT, ticket);
  }
}

/**
  Downgrade an EXCLUSIVE or SHARED_NO_WRITE lock to shared metadata lock.

  @param new_type  Type of lock to which exclusive lock should be downgraded.
*/

void MDL_ticket::downgrade_lock(enum_mdl_type new_type) {
  bool new_type_is_unobtrusive;
  mysql_mutex_assert_not_owner(&LOCK_open);
  DBUG_ASSERT(m_lock->m_strategy->legal_type[new_type]);

  /*
    Do nothing if already downgraded. Used when we FLUSH TABLE under
    LOCK TABLES and a table is listed twice in LOCK TABLES list.
    Note that this code might even try to "downgrade" a weak lock
    (e.g. SW) to a stronger one (e.g SNRW). So we can't even assert
    here that target lock is weaker than existing lock.
  */
  if (m_type == new_type || !has_stronger_or_equal_type(new_type)) return;

  /* Only allow downgrade from EXCLUSIVE and SHARED_NO_WRITE. */
  DBUG_ASSERT(m_type == MDL_EXCLUSIVE || m_type == MDL_SHARED_NO_WRITE);

  /* Below we assume that we always downgrade "obtrusive" locks. */
  DBUG_ASSERT(m_lock->is_obtrusive_lock(m_type));

  new_type_is_unobtrusive = !m_lock->is_obtrusive_lock(new_type);

  mysql_prlock_wrlock(&m_lock->m_rwlock);
  /*
    To update state of MDL_lock object correctly we need to temporarily
    exclude ticket from the granted queue and then include it back.

    Since we downgrade only "obtrusive" locks we can always assume that the
    ticket for the lock being downgraded is a "slow path" ticket.
    If we are downgrading to non-"obtrusive" lock we also should decrement
    counter of waiting and granted "obtrusive" locks.
  */
  m_lock->m_granted.remove_ticket(this);
  if (new_type_is_unobtrusive) {
    if ((--m_lock->m_obtrusive_locks_granted_waiting_count) == 0) {
      /*
        We are downgrading the last "obtrusive" lock. So we need to clear
        HAS_OBTRUSIVE flag.
        Note that it doesn't matter that we do this before including ticket
        to MDL_lock::m_granted list. Threads requesting "obtrusive" locks
        won't see this until MDL_lock::m_rwlock is released. And threads
        requesting "unobtrusive" locks don't care about this ticket.
      */
      MDL_lock::fast_path_state_t old_state = m_lock->m_fast_path_state;
      while (!m_lock->fast_path_state_cas(
          &old_state, old_state & ~MDL_lock::HAS_OBTRUSIVE)) {
      }
    }
  }
  m_type = new_type;
  m_lock->m_granted.add_ticket(this);
  m_lock->reschedule_waiters();
  mysql_prlock_unlock(&m_lock->m_rwlock);

  /*
    When we downgrade X lock for which SEs were notified about lock
    acquisition we treat situation in the same way as lock release
    (from SEs notification point of view).
  */
  if (m_hton_notified) {
    mysql_mdl_set_status(m_psi, MDL_ticket::POST_RELEASE_NOTIFY);
    m_ctx->get_owner()->notify_hton_post_release_exclusive(&m_lock->key);
    m_hton_notified = false;
    mysql_mdl_set_status(m_psi, MDL_ticket::GRANTED);
  }
}

/**
  Auxiliary function which allows to check if we have some kind of lock on
  a object. Returns true if we have a lock of an equal to given or stronger
  type.

  @param mdl_key       Key to check for ownership
  @param mdl_type      Lock type. Pass in the weakest type to find
                       out if there is at least some lock.

  @return TRUE if current context contains satisfied lock for the object,
          FALSE otherwise.
*/

bool MDL_context::owns_equal_or_stronger_lock(const MDL_key *mdl_key,
                                              enum_mdl_type mdl_type) {
  MDL_request mdl_request;
  enum_mdl_duration not_used;
  /* We don't care about exact duration of lock here. */
  MDL_REQUEST_INIT_BY_KEY(&mdl_request, mdl_key, mdl_type, MDL_TRANSACTION);
  MDL_ticket *ticket = find_ticket(&mdl_request, &not_used);

  DBUG_ASSERT(ticket == NULL || ticket->m_lock);

  return ticket;
}

/**
  Auxiliary function which allows to check if we have some kind of lock on
  a object. Returns TRUE if we have a lock of an equal to given or stronger
  type.

  @param mdl_namespace Id of object namespace
  @param db            Name of the database
  @param name          Name of the object
  @param mdl_type      Lock type. Pass in the weakest type to find
                       out if there is at least some lock.

  @return true if current context contains satisfied lock for the object,
          false otherwise.
*/

bool MDL_context::owns_equal_or_stronger_lock(
    MDL_key::enum_mdl_namespace mdl_namespace, const char *db, const char *name,
    enum_mdl_type mdl_type) {
  MDL_request mdl_request;
  enum_mdl_duration not_used;
  /* We don't care about exact duration of lock here. */
  MDL_REQUEST_INIT(&mdl_request, mdl_namespace, db, name, mdl_type,
                   MDL_TRANSACTION);
  MDL_ticket *ticket = find_ticket(&mdl_request, &not_used);

  DBUG_ASSERT(ticket == NULL || ticket->m_lock);

  return ticket;
}

/**
  Find the first context which owns the lock and inspect it by
  calling MDL_context_visitor::visit_context() method.

  @return True in case error (e.g. OOM). False otherwise. There
          is no guarantee that owner was found in either case.
  @note This method only works properly for locks which were
        acquired using "slow" path.
*/

bool MDL_context::find_lock_owner(const MDL_key *mdl_key,
                                  MDL_context_visitor *visitor) {
  MDL_lock *lock = NULL;
  MDL_context *owner;
  bool pinned;

  if (fix_pins()) return true;

retry:
  if ((lock = mdl_locks.find(m_pins, mdl_key, &pinned)) == MY_LF_ERRPTR)
    return true;

  /* No MDL_lock object, no owner, nothing to visit. */
  if (lock == NULL) return false;

  mysql_prlock_rdlock(&lock->m_rwlock);

  if (lock->m_fast_path_state & MDL_lock::IS_DESTROYED) {
    mysql_prlock_unlock(&lock->m_rwlock);
    if (pinned) lf_hash_search_unpin(m_pins);
    DEBUG_SYNC(get_thd(), "mdl_find_lock_owner_is_destroyed");
    goto retry;
  }

  if (pinned) lf_hash_search_unpin(m_pins);

  if ((owner = lock->get_lock_owner())) visitor->visit_context(owner);

  mysql_prlock_unlock(&lock->m_rwlock);

  return false;
}

/**
  Check if we have any pending locks which conflict with existing shared lock.

  @pre The ticket must match an acquired lock.

  @return true if there is a conflicting lock request, false otherwise.
*/

bool MDL_ticket::has_pending_conflicting_lock() const {
  return m_lock->has_pending_conflicting_lock(m_type);
}

/** Return a key identifying this lock. */

const MDL_key *MDL_ticket::get_key() const { return &m_lock->key; }

/**
  Releases metadata locks that were acquired after a specific savepoint.

  @note Used to release tickets acquired during a savepoint unit.
  @note It's safe to iterate and unlock any locks after taken after this
        savepoint because other statements that take other special locks
        cause a implicit commit (ie LOCK TABLES).
*/

void MDL_context::rollback_to_savepoint(const MDL_savepoint &mdl_savepoint) {
  DBUG_ENTER("MDL_context::rollback_to_savepoint");

  /* If savepoint is NULL, it is from the start of the transaction. */
  release_locks_stored_before(MDL_STATEMENT, mdl_savepoint.m_stmt_ticket);
  release_locks_stored_before(MDL_TRANSACTION, mdl_savepoint.m_trans_ticket);

  DBUG_VOID_RETURN;
}

/**
  Release locks acquired by normal statements (SELECT, UPDATE,
  DELETE, etc) in the course of a transaction. Do not release
  HANDLER locks, if there are any.

  This method is used at the end of a transaction, in
  implementation of COMMIT (implicit or explicit) and ROLLBACK.
*/

void MDL_context::release_transactional_locks() {
  DBUG_ENTER("MDL_context::release_transactional_locks");
  release_locks_stored_before(MDL_STATEMENT, NULL);
  release_locks_stored_before(MDL_TRANSACTION, NULL);
  DBUG_VOID_RETURN;
}

void MDL_context::release_statement_locks() {
  DBUG_ENTER("MDL_context::release_transactional_locks");
  release_locks_stored_before(MDL_STATEMENT, NULL);
  DBUG_VOID_RETURN;
}

/**
  Does this savepoint have this lock?

  @retval true  The ticket is older than the savepoint or
                is an LT, HA or GLR ticket. Thus it belongs
                to the savepoint or has explicit duration.
  @retval false The ticket is newer than the savepoint.
                and is not an LT, HA or GLR ticket.
*/

bool MDL_context::has_lock(const MDL_savepoint &mdl_savepoint,
                           MDL_ticket *mdl_ticket) {
  MDL_ticket *ticket;
  /* Start from the beginning, most likely mdl_ticket's been just acquired. */

  MDL_ticket_store::List_iterator s_it =
      m_ticket_store.list_iterator(MDL_STATEMENT);
  MDL_ticket_store::List_iterator t_it =
      m_ticket_store.list_iterator(MDL_TRANSACTION);

  while ((ticket = s_it++) && ticket != mdl_savepoint.m_stmt_ticket) {
    if (ticket == mdl_ticket) return false;
  }

  while ((ticket = t_it++) && ticket != mdl_savepoint.m_trans_ticket) {
    if (ticket == mdl_ticket) return false;
  }
  return true;
}

/**
  Does this context have an lock of the given namespace?

  @retval true    At least one lock of given namespace held
  @retval false   No locks of the given namespace held
*/

bool MDL_context::has_locks(MDL_key::enum_mdl_namespace mdl_namespace) const {
  MDL_ticket *ticket;

  for (int i = 0; i < MDL_DURATION_END; i++) {
    enum_mdl_duration duration = static_cast<enum_mdl_duration>(i);

    MDL_ticket_store::List_iterator it = m_ticket_store.list_iterator(duration);
    while ((ticket = it++)) {
      if (ticket->get_key()->mdl_namespace() == mdl_namespace) return true;
    }
  }
  return false;
}

/**
  Do we hold any locks which are possibly being waited
  for by another MDL_context?

  @retval true  A lock being 'waited_for' was found.
  @retval false No one waits for the lock(s) we hold.

  @note Should only be called from the thread which
        owns the MDL_context
*/

bool MDL_context::has_locks_waited_for() const {
  MDL_ticket *ticket;

  for (int i = 0; i < MDL_DURATION_END; i++) {
    const enum_mdl_duration duration = static_cast<enum_mdl_duration>(i);

    MDL_ticket_store::List_iterator it = m_ticket_store.list_iterator(duration);
    while ((ticket = it++)) {
      MDL_lock *const lock = ticket->m_lock;

      mysql_prlock_rdlock(&lock->m_rwlock);
      const bool has_waiters = !lock->m_waiting.is_empty();
      mysql_prlock_unlock(&lock->m_rwlock);

      if (!has_waiters) return true;
    }
  }
  return false;
}

/**
  Change lock duration for transactional lock.

  @param mdl_ticket Ticket representing lock.
  @param duration Lock duration to be set.

  @note This method only supports changing duration of
        transactional lock to some other duration.
*/

void MDL_context::set_lock_duration(MDL_ticket *mdl_ticket,
                                    enum_mdl_duration duration) {
  DBUG_ASSERT(mdl_ticket->m_duration == MDL_TRANSACTION &&
              duration != MDL_TRANSACTION);
  m_ticket_store.remove(MDL_TRANSACTION, mdl_ticket);
  m_ticket_store.push_front(duration, mdl_ticket);

#ifndef DBUG_OFF
  mdl_ticket->m_duration = duration;
#endif
}

/**
  Set explicit duration for all locks in the context.
*/

void MDL_context::set_explicit_duration_for_all_locks() {
  m_ticket_store.move_all_to_explicit_duration();
}

/**
  Set transactional duration for all locks in the context.
*/

void MDL_context::set_transaction_duration_for_all_locks() {
  m_ticket_store.move_explicit_to_transaction_duration();
}

size_t MDL_ticket_store::Hash::operator()(const MDL_key *k) const {
  return static_cast<size_t>(murmur3_32(k->ptr(), k->length(), 0));
}

MDL_ticket_store::MDL_ticket_handle MDL_ticket_store::find_in_lists(
    const MDL_request &req) const {
  for (int i = 0; i < MDL_DURATION_END; i++) {
    int di = (req.duration + i) % MDL_DURATION_END;

    List_iterator it(m_durations[di].m_ticket_list);

    for (MDL_ticket *ticket = it++; ticket != nullptr; ticket = it++) {
      if (req.key.is_equal(ticket->get_key()) &&
          ticket->has_stronger_or_equal_type(req.type)) {
        return {ticket, static_cast<enum_mdl_duration>(di)};
      }
    }
  }
  return {nullptr, MDL_DURATION_END};
}

MDL_ticket_store::MDL_ticket_handle MDL_ticket_store::find_in_hash(
    const MDL_request &req) const {
  auto foundrng = m_map->equal_range(&req.key);

  const MDL_ticket_handle *found_handle = nullptr;
  std::find_if(foundrng.first, foundrng.second,
               [&](const Ticket_map::value_type &vt) {
                 auto &th = vt.second;
                 if (!th.m_ticket->has_stronger_or_equal_type(req.type)) {
                   return false;
                 }
                 found_handle = &th;
                 return (th.m_dur == req.duration);
               });

  if (found_handle != nullptr) {
    return *found_handle;
  }
  return {nullptr, MDL_DURATION_END};
}

bool MDL_ticket_store::is_empty() const {
  return (std::all_of(
      std::begin(m_durations), std::end(m_durations), [](const Duration &d) {
        DBUG_ASSERT(!d.m_ticket_list.is_empty() || d.m_mat_front == nullptr);
        return d.m_ticket_list.is_empty();
      }));
}

bool MDL_ticket_store::is_empty(int di) const {
  return m_durations[di].m_ticket_list.is_empty();
}

MDL_ticket *MDL_ticket_store::front(int di) {
  return m_durations[di].m_ticket_list.front();
}

void MDL_ticket_store::push_front(enum_mdl_duration dur, MDL_ticket *ticket) {
  ++m_count;
  m_durations[dur].m_ticket_list.push_front(ticket);

  /*
    Note that we do not update m_durations[dur].m_mat_front here. That
    is ok, since it is only to be used as an optimization for
    MDL_context::materialize_fast_path_locks(). So if the ticket being
    added is already materialized it does not break an invariant, and
    m_mat_front will be updated the next time
    MDL_context::materialize_fast_path_locks() runs.
  */

  if (m_count < THRESHOLD) {
    return;
  }

  if (m_count == THRESHOLD) {
    // If this is the first time we cross the threshold, the map must
    // be allocated
    if (m_map == nullptr) {
      m_map.reset(new Ticket_map{INITIAL_BUCKET_COUNT, Hash{}, Key_equal{}});
    }
    // In any event, it should now be empty
    DBUG_ASSERT(m_map->empty());

    /*
       When the THRESHOLD value is reached, the unordered map must be
       populated with all the tickets added before reaching the
       threshold.
    */
    for_each_ticket_in_ticket_lists(
        [this](MDL_ticket *t, enum_mdl_duration da) {
          m_map->emplace(t->get_key(), MDL_ticket_handle{t, da});
        });
    DBUG_ASSERT(m_map->size() == m_count);
    return;
  }

  m_map->emplace(ticket->get_key(), MDL_ticket_handle{ticket, dur});
  DBUG_ASSERT(m_map->size() == m_count);
}

void MDL_ticket_store::remove(enum_mdl_duration dur, MDL_ticket *ticket) {
  --m_count;
  m_durations[dur].m_ticket_list.remove(ticket);

  if (m_durations[dur].m_mat_front == ticket) {
    m_durations[dur].m_mat_front = ticket->next_in_context;
  }

  if (m_count < THRESHOLD - 1) {
    DBUG_ASSERT(m_map == nullptr || m_map->empty());
    return;
  }
  DBUG_ASSERT(m_map != nullptr && m_map->size() == m_count + 1);

  if (m_count == THRESHOLD - 1) {
    // This remove dipped us below threshold
    m_map->clear();
    return;
  }
  DBUG_ASSERT(m_count >= THRESHOLD);

  auto foundrng = m_map->equal_range(ticket->get_key());

  auto foundit = std::find_if(
      foundrng.first, foundrng.second, [&](const Ticket_map::value_type &vt) {
        auto &th = vt.second;
        DBUG_ASSERT(th.m_ticket != ticket || th.m_dur == dur);
        return (th.m_ticket == ticket);
      });
  DBUG_ASSERT(foundit != foundrng.second);
  if (foundit != foundrng.second) {
    m_map->erase(foundit);
  }
  DBUG_ASSERT(m_map->size() == m_count);
}

void MDL_ticket_store::move_all_to_explicit_duration() {
  int i;
  MDL_ticket *ticket;

  /*
    In the most common case when this function is called list
    of transactional locks is bigger than list of locks with
    explicit duration. So we start by swapping these two lists
    and then move elements from new list of transactional
    locks and list of statement locks to list of locks with
    explicit duration.
  */

  m_durations[MDL_EXPLICIT].m_ticket_list.swap(
      m_durations[MDL_TRANSACTION].m_ticket_list);

  for (i = 0; i < MDL_EXPLICIT; i++) {
    m_durations[i].m_mat_front = nullptr;
    List_iterator it_ticket(m_durations[i].m_ticket_list);

    while ((ticket = it_ticket++)) {
      m_durations[i].m_ticket_list.remove(ticket);
      m_durations[MDL_EXPLICIT].m_ticket_list.push_front(ticket);
    }
    /*
      Note that we do not update m_durations[MDL_EXPLICIT].m_mat_front
      here. That is ok, since it is only to be used as an optimization
      for MDL_context::materialize_fast_path_locks(). So if the tickets
      being added are already materialized it does not break an
      invariant, and m_mat_front will be updated the next time
      MDL_context::materialize_fast_path_locks() runs.
    */
  }

#ifndef DBUG_OFF
  List_iterator exp_it(m_durations[MDL_EXPLICIT].m_ticket_list);

  while ((ticket = exp_it++)) {
    ticket->set_duration(MDL_EXPLICIT);
  }
#endif

  // Must also change duration in map
  if (m_map != nullptr) {
    for (auto &p : *m_map) {
      p.second.m_dur = MDL_EXPLICIT;
    }
  }
}

void MDL_ticket_store::move_explicit_to_transaction_duration() {
  MDL_ticket *ticket;

  /*
    In the most common case when this function is called list
    of explicit locks is bigger than two other lists (in fact,
    list of statement locks is always empty). So we start by
    swapping list of explicit and transactional locks and then
    move contents of new list of explicit locks to list of
    locks with transactional duration.
  */

  DBUG_ASSERT(m_durations[MDL_STATEMENT].m_ticket_list.is_empty());
  DBUG_ASSERT(m_durations[MDL_STATEMENT].m_mat_front == nullptr);

  m_durations[MDL_TRANSACTION].m_ticket_list.swap(
      m_durations[MDL_EXPLICIT].m_ticket_list);

  m_durations[MDL_EXPLICIT].m_mat_front = nullptr;
  List_iterator it_ticket(m_durations[MDL_EXPLICIT].m_ticket_list);

  while ((ticket = it_ticket++)) {
    m_durations[MDL_EXPLICIT].m_ticket_list.remove(ticket);
    m_durations[MDL_TRANSACTION].m_ticket_list.push_front(ticket);
  }
    /*
      Note that we do not update
      m_durations[MDL_TRANSACTION].m_mat_front here. That is ok, since
      it is only to be used as an optimization for
      MDL_context::materialize_fast_path_locks(). So if the tickets
      being added are already materialized it does not break an
      invariant, and m_mat_front will be updated the next time
      MDL_context::materialize_fast_path_locks() runs.
    */

#ifndef DBUG_OFF
  List_iterator trans_it(m_durations[MDL_TRANSACTION].m_ticket_list);

  while ((ticket = trans_it++)) {
    ticket->set_duration(MDL_TRANSACTION);
  }
#endif

  // Must also change duration in map
  if (m_map != nullptr) {
    for (auto &p : *m_map) {
      p.second.m_dur = MDL_TRANSACTION;
    }
  }
}

MDL_ticket_store::MDL_ticket_handle MDL_ticket_store::find(
    const MDL_request &req) const {
#ifndef DBUG_OFF
  if (m_count >= THRESHOLD) {
    MDL_ticket_handle list_h = find_in_lists(req);
    MDL_ticket_handle hash_h = find_in_hash(req);

    DBUG_ASSERT(equivalent(list_h.m_ticket, hash_h.m_ticket, req.duration));
  }
#endif /*! DBUG_OFF */
  return (m_map == nullptr || m_count < THRESHOLD) ? find_in_lists(req)
                                                   : find_in_hash(req);
}

void MDL_ticket_store::set_materialized() {
  for (auto &d : m_durations) {
    d.m_mat_front = d.m_ticket_list.front();
  }
}

MDL_ticket *MDL_ticket_store::materialized_front(int di) {
  return m_durations[di].m_mat_front;
}<|MERGE_RESOLUTION|>--- conflicted
+++ resolved
@@ -3337,15 +3337,9 @@
   @retval  true    Failure (Out of resources or waiting is aborted),
 */
 
-<<<<<<< HEAD
 bool MDL_context::acquire_lock(MDL_request *mdl_request,
                                ulong lock_wait_timeout) {
-=======
-bool
-MDL_context::acquire_lock(MDL_request *mdl_request, ulong lock_wait_timeout)
-{
-  if (lock_wait_timeout == 0)
-  {
+  if (lock_wait_timeout == 0) {
     /*
       Resort to try_acquire_lock() in case of zero timeout.
 
@@ -3355,11 +3349,9 @@
       invariants by updating MDL_lock::fast_path_state and obtrusive locks
       count. It also performs SE notification if needed.
     */
-    if (try_acquire_lock(mdl_request))
-      return true;
-
-    if (!mdl_request->ticket)
-    {
+    if (try_acquire_lock(mdl_request)) return true;
+
+    if (!mdl_request->ticket) {
       /* We have failed to acquire lock instantly. */
       DEBUG_SYNC(get_thd(), "mdl_acquire_lock_wait");
       my_error(ER_LOCK_WAIT_TIMEOUT, MYF(0));
@@ -3370,7 +3362,6 @@
 
   /* Normal, non-zero timeout case. */
 
->>>>>>> 58a8ee30
   MDL_lock *lock;
   MDL_ticket *ticket;
   struct timespec abs_timeout;
@@ -3390,35 +3381,6 @@
   }
 
   /*
-<<<<<<< HEAD
-    Return early if we did not get the lock and are not willing to wait.
-    This way we avoid reporting "fake" deadlock for lock_wait_timeout == 0.
-  */
-  if (lock_wait_timeout == 0) {
-    /*
-      Lock acquired inside try_acquire_lock_impl(). Release before
-      leaving scope.
-    */
-    mysql_prlock_unlock(&ticket->m_lock->m_rwlock);
-
-    /*
-      If SEs were notified about impending lock acquisition, the failure
-      to acquire it requires the same notification as lock release.
-    */
-    if (ticket->m_hton_notified) {
-      mysql_mdl_set_status(ticket->m_psi, MDL_ticket::POST_RELEASE_NOTIFY);
-      m_owner->notify_hton_post_release_exclusive(&mdl_request->key);
-    }
-    DEBUG_SYNC(get_thd(), "mdl_acquire_lock_wait");
-
-    MDL_ticket::destroy(ticket);
-    my_error(ER_LOCK_WAIT_TIMEOUT, MYF(0));
-    return true;
-  }
-
-  /*
-=======
->>>>>>> 58a8ee30
     Our attempt to acquire lock without waiting has failed.
     As a result of this attempt we got MDL_ticket with m_lock
     member pointing to the corresponding MDL_lock object which
