/*
   Copyright (c) 2005, 2018, Oracle and/or its affiliates. All rights reserved.

   This program is free software; you can redistribute it and/or modify
   it under the terms of the GNU General Public License as published by
   the Free Software Foundation; version 2 of the License.

   This program is distributed in the hope that it will be useful,
   but WITHOUT ANY WARRANTY; without even the implied warranty of
   MERCHANTABILITY or FITNESS FOR A PARTICULAR PURPOSE.  See the
   GNU General Public License for more details.

   You should have received a copy of the GNU General Public License
   along with this program; if not, write to the Free Software Foundation,
   51 Franklin Street, Suite 500, Boston, MA 02110-1335 USA */

#include "sql_plugin.h"

#include "mysql_version.h"
#include <mysql/plugin_auth.h>
#include <mysql/plugin_validate_password.h>
#include <mysql/plugin_group_replication.h>
#include <mysql/plugin_keyring.h>
#include "auth_common.h"       // check_table_access
#include "debug_sync.h"        // DEBUG_SYNC
#include "handler.h"           // ha_initalize_handlerton
#include "item.h"              // Item
#include "key.h"               // key_copy
#include "log.h"               // sql_print_error
#include "mutex_lock.h"        // Mutex_lock
#include "my_default.h"        // free_defaults
#include "records.h"           // READ_RECORD
#include "sql_audit.h"         // mysql_audit_acquire_plugins
#include "sql_base.h"          // close_mysql_tables
#include "sql_class.h"         // THD
#include "sql_parse.h"         // check_string_char_length
#include "sql_show.h"          // add_status_vars
#include "strfunc.h"           // find_type
#include "sys_vars_shared.h"   // intern_find_sys_var
#include "template_utils.h"    // pointer_cast
#include "transaction.h"       // trans_rollback_stmt

#ifndef EMBEDDED_LIBRARY
#include "srv_session.h"       // Srv_session::check_for_stale_threads()
#endif

#include <algorithm>

#ifdef HAVE_DLFCN_H
#include <dlfcn.h>
#endif

using std::min;
using std::max;

#define REPORT_TO_LOG  1
#define REPORT_TO_USER 2

#ifndef DBUG_OFF
static PSI_memory_key key_memory_plugin_ref;
#endif

static PSI_memory_key key_memory_plugin_mem_root;
static PSI_memory_key key_memory_plugin_init_tmp;
static PSI_memory_key key_memory_plugin_int_mem_root;
static PSI_memory_key key_memory_mysql_plugin;
static PSI_memory_key key_memory_mysql_plugin_dl;
static PSI_memory_key key_memory_plugin_bookmark;

extern st_mysql_plugin *mysql_optional_plugins[];
extern st_mysql_plugin *mysql_mandatory_plugins[];

/**
  @note The order of the enumeration is critical.
  @see construct_options
*/
const char *global_plugin_typelib_names[]=
  { "OFF", "ON", "FORCE", "FORCE_PLUS_PERMANENT", NULL };
static TYPELIB global_plugin_typelib=
  { array_elements(global_plugin_typelib_names)-1,
    "", global_plugin_typelib_names, NULL };

static I_List<i_string> opt_plugin_load_list;
I_List<i_string> *opt_plugin_load_list_ptr= &opt_plugin_load_list;
static I_List<i_string> opt_early_plugin_load_list;
I_List<i_string> *opt_early_plugin_load_list_ptr= &opt_early_plugin_load_list;
char *opt_plugin_dir_ptr;
char opt_plugin_dir[FN_REFLEN];
/*
  When you ad a new plugin type, add both a string and make sure that the
  init and deinit array are correctly updated.
*/
const LEX_STRING plugin_type_names[MYSQL_MAX_PLUGIN_TYPE_NUM]=
{
  { C_STRING_WITH_LEN("UDF") },
  { C_STRING_WITH_LEN("STORAGE ENGINE") },
  { C_STRING_WITH_LEN("FTPARSER") },
  { C_STRING_WITH_LEN("DAEMON") },
  { C_STRING_WITH_LEN("INFORMATION SCHEMA") },
  { C_STRING_WITH_LEN("AUDIT") },
  { C_STRING_WITH_LEN("REPLICATION") },
  { C_STRING_WITH_LEN("AUTHENTICATION") },
  { C_STRING_WITH_LEN("VALIDATE PASSWORD") },
  { C_STRING_WITH_LEN("GROUP REPLICATION") },
  { C_STRING_WITH_LEN("KEYRING") }
};

extern int initialize_schema_table(st_plugin_int *plugin);
extern int finalize_schema_table(st_plugin_int *plugin);

#ifdef EMBEDDED_LIBRARY
// Dummy implementations for embedded
int initialize_audit_plugin(st_plugin_int *plugin) { return 1; }
int finalize_audit_plugin(st_plugin_int *plugin) { return 0; }
#endif

/*
  The number of elements in both plugin_type_initialize and
  plugin_type_deinitialize should equal to the number of plugins
  defined.
*/
plugin_type_init plugin_type_initialize[MYSQL_MAX_PLUGIN_TYPE_NUM]=
{
  0,ha_initialize_handlerton,0,0,initialize_schema_table,
  initialize_audit_plugin,0,0,0
};

plugin_type_init plugin_type_deinitialize[MYSQL_MAX_PLUGIN_TYPE_NUM]=
{
  0,ha_finalize_handlerton,0,0,finalize_schema_table,
  finalize_audit_plugin,0,0,0
};

#ifdef HAVE_DLOPEN
static const char *plugin_interface_version_sym=
                   "_mysql_plugin_interface_version_";
static const char *sizeof_st_plugin_sym=
                   "_mysql_sizeof_struct_st_plugin_";
static const char *plugin_declarations_sym= "_mysql_plugin_declarations_";
static int min_plugin_interface_version= MYSQL_PLUGIN_INTERFACE_VERSION & ~0xFF;
#endif

static void*	innodb_callback_data;

/* Note that 'int version' must be the first field of every plugin
   sub-structure (plugin->info).
*/
static int min_plugin_info_interface_version[MYSQL_MAX_PLUGIN_TYPE_NUM]=
{
  0x0000,
  MYSQL_HANDLERTON_INTERFACE_VERSION,
  MYSQL_FTPARSER_INTERFACE_VERSION,
  MYSQL_DAEMON_INTERFACE_VERSION,
  MYSQL_INFORMATION_SCHEMA_INTERFACE_VERSION,
  MYSQL_AUDIT_INTERFACE_VERSION,
  MYSQL_REPLICATION_INTERFACE_VERSION,
  MYSQL_AUTHENTICATION_INTERFACE_VERSION,
  MYSQL_VALIDATE_PASSWORD_INTERFACE_VERSION,
  MYSQL_GROUP_REPLICATION_INTERFACE_VERSION,
  MYSQL_KEYRING_INTERFACE_VERSION
};
static int cur_plugin_info_interface_version[MYSQL_MAX_PLUGIN_TYPE_NUM]=
{
  0x0000, /* UDF: not implemented */
  MYSQL_HANDLERTON_INTERFACE_VERSION,
  MYSQL_FTPARSER_INTERFACE_VERSION,
  MYSQL_DAEMON_INTERFACE_VERSION,
  MYSQL_INFORMATION_SCHEMA_INTERFACE_VERSION,
  MYSQL_AUDIT_INTERFACE_VERSION,
  MYSQL_REPLICATION_INTERFACE_VERSION,
  MYSQL_AUTHENTICATION_INTERFACE_VERSION,
  MYSQL_VALIDATE_PASSWORD_INTERFACE_VERSION,
  MYSQL_GROUP_REPLICATION_INTERFACE_VERSION,
  MYSQL_KEYRING_INTERFACE_VERSION
};

/* support for Services */

#include "sql_plugin_services.h"

/*
  A mutex LOCK_plugin_delete must be acquired before calling plugin_del
  function.
*/
mysql_mutex_t LOCK_plugin_delete;

/**
  Serializes access to the global plugin memory list.

  LOCK_plugin must be acquired before accessing
  plugin_dl_array, plugin_array and plugin_hash.
  We are always manipulating ref count, so a rwlock here is unneccessary.
  If it must be taken together with the LOCK_system_variables_hash then
  LOCK_plugin must be taken before LOCK_system_variables_hash.
*/
mysql_mutex_t LOCK_plugin;
static Prealloced_array<st_plugin_dl*, 16> *plugin_dl_array;
static Prealloced_array<st_plugin_int*, 16> *plugin_array;
static HASH plugin_hash[MYSQL_MAX_PLUGIN_TYPE_NUM];
static bool reap_needed= false;
static int plugin_array_version=0;

static bool initialized= 0;

/*
  write-lock on LOCK_system_variables_hash is required before modifying
  the following variables/structures
*/
static MEM_ROOT plugin_mem_root;
static uint global_variables_dynamic_size= 0;
static HASH bookmark_hash;
/** Hash for system variables of string type with MEMALLOC flag. */
static HASH malloced_string_type_sysvars_bookmark_hash;


/*
  hidden part of opaque value passed to variable check functions.
  Used to provide a object-like structure to non C++ consumers.
*/
struct st_item_value_holder : public st_mysql_value
{
  Item *item;
};


/*
  stored in bookmark_hash, this structure is never removed from the
  hash and is used to mark a single offset for a thd local variable
  even if plugins have been uninstalled and reinstalled, repeatedly.
  This structure is allocated from plugin_mem_root.

  The key format is as follows:
    1 byte         - variable type code
    name_len bytes - variable name
    '\0'           - end of key
*/
struct st_bookmark
{
  size_t name_len;
  int offset;
  uint version;
  char key[1];
};


/*
  skeleton of a plugin variable - portion of structure common to all.
*/
struct st_mysql_sys_var
{
  MYSQL_PLUGIN_VAR_HEADER;
};

static SHOW_TYPE pluginvar_show_type(st_mysql_sys_var *plugin_var);


/*
  sys_var class for access to all plugin variables visible to the user
*/
class sys_var_pluginvar: public sys_var
{
  static bool on_check_pluginvar(sys_var *self, THD *thd, set_var *var);
public:
  st_plugin_int *plugin;
  st_mysql_sys_var *plugin_var;
  /**
    variable name from whatever is hard-coded in the plugin source
    and doesn't have pluginname- prefix is replaced by an allocated name
    with a plugin prefix. When plugin is uninstalled we need to restore the
    pointer to point to the hard-coded value, because plugin may be
    installed/uninstalled many times without reloading the shared object.
  */
  const char *orig_pluginvar_name;

  static void *operator new(size_t size, MEM_ROOT *mem_root)
  { return alloc_root(mem_root, size); }
  static void operator delete(void *ptr_arg,size_t size)
  { TRASH(ptr_arg, size); }

  sys_var_pluginvar(sys_var_chain *chain, const char *name_arg,
                    st_mysql_sys_var *plugin_var_arg)
    :sys_var(chain, name_arg, plugin_var_arg->comment,
             (plugin_var_arg->flags & PLUGIN_VAR_THDLOCAL ? SESSION : GLOBAL) |
             (plugin_var_arg->flags & PLUGIN_VAR_READONLY ? READONLY : 0),
             0, -1, NO_ARG, pluginvar_show_type(plugin_var_arg), 0, 0,
             VARIABLE_NOT_IN_BINLOG,
             (plugin_var_arg->flags & PLUGIN_VAR_NODEFAULT) ?
               on_check_pluginvar : NULL,
             NULL, NULL, PARSE_NORMAL),
    plugin_var(plugin_var_arg), orig_pluginvar_name(plugin_var_arg->name)
  { plugin_var->name= name_arg; }
  sys_var_pluginvar *cast_pluginvar() { return this; }
  bool check_update_type(Item_result type);
  SHOW_TYPE show_type();
  uchar* real_value_ptr(THD *thd, enum_var_type type);
  TYPELIB* plugin_var_typelib(void);
  uchar* do_value_ptr(THD *running_thd, THD *target_thd, enum_var_type type, LEX_STRING *base);
  uchar* do_value_ptr(THD *thd, enum_var_type type, LEX_STRING *base)
  { return do_value_ptr(thd, thd, type, base); }
  uchar* session_value_ptr(THD *running_thd, THD *target_thd, LEX_STRING *base)
  { return do_value_ptr(running_thd, target_thd, OPT_SESSION, base); }
  uchar* global_value_ptr(THD *thd, LEX_STRING *base)
  { return do_value_ptr(thd, OPT_GLOBAL, base); }
  bool do_check(THD *thd, set_var *var);
  virtual void session_save_default(THD *thd, set_var *var) {}
  virtual void global_save_default(THD *thd, set_var *var) {}
  bool session_update(THD *thd, set_var *var);
  bool global_update(THD *thd, set_var *var);
};


/* prototypes */
static void plugin_load(MEM_ROOT *tmp_root, int *argc, char **argv);
static bool plugin_load_list(MEM_ROOT *tmp_root, int *argc, char **argv,
                             const char *list);
static my_bool check_if_option_is_deprecated(int optid,
                                             const struct my_option *opt,
                                             char *argument);
static int test_plugin_options(MEM_ROOT *, st_plugin_int *,
                               int *, char **);
static bool register_builtin(st_mysql_plugin *, st_plugin_int *,
                             st_plugin_int **);
static void unlock_variables(THD *thd, struct system_variables *vars);
static void cleanup_variables(THD *thd, struct system_variables *vars);
static void plugin_vars_free_values(sys_var *vars);
static bool plugin_var_memalloc_session_update(THD *thd,
                                               st_mysql_sys_var *var,
                                               char **dest, const char *value);
static bool plugin_var_memalloc_global_update(THD *thd,
                                              st_mysql_sys_var *var,
                                              char **dest, const char *value);
static void plugin_var_memalloc_free(struct system_variables *vars);
static void restore_pluginvar_names(sys_var *first);
static void plugin_opt_set_limits(struct my_option *,
                                  const st_mysql_sys_var *);
#define my_intern_plugin_lock(A,B) intern_plugin_lock(A,B)
#define my_intern_plugin_lock_ci(A,B) intern_plugin_lock(A,B)
static plugin_ref intern_plugin_lock(LEX *lex, plugin_ref plugin);
static void intern_plugin_unlock(LEX *lex, plugin_ref plugin);
static void reap_plugins(void);

static void report_error(int where_to, uint error, ...)
{
  va_list args;
  if (where_to & REPORT_TO_USER)
  {
    va_start(args, error);
    my_printv_error(error, ER(error), MYF(0), args);
    va_end(args);
  }
  if (where_to & REPORT_TO_LOG)
  {
    va_start(args, error);
    error_log_print(ERROR_LEVEL, ER_DEFAULT(error), args);
    va_end(args);
  }
}

/**
   Check if the provided path is valid in the sense that it does cause
   a relative reference outside the directory.

   @note Currently, this function only check if there are any
   characters in FN_DIRSEP in the string, but it might change in the
   future.

   @code
   check_valid_path("../foo.so") -> true
   check_valid_path("foo.so") -> false
   @endcode
 */
bool check_valid_path(const char *path, size_t len)
{
  size_t prefix= my_strcspn(files_charset_info, path, path + len, FN_DIRSEP,
                            strlen(FN_DIRSEP));
  return  prefix < len;
}


/****************************************************************************
  Value type thunks, allows the C world to play in the C++ world
****************************************************************************/

static int item_value_type(st_mysql_value *value)
{
  switch (((st_item_value_holder*)value)->item->result_type()) {
  case INT_RESULT:
    return MYSQL_VALUE_TYPE_INT;
  case REAL_RESULT:
    return MYSQL_VALUE_TYPE_REAL;
  default:
    return MYSQL_VALUE_TYPE_STRING;
  }
}

static const char *item_val_str(st_mysql_value *value,
                                char *buffer, int *length)
{
  String str(buffer, *length, system_charset_info), *res;
  if (!(res= ((st_item_value_holder*)value)->item->val_str(&str)))
    return NULL;
  *length= static_cast<int>(res->length());
  if (res->c_ptr_quick() == buffer)
    return buffer;

  /*
    Lets be nice and create a temporary string since the
    buffer was too small
  */
  return current_thd->strmake(res->c_ptr_quick(), res->length());
}


static int item_val_int(st_mysql_value *value, long long *buf)
{
  Item *item= ((st_item_value_holder*)value)->item;
  *buf= item->val_int();
  if (item->is_null())
    return 1;
  return 0;
}

static int item_is_unsigned(st_mysql_value *value)
{
  Item *item= ((st_item_value_holder*)value)->item;
  return item->unsigned_flag;
}

static int item_val_real(st_mysql_value *value, double *buf)
{
  Item *item= ((st_item_value_holder*)value)->item;
  *buf= item->val_real();
  if (item->is_null())
    return 1;
  return 0;
}


/****************************************************************************
  Plugin support code
****************************************************************************/

#ifdef HAVE_DLOPEN

static st_plugin_dl *plugin_dl_find(const LEX_STRING *dl)
{
  DBUG_ENTER("plugin_dl_find");
  for (st_plugin_dl **it= plugin_dl_array->begin();
       it != plugin_dl_array->end(); ++it)
  {
    st_plugin_dl *tmp= *it;
    if (tmp->ref_count &&
        ! my_strnncoll(files_charset_info,
                       pointer_cast<uchar*>(dl->str), dl->length,
                       pointer_cast<uchar*>(tmp->dl.str), tmp->dl.length))
      DBUG_RETURN(tmp);
  }
  DBUG_RETURN(NULL);
}


static st_plugin_dl *plugin_dl_insert_or_reuse(st_plugin_dl *plugin_dl)
{
  DBUG_ENTER("plugin_dl_insert_or_reuse");
  st_plugin_dl *tmp;
  for (st_plugin_dl **it= plugin_dl_array->begin();
       it != plugin_dl_array->end(); ++it)
  {
    tmp= *it;
    if (! tmp->ref_count)
    {
      memcpy(tmp, plugin_dl, sizeof(st_plugin_dl));
      DBUG_RETURN(tmp);
    }
  }
  if (plugin_dl_array->push_back(plugin_dl))
    DBUG_RETURN(NULL);
  tmp= plugin_dl_array->back()=
    static_cast<st_plugin_dl*>(memdup_root(&plugin_mem_root, plugin_dl,
                                           sizeof(st_plugin_dl)));
  DBUG_RETURN(tmp);
}
#endif /* HAVE_DLOPEN */


static inline void free_plugin_mem(st_plugin_dl *p)
{
#ifdef HAVE_DLOPEN
  if (p->handle)
    dlclose(p->handle);
#endif
  my_free(p->dl.str);
  if (p->version != MYSQL_PLUGIN_INTERFACE_VERSION)
    my_free(p->plugins);
}


<<<<<<< HEAD
static st_plugin_dl *plugin_dl_add(const LEX_STRING *dl,
                                   int report,
                                   bool allow_dl_path)
=======
/**
  Loads a dynamic plugin

  Fills in a ::st_plugin_dl structure.
  Initializes the plugin services pointer inside the plugin.
  Does not initialize the individual plugins.
  Must have LOCK_plugin locked. On error releases LOCK_plugin.

  @arg dl      The path to the plugin binary to load
  @arg report  a bitmask that's passed down to report_error()
*/
static st_plugin_dl *plugin_dl_add(const LEX_STRING *dl, int report)
>>>>>>> df0bc0a6
{
#ifdef HAVE_DLOPEN
  char dlpath[FN_REFLEN];
  uint dummy_errors, i;
  size_t dlpathlen;
  st_plugin_dl *tmp, plugin_dl;
  size_t dl_fname_pos= 0;
  void *sym;
  DBUG_ENTER("plugin_dl_add");
  DBUG_PRINT("enter", ("dl->str: '%s', dl->length: %d",
                       dl->str, (int) dl->length));

  if (allow_dl_path)
    dl_fname_pos = dirname_length(dl->str);

  if (!dl_fname_pos) {
    size_t plugin_dir_len= strlen(opt_plugin_dir);
    /*
      Ensure that the dll doesn't have a path.
      This is done to ensure that only approved libraries from the
      plugin directory are used (to make this even remotely secure).
    */
    LEX_CSTRING dl_cstr= {dl->str, dl->length};
    if (check_valid_path(dl->str, dl->length) ||
        check_string_char_length(dl_cstr, "", NAME_CHAR_LEN,
                                 system_charset_info, 1) ||
        plugin_dir_len + dl->length + 1 >= FN_REFLEN)
    {
      report_error(report, ER_UDF_NO_PATHS);
      DBUG_RETURN(NULL);
    }
    /* Compile dll path */
    dlpathlen=
      strxnmov(dlpath,
               sizeof(dlpath) - 1,
               opt_plugin_dir,
               "/",
               dl->str,
               NullS) -
      dlpath;
  }
  else
  {
<<<<<<< HEAD
    if (dl->length + 1 >= sizeof(dlpath))
    {
      report_error(report, ER_UDF_NO_PATHS);
      DBUG_RETURN(0);
    }
    strncpy(dlpath, dl->str, sizeof(dlpath) - 1);
    dlpathlen= dl->length;
=======
    mysql_mutex_unlock(&LOCK_plugin);
    report_error(report, ER_UDF_NO_PATHS);
    DBUG_RETURN(NULL);
>>>>>>> df0bc0a6
  }

  (void) unpack_filename(dlpath, dlpath);

  /* If this dll is already loaded just increase ref_count. */
  if ((tmp= plugin_dl_find(dl)))
  {
    tmp->ref_count++;
    DBUG_RETURN(tmp);
  }
  memset(&plugin_dl, 0, sizeof(plugin_dl));
  plugin_dl.ref_count= 1;
  /* Open new dll handle */
  mysql_mutex_assert_owner(&LOCK_plugin);
  if (!(plugin_dl.handle= dlopen(dlpath, RTLD_NOW)))
  {
    const char *errmsg;
    int error_number= dlopen_errno;
    /*
      Conforming applications should use a critical section to retrieve
      the error pointer and buffer...
    */
    DLERROR_GENERATE(errmsg, error_number);

    if (!strncmp(dlpath, errmsg, dlpathlen))
    { // if errmsg starts from dlpath, trim this prefix.
      errmsg+=dlpathlen;
      if (*errmsg == ':') errmsg++;
      if (*errmsg == ' ') errmsg++;
    }
    mysql_mutex_unlock(&LOCK_plugin);
    report_error(report, ER_CANT_OPEN_LIBRARY, dlpath, error_number, errmsg);

    /*
      "The messages returned by dlerror() may reside in a static buffer
       that is overwritten on each call to dlerror()."

      Some implementations have a static pointer instead, and the memory it
      points to may be reported as "still reachable" by Valgrind.
      Calling dlerror() once more will free the memory.
     */
#if !defined(_WIN32)
    errmsg= dlerror();
    DBUG_ASSERT(errmsg == NULL);
#endif
    DBUG_RETURN(NULL);
  }
  /* Determine interface version */
  if (!(sym= dlsym(plugin_dl.handle, plugin_interface_version_sym)))
  {
    free_plugin_mem(&plugin_dl);
    mysql_mutex_unlock(&LOCK_plugin);
    report_error(report, ER_CANT_FIND_DL_ENTRY, plugin_interface_version_sym);
    DBUG_RETURN(NULL);
  }
  plugin_dl.version= *(int *)sym;
  /* Versioning */
  if (plugin_dl.version < min_plugin_interface_version ||
      (plugin_dl.version >> 8) > (MYSQL_PLUGIN_INTERFACE_VERSION >> 8))
  {
    free_plugin_mem(&plugin_dl);
    mysql_mutex_unlock(&LOCK_plugin);
    report_error(report, ER_CANT_OPEN_LIBRARY, dlpath, 0,
                 "plugin interface version mismatch");
    DBUG_RETURN(NULL);
  }

  /* link the services in */
  for (i= 0; i < array_elements(list_of_services); i++)
  {
    if ((sym= dlsym(plugin_dl.handle, list_of_services[i].name)))
    {
      uint ver= (uint)(intptr)*(void**)sym;
      if ((*(void**)sym) != list_of_services[i].service && /* already replaced */
          (ver > list_of_services[i].version ||
           (ver >> 8) < (list_of_services[i].version >> 8)))
      {
        char buf[MYSQL_ERRMSG_SIZE];
        my_snprintf(buf, sizeof(buf),
                    "service '%s' interface version mismatch",
                    list_of_services[i].name);
        mysql_mutex_unlock(&LOCK_plugin);
        report_error(report, ER_CANT_OPEN_LIBRARY, dlpath, 0, buf);
        DBUG_RETURN(NULL);
      }
      *(void**)sym= list_of_services[i].service;
    }
  }

  /* Find plugin declarations */
  if (!(sym= dlsym(plugin_dl.handle, plugin_declarations_sym)))
  {
    free_plugin_mem(&plugin_dl);
    mysql_mutex_unlock(&LOCK_plugin);
    report_error(report, ER_CANT_FIND_DL_ENTRY, plugin_declarations_sym);
    DBUG_RETURN(NULL);
  }

  if (plugin_dl.version != MYSQL_PLUGIN_INTERFACE_VERSION)
  {
    uint sizeof_st_plugin;
    st_mysql_plugin *old, *cur;
    char *ptr= (char *)sym;

    if ((sym= dlsym(plugin_dl.handle, sizeof_st_plugin_sym)))
      sizeof_st_plugin= *(int *)sym;
    else
    {
      /*
        When the following assert starts failing, we'll have to call
        report_error(report, ER_CANT_FIND_DL_ENTRY, sizeof_st_plugin_sym);
      */
      DBUG_ASSERT(min_plugin_interface_version == 0);
      sizeof_st_plugin= (int)offsetof(st_mysql_plugin, version);
    }

    /*
      What's the purpose of this loop? If the goal is to catch a
      missing 0 record at the end of a list, it will fail miserably
      since the compiler is likely to optimize this away. /Matz
     */
    for (i= 0;
         ((st_mysql_plugin *)(ptr+i*sizeof_st_plugin))->info;
         i++)
      /* no op */;

    cur= (st_mysql_plugin*)
      my_malloc(key_memory_mysql_plugin,
                (i+1)*sizeof(st_mysql_plugin), MYF(MY_ZEROFILL|MY_WME));
    if (!cur)
    {
      free_plugin_mem(&plugin_dl);
      mysql_mutex_unlock(&LOCK_plugin);
      report_error(report, ER_OUTOFMEMORY,
                   static_cast<int>(plugin_dl.dl.length));
      DBUG_RETURN(NULL);
    }
    /*
      All st_plugin fields not initialized in the plugin explicitly, are
      set to 0. It matches C standard behaviour for struct initializers that
      have less values than the struct definition.
    */
    for (i=0;
         (old=(st_mysql_plugin *)(ptr+i*sizeof_st_plugin))->info;
         i++)
      memcpy(cur+i, old, min<size_t>(sizeof(cur[i]), sizeof_st_plugin));

    sym= cur;
  }
  plugin_dl.plugins= (st_mysql_plugin *)sym;

  /*
    If report is REPORT_TO_USER, we were called from
    mysql_install_plugin. Otherwise, we are called directly or
    indirectly from plugin_init.
   */
  if (report == REPORT_TO_USER)
  {
    st_mysql_plugin *plugin= plugin_dl.plugins;
    for ( ; plugin->info ; ++plugin)
      if (plugin->flags & PLUGIN_OPT_NO_INSTALL)
      {
        mysql_mutex_unlock(&LOCK_plugin);
        report_error(report, ER_PLUGIN_NO_INSTALL, plugin->name);
        free_plugin_mem(&plugin_dl);
        DBUG_RETURN(NULL);
   }
  }

  /* Duplicate and convert dll name */
  plugin_dl.dl.length= dl->length * files_charset_info->mbmaxlen + 1;
  if (! (plugin_dl.dl.str= (char*) my_malloc(key_memory_mysql_plugin_dl,
                                             plugin_dl.dl.length, MYF(0))))
  {
    mysql_mutex_unlock(&LOCK_plugin);
    free_plugin_mem(&plugin_dl);
    report_error(report, ER_OUTOFMEMORY,
                 static_cast<int>(plugin_dl.dl.length));
    DBUG_RETURN(NULL);
  }
  plugin_dl.dl.length= copy_and_convert(plugin_dl.dl.str, plugin_dl.dl.length,
    files_charset_info, dl->str, dl->length, system_charset_info,
    &dummy_errors);
  plugin_dl.dl.str[plugin_dl.dl.length]= 0;
  /* Add this dll to array */
  if (! (tmp= plugin_dl_insert_or_reuse(&plugin_dl)))
  {
    mysql_mutex_unlock(&LOCK_plugin);
    free_plugin_mem(&plugin_dl);
    report_error(report, ER_OUTOFMEMORY,
                 static_cast<int>(sizeof(st_plugin_dl)));
    DBUG_RETURN(NULL);
  }
  DBUG_RETURN(tmp);
#else
  DBUG_ENTER("plugin_dl_add");
  report_error(report, ER_FEATURE_DISABLED, "plugin", "HAVE_DLOPEN");
  DBUG_RETURN(NULL);
#endif
}


static void plugin_dl_del(const LEX_STRING *dl)
{
#ifdef HAVE_DLOPEN
  DBUG_ENTER("plugin_dl_del");

  mysql_mutex_assert_owner(&LOCK_plugin);

  for (st_plugin_dl **it= plugin_dl_array->begin();
       it != plugin_dl_array->end(); ++it)
  {
    st_plugin_dl *tmp= *it;
    if (tmp->ref_count &&
        ! my_strnncoll(files_charset_info,
                       pointer_cast<uchar*>(dl->str), dl->length,
                       pointer_cast<uchar*>(tmp->dl.str), tmp->dl.length))
    {
      /* Do not remove this element, unless no other plugin uses this dll. */
      if (! --tmp->ref_count)
      {
        free_plugin_mem(tmp);
        memset(tmp, 0, sizeof(st_plugin_dl));
      }
      break;
    }
  }
  DBUG_VOID_RETURN;
#endif
}


static st_plugin_int *plugin_find_internal(const LEX_CSTRING &name,
                                                  int type)
{
  uint i;
  DBUG_ENTER("plugin_find_internal");
  if (! initialized)
    DBUG_RETURN(NULL);

  mysql_mutex_assert_owner(&LOCK_plugin);

  if (type == MYSQL_ANY_PLUGIN)
  {
    for (i= 0; i < MYSQL_MAX_PLUGIN_TYPE_NUM; i++)
    {
      st_plugin_int *plugin= (st_plugin_int *)
        my_hash_search(&plugin_hash[i],
                       reinterpret_cast<const uchar*>(name.str), name.length);
      if (plugin)
        DBUG_RETURN(plugin);
    }
  }
  else
    DBUG_RETURN((st_plugin_int *)
        my_hash_search(&plugin_hash[type],
                       reinterpret_cast<const uchar*>(name.str),
                       name.length));
  DBUG_RETURN(NULL);
}


static SHOW_COMP_OPTION plugin_status(const LEX_CSTRING &name, int type)
{
  SHOW_COMP_OPTION rc= SHOW_OPTION_NO;
  st_plugin_int *plugin;
  DBUG_ENTER("plugin_is_ready");
  mysql_mutex_lock(&LOCK_plugin);
  if ((plugin= plugin_find_internal(name, type)))
  {
    rc= SHOW_OPTION_DISABLED;
    if (plugin->state == PLUGIN_IS_READY)
      rc= SHOW_OPTION_YES;
  }
  mysql_mutex_unlock(&LOCK_plugin);
  DBUG_RETURN(rc);
}


bool plugin_is_ready(const LEX_CSTRING &name, int type)
{
  bool rc= FALSE;
  if (plugin_status(name, type) == SHOW_OPTION_YES)
    rc= TRUE;
  return rc;
}


SHOW_COMP_OPTION plugin_status(const char *name, size_t len, int type)
{
  LEX_CSTRING plugin_name= { name, len };
  return plugin_status(plugin_name, type);
}


static plugin_ref intern_plugin_lock(LEX *lex, plugin_ref rc)
{
  st_plugin_int *pi= plugin_ref_to_int(rc);
  DBUG_ENTER("intern_plugin_lock");

  mysql_mutex_assert_owner(&LOCK_plugin);

  if (pi->state & (PLUGIN_IS_READY | PLUGIN_IS_UNINITIALIZED))
  {
    plugin_ref plugin;
#ifdef DBUG_OFF
    /* built-in plugins don't need ref counting */
    if (!pi->plugin_dl)
      DBUG_RETURN(pi);

    plugin= pi;
#else
    /*
      For debugging, we do an additional malloc which allows the
      memory manager and/or valgrind to track locked references and
      double unlocks to aid resolving reference counting problems.
    */
    if (!(plugin= (plugin_ref) my_malloc(key_memory_plugin_ref,
                                         sizeof(pi), MYF(MY_WME))))
      DBUG_RETURN(NULL);

    *plugin= pi;
#endif
    pi->ref_count++;
    DBUG_PRINT("info",("thd: %p, plugin: \"%s\", ref_count: %d",
                       current_thd, pi->name.str, pi->ref_count));
    if (lex)
      lex->plugins.push_back(plugin);
    DBUG_RETURN(plugin);
  }
  DBUG_RETURN(NULL);
}


plugin_ref plugin_lock(THD *thd, plugin_ref *ptr)
{
  LEX *lex= thd ? thd->lex : 0;
  plugin_ref rc;
  DBUG_ENTER("plugin_lock");
  mysql_mutex_lock(&LOCK_plugin);
  rc= my_intern_plugin_lock_ci(lex, *ptr);
  mysql_mutex_unlock(&LOCK_plugin);
  DBUG_RETURN(rc);
}


plugin_ref plugin_lock_by_name(THD *thd, const LEX_CSTRING &name, int type)
{
  LEX *lex= thd ? thd->lex : 0;
  plugin_ref rc= NULL;
  st_plugin_int *plugin;
  DBUG_ENTER("plugin_lock_by_name");
  mysql_mutex_lock(&LOCK_plugin);
  if ((plugin= plugin_find_internal(name, type)))
    rc= my_intern_plugin_lock_ci(lex, plugin_int_to_ref(plugin));
  mysql_mutex_unlock(&LOCK_plugin);
  DBUG_RETURN(rc);
}


static st_plugin_int *plugin_insert_or_reuse(st_plugin_int *plugin)
{
  DBUG_ENTER("plugin_insert_or_reuse");
  st_plugin_int *tmp;
  for (st_plugin_int **it= plugin_array->begin();
       it != plugin_array->end(); ++it)
  {
    tmp= *it;
    if (tmp->state == PLUGIN_IS_FREED)
    {
      memcpy(tmp, plugin, sizeof(st_plugin_int));
      DBUG_RETURN(tmp);
    }
  }
  if (plugin_array->push_back(plugin))
    DBUG_RETURN(NULL);
  tmp= plugin_array->back()=
    static_cast<st_plugin_int*>(memdup_root(&plugin_mem_root, plugin,
                                            sizeof(st_plugin_int)));
  DBUG_RETURN(tmp);
}


/**
  Adds a plugin to the global plugin list.

  Also installs the plugin variables.
  In case of error releases ::LOCK_plugin and reports the error
  @note Requires that a write-lock is held on ::LOCK_system_variables_hash
*/
static bool plugin_add(MEM_ROOT *tmp_root,
                       const LEX_STRING *name, const LEX_STRING *dl,
                       int *argc, char **argv, int report, bool allow_path)
{
  st_plugin_int tmp;
  st_mysql_plugin *plugin;
  DBUG_ENTER("plugin_add");
  LEX_CSTRING name_cstr= {name->str, name->length};

  mysql_mutex_assert_owner(&LOCK_plugin);
  if (plugin_find_internal(name_cstr, MYSQL_ANY_PLUGIN))
  {
    mysql_mutex_unlock(&LOCK_plugin);
    report_error(report, ER_UDF_EXISTS, name->str);
    DBUG_RETURN(true);
  }
  /* Clear the whole struct to catch future extensions. */
  memset(&tmp, 0, sizeof(tmp));
<<<<<<< HEAD
  if (! (tmp.plugin_dl= plugin_dl_add(dl, report, allow_path)))
    DBUG_RETURN(TRUE);
=======
  if (!(tmp.plugin_dl = plugin_dl_add(dl, report)))
  {
    DBUG_RETURN(true);
  }
>>>>>>> df0bc0a6
  /* Find plugin by name */
  for (plugin= tmp.plugin_dl->plugins; plugin->info; plugin++)
  {
    size_t name_len= strlen(plugin->name);
    if (plugin->type >= 0 && plugin->type < MYSQL_MAX_PLUGIN_TYPE_NUM &&
        ! my_strnncoll(system_charset_info,
                       pointer_cast<const uchar*>(name->str), name->length,
                       pointer_cast<const uchar*>(plugin->name),
                       name_len))
    {
      st_plugin_int *tmp_plugin_ptr;
      if (*(int*)plugin->info <
          min_plugin_info_interface_version[plugin->type] ||
          ((*(int*)plugin->info) >> 8) >
          (cur_plugin_info_interface_version[plugin->type] >> 8))
      {
        char buf[256], dl_name[FN_REFLEN];
        strxnmov(buf, sizeof(buf) - 1, "API version for ",
                 plugin_type_names[plugin->type].str,
                 " plugin is too different", NullS);
        /* copy the library name so we can release the mutex */
        strncpy(dl_name, dl->str, sizeof(dl_name) - 1);
        dl_name[sizeof(dl_name) - 1] = 0;
        plugin_dl_del(dl);
        mysql_mutex_unlock(&LOCK_plugin);
        report_error(report, ER_CANT_OPEN_LIBRARY, dl_name, 0, buf);
        DBUG_RETURN(true);
      }
      tmp.plugin= plugin;
      tmp.name.str= (char *)plugin->name;
      tmp.name.length= name_len;
      tmp.ref_count= 0;
      tmp.state= PLUGIN_IS_UNINITIALIZED;
      tmp.load_option= PLUGIN_ON;
      if (test_plugin_options(tmp_root, &tmp, argc, argv))
        tmp.state= PLUGIN_IS_DISABLED;

      if ((tmp_plugin_ptr= plugin_insert_or_reuse(&tmp)))
      {
        plugin_array_version++;
        if (!my_hash_insert(&plugin_hash[plugin->type], (uchar*)tmp_plugin_ptr))
        {
          init_alloc_root(key_memory_plugin_int_mem_root,
                          &tmp_plugin_ptr->mem_root, 4096, 4096);
          DBUG_RETURN(false);
        }
        tmp_plugin_ptr->state= PLUGIN_IS_FREED;
      }
      mysql_del_sys_var_chain(tmp.system_vars);
      restore_pluginvar_names(tmp.system_vars);
      plugin_dl_del(dl);
      mysql_mutex_unlock(&LOCK_plugin);
      DBUG_RETURN(true);
    }
  }
  plugin_dl_del(dl);
  mysql_mutex_unlock(&LOCK_plugin);
  report_error(report, ER_CANT_FIND_DL_ENTRY, name->str);
  DBUG_RETURN(true);
}


static void plugin_deinitialize(st_plugin_int *plugin, bool ref_check)
{
  /*
    we don't want to hold the LOCK_plugin mutex as it may cause
    deinitialization to deadlock if plugins have worker threads
    with plugin locks
  */
  mysql_mutex_assert_not_owner(&LOCK_plugin);

  if (plugin->plugin->status_vars)
  {
    remove_status_vars(plugin->plugin->status_vars);
  }

  if (plugin_type_deinitialize[plugin->plugin->type])
  {
    if ((*plugin_type_deinitialize[plugin->plugin->type])(plugin))
    {
      sql_print_error("Plugin '%s' of type %s failed deinitialization",
                      plugin->name.str, plugin_type_names[plugin->plugin->type].str);
    }
  }
  else if (plugin->plugin->deinit)
  {
    DBUG_PRINT("info", ("Deinitializing plugin: '%s'", plugin->name.str));
    if (plugin->plugin->deinit(plugin))
    {
      DBUG_PRINT("warning", ("Plugin '%s' deinit function returned error.",
                             plugin->name.str));
    }
  }
  plugin->state= PLUGIN_IS_UNINITIALIZED;

#ifndef EMBEDDED_LIBRARY
  Srv_session::check_for_stale_threads(plugin);
#endif
  /*
    We do the check here because NDB has a worker THD which doesn't
    exit until NDB is shut down.
  */
  if (ref_check && plugin->ref_count)
    sql_print_error("Plugin '%s' has ref_count=%d after deinitialization.",
                    plugin->name.str, plugin->ref_count);
}

static void plugin_del(st_plugin_int *plugin)
{
  DBUG_ENTER("plugin_del(plugin)");
  mysql_mutex_assert_owner(&LOCK_plugin);
  mysql_mutex_assert_owner(&LOCK_plugin_delete);
  /* Free allocated strings before deleting the plugin. */
  mysql_rwlock_wrlock(&LOCK_system_variables_hash);
  mysql_del_sys_var_chain(plugin->system_vars);
  mysql_rwlock_unlock(&LOCK_system_variables_hash);
  restore_pluginvar_names(plugin->system_vars);
  plugin_vars_free_values(plugin->system_vars);
  my_hash_delete(&plugin_hash[plugin->plugin->type], (uchar*)plugin);

  if (plugin->plugin_dl)
    plugin_dl_del(&plugin->plugin_dl->dl);
  plugin->state= PLUGIN_IS_FREED;
  plugin_array_version++;
  free_root(&plugin->mem_root, MYF(0));
  DBUG_VOID_RETURN;
}

static void reap_plugins(void)
{
  st_plugin_int *plugin, **reap, **list;

  mysql_mutex_assert_owner(&LOCK_plugin);

  if (!reap_needed)
    return;

  reap_needed= false;
  const size_t count= plugin_array->size();
  reap= (st_plugin_int **)my_alloca(sizeof(plugin)*(count+1));
  *(reap++)= NULL;

  for (size_t idx= 0; idx < count; idx++)
  {
    plugin= plugin_array->at(idx);
    if (plugin->state == PLUGIN_IS_DELETED && !plugin->ref_count)
    {
      /* change the status flag to prevent reaping by another thread */
      plugin->state= PLUGIN_IS_DYING;
      *(reap++)= plugin;
    }
  }

  mysql_mutex_unlock(&LOCK_plugin);

  list= reap;
  while ((plugin= *(--list)))
  {
    if (!opt_bootstrap)
      sql_print_information("Shutting down plugin '%s'", plugin->name.str);
    plugin_deinitialize(plugin, true);
  }

  mysql_mutex_lock(&LOCK_plugin_delete);
  mysql_mutex_lock(&LOCK_plugin);

  while ((plugin= *(--reap)))
    plugin_del(plugin);

  mysql_mutex_unlock(&LOCK_plugin_delete);
}

static void intern_plugin_unlock(LEX *lex, plugin_ref plugin)
{
  st_plugin_int *pi;
  DBUG_ENTER("intern_plugin_unlock");

  mysql_mutex_assert_owner(&LOCK_plugin);

  if (!plugin)
    DBUG_VOID_RETURN;

  pi= plugin_ref_to_int(plugin);

#ifdef DBUG_OFF
  if (!pi->plugin_dl)
    DBUG_VOID_RETURN;
#else
  my_free(plugin);
#endif

  DBUG_PRINT("info",("unlocking plugin, name= %s, ref_count= %d",
                     pi->name.str, pi->ref_count));
  if (lex)
  {
    /*
      Remove one instance of this plugin from the use list.
      We are searching backwards so that plugins locked last
      could be unlocked faster - optimizing for LIFO semantics.
    */
    plugin_ref *iter= lex->plugins.end() - 1;
    bool found_it MY_ATTRIBUTE((unused)) = false;
    for (; iter >= lex->plugins.begin() - 1; --iter)
    {
      if (plugin == *iter)
      {
        lex->plugins.erase(iter);
        found_it= true;
        break;
      }
    }
    DBUG_ASSERT(found_it);
  }

  DBUG_ASSERT(pi->ref_count);
  pi->ref_count--;

  if (pi->state == PLUGIN_IS_DELETED && !pi->ref_count)
    reap_needed= true;

  DBUG_VOID_RETURN;
}


void plugin_unlock(THD *thd, plugin_ref plugin)
{
  LEX *lex= thd ? thd->lex : 0;
  DBUG_ENTER("plugin_unlock");
  if (!plugin)
    DBUG_VOID_RETURN;
#ifdef DBUG_OFF
  /* built-in plugins don't need ref counting */
  if (!plugin_dlib(plugin))
    DBUG_VOID_RETURN;
#endif
  mysql_mutex_lock(&LOCK_plugin);
  intern_plugin_unlock(lex, plugin);
  reap_plugins();
  mysql_mutex_unlock(&LOCK_plugin);
  DBUG_VOID_RETURN;
}


void plugin_unlock_list(THD *thd, plugin_ref *list, size_t count)
{
  LEX *lex= thd ? thd->lex : 0;
  DBUG_ENTER("plugin_unlock_list");
  DBUG_ASSERT(list);

  /*
    In unit tests, LOCK_plugin may be uninitialized, so do not lock it.
    Besides: there's no point in locking it, if there are no plugins to unlock.
   */
  if (count == 0)
    DBUG_VOID_RETURN;

  mysql_mutex_lock(&LOCK_plugin);
  while (count--)
    intern_plugin_unlock(lex, *list++);
  reap_plugins();
  mysql_mutex_unlock(&LOCK_plugin);
  DBUG_VOID_RETURN;
}

static int plugin_initialize(st_plugin_int *plugin)
{
  int ret= 1;
  DBUG_ENTER("plugin_initialize");

  mysql_mutex_assert_owner(&LOCK_plugin);
  uint state= plugin->state;
  DBUG_ASSERT(state == PLUGIN_IS_UNINITIALIZED);

  mysql_mutex_unlock(&LOCK_plugin);
  if (plugin_type_initialize[plugin->plugin->type])
  {
    if ((*plugin_type_initialize[plugin->plugin->type])(plugin))
    {
      sql_print_error("Plugin '%s' registration as a %s failed.",
                      plugin->name.str, plugin_type_names[plugin->plugin->type].str);
      goto err;
    }

    /* FIXME: Need better solution to transfer the callback function
    array to memcached */
    if (strcmp(plugin->name.str, "InnoDB") == 0) {
      innodb_callback_data = ((handlerton*)plugin->data)->data;
    }
  }
  else if (plugin->plugin->init)
  {
    if (strcmp(plugin->name.str, "daemon_memcached") == 0) {
       plugin->data = innodb_callback_data;
    }

    if (plugin->plugin->init(plugin))
    {
      sql_print_error("Plugin '%s' init function returned error.",
                      plugin->name.str);
      goto err;
    }
  }
  state= PLUGIN_IS_READY; // plugin->init() succeeded

  if (plugin->plugin->status_vars)
  {
    if (add_status_vars(plugin->plugin->status_vars))
      goto err;
  }

  /*
    set the plugin attribute of plugin's sys vars so they are pointing
    to the active plugin
  */
  if (plugin->system_vars)
  {
    sys_var_pluginvar *var= plugin->system_vars->cast_pluginvar();
    for (;;)
    {
      var->plugin= plugin;
      if (!var->next)
        break;
      var= var->next->cast_pluginvar();
    }
  }

  ret= 0;

err:
  mysql_mutex_lock(&LOCK_plugin);
  plugin->state= state;

  DBUG_RETURN(ret);
}


extern "C" uchar *get_plugin_hash_key(const uchar *, size_t *, my_bool);
extern "C" uchar *get_bookmark_hash_key(const uchar *, size_t *, my_bool);


uchar *get_plugin_hash_key(const uchar *buff, size_t *length,
                           my_bool not_used MY_ATTRIBUTE((unused)))
{
  st_plugin_int *plugin= (st_plugin_int *)buff;
  *length= (uint)plugin->name.length;
  return((uchar *)plugin->name.str);
}


uchar *get_bookmark_hash_key(const uchar *buff, size_t *length,
                             my_bool not_used MY_ATTRIBUTE((unused)))
{
  st_bookmark *var= (st_bookmark *)buff;
  *length= var->name_len + 1;
  return (uchar*) var->key;
}

static inline void convert_dash_to_underscore(char *str, size_t len)
{
  for (char *p= str; p <= str+len; p++)
    if (*p == '-')
      *p= '_';
}

static inline void convert_underscore_to_dash(char *str, size_t len)
{
  for (char *p= str; p <= str+len; p++)
    if (*p == '_')
      *p= '-';
}

#ifdef HAVE_PSI_INTERFACE
static PSI_mutex_key key_LOCK_plugin;
static PSI_mutex_key key_LOCK_plugin_delete;

static PSI_mutex_info all_plugin_mutexes[]=
{
  { &key_LOCK_plugin, "LOCK_plugin", PSI_FLAG_GLOBAL},
  { &key_LOCK_plugin_delete, "LOCK_plugin_delete", PSI_FLAG_GLOBAL}
};


static PSI_memory_info all_plugin_memory[]=
{
#ifndef DBUG_OFF
  { &key_memory_plugin_ref, "plugin_ref", PSI_FLAG_GLOBAL},
#endif
  { &key_memory_plugin_mem_root, "plugin_mem_root", PSI_FLAG_GLOBAL},
  { &key_memory_plugin_init_tmp, "plugin_init_tmp", 0},
  { &key_memory_plugin_int_mem_root, "plugin_int_mem_root", 0},
  { &key_memory_mysql_plugin_dl, "mysql_plugin_dl", 0},
  { &key_memory_mysql_plugin, "mysql_plugin", 0},
  { &key_memory_plugin_bookmark, "plugin_bookmark", PSI_FLAG_GLOBAL}
};

static void init_plugin_psi_keys(void)
{
  const char* category= "sql";
  int count;

  count= array_elements(all_plugin_mutexes);
  mysql_mutex_register(category, all_plugin_mutexes, count);

  count= array_elements(all_plugin_memory);
  mysql_memory_register(category, all_plugin_memory, count);
}
#endif /* HAVE_PSI_INTERFACE */


/*
  @brief
    Initialize the plugins. Reap those that fail to initialize.

  @return Operation outcome, false means no errors
*/
static bool plugin_init_initialize_and_reap()
{
  struct st_plugin_int *plugin_ptr;
  struct st_plugin_int **reap;

  /* Now we initialize all plugins that are not already initialized */
  mysql_mutex_lock(&LOCK_plugin);
  reap= (st_plugin_int **) my_alloca((plugin_array->size()+1) * sizeof(void*));
  *(reap++)= NULL;

  for (st_plugin_int **it= plugin_array->begin();
       it != plugin_array->end(); ++it)
  {
    plugin_ptr= *it;
    if (plugin_ptr->state == PLUGIN_IS_UNINITIALIZED)
    {
      if (plugin_initialize(plugin_ptr))
      {
        plugin_ptr->state= PLUGIN_IS_DYING;
        *(reap++)= plugin_ptr;
      }
    }
  }

  /* Check if any plugins have to be reaped */
  bool reaped_mandatory_plugin= false;
  while ((plugin_ptr= *(--reap)))
  {
    mysql_mutex_unlock(&LOCK_plugin);
    if (plugin_ptr->load_option == PLUGIN_FORCE ||
        plugin_ptr->load_option == PLUGIN_FORCE_PLUS_PERMANENT)
      reaped_mandatory_plugin= TRUE;
    plugin_deinitialize(plugin_ptr, true);
    mysql_mutex_lock(&LOCK_plugin_delete);
    mysql_mutex_lock(&LOCK_plugin);
    plugin_del(plugin_ptr);
    mysql_mutex_unlock(&LOCK_plugin_delete);
  }

  mysql_mutex_unlock(&LOCK_plugin);
  if (reaped_mandatory_plugin)
    return true;

  return false;
}

/**
  Initialize the internals of the plugin system. Allocate required
  resources, initialize mutex, etc.

  @return Operation outcome, false means no errors
 */
static bool plugin_init_internals()
{
#ifdef HAVE_PSI_INTERFACE
  init_plugin_psi_keys();
#endif

  init_alloc_root(key_memory_plugin_mem_root, &plugin_mem_root, 4096, 4096);

  if (my_hash_init(&bookmark_hash, &my_charset_bin, 16, 0, 0,
                   get_bookmark_hash_key, NULL, HASH_UNIQUE,
                   key_memory_plugin_bookmark))
      goto err;
  if (my_hash_init(&malloced_string_type_sysvars_bookmark_hash, &my_charset_bin,
                   16, 0, 0, get_bookmark_hash_key, NULL, HASH_UNIQUE,
                   key_memory_plugin_bookmark))
      goto err;

  mysql_mutex_init(key_LOCK_plugin, &LOCK_plugin, MY_MUTEX_INIT_FAST);
  mysql_mutex_init(key_LOCK_plugin_delete, &LOCK_plugin_delete, MY_MUTEX_INIT_FAST);

  plugin_dl_array= new (std::nothrow)
    Prealloced_array<st_plugin_dl*, 16>(key_memory_mysql_plugin_dl);
  plugin_array= new (std::nothrow)
    Prealloced_array<st_plugin_int*, 16>(key_memory_mysql_plugin);
  if (plugin_dl_array == NULL || plugin_array == NULL)
    goto err;

  for (uint i= 0; i < MYSQL_MAX_PLUGIN_TYPE_NUM; i++)
  {
    if (my_hash_init(&plugin_hash[i], system_charset_info, 16, 0, 0,
                     get_plugin_hash_key, NULL, HASH_UNIQUE,
                     key_memory_plugin_mem_root))
      goto err;
  }

  return false;

err:
  return true;
}

/**
   Register and initialize early plugins.

   @param argc  Command line argument counter
   @param argv  Command line arguments
   @param flags Flags to control whether dynamic loading
                and plugin initialization should be skipped

   @return Operation outcome, false if no errors
*/
bool plugin_register_early_plugins(int *argc, char **argv, int flags)
{
  bool retval= false;
  DBUG_ENTER("plugin_register_early_plugins");

  /* Don't allow initializing twice */
  DBUG_ASSERT(!initialized);

  /* Make sure the internals are initialized */
  if ((retval= plugin_init_internals()))
    DBUG_RETURN(retval);

  /* Allocate the temporary mem root, will be freed before returning */
  MEM_ROOT tmp_root;
  init_alloc_root(key_memory_plugin_init_tmp, &tmp_root, 4096, 4096);

  I_List_iterator<i_string> iter(opt_early_plugin_load_list);
  i_string *item;
  while (NULL != (item= iter++))
    plugin_load_list(&tmp_root, argc, argv, item->ptr);

  /* Temporary mem root not needed anymore, can free it here */
  free_root(&tmp_root, MYF(0));

  if (!(flags & PLUGIN_INIT_SKIP_INITIALIZATION))
    retval= plugin_init_initialize_and_reap();

  DBUG_RETURN(retval);
}

/**
  Register the builtin plugins. Some of the plugins (MyISAM, CSV and InnoDB)
  are also initialized.

  @param argc number of arguments, propagated to the plugin
  @param argv actual arguments, propagated to the plugin
  @return Operation outcome, false means no errors
 */
bool plugin_register_builtin_and_init_core_se(int *argc, char **argv)
{
  bool mandatory= true;
  DBUG_ENTER("plugin_register_builtin_and_init_core_se");

  /* Don't allow initializing twice */
  DBUG_ASSERT(!initialized);

  /* Allocate the temporary mem root, will be freed before returning */
  MEM_ROOT tmp_root;
  init_alloc_root(key_memory_plugin_init_tmp, &tmp_root, 4096, 4096);

  mysql_mutex_lock(&LOCK_plugin);
  initialized= true;

  /* First we register the builtin mandatory and optional plugins */
  for (struct st_mysql_plugin **builtins= mysql_mandatory_plugins;
       *builtins || mandatory; builtins++)
  {
    /* Switch to optional plugins when done with the mandatory ones */
    if (!*builtins)
    {
      builtins= mysql_optional_plugins;
      mandatory= false;
      if (!*builtins)
        break;
    }
    for (struct st_mysql_plugin *plugin= *builtins; plugin->info; plugin++)
    {
      struct st_plugin_int tmp;
      memset(&tmp, 0, sizeof(tmp));
      tmp.plugin= plugin;
      tmp.name.str= (char *)plugin->name;
      tmp.name.length= strlen(plugin->name);
      tmp.state= 0;
      tmp.load_option= mandatory ? PLUGIN_FORCE : PLUGIN_ON;

      /*
        If the performance schema is compiled in,
        treat the storage engine plugin as 'mandatory',
        to suppress any plugin-level options such as '--performance-schema'.
        This is specific to the performance schema, and is done on purpose:
        the server-level option '--performance-schema' controls the overall
        performance schema initialization, which consists of much more that
        the underlying storage engine initialization.
        See mysqld.cc, set_vars.cc.
        Suppressing ways to interfere directly with the storage engine alone
        prevents awkward situations where:
        - the user wants the performance schema functionality, by using
          '--enable-performance-schema' (the server option),
        - yet disable explicitly a component needed for the functionality
          to work, by using '--skip-performance-schema' (the plugin)
      */
      if (!my_strcasecmp(&my_charset_latin1, plugin->name, "PERFORMANCE_SCHEMA"))
      {
        tmp.load_option= PLUGIN_FORCE;
      }

      free_root(&tmp_root, MYF(MY_MARK_BLOCKS_FREE));
      if (test_plugin_options(&tmp_root, &tmp, argc, argv))
        tmp.state= PLUGIN_IS_DISABLED;
      else
        tmp.state= PLUGIN_IS_UNINITIALIZED;

      struct st_plugin_int *plugin_ptr;        // Pointer to registered plugin
      if (register_builtin(plugin, &tmp, &plugin_ptr))
        goto err_unlock;

      /*
        Only initialize MyISAM, InnoDB and CSV at this stage.
        Note that when the --help option is supplied, InnoDB is not
        initialized because the plugin table will not be read anyway,
        as indicated by the flag set when the plugin_init() function
        is called.
      */
      bool is_myisam= !my_strcasecmp(&my_charset_latin1, plugin->name, "MyISAM");
      bool is_innodb= !my_strcasecmp(&my_charset_latin1, plugin->name, "InnoDB");
      if (!is_myisam &&
          (!is_innodb || opt_help) &&
          my_strcasecmp(&my_charset_latin1, plugin->name, "CSV"))
        continue;

      if (plugin_ptr->state != PLUGIN_IS_UNINITIALIZED ||
          plugin_initialize(plugin_ptr))
        goto err_unlock;

      /*
        Initialize the global default storage engine so that it may
        not be null in any child thread.
      */
      if (is_myisam)
      {
        DBUG_ASSERT(!global_system_variables.table_plugin);
        DBUG_ASSERT(!global_system_variables.temp_table_plugin);
        global_system_variables.table_plugin=
          my_intern_plugin_lock(NULL, plugin_int_to_ref(plugin_ptr));
        global_system_variables.temp_table_plugin=
          my_intern_plugin_lock(NULL, plugin_int_to_ref(plugin_ptr));
        DBUG_ASSERT(plugin_ptr->ref_count == 2);
      }
    }
  }

  /* Should now be set to MyISAM storage engine */
  DBUG_ASSERT(global_system_variables.table_plugin);
  DBUG_ASSERT(global_system_variables.temp_table_plugin);

  mysql_mutex_unlock(&LOCK_plugin);

  free_root(&tmp_root, MYF(0));
  DBUG_RETURN(false);

err_unlock:
  mysql_mutex_unlock(&LOCK_plugin);
  free_root(&tmp_root, MYF(0));
  DBUG_RETURN(true);
}

/**
  Register and initialize the dynamic plugins. Also initialize
  the remaining builtin plugins that are not initialized
  already.

  @param argc  Command line argument counter
  @param argv  Command line arguments
  @param flags Flags to control whether dynamic loading
               and plugin initialization should be skipped

  @return Operation outcome, false if no errors
*/
bool plugin_register_dynamic_and_init_all(int *argc,
                                          char **argv, int flags)
{
  DBUG_ENTER("plugin_register_dynamic_and_init_all");

  /* Make sure the internals are initialized and builtins registered */
  if (!initialized)
    DBUG_RETURN(true);

  /* Allocate the temporary mem root, will be freed before returning */
  MEM_ROOT tmp_root;
  init_alloc_root(key_memory_plugin_init_tmp, &tmp_root, 4096, 4096);

  /* Register all dynamic plugins */
  if (!(flags & PLUGIN_INIT_SKIP_DYNAMIC_LOADING))
  {
    I_List_iterator<i_string> iter(opt_plugin_load_list);
    i_string *item;
    while (NULL != (item= iter++))
      plugin_load_list(&tmp_root, argc, argv, item->ptr);

    if (!(flags & PLUGIN_INIT_SKIP_PLUGIN_TABLE))
      plugin_load(&tmp_root, argc, argv);
  }
  if (flags & PLUGIN_INIT_SKIP_INITIALIZATION)
    goto end;

  /*
    Now we initialize all remaining plugins
  */
  if(plugin_init_initialize_and_reap())
    goto err;

end:
  free_root(&tmp_root, MYF(0));

  DBUG_RETURN(0);

err:
  free_root(&tmp_root, MYF(0));
  DBUG_RETURN(1);
}

static bool register_builtin(st_mysql_plugin *plugin,
                             st_plugin_int *tmp,
                             st_plugin_int **ptr)
{
  DBUG_ENTER("register_builtin");
  tmp->ref_count= 0;
  tmp->plugin_dl= 0;

  if (plugin_array->push_back(tmp))
    DBUG_RETURN(true);

  *ptr= plugin_array->back()=
    static_cast<st_plugin_int*>(memdup_root(&plugin_mem_root, tmp,
                                            sizeof(st_plugin_int)));

  if (my_hash_insert(&plugin_hash[plugin->type],(uchar*) *ptr))
    DBUG_RETURN(1);

  DBUG_RETURN(0);
}


/**
  Reads the plugins from mysql.plugin and loads them

  Called only by plugin_init()
  a.k.a. the bootstrap sequence.

  @arg tmp_root  memory root to use for plugin_add()
  @arg argc      number of command line arguments to process
  @arg argv      array of command line argument to read values from
  @retval true   failure
  @retval false  success
*/
static void plugin_load(MEM_ROOT *tmp_root, int *argc, char **argv)
{
  THD thd;
  TABLE_LIST tables;
  TABLE *table;
  READ_RECORD read_record_info;
  int error;
  THD *new_thd= &thd;
  bool result;
#ifdef EMBEDDED_LIBRARY
  No_such_table_error_handler error_handler;
#endif /* EMBEDDED_LIBRARY */
  DBUG_ENTER("plugin_load");

  new_thd->thread_stack= (char*) &tables;
  new_thd->store_globals();
  LEX_CSTRING db_lex_cstr= { STRING_WITH_LEN("mysql") };
  new_thd->set_db(db_lex_cstr);
  thd.get_protocol_classic()->wipe_net();
  tables.init_one_table("mysql", 5, "plugin", 6, "plugin", TL_READ);

#ifdef EMBEDDED_LIBRARY
  /*
    When building an embedded library, if the mysql.plugin table
    does not exist, we silently ignore the missing table
  */
  new_thd->push_internal_handler(&error_handler);
#endif /* EMBEDDED_LIBRARY */

  result= open_trans_system_tables_for_read(new_thd, &tables);

#ifdef EMBEDDED_LIBRARY
  new_thd->pop_internal_handler();
  if (error_handler.safely_trapped_errors())
    DBUG_VOID_RETURN;
#endif /* EMBEDDED_LIBRARY */

  if (result)
  {
    DBUG_PRINT("error",("Can't open plugin table"));
    sql_print_error("Can't open the mysql.plugin table. Please "
                    "run mysql_upgrade to create it.");
    DBUG_VOID_RETURN;
  }
  table= tables.table;
  if (init_read_record(&read_record_info, new_thd, table, NULL, 1, 1, FALSE))
  {
    close_trans_system_tables(new_thd);
    DBUG_VOID_RETURN;
  }
  table->use_all_columns();
  /*
    there're no other threads running yet, so we don't need a mutex.
    but plugin_add() before is designed to work in multi-threaded
    environment, and it uses mysql_mutex_assert_owner(), so we lock
    the mutex here to satisfy the assert
  */
  while (!(error= read_record_info.read_record(&read_record_info)))
  {
    DBUG_PRINT("info", ("init plugin record"));
    String str_name, str_dl;
    get_field(tmp_root, table->field[0], &str_name);
    get_field(tmp_root, table->field[1], &str_dl);

    LEX_STRING name= {(char *)str_name.ptr(), str_name.length()};
    LEX_STRING dl= {(char *)str_dl.ptr(), str_dl.length()};

<<<<<<< HEAD
    if (plugin_add(tmp_root, &name, &dl, argc, argv, REPORT_TO_LOG, false))
=======
    /*
      The whole locking sequence is not strictly speaking needed since this
      is a function that's executed only during server bootstrap, but we do
      it properly for uniformity of the environment for plugin_add.
      Note that it must be done for each iteration since, unlike INSTALL PLUGIN
      the bootstrap process just reports the error and goes on.
      So to ensure the right sequence of lock and unlock we need to take and
      release both the wlock and the mutex.
    */
    mysql_mutex_lock(&LOCK_plugin);
    mysql_rwlock_wrlock(&LOCK_system_variables_hash);
    if (plugin_add(tmp_root, &name, &dl, argc, argv, REPORT_TO_LOG))
>>>>>>> df0bc0a6
      sql_print_warning("Couldn't load plugin named '%s' with soname '%s'.",
                        str_name.c_ptr(), str_dl.c_ptr());
    else
      mysql_mutex_unlock(&LOCK_plugin);
    mysql_rwlock_unlock(&LOCK_system_variables_hash);
    free_root(tmp_root, MYF(MY_MARK_BLOCKS_FREE));
  }
  if (error > 0)
    sql_print_error(ER(ER_GET_ERRNO), my_errno);
  end_read_record(&read_record_info);
  table->m_needs_reopen= TRUE;                  // Force close to free memory

  close_trans_system_tables(new_thd);

  DBUG_VOID_RETURN;
}


/**
  Load a list of plugins

  Called by plugin_register_early_plugins() and
  plugin_register_dynamic_and_init_all(), a.k.a. the bootstrap sequence.

  @arg tmp_root  memory root to use for plugin_add()
  @arg argc      number of command line arguments to process
  @arg argv      array of command line argument to read values from
  @arg list      list of plugins to load. Ends with a NULL pointer
  @retval true   failure
  @retval false  success
*/
static bool plugin_load_list(MEM_ROOT *tmp_root, int *argc, char **argv,
                             const char *list)
{
  char buffer[FN_REFLEN];
  LEX_STRING name= {buffer, 0}, dl= {NULL, 0}, *str= &name;
  st_plugin_dl *plugin_dl;
  st_mysql_plugin *plugin;
  char *p= buffer;
  DBUG_ENTER("plugin_load_list");
  while (list)
  {
    if (p == buffer + sizeof(buffer) - 1)
    {
      sql_print_error("plugin-load parameter too long");
      DBUG_RETURN(TRUE);
    }

    switch ((*(p++)= *(list++))) {
    case '\0':
      list= NULL; /* terminate the loop */
      /* fall through */
    case ';':
#ifndef _WIN32
    case ':':     /* can't use this as delimiter as it may be drive letter */
#endif
      str->str[str->length]= '\0';
      if (str == &name)  // load all plugins in named module
      {
        if (!name.length)
        {
          p--;    /* reset pointer */
          continue;
        }

        dl= name;
        /*
          The whole locking sequence is not strictly speaking needed since this
          is a function that's executed only during server bootstrap, but we do
          it properly for uniformity of the environment for plugin_add.
        */
        mysql_mutex_lock(&LOCK_plugin);
<<<<<<< HEAD
        if ((plugin_dl= plugin_dl_add(&dl, REPORT_TO_LOG, true)))
=======
        mysql_rwlock_wrlock(&LOCK_system_variables_hash);
        if ((plugin_dl= plugin_dl_add(&dl, REPORT_TO_LOG)))
>>>>>>> df0bc0a6
        {
          for (plugin= plugin_dl->plugins; plugin->info; plugin++)
          {
            name.str= (char *) plugin->name;
            name.length= strlen(name.str);

            free_root(tmp_root, MYF(MY_MARK_BLOCKS_FREE));
<<<<<<< HEAD
            if (plugin_add(tmp_root,
                           &name,
                           &dl,
                           argc,
                           argv,
                           REPORT_TO_LOG,
                           true))
=======
            if (plugin_add(tmp_root, &name, &dl, argc, argv, REPORT_TO_LOG))
            {
              mysql_rwlock_unlock(&LOCK_system_variables_hash);
>>>>>>> df0bc0a6
              goto error;
            }
          }
          plugin_dl_del(&dl); // reduce ref count
        }
        else
        {
          mysql_rwlock_unlock(&LOCK_system_variables_hash);
          goto error;
        }
      }
      else
      {
        free_root(tmp_root, MYF(MY_MARK_BLOCKS_FREE));
        /*
          The whole locking sequence is not strictly speaking needed since this
          is a function that's executed only during server bootstrap, but we do
          it properly for uniformity of the environment for plugin_add.
        */
        mysql_mutex_lock(&LOCK_plugin);
<<<<<<< HEAD
        if (plugin_add(tmp_root, &name, &dl, argc, argv, REPORT_TO_LOG, true))
=======
        mysql_rwlock_wrlock(&LOCK_system_variables_hash);
        if (plugin_add(tmp_root, &name, &dl, argc, argv, REPORT_TO_LOG))
        {
          mysql_rwlock_unlock(&LOCK_system_variables_hash);
>>>>>>> df0bc0a6
          goto error;
        }
      }
      mysql_mutex_unlock(&LOCK_plugin);
      mysql_rwlock_unlock(&LOCK_system_variables_hash);
      name.length= dl.length= 0;
      dl.str= NULL; name.str= p= buffer;
      str= &name;
      continue;
    case '=':
    case '#':
      if (str == &name)
      {
        name.str[name.length]= '\0';
        str= &dl;
        str->str= p;
        continue;
      }
      // Fall through.
    default:
      str->length++;
      continue;
    }
  }
  DBUG_RETURN(FALSE);
error:
  sql_print_error("Couldn't load plugin named '%s' with soname '%s'.",
                  name.str, dl.str);
  DBUG_RETURN(TRUE);
}

/*
  Shutdown memcached plugin before binlog shuts down
*/
void memcached_shutdown(void)
{
  if (initialized)
  {

    for (st_plugin_int **it= plugin_array->begin();
         it != plugin_array->end(); ++it)
    {
      st_plugin_int *plugin= *it;

      if (plugin->state == PLUGIN_IS_READY
	  && strcmp(plugin->name.str, "daemon_memcached") == 0)
      {
	plugin_deinitialize(plugin, true);

        mysql_mutex_lock(&LOCK_plugin);
	plugin->state= PLUGIN_IS_DYING;
	plugin_del(plugin);
        mysql_mutex_unlock(&LOCK_plugin);
      }
    }

  }
}

void plugin_shutdown(void)
{
  size_t i;
  st_plugin_int **plugins, *plugin;
  st_plugin_dl **dl;
  bool skip_binlog = true;

  DBUG_ENTER("plugin_shutdown");

  if (initialized)
  {
    size_t count= plugin_array->size();
    mysql_mutex_lock(&LOCK_plugin);

    reap_needed= true;

    /*
      We want to shut down plugins in a reasonable order, this will
      become important when we have plugins which depend upon each other.
      Circular references cannot be reaped so they are forced afterwards.
      TODO: Have an additional step here to notify all active plugins that
      shutdown is requested to allow plugins to deinitialize in parallel.
    */
    while (reap_needed && (count= plugin_array->size()))
    {
      reap_plugins();
      for (i= 0; i < count; i++)
      {
        plugin= plugin_array->at(i);

	if (plugin->state == PLUGIN_IS_READY
	    && strcmp(plugin->name.str, "binlog") == 0 && skip_binlog)
	{
		skip_binlog = false;

	} else if (plugin->state == PLUGIN_IS_READY)
        {
          plugin->state= PLUGIN_IS_DELETED;
          reap_needed= true;
        }
      }
      if (!reap_needed)
      {
        /*
          release any plugin references held.
        */
        unlock_variables(NULL, &global_system_variables);
        unlock_variables(NULL, &max_system_variables);
      }
    }

    plugins= (st_plugin_int **) my_alloca(sizeof(void*) * (count+1));

    /*
      If we have any plugins which did not die cleanly, we force shutdown
    */
    for (i= 0; i < count; i++)
    {
      plugins[i]= plugin_array->at(i);
      /* change the state to ensure no reaping races */
      if (plugins[i]->state == PLUGIN_IS_DELETED)
        plugins[i]->state= PLUGIN_IS_DYING;
    }
    mysql_mutex_unlock(&LOCK_plugin);

    /*
      We loop through all plugins and call deinit() if they have one.
    */
    for (i= 0; i < count; i++)
      if (!(plugins[i]->state & (PLUGIN_IS_UNINITIALIZED | PLUGIN_IS_FREED |
                                 PLUGIN_IS_DISABLED)))
      {
        sql_print_warning("Plugin '%s' will be forced to shutdown",
                          plugins[i]->name.str);
        /*
          We are forcing deinit on plugins so we don't want to do a ref_count
          check until we have processed all the plugins.
        */
        plugin_deinitialize(plugins[i], false);
      }

    /*
      It's perfectly safe not to lock LOCK_plugin, LOCK_plugin_delete, as
      there're no concurrent threads anymore. But some functions called from
      here use mysql_mutex_assert_owner(), so we lock the mutex to satisfy it
    */
    mysql_mutex_lock(&LOCK_plugin_delete);
    mysql_mutex_lock(&LOCK_plugin);

    /*
      We defer checking ref_counts until after all plugins are deinitialized
      as some may have worker threads holding on to plugin references.
    */
    for (i= 0; i < count; i++)
    {
      if (plugins[i]->ref_count)
        sql_print_error("Plugin '%s' has ref_count=%d after shutdown.",
                        plugins[i]->name.str, plugins[i]->ref_count);
      if (plugins[i]->state & PLUGIN_IS_UNINITIALIZED)
        plugin_del(plugins[i]);
    }

    /*
      Now we can deallocate all memory.
    */

    cleanup_variables(NULL, &global_system_variables);
    cleanup_variables(NULL, &max_system_variables);
    mysql_mutex_unlock(&LOCK_plugin);
    mysql_mutex_unlock(&LOCK_plugin_delete);

    initialized= 0;
    mysql_mutex_destroy(&LOCK_plugin);
    mysql_mutex_destroy(&LOCK_plugin_delete);
  }

  /* Dispose of the memory */

  for (i= 0; i < MYSQL_MAX_PLUGIN_TYPE_NUM; i++)
    my_hash_free(&plugin_hash[i]);
  delete plugin_array;
  plugin_array= NULL;

  if (plugin_dl_array != NULL)
  {
    size_t count= plugin_dl_array->size();
    dl= (st_plugin_dl **)my_alloca(sizeof(void*) * count);
    for (i= 0; i < count; i++)
      dl[i]= plugin_dl_array->at(i);
    for (i= 0; i < plugin_dl_array->size(); i++)
      free_plugin_mem(dl[i]);
    delete plugin_dl_array;
    plugin_dl_array= NULL;
  }

  my_hash_free(&bookmark_hash);
  my_hash_free(&malloced_string_type_sysvars_bookmark_hash);
  free_root(&plugin_mem_root, MYF(0));

  global_variables_dynamic_size= 0;

  DBUG_VOID_RETURN;
}

/**
  Initialize one plugin. This function is used to early load one single
  plugin. This function is used by key migration tool.

   @param[in]   argc  Command line argument counter
   @param[in]   argv  Command line arguments
   @param[in]   plugin library file name

   @return Operation status
     @retval 0 OK
     @retval 1 ERROR
*/
bool plugin_early_load_one(int *argc, char **argv, const char* plugin)
{
  bool retval= false;
  DBUG_ENTER("plugin_early_load_one");

  /* Make sure the internals are initialized */
  if (!initialized)
  {
    if ((retval= plugin_init_internals()))
      DBUG_RETURN(retval);
    else
      initialized= true;
  }
  /* Allocate the temporary mem root, will be freed before returning */
  MEM_ROOT tmp_root;
  init_alloc_root(PSI_NOT_INSTRUMENTED, &tmp_root, 4096, 4096);

  plugin_load_list(&tmp_root, argc, argv, plugin);

  /* Temporary mem root not needed anymore, can free it here */
  free_root(&tmp_root, MYF(0));

  retval= plugin_init_initialize_and_reap();

  DBUG_RETURN(retval);
}

static bool mysql_install_plugin(THD *thd, const LEX_STRING *name,
                                 const LEX_STRING *dl)
{
  TABLE_LIST tables;
  TABLE *table;
  bool error= true;
  int argc= orig_argc;
  char **argv= orig_argv;
  st_plugin_int *tmp;
  LEX_CSTRING name_cstr= {name->str, name->length};

  DBUG_ENTER("mysql_install_plugin");

  tables.init_one_table("mysql", 5, "plugin", 6, "plugin", TL_WRITE);

  if (!opt_noacl &&
      check_table_access(thd, INSERT_ACL, &tables, false, 1, false))
    DBUG_RETURN(true);

  /* need to open before acquiring LOCK_plugin or it will deadlock */
  if (! (table = open_ltable(thd, &tables, TL_WRITE,
                             MYSQL_LOCK_IGNORE_TIMEOUT)))
    DBUG_RETURN(true);

  /*
    Pre-acquire audit plugins for events that may potentially occur
    during [UN]INSTALL PLUGIN.

    When audit event is triggered, audit subsystem acquires interested
    plugins by walking through plugin list. Evidently plugin list
    iterator protects plugin list by acquiring LOCK_plugin, see
    plugin_foreach_with_mask().

    On the other hand [UN]INSTALL PLUGIN is acquiring LOCK_plugin
    rather for a long time.

    When audit event is triggered during [UN]INSTALL PLUGIN, plugin
    list iterator acquires the same lock (within the same thread)
    second time.

    This hack should be removed when LOCK_plugin is fixed so it
    protects only what it supposed to protect.
    */
#ifndef EMBEDDED_LIBRARY
  mysql_audit_acquire_plugins(thd, MYSQL_AUDIT_GENERAL_CLASS,
                              MYSQL_AUDIT_GENERAL_ALL);
#endif

  mysql_mutex_lock(&LOCK_plugin);
  DEBUG_SYNC(thd, "acquired_LOCK_plugin");
  mysql_rwlock_wrlock(&LOCK_system_variables_hash);

  if (my_load_defaults(MYSQL_CONFIG_NAME, load_default_groups,
                       &argc, &argv, NULL))
  {
    mysql_mutex_unlock(&LOCK_plugin);
    mysql_rwlock_unlock(&LOCK_system_variables_hash);
    report_error(REPORT_TO_USER, ER_PLUGIN_IS_NOT_LOADED, name->str);
    goto err;
  }
  error= plugin_add(thd->mem_root,
                    name,
                    dl,
                    &argc,
                    argv,
                    REPORT_TO_USER,
                    false);
  if (argv)
    free_defaults(argv);
  mysql_rwlock_unlock(&LOCK_system_variables_hash);

  /* LOCK_plugin already unlocked by plugin_add() if error */
  if (error)
    goto err;

  if (!(tmp = plugin_find_internal(name_cstr, MYSQL_ANY_PLUGIN)))
  {
    mysql_mutex_unlock(&LOCK_plugin);
    goto err;
  }

  if (tmp->state == PLUGIN_IS_DISABLED)
  {
    push_warning_printf(thd, Sql_condition::SL_WARNING,
                        ER_CANT_INITIALIZE_UDF, ER(ER_CANT_INITIALIZE_UDF),
                        name->str, "Plugin is disabled");
  }
  else
  {
    if (plugin_initialize(tmp))
    {
      mysql_mutex_unlock(&LOCK_plugin);
      my_error(ER_CANT_INITIALIZE_UDF, MYF(0), name->str,
               "Plugin initialization function failed.");
      goto deinit;
    }
  }
  mysql_mutex_unlock(&LOCK_plugin);

  /*
    We do not replicate the INSTALL PLUGIN statement. Disable binlogging
    of the insert into the plugin table, so that it is not replicated in
    row based mode.
  */
  tmp_disable_binlog(thd);
  table->use_all_columns();
  restore_record(table, s->default_values);
  table->field[0]->store(name->str, name->length, system_charset_info);
  table->field[1]->store(dl->str, dl->length, files_charset_info);
  error= table->file->ha_write_row(table->record[0]);
  reenable_binlog(thd);
  if (error)
  {
    table->file->print_error(error, MYF(0));
    trans_rollback_stmt(thd);
    goto deinit;
  }
  else
    trans_commit_stmt(thd);

  close_mysql_tables(thd);
  DBUG_RETURN(false);
deinit:
  mysql_mutex_lock(&LOCK_plugin);
  tmp->state= PLUGIN_IS_DELETED;
  reap_needed= true;
  reap_plugins();
  mysql_mutex_unlock(&LOCK_plugin);
err:
  trans_rollback_stmt(thd);
  close_mysql_tables(thd);

  DBUG_RETURN(true);
}


static bool mysql_uninstall_plugin(THD *thd, const LEX_STRING *name)
{
  TABLE *table;
  TABLE_LIST tables;
  st_plugin_int *plugin;
  LEX_CSTRING name_cstr={name->str, name->length};
  bool error= true;

  DBUG_ENTER("mysql_uninstall_plugin");

  tables.init_one_table("mysql", 5, "plugin", 6, "plugin", TL_WRITE);

  if (!opt_noacl &&
      check_table_access(thd, DELETE_ACL, &tables, false, 1, false))
    DBUG_RETURN(true);

  /* need to open before acquiring LOCK_plugin or it will deadlock */
  if (! (table= open_ltable(thd, &tables, TL_WRITE, MYSQL_LOCK_IGNORE_TIMEOUT)))
    DBUG_RETURN(true);

  if (!table->key_info)
  {
    my_error(ER_MISSING_KEY, MYF(0), table->s->db.str,
             table->s->table_name.str);
    trans_rollback_stmt(thd);
    close_thread_tables(thd);
    DBUG_RETURN(true);
  }

  /*
    Pre-acquire audit plugins for events that may potentially occur
    during [UN]INSTALL PLUGIN.

    When audit event is triggered, audit subsystem acquires interested
    plugins by walking through plugin list. Evidently plugin list
    iterator protects plugin list by acquiring LOCK_plugin, see
    plugin_foreach_with_mask().

    On the other hand [UN]INSTALL PLUGIN is acquiring LOCK_plugin
    rather for a long time.

    When audit event is triggered during [UN]INSTALL PLUGIN, plugin
    list iterator acquires the same lock (within the same thread)
    second time.

    This hack should be removed when LOCK_plugin is fixed so it
    protects only what it supposed to protect.
  */
#ifndef EMBEDDED_LIBRARY
  mysql_audit_acquire_plugins(thd, MYSQL_AUDIT_GENERAL_CLASS,
                                   MYSQL_AUDIT_GENERAL_ALL);
#endif

  mysql_mutex_lock(&LOCK_plugin);
  if (!(plugin= plugin_find_internal(name_cstr, MYSQL_ANY_PLUGIN)) ||
      plugin->state & (PLUGIN_IS_UNINITIALIZED | PLUGIN_IS_DYING))
  {
    mysql_mutex_unlock(&LOCK_plugin);
    my_error(ER_SP_DOES_NOT_EXIST, MYF(0), "PLUGIN", name->str);
    goto err;
  }
  if (!plugin->plugin_dl)
  {
    mysql_mutex_unlock(&LOCK_plugin);
    my_error(ER_PLUGIN_DELETE_BUILTIN, MYF(0));
    goto err;
  }
  if (plugin->load_option == PLUGIN_FORCE_PLUS_PERMANENT)
  {
    mysql_mutex_unlock(&LOCK_plugin);
    my_error(ER_PLUGIN_IS_PERMANENT, MYF(0), name->str);
    goto err;
  }
  /*
    Error message for ER_PLUGIN_IS_PERMANENT is not suitable for
    plugins marked as not dynamically uninstallable, so we have a
    separate one instead of changing the old one.
   */
  if (plugin->plugin->flags & PLUGIN_OPT_NO_UNINSTALL)
  {
    mysql_mutex_unlock(&LOCK_plugin);
    my_error(ER_PLUGIN_NO_UNINSTALL, MYF(0), plugin->plugin->name);
    goto err;
  }

#ifdef HAVE_REPLICATION
  /* Block Uninstallation of semi_sync plugins (Master/Slave)
     when they are busy
   */
  char buff[20];
  size_t buff_length;
  /*
    Master: If there are active semi sync slaves for this Master,
    then that means it is busy and rpl_semi_sync_master plugin
    cannot be uninstalled. To check whether the master
    has any semi sync slaves or not, check Rpl_semi_sync_master_cliens
    status variable value, if it is not 0, that means it is busy.
  */
  if (!strcmp(name->str, "rpl_semi_sync_master") &&
      get_status_var(thd,
                     plugin->plugin->status_vars,
                     "Rpl_semi_sync_master_clients",
                     buff, OPT_DEFAULT, &buff_length) &&
      strcmp(buff,"0") )
  {
    mysql_mutex_unlock(&LOCK_plugin);
    my_error(ER_PLUGIN_CANNOT_BE_UNINSTALLED, MYF(0), name->str,
             "Stop any active semisynchronous slaves of this master first.");
    goto err;
  }
  /* Slave: If there is semi sync enabled IO thread active on this Slave,
    then that means plugin is busy and rpl_semi_sync_slave plugin
    cannot be uninstalled. To check whether semi sync
    IO thread is active or not, check Rpl_semi_sync_slave_status status
    variable value, if it is ON, that means it is busy.
  */
  if (!strcmp(name->str, "rpl_semi_sync_slave") &&
      get_status_var(thd, plugin->plugin->status_vars,
                     "Rpl_semi_sync_slave_status",
                     buff, OPT_DEFAULT, &buff_length) &&
      !strcmp(buff,"ON") )
  {
    mysql_mutex_unlock(&LOCK_plugin);
    my_error(ER_PLUGIN_CANNOT_BE_UNINSTALLED, MYF(0), name->str,
             "Stop any active semisynchronous I/O threads on this slave first.");
    goto err;
  }

  /* If Group Replication is in use, the plugin can't be uninstalled.
   * The command STOP GROUP_REPLICATION should be used before uninstall.
  */
  if (plugin->ref_count && !strcmp(name->str, "group_replication"))
  {
    mysql_mutex_unlock(&LOCK_plugin);
    my_error(ER_PLUGIN_CANNOT_BE_UNINSTALLED, MYF(0), name->str,
             "Plugin is busy, it cannot be uninstalled. To force a"
             " stop run STOP GROUP_REPLICATION and then UNINSTALL"
             " PLUGIN group_replication.");
    goto err;
  }
#endif

  plugin->state= PLUGIN_IS_DELETED;
  if (plugin->ref_count)
    push_warning(thd, Sql_condition::SL_WARNING,
                 WARN_PLUGIN_BUSY, ER(WARN_PLUGIN_BUSY));
  else
    reap_needed= true;
  reap_plugins();
  mysql_mutex_unlock(&LOCK_plugin);

  uchar user_key[MAX_KEY_LENGTH];
  table->use_all_columns();
  table->field[0]->store(name->str, name->length, system_charset_info);
  key_copy(user_key, table->record[0], table->key_info,
           table->key_info->key_length);

  if (! table->file->ha_index_read_idx_map(table->record[0], 0, user_key,
                                           HA_WHOLE_KEY, HA_READ_KEY_EXACT))
  {
    /*
      We do not replicate the UNINSTALL PLUGIN statement. Disable binlogging
      of the delete from the plugin table, so that it is not replicated in
      row based mode.
    */
    tmp_disable_binlog(thd);
    error= table->file->ha_delete_row(table->record[0]);
    reenable_binlog(thd);
    if (error)
      table->file->print_error(error, MYF(0));
  }
  else
  {
    error= false;
  }

  if (error)
    trans_rollback_stmt(thd);
  else
    trans_commit_stmt(thd);

  close_mysql_tables(thd);

  DBUG_RETURN(error);
err:
  trans_rollback_stmt(thd);
  close_mysql_tables(thd);

  DBUG_RETURN(true);
}

bool plugin_foreach_with_mask(THD *thd, plugin_foreach_func **funcs,
                              int type, uint state_mask, void *arg)
{
  size_t idx, total;
  st_plugin_int *plugin, **plugins;
  int version=plugin_array_version;
  DBUG_ENTER("plugin_foreach_with_mask");

  if (!initialized)
    DBUG_RETURN(FALSE);

  state_mask= ~state_mask; // do it only once

  mysql_mutex_lock(&LOCK_plugin);
  total= type == MYSQL_ANY_PLUGIN ? plugin_array->size()
                                  : plugin_hash[type].records;
  /*
    Do the alloca out here in case we do have a working alloca:
        leaving the nested stack frame invalidates alloca allocation.
  */
  plugins=(st_plugin_int **)my_alloca(total*sizeof(plugin));
  if (type == MYSQL_ANY_PLUGIN)
  {
    for (idx= 0; idx < total; idx++)
    {
      plugin= plugin_array->at(idx);
      plugins[idx]= !(plugin->state & state_mask) ? plugin : NULL;
    }
  }
  else
  {
    HASH *hash= plugin_hash + type;
    for (idx= 0; idx < total; idx++)
    {
      plugin= (st_plugin_int *) my_hash_element(hash, idx);
      plugins[idx]= !(plugin->state & state_mask) ? plugin : NULL;
    }
  }
  mysql_mutex_unlock(&LOCK_plugin);

  for (;*funcs != NULL; ++funcs)
  {
    for (idx= 0; idx < total; idx++)
    {
      if (unlikely(version != plugin_array_version))
      {
        mysql_mutex_lock(&LOCK_plugin);
        for (size_t i=idx; i < total; i++)
          if (plugins[i] && plugins[i]->state & state_mask)
            plugins[i]=0;
        mysql_mutex_unlock(&LOCK_plugin);
      }
      plugin= plugins[idx];
      /* It will stop iterating on first engine error when "func" returns TRUE */
      if (plugin && (*funcs)(thd, plugin_int_to_ref(plugin), arg))
          goto err;
    }
  }

  DBUG_RETURN(FALSE);
err:
  DBUG_RETURN(TRUE);
}

bool plugin_foreach_with_mask(THD *thd, plugin_foreach_func *func,
                              int type, uint state_mask, void *arg)
{
  plugin_foreach_func *funcs[]= { func, NULL };

  return plugin_foreach_with_mask(thd, funcs, type, state_mask, arg);
}

/****************************************************************************
  Internal type declarations for variables support
****************************************************************************/

#undef MYSQL_SYSVAR_NAME
#define MYSQL_SYSVAR_NAME(name) name
#define PLUGIN_VAR_TYPEMASK 0x007f

#define EXTRA_OPTIONS 3 /* options for: 'foo', 'plugin-foo' and NULL */

typedef DECLARE_MYSQL_SYSVAR_BASIC(sysvar_bool_t, my_bool);
typedef DECLARE_MYSQL_THDVAR_BASIC(thdvar_bool_t, my_bool);
typedef DECLARE_MYSQL_SYSVAR_BASIC(sysvar_str_t, char *);
typedef DECLARE_MYSQL_THDVAR_BASIC(thdvar_str_t, char *);

typedef DECLARE_MYSQL_SYSVAR_TYPELIB(sysvar_enum_t, unsigned long);
typedef DECLARE_MYSQL_THDVAR_TYPELIB(thdvar_enum_t, unsigned long);
typedef DECLARE_MYSQL_SYSVAR_TYPELIB(sysvar_set_t, ulonglong);
typedef DECLARE_MYSQL_THDVAR_TYPELIB(thdvar_set_t, ulonglong);

typedef DECLARE_MYSQL_SYSVAR_SIMPLE(sysvar_int_t, int);
typedef DECLARE_MYSQL_SYSVAR_SIMPLE(sysvar_long_t, long);
typedef DECLARE_MYSQL_SYSVAR_SIMPLE(sysvar_longlong_t, longlong);
typedef DECLARE_MYSQL_SYSVAR_SIMPLE(sysvar_uint_t, uint);
typedef DECLARE_MYSQL_SYSVAR_SIMPLE(sysvar_ulong_t, ulong);
typedef DECLARE_MYSQL_SYSVAR_SIMPLE(sysvar_ulonglong_t, ulonglong);
typedef DECLARE_MYSQL_SYSVAR_SIMPLE(sysvar_double_t, double);

typedef DECLARE_MYSQL_THDVAR_SIMPLE(thdvar_int_t, int);
typedef DECLARE_MYSQL_THDVAR_SIMPLE(thdvar_long_t, long);
typedef DECLARE_MYSQL_THDVAR_SIMPLE(thdvar_longlong_t, longlong);
typedef DECLARE_MYSQL_THDVAR_SIMPLE(thdvar_uint_t, uint);
typedef DECLARE_MYSQL_THDVAR_SIMPLE(thdvar_ulong_t, ulong);
typedef DECLARE_MYSQL_THDVAR_SIMPLE(thdvar_ulonglong_t, ulonglong);
typedef DECLARE_MYSQL_THDVAR_SIMPLE(thdvar_double_t, double);


/****************************************************************************
  default variable data check and update functions
****************************************************************************/

static int check_func_bool(THD *thd, st_mysql_sys_var *var,
                           void *save, st_mysql_value *value)
{
  char buff[STRING_BUFFER_USUAL_SIZE];
  const char *str;
  int result, length;
  long long tmp;

  if (value->value_type(value) == MYSQL_VALUE_TYPE_STRING)
  {
    length= sizeof(buff);
    if (!(str= value->val_str(value, buff, &length)) ||
        (result= find_type(&bool_typelib, str, length, 1)-1) < 0)
      goto err;
  }
  else
  {
    if (value->val_int(value, &tmp) < 0)
      goto err;
    if (tmp > 1)
      goto err;
    result= (int) tmp;
  }
  *(my_bool *) save= result ? TRUE : FALSE;
  return 0;
err:
  return 1;
}

#define CHECK_FUNC_RANGE(cfr_ctype, cfr_vmin, cfr_vmax, cfr_save, cfr_res) \
  do {                                                                  \
    if (cfr_vmin && *(cfr_ctype *) cfr_save < *(cfr_ctype *) cfr_vmin) { \
      *(cfr_ctype *)cfr_save= *(cfr_ctype *) cfr_vmin;                  \
      cfr_res= TRUE;                                                    \
    }                                                                   \
    if (cfr_vmax && *(cfr_ctype *) cfr_save > *(cfr_ctype *) cfr_vmax) { \
      *(cfr_ctype *) cfr_save= *(cfr_ctype *) cfr_vmax;                 \
      cfr_res= TRUE;                                                    \
    }                                                                   \
  } while(0)


static int check_func_int(THD *thd, st_mysql_sys_var *var,
                          void *save, st_mysql_value *value)
{
  my_bool fixed1, fixed2;
  long long orig, val;
  struct my_option options;
  const void *vmin, *vmax;
  value->val_int(value, &orig);
  val= orig;
  plugin_opt_set_limits(&options, var);

  vmin= getopt_constraint_get_min_value(var->name, 0, FALSE);
  vmax= getopt_constraint_get_max_value(var->name, 0, FALSE);
  
  if (var->flags & PLUGIN_VAR_UNSIGNED)
  {
    if ((fixed1= (!value->is_unsigned(value) && val < 0)))
      val=0;
    *(uint *)save= (uint) getopt_ull_limit_value((ulonglong) val, &options,
                                                   &fixed2);

    CHECK_FUNC_RANGE(uint, vmin, vmax, save, fixed1);
  }
  else
  {
    if ((fixed1= (value->is_unsigned(value) && val < 0)))
      val=LLONG_MAX;
    *(int *)save= (int) getopt_ll_limit_value(val, &options, &fixed2);
    
    CHECK_FUNC_RANGE(int, vmin, vmax, save, fixed1);
  }

  return throw_bounds_warning(thd, var->name, fixed1 || fixed2,
                              value->is_unsigned(value), orig);
}


static int check_func_long(THD *thd, st_mysql_sys_var *var,
                          void *save, st_mysql_value *value)
{
  my_bool fixed1, fixed2;
  long long orig, val;
  struct my_option options;
  const void *vmin, *vmax;
  value->val_int(value, &orig);
  val= orig;
  plugin_opt_set_limits(&options, var);

  vmin= getopt_constraint_get_min_value(var->name, 0, FALSE);
  vmax= getopt_constraint_get_max_value(var->name, 0, FALSE);
  
  if (var->flags & PLUGIN_VAR_UNSIGNED)
  {
    if ((fixed1= (!value->is_unsigned(value) && val < 0)))
      val=0;
    *(ulong *)save= (ulong) getopt_ull_limit_value((ulonglong) val, &options,
                                                   &fixed2);
    
    CHECK_FUNC_RANGE(ulong, vmin, vmax, save, fixed1);
  }
  else
  {
    if ((fixed1= (value->is_unsigned(value) && val < 0)))
      val=LLONG_MAX;
    *(long *)save= (long) getopt_ll_limit_value(val, &options, &fixed2);
    
    CHECK_FUNC_RANGE(long, vmin, vmax, save, fixed1);
  }

  return throw_bounds_warning(thd, var->name, fixed1 || fixed2,
                              value->is_unsigned(value), orig);
}


static int check_func_longlong(THD *thd, st_mysql_sys_var *var,
                               void *save, st_mysql_value *value)
{
  my_bool fixed1, fixed2;
  long long orig, val;
  struct my_option options;
  const void *vmin, *vmax;
  value->val_int(value, &orig);
  val= orig;
  plugin_opt_set_limits(&options, var);

  vmin= getopt_constraint_get_min_value(var->name, 0, FALSE);
  vmax= getopt_constraint_get_max_value(var->name, 0, FALSE);
  
  if (var->flags & PLUGIN_VAR_UNSIGNED)
  {
    if ((fixed1= (!value->is_unsigned(value) && val < 0)))
      val=0;
    *(ulonglong *)save= getopt_ull_limit_value((ulonglong) val, &options,
                                               &fixed2);
    
     CHECK_FUNC_RANGE(ulonglong, vmin, vmax, save, fixed1);
  }
  else
  {
    if ((fixed1= (value->is_unsigned(value) && val < 0)))
      val=LLONG_MAX;
    *(longlong *)save= getopt_ll_limit_value(val, &options, &fixed2);
    
    CHECK_FUNC_RANGE(longlong, vmin, vmax, save, fixed1);
  }

  return throw_bounds_warning(thd, var->name, fixed1 || fixed2,
                              value->is_unsigned(value), orig);
}

static int check_func_str(THD *thd, st_mysql_sys_var *var,
                          void *save, st_mysql_value *value)
{
  char buff[STRING_BUFFER_USUAL_SIZE];
  const char *str;
  int length;

  length= sizeof(buff);
  if ((str= value->val_str(value, buff, &length)))
    str= thd->strmake(str, length);
  *(const char**)save= str;
  return 0;
}


static int check_func_enum(THD *thd, st_mysql_sys_var *var,
                           void *save, st_mysql_value *value)
{
  char buff[STRING_BUFFER_USUAL_SIZE];
  const char *str;
  TYPELIB *typelib;
  long long tmp;
  long result;
  int length;

  if (var->flags & PLUGIN_VAR_THDLOCAL)
    typelib= ((thdvar_enum_t*) var)->typelib;
  else
    typelib= ((sysvar_enum_t*) var)->typelib;

  if (value->value_type(value) == MYSQL_VALUE_TYPE_STRING)
  {
    length= sizeof(buff);
    if (!(str= value->val_str(value, buff, &length)))
      goto err;
    if ((result= (long)find_type(typelib, str, length, 0) - 1) < 0)
      goto err;
  }
  else
  {
    if (value->val_int(value, &tmp))
      goto err;
    if (tmp < 0 || tmp >= typelib->count)
      goto err;
    result= (long) tmp;
  }
  *(long*)save= result;
  return 0;
err:
  return 1;
}


static int check_func_set(THD *thd, st_mysql_sys_var *var,
                          void *save, st_mysql_value *value)
{
  char buff[STRING_BUFFER_USUAL_SIZE], *error= 0;
  const char *str;
  TYPELIB *typelib;
  ulonglong result;
  uint error_len= 0;                            // init as only set on error
  bool not_used;
  int length;

  if (var->flags & PLUGIN_VAR_THDLOCAL)
    typelib= ((thdvar_set_t*) var)->typelib;
  else
    typelib= ((sysvar_set_t*)var)->typelib;

  if (value->value_type(value) == MYSQL_VALUE_TYPE_STRING)
  {
    length= sizeof(buff);
    if (!(str= value->val_str(value, buff, &length)))
      goto err;
    result= find_set(typelib, str, length, NULL,
                     &error, &error_len, &not_used);
    if (error_len)
      goto err;
  }
  else
  {
    if (value->val_int(value, (long long *)&result))
      goto err;
    if (unlikely((result >= (1ULL << typelib->count)) &&
                 (typelib->count < sizeof(long)*8)))
      goto err;
  }
  *(ulonglong*)save= result;
  return 0;
err:
  return 1;
}

static int check_func_double(THD *thd, st_mysql_sys_var *var,
                             void *save, st_mysql_value *value)
{
  double v;
  my_bool fixed;
  struct my_option option;

  value->val_real(value, &v);
  plugin_opt_set_limits(&option, var);
  *(double *) save= getopt_double_limit_value(v, &option, &fixed);

  return throw_bounds_warning(thd, var->name, fixed, v);
}


static void update_func_bool(THD *thd, st_mysql_sys_var *var,
                             void *tgt, const void *save)
{
  *(my_bool *) tgt= *(my_bool *) save ? TRUE : FALSE;
}


static void update_func_int(THD *thd, st_mysql_sys_var *var,
                             void *tgt, const void *save)
{
  *(int *)tgt= *(int *) save;
}


static void update_func_long(THD *thd, st_mysql_sys_var *var,
                             void *tgt, const void *save)
{
  *(long *)tgt= *(long *) save;
}


static void update_func_longlong(THD *thd, st_mysql_sys_var *var,
                             void *tgt, const void *save)
{
  *(longlong *)tgt= *(ulonglong *) save;
}


static void update_func_str(THD *thd, st_mysql_sys_var *var,
                             void *tgt, const void *save)
{
  *(char **) tgt= *(char **) save;
}

static void update_func_double(THD *thd, st_mysql_sys_var *var,
                               void *tgt, const void *save)
{
  *(double *) tgt= *(double *) save;
}

/****************************************************************************
  System Variables support
****************************************************************************/
/*
  This function is not thread safe as the pointer returned at the end of
  the function is outside mutex.
*/

void lock_plugin_mutex()
{
  mysql_mutex_lock(&LOCK_plugin);
}

void unlock_plugin_mutex()
{
  mysql_mutex_unlock(&LOCK_plugin);
}

sys_var *find_sys_var_ex(THD *thd, const char *str, size_t length,
                         bool throw_error, bool locked)
{
  sys_var *var;
  sys_var_pluginvar *pi= NULL;
  plugin_ref plugin;
  DBUG_ENTER("find_sys_var_ex");

  const my_bool *hidden= getopt_constraint_get_hidden_value(str, 0, FALSE);
  if (hidden && *hidden)
  {
    var= NULL;
    goto exit;
  }

  if (!locked)
    mysql_mutex_lock(&LOCK_plugin);
  mysql_rwlock_rdlock(&LOCK_system_variables_hash);
  if ((var= intern_find_sys_var(str, length)) &&
      (pi= var->cast_pluginvar()))
  {
    mysql_rwlock_unlock(&LOCK_system_variables_hash);
    LEX *lex= thd ? thd->lex : 0;
    if (!(plugin= my_intern_plugin_lock(lex, plugin_int_to_ref(pi->plugin))))
      var= NULL; /* failed to lock it, it must be uninstalling */
    else
    if (!(plugin_state(plugin) & PLUGIN_IS_READY))
    {
      /* initialization not completed */
      var= NULL;
      intern_plugin_unlock(lex, plugin);
    }
  }
  else
    mysql_rwlock_unlock(&LOCK_system_variables_hash);
  if (!locked)
    mysql_mutex_unlock(&LOCK_plugin);

exit:
  if (!throw_error && !var)
    my_error(ER_UNKNOWN_SYSTEM_VARIABLE, MYF(0), (char*) str);
  DBUG_RETURN(var);
}


sys_var *find_sys_var(THD *thd, const char *str, size_t length)
{
  return find_sys_var_ex(thd, str, length, false, false);
}


/*
  called by register_var, construct_options and test_plugin_options.
  Returns the 'bookmark' for the named variable.
  LOCK_system_variables_hash should be at least read locked
*/
static st_bookmark *find_bookmark(const char *plugin, const char *name,
                                  int flags)
{
  st_bookmark *result= NULL;
  size_t namelen, length, pluginlen= 0;
  char *varname, *p;

  if (!(flags & PLUGIN_VAR_THDLOCAL))
    return NULL;

  namelen= strlen(name);
  if (plugin)
    pluginlen= strlen(plugin) + 1;
  length= namelen + pluginlen + 2;
  varname= (char*) my_alloca(length);

  if (plugin)
  {
    strxmov(varname + 1, plugin, "_", name, NullS);
    for (p= varname + 1; *p; p++)
      if (*p == '-')
        *p= '_';
  }
  else
    memcpy(varname + 1, name, namelen + 1);

  varname[0]= flags & PLUGIN_VAR_TYPEMASK;

  result= (st_bookmark*) my_hash_search(&bookmark_hash,
                                        (const uchar*) varname, length - 1);

  return result;
}


/*
  returns a bookmark for thd-local variables, creating if neccessary.
  returns null for non thd-local variables.
  Requires that a write lock is obtained on LOCK_system_variables_hash
*/
static st_bookmark *register_var(const char *plugin, const char *name,
                                 int flags)
{
  size_t length= strlen(plugin) + strlen(name) + 3, size= 0, offset, new_size;
  st_bookmark *result;
  char *varname, *p;

  if (!(flags & PLUGIN_VAR_THDLOCAL))
    return NULL;

  switch (flags & PLUGIN_VAR_TYPEMASK) {
  case PLUGIN_VAR_BOOL:
    size= sizeof(my_bool);
    break;
  case PLUGIN_VAR_INT:
    size= sizeof(int);
    break;
  case PLUGIN_VAR_LONG:
  case PLUGIN_VAR_ENUM:
    size= sizeof(long);
    break;
  case PLUGIN_VAR_LONGLONG:
  case PLUGIN_VAR_SET:
    size= sizeof(ulonglong);
    break;
  case PLUGIN_VAR_STR:
    size= sizeof(char*);
    break;
  case PLUGIN_VAR_DOUBLE:
    size= sizeof(double);
    break;
  default:
    DBUG_ASSERT(0);
    return NULL;
  };

  varname= ((char*) my_alloca(length));
  strxmov(varname + 1, plugin, "_", name, NullS);
  for (p= varname + 1; *p; p++)
    if (*p == '-')
      *p= '_';

  if (!(result= find_bookmark(NULL, varname + 1, flags)))
  {
    result= (st_bookmark*) alloc_root(&plugin_mem_root,
                                      sizeof(st_bookmark) + length-1);
    varname[0]= flags & PLUGIN_VAR_TYPEMASK;
    memcpy(result->key, varname, length);
    result->name_len= length - 2;
    result->offset= -1;

    DBUG_ASSERT(size && !(size & (size-1))); /* must be power of 2 */

    offset= global_system_variables.dynamic_variables_size;
    offset= (offset + size - 1) & ~(size - 1);
    result->offset= (int) offset;

    new_size= (offset + size + 63) & ~63;

    if (new_size > global_variables_dynamic_size)
    {
      global_system_variables.dynamic_variables_ptr= (char*)
        my_realloc(key_memory_global_system_variables,
                   global_system_variables.dynamic_variables_ptr, new_size,
                   MYF(MY_WME | MY_FAE | MY_ALLOW_ZERO_PTR));
      max_system_variables.dynamic_variables_ptr= (char*)
        my_realloc(key_memory_global_system_variables,
                   max_system_variables.dynamic_variables_ptr, new_size,
                   MYF(MY_WME | MY_FAE | MY_ALLOW_ZERO_PTR));
      /*
        Clear the new variable value space. This is required for string
        variables. If their value is non-NULL, it must point to a valid
        string.
      */
      memset(global_system_variables.dynamic_variables_ptr +
             global_variables_dynamic_size, 0, 
             new_size - global_variables_dynamic_size);
      memset(max_system_variables.dynamic_variables_ptr +
             global_variables_dynamic_size, 0,
             new_size - global_variables_dynamic_size);
      global_variables_dynamic_size= new_size;
    }

    global_system_variables.dynamic_variables_head= offset;
    max_system_variables.dynamic_variables_head= offset;
    global_system_variables.dynamic_variables_size= offset + size;
    max_system_variables.dynamic_variables_size= offset + size;
    global_system_variables.dynamic_variables_version++;
    max_system_variables.dynamic_variables_version++;

    result->version= global_system_variables.dynamic_variables_version;

    /* this should succeed because we have already checked if a dup exists */
    if (my_hash_insert(&bookmark_hash, (uchar*) result))
    {
      fprintf(stderr, "failed to add placeholder to hash");
      DBUG_ASSERT(0);
    }

    /*
      Hashing vars of string type with MEMALLOC flag.
    */
    if (((flags & PLUGIN_VAR_TYPEMASK) == PLUGIN_VAR_STR) &&
        (flags & PLUGIN_VAR_MEMALLOC) &&
        (my_hash_insert(&malloced_string_type_sysvars_bookmark_hash,
                        (uchar *)result)))
    {
      fprintf(stderr, "failed to add placeholder to"
                      " hash of malloced string type sysvars");
      DBUG_ASSERT(0);
    }
  }
  return result;
}

static void restore_pluginvar_names(sys_var *first)
{
  for (sys_var *var= first; var; var= var->next)
  {
    sys_var_pluginvar *pv= var->cast_pluginvar();
    pv->plugin_var->name= pv->orig_pluginvar_name;
  }
}


/**
  Allocate memory and copy dynamic variables from global system variables
  to per-thread system variables copy.

  @param thd              thread context
  @param global_lock      If true LOCK_global_system_variables should be
                          acquired while copying variables from global
                          variables copy.
*/
void alloc_and_copy_thd_dynamic_variables(THD *thd, bool global_lock)
{
  uint idx;

  mysql_rwlock_rdlock(&LOCK_system_variables_hash);

  if (global_lock)
    mysql_mutex_lock(&LOCK_global_system_variables);

  mysql_mutex_assert_owner(&LOCK_global_system_variables);

  /*
    MAINTAINER:
    The following assert is wrong on purpose, useful to debug
    when thd dynamic variables are expanded:
    DBUG_ASSERT(thd->variables.dynamic_variables_ptr == NULL);
  */

  thd->variables.dynamic_variables_ptr= (char*)
    my_realloc(key_memory_THD_variables,
               thd->variables.dynamic_variables_ptr,
               global_variables_dynamic_size,
               MYF(MY_WME | MY_FAE | MY_ALLOW_ZERO_PTR));

  /*
    Debug hook which allows tests to check that this code is not
    called for InnoDB after connection was created.
  */
  DBUG_EXECUTE_IF("verify_innodb_thdvars", DBUG_ASSERT(0););

  memcpy(thd->variables.dynamic_variables_ptr +
         thd->variables.dynamic_variables_size,
         global_system_variables.dynamic_variables_ptr +
         thd->variables.dynamic_variables_size,
         global_system_variables.dynamic_variables_size -
         thd->variables.dynamic_variables_size);

  /*
    Iterate through newly copied vars of string type with MEMALLOC
    flag and strdup value.
  */
  for (idx= 0; idx < malloced_string_type_sysvars_bookmark_hash.records; idx++)
  {
    sys_var_pluginvar *pi;
    sys_var *var;
    int varoff;
    char **thdvar, **sysvar;
    st_bookmark *v=
      (st_bookmark*)my_hash_element(&malloced_string_type_sysvars_bookmark_hash,
                                    idx);

    if (v->version <= thd->variables.dynamic_variables_version ||
        !(var= intern_find_sys_var(v->key + 1, v->name_len)) ||
        !(pi= var->cast_pluginvar()) ||
        v->key[0] != (pi->plugin_var->flags & PLUGIN_VAR_TYPEMASK))
      continue;

    varoff= *(int *) (pi->plugin_var + 1);
    thdvar= (char **) (thd->variables.
                       dynamic_variables_ptr + varoff);
    sysvar= (char **) (global_system_variables.
                       dynamic_variables_ptr + varoff);
    *thdvar= NULL;
    plugin_var_memalloc_session_update(thd, NULL, thdvar, *sysvar);
  }

  if (global_lock)
    mysql_mutex_unlock(&LOCK_global_system_variables);

  thd->variables.dynamic_variables_version=
    global_system_variables.dynamic_variables_version;
  thd->variables.dynamic_variables_head=
    global_system_variables.dynamic_variables_head;
  thd->variables.dynamic_variables_size=
    global_system_variables.dynamic_variables_size;

  mysql_rwlock_unlock(&LOCK_system_variables_hash);
}


/*
  returns a pointer to the memory which holds the thd-local variable or
  a pointer to the global variable if thd==null.
  If required, will sync with global variables if the requested variable
  has not yet been allocated in the current thread.
*/
static uchar *intern_sys_var_ptr(THD* thd, int offset, bool global_lock)
{
  DBUG_ASSERT(offset >= 0);
  DBUG_ASSERT((uint)offset <= global_system_variables.dynamic_variables_head);

  if (!thd)
    return (uchar*) global_system_variables.dynamic_variables_ptr + offset;

  /*
    dynamic_variables_head points to the largest valid offset
  */
  if (!thd->variables.dynamic_variables_ptr ||
      (uint)offset > thd->variables.dynamic_variables_head)
  {
    /* Current THD only. Don't trigger resync on remote THD. */
    if (current_thd == thd)
      alloc_and_copy_thd_dynamic_variables(thd, global_lock);
    else
      return (uchar*) global_system_variables.dynamic_variables_ptr + offset;
  }

  return (uchar*)thd->variables.dynamic_variables_ptr + offset;
}


/**
  For correctness and simplicity's sake, a pointer to a function
  must be compatible with pointed-to type, that is, the return and
  parameters types must be the same. Thus, a callback function is
  defined for each scalar type. The functions are assigned in
  construct_options to their respective types.
*/

static char *mysql_sys_var_char(THD* thd, int offset)
{
  return (char *) intern_sys_var_ptr(thd, offset, true);
}

static int *mysql_sys_var_int(THD* thd, int offset)
{
  return (int *) intern_sys_var_ptr(thd, offset, true);
}

static long *mysql_sys_var_long(THD* thd, int offset)
{
  return (long *) intern_sys_var_ptr(thd, offset, true);
}

static unsigned long *mysql_sys_var_ulong(THD* thd, int offset)
{
  return (unsigned long *) intern_sys_var_ptr(thd, offset, true);
}

static long long *mysql_sys_var_longlong(THD* thd, int offset)
{
  return (long long *) intern_sys_var_ptr(thd, offset, true);
}

static unsigned long long *mysql_sys_var_ulonglong(THD* thd, int offset)
{
  return (unsigned long long *) intern_sys_var_ptr(thd, offset, true);
}

static char **mysql_sys_var_str(THD* thd, int offset)
{
  return (char **) intern_sys_var_ptr(thd, offset, true);
}

static double *mysql_sys_var_double(THD* thd, int offset)
{
  return (double *) intern_sys_var_ptr(thd, offset, true);
}

void plugin_thdvar_init(THD *thd, bool enable_plugins)
{
  plugin_ref old_table_plugin= thd->variables.table_plugin;
  plugin_ref old_temp_table_plugin= thd->variables.temp_table_plugin;
  DBUG_ENTER("plugin_thdvar_init");
  
  thd->variables.table_plugin= NULL;
  thd->variables.temp_table_plugin= NULL;
  cleanup_variables(thd, &thd->variables);
  
  thd->variables= global_system_variables;
  thd->variables.table_plugin= NULL;
  thd->variables.temp_table_plugin= NULL;

  thd->variables.dynamic_variables_version= 0;
  thd->variables.dynamic_variables_size= 0;
  thd->variables.dynamic_variables_ptr= 0;

  if (enable_plugins)
  {
    mysql_mutex_lock(&LOCK_plugin);
    thd->variables.table_plugin=
      my_intern_plugin_lock(NULL, global_system_variables.table_plugin);
    intern_plugin_unlock(NULL, old_table_plugin);
    thd->variables.temp_table_plugin=
      my_intern_plugin_lock(NULL, global_system_variables.temp_table_plugin);
    intern_plugin_unlock(NULL, old_temp_table_plugin);
    mysql_mutex_unlock(&LOCK_plugin);
  }

  /* Initialize all Sys_var_charptr variables here. */

  // @@session.session_track_system_variables
  thd->session_sysvar_res_mgr.init(&thd->variables.track_sysvars_ptr, thd->charset());

  DBUG_VOID_RETURN;
}


/*
  Unlocks all system variables which hold a reference
*/
static void unlock_variables(THD *thd, struct system_variables *vars)
{
  intern_plugin_unlock(NULL, vars->table_plugin);
  intern_plugin_unlock(NULL, vars->temp_table_plugin);
  vars->table_plugin= NULL;
  vars->temp_table_plugin= NULL;
}


/*
  Frees memory used by system variables

  Unlike plugin_vars_free_values() it frees all variables of all plugins,
  it's used on shutdown.
*/
static void cleanup_variables(THD *thd, struct system_variables *vars)
{
  if (thd)
  {
    /* Block the Performance Schema from accessing THD::variables. */
    mysql_mutex_lock(&thd->LOCK_thd_data);

    plugin_var_memalloc_free(&thd->variables);
    /* Remove references to session_sysvar_res_mgr memory before freeing it. */
    thd->variables.track_sysvars_ptr = NULL;
    thd->session_sysvar_res_mgr.deinit();
  }
  DBUG_ASSERT(vars->table_plugin == NULL);
  DBUG_ASSERT(vars->temp_table_plugin == NULL);

  my_free(vars->dynamic_variables_ptr);
  vars->dynamic_variables_ptr= NULL;
  vars->dynamic_variables_size= 0;
  vars->dynamic_variables_version= 0;

  if (thd)
    mysql_mutex_unlock(&thd->LOCK_thd_data);
}


void plugin_thdvar_cleanup(THD *thd, bool enable_plugins)
{
  DBUG_ENTER("plugin_thdvar_cleanup");

  if (enable_plugins)
  {
    Mutex_lock plugin_lock(&LOCK_plugin);
    unlock_variables(thd, &thd->variables);
    size_t idx;
    if ((idx= thd->lex->plugins.size()))
    {
      plugin_ref *list= thd->lex->plugins.end() - 1;
      DBUG_PRINT("info",("unlocking %u plugins", static_cast<uint>(idx)));
      while (list >= thd->lex->plugins.begin())
        intern_plugin_unlock(thd->lex, *list--);
    }

    reap_plugins();
    thd->lex->plugins.clear();
  }
  cleanup_variables(thd, &thd->variables);

  DBUG_VOID_RETURN;
}


/**
  @brief Free values of thread variables of a plugin.

  This must be called before a plugin is deleted. Otherwise its
  variables are no longer accessible and the value space is lost. Note
  that only string values with PLUGIN_VAR_MEMALLOC are allocated and
  must be freed.

  @param[in]        vars        Chain of system variables of a plugin
*/

static void plugin_vars_free_values(sys_var *vars)
{
  DBUG_ENTER("plugin_vars_free_values");

  for (sys_var *var= vars; var; var= var->next)
  {
    sys_var_pluginvar *piv= var->cast_pluginvar();
    if (piv &&
        ((piv->plugin_var->flags & PLUGIN_VAR_TYPEMASK) == PLUGIN_VAR_STR) &&
        (piv->plugin_var->flags & PLUGIN_VAR_MEMALLOC))
    {
      /* Free the string from global_system_variables. */
      char **valptr= (char**) piv->real_value_ptr(NULL, OPT_GLOBAL);
      DBUG_PRINT("plugin", ("freeing value for: '%s'  addr: 0x%lx",
                            var->name.str, (long) valptr));
      my_free(*valptr);
      *valptr= NULL;
    }
  }
  DBUG_VOID_RETURN;
}

static SHOW_TYPE pluginvar_show_type(st_mysql_sys_var *plugin_var)
{
  bool is_unsigned = plugin_var->flags & PLUGIN_VAR_UNSIGNED;
  switch (plugin_var->flags & PLUGIN_VAR_TYPEMASK) {
  case PLUGIN_VAR_BOOL:
    return SHOW_MY_BOOL;
  case PLUGIN_VAR_INT:
    return is_unsigned ? SHOW_INT : SHOW_SIGNED_INT;
  case PLUGIN_VAR_LONG:
    return is_unsigned ? SHOW_LONG : SHOW_SIGNED_LONG;
  case PLUGIN_VAR_LONGLONG:
    return is_unsigned ? SHOW_LONGLONG : SHOW_SIGNED_LONGLONG;
  case PLUGIN_VAR_STR:
    return SHOW_CHAR_PTR;
  case PLUGIN_VAR_ENUM:
  case PLUGIN_VAR_SET:
    return SHOW_CHAR;
  case PLUGIN_VAR_DOUBLE:
    return SHOW_DOUBLE;
  default:
    DBUG_ASSERT(0);
    return SHOW_UNDEF;
  }
}


/**
  Set value for thread local variable with PLUGIN_VAR_MEMALLOC flag.

  @param[in]     thd   Thread context.
  @param[in]     var   Plugin variable.
  @param[in,out] dest  Destination memory pointer.
  @param[in]     value '\0'-terminated new value.

  Most plugin variable values are stored on dynamic_variables_ptr.
  Releasing memory occupied by these values is as simple as freeing
  dynamic_variables_ptr.

  An exception to the rule are PLUGIN_VAR_MEMALLOC variables, which
  are stored on individual memory hunks. All of these hunks has to
  be freed when it comes to cleanup.

  It may happen that a plugin was uninstalled and descriptors of
  it's variables are lost. In this case it is impossible to locate
  corresponding values.

  In addition to allocating and setting variable value, new element
  is added to dynamic_variables_allocs list. When thread is done, it
  has to call plugin_var_memalloc_free() to release memory used by
  PLUGIN_VAR_MEMALLOC variables.

  If var is NULL, variable update function is not called. This is
  needed when we take snapshot of system variables during thread
  initialization.

  @note List element and variable value are stored on the same memory
  hunk. List element is followed by variable value.

  @return Completion status
  @retval false Success
  @retval true  Failure
*/

static bool plugin_var_memalloc_session_update(THD *thd,
                                               st_mysql_sys_var *var,
                                               char **dest, const char *value)

{
  LIST *old_element= NULL;
  struct system_variables *vars= &thd->variables;
  DBUG_ENTER("plugin_var_memalloc_session_update");

  if (value)
  {
    size_t length= strlen(value) + 1;
    LIST *element;
    if (!(element= (LIST *) my_malloc(key_memory_THD_variables,
                                      sizeof(LIST) + length, MYF(MY_WME))))
      DBUG_RETURN(true);
    memcpy(element + 1, value, length);
    value= (const char *) (element + 1);
    vars->dynamic_variables_allocs= list_add(vars->dynamic_variables_allocs,
                                             element);
  }

  if (*dest)
    old_element= (LIST *) (*dest - sizeof(LIST));

  if (var)
    var->update(thd, var, (void **) dest, (const void *) &value);
  else
    *dest= (char *) value;

  if (old_element)
  {
    vars->dynamic_variables_allocs= list_delete(vars->dynamic_variables_allocs,
                                                old_element);
    my_free(old_element);
  }
  DBUG_RETURN(false);
}


/**
  Set value for a thread local variable.

  @param[in]     thd   Thread context.
  @param[in]     var   Plugin variable.
  @param[in,out] dest  Destination memory pointer.
  @param[in]     value New value.

  Note: new value should be '\0'-terminated for string variables.

  Used in plugin.h:THDVAR_SET(thd, name, value) macro.
*/

void plugin_thdvar_safe_update(THD *thd, st_mysql_sys_var *var, char **dest, const char *value)
{
  DBUG_ASSERT(current_thd == NULL || thd == current_thd);

  if (var->flags & PLUGIN_VAR_THDLOCAL)
  {
    if ((var->flags & PLUGIN_VAR_TYPEMASK) == PLUGIN_VAR_STR &&
        var->flags & PLUGIN_VAR_MEMALLOC)
      plugin_var_memalloc_session_update(thd, var, dest, value);
    else
      var->update(thd, var, dest, value);
  }
}


/**
  Free all elements allocated by plugin_var_memalloc_session_update().

  @param[in]     vars  system variables structure

  @see plugin_var_memalloc_session_update
*/

static void plugin_var_memalloc_free(struct system_variables *vars)
{
  LIST *next, *root;
  DBUG_ENTER("plugin_var_memalloc_free");
  for (root= vars->dynamic_variables_allocs; root; root= next)
  {
    next= root->next;
    my_free(root);
  }
  vars->dynamic_variables_allocs= NULL;
  DBUG_VOID_RETURN;
}


/**
  Set value for global variable with PLUGIN_VAR_MEMALLOC flag.

  @param[in]     thd   Thread context.
  @param[in]     var   Plugin variable.
  @param[in,out] dest  Destination memory pointer.
  @param[in]     value '\0'-terminated new value.

  @return Completion status
  @retval false Success
  @retval true  Failure
*/

static bool plugin_var_memalloc_global_update(THD *thd,
                                              st_mysql_sys_var *var,
                                              char **dest, const char *value)
{
  char *old_value= *dest;
  DBUG_EXECUTE_IF("simulate_bug_20292712", my_sleep(1000););
  DBUG_ENTER("plugin_var_memalloc_global_update");

  if (value && !(value= my_strdup(key_memory_global_system_variables,
                                  value, MYF(MY_WME))))
    DBUG_RETURN(true);

  var->update(thd, var, (void **) dest, (const void *) &value);

  if (old_value)
    my_free(old_value);

  DBUG_RETURN(false);
}


bool sys_var_pluginvar::check_update_type(Item_result type)
{
  switch (plugin_var->flags & PLUGIN_VAR_TYPEMASK) {
  case PLUGIN_VAR_INT:
  case PLUGIN_VAR_LONG:
  case PLUGIN_VAR_LONGLONG:
    return type != INT_RESULT;
  case PLUGIN_VAR_STR:
    return type != STRING_RESULT;
  case PLUGIN_VAR_ENUM:
  case PLUGIN_VAR_BOOL:
  case PLUGIN_VAR_SET:
    return type != STRING_RESULT && type != INT_RESULT;
  case PLUGIN_VAR_DOUBLE:
    return type != INT_RESULT && type != REAL_RESULT && type != DECIMAL_RESULT;
  default:
    return true;
  }
}


uchar* sys_var_pluginvar::real_value_ptr(THD *thd, enum_var_type type)
{
  DBUG_ASSERT(thd || (type == OPT_GLOBAL));
  if (plugin_var->flags & PLUGIN_VAR_THDLOCAL)
  {
    if (type == OPT_GLOBAL)
      thd= NULL;

    return intern_sys_var_ptr(thd, *(int*) (plugin_var+1), false);
  }
  return *(uchar**) (plugin_var+1);
}


TYPELIB* sys_var_pluginvar::plugin_var_typelib(void)
{
  switch (plugin_var->flags & (PLUGIN_VAR_TYPEMASK | PLUGIN_VAR_THDLOCAL)) {
  case PLUGIN_VAR_ENUM:
    return ((sysvar_enum_t *)plugin_var)->typelib;
  case PLUGIN_VAR_SET:
    return ((sysvar_set_t *)plugin_var)->typelib;
  case PLUGIN_VAR_ENUM | PLUGIN_VAR_THDLOCAL:
    return ((thdvar_enum_t *)plugin_var)->typelib;
  case PLUGIN_VAR_SET | PLUGIN_VAR_THDLOCAL:
    return ((thdvar_set_t *)plugin_var)->typelib;
  default:
    return NULL;
  }
  return NULL;	/* Keep compiler happy */
}


uchar* sys_var_pluginvar::do_value_ptr(THD *running_thd, THD *target_thd, enum_var_type type,
                                       LEX_STRING *base)
{
  uchar* result;

  result= real_value_ptr(target_thd, type);

  if ((plugin_var->flags & PLUGIN_VAR_TYPEMASK) == PLUGIN_VAR_ENUM)
    result= (uchar*) get_type(plugin_var_typelib(), *(ulong*)result);
  else if ((plugin_var->flags & PLUGIN_VAR_TYPEMASK) == PLUGIN_VAR_SET)
    result= (uchar*) set_to_string(running_thd, 0, *(ulonglong*) result,
                                   plugin_var_typelib()->type_names);
  return result;
}

bool sys_var_pluginvar::do_check(THD *thd, set_var *var)
{
  st_item_value_holder value;
  DBUG_ASSERT(!is_readonly());
  DBUG_ASSERT(plugin_var->check);

  value.value_type= item_value_type;
  value.val_str= item_val_str;
  value.val_int= item_val_int;
  value.val_real= item_val_real;
  value.is_unsigned= item_is_unsigned;
  value.item= var->value;

  return plugin_var->check(thd, plugin_var, &var->save_result, &value);
}

bool sys_var_pluginvar::session_update(THD *thd, set_var *var)
{
  bool rc= false;
  DBUG_ASSERT(!is_readonly());
  DBUG_ASSERT(plugin_var->flags & PLUGIN_VAR_THDLOCAL);
  DBUG_ASSERT(thd == current_thd);

  mysql_mutex_lock(&LOCK_global_system_variables);
  void *tgt= real_value_ptr(thd, var->type);
  const void *src= var->value ? (void*)&var->save_result
                              : (void*)real_value_ptr(thd, OPT_GLOBAL);
  mysql_mutex_unlock(&LOCK_global_system_variables);

  if ((plugin_var->flags & PLUGIN_VAR_TYPEMASK) == PLUGIN_VAR_STR &&
      plugin_var->flags & PLUGIN_VAR_MEMALLOC)
    rc= plugin_var_memalloc_session_update(thd, plugin_var, (char **) tgt,
                                           *(const char **) src);
  else 
    plugin_var->update(thd, plugin_var, tgt, src);

  return rc;
}

bool sys_var_pluginvar::global_update(THD *thd, set_var *var)
{
  bool rc= false;
  DBUG_ASSERT(!is_readonly());
  mysql_mutex_assert_owner(&LOCK_global_system_variables);

  void *tgt= real_value_ptr(thd, var->type);
  const void *src= &var->save_result;

  if (!var->value)
  {
    switch (plugin_var->flags & (PLUGIN_VAR_TYPEMASK | PLUGIN_VAR_THDLOCAL)) {
    case PLUGIN_VAR_INT:
      src= &((sysvar_uint_t*) plugin_var)->def_val;
      break;
    case PLUGIN_VAR_LONG:
      src= &((sysvar_ulong_t*) plugin_var)->def_val;
      break;
    case PLUGIN_VAR_LONGLONG:
      src= &((sysvar_ulonglong_t*) plugin_var)->def_val;
      break;
    case PLUGIN_VAR_ENUM:
      src= &((sysvar_enum_t*) plugin_var)->def_val;
      break;
    case PLUGIN_VAR_SET:
      src= &((sysvar_set_t*) plugin_var)->def_val;
      break;
    case PLUGIN_VAR_BOOL:
      src= &((sysvar_bool_t*) plugin_var)->def_val;
      break;
    case PLUGIN_VAR_STR:
      src= &((sysvar_str_t*) plugin_var)->def_val;
      break;
    case PLUGIN_VAR_DOUBLE:
      src= &((sysvar_double_t*) plugin_var)->def_val;
      break;
    case PLUGIN_VAR_INT | PLUGIN_VAR_THDLOCAL:
      src= &((thdvar_uint_t*) plugin_var)->def_val;
      break;
    case PLUGIN_VAR_LONG | PLUGIN_VAR_THDLOCAL:
      src= &((thdvar_ulong_t*) plugin_var)->def_val;
      break;
    case PLUGIN_VAR_LONGLONG | PLUGIN_VAR_THDLOCAL:
      src= &((thdvar_ulonglong_t*) plugin_var)->def_val;
      break;
    case PLUGIN_VAR_ENUM | PLUGIN_VAR_THDLOCAL:
      src= &((thdvar_enum_t*) plugin_var)->def_val;
      break;
    case PLUGIN_VAR_SET | PLUGIN_VAR_THDLOCAL:
      src= &((thdvar_set_t*) plugin_var)->def_val;
      break;
    case PLUGIN_VAR_BOOL | PLUGIN_VAR_THDLOCAL:
      src= &((thdvar_bool_t*) plugin_var)->def_val;
      break;
    case PLUGIN_VAR_STR | PLUGIN_VAR_THDLOCAL:
      src= &((thdvar_str_t*) plugin_var)->def_val;
      break;
    case PLUGIN_VAR_DOUBLE | PLUGIN_VAR_THDLOCAL:
      src= &((thdvar_double_t*) plugin_var)->def_val;
      break;
    default:
      DBUG_ASSERT(0);
    }
  }

  if ((plugin_var->flags & PLUGIN_VAR_TYPEMASK) == PLUGIN_VAR_STR &&
      plugin_var->flags & PLUGIN_VAR_MEMALLOC)
    rc= plugin_var_memalloc_global_update(thd, plugin_var, (char **) tgt,
                                          *(const char **) src);
  else 
    plugin_var->update(thd, plugin_var, tgt, src);

  return rc;
}


/**
  Enforce the NO DEFAULT policy for plugin system variables

  A plugin variable does not explicitly call the plugin supplied check function
  when setting the default value, e.g. SET <plugin_var> = DEFAULT.

  But when the PLUGIN_VAR_NODEFAULT is set setting the default value is
  prohibited.
  This function gets called after the actual check done by
  sys_var_pluginvar::do_check() so it does not need to check again.

  it only needs to enforce the PLUGIN_VAR_NODEFAULT flag.

  There's no need for special error hence just returning true is enough.

  @sa sys_var::on_check_function, sys_var::check,
    sys_var_pluginvar::do_check(), PLUGIN_VAR_NODEFAULT

  @param self   the sys_var structure for the variable being set
  @param THD    the current thread
  @param var    the data about the value being set
  @return is the setting valid
  @retval true not valid
  @retval false valid
*/
bool sys_var_pluginvar::on_check_pluginvar(sys_var *self, THD *thd, set_var *var)
{
  /* This handler is installed only if NO_DEFAULT is specified */
  DBUG_ASSERT(((sys_var_pluginvar *) self)->plugin_var->flags &
              PLUGIN_VAR_NODEFAULT);

  return (!var->value);
}



#define OPTION_SET_LIMITS(type, options, opt) \
  options->var_type= type; \
  options->def_value= (opt)->def_val; \
  options->min_value= (opt)->min_val; \
  options->max_value= (opt)->max_val; \
  options->block_size= (long) (opt)->blk_sz

#define OPTION_SET_LIMITS_DOUBLE(options, opt) \
  options->var_type= GET_DOUBLE; \
  options->def_value= (longlong) getopt_double2ulonglong((opt)->def_val); \
  options->min_value= (longlong) getopt_double2ulonglong((opt)->min_val); \
  options->max_value= getopt_double2ulonglong((opt)->max_val); \
  options->block_size= (long) (opt)->blk_sz;


static void plugin_opt_set_limits(struct my_option *options,
                                  const st_mysql_sys_var *opt)
{
  options->sub_size= 0;

  switch (opt->flags & (PLUGIN_VAR_TYPEMASK |
                        PLUGIN_VAR_UNSIGNED | PLUGIN_VAR_THDLOCAL)) {
  /* global system variables */
  case PLUGIN_VAR_INT:
    OPTION_SET_LIMITS(GET_INT, options, (sysvar_int_t*) opt);
    break;
  case PLUGIN_VAR_INT | PLUGIN_VAR_UNSIGNED:
    OPTION_SET_LIMITS(GET_UINT, options, (sysvar_uint_t*) opt);
    break;
  case PLUGIN_VAR_LONG:
    OPTION_SET_LIMITS(GET_LONG, options, (sysvar_long_t*) opt);
    break;
  case PLUGIN_VAR_LONG | PLUGIN_VAR_UNSIGNED:
    OPTION_SET_LIMITS(GET_ULONG, options, (sysvar_ulong_t*) opt);
    break;
  case PLUGIN_VAR_LONGLONG:
    OPTION_SET_LIMITS(GET_LL, options, (sysvar_longlong_t*) opt);
    break;
  case PLUGIN_VAR_LONGLONG | PLUGIN_VAR_UNSIGNED:
    OPTION_SET_LIMITS(GET_ULL, options, (sysvar_ulonglong_t*) opt);
    break;
  case PLUGIN_VAR_ENUM:
    options->var_type= GET_ENUM;
    options->typelib= ((sysvar_enum_t*) opt)->typelib;
    options->def_value= ((sysvar_enum_t*) opt)->def_val;
    options->min_value= options->block_size= 0;
    options->max_value= options->typelib->count - 1;
    break;
  case PLUGIN_VAR_SET:
    options->var_type= GET_SET;
    options->typelib= ((sysvar_set_t*) opt)->typelib;
    options->def_value= ((sysvar_set_t*) opt)->def_val;
    options->min_value= options->block_size= 0;
    options->max_value= (1ULL << options->typelib->count) - 1;
    break;
  case PLUGIN_VAR_BOOL:
    options->var_type= GET_BOOL;
    options->def_value= ((sysvar_bool_t*) opt)->def_val;
    break;
  case PLUGIN_VAR_STR:
    options->var_type= ((opt->flags & PLUGIN_VAR_MEMALLOC) ?
                        GET_STR_ALLOC : GET_STR);
    options->def_value= (intptr) ((sysvar_str_t*) opt)->def_val;
    break;
  case PLUGIN_VAR_DOUBLE:
    OPTION_SET_LIMITS_DOUBLE(options, (sysvar_double_t*) opt);
    break;
  /* threadlocal variables */
  case PLUGIN_VAR_INT | PLUGIN_VAR_THDLOCAL:
    OPTION_SET_LIMITS(GET_INT, options, (thdvar_int_t*) opt);
    break;
  case PLUGIN_VAR_INT | PLUGIN_VAR_UNSIGNED | PLUGIN_VAR_THDLOCAL:
    OPTION_SET_LIMITS(GET_UINT, options, (thdvar_uint_t*) opt);
    break;
  case PLUGIN_VAR_LONG | PLUGIN_VAR_THDLOCAL:
    OPTION_SET_LIMITS(GET_LONG, options, (thdvar_long_t*) opt);
    break;
  case PLUGIN_VAR_LONG | PLUGIN_VAR_UNSIGNED | PLUGIN_VAR_THDLOCAL:
    OPTION_SET_LIMITS(GET_ULONG, options, (thdvar_ulong_t*) opt);
    break;
  case PLUGIN_VAR_LONGLONG | PLUGIN_VAR_THDLOCAL:
    OPTION_SET_LIMITS(GET_LL, options, (thdvar_longlong_t*) opt);
    break;
  case PLUGIN_VAR_LONGLONG | PLUGIN_VAR_UNSIGNED | PLUGIN_VAR_THDLOCAL:
    OPTION_SET_LIMITS(GET_ULL, options, (thdvar_ulonglong_t*) opt);
    break;
  case PLUGIN_VAR_DOUBLE | PLUGIN_VAR_THDLOCAL:
    OPTION_SET_LIMITS_DOUBLE(options, (thdvar_double_t*) opt);
    break;
  case PLUGIN_VAR_ENUM | PLUGIN_VAR_THDLOCAL:
    options->var_type= GET_ENUM;
    options->typelib= ((thdvar_enum_t*) opt)->typelib;
    options->def_value= ((thdvar_enum_t*) opt)->def_val;
    options->min_value= options->block_size= 0;
    options->max_value= options->typelib->count - 1;
    break;
  case PLUGIN_VAR_SET | PLUGIN_VAR_THDLOCAL:
    options->var_type= GET_SET;
    options->typelib= ((thdvar_set_t*) opt)->typelib;
    options->def_value= ((thdvar_set_t*) opt)->def_val;
    options->min_value= options->block_size= 0;
    options->max_value= (1ULL << options->typelib->count) - 1;
    break;
  case PLUGIN_VAR_BOOL | PLUGIN_VAR_THDLOCAL:
    options->var_type= GET_BOOL;
    options->def_value= ((thdvar_bool_t*) opt)->def_val;
    break;
  case PLUGIN_VAR_STR | PLUGIN_VAR_THDLOCAL:
    options->var_type= ((opt->flags & PLUGIN_VAR_MEMALLOC) ?
                        GET_STR_ALLOC : GET_STR);
    options->def_value= (intptr) ((thdvar_str_t*) opt)->def_val;
    break;
  default:
    DBUG_ASSERT(0);
  }
  options->arg_type= REQUIRED_ARG;
  if (opt->flags & PLUGIN_VAR_NOCMDARG)
    options->arg_type= NO_ARG;
  if (opt->flags & PLUGIN_VAR_OPCMDARG)
    options->arg_type= OPT_ARG;
}

extern "C" my_bool get_one_plugin_option(int optid, const struct my_option *,
                                         char *);

my_bool get_one_plugin_option(int optid MY_ATTRIBUTE((unused)),
                              const struct my_option *opt,
                              char *argument)
{
  return 0;
}


/**
  Creates a set of my_option objects associated with a specified plugin-
  handle.

  @param mem_root Memory allocator to be used.
  @param tmp A pointer to a plugin handle
  @param[out] options A pointer to a pre-allocated static array

  The set is stored in the pre-allocated static array supplied to the function.
  The size of the array is calculated as (number_of_plugin_varaibles*2+3). The
  reason is that each option can have a prefix '--plugin-' in addtion to the
  shorter form '--&lt;plugin-name&gt;'. There is also space allocated for
  terminating NULL pointers.

  @return
    @retval -1 An error occurred
    @retval 0 Success
*/

static int construct_options(MEM_ROOT *mem_root, st_plugin_int *tmp,
                             my_option *options)
{
  const char *plugin_name= tmp->plugin->name;
  const LEX_STRING plugin_dash = { C_STRING_WITH_LEN("plugin-") };
  size_t plugin_name_len= strlen(plugin_name);
  size_t optnamelen;
  const int max_comment_len= 180;
  char *comment= (char *) alloc_root(mem_root, max_comment_len + 1);
  char *optname;

  int index= 0, offset= 0;
  st_mysql_sys_var *opt, **plugin_option;
  st_bookmark *v;

  /** Used to circumvent the const attribute on my_option::name */
  char *plugin_name_ptr, *plugin_name_with_prefix_ptr;

  DBUG_ENTER("construct_options");

  plugin_name_ptr= (char*) alloc_root(mem_root, plugin_name_len + 1);
  strcpy(plugin_name_ptr, plugin_name);
  my_casedn_str(&my_charset_latin1, plugin_name_ptr);
  convert_underscore_to_dash(plugin_name_ptr, plugin_name_len);
  plugin_name_with_prefix_ptr= (char*) alloc_root(mem_root,
                                                  plugin_name_len +
                                                  plugin_dash.length + 1);
  strxmov(plugin_name_with_prefix_ptr, plugin_dash.str, plugin_name_ptr, NullS);

  if (tmp->load_option != PLUGIN_FORCE &&
      tmp->load_option != PLUGIN_FORCE_PLUS_PERMANENT)
  {
    /* support --skip-plugin-foo syntax */
    options[0].name= plugin_name_ptr;
    options[1].name= plugin_name_with_prefix_ptr;
    options[0].id= 0;
    options[1].id= -1;
    options[0].var_type= options[1].var_type= GET_ENUM;
    options[0].arg_type= options[1].arg_type= OPT_ARG;
    options[0].def_value= options[1].def_value= 1; /* ON */
    options[0].typelib= options[1].typelib= &global_plugin_typelib;

    strxnmov(comment, max_comment_len, "Enable or disable ", plugin_name,
            " plugin. Possible values are ON, OFF, FORCE (don't start "
            "if the plugin fails to load).", NullS);
    options[0].comment= comment;
    /*
      Allocate temporary space for the value of the tristate.
      This option will have a limited lifetime and is not used beyond
      server initialization.
      GET_ENUM value is an unsigned long integer.
    */
    options[0].value= options[1].value=
                      (uchar **)alloc_root(mem_root, sizeof(ulong));
    *((ulong*) options[0].value)= (ulong) options[0].def_value;

    options+= 2;
  }

  if (!my_strcasecmp(&my_charset_latin1, plugin_name_ptr, "NDBCLUSTER"))
  {
    plugin_name_ptr= const_cast<char*>("ndb"); // Use legacy "ndb" prefix
    plugin_name_len= 3;
  }

  /*
    Two passes as the 2nd pass will take pointer addresses for use
    by my_getopt and register_var() in the first pass uses realloc
  */

  for (plugin_option= tmp->plugin->system_vars;
       plugin_option && *plugin_option; plugin_option++, index++)
  {
    opt= *plugin_option;
    if (!(opt->flags & PLUGIN_VAR_THDLOCAL))
      continue;
    if (!(register_var(plugin_name_ptr, opt->name, opt->flags)))
      continue;
    switch (opt->flags & PLUGIN_VAR_TYPEMASK) {
    case PLUGIN_VAR_BOOL:
      ((thdvar_bool_t *) opt)->resolve= mysql_sys_var_char;
      break;
    case PLUGIN_VAR_INT:
      ((thdvar_int_t *) opt)->resolve= mysql_sys_var_int;
      break;
    case PLUGIN_VAR_LONG:
      ((thdvar_long_t *) opt)->resolve= mysql_sys_var_long;
      break;
    case PLUGIN_VAR_LONGLONG:
      ((thdvar_longlong_t *) opt)->resolve= mysql_sys_var_longlong;
      break;
    case PLUGIN_VAR_STR:
      ((thdvar_str_t *) opt)->resolve= mysql_sys_var_str;
      break;
    case PLUGIN_VAR_ENUM:
      ((thdvar_enum_t *) opt)->resolve= mysql_sys_var_ulong;
      break;
    case PLUGIN_VAR_SET:
      ((thdvar_set_t *) opt)->resolve= mysql_sys_var_ulonglong;
      break;
    case PLUGIN_VAR_DOUBLE:
      ((thdvar_double_t *) opt)->resolve= mysql_sys_var_double;
      break;
    default:
      sql_print_error("Unknown variable type code 0x%x in plugin '%s'.",
                      opt->flags, plugin_name);
      DBUG_RETURN(-1);
    };
  }

  for (plugin_option= tmp->plugin->system_vars;
       plugin_option && *plugin_option; plugin_option++, index++)
  {
    switch ((opt= *plugin_option)->flags & PLUGIN_VAR_TYPEMASK) {
    case PLUGIN_VAR_BOOL:
      if (!opt->check)
        opt->check= check_func_bool;
      if (!opt->update)
        opt->update= update_func_bool;
      break;
    case PLUGIN_VAR_INT:
      if (!opt->check)
        opt->check= check_func_int;
      if (!opt->update)
        opt->update= update_func_int;
      break;
    case PLUGIN_VAR_LONG:
      if (!opt->check)
        opt->check= check_func_long;
      if (!opt->update)
        opt->update= update_func_long;
      break;
    case PLUGIN_VAR_LONGLONG:
      if (!opt->check)
        opt->check= check_func_longlong;
      if (!opt->update)
        opt->update= update_func_longlong;
      break;
    case PLUGIN_VAR_STR:
      if (!opt->check)
        opt->check= check_func_str;
      if (!opt->update)
      {
        opt->update= update_func_str;
        if (!(opt->flags & (PLUGIN_VAR_MEMALLOC | PLUGIN_VAR_READONLY)))
        {
          opt->flags|= PLUGIN_VAR_READONLY;
          sql_print_warning("Server variable %s of plugin %s was forced "
                            "to be read-only: string variable without "
                            "update_func and PLUGIN_VAR_MEMALLOC flag",
                            opt->name, plugin_name);
        }
      }
      break;
    case PLUGIN_VAR_ENUM:
      if (!opt->check)
        opt->check= check_func_enum;
      if (!opt->update)
        opt->update= update_func_long;
      break;
    case PLUGIN_VAR_SET:
      if (!opt->check)
        opt->check= check_func_set;
      if (!opt->update)
        opt->update= update_func_longlong;
      break;
    case PLUGIN_VAR_DOUBLE:
      if (!opt->check)
        opt->check= check_func_double;
      if (!opt->update)
        opt->update= update_func_double;
      break;
    default:
      sql_print_error("Unknown variable type code 0x%x in plugin '%s'.",
                      opt->flags, plugin_name);
      DBUG_RETURN(-1);
    }

    if ((opt->flags & (PLUGIN_VAR_NOCMDOPT | PLUGIN_VAR_THDLOCAL))
                    == PLUGIN_VAR_NOCMDOPT)
      continue;

    if (!opt->name)
    {
      sql_print_error("Missing variable name in plugin '%s'.",
                      plugin_name);
      DBUG_RETURN(-1);
    }

    if (!(opt->flags & PLUGIN_VAR_THDLOCAL))
    {
      optnamelen= strlen(opt->name);
      optname= (char*) alloc_root(mem_root, plugin_name_len + optnamelen + 2);
      strxmov(optname, plugin_name_ptr, "-", opt->name, NullS);
      optnamelen= plugin_name_len + optnamelen + 1;
    }
    else
    {
      /* this should not fail because register_var should create entry */
      if (!(v= find_bookmark(plugin_name_ptr, opt->name, opt->flags)))
      {
        sql_print_error("Thread local variable '%s' not allocated "
                        "in plugin '%s'.", opt->name, plugin_name);
        DBUG_RETURN(-1);
      }

      *(int*)(opt + 1)= offset= v->offset;

      if (opt->flags & PLUGIN_VAR_NOCMDOPT)
        continue;

      optname= (char*) memdup_root(mem_root, v->key + 1, 
                                   (optnamelen= v->name_len) + 1);
    }

    convert_underscore_to_dash(optname, optnamelen);

    options->name= optname;
    options->comment= opt->comment;
    options->app_type= opt;
    options->id= 0;

    plugin_opt_set_limits(options, opt);

    if (opt->flags & PLUGIN_VAR_THDLOCAL)
      options->value= options->u_max_value= (uchar**)
        (global_system_variables.dynamic_variables_ptr + offset);
    else
      options->value= options->u_max_value= *(uchar***) (opt + 1);

    char *option_name_ptr;
    options[1]= options[0];
    options[1].id= -1;
    options[1].name= option_name_ptr= (char*) alloc_root(mem_root,
                                                        plugin_dash.length +
                                                        optnamelen + 1);
    options[1].comment= 0; /* Hidden from the help text */
    strxmov(option_name_ptr, plugin_dash.str, optname, NullS);

    options+= 2;
  }

  DBUG_RETURN(0);
}


static my_option *construct_help_options(MEM_ROOT *mem_root,
                                         st_plugin_int *p)
{
  st_mysql_sys_var **opt;
  my_option *opts;
  uint count= EXTRA_OPTIONS;
  DBUG_ENTER("construct_help_options");

  for (opt= p->plugin->system_vars; opt && *opt; opt++, count+= 2)
    ;

  if (!(opts= (my_option*) alloc_root(mem_root, sizeof(my_option) * count)))
    DBUG_RETURN(NULL);

  memset(opts, 0, sizeof(my_option) * count);

  /**
    some plugin variables (those that don't have PLUGIN_VAR_NOSYSVAR flag)
    have their names prefixed with the plugin name. Restore the names here
    to get the correct (not double-prefixed) help text.
    We won't need @@sysvars anymore and don't care about their proper names.
  */
  restore_pluginvar_names(p->system_vars);

  if (construct_options(mem_root, p, opts))
    DBUG_RETURN(NULL);

  DBUG_RETURN(opts);
}


/**
  Check option being used and raise deprecation warning if required.

  @param optid ID of the option that was passed through command line
  @param opt List of options
  @argument Status of the option : Enable or Disable

  A deprecation warning will be raised if --plugin-xxx type of option
  is used.

  @return Always returns success as purpose of the function is to raise
  warning only.
  @retval 0 Success
*/

static my_bool check_if_option_is_deprecated(int optid,
                                             const struct my_option *opt,
                                             char *argument MY_ATTRIBUTE((unused)))
{
  if (optid == -1)
  {
    push_deprecated_warn(NULL, opt->name, (opt->name + strlen("plugin-")));
  }
  return 0;
}


/**
  Create and register system variables supplied from the plugin and
  assigns initial values from corresponding command line arguments.

  @param tmp_root Temporary scratch space
  @param[out] plugin Internal plugin structure
  @param argc Number of command line arguments
  @param argv Command line argument vector

  The plugin will be updated with a policy on how to handle errors during
  initialization.

  @note Requires that a write-lock is held on LOCK_system_variables_hash

  @return How initialization of the plugin should be handled.
    @retval  0 Initialization should proceed.
    @retval  1 Plugin is disabled.
    @retval -1 An error has occurred.
*/

static int test_plugin_options(MEM_ROOT *tmp_root, st_plugin_int *tmp,
                               int *argc, char **argv)
{
  struct sys_var_chain chain= { NULL, NULL };
  bool disable_plugin;
  enum_plugin_load_option plugin_load_option= tmp->load_option;

  MEM_ROOT *mem_root= alloc_root_inited(&tmp->mem_root) ?
                      &tmp->mem_root : &plugin_mem_root;
  st_mysql_sys_var **opt;
  my_option *opts= NULL;
  LEX_STRING plugin_name;
  char *varname;
  int error;
  sys_var *v MY_ATTRIBUTE((unused));
  st_bookmark *var;
  size_t len;
  uint count= EXTRA_OPTIONS;
  DBUG_ENTER("test_plugin_options");
  DBUG_ASSERT(tmp->plugin && tmp->name.str);

  /*
    The 'federated' and 'ndbcluster' storage engines are always disabled by
    default.
  */
  if (!(my_strcasecmp(&my_charset_latin1, tmp->name.str, "federated") &&
      my_strcasecmp(&my_charset_latin1, tmp->name.str, "ndbcluster")))
    plugin_load_option= PLUGIN_OFF;

  for (opt= tmp->plugin->system_vars; opt && *opt; opt++)
    count+= 2; /* --{plugin}-{optname} and --plugin-{plugin}-{optname} */

  if (count > EXTRA_OPTIONS || (*argc > 1))
  {
    if (!(opts= (my_option*) alloc_root(tmp_root, sizeof(my_option) * count)))
    {
      sql_print_error("Out of memory for plugin '%s'.", tmp->name.str);
      DBUG_RETURN(-1);
    }
    memset(opts, 0, sizeof(my_option) * count);

    if (construct_options(tmp_root, tmp, opts))
    {
      sql_print_error("Bad options for plugin '%s'.", tmp->name.str);
      DBUG_RETURN(-1);
    }

    /*
      We adjust the default value to account for the hardcoded exceptions
      we have set for the federated and ndbcluster storage engines.
    */
    if (tmp->load_option != PLUGIN_FORCE &&
        tmp->load_option != PLUGIN_FORCE_PLUS_PERMANENT)
      opts[0].def_value= opts[1].def_value= plugin_load_option;

    error= handle_options(argc, &argv, opts, check_if_option_is_deprecated);
    (*argc)++; /* add back one for the program name */

    if (error)
    {
       sql_print_error("Parsing options for plugin '%s' failed.",
                       tmp->name.str);
       goto err;
    }
    /*
     Set plugin loading policy from option value. First element in the option
     list is always the <plugin name> option value.
    */
    if (tmp->load_option != PLUGIN_FORCE &&
        tmp->load_option != PLUGIN_FORCE_PLUS_PERMANENT)
      plugin_load_option= (enum_plugin_load_option) *(ulong*) opts[0].value;
  }

  disable_plugin= (plugin_load_option == PLUGIN_OFF);
  tmp->load_option= plugin_load_option;

  /*
    If the plugin is disabled it should not be initialized.
  */
  if (disable_plugin)
  {
    sql_print_information("Plugin '%s' is disabled.",
                          tmp->name.str);
    if (opts)
      my_cleanup_options(opts);
    DBUG_RETURN(1);
  }

  if (!my_strcasecmp(&my_charset_latin1, tmp->name.str, "NDBCLUSTER"))
  {
    plugin_name.str= const_cast<char*>("ndb"); // Use legacy "ndb" prefix
    plugin_name.length= 3;
  }
  else
    plugin_name= tmp->name;

  error= 1;
  for (opt= tmp->plugin->system_vars; opt && *opt; opt++)
  {
    st_mysql_sys_var *o;
    if (((o= *opt)->flags & PLUGIN_VAR_NOSYSVAR))
      continue;
    if ((var= find_bookmark(plugin_name.str, o->name, o->flags)))
      v= new (mem_root) sys_var_pluginvar(&chain, var->key + 1, o);
    else
    {
      len= plugin_name.length + strlen(o->name) + 2;
      varname= (char*) alloc_root(mem_root, len);
      strxmov(varname, plugin_name.str, "-", o->name, NullS);
      my_casedn_str(&my_charset_latin1, varname);
      convert_dash_to_underscore(varname, len-1);
      v= new (mem_root) sys_var_pluginvar(&chain, varname, o);
    }
    DBUG_ASSERT(v); /* check that an object was actually constructed */
  } /* end for */
  if (chain.first)
  {
    chain.last->next = NULL;
    if (mysql_add_sys_var_chain(chain.first))
    {
      sql_print_error("Plugin '%s' has conflicting system variables",
                      tmp->name.str);
      goto err;
    }
    tmp->system_vars= chain.first;
  }
  DBUG_RETURN(0);
  
err:
  if (opts)
    my_cleanup_options(opts);
  DBUG_RETURN(error);
}


/****************************************************************************
  Help Verbose text with Plugin System Variables
****************************************************************************/


void add_plugin_options(std::vector<my_option> *options, MEM_ROOT *mem_root)
{
  my_option *opt;

  if (!initialized)
    return;

  for (st_plugin_int **it= plugin_array->begin();
       it != plugin_array->end(); ++it)
  {
    st_plugin_int *p= *it;

    if (!(opt= construct_help_options(mem_root, p)))
      continue;

    /* Only options with a non-NULL comment are displayed in help text */
    for (;opt->name; opt++)
      if (opt->comment)
        options->push_back(*opt);
  }
}

/** 
  Searches for a correctly loaded plugin of a particular type by name

  @param plugin   the name of the plugin we're looking for
  @param type     type of the plugin (0-MYSQL_MAX_PLUGIN_TYPE_NUM)
  @return plugin, or NULL if not found
*/
st_plugin_int *plugin_find_by_type(const LEX_CSTRING &plugin, int type)
{
  st_plugin_int *ret;
  DBUG_ENTER("plugin_find_by_type");

  ret= plugin_find_internal(plugin, type);
  DBUG_RETURN(ret && ret->state == PLUGIN_IS_READY ? ret : NULL);
}


/** 
  Locks the plugin strucutres so calls to plugin_find_inner can be issued.

  Must be followed by unlock_plugin_data.
*/
int lock_plugin_data()
{
  DBUG_ENTER("lock_plugin_data");
  DBUG_RETURN(mysql_mutex_lock(&LOCK_plugin));
}


/** 
  Unlocks the plugin strucutres as locked by lock_plugin_data()
*/
int unlock_plugin_data()
{
  DBUG_ENTER("unlock_plugin_data");
  DBUG_RETURN(mysql_mutex_unlock(&LOCK_plugin));
}

/**
  Create deep copy of system_variables instance.
*/
struct system_variables *
copy_system_variables(THD *thd, bool enable_plugins)
{
  struct system_variables *dst;
  ulong idx;

  DBUG_ASSERT(thd);

  dst= (struct system_variables *)
    my_malloc(key_memory_THD_variables, sizeof(struct system_variables),
              MYF(MY_WME | MY_FAE));
  *dst = thd->variables;

  if (dst->dynamic_variables_ptr)
  {
    dst->dynamic_variables_ptr=
      (char *)my_malloc(key_memory_THD_variables, dst->dynamic_variables_size,
                        MYF(MY_WME | MY_FAE));
    memcpy(dst->dynamic_variables_ptr,
           thd->variables.dynamic_variables_ptr,
           thd->variables.dynamic_variables_size);
  }

  dst->dynamic_variables_allocs= thd->variables.dynamic_variables_allocs;
  thd->variables.dynamic_variables_allocs= NULL;

  mysql_rwlock_rdlock(&LOCK_system_variables_hash);

  /*
    Iterate through newly copied vars of string type with MEMALLOC
    flag and strdup value.
  */
  for (idx= 0; idx < malloced_string_type_sysvars_bookmark_hash.records; idx++)
  {
    char **var;
    st_bookmark *v=
      (st_bookmark*)my_hash_element(&malloced_string_type_sysvars_bookmark_hash,
                                    idx);

    if (thd->variables.dynamic_variables_ptr == NULL ||
        (uint) v->offset > thd->variables.dynamic_variables_head)
      continue;

    var= (char **) (thd->variables.dynamic_variables_ptr + v->offset);

    if (*var)
    {
      size_t length= strlen(*var) + 1;
      LIST *element;
      element= (LIST *) my_malloc(key_memory_THD_variables,
                                  sizeof(LIST) + length, MYF(MY_FAE));
      memcpy(element + 1, *var, length);
      *var= (char *) (element + 1);
      thd->variables.dynamic_variables_allocs=
        list_add(thd->variables.dynamic_variables_allocs, element);
    }
  }

  mysql_rwlock_unlock(&LOCK_system_variables_hash);

  if (enable_plugins)
  {
    mysql_mutex_lock(&LOCK_plugin);
    dst->table_plugin=
      my_intern_plugin_lock(NULL, thd->variables.table_plugin);
    dst->temp_table_plugin=
      my_intern_plugin_lock(NULL, thd->variables.temp_table_plugin);
    mysql_mutex_unlock(&LOCK_plugin);
  }

  return dst;
}

void free_system_variables(struct system_variables *v, bool enable_plugins)
{
  DBUG_ASSERT(v);

  if (enable_plugins)
  {
    mysql_mutex_lock(&LOCK_plugin);
    intern_plugin_unlock(NULL, v->table_plugin);
    intern_plugin_unlock(NULL, v->temp_table_plugin);
    mysql_mutex_unlock(&LOCK_plugin);
  }

  plugin_var_memalloc_free(v);

  my_free(v->dynamic_variables_ptr);
}

bool Sql_cmd_install_plugin::execute(THD *thd)
{
  bool st= mysql_install_plugin(thd, &m_comment, &m_ident);
  if (!st)
    my_ok(thd);
#ifndef EMBEDDED_LIBRARY
  mysql_audit_release(thd);
#endif
  return st;
}


bool Sql_cmd_uninstall_plugin::execute(THD *thd)
{
  bool st= mysql_uninstall_plugin(thd, &m_comment);
  if (!st)
    my_ok(thd);
#ifndef EMBEDDED_LIBRARY
  mysql_audit_release(thd);
#endif
  return st;
}<|MERGE_RESOLUTION|>--- conflicted
+++ resolved
@@ -495,11 +495,6 @@
 }
 
 
-<<<<<<< HEAD
-static st_plugin_dl *plugin_dl_add(const LEX_STRING *dl,
-                                   int report,
-                                   bool allow_dl_path)
-=======
 /**
   Loads a dynamic plugin
 
@@ -511,8 +506,9 @@
   @arg dl      The path to the plugin binary to load
   @arg report  a bitmask that's passed down to report_error()
 */
-static st_plugin_dl *plugin_dl_add(const LEX_STRING *dl, int report)
->>>>>>> df0bc0a6
+static st_plugin_dl *plugin_dl_add(const LEX_STRING *dl,
+                                   int report,
+                                   bool allow_dl_path)
 {
 #ifdef HAVE_DLOPEN
   char dlpath[FN_REFLEN];
@@ -541,6 +537,7 @@
                                  system_charset_info, 1) ||
         plugin_dir_len + dl->length + 1 >= FN_REFLEN)
     {
+      mysql_mutex_unlock(&LOCK_plugin);
       report_error(report, ER_UDF_NO_PATHS);
       DBUG_RETURN(NULL);
     }
@@ -556,19 +553,14 @@
   }
   else
   {
-<<<<<<< HEAD
     if (dl->length + 1 >= sizeof(dlpath))
     {
+      mysql_mutex_unlock(&LOCK_plugin);
       report_error(report, ER_UDF_NO_PATHS);
-      DBUG_RETURN(0);
+      DBUG_RETURN(NULL);
     }
     strncpy(dlpath, dl->str, sizeof(dlpath) - 1);
     dlpathlen= dl->length;
-=======
-    mysql_mutex_unlock(&LOCK_plugin);
-    report_error(report, ER_UDF_NO_PATHS);
-    DBUG_RETURN(NULL);
->>>>>>> df0bc0a6
   }
 
   (void) unpack_filename(dlpath, dlpath);
@@ -977,15 +969,10 @@
   }
   /* Clear the whole struct to catch future extensions. */
   memset(&tmp, 0, sizeof(tmp));
-<<<<<<< HEAD
-  if (! (tmp.plugin_dl= plugin_dl_add(dl, report, allow_path)))
-    DBUG_RETURN(TRUE);
-=======
-  if (!(tmp.plugin_dl = plugin_dl_add(dl, report)))
+  if (!(tmp.plugin_dl = plugin_dl_add(dl, report, allow_path)))
   {
     DBUG_RETURN(true);
   }
->>>>>>> df0bc0a6
   /* Find plugin by name */
   for (plugin= tmp.plugin_dl->plugins; plugin->info; plugin++)
   {
@@ -1816,9 +1803,6 @@
     LEX_STRING name= {(char *)str_name.ptr(), str_name.length()};
     LEX_STRING dl= {(char *)str_dl.ptr(), str_dl.length()};
 
-<<<<<<< HEAD
-    if (plugin_add(tmp_root, &name, &dl, argc, argv, REPORT_TO_LOG, false))
-=======
     /*
       The whole locking sequence is not strictly speaking needed since this
       is a function that's executed only during server bootstrap, but we do
@@ -1830,8 +1814,7 @@
     */
     mysql_mutex_lock(&LOCK_plugin);
     mysql_rwlock_wrlock(&LOCK_system_variables_hash);
-    if (plugin_add(tmp_root, &name, &dl, argc, argv, REPORT_TO_LOG))
->>>>>>> df0bc0a6
+    if (plugin_add(tmp_root, &name, &dl, argc, argv, REPORT_TO_LOG, false))
       sql_print_warning("Couldn't load plugin named '%s' with soname '%s'.",
                         str_name.c_ptr(), str_dl.c_ptr());
     else
@@ -1904,12 +1887,8 @@
           it properly for uniformity of the environment for plugin_add.
         */
         mysql_mutex_lock(&LOCK_plugin);
-<<<<<<< HEAD
+        mysql_rwlock_wrlock(&LOCK_system_variables_hash);
         if ((plugin_dl= plugin_dl_add(&dl, REPORT_TO_LOG, true)))
-=======
-        mysql_rwlock_wrlock(&LOCK_system_variables_hash);
-        if ((plugin_dl= plugin_dl_add(&dl, REPORT_TO_LOG)))
->>>>>>> df0bc0a6
         {
           for (plugin= plugin_dl->plugins; plugin->info; plugin++)
           {
@@ -1917,19 +1896,10 @@
             name.length= strlen(name.str);
 
             free_root(tmp_root, MYF(MY_MARK_BLOCKS_FREE));
-<<<<<<< HEAD
-            if (plugin_add(tmp_root,
-                           &name,
-                           &dl,
-                           argc,
-                           argv,
-                           REPORT_TO_LOG,
+            if (plugin_add(tmp_root, &name, &dl, argc, argv, REPORT_TO_LOG,
                            true))
-=======
-            if (plugin_add(tmp_root, &name, &dl, argc, argv, REPORT_TO_LOG))
             {
               mysql_rwlock_unlock(&LOCK_system_variables_hash);
->>>>>>> df0bc0a6
               goto error;
             }
           }
@@ -1950,14 +1920,10 @@
           it properly for uniformity of the environment for plugin_add.
         */
         mysql_mutex_lock(&LOCK_plugin);
-<<<<<<< HEAD
+        mysql_rwlock_wrlock(&LOCK_system_variables_hash);
         if (plugin_add(tmp_root, &name, &dl, argc, argv, REPORT_TO_LOG, true))
-=======
-        mysql_rwlock_wrlock(&LOCK_system_variables_hash);
-        if (plugin_add(tmp_root, &name, &dl, argc, argv, REPORT_TO_LOG))
         {
           mysql_rwlock_unlock(&LOCK_system_variables_hash);
->>>>>>> df0bc0a6
           goto error;
         }
       }
