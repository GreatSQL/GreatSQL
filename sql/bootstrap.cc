/* Copyright (c) 2010, 2019, Oracle and/or its affiliates. All rights reserved.

   This program is free software; you can redistribute it and/or modify
   it under the terms of the GNU General Public License, version 2.0,
   as published by the Free Software Foundation.

   This program is also distributed with certain software (including
   but not limited to OpenSSL) that is licensed under separate terms,
   as designated in a particular file or component or in included license
   documentation.  The authors of MySQL hereby grant you an additional
   permission to link the program and your derivative works with the
   separately licensed software that they have included with MySQL.

   This program is distributed in the hope that it will be useful,
   but WITHOUT ANY WARRANTY; without even the implied warranty of
   MERCHANTABILITY or FITNESS FOR A PARTICULAR PURPOSE.  See the
   GNU General Public License, version 2.0, for more details.

   You should have received a copy of the GNU General Public License
   along with this program; if not, write to the Free Software
   Foundation, Inc., 51 Franklin St, Fifth Floor, Boston, MA 02110-1301  USA */

#include "sql/bootstrap.h"

#include "my_config.h"

#include <errno.h>
#include <fcntl.h>
#include <stdio.h>
#include <string.h>
#include <sys/types.h>
#include <string>

#include "m_string.h"
#include "my_dbug.h"
#include "my_inttypes.h"
#include "my_loglevel.h"
#include "my_sys.h"
#include "my_thread.h"
#include "mysql/components/services/log_builtins.h"
#include "mysql/components/services/log_shared.h"
#include "mysql/psi/mysql_file.h"
#include "mysql/psi/mysql_thread.h"
#include "mysql_com.h"
#include "mysqld_error.h"
#include "sql/auth/sql_security_ctx.h"
#include "sql/bootstrap_impl.h"
#include "sql/error_handler.h"  // Internal_error_handler
#include "sql/log.h"
#include "sql/mysqld.h"              // key_file_init
#include "sql/mysqld_thd_manager.h"  // Global_THD_manager
#include "sql/protocol_classic.h"
#include "sql/query_options.h"
#include "sql/set_var.h"
#include "sql/sql_bootstrap.h"
#include "sql/sql_class.h"    // THD
#include "sql/sql_connect.h"  // close_connection
#include "sql/sql_error.h"
#include "sql/sql_initialize.h"
#include "sql/sql_lex.h"
#include "sql/sql_parse.h"  // mysql_parse
#include "sql/sql_profile.h"
#include "sql/sys_vars_shared.h"  // intern_find_sys_var
#include "sql/system_variables.h"
#include "sql/transaction_info.h"

namespace bootstrap {

static MYSQL_FILE *bootstrap_file = NULL;
static bool bootstrap_error = false;
static bootstrap_functor bootstrap_handler = NULL;

int File_command_iterator::next(std::string &query, int *error,
                                int *query_source) {
  static char query_buffer[MAX_BOOTSTRAP_QUERY_SIZE];
  size_t length = 0;
  int rc;
  *query_source = QUERY_SOURCE_FILE;

  rc = read_bootstrap_query(query_buffer, &length, m_input, m_fgets_fn, error);
  if (rc == READ_BOOTSTRAP_SUCCESS) query.assign(query_buffer, length);
  return rc;
}

static char *mysql_file_fgets_fn(char *buffer, size_t size, MYSQL_FILE *input,
                                 int *error) {
  char *line = mysql_file_fgets(buffer, static_cast<int>(size), input);
  if (error) *error = (line == NULL) ? ferror(input->m_file) : 0;
  return line;
}

File_command_iterator::File_command_iterator(const char *file_name) {
  is_allocated = false;
  if (!(m_input =
            mysql_file_fopen(key_file_init, file_name, O_RDONLY, MYF(MY_WME))))
    return;
  m_fgets_fn = mysql_file_fgets_fn;
  is_allocated = true;
}

File_command_iterator::~File_command_iterator() { end(); }

void File_command_iterator::end(void) {
  if (is_allocated) {
    mysql_file_fclose(m_input, MYF(0));
    is_allocated = false;
    m_input = NULL;
  }
}

Command_iterator *Command_iterator::current_iterator = NULL;

static bool handle_bootstrap_impl(THD *thd) {
  std::string query;

  DBUG_ENTER("handle_bootstrap");
  File_command_iterator file_iter(bootstrap_file, mysql_file_fgets_fn);
  Compiled_in_command_iterator comp_iter;
  Key_length_error_handler error_handler;
  bool has_binlog_option = thd->variables.option_bits & OPTION_BIN_LOG;
  int query_source, last_query_source = -1;

  thd->thread_stack = (char *)&thd;
  thd->security_context()->assign_user(STRING_WITH_LEN("boot"));
  thd->security_context()->skip_grants("", "");

  /*
    Make the "client" handle multiple results. This is necessary
    to enable stored procedures with SELECTs and Dynamic SQL
    in init-file.
  */
  thd->get_protocol_classic()->add_client_capability(CLIENT_MULTI_RESULTS);

  thd->init_query_mem_roots();

  if (opt_initialize)
    Command_iterator::current_iterator = &comp_iter;
  else
    Command_iterator::current_iterator = &file_iter;

  Command_iterator::current_iterator->begin();
  for (;;) {
    int error = 0;
    int rc;

    rc = Command_iterator::current_iterator->next(query, &error, &query_source);

    /*
      Execution of statements included in the binary is only supported during
      initial start.
    */
    DBUG_ASSERT(opt_initialize || query_source != QUERY_SOURCE_COMPILED);

    /*
      The statements included in the binary should be executed before any
      statement from an init file.
    */
    DBUG_ASSERT(query_source == last_query_source || last_query_source == -1 ||
                query_source != QUERY_SOURCE_COMPILED);

    /*
      During --initialize, the server will also read SQL statements from a
      file submitted with --init-file. While processing the compiled-in
      statements, DD table access is permitted. This is needed as a short
      term solution to allow SRS data to be entered by INSERT statements
      instead of CREATE statements. However, we must not allow the statements
      from an init file to access the DD tables. Thus, whenever we execute a
      statement from an init file, we must make sure that the thread type is
      set to the appropriate value. We check this on purpose for each query
      to avoid side effects from thread type being set elsewhere in the
      server code.
    */
    if (query_source == QUERY_SOURCE_FILE &&
        thd->system_thread != SYSTEM_THREAD_INIT_FILE) {
      thd->system_thread = SYSTEM_THREAD_INIT_FILE;
    }

    /*
      The server must avoid logging compiled statements into the binary log
      (and generating GTIDs for them when GTID_MODE is ON) during bootstrap/
      initialize procedures.
      We will disable SQL_LOG_BIN session variable before processing compiled
      statements, and will re-enable it before processing statements of the
      initialization file.
    */
    if (has_binlog_option && query_source != last_query_source) {
      switch (query_source) {
        case QUERY_SOURCE_COMPILED:
          thd->variables.option_bits &= ~OPTION_BIN_LOG;
          break;
        case QUERY_SOURCE_FILE:
          /*
            Some compiled script might have disable binary logging session
            variable during compiled scripts. Enabling it again as it was
            enabled before applying the compiled statements.
          */
          thd->variables.sql_log_bin = true;
          thd->variables.option_bits |= OPTION_BIN_LOG;
          break;
        default:
          DBUG_ASSERT(false);
          break;
      }
    }
    last_query_source = query_source;

    if (rc == READ_BOOTSTRAP_EOF) break;
    /*
      Check for bootstrap file errors. SQL syntax errors will be
      caught below.
    */
    if (rc != READ_BOOTSTRAP_SUCCESS) {
      /*
        mysql_parse() may have set a successful error status for the previous
        query. We must clear the error status to report the bootstrap error.
      */
      thd->get_stmt_da()->reset_diagnostics_area();

      /* Get the nearest query text for reference. */
      const char *err_ptr =
          query.c_str() + (query.length() <= MAX_BOOTSTRAP_ERROR_LEN
                               ? 0
                               : (query.length() - MAX_BOOTSTRAP_ERROR_LEN));
      switch (rc) {
        case READ_BOOTSTRAP_ERROR:
          my_printf_error(ER_UNKNOWN_ERROR,
                          "Bootstrap file error, return code (%d). "
                          "Nearest query: '%s'",
                          MYF(0), error, err_ptr);
          break;

        case READ_BOOTSTRAP_QUERY_SIZE:
          my_printf_error(ER_UNKNOWN_ERROR,
                          "Bootstrap file error. Query size "
                          "exceeded %d bytes near '%s'.",
                          MYF(0), MAX_BOOTSTRAP_LINE_SIZE, err_ptr);
          break;

        default:
          DBUG_ASSERT(false);
          break;
      }

      thd->send_statement_status();
      bootstrap_error = true;
      break;
    }

    char *query_copy = static_cast<char *>(thd->alloc(query.length() + 1));
    if (query_copy == NULL) {
      /* purecov: begin inspected */
      bootstrap_error = true;
      break;
      /* purecov: end */
    }
    memcpy(query_copy, query.c_str(), query.length());
    query_copy[query.length()] = '\0';
    thd->set_query(query_copy, query.length());
    thd->set_query_id(next_query_id());
    DBUG_PRINT("query", ("%-.4096s", thd->query().str));
#if defined(ENABLED_PROFILING)
    thd->profiling->start_new_query();
    thd->profiling->set_query_source(thd->query().str, thd->query().length);
#endif

    thd->set_time();
    Parser_state parser_state;
    if (parser_state.init(thd, thd->query().str, thd->query().length)) {
      /* purecov: begin inspected */
      thd->send_statement_status();
      bootstrap_error = true;
      break;
      /* purecov: end */
    }

    // Ignore ER_TOO_LONG_KEY for system tables.
    thd->push_internal_handler(&error_handler);
<<<<<<< HEAD
    mysql_parse(thd, &parser_state, true, true);
=======
    mysql_parse(thd, &parser_state);
>>>>>>> 124c7ab1
    thd->pop_internal_handler();

    bootstrap_error = thd->is_error();
    thd->send_statement_status();

#if defined(ENABLED_PROFILING)
    thd->profiling->finish_current_query();
#endif

    if (bootstrap_error) break;

    free_root(thd->mem_root, MYF(MY_KEEP_PREALLOC));
    thd->get_transaction()->free_memory(MYF(MY_KEEP_PREALLOC));

    /*
      If the last statement has enabled the session binary logging while
      processing queries that are compiled and must not be binary logged,
      we must disable binary logging again.
    */
    if (last_query_source == QUERY_SOURCE_COMPILED &&
        thd->variables.option_bits & OPTION_BIN_LOG)
      thd->variables.option_bits &= ~OPTION_BIN_LOG;
  }

  Command_iterator::current_iterator->end();

  /*
    We should re-enable SQL_LOG_BIN session if it was enabled by default
    but disabled during bootstrap/initialization.
  */
  if (has_binlog_option) {
    thd->variables.sql_log_bin = true;
    thd->variables.option_bits |= OPTION_BIN_LOG;
  }

  DBUG_RETURN(bootstrap_error);
}

/**
  Execute commands from bootstrap_file.

  Used when creating the initial grant tables.
*/

extern "C" {
static void *handle_bootstrap(void *arg) {
  THD *thd = (THD *)arg;

  mysql_thread_set_psi_id(thd->thread_id());

  /* The following must be called before DBUG_ENTER */
  thd->thread_stack = (char *)&thd;
  if (my_thread_init()) {
    close_connection(thd, ER_OUT_OF_RESOURCES);
    bootstrap_error = true;
    thd->get_protocol_classic()->end_net();
    thd->release_resources();
  } else {
    thd->store_globals();
    Global_THD_manager *thd_manager = Global_THD_manager::get_instance();
    thd_manager->add_thd(thd);

    // Set tx_read_only to false to allow installing DD tables even
    // if the server is started with --transaction-read-only=true.
    thd->variables.transaction_read_only = false;
    thd->tx_read_only = false;

    if (bootstrap_handler)
      bootstrap_error = (*bootstrap_handler)(thd);
    else
      bootstrap_error = handle_bootstrap_impl(thd);

    thd->get_protocol_classic()->end_net();
    thd->release_resources();
    thd_manager->remove_thd(thd);
  }
  my_thread_end();
  return 0;
}
}  // extern "C"

bool run_bootstrap_thread(MYSQL_FILE *file, bootstrap_functor boot_handler,
                          enum_thread_type thread_type) {
  DBUG_ENTER("bootstrap");

  THD *thd = new THD;
  thd->system_thread = thread_type;
  thd->get_protocol_classic()->init_net(NULL);
  // Skip grants and set the system_user flag in THD.
  thd->security_context()->skip_grants();

  thd->set_new_thread_id();

  bootstrap_file = file;
  bootstrap_handler = boot_handler;

  // Set server default sql_mode irrespective of
  // mysqld server command line argument.
  thd->variables.sql_mode = intern_find_sys_var("sql_mode", 0)->get_default();

  /*
    Set default value for explicit_defaults_for_timestamp variable. Bootstrap
    thread creates dictionary tables. The creation of dictionary tables should
    be independent of the value of explicit_defaults_for_timestamp specified by
    the user.
  */
  thd->variables.explicit_defaults_for_timestamp =
      intern_find_sys_var("explicit_defaults_for_timestamp", 0)->get_default();

  /*
    The global table encryption default setting applies to user threads.
    Setting it false for system threads.
  */
  thd->variables.default_table_encryption = false;

  my_thread_attr_t thr_attr;
  my_thread_attr_init(&thr_attr);
#ifndef _WIN32
  pthread_attr_setscope(&thr_attr, PTHREAD_SCOPE_SYSTEM);
#endif
  my_thread_attr_setdetachstate(&thr_attr, MY_THREAD_CREATE_JOINABLE);

  // Default stack size may be too small.
  size_t stacksize = 0;
  my_thread_attr_getstacksize(&thr_attr, &stacksize);
  if (stacksize < my_thread_stack_size) {
    if (0 != my_thread_attr_setstacksize(&thr_attr, my_thread_stack_size)) {
      DBUG_ASSERT(false);
    }
  }

  my_thread_handle thread_handle;
  // What about setting THD::real_id?
  int error = mysql_thread_create(key_thread_bootstrap, &thread_handle,
                                  &thr_attr, handle_bootstrap, thd);
  if (error) {
    /* purecov: begin inspected */
    LogErr(WARNING_LEVEL, ER_BOOTSTRAP_CANT_THREAD, errno).os_errno(errno);
    thd->release_resources();
    delete thd;
    DBUG_RETURN(true);
    /* purecov: end */
  }
  /* Wait for thread to die */
  my_thread_join(&thread_handle, NULL);
  // Free Items that were created during this execution.
  thd->free_items();
  delete thd;
  DBUG_RETURN(bootstrap_error);
}
}  // namespace bootstrap<|MERGE_RESOLUTION|>--- conflicted
+++ resolved
@@ -275,11 +275,7 @@
 
     // Ignore ER_TOO_LONG_KEY for system tables.
     thd->push_internal_handler(&error_handler);
-<<<<<<< HEAD
-    mysql_parse(thd, &parser_state, true, true);
-=======
-    mysql_parse(thd, &parser_state);
->>>>>>> 124c7ab1
+    mysql_parse(thd, &parser_state, true);
     thd->pop_internal_handler();
 
     bootstrap_error = thd->is_error();
