/* Copyright (c) 2011, 2017, Oracle and/or its affiliates. All rights reserved.

   This program is free software; you can redistribute it and/or modify
   it under the terms of the GNU General Public License, version 2.0,
   as published by the Free Software Foundation.

   This program is also distributed with certain software (including
   but not limited to OpenSSL) that is licensed under separate terms,
   as designated in a particular file or component or in included license
   documentation.  The authors of MySQL hereby grant you an additional
   permission to link the program and your derivative works with the
   separately licensed software that they have included with MySQL.

   This program is distributed in the hope that it will be useful,
   but WITHOUT ANY WARRANTY; without even the implied warranty of
   MERCHANTABILITY or FITNESS FOR A PARTICULAR PURPOSE.  See the
   GNU General Public License, version 2.0, for more details.

   You should have received a copy of the GNU General Public License
   along with this program; if not, write to the Free Software
   Foundation, Inc., 51 Franklin St, Fifth Floor, Boston, MA 02110-1301  USA */

#include "sql/rpl_rli_pdb.h"

#include "my_config.h"

#include <string.h>
#ifdef HAVE_SYS_TIME_H
#include <sys/time.h>
#endif

#include <stdio.h>
#include <algorithm>
#include <atomic>
#include <memory>
#include <string>
#include <unordered_map>
#include <utility>

#include "lex_string.h"
#include "m_string.h"
#include "map_helpers.h"
#include "my_bitmap.h"
#include "my_compiler.h"
#include "my_dbug.h"
#include "my_sys.h"
#include "my_systime.h"
#include "my_thread.h"
#include "mysql/components/services/log_builtins.h"
#include "mysql/components/services/psi_stage_bits.h"
#include "mysql/plugin.h"
#include "mysql/psi/mysql_cond.h"
#include "mysql/psi/mysql_file.h"
#include "mysql/psi/mysql_mutex.h"
#include "mysql/thread_type.h"
#include "mysqld_error.h"
#include "sql/binlog.h"
#include "sql/current_thd.h"
#include "sql/debug_sync.h"
#include "sql/log.h"
#include "sql/mdl.h"
#include "sql/mysqld.h"  // key_mutex_slave_parallel_worker
#include "sql/psi_memory_key.h"
#include "sql/rpl_info_handler.h"
#include "sql/rpl_reporting.h"
#include "sql/rpl_slave_commit_order_manager.h"  // Commit_order_manager
#include "sql/sql_error.h"
#include "sql/sql_lex.h"
#include "sql/table.h"
#include "sql/transaction_info.h"
#include "thr_mutex.h"

#ifndef DBUG_OFF
ulong w_rr = 0;
uint mts_debug_concurrent_access = 0;
#endif

#define HASH_DYNAMIC_INIT 4

using std::max;
using std::min;

/**
   This function is called by both coordinator and workers.

   Upon receiving the STOP command, the workers will identify a
   maximum group index already executed (or under execution).

   All groups whose index are below or equal to the maximum
   group index will be applied by the workers before stopping.

   The workers with groups above the maximum group index will
   exit without applying these groups by setting their running
   status to "STOP_ACCEPTED".

   @param worker    a pointer to the waiting Worker struct
   @param job_item  a pointer to struct carrying a reference to an event

   @return true if STOP command gets accepted otherwise false is returned.
*/
bool handle_slave_worker_stop(Slave_worker *worker, Slave_job_item *job_item) {
  ulonglong group_index = 0;
  Relay_log_info *rli = worker->c_rli;
  mysql_mutex_lock(&rli->exit_count_lock);
  /*
    First, W calculates a group-"at-hands" index which is
    either the currently read ev group index, or the last executed
    group's one when the  queue is empty.
  */
  group_index =
      (job_item->data)
          ? rli->gaq->get_job_group(job_item->data->mts_group_idx)->total_seqno
          : worker->last_groups_assigned_index;

  /*
    The max updated index is being updated as long as
    exit_counter permits. That's stopped with the final W's
    increment of it.
  */
  if (!worker->exit_incremented) {
    if (rli->exit_counter < rli->slave_parallel_workers)
      rli->max_updated_index = max(rli->max_updated_index, group_index);

    ++rli->exit_counter;
    worker->exit_incremented = true;
    DBUG_ASSERT(!is_mts_worker(current_thd));
  }
#ifndef DBUG_OFF
  else
    DBUG_ASSERT(is_mts_worker(current_thd));
#endif

  /*
    Now let's decide about the deferred exit to consider
    the empty queue and the counter value reached
    slave_parallel_workers.
  */
  if (!job_item->data) {
    worker->running_status = Slave_worker::STOP_ACCEPTED;
    mysql_cond_signal(&worker->jobs_cond);
    mysql_mutex_unlock(&rli->exit_count_lock);
    return (true);
  } else if (rli->exit_counter == rli->slave_parallel_workers) {
    // over steppers should exit with accepting STOP
    if (group_index > rli->max_updated_index) {
      worker->running_status = Slave_worker::STOP_ACCEPTED;
      mysql_cond_signal(&worker->jobs_cond);
      mysql_mutex_unlock(&rli->exit_count_lock);
      return (true);
    }
  }
  mysql_mutex_unlock(&rli->exit_count_lock);
  return (false);
}

/**
   This function is called by both coordinator and workers.
   Both coordinator and workers contribute to max_updated_index.

   @param worker    a pointer to the waiting Worker struct
   @param job_item  a pointer to struct carrying a reference to an event

   @return true if STOP command gets accepted otherwise false is returned.
*/
bool set_max_updated_index_on_stop(Slave_worker *worker,
                                   Slave_job_item *job_item) {
  head_queue(&worker->jobs, job_item);
  if (worker->running_status == Slave_worker::STOP) {
    if (handle_slave_worker_stop(worker, job_item)) return true;
  }
  return false;
}

/*
  Please every time you add a new field to the worker slave info, update
  what follows. For now, this is just used to get the number of fields.
*/
const char *info_slave_worker_fields[] = {
    "id",
    /*
      These positions identify what has been executed. Notice that they are
      redudant and only the group_master_log_name and group_master_log_pos
      are really necessary. However, the additional information is kept to
      ease debugging.
    */
    "group_relay_log_name", "group_relay_log_pos", "group_master_log_name",
    "group_master_log_pos",

    /*
      These positions identify what a worker knew about the coordinator at
      the time a job was assigned. Notice that they are redudant and are
      kept to ease debugging.
    */
    "checkpoint_relay_log_name", "checkpoint_relay_log_pos",
    "checkpoint_master_log_name", "checkpoint_master_log_pos",

    /*
      Identify the greatest job, i.e. group, processed by a worker.
    */
    "checkpoint_seqno",
    /*
      Maximum number of jobs that can be assigned to a worker. This
      information is necessary to read the next entry.
    */
    "checkpoint_group_size",
    /*
      Bitmap used to identify what jobs were processed by a worker.
    */
    "checkpoint_group_bitmap",
    /*
      Channel on which this workers are acting
    */
    "channel_name"};

/*
  Number of records in the mts partition hash below which
  entries with zero usage are tolerated so could be quickly
  recycled.
*/
const ulong mts_partition_hash_soft_max = 16;

/*
  index value of some outstanding slots of info_slave_worker_fields
*/
enum {
  LINE_FOR_CHANNEL = 12,
};

const uint info_slave_worker_table_pk_field_indexes[] = {
    LINE_FOR_CHANNEL,
    0,
};

Slave_worker::Slave_worker(Relay_log_info *rli
#ifdef HAVE_PSI_INTERFACE
                           ,
                           PSI_mutex_key *param_key_info_run_lock,
                           PSI_mutex_key *param_key_info_data_lock,
                           PSI_mutex_key *param_key_info_sleep_lock,
                           PSI_mutex_key *param_key_info_thd_lock,
                           PSI_mutex_key *param_key_info_data_cond,
                           PSI_mutex_key *param_key_info_start_cond,
                           PSI_mutex_key *param_key_info_stop_cond,
                           PSI_mutex_key *param_key_info_sleep_cond
#endif
                           ,
                           uint param_id, const char *param_channel)
    : Relay_log_info(false
#ifdef HAVE_PSI_INTERFACE
                     ,
                     param_key_info_run_lock, param_key_info_data_lock,
                     param_key_info_sleep_lock, param_key_info_thd_lock,
                     param_key_info_data_cond, param_key_info_start_cond,
                     param_key_info_stop_cond, param_key_info_sleep_cond
#endif
                     ,
                     param_id + 1, param_channel, true),
      c_rli(rli),
      curr_group_exec_parts(key_memory_db_worker_hash_entry),
      id(param_id),
      checkpoint_relay_log_pos(0),
      checkpoint_master_log_pos(0),
      checkpoint_seqno(0),
      running_status(NOT_RUNNING),
      exit_incremented(false) {
  /*
    In the future, it would be great if we use only one identifier.
    So when factoring out this code, please, consider this.
  */
  DBUG_ASSERT(internal_id == id + 1);
  checkpoint_relay_log_name[0] = 0;
  checkpoint_master_log_name[0] = 0;

  mysql_mutex_init(key_mutex_slave_parallel_worker, &jobs_lock,
                   MY_MUTEX_INIT_FAST);
  mysql_cond_init(key_cond_slave_parallel_worker, &jobs_cond);
  mysql_cond_init(key_cond_mts_gaq, &logical_clock_cond);
}

Slave_worker::~Slave_worker() {
  end_info();
  if (jobs.inited_queue) {
    DBUG_ASSERT(jobs.m_Q.size() == jobs.size);
    jobs.m_Q.clear();
  }
  mysql_mutex_destroy(&jobs_lock);
  mysql_cond_destroy(&jobs_cond);
  mysql_cond_destroy(&logical_clock_cond);
  mysql_mutex_lock(&info_thd_lock);
  info_thd = NULL;
  mysql_mutex_unlock(&info_thd_lock);
  set_rli_description_event(NULL);
}

/**
   Method is executed by Coordinator at Worker startup time to initialize
   members parly with values supplied by Coordinator through rli.

   @param  rli  Coordinator's Relay_log_info pointer
   @param  i    identifier of the Worker

   @return 0          success
           non-zero   failure
*/
int Slave_worker::init_worker(Relay_log_info *rli, ulong i) {
  DBUG_ENTER("Slave_worker::init_worker");
  DBUG_ASSERT(!rli->info_thd->is_error());

  Slave_job_item empty = Slave_job_item();

  c_rli = rli;
  set_commit_order_manager(c_rli->get_commit_order_manager());

  if (rli_init_info(false) ||
      DBUG_EVALUATE_IF("inject_init_worker_init_info_fault", true, false))
    DBUG_RETURN(1);

  id = i;
  curr_group_exec_parts.clear();
  relay_log_change_notified = false;  // the 1st group to contain relaylog name
  checkpoint_notified = false;        // the same as above
  master_log_change_notified =
      false;                   // W learns master log during 1st group exec
  fd_change_notified = false;  // W is to learn master FD version same as above
  server_version = version_product(rli->slave_version_split);
  bitmap_shifted = 0;
  workers = c_rli->workers;  // shallow copying is sufficient
  wq_empty_waits = wq_size_waits_cnt = groups_done = events_done = curr_jobs =
      0;
  usage_partition = 0;
  end_group_sets_max_dbs = false;
  gaq_index = last_group_done_index = c_rli->gaq->size;  // out of range
  last_groups_assigned_index = 0;
  DBUG_ASSERT(!jobs.inited_queue);
  jobs.avail = 0;
  jobs.len = 0;
  jobs.overfill = false;  //  todo: move into Slave_jobs_queue constructor
  jobs.waited_overfill = 0;
  jobs.entry = jobs.size = c_rli->mts_slave_worker_queue_len_max;
  jobs.inited_queue = true;
  curr_group_seen_begin = curr_group_seen_gtid = false;
#ifndef DBUG_OFF
  curr_group_seen_sequence_number = false;
#endif
  jobs.m_Q.resize(jobs.size, empty);
  DBUG_ASSERT(jobs.m_Q.size() == jobs.size);

  wq_overrun_cnt = excess_cnt = 0;
  underrun_level =
      (ulong)((rli->mts_worker_underrun_level * jobs.size) / 100.0);
  // overrun level is symmetric to underrun (as underrun to the full queue)
  overrun_level = jobs.size - underrun_level;

  /* create mts submode for each of the the workers. */
  current_mts_submode = (rli->channel_mts_submode == MTS_PARALLEL_TYPE_DB_NAME)
                            ? (Mts_submode *)new Mts_submode_database()
                            : (Mts_submode *)new Mts_submode_logical_clock();

  // workers and coordinator must be of the same type
  DBUG_ASSERT(rli->current_mts_submode->get_type() ==
              current_mts_submode->get_type());

  m_order_commit_deadlock = false;
  DBUG_RETURN(0);
}

/**
   A part of Slave worker iitializer that provides a
   minimum context for MTS recovery.

   @param is_gaps_collecting_phase

          clarifies what state the caller
          executes this method from. When it's @c true
          that is @c mts_recovery_groups() and Worker should
          restore the last session time info which is processed
          to collect gaps that is not executed transactions (groups).
          Such recovery Slave_worker intance is destroyed at the end of
          @c mts_recovery_groups().
          Whet it's @c false Slave_worker is initialized for the run time
          nad should not read the last session time stale info.
          Its info will be ultimately reset once all gaps are executed
          to finish off recovery.

   @return 0 on success, non-zero for a failure
*/
int Slave_worker::rli_init_info(bool is_gaps_collecting_phase) {
  enum_return_check return_check = ERROR_CHECKING_REPOSITORY;

  DBUG_ENTER("Slave_worker::rli_init_info");

  if (inited) DBUG_RETURN(0);

  /*
    Worker bitmap size depends on recovery mode.
    If it is gaps collecting the bitmaps must be capable to accept
    up to MTS_MAX_BITS_IN_GROUP of bits.
  */
  size_t num_bits = is_gaps_collecting_phase ? MTS_MAX_BITS_IN_GROUP
                                             : c_rli->checkpoint_group;
  /*
    This checks if the repository was created before and thus there
    will be values to be read. Please, do not move this call after
    the handler->init_info().
  */
  return_check = check_info();
  if (return_check == ERROR_CHECKING_REPOSITORY ||
      (return_check == REPOSITORY_DOES_NOT_EXIST && is_gaps_collecting_phase))
    goto err;

  if (handler->init_info()) goto err;

  bitmap_init(&group_executed, NULL, num_bits, false);
  bitmap_init(&group_shifted, NULL, num_bits, false);

  if (is_gaps_collecting_phase &&
      (DBUG_EVALUATE_IF("mts_slave_worker_init_at_gaps_fails", true, false) ||
       read_info(handler))) {
    bitmap_free(&group_executed);
    bitmap_free(&group_shifted);
    goto err;
  }
  inited = 1;

  DBUG_RETURN(0);

err:
  // todo: handler->end_info(uidx, nidx);
  inited = 0;
  LogErr(ERROR_LEVEL, ER_RPL_ERROR_READING_SLAVE_WORKER_CONFIGURATION);
  DBUG_RETURN(1);
}

void Slave_worker::end_info() {
  DBUG_ENTER("Slave_worker::end_info");

  if (!inited) DBUG_VOID_RETURN;

  if (handler) handler->end_info();

  if (inited) {
    bitmap_free(&group_executed);
    bitmap_free(&group_shifted);
  }
  inited = 0;

  DBUG_VOID_RETURN;
}

int Slave_worker::flush_info(const bool force) {
  DBUG_ENTER("Slave_worker::flush_info");

  if (!inited) DBUG_RETURN(0);

  /*
    We update the sync_period at this point because only here we
    now that we are handling a Slave_worker. This needs to be
    update every time we call flush because the option may be
    dinamically set.
  */
  handler->set_sync_period(sync_relayloginfo_period);

  if (write_info(handler)) goto err;

  if (handler->flush_info(force)) goto err;

  DBUG_RETURN(0);

err:
  LogErr(ERROR_LEVEL, ER_RPL_ERROR_WRITING_SLAVE_WORKER_CONFIGURATION);
  DBUG_RETURN(1);
}

bool Slave_worker::read_info(Rpl_info_handler *from) {
  DBUG_ENTER("Slave_worker::read_info");

<<<<<<< HEAD
  ulong temp_group_relay_log_pos = 0;
  ulong temp_group_master_log_pos = 0;
  ulong temp_checkpoint_relay_log_pos = 0;
  ulong temp_checkpoint_master_log_pos = 0;
  ulong temp_checkpoint_seqno = 0;
  ulong nbytes = 0;
  uchar *buffer = (uchar *)group_executed.bitmap;
  int temp_internal_id = 0;
=======
  ulong temp_group_relay_log_pos= 0;
  char temp_group_master_log_name[FN_REFLEN];
  ulong temp_group_master_log_pos= 0;
  ulong temp_checkpoint_relay_log_pos= 0;
  ulong temp_checkpoint_master_log_pos= 0;
  ulong temp_checkpoint_seqno= 0;
  ulong nbytes= 0;
  uchar *buffer= (uchar *) group_executed.bitmap;
  int temp_internal_id= 0;
>>>>>>> 333b4508

  if (from->prepare_info_for_read()) DBUG_RETURN(true);

  if (from->get_info(&temp_internal_id, 0) ||
<<<<<<< HEAD
      from->get_info(group_relay_log_name, sizeof(group_relay_log_name),
                     (char *)"") ||
      from->get_info(&temp_group_relay_log_pos, 0UL) ||
      from->get_info(group_master_log_name, sizeof(group_master_log_name),
                     (char *)"") ||
      from->get_info(&temp_group_master_log_pos, 0UL) ||
=======
      from->get_info(group_relay_log_name,
                     sizeof(group_relay_log_name),
                     (char *) "") ||
      from->get_info(&temp_group_relay_log_pos,
                     0UL) ||
      from->get_info(temp_group_master_log_name,
                     sizeof(temp_group_master_log_name),
                     (char *) "") ||
      from->get_info(&temp_group_master_log_pos,
                     0UL) ||
>>>>>>> 333b4508
      from->get_info(checkpoint_relay_log_name,
                     sizeof(checkpoint_relay_log_name), (char *)"") ||
      from->get_info(&temp_checkpoint_relay_log_pos, 0UL) ||
      from->get_info(checkpoint_master_log_name,
                     sizeof(checkpoint_master_log_name), (char *)"") ||
      from->get_info(&temp_checkpoint_master_log_pos, 0UL) ||
      from->get_info(&temp_checkpoint_seqno, 0UL) ||
      from->get_info(&nbytes, 0UL) ||
      from->get_info(buffer, (size_t)nbytes, (uchar *)0) ||
      /* default is empty string */
      from->get_info(channel, sizeof(channel), (char *)""))
    DBUG_RETURN(true);

  DBUG_ASSERT(nbytes <= no_bytes_in_map(&group_executed));

<<<<<<< HEAD
  internal_id = (uint)temp_internal_id;
  group_relay_log_pos = temp_group_relay_log_pos;
  group_master_log_pos = temp_group_master_log_pos;
  checkpoint_relay_log_pos = temp_checkpoint_relay_log_pos;
  checkpoint_master_log_pos = temp_checkpoint_master_log_pos;
  checkpoint_seqno = temp_checkpoint_seqno;
=======
  internal_id=(uint) temp_internal_id;
  group_relay_log_pos=  temp_group_relay_log_pos;
  set_group_master_log_name(temp_group_master_log_name);
  set_group_master_log_pos(temp_group_master_log_pos);
  checkpoint_relay_log_pos=  temp_checkpoint_relay_log_pos;
  checkpoint_master_log_pos= temp_checkpoint_master_log_pos;
  checkpoint_seqno= temp_checkpoint_seqno;
>>>>>>> 333b4508

  DBUG_RETURN(false);
}

/*
  This function is used to make a copy of the worker object before we
  destroy it while STOP SLAVE. This new object is then used to report the
  worker status until next START SLAVE following which the new worker objetcs
  will be used.
*/
void Slave_worker::copy_values_for_PFS(ulong worker_id,
                                       en_running_state thd_running_status,
                                       THD *worker_thd, const Error &last_error,
                                       Gtid_monitoring_info *monitoring_info) {
  id = worker_id;
  running_status = thd_running_status;
  info_thd = worker_thd;
  m_last_error = last_error;
  monitoring_info->copy_info_to(get_gtid_monitoring_info());
}

bool Slave_worker::set_info_search_keys(Rpl_info_handler *to) {
  DBUG_ENTER("Slave_worker::set_info_search_keys");

  /* primary keys are Id and channel_name */
  if (to->set_info(0, (int)internal_id) ||
      to->set_info(LINE_FOR_CHANNEL, channel))
    DBUG_RETURN(true);

  DBUG_RETURN(false);
}

bool Slave_worker::write_info(Rpl_info_handler *to) {
  DBUG_ENTER("Slave_worker::write_info");

  ulong nbytes = (ulong)no_bytes_in_map(&group_executed);
  uchar *buffer = (uchar *)group_executed.bitmap;
  DBUG_ASSERT(nbytes <= (c_rli->checkpoint_group + 7) / 8);

  if (to->prepare_info_for_write() || to->set_info((int)internal_id) ||
      to->set_info(group_relay_log_name) ||
<<<<<<< HEAD
      to->set_info((ulong)group_relay_log_pos) ||
      to->set_info(group_master_log_name) ||
      to->set_info((ulong)group_master_log_pos) ||
=======
      to->set_info((ulong) group_relay_log_pos) ||
      to->set_info(get_group_master_log_name()) ||
      to->set_info((ulong) get_group_master_log_pos()) ||
>>>>>>> 333b4508
      to->set_info(checkpoint_relay_log_name) ||
      to->set_info((ulong)checkpoint_relay_log_pos) ||
      to->set_info(checkpoint_master_log_name) ||
      to->set_info((ulong)checkpoint_master_log_pos) ||
      to->set_info((ulong)checkpoint_seqno) || to->set_info(nbytes) ||
      to->set_info(buffer, (size_t)nbytes) || to->set_info(channel))
    DBUG_RETURN(true);

  DBUG_RETURN(false);
}

/**
   Clean up a part of Worker info table that is regarded in
   in gaps collecting at recovery.
   This worker won't contribute to recovery bitmap at future
   slave restart (see @c mts_recovery_groups).

   @return false as success true as failure
*/
<<<<<<< HEAD
bool Slave_worker::reset_recovery_info() {
=======
bool Slave_worker::reset_recovery_info()
{
  bool binlog_prot_acquired= false;

>>>>>>> 333b4508
  DBUG_ENTER("Slave_worker::reset_recovery_info");

  if (info_thd && !info_thd->backup_binlog_lock.is_acquired())
  {
    const ulong timeout= info_thd->variables.lock_wait_timeout;

    DBUG_PRINT("debug", ("Acquiring binlog protection lock"));

    if (info_thd->backup_binlog_lock.acquire_protection(info_thd, MDL_EXPLICIT,
                                                        timeout))
      DBUG_RETURN(true);

    binlog_prot_acquired= true;
  }

  set_group_master_log_name("");
  set_group_master_log_pos(0);

  if (binlog_prot_acquired)
  {
    DBUG_PRINT("debug", ("Releasing binlog protection lock"));
    info_thd->backup_binlog_lock.release_protection(info_thd);
  }


  DBUG_RETURN(flush_info(true));
}

size_t Slave_worker::get_number_worker_fields() {
  return sizeof(info_slave_worker_fields) / sizeof(info_slave_worker_fields[0]);
}

const char *Slave_worker::get_master_log_name() {
  Slave_job_group *ptr_g = c_rli->gaq->get_job_group(gaq_index);

  return (ptr_g->checkpoint_log_name != NULL) ? ptr_g->checkpoint_log_name
                                              : checkpoint_master_log_name;
}

<<<<<<< HEAD
bool Slave_worker::commit_positions(Log_event *ev, Slave_job_group *ptr_g,
                                    bool force) {
=======
bool Slave_worker::commit_positions(Log_event *ev, Slave_job_group* ptr_g, bool force)
{
  bool binlog_prot_acquired= false;
>>>>>>> 333b4508
  DBUG_ENTER("Slave_worker::checkpoint_positions");

  if (info_thd && !info_thd->backup_binlog_lock.is_acquired())
  {
    const ulong timeout= info_thd->variables.lock_wait_timeout;

    DBUG_PRINT("debug", ("Acquiring binlog protection lock"));

    if (info_thd->backup_binlog_lock.acquire_protection(info_thd, MDL_EXPLICIT,
                                                        timeout))
      DBUG_RETURN(true);

    binlog_prot_acquired= true;
  }

  /*
    Initial value of checkpoint_master_log_name is learned from
    group_master_log_name. The latter can be passed to Worker
    at rare event of master binlog rotation.
    This initialization is needed to provide to Worker info
    on physical coordiates during execution of the very first group
    after a rotation.
  */
<<<<<<< HEAD
  if (ptr_g->group_master_log_name != NULL) {
    strmake(group_master_log_name, ptr_g->group_master_log_name,
            sizeof(group_master_log_name) - 1);
    my_free(ptr_g->group_master_log_name);
    ptr_g->group_master_log_name = NULL;
    strmake(checkpoint_master_log_name, group_master_log_name,
=======
  if (ptr_g->group_master_log_name != NULL)
  {
    set_group_master_log_name(ptr_g->group_master_log_name);
    my_free(ptr_g->group_master_log_name);
    ptr_g->group_master_log_name= NULL;
    strmake(checkpoint_master_log_name, get_group_master_log_name(),
>>>>>>> 333b4508
            sizeof(checkpoint_master_log_name) - 1);
  }
  if (ptr_g->checkpoint_log_name != NULL) {
    strmake(checkpoint_relay_log_name, ptr_g->checkpoint_relay_log_name,
            sizeof(checkpoint_relay_log_name) - 1);
    checkpoint_relay_log_pos = ptr_g->checkpoint_relay_log_pos;
    strmake(checkpoint_master_log_name, ptr_g->checkpoint_log_name,
            sizeof(checkpoint_master_log_name) - 1);
    checkpoint_master_log_pos = ptr_g->checkpoint_log_pos;

    my_free(ptr_g->checkpoint_log_name);
    ptr_g->checkpoint_log_name = NULL;
    my_free(ptr_g->checkpoint_relay_log_name);
    ptr_g->checkpoint_relay_log_name = NULL;

    bitmap_copy(&group_shifted, &group_executed);
    bitmap_clear_all(&group_executed);
    for (uint pos = ptr_g->shifted; pos < c_rli->checkpoint_group; pos++) {
      if (bitmap_is_set(&group_shifted, pos))
        bitmap_set_bit(&group_executed, pos - ptr_g->shifted);
    }
  }
  /*
    Extracts an updated relay-log name to store in Worker's rli.
  */
  if (ptr_g->group_relay_log_name) {
    DBUG_ASSERT(strlen(ptr_g->group_relay_log_name) + 1 <=
                sizeof(group_relay_log_name));
    strmake(group_relay_log_name, ptr_g->group_relay_log_name,
            sizeof(group_relay_log_name) - 1);
  }

  DBUG_ASSERT(ptr_g->checkpoint_seqno <= (c_rli->checkpoint_group - 1));

  bitmap_set_bit(&group_executed, ptr_g->checkpoint_seqno);
<<<<<<< HEAD
  checkpoint_seqno = ptr_g->checkpoint_seqno;
  group_relay_log_pos = ev->future_event_relay_log_pos;
  group_master_log_pos = ev->common_header->log_pos;
=======
  checkpoint_seqno= ptr_g->checkpoint_seqno;
  group_relay_log_pos= ev->future_event_relay_log_pos;
  set_group_master_log_pos(ev->common_header->log_pos);
>>>>>>> 333b4508

  /*
    Directly accessing c_rli->get_group_master_log_name() does not
    represent a concurrency issue because the current code places
    a synchronization point when master rotates.
  */
<<<<<<< HEAD
  strmake(group_master_log_name, c_rli->get_group_master_log_name(),
          sizeof(group_master_log_name) - 1);

  DBUG_PRINT("mts", ("Committing worker-id %lu group master log pos %llu "
                     "group master log name %s checkpoint sequence number %lu.",
                     id, group_master_log_pos, group_master_log_name,
                     checkpoint_seqno));
=======
  set_group_master_log_name(c_rli->get_group_master_log_name());

  DBUG_PRINT("mts", ("Committing worker-id %lu group master log pos %llu "
             "group master log name %s checkpoint sequence number %lu.",
                     id, get_group_master_log_pos(),
                     get_group_master_log_name(), checkpoint_seqno));
>>>>>>> 333b4508

  DBUG_EXECUTE_IF("mts_debug_concurrent_access",
                  { mts_debug_concurrent_access++; };);

  if (binlog_prot_acquired)
  {
    DBUG_PRINT("debug", ("Releasing binlog protection lock"));
    info_thd->backup_binlog_lock.release_protection(info_thd);
  }

  DBUG_RETURN(flush_info(force));
}

void Slave_worker::rollback_positions(Slave_job_group *ptr_g) {
  if (!is_transactional()) {
    bitmap_clear_bit(&group_executed, ptr_g->checkpoint_seqno);
    flush_info(false);
  }
}

static void free_entry(db_worker_hash_entry *entry) {
  THD *c_thd = current_thd;

  DBUG_ENTER("free_entry");

  DBUG_PRINT("info", ("free_entry %s, %zu", entry->db, strlen(entry->db)));

  DBUG_ASSERT(c_thd->system_thread == SYSTEM_THREAD_SLAVE_SQL);

  /*
    Although assert is correct valgrind senses entry->worker can be freed.

    DBUG_ASSERT(entry->usage == 0 ||
                !entry->worker    ||  // last entry owner could have errored out
                entry->worker->running_status != Slave_worker::RUNNING);
  */

  mts_move_temp_tables_to_thd(c_thd, entry->temporary_tables);
  entry->temporary_tables = NULL;

  my_free((void *)entry->db);
  my_free(entry);

  DBUG_VOID_RETURN;
}

bool init_hash_workers(Relay_log_info *rli) {
  DBUG_ENTER("init_hash_workers");

  rli->inited_hash_workers = true;
  mysql_mutex_init(key_mutex_slave_worker_hash, &rli->slave_worker_hash_lock,
                   MY_MUTEX_INIT_FAST);
  mysql_cond_init(key_cond_slave_worker_hash, &rli->slave_worker_hash_cond);

  DBUG_RETURN(false);
}

void destroy_hash_workers(Relay_log_info *rli) {
  DBUG_ENTER("destroy_hash_workers");
  if (rli->inited_hash_workers) {
    rli->mapping_db_to_worker.clear();
    mysql_mutex_destroy(&rli->slave_worker_hash_lock);
    mysql_cond_destroy(&rli->slave_worker_hash_cond);
    rli->inited_hash_workers = false;
  }

  DBUG_VOID_RETURN;
}

/**
   Relocating temporary table reference into @c entry's table list head.
   Sources can be the coordinator's and the Worker's thd->temporary_tables.

   @param table   TABLE instance pointer
   @param thd     THD instance pointer of the source of relocation
   @param entry   db_worker_hash_entry instance pointer

   @note  thd->temporary_tables can become NULL

   @return the pointer to a table following the unlinked
*/
TABLE *mts_move_temp_table_to_entry(TABLE *table, THD *thd,
                                    db_worker_hash_entry *entry) {
  TABLE *ret = table->next;

  if (table->prev) {
    table->prev->next = table->next;
    if (table->prev->next) table->next->prev = table->prev;
  } else {
    /* removing the first item from the list */
    DBUG_ASSERT(table == thd->temporary_tables);

    thd->temporary_tables = table->next;
    if (thd->temporary_tables) table->next->prev = 0;
  }
  table->next = entry->temporary_tables;
  table->prev = 0;
  if (table->next) table->next->prev = table;
  entry->temporary_tables = table;

  return ret;
}

/**
   Relocation of the list of temporary tables to thd->temporary_tables.

   @param thd     THD instance pointer of the destination
   @param temporary_tables
                  the source temporary_tables list

   @note     destroying references to the source list, if necessary,
             is left to the caller.

   @return   the post-merge value of thd->temporary_tables.
*/
TABLE *mts_move_temp_tables_to_thd(THD *thd, TABLE *temporary_tables) {
  DBUG_ENTER("mts_move_temp_tables_to_thd");
  TABLE *table = temporary_tables;
  if (!table) DBUG_RETURN(NULL);

  // accept only if this is the start of the list.
  DBUG_ASSERT(!table->prev);

  // walk along the source list and associate the tables with thd
  do {
    table->in_use = thd;
  } while (table->next && (table = table->next));

  // link the former list against the tail of the source list
  if (thd->temporary_tables) thd->temporary_tables->prev = table;
  table->next = thd->temporary_tables;
  thd->temporary_tables = temporary_tables;
  DBUG_RETURN(thd->temporary_tables);
}

/**
   Relocating references of temporary tables of a database
   of the entry argument from THD into the entry.

   @param thd    THD pointer of the source temporary_tables list
   @param entry  a pointer to db_worker_hash_entry record
                 containing database descriptor and temporary_tables list.

*/
static void move_temp_tables_to_entry(THD *thd, db_worker_hash_entry *entry) {
  for (TABLE *table = thd->temporary_tables; table;) {
    if (strcmp(table->s->db.str, entry->db) == 0) {
      // table pointer is shifted inside the function
      table = mts_move_temp_table_to_entry(table, thd, entry);
    } else {
      table = table->next;
    }
  }
}

/**
   The function produces a reference to the struct of a Worker
   that has been or will be engaged to process the @c dbname -keyed  partition
   (D). It checks a local to Coordinator CGAP list first and returns
   @c last_assigned_worker when found (todo: assert).

   Otherwise, the partition is appended to the current group list:

        CGAP .= D

   here .= is concatenate operation,
   and a possible D's Worker id is searched in Assigned Partition Hash
   (APH) that collects tuples (P, W_id, U, mutex, cond).
   In case not found,

        W_d := W_c unless W_c is NULL.

   When W_c is NULL it is assigned to a least occupied as defined by
   @c get_least_occupied_worker().

        W_d := W_c := W_{least_occupied}

        APH .=  a new (D, W_d, 1)

   In a case APH contains W_d == W_c, (assert U >= 1)

        update APH set  U++ where  APH.P = D

   The case APH contains a W_d != W_c != NULL assigned to D-partition represents
   the hashing conflict and is handled as the following:

     a. marks the record of APH with a flag requesting to signal in the
        cond var when `U' the usage counter drops to zero by the other Worker;
     b. waits for the other Worker to finish tasks on that partition and
        gets the signal;
     c. updates the APH record to point to the first Worker (naturally, U := 1),
        scheduled the event, and goes back into the parallel mode

   @param  dbname      pointer to c-string containing database name
                       It can be empty string to indicate specific locking
                       to faciliate sequential applying.
   @param  rli         pointer to Coordinators relay-log-info instance
   @param  ptr_entry   reference to a pointer to the resulted entry in
                       the Assigne Partition Hash where
                       the entry's pointer is stored at return.
   @param  need_temp_tables
                       if false migration of temporary tables not needed
   @param  last_worker caller opts for this Worker, it must be
                       rli->last_assigned_worker if one is determined.

   @note modifies  CGAP, APH and unlinks @c dbname -keyd temporary tables
         from C's thd->temporary_tables to move them into the entry record.

   @return the pointer to a Worker struct
*/
Slave_worker *map_db_to_worker(const char *dbname, Relay_log_info *rli,
                               db_worker_hash_entry **ptr_entry,
                               bool need_temp_tables,
                               Slave_worker *last_worker) {
  Slave_worker_array *workers = &rli->workers;

  THD *thd = rli->info_thd;

  DBUG_ENTER("map_db_to_worker");

  DBUG_ASSERT(!rli->last_assigned_worker ||
              rli->last_assigned_worker == last_worker);
  DBUG_ASSERT(is_mts_db_partitioned(rli));

  if (!rli->inited_hash_workers) DBUG_RETURN(NULL);

  db_worker_hash_entry *entry = NULL;
  size_t dblength = strlen(dbname);

  // Search in CGAP
  for (db_worker_hash_entry **it = rli->curr_group_assigned_parts.begin();
       it != rli->curr_group_assigned_parts.end(); ++it) {
    entry = *it;
    if ((uchar)entry->db_len != dblength)
      continue;
    else if (strncmp(entry->db, const_cast<char *>(dbname), dblength) == 0) {
      *ptr_entry = entry;
      DBUG_RETURN(last_worker);
    }
  }

  DBUG_PRINT("info", ("Searching for %s, %zu", dbname, dblength));

  mysql_mutex_lock(&rli->slave_worker_hash_lock);

  std::string key(dbname, dblength);
  entry = find_or_nullptr(rli->mapping_db_to_worker, key);
  if (!entry) {
    /*
      The database name was not found which means that a worker never
      processed events from that database. In such case, we need to
      map the database to a worker my inserting an entry into the
      hash map.
    */
    bool ret;
    char *db = NULL;

    mysql_mutex_unlock(&rli->slave_worker_hash_lock);

    DBUG_PRINT("info", ("Inserting %s, %zu", dbname, dblength));
    /*
      Allocate an entry to be inserted and if the operation fails
      an error is returned.
    */
    if (!(db = (char *)my_malloc(key_memory_db_worker_hash_entry, dblength + 1,
                                 MYF(0))))
      goto err;
    if (!(entry = (db_worker_hash_entry *)my_malloc(
              key_memory_db_worker_hash_entry, sizeof(db_worker_hash_entry),
              MYF(0)))) {
      my_free(db);
      goto err;
    }
    my_stpcpy(db, dbname);
    entry->db = db;
    entry->db_len = strlen(db);
    entry->usage = 1;
    entry->temporary_tables = NULL;
    /*
      Unless \exists the last assigned Worker, get a free worker based
      on a policy described in the function get_least_occupied_worker().
    */
    mysql_mutex_lock(&rli->slave_worker_hash_lock);

    entry->worker = (!last_worker)
                        ? get_least_occupied_worker(rli, workers, NULL)
                        : last_worker;
    entry->worker->usage_partition++;
    if (rli->mapping_db_to_worker.size() > mts_partition_hash_soft_max) {
      /*
        remove zero-usage (todo: rare or long ago scheduled) records.
        Free the element if the usage of the hash entry is 0 or not.
      */
      for (auto it = rli->mapping_db_to_worker.begin();
           it != rli->mapping_db_to_worker.end();) {
        DBUG_ASSERT(!entry->temporary_tables || !entry->temporary_tables->prev);
        DBUG_ASSERT(!thd->temporary_tables || !thd->temporary_tables->prev);

        db_worker_hash_entry *entry = it->second.get();
        if (entry->usage == 0) {
          mts_move_temp_tables_to_thd(thd, entry->temporary_tables);
          entry->temporary_tables = NULL;
          it = rli->mapping_db_to_worker.erase(it);
        } else
          ++it;
      }
    }

    ret =
        !rli->mapping_db_to_worker
             .emplace(entry->db, unique_ptr_with_deleter<db_worker_hash_entry>(
                                     entry, free_entry))
             .second;

    if (ret) {
      my_free(db);
      entry = NULL;
      goto err;
    }
    DBUG_PRINT("info", ("Inserted %s, %zu", entry->db, strlen(entry->db)));
  } else {
    /* There is a record. Either  */
    if (entry->usage == 0) {
      entry->worker = (!last_worker)
                          ? get_least_occupied_worker(rli, workers, NULL)
                          : last_worker;
      entry->worker->usage_partition++;
      entry->usage++;
    } else if (entry->worker == last_worker || !last_worker) {
      DBUG_ASSERT(entry->worker);

      entry->usage++;
    } else {
      // The case APH contains a W_d != W_c != NULL assigned to
      // D-partition represents
      // the hashing conflict and is handled as the following:
      PSI_stage_info old_stage;

      DBUG_ASSERT(last_worker != NULL &&
                  rli->curr_group_assigned_parts.size() > 0);

      // future assignenment and marking at the same time
      entry->worker = last_worker;
      // loop while a user thread is stopping Coordinator gracefully
      do {
        thd->ENTER_COND(
            &rli->slave_worker_hash_cond, &rli->slave_worker_hash_lock,
            &stage_slave_waiting_worker_to_release_partition, &old_stage);
        mysql_cond_wait(&rli->slave_worker_hash_cond,
                        &rli->slave_worker_hash_lock);
      } while (entry->usage != 0 && !thd->killed);

      mysql_mutex_unlock(&rli->slave_worker_hash_lock);
      thd->EXIT_COND(&old_stage);
      if (thd->killed) {
        entry = NULL;
        goto err;
      }
      mysql_mutex_lock(&rli->slave_worker_hash_lock);
      entry->usage = 1;
      entry->worker->usage_partition++;
    }
  }

  /*
     relocation belonging to db temporary tables from C to W via entry
  */
  if (entry->usage == 1 && need_temp_tables) {
    if (!entry->temporary_tables) {
      if (entry->db_len != 0) {
        move_temp_tables_to_entry(thd, entry);
      } else {
        entry->temporary_tables = thd->temporary_tables;
        thd->temporary_tables = NULL;
      }
    }
#ifndef DBUG_OFF
    else {
      // all entries must have been emptied from temps by the caller

      for (TABLE *table = thd->temporary_tables; table; table = table->next) {
        DBUG_ASSERT(0 != strcmp(table->s->db.str, entry->db));
      }
    }
#endif
  }
  mysql_mutex_unlock(&rli->slave_worker_hash_lock);

  DBUG_ASSERT(entry);

err:
  if (entry) {
    DBUG_PRINT("info",
               ("Updating %s with worker %lu", entry->db, entry->worker->id));
    rli->curr_group_assigned_parts.push_back(entry);
    *ptr_entry = entry;
  }
  DBUG_RETURN(entry ? entry->worker : NULL);
}

/**
   Get the least occupied worker.

   @param rli pointer to Relay_log_info of Coordinator
   @param ws  dynarray of pointers to Slave_worker
   @param ev event for which we are searching for a worker

   @return a pointer to chosen Slave_worker instance

*/
Slave_worker *get_least_occupied_worker(Relay_log_info *rli,
                                        Slave_worker_array *ws, Log_event *ev) {
  return rli->current_mts_submode->get_least_occupied_worker(rli, ws, ev);
}

/**
   Deallocation routine to cancel out few effects of
   @c map_db_to_worker().
   Involved into processing of the group APH tuples are updated.
   @c last_group_done_index member is set to the GAQ index of
   the current group.
   CGEP the Worker partition cache is cleaned up.

   @param ev     a pointer to Log_event
   @param error  error code after processing the event by caller.
*/
void Slave_worker::slave_worker_ends_group(Log_event *ev, int error) {
  DBUG_ENTER("Slave_worker::slave_worker_ends_group");
  Slave_job_group *ptr_g = NULL;

  if (!error) {
    ptr_g = c_rli->gaq->get_job_group(gaq_index);

    DBUG_ASSERT(gaq_index == ev->mts_group_idx);
    /*
      It guarantees that the worker is removed from order commit queue when
      its transaction doesn't binlog anything. It will break innodb group
      commit, but it should rarely happen.
    */
    if (get_commit_order_manager())
      get_commit_order_manager()->report_commit(this);

    // first ever group must have relay log name
    DBUG_ASSERT(last_group_done_index != c_rli->gaq->size ||
                ptr_g->group_relay_log_name != NULL);
    DBUG_ASSERT(ptr_g->worker_id == id);

    /*
      DDL that has not yet updated the slave info repository does it now.
    */
    if (ev->get_type_code() != binary_log::XID_EVENT && !is_committed_ddl(ev)) {
      commit_positions(ev, ptr_g, true);
      DBUG_EXECUTE_IF(
          "crash_after_commit_and_update_pos",
          sql_print_information("Crashing crash_after_commit_and_update_pos.");
          flush_info(true); DBUG_SUICIDE(););
    }

<<<<<<< HEAD
    ptr_g->group_master_log_pos = group_master_log_pos;
    ptr_g->group_relay_log_pos = group_relay_log_pos;
    ptr_g->done.store(1);
    last_group_done_index = gaq_index;
    last_groups_assigned_index = ptr_g->total_seqno;
=======
    ptr_g->group_master_log_pos= get_group_master_log_pos();
    ptr_g->group_relay_log_pos= group_relay_log_pos;
    my_atomic_store32(&ptr_g->done, 1);
    last_group_done_index= gaq_index;
    last_groups_assigned_index= ptr_g->total_seqno;
>>>>>>> 333b4508
    reset_gaq_index();
    groups_done++;

  } else {
    if (running_status != STOP_ACCEPTED) {
      // tagging as exiting so Coordinator won't be able synchronize with it
      mysql_mutex_lock(&jobs_lock);
      running_status = ERROR_LEAVING;
      mysql_mutex_unlock(&jobs_lock);

      /* Fatal error happens, it notifies the following transaction to rollback
       */
      if (get_commit_order_manager())
        get_commit_order_manager()->report_rollback(this);

      // Killing Coordinator to indicate eventual consistency error
      mysql_mutex_lock(&c_rli->info_thd->LOCK_thd_data);
      c_rli->info_thd->awake(THD::KILL_QUERY);
      mysql_mutex_unlock(&c_rli->info_thd->LOCK_thd_data);
    }
  }

  /*
    Cleanup relating to the last executed group regardless of error.
  */
  if (current_mts_submode->get_type() == MTS_PARALLEL_TYPE_DB_NAME) {
    for (size_t i = 0; i < curr_group_exec_parts.size(); i++) {
      db_worker_hash_entry *entry = curr_group_exec_parts[i];

      mysql_mutex_lock(&c_rli->slave_worker_hash_lock);

      DBUG_ASSERT(entry);

      entry->usage--;

      DBUG_ASSERT(entry->usage >= 0);

      if (entry->usage == 0) {
        usage_partition--;
        /*
          The detached entry's temp table list, possibly updated, remains
          with the entry at least until time Coordinator will deallocate it
          from the hash, that is either due to stop or extra size of the hash.
        */
        DBUG_ASSERT(usage_partition >= 0);
        DBUG_ASSERT(this->info_thd->temporary_tables == 0);
        DBUG_ASSERT(!entry->temporary_tables || !entry->temporary_tables->prev);

        if (entry->worker != this)  // Coordinator is waiting
        {
          DBUG_PRINT("info", ("Notifying entry %p release by worker %lu", entry,
                              this->id));

          mysql_cond_signal(&c_rli->slave_worker_hash_cond);
        }
      } else
        DBUG_ASSERT(usage_partition != 0);

      mysql_mutex_unlock(&c_rli->slave_worker_hash_lock);
    }

    curr_group_exec_parts.clear();
    curr_group_exec_parts.shrink_to_fit();

    if (error) {
      // Awakening Coordinator that could be waiting for entry release
      mysql_mutex_lock(&c_rli->slave_worker_hash_lock);
      mysql_cond_signal(&c_rli->slave_worker_hash_cond);
      mysql_mutex_unlock(&c_rli->slave_worker_hash_lock);
    }
  } else  // not DB-type scheduler
  {
    DBUG_ASSERT(current_mts_submode->get_type() ==
                MTS_PARALLEL_TYPE_LOGICAL_CLOCK);
    /*
      Check if there're any waiter. If there're try incrementing lwm and
      signal to those who've got sasfied with the waiting condition.

      In a "good" "likely" execution branch the waiter set is expected
      to be empty. LWM is advanced by Coordinator asynchronously.
      Also lwm is advanced by a dependent Worker when it inserts its waiting
      request into the waiting list.
    */
    Mts_submode_logical_clock *mts_submode =
        static_cast<Mts_submode_logical_clock *>(c_rli->current_mts_submode);
    int64 min_child_waited_logical_ts =
        mts_submode->min_waited_timestamp.load();

    DBUG_EXECUTE_IF("slave_worker_ends_group_before_signal_lwm", {
      const char act[] = "now WAIT_FOR worker_continue";
      DBUG_ASSERT(!debug_sync_set_action(current_thd, STRING_WITH_LEN(act)));
    });

    if (unlikely(error)) {
      mysql_mutex_lock(&c_rli->mts_gaq_LOCK);
      mts_submode->is_error = true;
      if (mts_submode->min_waited_timestamp != SEQ_UNINIT)
        mysql_cond_signal(&c_rli->logical_clock_cond);
      mysql_mutex_unlock(&c_rli->mts_gaq_LOCK);
    } else if (min_child_waited_logical_ts != SEQ_UNINIT) {
      mysql_mutex_lock(&c_rli->mts_gaq_LOCK);

      /*
        min_child_waited_logical_ts may include an old value, so we need to
        check it again after getting the lock.
      */
      if (mts_submode->min_waited_timestamp != SEQ_UNINIT) {
        longlong curr_lwm = mts_submode->get_lwm_timestamp(c_rli, true);

        if (mts_submode->clock_leq(mts_submode->min_waited_timestamp,
                                   curr_lwm)) {
          /*
            There's a transaction that depends on the current.
          */
          mysql_cond_signal(&c_rli->logical_clock_cond);
        }
      }
      mysql_mutex_unlock(&c_rli->mts_gaq_LOCK);
    }

#ifndef DBUG_OFF
    curr_group_seen_sequence_number = false;
#endif
  }
  curr_group_seen_gtid = curr_group_seen_begin = false;

  DBUG_VOID_RETURN;
}

/**
   two index comparision to determine which of the two
   is ordered first.

   @note   The caller makes sure the args are within the valid
           range, incl cases the queue is empty or full.

   @return true  if the first arg identifies a queue entity ordered
                 after one defined by the 2nd arg,
           false otherwise.
*/
template <typename Element_type>
bool circular_buffer_queue<Element_type>::gt(ulong i, ulong k) {
  DBUG_ASSERT(i < size && k < size);
  DBUG_ASSERT(avail != entry);

  if (i >= entry)
    if (k >= entry)
      return i > k;
    else
      return false;
  else if (k >= entry)
    return true;
  else
    return i > k;
}

Slave_committed_queue::Slave_committed_queue(ulong max, uint n)
    : circular_buffer_queue<Slave_job_group>(max),
      inited(false),
      last_done(key_memory_Slave_job_group_group_relay_log_name) {
  if (max >= (ulong)-1 || !inited_queue)
    return;
  else
    inited = true;

  last_done.resize(n);

  lwm.group_relay_log_name = (char *)my_malloc(
      key_memory_Slave_job_group_group_relay_log_name, FN_REFLEN + 1, MYF(0));
  lwm.group_relay_log_name[0] = 0;
  lwm.sequence_number = SEQ_UNINIT;
}

#ifndef DBUG_OFF
bool Slave_committed_queue::count_done(Relay_log_info *rli) {
  ulong i, k, cnt = 0;

  for (i = entry, k = 0; k < len; i = (i + 1) % size, k++) {
    Slave_job_group *ptr_g;

    ptr_g = &m_Q[i];

    if (ptr_g->worker_id != MTS_WORKER_UNDEF && ptr_g->done) cnt++;
  }

  DBUG_ASSERT(cnt <= size);

  DBUG_PRINT("mts",
             ("Checking if it can simulate a crash:"
              " mts_checkpoint_group %u counter %lu parallel slaves %lu\n",
              opt_mts_checkpoint_group, cnt, rli->slave_parallel_workers));

  return (cnt == (rli->slave_parallel_workers * opt_mts_checkpoint_group));
}
#endif

/**
   The queue is processed from the head item by item
   to purge items representing committed groups.
   Progress in GAQ is assessed through comparision of GAQ index value
   with Worker's @c last_group_done_index.
   Purging breaks at a first discovered gap, that is an item
   that the assinged item->w_id'th Worker has not yet completed.

   The caller is supposed to be the checkpoint handler.

   A copy of the last discarded item containing
   the refreshed value of the committed low-water-mark is stored
   into @c lwm container member for further caller's processing.
   @c last_done is updated with the latest total_seqno for each Worker
   that was met during GAQ parse.

   @note dyn-allocated members of Slave_job_group such as
         group_relay_log_name as freed here.

   @return number of discarded items
*/
ulong Slave_committed_queue::move_queue_head(Slave_worker_array *ws) {
  DBUG_ENTER("Slave_committed_queue::move_queue_head");
  ulong i, cnt = 0;

  for (i = entry; i != avail && !empty(); cnt++, i = (i + 1) % size) {
    Slave_worker *w_i;
    Slave_job_group *ptr_g;
    char grl_name[FN_REFLEN];

#ifndef DBUG_OFF
    if (DBUG_EVALUATE_IF("check_slave_debug_group", 1, 0) &&
        cnt == opt_mts_checkpoint_period)
      DBUG_RETURN(cnt);
#endif

    grl_name[0] = 0;
    ptr_g = &m_Q[i];

    /*
      The current job has not been processed or it was not
      even assigned, this means there is a gap.
    */
    if (ptr_g->worker_id == MTS_WORKER_UNDEF || ptr_g->done.load() == 0)
      break; /* gap at i'th */

    /* Worker-id domain guard */
    static_assert(MTS_WORKER_UNDEF > MTS_MAX_WORKERS, "");

    w_i = ws->at(ptr_g->worker_id);

    /*
      Memorizes the latest valid group_relay_log_name.
    */
    if (ptr_g->group_relay_log_name) {
      strcpy(grl_name, ptr_g->group_relay_log_name);
      my_free(ptr_g->group_relay_log_name);
      /*
        It is important to mark the field as freed.
      */
      ptr_g->group_relay_log_name = NULL;
    }

    /*
      Removes the job from the (G)lobal (A)ssigned (Q)ueue.
    */
    Slave_job_group g = Slave_job_group();
#ifndef DBUG_OFF
    ulong ind =
#endif
        de_queue(&g);

    /*
      Stores the memorized name into the result struct. Note that we
      take care of the pointer first and then copy the other elements
      by assigning the structures.
    */
    if (grl_name[0] != 0) {
      strcpy(lwm.group_relay_log_name, grl_name);
    }
    g.group_relay_log_name = lwm.group_relay_log_name;
    lwm = g;

    DBUG_ASSERT(ind == i);
    DBUG_ASSERT(!ptr_g->group_relay_log_name);
    DBUG_ASSERT(ptr_g->total_seqno == lwm.total_seqno);
#ifndef DBUG_OFF
    {
      ulonglong l = last_done[w_i->id];
      /*
        There must be some progress otherwise we should have
        exit the loop earlier.
      */
      DBUG_ASSERT(l < ptr_g->total_seqno);
    }
#endif
    /*
      This is used to calculate the last time each worker has
      processed events.
    */
    last_done[w_i->id] = ptr_g->total_seqno;
  }

  DBUG_ASSERT(cnt <= size);

  DBUG_RETURN(cnt);
}

/**
   Finds low-water mark of committed jobs in GAQ.
   That is an index below which all jobs are marked as done.

   Notice the first available index is returned when the queue
   does not have any incomplete jobs. That includes cases of
   the empty and the full of complete jobs queue.
   A mutex protecting from concurrent LWM change by
   move_queue_head() (by Coordinator) should be taken by the caller.

   @param [out] arg_g  a double pointer to Slave job descriptor item
                       last marked with done-as-true boolean.
   @param start_index  a GAQ index to start/resume searching.
                       Caller is to make sure the index points into
                       assigned (occupied) range of circular buffer of GAQ.
   @return             GAQ index of the last consecutive done job, or the GAQ
                       size when none is found.
*/
ulong Slave_committed_queue::find_lwm(Slave_job_group **arg_g,
                                      ulong start_index) {
  Slave_job_group *ptr_g = NULL;
  ulong i, k, cnt;

  DBUG_ASSERT(start_index <= size);

  if (empty()) return size;

  /*
    Loop continuation condition relies on
    (TODO: assert it)
    the start_index being in the running range:

       start_index \in [entry, avail - 1].

    It satisfies any queue size including 1.
    It does not satisfy the empty queue case which is bailed out earlier above.
  */
  for (i = start_index, cnt = 0;
       cnt < len - (start_index + size - entry) % size;
       i = (i + 1) % size, cnt++) {
    ptr_g = &m_Q[i];
    if (ptr_g->done.load() == 0) {
      if (cnt == 0) return size;  // the first node of the queue is not done
      break;
    }
  }
  ptr_g = &m_Q[k = (i + size - 1) % size];
  *arg_g = ptr_g;

  return k;
}

/**
   Method should be executed at slave system stop to
   cleanup dynamically allocated items that remained as unprocessed
   by Coordinator and Workers in their regular execution course.
*/
void Slave_committed_queue::free_dynamic_items() {
  ulong i, k;
  for (i = entry, k = 0; k < len; i = (i + 1) % size, k++) {
    Slave_job_group *ptr_g = &m_Q[i];
    if (ptr_g->group_relay_log_name) {
      my_free(ptr_g->group_relay_log_name);
    }
    if (ptr_g->checkpoint_log_name) {
      my_free(ptr_g->checkpoint_log_name);
    }
    if (ptr_g->checkpoint_relay_log_name) {
      my_free(ptr_g->checkpoint_relay_log_name);
    }
    if (ptr_g->group_master_log_name) {
      my_free(ptr_g->group_master_log_name);
    }
  }
  DBUG_ASSERT((avail == size /* full */ || entry == size /* empty */) ||
              i == avail /* all occupied are processed */);
}

void Slave_worker::do_report(loglevel level, int err_code, const char *msg,
                             va_list args) const {
  char buff_coord[MAX_SLAVE_ERRMSG];
  char buff_gtid[Gtid::MAX_TEXT_LENGTH + 1];
  const char *log_name =
      const_cast<Slave_worker *>(this)->get_master_log_name();
  ulonglong log_pos = const_cast<Slave_worker *>(this)->get_master_log_pos();
  const Gtid_specification *gtid_next = &info_thd->variables.gtid_next;
  THD *thd = info_thd;

  gtid_next->to_string(global_sid_map, buff_gtid, true);

  if (level == ERROR_LEVEL && (!has_temporary_error(thd, err_code) ||
                               thd->get_transaction()->cannot_safely_rollback(
                                   Transaction_ctx::SESSION))) {
    char coordinator_errmsg[MAX_SLAVE_ERRMSG];

    snprintf(coordinator_errmsg, MAX_SLAVE_ERRMSG,
             "Coordinator stopped because there were error(s) in the "
             "worker(s). "
             "The most recent failure being: Worker %u failed executing "
             "transaction '%s' at master log %s, end_log_pos %llu. "
             "See error log and/or "
             "performance_schema.replication_applier_status_by_worker "
             "table for "
             "more details about this failure or others, if any.",
             internal_id, buff_gtid, log_name, log_pos);

    /*
      We want to update the errors in coordinator as well as worker.
      The fill_coord_err_buf() function update the error number, message and
      timestamp fields. This function is different from va_report() as
      va_report() also logs the error message in the log apart from updating the
      error fields. So, the worker does the job of reporting the error in the
      log. We just make coordinator aware of the error.
    */
    c_rli->fill_coord_err_buf(level, err_code, coordinator_errmsg);
  }

  snprintf(buff_coord, sizeof(buff_coord),
           "Worker %u failed executing transaction '%s' at "
           "master log %s, end_log_pos %llu",
           internal_id, buff_gtid, log_name, log_pos);

  /*
    Error reporting by the worker. The worker updates its error fields as well
    as reports the error in the log.
  */
  this->va_report(level, err_code, buff_coord, msg, args);
}

void* Slave_worker::operator new(size_t request)
{
  void* ptr;
  if (posix_memalign(&ptr, __alignof__(Slave_worker), sizeof(Slave_worker))) {
    throw std::bad_alloc();
  }
  return ptr;
}

void Slave_worker::operator delete(void * ptr)
{
  free(ptr);
}

#ifndef DBUG_OFF
static bool may_have_timestamp(Log_event *ev) {
  bool res = false;

  switch (ev->get_type_code()) {
    case binary_log::QUERY_EVENT:
      res = true;
      break;

    case binary_log::GTID_LOG_EVENT:
      res = true;
      break;

    default:
      break;
  }

  return res;
}

static int64 get_last_committed(Log_event *ev) {
  int64 res = SEQ_UNINIT;

  switch (ev->get_type_code()) {
    case binary_log::GTID_LOG_EVENT:
      res = static_cast<Gtid_log_event *>(ev)->last_committed;
      break;

    default:
      break;
  }

  return res;
}

static int64 get_sequence_number(Log_event *ev) {
  int64 res = SEQ_UNINIT;

  switch (ev->get_type_code()) {
    case binary_log::GTID_LOG_EVENT:
      res = static_cast<Gtid_log_event *>(ev)->sequence_number;
      break;

    default:
      break;
  }

  return res;
}
#endif

/**
  MTS worker main routine.
  The worker thread loops in waiting for an event, executing it and
  fixing statistics counters.

  @return 0 success
         -1 got killed or an error happened during applying
*/
int Slave_worker::slave_worker_exec_event(Log_event *ev) {
  Relay_log_info *rli = c_rli;
  THD *thd = info_thd;
  int ret = 0;

  DBUG_ENTER("slave_worker_exec_event");

  thd->server_id = ev->server_id;
  thd->set_time();
  thd->lex->set_current_select(0);
  if (!ev->common_header->when.tv_sec)
    ev->common_header->when.tv_sec = static_cast<long>(my_time(0));
  ev->thd = thd;  // todo: assert because up to this point, ev->thd == 0
  ev->worker = this;

#ifndef DBUG_OFF
  if (!is_mts_db_partitioned(rli) && may_have_timestamp(ev) &&
      !curr_group_seen_sequence_number) {
    curr_group_seen_sequence_number = true;

    longlong lwm_estimate =
        static_cast<Mts_submode_logical_clock *>(rli->current_mts_submode)
            ->estimate_lwm_timestamp();
    int64 last_committed = get_last_committed(ev);
    int64 sequence_number = get_sequence_number(ev);
    /*
      The commit timestamp waiting condition:

        lwm_estimate < last_committed  <=>  last_committed  \not <= lwm_estimate

      must have been satisfied by Coordinator.
      The first scheduled transaction does not have to wait for anybody.
    */
    DBUG_ASSERT(
        rli->gaq->entry == ev->mts_group_idx ||
        Mts_submode_logical_clock::clock_leq(last_committed, lwm_estimate));
    DBUG_ASSERT(lwm_estimate != SEQ_UNINIT ||
                rli->gaq->entry == ev->mts_group_idx);
    /*
      The current transaction's timestamp can't be less that lwm.
    */
    DBUG_ASSERT(sequence_number == SEQ_UNINIT ||
                !Mts_submode_logical_clock::clock_leq(
                    sequence_number, static_cast<Mts_submode_logical_clock *>(
                                         rli->current_mts_submode)
                                         ->estimate_lwm_timestamp()));
  }
#endif

  // Address partioning only in database mode
  if (!is_gtid_event(ev) && is_mts_db_partitioned(rli)) {
    if (ev->contains_partition_info(end_group_sets_max_dbs)) {
      uint num_dbs = ev->mts_number_dbs();

      if (num_dbs == OVER_MAX_DBS_IN_EVENT_MTS) num_dbs = 1;

      DBUG_ASSERT(num_dbs > 0);

      for (uint k = 0; k < num_dbs; k++) {
        bool found = false;

        for (size_t i = 0; i < curr_group_exec_parts.size() && !found; i++) {
          found = curr_group_exec_parts[i] == ev->mts_assigned_partitions[k];
        }
        if (!found) {
          /*
            notice, can't assert
            DBUG_ASSERT(ev->mts_assigned_partitions[k]->worker == worker);
            since entry could be marked as wanted by other worker.
          */
          curr_group_exec_parts.push_back(ev->mts_assigned_partitions[k]);
        }
      }
      end_group_sets_max_dbs = false;
    }
  }

  set_future_event_relay_log_pos(ev->future_event_relay_log_pos);
  set_master_log_pos(static_cast<ulong>(ev->common_header->log_pos));
  set_gaq_index(ev->mts_group_idx);
  ret = ev->do_apply_event_worker(this);
  DBUG_RETURN(ret);
}

/**
  Sleep for a given amount of seconds or until killed.

  @param seconds    The number of seconds to sleep.

  @retval True if the thread has been killed, false otherwise.
*/

bool Slave_worker::worker_sleep(ulong seconds) {
  bool ret = false;
  struct timespec abstime;
  mysql_mutex_t *lock = &jobs_lock;
  mysql_cond_t *cond = &jobs_cond;

  /* Absolute system time at which the sleep time expires. */
  set_timespec(&abstime, seconds);

  mysql_mutex_lock(lock);
  info_thd->ENTER_COND(cond, lock, NULL, NULL);

  while (!(ret = info_thd->killed || running_status != RUNNING)) {
    int error = mysql_cond_timedwait(cond, lock, &abstime);
    if (is_timeout(error)) break;
  }

  mysql_mutex_unlock(lock);
  info_thd->EXIT_COND(NULL);
  return ret;
}

/**
  It is called after an error happens. It checks if that is an temporary
  error and if the situation is allow to retry the transaction. Then it will
  retry the transaction if it is allowed. Retry policy and logic is similar to
  single-threaded slave.

  @param[in] start_relay_number The extension number of the relay log which
               includes the first event of the transaction.
  @param[in] start_relay_pos The offset of the transaction's first event.

  @param[in] end_relay_number The extension number of the relay log which
               includes the last event it should retry.
  @param[in] end_relay_pos The offset of the last event it should retry.

  @return false if succeeds, otherwise returns true.
*/
bool Slave_worker::retry_transaction(uint start_relay_number,
                                     my_off_t start_relay_pos,
                                     uint end_relay_number,
                                     my_off_t end_relay_pos) {
  THD *thd = info_thd;
  bool silent = false;

  DBUG_ENTER("Slave_worker::retry_transaction");

  if (slave_trans_retries == 0) DBUG_RETURN(true);

  do {
    /* Simulate a lock deadlock error */
    uint error = 0;

    if (found_order_commit_deadlock()) error = ER_LOCK_DEADLOCK;

    if (!has_temporary_error(thd, error, &silent) ||
        thd->get_transaction()->cannot_safely_rollback(
            Transaction_ctx::SESSION))
      DBUG_RETURN(true);

    if (trans_retries >= slave_trans_retries) {
      thd->is_fatal_error = 1;
      c_rli->report(ERROR_LEVEL, thd->get_stmt_da()->mysql_errno(),
                    "worker thread retried transaction %lu time(s) "
                    "in vain, giving up. Consider raising the value of "
                    "the slave_transaction_retries variable.",
                    trans_retries);
      DBUG_RETURN(true);
    }

    if (!silent) trans_retries++;

    mysql_mutex_lock(&c_rli->data_lock);
    c_rli->retried_trans++;
    mysql_mutex_unlock(&c_rli->data_lock);

    cleanup_context(thd, 1);
    reset_order_commit_deadlock();
    worker_sleep(min<ulong>(trans_retries, MAX_SLAVE_RETRY_PAUSE));

  } while (read_and_apply_events(start_relay_number, start_relay_pos,
                                 end_relay_number, end_relay_pos));
  DBUG_RETURN(false);
}

/**
  Read events from relay logs and apply them.

  @param[in] start_relay_number The extension number of the relay log which
               includes the first event of the transaction.
  @param[in] start_relay_pos The offset of the transaction's first event.

  @param[in] end_relay_number The extension number of the relay log which
               includes the last event it should retry.
  @param[in] end_relay_pos The offset of the last event it should retry.

  @return false if succeeds, otherwise returns true.
*/
bool Slave_worker::read_and_apply_events(uint start_relay_number,
                                         my_off_t start_relay_pos,
                                         uint end_relay_number,
                                         my_off_t end_relay_pos) {
  DBUG_ENTER("Slave_worker::read_and_apply_events");

  Relay_log_info *rli = c_rli;
  IO_CACHE relay_io;
  char file_name[FN_REFLEN + 1];
  uint file_number = start_relay_number;
  bool error = true;
  bool arrive_end = false;

  relay_log_number_to_name(start_relay_number, file_name);

  while (!arrive_end) {
    Log_event *ev = NULL;

    if (!my_b_inited(&relay_io)) {
      const char *errmsg;

      DBUG_PRINT("info", ("Open relay log %s", file_name));

      if (open_binlog_file(&relay_io, file_name, &errmsg) == -1) {
        LogErr(ERROR_LEVEL, ER_RPL_FAILED_TO_OPEN_RELAY_LOG, file_name, errmsg);
        goto end;
      }
      // Search for Start_encryption_event. When relay log is encrypted the second
      // event (after Format_description_event) will be Start_encryption_event.
      for (uint i= 0; i < 2; i++)
      {
        ev= Log_event::read_log_event(&relay_io, NULL,
                                      rli->get_rli_description_event(),
                                      opt_slave_sql_verify_checksum);

        if (ev != NULL)
        {
          if (ev->get_type_code() == binary_log::START_ENCRYPTION_EVENT && 
              !rli->get_rli_description_event()->start_decryption(static_cast<Start_encryption_log_event*>(ev)))
          {
            delete ev;
            goto end;
            error= true;
          }
          delete ev;
        }
      }
      my_b_seek(&relay_io, start_relay_pos);
    }

    /* If it is the last event, then set arrive_end as true */
    arrive_end = (my_b_tell(&relay_io) == end_relay_pos &&
                  file_number == end_relay_number);

    ev = Log_event::read_log_event(&relay_io, NULL,
                                   rli->get_rli_description_event(),
                                   opt_slave_sql_verify_checksum);
    if (ev != NULL) {
      /* It is a event belongs to the transaction */
      if (!ev->is_mts_sequential_exec()) {
        int ret = 0;

        ev->future_event_relay_log_pos = my_b_tell(&relay_io);
        ev->mts_group_idx = gaq_index;

        if (is_mts_db_partitioned(rli) && ev->contains_partition_info(true))
          assign_partition_db(ev);

        ret = slave_worker_exec_event(ev);
        if (ev->worker != NULL) {
          delete ev;
          ev = NULL;
        }

        if (ret != 0) goto end;
      } else {
        /*
          It is a Rotate_log_event, Format_description_log_event event or other
          type event doesn't belong to the transaction.
        */
        delete ev;
        ev = NULL;
      }
    } else {
      /*
        IO error happens if relay_io.error != 0, otherwise it arrives the
        end of the relay log
      */
      if (relay_io.error != 0) {
        LogErr(ERROR_LEVEL, ER_RPL_WORKER_CANT_READ_RELAY_LOG,
               rli->get_event_relay_log_name(), my_b_tell(&relay_io));
        goto end;
      }

      if (rli->relay_log.find_next_relay_log(file_name)) {
        LogErr(ERROR_LEVEL, ER_RPL_WORKER_CANT_FIND_NEXT_RELAY_LOG, file_name);
        goto end;
      }

      file_number = relay_log_name_to_number(file_name);

      end_io_cache(&relay_io);
      mysql_file_close(relay_io.file, MYF(0));
      start_relay_pos = BIN_LOG_HEADER_SIZE;
    }
  }

  error = false;
end:
  if (my_b_inited(&relay_io)) {
    end_io_cache(&relay_io);
    mysql_file_close(relay_io.file, MYF(0));
  }
  DBUG_RETURN(error);
}

/*
  Find database entry from map_db_to_worker hash table.
 */
static db_worker_hash_entry *find_entry_from_db_map(const char *dbname,
                                                    Relay_log_info *rli) {
  db_worker_hash_entry *entry = NULL;

  mysql_mutex_lock(&rli->slave_worker_hash_lock);
  entry = find_or_nullptr(rli->mapping_db_to_worker, dbname);
  mysql_mutex_unlock(&rli->slave_worker_hash_lock);
  return entry;
}

/*
  Initialize Log_event::mts_assigned_partitions array. It is for transaction
  retry and is only called when retrying a transaction by workers.
*/
void Slave_worker::assign_partition_db(Log_event *ev) {
  Mts_db_names mts_dbs;
  int i;

  ev->get_mts_dbs(&mts_dbs, c_rli->rpl_filter);

  if (mts_dbs.num == OVER_MAX_DBS_IN_EVENT_MTS)
    ev->mts_assigned_partitions[0] = find_entry_from_db_map("", c_rli);
  else
    for (i = 0; i < mts_dbs.num; i++)
      ev->mts_assigned_partitions[i] =
          find_entry_from_db_map(mts_dbs.name[i], c_rli);
}

// returns the next available! (TODO: incompatible to circurla_buff method!!!)
static int en_queue(Slave_jobs_queue *jobs, Slave_job_item *item) {
  if (jobs->avail == jobs->size) {
    DBUG_ASSERT(jobs->avail == jobs->m_Q.size());
    return -1;
  }

  // store

  jobs->m_Q[jobs->avail] = *item;

  // pre-boundary cond
  if (jobs->entry == jobs->size) jobs->entry = jobs->avail;

  jobs->avail = (jobs->avail + 1) % jobs->size;
  jobs->len++;

  // post-boundary cond
  if (jobs->avail == jobs->entry) jobs->avail = jobs->size;
  DBUG_ASSERT(jobs->avail == jobs->entry ||
                      jobs->len == (jobs->avail >= jobs->entry)
                  ? (jobs->avail - jobs->entry)
                  : (jobs->size + jobs->avail - jobs->entry));
  return jobs->avail;
}

/**
   return the value of @c data member of the head of the queue.
*/
void *head_queue(Slave_jobs_queue *jobs, Slave_job_item *ret) {
  if (jobs->entry == jobs->size) {
    DBUG_ASSERT(jobs->len == 0);
    ret->data = NULL;  // todo: move to caller
    return NULL;
  }
  *ret = jobs->m_Q[jobs->entry];

  DBUG_ASSERT(ret->data);  // todo: move to caller

  return ret;
}

/**
   return a job item through a struct which point is supplied via argument.
*/
Slave_job_item *de_queue(Slave_jobs_queue *jobs, Slave_job_item *ret) {
  if (jobs->entry == jobs->size) {
    DBUG_ASSERT(jobs->len == 0);
    return NULL;
  }
  *ret = jobs->m_Q[jobs->entry];
  jobs->len--;

  // pre boundary cond
  if (jobs->avail == jobs->size) jobs->avail = jobs->entry;
  jobs->entry = (jobs->entry + 1) % jobs->size;

  // post boundary cond
  if (jobs->avail == jobs->entry) jobs->entry = jobs->size;

  DBUG_ASSERT(jobs->entry == jobs->size ||
              (jobs->len == (jobs->avail >= jobs->entry)
                   ? (jobs->avail - jobs->entry)
                   : (jobs->size + jobs->avail - jobs->entry)));

  return ret;
}

/**
   Coordinator enqueues a job item into a Worker private queue.

   @param job_item  a pointer to struct carrying a reference to an event
   @param worker    a pointer to the assigned Worker struct
   @param rli       a pointer to Relay_log_info of Coordinator

   @return false Success.
           true  Thread killed or worker stopped while waiting for
                 successful enqueue.
*/
bool append_item_to_jobs(slave_job_item *job_item, Slave_worker *worker,
                         Relay_log_info *rli) {
  THD *thd = rli->info_thd;
  int ret = -1;
  size_t ev_size = job_item->data->common_header->data_written;
  ulonglong new_pend_size;
  PSI_stage_info old_stage;

  DBUG_ASSERT(thd == current_thd);

  mysql_mutex_lock(&rli->pending_jobs_lock);
  new_pend_size = rli->mts_pending_jobs_size + ev_size;
  bool big_event = (ev_size > rli->mts_pending_jobs_size_max);
  /*
    C waits basing on *data* sizes in the queues.
    If it is a big event (event size is greater than
    slave_pending_jobs_size_max but less than slave_max_allowed_packet),
    it will wait for all the jobs in the workers's queue to be
    completed. If it is normal event (event size is less than
    slave_pending_jobs_size_max), then it will wait for
    enough empty memory to keep the event in one of the workers's
    queue.
    NOTE: Receiver thread (I/O thread) is taking care of restricting
    the event size to slave_max_allowed_packet. If an event from
    the master is bigger than this value, IO thread will be stopped
    with error ER_NET_PACKET_TOO_LARGE.
  */
  while ((!big_event && new_pend_size > rli->mts_pending_jobs_size_max) ||
         (big_event && rli->mts_pending_jobs_size != 0)) {
    rli->mts_wq_oversize = true;
    rli->wq_size_waits_cnt++;  // waiting due to the total size
    thd->ENTER_COND(&rli->pending_jobs_cond, &rli->pending_jobs_lock,
                    &stage_slave_waiting_worker_to_free_events, &old_stage);
    mysql_cond_wait(&rli->pending_jobs_cond, &rli->pending_jobs_lock);
    mysql_mutex_unlock(&rli->pending_jobs_lock);
    thd->EXIT_COND(&old_stage);
    if (thd->killed) return true;
    if (rli->wq_size_waits_cnt % 10 == 1)
      LogErr(INFORMATION_LEVEL, ER_RPL_MTS_SLAVE_COORDINATOR_HAS_WAITED,
             rli->wq_size_waits_cnt, ev_size);
    mysql_mutex_lock(&rli->pending_jobs_lock);

    new_pend_size = rli->mts_pending_jobs_size + ev_size;
  }
  rli->pending_jobs++;
  rli->mts_pending_jobs_size = new_pend_size;
  rli->mts_events_assigned++;

  mysql_mutex_unlock(&rli->pending_jobs_lock);

  /*
    Sleep unless there is an underrunning Worker and the current Worker
    queue is empty or filled lightly (not more than underrun level).
  */
  if (rli->mts_wq_underrun_w_id == MTS_WORKER_UNDEF &&
      worker->jobs.len > worker->underrun_level) {
    /*
      todo: experiment with weight to get a good approximation formula.
      Max possible nap time is choosen 1 ms.
      The bigger the excessive overrun counter the longer the nap.
    */
    ulong nap_weight = rli->mts_wq_excess_cnt + 1;
    /*
       Nap time is a product of a weight factor and the basic nap unit.
       The weight factor is proportional to the worker queues overrun excess
       counter. For example when there were only one overruning Worker
       the max nap_weight as 0.1 * worker->jobs.size would be
       about 1600 so the max nap time is approx 0.008 secs.
       Such value is not reachable because of min().
       Notice, granularity of sleep depends on the resolution of the software
       clock, High-Resolution Timer (HRT) configuration. Without HRT
       the precision of wake-up through @c select() may be greater or
       equal 1 ms. So don't expect the nap last a prescribed fraction of 1 ms
       in such case.
    */
    my_sleep(min<ulong>(1000, nap_weight * rli->mts_coordinator_basic_nap));
    rli->mts_wq_no_underrun_cnt++;
  }

  mysql_mutex_lock(&worker->jobs_lock);

  // possible WQ overfill
  while (worker->running_status == Slave_worker::RUNNING && !thd->killed &&
         (ret = en_queue(&worker->jobs, job_item)) == -1) {
    thd->ENTER_COND(&worker->jobs_cond, &worker->jobs_lock,
                    &stage_slave_waiting_worker_queue, &old_stage);
    worker->jobs.overfill = true;
    worker->jobs.waited_overfill++;
    rli->mts_wq_overfill_cnt++;
    mysql_cond_wait(&worker->jobs_cond, &worker->jobs_lock);
    mysql_mutex_unlock(&worker->jobs_lock);
    thd->EXIT_COND(&old_stage);

    mysql_mutex_lock(&worker->jobs_lock);
  }
  if (ret != -1) {
    worker->curr_jobs++;
    if (worker->jobs.len == 1) mysql_cond_signal(&worker->jobs_cond);

    mysql_mutex_unlock(&worker->jobs_lock);
  } else {
    mysql_mutex_unlock(&worker->jobs_lock);

    mysql_mutex_lock(&rli->pending_jobs_lock);
    rli->pending_jobs--;  // roll back of the prev incr
    rli->mts_pending_jobs_size -= ev_size;
    mysql_mutex_unlock(&rli->pending_jobs_lock);
  }

  return (-1 != ret ? false : true);
}

/**
  Remove a job item from the given workers job queue. It also updates related
  status.

  param[in] job_item The job item will be removed
  param[in] worker   The worker which job_item belongs to.
  param[in] rli      slave's relay log info object.
 */
static void remove_item_from_jobs(slave_job_item *job_item,
                                  Slave_worker *worker, Relay_log_info *rli) {
  Log_event *ev = job_item->data;

  mysql_mutex_lock(&worker->jobs_lock);
  de_queue(&worker->jobs, job_item);
  /* possible overfill */
  if (worker->jobs.len == worker->jobs.size - 1 &&
      worker->jobs.overfill == true) {
    worker->jobs.overfill = false;
    // todo: worker->hungry_cnt++;
    mysql_cond_signal(&worker->jobs_cond);
  }
  mysql_mutex_unlock(&worker->jobs_lock);

  /* statistics */

  /* todo: convert to rwlock/atomic write */
  mysql_mutex_lock(&rli->pending_jobs_lock);

  rli->pending_jobs--;
  rli->mts_pending_jobs_size -= ev->common_header->data_written;
  DBUG_ASSERT(rli->mts_pending_jobs_size < rli->mts_pending_jobs_size_max);

  /*
    The positive branch is underrun: number of pending assignments
    is less than underrun level.
    Zero of jobs.len has to reset underrun w_id as the worker may get
    the next piece of assignement in a long time.
  */
  if (worker->underrun_level > worker->jobs.len && worker->jobs.len != 0) {
    rli->mts_wq_underrun_w_id = worker->id;
  } else if (rli->mts_wq_underrun_w_id == worker->id) {
    // reset only own marking
    rli->mts_wq_underrun_w_id = MTS_WORKER_UNDEF;
  }

  /*
    Overrun handling.
    Incrementing the Worker private and the total excess counter corresponding
    to number of events filled above the overrun_level.
    The increment amount to the total counter is a difference between
    the current and the previous private excess (worker->wq_overrun_cnt).
    When the current queue length drops below overrun_level the global
    counter is decremented, the local is reset.
  */
  if (worker->overrun_level < worker->jobs.len) {
    ulong last_overrun = worker->wq_overrun_cnt;
    ulong excess_delta;

    /* current overrun */
    worker->wq_overrun_cnt = worker->jobs.len - worker->overrun_level;
    excess_delta = worker->wq_overrun_cnt - last_overrun;
    worker->excess_cnt += excess_delta;
    rli->mts_wq_excess_cnt += excess_delta;
    rli->mts_wq_overrun_cnt++;  // statistics

    // guarding correctness of incrementing in case of the only one Worker
    DBUG_ASSERT(rli->workers.size() != 1 ||
                rli->mts_wq_excess_cnt == worker->wq_overrun_cnt);
  } else if (worker->excess_cnt > 0) {
    // When level drops below the total excess is decremented by the
    // value of the worker's contribution to the total excess.
    rli->mts_wq_excess_cnt -= worker->excess_cnt;
    worker->excess_cnt = 0;
    worker->wq_overrun_cnt = 0;  // and the local is reset

    DBUG_ASSERT(rli->mts_wq_excess_cnt >= 0);
    DBUG_ASSERT(rli->mts_wq_excess_cnt == 0 || rli->workers.size() > 1);
  }

  /* coordinator can be waiting */
  if (rli->mts_pending_jobs_size < rli->mts_pending_jobs_size_max &&
      rli->mts_wq_oversize)  // TODO: unit/general test wq_oversize
  {
    rli->mts_wq_oversize = false;
    mysql_cond_signal(&rli->pending_jobs_cond);
  }

  mysql_mutex_unlock(&rli->pending_jobs_lock);

  worker->events_done++;
}
/**
   Worker's routine to wait for a new assignement through
   @c append_item_to_jobs()

   @param worker    a pointer to the waiting Worker struct
   @param job_item  a pointer to struct carrying a reference to an event

   @return NULL failure or
           a-pointer to an item.
*/
static struct slave_job_item *pop_jobs_item(Slave_worker *worker,
                                            Slave_job_item *job_item) {
  THD *thd = worker->info_thd;

  mysql_mutex_lock(&worker->jobs_lock);

  job_item->data = NULL;
  while (!job_item->data && !thd->killed &&
         (worker->running_status == Slave_worker::RUNNING ||
          worker->running_status == Slave_worker::STOP)) {
    PSI_stage_info old_stage;

    if (set_max_updated_index_on_stop(worker, job_item)) break;
    if (job_item->data == NULL) {
      worker->wq_empty_waits++;
      thd->ENTER_COND(&worker->jobs_cond, &worker->jobs_lock,
                      &stage_slave_waiting_event_from_coordinator, &old_stage);
      mysql_cond_wait(&worker->jobs_cond, &worker->jobs_lock);
      mysql_mutex_unlock(&worker->jobs_lock);
      thd->EXIT_COND(&old_stage);
      mysql_mutex_lock(&worker->jobs_lock);
    }
  }
  if (job_item->data) worker->curr_jobs--;

  mysql_mutex_unlock(&worker->jobs_lock);

  thd_proc_info(worker->info_thd, "Executing event");
  return job_item;
}

/**
  Report a not yet reported error to the coordinator if necessary.

  All issues detected when applying binary log events are reported using
  rli->report(), but when an issue is not reported by the log event being
  applied, there is a workaround at handle_slave_sql() to report the issue
  also using rli->report() for the STS applier (or the MTS coordinator).

  This function implements the workaround for a MTS worker.

  @param worker the worker to be evaluated.
*/
void report_error_to_coordinator(Slave_worker *worker) {
  THD *thd = worker->info_thd;
  /*
    It is possible that the worker had failed to apply the event but
    did not reported about the failure using rli->report(). An example
    of such cases are failures caused by setting GTID_NEXT variable with
    an unsupported GTID mode (GTID_SET when GTID_MODE = OFF, anonymous
    GTID when GTID_MODE = ON).
  */
  if (thd->is_error()) {
    char const *const errmsg = thd->get_stmt_da()->message_text();
    DBUG_PRINT("info", ("thd->get_stmt_da()->get_mysql_errno()=%d; "
                        "worker->last_error.number=%d",
                        thd->get_stmt_da()->mysql_errno(),
                        worker->last_error().number));

    if (worker->last_error().number == 0 &&
        /*
          When another worker that should commit before the current worker
          being evaluated has failed and the commit order should be preserved
          the current worker was asked to roll back and would stop with the
          ER_SLAVE_WORKER_STOPPED_PREVIOUS_THD_ERROR not yet reported to the
          coordinator. Reporting this error to the coordinator would be a
          mistake and would mask the real issue that lead to the MTS stop as
          the coordinator reports only the last error reported to it as the
          cause of the MTS failure.

          So, we should skip reporting the error if it was reported because
          the current transaction had to be rolled back by a failure in a
          previous transaction in the commit order while the current
          transaction was waiting to be committed.
        */
        thd->get_stmt_da()->mysql_errno() !=
            ER_SLAVE_WORKER_STOPPED_PREVIOUS_THD_ERROR) {
      /*
        This function is reporting an error which was not reported
        while executing exec_relay_log_event().
      */
      worker->report(ERROR_LEVEL, thd->get_stmt_da()->mysql_errno(), "%s",
                     errmsg);
    }
  }
}

/**
  apply one job group.

  @note the function maintains worker's CGEP and modifies APH, updates
        the current group item in GAQ via @c slave_worker_ends_group().

  param[in] worker the worker which calls it.
  param[in] rli    slave's relay log info object.

  return returns 0 if the group of jobs are applied successfully, otherwise
         returns an error code.
 */
int slave_worker_exec_job_group(Slave_worker *worker, Relay_log_info *rli) {
  struct slave_job_item item = {NULL, 0, 0};
  struct slave_job_item *job_item = &item;
  THD *thd = worker->info_thd;
  bool seen_gtid = false;
  bool seen_begin = false;
  int error = 0;
  Log_event *ev = NULL;
  uint start_relay_number;
  my_off_t start_relay_pos;

  DBUG_ENTER("slave_worker_exec_job_group");

  if (unlikely(worker->trans_retries > 0)) worker->trans_retries = 0;

  job_item = pop_jobs_item(worker, job_item);
  start_relay_number = job_item->relay_number;
  start_relay_pos = job_item->relay_pos;

  /* Current event with Worker associator. */
  RLI_current_event_raii worker_curr_ev(worker, ev);

  while (1) {
    Slave_job_group *ptr_g;

    if (unlikely(thd->killed ||
                 worker->running_status == Slave_worker::STOP_ACCEPTED)) {
      DBUG_ASSERT(worker->running_status != Slave_worker::ERROR_LEAVING);
      // de-queueing and decrement counters is in the caller's exit branch
      error = -1;
      goto err;
    }

    ev = job_item->data;
    DBUG_ASSERT(ev != NULL);
    DBUG_PRINT("info", ("W_%lu <- job item: %p data: %p thd: %p", worker->id,
                        job_item, ev, thd));
    /*
      Associate the freshly read event with worker.
      The binding also remains when the loop breaks at the group end event
      so a DDL Query_log_event as such a breaker would remain pinned to
      the Worker by the slave info table update and commit time,
      see slave_worker_ends_group().
    */
    worker_curr_ev.set_current_event(ev);

    if (is_gtid_event(ev)) seen_gtid = true;
    if (!seen_begin && ev->starts_group()) {
      seen_begin = true;  // The current group is started with B-event
      worker->end_group_sets_max_dbs = true;
    }
    set_timespec_nsec(&worker->ts_exec[0], 0);  // pre-exec
    worker->stats_read_time +=
        diff_timespec(&worker->ts_exec[0], &worker->ts_exec[1]);
    /* Adapting to possible new Format_description_log_event */
    ptr_g = rli->gaq->get_job_group(ev->mts_group_idx);
    if (ptr_g->new_fd_event) {
      worker->set_rli_description_event(ptr_g->new_fd_event);
      ptr_g->new_fd_event = NULL;
    }

    error = worker->slave_worker_exec_event(ev);

    set_timespec_nsec(&worker->ts_exec[1], 0);  // pre-exec
    worker->stats_exec_time +=
        diff_timespec(&worker->ts_exec[1], &worker->ts_exec[0]);
    if (error || worker->found_order_commit_deadlock()) {
      error = worker->retry_transaction(start_relay_number, start_relay_pos,
                                        job_item->relay_number,
                                        job_item->relay_pos);
      if (error) goto err;
    }
    /*
      p-event or any other event of B-free (malformed) group can
      "commit" with logical clock scheduler. In that case worker id
      points to the only active "exclusive" Worker that processes such
      malformed group events one by one.
      WL#7592 refines the original assert disjunction formula
      with the final disjunct.
    */
    DBUG_ASSERT(seen_begin || is_gtid_event(ev) ||
                ev->get_type_code() == binary_log::QUERY_EVENT ||
                is_mts_db_partitioned(rli) || worker->id == 0 || seen_gtid);

    if (ev->ends_group() || (!seen_begin && !is_gtid_event(ev) &&
                             (ev->get_type_code() == binary_log::QUERY_EVENT ||
                              /* break through by LC only in GTID off */
                              (!seen_gtid && !is_mts_db_partitioned(rli)))))
      break;

    remove_item_from_jobs(job_item, worker, rli);
    /* The event will be used later if worker is NULL, so it is not freed */
    if (ev->worker != NULL) delete ev;

    job_item = pop_jobs_item(worker, job_item);
  }

  DBUG_PRINT("info", (" commits GAQ index %lu, last committed  %lu",
                      ev->mts_group_idx, worker->last_group_done_index));
  /* The group is applied successfully, so error should be 0 */
  worker->slave_worker_ends_group(ev, 0);

  /*
    Check if the finished group started with a Gtid_log_event to update the
    monitoring information
  */
  if (current_thd->rli_slave->is_processing_trx()) {
    DBUG_EXECUTE_IF("rpl_ps_tables", {
      const char act[] =
          "now SIGNAL signal.rpl_ps_tables_apply_before "
          "WAIT_FOR signal.rpl_ps_tables_apply_finish";
      DBUG_ASSERT(opt_debug_sync_timeout > 0);
      DBUG_ASSERT(!debug_sync_set_action(current_thd, STRING_WITH_LEN(act)));
    };);
    if (ev->get_type_code() == binary_log::QUERY_EVENT &&
        ((Query_log_event *)ev)->rollback_injected_by_coord) {
      /*
        If this was a rollback event injected by the coordinator because of a
        partial transaction in the relay log, we must not consider this
        transaction completed and, instead, clear the monitoring info.
      */
      current_thd->rli_slave->clear_processing_trx();
    } else {
      current_thd->rli_slave->finished_processing();
    }
    DBUG_EXECUTE_IF("rpl_ps_tables", {
      const char act[] =
          "now SIGNAL signal.rpl_ps_tables_apply_after_finish "
          "WAIT_FOR signal.rpl_ps_tables_apply_continue";
      DBUG_ASSERT(opt_debug_sync_timeout > 0);
      DBUG_ASSERT(!debug_sync_set_action(current_thd, STRING_WITH_LEN(act)));
    };);
  }

#ifndef DBUG_OFF
  DBUG_PRINT("mts", ("Check_slave_debug_group worker %lu mts_checkpoint_group"
                     " %u processed %lu debug %d\n",
                     worker->id, opt_mts_checkpoint_group, worker->groups_done,
                     DBUG_EVALUATE_IF("check_slave_debug_group", 1, 0)));

  if (DBUG_EVALUATE_IF("check_slave_debug_group", 1, 0) &&
      opt_mts_checkpoint_group == worker->groups_done) {
    DBUG_PRINT("mts", ("Putting worker %lu in busy wait.", worker->id));
    while (true) my_sleep(6000000);
  }
#endif

  remove_item_from_jobs(job_item, worker, rli);
  delete ev;

  DBUG_RETURN(0);
err:
  if (error) {
    report_error_to_coordinator(worker);
    DBUG_PRINT("info", ("Worker %lu is exiting: killed %i, error %i, "
                        "running_status %d",
                        worker->id, thd->killed.load(), thd->is_error(),
                        worker->running_status));
    worker->slave_worker_ends_group(ev, error); /* last done sets post exec */
  }
  DBUG_RETURN(error);
}

const char *Slave_worker::get_for_channel_str(bool upper_case) const {
  return c_rli->get_for_channel_str(upper_case);
}

const uint *Slave_worker::get_table_pk_field_indexes() {
  return info_slave_worker_table_pk_field_indexes;
}

uint Slave_worker::get_channel_field_index() { return LINE_FOR_CHANNEL; }<|MERGE_RESOLUTION|>--- conflicted
+++ resolved
@@ -474,8 +474,8 @@
 bool Slave_worker::read_info(Rpl_info_handler *from) {
   DBUG_ENTER("Slave_worker::read_info");
 
-<<<<<<< HEAD
   ulong temp_group_relay_log_pos = 0;
+  char temp_group_master_log_name[FN_REFLEN];
   ulong temp_group_master_log_pos = 0;
   ulong temp_checkpoint_relay_log_pos = 0;
   ulong temp_checkpoint_master_log_pos = 0;
@@ -483,40 +483,16 @@
   ulong nbytes = 0;
   uchar *buffer = (uchar *)group_executed.bitmap;
   int temp_internal_id = 0;
-=======
-  ulong temp_group_relay_log_pos= 0;
-  char temp_group_master_log_name[FN_REFLEN];
-  ulong temp_group_master_log_pos= 0;
-  ulong temp_checkpoint_relay_log_pos= 0;
-  ulong temp_checkpoint_master_log_pos= 0;
-  ulong temp_checkpoint_seqno= 0;
-  ulong nbytes= 0;
-  uchar *buffer= (uchar *) group_executed.bitmap;
-  int temp_internal_id= 0;
->>>>>>> 333b4508
 
   if (from->prepare_info_for_read()) DBUG_RETURN(true);
 
   if (from->get_info(&temp_internal_id, 0) ||
-<<<<<<< HEAD
       from->get_info(group_relay_log_name, sizeof(group_relay_log_name),
                      (char *)"") ||
       from->get_info(&temp_group_relay_log_pos, 0UL) ||
-      from->get_info(group_master_log_name, sizeof(group_master_log_name),
-                     (char *)"") ||
+      from->get_info(temp_group_master_log_name,
+                     sizeof(temp_group_master_log_name), (char *)"") ||
       from->get_info(&temp_group_master_log_pos, 0UL) ||
-=======
-      from->get_info(group_relay_log_name,
-                     sizeof(group_relay_log_name),
-                     (char *) "") ||
-      from->get_info(&temp_group_relay_log_pos,
-                     0UL) ||
-      from->get_info(temp_group_master_log_name,
-                     sizeof(temp_group_master_log_name),
-                     (char *) "") ||
-      from->get_info(&temp_group_master_log_pos,
-                     0UL) ||
->>>>>>> 333b4508
       from->get_info(checkpoint_relay_log_name,
                      sizeof(checkpoint_relay_log_name), (char *)"") ||
       from->get_info(&temp_checkpoint_relay_log_pos, 0UL) ||
@@ -532,22 +508,13 @@
 
   DBUG_ASSERT(nbytes <= no_bytes_in_map(&group_executed));
 
-<<<<<<< HEAD
   internal_id = (uint)temp_internal_id;
   group_relay_log_pos = temp_group_relay_log_pos;
-  group_master_log_pos = temp_group_master_log_pos;
+  set_group_master_log_name(temp_group_master_log_name);
+  set_group_master_log_pos(temp_group_master_log_pos);
   checkpoint_relay_log_pos = temp_checkpoint_relay_log_pos;
   checkpoint_master_log_pos = temp_checkpoint_master_log_pos;
   checkpoint_seqno = temp_checkpoint_seqno;
-=======
-  internal_id=(uint) temp_internal_id;
-  group_relay_log_pos=  temp_group_relay_log_pos;
-  set_group_master_log_name(temp_group_master_log_name);
-  set_group_master_log_pos(temp_group_master_log_pos);
-  checkpoint_relay_log_pos=  temp_checkpoint_relay_log_pos;
-  checkpoint_master_log_pos= temp_checkpoint_master_log_pos;
-  checkpoint_seqno= temp_checkpoint_seqno;
->>>>>>> 333b4508
 
   DBUG_RETURN(false);
 }
@@ -589,15 +556,9 @@
 
   if (to->prepare_info_for_write() || to->set_info((int)internal_id) ||
       to->set_info(group_relay_log_name) ||
-<<<<<<< HEAD
       to->set_info((ulong)group_relay_log_pos) ||
-      to->set_info(group_master_log_name) ||
-      to->set_info((ulong)group_master_log_pos) ||
-=======
-      to->set_info((ulong) group_relay_log_pos) ||
       to->set_info(get_group_master_log_name()) ||
-      to->set_info((ulong) get_group_master_log_pos()) ||
->>>>>>> 333b4508
+      to->set_info((ulong)get_group_master_log_pos()) ||
       to->set_info(checkpoint_relay_log_name) ||
       to->set_info((ulong)checkpoint_relay_log_pos) ||
       to->set_info(checkpoint_master_log_name) ||
@@ -617,39 +578,12 @@
 
    @return false as success true as failure
 */
-<<<<<<< HEAD
 bool Slave_worker::reset_recovery_info() {
-=======
-bool Slave_worker::reset_recovery_info()
-{
-  bool binlog_prot_acquired= false;
-
->>>>>>> 333b4508
   DBUG_ENTER("Slave_worker::reset_recovery_info");
-
-  if (info_thd && !info_thd->backup_binlog_lock.is_acquired())
-  {
-    const ulong timeout= info_thd->variables.lock_wait_timeout;
-
-    DBUG_PRINT("debug", ("Acquiring binlog protection lock"));
-
-    if (info_thd->backup_binlog_lock.acquire_protection(info_thd, MDL_EXPLICIT,
-                                                        timeout))
-      DBUG_RETURN(true);
-
-    binlog_prot_acquired= true;
-  }
 
   set_group_master_log_name("");
   set_group_master_log_pos(0);
 
-  if (binlog_prot_acquired)
-  {
-    DBUG_PRINT("debug", ("Releasing binlog protection lock"));
-    info_thd->backup_binlog_lock.release_protection(info_thd);
-  }
-
-
   DBUG_RETURN(flush_info(true));
 }
 
@@ -664,28 +598,9 @@
                                               : checkpoint_master_log_name;
 }
 
-<<<<<<< HEAD
 bool Slave_worker::commit_positions(Log_event *ev, Slave_job_group *ptr_g,
                                     bool force) {
-=======
-bool Slave_worker::commit_positions(Log_event *ev, Slave_job_group* ptr_g, bool force)
-{
-  bool binlog_prot_acquired= false;
->>>>>>> 333b4508
   DBUG_ENTER("Slave_worker::checkpoint_positions");
-
-  if (info_thd && !info_thd->backup_binlog_lock.is_acquired())
-  {
-    const ulong timeout= info_thd->variables.lock_wait_timeout;
-
-    DBUG_PRINT("debug", ("Acquiring binlog protection lock"));
-
-    if (info_thd->backup_binlog_lock.acquire_protection(info_thd, MDL_EXPLICIT,
-                                                        timeout))
-      DBUG_RETURN(true);
-
-    binlog_prot_acquired= true;
-  }
 
   /*
     Initial value of checkpoint_master_log_name is learned from
@@ -695,21 +610,11 @@
     on physical coordiates during execution of the very first group
     after a rotation.
   */
-<<<<<<< HEAD
   if (ptr_g->group_master_log_name != NULL) {
-    strmake(group_master_log_name, ptr_g->group_master_log_name,
-            sizeof(group_master_log_name) - 1);
+    set_group_master_log_name(ptr_g->group_master_log_name);
     my_free(ptr_g->group_master_log_name);
     ptr_g->group_master_log_name = NULL;
-    strmake(checkpoint_master_log_name, group_master_log_name,
-=======
-  if (ptr_g->group_master_log_name != NULL)
-  {
-    set_group_master_log_name(ptr_g->group_master_log_name);
-    my_free(ptr_g->group_master_log_name);
-    ptr_g->group_master_log_name= NULL;
     strmake(checkpoint_master_log_name, get_group_master_log_name(),
->>>>>>> 333b4508
             sizeof(checkpoint_master_log_name) - 1);
   }
   if (ptr_g->checkpoint_log_name != NULL) {
@@ -745,46 +650,24 @@
   DBUG_ASSERT(ptr_g->checkpoint_seqno <= (c_rli->checkpoint_group - 1));
 
   bitmap_set_bit(&group_executed, ptr_g->checkpoint_seqno);
-<<<<<<< HEAD
   checkpoint_seqno = ptr_g->checkpoint_seqno;
   group_relay_log_pos = ev->future_event_relay_log_pos;
-  group_master_log_pos = ev->common_header->log_pos;
-=======
-  checkpoint_seqno= ptr_g->checkpoint_seqno;
-  group_relay_log_pos= ev->future_event_relay_log_pos;
   set_group_master_log_pos(ev->common_header->log_pos);
->>>>>>> 333b4508
 
   /*
     Directly accessing c_rli->get_group_master_log_name() does not
     represent a concurrency issue because the current code places
     a synchronization point when master rotates.
   */
-<<<<<<< HEAD
-  strmake(group_master_log_name, c_rli->get_group_master_log_name(),
-          sizeof(group_master_log_name) - 1);
+  set_group_master_log_name(c_rli->get_group_master_log_name());
 
   DBUG_PRINT("mts", ("Committing worker-id %lu group master log pos %llu "
                      "group master log name %s checkpoint sequence number %lu.",
-                     id, group_master_log_pos, group_master_log_name,
-                     checkpoint_seqno));
-=======
-  set_group_master_log_name(c_rli->get_group_master_log_name());
-
-  DBUG_PRINT("mts", ("Committing worker-id %lu group master log pos %llu "
-             "group master log name %s checkpoint sequence number %lu.",
                      id, get_group_master_log_pos(),
                      get_group_master_log_name(), checkpoint_seqno));
->>>>>>> 333b4508
 
   DBUG_EXECUTE_IF("mts_debug_concurrent_access",
                   { mts_debug_concurrent_access++; };);
-
-  if (binlog_prot_acquired)
-  {
-    DBUG_PRINT("debug", ("Releasing binlog protection lock"));
-    info_thd->backup_binlog_lock.release_protection(info_thd);
-  }
 
   DBUG_RETURN(flush_info(force));
 }
@@ -1234,19 +1117,11 @@
           flush_info(true); DBUG_SUICIDE(););
     }
 
-<<<<<<< HEAD
-    ptr_g->group_master_log_pos = group_master_log_pos;
+    ptr_g->group_master_log_pos = get_group_master_log_pos();
     ptr_g->group_relay_log_pos = group_relay_log_pos;
     ptr_g->done.store(1);
     last_group_done_index = gaq_index;
     last_groups_assigned_index = ptr_g->total_seqno;
-=======
-    ptr_g->group_master_log_pos= get_group_master_log_pos();
-    ptr_g->group_relay_log_pos= group_relay_log_pos;
-    my_atomic_store32(&ptr_g->done, 1);
-    last_group_done_index= gaq_index;
-    last_groups_assigned_index= ptr_g->total_seqno;
->>>>>>> 333b4508
     reset_gaq_index();
     groups_done++;
 
@@ -1680,19 +1555,15 @@
   this->va_report(level, err_code, buff_coord, msg, args);
 }
 
-void* Slave_worker::operator new(size_t request)
-{
-  void* ptr;
+void *Slave_worker::operator new(size_t request MY_ATTRIBUTE((unused))) {
+  void *ptr;
   if (posix_memalign(&ptr, __alignof__(Slave_worker), sizeof(Slave_worker))) {
     throw std::bad_alloc();
   }
   return ptr;
 }
 
-void Slave_worker::operator delete(void * ptr)
-{
-  free(ptr);
-}
+void Slave_worker::operator delete(void *ptr) { free(ptr); }
 
 #ifndef DBUG_OFF
 static bool may_have_timestamp(Log_event *ev) {
@@ -1970,22 +1841,21 @@
         LogErr(ERROR_LEVEL, ER_RPL_FAILED_TO_OPEN_RELAY_LOG, file_name, errmsg);
         goto end;
       }
-      // Search for Start_encryption_event. When relay log is encrypted the second
-      // event (after Format_description_event) will be Start_encryption_event.
-      for (uint i= 0; i < 2; i++)
-      {
-        ev= Log_event::read_log_event(&relay_io, NULL,
-                                      rli->get_rli_description_event(),
-                                      opt_slave_sql_verify_checksum);
-
-        if (ev != NULL)
-        {
-          if (ev->get_type_code() == binary_log::START_ENCRYPTION_EVENT && 
-              !rli->get_rli_description_event()->start_decryption(static_cast<Start_encryption_log_event*>(ev)))
-          {
+      // Search for Start_encryption_event. When relay log is encrypted the
+      // second event (after Format_description_event) will be
+      // Start_encryption_event.
+      for (uint i = 0; i < 2; i++) {
+        ev = Log_event::read_log_event(&relay_io, nullptr,
+                                       rli->get_rli_description_event(),
+                                       opt_slave_sql_verify_checksum);
+
+        if (ev != nullptr) {
+          if (ev->get_type_code() == binary_log::START_ENCRYPTION_EVENT &&
+              !rli->get_rli_description_event()->start_decryption(
+                  static_cast<Start_encryption_log_event *>(ev))) {
             delete ev;
             goto end;
-            error= true;
+            error = true;
           }
           delete ev;
         }
