/* Copyright (c) 2000, 2010 Oracle and/or its affiliates. All rights reserved.

   This program is free software; you can redistribute it and/or modify
   it under the terms of the GNU General Public License as published by
   the Free Software Foundation; version 2 of the License.

   This program is distributed in the hope that it will be useful,
   but WITHOUT ANY WARRANTY; without even the implied warranty of
   MERCHANTABILITY or FITNESS FOR A PARTICULAR PURPOSE.  See the
   GNU General Public License for more details.

   You should have received a copy of the GNU General Public License
   along with this program; if not, write to the Free Software
   Foundation, Inc., 59 Temple Place, Suite 330, Boston, MA  02111-1307  USA */

#include <my_global.h> // For HAVE_REPLICATION
#include "sql_priv.h"
#include <my_dir.h>
#include "unireg.h"                             // REQUIRED by other includes
#include "rpl_mi.h"
#include "rpl_slave.h"                          // SLAVE_MAX_HEARTBEAT_PERIOD

#ifdef HAVE_REPLICATION

enum {
  LINES_IN_MASTER_INFO_WITH_SSL= 14,

  /* 5.1.16 added value of master_ssl_verify_server_cert */
  LINE_FOR_MASTER_SSL_VERIFY_SERVER_CERT= 15,

  /* 5.5 added value of master_heartbeat_period */
  LINE_FOR_MASTER_HEARTBEAT_PERIOD= 16,

  /* MySQL Cluster 6.3 added master_bind */
  LINE_FOR_MASTER_BIND = 17,

  /* 6.0 added value of master_ignore_server_id */
  LINE_FOR_REPLICATE_IGNORE_SERVER_IDS= 18,

  /* 6.0 added value of master_uuid */
  LINE_FOR_MASTER_UUID= 19,

  /* line for master_retry_count */
  LINE_FOR_MASTER_RETRY_COUNT= 20,

  /* Number of lines currently used when saving master info file */
  LINES_IN_MASTER_INFO= LINE_FOR_MASTER_RETRY_COUNT
};

/*
  Please every time you add a new field to the mater info, update
  what follows. For now, this is just used to get the number of
  fields.
*/
const char *info_mi_fields []=
{ 
  "number_of_lines",
  "master_log_name",
  "master_log_pos",
  "host",
  "user",
  "password",
  "port",
  "connect_retry",
  "ssl",
  "ssl_ca",
  "ssl_capath",
  "ssl_cert",
  "ssl_cipher",
  "ssl_key",
  "ssl_verify_server_cert",
  "heartbeat_period",
  "bind", 
  "ignore_server_ids",
  "uuid",
  "retry_count"
};

Master_info::Master_info(
#ifdef HAVE_PSI_INTERFACE
                         PSI_mutex_key *param_key_info_run_lock,
                         PSI_mutex_key *param_key_info_data_lock,
                         PSI_mutex_key *param_key_info_data_cond,
                         PSI_mutex_key *param_key_info_start_cond,
                         PSI_mutex_key *param_key_info_stop_cond
#endif
                        )
   :Rpl_info("I/O"
#ifdef HAVE_PSI_INTERFACE
             ,param_key_info_run_lock, param_key_info_data_lock,
             param_key_info_data_cond, param_key_info_start_cond,
             param_key_info_stop_cond
#endif
            ),
   ssl(0), ssl_verify_server_cert(0),
   port(MYSQL_PORT), connect_retry(DEFAULT_CONNECT_RETRY),
   clock_diff_with_master(0), heartbeat_period(0),
   received_heartbeats(0), last_heartbeat(0), master_id(0),
   checksum_alg_before_fd(BINLOG_CHECKSUM_ALG_UNDEF),
   retry_count(master_retry_count)
{
  host[0] = 0; user[0] = 0; password[0] = 0; bind_addr[0] = 0;
  ssl_ca[0]= 0; ssl_capath[0]= 0; ssl_cert[0]= 0;
  ssl_cipher[0]= 0; ssl_key[0]= 0;
<<<<<<< HEAD
  master_uuid[0]= 0;
  ignore_server_ids= new Server_ids();
=======

  my_init_dynamic_array(&ignore_server_ids, sizeof(::server_id), 16, 16);
  bzero((char*) &file, sizeof(file));
  mysql_mutex_init(key_master_info_run_lock, &run_lock, MY_MUTEX_INIT_FAST);
  mysql_mutex_init(key_master_info_data_lock, &data_lock, MY_MUTEX_INIT_FAST);
  mysql_cond_init(key_master_info_data_cond, &data_cond, NULL);
  mysql_cond_init(key_master_info_start_cond, &start_cond, NULL);
  mysql_cond_init(key_master_info_stop_cond, &stop_cond, NULL);

#ifndef MCP_WL4080
  master_epoch= 0;
#endif
#ifndef MCP_WL3127
  bind_addr[0] = 0;
#endif
>>>>>>> 424e3b78
}

Master_info::~Master_info()
{
  delete ignore_server_ids;
}

/**
   A comparison function to be supplied as argument to @c sort_dynamic()
   and @c bsearch()

   @return -1 if first argument is less, 0 if it equal to, 1 if it is greater
   than the second
*/
int change_master_server_id_cmp(ulong *id1, ulong *id2)
{
  return *id1 < *id2? -1 : (*id1 > *id2? 1 : 0);
}

/**
   Reports if the s_id server has been configured to ignore events 
   it generates with

      CHANGE MASTER IGNORE_SERVER_IDS= ( list of server ids )

   Method is called from the io thread event receiver filtering.

   @param      s_id    the master server identifier

   @retval   TRUE    if s_id is in the list of ignored master  servers,
   @retval   FALSE   otherwise.
 */
bool Master_info::shall_ignore_server_id(ulong s_id)
{
  if (likely(ignore_server_ids->server_ids.elements == 1))
    return (* (ulong*)
      dynamic_array_ptr(&(ignore_server_ids->server_ids), 0)) == s_id;
  else      
    return bsearch((const ulong *) &s_id,
                   ignore_server_ids->server_ids.buffer,
                   ignore_server_ids->server_ids.elements, sizeof(ulong),
                   (int (*) (const void*, const void*)) change_master_server_id_cmp)
      != NULL;
}

void Master_info::init_master_log_pos()
{
  DBUG_ENTER("Master_info::init_master_log_pos");

  master_log_name[0]= 0;
  master_log_pos= BIN_LOG_HEADER_SIZE;             // skip magic number

  /* Intentionally init ssl_verify_server_cert to 0, no option available  */
  ssl_verify_server_cert= 0;
  /* 
    always request heartbeat unless master_heartbeat_period is set
    explicitly zero.  Here is the default value for heartbeat period
    if CHANGE MASTER did not specify it.  (no data loss in conversion
    as hb period has a max)
  */
  heartbeat_period= (float) min(SLAVE_MAX_HEARTBEAT_PERIOD,
                                (slave_net_timeout/2.0));
  DBUG_ASSERT(heartbeat_period > (float) 0.001
              || heartbeat_period == 0);

  DBUG_VOID_RETURN;
}

void Master_info::end_info()
{
  DBUG_ENTER("Master_info::end_info");

  if (!inited)
    DBUG_VOID_RETURN;

  handler->end_info();

  inited = 0;

  DBUG_VOID_RETURN;
}

/**
  Store the file and position where the slave's SQL thread are in the
   relay log.

  - This function should be called either from the slave SQL thread,
    or when the slave thread is not running.  (It reads the
    group_{relay|master}_log_{pos|name} and delay fields in the rli
    object.  These may only be modified by the slave SQL thread or by
    a client thread when the slave SQL thread is not running.)

  - If there is an active transaction, then we do not update the
    position in the relay log.  This is to ensure that we re-execute
    statements if we die in the middle of an transaction that was
    rolled back.

  - As a transaction never spans binary logs, we don't have to handle
    the case where we do a relay-log-rotation in the middle of the
    transaction.  If transactions could span several binlogs, we would
    have to ensure that we do not delete the relay log file where the
    transaction started before switching to a new relay log file.

  - Error can happen if writing to file fails or if flushing the file
    fails.

  @param rli The object representing the Relay_log_info.

  @todo Change the log file information to a binary format to avoid
  calling longlong2str.
*/
int Master_info::flush_info(bool force)
{
  DBUG_ENTER("Master_info::flush_info");
  DBUG_PRINT("enter",("master_pos: %lu", (ulong) master_log_pos));

  /*
    We update the sync_period at this point because only here we
    now that we are handling a master info. This needs to be
    update every time we call flush because the option maybe
    dinamically set.
  */
  handler->set_sync_period(sync_masterinfo_period);

  if (write_info(handler, force))
    goto err;

  DBUG_RETURN(0);

err:
  sql_print_error("Error writing master configuration");
  DBUG_RETURN(1);
}

<<<<<<< HEAD
void Master_info::set_relay_log_info(Relay_log_info* info)
{
  rli= info;
}
=======
  }
  else // file exists
  {
    if (fd >= 0)
      reinit_io_cache(&mi->file, READ_CACHE, 0L,0,0);
    else
    {
      if ((fd= mysql_file_open(key_file_master_info,
                               fname, O_RDWR|O_BINARY, MYF(MY_WME))) < 0 )
      {
        sql_print_error("Failed to open the existing master info file (\
file '%s', errno %d)", fname, my_errno);
        goto err;
      }
      if (init_io_cache(&mi->file, fd, IO_SIZE*2, READ_CACHE, 0L,
                        0, MYF(MY_WME)))
      {
        sql_print_error("Failed to create a cache on master info file (\
file '%s')", fname);
        goto err;
      }
    }

    mi->fd = fd;
    int port, connect_retry, master_log_pos, lines;
    int ssl= 0, ssl_verify_server_cert= 0;
    float master_heartbeat_period= 0.0;
    char *first_non_digit;
#ifndef MCP_WL3127
#else
    char dummy_buf[HOSTNAME_LENGTH+1];
#endif

    /*
       Starting from 4.1.x master.info has new format. Now its
       first line contains number of lines in file. By reading this
       number we will be always distinguish to which version our
       master.info corresponds to. We can't simply count lines in
       file since versions before 4.1.x could generate files with more
       lines than needed.
       If first line doesn't contain a number or contain number less than
       LINES_IN_MASTER_INFO_WITH_SSL then such file is treated like file
       from pre 4.1.1 version.
       There is no ambiguity when reading an old master.info, as before
       4.1.1, the first line contained the binlog's name, which is either
       empty or has an extension (contains a '.'), so can't be confused
       with an integer.

       So we're just reading first line and trying to figure which version
       is this.
    */

    /*
       The first row is temporarily stored in mi->master_log_name,
       if it is line count and not binlog name (new format) it will be
       overwritten by the second row later.
    */
    if (init_strvar_from_file(mi->master_log_name,
                              sizeof(mi->master_log_name), &mi->file,
                              ""))
      goto errwithmsg;

    lines= strtoul(mi->master_log_name, &first_non_digit, 10);

    if (mi->master_log_name[0]!='\0' &&
        *first_non_digit=='\0' && lines >= LINES_IN_MASTER_INFO_WITH_SSL)
    {
      /* Seems to be new format => read master log name from next line */
      if (init_strvar_from_file(mi->master_log_name,
            sizeof(mi->master_log_name), &mi->file, ""))
        goto errwithmsg;
    }
    else
      lines= 7;

    if (init_intvar_from_file(&master_log_pos, &mi->file, 4) ||
        init_strvar_from_file(mi->host, sizeof(mi->host), &mi->file, 0) ||
        init_strvar_from_file(mi->user, sizeof(mi->user), &mi->file, "test") ||
        init_strvar_from_file(mi->password, SCRAMBLED_PASSWORD_CHAR_LENGTH+1,
                              &mi->file, 0) ||
        init_intvar_from_file(&port, &mi->file, MYSQL_PORT) ||
        init_intvar_from_file(&connect_retry, &mi->file,
                              DEFAULT_CONNECT_RETRY))
      goto errwithmsg;

    /*
       If file has ssl part use it even if we have server without
       SSL support. But these options will be ignored later when
       slave will try connect to master, so in this case warning
       is printed.
     */
    if (lines >= LINES_IN_MASTER_INFO_WITH_SSL)
    {
      if (init_intvar_from_file(&ssl, &mi->file, 0) ||
          init_strvar_from_file(mi->ssl_ca, sizeof(mi->ssl_ca),
                                &mi->file, 0) ||
          init_strvar_from_file(mi->ssl_capath, sizeof(mi->ssl_capath),
                                &mi->file, 0) ||
          init_strvar_from_file(mi->ssl_cert, sizeof(mi->ssl_cert),
                                &mi->file, 0) ||
          init_strvar_from_file(mi->ssl_cipher, sizeof(mi->ssl_cipher),
                                &mi->file, 0) ||
          init_strvar_from_file(mi->ssl_key, sizeof(mi->ssl_key),
                                &mi->file, 0))
        goto errwithmsg;

      /*
        Starting from 5.1.16 ssl_verify_server_cert might be
        in the file
      */
      if (lines >= LINE_FOR_MASTER_SSL_VERIFY_SERVER_CERT &&
          init_intvar_from_file(&ssl_verify_server_cert, &mi->file, 0))
        goto errwithmsg;
      /*
        Starting from 6.0 master_heartbeat_period might be
        in the file
      */
      if (lines >= LINE_FOR_MASTER_HEARTBEAT_PERIOD &&
          init_floatvar_from_file(&master_heartbeat_period, &mi->file, 0.0))
        goto errwithmsg;
      /*
	Starting from MySQL Cluster 6.3 master_bind might be in the file
	(this is just a reservation to avoid future upgrade problems) 
       */
      if (lines >= LINE_FOR_MASTER_BIND &&
#ifndef MCP_WL3127
          init_strvar_from_file(mi->bind_addr, sizeof(mi->bind_addr),
                                &mi->file, ""))
#else
	  init_strvar_from_file(dummy_buf, sizeof(dummy_buf), &mi->file, ""))
#endif
	  goto errwithmsg;
      /*
        Starting from 6.0 list of server_id of ignorable servers might be
        in the file
      */
      if (lines >= LINE_FOR_REPLICATE_IGNORE_SERVER_IDS &&
          init_dynarray_intvar_from_file(&mi->ignore_server_ids, &mi->file))
      {
        sql_print_error("Failed to initialize master info ignore_server_ids");
        goto errwithmsg;
      }
    }
>>>>>>> 424e3b78

int Master_info::init_info()
{
  DBUG_ENTER("Master_info::init_info");

  if (inited)
    DBUG_RETURN(0);

  /*
    The init_info() is used to either create or read information
    from the repository, in order to initialize the Master_info.
  */
  mysql= 0; file_id= 1;
  int necessary_to_configure= check_info();
  
  if (handler->init_info())
    goto err;

  if (necessary_to_configure)
  {
    init_master_log_pos();
    goto end;
  }
  else if (read_info(handler))
    goto err;

end:
  if (flush_info(TRUE))
    goto err;

  inited= 1;
  DBUG_RETURN(0);

err:
  sql_print_error("Error reading master configuration");
  DBUG_RETURN(1);
}

size_t Master_info::get_number_info_mi_fields()
{
  return sizeof(info_mi_fields)/sizeof(info_mi_fields[0]); 
}

bool Master_info::read_info(Rpl_info_handler *from)
{
  int lines= 0;
  char *first_non_digit= NULL;
  ulong temp_master_log_pos= 0;
  int temp_ssl= 0;
  int temp_ssl_verify_server_cert= 0;

  DBUG_ENTER("Master_info::read_info");

  /*
     Starting from 4.1.x master.info has new format. Now its
     first line contains number of lines in file. By reading this
     number we will be always distinguish to which version our
     master.info corresponds to. We can't simply count lines in
     file since versions before 4.1.x could generate files with more
     lines than needed.
     If first line doesn't contain a number or contain number less than
     LINES_IN_MASTER_INFO_WITH_SSL then such file is treated like file
     from pre 4.1.1 version.
     There is no ambiguity when reading an old master.info, as before
     4.1.1, the first line contained the binlog's name, which is either
     empty or has an extension (contains a '.'), so can't be confused
     with an integer.

     So we're just reading first line and trying to figure which version
     is this.
  */

  if (from->prepare_info_for_read() || 
      from->get_info(master_log_name, sizeof(master_log_name), ""))
    DBUG_RETURN(TRUE);

  lines= strtoul(master_log_name, &first_non_digit, 10);

  if (master_log_name[0]!='\0' &&
      *first_non_digit=='\0' && lines >= LINES_IN_MASTER_INFO_WITH_SSL)
  {
    /* Seems to be new format => read master log name */
    if (from->get_info(master_log_name,  sizeof(master_log_name), ""))
      DBUG_RETURN(TRUE);
  }
  else 
    lines= 7;

  if (from->get_info(&temp_master_log_pos,
                        (ulong) BIN_LOG_HEADER_SIZE) ||
      from->get_info(host, sizeof(host), 0) ||
      from->get_info(user, sizeof(user), "test") ||
      from->get_info(password, sizeof(password), 0) ||
      from->get_info((int *) &port, (int) MYSQL_PORT) ||
      from->get_info((int *) &connect_retry,
                        (int) DEFAULT_CONNECT_RETRY))
      DBUG_RETURN(TRUE);

  /*
    If file has ssl part use it even if we have server without
    SSL support. But these options will be ignored later when
    slave will try connect to master, so in this case warning
    is printed.
  */
  if (lines >= LINES_IN_MASTER_INFO_WITH_SSL)
  {
    if (from->get_info(&temp_ssl, 0) ||
        from->get_info(ssl_ca, sizeof(ssl_ca), 0) ||
        from->get_info(ssl_capath, sizeof(ssl_capath), 0) ||
        from->get_info(ssl_cert, sizeof(ssl_cert), 0) ||
        from->get_info(ssl_cipher, sizeof(ssl_cipher), 0) ||
        from->get_info(ssl_key, sizeof(ssl_key), 0))
      DBUG_RETURN(TRUE);
  }

  /*
    Starting from 5.1.16 ssl_verify_server_cert might be
    in the file
  */
  if (lines >= LINE_FOR_MASTER_SSL_VERIFY_SERVER_CERT)
  { 
    if (from->get_info(&temp_ssl_verify_server_cert, 0))
      DBUG_RETURN(TRUE);
  }

  /*
    Starting from 5.5 master_heartbeat_period might be
    in the file
  */
<<<<<<< HEAD
  if (lines >= LINE_FOR_MASTER_HEARTBEAT_PERIOD)
=======
  char heartbeat_buf[sizeof(mi->heartbeat_period) * 4]; // buffer to suffice always
  sprintf(heartbeat_buf, "%.3f", mi->heartbeat_period);
  my_b_seek(file, 0L);
  my_b_printf(file,
              "%u\n%s\n%s\n%s\n%s\n%s\n%d\n%d\n%d\n%s\n%s\n%s\n%s\n%s\n%d\n%s\n%s\n%s\n",
              LINES_IN_MASTER_INFO,
              mi->master_log_name, llstr(mi->master_log_pos, lbuf),
              mi->host, mi->user,
              mi->password, mi->port, mi->connect_retry,
              (int)(mi->ssl), mi->ssl_ca, mi->ssl_capath, mi->ssl_cert,
              mi->ssl_cipher, mi->ssl_key, mi->ssl_verify_server_cert,
#ifndef MCP_WL3127
              heartbeat_buf, mi->bind_addr, ignore_server_ids_buf);
#else
              heartbeat_buf, "", ignore_server_ids_buf);
#endif
  my_free(ignore_server_ids_buf);
  err= flush_io_cache(file);
  if (sync_masterinfo_period && !err && 
      ++(mi->sync_counter) >= sync_masterinfo_period)
>>>>>>> 424e3b78
  {
    if (from->get_info(&heartbeat_period, (float) 0.0))
      DBUG_RETURN(TRUE);
  }

  /*
    Starting from 5.5 master_bind might be in the file
  */
  if (lines >= LINE_FOR_MASTER_BIND)
  {
    if (from->get_info(bind_addr, sizeof(bind_addr), ""))
      DBUG_RETURN(TRUE);
  }

  /*
    Starting from 5.5 list of server_id of ignorable servers might be
    in the file
  */
  if (lines >= LINE_FOR_REPLICATE_IGNORE_SERVER_IDS)
  {
     if (from->get_info(ignore_server_ids, (Server_ids *) NULL))
      DBUG_RETURN(TRUE);
  }

  /* Starting from 5.5 the master_uuid may be in the repository. */
  if (lines >= LINE_FOR_MASTER_UUID)
  {
    if (from->get_info(master_uuid, sizeof(master_uuid), 0))
      DBUG_RETURN(TRUE);
  }

  /* Starting from 5.5 the master_retry_count may be in the repository. */
  retry_count= master_retry_count;
  if (lines >= LINE_FOR_MASTER_RETRY_COUNT)
  {
    if (from->get_info(&retry_count, master_retry_count))
      DBUG_RETURN(TRUE);
  }

  ssl= (my_bool) test(temp_ssl);
  ssl_verify_server_cert= (my_bool) test(temp_ssl_verify_server_cert);
  master_log_pos= (my_off_t) temp_master_log_pos;
#ifndef HAVE_OPENSSL
  if (ssl)
    sql_print_warning("SSL information in the master info file "
                      "are ignored because this MySQL slave was "
                      "compiled without SSL support.");
#endif /* HAVE_OPENSSL */

  DBUG_RETURN(FALSE);
}

bool Master_info::write_info(Rpl_info_handler *to, bool force)
{
  DBUG_ENTER("Master_info::write_info");

  /*
     In certain cases this code may create master.info files that seems
     corrupted, because of extra lines filled with garbage in the end
     file (this happens if new contents take less space than previous
     contents of file). But because of number of lines in the first line
     of file we don't care about this garbage.
  */

  if (to->prepare_info_for_write() ||
      to->set_info((int) LINES_IN_MASTER_INFO) ||
      to->set_info(master_log_name) ||
      to->set_info((ulong)master_log_pos) ||
      to->set_info(host) ||
      to->set_info(user) ||
      to->set_info(password) ||
      to->set_info((int) port) ||
      to->set_info((int) connect_retry) ||
      to->set_info((int) ssl) ||
      to->set_info(ssl_ca) ||
      to->set_info(ssl_capath) ||
      to->set_info(ssl_cert) ||
      to->set_info(ssl_cipher) ||
      to->set_info(ssl_key) ||
      to->set_info(ssl_verify_server_cert) ||
      to->set_info(heartbeat_period) ||
      to->set_info(bind_addr) ||
      to->set_info(ignore_server_ids) ||
      to->set_info(master_uuid) ||
      to->set_info(retry_count))
    DBUG_RETURN(TRUE);

  if (to->flush_info(force))
    DBUG_RETURN(TRUE);

  DBUG_RETURN(FALSE);
}
#endif /* HAVE_REPLICATION */<|MERGE_RESOLUTION|>--- conflicted
+++ resolved
@@ -102,26 +102,12 @@
   host[0] = 0; user[0] = 0; password[0] = 0; bind_addr[0] = 0;
   ssl_ca[0]= 0; ssl_capath[0]= 0; ssl_cert[0]= 0;
   ssl_cipher[0]= 0; ssl_key[0]= 0;
-<<<<<<< HEAD
   master_uuid[0]= 0;
   ignore_server_ids= new Server_ids();
-=======
-
-  my_init_dynamic_array(&ignore_server_ids, sizeof(::server_id), 16, 16);
-  bzero((char*) &file, sizeof(file));
-  mysql_mutex_init(key_master_info_run_lock, &run_lock, MY_MUTEX_INIT_FAST);
-  mysql_mutex_init(key_master_info_data_lock, &data_lock, MY_MUTEX_INIT_FAST);
-  mysql_cond_init(key_master_info_data_cond, &data_cond, NULL);
-  mysql_cond_init(key_master_info_start_cond, &start_cond, NULL);
-  mysql_cond_init(key_master_info_stop_cond, &stop_cond, NULL);
 
 #ifndef MCP_WL4080
   master_epoch= 0;
 #endif
-#ifndef MCP_WL3127
-  bind_addr[0] = 0;
-#endif
->>>>>>> 424e3b78
 }
 
 Master_info::~Master_info()
@@ -256,156 +242,10 @@
   DBUG_RETURN(1);
 }
 
-<<<<<<< HEAD
 void Master_info::set_relay_log_info(Relay_log_info* info)
 {
   rli= info;
 }
-=======
-  }
-  else // file exists
-  {
-    if (fd >= 0)
-      reinit_io_cache(&mi->file, READ_CACHE, 0L,0,0);
-    else
-    {
-      if ((fd= mysql_file_open(key_file_master_info,
-                               fname, O_RDWR|O_BINARY, MYF(MY_WME))) < 0 )
-      {
-        sql_print_error("Failed to open the existing master info file (\
-file '%s', errno %d)", fname, my_errno);
-        goto err;
-      }
-      if (init_io_cache(&mi->file, fd, IO_SIZE*2, READ_CACHE, 0L,
-                        0, MYF(MY_WME)))
-      {
-        sql_print_error("Failed to create a cache on master info file (\
-file '%s')", fname);
-        goto err;
-      }
-    }
-
-    mi->fd = fd;
-    int port, connect_retry, master_log_pos, lines;
-    int ssl= 0, ssl_verify_server_cert= 0;
-    float master_heartbeat_period= 0.0;
-    char *first_non_digit;
-#ifndef MCP_WL3127
-#else
-    char dummy_buf[HOSTNAME_LENGTH+1];
-#endif
-
-    /*
-       Starting from 4.1.x master.info has new format. Now its
-       first line contains number of lines in file. By reading this
-       number we will be always distinguish to which version our
-       master.info corresponds to. We can't simply count lines in
-       file since versions before 4.1.x could generate files with more
-       lines than needed.
-       If first line doesn't contain a number or contain number less than
-       LINES_IN_MASTER_INFO_WITH_SSL then such file is treated like file
-       from pre 4.1.1 version.
-       There is no ambiguity when reading an old master.info, as before
-       4.1.1, the first line contained the binlog's name, which is either
-       empty or has an extension (contains a '.'), so can't be confused
-       with an integer.
-
-       So we're just reading first line and trying to figure which version
-       is this.
-    */
-
-    /*
-       The first row is temporarily stored in mi->master_log_name,
-       if it is line count and not binlog name (new format) it will be
-       overwritten by the second row later.
-    */
-    if (init_strvar_from_file(mi->master_log_name,
-                              sizeof(mi->master_log_name), &mi->file,
-                              ""))
-      goto errwithmsg;
-
-    lines= strtoul(mi->master_log_name, &first_non_digit, 10);
-
-    if (mi->master_log_name[0]!='\0' &&
-        *first_non_digit=='\0' && lines >= LINES_IN_MASTER_INFO_WITH_SSL)
-    {
-      /* Seems to be new format => read master log name from next line */
-      if (init_strvar_from_file(mi->master_log_name,
-            sizeof(mi->master_log_name), &mi->file, ""))
-        goto errwithmsg;
-    }
-    else
-      lines= 7;
-
-    if (init_intvar_from_file(&master_log_pos, &mi->file, 4) ||
-        init_strvar_from_file(mi->host, sizeof(mi->host), &mi->file, 0) ||
-        init_strvar_from_file(mi->user, sizeof(mi->user), &mi->file, "test") ||
-        init_strvar_from_file(mi->password, SCRAMBLED_PASSWORD_CHAR_LENGTH+1,
-                              &mi->file, 0) ||
-        init_intvar_from_file(&port, &mi->file, MYSQL_PORT) ||
-        init_intvar_from_file(&connect_retry, &mi->file,
-                              DEFAULT_CONNECT_RETRY))
-      goto errwithmsg;
-
-    /*
-       If file has ssl part use it even if we have server without
-       SSL support. But these options will be ignored later when
-       slave will try connect to master, so in this case warning
-       is printed.
-     */
-    if (lines >= LINES_IN_MASTER_INFO_WITH_SSL)
-    {
-      if (init_intvar_from_file(&ssl, &mi->file, 0) ||
-          init_strvar_from_file(mi->ssl_ca, sizeof(mi->ssl_ca),
-                                &mi->file, 0) ||
-          init_strvar_from_file(mi->ssl_capath, sizeof(mi->ssl_capath),
-                                &mi->file, 0) ||
-          init_strvar_from_file(mi->ssl_cert, sizeof(mi->ssl_cert),
-                                &mi->file, 0) ||
-          init_strvar_from_file(mi->ssl_cipher, sizeof(mi->ssl_cipher),
-                                &mi->file, 0) ||
-          init_strvar_from_file(mi->ssl_key, sizeof(mi->ssl_key),
-                                &mi->file, 0))
-        goto errwithmsg;
-
-      /*
-        Starting from 5.1.16 ssl_verify_server_cert might be
-        in the file
-      */
-      if (lines >= LINE_FOR_MASTER_SSL_VERIFY_SERVER_CERT &&
-          init_intvar_from_file(&ssl_verify_server_cert, &mi->file, 0))
-        goto errwithmsg;
-      /*
-        Starting from 6.0 master_heartbeat_period might be
-        in the file
-      */
-      if (lines >= LINE_FOR_MASTER_HEARTBEAT_PERIOD &&
-          init_floatvar_from_file(&master_heartbeat_period, &mi->file, 0.0))
-        goto errwithmsg;
-      /*
-	Starting from MySQL Cluster 6.3 master_bind might be in the file
-	(this is just a reservation to avoid future upgrade problems) 
-       */
-      if (lines >= LINE_FOR_MASTER_BIND &&
-#ifndef MCP_WL3127
-          init_strvar_from_file(mi->bind_addr, sizeof(mi->bind_addr),
-                                &mi->file, ""))
-#else
-	  init_strvar_from_file(dummy_buf, sizeof(dummy_buf), &mi->file, ""))
-#endif
-	  goto errwithmsg;
-      /*
-        Starting from 6.0 list of server_id of ignorable servers might be
-        in the file
-      */
-      if (lines >= LINE_FOR_REPLICATE_IGNORE_SERVER_IDS &&
-          init_dynarray_intvar_from_file(&mi->ignore_server_ids, &mi->file))
-      {
-        sql_print_error("Failed to initialize master info ignore_server_ids");
-        goto errwithmsg;
-      }
-    }
->>>>>>> 424e3b78
 
 int Master_info::init_info()
 {
@@ -535,30 +375,7 @@
     Starting from 5.5 master_heartbeat_period might be
     in the file
   */
-<<<<<<< HEAD
   if (lines >= LINE_FOR_MASTER_HEARTBEAT_PERIOD)
-=======
-  char heartbeat_buf[sizeof(mi->heartbeat_period) * 4]; // buffer to suffice always
-  sprintf(heartbeat_buf, "%.3f", mi->heartbeat_period);
-  my_b_seek(file, 0L);
-  my_b_printf(file,
-              "%u\n%s\n%s\n%s\n%s\n%s\n%d\n%d\n%d\n%s\n%s\n%s\n%s\n%s\n%d\n%s\n%s\n%s\n",
-              LINES_IN_MASTER_INFO,
-              mi->master_log_name, llstr(mi->master_log_pos, lbuf),
-              mi->host, mi->user,
-              mi->password, mi->port, mi->connect_retry,
-              (int)(mi->ssl), mi->ssl_ca, mi->ssl_capath, mi->ssl_cert,
-              mi->ssl_cipher, mi->ssl_key, mi->ssl_verify_server_cert,
-#ifndef MCP_WL3127
-              heartbeat_buf, mi->bind_addr, ignore_server_ids_buf);
-#else
-              heartbeat_buf, "", ignore_server_ids_buf);
-#endif
-  my_free(ignore_server_ids_buf);
-  err= flush_io_cache(file);
-  if (sync_masterinfo_period && !err && 
-      ++(mi->sync_counter) >= sync_masterinfo_period)
->>>>>>> 424e3b78
   {
     if (from->get_info(&heartbeat_period, (float) 0.0))
       DBUG_RETURN(TRUE);
