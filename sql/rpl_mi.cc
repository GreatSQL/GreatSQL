/* Copyright (C) 2000-2003 MySQL AB

   This program is free software; you can redistribute it and/or modify
   it under the terms of the GNU General Public License as published by
   the Free Software Foundation; version 2 of the License.

   This program is distributed in the hope that it will be useful,
   but WITHOUT ANY WARRANTY; without even the implied warranty of
   MERCHANTABILITY or FITNESS FOR A PARTICULAR PURPOSE.  See the
   GNU General Public License for more details.

   You should have received a copy of the GNU General Public License
   along with this program; if not, write to the Free Software
   Foundation, Inc., 59 Temple Place, Suite 330, Boston, MA  02111-1307  USA */

#include <my_global.h> // For HAVE_REPLICATION
#include "mysql_priv.h"
#include <my_dir.h>

#include "rpl_mi.h"
#include "slave.h"

#ifdef HAVE_REPLICATION

#define DEFAULT_CONNECT_RETRY 60


Master_info::Master_info(bool is_slave_recovery)
  :Slave_reporting_capability("I/O"),
   ssl(0), ssl_verify_server_cert(0), fd(-1), io_thd(0), 
   rli(is_slave_recovery),
   port(MYSQL_PORT),
   connect_retry(DEFAULT_CONNECT_RETRY),
   inited(0), abort_slave(0), 
   slave_running(0), slave_run_id(0), clock_diff_with_master(0), 
   sync_counter(0), heartbeat_period(0), received_heartbeats(0), 
   master_id(0), retry_count(master_retry_count)
{
  host[0] = 0; user[0] = 0; password[0] = 0;
  ssl_ca[0]= 0; ssl_capath[0]= 0; ssl_cert[0]= 0;
  ssl_cipher[0]= 0; ssl_key[0]= 0;
  master_uuid[0]=0;

  my_init_dynamic_array(&ignore_server_ids, sizeof(::server_id), 16, 16);
  bzero((char*) &file, sizeof(file));
  pthread_mutex_init(&run_lock, MY_MUTEX_INIT_FAST);
  pthread_mutex_init(&data_lock, MY_MUTEX_INIT_FAST);
  pthread_cond_init(&data_cond, NULL);
  pthread_cond_init(&start_cond, NULL);
  pthread_cond_init(&stop_cond, NULL);
}

Master_info::~Master_info()
{
  delete_dynamic(&ignore_server_ids);
  pthread_mutex_destroy(&run_lock);
  pthread_mutex_destroy(&data_lock);
  pthread_cond_destroy(&data_cond);
  pthread_cond_destroy(&start_cond);
  pthread_cond_destroy(&stop_cond);
}

/**
   A comparison function to be supplied as argument to @c sort_dynamic()
   and @c bsearch()

   @return -1 if first argument is less, 0 if it equal to, 1 if it is greater
   than the second
*/
int change_master_server_id_cmp(ulong *id1, ulong *id2)
{
  return *id1 < *id2? -1 : (*id1 > *id2? 1 : 0);
}


/**
   Reports if the s_id server has been configured to ignore events 
   it generates with

      CHANGE MASTER IGNORE_SERVER_IDS= ( list of server ids )

   Method is called from the io thread event receiver filtering.

   @param      s_id    the master server identifier

   @retval   TRUE    if s_id is in the list of ignored master  servers,
   @retval   FALSE   otherwise.
 */
bool Master_info::shall_ignore_server_id(ulong s_id)
{
  if (likely(ignore_server_ids.elements == 1))
    return (* (ulong*) dynamic_array_ptr(&ignore_server_ids, 0)) == s_id;
  else      
    return bsearch((const ulong *) &s_id,
                   ignore_server_ids.buffer,
                   ignore_server_ids.elements, sizeof(ulong),
                   (int (*) (const void*, const void*)) change_master_server_id_cmp)
      != NULL;
}

void init_master_log_pos(Master_info* mi)
{
  DBUG_ENTER("init_master_log_pos");

  mi->master_log_name[0] = 0;
  mi->master_log_pos = BIN_LOG_HEADER_SIZE;             // skip magic number

  /* Intentionally init ssl_verify_server_cert to 0, no option available  */
  mi->ssl_verify_server_cert= 0;
  /* 
    always request heartbeat unless master_heartbeat_period is set
    explicitly zero.  Here is the default value for heartbeat period
    if CHANGE MASTER did not specify it.  (no data loss in conversion
    as hb period has a max)
  */
  mi->heartbeat_period= (float) min(SLAVE_MAX_HEARTBEAT_PERIOD,
                                    (slave_net_timeout/2.0));
  DBUG_ASSERT(mi->heartbeat_period > (float) 0.001
              || mi->heartbeat_period == 0);

  DBUG_VOID_RETURN;
}


enum {
  LINES_IN_MASTER_INFO_WITH_SSL= 14,

  /* 5.1.16 added value of master_ssl_verify_server_cert */
  LINE_FOR_MASTER_SSL_VERIFY_SERVER_CERT= 15,
  /* 6.0 added value of master_heartbeat_period */
  LINE_FOR_MASTER_HEARTBEAT_PERIOD= 16,
  /* 6.0 added value of master_ignore_server_id */
  LINE_FOR_REPLICATE_IGNORE_SERVER_IDS= 17,
<<<<<<< HEAD
  /* line for master_retry_count */
  LINE_FOR_MASTER_RETRY_COUNT= 18,
  /* Number of lines currently used when saving master info file */
  LINES_IN_MASTER_INFO= LINE_FOR_MASTER_RETRY_COUNT
=======

  LINE_FOR_MASTER_UUID= 18,
  /* Number of lines currently used when saving master info file */
  LINES_IN_MASTER_INFO= LINE_FOR_MASTER_UUID
>>>>>>> 1188e591
};

int init_master_info(Master_info* mi, const char* master_info_fname,
                     const char* slave_info_fname,
                     bool abort_if_no_master_info_file,
                     int thread_mask)
{
  int fd,error;
  char fname[FN_REFLEN+128];
  DBUG_ENTER("init_master_info");

  if (mi->inited)
  {
    /*
      We have to reset read position of relay-log-bin as we may have
      already been reading from 'hotlog' when the slave was stopped
      last time. If this case pos_in_file would be set and we would
      get a crash when trying to read the signature for the binary
      relay log.

      We only rewind the read position if we are starting the SQL
      thread. The handle_slave_sql thread assumes that the read
      position is at the beginning of the file, and will read the
      "signature" and then fast-forward to the last position read.
    */
    if (thread_mask & SLAVE_SQL)
    {
      my_b_seek(mi->rli.cur_log, (my_off_t) 0);
    }
    DBUG_RETURN(0);
  }

  mi->mysql=0;
  mi->file_id=1;
  fn_format(fname, master_info_fname, mysql_data_home, "", 4+32);

  /*
    We need a mutex while we are changing master info parameters to
    keep other threads from reading bogus info
  */

  pthread_mutex_lock(&mi->data_lock);
  fd = mi->fd;

  /* does master.info exist ? */

  if (access(fname,F_OK))
  {
    if (abort_if_no_master_info_file)
    {
      pthread_mutex_unlock(&mi->data_lock);
      DBUG_RETURN(0);
    }
    /*
      if someone removed the file from underneath our feet, just close
      the old descriptor and re-create the old file
    */
    if (fd >= 0)
      my_close(fd, MYF(MY_WME));
    if ((fd = my_open(fname, O_CREAT|O_RDWR|O_BINARY, MYF(MY_WME))) < 0 )
    {
      sql_print_error("Failed to create a new master info file (\
file '%s', errno %d)", fname, my_errno);
      goto err;
    }
    if (init_io_cache(&mi->file, fd, IO_SIZE*2, READ_CACHE, 0L,0,
                      MYF(MY_WME)))
    {
      sql_print_error("Failed to create a cache on master info file (\
file '%s')", fname);
      goto err;
    }

    mi->fd = fd;
    init_master_log_pos(mi);

  }
  else // file exists
  {
    if (fd >= 0)
      reinit_io_cache(&mi->file, READ_CACHE, 0L,0,0);
    else
    {
      if ((fd = my_open(fname, O_RDWR|O_BINARY, MYF(MY_WME))) < 0 )
      {
        sql_print_error("Failed to open the existing master info file (\
file '%s', errno %d)", fname, my_errno);
        goto err;
      }
      if (init_io_cache(&mi->file, fd, IO_SIZE*2, READ_CACHE, 0L,
                        0, MYF(MY_WME)))
      {
        sql_print_error("Failed to create a cache on master info file (\
file '%s')", fname);
        goto err;
      }
    }

    mi->fd = fd;
    int port, connect_retry, master_log_pos, lines;
    int ssl= 0, ssl_verify_server_cert= 0;
    float master_heartbeat_period= 0.0;
    char *first_non_digit;
    long retry_count= master_retry_count;

    /*
       Starting from 4.1.x master.info has new format. Now its
       first line contains number of lines in file. By reading this
       number we will be always distinguish to which version our
       master.info corresponds to. We can't simply count lines in
       file since versions before 4.1.x could generate files with more
       lines than needed.
       If first line doesn't contain a number or contain number less than
       LINES_IN_MASTER_INFO_WITH_SSL then such file is treated like file
       from pre 4.1.1 version.
       There is no ambiguity when reading an old master.info, as before
       4.1.1, the first line contained the binlog's name, which is either
       empty or has an extension (contains a '.'), so can't be confused
       with an integer.

       So we're just reading first line and trying to figure which version
       is this.
    */

    /*
       The first row is temporarily stored in mi->master_log_name,
       if it is line count and not binlog name (new format) it will be
       overwritten by the second row later.
    */
    if (init_strvar_from_file(mi->master_log_name,
                              sizeof(mi->master_log_name), &mi->file,
                              ""))
      goto errwithmsg;

    lines= strtoul(mi->master_log_name, &first_non_digit, 10);

    if (mi->master_log_name[0]!='\0' &&
        *first_non_digit=='\0' && lines >= LINES_IN_MASTER_INFO_WITH_SSL)
    {
      /* Seems to be new format => read master log name from next line */
      if (init_strvar_from_file(mi->master_log_name,
            sizeof(mi->master_log_name), &mi->file, ""))
        goto errwithmsg;
    }
    else
      lines= 7;

    if (init_intvar_from_file(&master_log_pos, &mi->file, 4) ||
        init_strvar_from_file(mi->host, sizeof(mi->host), &mi->file, 0) ||
        init_strvar_from_file(mi->user, sizeof(mi->user), &mi->file, "test") ||
        init_strvar_from_file(mi->password, SCRAMBLED_PASSWORD_CHAR_LENGTH+1,
                              &mi->file, 0) ||
        init_intvar_from_file(&port, &mi->file, MYSQL_PORT) ||
        init_intvar_from_file(&connect_retry, &mi->file,
                              DEFAULT_CONNECT_RETRY))
      goto errwithmsg;

    /*
       If file has ssl part use it even if we have server without
       SSL support. But these options will be ignored later when
       slave will try connect to master, so in this case warning
       is printed.
     */
    if (lines >= LINES_IN_MASTER_INFO_WITH_SSL)
    {
      if (init_intvar_from_file(&ssl, &mi->file, 0) ||
          init_strvar_from_file(mi->ssl_ca, sizeof(mi->ssl_ca),
                                &mi->file, 0) ||
          init_strvar_from_file(mi->ssl_capath, sizeof(mi->ssl_capath),
                                &mi->file, 0) ||
          init_strvar_from_file(mi->ssl_cert, sizeof(mi->ssl_cert),
                                &mi->file, 0) ||
          init_strvar_from_file(mi->ssl_cipher, sizeof(mi->ssl_cipher),
                                &mi->file, 0) ||
          init_strvar_from_file(mi->ssl_key, sizeof(mi->ssl_key),
                                &mi->file, 0))
        goto errwithmsg;

      /*
        Starting from 5.1.16 ssl_verify_server_cert might be
        in the file
      */
      if (lines >= LINE_FOR_MASTER_SSL_VERIFY_SERVER_CERT &&
          init_intvar_from_file(&ssl_verify_server_cert, &mi->file, 0))
        goto errwithmsg;
      /*
        Starting from 6.0 master_heartbeat_period might be
        in the file
      */
      if (lines >= LINE_FOR_MASTER_HEARTBEAT_PERIOD &&
          init_floatvar_from_file(&master_heartbeat_period, &mi->file, 0.0))
        goto errwithmsg;
      /*
        Starting from 6.0 list of server_id of ignorable servers might be
        in the file
      */
      if (lines >= LINE_FOR_REPLICATE_IGNORE_SERVER_IDS &&
          init_dynarray_intvar_from_file(&mi->ignore_server_ids, &mi->file))
      {
        sql_print_error("Failed to initialize master info ignore_server_ids");
        goto errwithmsg;
      }

<<<<<<< HEAD
      /* master_retry_count may be in the file. */
      if (lines >= LINE_FOR_MASTER_RETRY_COUNT &&
          init_longvar_from_file(&retry_count, &mi->file, master_retry_count))
      {
        sql_print_error("Failed to initialize master info master_retry_count");
        goto errwithmsg;
      }
=======
      if (lines >= LINE_FOR_MASTER_UUID &&
          init_strvar_from_file(mi->master_uuid, sizeof(mi->master_uuid), &mi->file, 0))
        goto errwithmsg;
>>>>>>> 1188e591
    }

#ifndef HAVE_OPENSSL
    if (ssl)
      sql_print_warning("SSL information in the master info file "
                      "('%s') are ignored because this MySQL slave was "
                      "compiled without SSL support.", fname);
#endif /* HAVE_OPENSSL */

    /*
      This has to be handled here as init_intvar_from_file can't handle
      my_off_t types
    */
    mi->master_log_pos= (my_off_t) master_log_pos;
    mi->port= (uint) port;
    mi->connect_retry= (uint) connect_retry;
    mi->ssl= (my_bool) ssl;
    mi->ssl_verify_server_cert= ssl_verify_server_cert;
    mi->heartbeat_period= master_heartbeat_period;
    mi->retry_count= retry_count;
  }
  DBUG_PRINT("master_info",("log_file_name: %s  position: %ld",
                            mi->master_log_name,
                            (ulong) mi->master_log_pos));

  mi->rli.mi = mi;
  if (init_relay_log_info(&mi->rli, slave_info_fname))
    goto err;

  mi->inited = 1;
  mi->rli.is_relay_log_recovery= FALSE;
  // now change cache READ -> WRITE - must do this before flush_master_info
  reinit_io_cache(&mi->file, WRITE_CACHE, 0L, 0, 1);
  if ((error=test(flush_master_info(mi, 1))))
    sql_print_error("Failed to flush master info file");
  pthread_mutex_unlock(&mi->data_lock);
  DBUG_RETURN(error);

errwithmsg:
  sql_print_error("Error reading master configuration");

err:
  if (fd >= 0)
  {
    my_close(fd, MYF(0));
    end_io_cache(&mi->file);
  }
  mi->fd= -1;
  pthread_mutex_unlock(&mi->data_lock);
  DBUG_RETURN(1);
}


/*
  RETURN
     2 - flush relay log failed
     1 - flush master info failed
     0 - all ok
*/
int flush_master_info(Master_info* mi, bool flush_relay_log_cache)
{
  IO_CACHE* file = &mi->file;
  char lbuf[22];
  int err= 0;

  DBUG_ENTER("flush_master_info");
  DBUG_PRINT("enter",("master_pos: %ld", (long) mi->master_log_pos));

  /*
    Flush the relay log to disk. If we don't do it, then the relay log while
    have some part (its last kilobytes) in memory only, so if the slave server
    dies now, with, say, from master's position 100 to 150 in memory only (not
    on disk), and with position 150 in master.info, then when the slave
    restarts, the I/O thread will fetch binlogs from 150, so in the relay log
    we will have "[0, 100] U [150, infinity[" and nobody will notice it, so the
    SQL thread will jump from 100 to 150, and replication will silently break.

    When we come to this place in code, relay log may or not be initialized;
    the caller is responsible for setting 'flush_relay_log_cache' accordingly.
  */
  if (flush_relay_log_cache)
  {
    IO_CACHE *log_file= mi->rli.relay_log.get_log_file();
    if (flush_io_cache(log_file))
      DBUG_RETURN(2);
  }
  
  /*
    produce a line listing the total number and all the ignored server_id:s
  */
  char* ignore_server_ids_buf;
  {
    ignore_server_ids_buf=
      (char *) my_malloc((sizeof(::server_id) * 3 + 1) *
                         (1 + mi->ignore_server_ids.elements), MYF(MY_WME));
    if (!ignore_server_ids_buf)
      DBUG_RETURN(1);
    for (ulong i= 0, cur_len= my_sprintf(ignore_server_ids_buf,
                                         (ignore_server_ids_buf, "%u",
                                          mi->ignore_server_ids.elements));
         i < mi->ignore_server_ids.elements; i++)
    {
      ulong s_id;
      get_dynamic(&mi->ignore_server_ids, (uchar*) &s_id, i);
      cur_len +=my_sprintf(ignore_server_ids_buf + cur_len,
                           (ignore_server_ids_buf + cur_len,
                            " %lu", s_id));
    }
  }

  /*
    We flushed the relay log BEFORE the master.info file, because if we crash
    now, we will get a duplicate event in the relay log at restart. If we
    flushed in the other order, we would get a hole in the relay log.
    And duplicate is better than hole (with a duplicate, in later versions we
    can add detection and scrap one event; with a hole there's nothing we can
    do).
  */

  /*
     In certain cases this code may create master.info files that seems
     corrupted, because of extra lines filled with garbage in the end
     file (this happens if new contents take less space than previous
     contents of file). But because of number of lines in the first line
     of file we don't care about this garbage.
  */
  char heartbeat_buf[sizeof(mi->heartbeat_period) * 4]; // buffer to suffice always
  my_sprintf(heartbeat_buf, (heartbeat_buf, "%.3f", mi->heartbeat_period));
  my_b_seek(file, 0L);
  my_b_printf(file,
<<<<<<< HEAD
              "%u\n%s\n%s\n%s\n%s\n%s\n%d\n%d\n%d\n%s\n%s\n%s\n%s\n%s\n%d\n%s\n%s\n%ld\n",
=======
              "%u\n%s\n%s\n%s\n%s\n%s\n%d\n%d\n%d\n%s\n%s\n%s\n%s\n%s\n%d\n%s\n%s\n%s\n",
>>>>>>> 1188e591
              LINES_IN_MASTER_INFO,
              mi->master_log_name, llstr(mi->master_log_pos, lbuf),
              mi->host, mi->user,
              mi->password, mi->port, mi->connect_retry,
              (int)(mi->ssl), mi->ssl_ca, mi->ssl_capath, mi->ssl_cert,
              mi->ssl_cipher, mi->ssl_key, mi->ssl_verify_server_cert,
<<<<<<< HEAD
              heartbeat_buf, ignore_server_ids_buf, mi->retry_count);
=======
              heartbeat_buf, ignore_server_ids_buf, mi->master_uuid);
>>>>>>> 1188e591
  my_free(ignore_server_ids_buf, MYF(0));
  err= flush_io_cache(file);
  if (sync_masterinfo_period && !err && 
      ++(mi->sync_counter) >= sync_masterinfo_period)
  {
    err= my_sync(mi->fd, MYF(MY_WME));
    mi->sync_counter= 0;
  }
  DBUG_RETURN(-err);
}


void end_master_info(Master_info* mi)
{
  DBUG_ENTER("end_master_info");

  if (!mi->inited)
    DBUG_VOID_RETURN;
  end_relay_log_info(&mi->rli);
  if (mi->fd >= 0)
  {
    end_io_cache(&mi->file);
    (void)my_close(mi->fd, MYF(MY_WME));
    mi->fd = -1;
  }
  mi->inited = 0;

  DBUG_VOID_RETURN;
}


#endif /* HAVE_REPLICATION */<|MERGE_RESOLUTION|>--- conflicted
+++ resolved
@@ -131,17 +131,12 @@
   LINE_FOR_MASTER_HEARTBEAT_PERIOD= 16,
   /* 6.0 added value of master_ignore_server_id */
   LINE_FOR_REPLICATE_IGNORE_SERVER_IDS= 17,
-<<<<<<< HEAD
   /* line for master_retry_count */
   LINE_FOR_MASTER_RETRY_COUNT= 18,
-  /* Number of lines currently used when saving master info file */
-  LINES_IN_MASTER_INFO= LINE_FOR_MASTER_RETRY_COUNT
-=======
-
-  LINE_FOR_MASTER_UUID= 18,
+
+  LINE_FOR_MASTER_UUID= 19,
   /* Number of lines currently used when saving master info file */
   LINES_IN_MASTER_INFO= LINE_FOR_MASTER_UUID
->>>>>>> 1188e591
 };
 
 int init_master_info(Master_info* mi, const char* master_info_fname,
@@ -345,7 +340,6 @@
         goto errwithmsg;
       }
 
-<<<<<<< HEAD
       /* master_retry_count may be in the file. */
       if (lines >= LINE_FOR_MASTER_RETRY_COUNT &&
           init_longvar_from_file(&retry_count, &mi->file, master_retry_count))
@@ -353,11 +347,10 @@
         sql_print_error("Failed to initialize master info master_retry_count");
         goto errwithmsg;
       }
-=======
+
       if (lines >= LINE_FOR_MASTER_UUID &&
           init_strvar_from_file(mi->master_uuid, sizeof(mi->master_uuid), &mi->file, 0))
         goto errwithmsg;
->>>>>>> 1188e591
     }
 
 #ifndef HAVE_OPENSSL
@@ -488,22 +481,14 @@
   my_sprintf(heartbeat_buf, (heartbeat_buf, "%.3f", mi->heartbeat_period));
   my_b_seek(file, 0L);
   my_b_printf(file,
-<<<<<<< HEAD
-              "%u\n%s\n%s\n%s\n%s\n%s\n%d\n%d\n%d\n%s\n%s\n%s\n%s\n%s\n%d\n%s\n%s\n%ld\n",
-=======
-              "%u\n%s\n%s\n%s\n%s\n%s\n%d\n%d\n%d\n%s\n%s\n%s\n%s\n%s\n%d\n%s\n%s\n%s\n",
->>>>>>> 1188e591
+              "%u\n%s\n%s\n%s\n%s\n%s\n%d\n%d\n%d\n%s\n%s\n%s\n%s\n%s\n%d\n%s\n%s\n%ld\n%s\n",
               LINES_IN_MASTER_INFO,
               mi->master_log_name, llstr(mi->master_log_pos, lbuf),
               mi->host, mi->user,
               mi->password, mi->port, mi->connect_retry,
               (int)(mi->ssl), mi->ssl_ca, mi->ssl_capath, mi->ssl_cert,
               mi->ssl_cipher, mi->ssl_key, mi->ssl_verify_server_cert,
-<<<<<<< HEAD
-              heartbeat_buf, ignore_server_ids_buf, mi->retry_count);
-=======
-              heartbeat_buf, ignore_server_ids_buf, mi->master_uuid);
->>>>>>> 1188e591
+              heartbeat_buf, ignore_server_ids_buf, mi->retry_count, mi->master_uuid);
   my_free(ignore_server_ids_buf, MYF(0));
   err= flush_io_cache(file);
   if (sync_masterinfo_period && !err && 
