/* Copyright (c) 2000, 2015, Oracle and/or its affiliates. All rights reserved.

   This program is free software; you can redistribute it and/or modify
   it under the terms of the GNU General Public License as published by
   the Free Software Foundation; version 2 of the License.

   This program is distributed in the hope that it will be useful,
   but WITHOUT ANY WARRANTY; without even the implied warranty of
   MERCHANTABILITY or FITNESS FOR A PARTICULAR PURPOSE.  See the
   GNU General Public License for more details.

   You should have received a copy of the GNU General Public License
   along with this program; if not, write to the Free Software Foundation,
   51 Franklin Street, Fifth Floor, Boston, MA  02110-1301, USA */


/**
  @addtogroup Replication
  @{

  @file

  @brief Code to run the io thread and the sql thread on the
  replication slave.
*/

#ifdef HAVE_REPLICATION
#include "rpl_slave.h"

#include "my_bitmap.h"                         // MY_BITMAP
#include "my_thread_local.h"                   // thread_local_key_t
#include "mysql.h"                             // MYSQL
#include "sql_common.h"                        // end_server
#include "auth_common.h"                       // any_db
#include "debug_sync.h"                        // DEBUG_SYNC
#include "dynamic_ids.h"                       // Server_ids
#include "log.h"                               // sql_print_error
#include "log_event.h"                         // Rotate_log_event
#include "mysqld.h"                            // ER
#include "mysqld_thd_manager.h"                // Global_THD_manager
#include "rpl_constants.h"                     // BINLOG_FLAGS_INFO_SIZE
#include "rpl_handler.h"                       // RUN_HOOK
#include "rpl_info_factory.h"                  // Rpl_info_factory
#include "rpl_msr.h"                           // Multisource_info
#include "rpl_rli.h"                           // Relay_log_info
#include "rpl_rli_pdb.h"                       // Slave_worker
#include "rpl_slave_commit_order_manager.h"    // Commit_order_manager
#include "sql_class.h"                         // THD
#include "sql_parse.h"                         // execute_init_command
#include "sql_plugin.h"                        // opt_plugin_dir_ptr
#include "transaction.h"                       // trans_begin
#include "tztime.h"                            // Time_zone

// Sic: Must be after mysqld.h to get the right ER macro.
#include "errmsg.h"                            // CR_*

#include "pfs_file_provider.h"
#include "mysql/psi/mysql_file.h"

#include <signal.h>
#include <algorithm>

using std::min;
using std::max;
using binary_log::checksum_crc32;
using binary_log::Log_event_header;

#define FLAGSTR(V,F) ((V)&(F)?#F" ":"")

/*
  a parameter of sql_slave_killed() to defer the killed status
*/
#define SLAVE_WAIT_GROUP_DONE 60
bool use_slave_mask = 0;
MY_BITMAP slave_error_mask;
char slave_skip_error_names[SHOW_VAR_FUNC_BUFF_SIZE];

char* slave_load_tmpdir = 0;
Master_info *active_mi= 0;
my_bool replicate_same_server_id;
ulonglong relay_log_space_limit = 0;

/* object for multisource replication */
Multisource_info msr_map;

const char *relay_log_index= 0;
const char *relay_log_basename= 0;

/*
  MTS load-ballancing parameter.
  Max length of one MTS Worker queue. The value also determines the size
  of Relay_log_info::gaq (see @c slave_start_workers()).
  It can be set to any value in [1, ULONG_MAX - 1] range.
*/
const ulong mts_slave_worker_queue_len_max= 16384;

/*
  Statistics go to the error log every # of seconds when --log-warnings > 1
*/
const long mts_online_stat_period= 60 * 2;


/*
  MTS load-ballancing parameter.
  Time unit in microsecs to sleep by MTS Coordinator to avoid extra thread
  signalling in the case of Worker queues are close to be filled up.
*/
const ulong mts_coordinator_basic_nap= 5;

/*
  MTS load-ballancing parameter.
  Percent of Worker queue size at which Worker is considered to become
  hungry.

  C enqueues --+                   . underrun level
               V                   "
   +----------+-+------------------+--------------+
   | empty    |.|::::::::::::::::::|xxxxxxxxxxxxxx| ---> Worker dequeues
   +----------+-+------------------+--------------+

   Like in the above diagram enqueuing to the x-d area would indicate
   actual underrruning by Worker.
*/
const ulong mts_worker_underrun_level= 10;


/*
  When slave thread exits, we need to remember the temporary tables so we
  can re-use them on slave start.

  TODO: move the vars below under Master_info
*/

int disconnect_slave_event_count = 0, abort_slave_event_count = 0;

static thread_local_key_t RPL_MASTER_INFO;

static bool inline is_slave_configured();

enum enum_slave_reconnect_actions
{
  SLAVE_RECON_ACT_REG= 0,
  SLAVE_RECON_ACT_DUMP= 1,
  SLAVE_RECON_ACT_EVENT= 2,
  SLAVE_RECON_ACT_MAX
};

enum enum_slave_reconnect_messages
{
  SLAVE_RECON_MSG_WAIT= 0,
  SLAVE_RECON_MSG_KILLED_WAITING= 1,
  SLAVE_RECON_MSG_AFTER= 2,
  SLAVE_RECON_MSG_FAILED= 3,
  SLAVE_RECON_MSG_COMMAND= 4,
  SLAVE_RECON_MSG_KILLED_AFTER= 5,
  SLAVE_RECON_MSG_MAX
};

static const char *reconnect_messages[SLAVE_RECON_ACT_MAX][SLAVE_RECON_MSG_MAX]=
{
  {
    "Waiting to reconnect after a failed registration on master",
    "Slave I/O thread killed while waiting to reconnect after a failed \
registration on master",
    "Reconnecting after a failed registration on master",
    "failed registering on master, reconnecting to try again, \
log '%s' at position %s",
    "COM_REGISTER_SLAVE",
    "Slave I/O thread killed during or after reconnect"
  },
  {
    "Waiting to reconnect after a failed binlog dump request",
    "Slave I/O thread killed while retrying master dump",
    "Reconnecting after a failed binlog dump request",
    "failed dump request, reconnecting to try again, log '%s' at position %s",
    "COM_BINLOG_DUMP",
    "Slave I/O thread killed during or after reconnect"
  },
  {
    "Waiting to reconnect after a failed master event read",
    "Slave I/O thread killed while waiting to reconnect after a failed read",
    "Reconnecting after a failed master event read",
    "Slave I/O thread: Failed reading log event, reconnecting to retry, \
log '%s' at position %s",
    "",
    "Slave I/O thread killed during or after a reconnect done to recover from \
failed read"
  }
};

enum enum_slave_apply_event_and_update_pos_retval
{
  SLAVE_APPLY_EVENT_AND_UPDATE_POS_OK= 0,
  SLAVE_APPLY_EVENT_AND_UPDATE_POS_APPLY_ERROR= 1,
  SLAVE_APPLY_EVENT_AND_UPDATE_POS_UPDATE_POS_ERROR= 2,
  SLAVE_APPLY_EVENT_AND_UPDATE_POS_APPEND_JOB_ERROR= 3,
  SLAVE_APPLY_EVENT_AND_UPDATE_POS_MAX
};


static int process_io_rotate(Master_info* mi, Rotate_log_event* rev);
static int process_io_create_file(Master_info* mi, Create_file_log_event* cev);
static bool wait_for_relay_log_space(Relay_log_info* rli);
static inline bool io_slave_killed(THD* thd,Master_info* mi);
static int init_slave_thread(THD* thd, SLAVE_THD_TYPE thd_type);
static void print_slave_skip_errors(void);
static int safe_connect(THD* thd, MYSQL* mysql, Master_info* mi);
static int safe_reconnect(THD* thd, MYSQL* mysql, Master_info* mi,
                          bool suppress_warnings);
static int connect_to_master(THD* thd, MYSQL* mysql, Master_info* mi,
                             bool reconnect, bool suppress_warnings);
static int get_master_version_and_clock(MYSQL* mysql, Master_info* mi);
static int get_master_uuid(MYSQL *mysql, Master_info *mi);
int io_thread_init_commands(MYSQL *mysql, Master_info *mi);
static Log_event* next_event(Relay_log_info* rli);
int queue_event(Master_info* mi,const char* buf,ulong event_len);
static int terminate_slave_thread(THD *thd,
                                  mysql_mutex_t *term_lock,
                                  mysql_cond_t *term_cond,
                                  volatile uint *slave_running,
                                  ulong *stop_wait_timeout,
                                  bool need_lock_term);
static bool check_io_slave_killed(THD *thd, Master_info *mi, const char *info);
int slave_worker_exec_job_group(Slave_worker *w, Relay_log_info *rli);
static int mts_event_coord_cmp(LOG_POS_COORD *id1, LOG_POS_COORD *id2);

static int check_slave_sql_config_conflict(THD *thd, const Relay_log_info *rli);

/*
  Applier thread InnoDB priority.
  When two transactions conflict inside InnoDB, the one with
  greater priority wins.

  @param thd       Thread handler for slave
  @param priority  Thread priority
*/
static void set_thd_tx_priority(THD* thd, int priority)
{
  DBUG_ENTER("set_thd_tx_priority");
  DBUG_ASSERT(thd->system_thread == SYSTEM_THREAD_SLAVE_SQL ||
              thd->system_thread == SYSTEM_THREAD_SLAVE_WORKER);

  thd->thd_tx_priority= priority;
  DBUG_EXECUTE_IF("dbug_set_high_prio_sql_thread",
  {
    thd->thd_tx_priority= 1;
  });

  DBUG_VOID_RETURN;
}

/*
  Function to set the slave's max_allowed_packet based on the value
  of slave_max_allowed_packet.

    @in_param    thd    Thread handler for slave
    @in_param    mysql  MySQL connection handle
*/

static void set_slave_max_allowed_packet(THD *thd, MYSQL *mysql)
{
  DBUG_ENTER("set_slave_max_allowed_packet");
  // thd and mysql must be valid
  DBUG_ASSERT(thd && mysql);

  thd->variables.max_allowed_packet= slave_max_allowed_packet;
  /*
    Adding MAX_LOG_EVENT_HEADER_LEN to the max_packet_size on the I/O
    thread and the mysql->option max_allowed_packet, since a
    replication event can become this much  larger than
    the corresponding packet (query) sent from client to master.
  */
  thd->get_protocol_classic()->set_max_packet_size(
    slave_max_allowed_packet + MAX_LOG_EVENT_HEADER);
  /*
    Skipping the setting of mysql->net.max_packet size to slave
    max_allowed_packet since this is done during mysql_real_connect.
  */
  mysql->options.max_allowed_packet=
    slave_max_allowed_packet+MAX_LOG_EVENT_HEADER;
  DBUG_VOID_RETURN;
}

/*
  Find out which replications threads are running

  SYNOPSIS
    init_thread_mask()
    mask                Return value here
    mi                  master_info for slave
    inverse             If set, returns which threads are not running

  IMPLEMENTATION
    Get a bit mask for which threads are running so that we can later restart
    these threads.

  RETURN
    mask        If inverse == 0, running threads
                If inverse == 1, stopped threads
*/

void init_thread_mask(int* mask, Master_info* mi, bool inverse)
{
  bool set_io = mi->slave_running, set_sql = mi->rli->slave_running;
  int tmp_mask=0;
  DBUG_ENTER("init_thread_mask");

  if (set_io)
    tmp_mask |= SLAVE_IO;
  if (set_sql)
    tmp_mask |= SLAVE_SQL;
  if (inverse)
    tmp_mask^= (SLAVE_IO | SLAVE_SQL);
  *mask = tmp_mask;
  DBUG_VOID_RETURN;
}


/*
  lock_slave_threads()
*/

void lock_slave_threads(Master_info* mi)
{
  DBUG_ENTER("lock_slave_threads");

  //TODO: see if we can do this without dual mutex
  mysql_mutex_lock(&mi->run_lock);
  mysql_mutex_lock(&mi->rli->run_lock);
  DBUG_VOID_RETURN;
}


/*
  unlock_slave_threads()
*/

void unlock_slave_threads(Master_info* mi)
{
  DBUG_ENTER("unlock_slave_threads");

  //TODO: see if we can do this without dual mutex
  mysql_mutex_unlock(&mi->rli->run_lock);
  mysql_mutex_unlock(&mi->run_lock);
  DBUG_VOID_RETURN;
}

#ifdef HAVE_PSI_INTERFACE

static PSI_memory_key key_memory_rli_mts_coor;

static PSI_thread_key key_thread_slave_io, key_thread_slave_sql, key_thread_slave_worker;

static PSI_thread_info all_slave_threads[]=
{
  { &key_thread_slave_io, "slave_io", PSI_FLAG_GLOBAL},
  { &key_thread_slave_sql, "slave_sql", PSI_FLAG_GLOBAL},
  { &key_thread_slave_worker, "slave_worker", PSI_FLAG_GLOBAL}
};

static PSI_memory_info all_slave_memory[]=
{
  { &key_memory_rli_mts_coor, "Relay_log_info::mts_coor", 0}
};

static void init_slave_psi_keys(void)
{
  const char* category= "sql";
  int count;

  count= array_elements(all_slave_threads);
  mysql_thread_register(category, all_slave_threads, count);

  count= array_elements(all_slave_memory);
  mysql_memory_register(category, all_slave_memory, count);
}
#endif /* HAVE_PSI_INTERFACE */

/* Initialize slave structures */

int init_slave()
{
  DBUG_ENTER("init_slave");
  int error= 0;
  int thread_mask= SLAVE_SQL | SLAVE_IO;
  Master_info *mi= NULL;

#ifdef HAVE_PSI_INTERFACE
  init_slave_psi_keys();
#endif

  /*
    This is called when mysqld starts. Before client connections are
    accepted. However bootstrap may conflict with us if it does START SLAVE.
    So it's safer to take the lock.
  */
  mysql_mutex_lock(&LOCK_msr_map);

  if (my_create_thread_local_key(&RPL_MASTER_INFO, NULL))
    DBUG_RETURN(1);

  /*
    Create slave info objects by reading repositories of individual
    channels and add them into msr_map
  */
  if ((error= Rpl_info_factory::create_slave_info_objects(opt_mi_repository_id,
                                                        opt_rli_repository_id,
                                                        thread_mask, &msr_map)))
  {
    sql_print_error("Failed to create or recover replication info repositories.");
    error = 1;
    goto err;
  }

  /*
     for only ndb, create active_mi. we removed
     active_mi from other part of the code except names and comments.
   */

  active_mi= msr_map.get_mi(msr_map.get_default_channel());


  /* @todo: Print it for all the channels */
  {
    Master_info *default_mi;
    default_mi= msr_map.get_mi(msr_map.get_default_channel());
    if (default_mi && default_mi->rli)
    {
      DBUG_PRINT("info", ("init group master %s %lu  group relay %s %lu event %s %lu\n",
                          default_mi->rli->get_group_master_log_name(),
                          (ulong) default_mi->rli->get_group_master_log_pos(),
                          default_mi->rli->get_group_relay_log_name(),
                          (ulong) default_mi->rli->get_group_relay_log_pos(),
                          default_mi->rli->get_event_relay_log_name(),
                          (ulong) default_mi->rli->get_event_relay_log_pos()));
    }
  }

  if (get_gtid_mode(GTID_MODE_LOCK_MSR_MAP) == GTID_MODE_OFF)
  {
    for (mi_map::iterator it= msr_map.begin(); it != msr_map.end(); it++)
    {
      Master_info *mi= it->second;
      if (mi != NULL && mi->is_auto_position())
      {
        sql_print_warning("Detected misconfiguration: replication channel "
                          "'%.192s' was configured with AUTO_POSITION = 1, "
                          "but the server was started with --gtid-mode=off. "
                          "Either reconfigure replication using "
                          "CHANGE MASTER TO MASTER_AUTO_POSITION = 0 "
                          "FOR CHANNEL '%.192s', or change GTID_MODE to some "
                          "value other than OFF, before starting the slave "
                          "receiver thread.",
                          mi->get_channel(), mi->get_channel());
      }
    }
  }

  /*
    Loop through the msr_map and start slave threads for each channel.
  */
  if (!opt_skip_slave_start)
  {
    for (mi_map::iterator it= msr_map.begin(); it!=msr_map.end(); it++)
    {
      mi= it->second;

      /* If server id is not set, start_slave_thread() will say it */
      if (mi && mi->host[0])
      {
        /* same as in start_slave() cache the global var values into rli's members */
        mi->rli->opt_slave_parallel_workers= opt_mts_slave_parallel_workers;
        mi->rli->checkpoint_group= opt_mts_checkpoint_group;
        if (mts_parallel_option == MTS_PARALLEL_TYPE_DB_NAME)
          mi->rli->channel_mts_submode = MTS_PARALLEL_TYPE_DB_NAME;
        else
          mi->rli->channel_mts_submode = MTS_PARALLEL_TYPE_LOGICAL_CLOCK;
        if (start_slave_threads(true/*need_lock_slave=true*/,
                                false/*wait_for_start=false*/,
                                mi,
                                thread_mask))
        {
          /*
            Creation of slave threads for subsequent channels are stopped
            if a failure occurs in this iteration.
            @todo:have an option if the user wants to continue
            the replication for other channels.
          */
          sql_print_error("Failed to create slave threads");
          error= 1;
          goto err;
        }
      }
    }
  }

err:

  mysql_mutex_unlock(&LOCK_msr_map);
  if (error)
    sql_print_information("Check error log for additional messages. "
                          "You will not be able to start replication until "
                          "the issue is resolved and the server restarted.");
  DBUG_RETURN(error);
}


/**
   Function to start a slave for all channels.
   Used in Multisource replication.
   @param[in]        THD           THD object of the client.

   @return
    @retval           0            success
    @retval           !0           error

    @todo: It is good to continue to start other channels
           when a slave start failed for other channels.

    @todo: The problem with the below code is if the slave is already
           stared, we would multple warnings called
           "Slave was already running" for each channel.
           A nice warning message  would be to add
           "Slave for channel '%s" was already running"
           but error messages are in different languages and cannot be tampered
           with so, we have to handle it case by case basis, whether
           only default channel exists or not and properly continue with
           starting other channels if one channel fails clearly giving
           an error message by displaying failed channels.
*/
int start_slave(THD *thd)
{

  DBUG_ENTER("start_slave(THD)");
  Master_info *mi;
  int error= 0;
  bool channel_configured;

  if (msr_map.get_num_instances() == 1)
  {
    mi= msr_map.get_mi(msr_map.get_default_channel());

    DBUG_ASSERT(!strcmp(mi->get_channel(),
                        msr_map.get_default_channel()));

    error= start_slave(thd, &thd->lex->slave_connection,
                       &thd->lex->mi, thd->lex->slave_thd_opt,
                       mi, true, 1);
    if (error)
      goto err;
  }
  else
  {
    /*
      Users cannot start more than one channel's applier thread
      if sql_slave_skip_counter > 0. It throws an error to the session.
    */
    mysql_mutex_lock(&LOCK_sql_slave_skip_counter);
    /* sql_slave_skip_counter > 0 && !(START SLAVE IO_THREAD) */
    if (sql_slave_skip_counter > 0 && !(thd->lex->slave_thd_opt & SLAVE_IO))
    {
      error= ER_SLAVE_CHANNEL_SQL_SKIP_COUNTER;
      my_error(error, MYF(0));
      mysql_mutex_unlock(&LOCK_sql_slave_skip_counter);
      goto err;
    }
    mysql_mutex_unlock(&LOCK_sql_slave_skip_counter);

    for (mi_map::iterator it= msr_map.begin(); it!= msr_map.end(); it++)
    {
      mi= it->second;

      channel_configured= mi && mi->host[0];   // channel properly configured.

      if (channel_configured)
      {
        error= start_slave(thd, &thd->lex->slave_connection,
                           &thd->lex->mi,
                           thd->lex->slave_thd_opt, mi, true, 1);
        if (error)
        {
          sql_print_error("Slave: Could not start slave for channel '%s'."
                          " operation discontinued", mi->get_channel());
          goto err;
        }
      }
    }
  }
  /* no error */
  my_ok(thd);

err:

  DBUG_RETURN(error);
}


/**
   Function to stop a slave for all channels.
   Used in Multisource replication.
   @param[in]        THD           THD object of the client.

   @return
    @retval           0            success
    @retval           1           error

    @todo: It is good to continue to stop other channels
           when a slave start failed for other channels.
*/
int stop_slave(THD *thd)
{
   DBUG_ENTER("stop_slave(THD)");
   Master_info *mi=0;
   int error= 0;
   bool channel_configured;

   if (msr_map.get_num_instances() == 1)
   {
     mi= msr_map.get_mi(msr_map.get_default_channel());

     DBUG_ASSERT(!strcmp(mi->get_channel(),
                         msr_map.get_default_channel()));

     error= stop_slave(thd, mi, 1, false);

     if (error)
       goto err;
   }
   else
   {
     for(mi_map::iterator it= msr_map.begin(); it!= msr_map.end(); it++)
     {
       mi= it->second;

       channel_configured= mi && mi->host[0];

       if (channel_configured)
       {
         error= stop_slave(thd, mi, 1, false);

         if (error)
         {
           sql_print_error("Slave: Could not stop slave for channel '%s'"
                           " operation discontinued", mi->get_channel());
           goto err;
         }
       }
     }
   }
   /* no error */
   my_ok(thd);

err:
   DBUG_RETURN(error);
}


/**
  Entry point to the START SLAVE command. The function
  decides to start replication threads on several channels
  or a single given channel.

  @param[in]   thd        the client thread carrying the command.

  @return
    @retval      false      ok
    @retval      true       not ok.
*/
bool start_slave_cmd(THD *thd)
{
  DBUG_ENTER("start_slave_cmd");

  Master_info *mi;
  LEX *lex= thd->lex;
  bool res= true;  /* default, an error */

  mysql_mutex_lock(&LOCK_msr_map);

  if (!is_slave_configured())
  {
    my_message(ER_SLAVE_CONFIGURATION, ER(ER_SLAVE_CONFIGURATION), MYF(0));
    goto err;
  }


  if (!lex->mi.for_channel)
  {
    /*
      If slave_until options are provided when multiple channels exist
      without explicitly providing FOR CHANNEL clause, error out.
    */
    if (lex->mi.slave_until && msr_map.get_num_instances() > 1)
    {
      my_error(ER_SLAVE_MULTIPLE_CHANNELS_CMD, MYF(0));
      goto err;
    }

    res= start_slave(thd);
  }
  else
  {
    mi= msr_map.get_mi(lex->mi.channel);

    if (mi)
      res= start_slave(thd, &thd->lex->slave_connection,
                       &thd->lex->mi, thd->lex->slave_thd_opt, mi, true, 1);
    else if (strcmp(msr_map.get_default_channel(), lex->mi.channel))
      my_error(ER_SLAVE_CHANNEL_DOES_NOT_EXIST, MYF(0), lex->mi.channel);

    if (!res)
      my_ok(thd);

  }
err:
  mysql_mutex_unlock(&LOCK_msr_map);
  DBUG_RETURN(res);
}


/**
  Entry point for the STOP SLAVE command. This function stops replication
  threads for all channels or a single channel based on the  command
  options supplied.

  @param[in]     thd         the client thread.

  @return
   @retval       false            ok
   @retval       true             not ok.
*/
bool stop_slave_cmd(THD *thd)
{
  DBUG_ENTER("stop_slave_cmd");

  Master_info* mi;
  LEX *lex= thd->lex;
  bool res= true;    /*default, an error */

  mysql_mutex_lock(&LOCK_msr_map);

  if (!is_slave_configured())
  {
    my_message(ER_SLAVE_CONFIGURATION, ER(ER_SLAVE_CONFIGURATION), MYF(0));
    mysql_mutex_unlock(&LOCK_msr_map);
    DBUG_RETURN(res= true);
  }

  if (!lex->mi.for_channel)
    res= stop_slave(thd);
  else
  {
    mi= msr_map.get_mi(lex->mi.channel);

    if (mi)
      res= stop_slave(thd, mi, 1 /*net report */);
    else if (strcmp(msr_map.get_default_channel(), lex->mi.channel))
      my_error(ER_SLAVE_CHANNEL_DOES_NOT_EXIST, MYF(0), lex->mi.channel);
  }

  mysql_mutex_unlock(&LOCK_msr_map);

  DBUG_RETURN(res);
}

/**
   Parse the given relay log and identify the rotate event from the master.
   Ignore the Format description event, Previous_gtid log event and ignorable
   events within the relay log. When a rotate event is found check if it is a
   rotate that is originated from the master or not based on the server_id. If
   the rotate is from slave or if it is a fake rotate event ignore the event.
   If any other events are encountered apart from the above events generate an
   error. From the rotate event extract the master's binary log name and
   position.

   @param filename
          Relay log name which needs to be parsed.

   @param[OUT] master_log_file
          Set the master_log_file to the log file name that is extracted from
          rotate event. The master_log_file should contain string of len
          FN_REFLEN.

   @param[OUT] master_log_pos
          Set the master_log_pos to the log position extracted from rotate
          event.

   @retval FOUND_ROTATE: When rotate event is found in the relay log
   @retval NOT_FOUND_ROTATE: When rotate event is not found in the relay log
   @retval ERROR: On error
 */
enum enum_read_rotate_from_relay_log_status
{ FOUND_ROTATE, NOT_FOUND_ROTATE, ERROR };

static enum_read_rotate_from_relay_log_status
read_rotate_from_relay_log(char *filename, char *master_log_file,
                           my_off_t *master_log_pos)
{
  DBUG_ENTER("read_rotate_from_relay_log");
  /*
    Create a Format_description_log_event that is used to read the
    first event of the log.
   */
  Format_description_log_event fd_ev(BINLOG_VERSION), *fd_ev_p= &fd_ev;
  DBUG_ASSERT(fd_ev.is_valid());
  IO_CACHE log;
  const char *errmsg= NULL;
  File file= open_binlog_file(&log, filename, &errmsg);
  if (file < 0)
  {
    sql_print_error("Error during --relay-log-recovery: %s", errmsg);
    DBUG_RETURN(ERROR);
  }
  my_b_seek(&log, BIN_LOG_HEADER_SIZE);
  Log_event *ev= NULL;
  bool done= false;
  enum_read_rotate_from_relay_log_status ret= NOT_FOUND_ROTATE;
  while (!done &&
         (ev= Log_event::read_log_event(&log, 0, fd_ev_p, opt_slave_sql_verify_checksum)) !=
         NULL)
  {
    DBUG_PRINT("info", ("Read event of type %s", ev->get_type_str()));
    switch (ev->get_type_code())
    {
    case binary_log::FORMAT_DESCRIPTION_EVENT:
      if (fd_ev_p != &fd_ev)
        delete fd_ev_p;
      fd_ev_p= (Format_description_log_event *)ev;
      break;
    case binary_log::ROTATE_EVENT:
      /*
        Check for rotate event from the master. Ignore the ROTATE event if it
        is a fake rotate event with server_id=0.
       */
      if (ev->server_id && ev->server_id != ::server_id)
      {
        Rotate_log_event *rotate_ev= (Rotate_log_event *)ev;
        DBUG_ASSERT(FN_REFLEN >= rotate_ev->ident_len + 1);
        memcpy(master_log_file, rotate_ev->new_log_ident, rotate_ev->ident_len + 1);
        *master_log_pos= rotate_ev->pos;
        ret= FOUND_ROTATE;
        done= true;
      }
      break;
    case binary_log::PREVIOUS_GTIDS_LOG_EVENT:
      break;
    case binary_log::IGNORABLE_LOG_EVENT:
      break;
    default:
      sql_print_error("Error during --relay-log-recovery: Could not locate "
                      "rotate event from the master.");
      ret= ERROR;
      done= true;
      break;
    }
    if (ev != fd_ev_p)
      delete ev;
  }
  if (log.error < 0)
  {
    sql_print_error("Error during --relay-log-recovery: Error reading events from relay log: %d",
                    log.error);
    DBUG_RETURN(ERROR);
  }

  if (fd_ev_p != &fd_ev)
  {
    delete fd_ev_p;
    fd_ev_p= &fd_ev;
  }

  if (mysql_file_close(file, MYF(MY_WME)))
    DBUG_RETURN(ERROR);
  if (end_io_cache(&log))
  {
    sql_print_error("Error during --relay-log-recovery: Error while freeing "
                    "IO_CACHE object");
    DBUG_RETURN(ERROR);
  }
  DBUG_RETURN(ret);
}

/**
   Reads relay logs one by one starting from the first relay log. Looks for
   the first rotate event from the master. If rotate is not found in the relay
   log search continues to next relay log. If rotate event from master is
   found then the extracted master_log_file and master_log_pos are used to set
   rli->group_master_log_name and rli->group_master_log_pos. If an error has
   occurred the error code is retuned back.

   @param rli
          Relay_log_info object to read relay log files and to set
          group_master_log_name and group_master_log_pos.

   @retval 0 On success
   @retval 1 On failure
 */
static int
find_first_relay_log_with_rotate_from_master(Relay_log_info* rli)
{
  DBUG_ENTER("find_first_relay_log_with_rotate_from_master");
  int error= 0;
  LOG_INFO linfo;
  bool got_rotate_from_master= false;
  int pos;
  char master_log_file[FN_REFLEN];
  my_off_t master_log_pos= 0;

  for (pos= rli->relay_log.find_log_pos(&linfo, NULL, true);
       !pos;
       pos= rli->relay_log.find_next_log(&linfo, true))
  {
    switch (read_rotate_from_relay_log(linfo.log_file_name, master_log_file,
                                       &master_log_pos))
    {
    case ERROR:
      error= 1;
      break;
    case FOUND_ROTATE:
      got_rotate_from_master= true;
      break;
    case NOT_FOUND_ROTATE:
      break;
    }
    if (error || got_rotate_from_master)
      break;
  }
  if (pos== LOG_INFO_IO)
  {
    error= 1;
    sql_print_error("Error during --relay-log-recovery: Could not read "
                    "relay log index file due to an IO error.");
    goto err;
  }
  if (pos== LOG_INFO_EOF)
  {
    error= 1;
    sql_print_error("Error during --relay-log-recovery: Could not locate "
                    "rotate event from master in relay log file.");
    goto err;
  }
  if (!error && got_rotate_from_master)
  {
    rli->set_group_master_log_name(master_log_file);
    rli->set_group_master_log_pos(master_log_pos);
  }
err:
  DBUG_RETURN(error);
}

/*
  Updates the master info based on the information stored in the
  relay info and ignores relay logs previously retrieved by the IO
  thread, which thus starts fetching again based on to the
  master_log_pos and master_log_name. Eventually, the old
  relay logs will be purged by the normal purge mechanism.

  There can be a special case where rli->group_master_log_name and
  rli->group_master_log_pos are not intialized, as the sql thread was never
  started at all. In those cases all the existing relay logs are parsed
  starting from the first one and the initial rotate event that was received
  from the master is identified. From the rotate event master_log_name and
  master_log_pos are extracted and they are set to rli->group_master_log_name
  and rli->group_master_log_pos.

  In the feature, we should improve this routine in order to avoid throwing
  away logs that are safely stored in the disk. Note also that this recovery
  routine relies on the correctness of the relay-log.info and only tolerates
  coordinate problems in master.info.

  In this function, there is no need for a mutex as the caller
  (i.e. init_slave) already has one acquired.

  Specifically, the following structures are updated:

  1 - mi->master_log_pos  <-- rli->group_master_log_pos
  2 - mi->master_log_name <-- rli->group_master_log_name
  3 - It moves the relay log to the new relay log file, by
      rli->group_relay_log_pos  <-- BIN_LOG_HEADER_SIZE;
      rli->event_relay_log_pos  <-- BIN_LOG_HEADER_SIZE;
      rli->group_relay_log_name <-- rli->relay_log.get_log_fname();
      rli->event_relay_log_name <-- rli->relay_log.get_log_fname();

   If there is an error, it returns (1), otherwise returns (0).
 */
int init_recovery(Master_info* mi, const char** errmsg)
{
  DBUG_ENTER("init_recovery");

  int error= 0;
  Relay_log_info *rli= mi->rli;
  char *group_master_log_name= NULL;

  if (rli->recovery_parallel_workers)
  {
    /*
      This is not idempotent and a crash after this function and before
      the recovery is actually done may lead the system to an inconsistent
      state.

      This may happen because the gap is not persitent stored anywhere
      and eventually old relay log files will be removed and further
      calculations on the gaps will be impossible.

      We need to improve this. /Alfranio.
    */
    error= mts_recovery_groups(rli);
    if (rli->mts_recovery_group_cnt)
    {
      if (gtid_mode == GTID_MODE_ON)
      {
        rli->recovery_parallel_workers= 0;
        rli->clear_mts_recovery_groups();
      }
      else
      {
        error= 1;
        sql_print_error("--relay-log-recovery cannot be executed when the slave "
                        "was stopped with an error or killed in MTS mode; "
                        "consider using RESET SLAVE or restart the server "
                        "with --relay-log-recovery = 0 followed by "
                        "START SLAVE UNTIL SQL_AFTER_MTS_GAPS");
      }
    }
  }

  group_master_log_name= const_cast<char *>(rli->get_group_master_log_name());
  if (!error)
  {
    if (!group_master_log_name[0])
    {
      if (rli->replicate_same_server_id)
      {
        error= 1;
        sql_print_error("Error during --relay-log-recovery: "
                        "replicate_same_server_id is in use and sql thread's "
                        "positions are not initialized, hence relay log "
                        "recovery cannot happen.");
        DBUG_RETURN(error);
      }
      error= find_first_relay_log_with_rotate_from_master(rli);
      if (error)
        DBUG_RETURN(error);
    }
    mi->set_master_log_pos(max<ulonglong>(BIN_LOG_HEADER_SIZE,
                                               rli->get_group_master_log_pos()));
    mi->set_master_log_name(rli->get_group_master_log_name());

    sql_print_warning("Recovery from master pos %ld and file %s%s.",
                      (ulong) mi->get_master_log_pos(), mi->get_master_log_name(),
                      mi->get_for_channel_str());

    rli->set_group_relay_log_name(rli->relay_log.get_log_fname());
    rli->set_event_relay_log_name(rli->relay_log.get_log_fname());
    rli->set_group_relay_log_pos(BIN_LOG_HEADER_SIZE);
    rli->set_event_relay_log_pos(BIN_LOG_HEADER_SIZE);
  }

  /*
    Clear the retrieved GTID set so that events that are written partially
    will be fetched again.
    */
  global_sid_lock->wrlock();
  (const_cast<Gtid_set *>(rli->get_gtid_set()))->clear();
  global_sid_lock->unlock();
  DBUG_RETURN(error);
}

int global_init_info(Master_info* mi, bool ignore_if_no_info, int thread_mask)
{
  DBUG_ENTER("init_info");
  DBUG_ASSERT(mi != NULL && mi->rli != NULL);
  int init_error= 0;
  enum_return_check check_return= ERROR_CHECKING_REPOSITORY;
  THD *thd= current_thd;

  /*
    We need a mutex while we are changing master info parameters to
    keep other threads from reading bogus info
  */
  mysql_mutex_lock(&mi->data_lock);
  mysql_mutex_lock(&mi->rli->data_lock);

  /*
    When info tables are used and autocommit= 0 we force a new
    transaction start to avoid table access deadlocks when START SLAVE
    is executed after RESET SLAVE.
  */
  if (thd && thd->in_multi_stmt_transaction_mode() &&
      (opt_mi_repository_id == INFO_REPOSITORY_TABLE ||
       opt_rli_repository_id == INFO_REPOSITORY_TABLE))
    if (trans_begin(thd))
    {
      init_error= 1;
      goto end;
    }

  /*
    This takes care of the startup dependency between the master_info
    and relay_info. It initializes the master info if the SLAVE_IO
    thread is being started and the relay log info if either the
    SLAVE_SQL thread is being started or was not initialized as it is
    required by the SLAVE_IO thread.
  */
  check_return= mi->check_info();
  if (check_return == ERROR_CHECKING_REPOSITORY)
    goto end;

  if (!(ignore_if_no_info && check_return == REPOSITORY_DOES_NOT_EXIST))
  {
    if ((thread_mask & SLAVE_IO) != 0 && mi->mi_init_info())
      init_error= 1;
  }

  check_return= mi->rli->check_info();
  if (check_return == ERROR_CHECKING_REPOSITORY)
    goto end;
  if (!(ignore_if_no_info && check_return == REPOSITORY_DOES_NOT_EXIST))
  {
    if (((thread_mask & SLAVE_SQL) != 0 || !(mi->rli->inited))
        && mi->rli->rli_init_info())
      init_error= 1;
  }

end:
  /*
    When info tables are used and autocommit= 0 we force transaction
    commit to avoid table access deadlocks when START SLAVE is executed
    after RESET SLAVE.
  */
  if (thd && thd->in_multi_stmt_transaction_mode() &&
      (opt_mi_repository_id == INFO_REPOSITORY_TABLE ||
       opt_rli_repository_id == INFO_REPOSITORY_TABLE))
    if (trans_commit(thd))
      init_error= 1;

  mysql_mutex_unlock(&mi->rli->data_lock);
  mysql_mutex_unlock(&mi->data_lock);
  DBUG_RETURN(check_return == ERROR_CHECKING_REPOSITORY || init_error);
}

void end_info(Master_info* mi)
{
  DBUG_ENTER("end_info");
  DBUG_ASSERT(mi != NULL && mi->rli != NULL);

  /*
    The previous implementation was not acquiring locks.  We do the same here.
    However, this is quite strange.
  */
  mi->end_info();
  mi->rli->end_info();

  DBUG_VOID_RETURN;
}

int remove_info(Master_info* mi)
{
  int error= 1;
  DBUG_ENTER("remove_info");
  DBUG_ASSERT(mi != NULL && mi->rli != NULL);

  /*
    The previous implementation was not acquiring locks.
    We do the same here. However, this is quite strange.
  */
  /*
    Reset errors (the idea is that we forget about the
    old master).
  */
  mi->clear_error();
  mi->rli->clear_error();
  if (mi->rli->workers_array_initialized)
  {
    for(size_t i= 0; i < mi->rli->get_worker_count(); i++)
    {
      mi->rli->get_worker(i)->clear_error();
    }
  }
  mi->rli->clear_until_condition();
  mi->rli->clear_sql_delay();

  mi->end_info();
  mi->rli->end_info();

  if (mi->remove_info() || Rpl_info_factory::reset_workers(mi->rli) ||
      mi->rli->remove_info())
    goto err;

  error= 0;

err:
  DBUG_RETURN(error);
}

int flush_master_info(Master_info* mi, bool force)
{
  DBUG_ENTER("flush_master_info");
  DBUG_ASSERT(mi != NULL && mi->rli != NULL);
  /*
    The previous implementation was not acquiring locks.
    We do the same here. However, this is quite strange.
  */
  /*
    With the appropriate recovery process, we will not need to flush
    the content of the current log.

    For now, we flush the relay log BEFORE the master.info file, because
    if we crash, we will get a duplicate event in the relay log at restart.
    If we change the order, there might be missing events.

    If we don't do this and the slave server dies when the relay log has
    some parts (its last kilobytes) in memory only, with, say, from master's
    position 100 to 150 in memory only (not on disk), and with position 150
    in master.info, there will be missing information. When the slave restarts,
    the I/O thread will fetch binlogs from 150, so in the relay log we will
    have "[0, 100] U [150, infinity[" and nobody will notice it, so the SQL
    thread will jump from 100 to 150, and replication will silently break.
  */
  mysql_mutex_t *log_lock= mi->rli->relay_log.get_log_lock();

  mysql_mutex_lock(log_lock);

  int err=  (mi->rli->flush_current_log() ||
             mi->flush_info(force));

  mysql_mutex_unlock(log_lock);

  DBUG_RETURN (err);
}

/**
  Convert slave skip errors bitmap into a printable string.
*/

static void print_slave_skip_errors(void)
{
  /*
    To be safe, we want 10 characters of room in the buffer for a number
    plus terminators. Also, we need some space for constant strings.
    10 characters must be sufficient for a number plus {',' | '...'}
    plus a NUL terminator. That is a max 6 digit number.
  */
  const size_t MIN_ROOM= 10;
  DBUG_ENTER("print_slave_skip_errors");
  DBUG_ASSERT(sizeof(slave_skip_error_names) > MIN_ROOM);
  DBUG_ASSERT(MAX_SLAVE_ERROR <= 999999); // 6 digits

  if (!use_slave_mask || bitmap_is_clear_all(&slave_error_mask))
  {
    /* purecov: begin tested */
    memcpy(slave_skip_error_names, STRING_WITH_LEN("OFF"));
    /* purecov: end */
  }
  else if (bitmap_is_set_all(&slave_error_mask))
  {
    /* purecov: begin tested */
    memcpy(slave_skip_error_names, STRING_WITH_LEN("ALL"));
    /* purecov: end */
  }
  else
  {
    char *buff= slave_skip_error_names;
    char *bend= buff + sizeof(slave_skip_error_names);
    int  errnum;

    for (errnum= 0; errnum < MAX_SLAVE_ERROR; errnum++)
    {
      if (bitmap_is_set(&slave_error_mask, errnum))
      {
        if (buff + MIN_ROOM >= bend)
          break; /* purecov: tested */
        buff= int10_to_str(errnum, buff, 10);
        *buff++= ',';
      }
    }
    if (buff != slave_skip_error_names)
      buff--; // Remove last ','
    if (errnum < MAX_SLAVE_ERROR)
    {
      /* Couldn't show all errors */
      buff= my_stpcpy(buff, "..."); /* purecov: tested */
    }
    *buff=0;
  }
  DBUG_PRINT("init", ("error_names: '%s'", slave_skip_error_names));
  DBUG_VOID_RETURN;
}

/**
 Change arg to the string with the nice, human-readable skip error values.
   @param slave_skip_errors_ptr
          The pointer to be changed
*/
void set_slave_skip_errors(char** slave_skip_errors_ptr)
{
  DBUG_ENTER("set_slave_skip_errors");
  print_slave_skip_errors();
  *slave_skip_errors_ptr= slave_skip_error_names;
  DBUG_VOID_RETURN;
}

/**
  Init function to set up array for errors that should be skipped for slave
*/
static void init_slave_skip_errors()
{
  DBUG_ENTER("init_slave_skip_errors");
  DBUG_ASSERT(!use_slave_mask); // not already initialized

  if (bitmap_init(&slave_error_mask,0,MAX_SLAVE_ERROR,0))
  {
    fprintf(stderr, "Badly out of memory, please check your system status\n");
    exit(MYSQLD_ABORT_EXIT);
  }
  use_slave_mask = 1;
  DBUG_VOID_RETURN;
}

static void add_slave_skip_errors(const uint* errors, uint n_errors)
{
  DBUG_ENTER("add_slave_skip_errors");
  DBUG_ASSERT(errors);
  DBUG_ASSERT(use_slave_mask);

  for (uint i = 0; i < n_errors; i++)
  {
    const uint err_code = errors[i];
    if (err_code < MAX_SLAVE_ERROR)
       bitmap_set_bit(&slave_error_mask, err_code);
  }
  DBUG_VOID_RETURN;
}

/*
  Add errors that should be skipped for slave

  SYNOPSIS
    add_slave_skip_errors()
    arg         List of errors numbers to be added to skip, separated with ','

  NOTES
    Called from get_options() in mysqld.cc on start-up
*/

void add_slave_skip_errors(const char* arg)
{
  const char *p= NULL;
  /*
    ALL is only valid when nothing else is provided.
  */
  const uchar SKIP_ALL[]= "all";
  size_t SIZE_SKIP_ALL= strlen((const char *) SKIP_ALL) + 1;
  /*
    IGNORE_DDL_ERRORS can be combined with other parameters
    but must be the first one provided.
  */
  const uchar SKIP_DDL_ERRORS[]= "ddl_exist_errors";
  size_t SIZE_SKIP_DDL_ERRORS= strlen((const char *) SKIP_DDL_ERRORS);
  DBUG_ENTER("add_slave_skip_errors");

  // initialize mask if not done yet
  if (!use_slave_mask)
    init_slave_skip_errors();

  for (; my_isspace(system_charset_info,*arg); ++arg)
    /* empty */;
  if (!my_strnncoll(system_charset_info, (uchar*)arg, SIZE_SKIP_ALL,
                    SKIP_ALL, SIZE_SKIP_ALL))
  {
    bitmap_set_all(&slave_error_mask);
    DBUG_VOID_RETURN;
  }
  if (!my_strnncoll(system_charset_info, (uchar*)arg, SIZE_SKIP_DDL_ERRORS,
                    SKIP_DDL_ERRORS, SIZE_SKIP_DDL_ERRORS))
  {
    // DDL errors to be skipped for relaxed 'exist' handling
    const uint ddl_errors[] = {
      // error codes with create/add <schema object>
      ER_DB_CREATE_EXISTS, ER_TABLE_EXISTS_ERROR, ER_DUP_KEYNAME,
      ER_MULTIPLE_PRI_KEY,
      // error codes with change/rename <schema object>
      ER_BAD_FIELD_ERROR, ER_NO_SUCH_TABLE, ER_DUP_FIELDNAME,
      // error codes with drop <schema object>
      ER_DB_DROP_EXISTS, ER_BAD_TABLE_ERROR, ER_CANT_DROP_FIELD_OR_KEY
    };

    add_slave_skip_errors(ddl_errors,
                          sizeof(ddl_errors)/sizeof(ddl_errors[0]));
    /*
      After processing the SKIP_DDL_ERRORS, the pointer is
      increased to the position after the comma.
    */
    if (strlen(arg) > SIZE_SKIP_DDL_ERRORS + 1)
      arg+= SIZE_SKIP_DDL_ERRORS + 1;
  }
  for (p= arg ; *p; )
  {
    long err_code;
    if (!(p= str2int(p, 10, 0, LONG_MAX, &err_code)))
      break;
    if (err_code < MAX_SLAVE_ERROR)
       bitmap_set_bit(&slave_error_mask,(uint)err_code);
    while (!my_isdigit(system_charset_info,*p) && *p)
      p++;
  }
  DBUG_VOID_RETURN;
}

static void set_thd_in_use_temporary_tables(Relay_log_info *rli)
{
  TABLE *table;

  for (table= rli->save_temporary_tables ; table ; table= table->next)
  {
    table->in_use= rli->info_thd;
    if (table->file != NULL)
    {
      /*
        Since we are stealing opened temporary tables from one thread to another,
        we need to let the performance schema know that,
        for aggregates per thread to work properly.
      */
      table->file->unbind_psi();
      table->file->rebind_psi();
    }
  }
}

int terminate_slave_threads(Master_info* mi, int thread_mask,
                            ulong stop_wait_timeout, bool need_lock_term)
{
  DBUG_ENTER("terminate_slave_threads");

  if (!mi->inited)
    DBUG_RETURN(0); /* successfully do nothing */
  int error,force_all = (thread_mask & SLAVE_FORCE_ALL);
  mysql_mutex_t *sql_lock = &mi->rli->run_lock, *io_lock = &mi->run_lock;
  mysql_mutex_t *log_lock= mi->rli->relay_log.get_log_lock();
  /*
    Set it to a variable, so the value is shared by both stop methods.
    This guarantees that the user defined value for the timeout value is for
    the time the 2 threads take to shutdown, and not the time of each thread
    stop operation.
  */
  ulong total_stop_wait_timeout= stop_wait_timeout;

  if (thread_mask & (SLAVE_SQL|SLAVE_FORCE_ALL))
  {
    DBUG_PRINT("info",("Terminating SQL thread"));
    mi->rli->abort_slave= 1;
    if ((error=terminate_slave_thread(mi->rli->info_thd, sql_lock,
                                      &mi->rli->stop_cond,
                                      &mi->rli->slave_running,
                                      &total_stop_wait_timeout,
                                      need_lock_term)) &&
        !force_all)
    {
      if (error == 1)
      {
        DBUG_RETURN(ER_STOP_SLAVE_SQL_THREAD_TIMEOUT);
      }
      DBUG_RETURN(error);
    }
    mysql_mutex_lock(log_lock);

    DBUG_PRINT("info",("Flushing relay-log info file."));
    if (current_thd)
      THD_STAGE_INFO(current_thd, stage_flushing_relay_log_info_file);

    /*
      Flushes the relay log info regardles of the sync_relay_log_info option.
    */
    if (mi->rli->flush_info(TRUE))
    {
      mysql_mutex_unlock(log_lock);
      DBUG_RETURN(ER_ERROR_DURING_FLUSH_LOGS);
    }

    mysql_mutex_unlock(log_lock);
  }
  if (thread_mask & (SLAVE_IO|SLAVE_FORCE_ALL))
  {
    DBUG_PRINT("info",("Terminating IO thread"));
    mi->abort_slave=1;
    if ((error=terminate_slave_thread(mi->info_thd,io_lock,
                                      &mi->stop_cond,
                                      &mi->slave_running,
                                      &total_stop_wait_timeout,
                                      need_lock_term)) &&
        !force_all)
    {
      if (error == 1)
      {
        DBUG_RETURN(ER_STOP_SLAVE_IO_THREAD_TIMEOUT);
      }
      DBUG_RETURN(error);
    }
    mysql_mutex_lock(log_lock);

    DBUG_PRINT("info",("Flushing relay log and master info repository."));
    if (current_thd)
      THD_STAGE_INFO(current_thd, stage_flushing_relay_log_and_master_info_repository);

    /*
      Flushes the master info regardles of the sync_master_info option.
    */
    if (mi->flush_info(TRUE))
    {
      mysql_mutex_unlock(log_lock);
      DBUG_RETURN(ER_ERROR_DURING_FLUSH_LOGS);
    }

    /*
      Flushes the relay log regardles of the sync_relay_log option.
    */
    if (mi->rli->relay_log.is_open() &&
        mi->rli->relay_log.flush_and_sync(true))
    {
      mysql_mutex_unlock(log_lock);
      DBUG_RETURN(ER_ERROR_DURING_FLUSH_LOGS);
    }

    mysql_mutex_unlock(log_lock);
  }
  DBUG_RETURN(0);
}


/**
   Wait for a slave thread to terminate.

   This function is called after requesting the thread to terminate
   (by setting @c abort_slave member of @c Relay_log_info or @c
   Master_info structure to 1). Termination of the thread is
   controlled with the the predicate <code>*slave_running</code>.

   Function will acquire @c term_lock before waiting on the condition
   unless @c need_lock_term is false in which case the mutex should be
   owned by the caller of this function and will remain acquired after
   return from the function.

   @param term_lock
          Associated lock to use when waiting for @c term_cond

   @param term_cond
          Condition that is signalled when the thread has terminated

   @param slave_running
          Pointer to predicate to check for slave thread termination

   @param stop_wait_timeout
          A pointer to a variable that denotes the time the thread has
          to stop before we time out and throw an error.

   @param need_lock_term
          If @c false the lock will not be acquired before waiting on
          the condition. In this case, it is assumed that the calling
          function acquires the lock before calling this function.

   @retval 0 All OK, 1 on "STOP SLAVE" command timeout, ER_SLAVE_CHANNEL_NOT_RUNNING otherwise.

   @note  If the executing thread has to acquire term_lock
          (need_lock_term is true, the negative running status does not
          represent any issue therefore no error is reported.

 */
static int
terminate_slave_thread(THD *thd,
                       mysql_mutex_t *term_lock,
                       mysql_cond_t *term_cond,
                       volatile uint *slave_running,
                       ulong *stop_wait_timeout,
                       bool need_lock_term)
{
  DBUG_ENTER("terminate_slave_thread");
  if (need_lock_term)
  {
    mysql_mutex_lock(term_lock);
  }
  else
  {
    mysql_mutex_assert_owner(term_lock);
  }
  if (!*slave_running)
  {
    if (need_lock_term)
    {
      /*
        if run_lock (term_lock) is acquired locally then either
        slave_running status is fine
      */
      mysql_mutex_unlock(term_lock);
      DBUG_RETURN(0);
    }
    else
    {
      DBUG_RETURN(ER_SLAVE_CHANNEL_NOT_RUNNING);
    }
  }
  DBUG_ASSERT(thd != 0);
  THD_CHECK_SENTRY(thd);

  /*
    Is is critical to test if the slave is running. Otherwise, we might
    be referening freed memory trying to kick it
  */

  while (*slave_running)                        // Should always be true
  {
    DBUG_PRINT("loop", ("killing slave thread"));

    mysql_mutex_lock(&thd->LOCK_thd_data);
    /*
      Error codes from pthread_kill are:
      EINVAL: invalid signal number (can't happen)
      ESRCH: thread already killed (can happen, should be ignored)
    */
#ifndef _WIN32
    int err __attribute__((unused))= pthread_kill(thd->real_id, SIGUSR1);
    DBUG_ASSERT(err != EINVAL);
#endif
    thd->awake(THD::NOT_KILLED);
    mysql_mutex_unlock(&thd->LOCK_thd_data);

    /*
      There is a small chance that slave thread might miss the first
      alarm. To protect againts it, resend the signal until it reacts
    */
    struct timespec abstime;
    set_timespec(&abstime,2);
#ifndef DBUG_OFF
    int error=
#endif
      mysql_cond_timedwait(term_cond, term_lock, &abstime);
    if ((*stop_wait_timeout) >= 2)
      (*stop_wait_timeout)= (*stop_wait_timeout) - 2;
    else if (*slave_running)
    {
      if (need_lock_term)
        mysql_mutex_unlock(term_lock);
      DBUG_RETURN (1);
    }
    DBUG_ASSERT(error == ETIMEDOUT || error == 0);
  }

  DBUG_ASSERT(*slave_running == 0);

  if (need_lock_term)
    mysql_mutex_unlock(term_lock);
  DBUG_RETURN(0);
}


int start_slave_thread(
#ifdef HAVE_PSI_INTERFACE
                       PSI_thread_key thread_key,
#endif
                       my_start_routine h_func, mysql_mutex_t *start_lock,
                       mysql_mutex_t *cond_lock,
                       mysql_cond_t *start_cond,
                       volatile uint *slave_running,
                       volatile ulong *slave_run_id,
                       Master_info* mi)
{
  my_thread_handle th;
  ulong start_id;
  int error;
  DBUG_ENTER("start_slave_thread");

  if (start_lock)
    mysql_mutex_lock(start_lock);
  if (!server_id)
  {
    if (start_cond)
      mysql_cond_broadcast(start_cond);
    if (start_lock)
      mysql_mutex_unlock(start_lock);
    sql_print_error("Server id not set, will not start slave%s",
                    mi->get_for_channel_str());
    DBUG_RETURN(ER_BAD_SLAVE);
  }

  if (*slave_running)
  {
    if (start_cond)
      mysql_cond_broadcast(start_cond);
    if (start_lock)
      mysql_mutex_unlock(start_lock);
    DBUG_RETURN(ER_SLAVE_CHANNEL_MUST_STOP);
  }
  start_id= *slave_run_id;
  DBUG_PRINT("info",("Creating new slave thread"));
  if ((error= mysql_thread_create(thread_key,
                                  &th, &connection_attrib, h_func, (void*)mi)))
  {
    sql_print_error("Can't create slave thread%s (errno= %d).",
                    mi->get_for_channel_str(), error);
    if (start_lock)
      mysql_mutex_unlock(start_lock);
    DBUG_RETURN(ER_SLAVE_THREAD);
  }
  if (start_cond && cond_lock) // caller has cond_lock
  {
    THD* thd = current_thd;
    while (start_id == *slave_run_id && thd != NULL)
    {
      DBUG_PRINT("sleep",("Waiting for slave thread to start"));
      PSI_stage_info saved_stage= {0, "", 0};
      thd->ENTER_COND(start_cond, cond_lock,
                      & stage_waiting_for_slave_thread_to_start,
                      & saved_stage);
      /*
        It is not sufficient to test this at loop bottom. We must test
        it after registering the mutex in enter_cond(). If the kill
        happens after testing of thd->killed and before the mutex is
        registered, we could otherwise go waiting though thd->killed is
        set.
      */
      if (!thd->killed)
        mysql_cond_wait(start_cond, cond_lock);
      mysql_mutex_unlock(cond_lock);
      thd->EXIT_COND(& saved_stage);
      mysql_mutex_lock(cond_lock); // re-acquire it
      if (thd->killed)
      {
        if (start_lock)
          mysql_mutex_unlock(start_lock);
        DBUG_RETURN(thd->killed_errno());
      }
    }
  }
  if (start_lock)
    mysql_mutex_unlock(start_lock);
  DBUG_RETURN(0);
}


/*
  start_slave_threads()

  NOTES
    SLAVE_FORCE_ALL is not implemented here on purpose since it does not make
    sense to do that for starting a slave--we always care if it actually
    started the threads that were not previously running
*/

int start_slave_threads(bool need_lock_slave, bool wait_for_start,
                        Master_info* mi, int thread_mask)
{
  mysql_mutex_t *lock_io=0, *lock_sql=0, *lock_cond_io=0, *lock_cond_sql=0;
  mysql_cond_t* cond_io=0, *cond_sql=0;
  int error=0;
  DBUG_ENTER("start_slave_threads");
  DBUG_EXECUTE_IF("uninitialized_master-info_structure",
                   mi->inited= FALSE;);

  if (!mi->inited || !mi->rli->inited)
  {
    error= !mi->inited ? ER_SLAVE_MI_INIT_REPOSITORY :
                         ER_SLAVE_RLI_INIT_REPOSITORY;
    Rpl_info *info= (!mi->inited ?  mi : static_cast<Rpl_info *>(mi->rli));
    const char* prefix= current_thd ? ER(error) : ER_DEFAULT(error);
    info->report(ERROR_LEVEL, error, prefix, NULL);

    DBUG_RETURN(error);
  }

  if (mi->is_auto_position() && (thread_mask & SLAVE_IO) &&
      get_gtid_mode(GTID_MODE_LOCK_NONE) == GTID_MODE_OFF)
  {
    DBUG_RETURN(ER_CANT_USE_AUTO_POSITION_WITH_GTID_MODE_OFF);
  }

  if (need_lock_slave)
  {
    lock_io = &mi->run_lock;
    lock_sql = &mi->rli->run_lock;
  }
  if (wait_for_start)
  {
    cond_io = &mi->start_cond;
    cond_sql = &mi->rli->start_cond;
    lock_cond_io = &mi->run_lock;
    lock_cond_sql = &mi->rli->run_lock;
  }

  if (thread_mask & SLAVE_IO)
    error= start_slave_thread(
#ifdef HAVE_PSI_INTERFACE
                              key_thread_slave_io,
#endif
                              handle_slave_io, lock_io, lock_cond_io,
                              cond_io,
                              &mi->slave_running, &mi->slave_run_id,
                              mi);
  if (!error && (thread_mask & SLAVE_SQL))
  {
    /*
      MTS-recovery gaps gathering is placed onto common execution path
      for either START-SLAVE and --skip-start-slave= 0 
    */
    if (mi->rli->recovery_parallel_workers != 0)
      error= mts_recovery_groups(mi->rli);
    if (!error)
      error= start_slave_thread(
#ifdef HAVE_PSI_INTERFACE
                                key_thread_slave_sql,
#endif
                                handle_slave_sql, lock_sql, lock_cond_sql,
                                cond_sql,
                                &mi->rli->slave_running, &mi->rli->slave_run_id,
                                mi);
    if (error)
      terminate_slave_threads(mi, thread_mask & SLAVE_IO,
                              rpl_stop_slave_timeout, need_lock_slave);
  }
  DBUG_RETURN(error);
}

/*
  Release slave threads at time of executing shutdown.

  SYNOPSIS
    end_slave()
*/

void end_slave()
{
  DBUG_ENTER("end_slave");

  Master_info *mi= 0;

  /*
    This is called when the server terminates, in close_connections().
    It terminates slave threads. However, some CHANGE MASTER etc may still be
    running presently. If a START SLAVE was in progress, the mutex lock below
    will make us wait until slave threads have started, and START SLAVE
    returns, then we terminate them here.
  */
  mysql_mutex_lock(&LOCK_msr_map);

  /* traverse through the map and terminate the threads */
  for(mi_map::iterator it= msr_map.begin(); it!=msr_map.end(); it++)
  {
    mi= it->second;

    if (mi)
      terminate_slave_threads(mi,SLAVE_FORCE_ALL,
                              rpl_stop_slave_timeout);
  }
  mysql_mutex_unlock(&LOCK_msr_map);
  DBUG_VOID_RETURN;
}

/**
   Free all resources used by slave threads at time of executing shutdown.
   The routine must be called after all possible users of msr_map
   have left.

*/
void delete_slave_info_objects()
{
  DBUG_ENTER("delete_slave_info_objects");

  Master_info *mi= 0;

  mysql_mutex_lock(&LOCK_msr_map);

  for (mi_map::iterator it= msr_map.begin(); it!=msr_map.end(); it++)
  {
    mi= it->second;

    if (mi)
    {
      end_info(mi);
      if (mi->rli)
        delete mi->rli;
      delete mi;
      it->second= 0;
    }
  }

  //Clean other types of channel
  for (mi_map::iterator it= msr_map.begin(GROUP_REPLICATION_CHANNEL);
           it!=msr_map.end(GROUP_REPLICATION_CHANNEL); it++)
  {
    mi= it->second;

    if (mi)
    {
      end_info(mi);
      if (mi->rli)
        delete mi->rli;
      delete mi;
      it->second= 0;
    }
  }

  mysql_mutex_unlock(&LOCK_msr_map);

  DBUG_VOID_RETURN;
}

static bool io_slave_killed(THD* thd, Master_info* mi)
{
  DBUG_ENTER("io_slave_killed");

  DBUG_ASSERT(mi->info_thd == thd);
  DBUG_ASSERT(mi->slave_running); // tracking buffer overrun
  DBUG_RETURN(mi->abort_slave || abort_loop || thd->killed);
}

/**
   The function analyzes a possible killed status and makes
   a decision whether to accept it or not.
   Normally upon accepting the sql thread goes to shutdown.
   In the event of deferring decision @rli->last_event_start_time waiting
   timer is set to force the killed status be accepted upon its expiration.

   Notice Multi-Threaded-Slave behaves similarly in that when it's being
   stopped and the current group of assigned events has not yet scheduled 
   completely, Coordinator defers to accept to leave its read-distribute
   state. The above timeout ensures waiting won't last endlessly, and in
   such case an error is reported.

   @param thd   pointer to a THD instance
   @param rli   pointer to Relay_log_info instance

   @return TRUE the killed status is recognized, FALSE a possible killed
           status is deferred.
*/
bool sql_slave_killed(THD* thd, Relay_log_info* rli)
{
  bool ret= FALSE;
  bool is_parallel_warn= FALSE;

  DBUG_ENTER("sql_slave_killed");

  DBUG_ASSERT(rli->info_thd == thd);
  DBUG_ASSERT(rli->slave_running == 1);
  if (abort_loop || thd->killed || rli->abort_slave)
  {
    is_parallel_warn= (rli->is_parallel_exec() && 
                       (rli->is_mts_in_group() || thd->killed));
    /*
      Slave can execute stop being in one of two MTS or Single-Threaded mode.
      The modes define different criteria to accept the stop.
      In particular that relates to the concept of groupping.
      Killed Coordinator thread expects the worst so it warns on
      possible consistency issue.
    */
    if (is_parallel_warn ||
        (!rli->is_parallel_exec() &&
         thd->get_transaction()->cannot_safely_rollback(
             Transaction_ctx::SESSION) &&
         rli->is_in_group()))
    {
      char msg_stopped[]=
        "... Slave SQL Thread stopped with incomplete event group "
        "having non-transactional changes. "
        "If the group consists solely of row-based events, you can try "
        "to restart the slave with --slave-exec-mode=IDEMPOTENT, which "
        "ignores duplicate key, key not found, and similar errors (see "
        "documentation for details).";
      char msg_stopped_mts[]=
        "... The slave coordinator and worker threads are stopped, possibly "
        "leaving data in inconsistent state. A restart should "
        "restore consistency automatically, although using non-transactional "
        "storage for data or info tables or DDL queries could lead to problems. "
        "In such cases you have to examine your data (see documentation for "
        "details).";

      ret= TRUE;
      if (rli->abort_slave)
      {
        DBUG_PRINT("info", ("Request to stop slave SQL Thread received while "
                            "applying an MTS group or a group that "
                            "has non-transactional "
                            "changes; waiting for completion of the group ... "));

        /*
          Slave sql thread shutdown in face of unfinished group modified 
          Non-trans table is handled via a timer. The slave may eventually
          give out to complete the current group and in that case there
          might be issues at consequent slave restart, see the error message.
          WL#2975 offers a robust solution requiring to store the last exectuted
          event's coordinates along with the group's coordianates
          instead of waiting with @c last_event_start_time the timer.
        */

        if (rli->last_event_start_time == 0)
          rli->last_event_start_time= my_time(0);
        ret= difftime(my_time(0), rli->last_event_start_time) <=
          SLAVE_WAIT_GROUP_DONE ? FALSE : TRUE;

        DBUG_EXECUTE_IF("stop_slave_middle_group", 
                        DBUG_EXECUTE_IF("incomplete_group_in_relay_log",
                                        ret= TRUE;);); // time is over

        if (!ret && !rli->reported_unsafe_warning)
        {
          rli->report(WARNING_LEVEL, 0,
                      !is_parallel_warn ?
                      "Request to stop slave SQL Thread received while "
                      "applying a group that has non-transactional "
                      "changes; waiting for completion of the group ... "
                      :
                      "Coordinator thread of multi-threaded slave is being "
                      "stopped in the middle of assigning a group of events; "
                      "deferring to exit until the group completion ... ");
          rli->reported_unsafe_warning= true;
        }
      }
      if (ret)
      {
        if (is_parallel_warn)
          rli->report(!rli->is_error() ? ERROR_LEVEL :
                      WARNING_LEVEL,    // an error was reported by Worker
                      ER_MTS_INCONSISTENT_DATA,
                      ER(ER_MTS_INCONSISTENT_DATA),
                      msg_stopped_mts);
        else
          rli->report(ERROR_LEVEL, ER_SLAVE_FATAL_ERROR,
                      ER(ER_SLAVE_FATAL_ERROR), msg_stopped);
      }
    }
    else
    {
      ret= TRUE;
    }
  }
  if (ret)
  {
    rli->last_event_start_time= 0;
    if (rli->mts_group_status == Relay_log_info::MTS_IN_GROUP)
    {
      rli->mts_group_status= Relay_log_info::MTS_KILLED_GROUP;
    }
  }
  
  DBUG_RETURN(ret);
}


/*
  skip_load_data_infile()

  NOTES
    This is used to tell a 3.23 master to break send_file()
*/

void skip_load_data_infile(NET *net)
{
  DBUG_ENTER("skip_load_data_infile");

  (void)net_request_file(net, "/dev/null");
  (void)my_net_read(net);                               // discard response
  (void)net_write_command(net, 0, (uchar*) "", 0, (uchar*) "", 0); // ok
  DBUG_VOID_RETURN;
}


bool net_request_file(NET* net, const char* fname)
{
  DBUG_ENTER("net_request_file");
  DBUG_RETURN(net_write_command(net, 251, (uchar*) fname, strlen(fname),
                                (uchar*) "", 0));
}

/*
  From other comments and tests in code, it looks like
  sometimes Query_log_event and Load_log_event can have db == 0
  (see rewrite_db() above for example)
  (cases where this happens are unclear; it may be when the master is 3.23).
*/

const char *print_slave_db_safe(const char* db)
{
  DBUG_ENTER("*print_slave_db_safe");

  DBUG_RETURN((db ? db : ""));
}

/*
  Check if the error is caused by network.
  @param[in]   errorno   Number of the error.
  RETURNS:
  TRUE         network error
  FALSE        not network error
*/

static bool is_network_error(uint errorno)
{
  return errorno == CR_CONNECTION_ERROR ||
      errorno == CR_CONN_HOST_ERROR ||
      errorno == CR_SERVER_GONE_ERROR ||
      errorno == CR_SERVER_LOST ||
      errorno == ER_CON_COUNT_ERROR ||
      errorno == ER_SERVER_SHUTDOWN ||
      errorno == ER_NET_READ_INTERRUPTED ||
      errorno == ER_NET_WRITE_INTERRUPTED;
}


/**
  Execute an initialization query for the IO thread.

  If there is an error, then this function calls mysql_free_result;
  otherwise the MYSQL object holds the result after this call.  If
  there is an error other than allowed_error, then this function
  prints a message and returns -1.

  @param mysql MYSQL object.
  @param query Query string.
  @param allowed_error Allowed error code, or 0 if no errors are allowed.
  @param[out] master_res If this is not NULL and there is no error, then
  mysql_store_result() will be called and the result stored in this pointer.
  @param[out] master_row If this is not NULL and there is no error, then
  mysql_fetch_row() will be called and the result stored in this pointer.

  @retval COMMAND_STATUS_OK No error.
  @retval COMMAND_STATUS_ALLOWED_ERROR There was an error and the
  error code was 'allowed_error'.
  @retval COMMAND_STATUS_ERROR There was an error and the error code
  was not 'allowed_error'.
*/
enum enum_command_status
{ COMMAND_STATUS_OK, COMMAND_STATUS_ERROR, COMMAND_STATUS_ALLOWED_ERROR };
static enum_command_status
io_thread_init_command(Master_info *mi, const char *query, int allowed_error,
                       MYSQL_RES **master_res= NULL,
                       MYSQL_ROW *master_row= NULL)
{
  DBUG_ENTER("io_thread_init_command");
  DBUG_PRINT("info", ("IO thread initialization command: '%s'", query));
  MYSQL *mysql= mi->mysql;
  int ret= mysql_real_query(mysql, query, static_cast<ulong>(strlen(query)));
  if (io_slave_killed(mi->info_thd, mi))
  {
    sql_print_information("The slave IO thread%s was killed while executing "
                          "initialization query '%s'",
                          mi->get_for_channel_str(), query);
    mysql_free_result(mysql_store_result(mysql));
    DBUG_RETURN(COMMAND_STATUS_ERROR);
  }
  if (ret != 0)
  {
    int err= mysql_errno(mysql);
    mysql_free_result(mysql_store_result(mysql));
    if (!err || err != allowed_error)
    {
      mi->report(is_network_error(err) ? WARNING_LEVEL : ERROR_LEVEL, err,
                 "The slave IO thread stops because the initialization query "
                 "'%s' failed with error '%s'.",
                 query, mysql_error(mysql));
      DBUG_RETURN(COMMAND_STATUS_ERROR);
    }
    DBUG_RETURN(COMMAND_STATUS_ALLOWED_ERROR);
  }
  if (master_res != NULL)
  {
    if ((*master_res= mysql_store_result(mysql)) == NULL)
    {
      mi->report(WARNING_LEVEL, mysql_errno(mysql),
                 "The slave IO thread stops because the initialization query "
                 "'%s' did not return any result.",
                 query);
      DBUG_RETURN(COMMAND_STATUS_ERROR);
    }
    if (master_row != NULL)
    {
      if ((*master_row= mysql_fetch_row(*master_res)) == NULL)
      {
        mysql_free_result(*master_res);
        mi->report(WARNING_LEVEL, mysql_errno(mysql),
                   "The slave IO thread stops because the initialization query "
                   "'%s' did not return any row.",
                   query);
        DBUG_RETURN(COMMAND_STATUS_ERROR);
      }
    }
  }
  else
    DBUG_ASSERT(master_row == NULL);
  DBUG_RETURN(COMMAND_STATUS_OK);
}


/**
  Set user variables after connecting to the master.

  @param  mysql MYSQL to request uuid from master.
  @param  mi    Master_info to set master_uuid

  @return 0: Success, 1: Fatal error, 2: Transient network error.
 */
int io_thread_init_commands(MYSQL *mysql, Master_info *mi)
{
  char query[256];
  int ret= 0;

  sprintf(query, "SET @slave_uuid= '%s'", server_uuid);
  if (mysql_real_query(mysql, query, static_cast<ulong>(strlen(query)))
      && !check_io_slave_killed(mi->info_thd, mi, NULL))
    goto err;

  mysql_free_result(mysql_store_result(mysql));
  return ret;

err:
  if (mysql_errno(mysql) && is_network_error(mysql_errno(mysql)))
  {
    mi->report(WARNING_LEVEL, mysql_errno(mysql),
               "The initialization command '%s' failed with the following"
               " error: '%s'.", query, mysql_error(mysql));
    ret= 2;
  }
  else
  {
    char errmsg[512];
    const char *errmsg_fmt=
      "The slave I/O thread stops because a fatal error is encountered "
      "when it tries to send query to master(query: %s).";

    sprintf(errmsg, errmsg_fmt, query);
    mi->report(ERROR_LEVEL, ER_SLAVE_FATAL_ERROR, ER(ER_SLAVE_FATAL_ERROR),
               errmsg);
    ret= 1;
  }
  mysql_free_result(mysql_store_result(mysql));
  return ret;
}

/**
  Get master's uuid on connecting.

  @param  mysql MYSQL to request uuid from master.
  @param  mi    Master_info to set master_uuid

  @return 0: Success, 1: Fatal error, 2: Transient network error.
*/
static int get_master_uuid(MYSQL *mysql, Master_info *mi)
{
  const char *errmsg;
  MYSQL_RES *master_res= NULL;
  MYSQL_ROW master_row= NULL;
  int ret= 0;

  DBUG_EXECUTE_IF("dbug.return_null_MASTER_UUID",
                  {
                    mi->master_uuid[0]= 0;
                    return 0;
                  };);

  DBUG_EXECUTE_IF("dbug.before_get_MASTER_UUID",
                  {
                    const char act[]= "now wait_for signal.get_master_uuid";
                    DBUG_ASSERT(opt_debug_sync_timeout > 0);
                    DBUG_ASSERT(!debug_sync_set_action(current_thd,
                                                       STRING_WITH_LEN(act)));
                  };);

  DBUG_EXECUTE_IF("dbug.simulate_busy_io",
                  {
                    const char act[]= "now signal Reached wait_for signal.got_stop_slave";
                    DBUG_ASSERT(opt_debug_sync_timeout > 0);
                    DBUG_ASSERT(!debug_sync_set_action(current_thd,
                                                       STRING_WITH_LEN(act)));
                  };);
  if (!mysql_real_query(mysql,
                        STRING_WITH_LEN("SHOW GLOBAL VARIABLES LIKE 'SERVER_UUID'")) &&
      (master_res= mysql_store_result(mysql)) &&
      (master_row= mysql_fetch_row(master_res)))
  {
    if (!strcmp(::server_uuid, master_row[1]) &&
        !mi->rli->replicate_same_server_id)
    {
      errmsg= "The slave I/O thread stops because master and slave have equal "
              "MySQL server UUIDs; these UUIDs must be different for "
              "replication to work.";
      mi->report(ERROR_LEVEL, ER_SLAVE_FATAL_ERROR, ER(ER_SLAVE_FATAL_ERROR),
                 errmsg);
      // Fatal error
      ret= 1;
    }
    else
    {
      if (mi->master_uuid[0] != 0 && strcmp(mi->master_uuid, master_row[1]))
        sql_print_warning("The master's UUID has changed, although this should"
                          " not happen unless you have changed it manually."
                          " The old UUID was %s.",
                          mi->master_uuid);
      strncpy(mi->master_uuid, master_row[1], UUID_LENGTH);
      mi->master_uuid[UUID_LENGTH]= 0;
    }
  }
  else if (mysql_errno(mysql))
  {
    if (is_network_error(mysql_errno(mysql)))
    {
      mi->report(WARNING_LEVEL, mysql_errno(mysql),
                 "Get master SERVER_UUID failed with error: %s",
                 mysql_error(mysql));
      ret= 2;
    }
    else
    {
      /* Fatal error */
      errmsg= "The slave I/O thread stops because a fatal error is encountered "
        "when it tries to get the value of SERVER_UUID variable from master.";
      mi->report(ERROR_LEVEL, ER_SLAVE_FATAL_ERROR, ER(ER_SLAVE_FATAL_ERROR),
                 errmsg);
      ret= 1;
    }
  }
  else if (!master_row && master_res)
  {
    mi->master_uuid[0]= 0;
    mi->report(WARNING_LEVEL, ER_UNKNOWN_SYSTEM_VARIABLE,
               "Unknown system variable 'SERVER_UUID' on master. "
               "A probable cause is that the variable is not supported on the "
               "master (version: %s), even though it is on the slave (version: %s)",
               mysql->server_version, server_version);
  }

  if (master_res)
    mysql_free_result(master_res);
  return ret;
}


/**
  Determine, case-sensitively, if short_string is equal to
  long_string, or a true prefix of long_string, or not a prefix.

  @retval 0 short_string is not a prefix of long_string.
  @retval 1 short_string is a true prefix of long_string (not equal).
  @retval 2 short_string is equal to long_string.
*/
static int is_str_prefix_case(const char *short_string, const char *long_string)
{
  int i;
  for (i= 0; short_string[i]; i++)
    if (my_toupper(system_charset_info, short_string[i]) !=
        my_toupper(system_charset_info, long_string[i]))
      return 0;
  return long_string[i] ? 1 : 2;
}

/*
  Note that we rely on the master's version (3.23, 4.0.14 etc) instead of
  relying on the binlog's version. This is not perfect: imagine an upgrade
  of the master without waiting that all slaves are in sync with the master;
  then a slave could be fooled about the binlog's format. This is what happens
  when people upgrade a 3.23 master to 4.0 without doing RESET MASTER: 4.0
  slaves are fooled. So we do this only to distinguish between 3.23 and more
  recent masters (it's too late to change things for 3.23).

  RETURNS
  0       ok
  1       error
  2       transient network problem, the caller should try to reconnect
*/

static int get_master_version_and_clock(MYSQL* mysql, Master_info* mi)
{
  char err_buff[MAX_SLAVE_ERRMSG];
  const char* errmsg= 0;
  int err_code= 0;
  int version_number=0;
  version_number= atoi(mysql->server_version);

  MYSQL_RES *master_res= 0;
  MYSQL_ROW master_row;
  DBUG_ENTER("get_master_version_and_clock");

  /*
    Free old mi_description_event (that is needed if we are in
    a reconnection).
  */
  DBUG_EXECUTE_IF("unrecognized_master_version",
                 {
                   version_number= 1;
                 };);
  mysql_mutex_lock(&mi->data_lock);
  mi->set_mi_description_event(NULL);

  if (!my_isdigit(&my_charset_bin,*mysql->server_version))
  {
    errmsg = "Master reported unrecognized MySQL version";
    err_code= ER_SLAVE_FATAL_ERROR;
    sprintf(err_buff, ER(err_code), errmsg);
  }
  else
  {
    /*
      Note the following switch will bug when we have MySQL branch 30 ;)
    */
    switch (version_number)
    {
    case 0:
    case 1:
    case 2:
      errmsg = "Master reported unrecognized MySQL version";
      err_code= ER_SLAVE_FATAL_ERROR;
      sprintf(err_buff, ER(err_code), errmsg);
      break;
    case 3:
      mi->set_mi_description_event(new
        Format_description_log_event(1, mysql->server_version));
      break;
    case 4:
      mi->set_mi_description_event(new
        Format_description_log_event(3, mysql->server_version));
      break;
    default:
      /*
        Master is MySQL >=5.0. Give a default Format_desc event, so that we can
        take the early steps (like tests for "is this a 3.23 master") which we
        have to take before we receive the real master's Format_desc which will
        override this one. Note that the Format_desc we create below is garbage
        (it has the format of the *slave*); it's only good to help know if the
        master is 3.23, 4.0, etc.
      */
      mi->set_mi_description_event(new
        Format_description_log_event(4, mysql->server_version));
      break;
    }
  }

  /*
     This does not mean that a 5.0 slave will be able to read a 5.5 master; but
     as we don't know yet, we don't want to forbid this for now. If a 5.0 slave
     can't read a 5.5 master, this will show up when the slave can't read some
     events sent by the master, and there will be error messages.
  */

  if (errmsg)
  {
    /* unlock the mutex on master info structure */
    mysql_mutex_unlock(&mi->data_lock);
    goto err;
  }

  /* as we are here, we tried to allocate the event */
  if (mi->get_mi_description_event() == NULL)
  {
    mysql_mutex_unlock(&mi->data_lock);
    errmsg= "default Format_description_log_event";
    err_code= ER_SLAVE_CREATE_EVENT_FAILURE;
    sprintf(err_buff, ER(err_code), errmsg);
    goto err;
  }

  if (mi->get_mi_description_event()->binlog_version < 4 &&
      opt_slave_sql_verify_checksum)
  {
    sql_print_warning("Found a master with MySQL server version older than "
                      "5.0. With checksums enabled on the slave, replication "
                      "might not work correctly. To ensure correct "
                      "replication, restart the slave server with "
                      "--slave_sql_verify_checksum=0.");
  }
  /*
    FD_q's (A) is set initially from RL's (A): FD_q.(A) := RL.(A).
    It's necessary to adjust FD_q.(A) at this point because in the following
    course FD_q is going to be dumped to RL.
    Generally FD_q is derived from a received FD_m (roughly FD_q := FD_m) 
    in queue_event and the master's (A) is installed.
    At one step with the assignment the Relay-Log's checksum alg is set to 
    a new value: RL.(A) := FD_q.(A). If the slave service is stopped
    the last time assigned RL.(A) will be passed over to the restarting
    service (to the current execution point).
    RL.A is a "codec" to verify checksum in queue_event() almost all the time
    the first fake Rotate event.
    Starting from this point IO thread will executes the following checksum
    warmup sequence  of actions:

    FD_q.A := RL.A,
    A_m^0 := master.@@global.binlog_checksum,
    {queue_event(R_f): verifies(R_f, A_m^0)},
    {queue_event(FD_m): verifies(FD_m, FD_m.A), dump(FD_q), rotate(RL),
                        FD_q := FD_m, RL.A := FD_q.A)}

    See legends definition on MYSQL_BIN_LOG::relay_log_checksum_alg
    docs lines (binlog.h).
    In above A_m^0 - the value of master's
    @@binlog_checksum determined in the upcoming handshake (stored in
    mi->checksum_alg_before_fd).


    After the warm-up sequence IO gets to "normal" checksum verification mode
    to use RL.A in

    {queue_event(E_m): verifies(E_m, RL.A)}

    until it has received a new FD_m.
  */
  mi->get_mi_description_event()->common_footer->checksum_alg=
    mi->rli->relay_log.relay_log_checksum_alg;

  DBUG_ASSERT(mi->get_mi_description_event()->common_footer->checksum_alg !=
              binary_log::BINLOG_CHECKSUM_ALG_UNDEF);
  DBUG_ASSERT(mi->rli->relay_log.relay_log_checksum_alg !=
              binary_log::BINLOG_CHECKSUM_ALG_UNDEF);

  mysql_mutex_unlock(&mi->data_lock);

  /*
    Compare the master and slave's clock. Do not die if master's clock is
    unavailable (very old master not supporting UNIX_TIMESTAMP()?).
  */

  DBUG_EXECUTE_IF("dbug.before_get_UNIX_TIMESTAMP",
                  {
                    const char act[]=
                      "now "
                      "wait_for signal.get_unix_timestamp";
                    DBUG_ASSERT(opt_debug_sync_timeout > 0);
                    DBUG_ASSERT(!debug_sync_set_action(current_thd,
                                                       STRING_WITH_LEN(act)));
                  };);

  master_res= NULL;
  if (!mysql_real_query(mysql, STRING_WITH_LEN("SELECT UNIX_TIMESTAMP()")) &&
      (master_res= mysql_store_result(mysql)) &&
      (master_row= mysql_fetch_row(master_res)))
  {
    mysql_mutex_lock(&mi->data_lock);
    mi->clock_diff_with_master=
      (long) (time((time_t*) 0) - strtoul(master_row[0], 0, 10));
    mysql_mutex_unlock(&mi->data_lock);
  }
  else if (check_io_slave_killed(mi->info_thd, mi, NULL))
    goto slave_killed_err;
  else if (is_network_error(mysql_errno(mysql)))
  {
    mi->report(WARNING_LEVEL, mysql_errno(mysql),
               "Get master clock failed with error: %s", mysql_error(mysql));
    goto network_err;
  }
  else 
  {
    mysql_mutex_lock(&mi->data_lock);
    mi->clock_diff_with_master= 0; /* The "most sensible" value */
    mysql_mutex_unlock(&mi->data_lock);
    sql_print_warning("\"SELECT UNIX_TIMESTAMP()\" failed on master, "
                      "do not trust column Seconds_Behind_Master of SHOW "
                      "SLAVE STATUS. Error: %s (%d)",
                      mysql_error(mysql), mysql_errno(mysql));
  }
  if (master_res)
  {
    mysql_free_result(master_res);
    master_res= NULL;
  }

  /*
    Check that the master's server id and ours are different. Because if they
    are equal (which can result from a simple copy of master's datadir to slave,
    thus copying some my.cnf), replication will work but all events will be
    skipped.
    Do not die if SHOW GLOBAL VARIABLES LIKE 'SERVER_ID' fails on master (very old
    master?).
    Note: we could have put a @@SERVER_ID in the previous SELECT
    UNIX_TIMESTAMP() instead, but this would not have worked on 3.23 masters.
  */
  DBUG_EXECUTE_IF("dbug.before_get_SERVER_ID",
                  {
                    const char act[]=
                      "now "
                      "wait_for signal.get_server_id";
                    DBUG_ASSERT(opt_debug_sync_timeout > 0);
                    DBUG_ASSERT(!debug_sync_set_action(current_thd, 
                                                       STRING_WITH_LEN(act)));
                  };);
  master_res= NULL;
  master_row= NULL;
  DBUG_EXECUTE_IF("get_master_server_id.ER_NET_READ_INTERRUPTED",
                  {
                    DBUG_SET("+d,inject_ER_NET_READ_INTERRUPTED");
                    DBUG_SET("-d,get_master_server_id."
                             "ER_NET_READ_INTERRUPTED");
                  });
  if (!mysql_real_query(mysql,
                        STRING_WITH_LEN("SHOW GLOBAL VARIABLES LIKE 'SERVER_ID'")) &&
      (master_res= mysql_store_result(mysql)) &&
      (master_row= mysql_fetch_row(master_res)))
  {
    if ((::server_id == (mi->master_id= strtoul(master_row[1], 0, 10))) &&
        !mi->rli->replicate_same_server_id)
    {
      errmsg= "The slave I/O thread stops because master and slave have equal \
MySQL server ids; these ids must be different for replication to work (or \
the --replicate-same-server-id option must be used on slave but this does \
not always make sense; please check the manual before using it).";
      err_code= ER_SLAVE_FATAL_ERROR;
      sprintf(err_buff, ER(err_code), errmsg);
      goto err;
    }
  }
  else if (mysql_errno(mysql))
  {
    if (check_io_slave_killed(mi->info_thd, mi, NULL))
      goto slave_killed_err;
    else if (is_network_error(mysql_errno(mysql)))
    {
      mi->report(WARNING_LEVEL, mysql_errno(mysql),
                 "Get master SERVER_ID failed with error: %s", mysql_error(mysql));
      goto network_err;
    }
    /* Fatal error */
    errmsg= "The slave I/O thread stops because a fatal error is encountered \
when it try to get the value of SERVER_ID variable from master.";
    err_code= mysql_errno(mysql);
    sprintf(err_buff, "%s Error: %s", errmsg, mysql_error(mysql));
    goto err;
  }
  else if (!master_row && master_res)
  {
    mi->report(WARNING_LEVEL, ER_UNKNOWN_SYSTEM_VARIABLE,
               "Unknown system variable 'SERVER_ID' on master, \
maybe it is a *VERY OLD MASTER*.");
  }
  if (master_res)
  {
    mysql_free_result(master_res);
    master_res= NULL;
  }
  if (mi->master_id == 0 && mi->ignore_server_ids->dynamic_ids.size() > 0)
  {
    errmsg= "Slave configured with server id filtering could not detect the master server id.";
    err_code= ER_SLAVE_FATAL_ERROR;
    sprintf(err_buff, ER(err_code), errmsg);
    goto err;
  }

  /*
    Check that the master's global character_set_server and ours are the same.
    Not fatal if query fails (old master?).
    Note that we don't check for equality of global character_set_client and
    collation_connection (neither do we prevent their setting in
    set_var.cc). That's because from what I (Guilhem) have tested, the global
    values of these 2 are never used (new connections don't use them).
    We don't test equality of global collation_database either as it's is
    going to be deprecated (made read-only) in 4.1 very soon.
    The test is only relevant if master < 5.0.3 (we'll test only if it's older
    than the 5 branch; < 5.0.3 was alpha...), as >= 5.0.3 master stores
    charset info in each binlog event.
    We don't do it for 3.23 because masters <3.23.50 hang on
    SELECT @@unknown_var (BUG#7965 - see changelog of 3.23.50). So finally we
    test only if master is 4.x.
  */

  /* redundant with rest of code but safer against later additions */
  if (*mysql->server_version == '3')
    goto err;

  if (*mysql->server_version == '4')
  {
    master_res= NULL;
    if (!mysql_real_query(mysql,
                          STRING_WITH_LEN("SELECT @@GLOBAL.COLLATION_SERVER")) &&
        (master_res= mysql_store_result(mysql)) &&
        (master_row= mysql_fetch_row(master_res)))
    {
      if (strcmp(master_row[0], global_system_variables.collation_server->name))
      {
        errmsg= "The slave I/O thread stops because master and slave have \
different values for the COLLATION_SERVER global variable. The values must \
be equal for the Statement-format replication to work";
        err_code= ER_SLAVE_FATAL_ERROR;
        sprintf(err_buff, ER(err_code), errmsg);
        goto err;
      }
    }
    else if (check_io_slave_killed(mi->info_thd, mi, NULL))
      goto slave_killed_err;
    else if (is_network_error(mysql_errno(mysql)))
    {
      mi->report(WARNING_LEVEL, mysql_errno(mysql),
                 "Get master COLLATION_SERVER failed with error: %s", mysql_error(mysql));
      goto network_err;
    }
    else if (mysql_errno(mysql) != ER_UNKNOWN_SYSTEM_VARIABLE)
    {
      /* Fatal error */
      errmsg= "The slave I/O thread stops because a fatal error is encountered \
when it try to get the value of COLLATION_SERVER global variable from master.";
      err_code= mysql_errno(mysql);
      sprintf(err_buff, "%s Error: %s", errmsg, mysql_error(mysql));
      goto err;
    }
    else
      mi->report(WARNING_LEVEL, ER_UNKNOWN_SYSTEM_VARIABLE,
                 "Unknown system variable 'COLLATION_SERVER' on master, \
maybe it is a *VERY OLD MASTER*. *NOTE*: slave may experience \
inconsistency if replicated data deals with collation.");

    if (master_res)
    {
      mysql_free_result(master_res);
      master_res= NULL;
    }
  }

  /*
    Perform analogous check for time zone. Theoretically we also should
    perform check here to verify that SYSTEM time zones are the same on
    slave and master, but we can't rely on value of @@system_time_zone
    variable (it is time zone abbreviation) since it determined at start
    time and so could differ for slave and master even if they are really
    in the same system time zone. So we are omiting this check and just
    relying on documentation. Also according to Monty there are many users
    who are using replication between servers in various time zones. Hence
    such check will broke everything for them. (And now everything will
    work for them because by default both their master and slave will have
    'SYSTEM' time zone).
    This check is only necessary for 4.x masters (and < 5.0.4 masters but
    those were alpha).
  */
  if (*mysql->server_version == '4')
  {
    master_res= NULL;
    if (!mysql_real_query(mysql, STRING_WITH_LEN("SELECT @@GLOBAL.TIME_ZONE")) &&
        (master_res= mysql_store_result(mysql)) &&
        (master_row= mysql_fetch_row(master_res)))
    {
      if (strcmp(master_row[0],
                 global_system_variables.time_zone->get_name()->ptr()))
      {
        errmsg= "The slave I/O thread stops because master and slave have \
different values for the TIME_ZONE global variable. The values must \
be equal for the Statement-format replication to work";
        err_code= ER_SLAVE_FATAL_ERROR;
        sprintf(err_buff, ER(err_code), errmsg);
        goto err;
      }
    }
    else if (check_io_slave_killed(mi->info_thd, mi, NULL))
      goto slave_killed_err;
    else if (is_network_error(mysql_errno(mysql)))
    {
      mi->report(WARNING_LEVEL, mysql_errno(mysql),
                 "Get master TIME_ZONE failed with error: %s", mysql_error(mysql));
      goto network_err;
    } 
    else
    {
      /* Fatal error */
      errmsg= "The slave I/O thread stops because a fatal error is encountered \
when it try to get the value of TIME_ZONE global variable from master.";
      err_code= mysql_errno(mysql);
      sprintf(err_buff, "%s Error: %s", errmsg, mysql_error(mysql));
      goto err;
    }
    if (master_res)
    {
      mysql_free_result(master_res);
      master_res= NULL;
    }
  }

  if (mi->heartbeat_period != 0.0)
  {
    char llbuf[22];
    const char query_format[]= "SET @master_heartbeat_period= %s";
    char query[sizeof(query_format) - 2 + sizeof(llbuf)];
    /* 
       the period is an ulonglong of nano-secs. 
    */
    llstr((ulonglong) (mi->heartbeat_period*1000000000UL), llbuf);
    sprintf(query, query_format, llbuf);

    if (mysql_real_query(mysql, query, static_cast<ulong>(strlen(query))))
    {
      if (check_io_slave_killed(mi->info_thd, mi, NULL))
        goto slave_killed_err;

      if (is_network_error(mysql_errno(mysql)))
      {
        mi->report(WARNING_LEVEL, mysql_errno(mysql),
                   "SET @master_heartbeat_period to master failed with error: %s",
                   mysql_error(mysql));
        mysql_free_result(mysql_store_result(mysql));
        goto network_err;
      }
      else
      {
        /* Fatal error */
        errmsg= "The slave I/O thread stops because a fatal error is encountered "
          " when it tries to SET @master_heartbeat_period on master.";
        err_code= ER_SLAVE_FATAL_ERROR;
        sprintf(err_buff, "%s Error: %s", errmsg, mysql_error(mysql));
        mysql_free_result(mysql_store_result(mysql));
        goto err;
      }
    }
    mysql_free_result(mysql_store_result(mysql));
  }

  /*
    Querying if master is capable to checksum and notifying it about own
    CRC-awareness. The master's side instant value of @@global.binlog_checksum 
    is stored in the dump thread's uservar area as well as cached locally
    to become known in consensus by master and slave.
  */
  if (DBUG_EVALUATE_IF("simulate_slave_unaware_checksum", 0, 1))
  {
    int rc;
    const char query[]= "SET @master_binlog_checksum= @@global.binlog_checksum";
    master_res= NULL;
    //initially undefined
    mi->checksum_alg_before_fd= binary_log::BINLOG_CHECKSUM_ALG_UNDEF;
    /*
      @c checksum_alg_before_fd is queried from master in this block.
      If master is old checksum-unaware the value stays undefined.
      Once the first FD will be received its alg descriptor will replace
      the being queried one.
    */
    rc= mysql_real_query(mysql, query, static_cast<ulong>(strlen(query)));
    if (rc != 0)
    {
      mi->checksum_alg_before_fd= binary_log::BINLOG_CHECKSUM_ALG_OFF;
      if (check_io_slave_killed(mi->info_thd, mi, NULL))
        goto slave_killed_err;

      if (mysql_errno(mysql) == ER_UNKNOWN_SYSTEM_VARIABLE)
      {
        // this is tolerable as OM -> NS is supported
        mi->report(WARNING_LEVEL, mysql_errno(mysql),
                   "Notifying master by %s failed with "
                   "error: %s", query, mysql_error(mysql));
      }
      else
      {
        if (is_network_error(mysql_errno(mysql)))
        {
          mi->report(WARNING_LEVEL, mysql_errno(mysql),
                     "Notifying master by %s failed with "
                     "error: %s", query, mysql_error(mysql));
          mysql_free_result(mysql_store_result(mysql));
          goto network_err;
        }
        else
        {
          errmsg= "The slave I/O thread stops because a fatal error is encountered "
            "when it tried to SET @master_binlog_checksum on master.";
          err_code= ER_SLAVE_FATAL_ERROR;
          sprintf(err_buff, "%s Error: %s", errmsg, mysql_error(mysql));
          mysql_free_result(mysql_store_result(mysql));
          goto err;
        }
      }
    }
    else
    {
      mysql_free_result(mysql_store_result(mysql));
      if (!mysql_real_query(mysql,
                            STRING_WITH_LEN("SELECT @master_binlog_checksum")) &&
          (master_res= mysql_store_result(mysql)) &&
          (master_row= mysql_fetch_row(master_res)) &&
          (master_row[0] != NULL))
      {
        mi->checksum_alg_before_fd= static_cast<enum_binlog_checksum_alg>
          (find_type(master_row[0], &binlog_checksum_typelib, 1) - 1);

       DBUG_EXECUTE_IF("undefined_algorithm_on_slave",
        mi->checksum_alg_before_fd = binary_log::BINLOG_CHECKSUM_ALG_UNDEF;);
       if(mi->checksum_alg_before_fd == binary_log::BINLOG_CHECKSUM_ALG_UNDEF)
       {
         errmsg= "The slave I/O thread was stopped because a fatal error is encountered "
                 "The checksum algorithm used by master is unknown to slave.";
         err_code= ER_SLAVE_FATAL_ERROR;
         sprintf(err_buff, "%s Error: %s", errmsg, mysql_error(mysql));
         mysql_free_result(mysql_store_result(mysql));
         goto err;
       }

        // valid outcome is either of
        DBUG_ASSERT(mi->checksum_alg_before_fd ==
                    binary_log::BINLOG_CHECKSUM_ALG_OFF ||
                    mi->checksum_alg_before_fd ==
                    binary_log::BINLOG_CHECKSUM_ALG_CRC32);
      }
      else if (check_io_slave_killed(mi->info_thd, mi, NULL))
        goto slave_killed_err;
      else if (is_network_error(mysql_errno(mysql)))
      {
        mi->report(WARNING_LEVEL, mysql_errno(mysql),
                   "Get master BINLOG_CHECKSUM failed with error: %s", mysql_error(mysql));
        goto network_err;
      }
      else
      {
        errmsg= "The slave I/O thread stops because a fatal error is encountered "
          "when it tried to SELECT @master_binlog_checksum.";
        err_code= ER_SLAVE_FATAL_ERROR;
        sprintf(err_buff, "%s Error: %s", errmsg, mysql_error(mysql));
        mysql_free_result(mysql_store_result(mysql));
        goto err;
      }
    }
    if (master_res)
    {
      mysql_free_result(master_res);
      master_res= NULL;
    }
  }
  else
    mi->checksum_alg_before_fd= binary_log::BINLOG_CHECKSUM_ALG_OFF;

  if (DBUG_EVALUATE_IF("simulate_slave_unaware_gtid", 0, 1))
  {
    enum_gtid_mode master_gtid_mode= GTID_MODE_OFF;
    enum_gtid_mode slave_gtid_mode= get_gtid_mode(GTID_MODE_LOCK_NONE);
    switch (io_thread_init_command(mi, "SELECT @@GLOBAL.GTID_MODE",
                                   ER_UNKNOWN_SYSTEM_VARIABLE,
                                   &master_res, &master_row))
    {
    case COMMAND_STATUS_ERROR:
      DBUG_RETURN(2);
    case COMMAND_STATUS_ALLOWED_ERROR:
      // master is old and does not have @@GLOBAL.GTID_MODE
      master_gtid_mode= GTID_MODE_OFF;
      break;
    case COMMAND_STATUS_OK:
    {
      bool error= false;
      const char *master_gtid_mode_string= master_row[0];
      DBUG_EXECUTE_IF("simulate_master_has_gtid_mode_on_something",
                      { master_gtid_mode_string= "on_something"; });
      DBUG_EXECUTE_IF("simulate_master_has_gtid_mode_off_something",
                      { master_gtid_mode_string= "off_something"; });
      DBUG_EXECUTE_IF("simulate_master_has_unknown_gtid_mode",
                      { master_gtid_mode_string= "Krakel Spektakel"; });
      master_gtid_mode= get_gtid_mode(master_gtid_mode_string, &error);
      if (error)
      {
        // For potential future compatibility, allow unknown
        // GTID_MODEs that begin with ON/OFF (treating them as ON/OFF
        // respectively).
        enum_gtid_mode mode= GTID_MODE_OFF;
        for (int i= 0; i < 2; i++)
        {
          switch (is_str_prefix_case(get_gtid_mode_string(mode),
                                     master_gtid_mode_string))
          {
          case 0: // is not a prefix; continue loop
            break;
          case 1: // is a true prefix, i.e. not equal
            mi->report(WARNING_LEVEL, ER_UNKNOWN_ERROR,
                       "The master uses an unknown GTID_MODE '%s'. "
                       "Treating it as '%s'.",
                       master_gtid_mode_string,
                       get_gtid_mode_string(mode));
            // fall through
          case 2: // is equal
            error= false;
            master_gtid_mode= mode;
            break;
          }
          mode= GTID_MODE_ON;
        }
      }
      if (error)
      {
        mi->report(ERROR_LEVEL, ER_SLAVE_FATAL_ERROR,
                   "The slave IO thread stops because the master has "
                   "an unknown @@GLOBAL.GTID_MODE '%s'.",
                   master_gtid_mode_string);
        mysql_free_result(master_res);
        DBUG_RETURN(1);
      }
      mysql_free_result(master_res);
      break;
    }
    }
    if ((slave_gtid_mode == GTID_MODE_OFF &&
         master_gtid_mode >= GTID_MODE_ON_PERMISSIVE) ||
        (slave_gtid_mode == GTID_MODE_ON &&
         master_gtid_mode <= GTID_MODE_OFF_PERMISSIVE))
    {
      mi->report(ERROR_LEVEL, ER_SLAVE_FATAL_ERROR,
                 "The replication receiver thread cannot start because "
                 "the master has GTID_MODE = %.192s and this server has "
                 "GTID_MODE = %.192s.",
                 get_gtid_mode_string(master_gtid_mode),
                 get_gtid_mode_string(slave_gtid_mode));
      DBUG_RETURN(1);
    }
    if (mi->is_auto_position() && master_gtid_mode != GTID_MODE_ON)
    {
      mi->report(ERROR_LEVEL, ER_SLAVE_FATAL_ERROR,
                 "The replication receiver thread cannot start in "
                 "AUTO_POSITION mode: the master has GTID_MODE = %.192s "
                 "instead of ON.",
                 get_gtid_mode_string(master_gtid_mode));
      DBUG_RETURN(1);
    }
  }

err:
  if (errmsg)
  {
    if (master_res)
      mysql_free_result(master_res);
    DBUG_ASSERT(err_code != 0);
    mi->report(ERROR_LEVEL, err_code, "%s", err_buff);
    DBUG_RETURN(1);
  }

  DBUG_RETURN(0);

network_err:
  if (master_res)
    mysql_free_result(master_res);
  DBUG_RETURN(2);

slave_killed_err:
  if (master_res)
    mysql_free_result(master_res);
  DBUG_RETURN(2);
}

static bool wait_for_relay_log_space(Relay_log_info* rli)
{
  bool slave_killed=0;
  Master_info* mi = rli->mi;
  PSI_stage_info old_stage;
  THD* thd = mi->info_thd;
  DBUG_ENTER("wait_for_relay_log_space");

  mysql_mutex_lock(&rli->log_space_lock);
  thd->ENTER_COND(&rli->log_space_cond,
                  &rli->log_space_lock,
                  &stage_waiting_for_relay_log_space,
                  &old_stage);
  while (rli->log_space_limit < rli->log_space_total &&
         !(slave_killed=io_slave_killed(thd,mi)) &&
         !rli->ignore_log_space_limit)
    mysql_cond_wait(&rli->log_space_cond, &rli->log_space_lock);

  /* 
    Makes the IO thread read only one event at a time
    until the SQL thread is able to purge the relay 
    logs, freeing some space.

    Therefore, once the SQL thread processes this next 
    event, it goes to sleep (no more events in the queue),
    sets ignore_log_space_limit=true and wakes the IO thread. 
    However, this event may have been enough already for 
    the SQL thread to purge some log files, freeing 
    rli->log_space_total .

    This guarantees that the SQL and IO thread move
    forward only one event at a time (to avoid deadlocks), 
    when the relay space limit is reached. It also 
    guarantees that when the SQL thread is prepared to
    rotate (to be able to purge some logs), the IO thread
    will know about it and will rotate.

    NOTE: The ignore_log_space_limit is only set when the SQL
          thread sleeps waiting for events.

   */
  if (rli->ignore_log_space_limit)
  {
#ifndef DBUG_OFF
    {
      char llbuf1[22], llbuf2[22];
      DBUG_PRINT("info", ("log_space_limit=%s "
                          "log_space_total=%s "
                          "ignore_log_space_limit=%d "
                          "sql_force_rotate_relay=%d", 
                        llstr(rli->log_space_limit,llbuf1),
                        llstr(rli->log_space_total,llbuf2),
                        (int) rli->ignore_log_space_limit,
                        (int) rli->sql_force_rotate_relay));
    }
#endif
    if (rli->sql_force_rotate_relay)
    {
      mysql_mutex_lock(&mi->data_lock);
      rotate_relay_log(mi);
      mysql_mutex_unlock(&mi->data_lock);
      rli->sql_force_rotate_relay= false;
    }

    rli->ignore_log_space_limit= false;
  }

  mysql_mutex_unlock(&rli->log_space_lock);
  thd->EXIT_COND(&old_stage);
  DBUG_RETURN(slave_killed);
}


/*
  Builds a Rotate from the ignored events' info and writes it to relay log.

  The caller must hold mi->data_lock before invoking this function.

  @param thd pointer to I/O Thread's Thd.
  @param mi  point to I/O Thread metadata class.

  @return 0 if everything went fine, 1 otherwise.
*/
static int write_ignored_events_info_to_relay_log(THD *thd, Master_info *mi)
{
  Relay_log_info *rli= mi->rli;
  mysql_mutex_t *log_lock= rli->relay_log.get_log_lock();
  int error= 0;
  DBUG_ENTER("write_ignored_events_info_to_relay_log");

  DBUG_ASSERT(thd == mi->info_thd);
  mysql_mutex_assert_owner(&mi->data_lock);
  mysql_mutex_lock(log_lock);
  if (rli->ign_master_log_name_end[0])
  {
    DBUG_PRINT("info",("writing a Rotate event to track down ignored events"));
    Rotate_log_event *ev= new Rotate_log_event(rli->ign_master_log_name_end,
                                               0, rli->ign_master_log_pos_end,
                                               Rotate_log_event::DUP_NAME);
    if (mi->get_mi_description_event() != NULL)
      ev->common_footer->checksum_alg=
                   mi->get_mi_description_event()->common_footer->checksum_alg;

    rli->ign_master_log_name_end[0]= 0;
    /* can unlock before writing as slave SQL thd will soon see our Rotate */
    mysql_mutex_unlock(log_lock);
    if (likely((bool)ev))
    {
      ev->server_id= 0; // don't be ignored by slave SQL thread
      if (unlikely(rli->relay_log.append_event(ev, mi) != 0))
        mi->report(ERROR_LEVEL, ER_SLAVE_RELAY_LOG_WRITE_FAILURE,
                   ER(ER_SLAVE_RELAY_LOG_WRITE_FAILURE),
                   "failed to write a Rotate event"
                   " to the relay log, SHOW SLAVE STATUS may be"
                   " inaccurate");
      rli->relay_log.harvest_bytes_written(&rli->log_space_total);
      if (flush_master_info(mi, TRUE))
      {
        error= 1;
        sql_print_error("Failed to flush master info file.");
      }
      delete ev;
    }
    else
    {
      error= 1;
      mi->report(ERROR_LEVEL, ER_SLAVE_CREATE_EVENT_FAILURE,
                 ER(ER_SLAVE_CREATE_EVENT_FAILURE),
                 "Rotate_event (out of memory?),"
                 " SHOW SLAVE STATUS may be inaccurate");
    }
  }
  else
    mysql_mutex_unlock(log_lock);

  DBUG_RETURN(error);
}


int register_slave_on_master(MYSQL* mysql, Master_info *mi,
                             bool *suppress_warnings)
{
  uchar buf[1024], *pos= buf;
  size_t report_host_len=0, report_user_len=0, report_password_len=0;
  DBUG_ENTER("register_slave_on_master");

  *suppress_warnings= FALSE;
  if (report_host)
    report_host_len= strlen(report_host);
  if (report_host_len > HOSTNAME_LENGTH)
  {
    sql_print_warning("The length of report_host is %zu. "
                      "It is larger than the max length(%d), so this "
                      "slave cannot be registered to the master%s.",
                      report_host_len, HOSTNAME_LENGTH,
                      mi->get_for_channel_str());
    DBUG_RETURN(0);
  }

  if (report_user)
    report_user_len= strlen(report_user);
  if (report_user_len > USERNAME_LENGTH)
  {
    sql_print_warning("The length of report_user is %zu. "
                      "It is larger than the max length(%d), so this "
                      "slave cannot be registered to the master%s.",
                      report_user_len, USERNAME_LENGTH, mi->get_for_channel_str());
    DBUG_RETURN(0);
  }

  if (report_password)
    report_password_len= strlen(report_password);
  if (report_password_len > MAX_PASSWORD_LENGTH)
  {
    sql_print_warning("The length of report_password is %zu. "
                      "It is larger than the max length(%d), so this "
                      "slave cannot be registered to the master%s.",
                      report_password_len, MAX_PASSWORD_LENGTH,
                      mi->get_for_channel_str());
    DBUG_RETURN(0);
  }

  int4store(pos, server_id); pos+= 4;
  pos= net_store_data(pos, (uchar*) report_host, report_host_len);
  pos= net_store_data(pos, (uchar*) report_user, report_user_len);
  pos= net_store_data(pos, (uchar*) report_password, report_password_len);
  int2store(pos, (uint16) report_port); pos+= 2;
  /* 
    Fake rpl_recovery_rank, which was removed in BUG#13963,
    so that this server can register itself on old servers,
    see BUG#49259.
   */
  int4store(pos, /* rpl_recovery_rank */ 0);    pos+= 4;
  /* The master will fill in master_id */
  int4store(pos, 0);                    pos+= 4;

  if (simple_command(mysql, COM_REGISTER_SLAVE, buf, (size_t) (pos- buf), 0))
  {
    if (mysql_errno(mysql) == ER_NET_READ_INTERRUPTED)
    {
      *suppress_warnings= TRUE;                 // Suppress reconnect warning
    }
    else if (!check_io_slave_killed(mi->info_thd, mi, NULL))
    {
      char buf[256];
      my_snprintf(buf, sizeof(buf), "%s (Errno: %d)", mysql_error(mysql), 
                  mysql_errno(mysql));
      mi->report(ERROR_LEVEL, ER_SLAVE_MASTER_COM_FAILURE,
                 ER(ER_SLAVE_MASTER_COM_FAILURE), "COM_REGISTER_SLAVE", buf);
    }
    DBUG_RETURN(1);
  }
  DBUG_RETURN(0);
}


/**
    Function that fills the metadata required for SHOW SLAVE STATUS.
    This function shall be used in two cases:
     1) SHOW SLAVE STATUS FOR ALL CHANNELS
     2) SHOW SLAVE STATUS for a channel

     @param[in,out]  field_list        field_list to fill the metadata
     @param[in]      io_gtid_set_size  the size to be allocated to store
                                       the retrieved gtid set
     @param[in]      sql_gtid_set_size the size to be allocated to store
                                       the executed gtid set

     @TODO: return a bool after adding catching the exceptions to the
            push_back() methods for field_list
*/

void show_slave_status_metadata(List<Item> &field_list,
                                int io_gtid_set_size, int sql_gtid_set_size)
{

  field_list.push_back(new Item_empty_string("Slave_IO_State", 14));
  field_list.push_back(new Item_empty_string("Master_Host",
                                             HOSTNAME_LENGTH+1));
  field_list.push_back(new Item_empty_string("Master_User",
                                             USERNAME_LENGTH+1));
  field_list.push_back(new Item_return_int("Master_Port", 7,MYSQL_TYPE_LONG));
  field_list.push_back(new Item_return_int("Connect_Retry", 10,
                                           MYSQL_TYPE_LONG));
  field_list.push_back(new Item_empty_string("Master_Log_File", FN_REFLEN));
  field_list.push_back(new Item_return_int("Read_Master_Log_Pos", 10,
                                           MYSQL_TYPE_LONGLONG));
  field_list.push_back(new Item_empty_string("Relay_Log_File", FN_REFLEN));
  field_list.push_back(new Item_return_int("Relay_Log_Pos", 10,
                                           MYSQL_TYPE_LONGLONG));
  field_list.push_back(new Item_empty_string("Relay_Master_Log_File",
                                             FN_REFLEN));
  field_list.push_back(new Item_empty_string("Slave_IO_Running", 3));
  field_list.push_back(new Item_empty_string("Slave_SQL_Running", 3));
  field_list.push_back(new Item_empty_string("Replicate_Do_DB", 20));
  field_list.push_back(new Item_empty_string("Replicate_Ignore_DB", 20));
  field_list.push_back(new Item_empty_string("Replicate_Do_Table", 20));
  field_list.push_back(new Item_empty_string("Replicate_Ignore_Table", 23));
  field_list.push_back(new Item_empty_string("Replicate_Wild_Do_Table", 24));
  field_list.push_back(new Item_empty_string("Replicate_Wild_Ignore_Table",
                                             28));
  field_list.push_back(new Item_return_int("Last_Errno", 4, MYSQL_TYPE_LONG));
  field_list.push_back(new Item_empty_string("Last_Error", 20));
  field_list.push_back(new Item_return_int("Skip_Counter", 10,
                                           MYSQL_TYPE_LONG));
  field_list.push_back(new Item_return_int("Exec_Master_Log_Pos", 10,
                                           MYSQL_TYPE_LONGLONG));
  field_list.push_back(new Item_return_int("Relay_Log_Space", 10,
                                           MYSQL_TYPE_LONGLONG));
  field_list.push_back(new Item_empty_string("Until_Condition", 6));
  field_list.push_back(new Item_empty_string("Until_Log_File", FN_REFLEN));
  field_list.push_back(new Item_return_int("Until_Log_Pos", 10,
                                           MYSQL_TYPE_LONGLONG));
  field_list.push_back(new Item_empty_string("Master_SSL_Allowed", 7));
  field_list.push_back(new Item_empty_string("Master_SSL_CA_File", FN_REFLEN));
  field_list.push_back(new Item_empty_string("Master_SSL_CA_Path", FN_REFLEN));
  field_list.push_back(new Item_empty_string("Master_SSL_Cert", FN_REFLEN));
  field_list.push_back(new Item_empty_string("Master_SSL_Cipher", FN_REFLEN));
  field_list.push_back(new Item_empty_string("Master_SSL_Key", FN_REFLEN));
  field_list.push_back(new Item_return_int("Seconds_Behind_Master", 10,
                                           MYSQL_TYPE_LONGLONG));
  field_list.push_back(new Item_empty_string("Master_SSL_Verify_Server_Cert",
                                             3));
  field_list.push_back(new Item_return_int("Last_IO_Errno", 4, MYSQL_TYPE_LONG));
  field_list.push_back(new Item_empty_string("Last_IO_Error", 20));
  field_list.push_back(new Item_return_int("Last_SQL_Errno", 4, MYSQL_TYPE_LONG));
  field_list.push_back(new Item_empty_string("Last_SQL_Error", 20));
  field_list.push_back(new Item_empty_string("Replicate_Ignore_Server_Ids",
                                             FN_REFLEN));
  field_list.push_back(new Item_return_int("Master_Server_Id", sizeof(ulong),
                                           MYSQL_TYPE_LONG));
  field_list.push_back(new Item_empty_string("Master_UUID", UUID_LENGTH));
  field_list.push_back(new Item_empty_string("Master_Info_File",
                                             2 * FN_REFLEN));
  field_list.push_back(new Item_return_int("SQL_Delay", 10, MYSQL_TYPE_LONG));
  field_list.push_back(new Item_return_int("SQL_Remaining_Delay", 8, MYSQL_TYPE_LONG));
  field_list.push_back(new Item_empty_string("Slave_SQL_Running_State", 20));
  field_list.push_back(new Item_return_int("Master_Retry_Count", 10,
                                           MYSQL_TYPE_LONGLONG));
  field_list.push_back(new Item_empty_string("Master_Bind", HOSTNAME_LENGTH+1));
  field_list.push_back(new Item_empty_string("Last_IO_Error_Timestamp", 20));
  field_list.push_back(new Item_empty_string("Last_SQL_Error_Timestamp", 20));
  field_list.push_back(new Item_empty_string("Master_SSL_Crl", FN_REFLEN));
  field_list.push_back(new Item_empty_string("Master_SSL_Crlpath", FN_REFLEN));
  field_list.push_back(new Item_empty_string("Retrieved_Gtid_Set",
                                             io_gtid_set_size));
  field_list.push_back(new Item_empty_string("Executed_Gtid_Set",
                                             sql_gtid_set_size));
  field_list.push_back(new Item_return_int("Auto_Position", sizeof(ulong),
                                           MYSQL_TYPE_LONG));
  field_list.push_back(new Item_empty_string("Replicate_Rewrite_DB", 24));
  field_list.push_back(new Item_empty_string("Channel_Name", CHANNEL_NAME_LENGTH));

}


/**
    Send the data to the client of a Master_info during show_slave_status()
    This function has to be called after calling show_slave_status_metadata().
    Just before sending the data, thd->get_protocol() is prepared to (re)send;

    @param[in]     thd         client thread
    @param[in]     mi          the master info. In the case of multisource
                               replication, this master info corresponds to a
                                channel.

    @param[in]     io_gtid_set_buffer    buffer related to Retrieved GTID set
                                          for each channel.
    @param[in]     sql_gtid_set_buffer   buffer related to Executed GTID set
                                           for each channel.
    @return
     @retval        0     success
     @retval        1     Error
*/

bool show_slave_status_send_data(THD *thd, Master_info *mi,
                                 char* io_gtid_set_buffer,
                                 char* sql_gtid_set_buffer)
{
  DBUG_ENTER("show_slave_status_send_data");

  Protocol *protocol = thd->get_protocol();
  char* slave_sql_running_state= NULL;

  DBUG_PRINT("info",("host is set: '%s'", mi->host));

  protocol->start_row();

  /*
    slave_running can be accessed without run_lock but not other
    non-volatile members like mi->info_thd or rli->info_thd, for
    them either info_thd_lock or run_lock hold is required.
  */
  mysql_mutex_lock(&mi->info_thd_lock);
  protocol->store(mi->info_thd ? mi->info_thd->get_proc_info() : "",
                  &my_charset_bin);
  mysql_mutex_unlock(&mi->info_thd_lock);

  mysql_mutex_lock(&mi->rli->info_thd_lock);
  slave_sql_running_state= const_cast<char *>(mi->rli->info_thd ? mi->rli->info_thd->get_proc_info() : "");
  mysql_mutex_unlock(&mi->rli->info_thd_lock);

  mysql_mutex_lock(&mi->data_lock);
  mysql_mutex_lock(&mi->rli->data_lock);
  mysql_mutex_lock(&mi->err_lock);
  mysql_mutex_lock(&mi->rli->err_lock);

  DEBUG_SYNC(thd, "wait_after_lock_active_mi_and_rli_data_lock_is_acquired");
  protocol->store(mi->host, &my_charset_bin);
  protocol->store(mi->get_user(), &my_charset_bin);
  protocol->store((uint32) mi->port);
  protocol->store((uint32) mi->connect_retry);
  protocol->store(mi->get_master_log_name(), &my_charset_bin);
  protocol->store((ulonglong) mi->get_master_log_pos());
  protocol->store(mi->rli->get_group_relay_log_name() +
                  dirname_length(mi->rli->get_group_relay_log_name()),
                  &my_charset_bin);
  protocol->store((ulonglong) mi->rli->get_group_relay_log_pos());
  protocol->store(mi->rli->get_group_master_log_name(), &my_charset_bin);
  protocol->store(mi->slave_running == MYSQL_SLAVE_RUN_CONNECT ?
                  "Yes" : (mi->slave_running == MYSQL_SLAVE_RUN_NOT_CONNECT ?
                           "Connecting" : "No"), &my_charset_bin);
  protocol->store(mi->rli->slave_running ? "Yes":"No", &my_charset_bin);
  store(protocol, rpl_filter->get_do_db());
  store(protocol, rpl_filter->get_ignore_db());

  char buf[256];
  String tmp(buf, sizeof(buf), &my_charset_bin);
  rpl_filter->get_do_table(&tmp);
  protocol->store(&tmp);
  rpl_filter->get_ignore_table(&tmp);
  protocol->store(&tmp);
  rpl_filter->get_wild_do_table(&tmp);
  protocol->store(&tmp);
  rpl_filter->get_wild_ignore_table(&tmp);
  protocol->store(&tmp);

  protocol->store(mi->rli->last_error().number);
  protocol->store(mi->rli->last_error().message, &my_charset_bin);
  protocol->store((uint32) mi->rli->slave_skip_counter);
  protocol->store((ulonglong) mi->rli->get_group_master_log_pos());
  protocol->store((ulonglong) mi->rli->log_space_total);


  const char *until_type= "";

  switch (mi->rli->until_condition)
  {
  case Relay_log_info::UNTIL_NONE:
    until_type= "None";
    break;
  case Relay_log_info::UNTIL_MASTER_POS:
    until_type= "Master";
    break;
  case Relay_log_info::UNTIL_RELAY_POS:
    until_type= "Relay";
    break;
  case Relay_log_info::UNTIL_SQL_BEFORE_GTIDS:
    until_type= "SQL_BEFORE_GTIDS";
    break;
  case Relay_log_info::UNTIL_SQL_AFTER_GTIDS:
    until_type= "SQL_AFTER_GTIDS";
    break;
  case Relay_log_info::UNTIL_SQL_AFTER_MTS_GAPS:
    until_type= "SQL_AFTER_MTS_GAPS";
#ifndef DBUG_OFF
  case Relay_log_info::UNTIL_DONE:
    until_type= "DONE";
    break;
#endif
  default:
    DBUG_ASSERT(0);
  }
  protocol->store(until_type, &my_charset_bin);
  protocol->store(mi->rli->until_log_name, &my_charset_bin);
  protocol->store((ulonglong) mi->rli->until_log_pos);

#ifdef HAVE_OPENSSL
  protocol->store(mi->ssl? "Yes":"No", &my_charset_bin);
#else
  protocol->store(mi->ssl? "Ignored":"No", &my_charset_bin);
#endif
  protocol->store(mi->ssl_ca, &my_charset_bin);
  protocol->store(mi->ssl_capath, &my_charset_bin);
  protocol->store(mi->ssl_cert, &my_charset_bin);
  protocol->store(mi->ssl_cipher, &my_charset_bin);
  protocol->store(mi->ssl_key, &my_charset_bin);

  /*
     The pseudo code to compute Seconds_Behind_Master:
     if (SQL thread is running)
     {
       if (SQL thread processed all the available relay log)
       {
         if (IO thread is running)
            print 0;
         else
            print NULL;
       }
        else
          compute Seconds_Behind_Master;
      }
      else
       print NULL;
  */

  if (mi->rli->slave_running)
  {
    /*
       Check if SQL thread is at the end of relay log
       Checking should be done using two conditions
       condition1: compare the log positions and
       condition2: compare the file names (to handle rotation case)
    */
    if ((mi->get_master_log_pos() == mi->rli->get_group_master_log_pos()) &&
        (!strcmp(mi->get_master_log_name(), mi->rli->get_group_master_log_name())))
    {
      if (mi->slave_running == MYSQL_SLAVE_RUN_CONNECT)
        protocol->store(0LL);
      else
        protocol->store_null();
    }
    else
    {
      long time_diff= ((long)(time(0) - mi->rli->last_master_timestamp)
                       - mi->clock_diff_with_master);
      /*
        Apparently on some systems time_diff can be <0. Here are possible
        reasons related to MySQL:
        - the master is itself a slave of another master whose time is ahead.
        - somebody used an explicit SET TIMESTAMP on the master.
        Possible reason related to granularity-to-second of time functions
        (nothing to do with MySQL), which can explain a value of -1:
        assume the master's and slave's time are perfectly synchronized, and
        that at slave's connection time, when the master's timestamp is read,
        it is at the very end of second 1, and (a very short time later) when
        the slave's timestamp is read it is at the very beginning of second
        2. Then the recorded value for master is 1 and the recorded value for
        slave is 2. At SHOW SLAVE STATUS time, assume that the difference
        between timestamp of slave and rli->last_master_timestamp is 0
        (i.e. they are in the same second), then we get 0-(2-1)=-1 as a result.
        This confuses users, so we don't go below 0: hence the max().

        last_master_timestamp == 0 (an "impossible" timestamp 1970) is a
        special marker to say "consider we have caught up".
      */
      protocol->store((longlong)(mi->rli->last_master_timestamp ?
                                   max(0L, time_diff) : 0));
    }
  }
  else
  {
    protocol->store_null();
  }
  protocol->store(mi->ssl_verify_server_cert? "Yes":"No", &my_charset_bin);

  // Last_IO_Errno
  protocol->store(mi->last_error().number);
  // Last_IO_Error
  protocol->store(mi->last_error().message, &my_charset_bin);
  // Last_SQL_Errno
  protocol->store(mi->rli->last_error().number);
  // Last_SQL_Error
  protocol->store(mi->rli->last_error().message, &my_charset_bin);
  // Replicate_Ignore_Server_Ids
  {
    char buff[FN_REFLEN];
    ulong i, cur_len;
    for (i= 0, buff[0]= 0, cur_len= 0;
         i < mi->ignore_server_ids->dynamic_ids.size(); i++)
    {
      ulong s_id, slen;
      char sbuff[FN_REFLEN];
      s_id= mi->ignore_server_ids->dynamic_ids[i];
      slen= sprintf(sbuff, (i == 0 ? "%lu" : ", %lu"), s_id);
      if (cur_len + slen + 4 > FN_REFLEN)
      {
        /*
          break the loop whenever remained space could not fit
          ellipses on the next cycle
        */
        sprintf(buff + cur_len, "...");
        break;
      }
      cur_len += sprintf(buff + cur_len, "%s", sbuff);
    }
    protocol->store(buff, &my_charset_bin);
  }
  // Master_Server_id
  protocol->store((uint32) mi->master_id);
  protocol->store(mi->master_uuid, &my_charset_bin);
  // Master_Info_File
  protocol->store(mi->get_description_info(), &my_charset_bin);
  // SQL_Delay
  protocol->store((uint32) mi->rli->get_sql_delay());
  // SQL_Remaining_Delay
  if (slave_sql_running_state == stage_sql_thd_waiting_until_delay.m_name)
  {
    time_t t= my_time(0), sql_delay_end= mi->rli->get_sql_delay_end();
    protocol->store((uint32)(t < sql_delay_end ? sql_delay_end - t : 0));
  }
  else
    protocol->store_null();
  // Slave_SQL_Running_State
  protocol->store(slave_sql_running_state, &my_charset_bin);
  // Master_Retry_Count
  protocol->store((ulonglong) mi->retry_count);
  // Master_Bind
  protocol->store(mi->bind_addr, &my_charset_bin);
  // Last_IO_Error_Timestamp
  protocol->store(mi->last_error().timestamp, &my_charset_bin);
  // Last_SQL_Error_Timestamp
  protocol->store(mi->rli->last_error().timestamp, &my_charset_bin);
  // Master_Ssl_Crl
  protocol->store(mi->ssl_crl, &my_charset_bin);
  // Master_Ssl_Crlpath
  protocol->store(mi->ssl_crlpath, &my_charset_bin);
  // Retrieved_Gtid_Set
  protocol->store(io_gtid_set_buffer, &my_charset_bin);
  // Executed_Gtid_Set
  protocol->store(sql_gtid_set_buffer, &my_charset_bin);
  // Auto_Position
  protocol->store(mi->is_auto_position() ? 1 : 0);
  // Replicate_Rewrite_DB
  rpl_filter->get_rewrite_db(&tmp);
  protocol->store(&tmp);
  // channel_name
  protocol->store(mi->get_channel(), &my_charset_bin);

  mysql_mutex_unlock(&mi->rli->err_lock);
  mysql_mutex_unlock(&mi->err_lock);
  mysql_mutex_unlock(&mi->rli->data_lock);
  mysql_mutex_unlock(&mi->data_lock);

  DBUG_RETURN(false);
}


/**
   Method to the show the replication status in all channels.

   @param[in]       thd        the client thread

   @return
     @retval        0           success
     @retval        1           Error

*/
bool show_slave_status(THD *thd)
{
  List<Item> field_list;
  Protocol *protocol= thd->get_protocol();
  int sql_gtid_set_size= 0, io_gtid_set_size= 0;
  Master_info *mi= NULL;
  char* sql_gtid_set_buffer= NULL;
  char** io_gtid_set_buffer_array;
  /*
    We need the maximum size of the retrieved gtid set (i.e io_gtid_set_size).
    This size is needed to reserve the place in show_slave_status_metadata().
    So, we travel all the mi's and find out the maximum size of io_gtid_set_size
    and pass it through show_slave_status_metadata()
  */
  int max_io_gtid_set_size= io_gtid_set_size;
  uint idx;
  uint num_io_gtid_sets;
  bool ret= true;

  DBUG_ENTER("show_slave_status(THD)");

  mysql_mutex_assert_owner(&LOCK_msr_map);

  num_io_gtid_sets= msr_map.get_num_instances();


  io_gtid_set_buffer_array=
    (char**)my_malloc(key_memory_show_slave_status_io_gtid_set,
                      num_io_gtid_sets * sizeof(char*), MYF(MY_WME));

  if (io_gtid_set_buffer_array == NULL)
     DBUG_RETURN(true);

  global_sid_lock->wrlock();

  const Gtid_set *sql_gtid_set= gtid_state->get_executed_gtids();
  sql_gtid_set_size= sql_gtid_set->to_string(&sql_gtid_set_buffer);

  idx= 0;
  for (mi_map::iterator it= msr_map.begin(); it!=msr_map.end(); it++)
  {
    mi= it->second;
    /*
      The following statement is needed because, when mi->host[0]=0
      we don't alloc memory for retried_gtid_set. However, we try
      to free it at the end, causing a crash. To be on safeside,
      we initialize it to NULL, so that my_free() takes care of it.
    */
    io_gtid_set_buffer_array[idx]= NULL;

    if (mi != NULL && mi->host[0])
    {
      const Gtid_set*  io_gtid_set= mi->rli->get_gtid_set();

      /*
         @todo: a single memory allocation improves speed,
         instead of doing it for each loop
      */

      if ((io_gtid_set_size=
           io_gtid_set->to_string(&io_gtid_set_buffer_array[idx])) < 0)
      {
        my_eof(thd);
        my_free(sql_gtid_set_buffer);

        for (uint i= 0; i < idx -1; i++)
        {
          my_free(io_gtid_set_buffer_array[i]);
        }
        my_free(io_gtid_set_buffer_array);

        global_sid_lock->unlock();
        DBUG_RETURN(true);
      }
      else
        max_io_gtid_set_size= max_io_gtid_set_size > io_gtid_set_size ?
                              max_io_gtid_set_size : io_gtid_set_size;
    }
    idx++;
  }
  global_sid_lock->unlock();


  show_slave_status_metadata(field_list, max_io_gtid_set_size,
                             sql_gtid_set_size);

  if (thd->send_result_metadata(&field_list,
                                Protocol::SEND_NUM_ROWS | Protocol::SEND_EOF))
  {
    goto err;
  }

  /* Run through each mi */

  idx=0;
  for (mi_map::iterator it= msr_map.begin(); it!=msr_map.end(); it++)
  {
    mi= it->second;

    if (mi != NULL && mi->host[0])
    {
      if (show_slave_status_send_data(thd, mi, io_gtid_set_buffer_array[idx],
                                 sql_gtid_set_buffer))
        goto err;

      if (protocol->end_row())
        goto err;
    }
    idx++;
  }

  ret= false;
err:
  my_eof(thd);
  for (uint i= 0; i < num_io_gtid_sets; i++)
  {
    my_free(io_gtid_set_buffer_array[i]);
  }
  my_free(io_gtid_set_buffer_array);
  my_free(sql_gtid_set_buffer);

  DBUG_RETURN(ret);

}


/**
  Execute a SHOW SLAVE STATUS statement.

  @param thd Pointer to THD object for the client thread executing the
  statement.

  @param mi Pointer to Master_info object for the IO thread.

  @retval FALSE success
  @retval TRUE failure

  Currently, show slave status works for a channel too, in multisource
  replication. But using performance schema tables is better.

*/
bool show_slave_status(THD* thd, Master_info* mi)
{
  List<Item> field_list;
  Protocol *protocol= thd->get_protocol();
  char *sql_gtid_set_buffer= NULL, *io_gtid_set_buffer= NULL;
  int sql_gtid_set_size= 0, io_gtid_set_size= 0;
  DBUG_ENTER("show_slave_status(THD, Master_info)");
 
  if (mi != NULL)
  { 
    global_sid_lock->wrlock();
    const Gtid_set* sql_gtid_set= gtid_state->get_executed_gtids();
    const Gtid_set* io_gtid_set= mi->rli->get_gtid_set();
    if ((sql_gtid_set_size= sql_gtid_set->to_string(&sql_gtid_set_buffer)) < 0 ||
        (io_gtid_set_size= io_gtid_set->to_string(&io_gtid_set_buffer)) < 0)
    {
      my_eof(thd);
      my_free(sql_gtid_set_buffer);
      my_free(io_gtid_set_buffer);
      global_sid_lock->unlock();
      DBUG_RETURN(true);
    }
    global_sid_lock->unlock();
  }

  /* Fill the metadata required for show slave status. */

  show_slave_status_metadata(field_list, io_gtid_set_size, sql_gtid_set_size);

  if (thd->send_result_metadata(&field_list,
                                Protocol::SEND_NUM_ROWS | Protocol::SEND_EOF))
  {
    my_free(sql_gtid_set_buffer);
    my_free(io_gtid_set_buffer);
    DBUG_RETURN(true);
  }

  if (mi != NULL && mi->host[0])
  {

    if (show_slave_status_send_data(thd, mi,
                                    io_gtid_set_buffer, sql_gtid_set_buffer))
      DBUG_RETURN(true);

    if (protocol->end_row())
    {
      my_free(sql_gtid_set_buffer);
      my_free(io_gtid_set_buffer);
      DBUG_RETURN(true);
    }
  }
  my_eof(thd);
  my_free(sql_gtid_set_buffer);
  my_free(io_gtid_set_buffer);
  DBUG_RETURN(false);
}


/**
  Entry point for SHOW SLAVE STATUS command. Function displayes
  the slave status for all channels or for a single channel
  based on the FOR CHANNEL  clause.

  @param[in]       thd          the client thread.

  @return
    @retval        false          ok
    @retval        true          not ok
*/
bool show_slave_status_cmd(THD *thd)
{
  Master_info *mi= 0;
  LEX *lex= thd->lex;
  bool res;

  DBUG_ENTER("show_slave_status_cmd");

  mysql_mutex_lock(&LOCK_msr_map);

  if (!lex->mi.for_channel)
    res= show_slave_status(thd);
  else
  {
    /* when mi is 0, i.e mi doesn't exist, SSS will return an empty set */
    mi= msr_map.get_mi(lex->mi.channel);
    res= show_slave_status(thd, mi);
  }

  mysql_mutex_unlock(&LOCK_msr_map);

  DBUG_RETURN(res);
}


void set_slave_thread_options(THD* thd)
{
  DBUG_ENTER("set_slave_thread_options");
  /*
     It's nonsense to constrain the slave threads with max_join_size; if a
     query succeeded on master, we HAVE to execute it. So set
     OPTION_BIG_SELECTS. Setting max_join_size to HA_POS_ERROR is not enough
     (and it's not needed if we have OPTION_BIG_SELECTS) because an INSERT
     SELECT examining more than 4 billion rows would still fail (yes, because
     when max_join_size is 4G, OPTION_BIG_SELECTS is automatically set, but
     only for client threads.
  */
  ulonglong options= thd->variables.option_bits | OPTION_BIG_SELECTS;
  if (opt_log_slave_updates)
    options|= OPTION_BIN_LOG;
  else
    options&= ~OPTION_BIN_LOG;
  thd->variables.option_bits= options;
  thd->variables.completion_type= 0;

  /*
    Set autocommit= 1 when info tables are used and autocommit == 0 to
    avoid trigger asserts on mysql_execute_command(THD *thd) caused by
    info tables updates which do not commit, like Rotate, Stop and
    skipped events handling.
  */
  if ((thd->variables.option_bits & OPTION_NOT_AUTOCOMMIT) &&
      (opt_mi_repository_id == INFO_REPOSITORY_TABLE ||
       opt_rli_repository_id == INFO_REPOSITORY_TABLE))
  {
    thd->variables.option_bits|= OPTION_AUTOCOMMIT;
    thd->variables.option_bits&= ~OPTION_NOT_AUTOCOMMIT;
    thd->server_status|= SERVER_STATUS_AUTOCOMMIT;
  }

  /*
    Set thread InnoDB high priority.
  */
  DBUG_EXECUTE_IF("dbug_set_high_prio_sql_thread",
    {
      if (thd->system_thread == SYSTEM_THREAD_SLAVE_SQL ||
          thd->system_thread == SYSTEM_THREAD_SLAVE_WORKER)
        thd->thd_tx_priority= 1;
    });

  DBUG_VOID_RETURN;
}

void set_slave_thread_default_charset(THD* thd, Relay_log_info const *rli)
{
  DBUG_ENTER("set_slave_thread_default_charset");

  thd->variables.character_set_client=
    global_system_variables.character_set_client;
  thd->variables.collation_connection=
    global_system_variables.collation_connection;
  thd->variables.collation_server=
    global_system_variables.collation_server;
  thd->update_charset();

  /*
    We use a const cast here since the conceptual (and externally
    visible) behavior of the function is to set the default charset of
    the thread.  That the cache has to be invalidated is a secondary
    effect.
   */
  const_cast<Relay_log_info*>(rli)->cached_charset_invalidate();
  DBUG_VOID_RETURN;
}

/*
  init_slave_thread()
*/

static int init_slave_thread(THD* thd, SLAVE_THD_TYPE thd_type)
{
  DBUG_ENTER("init_slave_thread");
#if !defined(DBUG_OFF)
  int simulate_error= 0;
#endif
  thd->system_thread= (thd_type == SLAVE_THD_WORKER) ? 
    SYSTEM_THREAD_SLAVE_WORKER : (thd_type == SLAVE_THD_SQL) ?
    SYSTEM_THREAD_SLAVE_SQL : SYSTEM_THREAD_SLAVE_IO;
  thd->security_context()->skip_grants();
  thd->get_protocol_classic()->init_net(0);
  thd->slave_thread = 1;
  thd->enable_slow_log= opt_log_slow_slave_statements;
  set_slave_thread_options(thd);
  thd->get_protocol_classic()->set_client_capabilities(
      CLIENT_LOCAL_FILES);

  /*
    Replication threads are:
    - background threads in the server, not user sessions,
    - yet still assigned a PROCESSLIST_ID,
      for historical reasons (displayed in SHOW PROCESSLIST).
  */
  thd->set_new_thread_id();

#ifdef HAVE_PSI_INTERFACE
  /*
    Populate the PROCESSLIST_ID in the instrumentation.
  */
  struct PSI_thread *psi= PSI_THREAD_CALL(get_thread)();
  PSI_THREAD_CALL(set_thread_id)(psi, thd->thread_id());
#endif /* HAVE_PSI_INTERFACE */

  DBUG_EXECUTE_IF("simulate_io_slave_error_on_init",
                  simulate_error|= (1 << SLAVE_THD_IO););
  DBUG_EXECUTE_IF("simulate_sql_slave_error_on_init",
                  simulate_error|= (1 << SLAVE_THD_SQL););
#if !defined(DBUG_OFF)
  if (thd->store_globals() || simulate_error & (1<< thd_type))
#else
  if (thd->store_globals())
#endif
  {
    DBUG_RETURN(-1);
  }

  if (thd_type == SLAVE_THD_SQL)
  {
    THD_STAGE_INFO(thd, stage_waiting_for_the_next_event_in_relay_log);
  }
  else
  {
    THD_STAGE_INFO(thd, stage_waiting_for_master_update);
  }
  thd->set_time();
  /* Do not use user-supplied timeout value for system threads. */
  thd->variables.lock_wait_timeout= LONG_TIMEOUT;
  DBUG_RETURN(0);
}


/**
  Sleep for a given amount of time or until killed.

  @param thd        Thread context of the current thread.
  @param seconds    The number of seconds to sleep.
  @param func       Function object to check if the thread has been killed.
  @param info       The Rpl_info object associated with this sleep.

  @retval True if the thread has been killed, false otherwise.
*/
template <typename killed_func, typename rpl_info>
static inline bool slave_sleep(THD *thd, time_t seconds,
                               killed_func func, rpl_info info)
{
  bool ret;
  struct timespec abstime;
  mysql_mutex_t *lock= &info->sleep_lock;
  mysql_cond_t *cond= &info->sleep_cond;

  /* Absolute system time at which the sleep time expires. */
  set_timespec(&abstime, seconds);

  mysql_mutex_lock(lock);
  thd->ENTER_COND(cond, lock, NULL, NULL);

  while (! (ret= func(thd, info)))
  {
    int error= mysql_cond_timedwait(cond, lock, &abstime);
    if (error == ETIMEDOUT || error == ETIME)
      break;
  }

  mysql_mutex_unlock(lock);
  thd->EXIT_COND(NULL);

  return ret;
}

static int request_dump(THD *thd, MYSQL* mysql, Master_info* mi,
                        bool *suppress_warnings)
{
  DBUG_ENTER("request_dump");

  const size_t BINLOG_NAME_INFO_SIZE= strlen(mi->get_master_log_name());
  int error= 1;
  size_t command_size= 0;
  enum_server_command command= mi->is_auto_position() ?
    COM_BINLOG_DUMP_GTID : COM_BINLOG_DUMP;
  uchar* command_buffer= NULL;
  ushort binlog_flags= 0;

  if (RUN_HOOK(binlog_relay_io,
               before_request_transmit,
               (thd, mi, binlog_flags)))
    goto err;

  *suppress_warnings= false;
  if (command == COM_BINLOG_DUMP_GTID)
  {
    // get set of GTIDs
    Sid_map sid_map(NULL/*no lock needed*/);
    Gtid_set gtid_executed(&sid_map);
    global_sid_lock->wrlock();
    gtid_state->dbug_print();

    if (gtid_executed.add_gtid_set(mi->rli->get_gtid_set()) != RETURN_STATUS_OK ||
        gtid_executed.add_gtid_set(gtid_state->get_executed_gtids()) !=
        RETURN_STATUS_OK)
    {
      global_sid_lock->unlock();
      goto err;
    }
    global_sid_lock->unlock();
     
    // allocate buffer
    size_t encoded_data_size= gtid_executed.get_encoded_length();
    size_t allocation_size= 
      ::BINLOG_FLAGS_INFO_SIZE + ::BINLOG_SERVER_ID_INFO_SIZE +
      ::BINLOG_NAME_SIZE_INFO_SIZE + BINLOG_NAME_INFO_SIZE +
      ::BINLOG_POS_INFO_SIZE + ::BINLOG_DATA_SIZE_INFO_SIZE +
      encoded_data_size + 1;
    if (!(command_buffer= (uchar *) my_malloc(key_memory_rpl_slave_command_buffer,
                                              allocation_size, MYF(MY_WME))))
      goto err;
    uchar* ptr_buffer= command_buffer;

    DBUG_PRINT("info", ("Do I know something about the master? (binary log's name %s - auto position %d).",
               mi->get_master_log_name(), mi->is_auto_position()));
    /*
      Note: binlog_flags is always 0.  However, in versions up to 5.6
      RC, the master would check the lowest bit and do something
      unexpected if it was set; in early versions of 5.6 it would also
      use the two next bits.  Therefore, for backward compatibility,
      if we ever start to use the flags, we should leave the three
      lowest bits unused.
    */
    int2store(ptr_buffer, binlog_flags);
    ptr_buffer+= ::BINLOG_FLAGS_INFO_SIZE;
    int4store(ptr_buffer, server_id);
    ptr_buffer+= ::BINLOG_SERVER_ID_INFO_SIZE;
    int4store(ptr_buffer, static_cast<uint32>(BINLOG_NAME_INFO_SIZE));
    ptr_buffer+= ::BINLOG_NAME_SIZE_INFO_SIZE;
    memset(ptr_buffer, 0, BINLOG_NAME_INFO_SIZE);
    ptr_buffer+= BINLOG_NAME_INFO_SIZE;
    int8store(ptr_buffer, 4LL);
    ptr_buffer+= ::BINLOG_POS_INFO_SIZE;

    int4store(ptr_buffer, static_cast<uint32>(encoded_data_size));
    ptr_buffer+= ::BINLOG_DATA_SIZE_INFO_SIZE;
    gtid_executed.encode(ptr_buffer);
    ptr_buffer+= encoded_data_size;

    command_size= ptr_buffer - command_buffer;
    DBUG_ASSERT(command_size == (allocation_size - 1));
  }
  else
  {
    size_t allocation_size= ::BINLOG_POS_OLD_INFO_SIZE +
      BINLOG_NAME_INFO_SIZE + ::BINLOG_FLAGS_INFO_SIZE +
      ::BINLOG_SERVER_ID_INFO_SIZE + 1;
    if (!(command_buffer= (uchar *) my_malloc(key_memory_rpl_slave_command_buffer,
                                              allocation_size, MYF(MY_WME))))
      goto err;
    uchar* ptr_buffer= command_buffer;
  
    int4store(ptr_buffer, DBUG_EVALUATE_IF("request_master_log_pos_3", 3,
                                           static_cast<uint32>(mi->get_master_log_pos())));
    ptr_buffer+= ::BINLOG_POS_OLD_INFO_SIZE;
    // See comment regarding binlog_flags above.
    int2store(ptr_buffer, binlog_flags);
    ptr_buffer+= ::BINLOG_FLAGS_INFO_SIZE;
    int4store(ptr_buffer, server_id);
    ptr_buffer+= ::BINLOG_SERVER_ID_INFO_SIZE;
    memcpy(ptr_buffer, mi->get_master_log_name(), BINLOG_NAME_INFO_SIZE);
    ptr_buffer+= BINLOG_NAME_INFO_SIZE;

    command_size= ptr_buffer - command_buffer;
    DBUG_ASSERT(command_size == (allocation_size - 1));
  }

  if (simple_command(mysql, command, command_buffer, command_size, 1))
  {
    /*
      Something went wrong, so we will just reconnect and retry later
      in the future, we should do a better error analysis, but for
      now we just fill up the error log :-)
    */
    if (mysql_errno(mysql) == ER_NET_READ_INTERRUPTED)
      *suppress_warnings= true;                 // Suppress reconnect warning
    else
      sql_print_error("Error on %s: %d  %s, will retry in %d secs",
                      command_name[command].str,
                      mysql_errno(mysql), mysql_error(mysql),
                      mi->connect_retry);
    goto err;
  }
  error= 0;

err:
  my_free(command_buffer);
  DBUG_RETURN(error);
}


/*
  Read one event from the master

  SYNOPSIS
    read_event()
    mysql               MySQL connection
    mi                  Master connection information
    suppress_warnings   TRUE when a normal net read timeout has caused us to
                        try a reconnect.  We do not want to print anything to
                        the error log in this case because this a anormal
                        event in an idle server.

    RETURN VALUES
    'packet_error'      Error
    number              Length of packet
*/

static ulong read_event(MYSQL* mysql, Master_info *mi, bool* suppress_warnings)
{
  ulong len;
  DBUG_ENTER("read_event");

  *suppress_warnings= FALSE;
  /*
    my_real_read() will time us out
    We check if we were told to die, and if not, try reading again
  */
#ifndef DBUG_OFF
  if (disconnect_slave_event_count && !(mi->events_until_exit--))
    DBUG_RETURN(packet_error);
#endif

  len= cli_safe_read(mysql, NULL);
  if (len == packet_error || (long) len < 1)
  {
    if (mysql_errno(mysql) == ER_NET_READ_INTERRUPTED)
    {
      /*
        We are trying a normal reconnect after a read timeout;
        we suppress prints to .err file as long as the reconnect
        happens without problems
      */
      *suppress_warnings= TRUE;
    }
    else
    {
      if (!mi->rli->abort_slave) 
      {
        sql_print_error("Error reading packet from server%s: %s (server_errno=%d)",
                        mi->get_for_channel_str(), mysql_error(mysql),
                        mysql_errno(mysql));
      }
    }
    DBUG_RETURN(packet_error);
  }

  /* Check if eof packet */
  if (len < 8 && mysql->net.read_pos[0] == 254)
  {
     sql_print_information("Slave%s: received end packet from server due to dump "
                           "thread being killed on master. Dump threads are "
                           "killed for example during master shutdown, "
                           "explicitly by a user, or when the master receives "
                           "a binlog send request from a duplicate server "
                           "UUID <%s> : Error %s", mi->get_for_channel_str(),
                           ::server_uuid,
                           mysql_error(mysql));
     DBUG_RETURN(packet_error);
  }

  DBUG_PRINT("exit", ("len: %lu  net->read_pos[4]: %d",
                      len, mysql->net.read_pos[4]));
  DBUG_RETURN(len - 1);
}


/**
  If this is a lagging slave (specified with CHANGE MASTER TO MASTER_DELAY = X), delays accordingly. Also unlocks rli->data_lock.

  Design note: this is the place to unlock rli->data_lock. The lock
  must be held when reading delay info from rli, but it should not be
  held while sleeping.

  @param ev Event that is about to be executed.

  @param thd The sql thread's THD object.

  @param rli The sql thread's Relay_log_info structure.

  @retval 0 If the delay timed out and the event shall be executed.

  @retval nonzero If the delay was interrupted and the event shall be skipped.
*/
static int sql_delay_event(Log_event *ev, THD *thd, Relay_log_info *rli)
{
  time_t sql_delay= rli->get_sql_delay();

  DBUG_ENTER("sql_delay_event");
  mysql_mutex_assert_owner(&rli->data_lock);
  DBUG_ASSERT(!rli->belongs_to_client());

  int type= ev->get_type_code();
  if (sql_delay && type != binary_log::ROTATE_EVENT &&
      type != binary_log::FORMAT_DESCRIPTION_EVENT &&
      type != binary_log::START_EVENT_V3)
  {
    // The time when we should execute the event.
    time_t sql_delay_end=
      ev->common_header->when.tv_sec + rli->mi->clock_diff_with_master + sql_delay;
    // The current time.
    time_t now= my_time(0);
    // The time we will have to sleep before executing the event.
    time_t nap_time= 0;
    if (sql_delay_end > now)
      nap_time= sql_delay_end - now;

    DBUG_PRINT("info", ("sql_delay= %lu "
                        "ev->when= %lu "
                        "rli->mi->clock_diff_with_master= %lu "
                        "now= %ld "
                        "sql_delay_end= %ld "
                        "nap_time= %ld",
                        sql_delay, (long) ev->common_header->when.tv_sec,
                        rli->mi->clock_diff_with_master,
                        (long)now, (long)sql_delay_end, (long)nap_time));

    if (sql_delay_end > now)
    {
      DBUG_PRINT("info", ("delaying replication event %lu secs",
                          nap_time));
      rli->start_sql_delay(sql_delay_end);
      mysql_mutex_unlock(&rli->data_lock);
      DBUG_RETURN(slave_sleep(thd, nap_time, sql_slave_killed, rli));
    }
  }

  mysql_mutex_unlock(&rli->data_lock);

  DBUG_RETURN(0);
}


/**
  Applies the given event and advances the relay log position.

  This is needed by the sql thread to execute events from the binlog,
  and by clients executing BINLOG statements.  Conceptually, this
  function does:

  @code
    ev->apply_event(rli);
    ev->update_pos(rli);
  @endcode

  It also does the following maintainance:

   - Initializes the thread's server_id and time; and the event's
     thread.

   - If !rli->belongs_to_client() (i.e., if it belongs to the slave
     sql thread instead of being used for executing BINLOG
     statements), it does the following things: (1) skips events if it
     is needed according to the server id or slave_skip_counter; (2)
     unlocks rli->data_lock; (3) sleeps if required by 'CHANGE MASTER
     TO MASTER_DELAY=X'; (4) maintains the running state of the sql
     thread (rli->thread_state).

   - Reports errors as needed.

  @param ptr_ev a pointer to a reference to the event to apply.

  @param thd The client thread that executes the event (i.e., the
  slave sql thread if called from a replication slave, or the client
  thread if called to execute a BINLOG statement).

  @param rli The relay log info (i.e., the slave's rli if called from
  a replication slave, or the client's thd->rli_fake if called to
  execute a BINLOG statement).

  @note MTS can store NULL to @c ptr_ev location to indicate
        the event is taken over by a Worker.

  @retval SLAVE_APPLY_EVENT_AND_UPDATE_POS_OK
          OK.

  @retval SLAVE_APPLY_EVENT_AND_UPDATE_POS_APPLY_ERROR
          Error calling ev->apply_event().

  @retval SLAVE_APPLY_EVENT_AND_UPDATE_POS_UPDATE_POS_ERROR
          No error calling ev->apply_event(), but error calling
          ev->update_pos().

  @retval SLAVE_APPLY_EVENT_AND_UPDATE_POS_APPEND_JOB_ERROR
          append_item_to_jobs() failed, thread was killed while waiting
          for successful enqueue on worker.
*/
enum enum_slave_apply_event_and_update_pos_retval
apply_event_and_update_pos(Log_event** ptr_ev, THD* thd, Relay_log_info* rli)
{
  int exec_res= 0;
  bool skip_event= FALSE;
  Log_event *ev= *ptr_ev;
  Log_event::enum_skip_reason reason= Log_event::EVENT_SKIP_NOT;

  DBUG_ENTER("apply_event_and_update_pos");

  DBUG_PRINT("exec_event",("%s(type_code: %d; server_id: %d)",
                           ev->get_type_str(), ev->get_type_code(),
                           ev->server_id));
  DBUG_PRINT("info", ("thd->options: %s%s; rli->last_event_start_time: %lu",
                      FLAGSTR(thd->variables.option_bits, OPTION_NOT_AUTOCOMMIT),
                      FLAGSTR(thd->variables.option_bits, OPTION_BEGIN),
                      (ulong) rli->last_event_start_time));

  /*
    Execute the event to change the database and update the binary
    log coordinates, but first we set some data that is needed for
    the thread.

    The event will be executed unless it is supposed to be skipped.

    Queries originating from this server must be skipped.  Low-level
    events (Format_description_log_event, Rotate_log_event,
    Stop_log_event) from this server must also be skipped. But for
    those we don't want to modify 'group_master_log_pos', because
    these events did not exist on the master.
    Format_description_log_event is not completely skipped.

    Skip queries specified by the user in 'slave_skip_counter'.  We
    can't however skip events that has something to do with the log
    files themselves.

    Filtering on own server id is extremely important, to ignore
    execution of events created by the creation/rotation of the relay
    log (remember that now the relay log starts with its Format_desc,
    has a Rotate etc).
  */
  /*
     Set the unmasked and actual server ids from the event
   */
  thd->server_id = ev->server_id; // use the original server id for logging
  thd->unmasked_server_id = ev->common_header->unmasked_server_id;
  thd->set_time();                            // time the query
  thd->lex->set_current_select(0);
  if (!ev->common_header->when.tv_sec)
    my_micro_time_to_timeval(my_micro_time(), &ev->common_header->when);
  ev->thd = thd; // because up to this point, ev->thd == 0

  if (!(rli->is_mts_recovery() && bitmap_is_set(&rli->recovery_groups,
                                                rli->mts_recovery_index)))
  {
    reason= ev->shall_skip(rli);
  }
#ifndef DBUG_OFF
  if (rli->is_mts_recovery())
  {
    DBUG_PRINT("mts", ("Mts is recovering %d, number of bits set %d, "
                       "bitmap is set %d, index %lu.\n",
                       rli->is_mts_recovery(),
                       bitmap_bits_set(&rli->recovery_groups),
                       bitmap_is_set(&rli->recovery_groups,
                                     rli->mts_recovery_index),
                       rli->mts_recovery_index));
  }
#endif
  if (reason == Log_event::EVENT_SKIP_COUNT)
  {
    --rli->slave_skip_counter;
    skip_event= TRUE;
  }
  set_timespec_nsec(&rli->ts_exec[0], 0);
  rli->stats_read_time += diff_timespec(&rli->ts_exec[0], &rli->ts_exec[1]);

  if (reason == Log_event::EVENT_SKIP_NOT)
  {
    // Sleeps if needed, and unlocks rli->data_lock.
    if (sql_delay_event(ev, thd, rli))
      DBUG_RETURN(SLAVE_APPLY_EVENT_AND_UPDATE_POS_OK);

    exec_res= ev->apply_event(rli);

    if (!exec_res && (ev->worker != rli))
    {
      if (ev->worker)
      {
        Slave_job_item item= {ev, rli->get_event_relay_log_number(),
                              rli->get_event_start_pos() };
        Slave_job_item *job_item= &item;
        Slave_worker *w= (Slave_worker *) ev->worker;
        // specially marked group typically with OVER_MAX_DBS_IN_EVENT_MTS db:s
        bool need_sync= ev->is_mts_group_isolated();

        // all events except BEGIN-query must be marked with a non-NULL Worker
        DBUG_ASSERT(((Slave_worker*) ev->worker) == rli->last_assigned_worker);

        DBUG_PRINT("Log_event::apply_event:",
                   ("-> job item data %p to W_%lu", job_item->data, w->id));

        // Reset mts in-group state
        if (rli->mts_group_status == Relay_log_info::MTS_END_GROUP)
        {
          // CGAP cleanup
          rli->curr_group_assigned_parts.clear();
          // reset the B-group and Gtid-group marker
          rli->curr_group_seen_begin= rli->curr_group_seen_gtid= false;
          rli->last_assigned_worker= NULL;
        }
        /*
           Stroring GAQ index of the group that the event belongs to
           in the event. Deferred events are handled similarly below.
        */
        ev->mts_group_idx= rli->gaq->assigned_group_index;

        bool append_item_to_jobs_error= false;
        if (rli->curr_group_da.size() > 0)
        {
          /*
            the current event sorted out which partion the current group
            belongs to. It's time now to processed deferred array events.
          */
          for (uint i= 0; i < rli->curr_group_da.size(); i++)
          {
            Slave_job_item da_item= rli->curr_group_da[i];
            DBUG_PRINT("mts", ("Assigning job %llu to worker %lu",
                      (da_item.data)->common_header->log_pos, w->id));
            da_item.data->mts_group_idx=
              rli->gaq->assigned_group_index; // similarly to above
            if (!append_item_to_jobs_error)
              append_item_to_jobs_error= append_item_to_jobs(&da_item, w, rli);
            if (append_item_to_jobs_error)
              delete static_cast<Log_event*>(da_item.data);
          }
          rli->curr_group_da.clear();
        }
        if (append_item_to_jobs_error)
          DBUG_RETURN(SLAVE_APPLY_EVENT_AND_UPDATE_POS_APPEND_JOB_ERROR);

        DBUG_PRINT("mts", ("Assigning job %llu to worker %lu\n",
                   ((Log_event* )job_item->data)->common_header->log_pos, w->id));

        /* Notice `ev' instance can be destoyed after `append()' */
        if (append_item_to_jobs(job_item, w, rli))
          DBUG_RETURN(SLAVE_APPLY_EVENT_AND_UPDATE_POS_APPEND_JOB_ERROR);
        if (need_sync)
        {
          /*
            combination of over-max db:s and end of the current group
            forces to wait for the assigned groups completion by assigned
            to the event worker.
            Indeed MTS group status could be safely set to MTS_NOT_IN_GROUP
            after wait_() returns.
            No need to know a possible error out of synchronization call.
          */
          (void)rli->current_mts_submode->wait_for_workers_to_finish(rli);
        }

      }
      *ptr_ev= NULL; // announcing the event is passed to w-worker

      if (rli->is_parallel_exec() && rli->mts_events_assigned % 1024 == 1)
      {
        time_t my_now= my_time(0);

        if ((my_now - rli->mts_last_online_stat) >=
            mts_online_stat_period)
        {
          sql_print_information("Multi-threaded slave statistics%s: "
                                "seconds elapsed = %lu; "
                                "events assigned = %llu; "
                                "worker queues filled over overrun level = %lu; "
                                "waited due a Worker queue full = %lu; "
                                "waited due the total size = %lu; "
                                "waited at clock conflicts = %llu "
                                "waited (count) when Workers occupied = %lu "
                                "waited when Workers occupied = %llu",
                                rli->get_for_channel_str(),
                                static_cast<unsigned long>
                                (my_now - rli->mts_last_online_stat),
                                rli->mts_events_assigned,
                                rli->mts_wq_overrun_cnt,
                                rli->mts_wq_overfill_cnt,
                                rli->wq_size_waits_cnt,
                                rli->mts_total_wait_overlap,
                                rli->mts_wq_no_underrun_cnt,
                                rli->mts_total_wait_worker_avail);
          rli->mts_last_online_stat= my_now;
        }
      }
    }
  }
  else
    mysql_mutex_unlock(&rli->data_lock);

  set_timespec_nsec(&rli->ts_exec[1], 0);
  rli->stats_exec_time += diff_timespec(&rli->ts_exec[1], &rli->ts_exec[0]);

  DBUG_PRINT("info", ("apply_event error = %d", exec_res));
  if (exec_res == 0)
  {
    /*
      Positions are not updated here when an XID is processed. To make
      a slave crash-safe, positions must be updated while processing a
      XID event and as such do not need to be updated here again.

      However, if the event needs to be skipped, this means that it
      will not be processed and then positions need to be updated here.

      See sql/rpl_rli.h for further details.
    */
    int error= 0;
    if (*ptr_ev &&
        (ev->get_type_code() != binary_log::XID_EVENT ||
         skip_event || (rli->is_mts_recovery() && !is_gtid_event(ev) &&
         (ev->ends_group() || !rli->mts_recovery_group_seen_begin) &&
          bitmap_is_set(&rli->recovery_groups, rli->mts_recovery_index))))
    {
#ifndef DBUG_OFF
      /*
        This only prints information to the debug trace.
        
        TODO: Print an informational message to the error log?
      */
      static const char *const explain[] = {
        // EVENT_SKIP_NOT,
        "not skipped",
        // EVENT_SKIP_IGNORE,
        "skipped because event should be ignored",
        // EVENT_SKIP_COUNT
        "skipped because event skip counter was non-zero"
      };
      DBUG_PRINT("info", ("OPTION_BEGIN: %d; IN_STMT: %d",
                          MY_TEST(thd->variables.option_bits & OPTION_BEGIN),
                          rli->get_flag(Relay_log_info::IN_STMT)));
      DBUG_PRINT("skip_event", ("%s event was %s",
                                ev->get_type_str(), explain[reason]));
#endif

      error= ev->update_pos(rli);

#ifndef DBUG_OFF
      DBUG_PRINT("info", ("update_pos error = %d", error));
      if (!rli->belongs_to_client())
      {
        char buf[22];
        DBUG_PRINT("info", ("group %s %s",
                            llstr(rli->get_group_relay_log_pos(), buf),
                            rli->get_group_relay_log_name()));
        DBUG_PRINT("info", ("event %s %s",
                            llstr(rli->get_event_relay_log_pos(), buf),
                            rli->get_event_relay_log_name()));
      }
#endif
    }
    else
    {
      /*
        INTVAR_EVENT, RAND_EVENT, USER_VAR_EVENT and ROWS_QUERY_LOG_EVENT are
        deferred event. It means ev->worker is NULL.
      */
      DBUG_ASSERT(*ptr_ev == ev || rli->is_parallel_exec() ||
		  (!ev->worker &&
		   (ev->get_type_code() == binary_log::INTVAR_EVENT ||
		    ev->get_type_code() == binary_log::RAND_EVENT ||
		    ev->get_type_code() == binary_log::USER_VAR_EVENT ||
                    ev->get_type_code() == binary_log::ROWS_QUERY_LOG_EVENT)));

      rli->inc_event_relay_log_pos();
    }

    if (!error && rli->is_mts_recovery() &&
        ev->get_type_code() != binary_log::ROTATE_EVENT &&
        ev->get_type_code() != binary_log::FORMAT_DESCRIPTION_EVENT &&
        ev->get_type_code() != binary_log::PREVIOUS_GTIDS_LOG_EVENT)
    {
      if (ev->starts_group())
      {
        rli->mts_recovery_group_seen_begin= true;
      }
      else if ((ev->ends_group() || !rli->mts_recovery_group_seen_begin) &&
               !is_gtid_event(ev))
      {
        rli->mts_recovery_index++;
        if (--rli->mts_recovery_group_cnt == 0)
        {
          rli->mts_recovery_index= 0;
          sql_print_information("Slave%s: MTS Recovery has completed at "
                                "relay log %s, position %llu "
                                "master log %s, position %llu.",
                                rli->get_for_channel_str(),
                                rli->get_group_relay_log_name(),
                                rli->get_group_relay_log_pos(),
                                rli->get_group_master_log_name(),
                                rli->get_group_master_log_pos());
#ifndef DBUG_OFF
          /* 
             Few tests wait for UNTIL_SQL_AFTER_MTS_GAPS completion.
             Due to exisiting convention the status won't change 
             prior to slave restarts.
             So making of UNTIL_SQL_AFTER_MTS_GAPS completion isdone here,
             and only in the debug build to make the test to catch the change
             despite a faulty design of UNTIL checking before execution.
          */
          if (rli->until_condition == Relay_log_info::UNTIL_SQL_AFTER_MTS_GAPS)
          {
            rli->until_condition= Relay_log_info::UNTIL_DONE;
          }
#endif
          // reset the Worker tables to remove last slave session time info
          if ((error= rli->mts_finalize_recovery()))
          {
            (void) Rpl_info_factory::reset_workers(rli);
          }
        }
        rli->mts_recovery_group_seen_begin= false;
        if (!error)
          error= rli->flush_info(true);
      }
    }

    if (error)
    {
      /*
        The update should not fail, so print an error message and
        return an error code.
        
        TODO: Replace this with a decent error message when merged
        with BUG#24954 (which adds several new error message).
      */
      char buf[22];
      rli->report(ERROR_LEVEL, ER_UNKNOWN_ERROR,
                  "It was not possible to update the positions"
                  " of the relay log information: the slave may"
                  " be in an inconsistent state."
                  " Stopped in %s position %s",
                  rli->get_group_relay_log_name(),
                  llstr(rli->get_group_relay_log_pos(), buf));
      DBUG_RETURN(SLAVE_APPLY_EVENT_AND_UPDATE_POS_UPDATE_POS_ERROR);
    }
  }

  DBUG_RETURN(exec_res ? SLAVE_APPLY_EVENT_AND_UPDATE_POS_APPLY_ERROR :
                         SLAVE_APPLY_EVENT_AND_UPDATE_POS_OK);
}

/**
  Let the worker applying the current group to rollback and gracefully
  finish its work before.

  @param rli The slave's relay log info.

  @param ev a pointer to the event on hold before applying this rollback
  procedure.

  @retval false The rollback succeeded.

  @retval true  There was an error while injecting events.
*/
static bool coord_handle_partial_binlogged_transaction(Relay_log_info *rli,
                                                       const Log_event *ev)
{
  DBUG_ENTER("coord_handle_partial_binlogged_transaction");
  /*
    This function is called holding the rli->data_lock.
    We must return it still holding this lock, except in the case of returning
    error.
  */
  mysql_mutex_assert_owner(&rli->data_lock);
  THD *thd= rli->info_thd;

  if (!rli->curr_group_seen_begin)
  {
    DBUG_PRINT("info",("Injecting QUERY(BEGIN) to rollback worker"));
    Log_event *begin_event= new Query_log_event(thd,
                                                STRING_WITH_LEN("BEGIN"),
                                                true, /* using_trans */
                                                false, /* immediate */
                                                true, /* suppress_use */
                                                0, /* error */
                                                true /* ignore_command */);
    ((Query_log_event*) begin_event)->db= "";
    begin_event->common_header->data_written= 0;
    begin_event->server_id= ev->server_id;
    /*
      We must be careful to avoid SQL thread increasing its position
      farther than the event that triggered this QUERY(BEGIN).
    */
    begin_event->common_header->log_pos= ev->common_header->log_pos;
    begin_event->future_event_relay_log_pos= ev->future_event_relay_log_pos;

    if (apply_event_and_update_pos(&begin_event, thd, rli) !=
        SLAVE_APPLY_EVENT_AND_UPDATE_POS_OK)
    {
      delete begin_event;
      DBUG_RETURN(true);
    }
    mysql_mutex_lock(&rli->data_lock);
  }

  DBUG_PRINT("info",("Injecting QUERY(ROLLBACK) to rollback worker"));
  Log_event *rollback_event= new Query_log_event(thd,
                                                 STRING_WITH_LEN("ROLLBACK"),
                                                 true, /* using_trans */
                                                 false, /* immediate */
                                                 true, /* suppress_use */
                                                 0, /* error */
                                                 true /* ignore_command */);
  ((Query_log_event*) rollback_event)->db= "";
  rollback_event->common_header->data_written= 0;
  rollback_event->server_id= ev->server_id;
  /*
    We must be careful to avoid SQL thread increasing its position
    farther than the event that triggered this QUERY(ROLLBACK).
  */
  rollback_event->common_header->log_pos= ev->common_header->log_pos;
  rollback_event->future_event_relay_log_pos= ev->future_event_relay_log_pos;

  if (apply_event_and_update_pos(&rollback_event, thd, rli) !=
      SLAVE_APPLY_EVENT_AND_UPDATE_POS_OK)
  {
    delete rollback_event;
    DBUG_RETURN(true);
  }
  mysql_mutex_lock(&rli->data_lock);

  DBUG_RETURN(false);
}

/**
  Top-level function for executing the next event in the relay log.
  This is called from the SQL thread.

  This function reads the event from the relay log, executes it, and
  advances the relay log position.  It also handles errors, etc.

  This function may fail to apply the event for the following reasons:

   - The position specfied by the UNTIL condition of the START SLAVE
     command is reached.

   - It was not possible to read the event from the log.

   - The slave is killed.

   - An error occurred when applying the event, and the event has been
     tried slave_trans_retries times.  If the event has been retried
     fewer times, 0 is returned.

   - init_info or init_relay_log_pos failed. (These are called
     if a failure occurs when applying the event.)

   - An error occurred when updating the binlog position.

  @retval 0 The event was applied.

  @retval 1 The event was not applied.
*/
static int exec_relay_log_event(THD* thd, Relay_log_info* rli)
{
  DBUG_ENTER("exec_relay_log_event");

  /*
     We acquire this mutex since we need it for all operations except
     event execution. But we will release it in places where we will
     wait for something for example inside of next_event().
   */
  mysql_mutex_lock(&rli->data_lock);

  /*
    UNTIL_SQL_AFTER_GTIDS, UNTIL_MASTER_POS and UNTIL_RELAY_POS require
    special handling since we have to check whether the until_condition is
    satisfied *before* the SQL threads goes on a wait inside next_event()
    for the relay log to grow.
    This is required in the following case: We have already applied the last
    event in the waiting set, but the relay log ends after this event. Then it
    is not enough to check the condition in next_event; we also have to check
    it here, before going to sleep. Otherwise, if no updates were coming from
    the master, we would sleep forever despite having reached the required
    position.
  */
  if ((rli->until_condition == Relay_log_info::UNTIL_SQL_AFTER_GTIDS ||
       rli->until_condition == Relay_log_info::UNTIL_MASTER_POS ||
       rli->until_condition == Relay_log_info::UNTIL_RELAY_POS) &&
       rli->is_until_satisfied(thd, NULL))
  {
    rli->abort_slave= 1;
    mysql_mutex_unlock(&rli->data_lock);
    DBUG_RETURN(1);
  }

  Log_event *ev = next_event(rli), **ptr_ev;

  DBUG_ASSERT(rli->info_thd==thd);

  if (sql_slave_killed(thd,rli))
  {
    mysql_mutex_unlock(&rli->data_lock);
    delete ev;
    DBUG_RETURN(1);
  }
  if (ev)
  {
    enum enum_slave_apply_event_and_update_pos_retval exec_res;

    ptr_ev= &ev;
    /*
      Even if we don't execute this event, we keep the master timestamp,
      so that seconds behind master shows correct delta (there are events
      that are not replayed, so we keep falling behind).

      If it is an artificial event, or a relay log event (IO thread generated
      event) or ev->when is set to 0, or a FD from master, or a heartbeat
      event with server_id '0' then  we don't update the last_master_timestamp.
    */
    if (!(rli->is_parallel_exec() ||
          ev->is_artificial_event() || ev->is_relay_log_event() ||
          (ev->common_header->when.tv_sec == 0) ||
          ev->get_type_code() == binary_log::FORMAT_DESCRIPTION_EVENT ||
          ev->server_id == 0))
    {
      rli->last_master_timestamp= ev->common_header->when.tv_sec +
                                  (time_t) ev->exec_time;
      DBUG_ASSERT(rli->last_master_timestamp >= 0);
    }

    /*
      This tests if the position of the beginning of the current event
      hits the UNTIL barrier.
      MTS: since the master and the relay-group coordinates change 
      asynchronously logics of rli->is_until_satisfied() can't apply.
      A special UNTIL_SQL_AFTER_MTS_GAPS is still deployed here
      temporarily (see is_until_satisfied todo).
    */
    if (rli->until_condition != Relay_log_info::UNTIL_NONE &&
        rli->until_condition != Relay_log_info::UNTIL_SQL_AFTER_GTIDS &&
        rli->is_until_satisfied(thd, ev))
    {
      /*
        Setting abort_slave flag because we do not want additional message about
        error in query execution to be printed.
      */
      rli->abort_slave= 1;
      mysql_mutex_unlock(&rli->data_lock);
      delete ev;
      DBUG_RETURN(1);
    }

    { /**
         The following failure injecion works in cooperation with tests 
         setting @@global.debug= 'd,incomplete_group_in_relay_log'.
         Xid or Commit events are not executed to force the slave sql
         read hanging if the realy log does not have any more events.
      */
      DBUG_EXECUTE_IF("incomplete_group_in_relay_log",
                      if ((ev->get_type_code() == binary_log::XID_EVENT) ||
                          ((ev->get_type_code() == binary_log::QUERY_EVENT) &&
                           strcmp("COMMIT", ((Query_log_event *) ev)->query) == 0))
                      {
                        DBUG_ASSERT(thd->get_transaction()->cannot_safely_rollback(
                            Transaction_ctx::SESSION));
                        rli->abort_slave= 1;
                        mysql_mutex_unlock(&rli->data_lock);
                        delete ev;
                        rli->inc_event_relay_log_pos();
                        DBUG_RETURN(0);
                      };);
    }

    /*
      GTID protocol will put a FORMAT_DESCRIPTION_EVENT from the master with
      log_pos != 0 after each (re)connection if auto positioning is enabled.
      This means that the SQL thread might have already started to apply the
      current group but, as the IO thread had to reconnect, it left this
      group incomplete and will start it again from the beginning.
      So, before applying this FORMAT_DESCRIPTION_EVENT, we must let the
      worker roll back the current group and gracefully finish its work,
      before starting to apply the new (complete) copy of the group.
    */
    if (ev->get_type_code() == binary_log::FORMAT_DESCRIPTION_EVENT &&
        ev->server_id != ::server_id && ev->common_header->log_pos != 0 &&
        rli->is_parallel_exec() && rli->curr_group_seen_gtid)
    {
      if (coord_handle_partial_binlogged_transaction(rli, ev))
        /*
          In the case of an error, coord_handle_partial_binlogged_transaction
          will not try to get the rli->data_lock again.
        */
        DBUG_RETURN(1);
    }

    /* ptr_ev can change to NULL indicating MTS coorinator passed to a Worker */
    exec_res= apply_event_and_update_pos(ptr_ev, thd, rli);
    /*
      Note: the above call to apply_event_and_update_pos executes
      mysql_mutex_unlock(&rli->data_lock);
    */

    /* For deferred events, the ptr_ev is set to NULL
        in Deferred_log_events::add() function.
        Hence deferred events wont be deleted here.
        They will be deleted in Deferred_log_events::rewind() funciton.
    */
    if (*ptr_ev)
    {
      DBUG_ASSERT(*ptr_ev == ev); // event remains to belong to Coordinator

      DBUG_EXECUTE_IF("dbug.calculate_sbm_after_previous_gtid_log_event",
                    {
                      if (ev->get_type_code() == binary_log::PREVIOUS_GTIDS_LOG_EVENT)
                      {
                        const char act[]= "now signal signal.reached wait_for signal.done_sbm_calculation";
                        DBUG_ASSERT(opt_debug_sync_timeout > 0);
                        DBUG_ASSERT(!debug_sync_set_action(thd, STRING_WITH_LEN(act)));
                      }
                    };);
      /*
        Format_description_log_event should not be deleted because it will be
        used to read info about the relay log's format; it will be deleted when
        the SQL thread does not need it, i.e. when this thread terminates.
        ROWS_QUERY_LOG_EVENT is destroyed at the end of the current statement
        clean-up routine.
      */
      if (ev->get_type_code() != binary_log::FORMAT_DESCRIPTION_EVENT &&
          ev->get_type_code() != binary_log::ROWS_QUERY_LOG_EVENT)
      {
        DBUG_PRINT("info", ("Deleting the event after it has been executed"));
        delete ev;
        ev= NULL;
      }
    }

    /*
      exec_res == SLAVE_APPLY_EVENT_AND_UPDATE_POS_UPDATE_POS_ERROR
                  update_log_pos failed: this should not happen, so we
                  don't retry.
      exec_res == SLAVE_APPLY_EVENT_AND_UPDATE_POS_APPEND_JOB_ERROR
                  append_item_to_jobs() failed, this happened because
                  thread was killed while waiting for enqueue on worker.
    */
    if (exec_res >= SLAVE_APPLY_EVENT_AND_UPDATE_POS_UPDATE_POS_ERROR)
    {
      delete ev;
      DBUG_RETURN(1);
    }

    if (slave_trans_retries)
    {
      int temp_err= 0;
      bool silent= false;
      if (exec_res && !is_mts_worker(thd) /* no reexecution in MTS mode */ &&
          (temp_err= rli->has_temporary_error(thd, 0, &silent)) &&
          !thd->get_transaction()->cannot_safely_rollback(
              Transaction_ctx::SESSION))
      {
        const char *errmsg;
        /*
          We were in a transaction which has been rolled back because of a
          temporary error;
          let's seek back to BEGIN log event and retry it all again.
	  Note, if lock wait timeout (innodb_lock_wait_timeout exceeded)
	  there is no rollback since 5.0.13 (ref: manual).
          We have to not only seek but also
          a) init_info(), to seek back to hot relay log's start for later
          (for when we will come back to this hot log after re-processing the
          possibly existing old logs where BEGIN is: check_binlog_magic() will
          then need the cache to be at position 0 (see comments at beginning of
          init_info()).
          b) init_relay_log_pos(), because the BEGIN may be an older relay log.
        */
        if (rli->trans_retries < slave_trans_retries)
        {
          /*
             We need to figure out if there is a test case that covers
             this part. \Alfranio.
          */
          if (global_init_info(rli->mi, false, SLAVE_SQL))
            sql_print_error("Failed to initialize the master info structure%s",
                            rli->get_for_channel_str());
          else if (rli->init_relay_log_pos(rli->get_group_relay_log_name(),
                                           rli->get_group_relay_log_pos(),
                                           true/*need_data_lock=true*/,
                                           &errmsg, 1))
            sql_print_error("Error initializing relay log position%s: %s",
                            rli->get_for_channel_str(), errmsg);
          else
          {
            exec_res= SLAVE_APPLY_EVENT_AND_UPDATE_POS_OK;
            rli->cleanup_context(thd, 1);
            /* chance for concurrent connection to get more locks */
            slave_sleep(thd, min<ulong>(rli->trans_retries, MAX_SLAVE_RETRY_PAUSE),
                        sql_slave_killed, rli);
            mysql_mutex_lock(&rli->data_lock); // because of SHOW STATUS
            if (!silent)
              rli->trans_retries++;
            
            rli->retried_trans++;
            mysql_mutex_unlock(&rli->data_lock);
            DBUG_PRINT("info", ("Slave retries transaction "
                                "rli->trans_retries: %lu", rli->trans_retries));
          }
        }
        else
        {
          thd->is_fatal_error= 1;
          rli->report(ERROR_LEVEL, thd->get_stmt_da()->mysql_errno(),
                      "Slave SQL thread retried transaction %lu time(s) "
                      "in vain, giving up. Consider raising the value of "
                      "the slave_transaction_retries variable.", rli->trans_retries);
        }
      }
      else if ((exec_res && !temp_err) ||
               (opt_using_transactions &&
                rli->get_group_relay_log_pos() == rli->get_event_relay_log_pos()))
      {
        /*
          Only reset the retry counter if the entire group succeeded
          or failed with a non-transient error.  On a successful
          event, the execution will proceed as usual; in the case of a
          non-transient error, the slave will stop with an error.
         */
        rli->trans_retries= 0; // restart from fresh
        DBUG_PRINT("info", ("Resetting retry counter, rli->trans_retries: %lu",
                            rli->trans_retries));
      }
    }
    if (exec_res)
      delete ev;
    DBUG_RETURN(exec_res);
  }
  mysql_mutex_unlock(&rli->data_lock);
  rli->report(ERROR_LEVEL, ER_SLAVE_RELAY_LOG_READ_FAILURE,
              ER(ER_SLAVE_RELAY_LOG_READ_FAILURE), "\
Could not parse relay log event entry. The possible reasons are: the master's \
binary log is corrupted (you can check this by running 'mysqlbinlog' on the \
binary log), the slave's relay log is corrupted (you can check this by running \
'mysqlbinlog' on the relay log), a network problem, or a bug in the master's \
or slave's MySQL code. If you want to check the master's binary log or slave's \
relay log, you will be able to know their names by issuing 'SHOW SLAVE STATUS' \
on this slave.\
");
  DBUG_RETURN(1);
}

static bool check_io_slave_killed(THD *thd, Master_info *mi, const char *info)
{
  if (io_slave_killed(thd, mi))
  {
    if (info)
      sql_print_information("%s%s", info, mi->get_for_channel_str());
    return TRUE;
  }
  return FALSE;
}

/**
  @brief Try to reconnect slave IO thread.

  @details Terminates current connection to master, sleeps for
  @c mi->connect_retry msecs and initiates new connection with
  @c safe_reconnect(). Variable pointed by @c retry_count is increased -
  if it exceeds @c mi->retry_count then connection is not re-established
  and function signals error.
  Unless @c suppres_warnings is TRUE, a warning is put in the server error log
  when reconnecting. The warning message and messages used to report errors
  are taken from @c messages array. In case @c mi->retry_count is exceeded,
  no messages are added to the log.

  @param[in]     thd                 Thread context.
  @param[in]     mysql               MySQL connection.
  @param[in]     mi                  Master connection information.
  @param[in,out] retry_count         Number of attempts to reconnect.
  @param[in]     suppress_warnings   TRUE when a normal net read timeout 
                                     has caused to reconnecting.
  @param[in]     messages            Messages to print/log, see 
                                     reconnect_messages[] array.

  @retval        0                   OK.
  @retval        1                   There was an error.
*/

static int try_to_reconnect(THD *thd, MYSQL *mysql, Master_info *mi,
                            uint *retry_count, bool suppress_warnings,
                            const char *messages[SLAVE_RECON_MSG_MAX])
{
  mi->slave_running= MYSQL_SLAVE_RUN_NOT_CONNECT;
  thd->proc_info= messages[SLAVE_RECON_MSG_WAIT];
  thd->clear_active_vio();
  end_server(mysql);
  if ((*retry_count)++)
  {
    if (*retry_count > mi->retry_count)
      return 1;                             // Don't retry forever
    slave_sleep(thd, mi->connect_retry, io_slave_killed, mi);
  }
  if (check_io_slave_killed(thd, mi, messages[SLAVE_RECON_MSG_KILLED_WAITING]))
    return 1;
  thd->proc_info = messages[SLAVE_RECON_MSG_AFTER];
  if (!suppress_warnings) 
  {
    char buf[256], llbuff[22];
    my_snprintf(buf, sizeof(buf), messages[SLAVE_RECON_MSG_FAILED], 
                mi->get_io_rpl_log_name(), llstr(mi->get_master_log_pos(),
                llbuff));
    /* 
      Raise a warining during registering on master/requesting dump.
      Log a message reading event.
    */
    if (messages[SLAVE_RECON_MSG_COMMAND][0])
    {
      mi->report(WARNING_LEVEL, ER_SLAVE_MASTER_COM_FAILURE,
                 ER(ER_SLAVE_MASTER_COM_FAILURE), 
                 messages[SLAVE_RECON_MSG_COMMAND], buf);
    }
    else
    {
      sql_print_information("%s%s", buf, mi->get_for_channel_str());
    }
  }
  if (safe_reconnect(thd, mysql, mi, 1) || io_slave_killed(thd, mi))
  {
    sql_print_information("%s", messages[SLAVE_RECON_MSG_KILLED_AFTER]);
    return 1;
  }
  return 0;
}


/**
  Slave IO thread entry point.

  @param arg Pointer to Master_info struct that holds information for
  the IO thread.

  @return Always 0.
*/
extern "C" void *handle_slave_io(void *arg)
{
  THD *thd= NULL; // needs to be first for thread_stack
  bool thd_added= false;
  MYSQL *mysql;
  Master_info *mi = (Master_info*)arg;
  Relay_log_info *rli= mi->rli;
  char llbuff[22];
  uint retry_count;
  bool suppress_warnings;
  int ret;
  int binlog_version;
#ifndef DBUG_OFF
  uint retry_count_reg= 0, retry_count_dump= 0, retry_count_event= 0;
#endif
  Global_THD_manager *thd_manager= Global_THD_manager::get_instance();
  // needs to call my_thread_init(), otherwise we get a coredump in DBUG_ stuff
  my_thread_init();
  DBUG_ENTER("handle_slave_io");

  DBUG_ASSERT(mi->inited);
  mysql= NULL ;
  retry_count= 0;

  mysql_mutex_lock(&mi->run_lock);
  /* Inform waiting threads that slave has started */
  mi->slave_run_id++;

#ifndef DBUG_OFF
  mi->events_until_exit = disconnect_slave_event_count;
#endif

  thd= new THD; // note that contructor of THD uses DBUG_ !
  THD_CHECK_SENTRY(thd);
  mi->info_thd = thd;

  #ifdef HAVE_PSI_INTERFACE
  // save the instrumentation for IO thread in mi->info_thd->scheduler
  struct PSI_thread *psi= PSI_THREAD_CALL(get_thread)();
  thd_set_psi(mi->info_thd, psi);
  #endif

  thd->thread_stack= (char*) &thd; // remember where our stack is
  mi->clear_error();
  mi->slave_running = 1;
  if (init_slave_thread(thd, SLAVE_THD_IO))
  {
    mysql_cond_broadcast(&mi->start_cond);
    mysql_mutex_unlock(&mi->run_lock);
    mi->report(ERROR_LEVEL, ER_SLAVE_FATAL_ERROR,
               ER_THD(thd, ER_SLAVE_FATAL_ERROR),
               "Failed during slave I/O thread initialization ");
    goto err;
  }

  thd_manager->add_thd(thd);
  thd_added= true;

  mi->abort_slave = 0;
  mysql_mutex_unlock(&mi->run_lock);
  mysql_cond_broadcast(&mi->start_cond);

  DBUG_PRINT("master_info",("log_file_name: '%s'  position: %s",
                            mi->get_master_log_name(),
                            llstr(mi->get_master_log_pos(), llbuff)));

  /* This must be called before run any binlog_relay_io hooks */
  my_set_thread_local(RPL_MASTER_INFO, mi);

  if (RUN_HOOK(binlog_relay_io, thread_start, (thd, mi)))
  {
    mi->report(ERROR_LEVEL, ER_SLAVE_FATAL_ERROR,
               ER(ER_SLAVE_FATAL_ERROR), "Failed to run 'thread_start' hook");
    goto err;
  }

  if (!(mi->mysql = mysql = mysql_init(NULL)))
  {
    mi->report(ERROR_LEVEL, ER_SLAVE_FATAL_ERROR,
               ER(ER_SLAVE_FATAL_ERROR), "error in mysql_init()");
    goto err;
  }

  THD_STAGE_INFO(thd, stage_connecting_to_master);
  // we can get killed during safe_connect
  if (!safe_connect(thd, mysql, mi))
  {
    sql_print_information("Slave I/O thread%s: connected to master '%s@%s:%d',"
                          "replication started in log '%s' at position %s",
                          mi->get_for_channel_str(),
                          mi->get_user(), mi->host, mi->port,
			  mi->get_io_rpl_log_name(),
			  llstr(mi->get_master_log_pos(), llbuff));
  }
  else
  {
    sql_print_information("Slave I/O thread%s killed while connecting to master",
                          mi->get_for_channel_str());
    goto err;
  }

connected:

  /*
    When using auto positioning, the slave IO thread will always start reading
    a transaction from the beginning of the transaction (transaction's first
    event). So, we have to reset the transaction boundary parser after
    (re)connecting.
    If not using auto positioning, the Relay_log_info::rli_init_info() took
    care of putting the mi->transaction_parser in the correct state when
    initializing Received_gtid_set from relay log during slave server starts,
    as the IO thread might had stopped in the middle of a transaction.
  */
  if (mi->is_auto_position())
  {
    mi->transaction_parser.reset();
    mi->clear_last_gtid_queued();
  }

    DBUG_EXECUTE_IF("dbug.before_get_running_status_yes",
                    {
                      const char act[]=
                        "now "
                        "wait_for signal.io_thread_let_running";
                      DBUG_ASSERT(opt_debug_sync_timeout > 0);
                      DBUG_ASSERT(!debug_sync_set_action(thd, 
                                                         STRING_WITH_LEN(act)));
                    };);
    DBUG_EXECUTE_IF("dbug.calculate_sbm_after_previous_gtid_log_event",
                    {
                      /* Fake that thread started 3 mints ago */
                      thd->start_time.tv_sec-=180;
                    };);
  mysql_mutex_lock(&mi->run_lock);
  mi->slave_running= MYSQL_SLAVE_RUN_CONNECT;
  mysql_mutex_unlock(&mi->run_lock);

  thd->slave_net = &mysql->net;
  THD_STAGE_INFO(thd, stage_checking_master_version);
  ret= get_master_version_and_clock(mysql, mi);
  if (!ret)
    ret= get_master_uuid(mysql, mi);
  if (!ret)
    ret= io_thread_init_commands(mysql, mi);

  if (ret == 1)
    /* Fatal error */
    goto err;

  if (ret == 2) 
  { 
    if (check_io_slave_killed(mi->info_thd, mi, "Slave I/O thread killed "
                              "while calling get_master_version_and_clock(...)"))
      goto err;
    suppress_warnings= FALSE;
    /* Try to reconnect because the error was caused by a transient network problem */
    if (try_to_reconnect(thd, mysql, mi, &retry_count, suppress_warnings,
                             reconnect_messages[SLAVE_RECON_ACT_REG]))
      goto err;
    goto connected;
  } 

  mysql_mutex_lock(&mi->data_lock);
  binlog_version= mi->get_mi_description_event()->binlog_version;
  mysql_mutex_unlock(&mi->data_lock);

  if (binlog_version > 1)
  {
    /*
      Register ourselves with the master.
    */
    THD_STAGE_INFO(thd, stage_registering_slave_on_master);
    if (register_slave_on_master(mysql, mi, &suppress_warnings))
    {
      if (!check_io_slave_killed(thd, mi, "Slave I/O thread killed "
                                "while registering slave on master"))
      {
        sql_print_error("Slave I/O thread couldn't register on master");
        if (try_to_reconnect(thd, mysql, mi, &retry_count, suppress_warnings,
                             reconnect_messages[SLAVE_RECON_ACT_REG]))
          goto err;
      }
      else
        goto err;
      goto connected;
    }
    DBUG_EXECUTE_IF("FORCE_SLAVE_TO_RECONNECT_REG", 
      if (!retry_count_reg)
      {
        retry_count_reg++;
        sql_print_information("Forcing to reconnect slave I/O thread%s",
                              mi->get_for_channel_str());
        if (try_to_reconnect(thd, mysql, mi, &retry_count, suppress_warnings,
                             reconnect_messages[SLAVE_RECON_ACT_REG]))
          goto err;
        goto connected;
      });
  }

  DBUG_PRINT("info",("Starting reading binary log from master"));
  while (!io_slave_killed(thd,mi))
  {
    THD_STAGE_INFO(thd, stage_requesting_binlog_dump);
    if (request_dump(thd, mysql, mi, &suppress_warnings))
    {
      sql_print_error("Failed on request_dump()%s", mi->get_for_channel_str());
      if (check_io_slave_killed(thd, mi, "Slave I/O thread killed while \
requesting master dump") ||
          try_to_reconnect(thd, mysql, mi, &retry_count, suppress_warnings,
                           reconnect_messages[SLAVE_RECON_ACT_DUMP]))
        goto err;
      goto connected;
    }
    DBUG_EXECUTE_IF("FORCE_SLAVE_TO_RECONNECT_DUMP", 
      if (!retry_count_dump)
      {
        retry_count_dump++;
        sql_print_information("Forcing to reconnect slave I/O thread%s",
                              mi->get_for_channel_str());
        if (try_to_reconnect(thd, mysql, mi, &retry_count, suppress_warnings,
                             reconnect_messages[SLAVE_RECON_ACT_DUMP]))
          goto err;
        goto connected;
      });
    const char *event_buf;

    DBUG_ASSERT(mi->last_error().number == 0);
    while (!io_slave_killed(thd,mi))
    {
      ulong event_len;
      /*
         We say "waiting" because read_event() will wait if there's nothing to
         read. But if there's something to read, it will not wait. The
         important thing is to not confuse users by saying "reading" whereas
         we're in fact receiving nothing.
      */
      THD_STAGE_INFO(thd, stage_waiting_for_master_to_send_event);
      event_len= read_event(mysql, mi, &suppress_warnings);
      if (check_io_slave_killed(thd, mi, "Slave I/O thread killed while \
reading event"))
        goto err;
      DBUG_EXECUTE_IF("FORCE_SLAVE_TO_RECONNECT_EVENT",
        if (!retry_count_event)
        {
          retry_count_event++;
          sql_print_information("Forcing to reconnect slave I/O thread%s",
                                mi->get_for_channel_str());
          if (try_to_reconnect(thd, mysql, mi, &retry_count, suppress_warnings,
                               reconnect_messages[SLAVE_RECON_ACT_EVENT]))
            goto err;
          goto connected;
        });

      if (event_len == packet_error)
      {
        uint mysql_error_number= mysql_errno(mysql);
        switch (mysql_error_number) {
        case CR_NET_PACKET_TOO_LARGE:
          sql_print_error("\
Log entry on master is longer than slave_max_allowed_packet (%lu) on \
slave. If the entry is correct, restart the server with a higher value of \
slave_max_allowed_packet",
                         slave_max_allowed_packet);
          mi->report(ERROR_LEVEL, ER_NET_PACKET_TOO_LARGE,
                     "%s", "Got a packet bigger than 'slave_max_allowed_packet' bytes");
          goto err;
        case ER_MASTER_FATAL_ERROR_READING_BINLOG:
          mi->report(ERROR_LEVEL, ER_MASTER_FATAL_ERROR_READING_BINLOG,
                     ER(ER_MASTER_FATAL_ERROR_READING_BINLOG),
                     mysql_error_number, mysql_error(mysql));
          goto err;
        case ER_OUT_OF_RESOURCES:
          sql_print_error("\
Stopping slave I/O thread due to out-of-memory error from master");
          mi->report(ERROR_LEVEL, ER_OUT_OF_RESOURCES,
                     "%s", ER(ER_OUT_OF_RESOURCES));
          goto err;
        }
        if (try_to_reconnect(thd, mysql, mi, &retry_count, suppress_warnings,
                             reconnect_messages[SLAVE_RECON_ACT_EVENT]))
          goto err;
        goto connected;
      } // if (event_len == packet_error)

      retry_count=0;                    // ok event, reset retry counter
      THD_STAGE_INFO(thd, stage_queueing_master_event_to_the_relay_log);
      event_buf= (const char*)mysql->net.read_pos + 1;
      DBUG_PRINT("info", ("IO thread received event of type %s",
                 Log_event::get_type_str(
                            (Log_event_type)event_buf[EVENT_TYPE_OFFSET])));
      if (RUN_HOOK(binlog_relay_io, after_read_event,
                   (thd, mi,(const char*)mysql->net.read_pos + 1,
                    event_len, &event_buf, &event_len)))
      {
        mi->report(ERROR_LEVEL, ER_SLAVE_FATAL_ERROR,
                   ER(ER_SLAVE_FATAL_ERROR),
                   "Failed to run 'after_read_event' hook");
        goto err;
      }

      /* XXX: 'synced' should be updated by queue_event to indicate
         whether event has been synced to disk */
      bool synced= 0;
      if (queue_event(mi, event_buf, event_len))
      {
        mi->report(ERROR_LEVEL, ER_SLAVE_RELAY_LOG_WRITE_FAILURE,
                   ER(ER_SLAVE_RELAY_LOG_WRITE_FAILURE),
                   "could not queue event from master");
        goto err;
      }
      if (RUN_HOOK(binlog_relay_io, after_queue_event,
                   (thd, mi, event_buf, event_len, synced)))
      {
        mi->report(ERROR_LEVEL, ER_SLAVE_FATAL_ERROR,
                   ER(ER_SLAVE_FATAL_ERROR),
                   "Failed to run 'after_queue_event' hook");
        goto err;
      }

      mysql_mutex_lock(&mi->data_lock);
      if (flush_master_info(mi, FALSE))
      {
        mi->report(ERROR_LEVEL, ER_SLAVE_FATAL_ERROR,
                   ER(ER_SLAVE_FATAL_ERROR),
                   "Failed to flush master info.");
        mysql_mutex_unlock(&mi->data_lock);
        goto err;
      }
      mysql_mutex_unlock(&mi->data_lock);

      /*
        See if the relay logs take too much space.
        We don't lock mi->rli->log_space_lock here; this dirty read saves time
        and does not introduce any problem:
        - if mi->rli->ignore_log_space_limit is 1 but becomes 0 just after (so
        the clean value is 0), then we are reading only one more event as we
        should, and we'll block only at the next event. No big deal.
        - if mi->rli->ignore_log_space_limit is 0 but becomes 1 just after (so
        the clean value is 1), then we are going into wait_for_relay_log_space()
        for no reason, but this function will do a clean read, notice the clean
        value and exit immediately.
      */
#ifndef DBUG_OFF
      {
        char llbuf1[22], llbuf2[22];
        DBUG_PRINT("info", ("log_space_limit=%s log_space_total=%s \
ignore_log_space_limit=%d",
                            llstr(rli->log_space_limit,llbuf1),
                            llstr(rli->log_space_total,llbuf2),
                            (int) rli->ignore_log_space_limit));
      }
#endif

      if (rli->log_space_limit && rli->log_space_limit <
          rli->log_space_total &&
          !rli->ignore_log_space_limit)
        if (wait_for_relay_log_space(rli))
        {
          sql_print_error("Slave I/O thread aborted while waiting for relay"
                          " log space");
          goto err;
        }
      DBUG_EXECUTE_IF("flush_after_reading_user_var_event",
                      {
                      if (event_buf[EVENT_TYPE_OFFSET] == USER_VAR_EVENT)
                      {
                      const char act[]= "now signal Reached wait_for signal.flush_complete_continue";
                      DBUG_ASSERT(opt_debug_sync_timeout > 0);
                      DBUG_ASSERT(!debug_sync_set_action(current_thd,
                                                         STRING_WITH_LEN(act)));

                      }
                      });
      DBUG_EXECUTE_IF("stop_io_after_reading_gtid_log_event",
        if (event_buf[EVENT_TYPE_OFFSET] == binary_log::GTID_LOG_EVENT)
          thd->killed= THD::KILLED_NO_VALUE;
      );
      DBUG_EXECUTE_IF("stop_io_after_reading_query_log_event",
        if (event_buf[EVENT_TYPE_OFFSET] == binary_log::QUERY_EVENT)
          thd->killed= THD::KILLED_NO_VALUE;
      );
      DBUG_EXECUTE_IF("stop_io_after_reading_user_var_log_event",
        if (event_buf[EVENT_TYPE_OFFSET] == binary_log::USER_VAR_EVENT)
          thd->killed= THD::KILLED_NO_VALUE;
      );
      DBUG_EXECUTE_IF("stop_io_after_reading_table_map_event",
        if (event_buf[EVENT_TYPE_OFFSET] == binary_log::TABLE_MAP_EVENT)
          thd->killed= THD::KILLED_NO_VALUE;
      );
      DBUG_EXECUTE_IF("stop_io_after_reading_xid_log_event",
        if (event_buf[EVENT_TYPE_OFFSET] == binary_log::XID_EVENT)
          thd->killed= THD::KILLED_NO_VALUE;
      );
      DBUG_EXECUTE_IF("stop_io_after_reading_write_rows_log_event",
        if (event_buf[EVENT_TYPE_OFFSET] == binary_log::WRITE_ROWS_EVENT)
          thd->killed= THD::KILLED_NO_VALUE;
      );
      DBUG_EXECUTE_IF("stop_io_after_reading_unknown_event",
        if (event_buf[EVENT_TYPE_OFFSET] >= binary_log::ENUM_END_EVENT)
          thd->killed= THD::KILLED_NO_VALUE;
      );
      DBUG_EXECUTE_IF("stop_io_after_queuing_event",
        thd->killed= THD::KILLED_NO_VALUE;
      );
      /*
        After event is flushed to relay log file, memory used
        by thread's mem_root is not required any more.
        Hence adding free_root(thd->mem_root,...) to do the
        cleanup, otherwise a long running IO thread can
        cause OOM error.
      */
      free_root(thd->mem_root, MYF(MY_KEEP_PREALLOC));
    }
  }

  // error = 0;
err:
  // print the current replication position
  sql_print_information("Slave I/O thread exiting%s, read up to log '%s', position %s",
                        mi->get_for_channel_str(), mi->get_io_rpl_log_name(),
                        llstr(mi->get_master_log_pos(), llbuff));
  (void) RUN_HOOK(binlog_relay_io, thread_stop, (thd, mi));
  thd->reset_query();
  thd->reset_db(NULL_CSTR);
  if (mysql)
  {
    /*
      Here we need to clear the active VIO before closing the
      connection with the master.  The reason is that THD::awake()
      might be called from terminate_slave_thread() because somebody
      issued a STOP SLAVE.  If that happends, the shutdown_active_vio()
      can be called in the middle of closing the VIO associated with
      the 'mysql' object, causing a crash.
    */
    thd->clear_active_vio();
    mysql_close(mysql);
    mi->mysql=0;
  }
  mysql_mutex_lock(&mi->data_lock);
  write_ignored_events_info_to_relay_log(thd, mi);
  mysql_mutex_unlock(&mi->data_lock);
  THD_STAGE_INFO(thd, stage_waiting_for_slave_mutex_on_exit);
  mysql_mutex_lock(&mi->run_lock);
  /*
    Clean information used to start slave in order to avoid
    security issues.
  */
  mi->reset_start_info();
  /* Forget the relay log's format */
  mysql_mutex_lock(&mi->data_lock);
  mi->set_mi_description_event(NULL);
  mysql_mutex_unlock(&mi->data_lock);

  // destructor will not free it, because net.vio is 0
  thd->get_protocol_classic()->end_net();

  thd->release_resources();
  THD_CHECK_SENTRY(thd);
  if (thd_added)
    thd_manager->remove_thd(thd);

  mi->abort_slave= 0;
  mi->slave_running= 0;
  mysql_mutex_lock(&mi->info_thd_lock);
  mi->info_thd= NULL;
  mysql_mutex_unlock(&mi->info_thd_lock);

  /*
    The thd can only be destructed after indirect references
    through mi->info_thd are cleared: mi->info_thd= NULL.

    For instance, user thread might be issuing show_slave_status
    and attempting to read mi->info_thd->get_proc_info().
    Therefore thd must only be deleted after info_thd is set
    to NULL.
  */
  delete thd;

  /*
    Note: the order of the two following calls (first broadcast, then unlock)
    is important. Otherwise a killer_thread can execute between the calls and
    delete the mi structure leading to a crash! (see BUG#25306 for details)
   */ 
  mysql_cond_broadcast(&mi->stop_cond);       // tell the world we are done
  DBUG_EXECUTE_IF("simulate_slave_delay_at_terminate_bug38694", sleep(5););
  mysql_mutex_unlock(&mi->run_lock);
  DBUG_LEAVE;                                   // Must match DBUG_ENTER()
  my_thread_end();
  ERR_remove_state(0);
  my_thread_exit(0);
  return(0);                                    // Avoid compiler warnings
}

/*
  Check the temporary directory used by commands like
  LOAD DATA INFILE.
 */
static 
int check_temp_dir(char* tmp_file, const char *channel_name)
{
  int fd;
  MY_DIR *dirp;
  char tmp_dir[FN_REFLEN];
  size_t tmp_dir_size;

  DBUG_ENTER("check_temp_dir");

  /*
    Get the directory from the temporary file.
  */
  dirname_part(tmp_dir, tmp_file, &tmp_dir_size);

  /*
    Check if the directory exists.
   */
  if (!(dirp=my_dir(tmp_dir,MYF(MY_WME))))
    DBUG_RETURN(1);
  my_dirend(dirp);

  /*
    Check permissions to create a file.
   */
  //append the server UUID to the temp file name.
  uint size_of_tmp_file_name= FN_REFLEN+TEMP_FILE_MAX_LEN * sizeof(char);
  char *unique_tmp_file_name= (char*)my_malloc(key_memory_rpl_slave_check_temp_dir,
                                               size_of_tmp_file_name, MYF(0));
  /*
    In the case of Multisource replication, the file create
    sometimes fail because of there is a race that a second SQL
    thread might create the same file and the creation fails.
    TO overcome this, we add a channel name to get a unique file name.
  */

  /* @TODO: dangerous. Prevent this buffer flow */
  my_snprintf(unique_tmp_file_name, size_of_tmp_file_name,
              "%s%s%s", tmp_file, channel_name, server_uuid);
  if ((fd= mysql_file_create(key_file_misc,
                             unique_tmp_file_name, CREATE_MODE,
                             O_WRONLY | O_BINARY | O_EXCL | O_NOFOLLOW,
                             MYF(MY_WME))) < 0)
  DBUG_RETURN(1);

  /*
    Clean up.
   */
  mysql_file_close(fd, MYF(0));

  mysql_file_delete(key_file_misc, unique_tmp_file_name, MYF(0));
  my_free(unique_tmp_file_name);
  DBUG_RETURN(0);
}

/*
  Worker thread for the parallel execution of the replication events.
*/
extern "C" void *handle_slave_worker(void *arg)
{
  THD *thd;                     /* needs to be first for thread_stack */
  bool thd_added= false;
  int error= 0;
  Slave_worker *w= (Slave_worker *) arg;
  Relay_log_info* rli= w->c_rli;
  ulong purge_cnt= 0;
  ulonglong purge_size= 0;
  struct slave_job_item _item, *job_item= &_item;
  Global_THD_manager *thd_manager= Global_THD_manager::get_instance();
  #ifdef HAVE_PSI_INTERFACE
  struct PSI_thread *psi;
  #endif

  my_thread_init();
  DBUG_ENTER("handle_slave_worker");

  thd= new THD;
  if (!thd)
  {
    sql_print_error("Failed during slave worker initialization%s",
                    rli->get_for_channel_str());
    goto err;
  }
  mysql_mutex_lock(&w->info_thd_lock);
  w->info_thd= thd;
  mysql_mutex_unlock(&w->info_thd_lock);
  thd->thread_stack = (char*)&thd;

  #ifdef HAVE_PSI_INTERFACE
  // save the instrumentation for worker thread in w->info_thd->scheduler
  psi= PSI_THREAD_CALL(get_thread)();
  thd_set_psi(w->info_thd, psi);
  #endif

  if (init_slave_thread(thd, SLAVE_THD_WORKER))
  {
    // todo make SQL thread killed
    sql_print_error("Failed during slave worker initialization%s",
                    rli->get_for_channel_str());
    goto err;
  }
  thd->rli_slave= w;
  thd->init_for_queries(w);
  /* Set applier thread InnoDB priority */
  set_thd_tx_priority(thd, rli->get_thd_tx_priority());

  thd_manager->add_thd(thd);
  thd_added= true;

  if (w->update_is_transactional())
  {
    rli->report(ERROR_LEVEL, ER_SLAVE_FATAL_ERROR, ER(ER_SLAVE_FATAL_ERROR),
                "Error checking if the worker repository is transactional.");
    goto err;
  }

  mysql_mutex_lock(&w->jobs_lock);
  w->running_status= Slave_worker::RUNNING;
  mysql_cond_signal(&w->jobs_cond);

  mysql_mutex_unlock(&w->jobs_lock);

  DBUG_ASSERT(thd->is_slave_error == 0);

  w->stats_exec_time= w->stats_read_time= 0;
  set_timespec_nsec(&w->ts_exec[0], 0);
  set_timespec_nsec(&w->ts_exec[1], 0);
  set_timespec_nsec(&w->stats_begin, 0);

  while (!error)
  {
    error= slave_worker_exec_job_group(w, rli);
  }

  /*
     Cleanup after an error requires clear_error() go first.
     Otherwise assert(!all) in binlog_rollback()
  */
  thd->clear_error();
  w->cleanup_context(thd, error);

  mysql_mutex_lock(&w->jobs_lock);

  while(de_queue(&w->jobs, job_item))
  {
    purge_cnt++;
    purge_size += ((Log_event*) (job_item->data))->common_header->data_written;
    DBUG_ASSERT(job_item->data);
    delete static_cast<Log_event*>(job_item->data);
  }

  DBUG_ASSERT(w->jobs.len == 0);

  mysql_mutex_unlock(&w->jobs_lock);

  mysql_mutex_lock(&rli->pending_jobs_lock);
  rli->pending_jobs -= purge_cnt;
  rli->mts_pending_jobs_size -= purge_size;
  DBUG_ASSERT(rli->mts_pending_jobs_size < rli->mts_pending_jobs_size_max);

  mysql_mutex_unlock(&rli->pending_jobs_lock);

  /*
     In MTS case cleanup_after_session() has be called explicitly.
     TODO: to make worker thd be deleted before Slave_worker instance.
  */
  if (thd->rli_slave)
  {
    w->cleanup_after_session();
    thd->rli_slave= NULL;
  }
  mysql_mutex_lock(&w->jobs_lock);

  struct timespec stats_end;
  set_timespec_nsec(&stats_end, 0);
  DBUG_PRINT("info", ("Worker %lu statistics: "
                      "events processed = %lu "
                      "online time = %llu "
                      "events exec time = %llu "
                      "events read time = %llu "
                      "hungry waits = %lu "
                      "priv queue overfills = %llu ",
                      w->id, w->events_done,
                      diff_timespec(&stats_end, &w->stats_begin),
                      w->stats_exec_time,
                      w->stats_read_time,
                      w->wq_empty_waits,
                      w->jobs.waited_overfill));

  w->running_status= Slave_worker::NOT_RUNNING;
  mysql_cond_signal(&w->jobs_cond);  // famous last goodbye

  mysql_mutex_unlock(&w->jobs_lock);

err:

  if (thd)
  {
    /*
       The slave code is very bad. Notice that it is missing
       several clean up calls here. I've just added what was
       necessary to avoid valgrind errors.
 
       /Alfranio
    */
    thd->get_protocol_classic()->end_net();

    /*
      to avoid close_temporary_tables() closing temp tables as those
      are Coordinator's burden.
    */
    thd->system_thread= NON_SYSTEM_THREAD;
    thd->release_resources();

    THD_CHECK_SENTRY(thd);
    if (thd_added)
      thd_manager->remove_thd(thd);
    delete thd;
  }

  my_thread_end();
  ERR_remove_state(0);
  my_thread_exit(0);
  DBUG_RETURN(0); 
}

/**
   Orders jobs by comparing relay log information.
*/

int mts_event_coord_cmp(LOG_POS_COORD *id1, LOG_POS_COORD *id2)
{
  longlong filecmp= strcmp(id1->file_name, id2->file_name);
  longlong poscmp= id1->pos - id2->pos;
  return (filecmp < 0  ? -1 : (filecmp > 0  ?  1 :
         (poscmp  < 0  ? -1 : (poscmp  > 0  ?  1 : 0))));
}

int mts_recovery_groups(Relay_log_info *rli)
{ 
  Log_event *ev= NULL;
  const char *errmsg= NULL;
  bool error= FALSE;
  bool flag_group_seen_begin= FALSE;
  uint recovery_group_cnt= 0;
  bool not_reached_commit= true;

  // Value-initialization, to avoid compiler warnings on push_back.
  Slave_job_group job_worker= Slave_job_group();

  IO_CACHE log;
  File file;
  LOG_INFO linfo;
  my_off_t offset= 0;
  MY_BITMAP *groups= &rli->recovery_groups;

  DBUG_ENTER("mts_recovery_groups");

  DBUG_ASSERT(rli->slave_parallel_workers == 0);

  /* 
     Although mts_recovery_groups() is reentrant it returns
     early if the previous invocation raised any bit in 
     recovery_groups bitmap.
  */
  if (rli->is_mts_recovery())
    DBUG_RETURN(0);

  /*
    Save relay log position to compare with worker's position.
  */
  LOG_POS_COORD cp=
  {
    (char *) rli->get_group_master_log_name(),
    rli->get_group_master_log_pos()
  };

  Format_description_log_event fdle(BINLOG_VERSION), *p_fdle= &fdle;

  if (!p_fdle->is_valid())
    DBUG_RETURN(TRUE);

  /*
    Gathers information on valuable workers and stores it in 
    above_lwm_jobs in asc ordered by the master binlog coordinates.
  */
  Prealloced_array<Slave_job_group, 16, true>
    above_lwm_jobs(PSI_NOT_INSTRUMENTED);
  above_lwm_jobs.reserve(rli->recovery_parallel_workers);

  for (uint id= 0; id < rli->recovery_parallel_workers; id++)
  {
    Slave_worker *worker=
      Rpl_info_factory::create_worker(opt_rli_repository_id, id, rli, true);

    if (!worker)
    {
      error= TRUE;
      goto err;
    }

    LOG_POS_COORD w_last= { const_cast<char*>(worker->get_group_master_log_name()),
                            worker->get_group_master_log_pos() };
    if (mts_event_coord_cmp(&w_last, &cp) > 0)
    {
      /*
        Inserts information into a dynamic array for further processing.
        The jobs/workers are ordered by the last checkpoint positions
        workers have seen.
      */
      job_worker.worker= worker;
      job_worker.checkpoint_log_pos= worker->checkpoint_master_log_pos;
      job_worker.checkpoint_log_name= worker->checkpoint_master_log_name;

      above_lwm_jobs.push_back(job_worker);
    }
    else
    {
      /*
        Deletes the worker because its jobs are included in the latest
        checkpoint.
      */
      delete worker;
    }
  }

  /*
    In what follows, the group Recovery Bitmap is constructed.

     seek(lwm);

     while(w= next(above_lwm_w))
       do
         read G
         if G == w->last_comm
           w.B << group_cnt++;
           RB |= w.B;
            break;
         else
           group_cnt++;
        while(!eof);
        continue;
  */
  DBUG_ASSERT(!rli->recovery_groups_inited);

  if (!above_lwm_jobs.empty())
  {
    bitmap_init(groups, NULL, MTS_MAX_BITS_IN_GROUP, FALSE);
    rli->recovery_groups_inited= true;
    bitmap_clear_all(groups);
  }
  rli->mts_recovery_group_cnt= 0;
  for (Slave_job_group *jg= above_lwm_jobs.begin();
       jg != above_lwm_jobs.end(); ++jg)
  {
    Slave_worker *w= jg->worker;
    LOG_POS_COORD w_last= { const_cast<char*>(w->get_group_master_log_name()),
                            w->get_group_master_log_pos() };
    bool checksum_detected= FALSE;

    sql_print_information("Slave: MTS group recovery relay log info based on "
                          "Worker-Id %lu, "
                          "group_relay_log_name %s, group_relay_log_pos %llu "
                          "group_master_log_name %s, group_master_log_pos %llu",
                          w->id,
                          w->get_group_relay_log_name(),
                          w->get_group_relay_log_pos(),
                          w->get_group_master_log_name(),
                          w->get_group_master_log_pos());

    recovery_group_cnt= 0;
    not_reached_commit= true;
    if (rli->relay_log.find_log_pos(&linfo, rli->get_group_relay_log_name(), 1))
    {
      error= TRUE;
      sql_print_error("Error looking for %s.", rli->get_group_relay_log_name());
      goto err;
    }
    offset= rli->get_group_relay_log_pos();
    for (int checking= 0 ; not_reached_commit; checking++)
    {
      if ((file= open_binlog_file(&log, linfo.log_file_name, &errmsg)) < 0)
      {
        error= TRUE;
        sql_print_error("%s", errmsg);
        goto err;
      }
      /*
        Looking for the actual relay checksum algorithm that is present in
        a FD at head events of the relay log.
      */
      if (!checksum_detected)
      {
        int i= 0;
        while (i < 4 && (ev= Log_event::read_log_event(&log,
               (mysql_mutex_t*) 0, p_fdle, 0)))
        {
          if (ev->get_type_code() == binary_log::FORMAT_DESCRIPTION_EVENT)
          {
            p_fdle->common_footer->checksum_alg=
                                   ev->common_footer->checksum_alg;
            checksum_detected= TRUE;
          }
          delete ev;
          i++;
        }
        if (!checksum_detected)
        {
          error= TRUE;
          sql_print_error("%s", "malformed or very old relay log which "
                          "does not have FormatDescriptor");
          goto err;
        }
      }

      my_b_seek(&log, offset);

      while (not_reached_commit &&
             (ev= Log_event::read_log_event(&log, 0, p_fdle,
                                            opt_slave_sql_verify_checksum)))
      {
        DBUG_ASSERT(ev->is_valid());

        if (ev->get_type_code() == binary_log::FORMAT_DESCRIPTION_EVENT)
          p_fdle->common_footer->checksum_alg= ev->common_footer->checksum_alg;

        if (ev->get_type_code() == binary_log::ROTATE_EVENT ||
            ev->get_type_code() == binary_log::FORMAT_DESCRIPTION_EVENT ||
            ev->get_type_code() == binary_log::PREVIOUS_GTIDS_LOG_EVENT)
        {
          delete ev;
          ev= NULL;
          continue;
        }

        DBUG_PRINT("mts", ("Event Recoverying relay log info "
                   "group_mster_log_name %s, event_master_log_pos %llu type code %u.",
                   linfo.log_file_name, ev->common_header->log_pos,
                   ev->get_type_code()));

        if (ev->starts_group())
        {
          flag_group_seen_begin= true;
        }
        else if ((ev->ends_group() || !flag_group_seen_begin) &&
                 !is_gtid_event(ev))
        {
          int ret= 0;
          LOG_POS_COORD ev_coord= { (char *) rli->get_group_master_log_name(),
                                      ev->common_header->log_pos };
          flag_group_seen_begin= false;
          recovery_group_cnt++;

          sql_print_information("Slave: MTS group recovery relay log info "
                                "group_master_log_name %s, "
                                "event_master_log_pos %llu.",
                                rli->get_group_master_log_name(),
                                ev->common_header->log_pos);
          if ((ret= mts_event_coord_cmp(&ev_coord, &w_last)) == 0)
          {
#ifndef DBUG_OFF
            for (uint i= 0; i <= w->checkpoint_seqno; i++)
            {
              if (bitmap_is_set(&w->group_executed, i))
                DBUG_PRINT("mts", ("Bit %u is set.", i));
              else
                DBUG_PRINT("mts", ("Bit %u is not set.", i));
            }
#endif
            DBUG_PRINT("mts",
                       ("Doing a shift ini(%lu) end(%lu).",
                       (w->checkpoint_seqno + 1) - recovery_group_cnt,
                        w->checkpoint_seqno));

            for (uint i= (w->checkpoint_seqno + 1) - recovery_group_cnt,
                 j= 0; i <= w->checkpoint_seqno; i++, j++)
            {
              if (bitmap_is_set(&w->group_executed, i))
              {
                DBUG_PRINT("mts", ("Setting bit %u.", j));
                bitmap_fast_test_and_set(groups, j);
              }
            }
            not_reached_commit= false;
          }
          else
            DBUG_ASSERT(ret < 0);
        }
        delete ev;
        ev= NULL;
      }
      end_io_cache(&log);
      mysql_file_close(file, MYF(MY_WME));
      offset= BIN_LOG_HEADER_SIZE;
      if (not_reached_commit && rli->relay_log.find_next_log(&linfo, 1))
      {
         error= TRUE;
         sql_print_error("Error looking for file after %s.", linfo.log_file_name);
         goto err;
      }
    }

    rli->mts_recovery_group_cnt= (rli->mts_recovery_group_cnt < recovery_group_cnt ?
      recovery_group_cnt : rli->mts_recovery_group_cnt);
  }

  DBUG_ASSERT(!rli->recovery_groups_inited ||
              rli->mts_recovery_group_cnt <= groups->n_bits);

err:
  
  for (Slave_job_group *jg= above_lwm_jobs.begin();
       jg != above_lwm_jobs.end(); ++jg)
  {
    delete jg->worker;
  }

<<<<<<< HEAD
  if (rli->recovery_groups_inited && rli->mts_recovery_group_cnt == 0)
  {
    bitmap_free(groups);
    rli->recovery_groups_inited= false;
  }
=======
  delete_dynamic(&above_lwm_jobs);
  if (rli->mts_recovery_group_cnt == 0)
    rli->clear_mts_recovery_groups();
>>>>>>> fce55895

  DBUG_RETURN(error ? ER_MTS_RECOVERY_FAILURE : 0);
}

/**
   Processing rli->gaq to find out the low-water-mark (lwm) coordinates
   which is stored into the cental recovery table.

   @param rli            pointer to Relay-log-info of Coordinator
   @param period         period of processing GAQ, normally derived from
                         @c mts_checkpoint_period
   @param force          if TRUE then hang in a loop till some progress
   @param need_data_lock False if rli->data_lock mutex is aquired by
                         the caller.

   @return FALSE success, TRUE otherwise
*/
bool mts_checkpoint_routine(Relay_log_info *rli, ulonglong period,
                            bool force, bool need_data_lock)
{
  ulong cnt;
  bool error= FALSE;
  struct timespec curr_clock;

  DBUG_ENTER("checkpoint_routine");

#ifndef DBUG_OFF
  if (DBUG_EVALUATE_IF("check_slave_debug_group", 1, 0))
  {
    if (!rli->gaq->count_done(rli))
      DBUG_RETURN(FALSE);
  }
#endif

  /*
    rli->checkpoint_group can have two possible values due to
    two possible status of the last (being scheduled) group. 
  */
  DBUG_ASSERT(!rli->gaq->full() ||
              ((rli->checkpoint_seqno == rli->checkpoint_group -1 &&
                rli->mts_group_status == Relay_log_info::MTS_IN_GROUP) ||
               rli->checkpoint_seqno == rli->checkpoint_group));

  /*
    Currently, the checkpoint routine is being called by the SQL Thread.
    For that reason, this function is called call from appropriate points
    in the SQL Thread's execution path and the elapsed time is calculated
    here to check if it is time to execute it.
  */
  set_timespec_nsec(&curr_clock, 0);
  ulonglong diff= diff_timespec(&curr_clock, &rli->last_clock);
  if (!force && diff < period)
  {
    /*
      We do not need to execute the checkpoint now because
      the time elapsed is not enough.
    */
    DBUG_RETURN(FALSE);
  }

 do
  {
    if (!is_mts_db_partitioned(rli))
      mysql_mutex_lock(&rli->mts_gaq_LOCK);

    cnt= rli->gaq->move_queue_head(&rli->workers);

    if (!is_mts_db_partitioned(rli))
      mysql_mutex_unlock(&rli->mts_gaq_LOCK);
#ifndef DBUG_OFF
    if (DBUG_EVALUATE_IF("check_slave_debug_group", 1, 0) &&
        cnt != opt_mts_checkpoint_period)
      sql_print_error("This an error cnt != mts_checkpoint_period");
#endif
  } while (!sql_slave_killed(rli->info_thd, rli) &&
           cnt == 0 && force &&
           !DBUG_EVALUATE_IF("check_slave_debug_group", 1, 0) &&
           (my_sleep(rli->mts_coordinator_basic_nap), 1));
  /*
    This checks how many consecutive jobs where processed.
    If this value is different than zero the checkpoint
    routine can proceed. Otherwise, there is nothing to be
    done.
  */
  if (cnt == 0)
    goto end;

 /*
    The workers have completed  cnt jobs from the gaq. This means that we
    should increment C->jobs_done by cnt.
  */
  if (!is_mts_worker(rli->info_thd) &&
      !is_mts_db_partitioned(rli))
  {
    DBUG_PRINT("info", ("jobs_done this itr=%ld", cnt));
    static_cast<Mts_submode_logical_clock*>
      (rli->current_mts_submode)->jobs_done+= cnt;
  }

  /* TODO: 
     to turn the least occupied selection in terms of jobs pieces
  */
  for (Slave_worker **it= rli->workers.begin();
       it != rli->workers.begin(); ++it)
  {
    Slave_worker *w_i= *it;
    rli->least_occupied_workers[w_i->id]= w_i->jobs.len;
  };
  std::sort(rli->least_occupied_workers.begin(),
            rli->least_occupied_workers.end());

  if (need_data_lock)
    mysql_mutex_lock(&rli->data_lock);
  else
    mysql_mutex_assert_owner(&rli->data_lock);

  /*
    "Coordinator::commit_positions" {

    rli->gaq->lwm has been updated in move_queue_head() and
    to contain all but rli->group_master_log_name which
    is altered solely by Coordinator at special checkpoints.
  */
  rli->set_group_master_log_pos(rli->gaq->lwm.group_master_log_pos);
  rli->set_group_relay_log_pos(rli->gaq->lwm.group_relay_log_pos);
  DBUG_PRINT("mts", ("New checkpoint %llu %llu %s",
             rli->gaq->lwm.group_master_log_pos,
             rli->gaq->lwm.group_relay_log_pos,
             rli->gaq->lwm.group_relay_log_name));

  if (rli->gaq->lwm.group_relay_log_name[0] != 0)
    rli->set_group_relay_log_name(rli->gaq->lwm.group_relay_log_name);

  /* 
     todo: uncomment notifies when UNTIL will be supported

     rli->notify_group_master_log_name_update();
     rli->notify_group_relay_log_name_update();

     Todo: optimize with if (wait_flag) broadcast
         waiter: set wait_flag; waits....; drops wait_flag;
  */

  error= rli->flush_info(TRUE);

  mysql_cond_broadcast(&rli->data_cond);
  if (need_data_lock)
    mysql_mutex_unlock(&rli->data_lock);

  /*
    We need to ensure that this is never called at this point when
    cnt is zero. This value means that the checkpoint information
    will be completely reset.
  */
  rli->reset_notified_checkpoint(cnt, rli->gaq->lwm.ts, need_data_lock);

  /* end-of "Coordinator::"commit_positions" */

end:
#ifndef DBUG_OFF
  if (DBUG_EVALUATE_IF("check_slave_debug_group", 1, 0))
    DBUG_SUICIDE();
#endif
  set_timespec_nsec(&rli->last_clock, 0);

  DBUG_RETURN(error);
}

/**
   Instantiation of a Slave_worker and forking out a single Worker thread.
   
   @param  rli  Coordinator's Relay_log_info pointer
   @param  i    identifier of the Worker

   @return 0 suppress or 1 if fails
*/
int slave_start_single_worker(Relay_log_info *rli, ulong i)
{
  int error= 0;
  my_thread_handle th;
  Slave_worker *w= NULL;

  mysql_mutex_assert_owner(&rli->run_lock);

  if (!(w=
        Rpl_info_factory::create_worker(opt_rli_repository_id, i, rli, false)))
  {
    sql_print_error("Failed during slave worker thread creation%s",
                    rli->get_for_channel_str());
    error= 1;
    goto err;
  }

  if (w->init_worker(rli, i))
  {
    sql_print_error("Failed during slave worker thread creation%s",
                    rli->get_for_channel_str());
    error= 1;
    goto err;
  }

  // We assume that workers are added in sequential order here.
  DBUG_ASSERT(i == rli->workers.size());
  if (i >= rli->workers.size())
    rli->workers.resize(i+1);
  rli->workers[i]= w;

  w->currently_executing_gtid.set_automatic();

  if (DBUG_EVALUATE_IF("mts_worker_thread_fails", i == 1, 0) ||
      (error= mysql_thread_create(key_thread_slave_worker, &th,
                                  &connection_attrib, handle_slave_worker,
                                  (void*) w)))
  {
    sql_print_error("Failed during slave worker thread creation%s (errno= %d)",
                    rli->get_for_channel_str(), error);
    error= 1;
    goto err;
  }
  
  mysql_mutex_lock(&w->jobs_lock);
  if (w->running_status == Slave_worker::NOT_RUNNING)
    mysql_cond_wait(&w->jobs_cond, &w->jobs_lock);
  mysql_mutex_unlock(&w->jobs_lock);
  // Least occupied inited with zero
  {
    ulong jobs_len= w->jobs.len;
    rli->least_occupied_workers.push_back(jobs_len);
  }
err:
  if (error && w)
  {
    delete w;
    /*
      Any failure after array inserted must follow with deletion
      of just created item.
    */
    if (rli->workers.size() == i + 1)
      rli->workers.erase(i);
  }
  return error;
}

/**
   Initialization of the central rli members for Coordinator's role,
   communication channels such as Assigned Partition Hash (APH),
   and starting the Worker pool.

   @param  n   Number of configured Workers in the upcoming session.

   @return 0         success
           non-zero  as failure
*/
int slave_start_workers(Relay_log_info *rli, ulong n, bool *mts_inited)
{
  uint i;
  int error= 0;

  mysql_mutex_assert_owner(&rli->run_lock);

  if (n == 0 && rli->mts_recovery_group_cnt == 0)
  {
    rli->workers.clear();
    goto end;
  }

  *mts_inited= true;

  /*
    The requested through argument number of Workers can be different 
     from the previous time which ended with an error. Thereby
     the effective number of configured Workers is max of the two.
  */
  rli->init_workers(max(n, rli->recovery_parallel_workers));

  rli->last_assigned_worker= NULL;     // associated with curr_group_assigned
  // Least_occupied_workers array to hold items size of Slave_jobs_queue::len
  rli->least_occupied_workers.resize(n); 

  /* 
     GAQ  queue holds seqno:s of scheduled groups. C polls workers in 
     @c opt_mts_checkpoint_period to update GAQ (see @c next_event())
     The length of GAQ is set to be equal to checkpoint_group.
     Notice, the size matters for mts_checkpoint_routine's progress loop.
  */

  rli->gaq= new Slave_committed_queue(rli->get_group_master_log_name(),
                                      rli->checkpoint_group, n);
  if (!rli->gaq->inited)
    return 1;

  // length of WQ is actually constant though can be made configurable
  rli->mts_slave_worker_queue_len_max= mts_slave_worker_queue_len_max;
  rli->mts_pending_jobs_size= 0;
  rli->mts_pending_jobs_size_max= ::opt_mts_pending_jobs_size_max;
  rli->mts_wq_underrun_w_id= MTS_WORKER_UNDEF;
  rli->mts_wq_excess_cnt= 0;
  rli->mts_wq_overrun_cnt= 0;
  rli->mts_wq_oversize= FALSE;
  rli->mts_coordinator_basic_nap= mts_coordinator_basic_nap;
  rli->mts_worker_underrun_level= mts_worker_underrun_level;
  rli->curr_group_seen_begin= rli->curr_group_seen_gtid= false;
  rli->curr_group_isolated= FALSE;
  rli->checkpoint_seqno= 0;
  rli->mts_last_online_stat= my_time(0);
  rli->mts_group_status= Relay_log_info::MTS_NOT_IN_GROUP;

  if (init_hash_workers(rli))  // MTS: mapping_db_to_worker
  {
    sql_print_error("Failed to init partitions hash");
    error= 1;
    goto err;
  }

  for (i= 0; i < n; i++)
  {
    if ((error= slave_start_single_worker(rli, i)))
      goto err;
  }

end:
  /*
    Free the buffer that was being used to report worker's status through
    the table performance_schema.table_replication_applier_status_by_worker
    between stop slave and next start slave.
  */
  for (int i= static_cast<int>(rli->workers_copy_pfs.size()) - 1; i >= 0; i--)
    delete rli->workers_copy_pfs[i];
  rli->workers_copy_pfs.clear();

  rli->slave_parallel_workers= n;
  // Effective end of the recovery right now when there is no gaps
  if (!error && rli->mts_recovery_group_cnt == 0)
  {
    if ((error= rli->mts_finalize_recovery()))
      (void) Rpl_info_factory::reset_workers(rli);
    if (!error)
      error= rli->flush_info(TRUE);
  }

err:
  return error;
}

/* 
   Ending Worker threads.

   Not in case Coordinator is killed itself, it first waits for
   Workers have finished their assignements, and then updates checkpoint. 
   Workers are notified with setting KILLED status
   and waited for their acknowledgment as specified by
   worker's running_status.
   Coordinator finalizes with its MTS running status to reset few objects.
*/
void slave_stop_workers(Relay_log_info *rli, bool *mts_inited)
{
  THD *thd= rli->info_thd;

  if (!*mts_inited) 
    return;
  else if (rli->slave_parallel_workers == 0)
    goto end;

  /*
    In case of the "soft" graceful stop Coordinator
    guaranteed Workers were assigned with full groups so waiting
    will be resultful.
    "Hard" stop with KILLing Coordinator or erroring out by a Worker
    can't wait for Workers' completion because those may not receive
    commit-events of last assigned groups.
  */
  if (rli->mts_group_status != Relay_log_info::MTS_KILLED_GROUP &&
      thd->killed == THD::NOT_KILLED)
  {
    DBUG_ASSERT(rli->mts_group_status != Relay_log_info::MTS_IN_GROUP ||
                thd->is_error());

#ifndef DBUG_OFF
    if (DBUG_EVALUATE_IF("check_slave_debug_group", 1, 0))
    {
      sql_print_error("This is not supposed to happen at this point...");
      DBUG_SUICIDE();
    }
#endif
    // No need to know a possible error out of synchronization call.
    (void)rli->current_mts_submode->wait_for_workers_to_finish(rli);
    /*
      At this point the coordinator has been stopped and the checkpoint
      routine is executed to eliminate possible gaps.
    */
    (void) mts_checkpoint_routine(rli, 0, false, true/*need_data_lock=true*/); // TODO: ALFRANIO ERROR
  }
  if (!rli->workers.empty())
  {
    for (int i= static_cast<int>(rli->workers.size()) - 1; i >= 0; i--)
    {
      Slave_worker *w= rli->workers[i];

      mysql_mutex_lock(&w->jobs_lock);

      if (w->running_status != Slave_worker::RUNNING)
      {
        mysql_mutex_unlock(&w->jobs_lock);
        continue;
      }

      w->running_status= Slave_worker::KILLED;
      mysql_cond_signal(&w->jobs_cond);

      mysql_mutex_unlock(&w->jobs_lock);

      DBUG_PRINT("info",
                 ("Notifying worker %lu%s to exit, thd %p", w->id,
                  w->get_for_channel_str(), w->info_thd));
    }
  }
  thd_proc_info(thd, "Waiting for workers to exit");

  for (Slave_worker **it= rli->workers.begin(); it != rli->workers.end(); ++it)
  {
    Slave_worker *w= *it;

    /*
      Make copies for reporting through the performance schema tables.
      This is preserved until the next START SLAVE.
    */
    Slave_worker *worker_copy=new Slave_worker(NULL
    #ifdef HAVE_PSI_INTERFACE
                                               ,&key_relay_log_info_run_lock,
                                               &key_relay_log_info_data_lock,
                                               &key_relay_log_info_sleep_lock,
                                               &key_relay_log_info_thd_lock,
                                               &key_relay_log_info_data_cond,
                                               &key_relay_log_info_start_cond,
                                               &key_relay_log_info_stop_cond,
                                               &key_relay_log_info_sleep_cond
    #endif
                                               ,0, rli->get_channel());
    worker_copy->copy_values_for_PFS(w->id, w->running_status, w->info_thd,
                                     w->last_error(),
                                     w->currently_executing_gtid);
    rli->workers_copy_pfs.push_back(worker_copy);
  }

  while (!rli->workers.empty())
  {
    Slave_worker *w= rli->workers.back();

    mysql_mutex_lock(&w->jobs_lock);
    while (w->running_status != Slave_worker::NOT_RUNNING)
    {
      PSI_stage_info old_stage;
      DBUG_ASSERT(w->running_status == Slave_worker::KILLED ||
                  w->running_status == Slave_worker::ERROR_LEAVING);

      thd->ENTER_COND(&w->jobs_cond, &w->jobs_lock,
                      &stage_slave_waiting_workers_to_exit, &old_stage);
      mysql_cond_wait(&w->jobs_cond, &w->jobs_lock);
      mysql_mutex_unlock(&w->jobs_lock);
      thd->EXIT_COND(&old_stage);
      mysql_mutex_lock(&w->jobs_lock);
    }
    mysql_mutex_unlock(&w->jobs_lock);
    // Free the current submode object
    delete w->current_mts_submode;
    w->current_mts_submode= 0;
    rli->workers.pop_back();
    delete w;
  }

  struct timespec stats_end;
  set_timespec_nsec(&stats_end, 0);

  DBUG_PRINT("info", ("Total MTS session statistics: "
                      "events processed = %llu; "
                      "online time = %llu "
                      "worker queues filled over overrun level = %lu "
                      "waited due a Worker queue full = %lu "
                      "waited due the total size = %lu "
                      "total wait at clock conflicts = %llu "
                      "found (count) workers occupied = %lu "
                      "waited when workers occupied = %llu",
                      rli->mts_events_assigned,
                      diff_timespec(&stats_end, &rli->stats_begin),
                      rli->mts_wq_overrun_cnt,
                      rli->mts_wq_overfill_cnt, rli->wq_size_waits_cnt,
                      rli->mts_total_wait_overlap,
                      rli->mts_wq_no_underrun_cnt,
                      rli->mts_total_wait_worker_avail));

  DBUG_ASSERT(rli->pending_jobs == 0);
  DBUG_ASSERT(rli->mts_pending_jobs_size == 0);

end:
  rli->mts_group_status= Relay_log_info::MTS_NOT_IN_GROUP;
  destroy_hash_workers(rli);
  delete rli->gaq;
  rli->least_occupied_workers.clear();

  // Destroy buffered events of the current group prior to exit.
  for (uint i= 0; i < rli->curr_group_da.size(); i++)
    delete rli->curr_group_da[i].data;
  rli->curr_group_da.clear();                      // GCDA

  rli->curr_group_assigned_parts.clear();          // GCAP
  rli->deinit_workers();
  rli->workers_array_initialized= false;
  rli->slave_parallel_workers= 0;

  *mts_inited= false;
}


/**
  Slave SQL thread entry point.

  @param arg Pointer to Relay_log_info object that holds information
  for the SQL thread.

  @return Always 0.
*/
extern "C" void *handle_slave_sql(void *arg)
{
  THD *thd;                     /* needs to be first for thread_stack */
  bool thd_added= false;
  char llbuff[22],llbuff1[22];
  char saved_log_name[FN_REFLEN];
  char saved_master_log_name[FN_REFLEN];
  my_off_t saved_log_pos= 0;
  my_off_t saved_master_log_pos= 0;
  my_off_t saved_skip= 0;

  Relay_log_info* rli = ((Master_info*)arg)->rli;
  const char *errmsg;
  bool mts_inited= false;
  Global_THD_manager *thd_manager= Global_THD_manager::get_instance();
  Commit_order_manager *commit_order_mngr= NULL;

  // needs to call my_thread_init(), otherwise we get a coredump in DBUG_ stuff
  my_thread_init();
  DBUG_ENTER("handle_slave_sql");

  DBUG_ASSERT(rli->inited);
  mysql_mutex_lock(&rli->run_lock);
  DBUG_ASSERT(!rli->slave_running);
  errmsg= 0;
#ifndef DBUG_OFF
  rli->events_until_exit = abort_slave_event_count;
#endif

  thd = new THD; // note that contructor of THD uses DBUG_ !
  thd->thread_stack = (char*)&thd; // remember where our stack is
  mysql_mutex_lock(&rli->info_thd_lock);
  rli->info_thd= thd;

  #ifdef HAVE_PSI_INTERFACE
  // save the instrumentation for SQL thread in rli->info_thd->scheduler
  struct PSI_thread *psi= PSI_THREAD_CALL(get_thread)();
  thd_set_psi(rli->info_thd, psi);
  #endif

 if (rli->channel_mts_submode != MTS_PARALLEL_TYPE_DB_NAME)
   rli->current_mts_submode= new Mts_submode_logical_clock();
 else
   rli->current_mts_submode= new Mts_submode_database();

  if (opt_slave_preserve_commit_order && rli->opt_slave_parallel_workers > 0 &&
      opt_bin_log && opt_log_slave_updates)
    commit_order_mngr= new Commit_order_manager(rli->opt_slave_parallel_workers);

  rli->set_commit_order_manager(commit_order_mngr);

  mysql_mutex_unlock(&rli->info_thd_lock);

  /* Inform waiting threads that slave has started */
  rli->slave_run_id++;
  rli->slave_running = 1;
  rli->reported_unsafe_warning= false;

  if (init_slave_thread(thd, SLAVE_THD_SQL))
  {
    /*
      TODO: this is currently broken - slave start and change master
      will be stuck if we fail here
    */
    mysql_cond_broadcast(&rli->start_cond);
    mysql_mutex_unlock(&rli->run_lock);
    rli->report(ERROR_LEVEL, ER_SLAVE_FATAL_ERROR, ER(ER_SLAVE_FATAL_ERROR),
                "Failed during slave thread initialization");
    goto err;
  }
  thd->init_for_queries(rli);
  thd->temporary_tables = rli->save_temporary_tables; // restore temp tables
  set_thd_in_use_temporary_tables(rli);   // (re)set sql_thd in use for saved temp tables
  /* Set applier thread InnoDB priority */
  set_thd_tx_priority(thd, rli->get_thd_tx_priority());

  thd_manager->add_thd(thd);
  thd_added= true;

  rli->stats_exec_time= rli->stats_read_time= 0;
  set_timespec_nsec(&rli->ts_exec[0], 0);
  set_timespec_nsec(&rli->ts_exec[1], 0);
  set_timespec_nsec(&rli->stats_begin, 0);

  /* MTS: starting the worker pool */
  if (slave_start_workers(rli, rli->opt_slave_parallel_workers, &mts_inited) != 0)
  {
    mysql_cond_broadcast(&rli->start_cond);
    mysql_mutex_unlock(&rli->run_lock);
    rli->report(ERROR_LEVEL, ER_SLAVE_FATAL_ERROR, ER(ER_SLAVE_FATAL_ERROR),
                "Failed during slave workers initialization");
    goto err;
  }
  /*
    We are going to set slave_running to 1. Assuming slave I/O thread is
    alive and connected, this is going to make Seconds_Behind_Master be 0
    i.e. "caught up". Even if we're just at start of thread. Well it's ok, at
    the moment we start we can think we are caught up, and the next second we
    start receiving data so we realize we are not caught up and
    Seconds_Behind_Master grows. No big deal.
  */
  rli->abort_slave = 0;

  /*
    Reset errors for a clean start (otherwise, if the master is idle, the SQL
    thread may execute no Query_log_event, so the error will remain even
    though there's no problem anymore). Do not reset the master timestamp
    (imagine the slave has caught everything, the STOP SLAVE and START SLAVE:
    as we are not sure that we are going to receive a query, we want to
    remember the last master timestamp (to say how many seconds behind we are
    now.
    But the master timestamp is reset by RESET SLAVE & CHANGE MASTER.
  */
  rli->clear_error();
  if (rli->workers_array_initialized)
  {
    for(size_t i= 0; i<rli->get_worker_count(); i++)
    {
      rli->get_worker(i)->clear_error();
    }
  }

  if (rli->update_is_transactional())
  {
    mysql_cond_broadcast(&rli->start_cond);
    mysql_mutex_unlock(&rli->run_lock);
    rli->report(ERROR_LEVEL, ER_SLAVE_FATAL_ERROR, ER(ER_SLAVE_FATAL_ERROR),
                "Error checking if the relay log repository is transactional.");
    goto err;
  }

  if (!rli->is_transactional())
    rli->report(WARNING_LEVEL, 0,
    "If a crash happens this configuration does not guarantee that the relay "
    "log info will be consistent");

  mysql_mutex_unlock(&rli->run_lock);
  mysql_cond_broadcast(&rli->start_cond);

  DEBUG_SYNC(thd, "after_start_slave");

  //tell the I/O thread to take relay_log_space_limit into account from now on
  mysql_mutex_lock(&rli->log_space_lock);
  rli->ignore_log_space_limit= 0;
  mysql_mutex_unlock(&rli->log_space_lock);
  rli->trans_retries= 0; // start from "no error"
  DBUG_PRINT("info", ("rli->trans_retries: %lu", rli->trans_retries));

  if (rli->init_relay_log_pos(rli->get_group_relay_log_name(),
                              rli->get_group_relay_log_pos(),
                              true/*need_data_lock=true*/, &errmsg,
                              1 /*look for a description_event*/))
  { 
    rli->report(ERROR_LEVEL, ER_SLAVE_FATAL_ERROR, 
                "Error initializing relay log position: %s", errmsg);
    goto err;
  }
  THD_CHECK_SENTRY(thd);
#ifndef DBUG_OFF
  {
    char llbuf1[22], llbuf2[22];
    DBUG_PRINT("info", ("my_b_tell(rli->cur_log)=%s rli->event_relay_log_pos=%s",
                        llstr(my_b_tell(rli->cur_log),llbuf1),
                        llstr(rli->get_event_relay_log_pos(),llbuf2)));
    DBUG_ASSERT(rli->get_event_relay_log_pos() >= BIN_LOG_HEADER_SIZE);
    /*
      Wonder if this is correct. I (Guilhem) wonder if my_b_tell() returns the
      correct position when it's called just after my_b_seek() (the questionable
      stuff is those "seek is done on next read" comments in the my_b_seek()
      source code).
      The crude reality is that this assertion randomly fails whereas
      replication seems to work fine. And there is no easy explanation why it
      fails (as we my_b_seek(rli->event_relay_log_pos) at the very end of
      init_relay_log_pos() called above). Maybe the assertion would be
      meaningful if we held rli->data_lock between the my_b_seek() and the
      DBUG_ASSERT().

      DBUG_ASSERT(my_b_tell(rli->cur_log) == rli->get_event_relay_log_pos());
    */
  }
#endif
  DBUG_ASSERT(rli->info_thd == thd);

#ifdef WITH_NDBCLUSTER_STORAGE_ENGINE
  /* engine specific hook, to be made generic */
  if (ndb_wait_setup_func && ndb_wait_setup_func(opt_ndb_wait_setup))
  {
    sql_print_warning("Slave SQL thread : NDB : Tables not available after %lu"
                      " seconds.  Consider increasing --ndb-wait-setup value",
                      opt_ndb_wait_setup);
  }
#endif

  DBUG_PRINT("master_info",("log_file_name: %s  position: %s",
                            rli->get_group_master_log_name(),
                            llstr(rli->get_group_master_log_pos(),llbuff)));
  sql_print_information("Slave SQL thread%s initialized, starting replication in"
                        " log '%s' at position %s, relay log '%s' position: %s",
                        rli->get_for_channel_str(), rli->get_rpl_log_name(),
                        llstr(rli->get_group_master_log_pos(),llbuff),
                        rli->get_group_relay_log_name(),
                        llstr(rli->get_group_relay_log_pos(),llbuff1));

  if (check_temp_dir(rli->slave_patternload_file, rli->get_channel()))
  {
    rli->report(ERROR_LEVEL, thd->get_stmt_da()->mysql_errno(),
                "Unable to use slave's temporary directory %s - %s", 
                slave_load_tmpdir, thd->get_stmt_da()->message_text());
    goto err;
  }

  /* execute init_slave variable */
  if (opt_init_slave.length)
  {
    execute_init_command(thd, &opt_init_slave, &LOCK_sys_init_slave);
    if (thd->is_slave_error)
    {
      rli->report(ERROR_LEVEL, thd->get_stmt_da()->mysql_errno(),
                  "Slave SQL thread aborted. Can't execute init_slave query,"
                  "'%s'", thd->get_stmt_da()->message_text());
      goto err;
    }
  }

  /*
    First check until condition - probably there is nothing to execute. We
    do not want to wait for next event in this case.
  */
  mysql_mutex_lock(&rli->data_lock);
  if (rli->slave_skip_counter)
  {
    strmake(saved_log_name, rli->get_group_relay_log_name(), FN_REFLEN - 1);
    strmake(saved_master_log_name, rli->get_group_master_log_name(), FN_REFLEN - 1);
    saved_log_pos= rli->get_group_relay_log_pos();
    saved_master_log_pos= rli->get_group_master_log_pos();
    saved_skip= rli->slave_skip_counter;
  }
  if (rli->until_condition != Relay_log_info::UNTIL_NONE &&
      rli->is_until_satisfied(thd, NULL))
  {
    mysql_mutex_unlock(&rli->data_lock);
    goto err;
  }
  mysql_mutex_unlock(&rli->data_lock);

  /* Read queries from the IO/THREAD until this thread is killed */

  while (!sql_slave_killed(thd,rli))
  {
    THD_STAGE_INFO(thd, stage_reading_event_from_the_relay_log);
    DBUG_ASSERT(rli->info_thd == thd);
    THD_CHECK_SENTRY(thd);

    if (saved_skip && rli->slave_skip_counter == 0)
    {
      sql_print_information("'SQL_SLAVE_SKIP_COUNTER=%ld' executed at "
        "relay_log_file='%s', relay_log_pos='%ld', master_log_name='%s', "
        "master_log_pos='%ld' and new position at "
        "relay_log_file='%s', relay_log_pos='%ld', master_log_name='%s', "
        "master_log_pos='%ld' ",
        (ulong) saved_skip, saved_log_name, (ulong) saved_log_pos,
        saved_master_log_name, (ulong) saved_master_log_pos,
        rli->get_group_relay_log_name(), (ulong) rli->get_group_relay_log_pos(),
        rli->get_group_master_log_name(), (ulong) rli->get_group_master_log_pos());
      saved_skip= 0;
    }
    
    if (exec_relay_log_event(thd,rli))
    {
      DBUG_PRINT("info", ("exec_relay_log_event() failed"));
      // do not scare the user if SQL thread was simply killed or stopped
      if (!sql_slave_killed(thd,rli))
      {
        /*
          retrieve as much info as possible from the thd and, error
          codes and warnings and print this to the error log as to
          allow the user to locate the error
        */
        uint32 const last_errno= rli->last_error().number;

        if (thd->is_error())
        {
          char const *const errmsg= thd->get_stmt_da()->message_text();

          DBUG_PRINT("info",
                     ("thd->get_stmt_da()->get_mysql_errno()=%d; "
                      "rli->last_error.number=%d",
                      thd->get_stmt_da()->mysql_errno(), last_errno));
          if (last_errno == 0)
          {
            /*
 	      This function is reporting an error which was not reported
 	      while executing exec_relay_log_event().
 	    */ 
            rli->report(ERROR_LEVEL, thd->get_stmt_da()->mysql_errno(),
                        "%s", errmsg);
          }
          else if (last_errno != thd->get_stmt_da()->mysql_errno())
          {
            /*
             * An error was reported while executing exec_relay_log_event()
             * however the error code differs from what is in the thread.
             * This function prints out more information to help finding
             * what caused the problem.
             */  
            sql_print_error("Slave (additional info): %s Error_code: %d",
                            errmsg, thd->get_stmt_da()->mysql_errno());
          }
        }

        /* Print any warnings issued */
        Diagnostics_area::Sql_condition_iterator it=
          thd->get_stmt_da()->sql_conditions();
        const Sql_condition *err;
        /*
          Added controlled slave thread cancel for replication
          of user-defined variables.
        */
        bool udf_error = false;
        while ((err= it++))
        {
          if (err->mysql_errno() == ER_CANT_OPEN_LIBRARY)
            udf_error = true;
          sql_print_warning("Slave: %s Error_code: %d",
                            err->message_text(), err->mysql_errno());
        }
        if (udf_error)
          sql_print_error("Error loading user-defined library, slave SQL "
            "thread aborted. Install the missing library, and restart the "
            "slave SQL thread with \"SLAVE START\". We stopped at log '%s' "
            "position %s", rli->get_rpl_log_name(),
            llstr(rli->get_group_master_log_pos(), llbuff));
        else
          sql_print_error("\
Error running query, slave SQL thread aborted. Fix the problem, and restart \
the slave SQL thread with \"SLAVE START\". We stopped at log \
'%s' position %s", rli->get_rpl_log_name(),
llstr(rli->get_group_master_log_pos(), llbuff));
      }
      goto err;
    }
  }

  /* Thread stopped. Print the current replication position to the log */
  sql_print_information("Slave SQL thread%s exiting, replication stopped in log "
                        "'%s' at position %s",
                        rli->get_for_channel_str(),
                        rli->get_rpl_log_name(),
                        llstr(rli->get_group_master_log_pos(), llbuff));

 err:

  (void) RUN_HOOK(binlog_relay_io, applier_stop,
                  (thd, rli->mi,
                   (abort_loop || thd->killed || rli->abort_slave)));

  slave_stop_workers(rli, &mts_inited); // stopping worker pool
<<<<<<< HEAD
  delete rli->current_mts_submode;
  rli->current_mts_submode= 0;
  if (rli->recovery_groups_inited)
  {
    bitmap_free(&rli->recovery_groups);
    rli->mts_recovery_group_cnt= 0;
    rli->recovery_groups_inited= false;
  }
=======
  rli->clear_mts_recovery_groups();
>>>>>>> fce55895

  /*
    Some events set some playgrounds, which won't be cleared because thread
    stops. Stopping of this thread may not be known to these events ("stop"
    request is detected only by the present function, not by events), so we
    must "proactively" clear playgrounds:
  */
  thd->clear_error();
  rli->cleanup_context(thd, 1);
  /*
    Some extra safety, which should not been needed (normally, event deletion
    should already have done these assignments (each event which sets these
    variables is supposed to set them to 0 before terminating)).
  */
  thd->set_catalog(NULL_CSTR);
  thd->reset_query();
  thd->reset_db(NULL_CSTR);

  THD_STAGE_INFO(thd, stage_waiting_for_slave_mutex_on_exit);
  mysql_mutex_lock(&rli->run_lock);
  /* We need data_lock, at least to wake up any waiting master_pos_wait() */
  mysql_mutex_lock(&rli->data_lock);
  DBUG_ASSERT(rli->slave_running == 1); // tracking buffer overrun
  /* When master_pos_wait() wakes up it will check this and terminate */
  rli->slave_running= 0;
  /* Forget the relay log's format */
  rli->set_rli_description_event(NULL);
  /* Wake up master_pos_wait() */
  mysql_mutex_unlock(&rli->data_lock);
  DBUG_PRINT("info",("Signaling possibly waiting master_pos_wait() functions"));
  mysql_cond_broadcast(&rli->data_cond);
  rli->ignore_log_space_limit= 0; /* don't need any lock */
  /* we die so won't remember charset - re-update them on next thread start */
  rli->cached_charset_invalidate();
  rli->save_temporary_tables = thd->temporary_tables;

  /*
    TODO: see if we can do this conditionally in next_event() instead
    to avoid unneeded position re-init
  */
  thd->temporary_tables = 0; // remove tempation from destructor to close them
  // destructor will not free it, because we are weird
  thd->get_protocol_classic()->end_net();
  DBUG_ASSERT(rli->info_thd == thd);
  THD_CHECK_SENTRY(thd);
  mysql_mutex_lock(&rli->info_thd_lock);
  rli->info_thd= NULL;
  if (commit_order_mngr)
  {
    delete commit_order_mngr;
    rli->set_commit_order_manager(NULL);
  }

  mysql_mutex_unlock(&rli->info_thd_lock);
  set_thd_in_use_temporary_tables(rli);  // (re)set info_thd in use for saved temp tables

  thd->release_resources();
  THD_CHECK_SENTRY(thd);
  if (thd_added)
    thd_manager->remove_thd(thd);

  /*
    The thd can only be destructed after indirect references
    through mi->rli->info_thd are cleared: mi->rli->info_thd= NULL.

    For instance, user thread might be issuing show_slave_status
    and attempting to read mi->rli->info_thd->get_proc_info().
    Therefore thd must only be deleted after info_thd is set
    to NULL.
  */
  delete thd;

 /*
  Note: the order of the broadcast and unlock calls below (first broadcast, then unlock)
  is important. Otherwise a killer_thread can execute between the calls and
  delete the mi structure leading to a crash! (see BUG#25306 for details)
 */ 
  mysql_cond_broadcast(&rli->stop_cond);
  DBUG_EXECUTE_IF("simulate_slave_delay_at_terminate_bug38694", sleep(5););
  mysql_mutex_unlock(&rli->run_lock);  // tell the world we are done

  DBUG_LEAVE;                            // Must match DBUG_ENTER()
  my_thread_end();
  ERR_remove_state(0);
  my_thread_exit(0);
  return 0;                             // Avoid compiler warnings
}


/*
  process_io_create_file()
*/

static int process_io_create_file(Master_info* mi, Create_file_log_event* cev)
{
  int error = 1;
  ulong num_bytes;
  bool cev_not_written;
  THD *thd = mi->info_thd;
  NET *net = &mi->mysql->net;
  DBUG_ENTER("process_io_create_file");

  mysql_mutex_assert_owner(&mi->data_lock);

  if (unlikely(!cev->is_valid()))
    DBUG_RETURN(1);

  if (!rpl_filter->db_ok(cev->db))
  {
    skip_load_data_infile(net);
    DBUG_RETURN(0);
  }
  DBUG_ASSERT(cev->inited_from_old);
  thd->file_id = cev->file_id = mi->file_id++;
  thd->server_id = cev->server_id;
  cev_not_written = 1;

  if (unlikely(net_request_file(net,cev->fname)))
  {
    sql_print_error("Slave I/O: failed requesting download of '%s'",
                    cev->fname);
    goto err;
  }

  /*
    This dummy block is so we could instantiate Append_block_log_event
    once and then modify it slightly instead of doing it multiple times
    in the loop
  */
  {
    Append_block_log_event aev(thd,0,0,0,0);

    for (;;)
    {
      if (unlikely((num_bytes=my_net_read(net)) == packet_error))
      {
        sql_print_error("Network read error downloading '%s' from master",
                        cev->fname);
        goto err;
      }
      if (unlikely(!num_bytes)) /* eof */
      {
	/* 3.23 master wants it */
        net_write_command(net, 0, (uchar*) "", 0, (uchar*) "", 0);
        /*
          If we wrote Create_file_log_event, then we need to write
          Execute_load_log_event. If we did not write Create_file_log_event,
          then this is an empty file and we can just do as if the LOAD DATA
          INFILE had not existed, i.e. write nothing.
        */
        if (unlikely(cev_not_written))
          break;
        Execute_load_log_event xev(thd,0,0);
        xev.common_header->log_pos = cev->common_header->log_pos;
        if (unlikely(mi->rli->relay_log.append_event(&xev, mi) != 0))
        {
          mi->report(ERROR_LEVEL, ER_SLAVE_RELAY_LOG_WRITE_FAILURE,
                     ER(ER_SLAVE_RELAY_LOG_WRITE_FAILURE),
                     "error writing Exec_load event to relay log");
          goto err;
        }
        mi->rli->relay_log.harvest_bytes_written(&mi->rli->log_space_total);
        break;
      }
      if (unlikely(cev_not_written))
      {
        cev->block = net->read_pos;
        cev->block_len = num_bytes;
        if (unlikely(mi->rli->relay_log.append_event(cev, mi) != 0))
        {
          mi->report(ERROR_LEVEL, ER_SLAVE_RELAY_LOG_WRITE_FAILURE,
                     ER(ER_SLAVE_RELAY_LOG_WRITE_FAILURE),
                     "error writing Create_file event to relay log");
          goto err;
        }
        cev_not_written=0;
        mi->rli->relay_log.harvest_bytes_written(&mi->rli->log_space_total);
      }
      else
      {
        aev.block = net->read_pos;
        aev.block_len = num_bytes;
        aev.common_header->log_pos= cev->common_header->log_pos;
        if (unlikely(mi->rli->relay_log.append_event(&aev, mi) != 0))
        {
          mi->report(ERROR_LEVEL, ER_SLAVE_RELAY_LOG_WRITE_FAILURE,
                     ER(ER_SLAVE_RELAY_LOG_WRITE_FAILURE),
                     "error writing Append_block event to relay log");
          goto err;
        }
        mi->rli->relay_log.harvest_bytes_written(&mi->rli->log_space_total);
      }
    }
  }
  error=0;
err:
  DBUG_RETURN(error);
}


/**
  Used by the slave IO thread when it receives a rotate event from the
  master.

  Updates the master info with the place in the next binary log where
  we should start reading.  Rotate the relay log to avoid mixed-format
  relay logs.

  @param mi master_info for the slave
  @param rev The rotate log event read from the master

  @note The caller must hold mi->data_lock before invoking this function.

  @retval 0 ok
  @retval 1 error
*/
static int process_io_rotate(Master_info *mi, Rotate_log_event *rev)
{
  DBUG_ENTER("process_io_rotate");
  mysql_mutex_assert_owner(&mi->data_lock);

  if (unlikely(!rev->is_valid()))
    DBUG_RETURN(1);

  /* Safe copy as 'rev' has been "sanitized" in Rotate_log_event's ctor */
  memcpy(const_cast<char *>(mi->get_master_log_name()),
         rev->new_log_ident, rev->ident_len + 1);
  mi->set_master_log_pos(rev->pos);
  DBUG_PRINT("info", ("new (master_log_name, master_log_pos): ('%s', %lu)",
                      mi->get_master_log_name(), (ulong) mi->get_master_log_pos()));
#ifndef DBUG_OFF
  /*
    If we do not do this, we will be getting the first
    rotate event forever, so we need to not disconnect after one.
  */
  if (disconnect_slave_event_count)
    mi->events_until_exit++;
#endif

  /*
    If mi_description_event is format <4, there is conversion in the
    relay log to the slave's format (4). And Rotate can mean upgrade or
    nothing. If upgrade, it's to 5.0 or newer, so we will get a Format_desc, so
    no need to reset mi_description_event now. And if it's nothing (same
    master version as before), no need (still using the slave's format).
  */
  Format_description_log_event *old_fdle= mi->get_mi_description_event();
  if (old_fdle->binlog_version >= 4)
  {
    DBUG_ASSERT(old_fdle->common_footer->checksum_alg ==
                mi->rli->relay_log.relay_log_checksum_alg);
    Format_description_log_event *new_fdle= new
      Format_description_log_event(3);
    new_fdle->common_footer->checksum_alg=
                             mi->rli->relay_log.relay_log_checksum_alg;
    mi->set_mi_description_event(new_fdle);
  }
  /*
    Rotate the relay log makes binlog format detection easier (at next slave
    start or mysqlbinlog)
  */
  int ret= rotate_relay_log(mi);
  DBUG_RETURN(ret);
}

/**
  Reads a 3.23 event and converts it to the slave's format. This code was
  copied from MySQL 4.0.

  @note The caller must hold mi->data_lock before invoking this function.
*/
static int queue_binlog_ver_1_event(Master_info *mi, const char *buf,
                                    ulong event_len)
{
  const char *errmsg = 0;
  ulong inc_pos;
  bool ignore_event= 0;
  char *tmp_buf = 0;
  Relay_log_info *rli= mi->rli;
  DBUG_ENTER("queue_binlog_ver_1_event");

  mysql_mutex_assert_owner(&mi->data_lock);

  /*
    If we get Load event, we need to pass a non-reusable buffer
    to read_log_event, so we do a trick
  */
  if (buf[EVENT_TYPE_OFFSET] == binary_log::LOAD_EVENT)
  {
    if (unlikely(!(tmp_buf=(char*)my_malloc(key_memory_binlog_ver_1_event,
                                            event_len+1,MYF(MY_WME)))))
    {
      mi->report(ERROR_LEVEL, ER_SLAVE_FATAL_ERROR,
                 ER(ER_SLAVE_FATAL_ERROR), "Memory allocation failed");
      DBUG_RETURN(1);
    }
    memcpy(tmp_buf,buf,event_len);
    /*
      Create_file constructor wants a 0 as last char of buffer, this 0 will
      serve as the string-termination char for the file's name (which is at the
      end of the buffer)
      We must increment event_len, otherwise the event constructor will not see
      this end 0, which leads to segfault.
    */
    tmp_buf[event_len++]=0;
    int4store(tmp_buf+EVENT_LEN_OFFSET, event_len);
    buf = (const char*)tmp_buf;
  }
  /*
    This will transform LOAD_EVENT into CREATE_FILE_EVENT, ask the master to
    send the loaded file, and write it to the relay log in the form of
    Append_block/Exec_load (the SQL thread needs the data, as that thread is not
    connected to the master).
  */
  Log_event *ev=
    Log_event::read_log_event(buf, event_len, &errmsg,
                              mi->get_mi_description_event(), 0);
  if (unlikely(!ev))
  {
    sql_print_error("Read invalid event from master: '%s',\
 master could be corrupt but a more likely cause of this is a bug",
                    errmsg);
    my_free((char*) tmp_buf);
    DBUG_RETURN(1);
  }
  /* 3.23 events don't contain log_pos */
  mi->set_master_log_pos(ev->common_header->log_pos);
  switch (ev->get_type_code()) {
  case binary_log::STOP_EVENT:
    ignore_event= 1;
    inc_pos= event_len;
    break;
  case binary_log::ROTATE_EVENT:
    if (unlikely(process_io_rotate(mi,(Rotate_log_event*)ev)))
    {
      delete ev;
      DBUG_RETURN(1);
    }
    inc_pos= 0;
    break;
  case binary_log::CREATE_FILE_EVENT:
    /*
      Yes it's possible to have CREATE_FILE_EVENT here, even if we're in
      queue_old_event() which is for 3.23 events which don't comprise
      CREATE_FILE_EVENT. This is because read_log_event() above has just
      transformed LOAD_EVENT into CREATE_FILE_EVENT.
    */
  {
    /* We come here when and only when tmp_buf != 0 */
    DBUG_ASSERT(tmp_buf != 0);
    inc_pos=event_len;
    ev->common_header->log_pos+= inc_pos;
    int error = process_io_create_file(mi,(Create_file_log_event*)ev);
    delete ev;
    mi->set_master_log_pos(mi->get_master_log_pos() + inc_pos);
    DBUG_PRINT("info", ("master_log_pos: %lu", (ulong) mi->get_master_log_pos()));
    my_free((char*)tmp_buf);
    DBUG_RETURN(error);
  }
  default:
    inc_pos= event_len;
    break;
  }
  if (likely(!ignore_event))
  {
    if (ev->common_header->log_pos)
      /*
         Don't do it for fake Rotate events (see comment in
      Log_event::Log_event(const char* buf...) in log_event.cc).
      */
      /* make log_pos be the pos of the end of the event */
      ev->common_header->log_pos+= event_len;
    if (unlikely(rli->relay_log.append_event(ev, mi) != 0))
    {
      delete ev;
      DBUG_RETURN(1);
    }
    rli->relay_log.harvest_bytes_written(&rli->log_space_total);
  }
  delete ev;
  mi->set_master_log_pos(mi->get_master_log_pos() + inc_pos);
  DBUG_PRINT("info", ("master_log_pos: %lu", (ulong) mi->get_master_log_pos()));
  DBUG_RETURN(0);
}

/**
  Reads a 4.0 event and converts it to the slave's format. This code was copied
  from queue_binlog_ver_1_event(), with some affordable simplifications.

  @note The caller must hold mi->data_lock before invoking this function.
*/
static int queue_binlog_ver_3_event(Master_info *mi, const char *buf,
                                    ulong event_len)
{
  const char *errmsg = 0;
  ulong inc_pos;
  char *tmp_buf = 0;
  Relay_log_info *rli= mi->rli;
  DBUG_ENTER("queue_binlog_ver_3_event");

  mysql_mutex_assert_owner(&mi->data_lock);

  /* read_log_event() will adjust log_pos to be end_log_pos */
  Log_event *ev=
    Log_event::read_log_event(buf, event_len, &errmsg,
                              mi->get_mi_description_event(), 0);
  if (unlikely(!ev))
  {
    sql_print_error("Read invalid event from master: '%s',\
 master could be corrupt but a more likely cause of this is a bug",
                    errmsg);
    my_free((char*) tmp_buf);
    DBUG_RETURN(1);
  }
  switch (ev->get_type_code()) {
  case binary_log::STOP_EVENT:
    goto err;
  case binary_log::ROTATE_EVENT:
    if (unlikely(process_io_rotate(mi,(Rotate_log_event*)ev)))
    {
      delete ev;
      DBUG_RETURN(1);
    }
    inc_pos= 0;
    break;
  default:
    inc_pos= event_len;
    break;
  }

  if (unlikely(rli->relay_log.append_event(ev, mi) != 0))
  {
    delete ev;
    DBUG_RETURN(1);
  }
  rli->relay_log.harvest_bytes_written(&rli->log_space_total);
  delete ev;
  mi->set_master_log_pos(mi->get_master_log_pos() + inc_pos);
err:
  DBUG_PRINT("info", ("master_log_pos: %lu", (ulong) mi->get_master_log_pos()));
  DBUG_RETURN(0);
}

/*
  queue_old_event()

  Writes a 3.23 or 4.0 event to the relay log, after converting it to the 5.0
  (exactly, slave's) format. To do the conversion, we create a 5.0 event from
  the 3.23/4.0 bytes, then write this event to the relay log.

  TODO:
    Test this code before release - it has to be tested on a separate
    setup with 3.23 master or 4.0 master
*/

static int queue_old_event(Master_info *mi, const char *buf,
                           ulong event_len)
{
  DBUG_ENTER("queue_old_event");

  mysql_mutex_assert_owner(&mi->data_lock);

  switch (mi->get_mi_description_event()->binlog_version)
  {
  case 1:
      DBUG_RETURN(queue_binlog_ver_1_event(mi,buf,event_len));
  case 3:
      DBUG_RETURN(queue_binlog_ver_3_event(mi,buf,event_len));
  default: /* unsupported format; eg version 2 */
    DBUG_PRINT("info",("unsupported binlog format %d in queue_old_event()",
                       mi->get_mi_description_event()->binlog_version));
    DBUG_RETURN(1);
  }
}

/*
  queue_event()

  If the event is 3.23/4.0, passes it to queue_old_event() which will convert
  it. Otherwise, writes a 5.0 (or newer) event to the relay log. Then there is
  no format conversion, it's pure read/write of bytes.
  So a 5.0.0 slave's relay log can contain events in the slave's format or in
  any >=5.0.0 format.
*/

int queue_event(Master_info* mi,const char* buf, ulong event_len)
{
  bool reported_error= false;
  int error= 0;
  String error_msg;
  ulong inc_pos= 0;
  Relay_log_info *rli= mi->rli;
  mysql_mutex_t *log_lock= rli->relay_log.get_log_lock();
  ulong s_id;
  bool unlock_data_lock= TRUE;
  /*
    FD_q must have been prepared for the first R_a event
    inside get_master_version_and_clock()
    Show-up of FD:s affects checksum_alg at once because
    that changes FD_queue.
  */
  enum_binlog_checksum_alg checksum_alg= mi->checksum_alg_before_fd !=
                                         binary_log::BINLOG_CHECKSUM_ALG_UNDEF ?
    mi->checksum_alg_before_fd :
    mi->rli->relay_log.relay_log_checksum_alg;

  char *save_buf= NULL; // needed for checksumming the fake Rotate event
  char rot_buf[LOG_EVENT_HEADER_LEN + Binary_log_event::ROTATE_HEADER_LEN + FN_REFLEN];
  Gtid gtid= { 0, 0 };
  Log_event_type event_type= (Log_event_type)buf[EVENT_TYPE_OFFSET];

  DBUG_ASSERT(checksum_alg == binary_log::BINLOG_CHECKSUM_ALG_OFF || 
              checksum_alg == binary_log::BINLOG_CHECKSUM_ALG_UNDEF || 
              checksum_alg == binary_log::BINLOG_CHECKSUM_ALG_CRC32); 

  DBUG_ENTER("queue_event");

  /*
    Pause the IO thread execution and wait for 'continue_queuing_event'
    signal to continue IO thread execution.
  */
  DBUG_EXECUTE_IF("pause_on_queuing_event",
                  {
                    const char act[]= "now SIGNAL reached_queuing_event "
                                      "WAIT_FOR continue_queuing_event";
                    DBUG_ASSERT(!debug_sync_set_action(current_thd,
                                                       STRING_WITH_LEN(act)));
                  };);

  /*
    FD_queue checksum alg description does not apply in a case of
    FD itself. The one carries both parts of the checksum data.
  */
  if (event_type == binary_log::FORMAT_DESCRIPTION_EVENT)
  {
    checksum_alg= Log_event_footer::get_checksum_alg(buf, event_len);
  }
  else if (event_type == binary_log::START_EVENT_V3)
  {
    // checksum behaviour is similar to the pre-checksum FD handling
    mi->checksum_alg_before_fd= binary_log::BINLOG_CHECKSUM_ALG_UNDEF;
    mysql_mutex_lock(&mi->data_lock);
    mi->get_mi_description_event()->common_footer->checksum_alg=
      mi->rli->relay_log.relay_log_checksum_alg= checksum_alg=
      binary_log::BINLOG_CHECKSUM_ALG_OFF;
    mysql_mutex_unlock(&mi->data_lock);
  }

  // does not hold always because of old binlog can work with NM 
  // DBUG_ASSERT(checksum_alg != BINLOG_CHECKSUM_ALG_UNDEF);

  // should hold unless manipulations with RL. Tests that do that
  // will have to refine the clause.
  DBUG_ASSERT(mi->rli->relay_log.relay_log_checksum_alg !=
              binary_log::BINLOG_CHECKSUM_ALG_UNDEF);
              
  // Emulate the network corruption
  DBUG_EXECUTE_IF("corrupt_queue_event",
    if (event_type != binary_log::FORMAT_DESCRIPTION_EVENT)
    {
      char *debug_event_buf_c = (char*) buf;
      int debug_cor_pos = rand() % (event_len - BINLOG_CHECKSUM_LEN);
      debug_event_buf_c[debug_cor_pos] =~ debug_event_buf_c[debug_cor_pos];
      DBUG_PRINT("info", ("Corrupt the event at queue_event: byte on position %d", debug_cor_pos));
      DBUG_SET("");
    }
  );
  binary_log_debug::debug_checksum_test=
    DBUG_EVALUATE_IF("simulate_checksum_test_failure", true, false);
  if (Log_event_footer::event_checksum_test((uchar *) buf,
                                            event_len, checksum_alg))
  {
    error= ER_NETWORK_READ_EVENT_CHECKSUM_FAILURE;
    unlock_data_lock= FALSE;
    goto err;
  }

  mysql_mutex_lock(&mi->data_lock);

  /*
    Simulate an unknown ignorable log event by rewriting a Xid
    log event before queuing it into relay log.
  */
  DBUG_EXECUTE_IF("simulate_unknown_ignorable_log_event_with_xid",
    if (event_type == binary_log::XID_EVENT)
    {
      uchar* ev_buf= (uchar*)buf;
      /* Overwrite the log event type with an unknown type. */
      ev_buf[EVENT_TYPE_OFFSET]= binary_log::ENUM_END_EVENT + 1;
      /* Set LOG_EVENT_IGNORABLE_F for the log event. */
      int2store(ev_buf + FLAGS_OFFSET,
                uint2korr(ev_buf + FLAGS_OFFSET) | LOG_EVENT_IGNORABLE_F);
      /* Recalc event's CRC */
      ha_checksum ev_crc= checksum_crc32(0L, NULL, 0);
      ev_crc= checksum_crc32(ev_crc, (const uchar *) ev_buf,
                             event_len - BINLOG_CHECKSUM_LEN);
      int4store(&ev_buf[event_len - BINLOG_CHECKSUM_LEN], ev_crc);
      /*
        We will skip writing this event to the relay log in order to let
        the startup procedure to not finding it and assuming this transaction
        is incomplete.
        But we have to keep the unknown ignorable error to let the
        "stop_io_after_reading_unknown_event" debug point to work after
        "queuing" this event.
      */
      mi->set_master_log_pos(mi->get_master_log_pos() + event_len);
      goto skip_relay_logging;
    }
  );

  /*
    This transaction parser is used to ensure that the GTID of the transaction
    (if it has one) will only be added to the Retrieved_Gtid_Set after the
    last event of the transaction be queued.
    It will also be used to avoid rotating the relay log in the middle of
    a transaction.
  */
  if (mi->transaction_parser.feed_event(buf, event_len,
                                        mi->get_mi_description_event(), true))
  {
    /*
      The transaction parser detected a problem while changing state and threw
      a warning message. We are taking care of avoiding transaction boundary
      issues, but it can happen.

      Transaction boundary errors might happen only because of bad master
      positioning in 'CHANGE MASTER TO' (or bad manipulation of master.info)
      when GTID auto positioning is off.

      The IO thread will keep working and queuing events regardless of the
      transaction parser error, but we will throw another warning message to
      log the relay log file and position of the parser error to help
      forensics.
    */
    sql_print_warning(
      "An unexpected event sequence was detected by the IO thread while "
      "queuing the event received from master '%s' binary log file, at "
      "position %llu.", mi->get_master_log_name(), mi->get_master_log_pos());

    DBUG_ASSERT(!mi->is_auto_position());
  }

  if (mi->get_mi_description_event()->binlog_version < 4 &&
      event_type != binary_log::FORMAT_DESCRIPTION_EVENT /* a way to escape */)
  {
    int ret= queue_old_event(mi,buf,event_len);
    mysql_mutex_unlock(&mi->data_lock);
    DBUG_RETURN(ret);
  }
  switch (event_type) {
  case binary_log::STOP_EVENT:
    /*
      We needn't write this event to the relay log. Indeed, it just indicates a
      master server shutdown. The only thing this does is cleaning. But
      cleaning is already done on a per-master-thread basis (as the master
      server is shutting down cleanly, it has written all DROP TEMPORARY TABLE
      prepared statements' deletion are TODO only when we binlog prep stmts).

      We don't even increment mi->get_master_log_pos(), because we may be just after
      a Rotate event. Btw, in a few milliseconds we are going to have a Start
      event from the next binlog (unless the master is presently running
      without --log-bin).
    */
    goto err;
  case binary_log::ROTATE_EVENT:
  {
    Rotate_log_event rev(buf, checksum_alg != binary_log::BINLOG_CHECKSUM_ALG_OFF ?
                         event_len - BINLOG_CHECKSUM_LEN : event_len,
                         mi->get_mi_description_event());

    if (unlikely(process_io_rotate(mi, &rev)))
    {
      error= ER_SLAVE_RELAY_LOG_WRITE_FAILURE;
      goto err;
    }
    /* 
       Checksum special cases for the fake Rotate (R_f) event caused by the protocol
       of events generation and serialization in RL where Rotate of master is 
       queued right next to FD of slave.
       Since it's only FD that carries the alg desc of FD_s has to apply to R_m.
       Two special rules apply only to the first R_f which comes in before any FD_m.
       The 2nd R_f should be compatible with the FD_s that must have taken over
       the last seen FD_m's (A).
       
       RSC_1: If OM \and fake Rotate \and slave is configured to
              to compute checksum for its first FD event for RL
              the fake Rotate gets checksummed here.
    */
    if (uint4korr(&buf[0]) == 0 && checksum_alg ==
                  binary_log::BINLOG_CHECKSUM_ALG_OFF &&
                  mi->rli->relay_log.relay_log_checksum_alg !=
                  binary_log::BINLOG_CHECKSUM_ALG_OFF)
    {
      ha_checksum rot_crc= checksum_crc32(0L, NULL, 0);
      event_len += BINLOG_CHECKSUM_LEN;
      memcpy(rot_buf, buf, event_len - BINLOG_CHECKSUM_LEN);
      int4store(&rot_buf[EVENT_LEN_OFFSET],
                uint4korr(rot_buf + EVENT_LEN_OFFSET) +
                BINLOG_CHECKSUM_LEN);
      rot_crc= checksum_crc32(rot_crc, (const uchar *) rot_buf,
                           event_len - BINLOG_CHECKSUM_LEN);
      int4store(&rot_buf[event_len - BINLOG_CHECKSUM_LEN], rot_crc);
      DBUG_ASSERT(event_len == uint4korr(&rot_buf[EVENT_LEN_OFFSET]));
      DBUG_ASSERT(mi->get_mi_description_event()->common_footer->checksum_alg ==
                  mi->rli->relay_log.relay_log_checksum_alg);
      /* the first one */
      DBUG_ASSERT(mi->checksum_alg_before_fd !=
                  binary_log::BINLOG_CHECKSUM_ALG_UNDEF);
      save_buf= (char *) buf;
      buf= rot_buf;
    }
    else
      /*
        RSC_2: If NM \and fake Rotate \and slave does not compute checksum
        the fake Rotate's checksum is stripped off before relay-logging.
      */
      if (uint4korr(&buf[0]) == 0 && checksum_alg !=
                    binary_log::BINLOG_CHECKSUM_ALG_OFF &&
                    mi->rli->relay_log.relay_log_checksum_alg ==
                    binary_log::BINLOG_CHECKSUM_ALG_OFF)
      {
        event_len -= BINLOG_CHECKSUM_LEN;
        memcpy(rot_buf, buf, event_len);
        int4store(&rot_buf[EVENT_LEN_OFFSET],
                  uint4korr(rot_buf + EVENT_LEN_OFFSET) -
                  BINLOG_CHECKSUM_LEN);
        DBUG_ASSERT(event_len == uint4korr(&rot_buf[EVENT_LEN_OFFSET]));
        DBUG_ASSERT(mi->get_mi_description_event()->common_footer->checksum_alg ==
                    mi->rli->relay_log.relay_log_checksum_alg);
        /* the first one */
        DBUG_ASSERT(mi->checksum_alg_before_fd !=
                    binary_log::BINLOG_CHECKSUM_ALG_UNDEF);
        save_buf= (char *) buf;
        buf= rot_buf;
      }
    /*
      Now the I/O thread has just changed its mi->get_master_log_name(), so
      incrementing mi->get_master_log_pos() is nonsense.
    */
    inc_pos= 0;
    break;
  }
  case binary_log::FORMAT_DESCRIPTION_EVENT:
  {
    /*
      Create an event, and save it (when we rotate the relay log, we will have
      to write this event again).
    */
    /*
      We are the only thread which reads/writes mi_description_event.
      The relay_log struct does not move (though some members of it can
      change), so we needn't any lock (no rli->data_lock, no log lock).
    */
    const char* errmsg;
    // mark it as undefined that is irrelevant anymore
    mi->checksum_alg_before_fd= binary_log::BINLOG_CHECKSUM_ALG_UNDEF;
    Format_description_log_event *new_fdle=
      (Format_description_log_event*)
      Log_event::read_log_event(buf, event_len, &errmsg,
                                mi->get_mi_description_event(), 1);
    if (new_fdle == NULL)
    {
      error= ER_SLAVE_RELAY_LOG_WRITE_FAILURE;
      goto err;
    }
    if (new_fdle->common_footer->checksum_alg ==
                                 binary_log::BINLOG_CHECKSUM_ALG_UNDEF)
      new_fdle->common_footer->checksum_alg= binary_log::BINLOG_CHECKSUM_ALG_OFF;

    mi->set_mi_description_event(new_fdle);

    /* installing new value of checksum Alg for relay log */
    mi->rli->relay_log.relay_log_checksum_alg= new_fdle->common_footer->checksum_alg;

    /*
       Though this does some conversion to the slave's format, this will
       preserve the master's binlog format version, and number of event types.
    */
    /*
       If the event was not requested by the slave (the slave did not ask for
       it), i.e. has end_log_pos=0, we do not increment mi->get_master_log_pos()
    */
    inc_pos= uint4korr(buf+LOG_POS_OFFSET) ? event_len : 0;
    DBUG_PRINT("info",("binlog format is now %d",
                       mi->get_mi_description_event()->binlog_version));

  }
  break;

  case binary_log::HEARTBEAT_LOG_EVENT:
  {
    /*
      HB (heartbeat) cannot come before RL (Relay)
    */
    char  llbuf[22];
    Heartbeat_log_event hb(buf,
                           mi->rli->relay_log.relay_log_checksum_alg
                           != binary_log::BINLOG_CHECKSUM_ALG_OFF ?
                           event_len - BINLOG_CHECKSUM_LEN : event_len,
                           mi->get_mi_description_event());
    if (!hb.is_valid())
    {
      error= ER_SLAVE_HEARTBEAT_FAILURE;
      error_msg.append(STRING_WITH_LEN("inconsistent heartbeat event content;"));
      error_msg.append(STRING_WITH_LEN("the event's data: log_file_name "));
      error_msg.append(hb.get_log_ident(), strlen(hb.get_log_ident()));
      error_msg.append(STRING_WITH_LEN(" log_pos "));
      llstr(hb.common_header->log_pos, llbuf);
      error_msg.append(llbuf, strlen(llbuf));
      goto err;
    }
    mi->received_heartbeats++;
    mi->last_heartbeat= my_time(0);


    /*
      During GTID protocol, if the master skips transactions,
      a heartbeat event is sent to the slave at the end of last
      skipped transaction to update coordinates.

      I/O thread receives the heartbeat event and updates mi
      only if the received heartbeat position is greater than
      mi->get_master_log_pos(). This event is written to the
      relay log as an ignored Rotate event. SQL thread reads
      the rotate event only to update the coordinates corresponding
      to the last skipped transaction. Note that,
      we update only the positions and not the file names, as a ROTATE
      EVENT from the master prior to this will update the file name.
    */
    if (mi->is_auto_position()  && mi->get_master_log_pos() <
       hb.common_header->log_pos &&  mi->get_master_log_name() != NULL)
    {

      DBUG_ASSERT(memcmp(const_cast<char*>(mi->get_master_log_name()),
                         hb.get_log_ident(), hb.get_ident_len()) == 0);

      mi->set_master_log_pos(hb.common_header->log_pos);

      /*
         Put this heartbeat event in the relay log as a Rotate Event.
      */
      inc_pos= 0;
      memcpy(rli->ign_master_log_name_end, mi->get_master_log_name(),
             FN_REFLEN);
      rli->ign_master_log_pos_end = mi->get_master_log_pos();

      if (write_ignored_events_info_to_relay_log(mi->info_thd, mi))
        goto err;
    }

    /* 
       compare local and event's versions of log_file, log_pos.
       
       Heartbeat is sent only after an event corresponding to the corrdinates
       the heartbeat carries.
       Slave can not have a difference in coordinates except in the only
       special case when mi->get_master_log_name(), mi->get_master_log_pos() have never
       been updated by Rotate event i.e when slave does not have any history
       with the master (and thereafter mi->get_master_log_pos() is NULL).

       TODO: handling `when' for SHOW SLAVE STATUS' snds behind
    */
    if (memcmp(const_cast<char *>(mi->get_master_log_name()),
               hb.get_log_ident(), hb.get_ident_len())
        || (mi->get_master_log_pos() > hb.common_header->log_pos))
    {
      /* missed events of heartbeat from the past */
      error= ER_SLAVE_HEARTBEAT_FAILURE;
      error_msg.append(STRING_WITH_LEN("heartbeat is not compatible with local info; "));
      error_msg.append(STRING_WITH_LEN("the event's data: log_file_name "));
      error_msg.append(hb.get_log_ident(), strlen(hb.get_log_ident()));
      error_msg.append(STRING_WITH_LEN(" log_pos "));
      llstr(hb.common_header->log_pos, llbuf);
      error_msg.append(llbuf, strlen(llbuf));
      goto err;
    }
    goto skip_relay_logging;
  }
  break;

  case binary_log::PREVIOUS_GTIDS_LOG_EVENT:
  {
    /*
      This event does not have any meaning for the slave and
      was just sent to show the slave the master is making
      progress and avoid possible deadlocks.
      So at this point, the event is replaced by a rotate
      event what will make the slave to update what it knows
      about the master's coordinates.
    */
    inc_pos= 0;
    mi->set_master_log_pos(mi->get_master_log_pos() + event_len);
    memcpy(rli->ign_master_log_name_end, mi->get_master_log_name(), FN_REFLEN);
    rli->ign_master_log_pos_end= mi->get_master_log_pos();

    if (write_ignored_events_info_to_relay_log(mi->info_thd, mi))
      goto err;

    goto skip_relay_logging;
  }
  break;

  case binary_log::GTID_LOG_EVENT:
  {
    global_sid_lock->rdlock();
    /*
      This can happen if the master uses GTID_MODE=OFF_PERMISSIVE, and
      sends GTID events to the slave. A possible scenario is that user
      does not follow the upgrade procedure for GTIDs, and creates a
      topology like A->B->C, where A uses GTID_MODE=ON_PERMISSIVE, B
      uses GTID_MODE=OFF_PERMISSIVE, and C uses GTID_MODE=OFF.  Each
      connection is allowed, but the master A will generate GTID
      transactions which will be sent through B to C.  Then C will hit
      this error.
    */
    if (get_gtid_mode(GTID_MODE_LOCK_SID) == GTID_MODE_OFF)
    {
      global_sid_lock->unlock();
      error= ER_CANT_REPLICATE_GTID_WITH_GTID_MODE_OFF;
      reported_error= true;
      mi->report(ERROR_LEVEL, ER_CANT_REPLICATE_GTID_WITH_GTID_MODE_OFF,
                 ER(ER_CANT_REPLICATE_GTID_WITH_GTID_MODE_OFF),
                 mi->get_master_log_name(), mi->get_master_log_pos());
      goto err;
    }
    Gtid_log_event gtid_ev(buf,
                           checksum_alg != binary_log::BINLOG_CHECKSUM_ALG_OFF ?
                           event_len - BINLOG_CHECKSUM_LEN : event_len,
                           mi->get_mi_description_event());
    gtid.sidno= gtid_ev.get_sidno(false);
    global_sid_lock->unlock();
    if (gtid.sidno < 0)
      goto err;
    gtid.gno= gtid_ev.get_gno();
    inc_pos= event_len;
  }
  break;

  case binary_log::ANONYMOUS_GTID_LOG_EVENT:
    /*
      This cannot normally happen, because the master has a check that
      prevents it from sending anonymous events when auto_position is
      enabled.  However, the master could be something else than
      mysqld, which could contain bugs that we have no control over.
      So we need this check on the slave to be sure that whoever is on
      the other side of the protocol does not break the protocol.
    */
    if (mi->is_auto_position())
    {
      error= ER_CANT_REPLICATE_ANONYMOUS_WITH_AUTO_POSITION;
      reported_error= true;
      mi->report(ERROR_LEVEL, ER_CANT_REPLICATE_ANONYMOUS_WITH_AUTO_POSITION,
                 ER(ER_CANT_REPLICATE_ANONYMOUS_WITH_AUTO_POSITION),
                 mi->get_master_log_name(), mi->get_master_log_pos());
      goto err;
    }
    /*
      This can happen if the master uses GTID_MODE=ON_PERMISSIVE, and
      sends an anonymous event to the slave. A possible scenario is
      that user does not follow the upgrade procedure for GTIDs, and
      creates a topology like A->B->C, where A uses
      GTID_MODE=OFF_PERMISSIVE, B uses GTID_MODE=ON_PERMISSIVE, and C
      uses GTID_MODE=ON.  Each connection is allowed, but the master A
      will generate anonymous transactions which will be sent through
      B to C.  Then C will hit this error.
    */
    else if (get_gtid_mode(GTID_MODE_LOCK_NONE) == GTID_MODE_ON)
    {
      error= ER_CANT_REPLICATE_ANONYMOUS_WITH_GTID_MODE_ON;
      reported_error= true;
      mi->report(ERROR_LEVEL, ER_CANT_REPLICATE_ANONYMOUS_WITH_GTID_MODE_ON,
                 ER(ER_CANT_REPLICATE_ANONYMOUS_WITH_GTID_MODE_ON),
                 mi->get_master_log_name(), mi->get_master_log_pos());
      goto err;
    }
    /* fall through */

  default:
    inc_pos= event_len;
  break;
  }

  /*
    Simulate an unknown ignorable log event by rewriting the write_rows log
    event and previous_gtids log event before writing them in relay log.
  */
  DBUG_EXECUTE_IF("simulate_unknown_ignorable_log_event",
    if (event_type == binary_log::WRITE_ROWS_EVENT ||
        event_type == binary_log::PREVIOUS_GTIDS_LOG_EVENT)
    {
      char *event_buf= const_cast<char*>(buf);
      /* Overwrite the log event type with an unknown type. */
      event_buf[EVENT_TYPE_OFFSET]= binary_log::ENUM_END_EVENT + 1;
      /* Set LOG_EVENT_IGNORABLE_F for the log event. */
      int2store(event_buf + FLAGS_OFFSET,
                uint2korr(event_buf + FLAGS_OFFSET) | LOG_EVENT_IGNORABLE_F);
    }
  );

  /*
     If this event is originating from this server, don't queue it.
     We don't check this for 3.23 events because it's simpler like this; 3.23
     will be filtered anyway by the SQL slave thread which also tests the
     server id (we must also keep this test in the SQL thread, in case somebody
     upgrades a 4.0 slave which has a not-filtered relay log).

     ANY event coming from ourselves can be ignored: it is obvious for queries;
     for STOP_EVENT/ROTATE_EVENT/START_EVENT: these cannot come from ourselves
     (--log-slave-updates would not log that) unless this slave is also its
     direct master (an unsupported, useless setup!).
  */

  mysql_mutex_lock(log_lock);
  s_id= uint4korr(buf + SERVER_ID_OFFSET);

  /*
    If server_id_bits option is set we need to mask out irrelevant bits
    when checking server_id, but we still put the full unmasked server_id
    into the Relay log so that it can be accessed when applying the event
  */
  s_id&= opt_server_id_mask;

  if ((s_id == ::server_id && !mi->rli->replicate_same_server_id) ||
      /*
        the following conjunction deals with IGNORE_SERVER_IDS, if set
        If the master is on the ignore list, execution of
        format description log events and rotate events is necessary.
      */
      (mi->ignore_server_ids->dynamic_ids.size() > 0 &&
       mi->shall_ignore_server_id(s_id) &&
       /* everything is filtered out from non-master */
       (s_id != mi->master_id ||
        /* for the master meta information is necessary */
        (event_type != binary_log::FORMAT_DESCRIPTION_EVENT &&
         event_type != binary_log::ROTATE_EVENT))))
  {
    /*
      Do not write it to the relay log.
      a) We still want to increment mi->get_master_log_pos(), so that we won't
      re-read this event from the master if the slave IO thread is now
      stopped/restarted (more efficient if the events we are ignoring are big
      LOAD DATA INFILE).
      b) We want to record that we are skipping events, for the information of
      the slave SQL thread, otherwise that thread may let
      rli->group_relay_log_pos stay too small if the last binlog's event is
      ignored.
      But events which were generated by this slave and which do not exist in
      the master's binlog (i.e. Format_desc, Rotate & Stop) should not increment
      mi->get_master_log_pos().
      If the event is originated remotely and is being filtered out by
      IGNORE_SERVER_IDS it increments mi->get_master_log_pos()
      as well as rli->group_relay_log_pos.
    */
    if (!(s_id == ::server_id && !mi->rli->replicate_same_server_id) ||
        (event_type != binary_log::FORMAT_DESCRIPTION_EVENT &&
         event_type != binary_log::ROTATE_EVENT &&
         event_type != binary_log::STOP_EVENT))
    {
      mi->set_master_log_pos(mi->get_master_log_pos() + inc_pos);
      memcpy(rli->ign_master_log_name_end, mi->get_master_log_name(), FN_REFLEN);
      DBUG_ASSERT(rli->ign_master_log_name_end[0]);
      rli->ign_master_log_pos_end= mi->get_master_log_pos();
    }
    rli->relay_log.signal_update(); // the slave SQL thread needs to re-check
    DBUG_PRINT("info", ("master_log_pos: %lu, event originating from %u server, ignored",
                        (ulong) mi->get_master_log_pos(), uint4korr(buf + SERVER_ID_OFFSET)));
  }
  else
  {
    /* write the event to the relay log */
    if (likely(rli->relay_log.append_buffer(buf, event_len, mi) == 0))
    {
      mi->set_master_log_pos(mi->get_master_log_pos() + inc_pos);
      DBUG_PRINT("info", ("master_log_pos: %lu", (ulong) mi->get_master_log_pos()));
      rli->relay_log.harvest_bytes_written(&rli->log_space_total);

      /*
        If this event is GTID_LOG_EVENT we store its GTID to add to the
        Retrieved_Gtid_Set later, when the last event of the transaction be
        queued.
      */
      if (event_type == binary_log::GTID_LOG_EVENT)
      {
        mi->set_last_gtid_queued(gtid);
      }

      /*
        If we are starting an anonymous transaction, we have to discard
        the GTID of the partial transaction that was not finished (if
        there is one).
        */
      if (event_type == binary_log::ANONYMOUS_GTID_LOG_EVENT)
      {
#ifndef DBUG_OFF
        if (!mi->get_last_gtid_queued()->is_empty())
        {
          DBUG_PRINT("info", ("Discarding Gtid(%d, %lld) as the transaction "
                              "wasn't complete and we found an "
                              "ANONYMOUS_GTID_LOG_EVENT.",
                              mi->get_last_gtid_queued()->sidno,
                              mi->get_last_gtid_queued()->gno));
        }
#endif
        mi->clear_last_gtid_queued();
      }
    }
    else
    {
      error= ER_SLAVE_RELAY_LOG_WRITE_FAILURE;
    }
    rli->ign_master_log_name_end[0]= 0; // last event is not ignored
    if (save_buf != NULL)
      buf= save_buf;
  }
  mysql_mutex_unlock(log_lock);
skip_relay_logging:

err:
  if (unlock_data_lock)
    mysql_mutex_unlock(&mi->data_lock);
  DBUG_PRINT("info", ("error: %d", error));
  if (error && !reported_error)
    mi->report(ERROR_LEVEL, error, ER(error), 
               (error == ER_SLAVE_RELAY_LOG_WRITE_FAILURE)?
               "could not queue event from master" :
               error_msg.ptr());
  DBUG_RETURN(error);
}

/**
  Hook to detach the active VIO before closing a connection handle.

  The client API might close the connection (and associated data)
  in case it encounters a unrecoverable (network) error. This hook
  is called from the client code before the VIO handle is deleted
  allows the thread to detach the active vio so it does not point
  to freed memory.

  Other calls to THD::clear_active_vio throughout this module are
  redundant due to the hook but are left in place for illustrative
  purposes.
*/

extern "C" void slave_io_thread_detach_vio()
{
  THD *thd= current_thd;
  if (thd && thd->slave_thread)
    thd->clear_active_vio();
}


/*
  Try to connect until successful or slave killed

  SYNPOSIS
    safe_connect()
    thd                 Thread handler for slave
    mysql               MySQL connection handle
    mi                  Replication handle

  RETURN
    0   ok
    #   Error
*/

static int safe_connect(THD* thd, MYSQL* mysql, Master_info* mi)
{
  DBUG_ENTER("safe_connect");

  DBUG_RETURN(connect_to_master(thd, mysql, mi, 0, 0));
}


/*
  SYNPOSIS
    connect_to_master()

  IMPLEMENTATION
    Try to connect until successful or slave killed or we have retried
    mi->retry_count times
*/

static int connect_to_master(THD* thd, MYSQL* mysql, Master_info* mi,
                             bool reconnect, bool suppress_warnings)
{
  int slave_was_killed= 0;
  int last_errno= -2;                           // impossible error
  ulong err_count=0;
  char llbuff[22];
  char password[MAX_PASSWORD_LENGTH + 1];
  size_t password_size= sizeof(password);
  DBUG_ENTER("connect_to_master");
  set_slave_max_allowed_packet(thd, mysql);
#ifndef DBUG_OFF
  mi->events_until_exit = disconnect_slave_event_count;
#endif
  ulong client_flag= CLIENT_REMEMBER_OPTIONS;
  if (opt_slave_compressed_protocol)
    client_flag|= CLIENT_COMPRESS;              /* We will use compression */

  mysql_options(mysql, MYSQL_OPT_CONNECT_TIMEOUT, (char *) &slave_net_timeout);
  mysql_options(mysql, MYSQL_OPT_READ_TIMEOUT, (char *) &slave_net_timeout);

  if (mi->bind_addr[0])
  {
    DBUG_PRINT("info",("bind_addr: %s", mi->bind_addr));
    mysql_options(mysql, MYSQL_OPT_BIND, mi->bind_addr);
  }

#ifdef HAVE_OPENSSL
  if (mi->ssl)
  {
    const static my_bool ssl_enforce_true= TRUE;
    mysql_ssl_set(mysql,
                  mi->ssl_key[0]?mi->ssl_key:0,
                  mi->ssl_cert[0]?mi->ssl_cert:0,
                  mi->ssl_ca[0]?mi->ssl_ca:0,
                  mi->ssl_capath[0]?mi->ssl_capath:0,
                  mi->ssl_cipher[0]?mi->ssl_cipher:0);
#ifdef HAVE_YASSL
    mi->ssl_crl[0]= '\0';
    mi->ssl_crlpath[0]= '\0';
#endif
    mysql_options(mysql, MYSQL_OPT_SSL_CRL,
                  mi->ssl_crl[0] ? mi->ssl_crl : 0);
    mysql_options(mysql, MYSQL_OPT_SSL_CRLPATH,
                  mi->ssl_crlpath[0] ? mi->ssl_crlpath : 0);
    mysql_options(mysql, MYSQL_OPT_SSL_VERIFY_SERVER_CERT,
                  &mi->ssl_verify_server_cert);
    /* we always enforce SSL if SSL is turned on */
    mysql_options(mysql, MYSQL_OPT_SSL_ENFORCE, &ssl_enforce_true);
  }
#endif

  /*
    If server's default charset is not supported (like utf16, utf32) as client
    charset, then set client charset to 'latin1' (default client charset).
  */
  if (is_supported_parser_charset(default_charset_info))
    mysql_options(mysql, MYSQL_SET_CHARSET_NAME, default_charset_info->csname);
  else
  {
    sql_print_information("'%s' can not be used as client character set. "
                          "'%s' will be used as default client character set "
                          "while connecting to master.",
                          default_charset_info->csname,
                          default_client_charset_info->csname);
    mysql_options(mysql, MYSQL_SET_CHARSET_NAME,
                  default_client_charset_info->csname);
  }


  /* This one is not strictly needed but we have it here for completeness */
  mysql_options(mysql, MYSQL_SET_CHARSET_DIR, (char *) charsets_dir);

  if (mi->is_start_plugin_auth_configured())
  {
    DBUG_PRINT("info", ("Slaving is using MYSQL_DEFAULT_AUTH %s",
                        mi->get_start_plugin_auth()));
    mysql_options(mysql, MYSQL_DEFAULT_AUTH, mi->get_start_plugin_auth());
  }
  
  if (mi->is_start_plugin_dir_configured())
  {
    DBUG_PRINT("info", ("Slaving is using MYSQL_PLUGIN_DIR %s",
                        mi->get_start_plugin_dir()));
    mysql_options(mysql, MYSQL_PLUGIN_DIR, mi->get_start_plugin_dir());
  }
  /* Set MYSQL_PLUGIN_DIR in case master asks for an external authentication plugin */
  else if (opt_plugin_dir_ptr && *opt_plugin_dir_ptr)
    mysql_options(mysql, MYSQL_PLUGIN_DIR, opt_plugin_dir_ptr);
  
  if (!mi->is_start_user_configured())
    sql_print_warning("%s", ER(ER_INSECURE_CHANGE_MASTER));

  if (mi->get_password(password, &password_size))
  {
    mi->report(ERROR_LEVEL, ER_SLAVE_FATAL_ERROR,
               ER(ER_SLAVE_FATAL_ERROR),
               "Unable to configure password when attempting to "
               "connect to the master server. Connection attempt "
               "terminated.");
    DBUG_RETURN(1);
  }

  const char* user= mi->get_user();
  if (user == NULL || user[0] == 0)
  {
    mi->report(ERROR_LEVEL, ER_SLAVE_FATAL_ERROR,
               ER(ER_SLAVE_FATAL_ERROR),
               "Invalid (empty) username when attempting to "
               "connect to the master server. Connection attempt "
               "terminated.");
    DBUG_RETURN(1);
  }

  while (!(slave_was_killed = io_slave_killed(thd,mi))
         && (reconnect ? mysql_reconnect(mysql) != 0 :
             mysql_real_connect(mysql, mi->host, user,
                                password, 0, mi->port, 0, client_flag) == 0))
  {
    /*
       SHOW SLAVE STATUS will display the number of retries which
       would be real retry counts instead of mi->retry_count for
       each connection attempt by 'Last_IO_Error' entry.
    */
    last_errno=mysql_errno(mysql);
    suppress_warnings= 0;
    mi->report(ERROR_LEVEL, last_errno,
               "error %s to master '%s@%s:%d'"
               " - retry-time: %d  retries: %lu",
               (reconnect ? "reconnecting" : "connecting"),
               mi->get_user(), mi->host, mi->port,
               mi->connect_retry, err_count + 1);
    /*
      By default we try forever. The reason is that failure will trigger
      master election, so if the user did not set mi->retry_count we
      do not want to have election triggered on the first failure to
      connect
    */
    if (++err_count == mi->retry_count)
    {
      slave_was_killed=1;
      break;
    }
    slave_sleep(thd, mi->connect_retry, io_slave_killed, mi);
  }

  if (!slave_was_killed)
  {
    mi->clear_error(); // clear possible left over reconnect error
    if (reconnect)
    {
      if (!suppress_warnings)
        sql_print_information("Slave%s: connected to master '%s@%s:%d',"
                              "replication resumed in log '%s' at position %s",
                              mi->get_for_channel_str(), mi->get_user(),
                              mi->host, mi->port,
                              mi->get_io_rpl_log_name(),
                              llstr(mi->get_master_log_pos(),llbuff));
    }
    else
    {
      query_logger.general_log_print(thd, COM_CONNECT_OUT, "%s@%s:%d",
                                     mi->get_user(), mi->host, mi->port);
    }

    thd->set_active_vio(mysql->net.vio);
  }
  mysql->reconnect= 1;
  DBUG_PRINT("exit",("slave_was_killed: %d", slave_was_killed));
  DBUG_RETURN(slave_was_killed);
}


/*
  safe_reconnect()

  IMPLEMENTATION
    Try to connect until successful or slave killed or we have retried
    mi->retry_count times
*/

static int safe_reconnect(THD* thd, MYSQL* mysql, Master_info* mi,
                          bool suppress_warnings)
{
  DBUG_ENTER("safe_reconnect");
  DBUG_RETURN(connect_to_master(thd, mysql, mi, 1, suppress_warnings));
}


/*
  Called when we notice that the current "hot" log got rotated under our feet.
*/

static IO_CACHE *reopen_relay_log(Relay_log_info *rli, const char **errmsg)
{
  DBUG_ENTER("reopen_relay_log");
  DBUG_ASSERT(rli->cur_log != &rli->cache_buf);
  DBUG_ASSERT(rli->cur_log_fd == -1);

  IO_CACHE *cur_log = rli->cur_log=&rli->cache_buf;
  if ((rli->cur_log_fd=open_binlog_file(cur_log,rli->get_event_relay_log_name(),
                                        errmsg)) <0)
    DBUG_RETURN(0);
  /*
    We want to start exactly where we was before:
    relay_log_pos       Current log pos
    pending             Number of bytes already processed from the event
  */
  rli->set_event_relay_log_pos(max<ulonglong>(rli->get_event_relay_log_pos(),
                                              BIN_LOG_HEADER_SIZE));
  my_b_seek(cur_log,rli->get_event_relay_log_pos());
  DBUG_RETURN(cur_log);
}


/**
  Reads next event from the relay log.  Should be called from the
  slave IO thread.

  @param rli Relay_log_info structure for the slave IO thread.

  @return The event read, or NULL on error.  If an error occurs, the
  error is reported through the sql_print_information() or
  sql_print_error() functions.
*/
static Log_event* next_event(Relay_log_info* rli)
{
  Log_event* ev;
  IO_CACHE* cur_log = rli->cur_log;
  mysql_mutex_t *log_lock = rli->relay_log.get_log_lock();
  const char* errmsg=0;
  THD* thd = rli->info_thd;
  DBUG_ENTER("next_event");

  DBUG_ASSERT(thd != 0);

#ifndef DBUG_OFF
  if (abort_slave_event_count && !rli->events_until_exit--)
    DBUG_RETURN(0);
#endif

  /*
    For most operations we need to protect rli members with data_lock,
    so we assume calling function acquired this mutex for us and we will
    hold it for the most of the loop below However, we will release it
    whenever it is worth the hassle,  and in the cases when we go into a
    mysql_cond_wait() with the non-data_lock mutex
  */
  mysql_mutex_assert_owner(&rli->data_lock);

  while (!sql_slave_killed(thd,rli))
  {
    /*
      We can have two kinds of log reading:
      hot_log:
        rli->cur_log points at the IO_CACHE of relay_log, which
        is actively being updated by the I/O thread. We need to be careful
        in this case and make sure that we are not looking at a stale log that
        has already been rotated. If it has been, we reopen the log.

      The other case is much simpler:
        We just have a read only log that nobody else will be updating.
    */
    bool hot_log;
    if ((hot_log = (cur_log != &rli->cache_buf)))
    {
      DBUG_ASSERT(rli->cur_log_fd == -1); // foreign descriptor
      mysql_mutex_lock(log_lock);

      /*
        Reading xxx_file_id is safe because the log will only
        be rotated when we hold relay_log.LOCK_log
      */
      if (rli->relay_log.get_open_count() != rli->cur_log_old_open_count)
      {
        // The master has switched to a new log file; Reopen the old log file
        cur_log=reopen_relay_log(rli, &errmsg);
        mysql_mutex_unlock(log_lock);
        if (!cur_log)                           // No more log files
          goto err;
        hot_log=0;                              // Using old binary log
      }
    }
    /* 
      As there is no guarantee that the relay is open (for example, an I/O
      error during a write by the slave I/O thread may have closed it), we
      have to test it.
    */
    if (!my_b_inited(cur_log))
      goto err;
#ifndef DBUG_OFF
    {
      DBUG_PRINT("info", ("assertion skip %lu file pos %lu event relay log pos %lu file %s\n",
        (ulong) rli->slave_skip_counter, (ulong) my_b_tell(cur_log),
        (ulong) rli->get_event_relay_log_pos(),
        rli->get_event_relay_log_name()));

      /* This is an assertion which sometimes fails, let's try to track it */
      char llbuf1[22], llbuf2[22];
      DBUG_PRINT("info", ("my_b_tell(cur_log)=%s rli->event_relay_log_pos=%s",
                          llstr(my_b_tell(cur_log),llbuf1),
                          llstr(rli->get_event_relay_log_pos(),llbuf2)));

      DBUG_ASSERT(my_b_tell(cur_log) >= BIN_LOG_HEADER_SIZE);
      DBUG_ASSERT(my_b_tell(cur_log) == rli->get_event_relay_log_pos() || rli->is_parallel_exec());

      DBUG_PRINT("info", ("next_event group master %s %lu group relay %s %lu event %s %lu\n",
        rli->get_group_master_log_name(),
        (ulong) rli->get_group_master_log_pos(),
        rli->get_group_relay_log_name(),
        (ulong) rli->get_group_relay_log_pos(),
        rli->get_event_relay_log_name(),
        (ulong) rli->get_event_relay_log_pos()));
    }
#endif
    rli->set_event_start_pos(my_b_tell(cur_log));
    /*
      Relay log is always in new format - if the master is 3.23, the
      I/O thread will convert the format for us.
      A problem: the description event may be in a previous relay log. So if
      the slave has been shutdown meanwhile, we would have to look in old relay
      logs, which may even have been deleted. So we need to write this
      description event at the beginning of the relay log.
      When the relay log is created when the I/O thread starts, easy: the
      master will send the description event and we will queue it.
      But if the relay log is created by new_file(): then the solution is:
      MYSQL_BIN_LOG::open() will write the buffered description event.
    */
    if ((ev= Log_event::read_log_event(cur_log, 0,
                                       rli->get_rli_description_event(),
                                       opt_slave_sql_verify_checksum)))
    {
      DBUG_ASSERT(thd==rli->info_thd);
      /*
        read it while we have a lock, to avoid a mutex lock in
        inc_event_relay_log_pos()
      */
      rli->set_future_event_relay_log_pos(my_b_tell(cur_log));
      ev->future_event_relay_log_pos= rli->get_future_event_relay_log_pos();

      if (hot_log)
        mysql_mutex_unlock(log_lock);
      /*
         MTS checkpoint in the successful read branch.
         The following block makes sure that
         a. GAQ the job assignment control resource is not run out of space, and
         b. Last executed transaction coordinates are advanced whenever
            there's been progress by Workers.
         Notice, MTS logical clock scheduler does not introduce any
         own specfics even though internally it may need to learn about
         the done status of a job.
      */
      bool force= (rli->checkpoint_seqno > (rli->checkpoint_group - 1));
      if (rli->is_parallel_exec() && (opt_mts_checkpoint_period != 0 || force))
      {
        ulonglong period= static_cast<ulonglong>(opt_mts_checkpoint_period * 1000000ULL);
        mysql_mutex_unlock(&rli->data_lock);
        /*
          At this point the coordinator has is delegating jobs to workers and
          the checkpoint routine must be periodically invoked.
        */
        (void) mts_checkpoint_routine(rli, period, force, true/*need_data_lock=true*/); // TODO: ALFRANIO ERROR
        DBUG_ASSERT(!force ||
                    (force && (rli->checkpoint_seqno <= (rli->checkpoint_group - 1))) ||
                    sql_slave_killed(thd, rli));
        mysql_mutex_lock(&rli->data_lock);
      }
      DBUG_RETURN(ev);
    }
    DBUG_ASSERT(thd==rli->info_thd);
    if (opt_reckless_slave)                     // For mysql-test
      cur_log->error = 0;
    if (cur_log->error < 0)
    {
      errmsg = "slave SQL thread aborted because of I/O error";
      if (rli->mts_group_status == Relay_log_info::MTS_IN_GROUP)
        /*
          MTS group status is set to MTS_KILLED_GROUP, whenever a read event
          error happens and there was already a non-terminal event scheduled.
        */
        rli->mts_group_status= Relay_log_info::MTS_KILLED_GROUP;
      if (hot_log)
        mysql_mutex_unlock(log_lock);
      goto err;
    }
    if (!cur_log->error) /* EOF */
    {
      /*
        On a hot log, EOF means that there are no more updates to
        process and we must block until I/O thread adds some and
        signals us to continue
      */
      if (hot_log)
      {
        /*
          We say in Seconds_Behind_Master that we have "caught up". Note that
          for example if network link is broken but I/O slave thread hasn't
          noticed it (slave_net_timeout not elapsed), then we'll say "caught
          up" whereas we're not really caught up. Fixing that would require
          internally cutting timeout in smaller pieces in network read, no
          thanks. Another example: SQL has caught up on I/O, now I/O has read
          a new event and is queuing it; the false "0" will exist until SQL
          finishes executing the new event; it will be look abnormal only if
          the events have old timestamps (then you get "many", 0, "many").

          Transient phases like this can be fixed with implemeting
          Heartbeat event which provides the slave the status of the
          master at time the master does not have any new update to send.
          Seconds_Behind_Master would be zero only when master has no
          more updates in binlog for slave. The heartbeat can be sent
          in a (small) fraction of slave_net_timeout. Until it's done
          rli->last_master_timestamp is temporarely (for time of
          waiting for the following event) reset whenever EOF is
          reached.
        */

        /* shows zero while it is sleeping (and until the next event
           is about to be executed).  Note, in MTS case
           Seconds_Behind_Master resetting follows slightly different
           schema where reaching EOF is not enough.  The status
           parameter is updated per some number of processed group of
           events. The number can't be greater than
           @@global.slave_checkpoint_group and anyway SBM updating
           rate does not exceed @@global.slave_checkpoint_period.
           Notice that SBM is set to a new value after processing the
           terminal event (e.g Commit) of a group.  Coordinator resets
           SBM when notices no more groups left neither to read from
           Relay-log nor to process by Workers.
        */
        if (!rli->is_parallel_exec())
          rli->last_master_timestamp= 0;

        DBUG_ASSERT(rli->relay_log.get_open_count() ==
                    rli->cur_log_old_open_count);

        if (rli->ign_master_log_name_end[0])
        {
          /* We generate and return a Rotate, to make our positions advance */
          DBUG_PRINT("info",("seeing an ignored end segment"));
          ev= new Rotate_log_event(rli->ign_master_log_name_end,
                                   0, rli->ign_master_log_pos_end,
                                   Rotate_log_event::DUP_NAME);
          rli->ign_master_log_name_end[0]= 0;
          mysql_mutex_unlock(log_lock);
          if (unlikely(!ev))
          {
            errmsg= "Slave SQL thread failed to create a Rotate event "
              "(out of memory?), SHOW SLAVE STATUS may be inaccurate";
            goto err;
          }
          ev->server_id= 0; // don't be ignored by slave SQL thread
          DBUG_RETURN(ev);
        }

        /*
          We can, and should release data_lock while we are waiting for
          update. If we do not, show slave status will block
        */
        mysql_mutex_unlock(&rli->data_lock);

        /*
          Possible deadlock :
          - the I/O thread has reached log_space_limit
          - the SQL thread has read all relay logs, but cannot purge for some
          reason:
            * it has already purged all logs except the current one
            * there are other logs than the current one but they're involved in
            a transaction that finishes in the current one (or is not finished)
          Solution :
          Wake up the possibly waiting I/O thread, and set a boolean asking
          the I/O thread to temporarily ignore the log_space_limit
          constraint, because we do not want the I/O thread to block because of
          space (it's ok if it blocks for any other reason (e.g. because the
          master does not send anything). Then the I/O thread stops waiting
          and reads one more event and starts honoring log_space_limit again.

          If the SQL thread needs more events to be able to rotate the log (it
          might need to finish the current group first), then it can ask for one
          more at a time. Thus we don't outgrow the relay log indefinitely,
          but rather in a controlled manner, until the next rotate.

          When the SQL thread starts it sets ignore_log_space_limit to false. 
          We should also reset ignore_log_space_limit to 0 when the user does 
          RESET SLAVE, but in fact, no need as RESET SLAVE requires that the slave
          be stopped, and the SQL thread sets ignore_log_space_limit to 0 when
          it stops.
        */
        mysql_mutex_lock(&rli->log_space_lock);

        /* 
          If we have reached the limit of the relay space and we
          are going to sleep, waiting for more events:

          1. If outside a group, SQL thread asks the IO thread 
             to force a rotation so that the SQL thread purges 
             logs next time it processes an event (thus space is
             freed).

          2. If in a group, SQL thread asks the IO thread to 
             ignore the limit and queues yet one more event 
             so that the SQL thread finishes the group and 
             is are able to rotate and purge sometime soon.
         */
        if (rli->log_space_limit && 
            rli->log_space_limit < rli->log_space_total)
        {
          /* force rotation if not in an unfinished group */
          if (!rli->is_parallel_exec())
          {
            rli->sql_force_rotate_relay= !rli->is_in_group();
          }
          else
          {
            rli->sql_force_rotate_relay=
              (rli->mts_group_status != Relay_log_info::MTS_IN_GROUP);
          }
          /* ask for one more event */
          rli->ignore_log_space_limit= true;
        }

        /*
          If the I/O thread is blocked, unblock it.  Ok to broadcast
          after unlock, because the mutex is only destroyed in
          ~Relay_log_info(), i.e. when rli is destroyed, and rli will
          not be destroyed before we exit the present function.
        */
        mysql_mutex_unlock(&rli->log_space_lock);
        mysql_cond_broadcast(&rli->log_space_cond);
        // Note that wait_for_update_relay_log unlocks lock_log !

        if (rli->is_parallel_exec() && (opt_mts_checkpoint_period != 0 ||
            DBUG_EVALUATE_IF("check_slave_debug_group", 1, 0)))
        {
          int ret= 0;
          struct timespec waittime;
          ulonglong period= static_cast<ulonglong>(opt_mts_checkpoint_period * 1000000ULL);
          ulong signal_cnt= rli->relay_log.signal_cnt;

          mysql_mutex_unlock(log_lock);
          do
          {
            /*
              At this point the coordinator has no job to delegate to workers.
              However, workers are executing their assigned jobs and as such
              the checkpoint routine must be periodically invoked.
            */
            (void) mts_checkpoint_routine(rli, period, false, true/*need_data_lock=true*/); // TODO: ALFRANIO ERROR
            mysql_mutex_lock(log_lock);
            // More to the empty relay-log all assigned events done so reset it.
            if (rli->gaq->empty())
              rli->last_master_timestamp= 0;

            if (DBUG_EVALUATE_IF("check_slave_debug_group", 1, 0))
              period= 10000000ULL;

            set_timespec_nsec(&waittime, period);
            ret= rli->relay_log.wait_for_update_relay_log(thd, &waittime);
          } while ((ret == ETIMEDOUT || ret == ETIME) /* todo:remove */ &&
                   signal_cnt == rli->relay_log.signal_cnt && !thd->killed);
        }
        else
        {
          rli->relay_log.wait_for_update_relay_log(thd, NULL);
        }
        
        // re-acquire data lock since we released it earlier
        mysql_mutex_lock(&rli->data_lock);
        continue;
      }
      /*
        If the log was not hot, we need to move to the next log in
        sequence. The next log could be hot or cold, we deal with both
        cases separately after doing some common initialization
      */
      end_io_cache(cur_log);
      DBUG_ASSERT(rli->cur_log_fd >= 0);
      mysql_file_close(rli->cur_log_fd, MYF(MY_WME));
      rli->cur_log_fd = -1;

      if (relay_log_purge)
      {
        /*
          purge_first_log will properly set up relay log coordinates in rli.
          If the group's coordinates are equal to the event's coordinates
          (i.e. the relay log was not rotated in the middle of a group),
          we can purge this relay log too.
          We do ulonglong and string comparisons, this may be slow but
          - purging the last relay log is nice (it can save 1GB of disk), so we
          like to detect the case where we can do it, and given this,
          - I see no better detection method
          - purge_first_log is not called that often
        */
        if (rli->relay_log.purge_first_log
            (rli,
             rli->get_group_relay_log_pos() == rli->get_event_relay_log_pos()
             && !strcmp(rli->get_group_relay_log_name(),rli->get_event_relay_log_name())))
        {
          errmsg = "Error purging processed logs";
          goto err;
        }
        DBUG_PRINT("info", ("next_event group master %s %lu  group relay %s %lu event %s %lu\n",
          rli->get_group_master_log_name(),
          (ulong) rli->get_group_master_log_pos(),
          rli->get_group_relay_log_name(),
          (ulong) rli->get_group_relay_log_pos(),
          rli->get_event_relay_log_name(),
          (ulong) rli->get_event_relay_log_pos()));
      }
      else
      {
        /*
          If hot_log is set, then we already have a lock on
          LOCK_log.  If not, we have to get the lock.

          According to Sasha, the only time this code will ever be executed
          is if we are recovering from a bug.
        */
        if (rli->relay_log.find_next_log(&rli->linfo, !hot_log))
        {
          errmsg = "error switching to the next log";
          goto err;
        }
        rli->set_event_relay_log_pos(BIN_LOG_HEADER_SIZE);
        rli->set_event_relay_log_name(rli->linfo.log_file_name);
        /*
          We may update the worker here but this is not extremlly
          necessary. /Alfranio
        */
        rli->flush_info();
      }

      /* Reset the relay-log-change-notified status of  Slave Workers */
      if (rli->is_parallel_exec())
      {
        DBUG_PRINT("info", ("next_event: MTS group relay log changes to %s %lu\n",
                            rli->get_group_relay_log_name(),
                            (ulong) rli->get_group_relay_log_pos()));
        rli->reset_notified_relay_log_change();
      }

      /*
        Now we want to open this next log. To know if it's a hot log (the one
        being written by the I/O thread now) or a cold log, we can use
        is_active(); if it is hot, we use the I/O cache; if it's cold we open
        the file normally. But if is_active() reports that the log is hot, this
        may change between the test and the consequence of the test. So we may
        open the I/O cache whereas the log is now cold, which is nonsense.
        To guard against this, we need to have LOCK_log.
      */

      DBUG_PRINT("info",("hot_log: %d",hot_log));
      if (!hot_log) /* if hot_log, we already have this mutex */
        mysql_mutex_lock(log_lock);
      if (rli->relay_log.is_active(rli->linfo.log_file_name))
      {
#ifdef EXTRA_DEBUG
        sql_print_information("next log '%s' is currently active",
                              rli->linfo.log_file_name);
#endif
        rli->cur_log= cur_log= rli->relay_log.get_log_file();
        rli->cur_log_old_open_count= rli->relay_log.get_open_count();
        DBUG_ASSERT(rli->cur_log_fd == -1);

        /*
           When the SQL thread is [stopped and] (re)started the
           following may happen:

           1. Log was hot at stop time and remains hot at restart

              SQL thread reads again from hot_log (SQL thread was
              reading from the active log when it was stopped and the
              very same log is still active on SQL thread restart).

              In this case, my_b_seek is performed on cur_log, while
              cur_log points to relay_log.get_log_file();

           2. Log was hot at stop time but got cold before restart

              The log was hot when SQL thread stopped, but it is not
              anymore when the SQL thread restarts.

              In this case, the SQL thread reopens the log, using
              cache_buf, ie, cur_log points to &cache_buf, and thence
              its coordinates are reset.

           3. Log was already cold at stop time

              The log was not hot when the SQL thread stopped, and, of
              course, it will not be hot when it restarts.

              In this case, the SQL thread opens the cold log again,
              using cache_buf, ie, cur_log points to &cache_buf, and
              thence its coordinates are reset.

           4. Log was hot at stop time, DBA changes to previous cold
              log and restarts SQL thread

              The log was hot when the SQL thread was stopped, but the
              user changed the coordinates of the SQL thread to
              restart from a previous cold log.

              In this case, at start time, cur_log points to a cold
              log, opened using &cache_buf as cache, and coordinates
              are reset. However, as it moves on to the next logs, it
              will eventually reach the hot log. If the hot log is the
              same at the time the SQL thread was stopped, then
              coordinates were not reset - the cur_log will point to
              relay_log.get_log_file(), and not a freshly opened
              IO_CACHE through cache_buf. For this reason we need to
              deploy a my_b_seek before calling check_binlog_magic at
              this point of the code (see: BUG#55263 for more
              details).
          
          NOTES: 
            - We must keep the LOCK_log to read the 4 first bytes, as
              this is a hot log (same as when we call read_log_event()
              above: for a hot log we take the mutex).

            - Because of scenario #4 above, we need to have a
              my_b_seek here. Otherwise, we might hit the assertion
              inside check_binlog_magic.
        */

        my_b_seek(cur_log, (my_off_t) 0);
        if (check_binlog_magic(cur_log,&errmsg))
        {
          if (!hot_log)
            mysql_mutex_unlock(log_lock);
          goto err;
        }
        if (!hot_log)
          mysql_mutex_unlock(log_lock);
        continue;
      }
      if (!hot_log)
        mysql_mutex_unlock(log_lock);
      /*
        if we get here, the log was not hot, so we will have to open it
        ourselves. We are sure that the log is still not hot now (a log can get
        from hot to cold, but not from cold to hot). No need for LOCK_log.
      */
#ifdef EXTRA_DEBUG
      sql_print_information("next log '%s' is not active",
                            rli->linfo.log_file_name);
#endif
      // open_binlog_file() will check the magic header
      if ((rli->cur_log_fd=open_binlog_file(cur_log,rli->linfo.log_file_name,
                                            &errmsg)) <0)
        goto err;
    }
    else
    {
      /*
        Read failed with a non-EOF error.
        TODO: come up with something better to handle this error
      */
      if (hot_log)
        mysql_mutex_unlock(log_lock);
      sql_print_error("Slave SQL thread%s: I/O error reading "
                      "event(errno: %d  cur_log->error: %d)",
                      rli->get_for_channel_str(), my_errno,cur_log->error);
      // set read position to the beginning of the event
      my_b_seek(cur_log,rli->get_event_relay_log_pos());
      /* otherwise, we have had a partial read */
      errmsg = "Aborting slave SQL thread because of partial event read";
      break;                                    // To end of function
    }
  }
  if (!errmsg)
  {
    sql_print_information("Error reading relay log event%s: %s",
                          rli->get_for_channel_str(), "slave SQL thread was killed");
    DBUG_RETURN(0);
  }

err:
  if (errmsg)
    sql_print_error("Error reading relay log event%s: %s", rli->get_for_channel_str(), errmsg);
  DBUG_RETURN(0);
}

/*
  Rotate a relay log (this is used only by FLUSH LOGS; the automatic rotation
  because of size is simpler because when we do it we already have all relevant
  locks; here we don't, so this function is mainly taking locks).
  Returns nothing as we cannot catch any error (MYSQL_BIN_LOG::new_file()
  is void).
*/

int rotate_relay_log(Master_info* mi)
{
  DBUG_ENTER("rotate_relay_log");

  mysql_mutex_assert_owner(&mi->data_lock);
  DBUG_EXECUTE_IF("crash_before_rotate_relaylog", DBUG_SUICIDE(););

  Relay_log_info* rli= mi->rli;
  int error= 0;

  /*
     We need to test inited because otherwise, new_file() will attempt to lock
     LOCK_log, which may not be inited (if we're not a slave).
  */
  if (!rli->inited)
  {
    DBUG_PRINT("info", ("rli->inited == 0"));
    goto end;
  }

  /* If the relay log is closed, new_file() will do nothing. */
  error= rli->relay_log.new_file(mi->get_mi_description_event());
  if (error != 0)
    goto end;

  /*
    We harvest now, because otherwise BIN_LOG_HEADER_SIZE will not immediately
    be counted, so imagine a succession of FLUSH LOGS  and assume the slave
    threads are started:
    relay_log_space decreases by the size of the deleted relay log, but does
    not increase, so flush-after-flush we may become negative, which is wrong.
    Even if this will be corrected as soon as a query is replicated on the
    slave (because the I/O thread will then call harvest_bytes_written() which
    will harvest all these BIN_LOG_HEADER_SIZE we forgot), it may give strange
    output in SHOW SLAVE STATUS meanwhile. So we harvest now.
    If the log is closed, then this will just harvest the last writes, probably
    0 as they probably have been harvested.
  */
  rli->relay_log.harvest_bytes_written(&rli->log_space_total);
end:
  DBUG_RETURN(error);
}


/**
  flushes the relay logs of a replication channel.

  @param[in]         mi      Master_info corresponding to the
                             channel.
  @return
    @retval          true     fail
    @retval          false     ok.
*/
bool flush_relay_logs(Master_info *mi)
{
  DBUG_ENTER("flush_relay_logs");
  bool error= false;

  if (mi)
  {
    mysql_mutex_lock(&mi->data_lock);
    if (rotate_relay_log(mi))
      error= true;
    mysql_mutex_unlock(&mi->data_lock);
  }
  DBUG_RETURN(error);
}


/**
   Entry point for FLUSH RELAYLOGS command or to flush relaylogs for
   the FLUSH LOGS command.
   FLUSH LOGS or FLUSH RELAYLOGS needs to flush the relaylogs of all
   the replciaiton channels in multisource replication.
   FLUSH RELAYLOGS FOR CHANNEL flushes only the relaylogs pertaining to
   a channel.

   @param[in]         thd              the client thread carrying the command.

   @return
     @retval           true                fail
     @retval           false              success
*/
bool flush_relay_logs_cmd(THD *thd)
{
  DBUG_ENTER("flush_relay_logs_cmd");
  Master_info *mi= 0;
  LEX *lex= thd->lex;
  bool error =false;

  mysql_mutex_lock(&LOCK_msr_map);

  /*
     lex->mi.channel is NULL, for FLUSH LOGS or when the client thread
     is not present. (See tmp_thd in  the caller).
     When channel is not provided, lex->mi.for_channel is false.
  */
  if (!lex->mi.channel || !lex->mi.for_channel)
  {
    for (mi_map::iterator it= msr_map.begin(); it!= msr_map.end(); it++)
    {
      mi= it->second;

      if ((error = flush_relay_logs(mi)))
        break;
    }
  }
  else
  {

    mi= msr_map.get_mi(lex->mi.channel);

    if (mi)
      error= flush_relay_logs(mi);
    else
    {
      if (thd->system_thread == SYSTEM_THREAD_SLAVE_SQL ||
          thd->system_thread == SYSTEM_THREAD_SLAVE_WORKER)
      {
        /*
          Log warning on SQL or worker threads.
        */
        sql_print_warning(ER(ER_SLAVE_CHANNEL_DOES_NOT_EXIST),
                          lex->mi.channel);
      }
      else
      {
        /*
          Return error on client sessions.
        */
        error= true;
        my_error(ER_SLAVE_CHANNEL_DOES_NOT_EXIST, MYF(0), lex->mi.channel);
      }
    }
  }

  mysql_mutex_unlock(&LOCK_msr_map);

  DBUG_RETURN(error);
}


/**
   Detects, based on master's version (as found in the relay log), if master
   has a certain bug.
   @param rli Relay_log_info which tells the master's version
   @param bug_id Number of the bug as found in bugs.mysql.com
   @param report bool report error message, default TRUE

   @param pred Predicate function that will be called with @c param to
   check for the bug. If the function return @c true, the bug is present,
   otherwise, it is not.

   @param param  State passed to @c pred function.

   @return TRUE if master has the bug, FALSE if it does not.
*/
bool rpl_master_has_bug(const Relay_log_info *rli, uint bug_id, bool report,
                        bool (*pred)(const void *), const void *param)
{
  struct st_version_range_for_one_bug {
    uint        bug_id;
    const uchar introduced_in[3]; // first version with bug
    const uchar fixed_in[3];      // first version with fix
  };
  static struct st_version_range_for_one_bug versions_for_all_bugs[]=
  {
    {24432, { 5, 0, 24 }, { 5, 0, 38 } },
    {24432, { 5, 1, 12 }, { 5, 1, 17 } },
    {33029, { 5, 0,  0 }, { 5, 0, 58 } },
    {33029, { 5, 1,  0 }, { 5, 1, 12 } },
    {37426, { 5, 1,  0 }, { 5, 1, 26 } },
  };
  const uchar *master_ver=
    rli->get_rli_description_event()->server_version_split;

  DBUG_ASSERT(sizeof(rli->get_rli_description_event()->server_version_split) == 3);

  for (uint i= 0;
       i < sizeof(versions_for_all_bugs)/sizeof(*versions_for_all_bugs);i++)
  {
    const uchar *introduced_in= versions_for_all_bugs[i].introduced_in,
      *fixed_in= versions_for_all_bugs[i].fixed_in;
    if ((versions_for_all_bugs[i].bug_id == bug_id) &&
        (memcmp(introduced_in, master_ver, 3) <= 0) &&
        (memcmp(fixed_in,      master_ver, 3) >  0) &&
        (pred == NULL || (*pred)(param)))
    {
      if (!report)
	return TRUE;
      // a short message for SHOW SLAVE STATUS (message length constraints)
      my_printf_error(ER_UNKNOWN_ERROR, "master may suffer from"
                      " http://bugs.mysql.com/bug.php?id=%u"
                      " so slave stops; check error log on slave"
                      " for more info", MYF(0), bug_id);
      // a verbose message for the error log
      rli->report(ERROR_LEVEL, ER_UNKNOWN_ERROR,
                  "According to the master's version ('%s'),"
                  " it is probable that master suffers from this bug:"
                  " http://bugs.mysql.com/bug.php?id=%u"
                  " and thus replicating the current binary log event"
                  " may make the slave's data become different from the"
                  " master's data."
                  " To take no risk, slave refuses to replicate"
                  " this event and stops."
                  " We recommend that all updates be stopped on the"
                  " master and slave, that the data of both be"
                  " manually synchronized,"
                  " that master's binary logs be deleted,"
                  " that master be upgraded to a version at least"
                  " equal to '%d.%d.%d'. Then replication can be"
                  " restarted.",
                  rli->get_rli_description_event()->server_version,
                  bug_id,
                  fixed_in[0], fixed_in[1], fixed_in[2]);
      return TRUE;
    }
  }
  return FALSE;
}

/**
   BUG#33029, For all 5.0 up to 5.0.58 exclusive, and 5.1 up to 5.1.12
   exclusive, if one statement in a SP generated AUTO_INCREMENT value
   by the top statement, all statements after it would be considered
   generated AUTO_INCREMENT value by the top statement, and a
   erroneous INSERT_ID value might be associated with these statement,
   which could cause duplicate entry error and stop the slave.

   Detect buggy master to work around.
 */
bool rpl_master_erroneous_autoinc(THD *thd)
{
  if (thd->rli_slave && thd->rli_slave->info_thd == thd)
  {
    Relay_log_info *c_rli= thd->rli_slave->get_c_rli();

    DBUG_EXECUTE_IF("simulate_bug33029", return TRUE;);
    return rpl_master_has_bug(c_rli, 33029, FALSE, NULL, NULL);
  }
  return FALSE;
}

/**
  a copy of active_mi->rli->slave_skip_counter, for showing in SHOW GLOBAL VARIABLES,
  INFORMATION_SCHEMA.GLOBAL_VARIABLES and @@sql_slave_skip_counter without
  taking all the mutexes needed to access active_mi->rli->slave_skip_counter
  properly.
*/
uint sql_slave_skip_counter;

/**
   Executes a START SLAVE statement.

  @param thd                 Pointer to THD object for the client thread
                             executing the statement.

   @param connection_param   Connection parameters for starting threads

   @param master_param       Master parameters used for starting threads

   @param thread_mask_input  The thread mask that identifies which threads to
                             start. If 0 is passed (start no thread) then this
                             parameter is ignored and all stopped threads are
                             started

   @param mi                 Pointer to Master_info object for the slave's IO
                             thread.

   @param set_mts_settings   If true, the channel uses the server MTS
                             configured settings when starting the applier
                             thread.

   @param net_report         If true, saves the exit status into the
                             Diagnostics_area.

   @return
    @retval 0   success
    @retval !=0 error
*/
int start_slave(THD* thd,
                LEX_SLAVE_CONNECTION* connection_param,
                LEX_MASTER_INFO* master_param,
                int thread_mask_input,
                Master_info* mi,
                bool set_mts_settings,
                bool net_report)
{
  int slave_errno= 0;
  int thread_mask;
  bool error_reported= false;

  DBUG_ENTER("start_slave(THD, lex, lex, int ,Master_info, bool, bool");

  if (check_access(thd, SUPER_ACL, any_db, NULL, NULL, 0, 0))
    DBUG_RETURN(1);

  if (connection_param->user ||
      connection_param->password)
  {
#if defined(HAVE_OPENSSL) && !defined(EMBEDDED_LIBRARY)
    if (!thd->get_protocol()->get_ssl())
      push_warning(thd, Sql_condition::SL_NOTE,
                   ER_INSECURE_PLAIN_TEXT,
                   ER(ER_INSECURE_PLAIN_TEXT));
#endif
#if !defined(HAVE_OPENSSL) && !defined(EMBEDDED_LIBRARY)
    push_warning(thd, Sql_condition::SL_NOTE,
                 ER_INSECURE_PLAIN_TEXT,
                 ER(ER_INSECURE_PLAIN_TEXT));
#endif
  }

  lock_slave_threads(mi);  // this allows us to cleanly read slave_running
  // Get a mask of _stopped_ threads
  init_thread_mask(&thread_mask,mi,1 /* inverse */);
  /*
    Below we will start all stopped threads.  But if the user wants to
    start only one thread, do as if the other thread was running (as we
    don't wan't to touch the other thread), so set the bit to 0 for the
    other thread
  */
  if (thread_mask_input)
  {
    thread_mask&= thread_mask_input;
  }
  if (thread_mask) //some threads are stopped, start them
  {
    if (global_init_info(mi, false, thread_mask))
      slave_errno=ER_MASTER_INFO;
    else if (server_id_supplied && (*mi->host || !(thread_mask & SLAVE_IO)))
    {
      /*
        If we will start IO thread we need to take care of possible
        options provided through the START SLAVE if there is any.
      */
      if (thread_mask & SLAVE_IO)
      {
        if (connection_param->user)
        {
          mi->set_start_user_configured(true);
          mi->set_user(connection_param->user);
        }
        if (connection_param->password)
        {
          mi->set_start_user_configured(true);
          mi->set_password(connection_param->password);
        }
        if (connection_param->plugin_auth)
          mi->set_plugin_auth(connection_param->plugin_auth);
        if (connection_param->plugin_dir)
          mi->set_plugin_dir(connection_param->plugin_dir);
      }

      /*
        If we will start SQL thread we will care about UNTIL options If
        not and they are specified we will ignore them and warn user
        about this fact.
      */
      if (thread_mask & SLAVE_SQL)
      {
        /*
          sql_slave_skip_counter only effects the applier thread which is
          first started. So after sql_slave_skip_counter is copied to
          rli->slave_skip_counter, it is reset to 0.
        */
        mysql_mutex_lock(&LOCK_sql_slave_skip_counter);
        mi->rli->slave_skip_counter= sql_slave_skip_counter;
        sql_slave_skip_counter= 0;
        mysql_mutex_unlock(&LOCK_sql_slave_skip_counter);
        /*
          To cache the MTS system var values and used them in the following
          runtime. The system vars can change meanwhile but having no other
          effects.
          It also allows the per channel definition of this variables.
        */
        if (set_mts_settings)
        {
          mi->rli->opt_slave_parallel_workers= opt_mts_slave_parallel_workers;
          if (mts_parallel_option == MTS_PARALLEL_TYPE_DB_NAME)
            mi->rli->channel_mts_submode = MTS_PARALLEL_TYPE_DB_NAME;
          else
            mi->rli->channel_mts_submode = MTS_PARALLEL_TYPE_LOGICAL_CLOCK;

#ifndef DBUG_OFF
        if (!DBUG_EVALUATE_IF("check_slave_debug_group", 1, 0))
#endif
          mi->rli->checkpoint_group= opt_mts_checkpoint_group;
        }

        mysql_mutex_lock(&mi->rli->data_lock);

        if (master_param->pos)
        {
          if (master_param->relay_log_pos)
            slave_errno= ER_BAD_SLAVE_UNTIL_COND;
          mi->rli->until_condition= Relay_log_info::UNTIL_MASTER_POS;
          mi->rli->until_log_pos= master_param->pos;
          /*
             We don't check thd->lex->mi.log_file_name for NULL here
             since it is checked in sql_yacc.yy
          */
          strmake(mi->rli->until_log_name, master_param->log_file_name,
                  sizeof(mi->rli->until_log_name)-1);
        }
        else if (master_param->relay_log_pos)
        {
          if (master_param->pos)
            slave_errno= ER_BAD_SLAVE_UNTIL_COND;
          mi->rli->until_condition= Relay_log_info::UNTIL_RELAY_POS;
          mi->rli->until_log_pos= master_param->relay_log_pos;
          strmake(mi->rli->until_log_name, master_param->relay_log_name,
                  sizeof(mi->rli->until_log_name)-1);
        }
        else if (master_param->gtid)
        {
          global_sid_lock->wrlock();
          mi->rli->clear_until_condition();
          if (mi->rli->until_sql_gtids.add_gtid_text(master_param->gtid)
              != RETURN_STATUS_OK)
            slave_errno= ER_BAD_SLAVE_UNTIL_COND;
          else {
            mi->rli->until_condition=
              LEX_MASTER_INFO::UNTIL_SQL_BEFORE_GTIDS == master_param->gtid_until_condition
              ? Relay_log_info::UNTIL_SQL_BEFORE_GTIDS
              : Relay_log_info::UNTIL_SQL_AFTER_GTIDS;
            if ((mi->rli->until_condition ==
               Relay_log_info::UNTIL_SQL_AFTER_GTIDS) &&
               mi->rli->opt_slave_parallel_workers != 0)
            {
              mi->rli->opt_slave_parallel_workers= 0;
              push_warning_printf(thd, Sql_condition::SL_NOTE,
                                  ER_MTS_FEATURE_IS_NOT_SUPPORTED,
                                  ER(ER_MTS_FEATURE_IS_NOT_SUPPORTED),
                                  "UNTIL condtion",
                                  "Slave is started in the sequential execution mode.");
            }
          }
          global_sid_lock->unlock();
        }
        else if (master_param->until_after_gaps)
        {
            mi->rli->until_condition= Relay_log_info::UNTIL_SQL_AFTER_MTS_GAPS;
            mi->rli->opt_slave_parallel_workers=
              mi->rli->recovery_parallel_workers;
        }
        else if (master_param->view_id)
        {
          mi->rli->until_condition= Relay_log_info::UNTIL_SQL_VIEW_ID;
          mi->rli->until_view_id.clear();
          mi->rli->until_view_id.append(master_param->view_id);
        }
        else
          mi->rli->clear_until_condition();

        if (mi->rli->until_condition == Relay_log_info::UNTIL_MASTER_POS ||
            mi->rli->until_condition == Relay_log_info::UNTIL_RELAY_POS)
        {
          /* Preparing members for effective until condition checking */
          const char *p= fn_ext(mi->rli->until_log_name);
          char *p_end;
          if (*p)
          {
            //p points to '.'
            mi->rli->until_log_name_extension= strtoul(++p,&p_end, 10);
            /*
              p_end points to the first invalid character. If it equals
              to p, no digits were found, error. If it contains '\0' it
              means  conversion went ok.
            */
            if (p_end==p || *p_end)
              slave_errno=ER_BAD_SLAVE_UNTIL_COND;
          }
          else
            slave_errno=ER_BAD_SLAVE_UNTIL_COND;

          /* mark the cached result of the UNTIL comparison as "undefined" */
          mi->rli->until_log_names_cmp_result=
            Relay_log_info::UNTIL_LOG_NAMES_CMP_UNKNOWN;

          /* Issuing warning then started without --skip-slave-start */
          if (!opt_skip_slave_start)
            push_warning(thd, Sql_condition::SL_NOTE,
                         ER_MISSING_SKIP_SLAVE,
                         ER(ER_MISSING_SKIP_SLAVE));
          if (mi->rli->opt_slave_parallel_workers != 0)
          {
            mi->rli->opt_slave_parallel_workers= 0;
            push_warning_printf(thd, Sql_condition::SL_NOTE,
                                ER_MTS_FEATURE_IS_NOT_SUPPORTED,
                                ER(ER_MTS_FEATURE_IS_NOT_SUPPORTED),
                                "UNTIL condtion",
                                "Slave is started in the sequential execution mode.");
          }
        }

        mysql_mutex_unlock(&mi->rli->data_lock);

        if (!slave_errno)
        {
          slave_errno= check_slave_sql_config_conflict(thd, mi->rli);
          if (slave_errno)
            error_reported= true;
        }
      }
      else if (master_param->pos || master_param->relay_log_pos || master_param->gtid)
        push_warning(thd, Sql_condition::SL_NOTE, ER_UNTIL_COND_IGNORED,
                     ER(ER_UNTIL_COND_IGNORED));

      if (!slave_errno)
        slave_errno = start_slave_threads(false/*need_lock_slave=false*/,
                                          true/*wait_for_start=true*/,
                                          mi,
                                          thread_mask);
    }
    else
      slave_errno = ER_BAD_SLAVE;
  }
  else
  {
    /* no error if all threads are already started, only a warning */
    push_warning_printf(thd, Sql_condition::SL_NOTE,
                        ER_SLAVE_CHANNEL_WAS_RUNNING,
                        ER(ER_SLAVE_CHANNEL_WAS_RUNNING),
                        mi->get_channel());
  }

  /*
    Clean up start information if there was an attempt to start
    the IO thread to avoid any security issue.
  */
  if (slave_errno &&
      (thread_mask & SLAVE_IO) == SLAVE_IO)
    mi->reset_start_info();

  unlock_slave_threads(mi);

  if (slave_errno)
  {
    if (net_report && !error_reported)
    {
      if ((slave_errno==ER_SLAVE_CHANNEL_NOT_RUNNING)||
          (slave_errno==ER_SLAVE_CHANNEL_MUST_STOP))
        my_error(slave_errno, MYF(0), mi->get_channel());
      else
        my_message(slave_errno, ER(slave_errno), MYF(0));
    }
    DBUG_RETURN(slave_errno);
  }

  DBUG_RETURN(0);
}


/**
  Execute a STOP SLAVE statement.

  @param thd              Pointer to THD object for the client thread executing
                          the statement.

  @param mi               Pointer to Master_info object for the slave's IO
                          thread.

  @param net_report       If true, saves the exit status into Diagnostics_area.

  @param for_one_channel  If the method is being invoked only for one channel

  @retval 0 success
  @retval 1 error
*/
int stop_slave(THD* thd, Master_info* mi, bool net_report, bool for_one_channel)
{
  DBUG_ENTER("stop_slave(THD, Master_info, bool, bool");

  int slave_errno;
  if (!thd)
    thd = current_thd;

  if (check_access(thd, SUPER_ACL, any_db, NULL, NULL, 0, 0))
    DBUG_RETURN(1);

  THD_STAGE_INFO(thd, stage_killing_slave);
  int thread_mask;
  lock_slave_threads(mi);

  DBUG_EXECUTE_IF("simulate_hold_run_locks_on_stop_slave",
                  my_sleep(10000000););

  // Get a mask of _running_ threads
  init_thread_mask(&thread_mask,mi,0 /* not inverse*/);

  /*
    Below we will stop all running threads.
    But if the user wants to stop only one thread, do as if the other thread
    was stopped (as we don't wan't to touch the other thread), so set the
    bit to 0 for the other thread
  */
  if (thd->lex->slave_thd_opt)
    thread_mask &= thd->lex->slave_thd_opt;

  if (thread_mask)
  {
    slave_errno= terminate_slave_threads(mi,thread_mask,
                                         rpl_stop_slave_timeout,
                                         false/*need_lock_term=false*/);
  }
  else
  {
    //no error if both threads are already stopped, only a warning
    slave_errno= 0;
    push_warning_printf(thd, Sql_condition::SL_NOTE,
                        ER_SLAVE_CHANNEL_WAS_NOT_RUNNING,
                        ER(ER_SLAVE_CHANNEL_WAS_NOT_RUNNING),
                        mi->get_channel());
  }

  /*
    If the slave has open temp tables and there is a following CHANGE MASTER
    there is a possibility that the temporary tables are left open forever.
    Though we dont restrict failover here, we do warn users. In future, we
    should have a command to delete open temp tables the slave has replicated.
    See WL#7441 regarding this command.
  */

  if (slave_open_temp_tables)
    push_warning(thd, Sql_condition::SL_WARNING,
                 ER_WARN_OPEN_TEMP_TABLES_MUST_BE_ZERO,
                 ER(ER_WARN_OPEN_TEMP_TABLES_MUST_BE_ZERO));

  unlock_slave_threads(mi);

  if (slave_errno)
  {
    if ((slave_errno == ER_STOP_SLAVE_SQL_THREAD_TIMEOUT) ||
        (slave_errno == ER_STOP_SLAVE_IO_THREAD_TIMEOUT))
    {
      push_warning(thd, Sql_condition::SL_NOTE, slave_errno,
                   ER(slave_errno));
      sql_print_warning("%s",ER(slave_errno));
    }
    if (net_report)
      my_message(slave_errno, ER(slave_errno), MYF(0));
    DBUG_RETURN(1);
  }
  else if (net_report && for_one_channel)
    my_ok(thd);

  DBUG_RETURN(0);
}

/**
  Delete slave info objects (mi, rli and workers) corresponding to a channel.

  @param[in]       mi        master_info corresponding to a channel

  @return
    @retval   0                           OK.
    @retval   ER_SLAVE_CHANNEL_DELETE     The channel is not present
*/
int delete_slave_info_object(Master_info *mi)
{

  if (msr_map.delete_mi(mi->get_channel()))
  {
    sql_print_error("Slave%s: Couldn't delete slave info objects",
                    mi->get_for_channel_str());
    my_error(ER_SLAVE_CHANNEL_DELETE, MYF(0), mi->get_channel());

    return ER_SLAVE_CHANNEL_DELETE;
  }
  return 0;
}

/**
  Execute a RESET SLAVE (for all channels), used in Multisource replication.
  If resetting of a particular channel fails, it exits out.

  @param[in]  THD  THD object of the client.

  @retval     0    success
  @retval     1    error
 */

int reset_slave(THD *thd)
{
  DBUG_ENTER("reset_slave(THD)");

  Master_info *mi= 0;
  int result= 0;
  mi_map::iterator it= msr_map.begin();
  if (thd->lex->reset_slave_info.all)
  {
    /* First do reset_slave for default channel */
    mi= msr_map.get_mi(msr_map.get_default_channel());
    if (mi && reset_slave(thd, mi, thd->lex->reset_slave_info.all))
      DBUG_RETURN(1);
    /* Do while iteration for rest of the channels */
    while (it!= msr_map.end())
    {
      if (!it->first.compare(msr_map.get_default_channel()))
      {
        it++;
        continue;
      }
      mi= it->second;
      DBUG_ASSERT(mi);
      if ((result= reset_slave(thd, mi, thd->lex->reset_slave_info.all)))
        break;
      it= msr_map.begin();
    }
  }
  else
  {
    while (it!= msr_map.end())
    {
      mi= it->second;
      DBUG_ASSERT(mi);
      if ((result= reset_slave(thd, mi, thd->lex->reset_slave_info.all)))
        break;
      it++;
    }
  }
  DBUG_RETURN(result);

}


/**
  Execute a RESET SLAVE statement.
  Locks slave threads and unlocks the slave threads after executing
  reset slave.

  @param thd        Pointer to THD object of the client thread executing the
                    statement.

  @param mi         Pointer to Master_info object for the slave.

  @param reset_all  Do a full reset or only clean master info structures

  @retval 0   success
  @retval !=0 error
*/
int reset_slave(THD *thd, Master_info* mi, bool reset_all)
{
  int thread_mask= 0, error= 0;
  const char* errmsg= "Unknown error occured while reseting slave";
  DBUG_ENTER("reset_slave");

  bool no_init_after_delete= false;

  lock_slave_threads(mi);
  init_thread_mask(&thread_mask,mi,0 /* not inverse */);
  if (thread_mask) // We refuse if any slave thread is running
  {
    my_error(ER_SLAVE_CHANNEL_MUST_STOP, MYF(0), mi->get_channel());
    error=ER_SLAVE_CHANNEL_MUST_STOP;
    unlock_slave_threads(mi);
    goto err;
  }

  ha_reset_slave(thd);


  // delete relay logs, clear relay log coordinates

  /*
     For named channels, we have to delete the index and log files
     and not init them
  */
  if (strcmp(mi->get_channel(), msr_map.get_default_channel()))
    no_init_after_delete= true;

  if ((error= mi->rli->purge_relay_logs(thd,
                                        1 /* just reset */,
                                        &errmsg,
                                        no_init_after_delete)))
  {
    my_error(ER_RELAY_LOG_FAIL, MYF(0), errmsg);
    error= ER_RELAY_LOG_FAIL;
    unlock_slave_threads(mi);
    goto err;
  }

  /* Clear master's log coordinates and associated information */
  DBUG_ASSERT(!mi->rli || !mi->rli->slave_running); // none writes in rli table
  mi->clear_in_memory_info(reset_all);

  if (remove_info(mi))
  {
    error= ER_UNKNOWN_ERROR;
    my_error(ER_UNKNOWN_ERROR, MYF(0));
    unlock_slave_threads(mi);
    goto err;
  }

  unlock_slave_threads(mi);

  (void) RUN_HOOK(binlog_relay_io, after_reset_slave, (thd, mi));

  /*
     delete the channel if reset_slave_info.all is set,
     except the default channel
  */
  if (!error && reset_all &&
      strcmp(mi->get_channel(), msr_map.get_default_channel()))
  {
    error= delete_slave_info_object(mi);
  }

err:
  DBUG_RETURN(error);
}


/**
  Entry function for RESET SLAVE command. Function either resets
  the slave for all channels or for a single channel.
  When RESET SLAVE ALL is given, the slave_info_objects (mi, rli & workers)
  are destroyed.

  @param[in]           thd          the client thread with the command.

  @return
    @retval            false            OK
    @retval            true            not OK
*/
bool reset_slave_cmd(THD *thd)
{
  DBUG_ENTER("reset_slave_cmd");

  Master_info *mi;
  LEX *lex= thd->lex;
  bool res= true;  // default, an error

  mysql_mutex_lock(&LOCK_msr_map);

  if (!is_slave_configured())
  {
    my_message(ER_SLAVE_CONFIGURATION, ER(ER_SLAVE_CONFIGURATION), MYF(0));
    mysql_mutex_unlock(&LOCK_msr_map);
    DBUG_RETURN(res= true);
  }

  if (!lex->mi.for_channel)
    res= reset_slave(thd);
  else
  {
    mi= msr_map.get_mi(lex->mi.channel);

    if (mi)
      res= reset_slave(thd, mi, thd->lex->reset_slave_info.all);
    else if (strcmp(msr_map.get_default_channel(), lex->mi.channel))
      my_error(ER_SLAVE_CHANNEL_DOES_NOT_EXIST, MYF(0), lex->mi.channel);
  }

  mysql_mutex_unlock(&LOCK_msr_map);

  DBUG_RETURN(res);
}


/**
   This function checks if the given CHANGE MASTER command has any receive
   option being set or changed.

   - used in change_master().

  @param  lex_mi structure that holds all change master options given on the
          change master command.

  @retval false No change master receive option.
  @retval true  At least one receive option was there.
*/

static bool have_change_master_receive_option(const LEX_MASTER_INFO* lex_mi)
{
  bool have_receive_option= false;

  DBUG_ENTER("have_change_master_receive_option");

  /* Check if *at least one* receive option is given on change master command*/
  if (lex_mi->host ||
      lex_mi->user ||
      lex_mi->password ||
      lex_mi->log_file_name ||
      lex_mi->pos ||
      lex_mi->bind_addr ||
      lex_mi->port ||
      lex_mi->connect_retry ||
      lex_mi->server_id ||
      lex_mi->ssl != LEX_MASTER_INFO::LEX_MI_UNCHANGED ||
      lex_mi->ssl_verify_server_cert != LEX_MASTER_INFO::LEX_MI_UNCHANGED ||
      lex_mi->heartbeat_opt != LEX_MASTER_INFO::LEX_MI_UNCHANGED ||
      lex_mi->retry_count_opt !=  LEX_MASTER_INFO::LEX_MI_UNCHANGED ||
      lex_mi->ssl_key ||
      lex_mi->ssl_cert ||
      lex_mi->ssl_ca ||
      lex_mi->ssl_capath ||
      lex_mi->ssl_cipher ||
      lex_mi->ssl_crl ||
      lex_mi->ssl_crlpath ||
      lex_mi->repl_ignore_server_ids_opt == LEX_MASTER_INFO::LEX_MI_ENABLE)
    have_receive_option= true;

  DBUG_RETURN(have_receive_option);
}

/**
   This function checks if the given CHANGE MASTER command has any execute
   option being set or changed.

   - used in change_master().

  @param  lex_mi structure that holds all change master options given on the
          change master command.

  @param[OUT] need_relay_log_purge
              - If relay_log_file/relay_log_pos options are used,
                we wont delete relaylogs. We set this boolean flag to false.
              - If relay_log_file/relay_log_pos options are NOT used,
                we return the boolean flag UNCHANGED.
              - Used in change_receive_options() and change_master().

  @retval false No change master execute option.
  @retval true  At least one execute option was there.
*/

static bool have_change_master_execute_option(const LEX_MASTER_INFO* lex_mi,
                                              bool* need_relay_log_purge )
{
  bool have_execute_option= false;

  DBUG_ENTER("have_change_master_execute_option");

  /* Check if *at least one* execute option is given on change master command*/
  if (lex_mi->relay_log_name ||
      lex_mi->relay_log_pos ||
      lex_mi->sql_delay != -1)
    have_execute_option= true;

  if (lex_mi->relay_log_name || lex_mi->relay_log_pos)
    *need_relay_log_purge= false;

  DBUG_RETURN(have_execute_option);
}

/**
   This function is called if the change master command had at least one
   receive option. This function then sets or alters the receive option(s)
   given in the command. The execute options are handled in the function
   change_execute_options()

   - used in change_master().
   - Receiver threads should be stopped when this function is called.

  @param thd    Pointer to THD object for the client thread executing the
                statement.

  @param lex_mi structure that holds all change master options given on the
                change master command.
                Coming from the an executing statement or set directly this
                shall contain connection settings like hostname, user, password
                and other settings like the number of connection retries.

  @param mi     Pointer to Master_info object belonging to the slave's IO
                thread.

  @retval 0    no error i.e., success.
  @retval !=0  error.
*/

static int change_receive_options(THD* thd, LEX_MASTER_INFO* lex_mi,
                                  Master_info* mi, bool need_relay_log_purge)
{
  int ret= 0; /* return value. Set if there is an error. */

  DBUG_ENTER("change_receive_options");

  /*
    We want to save the old receive configurations so that we can use them to
    print the changes in these configurations (from-to form). This is used in
    sql_print_information() later.
  */
  char saved_host[HOSTNAME_LENGTH + 1], saved_bind_addr[HOSTNAME_LENGTH + 1];
  uint saved_port= 0;
  char saved_log_name[FN_REFLEN];
  my_off_t saved_log_pos= 0;

  strmake(saved_host, mi->host, HOSTNAME_LENGTH);
  strmake(saved_bind_addr, mi->bind_addr, HOSTNAME_LENGTH);
  saved_port= mi->port;
  strmake(saved_log_name, mi->get_master_log_name(), FN_REFLEN - 1);
  saved_log_pos= mi->get_master_log_pos();

  /*
    If the user specified host or port without binlog or position,
    reset binlog's name to FIRST and position to 4.
  */

  if ((lex_mi->host && strcmp(lex_mi->host, mi->host)) ||
      (lex_mi->port && lex_mi->port != mi->port))
  {
    /*
      This is necessary because the primary key, i.e. host or port, has
      changed.

      The repository does not support direct changes on the primary key,
      so the row is dropped and re-inserted with a new primary key. If we
      don't do that, the master info repository we will end up with several
      rows.
    */
    if (mi->clean_info())
    {
      ret= 1;
      goto err;
    }
    mi->master_uuid[0]= 0;
    mi->master_id= 0;
  }

  if ((lex_mi->host || lex_mi->port) && !lex_mi->log_file_name && !lex_mi->pos)
  {
    char *var_master_log_name= NULL;
    var_master_log_name= const_cast<char*>(mi->get_master_log_name());
    var_master_log_name[0]= '\0';
    mi->set_master_log_pos(BIN_LOG_HEADER_SIZE);
  }

  if (lex_mi->log_file_name)
    mi->set_master_log_name(lex_mi->log_file_name);
  if (lex_mi->pos)
  {
    mi->set_master_log_pos(lex_mi->pos);
  }

  if (lex_mi->log_file_name && !lex_mi->pos)
    push_warning(thd, Sql_condition::SL_WARNING,
                 ER_WARN_ONLY_MASTER_LOG_FILE_NO_POS,
                 ER(ER_WARN_ONLY_MASTER_LOG_FILE_NO_POS));

  DBUG_PRINT("info", ("master_log_pos: %lu", (ulong) mi->get_master_log_pos()));

  if (lex_mi->user || lex_mi->password)
  {
#if defined(HAVE_OPENSSL) && !defined(EMBEDDED_LIBRARY)
    if (!thd->get_protocol()->get_ssl())
      push_warning(thd, Sql_condition::SL_NOTE,
                   ER_INSECURE_PLAIN_TEXT,
                   ER(ER_INSECURE_PLAIN_TEXT));
#endif
#if !defined(HAVE_OPENSSL) && !defined(EMBEDDED_LIBRARY)
    push_warning(thd, Sql_condition::SL_NOTE,
                 ER_INSECURE_PLAIN_TEXT,
                 ER(ER_INSECURE_PLAIN_TEXT));
#endif
    push_warning(thd, Sql_condition::SL_NOTE,
                 ER_INSECURE_CHANGE_MASTER,
                 ER(ER_INSECURE_CHANGE_MASTER));
  }

  if (lex_mi->user)
    mi->set_user(lex_mi->user);
  if (lex_mi->password)
    mi->set_password(lex_mi->password);
  if (lex_mi->host)
    strmake(mi->host, lex_mi->host, sizeof(mi->host)-1);
  if (lex_mi->bind_addr)
    strmake(mi->bind_addr, lex_mi->bind_addr, sizeof(mi->bind_addr)-1);
  if (lex_mi->port)
    mi->port = lex_mi->port;
  if (lex_mi->connect_retry)
    mi->connect_retry = lex_mi->connect_retry;
  if (lex_mi->retry_count_opt !=  LEX_MASTER_INFO::LEX_MI_UNCHANGED)
    mi->retry_count = lex_mi->retry_count;

  if (lex_mi->heartbeat_opt != LEX_MASTER_INFO::LEX_MI_UNCHANGED)
    mi->heartbeat_period = lex_mi->heartbeat_period;
  else if (lex_mi->host || lex_mi->port)
  {
    /*
      If the user specified host or port or both without heartbeat_period,
      we use default value for heartbeat_period. By default, We want to always
      have heartbeat enabled when we switch master unless
      master_heartbeat_period is explicitly set to zero (heartbeat disabled).

      Here is the default value for heartbeat period if CHANGE MASTER did not
      specify it.  (no data loss in conversion as hb period has a max)
    */
    mi->heartbeat_period= min<float>(SLAVE_MAX_HEARTBEAT_PERIOD,
                                     (slave_net_timeout/2.0f));
    DBUG_ASSERT(mi->heartbeat_period > (float) 0.001
                || mi->heartbeat_period == 0);

    // counter is cleared if master is CHANGED.
    mi->received_heartbeats= 0;
    // clear timestamp of last heartbeat as well.
    mi->last_heartbeat= 0;
  }

  /*
    reset the last time server_id list if the current CHANGE MASTER
    is mentioning IGNORE_SERVER_IDS= (...)
  */
  if (lex_mi->repl_ignore_server_ids_opt == LEX_MASTER_INFO::LEX_MI_ENABLE)
    mi->ignore_server_ids->dynamic_ids.clear();
  for (size_t i= 0; i < lex_mi->repl_ignore_server_ids.size(); i++)
  {
    ulong s_id= lex_mi->repl_ignore_server_ids[i];
    if (s_id == ::server_id && replicate_same_server_id)
    {
      ret= ER_SLAVE_IGNORE_SERVER_IDS;
      my_error(ER_SLAVE_IGNORE_SERVER_IDS, MYF(0), static_cast<int>(s_id));
      goto err;
    }
    else
    {
      // Keep the array sorted, ignore duplicates.
      mi->ignore_server_ids->dynamic_ids.insert_unique(s_id);
    }
  }

  if (lex_mi->ssl != LEX_MASTER_INFO::LEX_MI_UNCHANGED)
    mi->ssl= (lex_mi->ssl == LEX_MASTER_INFO::LEX_MI_ENABLE);

  if (lex_mi->ssl_verify_server_cert != LEX_MASTER_INFO::LEX_MI_UNCHANGED)
    mi->ssl_verify_server_cert=
      (lex_mi->ssl_verify_server_cert == LEX_MASTER_INFO::LEX_MI_ENABLE);

  if (lex_mi->ssl_ca)
    strmake(mi->ssl_ca, lex_mi->ssl_ca, sizeof(mi->ssl_ca)-1);
  if (lex_mi->ssl_capath)
    strmake(mi->ssl_capath, lex_mi->ssl_capath, sizeof(mi->ssl_capath)-1);
  if (lex_mi->ssl_cert)
    strmake(mi->ssl_cert, lex_mi->ssl_cert, sizeof(mi->ssl_cert)-1);
  if (lex_mi->ssl_cipher)
    strmake(mi->ssl_cipher, lex_mi->ssl_cipher, sizeof(mi->ssl_cipher)-1);
  if (lex_mi->ssl_key)
    strmake(mi->ssl_key, lex_mi->ssl_key, sizeof(mi->ssl_key)-1);
  if (lex_mi->ssl_crl)
    strmake(mi->ssl_crl, lex_mi->ssl_crl, sizeof(mi->ssl_crl)-1);
  if (lex_mi->ssl_crlpath)
    strmake(mi->ssl_crlpath, lex_mi->ssl_crlpath, sizeof(mi->ssl_crlpath)-1);
#ifndef HAVE_OPENSSL
  if (lex_mi->ssl || lex_mi->ssl_ca || lex_mi->ssl_capath ||
      lex_mi->ssl_cert || lex_mi->ssl_cipher || lex_mi->ssl_key ||
      lex_mi->ssl_verify_server_cert || lex_mi->ssl_crl || lex_mi->ssl_crlpath)
    push_warning(thd, Sql_condition::SL_NOTE,
                 ER_SLAVE_IGNORED_SSL_PARAMS, ER(ER_SLAVE_IGNORED_SSL_PARAMS));
#endif

  /*
    If user did specify neither host nor port nor any log name nor any log
    pos, i.e. he specified only user/password/master_connect_retry, he probably
    wants replication to resume from where it had left, i.e. from the
    coordinates of the **SQL** thread (imagine the case where the I/O is ahead
    of the SQL; restarting from the coordinates of the I/O would lose some
    events which is probably unwanted when you are just doing minor changes
    like changing master_connect_retry).
    A side-effect is that if only the I/O thread was started, this thread may
    restart from ''/4 after the CHANGE MASTER. That's a minor problem (it is a
    much more unlikely situation than the one we are fixing here).
    Note: coordinates of the SQL thread must be read here, before the
    'if (need_relay_log_purge)' block which resets them.
  */
  if (!lex_mi->host && !lex_mi->port &&
      !lex_mi->log_file_name && !lex_mi->pos &&
      need_relay_log_purge)
  {
    /*
      Sometimes mi->rli->master_log_pos == 0 (it happens when the SQL thread is
      not initialized), so we use a max().
      What happens to mi->rli->master_log_pos during the initialization stages
      of replication is not 100% clear, so we guard against problems using
      max().
    */
    mi->set_master_log_pos(max<ulonglong>(BIN_LOG_HEADER_SIZE,
                                          mi->rli->get_group_master_log_pos()));
    mi->set_master_log_name(mi->rli->get_group_master_log_name());
  }

  sql_print_information("'CHANGE MASTER TO%s executed'. "
    "Previous state master_host='%s', master_port= %u, master_log_file='%s', "
    "master_log_pos= %ld, master_bind='%s'. "
    "New state master_host='%s', master_port= %u, master_log_file='%s', "
    "master_log_pos= %ld, master_bind='%s'.",
    mi->get_for_channel_str(true),
    saved_host, saved_port, saved_log_name, (ulong) saved_log_pos,
    saved_bind_addr, mi->host, mi->port, mi->get_master_log_name(),
    (ulong) mi->get_master_log_pos(), mi->bind_addr);

err:
  DBUG_RETURN(ret);
}

/**
   This function is called if the change master command had at least one
   execute option. This function then sets or alters the execute option(s)
   given in the command. The receive options are handled in the function
   change_receive_options()

   - used in change_master().
   - Execute threads should be stopped before this function is called.

  @param lex_mi structure that holds all change master options given on the
                change master command.
                Coming from the an executing statement or set directly this
                shall contain connection settings like hostname, user, password
                and other settings like the number of connection retries.

  @param mi     Pointer to Master_info object belonging to the slave's IO
                thread.
*/

static void change_execute_options(LEX_MASTER_INFO* lex_mi, Master_info* mi)
{
  DBUG_ENTER("change_execute_options");

  if (lex_mi->relay_log_name)
  {
    char relay_log_name[FN_REFLEN];
    mi->rli->relay_log.make_log_name(relay_log_name, lex_mi->relay_log_name);
    mi->rli->set_group_relay_log_name(relay_log_name);
    mi->rli->set_event_relay_log_name(relay_log_name);
    mi->rli->is_group_master_log_pos_invalid= true;
  }

  if (lex_mi->relay_log_pos)
  {
    mi->rli->set_group_relay_log_pos(lex_mi->relay_log_pos);
    mi->rli->set_event_relay_log_pos(lex_mi->relay_log_pos);
    mi->rli->is_group_master_log_pos_invalid= true;
  }

  if (lex_mi->sql_delay != -1)
    mi->rli->set_sql_delay(lex_mi->sql_delay);

  DBUG_VOID_RETURN;
}

/**
  Execute a CHANGE MASTER statement.

  Apart from changing the receive/execute configurations/positions,
  this function also does the following:
  - May leave replicated open temporary table after warning.
  - Purges relay logs if no threads running and no relay log file/pos options.
  - Delete worker info in mysql.slave_worker_info table if applier not running.

  @param thd            Pointer to THD object for the client thread executing
                        the statement.

  @param mi             Pointer to Master_info object belonging to the slave's
                        IO thread.

  @param lex_mi         Lex information with master connection data.
                        Coming from the an executing statement or set directly
                        this shall contain connection settings like hostname,
                        user, password and other settings like the number of
                        connection retries.

  @param preserve_logs  If the decision of purging the logs should be always be
                        false even if a relay log name is given to the method.

  @retval 0   success
  @retval !=0 error
*/
int change_master(THD* thd, Master_info* mi, LEX_MASTER_INFO* lex_mi,
                  bool preserve_logs)
{
  int error= 0;

  /* Do we have at least one receive related (IO thread) option? */
  bool have_receive_option= false;
  /* Do we have at least one execute related (SQL/coord/worker) option? */
  bool have_execute_option= false;
  /* If there are no mts gaps, we delete the rows in this table. */
  bool mts_remove_worker_info= false;
  /* used as a bit mask to indicate running slave threads. */
  int thread_mask;
  /*
    Relay logs are purged only if both receive and execute threads are
    stopped before executing CHANGE MASTER and relay_log_file/relay_log_pos
    options are not used.
  */
  bool need_relay_log_purge= 1;

  DBUG_ENTER("change_master");

  /*
    When we change master, we first decide which thread is running and
    which is not. We dont want this assumption to break while we change master.

    Suppose we decide that receiver thread is running and thus it is
    safe to change receive related options in mi. By this time if
    the receive thread is started, we may have a race condition between
    the client thread and receiver thread.
  */
  lock_slave_threads(mi);

  /*
    Get a bit mask for the slave threads that are running.
    Since the third argument is 0, thread_mask after the function
    returns stands for running threads.
  */
  init_thread_mask(&thread_mask, mi, 0);

  /*
    change master with master_auto_position=1 requires stopping both
    receiver and applier threads. If any slave thread is running,
    we report an error.
  */
  if (thread_mask) /* If any thread is running */
  {
    if (lex_mi->auto_position != LEX_MASTER_INFO::LEX_MI_UNCHANGED)
    {
      error= ER_SLAVE_CHANNEL_MUST_STOP;
      my_error(ER_SLAVE_CHANNEL_MUST_STOP, MYF(0), mi->get_channel());
      goto err;
    }
    /*
      Prior to WL#6120, we imposed the condition that STOP SLAVE is required
      before CHANGE MASTER. Since the slave threads die on STOP SLAVE, it was
      fine if we purged relay logs.

      Now that we do allow CHANGE MASTER with a running receiver/applier thread,
      we need to make sure that the relay logs are purged only if both
      receiver and applier threads are stopped otherwise we could lose events.

      The idea behind purging relay logs if both the threads are stopped is to
      keep consistency with the old behavior. If the user/application is doing
      a CHANGE MASTER without stopping any one thread, the relay log purge
      should be controlled via the 'relay_log_purge' option.
    */
    need_relay_log_purge= 0;
  }

  /*
    We cannot specify auto position and set either the coordinates
    on master or slave. If we try to do so, an error message is
    printed out.
  */
  if (lex_mi->log_file_name != NULL || lex_mi->pos != 0 ||
      lex_mi->relay_log_name != NULL || lex_mi->relay_log_pos != 0)
  {
    if (lex_mi->auto_position == LEX_MASTER_INFO::LEX_MI_ENABLE ||
        (lex_mi->auto_position != LEX_MASTER_INFO::LEX_MI_DISABLE &&
         mi->is_auto_position()))
    {
      error= ER_BAD_SLAVE_AUTO_POSITION;
      my_message(ER_BAD_SLAVE_AUTO_POSITION,
                 ER(ER_BAD_SLAVE_AUTO_POSITION), MYF(0));
      goto err;
    }
  }

  /* CHANGE MASTER TO MASTER_AUTO_POSITION = 1 requires GTID_MODE != OFF */
  if (lex_mi->auto_position == LEX_MASTER_INFO::LEX_MI_ENABLE &&
      /*
        We hold lock_msr_map for the duration of the CHANGE MASTER.
        This is important since it prevents that a concurrent
        connection changes to GTID_MODE=OFF between this check and the
        point where AUTO_POSITION is stored in the table and in mi.
      */
      get_gtid_mode(GTID_MODE_LOCK_MSR_MAP) == GTID_MODE_OFF)
  {
    error= ER_AUTO_POSITION_REQUIRES_GTID_MODE_NOT_OFF;
    my_message(ER_AUTO_POSITION_REQUIRES_GTID_MODE_NOT_OFF,
               ER(ER_AUTO_POSITION_REQUIRES_GTID_MODE_NOT_OFF), MYF(0));
    goto err;
  }

  /* Check if at least one receive option is given on change master */
  have_receive_option= have_change_master_receive_option(lex_mi);

  /* Check if at least one execute option is given on change master */
  have_execute_option= have_change_master_execute_option(lex_mi,
                                                         &need_relay_log_purge);

  if (preserve_logs && need_relay_log_purge)
  {
    need_relay_log_purge= false;
  }

  /* With receiver thread running, we dont allow changing receive options. */
  if (have_receive_option && (thread_mask & SLAVE_IO))
  {
    error= ER_SLAVE_CHANNEL_IO_THREAD_MUST_STOP;
    my_error(ER_SLAVE_CHANNEL_IO_THREAD_MUST_STOP, MYF(0), mi->get_channel());
    goto err;
  }

  /* With an execute thread running, we don't allow changing execute options. */
  if (have_execute_option && (thread_mask & SLAVE_SQL))
  {
    error= ER_SLAVE_CHANNEL_SQL_THREAD_MUST_STOP;
    my_error(ER_SLAVE_CHANNEL_SQL_THREAD_MUST_STOP, MYF(0), mi->get_channel());
    goto err;
  }

  /*
    We need to check if there is an empty master_host. Otherwise
    change master succeeds, a master.info file is created containing
    empty master_host string and when issuing: start slave; an error
    is thrown stating that the server is not configured as slave.
    (See BUG#28796).
  */
  if (lex_mi->host && !*lex_mi->host)
  {
    error= ER_WRONG_ARGUMENTS;
    my_error(ER_WRONG_ARGUMENTS, MYF(0), "MASTER_HOST");
    goto err;
  }

  THD_STAGE_INFO(thd, stage_changing_master);

  int thread_mask_stopped_threads;

  /*
    Before global_init_info() call, get a bit mask to indicate stopped threads
    in thread_mask_stopped_threads. Since the third argguement is 1,
    thread_mask when the function returns stands for stopped threads.
  */

  init_thread_mask(&thread_mask_stopped_threads, mi, 1);

  if (global_init_info(mi, false, thread_mask_stopped_threads))
  {
    error= ER_MASTER_INFO;
    my_message(ER_MASTER_INFO, ER(ER_MASTER_INFO), MYF(0));
    goto err;
  }

  if ((thread_mask & SLAVE_SQL) == 0) // If execute threads are stopped
  {
    if (mi->rli->mts_recovery_group_cnt)
    {
      /*
        Change-Master can't be done if there is a mts group gap.
        That requires mts-recovery which START SLAVE provides.
      */
      DBUG_ASSERT(mi->rli->recovery_parallel_workers);

      error= ER_MTS_CHANGE_MASTER_CANT_RUN_WITH_GAPS;
      my_message(ER_MTS_CHANGE_MASTER_CANT_RUN_WITH_GAPS,
                 ER(ER_MTS_CHANGE_MASTER_CANT_RUN_WITH_GAPS), MYF(0));
      goto err;
    }
    else
    {
      /*
        Lack of mts group gaps makes Workers info stale regardless of
        need_relay_log_purge computation. We set the mts_remove_worker_info
        flag here and call reset_workers() later to delete the worker info
        in mysql.slave_worker_info table.
      */
      if (mi->rli->recovery_parallel_workers)
        mts_remove_worker_info= true;
    }
  }

  /*
    When give a warning?
    CHANGE MASTER command is used in three ways:
    a) To change a connection configuration but remain connected to
       the same master.
    b) To change positions in binary or relay log(eg: master_log_pos).
    c) To change the master you are replicating from.
    We give a warning in cases b and c.
  */
  if ((lex_mi->host || lex_mi->port || lex_mi->log_file_name || lex_mi->pos ||
       lex_mi->relay_log_name || lex_mi->relay_log_pos) &&
      (slave_open_temp_tables > 0))
    push_warning(thd, Sql_condition::SL_WARNING,
                 ER_WARN_OPEN_TEMP_TABLES_MUST_BE_ZERO,
                 ER(ER_WARN_OPEN_TEMP_TABLES_MUST_BE_ZERO));

  /*
    auto_position is the only option that affects both receive
    and execute sections of replication. So, this code is kept
    outside both if (have_receive_option) and if (have_execute_option)

    Here, we check if the auto_position option was used and set the flag
    if the slave should connect to the master and look for GTIDs.
  */
  if (lex_mi->auto_position != LEX_MASTER_INFO::LEX_MI_UNCHANGED)
    mi->set_auto_position(
      (lex_mi->auto_position == LEX_MASTER_INFO::LEX_MI_ENABLE));

  if (have_receive_option)
  {
    if ((error= change_receive_options(thd, lex_mi, mi, need_relay_log_purge)))
    {
      goto err;
    }
  }

  if (have_execute_option)
    change_execute_options(lex_mi, mi);

  /* If the receiver is stopped, flush master_info to disk. */
  if ((thread_mask & SLAVE_IO) == 0 && flush_master_info(mi, true))
  {
    error= ER_RELAY_LOG_INIT;
    my_error(ER_RELAY_LOG_INIT, MYF(0), "Failed to flush master info file");
    goto err;
  }

  if ((thread_mask & SLAVE_SQL) == 0) /* Applier module is not executing */
  {

    /*
      The following code for purging logs can be improved. We currently use
      3 flags-
      1) need_relay_log_purge,
      2) relay_log_purge(global) and
      3) save_relay_log_purge.

      The use of the global variable 'relay_log_purge' is bad. So, when
      refactoring the code for purge logs, please consider improving this code.
    */

    /*
      Used as a temporary variable while logs are being purged.

      We save the value of the global variable 'relay_log_purge' here and then
      set/unset it as required in if (need_relay_log_purge){}else{} block
      following which we restore relay_log_purge value from its saved value.
    */
    bool save_relay_log_purge= relay_log_purge;

    if (need_relay_log_purge)
    {
      /*
        'if (need_relay_log_purge)' implicitly means that all slave threads are
        stopped and there is no use of relay_log_file/relay_log_pos options.
        We need not check these here again.
      */

      /* purge_relay_log() returns pointer to an error message here. */
      const char* errmsg= 0;
      /*
        purge_relay_log() assumes that we have run_lock and no slave threads
        are running.
      */
      relay_log_purge= 1;
      THD_STAGE_INFO(thd, stage_purging_old_relay_logs);
      if (mi->rli->purge_relay_logs(thd,
                                    0 /* not only reset, but also reinit */,
                                    &errmsg))
      {
        error= ER_RELAY_LOG_FAIL;
        my_error(ER_RELAY_LOG_FAIL, MYF(0), errmsg);
        goto err;
      }
    }
    else
    {
      /*
        If our applier module is executing and we want to switch to another
        master without disturbing it, relay log position need not be disturbed.
        The SQL/coordinator thread will continue reasding whereever it is
        placed at the moement, finish events from the old master and
        then start with the new relay log containing events from new master
        on its own. So we only  do this when the relay logs are not purged.

        execute this when the applier is NOT executing.
      */
      const char* msg;
      relay_log_purge= 0;
      /* Relay log is already initialized */

      if (mi->rli->init_relay_log_pos(mi->rli->get_group_relay_log_name(),
                                      mi->rli->get_group_relay_log_pos(),
                                      true/*we do need mi->rli->data_lock*/,
                                      &msg, 0))
      {
        error= ER_RELAY_LOG_INIT;
        my_error(ER_RELAY_LOG_INIT, MYF(0), msg);
        goto err;
      }
    }

    relay_log_purge= save_relay_log_purge;

    /*
      Coordinates in rli were spoilt by the 'if (need_relay_log_purge)' block,
      so restore them to good values. If we left them to ''/0, that would work;
      but that would fail in the case of 2 successive CHANGE MASTER (without a
      START SLAVE in between): because first one would set the coords in mi to
      the good values of those in rli, then set those i>n rli to ''/0, then
      second CHANGE MASTER would set the coords in mi to those of rli, i.e. to
      ''/0: we have lost all copies of the original good coordinates.
      That's why we always save good coords in rli.
    */
    if (need_relay_log_purge)
    {
      mi->rli->set_group_master_log_pos(mi->get_master_log_pos());
      DBUG_PRINT("info", ("master_log_pos: %lu", (ulong) mi->get_master_log_pos()));
      mi->rli->set_group_master_log_name(mi->get_master_log_name());
    }

    char *var_group_master_log_name=
      const_cast<char *>(mi->rli->get_group_master_log_name());

    if (!var_group_master_log_name[0]) // uninitialized case
      mi->rli->set_group_master_log_pos(0);

    mi->rli->abort_pos_wait++; /* for MASTER_POS_WAIT() to abort */

    /* Clear the errors, for a clean start */
    mi->rli->clear_error();
    if (mi->rli->workers_array_initialized)
    {
      for(size_t i= 0; i < mi->rli->get_worker_count(); i++)
      {
        mi->rli->get_worker(i)->clear_error();
      }
    }

    mi->rli->clear_until_condition();

    /*
      If we don't write new coordinates to disk now, then old will remain in
      relay-log.info until START SLAVE is issued; but if mysqld is shutdown
      before START SLAVE, then old will remain in relay-log.info, and will be the
      in-memory value at restart (thus causing errors, as the old relay log does
      not exist anymore).

      Notice that the rli table is available exclusively as slave is not
      running.
    */
    if (mi->rli->flush_info(true))
    {
      error= ER_RELAY_LOG_INIT;
      my_error(ER_RELAY_LOG_INIT, MYF(0), "Failed to flush relay info file.");
      goto err;
    }

  } /* end 'if (thread_mask & SLAVE_SQL == 0)' */

  if (mts_remove_worker_info)
    if (Rpl_info_factory::reset_workers(mi->rli))
    {
      error= ER_MTS_RESET_WORKERS;
      my_error(ER_MTS_RESET_WORKERS, MYF(0));
      goto err;
    }

err:

  unlock_slave_threads(mi);
  DBUG_RETURN(error);
}


/**
   This function is first called when the Master_info object
   corresponding to a channel in a multisourced slave does not
   exist. But before a new channel is created, certain
   conditions have to be met. The below function apriorily
   checks if all such conditions are met. If all the
   conditions are met then it creates a channel i.e
   mi<->rli

   @param[in,out]  mi                When new {mi,rli} are created,
                                     the reference is stored in *mi
   @param[in]      channel           The channel on which the change
                                     master was introduced.
   @param[in]      channel_type      The channel type to be added.
*/
int add_new_channel(Master_info** mi, const char* channel,
                    enum_channel_type channel_type)
{
  DBUG_ENTER("add_new_channel");

  int error= 0;
  enum_ident_name_check ident_check_status;

  /*
    Refuse to create a new channel if the repositories does not support this.
  */

  if (opt_mi_repository_id == INFO_REPOSITORY_FILE ||
      opt_rli_repository_id == INFO_REPOSITORY_FILE)
  {
    sql_print_error("Slave: Cannot create new master info structure when"
                    " repositories are of type FILE. Convert slave"
                    " repositories  to TABLE to replicate from multiple"
                    " sources.");
    error= ER_SLAVE_NEW_CHANNEL_WRONG_REPOSITORY;
    my_error(ER_SLAVE_NEW_CHANNEL_WRONG_REPOSITORY, MYF(0));
    goto err;
  }

  /*
    Return if max num of replication channels exceeded already.
  */

  if (!msr_map.is_valid_channel_count())
  {
    error= ER_SLAVE_MAX_CHANNELS_EXCEEDED;
    my_error(ER_SLAVE_MAX_CHANNELS_EXCEEDED, MYF(0));
    goto err;
  }

 /*
   Now check the sanity of the channel name. It's length etc. The channel
   identifier is similar to table names. So, use  check_table_function.
 */
  if (channel)
  {
    ident_check_status= check_table_name(channel, strlen(channel), false);
  }
  else
    ident_check_status= IDENT_NAME_WRONG;

  if (ident_check_status != IDENT_NAME_OK)
  {
    error= ER_SLAVE_CHANNEL_NAME_INVALID_OR_TOO_LONG;
    my_error(ER_SLAVE_CHANNEL_NAME_INVALID_OR_TOO_LONG, MYF(0));
    goto err;
  }

  if (!((*mi)=Rpl_info_factory::create_slave_per_channel(
                                             opt_mi_repository_id,
                                             opt_rli_repository_id,
                                             channel, false, &msr_map,
                                             channel_type)))
  {
    error= ER_MASTER_INFO;
    my_message(ER_MASTER_INFO, ER(ER_MASTER_INFO), MYF(0));
    goto err;
  }

err:

  DBUG_RETURN(error);

}

/**
  Entry point for the CHANGE MASTER command. Function
  decides to create a new channel or create an existing one.

  @param[in]        thd        the client thread that issued the command.

  @return
    @retval         true        fail
    @retval         false       success.
*/
bool change_master_cmd(THD *thd)
{
  DBUG_ENTER("change_master_cmd");

  Master_info *mi= 0;
  LEX *lex= thd->lex;
  bool res=false;

  mysql_mutex_lock(&LOCK_msr_map);

  /* The slave must have been initialized to allow CHANGE MASTER statements */
  if (!is_slave_configured())
  {
    my_message(ER_SLAVE_CONFIGURATION, ER(ER_SLAVE_CONFIGURATION), MYF(0));
    res= true;
    goto err;
  }

  //If the chosen name is a group replication reserved name abort
  if (msr_map.is_group_replication_channel_name(lex->mi.channel))
  {
    my_error(ER_SLAVE_CHANNEL_NAME_INVALID_OR_TOO_LONG, MYF(0));
    res= true;
    goto err;
  }

  /*
    Error out if number of replication channels are > 1 if FOR CHANNEL
    clause is not provided in the CHANGE MASTER command.
  */
  if (!lex->mi.for_channel && msr_map.get_num_instances() > 1)
  {
    my_error(ER_SLAVE_MULTIPLE_CHANNELS_CMD, MYF(0));
    res= true;
    goto err;
  }

  /* Get the Master_info of the channel */
  mi= msr_map.get_mi(lex->mi.channel);

  /* create a new channel if doesn't exist */
  if (!mi  && strcmp(lex->mi.channel, msr_map.get_default_channel()))
  {
    if (add_new_channel(&mi, lex->mi.channel))
      goto err;
    }

  if (mi)
  {
    if (!(res= change_master(thd, mi, &thd->lex->mi)))
    {
      my_ok(thd);
    }
  }
  else
  {
    /*
       Even default channel does not exist. So issue a previous
       backward compatible  error message (till 5.6).
       @TODO: This error message shall be improved.
    */
    my_message(ER_SLAVE_CONFIGURATION, ER(ER_SLAVE_CONFIGURATION), MYF(0));
  }

err:
  mysql_mutex_unlock(&LOCK_msr_map);

  DBUG_RETURN(res);
}


/**
  Check if there is any slave SQL config conflict.

  @param[in] thd The THD object of current session.
  @param[in] rli The slave's rli object.

  @return 0 is returned if there is no conflict, otherwise 1 is returned.
 */
static int check_slave_sql_config_conflict(THD *thd, const Relay_log_info *rli)
{
  if (opt_slave_preserve_commit_order && rli->opt_slave_parallel_workers > 0)
  {
    if (rli->channel_mts_submode == MTS_PARALLEL_TYPE_DB_NAME)
    {
      my_error(ER_DONT_SUPPORT_SLAVE_PRESERVE_COMMIT_ORDER, MYF(0),
               "when slave_parallel_type is DATABASE");
      return ER_DONT_SUPPORT_SLAVE_PRESERVE_COMMIT_ORDER;
    }

    if ((!opt_bin_log || !opt_log_slave_updates) &&
        rli->channel_mts_submode == MTS_PARALLEL_TYPE_LOGICAL_CLOCK)
    {
      my_error(ER_DONT_SUPPORT_SLAVE_PRESERVE_COMMIT_ORDER, MYF(0),
               "unless the binlog and log_slave update options are "
               "both enabled");
      return ER_DONT_SUPPORT_SLAVE_PRESERVE_COMMIT_ORDER;
    }
  }
  return 0;
}


bool inline is_slave_configured()
{

  /* If msr_map count is zero because of opt_slave_skip_start
     OR
     failure to load slave info repositories because of repository
     mismatch i.e Assume slave had a multisource replication with several
     channels setup  with TABLE repository. Then if the slave is restarted
     with FILE repository, we fail to load any of the slave repositories.
     Hence, msr_map.get_num_instances() will be 0
  */

  return (msr_map.get_num_instances() > 0);

}

/**
  Checks if any slave threads of any channel is running in Multisource
  replication.
  @note: The caller shall possess LOCK_msr_map before calling this function.

  @param[in]        thread_mask       type of slave thread- IO/SQL or any
  @param[in]        already_locked_mi the mi that has its run_lock already
                                      taken.

  @return
    @retval          true               atleast one channel threads are running.
    @retval          false              none of the the channels are running.
*/
bool is_any_slave_channel_running(int thread_mask,
                                  Master_info* already_locked_mi)
{
  DBUG_ENTER("is_any_slave_channel_running");
  Master_info *mi= 0;
  bool is_running;

  mysql_mutex_assert_owner(&LOCK_msr_map);

  for (mi_map::iterator it= msr_map.begin(); it != msr_map.end(); it++)
  {
    mi= it->second;

    if (mi)
    {
      if ((thread_mask & SLAVE_IO) != 0)
      {
        /*
          start_slave() might call this function after already locking the
          rli->run_lock for a slave channel that is going to be started.
          In this case, we just assert that the lock is taken.
        */
        if (mi != already_locked_mi)
          mysql_mutex_lock(&mi->run_lock);
        else
        {
          mysql_mutex_assert_owner(&mi->run_lock);
        }
        is_running= mi->slave_running;
        if (mi != already_locked_mi)
          mysql_mutex_unlock(&mi->run_lock);
        if (is_running)
          DBUG_RETURN(true);
      }

      if ((thread_mask & SLAVE_SQL) != 0)
      {
        /*
          start_slave() might call this function after already locking the
          rli->run_lock for a slave channel that is going to be started.
          In this case, we just assert that the lock is taken.
        */
        if (mi != already_locked_mi)
          mysql_mutex_lock(&mi->rli->run_lock);
        else
        {
          mysql_mutex_assert_owner(&mi->rli->run_lock);
        }
        is_running= mi->rli->slave_running;
        if (mi != already_locked_mi)
          mysql_mutex_unlock(&mi->rli->run_lock);
        if (is_running)
          DBUG_RETURN(true);
      }
    }

  }

  DBUG_RETURN(false);
}


/**
  @} (end of group Replication)
*/
#endif /* HAVE_REPLICATION */<|MERGE_RESOLUTION|>--- conflicted
+++ resolved
@@ -1006,7 +1006,7 @@
     error= mts_recovery_groups(rli);
     if (rli->mts_recovery_group_cnt)
     {
-      if (gtid_mode == GTID_MODE_ON)
+      if (get_gtid_mode(GTID_MODE_LOCK_NONE) == GTID_MODE_ON)
       {
         rli->recovery_parallel_workers= 0;
         rli->clear_mts_recovery_groups();
@@ -5563,7 +5563,7 @@
         }
       DBUG_EXECUTE_IF("flush_after_reading_user_var_event",
                       {
-                      if (event_buf[EVENT_TYPE_OFFSET] == USER_VAR_EVENT)
+                      if (event_buf[EVENT_TYPE_OFFSET] == binary_log::USER_VAR_EVENT)
                       {
                       const char act[]= "now signal Reached wait_for signal.flush_complete_continue";
                       DBUG_ASSERT(opt_debug_sync_timeout > 0);
@@ -6213,17 +6213,8 @@
     delete jg->worker;
   }
 
-<<<<<<< HEAD
-  if (rli->recovery_groups_inited && rli->mts_recovery_group_cnt == 0)
-  {
-    bitmap_free(groups);
-    rli->recovery_groups_inited= false;
-  }
-=======
-  delete_dynamic(&above_lwm_jobs);
   if (rli->mts_recovery_group_cnt == 0)
     rli->clear_mts_recovery_groups();
->>>>>>> fce55895
 
   DBUG_RETURN(error ? ER_MTS_RECOVERY_FAILURE : 0);
 }
@@ -7102,18 +7093,9 @@
                    (abort_loop || thd->killed || rli->abort_slave)));
 
   slave_stop_workers(rli, &mts_inited); // stopping worker pool
-<<<<<<< HEAD
   delete rli->current_mts_submode;
   rli->current_mts_submode= 0;
-  if (rli->recovery_groups_inited)
-  {
-    bitmap_free(&rli->recovery_groups);
-    rli->mts_recovery_group_cnt= 0;
-    rli->recovery_groups_inited= false;
-  }
-=======
   rli->clear_mts_recovery_groups();
->>>>>>> fce55895
 
   /*
     Some events set some playgrounds, which won't be cleared because thread
