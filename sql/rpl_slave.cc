--- conflicted
+++ resolved
@@ -5225,16 +5225,10 @@
       event with server_id '0' then  we don't update the last_master_timestamp.
 
       In case of parallel execution last_master_timestamp is only updated when
-<<<<<<< HEAD
-      an event is taken out of GAQ. Thus when last_master_timestamp is 0 we need
-      to initialize it with a timestamp from the first event to be executed in
-      parallel.
-=======
       a job is taken out of GAQ. Thus when last_master_timestamp is 0 (which
       indicates that GAQ is empty, all slave workers are waiting for events from
       the Coordinator), we need to initialize it with a timestamp from the first
       event to be executed in parallel.
->>>>>>> df0bc0a6
     */
     if ((!rli->is_parallel_exec() || rli->last_master_timestamp == 0) &&
          !(ev->is_artificial_event() || ev->is_relay_log_event() ||
@@ -6721,10 +6715,7 @@
   ulong cnt;
   bool error= FALSE;
   struct timespec curr_clock;
-<<<<<<< HEAD
   bool binlog_prot_acquired= false;
-=======
->>>>>>> df0bc0a6
   time_t ts=0;
 
   DBUG_ENTER("checkpoint_routine");
@@ -6897,12 +6888,6 @@
     cnt is zero. This value means that the checkpoint information
     will be completely reset.
   */
-<<<<<<< HEAD
-  ts= rli->gaq->empty()
-    ? 0
-    : reinterpret_cast<Slave_job_group*>(rli->gaq->head_queue())->ts;
-  rli->reset_notified_checkpoint(cnt, &ts, need_data_lock);
-=======
 
   /*
     Update the rli->last_master_timestamp for reporting correct Seconds_behind_master.
@@ -6915,7 +6900,6 @@
     ? 0
     : reinterpret_cast<Slave_job_group*>(rli->gaq->head_queue())->ts;
   rli->reset_notified_checkpoint(cnt, ts, need_data_lock, true);
->>>>>>> df0bc0a6
   /* end-of "Coordinator::"commit_positions" */
 
 end:
