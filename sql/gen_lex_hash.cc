--- conflicted
+++ resolved
@@ -377,11 +377,7 @@
   printf("/*\n\n  Do " "not " "edit " "this " "file " "directly!\n\n*/\n");
 
   puts("/*");
-<<<<<<< HEAD
-  puts(ORACLE_WELCOME_COPYRIGHT_NOTICE("2000, 2012"));
-=======
   puts(ORACLE_WELCOME_COPYRIGHT_NOTICE("2000"));
->>>>>>> b7fc4388
   puts("*/");
 
   /* Broken up to indicate that it's not advice to you, gentle reader. */
