--- conflicted
+++ resolved
@@ -40,14 +40,9 @@
 #include "sql/sql_lex.h"    // Query_tables_list
 #include "sql/table.h"      // TABLE_LIST
 
-<<<<<<< HEAD
-bool System_table_access::open_table(THD *thd, const LEX_STRING dbstr,
-                                     const LEX_STRING tbstr, uint max_num_field,
-=======
 bool System_table_access::open_table(THD *thd, const LEX_CSTRING dbstr,
                                      const LEX_CSTRING tbstr,
                                      uint max_num_field,
->>>>>>> 4869291f
                                      enum thr_lock_type lock_type,
                                      TABLE **table,
                                      Open_tables_backup *backup) {
@@ -128,21 +123,13 @@
     }
     if (need_commit) {
       if (error)
-<<<<<<< HEAD
-        res = ha_rollback_trans(thd, true);
-=======
         res = ha_rollback_trans(thd, true) || res;
->>>>>>> 4869291f
       else {
         /*
           To make the commit not to block with global read lock set
           "ignore_global_read_lock" flag to true.
          */
-<<<<<<< HEAD
-        res = ha_commit_trans(thd, true, true);
-=======
         res = ha_commit_trans(thd, true, true) || res;
->>>>>>> 4869291f
       }
     }
     /*
@@ -161,11 +148,7 @@
 }
 
 THD *System_table_access::create_thd() {
-<<<<<<< HEAD
-  THD *thd = NULL;
-=======
   THD *thd = nullptr;
->>>>>>> 4869291f
   thd = new THD;
   thd->thread_stack = (char *)&thd;
   thd->store_globals();
