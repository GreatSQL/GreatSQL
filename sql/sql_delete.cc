--- conflicted
+++ resolved
@@ -589,19 +589,10 @@
     my_ok(thd, deleted_rows);
     DBUG_PRINT("info", ("%ld records deleted", (long)deleted_rows));
   }
-<<<<<<< HEAD
+
+  thd->updated_row_count += deleted_rows;
+
   DBUG_RETURN(error > 0);
-=======
-
-  thd->updated_row_count+= deleted;
-
-  DBUG_RETURN(thd->is_error() || thd->killed);
-
-exit_without_my_ok:
-  free_underlaid_joins(thd, select_lex);
-  table->set_keyread(false);
-  DBUG_RETURN((err || thd->is_error() || thd->killed) ? 1 : 0);
->>>>>>> 333b4508
 }
 
 /**
@@ -671,17 +662,11 @@
                                           (checked in unique_table)
   */
 
-<<<<<<< HEAD
   // Check the list of tables to be deleted from
   for (TABLE_LIST *table_ref = table_list; table_ref;
        table_ref = table_ref->next_local) {
     // Skip tables that are only selected from
     if (!table_ref->updating) continue;
-=======
-    memset(static_cast<void*>(&tables), 0, sizeof(tables));
-    tables.table = table_list->table;
-    tables.alias = table_list->alias;
->>>>>>> 333b4508
 
     if (!table_ref->is_updatable()) {
       my_error(ER_NON_UPDATABLE_TABLE, MYF(0), table_ref->alias, "DELETE");
@@ -1237,6 +1222,6 @@
   if (!local_error) {
     ::my_ok(thd, deleted_rows);
   }
-  thd->updated_row_count+= deleted;
+  thd->updated_row_count += deleted_rows;
   return 0;
 }