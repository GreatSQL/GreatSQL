/* Copyright (c) 2007, 2015, Oracle and/or its affiliates. All rights reserved.

   This program is free software; you can redistribute it and/or modify
   it under the terms of the GNU General Public License as published by
   the Free Software Foundation; version 2 of the License.

   This program is distributed in the hope that it will be useful,
   but WITHOUT ANY WARRANTY; without even the implied warranty of
   MERCHANTABILITY or FITNESS FOR A PARTICULAR PURPOSE.  See the
   GNU General Public License for more details.

   You should have received a copy of the GNU General Public License
   along with this program; if not, write to the Free Software Foundation,
   51 Franklin Street, Suite 500, Boston, MA 02110-1335 USA */

#ifndef _SQL_PROFILE_H
#define _SQL_PROFILE_H

#include "my_global.h"
#include "my_sys.h"     // IO_CACHE

class Item;
struct TABLE_LIST;
class THD;
typedef struct st_field_info ST_FIELD_INFO;
typedef struct st_schema_table ST_SCHEMA_TABLE;
typedef int64 query_id_t;

extern ST_FIELD_INFO query_profile_statistics_info[];
int fill_query_profile_statistics_info(THD *thd, TABLE_LIST *tables, Item *cond);
int make_profile_table_for_show(THD *thd, ST_SCHEMA_TABLE *schema_table);


#define PROFILE_NONE         (uint)0
#define PROFILE_CPU          (uint)(1<<0)
#define PROFILE_MEMORY       (uint)(1<<1)
#define PROFILE_BLOCK_IO     (uint)(1<<2)
#define PROFILE_CONTEXT      (uint)(1<<3)
#define PROFILE_PAGE_FAULTS  (uint)(1<<4)
#define PROFILE_IPC          (uint)(1<<5)
#define PROFILE_SWAPS        (uint)(1<<6)
#define PROFILE_SOURCE       (uint)(1<<16)
#define PROFILE_ALL          (uint)(~0)


#if defined(ENABLED_PROFILING)
#include "mysql/mysql_lex_string.h"         // LEX_STRING
typedef struct st_mysql_lex_string LEX_STRING;

#ifdef HAVE_SYS_RESOURCE_H
#include <sys/resource.h>
#endif

#include "mysql/psi/psi_memory.h"
#include "mysql/service_mysql_alloc.h"
extern PSI_memory_key key_memory_queue_item;

class PROF_MEASUREMENT;
class QUERY_PROFILE;
class PROFILING;


/**
  Implements a persistent FIFO using server List method names.  Not
  thread-safe.  Intended to be used on thread-local data only.  
*/
template <class T> class Queue
{
private:

  struct queue_item
  {
    T *payload;
    struct queue_item *next, *previous;
  };

  struct queue_item *first, *last;

public:
  Queue()
  {
    elements= 0;
    first= last= NULL;
  }

  void empty()
  {
    struct queue_item *i, *after_i;
    for (i= first; i != NULL; i= after_i)
    {
      after_i= i->next;
      my_free(i);
    }
    elements= 0;
  }

  ulong elements;                       /* The count of items in the Queue */

  void push_back(T *payload)
  {
    struct queue_item *new_item;

    new_item= (struct queue_item *) my_malloc(key_memory_queue_item,
                                              sizeof(struct queue_item), MYF(0));

    new_item->payload= payload;

    if (first == NULL)
      first= new_item;
    if (last != NULL)
    {
      DBUG_ASSERT(last->next == NULL);
      last->next= new_item;
    }
    new_item->previous= last;
    new_item->next= NULL;
    last= new_item;

    elements++;
  }

  T *pop()
  {
    struct queue_item *old_item= first;
    T *ret= NULL;

    if (first == NULL)
    {
      DBUG_PRINT("warning", ("tried to pop nonexistent item from Queue"));
      return NULL;
    }

    ret= old_item->payload;
    if (first->next != NULL)
      first->next->previous= NULL;
    else
      last= NULL;
    first= first->next;

    my_free(old_item);
    elements--;

    return ret;
  }

  bool is_empty()
  {
    DBUG_ASSERT(((elements > 0) && (first != NULL)) || ((elements == 0) || (first == NULL)));
    return (elements == 0);
  }

  void *new_iterator()
  {
    return first;
  }

  void *iterator_next(void *current)
  {
    return ((struct queue_item *) current)->next;
  }

  T *iterator_value(void *current)
  {
    return ((struct queue_item *) current)->payload;
  }

};


/**
  A single entry in a single profile.
*/
class PROF_MEASUREMENT
{
  QUERY_PROFILE *profile;

  char *allocated_status_memory;

  void set_label(const char *status_arg, const char *function_arg, 
                  const char *file_arg, unsigned int line_arg);
  void clean_up();

public:
  const char *status;
#ifdef HAVE_GETRUSAGE
  struct rusage rusage;
#elif defined(_WIN32)
  FILETIME ftKernel, ftUser;
#endif

  const char *function;
  const char *file;
  unsigned int line;

  ulong m_seq;
  double time_usecs;
  double cpu_time_usecs;
  PROF_MEASUREMENT();
  PROF_MEASUREMENT(QUERY_PROFILE *profile_arg, const char *status_arg);
  PROF_MEASUREMENT(QUERY_PROFILE *profile_arg, const char *status_arg,
                const char *function_arg,
                const char *file_arg, unsigned int line_arg);
  ~PROF_MEASUREMENT();
  void collect();
};


/**
  The full profile for a single query, and includes multiple PROF_MEASUREMENT
  objects.
*/
class QUERY_PROFILE
{
private:
  friend class PROFILING;

  PROFILING *profiling;

  query_id_t profiling_query_id;        /* Session-specific id. */
  LEX_STRING m_query_source;

  double m_start_time_usecs;
  double m_end_time_usecs;
  ulong m_seq_counter;
  Queue<PROF_MEASUREMENT> entries;


  QUERY_PROFILE(PROFILING *profiling_arg, const char *status_arg);
  ~QUERY_PROFILE();

  void set_query_source(const char *query_source_arg, size_t query_length_arg);

  /* Add a profile status change to the current profile. */
  void new_status(const char *status_arg,
              const char *function_arg,
              const char *file_arg, unsigned int line_arg);

  /* Reset the contents of this profile entry. */
  void reset();

  /* Show this profile.  This is called by PROFILING. */
  bool show(uint options);

public:

<<<<<<< HEAD
  inline PROFILING * get_profiling() const { return profiling; };
=======
  PROFILING * get_profiling() const { return profiling; };
>>>>>>> 1e7c0f8d

};


/**
  Profiling state for a single THD; contains multiple QUERY_PROFILE objects.
*/
class PROFILING
{
private:
  friend class PROF_MEASUREMENT;
  friend class QUERY_PROFILE;

  /* 
    Not the system query_id, but a counter unique to profiling. 
  */
  query_id_t profile_id_counter;     
  THD *thd;
  bool keeping;
  bool enabled;

  QUERY_PROFILE *current;
  QUERY_PROFILE *last;
  Queue<QUERY_PROFILE> history;
 
  query_id_t next_profile_id() { return(profile_id_counter++); }

public:
  PROFILING();
  ~PROFILING();
  void set_query_source(const char *query_source_arg, size_t query_length_arg);

  void start_new_query(const char *initial_state= "starting");

  void discard_current_query();

  void finish_current_query();

  void status_change(const char *status_arg,
                     const char *function_arg,
                     const char *file_arg, unsigned int line_arg);

  inline void set_thd(THD *thd_arg) { thd= thd_arg; };

  /* SHOW PROFILES */
  bool show_profiles();
  bool enabled_getrusage() const;

  /* ... from INFORMATION_SCHEMA.PROFILING ... */
  int fill_statistics_info(THD *thd, TABLE_LIST *tables, Item *cond);
<<<<<<< HEAD

  void cleanup();

=======
>>>>>>> 1e7c0f8d
  int print_current(IO_CACHE *log_file) const;
};

#  endif /* HAVE_PROFILING */
#endif /* _SQL_PROFILE_H */<|MERGE_RESOLUTION|>--- conflicted
+++ resolved
@@ -243,11 +243,7 @@
 
 public:
 
-<<<<<<< HEAD
-  inline PROFILING * get_profiling() const { return profiling; };
-=======
   PROFILING * get_profiling() const { return profiling; };
->>>>>>> 1e7c0f8d
 
 };
 
@@ -298,12 +294,9 @@
 
   /* ... from INFORMATION_SCHEMA.PROFILING ... */
   int fill_statistics_info(THD *thd, TABLE_LIST *tables, Item *cond);
-<<<<<<< HEAD
 
   void cleanup();
 
-=======
->>>>>>> 1e7c0f8d
   int print_current(IO_CACHE *log_file) const;
 };
 
