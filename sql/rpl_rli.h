--- conflicted
+++ resolved
@@ -1292,16 +1292,6 @@
 
 public:
   /*
-<<<<<<< HEAD
-    The boolean is set to true when the binlog applier (rli_fake) thread
-    detaches any "native" engine transactions it has dealt with
-    at time of XA START processing.
-    The boolean is reset to false at the end of XA PREPARE
-    and XA COMMIT ONE PHASE, at the same time with the native transactions
-    re-attachment.
-  */
-  bool is_native_trx_detached;
-=======
     The boolean is set to true when the binlog (rli_fake) or slave
     (rli_slave) applier thread detaches any engine ha_data
     it has dealt with at time of XA START processing.
@@ -1311,7 +1301,6 @@
     the engine ha_data re-attachment.
   */
   bool is_engine_ha_data_detached;
->>>>>>> 23032807
 
   void set_thd_tx_priority(int priority)
   {
@@ -1322,8 +1311,6 @@
   {
     return thd_tx_priority;
   }
-<<<<<<< HEAD
-=======
   /**
     Detaches the engine ha_data from THD. The fact
     is memorized in @c is_engine_ha_detached flag.
@@ -1348,7 +1335,6 @@
 
     return rc;
   }
->>>>>>> 23032807
 };
 
 bool mysql_show_relaylog_events(THD* thd);
