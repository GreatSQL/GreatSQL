--- conflicted
+++ resolved
@@ -20,11 +20,7 @@
 #include "sql_priv.h"
 #include "unireg.h"
 #include "sql_acl.h"                        // fill_schema_*_privileges
-<<<<<<< HEAD
-#include "sql_select.h"                         // For select_describe
-=======
 #include "sql_select.h"
->>>>>>> fb5f6ee8
 #include "sql_base.h"                       // close_tables_for_reopen
 #include "sql_show.h"
 #include "sql_table.h"                        // filename_to_tablename,
@@ -58,10 +54,7 @@
 #include "lock.h"                           // MYSQL_OPEN_IGNORE_FLUSH
 #include "debug_sync.h"
 #include "datadict.h"   // dd_frm_type()
-<<<<<<< HEAD
-=======
 #include "opt_trace.h"     // Optimizer trace information schema tables
->>>>>>> fb5f6ee8
 
 #define STR_OR_NIL(S) ((S) ? (S) : "<nil>")
 
@@ -391,8 +384,6 @@
 }
 
 
-<<<<<<< HEAD
-=======
 /** Hash of LEX_STRINGs used to search for ignored db directories. */
 static HASH ignore_db_dirs_hash;
 
@@ -617,7 +608,6 @@
 }
 
 
->>>>>>> fb5f6ee8
 /*
   find_files() - find files in a given directory.
 
@@ -832,13 +822,8 @@
   }
 
   bool handle_condition(THD *thd, uint sql_errno, const char * /* sqlstate */,
-<<<<<<< HEAD
-                        MYSQL_ERROR::enum_warning_level level,
-                        const char *message, MYSQL_ERROR ** /* cond_hdl */)
-=======
                         Sql_condition::enum_warning_level level,
                         const char *message, Sql_condition ** /* cond_hdl */)
->>>>>>> fb5f6ee8
   {
     /*
        The handler does not handle the errors raised by itself.
@@ -1515,7 +1500,6 @@
       packet->append(STRING_WITH_LEN(" NULL"));
     }
 
-<<<<<<< HEAD
 #ifndef MCP_WL3627
     switch(field->field_storage_type()){
     case HA_SM_DISK:
@@ -1540,8 +1524,6 @@
     }
 #endif
 
-=======
->>>>>>> fb5f6ee8
     if (get_field_default_value(thd, table->timestamp_field,
                                 field, &def_value, 1))
     {
@@ -3377,77 +3359,13 @@
                                             MYSQL_OPEN_FORCE_SHARED_HIGH_PRIO_MDL |
                                             (can_deadlock ?
                                              MYSQL_OPEN_FAIL_ON_MDL_CONFLICT : 0)));
-<<<<<<< HEAD
-=======
     lex->select_lex.handle_derived(lex, &mysql_derived_create);
->>>>>>> fb5f6ee8
   }
   /*
     Restore old value of sql_command back as it is being looked at in
     process_table() function.
   */
   lex->sql_command= old_lex->sql_command;
-<<<<<<< HEAD
-
-  DEBUG_SYNC(thd, "after_open_table_ignore_flush");
-
-  /*
-    XXX:  show_table_list has a flag i_is_requested,
-    and when it's set, open_normal_and_derived_tables()
-    can return an error without setting an error message
-    in THD, which is a hack. This is why we have to
-    check for res, then for thd->is_error() and only then
-    for thd->main_da.sql_errno().
-
-    Again we don't do this for SHOW COLUMNS/KEYS because
-    of backward compatibility.
-  */
-  if (!is_show_fields_or_keys && result && thd->is_error() &&
-      thd->stmt_da->sql_errno() == ER_NO_SUCH_TABLE)
-  {
-    /*
-      Hide error for a non-existing table.
-      For example, this error can occur when we use a where condition
-      with a db name and table, but the table does not exist.
-    */
-    result= false;
-    thd->clear_error();
-  }
-  else
-  {
-    result= schema_table->process_table(thd, table_list,
-                                        table, result,
-                                        orig_db_name,
-                                        orig_table_name);
-  }
-
-
-end:
-  lex->unit.cleanup();
-
-  /* Restore original LEX value, statement's arena and THD arena values. */
-  lex_end(thd->lex);
-
-  if (i_s_arena.free_list)
-    i_s_arena.free_items();
-
-  /*
-    For safety reset list of open temporary tables before closing
-    all tables open within this Open_tables_state.
-  */
-  thd->temporary_tables= NULL;
-  close_thread_tables(thd);
-  thd->mdl_context.rollback_to_savepoint(open_tables_state_backup->mdl_system_tables_svp);
-
-  thd->lex= old_lex;
-
-  thd->stmt_arena= old_arena;
-  thd->restore_active_arena(&i_s_arena, &backup_arena);
-
-  DBUG_RETURN(result);
-}
-=======
->>>>>>> fb5f6ee8
 
   DEBUG_SYNC(thd, "after_open_table_ignore_flush");
 
@@ -3557,11 +3475,7 @@
     default:
       DBUG_ASSERT(0);
     }
-<<<<<<< HEAD
-    if (thd->is_error() && thd->stmt_da->sql_errno() == ER_NO_SUCH_TABLE)
-=======
     if (thd->is_error() && thd->get_stmt_da()->sql_errno() == ER_NO_SUCH_TABLE)
->>>>>>> fb5f6ee8
     {
       thd->clear_error();
       return 0;
@@ -3687,12 +3601,9 @@
   @param[in]      db_name                  database name
   @param[in]      table_name               table name
   @param[in]      schema_table_idx         I_S table index
-<<<<<<< HEAD
-=======
   @param[in]      open_tables_state_backup Open_tables_state object which is used
                                            to save/restore original state of metadata
                                            locks.
->>>>>>> fb5f6ee8
   @param[in]      can_deadlock             Indicates that deadlocks are possible
                                            due to metadata locks, so to avoid
                                            them we should not wait in case if
@@ -3710,10 +3621,7 @@
                                       LEX_STRING *db_name,
                                       LEX_STRING *table_name,
                                       enum enum_schema_tables schema_table_idx,
-<<<<<<< HEAD
-=======
                                       Open_tables_backup *open_tables_state_backup,
->>>>>>> fb5f6ee8
                                       bool can_deadlock)
 {
   TABLE *table= tables->table;
@@ -3726,12 +3634,9 @@
   const char *key;
   uint key_length;
   char db_name_buff[NAME_LEN + 1], table_name_buff[NAME_LEN + 1];
-<<<<<<< HEAD
-=======
 
   memset(&table_list, 0, sizeof(TABLE_LIST));
   memset(&tbl, 0, sizeof(TABLE));
->>>>>>> fb5f6ee8
 
   if (lower_case_table_names)
   {
@@ -3753,29 +3658,6 @@
     table_list.db= db_name->str;
   }
 
-<<<<<<< HEAD
-  if (lower_case_table_names)
-  {
-    /*
-      In lower_case_table_names > 0 metadata locking and table definition
-      cache subsystems require normalized (lowercased) database and table
-      names as input.
-    */
-    strmov(db_name_buff, db_name->str);
-    strmov(table_name_buff, table_name->str);
-    my_casedn_str(files_charset_info, db_name_buff);
-    my_casedn_str(files_charset_info, table_name_buff);
-    table_list.db= db_name_buff;
-    table_list.table_name= table_name_buff;
-  }
-  else
-  {
-    table_list.table_name= table_name->str;
-    table_list.db= db_name->str;
-  }
-
-=======
->>>>>>> fb5f6ee8
   /*
     TODO: investigate if in this particular situation we can get by
           simply obtaining internal lock of the data-dictionary
@@ -3800,11 +3682,7 @@
     */
     DBUG_ASSERT(can_deadlock);
 
-<<<<<<< HEAD
-    push_warning_printf(thd, MYSQL_ERROR::WARN_LEVEL_WARN,
-=======
     push_warning_printf(thd, Sql_condition::WARN_LEVEL_WARN,
->>>>>>> fb5f6ee8
                         ER_WARN_I_S_SKIPPED_TABLE,
                         ER(ER_WARN_I_S_SKIPPED_TABLE),
                         table_list.db, table_list.table_name);
@@ -3873,12 +3751,9 @@
 
   if (!open_table_from_share(thd, share, table_name->str, 0,
                              (EXTRA_RECORD | OPEN_FRM_FILE_ONLY),
-<<<<<<< HEAD
 #ifndef MCP_WL3749
                              thd->open_options, &tbl, OTM_OPEN))
 #else
-=======
->>>>>>> fb5f6ee8
                              thd->open_options, &tbl, FALSE))
 #endif
   {
@@ -3896,15 +3771,6 @@
 
 end_unlock:
   mysql_mutex_unlock(&LOCK_open);
-<<<<<<< HEAD
-  /*
-    Don't release the MDL lock, it can be part of a transaction.
-    If it is not, it will be released by the call to
-    MDL_context::rollback_to_savepoint() in the caller.
-  */
-
-end:
-=======
 
 end:
   /*
@@ -3926,14 +3792,11 @@
   */
   DBUG_ASSERT(thd->open_tables == NULL);
   thd->mdl_context.rollback_to_savepoint(open_tables_state_backup->mdl_system_tables_svp);
->>>>>>> fb5f6ee8
   thd->clear_error();
   return res;
 }
 
 
-<<<<<<< HEAD
-=======
 /**
   Trigger_error_handler is intended to intercept and silence SQL conditions
   that might happen during trigger loading for SHOW statements.
@@ -3961,46 +3824,6 @@
                         Sql_condition::enum_warning_level level,
                         const char* msg,
                         Sql_condition ** cond_hdl)
-  {
-    if (sql_errno == ER_PARSE_ERROR ||
-        sql_errno == ER_TRG_NO_DEFINER ||
-        sql_errno == ER_TRG_NO_CREATION_CTX)
-      return true;
-
-    return false;
-  }
-};
-
-
-
->>>>>>> fb5f6ee8
-/**
-  Trigger_error_handler is intended to intercept and silence SQL conditions
-  that might happen during trigger loading for SHOW statements.
-  The potential SQL conditions are:
-
-    - ER_PARSE_ERROR -- this error is thrown if a trigger definition file
-      is damaged or contains invalid CREATE TRIGGER statement. That should
-      not happen in normal life.
-
-    - ER_TRG_NO_DEFINER -- this warning is thrown when we're loading a
-      trigger created/imported in/from the version of MySQL, which does not
-      support trigger definers.
-
-    - ER_TRG_NO_CREATION_CTX -- this warning is thrown when we're loading a
-      trigger created/imported in/from the version of MySQL, which does not
-      support trigger creation contexts.
-*/
-
-class Trigger_error_handler : public Internal_error_handler
-{
-public:
-  bool handle_condition(THD *thd,
-                        uint sql_errno,
-                        const char* sqlstate,
-                        MYSQL_ERROR::enum_warning_level level,
-                        const char* msg,
-                        MYSQL_ERROR ** cond_hdl)
   {
     if (sql_errno == ER_PARSE_ERROR ||
         sql_errno == ER_TRG_NO_DEFINER ||
@@ -4219,10 +4042,7 @@
               int res= fill_schema_table_from_frm(thd, tables, schema_table,
                                                   db_name, table_name,
                                                   schema_table_idx,
-<<<<<<< HEAD
-=======
                                                   &open_tables_state_backup,
->>>>>>> fb5f6ee8
                                                   can_deadlock);
 
               thd->pop_internal_handler();
@@ -4231,11 +4051,8 @@
                 continue;
             }
 
-<<<<<<< HEAD
-=======
             DEBUG_SYNC(thd, "before_open_in_get_all_tables");
 
->>>>>>> fb5f6ee8
             if (fill_schema_table_by_open(thd, FALSE,
                                           table, schema_table,
                                           db_name, table_name,
@@ -4579,22 +4396,13 @@
       column with the error text, and clear the error so that the operation
       can continue.
     */
-<<<<<<< HEAD
-    const char *error= thd->is_error() ? thd->stmt_da->message() : "";
-=======
     const char *error= thd->is_error() ? thd->get_stmt_da()->message() : "";
->>>>>>> fb5f6ee8
     table->field[20]->store(error, strlen(error), cs);
 
     if (thd->is_error())
     {
-<<<<<<< HEAD
-      push_warning(thd, MYSQL_ERROR::WARN_LEVEL_WARN,
-                   thd->stmt_da->sql_errno(), thd->stmt_da->message());
-=======
       push_warning(thd, Sql_condition::WARN_LEVEL_WARN,
                    thd->get_stmt_da()->sql_errno(), thd->get_stmt_da()->message());
->>>>>>> fb5f6ee8
       thd->clear_error();
     }
   }
@@ -4750,13 +4558,8 @@
         rather than in SHOW COLUMNS
       */
       if (thd->is_error())
-<<<<<<< HEAD
-        push_warning(thd, MYSQL_ERROR::WARN_LEVEL_WARN,
-                     thd->stmt_da->sql_errno(), thd->stmt_da->message());
-=======
         push_warning(thd, Sql_condition::WARN_LEVEL_WARN,
                      thd->get_stmt_da()->sql_errno(), thd->get_stmt_da()->message());
->>>>>>> fb5f6ee8
       thd->clear_error();
       res= 0;
     }
@@ -5080,11 +4883,7 @@
   bool free_sp_head;
   DBUG_ENTER("store_schema_params");
 
-<<<<<<< HEAD
-  bzero((char*) &tbl, sizeof(TABLE));
-=======
   memset(&tbl, 0, sizeof(TABLE));
->>>>>>> fb5f6ee8
   (void) build_table_filename(path, sizeof(path), "", "", "", 0);
   init_tmp_table_share(thd, &share, "", 0, "", path);
 
@@ -5155,18 +4954,6 @@
     for (uint i= 0 ; i < params ; i++)
     {
       const char *tmp_buff;
-<<<<<<< HEAD
-      sp_variable_t *spvar= spcont->find_variable(i);
-      field_def= &spvar->field_def;
-      switch (spvar->mode) {
-      case sp_param_in:
-        tmp_buff= "IN";
-        break;
-      case sp_param_out:
-        tmp_buff= "OUT";
-        break;
-      case sp_param_inout:
-=======
       sp_variable *spvar= spcont->find_variable(i);
       field_def= &spvar->field_def;
       switch (spvar->mode) {
@@ -5177,7 +4964,6 @@
         tmp_buff= "OUT";
         break;
       case sp_variable::MODE_INOUT:
->>>>>>> fb5f6ee8
         tmp_buff= "INOUT";
         break;
       default:
@@ -5293,11 +5079,7 @@
           Field *field;
           Create_field *field_def= &sp->m_return_field_def;
 
-<<<<<<< HEAD
-          bzero((char*) &tbl, sizeof(TABLE));
-=======
           memset(&tbl, 0, sizeof(TABLE));
->>>>>>> fb5f6ee8
           (void) build_table_filename(path, sizeof(path), "", "", "", 0);
           init_tmp_table_share(thd, &share, "", 0, "", path);
           field= make_field(&share, (uchar*) 0, field_def->length,
@@ -5330,19 +5112,11 @@
       copy_field_as_string(table->field[21],
                            proc_table->field[MYSQL_PROC_FIELD_SECURITY_TYPE]);
 
-<<<<<<< HEAD
-      bzero((char *)&time, sizeof(time));
-      ((Field_timestamp *) proc_table->field[MYSQL_PROC_FIELD_CREATED])->
-        get_time(&time);
-      table->field[22]->store_time(&time, MYSQL_TIMESTAMP_DATETIME);
-      bzero((char *)&time, sizeof(time));
-=======
       memset(&time, 0, sizeof(time));
       ((Field_timestamp *) proc_table->field[MYSQL_PROC_FIELD_CREATED])->
         get_time(&time);
       table->field[22]->store_time(&time, MYSQL_TIMESTAMP_DATETIME);
       memset(&time, 0, sizeof(time));
->>>>>>> fb5f6ee8
       ((Field_timestamp *) proc_table->field[MYSQL_PROC_FIELD_MODIFIED])->
         get_time(&time);
       table->field[23]->store_time(&time, MYSQL_TIMESTAMP_DATETIME);
@@ -5445,13 +5219,8 @@
         rather than in SHOW KEYS
       */
       if (thd->is_error())
-<<<<<<< HEAD
-        push_warning(thd, MYSQL_ERROR::WARN_LEVEL_WARN,
-                     thd->stmt_da->sql_errno(), thd->stmt_da->message());
-=======
         push_warning(thd, Sql_condition::WARN_LEVEL_WARN,
                      thd->get_stmt_da()->sql_errno(), thd->get_stmt_da()->message());
->>>>>>> fb5f6ee8
       thd->clear_error();
       res= 0;
     }
@@ -5647,7 +5416,6 @@
       else
         table->field[5]->store(STRING_WITH_LEN("NO"), cs);
     }
-<<<<<<< HEAD
 
     definer_len= (strxmov(definer, tables->definer.user.str, "@",
                           tables->definer.host.str, NullS) - definer);
@@ -5657,17 +5425,6 @@
     else
       table->field[7]->store(STRING_WITH_LEN("INVOKER"), cs);
 
-=======
-
-    definer_len= (strxmov(definer, tables->definer.user.str, "@",
-                          tables->definer.host.str, NullS) - definer);
-    table->field[6]->store(definer, definer_len, cs);
-    if (tables->view_suid)
-      table->field[7]->store(STRING_WITH_LEN("DEFINER"), cs);
-    else
-      table->field[7]->store(STRING_WITH_LEN("INVOKER"), cs);
-
->>>>>>> fb5f6ee8
     table->field[8]->store(tables->view_creation_ctx->get_client_cs()->csname,
                            strlen(tables->view_creation_ctx->
                                   get_client_cs()->csname), cs);
@@ -5681,13 +5438,8 @@
     if (schema_table_store_record(thd, table))
       DBUG_RETURN(1);
     if (res && thd->is_error())
-<<<<<<< HEAD
-      push_warning(thd, MYSQL_ERROR::WARN_LEVEL_WARN,
-                   thd->stmt_da->sql_errno(), thd->stmt_da->message());
-=======
       push_warning(thd, Sql_condition::WARN_LEVEL_WARN,
                    thd->get_stmt_da()->sql_errno(), thd->get_stmt_da()->message());
->>>>>>> fb5f6ee8
   }
   if (res)
     thd->clear_error();
@@ -5720,13 +5472,8 @@
   if (res)
   {
     if (thd->is_error())
-<<<<<<< HEAD
-      push_warning(thd, MYSQL_ERROR::WARN_LEVEL_WARN,
-                   thd->stmt_da->sql_errno(), thd->stmt_da->message());
-=======
       push_warning(thd, Sql_condition::WARN_LEVEL_WARN,
                    thd->get_stmt_da()->sql_errno(), thd->get_stmt_da()->message());
->>>>>>> fb5f6ee8
     thd->clear_error();
     DBUG_RETURN(0);
   }
@@ -5828,13 +5575,8 @@
   if (res)
   {
     if (thd->is_error())
-<<<<<<< HEAD
-      push_warning(thd, MYSQL_ERROR::WARN_LEVEL_WARN,
-                   thd->stmt_da->sql_errno(), thd->stmt_da->message());
-=======
       push_warning(thd, Sql_condition::WARN_LEVEL_WARN,
                    thd->get_stmt_da()->sql_errno(), thd->get_stmt_da()->message());
->>>>>>> fb5f6ee8
     thd->clear_error();
     DBUG_RETURN(0);
   }
@@ -5914,13 +5656,8 @@
   if (res)
   {
     if (thd->is_error())
-<<<<<<< HEAD
-      push_warning(thd, MYSQL_ERROR::WARN_LEVEL_WARN,
-                   thd->stmt_da->sql_errno(), thd->stmt_da->message());
-=======
       push_warning(thd, Sql_condition::WARN_LEVEL_WARN,
                    thd->get_stmt_da()->sql_errno(), thd->get_stmt_da()->message());
->>>>>>> fb5f6ee8
     thd->clear_error();
     DBUG_RETURN(0);
   }
@@ -6206,13 +5943,8 @@
   if (res)
   {
     if (thd->is_error())
-<<<<<<< HEAD
-      push_warning(thd, MYSQL_ERROR::WARN_LEVEL_WARN,
-                   thd->stmt_da->sql_errno(), thd->stmt_da->message());
-=======
       push_warning(thd, Sql_condition::WARN_LEVEL_WARN,
                    thd->get_stmt_da()->sql_errno(), thd->get_stmt_da()->message());
->>>>>>> fb5f6ee8
     thd->clear_error();
     DBUG_RETURN(0);
   }
@@ -6740,13 +6472,8 @@
   if (res)
   {
     if (thd->is_error())
-<<<<<<< HEAD
-      push_warning(thd, MYSQL_ERROR::WARN_LEVEL_WARN,
-                   thd->stmt_da->sql_errno(), thd->stmt_da->message());
-=======
       push_warning(thd, Sql_condition::WARN_LEVEL_WARN,
                    thd->get_stmt_da()->sql_errno(), thd->get_stmt_da()->message());
->>>>>>> fb5f6ee8
     thd->clear_error();
     DBUG_RETURN(0);
   }
@@ -7354,34 +7081,14 @@
   // Warning_info, so "useful warnings" get rejected. In order to avoid
   // that problem we create a Warning_info instance, which is capable of
   // storing "unlimited" number of warnings.
-<<<<<<< HEAD
-  Warning_info wi(thd->query_id, true);
-  Warning_info *wi_saved= thd->warning_info;
-
-  thd->warning_info= &wi;
-=======
   Diagnostics_area *da= thd->get_stmt_da();
   Warning_info wi_tmp(thd->query_id, true);
 
   da->push_warning_info(&wi_tmp);
->>>>>>> fb5f6ee8
 
   bool res= table_list->schema_table->fill_table(
     thd, table_list, join_table->condition());
 
-<<<<<<< HEAD
-  thd->warning_info= wi_saved;
-
-  // Pass an error if any.
-
-  if (thd->stmt_da->is_error())
-  {
-    thd->warning_info->push_warning(thd,
-                                    thd->stmt_da->sql_errno(),
-                                    thd->stmt_da->get_sqlstate(),
-                                    MYSQL_ERROR::WARN_LEVEL_ERROR,
-                                    thd->stmt_da->message());
-=======
   da->pop_warning_info();
 
   // Pass an error if any.
@@ -7393,27 +7100,13 @@
                      da->get_sqlstate(),
                      Sql_condition::WARN_LEVEL_ERROR,
                      da->message());
->>>>>>> fb5f6ee8
   }
 
   // Pass warnings (if any).
   //
   // Filter out warnings with WARN_LEVEL_ERROR level, because they
   // correspond to the errors which were filtered out in fill_table().
-<<<<<<< HEAD
-
-
-  List_iterator_fast<MYSQL_ERROR> it(wi.warn_list());
-  MYSQL_ERROR *err;
-
-  while ((err= it++))
-  {
-    if (err->get_level() != MYSQL_ERROR::WARN_LEVEL_ERROR)
-      thd->warning_info->push_warning(thd, err);
-  }
-=======
   da->copy_non_errors_from_wi(thd, &wi_tmp);
->>>>>>> fb5f6ee8
 
   return res;
 }
@@ -8171,14 +7864,11 @@
 };
 
 
-<<<<<<< HEAD
-=======
 #ifdef OPTIMIZER_TRACE
 /** For creating fields of information_schema.OPTIMIZER_TRACE */
 extern ST_FIELD_INFO optimizer_trace_info[];
 #endif
 
->>>>>>> fb5f6ee8
 /*
   Description of ST_FIELD_INFO in table.h
 
@@ -8219,14 +7909,11 @@
    OPTIMIZE_I_S_TABLE|OPEN_TABLE_ONLY},
   {"OPEN_TABLES", open_tables_fields_info, create_schema_table,
    fill_open_tables, make_old_format, 0, -1, -1, 1, 0},
-<<<<<<< HEAD
-=======
 #ifdef OPTIMIZER_TRACE
   {"OPTIMIZER_TRACE", optimizer_trace_info, create_schema_table,
     fill_optimizer_trace_info, make_optimizer_trace_table_for_show,
     NULL, -1, -1, false, 0},
 #endif
->>>>>>> fb5f6ee8
   {"PARAMETERS", parameters_fields_info, create_schema_table,
    fill_schema_proc, 0, 0, -1, -1, 0, 0},
   {"PARTITIONS", partitions_fields_info, create_schema_table,
