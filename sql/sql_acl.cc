--- conflicted
+++ resolved
@@ -2990,11 +2990,7 @@
 
   mysql_mutex_assert_owner(&acl_cache->lock);
   table->use_all_columns();
-<<<<<<< HEAD
   DBUG_ASSERT(host != NULL);
-=======
-  DBUG_ASSERT(host != 0);
->>>>>>> 20bba957
   table->field[MYSQL_USER_FIELD_HOST]->store(host, strlen(host),
                                              system_charset_info);
   table->field[MYSQL_USER_FIELD_USER]->store(user, strlen(user),
@@ -3431,11 +3427,7 @@
   if (!is_user_table_positioned)
   {
     table->use_all_columns();
-<<<<<<< HEAD
     DBUG_ASSERT(host != NULL);
-=======
-    DBUG_ASSERT(host != 0);
->>>>>>> 20bba957
     table->field[MYSQL_USER_FIELD_HOST]->store(host, (uint) strlen(host),
 					       system_charset_info);
     table->field[MYSQL_USER_FIELD_USER]->store(user, (uint) strlen(user),
@@ -3570,26 +3562,14 @@
   if (table_intact.check(table, &mysql_user_table_def))
     goto end;
 
-<<<<<<< HEAD
   if (acl_is_utility_user(combo->user.str, combo->host.str, NULL))
   {
     my_error(ER_NONEXISTING_GRANT, MYF(0), combo->user.str, combo->host.str);
     goto end;
   }
 
-  if (!table->key_info)
-  {
-    my_error(ER_TABLE_CORRUPT, MYF(0), table->s->db.str,
-             table->s->table_name.str);
-    goto end;
-  }
-
   table->use_all_columns();
   DBUG_ASSERT(combo->host.str != NULL);
-=======
-  table->use_all_columns();
-  DBUG_ASSERT(combo->host.str != 0);
->>>>>>> 20bba957
   table->field[MYSQL_USER_FIELD_HOST]->store(combo->host.str,combo->host.length,
                                              system_charset_info);
   table->field[MYSQL_USER_FIELD_USER]->store(combo->user.str,combo->user.length,
@@ -3680,11 +3660,7 @@
 
     old_row_exists = 0;
     restore_record(table,s->default_values);
-<<<<<<< HEAD
     DBUG_ASSERT(combo->host.str != NULL);
-=======
-    DBUG_ASSERT(combo->host.str != 0);
->>>>>>> 20bba957
     table->field[MYSQL_USER_FIELD_HOST]->store(combo->host.str,combo->host.length,
                                                system_charset_info);
     table->field[MYSQL_USER_FIELD_USER]->store(combo->user.str,combo->user.length,
