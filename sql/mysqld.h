--- conflicted
+++ resolved
@@ -124,11 +124,7 @@
 bool is_secure_file_path(const char *path);
 ulong sql_rnd_with_mutex();
 
-<<<<<<< HEAD
-std::pair<struct System_status_var *, bool> get_thd_status_var(THD *thd);
-=======
 struct System_status_var *get_thd_status_var(THD *thd, bool *aggregated);
->>>>>>> 124c7ab1
 
 // These are needed for unit testing.
 void set_remaining_args(int argc, char **argv);
