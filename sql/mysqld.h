/* Copyright (c) 2010, 2015, Oracle and/or its affiliates. All rights reserved.

   This program is free software; you can redistribute it and/or modify
   it under the terms of the GNU General Public License as published by
   the Free Software Foundation; version 2 of the License.

   This program is distributed in the hope that it will be useful,
   but WITHOUT ANY WARRANTY; without even the implied warranty of
   MERCHANTABILITY or FITNESS FOR A PARTICULAR PURPOSE.  See the
   GNU General Public License for more details.

   You should have received a copy of the GNU General Public License
   along with this program; if not, write to the Free Software
   Foundation, Inc., 51 Franklin St, Fifth Floor, Boston, MA  02110-1301  USA */

#ifndef MYSQLD_INCLUDED
#define MYSQLD_INCLUDED

#include "my_global.h" /* MYSQL_PLUGIN_IMPORT, FN_REFLEN, FN_EXTLEN */
#include "my_bitmap.h"                     /* MY_BITMAP */
#include "my_decimal.h"                         /* my_decimal */
#include "mysql_com.h"                     /* SERVER_VERSION_LENGTH */
#include "my_atomic.h"                     /* my_atomic_add64 */
#include "sql_cmd.h"                       /* SQLCOM_END */
<<<<<<< HEAD
#include "my_thread_local.h"               /* my_get_thread_local */
#include "my_thread.h"                     /* my_thread_attr_t */
#include "atomic_class.h"                  /* Atomic_int32 */
=======
#include "hash.h"
>>>>>>> 2071aeef

class THD;
struct handlerton;
class Time_zone;
template <uint default_width> class Bitmap;

typedef struct st_mysql_const_lex_string LEX_CSTRING;
typedef struct st_mysql_show_var SHOW_VAR;

/*
  This forward declaration is used from C files where the real
  definition is included before.  Since C does not allow repeated
  typedef declarations, even when identical, the definition may not be
  repeated.
*/
#ifndef CHARSET_INFO_DEFINED
typedef struct charset_info_st CHARSET_INFO;
#endif  /* CHARSET_INFO_DEFINED */

#if MAX_INDEXES <= 64
typedef Bitmap<64>  key_map;          /* Used for finding keys */
#elif MAX_INDEXES > 255
#error "MAX_INDEXES values greater than 255 is not supported."
#else
typedef Bitmap<((MAX_INDEXES+7)/8*8)> key_map; /* Used for finding keys */
#endif

	/* Bits from testflag */
#define TEST_PRINT_CACHED_TABLES 1
#define TEST_NO_KEY_GROUP	 2
#define TEST_MIT_THREAD		4
/*
  TEST_BLOCKING is made obsolete and is not used any
  where in the code base and is retained here so that
  the other bit flag values are not changed.
*/
#define OBSOLETE_TEST_BLOCKING	8
#define TEST_KEEP_TMP_TABLES	16
#define TEST_READCHECK		64	/**< Force use of readcheck */
#define TEST_NO_EXTRA		128
#define TEST_CORE_ON_SIGNAL	256	/**< Give core if signal */
#define TEST_NO_STACKTRACE	512
#define TEST_SIGINT	        1024    /**< Allow sigint on threads */
#define TEST_SYNCHRONIZATION    2048    /**< get server to do sleep in
                                           some places */
#define TEST_DO_QUICK_LEAK_CHECK 4096   /**< Do Valgrind leak check for
                                           each command. */

#define SPECIAL_NO_NEW_FUNC	2		/* Skip new functions */
#define SPECIAL_SKIP_SHOW_DB    4               /* Don't allow 'show db' */
#define SPECIAL_NO_RESOLVE     64		/* Don't use gethostname */
#define SPECIAL_NO_HOST_CACHE	512		/* Don't cache hosts */
#define SPECIAL_SHORT_LOG_FORMAT 1024

/* Function prototypes */
#ifndef EMBEDDED_LIBRARY
void kill_mysql(void);
#endif
void refresh_status(THD *thd);
bool is_secure_file_path(char *path);
<<<<<<< HEAD
int handle_early_options();
void adjust_related_options(ulong *requested_open_files);
ulong sql_rnd_with_mutex();
=======
void dec_connection_count(THD *thd);
>>>>>>> 2071aeef

// These are needed for unit testing.
void set_remaining_args(int argc, char **argv);
int init_common_variables();
void my_init_signals();
bool gtid_server_init();
void gtid_server_cleanup();
const char *fixup_enforce_gtid_consistency_command_line(char *value_arg);

extern "C" MYSQL_PLUGIN_IMPORT CHARSET_INFO *system_charset_info;
extern MYSQL_PLUGIN_IMPORT CHARSET_INFO *files_charset_info ;
extern MYSQL_PLUGIN_IMPORT CHARSET_INFO *national_charset_info;
extern MYSQL_PLUGIN_IMPORT CHARSET_INFO *table_alias_charset;

enum enum_server_operational_state
{
  SERVER_BOOTING,      /* Server is not operational. It is starting */
  SERVER_OPERATING,    /* Server is fully initialized and operating */
  SERVER_SHUTTING_DOWN /* erver is shutting down */
};
enum_server_operational_state get_server_state();

/**
  Character set of the buildin error messages loaded from errmsg.sys.
*/
extern CHARSET_INFO *error_message_charset_info;

extern CHARSET_INFO *character_set_filesystem;

extern MY_BITMAP temp_pool;
extern bool opt_large_files, server_id_supplied;
<<<<<<< HEAD
extern bool opt_update_log, opt_bin_log;
extern my_bool opt_log_slave_updates;
extern bool opt_general_log, opt_slow_log, opt_general_log_raw;
=======
extern bool opt_update_log, opt_bin_log, opt_error_log;
extern my_bool opt_log, opt_slow_log, opt_log_raw;
extern ulonglong slow_query_log_always_write_time;
>>>>>>> 2071aeef
extern my_bool opt_backup_history_log;
extern my_bool opt_backup_progress_log;
extern my_bool opt_query_cache_strip_comments;
extern ulonglong log_output_options;
extern ulong log_backup_output_options;
extern my_bool opt_log_queries_not_using_indexes;
extern ulong opt_log_throttle_queries_not_using_indexes;
extern bool opt_disable_networking, opt_skip_show_db;
extern bool opt_skip_name_resolve;
extern my_bool opt_help;
extern my_bool opt_verbose;
extern bool opt_ignore_builtin_innodb;
extern my_bool opt_character_set_client_handshake;
extern MYSQL_PLUGIN_IMPORT bool volatile abort_loop;
extern my_bool opt_bootstrap, opt_initialize;
extern my_bool opt_safe_user_create;
extern my_bool opt_safe_show_db, opt_local_infile, opt_myisam_use_mmap;
extern my_bool opt_slave_compressed_protocol, use_temp_pool;
extern ulong slave_exec_mode_options;
extern ulonglong slave_type_conversions_options;
<<<<<<< HEAD
extern my_bool read_only, opt_readonly;
extern my_bool super_read_only, opt_super_readonly;
=======
extern my_bool read_only, opt_readonly, super_read_only, opt_super_readonly;
>>>>>>> 2071aeef
extern my_bool lower_case_file_system;
extern ulonglong slave_rows_search_algorithms_options;
extern my_bool opt_require_secure_transport;

#ifdef HAVE_REPLICATION
extern my_bool opt_slave_preserve_commit_order;
#endif

#ifndef DBUG_OFF
extern uint slave_rows_last_search_algorithm_used;
#endif
<<<<<<< HEAD
extern ulong mts_parallel_option;
=======
#ifndef EMBEDDED_LIBRARY
extern "C" int check_enough_stack_size(int);
#endif
extern my_bool opt_userstat, opt_thread_statistics;
>>>>>>> 2071aeef
extern my_bool opt_enable_named_pipe, opt_sync_frm, opt_allow_suspicious_udfs;
extern my_bool opt_secure_auth;
extern char* opt_secure_file_priv;
extern char* opt_secure_backup_file_priv;
extern size_t opt_secure_backup_file_priv_len;
extern my_bool opt_log_slow_admin_statements, opt_log_slow_slave_statements;
extern ulong opt_log_slow_sp_statements;
extern my_bool opt_slow_query_log_timestamp_always;
extern ulonglong opt_slow_query_log_use_global_control;
extern ulong opt_slow_query_log_timestamp_precision;
extern ulong opt_slow_query_log_rate_type;
extern my_bool sp_automatic_privileges, opt_noacl;
extern my_bool opt_old_style_user_limits, trust_function_creators;
extern my_bool check_proxy_users, mysql_native_password_proxy_users, sha256_password_proxy_users;
extern uint opt_crash_binlog_innodb;
extern char *shared_memory_base_name, *mysqld_unix_port;
extern my_bool opt_enable_shared_memory;
extern char *default_tz_name;
extern Time_zone *default_tz;
extern char *default_storage_engine;
extern char *default_tmp_storage_engine;
extern ulong internal_tmp_disk_storage_engine;
extern bool opt_endinfo, using_udf_functions;
extern my_bool locked_in_memory;
extern bool opt_using_transactions;
extern ulong max_long_data_size;
extern ulong current_pid;
extern ulong expire_logs_days;
extern ulong max_binlog_files;
extern ulong max_slowlog_size;
extern ulong max_slowlog_files;
extern my_bool relay_log_recovery;
extern uint sync_binlog_period, sync_relaylog_period,
            sync_relayloginfo_period, sync_masterinfo_period,
            opt_mts_checkpoint_period, opt_mts_checkpoint_group;
extern ulong opt_tc_log_size, tc_log_max_pages_used, tc_log_page_size;
extern ulong tc_log_page_waits;
extern my_bool relay_log_purge, opt_innodb_safe_binlog, opt_innodb;
extern my_bool relay_log_recovery;
extern my_bool offline_mode;
extern my_bool opt_log_builtin_as_identified_by_password;
extern uint test_flags,select_errors,ha_open_options;
extern uint protocol_version, mysqld_port, dropping_tables;
extern ulong delay_key_write_options;
extern ulong opt_log_timestamps;
extern const char *timestamp_type_names[];
extern char *opt_general_logname, *opt_slow_logname, *opt_bin_logname,
            *opt_relay_logname;
extern char *opt_backup_history_logname, *opt_backup_progress_logname,
            *opt_backup_settings_name;
extern const char *log_output_str;
extern const char *log_backup_output_str;
extern char *mysql_home_ptr, *pidfile_name_ptr;
extern char *default_auth_plugin;
extern uint default_password_lifetime;
extern char *my_bind_addr_str;
extern char *my_proxy_protocol_networks;
extern char glob_hostname[FN_REFLEN], mysql_home[FN_REFLEN];
extern char pidfile_name[FN_REFLEN], system_time_zone[30], *opt_init_file;
extern char default_logfile_name[FN_REFLEN];
extern char *opt_tc_log_file;
/*Move UUID_LENGTH from item_strfunc.h*/
#define UUID_LENGTH (8+1+4+1+4+1+4+1+12)
extern char server_uuid[UUID_LENGTH+1];
extern const char *server_uuid_ptr;
extern const double log_10[309];
extern ulonglong keybuff_size;
extern ulonglong thd_startup_options;
extern ulong binlog_cache_use, binlog_cache_disk_use;
extern ulong binlog_stmt_cache_use, binlog_stmt_cache_disk_use;
extern ulong aborted_threads;
extern ulong delayed_insert_timeout;
extern ulong delayed_insert_limit, delayed_queue_size;
extern ulong delayed_insert_threads, delayed_insert_writes;
extern ulong delayed_rows_in_use,delayed_insert_errors;
extern Atomic_int32 slave_open_temp_tables;
extern ulong query_cache_size, query_cache_min_res_unit;
extern ulong slow_launch_time;
extern ulong table_cache_size, table_def_size;
extern ulong table_cache_size_per_instance, table_cache_instances;
extern MYSQL_PLUGIN_IMPORT ulong max_connections;
extern ulong max_digest_length;
extern ulong max_connect_errors, connect_timeout;
extern my_bool opt_slave_allow_batching;
extern my_bool allow_slave_start;
extern LEX_CSTRING reason_slave_blocked;
extern ulong slave_trans_retries;
extern uint  slave_net_timeout;
extern ulong opt_mts_slave_parallel_workers;
extern ulonglong opt_mts_pending_jobs_size_max;
extern uint max_user_connections;
extern ulong extra_max_connections;
extern ulong thread_created;
extern scheduler_functions *thread_scheduler, *extra_thread_scheduler;
extern ulong rpl_stop_slave_timeout;
extern my_bool log_bin_use_v1_row_events;
extern ulonglong denied_connections;
extern ulong what_to_log,flush_time;
extern ulong max_prepared_stmt_count, prepared_stmt_count;
extern ulong open_files_limit;
extern ulong binlog_cache_size, binlog_stmt_cache_size;
extern ulonglong max_binlog_cache_size, max_binlog_stmt_cache_size;
extern int32 opt_binlog_max_flush_queue_time;
extern ulong opt_binlog_group_commit_sync_delay;
extern ulong opt_binlog_group_commit_sync_no_delay_count;
extern ulong max_binlog_size, max_relay_log_size;
extern ulong slave_max_allowed_packet;
extern ulong opt_binlog_rows_event_max_size;
extern ulong binlog_checksum_options;
extern const char *binlog_checksum_type_names[];
extern my_bool opt_master_verify_checksum;
extern my_bool opt_slave_sql_verify_checksum;
extern uint32 gtid_executed_compression_period;
extern my_bool binlog_gtid_simple_recovery;
extern ulong binlog_error_action;
extern ulong locked_account_connection_count;
enum enum_binlog_error_action
{
  /// Ignore the error and let server continue without binlogging
  IGNORE_ERROR= 0,
  /// Abort the server
  ABORT_SERVER= 1
};
extern const char *binlog_error_action_list[];
<<<<<<< HEAD
=======
enum enum_gtid_mode
{
  /// Support only anonymous groups, not GTIDs.
  GTID_MODE_OFF= 0,
  /// Support both GTIDs and anonymous groups; generate anonymous groups.
  GTID_MODE_UPGRADE_STEP_1= 1,
  /// Support both GTIDs and anonymous groups; generate GTIDs.
  GTID_MODE_UPGRADE_STEP_2= 2,
  /// Support only GTIDs, not anonymous groups.
  GTID_MODE_ON= 3
};
extern ulong gtid_mode;
extern bool gtid_deployment_step;
extern bool opt_gtid_deployment_step;
extern const char *gtid_mode_names[];
extern TYPELIB gtid_mode_typelib;
>>>>>>> 2071aeef

extern ulong stored_program_cache_size;
extern ulong back_log;
extern char language[FN_REFLEN];
extern "C" MYSQL_PLUGIN_IMPORT ulong server_id;
extern time_t server_start_time, flush_status_time;
extern char *opt_mysql_tmpdir, mysql_charsets_dir[];
extern size_t mysql_unpacked_real_data_home_len;
extern MYSQL_PLUGIN_IMPORT MY_TMPDIR mysql_tmpdir_list;
extern const char *show_comp_option_name[];
extern const char *first_keyword, *binary_keyword;
extern MYSQL_PLUGIN_IMPORT const char  *my_localhost;
extern const char *myisam_recover_options_str;
extern const char *in_left_expr_name, *in_additional_cond, *in_having_cond;
extern SHOW_VAR status_vars[];
extern struct system_variables max_system_variables;
extern struct system_status_var global_status_var;
extern struct rand_struct sql_rand;
extern HASH global_user_stats;
extern HASH global_client_stats;
extern HASH global_thread_stats;
extern HASH global_table_stats;
extern HASH global_index_stats;
extern const char *opt_date_time_formats[];
extern handlerton *myisam_hton;
extern handlerton *heap_hton;
extern handlerton *innodb_hton;
extern uint opt_server_id_bits;
extern ulong opt_server_id_mask;
#ifdef WITH_NDBCLUSTER_STORAGE_ENGINE
/* engine specific hook, to be made generic */
extern int(*ndb_wait_setup_func)(ulong);
extern ulong opt_ndb_wait_setup;
#endif
extern const char *load_default_groups[];
extern struct my_option my_long_options[];
extern struct my_option my_long_early_options[];
extern bool mysqld_server_started;
extern "C" MYSQL_PLUGIN_IMPORT int orig_argc;
extern "C" MYSQL_PLUGIN_IMPORT char **orig_argv;
extern my_thread_attr_t connection_attrib;
extern my_bool old_mode;
extern my_bool avoid_temporal_upgrade;
extern LEX_STRING opt_init_connect, opt_init_slave;
extern char err_shared_dir[];
extern my_decimal decimal_zero;
#ifndef EMBEDDED_LIBRARY
extern ulong connection_errors_internal;
extern ulong connection_errors_peer_addr;
#endif
extern ulong log_warnings;
extern bool  opt_log_syslog_enable;
extern char *opt_log_syslog_tag;
#ifndef _WIN32
extern bool  opt_log_syslog_include_pid;
extern char *opt_log_syslog_facility;
#endif
/** The size of the host_cache. */
extern uint host_cache_size;
extern ulong log_error_verbosity;

/** System variable show_compatibility_56. */
extern my_bool show_compatibility_56;

#if defined(EMBEDDED_LIBRARY)
extern ulong max_allowed_packet;
extern ulong net_buffer_length;
#endif

extern LEX_CSTRING sql_statement_names[(uint) SQLCOM_END + 1];

extern uint mysqld_extra_port;

extern ulonglong opt_log_warnings_suppress;

extern char* enforce_storage_engine;

extern char* utility_user;
extern char* utility_user_password;
extern char* utility_user_schema_access;
extern ulonglong utility_user_privileges;

/*
  THR_MALLOC is a key which will be used to set/get MEM_ROOT** for a thread,
  using my_set_thread_local()/my_get_thread_local().
*/
extern thread_local_key_t THR_MALLOC;
extern bool THR_MALLOC_initialized;

static inline MEM_ROOT ** my_thread_get_THR_MALLOC()
{
  DBUG_ASSERT(THR_MALLOC_initialized);
  return (MEM_ROOT**) my_get_thread_local(THR_MALLOC);
}

static inline int my_thread_set_THR_MALLOC(MEM_ROOT ** hdl)
{
  DBUG_ASSERT(THR_MALLOC_initialized);
  return my_set_thread_local(THR_MALLOC, hdl);
}

/*
  THR_THD is a key which will be used to set/get THD* for a thread,
  using my_set_thread_local()/my_get_thread_local().
*/
extern MYSQL_PLUGIN_IMPORT thread_local_key_t THR_THD;
extern bool THR_THD_initialized;

static inline THD * my_thread_get_THR_THD()
{
  DBUG_ASSERT(THR_THD_initialized);
  return (THD*)my_get_thread_local(THR_THD);
}

static inline int my_thread_set_THR_THD(THD *thd)
{
  DBUG_ASSERT(THR_THD_initialized);
  return my_set_thread_local(THR_THD, thd);
}

#ifdef HAVE_PSI_INTERFACE

C_MODE_START

extern PSI_mutex_key key_LOCK_tc;

#ifdef HAVE_OPENSSL
extern PSI_mutex_key key_LOCK_des_key_file;
#endif

extern PSI_mutex_key key_LOCK_temporary_tables;
extern PSI_mutex_key key_BINLOG_LOCK_commit;
extern PSI_mutex_key key_BINLOG_LOCK_commit_queue;
extern PSI_mutex_key key_BINLOG_LOCK_done;
extern PSI_mutex_key key_BINLOG_LOCK_flush_queue;
extern PSI_mutex_key key_BINLOG_LOCK_index;
extern PSI_mutex_key key_BINLOG_LOCK_log;
extern PSI_mutex_key key_BINLOG_LOCK_binlog_end_pos;
extern PSI_mutex_key key_BINLOG_LOCK_sync;
extern PSI_mutex_key key_BINLOG_LOCK_sync_queue;
extern PSI_mutex_key key_BINLOG_LOCK_xids;
extern PSI_mutex_key
<<<<<<< HEAD
  key_hash_filo_lock,
  key_LOCK_crypt, key_LOCK_error_log,
=======
  key_delayed_insert_mutex, key_hash_filo_lock, key_LOCK_active_mi,
  key_LOCK_connection_count, key_LOCK_crypt, key_LOCK_delayed_create,
  key_LOCK_delayed_insert, key_LOCK_delayed_status, key_LOCK_error_log,
  key_LOCK_stats, key_LOCK_global_user_client_stats,
  key_LOCK_global_table_stats, key_LOCK_global_index_stats,
>>>>>>> 2071aeef
  key_LOCK_gdl, key_LOCK_global_system_variables,
  key_LOCK_lock_db, key_LOCK_logger, key_LOCK_manager,
  key_LOCK_prepared_stmt_count,
  key_LOCK_server_started, key_LOCK_status,
  key_LOCK_sql_slave_skip_counter,
  key_LOCK_slave_net_timeout,
  key_LOCK_table_share, key_LOCK_thd_data, key_LOCK_thd_sysvar,
  key_LOCK_user_conn, key_LOCK_uuid_generator, key_LOG_LOCK_log,
  key_master_info_data_lock, key_master_info_run_lock,
  key_master_info_sleep_lock, key_master_info_thd_lock,
  key_mutex_slave_reporting_capability_err_lock, key_relay_log_info_data_lock,
  key_relay_log_info_sleep_lock, key_relay_log_info_thd_lock,
  key_relay_log_info_log_space_lock, key_relay_log_info_run_lock,
  key_mutex_slave_parallel_pend_jobs, key_mutex_mts_temp_tables_lock,
  key_mutex_slave_parallel_worker,
  key_mutex_slave_parallel_worker_count,
  key_structure_guard_mutex, key_TABLE_SHARE_LOCK_ha_data,
  key_LOCK_error_messages,
  key_LOCK_log_throttle_qni, key_LOCK_query_plan, key_LOCK_thd_query,
  key_LOCK_cost_const, key_LOCK_current_cond;
extern PSI_mutex_key key_RELAYLOG_LOCK_commit;
extern PSI_mutex_key key_RELAYLOG_LOCK_commit_queue;
extern PSI_mutex_key key_RELAYLOG_LOCK_done;
extern PSI_mutex_key key_RELAYLOG_LOCK_flush_queue;
extern PSI_mutex_key key_RELAYLOG_LOCK_index;
extern PSI_mutex_key key_RELAYLOG_LOCK_log;
extern PSI_mutex_key key_RELAYLOG_LOCK_sync;
extern PSI_mutex_key key_RELAYLOG_LOCK_sync_queue;
extern PSI_mutex_key key_RELAYLOG_LOCK_xids;
extern PSI_mutex_key key_LOCK_sql_rand;
extern PSI_mutex_key key_gtid_ensure_index_mutex;
extern PSI_mutex_key key_mts_temp_table_LOCK;
extern PSI_mutex_key key_LOCK_reset_gtid_table;
extern PSI_mutex_key key_LOCK_compress_gtid_table;
extern PSI_mutex_key key_mts_gaq_LOCK;
extern PSI_mutex_key key_thd_timer_mutex;
extern PSI_mutex_key key_LOCK_offline_mode;
extern PSI_mutex_key key_LOCK_default_password_lifetime;

#ifdef HAVE_REPLICATION
extern PSI_mutex_key key_commit_order_manager_mutex;
extern PSI_mutex_key key_mutex_slave_worker_hash;
#endif

extern PSI_rwlock_key key_rwlock_LOCK_grant, key_rwlock_LOCK_logger,
  key_rwlock_LOCK_sys_init_connect, key_rwlock_LOCK_sys_init_slave,
  key_rwlock_LOCK_system_variables_hash, key_rwlock_query_cache_query_lock,
<<<<<<< HEAD
  key_rwlock_global_sid_lock, key_rwlock_gtid_mode_lock,
  key_rwlock_channel_map_lock, key_rwlock_channel_lock;
=======
  key_rwlock_global_sid_lock, key_rwlock_LOCK_consistent_snapshot;
>>>>>>> 2071aeef

extern PSI_cond_key key_PAGE_cond, key_COND_active, key_COND_pool;
extern PSI_cond_key key_BINLOG_update_cond,
  key_COND_cache_status_changed, key_COND_manager,
  key_COND_server_started,
  key_item_func_sleep_cond, key_master_info_data_cond,
  key_master_info_start_cond, key_master_info_stop_cond,
  key_master_info_sleep_cond,
  key_relay_log_info_data_cond, key_relay_log_info_log_space_cond,
  key_relay_log_info_start_cond, key_relay_log_info_stop_cond,
  key_relay_log_info_sleep_cond, key_cond_slave_parallel_pend_jobs,
  key_cond_slave_parallel_worker, key_cond_mts_gaq,
  key_TABLE_SHARE_cond, key_user_level_lock_cond;
extern PSI_cond_key key_BINLOG_COND_done;
extern PSI_cond_key key_RELAYLOG_COND_done;
extern PSI_cond_key key_RELAYLOG_update_cond;
extern PSI_cond_key key_BINLOG_prep_xids_cond;
extern PSI_cond_key key_RELAYLOG_prep_xids_cond;
extern PSI_cond_key key_gtid_ensure_index_cond;
extern PSI_cond_key key_COND_compress_gtid_table;
extern PSI_cond_key key_COND_thr_lock;

#ifdef HAVE_REPLICATION
extern PSI_cond_key key_cond_slave_worker_hash;
extern PSI_cond_key key_commit_order_manager_cond;
#endif
extern PSI_thread_key key_thread_bootstrap,
  key_thread_handle_manager, key_thread_main,
  key_thread_one_connection, key_thread_signal_hand,
  key_thread_compress_gtid_table, key_thread_parser_service;
extern PSI_thread_key key_thread_daemon_plugin;
extern PSI_thread_key key_thread_timer_notifier;
extern PSI_thread_key key_thread_background;

extern PSI_file_key key_file_map;
extern PSI_file_key key_file_binlog, key_file_binlog_cache,
  key_file_binlog_index, key_file_binlog_index_cache, key_file_casetest,
  key_file_dbopt, key_file_des_key_file, key_file_ERRMSG, key_select_to_file,
  key_file_fileparser, key_file_frm, key_file_global_ddl_log, key_file_load,
  key_file_loadfile, key_file_log_event_data, key_file_log_event_info,
  key_file_master_info, key_file_misc, key_file_partition_ddl_log,
  key_file_pid, key_file_relay_log_info, key_file_send_file, key_file_tclog,
  key_file_trg, key_file_trn, key_file_init;
extern PSI_file_key key_file_general_log, key_file_slow_log;
extern PSI_file_key key_file_relaylog, key_file_relaylog_cache, key_file_relaylog_index, key_file_relaylog_index_cache;
extern PSI_socket_key key_socket_tcpip, key_socket_unix, key_socket_client_connection;

void init_server_psi_keys();

C_MODE_END

#endif /* HAVE_PSI_INTERFACE */

C_MODE_START

extern PSI_memory_key key_memory_locked_table_list;
extern PSI_memory_key key_memory_locked_thread_list;
extern PSI_memory_key key_memory_thd_transactions;
extern PSI_memory_key key_memory_delegate;
extern PSI_memory_key key_memory_acl_mem;
extern PSI_memory_key key_memory_acl_memex;
extern PSI_memory_key key_memory_acl_cache;
extern PSI_memory_key key_memory_thd_main_mem_root;
extern PSI_memory_key key_memory_help;
extern PSI_memory_key key_memory_frm;
extern PSI_memory_key key_memory_table_share;
extern PSI_memory_key key_memory_gdl;
extern PSI_memory_key key_memory_table_triggers_list;
extern PSI_memory_key key_memory_prepared_statement_map;
extern PSI_memory_key key_memory_prepared_statement_main_mem_root;
extern PSI_memory_key key_memory_protocol_rset_root;
extern PSI_memory_key key_memory_warning_info_warn_root;
extern PSI_memory_key key_memory_sp_cache;
extern PSI_memory_key key_memory_sp_head_main_root;
extern PSI_memory_key key_memory_sp_head_execute_root;
extern PSI_memory_key key_memory_sp_head_call_root;
extern PSI_memory_key key_memory_table_mapping_root;
extern PSI_memory_key key_memory_quick_range_select_root;
extern PSI_memory_key key_memory_quick_index_merge_root;
extern PSI_memory_key key_memory_quick_ror_intersect_select_root;
extern PSI_memory_key key_memory_quick_ror_union_select_root;
extern PSI_memory_key key_memory_quick_group_min_max_select_root;
extern PSI_memory_key key_memory_test_quick_select_exec;
extern PSI_memory_key key_memory_prune_partitions_exec;
extern PSI_memory_key key_memory_binlog_recover_exec;
extern PSI_memory_key key_memory_blob_mem_storage;

extern PSI_memory_key key_memory_Sys_var_charptr_value;
extern PSI_memory_key key_memory_THD_db;
extern PSI_memory_key key_memory_user_var_entry;
extern PSI_memory_key key_memory_user_var_entry_value;
extern PSI_memory_key key_memory_Slave_job_group_group_relay_log_name;
extern PSI_memory_key key_memory_Relay_log_info_group_relay_log_name;
extern PSI_memory_key key_memory_binlog_cache_mngr;
extern PSI_memory_key key_memory_Row_data_memory_memory;
extern PSI_memory_key key_memory_errmsgs;
extern PSI_memory_key key_memory_Event_queue_element_for_exec_names;
extern PSI_memory_key key_memory_Event_scheduler_scheduler_param;
extern PSI_memory_key key_memory_Gis_read_stream_err_msg;
extern PSI_memory_key key_memory_Geometry_objects_data;
extern PSI_memory_key key_memory_host_cache_hostname;
extern PSI_memory_key key_memory_User_level_lock;
extern PSI_memory_key key_memory_Filesort_info_record_pointers;
extern PSI_memory_key key_memory_Sort_param_tmp_buffer;
extern PSI_memory_key key_memory_Filesort_info_merge;
extern PSI_memory_key key_memory_Filesort_buffer_sort_keys;
extern PSI_memory_key key_memory_handler_errmsgs;
extern PSI_memory_key key_memory_handlerton;
extern PSI_memory_key key_memory_XID;
extern PSI_memory_key key_memory_MYSQL_LOCK;
extern PSI_memory_key key_memory_MYSQL_LOG_name;
extern PSI_memory_key key_memory_TC_LOG_MMAP_pages;
extern PSI_memory_key key_memory_my_str_malloc;
extern PSI_memory_key key_memory_MYSQL_BIN_LOG_basename;
extern PSI_memory_key key_memory_MYSQL_BIN_LOG_index;
extern PSI_memory_key key_memory_MYSQL_RELAY_LOG_basename;
extern PSI_memory_key key_memory_MYSQL_RELAY_LOG_index;
extern PSI_memory_key key_memory_rpl_filter;
extern PSI_memory_key key_memory_Security_context;
extern PSI_memory_key key_memory_NET_buff;
extern PSI_memory_key key_memory_NET_compress_packet;
extern PSI_memory_key key_memory_my_bitmap_map;
extern PSI_memory_key key_memory_QUICK_RANGE_SELECT_mrr_buf_desc;
extern PSI_memory_key key_memory_TABLE_RULE_ENT;
extern PSI_memory_key key_memory_Mutex_cond_array_Mutex_cond;
extern PSI_memory_key key_memory_Owned_gtids_sidno_to_hash;
extern PSI_memory_key key_memory_Sid_map_Node;
extern PSI_memory_key key_memory_bison_stack;
extern PSI_memory_key key_memory_TABLE_sort_io_cache;
extern PSI_memory_key key_memory_DATE_TIME_FORMAT;
extern PSI_memory_key key_memory_DDL_LOG_MEMORY_ENTRY;
extern PSI_memory_key key_memory_ST_SCHEMA_TABLE;
extern PSI_memory_key key_memory_ignored_db;
extern PSI_memory_key key_memory_SLAVE_INFO;
extern PSI_memory_key key_memory_log_event_old;
extern PSI_memory_key key_memory_HASH_ROW_ENTRY;
extern PSI_memory_key key_memory_table_def_memory;
extern PSI_memory_key key_memory_MPVIO_EXT_auth_info;
extern PSI_memory_key key_memory_LOG_POS_COORD;
extern PSI_memory_key key_memory_XID_STATE;
extern PSI_memory_key key_memory_Rpl_info_file_buffer;
extern PSI_memory_key key_memory_Rpl_info_table;
extern PSI_memory_key key_memory_binlog_pos;
extern PSI_memory_key key_memory_db_worker_hash_entry;
extern PSI_memory_key key_memory_rpl_slave_command_buffer;
extern PSI_memory_key key_memory_binlog_ver_1_event;
extern PSI_memory_key key_memory_rpl_slave_check_temp_dir;
extern PSI_memory_key key_memory_TABLE;
extern PSI_memory_key key_memory_binlog_statement_buffer;
extern PSI_memory_key key_memory_user_conn;
extern PSI_memory_key key_memory_dboptions_hash;
extern PSI_memory_key key_memory_hash_index_key_buffer;
extern PSI_memory_key key_memory_THD_handler_tables_hash;
extern PSI_memory_key key_memory_JOIN_CACHE;
extern PSI_memory_key key_memory_READ_INFO;
extern PSI_memory_key key_memory_partition_syntax_buffer;
extern PSI_memory_key key_memory_global_system_variables;
extern PSI_memory_key key_memory_THD_variables;
extern PSI_memory_key key_memory_PROFILE;
extern PSI_memory_key key_memory_LOG_name;
extern PSI_memory_key key_memory_string_iterator;
extern PSI_memory_key key_memory_frm_extra_segment_buff;
extern PSI_memory_key key_memory_frm_form_pos;
extern PSI_memory_key key_memory_frm_string;
extern PSI_memory_key key_memory_Unique_sort_buffer;
extern PSI_memory_key key_memory_Unique_merge_buffer;
extern PSI_memory_key key_memory_shared_memory_name;
extern PSI_memory_key key_memory_opt_bin_logname;
extern PSI_memory_key key_memory_Query_cache;
extern PSI_memory_key key_memory_READ_RECORD_cache;
extern PSI_memory_key key_memory_Quick_ranges;
extern PSI_memory_key key_memory_File_query_log_name;
extern PSI_memory_key key_memory_Table_trigger_dispatcher;
extern PSI_memory_key key_memory_show_slave_status_io_gtid_set;
extern PSI_memory_key key_memory_write_set_extraction;
extern PSI_memory_key key_memory_thd_timer;
extern PSI_memory_key key_memory_THD_Session_tracker;
extern PSI_memory_key key_memory_THD_Session_sysvar_resource_manager;
extern PSI_memory_key key_memory_get_all_tables;
extern PSI_memory_key key_memory_fill_schema_schemata;
extern PSI_memory_key key_memory_native_functions;
extern PSI_memory_key key_memory_JSON;

C_MODE_END

/*
  MAINTAINER: Please keep this list in order, to limit merge collisions.
  Hint: grep PSI_stage_info | sort -u
*/
extern PSI_stage_info stage_after_create;
extern PSI_stage_info stage_allocating_local_table;
extern PSI_stage_info stage_alter_inplace_prepare;
extern PSI_stage_info stage_alter_inplace;
extern PSI_stage_info stage_alter_inplace_commit;
extern PSI_stage_info stage_changing_master;
extern PSI_stage_info stage_checking_master_version;
extern PSI_stage_info stage_checking_permissions;
extern PSI_stage_info stage_checking_privileges_on_cached_query;
extern PSI_stage_info stage_checking_query_cache_for_query;
extern PSI_stage_info stage_cleaning_up;
extern PSI_stage_info stage_closing_tables;
extern PSI_stage_info stage_compressing_gtid_table;
extern PSI_stage_info stage_connecting_to_master;
extern PSI_stage_info stage_converting_heap_to_ondisk;
extern PSI_stage_info stage_copying_to_group_table;
extern PSI_stage_info stage_copying_to_tmp_table;
extern PSI_stage_info stage_copy_to_tmp_table;
extern PSI_stage_info stage_creating_sort_index;
extern PSI_stage_info stage_creating_table;
extern PSI_stage_info stage_creating_tmp_table;
extern PSI_stage_info stage_deleting_from_main_table;
extern PSI_stage_info stage_deleting_from_reference_tables;
extern PSI_stage_info stage_discard_or_import_tablespace;
extern PSI_stage_info stage_end;
extern PSI_stage_info stage_executing;
extern PSI_stage_info stage_execution_of_init_command;
extern PSI_stage_info stage_explaining;
extern PSI_stage_info stage_finished_reading_one_binlog_switching_to_next_binlog;
extern PSI_stage_info stage_flushing_relay_log_and_master_info_repository;
extern PSI_stage_info stage_flushing_relay_log_info_file;
extern PSI_stage_info stage_freeing_items;
extern PSI_stage_info stage_fulltext_initialization;
extern PSI_stage_info stage_got_handler_lock;
extern PSI_stage_info stage_got_old_table;
extern PSI_stage_info stage_init;
extern PSI_stage_info stage_insert;
extern PSI_stage_info stage_invalidating_query_cache_entries_table;
extern PSI_stage_info stage_invalidating_query_cache_entries_table_list;
extern PSI_stage_info stage_killing_slave;
extern PSI_stage_info stage_logging_slow_query;
extern PSI_stage_info stage_making_temp_file_append_before_load_data;
extern PSI_stage_info stage_making_temp_file_create_before_load_data;
extern PSI_stage_info stage_manage_keys;
extern PSI_stage_info stage_master_has_sent_all_binlog_to_slave;
extern PSI_stage_info stage_opening_tables;
extern PSI_stage_info stage_optimizing;
extern PSI_stage_info stage_preparing;
extern PSI_stage_info stage_purging_old_relay_logs;
extern PSI_stage_info stage_query_end;
extern PSI_stage_info stage_queueing_master_event_to_the_relay_log;
extern PSI_stage_info stage_reading_event_from_the_relay_log;
extern PSI_stage_info stage_registering_slave_on_master;
extern PSI_stage_info stage_removing_duplicates;
extern PSI_stage_info stage_removing_tmp_table;
extern PSI_stage_info stage_rename;
extern PSI_stage_info stage_rename_result_table;
extern PSI_stage_info stage_requesting_binlog_dump;
extern PSI_stage_info stage_reschedule;
extern PSI_stage_info stage_searching_rows_for_update;
extern PSI_stage_info stage_sending_binlog_event_to_slave;
extern PSI_stage_info stage_sending_cached_result_to_client;
extern PSI_stage_info stage_sending_data;
extern PSI_stage_info stage_setup;
extern PSI_stage_info stage_slave_has_read_all_relay_log;
extern PSI_stage_info stage_slave_waiting_event_from_coordinator;
extern PSI_stage_info stage_slave_waiting_for_workers_to_process_queue;
extern PSI_stage_info stage_slave_waiting_worker_queue;
extern PSI_stage_info stage_slave_waiting_worker_to_free_events;
extern PSI_stage_info stage_slave_waiting_worker_to_release_partition;
extern PSI_stage_info stage_slave_waiting_workers_to_exit;
extern PSI_stage_info stage_sorting_for_group;
extern PSI_stage_info stage_sorting_for_order;
extern PSI_stage_info stage_sorting_result;
extern PSI_stage_info stage_sql_thd_waiting_until_delay;
extern PSI_stage_info stage_statistics;
extern PSI_stage_info stage_storing_result_in_query_cache;
extern PSI_stage_info stage_storing_row_into_queue;
extern PSI_stage_info stage_system_lock;
extern PSI_stage_info stage_update;
extern PSI_stage_info stage_updating;
extern PSI_stage_info stage_updating_main_table;
extern PSI_stage_info stage_updating_reference_tables;
extern PSI_stage_info stage_upgrading_lock;
extern PSI_stage_info stage_user_sleep;
extern PSI_stage_info stage_verifying_table;
extern PSI_stage_info stage_waiting_for_gtid_to_be_committed;
extern PSI_stage_info stage_waiting_for_handler_insert;
extern PSI_stage_info stage_waiting_for_handler_lock;
extern PSI_stage_info stage_waiting_for_handler_open;
extern PSI_stage_info stage_waiting_for_insert;
extern PSI_stage_info stage_waiting_for_master_to_send_event;
extern PSI_stage_info stage_waiting_for_master_update;
extern PSI_stage_info stage_waiting_for_relay_log_space;
extern PSI_stage_info stage_waiting_for_slave_mutex_on_exit;
extern PSI_stage_info stage_waiting_for_slave_thread_to_start;
extern PSI_stage_info stage_waiting_for_query_cache_lock;
extern PSI_stage_info stage_waiting_for_table_flush;
extern PSI_stage_info stage_waiting_for_the_next_event_in_relay_log;
extern PSI_stage_info stage_waiting_for_the_slave_thread_to_advance_position;
extern PSI_stage_info stage_waiting_to_finalize_termination;
<<<<<<< HEAD
extern PSI_stage_info stage_worker_waiting_for_its_turn_to_commit;
extern PSI_stage_info stage_worker_waiting_for_commit_parent;
extern PSI_stage_info stage_suspending;
extern PSI_stage_info stage_starting;
=======
extern PSI_stage_info stage_waiting_to_get_readlock;
extern PSI_stage_info stage_slave_waiting_worker_to_release_partition;
extern PSI_stage_info stage_slave_waiting_worker_to_free_events;
extern PSI_stage_info stage_slave_waiting_worker_queue;
extern PSI_stage_info stage_slave_waiting_event_from_coordinator;
extern PSI_stage_info stage_slave_waiting_workers_to_exit;
extern PSI_stage_info stage_restoring_secondary_keys;
>>>>>>> 2071aeef
#ifdef HAVE_PSI_STATEMENT_INTERFACE
/**
  Statement instrumentation keys (sql).
  The last entry, at [SQLCOM_END], is for parsing errors.
*/
extern PSI_statement_info sql_statement_info[(uint) SQLCOM_END + 1];

/**
  Statement instrumentation keys (com).
  The last entry, at [COM_END], is for packet errors.
*/
extern PSI_statement_info com_statement_info[(uint) COM_END + 1];

/**
  Statement instrumentation key for replication.
*/
extern PSI_statement_info stmt_info_rpl;

void init_sql_statement_info();
void init_com_statement_info();
#endif /* HAVE_PSI_STATEMENT_INTERFACE */

#ifndef _WIN32
extern my_thread_t signal_thread;
#endif

#ifdef HAVE_OPENSSL
extern struct st_VioSSLFd * ssl_acceptor_fd;
#endif /* HAVE_OPENSSL */

/*
  The following variables were under INNODB_COMPABILITY_HOOKS
 */
extern my_bool opt_large_pages;
extern uint opt_large_page_size;
extern char lc_messages_dir[FN_REFLEN];
extern char *lc_messages_dir_ptr;
extern const char *log_error_dest;
extern MYSQL_PLUGIN_IMPORT char reg_ext[FN_EXTLEN];
extern MYSQL_PLUGIN_IMPORT uint reg_ext_length;
extern MYSQL_PLUGIN_IMPORT uint lower_case_table_names;
extern MYSQL_PLUGIN_IMPORT bool mysqld_embedded;

extern long tc_heuristic_recover;

extern ulong specialflag;
extern size_t mysql_data_home_len;
extern size_t mysql_real_data_home_len;
extern const char *mysql_real_data_home_ptr;
extern MYSQL_PLUGIN_IMPORT char  *mysql_data_home;
extern "C" MYSQL_PLUGIN_IMPORT char server_version[SERVER_VERSION_LENGTH];
extern MYSQL_PLUGIN_IMPORT char mysql_real_data_home[];
extern char mysql_unpacked_real_data_home[];
extern MYSQL_PLUGIN_IMPORT struct system_variables global_system_variables;
extern char default_logfile_name[FN_REFLEN];

#define mysql_tmpdir (my_tmpdir(&mysql_tmpdir_list))

extern MYSQL_PLUGIN_IMPORT const key_map key_map_empty;
extern MYSQL_PLUGIN_IMPORT key_map key_map_full;          /* Should be threaded as const */

/*
  Server mutex locks and condition variables.
 */
extern mysql_mutex_t
       LOCK_item_func_sleep, LOCK_status,
<<<<<<< HEAD
       LOCK_uuid_generator,
       LOCK_crypt, LOCK_timezone,
       LOCK_slave_list, LOCK_manager,
       LOCK_global_system_variables, LOCK_user_conn, LOCK_log_throttle_qni,
       LOCK_prepared_stmt_count, LOCK_error_messages,
       LOCK_sql_slave_skip_counter, LOCK_slave_net_timeout,
       LOCK_offline_mode, LOCK_default_password_lifetime;
=======
       LOCK_error_log, LOCK_delayed_insert, LOCK_uuid_generator,
       LOCK_delayed_status, LOCK_delayed_create, LOCK_crypt, LOCK_timezone,
       LOCK_slave_list, LOCK_active_mi, LOCK_manager,
       LOCK_global_system_variables, LOCK_user_conn, LOCK_log_throttle_qni,
       LOCK_prepared_stmt_count, LOCK_error_messages, LOCK_connection_count,
       LOCK_sql_slave_skip_counter, LOCK_slave_net_timeout,
       LOCK_stats, LOCK_global_user_client_stats,
       LOCK_global_table_stats, LOCK_global_index_stats;
>>>>>>> 2071aeef
#ifdef HAVE_OPENSSL
extern mysql_mutex_t LOCK_des_key_file;
#endif
extern mysql_mutex_t LOCK_server_started;
extern mysql_cond_t COND_server_started;
extern mysql_mutex_t LOCK_reset_gtid_table;
extern mysql_mutex_t LOCK_compress_gtid_table;
extern mysql_cond_t COND_compress_gtid_table;
extern mysql_rwlock_t LOCK_sys_init_connect, LOCK_sys_init_slave;
extern mysql_rwlock_t LOCK_system_variables_hash;
extern mysql_rwlock_t LOCK_consistent_snapshot;
extern mysql_cond_t COND_manager;
extern int32 thread_running;

extern char *opt_ssl_ca, *opt_ssl_capath, *opt_ssl_cert, *opt_ssl_cipher,
            *opt_ssl_key, *opt_ssl_crl, *opt_ssl_crlpath;


extern char *opt_disabled_storage_engines;
/**
  only options that need special treatment in get_one_option() deserve
  to be listed below
*/
enum options_mysqld
{
  OPT_to_set_the_start_number=256,
  OPT_BIND_ADDRESS,
  OPT_BINLOG_CHECKSUM,
  OPT_BINLOG_DO_DB,
  OPT_BINLOG_FORMAT,
  OPT_BINLOG_MAX_FLUSH_QUEUE_TIME,
  OPT_BINLOG_IGNORE_DB,
  OPT_BIN_LOG,
  OPT_BOOTSTRAP,
  OPT_CONSOLE,
  OPT_DEBUG_SYNC_TIMEOUT,
  OPT_DELAY_KEY_WRITE_ALL,
  OPT_ISAM_LOG,
  OPT_IGNORE_DB_DIRECTORY,
  OPT_KEY_BUFFER_SIZE,
  OPT_KEY_CACHE_AGE_THRESHOLD,
  OPT_KEY_CACHE_BLOCK_SIZE,
  OPT_KEY_CACHE_DIVISION_LIMIT,
  OPT_LC_MESSAGES_DIRECTORY,
  OPT_LOWER_CASE_TABLE_NAMES,
  OPT_MASTER_RETRY_COUNT,
  OPT_MASTER_VERIFY_CHECKSUM,
  OPT_POOL_OF_THREADS,
  OPT_REPLICATE_DO_DB,
  OPT_REPLICATE_DO_TABLE,
  OPT_REPLICATE_IGNORE_DB,
  OPT_REPLICATE_IGNORE_TABLE,
  OPT_REPLICATE_REWRITE_DB,
  OPT_REPLICATE_WILD_DO_TABLE,
  OPT_REPLICATE_WILD_IGNORE_TABLE,
  OPT_SERVER_ID,
  OPT_SKIP_HOST_CACHE,
  OPT_SKIP_LOCK,
  OPT_SKIP_NEW,
  OPT_SKIP_RESOLVE,
  OPT_SKIP_STACK_TRACE,
  OPT_SKIP_SYMLINKS,
  OPT_SLAVE_SQL_VERIFY_CHECKSUM,
  OPT_SSL_CA,
  OPT_SSL_CAPATH,
  OPT_SSL_CERT,
  OPT_SSL_CIPHER,
  OPT_SSL_KEY,
  OPT_UPDATE_LOG,
  OPT_WANT_CORE,
  OPT_LOG_ERROR,
  OPT_MAX_LONG_DATA_SIZE,
  OPT_PLUGIN_LOAD,
  OPT_PLUGIN_LOAD_ADD,
  OPT_SSL_CRL,
  OPT_SSL_CRLPATH,
  OPT_PFS_INSTRUMENT,
  OPT_DEFAULT_AUTH,
  OPT_SECURE_AUTH,
  OPT_THREAD_CACHE_SIZE,
  OPT_HOST_CACHE_SIZE,
  OPT_TABLE_DEFINITION_CACHE,
<<<<<<< HEAD
  OPT_MDL_CACHE_SIZE,
  OPT_MDL_HASH_INSTANCES,
  OPT_SKIP_INNODB,
=======
  OPT_SECURE_FILE_PRIV,
>>>>>>> 2071aeef
  OPT_AVOID_TEMPORAL_UPGRADE,
  OPT_SHOW_OLD_TEMPORALS,
  OPT_ENFORCE_GTID_CONSISTENCY
};


/**
   Query type constants (usable as bitmap flags).
*/
enum enum_query_type
{
  /// Nothing specific, ordinary SQL query.
  QT_ORDINARY= 0,
  /// In utf8.
  QT_TO_SYSTEM_CHARSET= (1 << 0),
  /// Without character set introducers.
  QT_WITHOUT_INTRODUCERS= (1 << 1),
  /// When printing a SELECT, add its number (select_lex->number)
  QT_SHOW_SELECT_NUMBER= (1 << 2),
  /// Don't print a database if it's equal to the connection's database
  QT_NO_DEFAULT_DB= (1 << 3),
  /// When printing a derived table, don't print its expression, only alias
  QT_DERIVED_TABLE_ONLY_ALIAS= (1 << 4),
  /// Print in charset of Item::print() argument (typically thd->charset()).
  QT_TO_ARGUMENT_CHARSET= (1 << 5),
  /// Print identifiers in compact format, omitting schema names.
  QT_COMPACT_FORMAT= (1 << 6),
  /**
    Change all Item_basic_constant to ? (used by query rewrite to compute
    digest.)  Un-resolved hints will also be printed in this format.
  */
  QT_NORMALIZED_FORMAT= (1 << 7)
};

/* query_id */
typedef int64 query_id_t;
extern query_id_t global_query_id;

/* increment query_id and return it.  */
inline __attribute__((warn_unused_result)) query_id_t next_query_id()
{
  query_id_t id= my_atomic_add64(&global_query_id, 1);
  return (id+1);
}

void init_global_user_stats(void);
void init_global_table_stats(void);
void init_global_index_stats(void);
void init_global_client_stats(void);
void init_global_thread_stats(void);
void free_global_user_stats(void);
void free_global_table_stats(void);
void free_global_index_stats(void);
void free_global_client_stats(void);
void free_global_thread_stats(void);

/*
  TODO: Replace this with an inline function.
 */
#ifndef EMBEDDED_LIBRARY
extern "C" void unireg_abort(int exit_code) __attribute__((noreturn));
#else
extern "C" void unireg_clear(int exit_code);
#define unireg_abort(exit_code) do { unireg_clear(exit_code); DBUG_RETURN(exit_code); } while(0)
#endif

#if defined(MYSQL_DYNAMIC_PLUGIN) && defined(_WIN32)
extern "C" THD *_current_thd_noinline();
#define _current_thd() _current_thd_noinline()
#else
static inline THD *_current_thd(void)
{
  return my_thread_get_THR_THD();
}
#endif
#define current_thd _current_thd()

#define ER(X)         ER_THD(current_thd,X)

#endif /* MYSQLD_INCLUDED */<|MERGE_RESOLUTION|>--- conflicted
+++ resolved
@@ -22,13 +22,10 @@
 #include "mysql_com.h"                     /* SERVER_VERSION_LENGTH */
 #include "my_atomic.h"                     /* my_atomic_add64 */
 #include "sql_cmd.h"                       /* SQLCOM_END */
-<<<<<<< HEAD
+#include "hash.h"
 #include "my_thread_local.h"               /* my_get_thread_local */
 #include "my_thread.h"                     /* my_thread_attr_t */
 #include "atomic_class.h"                  /* Atomic_int32 */
-=======
-#include "hash.h"
->>>>>>> 2071aeef
 
 class THD;
 struct handlerton;
@@ -89,13 +86,9 @@
 #endif
 void refresh_status(THD *thd);
 bool is_secure_file_path(char *path);
-<<<<<<< HEAD
 int handle_early_options();
 void adjust_related_options(ulong *requested_open_files);
 ulong sql_rnd_with_mutex();
-=======
-void dec_connection_count(THD *thd);
->>>>>>> 2071aeef
 
 // These are needed for unit testing.
 void set_remaining_args(int argc, char **argv);
@@ -127,15 +120,10 @@
 
 extern MY_BITMAP temp_pool;
 extern bool opt_large_files, server_id_supplied;
-<<<<<<< HEAD
 extern bool opt_update_log, opt_bin_log;
 extern my_bool opt_log_slave_updates;
 extern bool opt_general_log, opt_slow_log, opt_general_log_raw;
-=======
-extern bool opt_update_log, opt_bin_log, opt_error_log;
-extern my_bool opt_log, opt_slow_log, opt_log_raw;
 extern ulonglong slow_query_log_always_write_time;
->>>>>>> 2071aeef
 extern my_bool opt_backup_history_log;
 extern my_bool opt_backup_progress_log;
 extern my_bool opt_query_cache_strip_comments;
@@ -156,12 +144,8 @@
 extern my_bool opt_slave_compressed_protocol, use_temp_pool;
 extern ulong slave_exec_mode_options;
 extern ulonglong slave_type_conversions_options;
-<<<<<<< HEAD
 extern my_bool read_only, opt_readonly;
 extern my_bool super_read_only, opt_super_readonly;
-=======
-extern my_bool read_only, opt_readonly, super_read_only, opt_super_readonly;
->>>>>>> 2071aeef
 extern my_bool lower_case_file_system;
 extern ulonglong slave_rows_search_algorithms_options;
 extern my_bool opt_require_secure_transport;
@@ -173,14 +157,8 @@
 #ifndef DBUG_OFF
 extern uint slave_rows_last_search_algorithm_used;
 #endif
-<<<<<<< HEAD
 extern ulong mts_parallel_option;
-=======
-#ifndef EMBEDDED_LIBRARY
-extern "C" int check_enough_stack_size(int);
-#endif
 extern my_bool opt_userstat, opt_thread_statistics;
->>>>>>> 2071aeef
 extern my_bool opt_enable_named_pipe, opt_sync_frm, opt_allow_suspicious_udfs;
 extern my_bool opt_secure_auth;
 extern char* opt_secure_file_priv;
@@ -188,9 +166,7 @@
 extern size_t opt_secure_backup_file_priv_len;
 extern my_bool opt_log_slow_admin_statements, opt_log_slow_slave_statements;
 extern ulong opt_log_slow_sp_statements;
-extern my_bool opt_slow_query_log_timestamp_always;
 extern ulonglong opt_slow_query_log_use_global_control;
-extern ulong opt_slow_query_log_timestamp_precision;
 extern ulong opt_slow_query_log_rate_type;
 extern my_bool sp_automatic_privileges, opt_noacl;
 extern my_bool opt_old_style_user_limits, trust_function_creators;
@@ -273,8 +249,6 @@
 extern ulonglong opt_mts_pending_jobs_size_max;
 extern uint max_user_connections;
 extern ulong extra_max_connections;
-extern ulong thread_created;
-extern scheduler_functions *thread_scheduler, *extra_thread_scheduler;
 extern ulong rpl_stop_slave_timeout;
 extern my_bool log_bin_use_v1_row_events;
 extern ulonglong denied_connections;
@@ -305,25 +279,6 @@
   ABORT_SERVER= 1
 };
 extern const char *binlog_error_action_list[];
-<<<<<<< HEAD
-=======
-enum enum_gtid_mode
-{
-  /// Support only anonymous groups, not GTIDs.
-  GTID_MODE_OFF= 0,
-  /// Support both GTIDs and anonymous groups; generate anonymous groups.
-  GTID_MODE_UPGRADE_STEP_1= 1,
-  /// Support both GTIDs and anonymous groups; generate GTIDs.
-  GTID_MODE_UPGRADE_STEP_2= 2,
-  /// Support only GTIDs, not anonymous groups.
-  GTID_MODE_ON= 3
-};
-extern ulong gtid_mode;
-extern bool gtid_deployment_step;
-extern bool opt_gtid_deployment_step;
-extern const char *gtid_mode_names[];
-extern TYPELIB gtid_mode_typelib;
->>>>>>> 2071aeef
 
 extern ulong stored_program_cache_size;
 extern ulong back_log;
@@ -466,16 +421,10 @@
 extern PSI_mutex_key key_BINLOG_LOCK_sync_queue;
 extern PSI_mutex_key key_BINLOG_LOCK_xids;
 extern PSI_mutex_key
-<<<<<<< HEAD
   key_hash_filo_lock,
   key_LOCK_crypt, key_LOCK_error_log,
-=======
-  key_delayed_insert_mutex, key_hash_filo_lock, key_LOCK_active_mi,
-  key_LOCK_connection_count, key_LOCK_crypt, key_LOCK_delayed_create,
-  key_LOCK_delayed_insert, key_LOCK_delayed_status, key_LOCK_error_log,
-  key_LOCK_stats, key_LOCK_global_user_client_stats,
+  key_LOCK_global_user_client_stats,
   key_LOCK_global_table_stats, key_LOCK_global_index_stats,
->>>>>>> 2071aeef
   key_LOCK_gdl, key_LOCK_global_system_variables,
   key_LOCK_lock_db, key_LOCK_logger, key_LOCK_manager,
   key_LOCK_prepared_stmt_count,
@@ -523,12 +472,9 @@
 extern PSI_rwlock_key key_rwlock_LOCK_grant, key_rwlock_LOCK_logger,
   key_rwlock_LOCK_sys_init_connect, key_rwlock_LOCK_sys_init_slave,
   key_rwlock_LOCK_system_variables_hash, key_rwlock_query_cache_query_lock,
-<<<<<<< HEAD
-  key_rwlock_global_sid_lock, key_rwlock_gtid_mode_lock,
+  key_rwlock_global_sid_lock, key_rwlock_LOCK_consistent_snapshot,
+  key_rwlock_gtid_mode_lock,
   key_rwlock_channel_map_lock, key_rwlock_channel_lock;
-=======
-  key_rwlock_global_sid_lock, key_rwlock_LOCK_consistent_snapshot;
->>>>>>> 2071aeef
 
 extern PSI_cond_key key_PAGE_cond, key_COND_active, key_COND_pool;
 extern PSI_cond_key key_BINLOG_update_cond,
@@ -615,6 +561,16 @@
 extern PSI_memory_key key_memory_prune_partitions_exec;
 extern PSI_memory_key key_memory_binlog_recover_exec;
 extern PSI_memory_key key_memory_blob_mem_storage;
+
+extern PSI_memory_key key_memory_userstat_table_stats;
+extern PSI_memory_key key_memory_userstat_index_stats;
+extern PSI_memory_key key_memory_userstat_user_stats;
+extern PSI_memory_key key_memory_userstat_thread_stats;
+extern PSI_memory_key key_memory_userstat_client_stats;
+
+extern PSI_memory_key key_memory_per_query_vars;
+
+extern PSI_memory_key key_memory_thread_pool_connection;
 
 extern PSI_memory_key key_memory_Sys_var_charptr_value;
 extern PSI_memory_key key_memory_THD_db;
@@ -819,20 +775,11 @@
 extern PSI_stage_info stage_waiting_for_the_next_event_in_relay_log;
 extern PSI_stage_info stage_waiting_for_the_slave_thread_to_advance_position;
 extern PSI_stage_info stage_waiting_to_finalize_termination;
-<<<<<<< HEAD
 extern PSI_stage_info stage_worker_waiting_for_its_turn_to_commit;
 extern PSI_stage_info stage_worker_waiting_for_commit_parent;
 extern PSI_stage_info stage_suspending;
 extern PSI_stage_info stage_starting;
-=======
-extern PSI_stage_info stage_waiting_to_get_readlock;
-extern PSI_stage_info stage_slave_waiting_worker_to_release_partition;
-extern PSI_stage_info stage_slave_waiting_worker_to_free_events;
-extern PSI_stage_info stage_slave_waiting_worker_queue;
-extern PSI_stage_info stage_slave_waiting_event_from_coordinator;
-extern PSI_stage_info stage_slave_waiting_workers_to_exit;
 extern PSI_stage_info stage_restoring_secondary_keys;
->>>>>>> 2071aeef
 #ifdef HAVE_PSI_STATEMENT_INTERFACE
 /**
   Statement instrumentation keys (sql).
@@ -899,24 +846,15 @@
  */
 extern mysql_mutex_t
        LOCK_item_func_sleep, LOCK_status,
-<<<<<<< HEAD
        LOCK_uuid_generator,
        LOCK_crypt, LOCK_timezone,
        LOCK_slave_list, LOCK_manager,
        LOCK_global_system_variables, LOCK_user_conn, LOCK_log_throttle_qni,
        LOCK_prepared_stmt_count, LOCK_error_messages,
        LOCK_sql_slave_skip_counter, LOCK_slave_net_timeout,
-       LOCK_offline_mode, LOCK_default_password_lifetime;
-=======
-       LOCK_error_log, LOCK_delayed_insert, LOCK_uuid_generator,
-       LOCK_delayed_status, LOCK_delayed_create, LOCK_crypt, LOCK_timezone,
-       LOCK_slave_list, LOCK_active_mi, LOCK_manager,
-       LOCK_global_system_variables, LOCK_user_conn, LOCK_log_throttle_qni,
-       LOCK_prepared_stmt_count, LOCK_error_messages, LOCK_connection_count,
-       LOCK_sql_slave_skip_counter, LOCK_slave_net_timeout,
-       LOCK_stats, LOCK_global_user_client_stats,
+       LOCK_offline_mode, LOCK_default_password_lifetime,
+       LOCK_global_user_client_stats,
        LOCK_global_table_stats, LOCK_global_index_stats;
->>>>>>> 2071aeef
 #ifdef HAVE_OPENSSL
 extern mysql_mutex_t LOCK_des_key_file;
 #endif
@@ -999,13 +937,9 @@
   OPT_THREAD_CACHE_SIZE,
   OPT_HOST_CACHE_SIZE,
   OPT_TABLE_DEFINITION_CACHE,
-<<<<<<< HEAD
   OPT_MDL_CACHE_SIZE,
   OPT_MDL_HASH_INSTANCES,
   OPT_SKIP_INNODB,
-=======
-  OPT_SECURE_FILE_PRIV,
->>>>>>> 2071aeef
   OPT_AVOID_TEMPORAL_UPGRADE,
   OPT_SHOW_OLD_TEMPORALS,
   OPT_ENFORCE_GTID_CONSISTENCY
