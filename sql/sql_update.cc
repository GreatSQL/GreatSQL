/* Copyright (c) 2000, 2011, Oracle and/or its affiliates. All rights reserved.

   This program is free software; you can redistribute it and/or modify
   it under the terms of the GNU General Public License as published by
   the Free Software Foundation; version 2 of the License.

   This program is distributed in the hope that it will be useful,
   but WITHOUT ANY WARRANTY; without even the implied warranty of
   MERCHANTABILITY or FITNESS FOR A PARTICULAR PURPOSE.  See the
   GNU General Public License for more details.

   You should have received a copy of the GNU General Public License
   along with this program; if not, write to the Free Software Foundation,
   51 Franklin Street, Suite 500, Boston, MA 02110-1335 USA */


/*
  Single table and multi table updates of tables.
  Multi-table updates were introduced by Sinisa & Monty
*/

#include "my_global.h"                          /* NO_EMBEDDED_ACCESS_CHECKS */
#include "sql_priv.h"
#include "unireg.h"                    // REQUIRED: for other includes
#include "sql_update.h"
#include "sql_cache.h"                          // query_cache_*
#include "sql_base.h"                       // close_tables_for_reopen
#include "sql_parse.h"                          // cleanup_items
#include "sql_partition.h"                   // partition_key_modified
#include "sql_select.h"
#include "sql_view.h"                           // check_key_in_view
#include "sp_head.h"
#include "sql_trigger.h"
#include "probes_mysql.h"
#include "debug_sync.h"
#include "key.h"                                // is_key_used
#include "sql_acl.h"                            // *_ACL, check_grant
#include "records.h"                            // init_read_record,
                                                // end_read_record
#include "filesort.h"                           // filesort
#include "opt_explain.h"
#include "sql_derived.h" // mysql_derived_prepare,
                         // mysql_handle_derived,
                         // mysql_derived_filling
#include "opt_trace.h"   // Opt_trace_object
#include "sql_tmp_table.h"                      // tmp tables
#include "sql_optimizer.h"                      // remove_eq_conds
#include "sql_resolver.h"                       // setup_order, fix_inner_refs

/**
   True if the table's input and output record buffers are comparable using
   compare_records(TABLE*).
 */
bool records_are_comparable(const TABLE *table) {
  return ((table->file->ha_table_flags() & HA_PARTIAL_COLUMN_READ) == 0) ||
    bitmap_is_subset(table->write_set, table->read_set);
}


/**
   Compares the input and outbut record buffers of the table to see if a row
   has changed. The algorithm iterates over updated columns and if they are
   nullable compares NULL bits in the buffer before comparing actual
   data. Special care must be taken to compare only the relevant NULL bits and
   mask out all others as they may be undefined. The storage engine will not
   and should not touch them.

   @param table The table to evaluate.

   @return true if row has changed.
   @return false otherwise.
*/
bool compare_records(const TABLE *table)
{
  DBUG_ASSERT(records_are_comparable(table));

  if ((table->file->ha_table_flags() & HA_PARTIAL_COLUMN_READ) != 0)
  {
    /*
      Storage engine may not have read all columns of the record.  Fields
      (including NULL bits) not in the write_set may not have been read and
      can therefore not be compared.
    */ 
    for (Field **ptr= table->field ; *ptr != NULL; ptr++)
    {
      Field *field= *ptr;
      if (bitmap_is_set(table->write_set, field->field_index))
      {
        if (field->real_maybe_null())
        {
          uchar null_byte_index= field->null_ptr - table->record[0];
          
          if (((table->record[0][null_byte_index]) & field->null_bit) !=
              ((table->record[1][null_byte_index]) & field->null_bit))
            return TRUE;
        }
        if (field->cmp_binary_offset(table->s->rec_buff_length))
          return TRUE;
      }
    }
    return FALSE;
  }
  
  /* 
     The storage engine has read all columns, so it's safe to compare all bits
     including those not in the write_set. This is cheaper than the field-by-field
     comparison done above.
  */ 
  if (table->s->blob_fields + table->s->varchar_fields == 0)
    // Fixed-size record: do bitwise comparison of the records 
    return cmp_record(table,record[1]);
  /* Compare null bits */
  if (memcmp(table->null_flags,
	     table->null_flags+table->s->rec_buff_length,
	     table->s->null_bytes))
    return TRUE;				// Diff in NULL value
  /* Compare updated fields */
  for (Field **ptr= table->field ; *ptr ; ptr++)
  {
    if (bitmap_is_set(table->write_set, (*ptr)->field_index) &&
	(*ptr)->cmp_binary_offset(table->s->rec_buff_length))
      return TRUE;
  }
  return FALSE;
}


/*
  check that all fields are real fields

  SYNOPSIS
    check_fields()
    thd             thread handler
    items           Items for check

  RETURN
    TRUE  Items can't be used in UPDATE
    FALSE Items are OK
*/

static bool check_fields(THD *thd, List<Item> &items)
{
  List_iterator<Item> it(items);
  Item *item;
  Item_field *field;

  while ((item= it++))
  {
    if (!(field= item->filed_for_view_update()))
    {
      /* item has name, because it comes from VIEW SELECT list */
      my_error(ER_NONUPDATEABLE_COLUMN, MYF(0), item->item_name.ptr());
      return TRUE;
    }
    /*
      we make temporary copy of Item_field, to avoid influence of changing
      result_field on Item_ref which refer on this field
    */
    thd->change_item_tree(it.ref(), new Item_field(thd, field));
  }
  return FALSE;
}


/**
  Check if all expressions in list are constant expressions

  @param[in] values List of expessions

  @return true Only constant expressions
  @return false At least one non-constant expression
*/

static bool check_constant_expressions(List<Item> &values)
{
  Item *value;
  List_iterator_fast<Item> v(values);
  DBUG_ENTER("check_constant_expressions");

  while ((value= v++))
  {
    if (!value->const_item())
    {
      DBUG_PRINT("exit", ("expression is not constant"));
      DBUG_RETURN(false);
    }
  }
  DBUG_PRINT("exit", ("expression is constant"));
  DBUG_RETURN(true);
}


/**
  Re-read record if more columns are needed for error message.

  If we got a duplicate key error, we want to write an error
  message containing the value of the duplicate key. If we do not have
  all fields of the key value in record[0], we need to re-read the
  record with a proper read_set.

  @param[in] error   error number
  @param[in] table   table
*/

static void prepare_record_for_error_message(int error, TABLE *table)
{
  Field **field_p;
  Field *field;
  uint keynr;
  MY_BITMAP unique_map; /* Fields in offended unique. */
  my_bitmap_map unique_map_buf[bitmap_buffer_size(MAX_FIELDS)];
  DBUG_ENTER("prepare_record_for_error_message");

  /*
    Only duplicate key errors print the key value.
    If storage engine does always read all columns, we have the value alraedy.
  */
  if ((error != HA_ERR_FOUND_DUPP_KEY) ||
      !(table->file->ha_table_flags() & HA_PARTIAL_COLUMN_READ))
    DBUG_VOID_RETURN;

  /*
    Get the number of the offended index.
    We will see MAX_KEY if the engine cannot determine the affected index.
  */
  if ((keynr= table->file->get_dup_key(error)) >= MAX_KEY)
    DBUG_VOID_RETURN;

  /* Create unique_map with all fields used by that index. */
  bitmap_init(&unique_map, unique_map_buf, table->s->fields, FALSE);
  table->mark_columns_used_by_index_no_reset(keynr, &unique_map);

  /* Subtract read_set and write_set. */
  bitmap_subtract(&unique_map, table->read_set);
  bitmap_subtract(&unique_map, table->write_set);

  /*
    If the unique index uses columns that are neither in read_set
    nor in write_set, we must re-read the record.
    Otherwise no need to do anything.
  */
  if (bitmap_is_clear_all(&unique_map))
    DBUG_VOID_RETURN;

  /* Get identifier of last read record into table->file->ref. */
  table->file->position(table->record[0]);
  /* Add all fields used by unique index to read_set. */
  bitmap_union(table->read_set, &unique_map);
  /* Tell the engine about the new set. */
  table->file->column_bitmaps_signal();
  /* Read record that is identified by table->file->ref. */
  (void) table->file->ha_rnd_pos(table->record[1], table->file->ref);
  /* Copy the newly read columns into the new record. */
  for (field_p= table->field; (field= *field_p); field_p++)
    if (bitmap_is_set(&unique_map, field->field_index))
      field->copy_from_tmp(table->s->rec_buff_length);

  DBUG_VOID_RETURN;
}


/*
  Process usual UPDATE

  SYNOPSIS
    mysql_update()
    thd			thread handler
    fields		fields for update
    values		values of fields for update
    conds		WHERE clause expression
    order_num		number of elemen in ORDER BY clause
    order		ORDER BY clause list
    limit		limit clause
    handle_duplicates	how to handle duplicates

  RETURN
    0  - OK
    2  - privilege check and openning table passed, but we need to convert to
         multi-update because of view substitution
    1  - error
*/

int mysql_update(THD *thd,
                 TABLE_LIST *table_list,
                 List<Item> &fields,
		 List<Item> &values,
                 Item *conds,
                 uint order_num, ORDER *order,
		 ha_rows limit,
		 enum enum_duplicates handle_duplicates, bool ignore,
                 ha_rows *found_return, ha_rows *updated_return)
{
  bool		using_limit= limit != HA_POS_ERROR;
  bool		safe_update= test(thd->variables.option_bits & OPTION_SAFE_UPDATES);
  bool          used_key_is_modified= FALSE, transactional_table, will_batch;
  int           res;
  int           error= 1;
  int           loc_error;
  uint          used_index, dup_key_found;
  bool          need_sort= TRUE;
  bool          reverse= FALSE;
  bool          using_filesort;
#ifndef NO_EMBEDDED_ACCESS_CHECKS
  uint		want_privilege;
#endif
  uint          table_count= 0;
  ha_rows	updated, found;
  key_map	old_covering_keys;
  TABLE		*table;
  SQL_SELECT	*select= NULL;
  READ_RECORD	info;
  SELECT_LEX    *select_lex= &thd->lex->select_lex;
  ulonglong     id;
  List<Item> all_fields;
  THD::killed_state killed_status= THD::NOT_KILLED;
  COPY_INFO update(COPY_INFO::UPDATE_OPERATION, &fields, &values);

  DBUG_ENTER("mysql_update");

  if (open_tables(thd, &table_list, &table_count, 0))
    DBUG_RETURN(1);

  if (table_list->multitable_view)
  {
    DBUG_ASSERT(table_list->view != 0);
    DBUG_PRINT("info", ("Switch to multi-update"));
    /* pass counter value */
    thd->lex->table_count= table_count;
    /* convert to multiupdate */
    DBUG_RETURN(2);
  }
  if (lock_tables(thd, table_list, table_count, 0))
    DBUG_RETURN(1);

  if (mysql_handle_derived(thd->lex, &mysql_derived_prepare))
    DBUG_RETURN(1);

  if (thd->fill_derived_tables() &&
      mysql_handle_derived(thd->lex, &mysql_derived_create))
  {
    mysql_handle_derived(thd->lex, &mysql_derived_cleanup);
    DBUG_RETURN(1);
  }

  THD_STAGE_INFO(thd, stage_init);
  table= table_list->table;

  if (!table_list->updatable)
  {
    my_error(ER_NON_UPDATABLE_TABLE, MYF(0), table_list->alias, "UPDATE");
    DBUG_RETURN(1);
  }

  /* Calculate "table->covering_keys" based on the WHERE */
  table->covering_keys= table->s->keys_in_use;
  table->quick_keys.clear_all();

#ifndef NO_EMBEDDED_ACCESS_CHECKS
  /* Force privilege re-checking for views after they have been opened. */
  want_privilege= (table_list->view ? UPDATE_ACL :
                   table_list->grant.want_privilege);
#endif
  if (mysql_prepare_update(thd, table_list, &conds, order_num, order))
    DBUG_RETURN(1);

  old_covering_keys= table->covering_keys;		// Keys used in WHERE
  /* Check the fields we are going to modify */
#ifndef NO_EMBEDDED_ACCESS_CHECKS
  table_list->grant.want_privilege= table->grant.want_privilege= want_privilege;
  table_list->register_want_access(want_privilege);
#endif
  if (setup_fields_with_no_wrap(thd, Ref_ptr_array(),
                                fields, MARK_COLUMNS_WRITE, 0, 0))
    DBUG_RETURN(1);                     /* purecov: inspected */
  if (table_list->view && check_fields(thd, fields))
  {
    DBUG_RETURN(1);
  }
  if (!table_list->updatable || check_key_in_view(thd, table_list))
  {
    my_error(ER_NON_UPDATABLE_TABLE, MYF(0), table_list->alias, "UPDATE");
    DBUG_RETURN(1);
  }

  if (update.add_function_default_columns(table, table->write_set))
    DBUG_RETURN(1);

#ifndef NO_EMBEDDED_ACCESS_CHECKS
  /* Check values */
  table_list->grant.want_privilege= table->grant.want_privilege=
    (SELECT_ACL & ~table->grant.privilege);
#endif
  if (setup_fields(thd, Ref_ptr_array(), values, MARK_COLUMNS_READ, 0, 0))
  {
    free_underlaid_joins(thd, select_lex);
    DBUG_RETURN(1);				/* purecov: inspected */
  }

  if (select_lex->inner_refs_list.elements &&
    fix_inner_refs(thd, all_fields, select_lex, select_lex->ref_pointer_array))
    DBUG_RETURN(1);

  if (conds)
  {
    Item::cond_result cond_value;
    conds= remove_eq_conds(thd, conds, &cond_value);
    if (cond_value == Item::COND_FALSE)
      limit= 0;                                   // Impossible WHERE
  }

  if ((table->file->ha_table_flags() & HA_PARTIAL_COLUMN_READ) != 0 &&
      update.function_defaults_apply(table))
    /*
      A column is to be set to its ON UPDATE function default only if other
      columns of the row are changing. To know this, we must be able to
      compare the "before" and "after" value of those columns
      (i.e. records_are_comparable() must be true below). Thus, we must read
      those columns:
    */
    bitmap_union(table->read_set, table->write_set);

  // Don't count on usage of 'only index' when calculating which key to use
  table->covering_keys.clear_all();

#ifdef WITH_PARTITION_STORAGE_ENGINE
  if (prune_partitions(thd, table, conds))
  { // No matching records
    if (thd->lex->describe)
    {
      error= explain_no_table(thd,
                              "No matching rows after partition pruning");
      goto exit_without_my_ok;
    }

    free_underlaid_joins(thd, select_lex);
    my_ok(thd);				// No matching records
    DBUG_RETURN(0);
  }
#endif
  /* Update the table->file->stats.records number */
  table->file->info(HA_STATUS_VARIABLE | HA_STATUS_NO_LOCK);

  table->mark_columns_needed_for_update();
  select= make_select(table, 0, 0, conds, 0, &error);

  { // Enter scope for optimizer trace wrapper
    Opt_trace_object wrapper(&thd->opt_trace);
    wrapper.add_utf8_table(table);

    if (error || !limit ||
        (select && select->check_quick(thd, safe_update, limit)))
    {
      if (thd->lex->describe && !error && !thd->is_error())
      {
        error= explain_no_table(thd, "Impossible WHERE");
        goto exit_without_my_ok;
      }
      delete select;
      free_underlaid_joins(thd, select_lex);
      /*
        There was an error or the error was already sent by
        the quick select evaluation.
        TODO: Add error code output parameter to Item::val_xxx() methods.
        Currently they rely on the user checking DA for
        errors when unwinding the stack after calling Item::val_xxx().
      */
      if (error || thd->is_error())
      {
        DBUG_RETURN(1);				// Error in where
      }
      my_ok(thd);				// No matching records
      DBUG_RETURN(0);
    }
  } // Ends scope for optimizer trace wrapper

  /*
    Read removal is possible if the selected quick read
    method is using full unique index

    NOTE! table->read_set currently holds the columns which are
    used for the WHERE clause(this info is most likely already
    available in select->quick, but where?)
  */
  bool read_removal= false;
  if (table->file->ha_table_flags() & HA_READ_BEFORE_WRITE_REMOVAL &&
      select && select->quick && select->quick->index != MAX_KEY &&
      !ignore &&
      !using_limit)
  {
    const uint idx= select->quick->index;
    DBUG_PRINT("rbwr", ("checking index: %d", idx));
    const KEY *key= table->key_info + idx;
    if (key->flags & HA_NOSAME)
    {
      DBUG_PRINT("rbwr", ("index is unique"));
      bitmap_clear_all(&table->tmp_set);
      table->mark_columns_used_by_index_no_reset(idx, &table->tmp_set);
      if (bitmap_cmp(&table->tmp_set, table->read_set))
      {
        DBUG_PRINT("rbwr", ("using full index, rbwr possible"));
        read_removal= true;
      }
    }
  }

  /* If running in safe sql mode, don't allow updates without keys */
  if (table->quick_keys.is_clear_all())
  {
    thd->server_status|=SERVER_QUERY_NO_INDEX_USED;
    if (safe_update && !using_limit)
    {
      my_message(ER_UPDATE_WITHOUT_KEY_IN_SAFE_MODE,
		 ER(ER_UPDATE_WITHOUT_KEY_IN_SAFE_MODE), MYF(0));
      goto exit_without_my_ok;
    }
  }
  init_ftfuncs(thd, select_lex, 1);

  table->update_const_key_parts(conds);
  order= simple_remove_const(order, conds);
        
  used_index= get_index_for_order(order, table, select, limit,
                                  &need_sort, &reverse);
  if (need_sort)
  { // Assign table scan index to check below for modified key fields:
    used_index= table->file->key_used_on_scan;
  }
  if (used_index != MAX_KEY)
  { // Check if we are modifying a key that we are used to search with:
    used_key_is_modified= is_key_used(table, used_index, table->write_set);
  }

#ifdef WITH_PARTITION_STORAGE_ENGINE
  used_key_is_modified|= partition_key_modified(table, table->write_set);
#endif

  using_filesort= order && (need_sort||used_key_is_modified);
  if (thd->lex->describe)
  {
    const bool using_tmp_table= !using_filesort &&
                                (used_key_is_modified || order);
    error= explain_single_table_modification(thd, table, select, used_index,
                                             limit, using_tmp_table,
                                             using_filesort,
                                             true,
                                             used_key_is_modified);
    goto exit_without_my_ok;
  }

  if (used_key_is_modified || order)
  {
    /*
      We can't update table directly;  We must first search after all
      matching rows before updating the table!
    */

    if (used_index < MAX_KEY && old_covering_keys.is_set(used_index))
      table->set_keyread(true);

    /* note: We avoid sorting if we sort on the used index */
    if (using_filesort)
    {
      /*
	Doing an ORDER BY;  Let filesort find and sort the rows we are going
	to update
        NOTE: filesort will call table->prepare_for_position()
      */
      uint         length= 0;
      SORT_FIELD  *sortorder;
      ha_rows examined_rows;
      ha_rows found_rows;

      table->sort.io_cache = (IO_CACHE *) my_malloc(sizeof(IO_CACHE),
						    MYF(MY_FAE | MY_ZEROFILL));
      if (!(sortorder=make_unireg_sortorder(order, &length, NULL)) ||
          (table->sort.found_records= filesort(thd, table, sortorder, length,
                                               select, limit,
                                               true,
                                               &examined_rows, &found_rows))
          == HA_POS_ERROR)
      {
        goto exit_without_my_ok;
      }
      thd->inc_examined_row_count(examined_rows);
      /*
	Filesort has already found and selected the rows we want to update,
	so we don't need the where clause
      */
      delete select;
      select= 0;
    }
    else
    {
      /*
	We are doing a search on a key that is updated. In this case
	we go trough the matching rows, save a pointer to them and
	update these in a separate loop based on the pointer.
      */
      table->prepare_for_position();

      IO_CACHE tempfile;
      if (open_cached_file(&tempfile, mysql_tmpdir,TEMP_PREFIX,
			   DISK_BUFFER_SIZE, MYF(MY_WME)))
        goto exit_without_my_ok;

      /* If quick select is used, initialize it before retrieving rows. */
      if (select && select->quick && select->quick->reset())
        goto exit_without_my_ok;
      table->file->try_semi_consistent_read(1);

      /*
        When we get here, we have one of the following options:
        A. used_index == MAX_KEY
           This means we should use full table scan, and start it with
           init_read_record call
        B. used_index != MAX_KEY
           B.1 quick select is used, start the scan with init_read_record
           B.2 quick select is not used, this is full index scan (with LIMIT)
               Full index scan must be started with init_read_record_idx
      */

      if (used_index == MAX_KEY || (select && select->quick))
        error= init_read_record(&info, thd, table, select, 0, 1, FALSE);
      else
        error= init_read_record_idx(&info, thd, table, 1, used_index, reverse);

      if (error)
        goto exit_without_my_ok;

      THD_STAGE_INFO(thd, stage_searching_rows_for_update);
      ha_rows tmp_limit= limit;

      while (!(error=info.read_record(&info)) && !thd->killed)
      {
        thd->inc_examined_row_count(1);
        bool skip_record= FALSE;
        if (select && select->skip_record(thd, &skip_record))
        {
          error= 1;
          table->file->unlock_row();
          break;
        }
        if (!skip_record)
	{
          if (table->file->was_semi_consistent_read())
	    continue;  /* repeat the read of the same row if it still exists */

	  table->file->position(table->record[0]);
	  if (my_b_write(&tempfile,table->file->ref,
			 table->file->ref_length))
	  {
	    error=1; /* purecov: inspected */
	    break; /* purecov: inspected */
	  }
	  if (!--limit && using_limit)
	  {
	    error= -1;
	    break;
	  }
	}
	else
	  table->file->unlock_row();
      }
      if (thd->killed && !error)
	error= 1;				// Aborted
      limit= tmp_limit;
      table->file->try_semi_consistent_read(0);
      end_read_record(&info);
     
      /* Change select to use tempfile */
      if (select)
      {
        select->set_quick(NULL);
        if (select->free_cond)
          delete select->cond;
        select->cond= NULL;
      }
      else
      {
	select= new SQL_SELECT;
	select->head=table;
      }
      if (reinit_io_cache(&tempfile,READ_CACHE,0L,0,0))
	error=1; /* purecov: inspected */
      select->file=tempfile;			// Read row ptrs from this file
      if (error >= 0)
        goto exit_without_my_ok;
    }
<<<<<<< HEAD
    if (used_index < MAX_KEY && old_covering_keys.is_set(used_index))
      table->set_keyread(false);
=======
    if (table->key_read)
      table->restore_column_maps_after_mark_index();

    /* Rows are already read -> not possible to remove */
    DBUG_PRINT("rbwr", ("rows are already read, turning off rbwr"));
    read_removal= false;
>>>>>>> 516f952b
  }

  if (ignore)
    table->file->extra(HA_EXTRA_IGNORE_DUP_KEY);
  
  if (select && select->quick && select->quick->reset())
    goto exit_without_my_ok;
  table->file->try_semi_consistent_read(1);
  if ((error= init_read_record(&info, thd, table, select, 0, 1, FALSE)))
    goto exit_without_my_ok;

  updated= found= 0;
  /*
    Generate an error (in TRADITIONAL mode) or warning
    when trying to set a NOT NULL field to NULL.
  */
  thd->count_cuted_fields= CHECK_FIELD_WARN;
  thd->cuted_fields=0L;
  THD_STAGE_INFO(thd, stage_updating);

  transactional_table= table->file->has_transactions();
  thd->abort_on_warning= (!ignore && thd->is_strict_mode());

  if (table->triggers &&
      table->triggers->has_triggers(TRG_EVENT_UPDATE,
                                    TRG_ACTION_AFTER))
  {
    /*
      The table has AFTER UPDATE triggers that might access to subject 
      table and therefore might need update to be done immediately. 
      So we turn-off the batching.
    */ 
    (void) table->file->extra(HA_EXTRA_UPDATE_CANNOT_BATCH);
    will_batch= FALSE;
  }
  else
    will_batch= !table->file->start_bulk_update();

<<<<<<< HEAD
  // For prepare_record_for_error_message():
=======
  if (read_removal &&
      will_batch &&
      check_constant_expressions(values))
  {
    DBUG_ASSERT(select && select->quick);
    read_removal= table->file->read_before_write_removal_possible();
  }

  /*
    Assure that we can use position()
    if we need to create an error message.
  */
>>>>>>> 516f952b
  if (table->file->ha_table_flags() & HA_PARTIAL_COLUMN_READ)
    table->prepare_for_position();

  while (!(error=info.read_record(&info)) && !thd->killed)
  {
    thd->inc_examined_row_count(1);
    bool skip_record;
    if (!select || (!select->skip_record(thd, &skip_record) && !skip_record))
    {
      if (table->file->was_semi_consistent_read())
        continue;  /* repeat the read of the same row if it still exists */

      store_record(table,record[1]);
      if (fill_record_n_invoke_before_triggers(thd, fields, values, 0,
                                               table->triggers,
                                               TRG_EVENT_UPDATE))
        break; /* purecov: inspected */

      found++;

      if (!records_are_comparable(table) || compare_records(table))
      {
        if ((res= table_list->view_check_option(thd, ignore)) !=
            VIEW_CHECK_OK)
        {
          found--;
          if (res == VIEW_CHECK_SKIP)
            continue;
          else if (res == VIEW_CHECK_ERROR)
          {
            error= 1;
            break;
          }
        }

        /*
          In order to keep MySQL legacy behavior, we do this update *after*
          the CHECK OPTION test. Proper behavior is probably to throw an
          error, though.
        */
        update.set_function_defaults(table);

        if (will_batch)
        {
          /*
            Typically a batched handler can execute the batched jobs when:
            1) When specifically told to do so
            2) When it is not a good idea to batch anymore
            3) When it is necessary to send batch for other reasons
               (One such reason is when READ's must be performed)

            1) is covered by exec_bulk_update calls.
            2) and 3) is handled by the bulk_update_row method.
            
            bulk_update_row can execute the updates including the one
            defined in the bulk_update_row or not including the row
            in the call. This is up to the handler implementation and can
            vary from call to call.

            The dup_key_found reports the number of duplicate keys found
            in those updates actually executed. It only reports those if
            the extra call with HA_EXTRA_IGNORE_DUP_KEY have been issued.
            If this hasn't been issued it returns an error code and can
            ignore this number. Thus any handler that implements batching
            for UPDATE IGNORE must also handle this extra call properly.

            If a duplicate key is found on the record included in this
            call then it should be included in the count of dup_key_found
            and error should be set to 0 (only if these errors are ignored).
          */
          error= table->file->ha_bulk_update_row(table->record[1],
                                                 table->record[0],
                                                 &dup_key_found);
          limit+= dup_key_found;
          updated-= dup_key_found;
        }
        else
        {
          /* Non-batched update */
	  error= table->file->ha_update_row(table->record[1],
                                            table->record[0]);
        }
        if (!error || error == HA_ERR_RECORD_IS_THE_SAME)
	{
          if (error != HA_ERR_RECORD_IS_THE_SAME)
            updated++;
          else
            error= 0;
	}
 	else if (!ignore ||
                 table->file->is_fatal_error(error, HA_CHECK_DUP_KEY))
	{
          /*
            If (ignore && error is ignorable) we don't have to
            do anything; otherwise...
          */
          myf flags= 0;

          if (table->file->is_fatal_error(error, HA_CHECK_DUP_KEY))
            flags|= ME_FATALERROR; /* Other handler errors are fatal */

          prepare_record_for_error_message(error, table);
	  table->file->print_error(error,MYF(flags));
	  error= 1;
	  break;
	}
      }

      if (table->triggers &&
          table->triggers->process_triggers(thd, TRG_EVENT_UPDATE,
                                            TRG_ACTION_AFTER, TRUE))
      {
        error= 1;
        break;
      }

      if (!--limit && using_limit)
      {
        /*
          We have reached end-of-file in most common situations where no
          batching has occurred and if batching was supposed to occur but
          no updates were made and finally when the batch execution was
          performed without error and without finding any duplicate keys.
          If the batched updates were performed with errors we need to
          check and if no error but duplicate key's found we need to
          continue since those are not counted for in limit.
        */
        if (will_batch &&
            ((error= table->file->exec_bulk_update(&dup_key_found)) ||
             dup_key_found))
        {
 	  if (error)
          {
            /* purecov: begin inspected */
            /*
              The handler should not report error of duplicate keys if they
              are ignored. This is a requirement on batching handlers.
            */
            prepare_record_for_error_message(error, table);
            table->file->print_error(error,MYF(0));
            error= 1;
            break;
            /* purecov: end */
          }
          /*
            Either an error was found and we are ignoring errors or there
            were duplicate keys found. In both cases we need to correct
            the counters and continue the loop.
          */
          limit= dup_key_found; //limit is 0 when we get here so need to +
          updated-= dup_key_found;
        }
        else
        {
	  error= -1;				// Simulate end of file
	  break;
        }
      }
    }
    else
      table->file->unlock_row();
    thd->get_stmt_da()->inc_current_row_for_warning();
    if (thd->is_error())
    {
      error= 1;
      break;
    }
  }
  table->auto_increment_field_not_null= FALSE;
  dup_key_found= 0;
  /*
    Caching the killed status to pass as the arg to query event constuctor;
    The cached value can not change whereas the killed status can
    (externally) since this point and change of the latter won't affect
    binlogging.
    It's assumed that if an error was set in combination with an effective 
    killed status then the error is due to killing.
  */
  killed_status= thd->killed; // get the status of the volatile 
  // simulated killing after the loop must be ineffective for binlogging
  DBUG_EXECUTE_IF("simulate_kill_bug27571",
                  {
                    thd->killed= THD::KILL_QUERY;
                  };);
  error= (killed_status == THD::NOT_KILLED)?  error : 1;
  
  if (error &&
      will_batch &&
      (loc_error= table->file->exec_bulk_update(&dup_key_found)))
    /*
      An error has occurred when a batched update was performed and returned
      an error indication. It cannot be an allowed duplicate key error since
      we require the batching handler to treat this as a normal behavior.

      Otherwise we simply remove the number of duplicate keys records found
      in the batched update.
    */
  {
    /* purecov: begin inspected */
    prepare_record_for_error_message(loc_error, table);
    table->file->print_error(loc_error,MYF(ME_FATALERROR));
    error= 1;
    /* purecov: end */
  }
  else
    updated-= dup_key_found;
  if (will_batch)
    table->file->end_bulk_update();
  table->file->try_semi_consistent_read(0);

  if (read_removal)
  {
    /* Only handler knows how many records really was written */
    DBUG_PRINT("rbwr", ("adjusting updated: %ld, found: %ld",
                        (long)updated, (long)found));

    updated= table->file->read_before_write_removal_rows_written();
    if (!records_are_comparable(table))
      found= updated;

    DBUG_PRINT("rbwr", ("really updated: %ld, found: %ld",
                        (long)updated, (long)found));
  }

  if (!transactional_table && updated > 0)
    thd->transaction.stmt.mark_modified_non_trans_table();

  end_read_record(&info);
  delete select;
  THD_STAGE_INFO(thd, stage_end);
  (void) table->file->extra(HA_EXTRA_NO_IGNORE_DUP_KEY);

  /*
    Invalidate the table in the query cache if something changed.
    This must be before binlog writing and ha_autocommit_...
  */
  if (updated)
  {
    query_cache_invalidate3(thd, table_list, 1);
  }
  
  /*
    error < 0 means really no error at all: we processed all rows until the
    last one without error. error > 0 means an error (e.g. unique key
    violation and no IGNORE or REPLACE). error == 0 is also an error (if
    preparing the record or invoking before triggers fails). See
    ha_autocommit_or_rollback(error>=0) and DBUG_RETURN(error>=0) below.
    Sometimes we want to binlog even if we updated no rows, in case user used
    it to be sure master and slave are in same state.
  */
  if ((error < 0) || thd->transaction.stmt.cannot_safely_rollback())
  {
    if (mysql_bin_log.is_open())
    {
      int errcode= 0;
      if (error < 0)
        thd->clear_error();
      else
        errcode= query_error_code(thd, killed_status == THD::NOT_KILLED);

      if (thd->binlog_query(THD::ROW_QUERY_TYPE,
                            thd->query(), thd->query_length(),
                            transactional_table, FALSE, FALSE, errcode))
      {
        error=1;				// Rollback update
      }
    }
  }
  DBUG_ASSERT(transactional_table || !updated ||
              thd->transaction.stmt.cannot_safely_rollback());
  free_underlaid_joins(thd, select_lex);

  /* If LAST_INSERT_ID(X) was used, report X */
  id= thd->arg_of_last_insert_id_function ?
    thd->first_successful_insert_id_in_prev_stmt : 0;

  if (error < 0)
  {
    char buff[MYSQL_ERRMSG_SIZE];
    my_snprintf(buff, sizeof(buff), ER(ER_UPDATE_INFO), (ulong) found,
                (ulong) updated,
                (ulong) thd->get_stmt_da()->current_statement_warn_count());
    my_ok(thd, (thd->client_capabilities & CLIENT_FOUND_ROWS) ? found : updated,
          id, buff);
    DBUG_PRINT("info",("%ld records updated", (long) updated));
  }
  thd->count_cuted_fields= CHECK_FIELD_IGNORE;		/* calc cuted fields */
  thd->abort_on_warning= 0;
  *found_return= found;
  *updated_return= updated;
  DBUG_RETURN((error >= 0 || thd->is_error()) ? 1 : 0);

exit_without_my_ok:
  delete select;
  free_underlaid_joins(thd, select_lex);
  table->set_keyread(FALSE);
  thd->abort_on_warning= 0;
  DBUG_RETURN(error);
}

/*
  Prepare items in UPDATE statement

  SYNOPSIS
    mysql_prepare_update()
    thd			- thread handler
    table_list		- global/local table list
    conds		- conditions
    order_num		- number of ORDER BY list entries
    order		- ORDER BY clause list

  RETURN VALUE
    FALSE OK
    TRUE  error
*/
bool mysql_prepare_update(THD *thd, TABLE_LIST *table_list,
			 Item **conds, uint order_num, ORDER *order)
{
  Item *fake_conds= 0;
#ifndef NO_EMBEDDED_ACCESS_CHECKS
  TABLE *table= table_list->table;
#endif
  List<Item> all_fields;
  SELECT_LEX *select_lex= &thd->lex->select_lex;
  DBUG_ENTER("mysql_prepare_update");

#ifndef NO_EMBEDDED_ACCESS_CHECKS
  table_list->grant.want_privilege= table->grant.want_privilege= 
    (SELECT_ACL & ~table->grant.privilege);
  table_list->register_want_access(SELECT_ACL);
#endif

  thd->lex->allow_sum_func= 0;

  if (setup_tables_and_check_access(thd, &select_lex->context, 
                                    &select_lex->top_join_list,
                                    table_list,
                                    &select_lex->leaf_tables,
                                    FALSE, UPDATE_ACL, SELECT_ACL) ||
      setup_conds(thd, table_list, select_lex->leaf_tables, conds) ||
      select_lex->setup_ref_array(thd, order_num) ||
      setup_order(thd, select_lex->ref_pointer_array,
		  table_list, all_fields, all_fields, order) ||
      setup_ftfuncs(select_lex))
    DBUG_RETURN(TRUE);

  /* Check that we are not using table that we are updating in a sub select */
  {
    TABLE_LIST *duplicate;
    if ((duplicate= unique_table(thd, table_list, table_list->next_global, 0)))
    {
      update_non_unique_table_error(table_list, "UPDATE", duplicate);
      DBUG_RETURN(TRUE);
    }
  }
  select_lex->fix_prepare_information(thd, conds, &fake_conds);
  DBUG_RETURN(FALSE);
}


/***************************************************************************
  Update multiple tables from join 
***************************************************************************/

/*
  Get table map for list of Item_field
*/

static table_map get_table_map(List<Item> *items)
{
  List_iterator_fast<Item> item_it(*items);
  Item_field *item;
  table_map map= 0;

  while ((item= (Item_field *) item_it++)) 
    map|= item->used_tables();
  DBUG_PRINT("info", ("table_map: 0x%08lx", (long) map));
  return map;
}

/**
  If one row is updated through two different aliases and the first
  update physically moves the row, the second update will error
  because the row is no longer located where expected. This function
  checks if the multiple-table update is about to do that and if so
  returns with an error.

  The following update operations physically moves rows:
    1) Update of a column in a clustered primary key
    2) Update of a column used to calculate which partition the row belongs to

  This function returns with an error if both of the following are
  true:

    a) A table in the multiple-table update statement is updated
       through multiple aliases (including views)
    b) At least one of the updates on the table from a) may physically
       moves the row. Note: Updating a column used to calculate which
       partition a row belongs to does not necessarily mean that the
       row is moved. The new value may or may not belong to the same
       partition.

  @param leaves               First leaf table
  @param tables_for_update    Map of tables that are updated

  @return
    true   if the update is unsafe, in which case an error message is also set,
    false  otherwise.
*/
static
bool unsafe_key_update(TABLE_LIST *leaves, table_map tables_for_update)
{
  TABLE_LIST *tl= leaves;

  for (tl= leaves; tl ; tl= tl->next_leaf)
  {
    if (tl->table->map & tables_for_update)
    {
      TABLE *table1= tl->table;
      bool primkey_clustered= (table1->file->primary_key_is_clustered() &&
                               table1->s->primary_key != MAX_KEY);

      bool table_partitioned= false;
#ifdef WITH_PARTITION_STORAGE_ENGINE
      table_partitioned= (table1->part_info != NULL);
#endif

      if (!table_partitioned && !primkey_clustered)
        continue;

      for (TABLE_LIST* tl2= tl->next_leaf; tl2 ; tl2= tl2->next_leaf)
      {
        /*
          Look at "next" tables only since all previous tables have
          already been checked
        */
        TABLE *table2= tl2->table;
        if (table2->map & tables_for_update && table1->s == table2->s)
        {
#ifdef WITH_PARTITION_STORAGE_ENGINE
          // A table is updated through two aliases
          if (table_partitioned &&
              (partition_key_modified(table1, table1->write_set) ||
               partition_key_modified(table2, table2->write_set)))
          {
            // Partitioned key is updated
            my_error(ER_MULTI_UPDATE_KEY_CONFLICT, MYF(0),
                     tl->belong_to_view ? tl->belong_to_view->alias
                                        : tl->alias,
                     tl2->belong_to_view ? tl2->belong_to_view->alias
                                         : tl2->alias);
            return true;
          }
#endif

          if (primkey_clustered)
          {
            // The primary key can cover multiple columns
            KEY key_info= table1->key_info[table1->s->primary_key];
            KEY_PART_INFO *key_part= key_info.key_part;
            KEY_PART_INFO *key_part_end= key_part + key_info.key_parts;

            for (;key_part != key_part_end; ++key_part)
            {
              if (bitmap_is_set(table1->write_set, key_part->fieldnr-1) ||
                  bitmap_is_set(table2->write_set, key_part->fieldnr-1))
              {
                // Clustered primary key is updated
                my_error(ER_MULTI_UPDATE_KEY_CONFLICT, MYF(0),
                         tl->belong_to_view ? tl->belong_to_view->alias
                         : tl->alias,
                         tl2->belong_to_view ? tl2->belong_to_view->alias
                         : tl2->alias);
                return true;
              }
            }
          }
        }
      }
    }
  }
  return false;
}


/**
  Check if there is enough privilege on specific table used by the
  main select list of multi-update directly or indirectly (through
  a view).

  @param[in]      thd                Thread context.
  @param[in]      table              Table list element for the table.
  @param[in]      tables_for_update  Bitmap with tables being updated.
  @param[in/out]  updated_arg        Set to true if table in question is
                                     updated, also set to true if it is
                                     a view and one of its underlying
                                     tables is updated. Should be
                                     initialized to false by the caller
                                     before a sequence of calls to this
                                     function.

  @note To determine which tables/views are updated we have to go from
        leaves to root since tables_for_update contains map of leaf
        tables being updated and doesn't include non-leaf tables
        (fields are already resolved to leaf tables).

  @retval false - Success, all necessary privileges on all tables are
                  present or might be present on column-level.
  @retval true  - Failure, some necessary privilege on some table is
                  missing.
*/

static bool multi_update_check_table_access(THD *thd, TABLE_LIST *table,
                                            table_map tables_for_update,
                                            bool *updated_arg)
{
  if (table->view)
  {
    bool updated= false;
    /*
      If it is a mergeable view then we need to check privileges on its
      underlying tables being merged (including views). We also need to
      check if any of them is updated in order to find if this view is
      updated.
      If it is a non-mergeable view then it can't be updated.
    */
    DBUG_ASSERT(table->merge_underlying_list ||
                (!table->updatable &&
                 !(table->table->map & tables_for_update)));

    for (TABLE_LIST *tbl= table->merge_underlying_list; tbl;
         tbl= tbl->next_local)
    {
      if (multi_update_check_table_access(thd, tbl, tables_for_update, &updated))
        return true;
    }
    if (check_table_access(thd, updated ? UPDATE_ACL: SELECT_ACL, table,
                           FALSE, 1, FALSE))
      return true;
    *updated_arg|= updated;
    /* We only need SELECT privilege for columns in the values list. */
    table->grant.want_privilege= SELECT_ACL & ~table->grant.privilege;
  }
  else
  {
    /* Must be a base or derived table. */
    const bool updated= table->table->map & tables_for_update;
    if (check_table_access(thd, updated ? UPDATE_ACL : SELECT_ACL, table,
                           FALSE, 1, FALSE))
      return true;
    *updated_arg|= updated;
    /* We only need SELECT privilege for columns in the values list. */
    if (!table->derived)
    {
      table->grant.want_privilege= SELECT_ACL & ~table->grant.privilege;
      table->table->grant.want_privilege= SELECT_ACL & ~table->table->grant.privilege;
    }
  }
  return false;
}


/*
  make update specific preparation and checks after opening tables

  SYNOPSIS
    mysql_multi_update_prepare()
    thd         thread handler

  RETURN
    FALSE OK
    TRUE  Error
*/

int mysql_multi_update_prepare(THD *thd)
{
  LEX *lex= thd->lex;
  TABLE_LIST *table_list= lex->query_tables;
  TABLE_LIST *tl, *leaves;
  List<Item> *fields= &lex->select_lex.item_list;
  table_map tables_for_update;
  bool update_view= 0;
  /*
    if this multi-update was converted from usual update, here is table
    counter else junk will be assigned here, but then replaced with real
    count in open_tables()
  */
  uint  table_count= lex->table_count;
  const bool using_lock_tables= thd->locked_tables_mode != LTM_NONE;
  bool original_multiupdate= (thd->lex->sql_command == SQLCOM_UPDATE_MULTI);
  DBUG_ENTER("mysql_multi_update_prepare");

  /* following need for prepared statements, to run next time multi-update */
  thd->lex->sql_command= SQLCOM_UPDATE_MULTI;

  /*
    Open tables and create derived ones, but do not lock and fill them yet.

    During prepare phase acquire only S metadata locks instead of SW locks to
    keep prepare of multi-UPDATE compatible with concurrent LOCK TABLES WRITE
    and global read lock.
  */
  if ((original_multiupdate &&
       open_tables(thd, &table_list, &table_count,
                   (thd->stmt_arena->is_stmt_prepare() ?
                    MYSQL_OPEN_FORCE_SHARED_MDL : 0))) ||
      mysql_handle_derived(lex, &mysql_derived_prepare))
    DBUG_RETURN(TRUE);
  /*
    setup_tables() need for VIEWs. JOIN::prepare() will call setup_tables()
    second time, but this call will do nothing (there are check for second
    call in setup_tables()).
  */

  if (setup_tables(thd, &lex->select_lex.context,
                   &lex->select_lex.top_join_list,
                   table_list, &lex->select_lex.leaf_tables,
                   FALSE))
    DBUG_RETURN(TRUE);

  if (setup_fields_with_no_wrap(thd, Ref_ptr_array(),
                                *fields, MARK_COLUMNS_WRITE, 0, 0))
    DBUG_RETURN(TRUE);

  for (tl= table_list; tl ; tl= tl->next_local)
  {
    if (tl->view)
    {
      update_view= 1;
      break;
    }
  }

  if (update_view && check_fields(thd, *fields))
  {
    DBUG_RETURN(TRUE);
  }

  thd->table_map_for_update= tables_for_update= get_table_map(fields);

  leaves= lex->select_lex.leaf_tables;

  if (unsafe_key_update(leaves, tables_for_update))
    DBUG_RETURN(true);

  /*
    Setup timestamp handling and locking mode
  */
  for (tl= leaves; tl; tl= tl->next_leaf)
  {
    TABLE *table= tl->table;

    /* if table will be updated then check that it is unique */
    if (table->map & tables_for_update)
    {
      if (!tl->updatable || check_key_in_view(thd, tl))
      {
        my_error(ER_NON_UPDATABLE_TABLE, MYF(0), tl->alias, "UPDATE");
        DBUG_RETURN(TRUE);
      }

      DBUG_PRINT("info",("setting table `%s` for update", tl->alias));
      /*
        If table will be updated we should not downgrade lock for it and
        leave it as is.
      */
    }
    else
    {
      DBUG_PRINT("info",("setting table `%s` for read-only", tl->alias));
      /*
        If we are using the binary log, we need TL_READ_NO_INSERT to get
        correct order of statements. Otherwise, we use a TL_READ lock to
        improve performance.
        We don't downgrade metadata lock from SW to SR in this case as
        there is no guarantee that the same ticket is not used by
        another table instance used by this statement which is going to
        be write-locked (for example, trigger to be invoked might try
        to update this table).
      */
      tl->lock_type= read_lock_type_for_table(thd, lex, tl);
      tl->updating= 0;
      /* Update TABLE::lock_type accordingly. */
      if (!tl->placeholder() && !using_lock_tables)
        tl->table->reginfo.lock_type= tl->lock_type;
    }
  }

  /*
    Check access privileges for tables being updated or read.
    Note that unlike in the above loop we need to iterate here not only
    through all leaf tables but also through all view hierarchy.
  */
  for (tl= table_list; tl; tl= tl->next_local)
  {
    bool not_used= false;
    if (multi_update_check_table_access(thd, tl, tables_for_update, &not_used))
      DBUG_RETURN(TRUE);
  }

  /* check single table update for view compound from several tables */
  for (tl= table_list; tl; tl= tl->next_local)
  {
    if (tl->effective_algorithm == VIEW_ALGORITHM_MERGE)
    {
      TABLE_LIST *for_update= 0;
      if (tl->check_single_table(&for_update, tables_for_update, tl))
      {
	my_error(ER_VIEW_MULTIUPDATE, MYF(0),
		 tl->view_db.str, tl->view_name.str);
	DBUG_RETURN(-1);
      }
    }
  }

  /* now lock and fill tables */
  if (!thd->stmt_arena->is_stmt_prepare() &&
      lock_tables(thd, table_list, table_count, 0))
  {
    DBUG_RETURN(TRUE);
  }
  /* @todo: downgrade the metadata locks here. */

  /*
    Check that we are not using table that we are updating, but we should
    skip all tables of UPDATE SELECT itself
  */
  lex->select_lex.exclude_from_table_unique_test= TRUE;
  for (tl= leaves; tl; tl= tl->next_leaf)
  {
    if (tl->lock_type != TL_READ &&
        tl->lock_type != TL_READ_NO_INSERT)
    {
      TABLE_LIST *duplicate;
      if ((duplicate= unique_table(thd, tl, table_list, 0)))
      {
        update_non_unique_table_error(table_list, "UPDATE", duplicate);
        DBUG_RETURN(TRUE);
      }
    }
  }
  /*
    Set exclude_from_table_unique_test value back to FALSE. It is needed for
    further check in multi_update::prepare whether to use record cache.
  */
  lex->select_lex.exclude_from_table_unique_test= FALSE;
  DBUG_RETURN (FALSE);
}


/*
  Setup multi-update handling and call SELECT to do the join
*/

bool mysql_multi_update(THD *thd,
                        TABLE_LIST *table_list,
                        List<Item> *fields,
                        List<Item> *values,
                        Item *conds,
                        ulonglong options,
                        enum enum_duplicates handle_duplicates,
                        bool ignore,
                        SELECT_LEX_UNIT *unit,
                        SELECT_LEX *select_lex,
                        multi_update **result)
{
  bool res;
  DBUG_ENTER("mysql_multi_update");

  if (!(*result= new multi_update(table_list,
				 thd->lex->select_lex.leaf_tables,
				 fields, values,
				 handle_duplicates, ignore)))
  {
    DBUG_RETURN(TRUE);
  }

  thd->abort_on_warning= thd->is_strict_mode();

  if (thd->lex->describe)
    res= explain_multi_table_modification(thd, *result);
  else
  {
    List<Item> total_list;

    res= mysql_select(thd,
                      table_list, select_lex->with_wild,
                      total_list,
                      conds, 0, (ORDER *) NULL, (ORDER *)NULL, (Item *) NULL,
                      (ORDER *)NULL,
                      options | SELECT_NO_JOIN_CACHE | SELECT_NO_UNLOCK |
                      OPTION_SETUP_TABLES_DONE,
                      *result, unit, select_lex);

    DBUG_PRINT("info",("res: %d  report_error: %d",res, (int) thd->is_error()));
    res|= thd->is_error();
    if (unlikely(res))
    {
      /* If we had a another error reported earlier then this will be ignored */
      (*result)->send_error(ER_UNKNOWN_ERROR, ER(ER_UNKNOWN_ERROR));
      (*result)->abort_result_set();
    }
  }
  thd->abort_on_warning= 0;
  DBUG_RETURN(res);
}


multi_update::multi_update(TABLE_LIST *table_list,
			   TABLE_LIST *leaves_list,
			   List<Item> *field_list, List<Item> *value_list,
			   enum enum_duplicates handle_duplicates_arg,
                           bool ignore_arg)
  :all_tables(table_list), leaves(leaves_list), update_tables(0),
   tmp_tables(0), updated(0), found(0), fields(field_list),
   values(value_list), table_count(0), copy_field(0),
   handle_duplicates(handle_duplicates_arg), do_update(1), trans_safe(1),
   transactional_tables(0), ignore(ignore_arg), error_handled(0),
   update_operations(NULL)
{}


/*
  Connect fields with tables and create list of tables that are updated
*/

int multi_update::prepare(List<Item> &not_used_values,
			  SELECT_LEX_UNIT *lex_unit)
{
  TABLE_LIST *table_ref;
  SQL_I_List<TABLE_LIST> update;
  table_map tables_to_update;
  Item_field *item;
  List_iterator_fast<Item> field_it(*fields);
  List_iterator_fast<Item> value_it(*values);
  uint i, max_fields;
  uint leaf_table_count= 0;
  DBUG_ENTER("multi_update::prepare");

  thd->count_cuted_fields= CHECK_FIELD_WARN;
  thd->cuted_fields=0L;
  THD_STAGE_INFO(thd, stage_updating_main_table);

  tables_to_update= get_table_map(fields);

  if (!tables_to_update)
  {
    my_message(ER_NO_TABLES_USED, ER(ER_NO_TABLES_USED), MYF(0));
    DBUG_RETURN(1);
  }

  /*
    We gather the set of columns read during evaluation of SET expression in
    TABLE::tmp_set by pointing TABLE::read_set to it and then restore it after
    setup_fields().
  */
  for (table_ref= leaves; table_ref; table_ref= table_ref->next_leaf)
  {
    TABLE *table= table_ref->table;
    if (tables_to_update & table->map)
    {
      DBUG_ASSERT(table->read_set == &table->def_read_set);
      table->read_set= &table->tmp_set;
      bitmap_clear_all(table->read_set);
    }
  }

  /*
    We have to check values after setup_tables to get covering_keys right in
    reference tables
  */

  int error= setup_fields(thd, Ref_ptr_array(),
                          *values, MARK_COLUMNS_READ, 0, 0);

  for (table_ref= leaves; table_ref; table_ref= table_ref->next_leaf)
  {
    TABLE *table= table_ref->table;
    if (tables_to_update & table->map)
    {
      table->read_set= &table->def_read_set;
      bitmap_union(table->read_set, &table->tmp_set);
    }
  }
  
  if (error)
    DBUG_RETURN(1);    

  /*
    Save tables beeing updated in update_tables
    update_table->shared is position for table
    Don't use key read on tables that are updated
  */

  update.empty();
  for (table_ref= leaves; table_ref; table_ref= table_ref->next_leaf)
  {
    /* TODO: add support of view of join support */
    TABLE *table=table_ref->table;
    leaf_table_count++;
    if (tables_to_update & table->map)
    {
      TABLE_LIST *tl= (TABLE_LIST*) thd->memdup(table_ref,
						sizeof(*tl));
      if (!tl)
	DBUG_RETURN(1);
      update.link_in_list(tl, &tl->next_local);
      tl->shared= table_count++;
      table->no_keyread=1;
      table->covering_keys.clear_all();
      table->pos_in_table_list= tl;
      if (table->triggers &&
          table->triggers->has_triggers(TRG_EVENT_UPDATE,
                                        TRG_ACTION_AFTER))
      {
	/*
           The table has AFTER UPDATE triggers that might access to subject 
           table and therefore might need update to be done immediately. 
           So we turn-off the batching.
	*/ 
	(void) table->file->extra(HA_EXTRA_UPDATE_CANNOT_BATCH);
      }
    }
  }


  table_count=  update.elements;
  update_tables= update.first;

  tmp_tables = (TABLE**) thd->calloc(sizeof(TABLE *) * table_count);
  tmp_table_param = (TMP_TABLE_PARAM*) thd->calloc(sizeof(TMP_TABLE_PARAM) *
						   table_count);
  fields_for_table= (List_item **) thd->alloc(sizeof(List_item *) *
					      table_count);
  values_for_table= (List_item **) thd->alloc(sizeof(List_item *) *
					      table_count);

  DBUG_ASSERT(update_operations == NULL);
  update_operations= (COPY_INFO**) thd->calloc(sizeof(COPY_INFO*) *
                                               table_count);

  if (thd->is_fatal_error)
    DBUG_RETURN(1);
  for (i=0 ; i < table_count ; i++)
  {
    fields_for_table[i]= new List_item;
    values_for_table[i]= new List_item;
  }
  if (thd->is_fatal_error)
    DBUG_RETURN(1);

  /* Split fields into fields_for_table[] and values_by_table[] */

  while ((item= (Item_field *) field_it++))
  {
    Item *value= value_it++;
    uint offset= item->field->table->pos_in_table_list->shared;
    fields_for_table[offset]->push_back(item);
    values_for_table[offset]->push_back(value);
  }
  if (thd->is_fatal_error)
    DBUG_RETURN(1);

  /* Allocate copy fields */
  max_fields=0;
  for (i=0 ; i < table_count ; i++)
    set_if_bigger(max_fields, fields_for_table[i]->elements + leaf_table_count);
  copy_field= new Copy_field[max_fields];


  for (TABLE_LIST *ref= leaves; ref != NULL; ref= ref->next_leaf)
  {
    TABLE *table= ref->table;
    if (tables_to_update & table->map)
    {
      const uint position= table->pos_in_table_list->shared;
      List<Item> *cols= fields_for_table[position];
      List<Item> *vals= values_for_table[position];
      COPY_INFO *update=
        new (thd->mem_root) COPY_INFO(COPY_INFO::UPDATE_OPERATION, cols, vals);
      if (update == NULL ||
          update->add_function_default_columns(table, table->write_set))
        DBUG_RETURN(1);

      update_operations[position]= update;

      if ((table->file->ha_table_flags() & HA_PARTIAL_COLUMN_READ) != 0 &&
          update->function_defaults_apply(table))
      {
        /*
          A column is to be set to its ON UPDATE function default only if
          other columns of the row are changing. To know this, we must be able
          to compare the "before" and "after" value of those columns. Thus, we
          must read those columns:
        */
        bitmap_union(table->read_set, table->write_set);
      }
    }
  }

  DBUG_RETURN(thd->is_fatal_error != 0);
}


/*
  Check if table is safe to update on fly

  SYNOPSIS
    safe_update_on_fly()
    thd                 Thread handler
    join_tab            How table is used in join
    all_tables          List of tables

  NOTES
    We can update the first table in join on the fly if we know that
    a row in this table will never be read twice. This is true under
    the following conditions:

    - No column is both written to and read in SET expressions.

    - We are doing a table scan and the data is in a separate file (MyISAM) or
      if we don't update a clustered key.

    - We are doing a range scan and we don't update the scan key or
      the primary key for a clustered table handler.

    - Table is not joined to itself.

    This function gets information about fields to be updated from
    the TABLE::write_set bitmap.

  WARNING
    This code is a bit dependent of how make_join_readinfo() works.

    The field table->tmp_set is used for keeping track of which fields are
    read during evaluation of the SET expression. See multi_update::prepare.

  RETURN
    0		Not safe to update
    1		Safe to update
*/

static bool safe_update_on_fly(THD *thd, JOIN_TAB *join_tab,
                               TABLE_LIST *table_ref, TABLE_LIST *all_tables)
{
  TABLE *table= join_tab->table;
  if (unique_table(thd, table_ref, all_tables, 0))
    return 0;
  switch (join_tab->type) {
  case JT_SYSTEM:
  case JT_CONST:
  case JT_EQ_REF:
    return TRUE;				// At most one matching row
  case JT_REF:
  case JT_REF_OR_NULL:
    return !is_key_used(table, join_tab->ref.key, table->write_set);
  case JT_ALL:
    if (bitmap_is_overlapping(&table->tmp_set, table->write_set))
      return FALSE;
    /* If range search on index */
    if (join_tab->quick)
      return !join_tab->quick->is_keys_used(table->write_set);
    /* If scanning in clustered key */
    if ((table->file->ha_table_flags() & HA_PRIMARY_KEY_IN_READ_INDEX) &&
	table->s->primary_key < MAX_KEY)
      return !is_key_used(table, table->s->primary_key, table->write_set);
    return TRUE;
  default:
    break;					// Avoid compler warning
  }
  return FALSE;

}


/*
  Initialize table for multi table

  IMPLEMENTATION
    - Update first table in join on the fly, if possible
    - Create temporary tables to store changed values for all other tables
      that are updated (and main_table if the above doesn't hold).
*/

bool
multi_update::initialize_tables(JOIN *join)
{
  TABLE_LIST *table_ref;
  DBUG_ENTER("initialize_tables");

  if ((thd->variables.option_bits & OPTION_SAFE_UPDATES) && error_if_full_join(join))
    DBUG_RETURN(1);
  main_table=join->join_tab->table;
  table_to_update= 0;

  /* Any update has at least one pair (field, value) */
  DBUG_ASSERT(fields->elements);
  /*
   Only one table may be modified by UPDATE of an updatable view.
   For an updatable view first_table_for_update indicates this
   table.
   For a regular multi-update it refers to some updated table.
  */ 
  TABLE *first_table_for_update= ((Item_field *) fields->head())->field->table;

  /* Create a temporary table for keys to all tables, except main table */
  for (table_ref= update_tables; table_ref; table_ref= table_ref->next_local)
  {
    TABLE *table=table_ref->table;
    uint cnt= table_ref->shared;
    List<Item> temp_fields;
    ORDER     group;
    TMP_TABLE_PARAM *tmp_param;

    if (ignore)
      table->file->extra(HA_EXTRA_IGNORE_DUP_KEY);
    if (table == main_table)			// First table in join
    {
      if (safe_update_on_fly(thd, join->join_tab, table_ref, all_tables))
      {
        table->mark_columns_needed_for_update();
	table_to_update= table;			// Update table on the fly
	continue;
      }
    }
    table->mark_columns_needed_for_update();

    /*
      enable uncacheable flag if we update a view with check option
      and check option has a subselect, otherwise, the check option
      can be evaluated after the subselect was freed as independent
      (See full_local in JOIN::join_free()).
    */
    if (table_ref->check_option && !join->select_lex->uncacheable)
    {
      SELECT_LEX_UNIT *tmp_unit;
      SELECT_LEX *sl;
      for (tmp_unit= join->select_lex->first_inner_unit();
           tmp_unit;
           tmp_unit= tmp_unit->next_unit())
      {
        for (sl= tmp_unit->first_select(); sl; sl= sl->next_select())
        {
          if (sl->master_unit()->item)
          {
            join->select_lex->uncacheable|= UNCACHEABLE_CHECKOPTION;
            goto loop_end;
          }
        }
      }
    }
loop_end:

    if (table == first_table_for_update && table_ref->check_option)
    {
      table_map unupdated_tables= table_ref->check_option->used_tables() &
                                  ~first_table_for_update->map;
      for (TABLE_LIST *tbl_ref =leaves;
           unupdated_tables && tbl_ref;
           tbl_ref= tbl_ref->next_leaf)
      {
        if (unupdated_tables & tbl_ref->table->map)
          unupdated_tables&= ~tbl_ref->table->map;
        else
          continue;
        if (unupdated_check_opt_tables.push_back(tbl_ref->table))
          DBUG_RETURN(1);
      }
    }

    tmp_param= tmp_table_param+cnt;

    /*
      Create a temporary table to store all fields that are changed for this
      table. The first field in the temporary table is a pointer to the
      original row so that we can find and update it. For the updatable
      VIEW a few following fields are rowids of tables used in the CHECK
      OPTION condition.
    */

    List_iterator_fast<TABLE> tbl_it(unupdated_check_opt_tables);
    TABLE *tbl= table;
    do
    {
      /*
        Signal each table (including tables referenced by WITH CHECK OPTION
        clause) for which we will store row position in the temporary table
        that we need a position to be read first.
      */
      tbl->prepare_for_position();

      Field_string *field= new Field_string(tbl->file->ref_length, 0,
                                            tbl->alias, &my_charset_bin);
      if (!field)
        DBUG_RETURN(1);
      field->init(tbl);
      /*
        The field will be converted to varstring when creating tmp table if
        table to be updated was created by mysql 4.1. Deny this.
      */
      field->can_alter_field_type= 0;
      Item_field *ifield= new Item_field((Field *) field);
      if (!ifield)
         DBUG_RETURN(1);
      ifield->maybe_null= 0;
      if (temp_fields.push_back(ifield))
        DBUG_RETURN(1);
    } while ((tbl= tbl_it++));

    temp_fields.concat(fields_for_table[cnt]);

    /* Make an unique key over the first field to avoid duplicated updates */
    memset(&group, 0, sizeof(group));
    group.direction= ORDER::ORDER_ASC;
    group.item= (Item**) temp_fields.head_ref();

    tmp_param->quick_group=1;
    tmp_param->field_count=temp_fields.elements;
    tmp_param->group_parts=1;
    tmp_param->group_length= table->file->ref_length;
    /* small table, ignore SQL_BIG_TABLES */
    my_bool save_big_tables= thd->variables.big_tables; 
    thd->variables.big_tables= FALSE;
    tmp_tables[cnt]=create_tmp_table(thd, tmp_param, temp_fields,
                                     (ORDER*) &group, 0, 0,
                                     TMP_TABLE_ALL_COLUMNS, HA_POS_ERROR, "");
    thd->variables.big_tables= save_big_tables;
    if (!tmp_tables[cnt])
      DBUG_RETURN(1);
    tmp_tables[cnt]->file->extra(HA_EXTRA_WRITE_CACHE);
  }
  DBUG_RETURN(0);
}


multi_update::~multi_update()
{
  TABLE_LIST *table;
  for (table= update_tables ; table; table= table->next_local)
  {
    table->table->no_keyread= table->table->no_cache= 0;
    if (ignore)
      table->table->file->extra(HA_EXTRA_NO_IGNORE_DUP_KEY);
  }

  if (tmp_tables)
  {
    for (uint cnt = 0; cnt < table_count; cnt++)
    {
      if (tmp_tables[cnt])
      {
	free_tmp_table(thd, tmp_tables[cnt]);
	tmp_table_param[cnt].cleanup();
      }
    }
  }
  if (copy_field)
    delete [] copy_field;
  thd->count_cuted_fields= CHECK_FIELD_IGNORE;		// Restore this setting
  DBUG_ASSERT(trans_safe || !updated ||
              thd->transaction.stmt.cannot_safely_rollback());

  if (update_operations != NULL)
    for (uint i= 0; i < table_count; i++)
      delete update_operations[i];
}


bool multi_update::send_data(List<Item> &not_used_values)
{
  TABLE_LIST *cur_table;
  DBUG_ENTER("multi_update::send_data");

  for (cur_table= update_tables; cur_table; cur_table= cur_table->next_local)
  {
    TABLE *table= cur_table->table;
    uint offset= cur_table->shared;
    /*
      Check if we are using outer join and we didn't find the row
      or if we have already updated this row in the previous call to this
      function.

      The same row may be presented here several times in a join of type
      UPDATE t1 FROM t1,t2 SET t1.a=t2.a

      In this case we will do the update for the first found row combination.
      The join algorithm guarantees that we will not find the a row in
      t1 several times.
    */
    if (table->status & (STATUS_NULL_ROW | STATUS_UPDATED))
      continue;

    if (table == table_to_update)
    {
      table->status|= STATUS_UPDATED;
      store_record(table,record[1]);
      if (fill_record_n_invoke_before_triggers(thd,
                                               *fields_for_table[offset],
                                               *values_for_table[offset],
                                               false, // ignore_errors
                                               table->triggers,
                                               TRG_EVENT_UPDATE))
	DBUG_RETURN(1);

      /*
        Reset the table->auto_increment_field_not_null as it is valid for
        only one row.
      */
      table->auto_increment_field_not_null= FALSE;
      found++;
      if (!records_are_comparable(table) || compare_records(table))
      {
        update_operations[offset]->set_function_defaults(table);

	int error;
        if ((error= cur_table->view_check_option(thd, ignore)) !=
            VIEW_CHECK_OK)
        {
          found--;
          if (error == VIEW_CHECK_SKIP)
            continue;
          else if (error == VIEW_CHECK_ERROR)
            DBUG_RETURN(1);
        }
        if (!updated++)
        {
          /*
            Inform the main table that we are going to update the table even
            while we may be scanning it.  This will flush the read cache
            if it's used.
          */
          main_table->file->extra(HA_EXTRA_PREPARE_FOR_UPDATE);
        }
        if ((error=table->file->ha_update_row(table->record[1],
                                              table->record[0])) &&
            error != HA_ERR_RECORD_IS_THE_SAME)
        {
          updated--;
          if (!ignore ||
              table->file->is_fatal_error(error, HA_CHECK_DUP_KEY))
          {
            /*
              If (ignore && error == is ignorable) we don't have to
              do anything; otherwise...
            */
            myf flags= 0;

            if (table->file->is_fatal_error(error, HA_CHECK_DUP_KEY))
              flags|= ME_FATALERROR; /* Other handler errors are fatal */

            prepare_record_for_error_message(error, table);
            table->file->print_error(error,MYF(flags));
            DBUG_RETURN(1);
          }
        }
        else
        {
          if (error == HA_ERR_RECORD_IS_THE_SAME)
          {
            error= 0;
            updated--;
          }
          /* non-transactional or transactional table got modified   */
          /* either multi_update class' flag is raised in its branch */
          if (table->file->has_transactions())
            transactional_tables= TRUE;
          else
          {
            trans_safe= FALSE;
            thd->transaction.stmt.mark_modified_non_trans_table();
          }
        }
      }
      if (table->triggers &&
          table->triggers->process_triggers(thd, TRG_EVENT_UPDATE,
                                            TRG_ACTION_AFTER, TRUE))
        DBUG_RETURN(1);
    }
    else
    {
      int error;
      TABLE *tmp_table= tmp_tables[offset];
      /*
       For updatable VIEW store rowid of the updated table and
       rowids of tables used in the CHECK OPTION condition.
      */
      uint field_num= 0;
      List_iterator_fast<TABLE> tbl_it(unupdated_check_opt_tables);
      TABLE *tbl= table;
      do
      {
        tbl->file->position(tbl->record[0]);
        memcpy((char*) tmp_table->field[field_num]->ptr,
               (char*) tbl->file->ref, tbl->file->ref_length);
        /*
         For outer joins a rowid field may have no NOT_NULL_FLAG,
         so we have to reset NULL bit for this field.
         (set_notnull() resets NULL bit only if available).
        */
        tmp_table->field[field_num]->set_notnull();
        field_num++;
      } while ((tbl= tbl_it++));

      /* Store regular updated fields in the row. */
      fill_record(thd,
                  tmp_table->field + 1 + unupdated_check_opt_tables.elements,
                  *values_for_table[offset], 1);

      /* Write row, ignoring duplicated updates to a row */
      error= tmp_table->file->ha_write_row(tmp_table->record[0]);
      if (error != HA_ERR_FOUND_DUPP_KEY && error != HA_ERR_FOUND_DUPP_UNIQUE)
      {
        if (error &&
            create_myisam_from_heap(thd, tmp_table,
                                         tmp_table_param[offset].start_recinfo,
                                         &tmp_table_param[offset].recinfo,
                                         error, TRUE, NULL))
        {
          do_update= 0;
	  DBUG_RETURN(1);			// Not a table_is_full error
	}
        found++;
      }
    }
  }
  DBUG_RETURN(0);
}


void multi_update::send_error(uint errcode,const char *err)
{
  /* First send error what ever it is ... */
  my_error(errcode, MYF(0), err);
}


void multi_update::abort_result_set()
{
  /* the error was handled or nothing deleted and no side effects return */
  if (error_handled ||
      (!thd->transaction.stmt.cannot_safely_rollback() && !updated))
    return;

  /* Something already updated so we have to invalidate cache */
  if (updated)
    query_cache_invalidate3(thd, update_tables, 1);
  /*
    If all tables that has been updated are trans safe then just do rollback.
    If not attempt to do remaining updates.
  */

  if (! trans_safe)
  {
    DBUG_ASSERT(thd->transaction.stmt.cannot_safely_rollback());
    if (do_update && table_count > 1)
    {
      /* Add warning here */
      /* 
         todo/fixme: do_update() is never called with the arg 1.
         should it change the signature to become argless?
      */
      (void) do_updates();
    }
  }
  if (thd->transaction.stmt.cannot_safely_rollback())
  {
    /*
      The query has to binlog because there's a modified non-transactional table
      either from the query's list or via a stored routine: bug#13270,23333
    */
    if (mysql_bin_log.is_open())
    {
      /*
        THD::killed status might not have been set ON at time of an error
        got caught and if happens later the killed error is written
        into repl event.
      */
      int errcode= query_error_code(thd, thd->killed == THD::NOT_KILLED);
      /* the error of binary logging is ignored */
      (void)thd->binlog_query(THD::ROW_QUERY_TYPE,
                        thd->query(), thd->query_length(),
                        transactional_tables, FALSE, FALSE, errcode);
    }
  }
  DBUG_ASSERT(trans_safe || !updated || thd->transaction.stmt.cannot_safely_rollback());
}


int multi_update::do_updates()
{
  TABLE_LIST *cur_table;
  int local_error= 0;
  ha_rows org_updated;
  TABLE *table, *tmp_table;
  List_iterator_fast<TABLE> check_opt_it(unupdated_check_opt_tables);
  DBUG_ENTER("multi_update::do_updates");

  do_update= 0;					// Don't retry this function
  if (!found)
    DBUG_RETURN(0);
  for (cur_table= update_tables; cur_table; cur_table= cur_table->next_local)
  {
    uint offset= cur_table->shared;

    table = cur_table->table;
    if (table == table_to_update)
      continue;					// Already updated
    org_updated= updated;
    tmp_table= tmp_tables[cur_table->shared];
    tmp_table->file->extra(HA_EXTRA_CACHE);	// Change to read cache
    (void) table->file->ha_rnd_init(0);
    table->file->extra(HA_EXTRA_NO_CACHE);

    check_opt_it.rewind();
    while(TABLE *tbl= check_opt_it++)
    {
      if (tbl->file->ha_rnd_init(1))
        goto err;
      tbl->file->extra(HA_EXTRA_CACHE);
    }

    /*
      Setup copy functions to copy fields from temporary table
    */
    List_iterator_fast<Item> field_it(*fields_for_table[offset]);
    Field **field= tmp_table->field + 
                   1 + unupdated_check_opt_tables.elements; // Skip row pointers
    Copy_field *copy_field_ptr= copy_field, *copy_field_end;
    for ( ; *field ; field++)
    {
      Item_field *item= (Item_field* ) field_it++;
      (copy_field_ptr++)->set(item->field, *field, 0);
    }
    copy_field_end=copy_field_ptr;

    if ((local_error = tmp_table->file->ha_rnd_init(1)))
      goto err;

    for (;;)
    {
      if (thd->killed && trans_safe)
	goto err;
      if ((local_error=tmp_table->file->ha_rnd_next(tmp_table->record[0])))
      {
	if (local_error == HA_ERR_END_OF_FILE)
	  break;
	if (local_error == HA_ERR_RECORD_DELETED)
	  continue;				// May happen on dup key
	goto err;
      }

      /* call ha_rnd_pos() using rowids from temporary table */
      check_opt_it.rewind();
      TABLE *tbl= table;
      uint field_num= 0;
      do
      {
        if((local_error=
              tbl->file->ha_rnd_pos(tbl->record[0],
                                    (uchar *) tmp_table->field[field_num]->ptr)))
          goto err;
        field_num++;
      } while((tbl= check_opt_it++));

      table->status|= STATUS_UPDATED;
      store_record(table,record[1]);

      /* Copy data from temporary table to current table */
      for (copy_field_ptr=copy_field;
	   copy_field_ptr != copy_field_end;
	   copy_field_ptr++)
	(*copy_field_ptr->do_copy)(copy_field_ptr);

      if (table->triggers &&
          table->triggers->process_triggers(thd, TRG_EVENT_UPDATE,
                                            TRG_ACTION_BEFORE, TRUE))
        goto err2;

      if (!records_are_comparable(table) || compare_records(table))
      {
        update_operations[offset]->set_function_defaults(table);
        int error;
        if ((error= cur_table->view_check_option(thd, ignore)) !=
            VIEW_CHECK_OK)
        {
          if (error == VIEW_CHECK_SKIP)
            continue;
          else if (error == VIEW_CHECK_ERROR)
            goto err;
        }
        local_error= table->file->ha_update_row(table->record[1],
                                                table->record[0]);
        if (!local_error)
          updated++;
        else if (local_error == HA_ERR_RECORD_IS_THE_SAME)
          local_error= 0;
        else if (!ignore ||
                 table->file->is_fatal_error(local_error, HA_CHECK_DUP_KEY))
          goto err;
        else
          local_error= 0;
      }

      if (table->triggers &&
          table->triggers->process_triggers(thd, TRG_EVENT_UPDATE,
                                            TRG_ACTION_AFTER, TRUE))
        goto err2;
    }

    if (updated != org_updated)
    {
      if (table->file->has_transactions())
        transactional_tables= TRUE;
      else
      {
        trans_safe= FALSE;				// Can't do safe rollback
        thd->transaction.stmt.mark_modified_non_trans_table();
      }
    }
    (void) table->file->ha_rnd_end();
    (void) tmp_table->file->ha_rnd_end();
    check_opt_it.rewind();
    while (TABLE *tbl= check_opt_it++)
        tbl->file->ha_rnd_end();

  }
  DBUG_RETURN(0);

err:
  {
    prepare_record_for_error_message(local_error, table);
    table->file->print_error(local_error,MYF(ME_FATALERROR));
  }

err2:
  (void) table->file->ha_rnd_end();
  (void) tmp_table->file->ha_rnd_end();
  check_opt_it.rewind();
  while (TABLE *tbl= check_opt_it++)
      tbl->file->ha_rnd_end();

  if (updated != org_updated)
  {
    if (table->file->has_transactions())
      transactional_tables= TRUE;
    else
    {
      trans_safe= FALSE;
      thd->transaction.stmt.mark_modified_non_trans_table();
    }
  }
  DBUG_RETURN(1);
}


/* out: 1 if error, 0 if success */

bool multi_update::send_eof()
{
  char buff[STRING_BUFFER_USUAL_SIZE];
  ulonglong id;
  THD::killed_state killed_status= THD::NOT_KILLED;
  DBUG_ENTER("multi_update::send_eof");
  THD_STAGE_INFO(thd, stage_updating_reference_tables);

  /* 
     Does updates for the last n - 1 tables, returns 0 if ok;
     error takes into account killed status gained in do_updates()
  */
  int local_error= thd->is_error();
  if (!local_error)
    local_error = (table_count) ? do_updates() : 0;
  /*
    if local_error is not set ON until after do_updates() then
    later carried out killing should not affect binlogging.
  */
  killed_status= (local_error == 0)? THD::NOT_KILLED : thd->killed;
  THD_STAGE_INFO(thd, stage_end);

  /* We must invalidate the query cache before binlog writing and
  ha_autocommit_... */

  if (updated)
  {
    query_cache_invalidate3(thd, update_tables, 1);
  }
  /*
    Write the SQL statement to the binlog if we updated
    rows and we succeeded or if we updated some non
    transactional tables.
    
    The query has to binlog because there's a modified non-transactional table
    either from the query's list or via a stored routine: bug#13270,23333
  */

  if (local_error == 0 || thd->transaction.stmt.cannot_safely_rollback())
  {
    if (mysql_bin_log.is_open())
    {
      int errcode= 0;
      if (local_error == 0)
        thd->clear_error();
      else
        errcode= query_error_code(thd, killed_status == THD::NOT_KILLED);
      if (thd->binlog_query(THD::ROW_QUERY_TYPE,
                            thd->query(), thd->query_length(),
                            transactional_tables, FALSE, FALSE, errcode))
      {
	local_error= 1;				// Rollback update
      }
    }
  }
  DBUG_ASSERT(trans_safe || !updated || 
              thd->transaction.stmt.cannot_safely_rollback());

  if (local_error != 0)
    error_handled= TRUE; // to force early leave from ::send_error()

  if (local_error > 0) // if the above log write did not fail ...
  {
    /* Safety: If we haven't got an error before (can happen in do_updates) */
    my_message(ER_UNKNOWN_ERROR, "An error occured in multi-table update",
	       MYF(0));
    DBUG_RETURN(TRUE);
  }

  id= thd->arg_of_last_insert_id_function ?
    thd->first_successful_insert_id_in_prev_stmt : 0;
  my_snprintf(buff, sizeof(buff), ER(ER_UPDATE_INFO),
              (ulong) found, (ulong) updated, (ulong) thd->cuted_fields);
  ::my_ok(thd, (thd->client_capabilities & CLIENT_FOUND_ROWS) ? found : updated,
          id, buff);
  DBUG_RETURN(FALSE);
}<|MERGE_RESOLUTION|>--- conflicted
+++ resolved
@@ -300,6 +300,7 @@
   bool          need_sort= TRUE;
   bool          reverse= FALSE;
   bool          using_filesort;
+  bool          read_removal= false;
 #ifndef NO_EMBEDDED_ACCESS_CHECKS
   uint		want_privilege;
 #endif
@@ -481,7 +482,6 @@
     used for the WHERE clause(this info is most likely already
     available in select->quick, but where?)
   */
-  bool read_removal= false;
   if (table->file->ha_table_flags() & HA_READ_BEFORE_WRITE_REMOVAL &&
       select && select->quick && select->quick->index != MAX_KEY &&
       !ignore &&
@@ -686,17 +686,12 @@
       if (error >= 0)
         goto exit_without_my_ok;
     }
-<<<<<<< HEAD
     if (used_index < MAX_KEY && old_covering_keys.is_set(used_index))
       table->set_keyread(false);
-=======
-    if (table->key_read)
-      table->restore_column_maps_after_mark_index();
 
     /* Rows are already read -> not possible to remove */
     DBUG_PRINT("rbwr", ("rows are already read, turning off rbwr"));
     read_removal= false;
->>>>>>> 516f952b
   }
 
   if (ignore)
@@ -735,9 +730,6 @@
   else
     will_batch= !table->file->start_bulk_update();
 
-<<<<<<< HEAD
-  // For prepare_record_for_error_message():
-=======
   if (read_removal &&
       will_batch &&
       check_constant_expressions(values))
@@ -746,11 +738,7 @@
     read_removal= table->file->read_before_write_removal_possible();
   }
 
-  /*
-    Assure that we can use position()
-    if we need to create an error message.
-  */
->>>>>>> 516f952b
+  // For prepare_record_for_error_message():
   if (table->file->ha_table_flags() & HA_PARTIAL_COLUMN_READ)
     table->prepare_for_position();
 
