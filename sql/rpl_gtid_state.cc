/* Copyright (c) 2011, 2019, Oracle and/or its affiliates. All rights reserved.

   This program is free software; you can redistribute it and/or modify
   it under the terms of the GNU General Public License, version 2.0,
   as published by the Free Software Foundation.

   This program is also distributed with certain software (including
   but not limited to OpenSSL) that is licensed under separate terms,
   as designated in a particular file or component or in included license
   documentation.  The authors of MySQL hereby grant you an additional
   permission to link the program and your derivative works with the
   separately licensed software that they have included with MySQL.

   This program is distributed in the hope that it will be useful,
   but WITHOUT ANY WARRANTY; without even the implied warranty of
   MERCHANTABILITY or FITNESS FOR A PARTICULAR PURPOSE.  See the
   GNU General Public License, version 2.0, for more details.

   You should have received a copy of the GNU General Public License
   along with this program; if not, write to the Free Software
   Foundation, Inc., 51 Franklin St, Fifth Floor, Boston, MA 02110-1301  USA */

#include <time.h>
#include <atomic>

#include "control_events.h"
#include "lex_string.h"
#include "my_compiler.h"
#include "my_dbug.h"
#include "my_inttypes.h"
#include "my_sys.h"
#include "my_systime.h"
#include "mysql/components/services/psi_stage_bits.h"
#include "mysql/psi/mysql_mutex.h"
#include "mysqld_error.h"
#include "prealloced_array.h"
#include "sql/binlog.h"
#include "sql/current_thd.h"
#include "sql/debug_sync.h"  // DEBUG_SYNC
#include "sql/mdl.h"
#include "sql/mysqld.h"  // opt_bin_log
#include "sql/rpl_context.h"
#include "sql/rpl_gtid.h"
#include "sql/rpl_gtid_persist.h"  // gtid_table_persistor
#include "sql/sql_class.h"         // THD
#include "sql/sql_error.h"
#include "sql/system_variables.h"
#include "sql/thr_malloc.h"

struct TABLE_LIST;

PSI_memory_key key_memory_Gtid_state_group_commit_sidno;

int Gtid_state::clear(THD *thd) {
  DBUG_ENTER("Gtid_state::clear()");
  int ret = 0;
  // the wrlock implies that no other thread can hold any of the mutexes
  sid_lock->assert_some_wrlock();
  lost_gtids.clear();
  executed_gtids.clear();
  gtids_only_in_table.clear();
  previous_gtids_logged.clear();
  /* Reset gtid_executed table. */
  if ((ret = gtid_table_persistor->reset(thd)) == 1) {
    /*
      Gtid table is not ready to be used, so failed to
      open it. Ignore the error.
    */
    thd->clear_error();
    ret = 0;
  }
  next_free_gno = 1;
  DBUG_RETURN(ret);
}

enum_return_status Gtid_state::acquire_ownership(THD *thd, const Gtid &gtid) {
  DBUG_ENTER("Gtid_state::acquire_ownership");
  // caller must take both global_sid_lock and lock on the SIDNO.
  global_sid_lock->assert_some_lock();
  gtid_state->assert_sidno_lock_owner(gtid.sidno);
  DBUG_ASSERT(!executed_gtids.contains_gtid(gtid));
  DBUG_PRINT("info", ("gtid=%d:%lld", gtid.sidno, gtid.gno));
  DBUG_ASSERT(thd->owned_gtid.sidno == 0);
  if (owned_gtids.add_gtid_owner(gtid, thd->thread_id()) != RETURN_STATUS_OK)
    goto err;
<<<<<<< HEAD
  if (thd->get_gtid_next_list() != NULL) {
=======
  if (thd->get_gtid_next_list() != nullptr) {
>>>>>>> 4869291f
#ifdef HAVE_GTID_NEXT_LIST
    thd->owned_gtid_set._add_gtid(gtid);
    thd->owned_gtid.sidno = THD::OWNED_SIDNO_GTID_SET;
    thd->owned_sid.clear();
#else
    DBUG_ASSERT(0);
#endif
  } else {
    thd->owned_gtid = gtid;
<<<<<<< HEAD
    thd->owned_gtid.dbug_print(NULL, "set owned_gtid in acquire_ownership");
=======
    thd->owned_gtid.dbug_print(nullptr, "set owned_gtid in acquire_ownership");
>>>>>>> 4869291f
    thd->owned_sid = sid_map->sidno_to_sid(gtid.sidno);
    thd->rpl_thd_ctx.last_used_gtid_tracker_ctx().set_last_used_gtid(gtid);
  }
  RETURN_OK;
err:
<<<<<<< HEAD
  if (thd->get_gtid_next_list() != NULL) {
=======
  if (thd->get_gtid_next_list() != nullptr) {
>>>>>>> 4869291f
#ifdef HAVE_GTID_NEXT_LIST
    Gtid_set::Gtid_iterator git(&thd->owned_gtid_set);
    Gtid g = git.get();
    while (g.sidno != 0) {
      owned_gtids.remove_gtid(g);
      g = git.get();
    }
#else
    DBUG_ASSERT(0);
#endif
  }
  thd->clear_owned_gtids();
  thd->owned_gtid.dbug_print(nullptr,
                             "set owned_gtid (clear) in acquire_ownership");
  RETURN_REPORTED_ERROR;
}

#ifdef HAVE_GTID_NEXT_LIST
void Gtid_state::lock_owned_sidnos(const THD *thd) {
  if (thd->owned_gtid.sidno == THD::OWNED_SIDNO_GTID_SET)
    lock_sidnos(&thd->owned_gtid_set);
  else if (thd->owned_gtid.sidno > 0)
    lock_sidno(thd->owned_gtid.sidno);
}
#endif

void Gtid_state::unlock_owned_sidnos(const THD *thd) {
  if (thd->owned_gtid.sidno == THD::OWNED_SIDNO_GTID_SET) {
#ifdef HAVE_GTID_NEXT_LIST
    unlock_sidnos(&thd->owned_gtid_set);
#else
    DBUG_ASSERT(0);
#endif
  } else if (thd->owned_gtid.sidno > 0) {
    unlock_sidno(thd->owned_gtid.sidno);
  }
}

void Gtid_state::broadcast_owned_sidnos(const THD *thd) {
  if (thd->owned_gtid.sidno == THD::OWNED_SIDNO_GTID_SET) {
#ifdef HAVE_GTID_NEXT_LIST
    broadcast_sidnos(&thd->owned_gtid_set);
#else
    DBUG_ASSERT(0);
#endif
  } else if (thd->owned_gtid.sidno > 0) {
    broadcast_sidno(thd->owned_gtid.sidno);
  }
}

void Gtid_state::update_commit_group(THD *first_thd) {
  DBUG_ENTER("Gtid_state::update_commit_group");

  /*
    We are going to loop in all sessions of the group commit in order to avoid
    being taking and releasing the global_sid_lock and sidno_lock for each
    session.
  */
  DEBUG_SYNC(first_thd, "update_gtid_state_before_global_sid_lock");
  global_sid_lock->rdlock();
  DEBUG_SYNC(first_thd, "update_gtid_state_after_global_sid_lock");

  update_gtids_impl_lock_sidnos(first_thd);

<<<<<<< HEAD
  for (THD *thd = first_thd; thd != NULL; thd = thd->next_to_commit) {
=======
  for (THD *thd = first_thd; thd != nullptr; thd = thd->next_to_commit) {
>>>>>>> 4869291f
    bool is_commit = (thd->commit_error != THD::CE_COMMIT_ERROR);

    if (update_gtids_impl_do_nothing(thd) ||
        (!is_commit && update_gtids_impl_check_skip_gtid_rollback(thd)))
      continue;

    bool more_trx_with_same_gtid_next = update_gtids_impl_begin(thd);

    if (thd->owned_gtid.sidno == THD::OWNED_SIDNO_GTID_SET) {
      update_gtids_impl_own_gtid_set(thd, is_commit);
    } else if (thd->owned_gtid.sidno > 0) {
      update_gtids_impl_own_gtid(thd, is_commit);
    } else if (thd->owned_gtid.sidno == THD::OWNED_SIDNO_ANONYMOUS) {
      update_gtids_impl_own_anonymous(thd, &more_trx_with_same_gtid_next);
    } else {
      update_gtids_impl_own_nothing(thd);
    }

    update_gtids_impl_end(thd, more_trx_with_same_gtid_next);
  }

  update_gtids_impl_broadcast_and_unlock_sidnos();

  global_sid_lock->unlock();

  DBUG_VOID_RETURN;
}

void Gtid_state::update_on_commit(THD *thd) {
  DBUG_ENTER("Gtid_state::update_on_commit");

  update_gtids_impl(thd, true);
  DEBUG_SYNC(thd, "end_of_gtid_state_update_on_commit");

  DBUG_VOID_RETURN;
}

void Gtid_state::update_on_rollback(THD *thd) {
  DBUG_ENTER("Gtid_state::update_on_rollback");

  if (!update_gtids_impl_check_skip_gtid_rollback(thd))
    update_gtids_impl(thd, false);

  DBUG_VOID_RETURN;
}

void Gtid_state::update_gtids_impl(THD *thd, bool is_commit) {
  DBUG_ENTER("Gtid_state::update_gtids_impl");

  if (update_gtids_impl_do_nothing(thd)) DBUG_VOID_RETURN;

  bool more_trx_with_same_gtid_next = update_gtids_impl_begin(thd);

  DEBUG_SYNC(thd, "update_gtid_state_before_global_sid_lock");
  global_sid_lock->rdlock();
  DEBUG_SYNC(thd, "update_gtid_state_after_global_sid_lock");

  if (thd->owned_gtid.sidno == THD::OWNED_SIDNO_GTID_SET) {
    update_gtids_impl_own_gtid_set(thd, is_commit);
  } else if (thd->owned_gtid.sidno > 0) {
    rpl_sidno sidno = thd->owned_gtid.sidno;
    update_gtids_impl_lock_sidno(sidno);
    update_gtids_impl_own_gtid(thd, is_commit);
    update_gtids_impl_broadcast_and_unlock_sidno(sidno);
  } else if (thd->owned_gtid.sidno == THD::OWNED_SIDNO_ANONYMOUS) {
    update_gtids_impl_own_anonymous(thd, &more_trx_with_same_gtid_next);
  } else {
    update_gtids_impl_own_nothing(thd);
  }

  global_sid_lock->unlock();

  update_gtids_impl_end(thd, more_trx_with_same_gtid_next);

  thd->owned_gtid.dbug_print(nullptr,
                             "set owned_gtid (clear) in update_gtids_impl");

  DBUG_VOID_RETURN;
}

void Gtid_state::end_gtid_violating_transaction(THD *thd) {
  DBUG_ENTER("end_gtid_violating_transaction");
  if (thd->has_gtid_consistency_violation) {
    if (thd->variables.gtid_next.type == AUTOMATIC_GTID)
      end_automatic_gtid_violating_transaction();
    else {
      DBUG_ASSERT(thd->variables.gtid_next.type == ANONYMOUS_GTID);
      end_anonymous_gtid_violating_transaction();
    }
    thd->has_gtid_consistency_violation = false;
  }
  DBUG_VOID_RETURN;
}

bool Gtid_state::wait_for_sidno(THD *thd, rpl_sidno sidno,
                                struct timespec *abstime) {
  DBUG_ENTER("wait_for_sidno");
  PSI_stage_info old_stage;
  sid_lock->assert_some_lock();
  sid_locks.assert_owner(sidno);
  sid_locks.enter_cond(thd, sidno, &stage_waiting_for_gtid_to_be_committed,
                       &old_stage);
  bool ret =
      (thd->killed != THD::NOT_KILLED || sid_locks.wait(thd, sidno, abstime));
  // Can't call sid_locks.unlock() as that requires global_sid_lock.
  mysql_mutex_unlock(thd->current_mutex);
  thd->EXIT_COND(&old_stage);
  DBUG_RETURN(ret);
}

bool Gtid_state::wait_for_gtid(THD *thd, const Gtid &gtid,
                               struct timespec *abstime) {
  DBUG_ENTER("Gtid_state::wait_for_gtid");
  DBUG_PRINT("info", ("SIDNO=%d GNO=%lld thread_id=%u", gtid.sidno, gtid.gno,
                      thd->thread_id()));
  DBUG_ASSERT(!owned_gtids.is_owned_by(gtid, thd->thread_id()));
  DBUG_ASSERT(!owned_gtids.is_owned_by(gtid, 0));

  bool ret = wait_for_sidno(thd, gtid.sidno, abstime);
  DBUG_RETURN(ret);
}

bool Gtid_state::wait_for_gtid_set(THD *thd, Gtid_set *wait_for,
                                   double timeout) {
  struct timespec abstime;
  DBUG_ENTER("Gtid_state::wait_for_gtid_set");
  DEBUG_SYNC(thd, "begin_wait_for_executed_gtid_set");
  wait_for->dbug_print("Waiting for");
  DBUG_PRINT("info", ("Timeout %f", timeout));

  global_sid_lock->assert_some_rdlock();

  DBUG_ASSERT(wait_for->get_sid_map() == global_sid_map);

  if (timeout > 0) {
    set_timespec_nsec(&abstime,
                      static_cast<ulonglong>(timeout * 1000000000ULL));
  }

  /*
    Algorithm:

    Let 'todo' contain the GTIDs to wait for. Iterate over SIDNOs in
    'todo' (this is the 'for' loop below).

    For each SIDNO in 'todo', remove gtid_executed for that SIDNO from
    'todo'.  If, after this removal, there is still some interval for
    this SIDNO in 'todo', then wait for a signal on this SIDNO.
    Repeat this step until 'todo' is empty for this SIDNO (this is the
    innermost 'while' loop below).

    Once the loop over SIDNOs has completed, 'todo' is guaranteed to
    be empty.  However, it may still be the case that not all GTIDs of
    wait_for are included in gtid_executed, since RESET MASTER may
    have been executed while we were waiting.

    RESET MASTER requires global_sid_lock.wrlock.  We hold
    global_sid_lock.rdlock while removing GTIDs from 'todo', but the
    wait operation releases global_sid_lock.rdlock.  So if we
    completed the 'for' loop without waiting, we know for sure that
    global_sid_lock.rdlock was held while emptying 'todo', and thus
    RESET MASTER cannot have executed in the meantime.  But if we
    waited at some point during the execution of the 'for' loop, RESET
    MASTER may have been called.  Thus, we repeatedly run 'for' loop
    until it completes without waiting (this is the outermost 'while'
    loop).
  */

  // Will be true once the entire 'for' loop completes without waiting.
  bool verified = false;

  // The set of GTIDs that we are still waiting for.
  Gtid_set todo(global_sid_map, nullptr);
  // As an optimization, add 100 Intervals that do not need to be
  // allocated. This avoids allocation of these intervals.
  static const int preallocated_interval_count = 100;
  Gtid_set::Interval ivs[preallocated_interval_count];
  todo.add_interval_memory(preallocated_interval_count, ivs);

  /*
    Iterate until we have verified that all GTIDs in the set are
    included in gtid_executed.
  */
  while (!verified) {
    todo.add_gtid_set(wait_for);

    // Iterate over SIDNOs until all GTIDs have been removed from 'todo'.

    // Set 'verified' to true; it will be set to 'false' if any wait
    // is done.
    verified = true;
    for (int sidno = 1; sidno <= todo.get_max_sidno(); sidno++) {
      // Iterate until 'todo' is empty for this SIDNO.
      while (todo.contains_sidno(sidno)) {
        lock_sidno(sidno);
        todo.remove_intervals_for_sidno(&executed_gtids, sidno);

        if (todo.contains_sidno(sidno)) {
<<<<<<< HEAD
          bool ret = wait_for_sidno(thd, sidno, timeout > 0 ? &abstime : NULL);
=======
          bool ret =
              wait_for_sidno(thd, sidno, timeout > 0 ? &abstime : nullptr);
>>>>>>> 4869291f

          // wait_for_gtid will release both the global lock and the
          // mutex.  Acquire the global lock again.
          global_sid_lock->rdlock();
          verified = false;

          if (thd->killed) {
            switch (thd->killed.load()) {
              case ER_SERVER_SHUTDOWN:
              case ER_QUERY_INTERRUPTED:
              case ER_QUERY_TIMEOUT:
                my_error(thd->killed, MYF(0));
                break;
              default:
                my_error(ER_QUERY_INTERRUPTED, MYF(0));
                break;
            }
            DBUG_RETURN(true);
          }

          if (ret) DBUG_RETURN(true);
        } else {
          // Keep the global lock since it may be needed in a later
          // iteration of the for loop.
          unlock_sidno(sidno);
          break;
        }
      }
    }
  }
  DBUG_RETURN(false);
}

rpl_gno Gtid_state::get_automatic_gno(rpl_sidno sidno) const {
  DBUG_ENTER("Gtid_state::get_automatic_gno");
  Gtid_set::Const_interval_iterator ivit(&executed_gtids, sidno);
  /*
    When assigning new automatic GTIDs, we can optimize the assignment by start
    searching an available GNO from the "supposed" next free one instead of
    starting from 1.

    This is useful mostly on systems having many transactions committing in
    group asking for automatic GTIDs. When a GNO is assigned to be owned by a
    transaction, it is not removed from the free intervals, but will be added
    to the owned_gtids set. In this way, picking up the actual first free GNO
    would often lead to getting a GNO already owned by other thread. This can
    lead to many "tries" of getting a free and not owned yet GNO (a thread
    would try N times, N being the sum of transactions in the FLUSH stage plus
    the transactions in the COMMIT stage that didn't released their ownership
    yet).

    The optimization just set next_free_gno variable to the last assigned
    GNO + 1, as this would be the common case without having transactions
    rolling back. This is done at Gtid_state::generate_automatic_gtid.

    In order to fill the gaps of GTID_EXECUTED when a transaction rolls back
    releasing the ownership of a GTID, we check if the released GNO is smaller
    than the next_free_gno at Gtid_state::update_gtids_impl_own_gtid function
    to set next_free_gno with the "released" GNO in this case.
  */
  Gtid next_candidate = {sidno,
                         sidno == get_server_sidno() ? next_free_gno : 1};
  while (true) {
    const Gtid_set::Interval *iv = ivit.get();
<<<<<<< HEAD
    rpl_gno next_interval_start = iv != NULL ? iv->start : MAX_GNO;
=======
    rpl_gno next_interval_start = iv != nullptr ? iv->start : MAX_GNO;
>>>>>>> 4869291f
    while (next_candidate.gno < next_interval_start &&
           DBUG_EVALUATE_IF("simulate_gno_exhausted", false, true)) {
      DBUG_PRINT("debug",
                 ("Checking availability of gno= %llu", next_candidate.gno));
      if (owned_gtids.is_owned_by(next_candidate, 0))
        DBUG_RETURN(next_candidate.gno);
      next_candidate.gno++;
    }
<<<<<<< HEAD
    if (iv == NULL || DBUG_EVALUATE_IF("simulate_gno_exhausted", true, false)) {
=======
    if (iv == nullptr ||
        DBUG_EVALUATE_IF("simulate_gno_exhausted", true, false)) {
>>>>>>> 4869291f
      my_error(ER_GNO_EXHAUSTED, MYF(0));
      DBUG_RETURN(-1);
    }
    if (next_candidate.gno <= iv->end) next_candidate.gno = iv->end;
    ivit.next();
  }
}

rpl_gno Gtid_state::get_last_executed_gno(rpl_sidno sidno) const {
  DBUG_ENTER("Gtid:state::get_last_executed_gno");
  rpl_gno gno = 0;

  gtid_state->lock_sidno(sidno);
  gno = executed_gtids.get_last_gno(sidno);
  gtid_state->unlock_sidno(sidno);

  DBUG_RETURN(gno);
}

enum_return_status Gtid_state::generate_automatic_gtid(
    THD *thd, rpl_sidno specified_sidno, rpl_gno specified_gno,
    rpl_sidno *locked_sidno) {
  DBUG_ENTER("Gtid_state::generate_automatic_gtid");
  enum_return_status ret = RETURN_STATUS_OK;

  DBUG_ASSERT(thd->variables.gtid_next.type == AUTOMATIC_GTID);
  DBUG_ASSERT(specified_sidno >= 0);
  DBUG_ASSERT(specified_gno >= 0);
  DBUG_ASSERT(thd->owned_gtid.is_empty());

  bool locked_sidno_was_passed_null = (locked_sidno == nullptr);

  if (locked_sidno_was_passed_null)
    sid_lock->rdlock();
  else
    /* The caller must lock the sid_lock when locked_sidno is passed */
    sid_lock->assert_some_lock();

  // If GTID_MODE = ON_PERMISSIVE or ON, generate a new GTID
  if (get_gtid_mode(GTID_MODE_LOCK_SID) >= GTID_MODE_ON_PERMISSIVE) {
    Gtid automatic_gtid = {specified_sidno, specified_gno};

    if (automatic_gtid.sidno == 0) automatic_gtid.sidno = get_server_sidno();

    /*
      We need to lock the sidno if locked_sidno wasn't passed as paramenter
      or the already locked sidno doesn't match the one to generate the new
      automatic GTID.
    */
    bool need_to_lock_sidno =
        (locked_sidno_was_passed_null || *locked_sidno != automatic_gtid.sidno);
    if (need_to_lock_sidno) {
      /*
        When locked_sidno contains a value greater than zero we must release
        the current locked sidno. This should not happen with current code, as
        the server only generates automatic GTIDs with server's UUID as sid.
      */
      if (!locked_sidno_was_passed_null && *locked_sidno != 0)
        unlock_sidno(*locked_sidno);
      lock_sidno(automatic_gtid.sidno);
      /* Update the locked_sidno, so the caller would know what to unlock */
      if (!locked_sidno_was_passed_null) *locked_sidno = automatic_gtid.sidno;
    }

    if (automatic_gtid.gno == 0) {
      automatic_gtid.gno = get_automatic_gno(automatic_gtid.sidno);
      if (automatic_gtid.sidno == get_server_sidno() &&
          automatic_gtid.gno != -1)
        next_free_gno = automatic_gtid.gno + 1;
    }

    if (automatic_gtid.gno != -1)
      acquire_ownership(thd, automatic_gtid);
    else
      ret = RETURN_STATUS_REPORTED_ERROR;

    /* The caller will unlock the sidno_lock if locked_sidno was passed */
    if (locked_sidno_was_passed_null) unlock_sidno(automatic_gtid.sidno);

  } else {
    // If GTID_MODE = OFF or OFF_PERMISSIVE, just mark this thread as
    // using an anonymous transaction.
    thd->owned_gtid.sidno = THD::OWNED_SIDNO_ANONYMOUS;
    thd->owned_gtid.gno = 0;
    acquire_anonymous_ownership();
    thd->owned_gtid.dbug_print(
<<<<<<< HEAD
        NULL, "set owned_gtid (anonymous) in generate_automatic_gtid");
=======
        nullptr, "set owned_gtid (anonymous) in generate_automatic_gtid");
>>>>>>> 4869291f
  }

  /* The caller will unlock the sid_lock if locked_sidno was passed */
  if (locked_sidno_was_passed_null) sid_lock->unlock();

  gtid_set_performance_schema_values(thd);

  DBUG_RETURN(ret);
}

void Gtid_state::lock_sidnos(const Gtid_set *gs) {
  DBUG_ASSERT(gs);
  rpl_sidno max_sidno = gs->get_max_sidno();
  for (rpl_sidno sidno = 1; sidno <= max_sidno; sidno++)
    if (gs->contains_sidno(sidno)) lock_sidno(sidno);
}

void Gtid_state::unlock_sidnos(const Gtid_set *gs) {
  DBUG_ASSERT(gs);
  rpl_sidno max_sidno = gs->get_max_sidno();
  for (rpl_sidno sidno = 1; sidno <= max_sidno; sidno++)
    if (gs->contains_sidno(sidno)) unlock_sidno(sidno);
}

void Gtid_state::broadcast_sidnos(const Gtid_set *gs) {
  DBUG_ASSERT(gs);
  rpl_sidno max_sidno = gs->get_max_sidno();
  for (rpl_sidno sidno = 1; sidno <= max_sidno; sidno++)
    if (gs->contains_sidno(sidno)) broadcast_sidno(sidno);
}

enum_return_status Gtid_state::ensure_sidno() {
  DBUG_ENTER("Gtid_state::ensure_sidno");
  sid_lock->assert_some_wrlock();
  rpl_sidno sidno = sid_map->get_max_sidno();
  if (sidno > 0) {
    // The lock may be temporarily released during one of the calls to
    // ensure_sidno or ensure_index.  Hence, we must re-check the
    // condition after the calls.
    PROPAGATE_REPORTED_ERROR(executed_gtids.ensure_sidno(sidno));
    PROPAGATE_REPORTED_ERROR(gtids_only_in_table.ensure_sidno(sidno));
    PROPAGATE_REPORTED_ERROR(previous_gtids_logged.ensure_sidno(sidno));
    PROPAGATE_REPORTED_ERROR(lost_gtids.ensure_sidno(sidno));
    PROPAGATE_REPORTED_ERROR(owned_gtids.ensure_sidno(sidno));
    PROPAGATE_REPORTED_ERROR(sid_locks.ensure_index(sidno));
    PROPAGATE_REPORTED_ERROR(ensure_commit_group_sidnos(sidno));
    sidno = sid_map->get_max_sidno();
    DBUG_ASSERT(executed_gtids.get_max_sidno() >= sidno);
    DBUG_ASSERT(gtids_only_in_table.get_max_sidno() >= sidno);
    DBUG_ASSERT(previous_gtids_logged.get_max_sidno() >= sidno);
    DBUG_ASSERT(lost_gtids.get_max_sidno() >= sidno);
    DBUG_ASSERT(owned_gtids.get_max_sidno() >= sidno);
    DBUG_ASSERT(sid_locks.get_max_index() >= sidno);
    DBUG_ASSERT(commit_group_sidnos.size() >= (unsigned int)sidno);
  }
  RETURN_OK;
}

<<<<<<< HEAD
=======
void Gtid_state::update_prev_gtids(Gtid_set *write_gtid_set) {
  DBUG_ENTER("Gtid_state::add_prev_gtids()");
  write_gtid_set->dbug_print("add_prev_gtids");

  if (!opt_bin_log) {
    DBUG_VOID_RETURN;
  }
  global_sid_lock->wrlock();

  /* Remove from list if GTID is already written. */
  write_gtid_set->remove_gtid_set(&previous_gtids_logged);

  /* Add to the list so that it won't be written again later. */
  previous_gtids_logged.add_gtid_set(write_gtid_set);

  global_sid_lock->unlock();
  DBUG_VOID_RETURN;
}

>>>>>>> 4869291f
enum_return_status Gtid_state::add_lost_gtids(Gtid_set *gtid_set,
                                              bool starts_with_plus) {
  DBUG_ENTER("Gtid_state::add_lost_gtids()");
  sid_lock->assert_some_wrlock();

  gtid_set->dbug_print("add_lost_gtids");

  if (!starts_with_plus) {
    if (!gtid_state->get_lost_gtids()->is_subset(gtid_set)) {
      my_error(ER_CANT_SET_GTID_PURGED_DUE_SETS_CONSTRAINTS, MYF(0),
               "the new value must be a superset of the old value");
      RETURN_REPORTED_ERROR;
    }
    /*
      Remove @@GLOBAL.GTID_PURGED from gtid_set. This ensures that
      the next check generates an error only if gtid_set intersects
      (@@GLOBAL.GTID_EXECUTED - @@GLOBAL.GTID_PURGED).
    */
    gtid_set->remove_gtid_set(gtid_state->get_lost_gtids());
  }
  if (executed_gtids.is_intersection_nonempty(gtid_set)) {
    my_error(ER_CANT_SET_GTID_PURGED_DUE_SETS_CONSTRAINTS, MYF(0),
             "the added gtid set must not overlap with @@GLOBAL.GTID_EXECUTED");
    RETURN_REPORTED_ERROR;
  }
  DBUG_ASSERT(!lost_gtids.is_intersection_nonempty(gtid_set));

  if (owned_gtids.is_intersection_nonempty(gtid_set)) {
    my_error(ER_CANT_SET_GTID_PURGED_DUE_SETS_CONSTRAINTS, MYF(0),
             "the added gtid set must not overlap with @@GLOBAL.GTID_OWNED");
    RETURN_REPORTED_ERROR;
  }

  if (save(gtid_set)) RETURN_REPORTED_ERROR;
  PROPAGATE_REPORTED_ERROR(gtids_only_in_table.add_gtid_set(gtid_set));
  PROPAGATE_REPORTED_ERROR(lost_gtids.add_gtid_set(gtid_set));
  PROPAGATE_REPORTED_ERROR(executed_gtids.add_gtid_set(gtid_set));
  lock_sidnos(gtid_set);
  broadcast_sidnos(gtid_set);
  unlock_sidnos(gtid_set);

  DBUG_RETURN(RETURN_STATUS_OK);
}

int Gtid_state::init() {
  DBUG_ENTER("Gtid_state::init()");

  global_sid_lock->assert_some_wrlock();

  rpl_sid server_sid;
  if (server_sid.parse(server_uuid, binary_log::Uuid::TEXT_LENGTH) != 0)
    DBUG_RETURN(1);
  rpl_sidno sidno = sid_map->add_sid(server_sid);
  if (sidno <= 0) DBUG_RETURN(1);
  server_sidno = sidno;
  next_free_gno = 1;
  DBUG_RETURN(0);
}

int Gtid_state::save(THD *thd) {
  DBUG_ENTER("Gtid_state::save(THD *thd)");
  DBUG_ASSERT(gtid_table_persistor != nullptr);
  DBUG_ASSERT(thd->owned_gtid.sidno > 0);
  int error = 0;

  int ret = gtid_table_persistor->save(thd, &thd->owned_gtid);
  if (1 == ret) {
    /*
      Gtid table is not ready to be used, so failed to
      open it. Ignore the error.
    */
    thd->clear_error();
    if (!thd->get_stmt_da()->is_set())
<<<<<<< HEAD
      thd->get_stmt_da()->set_ok_status(0, 0, NULL);
=======
      thd->get_stmt_da()->set_ok_status(0, 0, nullptr);
>>>>>>> 4869291f
  } else if (-1 == ret)
    error = -1;

  DBUG_RETURN(error);
}

int Gtid_state::save(const Gtid_set *gtid_set) {
  DBUG_ENTER("Gtid_state::save(Gtid_set *gtid_set)");
  int ret = gtid_table_persistor->save(gtid_set);
  DBUG_RETURN(ret);
}

<<<<<<< HEAD
int Gtid_state::save_gtids_of_last_binlog_into_table(bool on_rotation) {
=======
int Gtid_state::save_gtids_of_last_binlog_into_table() {
>>>>>>> 4869291f
  DBUG_ENTER("Gtid_state::save_gtids_of_last_binlog_into_table");
  int ret = 0;

  if (DBUG_EVALUATE_IF("gtid_executed_readonly", true, false)) {
<<<<<<< HEAD
    my_error(ER_RPL_GTID_TABLE_CANNOT_OPEN, MYF(0), "mysql", "gtid_executed");
=======
    my_error(ER_DA_RPL_GTID_TABLE_CANNOT_OPEN, MYF(0), "mysql",
             "gtid_executed");
>>>>>>> 4869291f
    DBUG_RETURN(ER_RPL_GTID_TABLE_CANNOT_OPEN);
  }

  /*
    Use local Sid_map, so that we don't need a lock while inserting
    into the table.
  */
  Sid_map sid_map(nullptr);
  Gtid_set logged_gtids_last_binlog(&sid_map, nullptr);
  // Allocate some intervals on stack to reduce allocation.
  static const int PREALLOCATED_INTERVAL_COUNT = 64;
  Gtid_set::Interval iv[PREALLOCATED_INTERVAL_COUNT];
  logged_gtids_last_binlog.add_interval_memory(PREALLOCATED_INTERVAL_COUNT, iv);
  /*
    logged_gtids_last_binlog= executed_gtids - previous_gtids_logged -
                              gtids_only_in_table
  */
  global_sid_lock->wrlock();
  ret = (logged_gtids_last_binlog.add_gtid_set(&executed_gtids) !=
         RETURN_STATUS_OK);
  if (!ret) {
    logged_gtids_last_binlog.remove_gtid_set(&previous_gtids_logged);
    logged_gtids_last_binlog.remove_gtid_set(&gtids_only_in_table);
    if (!logged_gtids_last_binlog.is_empty() ||
        mysql_bin_log.is_rotating_caused_by_incident) {
<<<<<<< HEAD
      /* Prepare previous_gtids_logged for next binlog on binlog rotation */
      if (on_rotation) {
        if (previous_gtids_logged.add_gtid_set(&logged_gtids_last_binlog))
          ret = ER_OOM_SAVE_GTIDS;
      }
=======
      /* Prepare previous_gtids_logged for next binlog always. Need it
      even during shutdown to synchronize with innodb GTID persister. */
      if (previous_gtids_logged.add_gtid_set(&logged_gtids_last_binlog))
        ret = ER_OOM_SAVE_GTIDS;

>>>>>>> 4869291f
      global_sid_lock->unlock();
      /* Save set of GTIDs of the last binlog into gtid_executed table */
      if (!ret) {
        if (save(&logged_gtids_last_binlog))
          ret = ER_RPL_GTID_TABLE_CANNOT_OPEN;
      }
    } else
      global_sid_lock->unlock();
  } else
    global_sid_lock->unlock();

  DBUG_RETURN(ret);
}

int Gtid_state::read_gtid_executed_from_table() {
  return gtid_table_persistor->fetch_gtids(&executed_gtids);
}

int Gtid_state::compress(THD *thd) {
  return gtid_table_persistor->compress(thd);
}

int Gtid_state::warn_or_err_on_modify_gtid_table(THD *thd, TABLE_LIST *table) {
  DBUG_ENTER("Gtid_state::warn_or_err_on_modify_gtid_table");
  int ret =
      gtid_table_persistor->warn_or_err_on_explicit_modification(thd, table);
  DBUG_RETURN(ret);
}

bool Gtid_state::update_gtids_impl_check_skip_gtid_rollback(THD *thd) {
  if (thd->skip_gtid_rollback) {
    DBUG_PRINT("info", ("skipping gtid rollback because "
                        "thd->skip_gtid_rollback is set"));
    return true;
  }
  return false;
}

bool Gtid_state::update_gtids_impl_do_nothing(THD *thd) {
<<<<<<< HEAD
  if (thd->owned_gtid.is_empty() && !thd->has_gtid_consistency_violation) {
=======
  if (thd->owned_gtid_is_empty() && !thd->has_gtid_consistency_violation) {
>>>>>>> 4869291f
    if (thd->variables.gtid_next.type == ASSIGNED_GTID)
      thd->variables.gtid_next.set_undefined();
    DBUG_PRINT("info", ("skipping update_gtids_impl because "
                        "thread does not own anything and does not violate "
                        "gtid consistency"));

    return true;
  }
  return false;
}

bool Gtid_state::update_gtids_impl_begin(THD *thd) {
#ifndef DBUG_OFF
  if (current_thd != thd) mysql_mutex_lock(&thd->LOCK_thd_query);
  DBUG_PRINT("info", ("query='%s' thd->is_commit_in_middle_of_statement=%d",
                      thd->query().str, thd->is_commit_in_middle_of_statement));
  if (current_thd != thd) mysql_mutex_unlock(&thd->LOCK_thd_query);
#endif
  return thd->is_commit_in_middle_of_statement;
}

void Gtid_state ::update_gtids_impl_own_gtid_set(
    THD *thd MY_ATTRIBUTE((unused)), bool is_commit MY_ATTRIBUTE((unused))) {
#ifdef HAVE_GTID_NEXT_LIST
  rpl_sidno prev_sidno = 0;
  Gtid_set::Gtid_iterator git(&thd->owned_gtid_set);
  Gtid g = git.get();
  while (g.sidno != 0) {
    if (g.sidno != prev_sidno) sid_locks.lock(g.sidno);
    owned_gtids.remove_gtid(g);
    git.next();
    g = git.get();
    if (is_commit) executed_gtids._add_gtid(g);
  }

  if (is_commit && !thd->owned_gtid_set.is_empty())
    thd->rpl_thd_ctx.session_gtids_ctx().notify_after_gtid_executed_update(thd);

  thd->variables.gtid_next.set_undefined();
  thd->owned_gtid.dbug_print(nullptr,
                             "set owned_gtid (clear; old was gtid_set) "
                             "in update_gtids_impl");
  thd->clear_owned_gtids();
#else
  DBUG_ASSERT(0);
#endif
}

void Gtid_state::update_gtids_impl_lock_sidno(rpl_sidno sidno) {
  DBUG_ASSERT(sidno > 0);
  DBUG_PRINT("info", ("Locking sidno %d", sidno));
  lock_sidno(sidno);
}

void Gtid_state::update_gtids_impl_lock_sidnos(THD *first_thd) {
  /* Define which sidnos should be locked to be updated */
<<<<<<< HEAD
  for (THD *thd = first_thd; thd != NULL; thd = thd->next_to_commit) {
=======
  for (THD *thd = first_thd; thd != nullptr; thd = thd->next_to_commit) {
>>>>>>> 4869291f
    if (thd->owned_gtid.sidno > 0) {
      DBUG_PRINT("info",
                 ("Setting sidno %d to be locked", thd->owned_gtid.sidno));
      commit_group_sidnos[thd->owned_gtid.sidno] = true;
    } else if (thd->owned_gtid.sidno == THD::OWNED_SIDNO_GTID_SET)
#ifdef HAVE_GTID_NEXT_LIST
      for (rpl_sidno i = 1; i < thd->owned_gtid_set.max_sidno; i++)
        if (owned_gtid_set.contains_sidno(i)) commit_group_sidnos[i] = true;
#else
      DBUG_ASSERT(0);
#endif
  }

  /* Take the sidno_locks in order */
  for (rpl_sidno i = 1; i < (rpl_sidno)commit_group_sidnos.size(); i++)
    if (commit_group_sidnos[i]) update_gtids_impl_lock_sidno(i);
}

void Gtid_state::update_gtids_impl_own_gtid(THD *thd, bool is_commit) {
  assert_sidno_lock_owner(thd->owned_gtid.sidno);
  /*
    In Group Replication the GTID may additionally be owned by another
    thread, and we won't remove that ownership (it will be rolled back later)
  */
  DBUG_ASSERT(owned_gtids.is_owned_by(thd->owned_gtid, thd->thread_id()));
  owned_gtids.remove_gtid(thd->owned_gtid, thd->thread_id());

  if (is_commit) {
    DBUG_ASSERT(!executed_gtids.contains_gtid(thd->owned_gtid));
    DBUG_EXECUTE_IF(
        "rpl_gtid_update_on_commit_simulate_out_of_memory",
        DBUG_SET("+d,rpl_gtid_get_free_interval_simulate_out_of_memory"););
    /*
      Any session adds transaction owned GTID into global executed_gtids.

      If binlog is disabled, we report @@GLOBAL.GTID_PURGED from
      executed_gtids, since @@GLOBAL.GTID_PURGED and @@GLOBAL.GTID_EXECUTED
      are always same, so we did not save gtid into lost_gtids for every
      transaction for improving performance.

      If binlog is enabled and log_slave_updates is disabled, slave
      SQL thread or slave worker thread adds transaction owned GTID
      into global executed_gtids, lost_gtids and gtids_only_in_table.
    */
    executed_gtids._add_gtid(thd->owned_gtid);
    thd->rpl_thd_ctx.session_gtids_ctx().notify_after_gtid_executed_update(thd);
    if (thd->slave_thread && opt_bin_log && !opt_log_slave_updates) {
      lost_gtids._add_gtid(thd->owned_gtid);
      gtids_only_in_table._add_gtid(thd->owned_gtid);
    }
  } else {
    if (thd->owned_gtid.sidno == server_sidno &&
        next_free_gno > thd->owned_gtid.gno)
      next_free_gno = thd->owned_gtid.gno;
  }

  thd->clear_owned_gtids();
  if (thd->variables.gtid_next.type == ASSIGNED_GTID) {
    DBUG_ASSERT(!thd->is_commit_in_middle_of_statement);
    thd->variables.gtid_next.set_undefined();
  } else {
    /*
      Can be UNDEFINED for statements where
      gtid_pre_statement_checks skips the test for undefined,
      e.g. ROLLBACK.
    */
    DBUG_ASSERT(thd->variables.gtid_next.type == AUTOMATIC_GTID ||
                thd->variables.gtid_next.type == UNDEFINED_GTID);
  }
}

void Gtid_state::update_gtids_impl_broadcast_and_unlock_sidno(rpl_sidno sidno) {
  DBUG_PRINT("info", ("Unlocking sidno %d", sidno));
  broadcast_sidno(sidno);
  unlock_sidno(sidno);
}

void Gtid_state::update_gtids_impl_broadcast_and_unlock_sidnos() {
  for (rpl_sidno i = 1; i < (rpl_sidno)commit_group_sidnos.size(); i++)
    if (commit_group_sidnos[i]) {
      update_gtids_impl_broadcast_and_unlock_sidno(i);
      commit_group_sidnos[i] = false;
    }
}

void Gtid_state::update_gtids_impl_own_anonymous(THD *thd, bool *more_trx) {
  DBUG_ASSERT(thd->variables.gtid_next.type == ANONYMOUS_GTID ||
              thd->variables.gtid_next.type == AUTOMATIC_GTID);
  /*
    If there is more in the transaction cache, set more_trx to indicate this.

    See comment for the update_gtids_impl_begin function.
  */
  if (opt_bin_log) {
    // Needed before is_binlog_cache_empty.
    thd->binlog_setup_trx_data();
    if (!thd->is_binlog_cache_empty(true)) {
      *more_trx = true;
      DBUG_PRINT("info", ("Transaction cache is non-empty: setting "
                          "more_transaction_with_same_gtid_next="
                          "true."));
    }
  }
  if (!(*more_trx && thd->variables.gtid_next.type == ANONYMOUS_GTID)) {
    release_anonymous_ownership();
    thd->clear_owned_gtids();
  }
}

void Gtid_state::update_gtids_impl_own_nothing(
    THD *thd MY_ATTRIBUTE((unused))) {
  DBUG_ASSERT(thd->commit_error != THD::CE_COMMIT_ERROR ||
              thd->has_gtid_consistency_violation);
  DBUG_ASSERT(thd->variables.gtid_next.type == AUTOMATIC_GTID);
}

void Gtid_state::update_gtids_impl_end(THD *thd, bool more_trx) {
  if (!more_trx) end_gtid_violating_transaction(thd);
}

enum_return_status Gtid_state::ensure_commit_group_sidnos(rpl_sidno sidno) {
  DBUG_ENTER("Gtid_state::ensure_commit_group_sidnos");
  sid_lock->assert_some_wrlock();
  /*
    As we use the sidno as index of commit_group_sidnos and there is no
    sidno=0, the array size must be at least sidno + 1.
  */
  while ((commit_group_sidnos.size()) < (size_t)sidno + 1) {
    if (commit_group_sidnos.push_back(false)) goto error;
  }
  RETURN_OK;
error:
  BINLOG_ERROR(("Out of memory."), (ER_OUT_OF_RESOURCES, MYF(0)));
  RETURN_REPORTED_ERROR;
}<|MERGE_RESOLUTION|>--- conflicted
+++ resolved
@@ -83,11 +83,7 @@
   DBUG_ASSERT(thd->owned_gtid.sidno == 0);
   if (owned_gtids.add_gtid_owner(gtid, thd->thread_id()) != RETURN_STATUS_OK)
     goto err;
-<<<<<<< HEAD
-  if (thd->get_gtid_next_list() != NULL) {
-=======
   if (thd->get_gtid_next_list() != nullptr) {
->>>>>>> 4869291f
 #ifdef HAVE_GTID_NEXT_LIST
     thd->owned_gtid_set._add_gtid(gtid);
     thd->owned_gtid.sidno = THD::OWNED_SIDNO_GTID_SET;
@@ -97,21 +93,13 @@
 #endif
   } else {
     thd->owned_gtid = gtid;
-<<<<<<< HEAD
-    thd->owned_gtid.dbug_print(NULL, "set owned_gtid in acquire_ownership");
-=======
     thd->owned_gtid.dbug_print(nullptr, "set owned_gtid in acquire_ownership");
->>>>>>> 4869291f
     thd->owned_sid = sid_map->sidno_to_sid(gtid.sidno);
     thd->rpl_thd_ctx.last_used_gtid_tracker_ctx().set_last_used_gtid(gtid);
   }
   RETURN_OK;
 err:
-<<<<<<< HEAD
-  if (thd->get_gtid_next_list() != NULL) {
-=======
   if (thd->get_gtid_next_list() != nullptr) {
->>>>>>> 4869291f
 #ifdef HAVE_GTID_NEXT_LIST
     Gtid_set::Gtid_iterator git(&thd->owned_gtid_set);
     Gtid g = git.get();
@@ -176,11 +164,7 @@
 
   update_gtids_impl_lock_sidnos(first_thd);
 
-<<<<<<< HEAD
-  for (THD *thd = first_thd; thd != NULL; thd = thd->next_to_commit) {
-=======
   for (THD *thd = first_thd; thd != nullptr; thd = thd->next_to_commit) {
->>>>>>> 4869291f
     bool is_commit = (thd->commit_error != THD::CE_COMMIT_ERROR);
 
     if (update_gtids_impl_do_nothing(thd) ||
@@ -379,12 +363,8 @@
         todo.remove_intervals_for_sidno(&executed_gtids, sidno);
 
         if (todo.contains_sidno(sidno)) {
-<<<<<<< HEAD
-          bool ret = wait_for_sidno(thd, sidno, timeout > 0 ? &abstime : NULL);
-=======
           bool ret =
               wait_for_sidno(thd, sidno, timeout > 0 ? &abstime : nullptr);
->>>>>>> 4869291f
 
           // wait_for_gtid will release both the global lock and the
           // mutex.  Acquire the global lock again.
@@ -449,11 +429,7 @@
                          sidno == get_server_sidno() ? next_free_gno : 1};
   while (true) {
     const Gtid_set::Interval *iv = ivit.get();
-<<<<<<< HEAD
-    rpl_gno next_interval_start = iv != NULL ? iv->start : MAX_GNO;
-=======
     rpl_gno next_interval_start = iv != nullptr ? iv->start : MAX_GNO;
->>>>>>> 4869291f
     while (next_candidate.gno < next_interval_start &&
            DBUG_EVALUATE_IF("simulate_gno_exhausted", false, true)) {
       DBUG_PRINT("debug",
@@ -462,12 +438,8 @@
         DBUG_RETURN(next_candidate.gno);
       next_candidate.gno++;
     }
-<<<<<<< HEAD
-    if (iv == NULL || DBUG_EVALUATE_IF("simulate_gno_exhausted", true, false)) {
-=======
     if (iv == nullptr ||
         DBUG_EVALUATE_IF("simulate_gno_exhausted", true, false)) {
->>>>>>> 4869291f
       my_error(ER_GNO_EXHAUSTED, MYF(0));
       DBUG_RETURN(-1);
     }
@@ -554,11 +526,7 @@
     thd->owned_gtid.gno = 0;
     acquire_anonymous_ownership();
     thd->owned_gtid.dbug_print(
-<<<<<<< HEAD
-        NULL, "set owned_gtid (anonymous) in generate_automatic_gtid");
-=======
         nullptr, "set owned_gtid (anonymous) in generate_automatic_gtid");
->>>>>>> 4869291f
   }
 
   /* The caller will unlock the sid_lock if locked_sidno was passed */
@@ -617,8 +585,6 @@
   RETURN_OK;
 }
 
-<<<<<<< HEAD
-=======
 void Gtid_state::update_prev_gtids(Gtid_set *write_gtid_set) {
   DBUG_ENTER("Gtid_state::add_prev_gtids()");
   write_gtid_set->dbug_print("add_prev_gtids");
@@ -638,7 +604,6 @@
   DBUG_VOID_RETURN;
 }
 
->>>>>>> 4869291f
 enum_return_status Gtid_state::add_lost_gtids(Gtid_set *gtid_set,
                                               bool starts_with_plus) {
   DBUG_ENTER("Gtid_state::add_lost_gtids()");
@@ -712,11 +677,7 @@
     */
     thd->clear_error();
     if (!thd->get_stmt_da()->is_set())
-<<<<<<< HEAD
-      thd->get_stmt_da()->set_ok_status(0, 0, NULL);
-=======
       thd->get_stmt_da()->set_ok_status(0, 0, nullptr);
->>>>>>> 4869291f
   } else if (-1 == ret)
     error = -1;
 
@@ -729,21 +690,13 @@
   DBUG_RETURN(ret);
 }
 
-<<<<<<< HEAD
-int Gtid_state::save_gtids_of_last_binlog_into_table(bool on_rotation) {
-=======
 int Gtid_state::save_gtids_of_last_binlog_into_table() {
->>>>>>> 4869291f
   DBUG_ENTER("Gtid_state::save_gtids_of_last_binlog_into_table");
   int ret = 0;
 
   if (DBUG_EVALUATE_IF("gtid_executed_readonly", true, false)) {
-<<<<<<< HEAD
-    my_error(ER_RPL_GTID_TABLE_CANNOT_OPEN, MYF(0), "mysql", "gtid_executed");
-=======
     my_error(ER_DA_RPL_GTID_TABLE_CANNOT_OPEN, MYF(0), "mysql",
              "gtid_executed");
->>>>>>> 4869291f
     DBUG_RETURN(ER_RPL_GTID_TABLE_CANNOT_OPEN);
   }
 
@@ -769,19 +722,11 @@
     logged_gtids_last_binlog.remove_gtid_set(&gtids_only_in_table);
     if (!logged_gtids_last_binlog.is_empty() ||
         mysql_bin_log.is_rotating_caused_by_incident) {
-<<<<<<< HEAD
-      /* Prepare previous_gtids_logged for next binlog on binlog rotation */
-      if (on_rotation) {
-        if (previous_gtids_logged.add_gtid_set(&logged_gtids_last_binlog))
-          ret = ER_OOM_SAVE_GTIDS;
-      }
-=======
       /* Prepare previous_gtids_logged for next binlog always. Need it
       even during shutdown to synchronize with innodb GTID persister. */
       if (previous_gtids_logged.add_gtid_set(&logged_gtids_last_binlog))
         ret = ER_OOM_SAVE_GTIDS;
 
->>>>>>> 4869291f
       global_sid_lock->unlock();
       /* Save set of GTIDs of the last binlog into gtid_executed table */
       if (!ret) {
@@ -821,11 +766,7 @@
 }
 
 bool Gtid_state::update_gtids_impl_do_nothing(THD *thd) {
-<<<<<<< HEAD
-  if (thd->owned_gtid.is_empty() && !thd->has_gtid_consistency_violation) {
-=======
   if (thd->owned_gtid_is_empty() && !thd->has_gtid_consistency_violation) {
->>>>>>> 4869291f
     if (thd->variables.gtid_next.type == ASSIGNED_GTID)
       thd->variables.gtid_next.set_undefined();
     DBUG_PRINT("info", ("skipping update_gtids_impl because "
@@ -882,11 +823,7 @@
 
 void Gtid_state::update_gtids_impl_lock_sidnos(THD *first_thd) {
   /* Define which sidnos should be locked to be updated */
-<<<<<<< HEAD
-  for (THD *thd = first_thd; thd != NULL; thd = thd->next_to_commit) {
-=======
   for (THD *thd = first_thd; thd != nullptr; thd = thd->next_to_commit) {
->>>>>>> 4869291f
     if (thd->owned_gtid.sidno > 0) {
       DBUG_PRINT("info",
                  ("Setting sidno %d to be locked", thd->owned_gtid.sidno));
