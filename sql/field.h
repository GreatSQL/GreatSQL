#ifndef FIELD_INCLUDED
#define FIELD_INCLUDED

/* Copyright (c) 2000, 2018, Oracle and/or its affiliates. All rights reserved.

   This program is free software; you can redistribute it and/or modify
   it under the terms of the GNU General Public License, version 2.0,
   as published by the Free Software Foundation.

   This program is also distributed with certain software (including
   but not limited to OpenSSL) that is licensed under separate terms,
   as designated in a particular file or component or in included license
   documentation.  The authors of MySQL hereby grant you an additional
   permission to link the program and your derivative works with the
   separately licensed software that they have included with MySQL.

   This program is distributed in the hope that it will be useful,
   but WITHOUT ANY WARRANTY; without even the implied warranty of
   MERCHANTABILITY or FITNESS FOR A PARTICULAR PURPOSE.  See the
   GNU General Public License, version 2.0, for more details.

   You should have received a copy of the GNU General Public License
   along with this program; if not, write to the Free Software
   Foundation, Inc., 51 Franklin St, Fifth Floor, Boston, MA 02110-1301  USA */

#include <limits.h>
#include <stdio.h>
#include <stdlib.h>
#include <string.h>
#include <sys/types.h>
#include <algorithm>

#include <string>

#include "binary_log_funcs.h"  // my_time_binary_length
#include "binary_log_types.h"
#include "decimal.h"  // E_DEC_OOM
#include "lex_string.h"
#include "m_ctype.h"
#include "m_string.h"
#include "my_base.h"  // ha_storage_media
#include "my_bitmap.h"
#include "my_byteorder.h"
#include "my_compare.h"  // portable_sizeof_char_ptr
#include "my_compiler.h"
#include "my_dbug.h"
#include "my_inttypes.h"
#include "my_sys.h"
#include "my_time.h"  // MYSQL_TIME_NOTE_TRUNCATED
#include "mysql/udf_registration_types.h"
#include "mysql_com.h"
#include "mysql_time.h"
#include "mysqld_error.h"  // ER_*
#include "nullable.h"
#include "sql/dd/types/column.h"
#include "sql/gis/srid.h"
#include "sql/sql_bitmap.h"
#include "sql/sql_const.h"
#include "sql/sql_error.h"  // Sql_condition
#include "sql/sql_list.h"
#include "sql/thr_malloc.h"
#include "sql_string.h"  // String

class Blob_mem_storage;
class Create_field;
class Field;
class Field_bit;
class Field_bit_as_char;
class Field_blob;
class Field_datetime;
class Field_decimal;
class Field_double;
class Field_enum;
class Field_float;
class Field_json;
class Field_long;
class Field_longlong;
class Field_medium;
class Field_new_decimal;
class Field_newdate;
class Field_num;
class Field_real;
class Field_set;
class Field_short;
class Field_str;
class Field_string;
class Field_temporal;
class Field_temporal_with_date;
class Field_temporal_with_date_and_time;
class Field_temporal_with_date_and_timef;
class Field_time;
class Field_time_common;
class Field_timef;
class Field_timestamp;
class Field_tiny;
class Field_varstring;
class Field_year;
class Item;
class Json_diff_vector;
class Json_wrapper;
class KEY;
class Protocol;
class Relay_log_info;
class Send_field;
class THD;
class my_decimal;
struct MEM_ROOT;
struct TABLE;
struct TABLE_SHARE;
struct TYPELIB;
struct timeval;

extern const LEX_CSTRING null_lex_cstr;

using Mysql::Nullable;

/*

Field class hierarchy


Field (abstract)
|
+--Field_bit
|  +--Field_bit_as_char
|
+--Field_num (abstract)
|  |  +--Field_real (abstract)
|  |     +--Field_decimal
|  |     +--Field_float
|  |     +--Field_double
|  |
|  +--Field_new_decimal
|  +--Field_short
|  +--Field_medium
|  +--Field_long
|  +--Field_longlong
|  +--Field_tiny
|     +--Field_year
|
+--Field_str (abstract)
|  +--Field_longstr
|  |  +--Field_string
|  |  +--Field_varstring
|  |  +--Field_blob
|  |     +--Field_geom
|  |     +--Field_json
|  |
|  +--Field_null
|  +--Field_enum
|     +--Field_set
|
+--Field_temporal (abstract)
   +--Field_time_common (abstract)
   |  +--Field_time
   |  +--Field_timef
   |
   +--Field_temporal_with_date (abstract)
      +--Field_newdate
      +--Field_temporal_with_date_and_time (abstract)
         +--Field_timestamp
         +--Field_datetime
         +--Field_temporal_with_date_and_timef (abstract)
            +--Field_timestampf
            +--Field_datetimef
*/

enum enum_check_fields : int {
  CHECK_FIELD_IGNORE,
  CHECK_FIELD_WARN,
  CHECK_FIELD_ERROR_FOR_NULL
};

enum Derivation {
  DERIVATION_IGNORABLE = 6,
  DERIVATION_NUMERIC = 5,
  DERIVATION_COERCIBLE = 4,
  DERIVATION_SYSCONST = 3,
  DERIVATION_IMPLICIT = 2,
  DERIVATION_NONE = 1,
  DERIVATION_EXPLICIT = 0
};

/* Specifies data storage format for individual columns */
enum column_format_type {
  COLUMN_FORMAT_TYPE_DEFAULT = 0,   /* Not specified (use engine default) */
  COLUMN_FORMAT_TYPE_FIXED = 1,     /* FIXED format */
  COLUMN_FORMAT_TYPE_DYNAMIC = 2,   /* DYNAMIC format */
  COLUMN_FORMAT_TYPE_COMPRESSED = 3 /* COMPRESSED format*/
};

/**
  Status when storing a value in a field or converting from one
  datatype to another. The values should be listed in order of
  increasing seriousness so that if two type_conversion_status
  variables are compared, the bigger one is most serious.
*/
enum type_conversion_status {
  /// Storage/conversion went fine.
  TYPE_OK = 0,
  /**
    A minor problem when converting between temporal values, e.g.
    if datetime is converted to date the time information is lost.
  */
  TYPE_NOTE_TIME_TRUNCATED,
  /**
    Value was stored, but something was cut. What was cut is
    considered insignificant enough to only issue a note. Example:
    trying to store a number with 5 decimal places into a field that
    can only store 3 decimals. The number rounded to 3 decimal places
    should be stored. Another example: storing the string "foo " into
    a VARCHAR(3). The string "foo" is stored in this case, so only
    whitespace is cut.
  */
  TYPE_NOTE_TRUNCATED,
  /**
    Value outside min/max limit of datatype. The min/max value is
    stored by Field::store() instead (if applicable)
  */
  TYPE_WARN_OUT_OF_RANGE,
  /**
    Value was stored, but something was cut. What was cut is
    considered significant enough to issue a warning. Example: storing
    the string "foo" into a VARCHAR(2). The string "fo" is stored in
    this case. Another example: storing the string "2010-01-01foo"
    into a DATE. The garbage in the end of the string is cut in this
    case.
  */
  TYPE_WARN_TRUNCATED,
  /**
    Value has invalid string data. When present in a predicate with
    equality operator, range optimizer returns an impossible where.
  */
  TYPE_WARN_INVALID_STRING,
  /// Trying to store NULL in a NOT NULL field.
  TYPE_ERR_NULL_CONSTRAINT_VIOLATION,
  /**
    Store/convert incompatible values, like converting "foo" to a
    date.
  */
  TYPE_ERR_BAD_VALUE,
  /// Out of memory
  TYPE_ERR_OOM
};

/*
  Some defines for exit codes for ::is_equal class functions.
*/
#define IS_EQUAL_NO 0
#define IS_EQUAL_YES 1
#define IS_EQUAL_PACK_LENGTH 2

#define my_charset_numeric my_charset_latin1
#define MY_REPERTOIRE_NUMERIC MY_REPERTOIRE_ASCII

struct CACHE_FIELD;

type_conversion_status field_conv(Field *to, Field *from);

inline uint get_enum_pack_length(int elements) {
  return elements < 256 ? 1 : 2;
}

inline uint get_set_pack_length(int elements) {
  uint len = (elements + 7) / 8;
  return len > 4 ? 8 : len;
}

inline type_conversion_status decimal_err_to_type_conv_status(int dec_error) {
  if (dec_error & E_DEC_OOM) return TYPE_ERR_OOM;

  if (dec_error & (E_DEC_DIV_ZERO | E_DEC_BAD_NUM)) return TYPE_ERR_BAD_VALUE;

  if (dec_error & E_DEC_TRUNCATED) return TYPE_NOTE_TRUNCATED;

  if (dec_error & E_DEC_OVERFLOW) return TYPE_WARN_OUT_OF_RANGE;

  if (dec_error == E_DEC_OK) return TYPE_OK;

  // impossible
  DBUG_ASSERT(false);
  return TYPE_ERR_BAD_VALUE;
}

/**
  Convert warnings returned from str_to_time() and str_to_datetime()
  to their corresponding type_conversion_status codes.
*/
inline type_conversion_status time_warning_to_type_conversion_status(
    const int warn) {
  if (warn & MYSQL_TIME_NOTE_TRUNCATED) return TYPE_NOTE_TIME_TRUNCATED;

  if (warn & MYSQL_TIME_WARN_OUT_OF_RANGE) return TYPE_WARN_OUT_OF_RANGE;

  if (warn & MYSQL_TIME_WARN_TRUNCATED) return TYPE_NOTE_TRUNCATED;

  if (warn & (MYSQL_TIME_WARN_ZERO_DATE | MYSQL_TIME_WARN_ZERO_IN_DATE))
    return TYPE_ERR_BAD_VALUE;

  if (warn & MYSQL_TIME_WARN_INVALID_TIMESTAMP)
    // date was fine but pointed to daylight saving time switch gap
    return TYPE_OK;

  DBUG_ASSERT(!warn);
  return TYPE_OK;
}

#define ASSERT_COLUMN_MARKED_FOR_READ        \
  DBUG_ASSERT(!table || (!table->read_set || \
                         bitmap_is_set(table->read_set, field_index)))
#define ASSERT_COLUMN_MARKED_FOR_WRITE        \
  DBUG_ASSERT(!table || (!table->write_set || \
                         bitmap_is_set(table->write_set, field_index)))

/**
  Tests if field type is an integer

  @param type Field type, as returned by field->type()

  @returns true if integer type, false otherwise
*/
inline bool is_integer_type(enum_field_types type) {
  switch (type) {
    case MYSQL_TYPE_TINY:
    case MYSQL_TYPE_SHORT:
    case MYSQL_TYPE_INT24:
    case MYSQL_TYPE_LONG:
    case MYSQL_TYPE_LONGLONG:
      return true;
    default:
      return false;
  }
}

/**
  Tests if field type is a numeric type

  @param type Field type, as returned by field->type()

  @returns true if numeric type, false otherwise
*/
inline bool is_numeric_type(enum_field_types type) {
  switch (type) {
    case MYSQL_TYPE_TINY:
    case MYSQL_TYPE_SHORT:
    case MYSQL_TYPE_INT24:
    case MYSQL_TYPE_LONG:
    case MYSQL_TYPE_LONGLONG:
    case MYSQL_TYPE_FLOAT:
    case MYSQL_TYPE_DOUBLE:
    case MYSQL_TYPE_DECIMAL:
    case MYSQL_TYPE_NEWDECIMAL:
      return true;
    default:
      return false;
  }
}
/**
  Tests if field type is temporal, i.e. represents
  DATE, TIME, DATETIME or TIMESTAMP types in SQL.

  @param type    Field type, as returned by field->type().
  @retval true   If field type is temporal
  @retval false  If field type is not temporal
*/
inline bool is_temporal_type(enum_field_types type) {
  switch (type) {
    case MYSQL_TYPE_TIME:
    case MYSQL_TYPE_DATETIME:
    case MYSQL_TYPE_TIMESTAMP:
    case MYSQL_TYPE_DATE:
    case MYSQL_TYPE_NEWDATE:
      return true;
    default:
      return false;
  }
}

/**
  Tests if field real type is temporal, i.e. represents
  all existing implementations of
  DATE, TIME, DATETIME or TIMESTAMP types in SQL.

  @param type    Field real type, as returned by field->real_type()
  @retval true   If field real type is temporal
  @retval false  If field real type is not temporal
*/
inline bool is_temporal_real_type(enum_field_types type) {
  switch (type) {
    case MYSQL_TYPE_TIME2:
    case MYSQL_TYPE_TIMESTAMP2:
    case MYSQL_TYPE_DATETIME2:
      return true;
    default:
      return is_temporal_type(type);
  }
}

/**
  Tests if field type is temporal and has time part,
  i.e. represents TIME, DATETIME or TIMESTAMP types in SQL.

  @param type    Field type, as returned by field->type().
  @retval true   If field type is temporal type with time part.
  @retval false  If field type is not temporal type with time part.
*/
inline bool is_temporal_type_with_time(enum_field_types type) {
  switch (type) {
    case MYSQL_TYPE_TIME:
    case MYSQL_TYPE_DATETIME:
    case MYSQL_TYPE_TIMESTAMP:
      return true;
    default:
      return false;
  }
}

/**
  Tests if field type is temporal and has date part,
  i.e. represents DATE, DATETIME or TIMESTAMP types in SQL.

  @param type    Field type, as returned by field->type().
  @retval true   If field type is temporal type with date part.
  @retval false  If field type is not temporal type with date part.
*/
inline bool is_temporal_type_with_date(enum_field_types type) {
  switch (type) {
    case MYSQL_TYPE_DATE:
    case MYSQL_TYPE_DATETIME:
    case MYSQL_TYPE_TIMESTAMP:
      return true;
    default:
      return false;
  }
}

/**
  Tests if field type is temporal and has date and time parts,
  i.e. represents DATETIME or TIMESTAMP types in SQL.

  @param type    Field type, as returned by field->type().
  @retval true   If field type is temporal type with date and time parts.
  @retval false  If field type is not temporal type with date and time parts.
*/
inline bool is_temporal_type_with_date_and_time(enum_field_types type) {
  switch (type) {
    case MYSQL_TYPE_DATETIME:
    case MYSQL_TYPE_TIMESTAMP:
      return true;
    default:
      return false;
  }
}

/**
  Tests if field real type can have "DEFAULT CURRENT_TIMESTAMP",
  i.e. represents TIMESTAMP types in SQL.

  @param type    Field type, as returned by field->real_type().
  @retval true   If field real type can have "DEFAULT CURRENT_TIMESTAMP".
  @retval false  If field real type can not have "DEFAULT CURRENT_TIMESTAMP".
*/
inline bool real_type_with_now_as_default(enum_field_types type) {
  return type == MYSQL_TYPE_TIMESTAMP || type == MYSQL_TYPE_TIMESTAMP2 ||
         type == MYSQL_TYPE_DATETIME || type == MYSQL_TYPE_DATETIME2;
}

/**
  Tests if field real type can have "ON UPDATE CURRENT_TIMESTAMP",
  i.e. represents TIMESTAMP types in SQL.

  @param type    Field type, as returned by field->real_type().
  @retval true   If field real type can have "ON UPDATE CURRENT_TIMESTAMP".
  @retval false  If field real type can not have "ON UPDATE CURRENT_TIMESTAMP".
*/
inline bool real_type_with_now_on_update(enum_field_types type) {
  return type == MYSQL_TYPE_TIMESTAMP || type == MYSQL_TYPE_TIMESTAMP2 ||
         type == MYSQL_TYPE_DATETIME || type == MYSQL_TYPE_DATETIME2;
}

/**
   Recognizer for concrete data type (called real_type for some reason),
   returning true if it is one of the TIMESTAMP types.
*/
inline bool is_timestamp_type(enum_field_types type) {
  return type == MYSQL_TYPE_TIMESTAMP || type == MYSQL_TYPE_TIMESTAMP2;
}

/**
  Convert temporal real types as retuned by field->real_type()
  to field type as returned by field->type().

  @param real_type  Real type.
  @retval           Field type.
*/
inline enum_field_types real_type_to_type(enum_field_types real_type) {
  switch (real_type) {
    case MYSQL_TYPE_TIME2:
      return MYSQL_TYPE_TIME;
    case MYSQL_TYPE_DATETIME2:
      return MYSQL_TYPE_DATETIME;
    case MYSQL_TYPE_TIMESTAMP2:
      return MYSQL_TYPE_TIMESTAMP;
    case MYSQL_TYPE_NEWDATE:
      return MYSQL_TYPE_DATE;
    /* Note: NEWDECIMAL is a type, not only a real_type */
    default:
      return real_type;
  }
}

/**
  Return the appropriate MYSQL_TYPE_X_BLOB value based on the
  pack_length.

  @param  pack_length pack_length for BLOB
  @retval MYSQL_TYPE_X_BLOB corresponding to pack_length.
*/
inline enum_field_types blob_type_from_pack_length(uint pack_length) {
  DBUG_ENTER("blob_type_from_pack_length");
  switch (pack_length) {
    case 1:
      DBUG_RETURN(MYSQL_TYPE_TINY_BLOB);
    case 2:
      DBUG_RETURN(MYSQL_TYPE_BLOB);
    case 3:
      DBUG_RETURN(MYSQL_TYPE_MEDIUM_BLOB);
    case 4:
      DBUG_RETURN(MYSQL_TYPE_LONG_BLOB);
    default:
      DBUG_ASSERT(false);
      DBUG_RETURN(MYSQL_TYPE_LONG_BLOB);
  }
}

/**
   Copies an integer value to a format comparable with memcmp(). The
   format is characterized by the following:

   - The sign bit goes first and is unset for negative values.
   - The representation is big endian.

   The function template can be instantiated to copy from little or
   big endian values.

   @tparam Is_big_endian True if the source integer is big endian.

   @param to          Where to write the integer.
   @param to_length   Size in bytes of the destination buffer.
   @param from        Where to read the integer.
   @param from_length Size in bytes of the source integer
   @param is_unsigned True if the source integer is an unsigned value.
*/
template <bool Is_big_endian>
void copy_integer(uchar *to, size_t to_length, const uchar *from,
                  size_t from_length, bool is_unsigned) {
  if (to_length == 0) return;
  if (Is_big_endian) {
    std::copy(from, from + std::min(to_length, from_length), to);
    if (!is_unsigned)
      to[0] = static_cast<char>(to[0] ^ 128);  // Reverse the sign bit.
  } else {
    const uchar *from_end = from + from_length;
    const uchar *from_start = from_end - std::min(from_length, to_length);
    std::reverse_copy(from_start, from_end, to);
    if (!is_unsigned)
      to[0] = static_cast<char>(to[0] ^ 128);  // Reverse the sign bit.
  }
}

/**
  Used for storing information associated with generated column or default
  values generated from expression.
*/
class Value_generator {
 public:
  /**
    Item representing the generation expression.
    This is non-NULL for every Field of a TABLE, if that field is a generated
    column.
    Contrast this with the Field of a TABLE_SHARE, which has expr_item==NULL
    even if it's a generated column; that makes sense, as an Item tree cannot
    be shared.
  */
  Item *expr_item;
  /**
    Text of the expression. Used in only one case:
    - the text read from the DD is put into the Value_generator::expr_str of
    the Field of the TABLE_SHARE; then this expr_str is used as source
    to produce expr_item for the Field of every TABLE derived from this
    TABLE_SHARE.
  */
  LEX_STRING expr_str;

  /**
    Bit field indicating the type of statement for binary logging.
    It needs to be saved because this is determined only once when it is parsed
    but it needs to be set on the lex for each statement that uses this
    value generator. And since unpacking is done once on table open, it will
    be set for the rest of the statements in refix_inner_value_generator_items.
  */
  uint32 m_backup_binlog_stmt_flags{0};

  /* It's used to free the items created in parsing generated expression */
  Item *item_free_list;
  /// Bitmap records base columns which a generated column depends on.
  MY_BITMAP base_columns_map;

  Value_generator()
      : expr_item(0),
        item_free_list(0),
        field_type(MYSQL_TYPE_LONG),
        stored_in_db(false),
        num_non_virtual_base_cols(0),
        permanent_changes_completed(false) {
    expr_str.str = NULL;
    expr_str.length = 0;
  };
  ~Value_generator() {}
  enum_field_types get_real_type() const { return field_type; }

  void set_field_type(enum_field_types fld_type) { field_type = fld_type; }

  /**
     Set the binary log flags in m_backup_binlog_stmt_flags
     @param backup_binlog_stmt_flags the falgs to be backed up
  */
  void backup_stmt_unsafe_flags(uint32 backup_binlog_stmt_flags) {
    m_backup_binlog_stmt_flags = backup_binlog_stmt_flags;
  }

  /**
    Get the binary log flags from m_backup_binlog_stmt_flags
    @return the flags backed up by unpack_value_generator
  */
  uint32 get_stmt_unsafe_flags() { return m_backup_binlog_stmt_flags; }

  bool get_field_stored() const { return stored_in_db; }
  void set_field_stored(bool stored) { stored_in_db = stored; }
  bool register_base_columns(TABLE *table);
  /**
    Get the number of non virtual base columns that this generated
    column needs.

    @return number of non virtual base columns
  */
  uint non_virtual_base_columns() const { return num_non_virtual_base_cols; }

  /**
     Duplicates a string into expr_str.

     @param root MEM_ROOT to use for allocation
     @param src  source string
     @param len  length of 'src' in bytes
  */
  void dup_expr_str(MEM_ROOT *root, const char *src, size_t len);

  /**
     Writes the generation expression into a String with proper syntax.
     @param thd  THD
     @param out  output String
  */
  void print_expr(THD *thd, String *out);

 private:
  /*
    The following data is only updated by the parser and read
    when a Create_field object is created/initialized.
  */
  enum_field_types field_type; /* Real field type*/
  bool stored_in_db;           /* Indication that the field is
                                  phisically stored in the database*/
  /// How many non-virtual base columns in base_columns_map
  uint num_non_virtual_base_cols;

 public:
  /**
     Used to make sure permanent changes to the item tree of expr_item are
     made only once.
  */
  bool permanent_changes_completed;
};

class Proto_field {
 public:
  virtual ~Proto_field() = default;
  virtual bool send_binary(Protocol *protocol) = 0;
  virtual bool send_text(Protocol *protocol) = 0;
};

class Field : public Proto_field {
 public:
  Field(const Item &) = delete;
  void operator=(Field &) = delete;

  /**
    Checks if the field is marked as having a general expression to generate
    default values.

     @retval true  The field has general expression as default
     @retval false The field doesn't have any general expression as default
  */
  bool has_insert_default_general_value_expression() const {
    return auto_flags & GENERATED_FROM_EXPRESSION;
  }

  /**
    Checks if the field is marked as having a datetime value expression to
    generate default values on inserts.

    @retval true  The field has datetime expression as default
    @retval false The field doesn't have a datime value expression as default
  */
  bool has_insert_default_datetime_value_expression() const {
    return auto_flags & DEFAULT_NOW;
  }

  /**
    Checks if the field is marked as having a datetime value expression to
    generate default values on updates.

    @retval true  The field has datetime expression as default for on update
    @retval false The field doesn't have a datime value expression as default
                  for on update
  */
  bool has_update_default_datetime_value_expression() const {
    return auto_flags & ON_UPDATE_NOW;
  }

  /// Holds the position to the field in record
  uchar *ptr;

 private:
  dd::Column::enum_hidden_type m_hidden;

  /**
     Byte where the @c NULL bit is stored inside a record. If this Field is a
     @c NOT @c NULL field, this member is @c NULL.
  */
  uchar *m_null_ptr;

  /**
    Flag: if the NOT-NULL field can be temporary NULL.
  */
  bool m_is_tmp_nullable;

  /**
    This is a flag with the following semantics:
      - it can be changed only when m_is_tmp_nullable is true;
      - it specifies if this field in the first current record
        (TABLE::record[0]) was set to NULL (temporary NULL).

    This flag is used for trigger handling.
  */
  bool m_is_tmp_null;

  /**
    The value of THD::check_for_truncated_fields at the moment of setting
    m_is_tmp_null attribute.
  */
  enum_check_fields m_check_for_truncated_fields_saved;

 protected:
  const uchar *get_null_ptr() const { return m_null_ptr; }

  uchar *get_null_ptr() { return m_null_ptr; }

 public:
  /*
    Note that you can use table->in_use as replacement for current_thd member
    only inside of val_*() and store() members (e.g. you can't use it in cons)
  */
  TABLE *table;       // Pointer for table
  TABLE *orig_table;  // Pointer to original table
  const char **table_name, *field_name;
  LEX_STRING comment;
  /* Field is part of the following keys */
  Key_map key_start;          /* Keys that starts with this field */
  Key_map part_of_key;        ///< Keys that includes this field
                              ///< except of prefix keys.
  Key_map part_of_prefixkey;  ///< Prefix keys
  Key_map part_of_sortkey;    /* ^ but only keys usable for sorting */
  /**
    All keys that include this field, but not extended by the storage engine to
    include primary key columns.
  */
  Key_map part_of_key_not_extended;

  /**
    Flags for Proto_field::auto_flags / Create_field::auto_flags bitmaps.

    @note NEXT_NUMBER and DEFAULT_NOW/ON_UPDATE_NOW/GENERATED flags should
          never be set at the same time. Also DEFAULT_NOW and GENERATED
          should not be set at the same time.

    @warning The values of this enum are used as bit masks for uchar
    Field::auto_flags.
  */
  enum enum_auto_flags {
    NONE = 0,
    NEXT_NUMBER = 1,               ///<  AUTO_INCREMENT
    DEFAULT_NOW = 2,               ///<  DEFAULT CURRENT_TIMESTAMP
    ON_UPDATE_NOW = 4,             ///<  ON UPDATE CURRENT_TIMESTAMP
    GENERATED_FROM_EXPRESSION = 8  ///<  DEFAULT (expression)
  };

  enum geometry_type {
    GEOM_GEOMETRY = 0,
    GEOM_POINT = 1,
    GEOM_LINESTRING = 2,
    GEOM_POLYGON = 3,
    GEOM_MULTIPOINT = 4,
    GEOM_MULTILINESTRING = 5,
    GEOM_MULTIPOLYGON = 6,
    GEOM_GEOMETRYCOLLECTION = 7
  };
  enum imagetype { itRAW, itMBR };

  // Length of field. Never write to this member directly; instead, use
  // set_field_length().
  uint32 field_length;
  virtual void set_field_length(uint32 length) { field_length = length; }

  uint32 flags;
  uint16 field_index;  // field number in fields array
  uchar null_bit;      // Bit used to test null bit
  /**
    Bitmap of flags indicating if field value is auto-generated by default
    and/or on update, and in which way.

    @sa Field::enum_auto_flags for possible options.

    @sa Field::utype and Field::unireg_check in pre-8.0 versions of server
        for historical perspective.
  */
  uchar auto_flags;
  /**
     If true, this field was created in create_tmp_field_from_item from a NULL
     value. This means that the type of the field is just a guess, and the type
     may be freely coerced to another type.

     @see create_tmp_field_from_item
     @see Item_type_holder::get_real_type

   */
  bool is_created_from_null_item;
  LEX_CSTRING zip_dict_name;  // associated compression dictionary name
  LEX_CSTRING zip_dict_data;  // associated compression dictionary data
  /**
     True if this field belongs to some index (unlike part_of_key, the index
     might have only a prefix).
  */
  bool m_indexed;

 private:
  enum enum_pushed_warnings {
    BAD_NULL_ERROR_PUSHED = 1,
    NO_DEFAULT_FOR_FIELD_PUSHED = 2,
    NO_DEFAULT_FOR_VIEW_FIELD_PUSHED = 4
  };

  /*
    Bitmask specifying which warnings have been already pushed in order
    not to repeat the same warning for the collmn multiple times.
    Uses values of enum_pushed_warnings to control pushed warnings.
  */
  unsigned int m_warnings_pushed;

 public:
  /* Generated column data */
  Value_generator *gcol_info{nullptr};
  /*
    Indication that the field is phycically stored in tables
    rather than just generated on SQL queries.
    As of now, false can only be set for virtual generated columns.
  */
  bool stored_in_db;
  bool is_gcol() const { return gcol_info; }
  bool is_virtual_gcol() const { return gcol_info && !stored_in_db; }

  /// Holds the expression to be used to generate default values.
  Value_generator *m_default_val_expr{nullptr};

  /**
    Sets the hidden type for this field.

    @param hidden the new hidden type to set.
  */
  void set_hidden(dd::Column::enum_hidden_type hidden) { m_hidden = hidden; }

  /// @returns the hidden type for this field.
  dd::Column::enum_hidden_type hidden() const { return m_hidden; }

  /**
    @retval true if this field should be hidden away from users.
    @retval false is this field is visible to the user.
  */
  bool is_hidden_from_user() const {
    return hidden() != dd::Column::enum_hidden_type::HT_VISIBLE &&
           DBUG_EVALUATE_IF("show_hidden_columns", false, true);
  }

  /**
    @returns true if this is a hidden field that is used for implementing
             functional indexes. Note that if we need different types of hidden
             fields in the future (like invisible columns), this function needs
             to be changed so it can distinguish between the different "types"
             of hidden.
  */
  bool is_field_for_functional_index() const {
    return hidden() == dd::Column::enum_hidden_type::HT_HIDDEN_SQL;
  }

  Field(uchar *ptr_arg, uint32 length_arg, uchar *null_ptr_arg,
        uchar null_bit_arg, uchar auto_flags_arg, const char *field_name_arg);

  virtual ~Field() {}

  void reset_warnings() { m_warnings_pushed = 0; }

  /**
    Turn on temporary nullability for the field.
  */
  void set_tmp_nullable() { m_is_tmp_nullable = true; }

  /**
    Turn off temporary nullability for the field.
  */
  void reset_tmp_nullable() { m_is_tmp_nullable = false; }

  /**
    Reset temporary NULL value for field
  */
  void reset_tmp_null() { m_is_tmp_null = false; }

  void set_tmp_null();

  /**
    @return temporary NULL-ability flag.
    @retval true if NULL can be assigned temporary to the Field.
    @retval false if NULL can not be assigned even temporary to the Field.
  */
  bool is_tmp_nullable() const { return m_is_tmp_nullable; }

  /**
    @return whether Field has temporary value NULL.
    @retval true if the Field has temporary value NULL.
    @retval false if the Field's value is NOT NULL, or if the temporary
    NULL-ability flag is reset.
  */
  bool is_tmp_null() const { return is_tmp_nullable() && m_is_tmp_null; }

  /* Store functions returns 1 on overflow and -1 on fatal error */
  virtual type_conversion_status store(const char *to, size_t length,
                                       const CHARSET_INFO *cs) = 0;
  virtual type_conversion_status store(double nr) = 0;
  virtual type_conversion_status store(longlong nr, bool unsigned_val) = 0;
  /**
    Store a temporal value in packed longlong format into a field.
    The packed value is compatible with TIME_to_longlong_time_packed(),
    TIME_to_longlong_date_packed() or TIME_to_longlong_datetime_packed().
    Note, the value must be properly rounded or truncated according
    according to field->decimals().

    @param  nr  temporal value in packed longlong format.
    @retval false on success
    @retval true  on error
  */
  virtual type_conversion_status store_packed(longlong nr) {
    return store(nr, 0);
  }
  virtual type_conversion_status store_decimal(const my_decimal *d) = 0;
  /**
    Store MYSQL_TIME value with the given amount of decimal digits
    into a field.

    Note, the "dec" parameter represents number of digits of the Item
    that previously created the MYSQL_TIME value. It's needed when we
    store the value into a CHAR/VARCHAR/TEXT field to display
    the proper amount of fractional digits.
    For other field types the "dec" value does not matter and is ignored.

    @param ltime   Time, date or datetime value.
    @param dec_arg Number of decimals in ltime.
    @retval false  on success
    @retval true   on error
  */
  virtual type_conversion_status store_time(MYSQL_TIME *ltime, uint8 dec_arg);
  /**
    Store MYSQL_TYPE value into a field when the number of fractional
    digits is not important or is not know.

    @param ltime   Time, date or datetime value.
    @retval false   on success
    @retval true   on error
  */
  type_conversion_status store_time(MYSQL_TIME *ltime) {
    return store_time(ltime, 0);
  }
  type_conversion_status store(const char *to, size_t length,
                               const CHARSET_INFO *cs,
                               enum_check_fields check_level);
  virtual double val_real(void) = 0;
  virtual longlong val_int(void) = 0;
  /**
    Returns TIME value in packed longlong format.
    This method should not be called for non-temporal types.
    Temporal field types override the default method.
  */
  virtual longlong val_time_temporal() {
    DBUG_ASSERT(0);
    return 0;
  }
  /**
    Returns DATE/DATETIME value in packed longlong format.
    This method should not be called for non-temporal types.
    Temporal field types override the default method.
  */
  virtual longlong val_date_temporal() {
    DBUG_ASSERT(0);
    return 0;
  }
  /**
    Returns "native" packed longlong representation of
    a TIME or DATE/DATETIME field depending on field type.
  */
  longlong val_temporal_by_field_type() {
    // Return longlong TIME or DATETIME representation, depending on field type
    if (type() == MYSQL_TYPE_TIME) return val_time_temporal();
    DBUG_ASSERT(is_temporal_with_date());
    return val_date_temporal();
  }
  virtual my_decimal *val_decimal(my_decimal *) = 0;
  inline String *val_str(String *str) { return val_str(str, str); }
  /*
     val_str(buf1, buf2) gets two buffers and should use them as follows:
     if it needs a temp buffer to convert result to string - use buf1
       example Field_tiny::val_str()
     if the value exists as a string already - use buf2
       example Field_string::val_str()
     consequently, buf2 may be created as 'String buf;' - no memory
     will be allocated for it. buf1 will be allocated to hold a
     value if it's too small. Using allocated buffer for buf2 may result in
     an unnecessary free (and later, may be an alloc).
     This trickery is used to decrease a number of malloc calls.
  */
  virtual String *val_str(String *, String *) = 0;
  String *val_int_as_str(String *val_buffer, bool unsigned_flag);
  /*
   str_needs_quotes() returns true if the value returned by val_str() needs
   to be quoted when used in constructing an SQL query.
  */
  virtual bool str_needs_quotes() { return false; }
  virtual Item_result result_type() const = 0;
  /**
    Returns Item_result type of a field when it appears
    in numeric context such as:
      SELECT time_column + 1;
      SELECT SUM(time_column);
    Examples:
    - a column of type TIME, DATETIME, TIMESTAMP act as INT.
    - a column of type TIME(1), DATETIME(1), TIMESTAMP(1)
      act as DECIMAL with 1 fractional digits.
  */
  virtual Item_result numeric_context_result_type() const {
    return result_type();
  }
  virtual Item_result cmp_type() const { return result_type(); }
  virtual Item_result cast_to_int_type() const { return result_type(); }
  static bool type_can_have_key_part(enum_field_types);
  static enum_field_types field_type_merge(enum_field_types, enum_field_types);
  static Item_result result_merge_type(enum_field_types);
  bool gcol_expr_is_equal(const Create_field *field) const;
  virtual bool eq(Field *field) {
    return (ptr == field->ptr && m_null_ptr == field->m_null_ptr &&
            null_bit == field->null_bit && field->type() == type());
  }
  virtual bool eq_def(Field *field);

  /*
    pack_length() returns size (in bytes) used to store field data in memory
    (i.e. it returns the maximum size of the field in a row of the table,
    which is located in RAM).
  */
  virtual uint32 pack_length() const { return (uint32)field_length; }

  /*
    pack_length_in_rec() returns size (in bytes) used to store field data on
    storage (i.e. it returns the maximal size of the field in a row of the
    table, which is located on disk).
  */
  virtual uint32 pack_length_in_rec() const { return pack_length(); }
  virtual bool compatible_field_size(uint metadata, Relay_log_info *, uint16,
                                     int *order);
  virtual uint pack_length_from_metadata(uint field_metadata) {
    DBUG_ENTER("Field::pack_length_from_metadata");
    DBUG_RETURN(field_metadata);
  }
  virtual uint row_pack_length() const { return 0; }
  virtual int save_field_metadata(uchar *first_byte) {
    return do_save_field_metadata(first_byte);
  }

  /*
    data_length() return the "real size" of the data in memory.
    Useful only for variable length datatypes where it's overloaded.
    By default assume the length is constant.
  */
  virtual uint32 data_length(uint row_offset MY_ATTRIBUTE((unused)) = 0) {
    return pack_length();
  }
  virtual uint32 sort_length() const { return pack_length(); }

  /**
     Get the maximum size of the data in packed format.

     @return Maximum data length of the field when packed using the
     Field::pack() function.
   */
  virtual uint32 max_data_length() const { return pack_length(); };

  virtual type_conversion_status reset(void) {
    memset(ptr, 0, pack_length());
    return TYPE_OK;
  }
  virtual void reset_fields() {}
  /**
    Returns timestamp value in "struct timeval" format.
    This method is used in "SELECT UNIX_TIMESTAMP(field)"
    to avoid conversion from timestamp to MYSQL_TIME and back.
  */
  virtual bool get_timestamp(struct timeval *tm, int *warnings);
  /**
    Stores a timestamp value in timeval format in a field.

   @note
   - store_timestamp(), get_timestamp() and store_time() do not depend on
   timezone and always work "in UTC".

   - The default implementation of this interface expects that storing the
   value will not fail. For most Field descendent classes, this is not the
   case. However, this interface is only used when the function
   CURRENT_TIMESTAMP is used as a column default expression, and currently we
   only allow TIMESTAMP and DATETIME columns to be declared with this as the
   column default. Hence it is enough that the classes implementing columns
   with these types either override this interface, or that
   store_time(MYSQL_TIME*, uint8) does not fail.

   - The column types above interpret decimals() to mean the scale of the
   fractional seconds.

   - We also have the limitation that the scale of a column must be the same as
   the scale of the CURRENT_TIMESTAMP. I.e. we only allow

   @code

   [ TIMESTAMP | DATETIME ] (n) [ DEFAULT | ON UPDATE ] CURRENT_TIMESTAMP (n)

   @endcode

   Since this interface relies on the caller to truncate the value according to
   this Field's scale, it will work with all constructs that we currently allow.
  */
  virtual void store_timestamp(const timeval *) { DBUG_ASSERT(false); }

  virtual void set_default();

  /**
     Evaluates the @c INSERT default function and stores the result in the
     field. If no such function exists for the column, or the function is not
     valid for the column's data type, invoking this function has no effect.
  */
  void evaluate_insert_default_function();

  /**
     Evaluates the @c UPDATE default function, if one exists, and stores the
     result in the record buffer. If no such function exists for the column,
     or the function is not valid for the column's data type, invoking this
     function has no effect.
  */
  void evaluate_update_default_function();
  virtual bool binary() const { return 1; }
  virtual bool zero_pack() const { return 1; }
  virtual enum ha_base_keytype key_type() const { return HA_KEYTYPE_BINARY; }
  virtual uint32 key_length() const { return pack_length(); }
  virtual enum_field_types type() const = 0;
  virtual enum_field_types real_type() const { return type(); }
  virtual enum_field_types binlog_type() const {
    /*
      Binlog stores field->type() as type code by default.
      This puts MYSQL_TYPE_STRING in case of CHAR, VARCHAR, SET and ENUM,
      with extra data type details put into metadata.

      We cannot store field->type() in case of temporal types with
      fractional seconds: TIME(n), DATETIME(n) and TIMESTAMP(n),
      because binlog records with MYSQL_TYPE_TIME, MYSQL_TYPE_DATETIME
      type codes do not have metadata.
      So for temporal data types with fractional seconds we'll store
      real_type() type codes instead, i.e.
      MYSQL_TYPE_TIME2, MYSQL_TYPE_DATETIME2, MYSQL_TYPE_TIMESTAMP2,
      and put precision into metatada.

      Note: perhaps binlog should eventually be modified to store
      real_type() instead of type() for all column types.
    */
    return type();
  }
  inline int cmp(const uchar *str) { return cmp(ptr, str); }
  virtual int cmp_max(const uchar *a, const uchar *b,
                      uint max_len MY_ATTRIBUTE((unused))) {
    return cmp(a, b);
  }
  virtual int cmp(const uchar *, const uchar *) = 0;
  virtual int cmp_binary(const uchar *a, const uchar *b,
                         uint32 max_length MY_ATTRIBUTE((unused)) = ~0L) {
    return memcmp(a, b, pack_length());
  }
  virtual int cmp_offset(uint row_offset) { return cmp(ptr, ptr + row_offset); }
  virtual int cmp_binary_offset(uint row_offset) {
    return cmp_binary(ptr, ptr + row_offset);
  };
  virtual int key_cmp(const uchar *a, const uchar *b) { return cmp(a, b); }
  virtual int key_cmp(const uchar *str, uint length MY_ATTRIBUTE((unused))) {
    return cmp(ptr, str);
  }
  virtual uint decimals() const { return 0; }
  virtual bool is_text_key_type() const { return false; }

  /*
    Caller beware: sql_type can change str.Ptr, so check
    ptr() to see if it changed if you are using your own buffer
    in str and restore it with set() if needed
  */
  virtual void sql_type(String &str) const = 0;

  bool is_temporal() const {
    return is_temporal_type(real_type_to_type(type()));
  }

  bool is_temporal_with_date() const {
    return is_temporal_type_with_date(real_type_to_type(type()));
  }

  bool is_temporal_with_time() const {
    return is_temporal_type_with_time(real_type_to_type(type()));
  }

  bool is_temporal_with_date_and_time() const {
    return is_temporal_type_with_date_and_time(real_type_to_type(type()));
  }

  /**
    Check whether the full table's row is NULL or the Field has value NULL.

    @return    true if the full table's row is NULL or the Field has value NULL
               false if neither table's row nor the Field has value NULL
  */
  bool is_null(my_ptrdiff_t row_offset = 0) const;

  /**
    Check whether the Field has value NULL (temporary or actual).

    @return   true if the Field has value NULL (temporary or actual)
              false if the Field has value NOT NULL.
  */
  bool is_real_null(my_ptrdiff_t row_offset = 0) const {
    if (real_maybe_null()) return (m_null_ptr[row_offset] & null_bit);

    if (is_tmp_nullable()) return m_is_tmp_null;

    return false;
  }

  /**
    Checks if the field has COLUMN_FORMAT_TYPE_COMPRESSED flag and non-empty
    associated compression dictionary.
  */
  bool has_associated_compression_dictionary() const noexcept {
    DBUG_ASSERT(zip_dict_name.str == 0 ||
                column_format() == COLUMN_FORMAT_TYPE_COMPRESSED);
    return column_format() == COLUMN_FORMAT_TYPE_COMPRESSED &&
           zip_dict_name.str != 0;
  }

  /**
    Check if the Field has value NULL or the record specified by argument
    has value NULL for this Field.

    @return    true if the Field has value NULL or the record has value NULL
               for thois Field.
  */
  bool is_null_in_record(const uchar *record) const {
    if (real_maybe_null()) return (record[null_offset()] & null_bit);

    return is_tmp_nullable() ? m_is_tmp_null : false;
  }

  void set_null(my_ptrdiff_t row_offset = 0);

  void set_notnull(my_ptrdiff_t row_offset = 0);

  type_conversion_status check_constraints(int mysql_errno);

  /**
    Remember the value of THD::check_for_truncated_fields to handle possible
    NOT-NULL constraint errors after BEFORE-trigger execution is finished.
    We should save the value of THD::check_for_truncated_fields before starting
    BEFORE-trigger processing since during triggers execution the
    value of THD::check_for_truncated_fields could be changed.
  */
  void set_check_for_truncated_fields(
      enum_check_fields check_for_truncated_fields) {
    m_check_for_truncated_fields_saved = check_for_truncated_fields;
  }

  bool maybe_null(void) const;
  /// @return true if this field is NULL-able, false otherwise.
  bool real_maybe_null(void) const { return m_null_ptr != NULL; }

  uint null_offset(const uchar *record) const {
    return (uint)(m_null_ptr - record);
  }

  uint null_offset() const;

  void set_null_ptr(uchar *p_null_ptr, uint p_null_bit) {
    m_null_ptr = p_null_ptr;
    null_bit = p_null_bit;
  }

  enum { LAST_NULL_BYTE_UNDEF = 0 };

  /*
    Find the position of the last null byte for the field.

    SYNOPSIS
      last_null_byte()

    DESCRIPTION
      Return a pointer to the last byte of the null bytes where the
      field conceptually is placed.

    RETURN VALUE
      The position of the last null byte relative to the beginning of
      the record. If the field does not use any bits of the null
      bytes, the value 0 (LAST_NULL_BYTE_UNDEF) is returned.
   */
  size_t last_null_byte() const;

  virtual void make_field(Send_field *);

  /**
    Returns whether make_sort_key() writes variable-length sort keys,
    ie., whether it can return fewer bytes than it's asked for.
  */
  virtual bool sort_key_is_varlen() const { return false; }

  /**
    Writes a copy of the current value in the record buffer, suitable for
    sorting using byte-by-byte comparison. Integers are always in big-endian
    regardless of hardware architecture. At most length bytes are written
    into the buffer.

    @param buff The buffer, assumed to be at least length bytes.

    @param length Number of bytes to write.

    @retval The number of bytes actually written. Note that unless
      sort_key_is_varlen() returns true, this must be exactly the same
      as length.
  */
  virtual size_t make_sort_key(uchar *buff, size_t length) = 0;
  virtual bool optimize_range(uint idx, uint part);
  /*
    This should be true for fields which, when compared with constant
    items, can be casted to longlong. In this case we will at 'fix_fields'
    stage cast the constant items to longlongs and at the execution stage
    use field->val_int() for comparison.  Used to optimize clauses like
    'a_column BETWEEN date_const, date_const'.
  */
  virtual bool can_be_compared_as_longlong() const { return false; }
  virtual void mem_free() {}
  virtual Field *new_field(MEM_ROOT *root, TABLE *new_table, bool keep_type);
  virtual Field *new_key_field(MEM_ROOT *root, TABLE *new_table, uchar *new_ptr,
                               uchar *new_null_ptr, uint new_null_bit);

  Field *new_key_field(MEM_ROOT *root, TABLE *new_table, uchar *new_ptr) {
    return new_key_field(root, new_table, new_ptr, m_null_ptr, null_bit);
  }

  /**
     Makes a shallow copy of the Field object.

     @note This member function must be overridden in all concrete
     subclasses. Several of the Field subclasses are concrete even though they
     are not leaf classes, so the compiler will not always catch this.

     @retval NULL If memory allocation failed.
  */
  virtual Field *clone() const = 0;

  /**
     Makes a shallow copy of the Field object.

     @note This member function must be overridden in all concrete
     subclasses. Several of the Field subclasses are concrete even though they
     are not leaf classes, so the compiler will not always catch this.

     @param mem_root MEM_ROOT to use for memory allocation.
     @retval NULL If memory allocation failed.
   */
  virtual Field *clone(MEM_ROOT *mem_root) const = 0;

  void move_field(uchar *ptr_arg, uchar *null_ptr_arg, uchar null_bit_arg) {
    ptr = ptr_arg;
    m_null_ptr = null_ptr_arg;
    null_bit = null_bit_arg;
  }

  void move_field(uchar *ptr_arg) { ptr = ptr_arg; }

  virtual void move_field_offset(my_ptrdiff_t ptr_diff) {
    ptr += ptr_diff;
    if (real_maybe_null()) m_null_ptr += ptr_diff;
  }

  virtual void get_image(uchar *buff, size_t length, const CHARSET_INFO *) {
    memcpy(buff, ptr, length);
  }

  virtual void set_image(const uchar *buff, size_t length,
                         const CHARSET_INFO *) {
    memcpy(ptr, buff, length);
  }

  /*
    Copy a field part into an output buffer.

    SYNOPSIS
      Field::get_key_image()
      buff   [out] output buffer
      length       output buffer size
      type         itMBR for geometry blobs, otherwise itRAW

    DESCRIPTION
      This function makes a copy of field part of size equal to or
      less than "length" parameter value.
      For fields of string types (CHAR, VARCHAR, TEXT) the rest of buffer
      is padded by zero byte.

    NOTES
      For variable length character fields (i.e. UTF-8) the "length"
      parameter means a number of output buffer bytes as if all field
      characters have maximal possible size (mbmaxlen). In the other words,
      "length" parameter is a number of characters multiplied by
      field_charset->mbmaxlen.

    RETURN
      Number of copied bytes (excluding padded zero bytes -- see above).
  */

  virtual size_t get_key_image(uchar *buff, size_t length,
                               imagetype type MY_ATTRIBUTE((unused))) {
    get_image(buff, length, &my_charset_bin);
    return length;
  }
  virtual void set_key_image(const uchar *buff, size_t length) {
    set_image(buff, length, &my_charset_bin);
  }
  inline longlong val_int_offset(uint row_offset) {
    ptr += row_offset;
    longlong tmp = val_int();
    ptr -= row_offset;
    return tmp;
  }
  inline longlong val_int(const uchar *new_ptr) {
    uchar *old_ptr = ptr;
    longlong return_value;
    ptr = (uchar *)new_ptr;
    return_value = val_int();
    ptr = old_ptr;
    return return_value;
  }
  inline String *val_str(String *str, const uchar *new_ptr) {
    uchar *old_ptr = ptr;
    ptr = (uchar *)new_ptr;
    val_str(str);
    ptr = old_ptr;
    return str;
  }
  virtual bool send_binary(Protocol *protocol) override;
  virtual bool send_text(Protocol *protocol) override;

  virtual uchar *pack(uchar *to, const uchar *from, uint max_length,
                      bool low_byte_first);
  /**
     @overload Field::pack(uchar*, const uchar*, uint, bool)
  */
  uchar *pack(uchar *to, const uchar *from);

  virtual const uchar *unpack(uchar *to, const uchar *from, uint param_data,
                              bool low_byte_first);
  /**
     @overload Field::unpack(uchar*, const uchar*, uint, bool)
  */
  const uchar *unpack(uchar *to, const uchar *from);

  /**
    Write the field for the binary log in diff format.

    This should only write the field if the diff format is smaller
    than the full format.  Otherwise it should leave the buffer
    untouched.

    @param[in,out] to Pointer to buffer where the field will be
    written.  This will be changed to point to the next byte after the
    last byte that was written.

    @param value_options bitmap that indicates if full or partial
    JSON format is to be used.

    @retval true The field was not written, either because the data
    type does not support it, or because it was disabled according to
    value_options, or because there was no diff information available
    from the optimizer, or because the the diff format was bigger than
    the full format.  The 'to' parameter is unchanged in this case.

    @retval false The field was written.
  */
  virtual bool pack_diff(uchar **to MY_ATTRIBUTE((unused)),
                         ulonglong value_options MY_ATTRIBUTE((unused))) const {
    return true;
  }

  /**
    This is a wrapper around pack_length() used by filesort() to determine
    how many bytes we need for packing "addon fields".
    @returns maximum size of a row when stored in the filesort buffer.
   */
  virtual uint max_packed_col_length() { return pack_length(); }

  uint offset(uchar *record) const { return (uint)(ptr - record); }

  void copy_data(my_ptrdiff_t src_record_offset);

  uint fill_cache_field(CACHE_FIELD *copy);
  virtual bool get_date(MYSQL_TIME *ltime, my_time_flags_t fuzzydate);
  virtual bool get_time(MYSQL_TIME *ltime);
  virtual const CHARSET_INFO *charset(void) const { return &my_charset_bin; }
  virtual const CHARSET_INFO *charset_for_protocol(void) const {
    return binary() ? &my_charset_bin : charset();
  }
  virtual const CHARSET_INFO *sort_charset(void) const { return charset(); }
  virtual bool has_charset(void) const { return false; }
  /*
    match_collation_to_optimize_range() is to distinguish in
    range optimizer (see opt_range.cc) between real string types:
      CHAR, VARCHAR, TEXT
    and the other string-alike types with result_type() == STRING_RESULT:
      DATE, TIME, DATETIME, TIMESTAMP
    We need it to decide whether to test if collation of the operation
    matches collation of the field (needed only for real string types).
    QQ: shouldn't DATE/TIME types have their own XXX_RESULT types eventually?
  */
  virtual bool match_collation_to_optimize_range() const { return false; };
  virtual enum Derivation derivation(void) const { return DERIVATION_IMPLICIT; }
  virtual uint repertoire(void) const { return MY_REPERTOIRE_UNICODE30; }
  virtual void set_derivation(enum Derivation) {}

  /**
    Produce warning or note about data saved into field.

    @param level            - level of message (Note/Warning/Error)
    @param code             - error code of message to be produced
    @param cut_increment    - whenever we should increase cut fields count

    @note
      This function won't produce warning and increase cut fields counter
      if check_for_truncated_fields == CHECK_FIELD_IGNORE for current thread.

      if check_for_truncated_fields == CHECK_FIELD_IGNORE then we ignore notes.
      This allows us to avoid notes in optimization, like
      convert_constant_item().

    @retval
      1 if check_for_truncated_fields == CHECK_FIELD_IGNORE and error level
      is not NOTE
    @retval
      0 otherwise
  */
  bool set_warning(Sql_condition::enum_severity_level level, unsigned int code,
                   int cut_increment) {
    return set_warning(level, code, cut_increment, NULL, NULL);
  }

  bool set_warning(Sql_condition::enum_severity_level level, uint code,
                   int cut_increment, const char *view_db,
                   const char *view_name);

  inline bool check_overflow(int op_result) {
    return (op_result == E_DEC_OVERFLOW);
  }
  inline bool check_truncated(int op_result) {
    return (op_result == E_DEC_TRUNCATED);
  }
  bool warn_if_overflow(int op_result);
  void init(TABLE *table_arg);

  /* maximum possible display length */
  virtual uint32 max_display_length() = 0;

  /**
    Whether a field being created is type-compatible with an existing one.

    Used by the ALTER TABLE code to evaluate whether the new definition
    of a table is compatible with the old definition so that it can
    determine if data needs to be copied over (table data change).
    Constraints and generation clause (default value, generation expression)
    are not checked by this function.
  */
  virtual uint is_equal(const Create_field *new_field);
  /* convert decimal to longlong with overflow check */
  longlong convert_decimal2longlong(const my_decimal *val, bool unsigned_flag,
                                    bool *has_overflow);
  /* The max. number of characters */
  virtual uint32 char_length() const {
    return field_length / charset()->mbmaxlen;
  }

  virtual geometry_type get_geometry_type() const {
    /* shouldn't get here. */
    DBUG_ASSERT(0);
    return GEOM_GEOMETRY;
  }
#ifndef DBUG_OFF
  /* Print field value into debug trace, in NULL-aware way. */
  void dbug_print() {
    if (is_real_null())
      fprintf(DBUG_FILE, "NULL");
    else {
      char buf[256];
      String str(buf, sizeof(buf), &my_charset_bin);
      str.length(0);
      String *pstr;
      pstr = val_str(&str);
      fprintf(DBUG_FILE, "'%s'", pstr->c_ptr_safe());
    }
  }
#endif

  ha_storage_media field_storage_type() const {
    return (ha_storage_media)((flags >> FIELD_FLAGS_STORAGE_MEDIA) & 3);
  }

  void set_storage_type(ha_storage_media storage_type_arg) {
    DBUG_ASSERT(field_storage_type() == HA_SM_DEFAULT);
    flags |= (storage_type_arg << FIELD_FLAGS_STORAGE_MEDIA);
  }

  column_format_type column_format() const {
    return (column_format_type)((flags >> FIELD_FLAGS_COLUMN_FORMAT) & 3);
  }

  void set_column_format(column_format_type column_format_arg) {
    DBUG_ASSERT(column_format() == COLUMN_FORMAT_TYPE_DEFAULT);
    flags &= ~(FIELD_FLAGS_COLUMN_FORMAT_MASK);
    flags |= (column_format_arg << FIELD_FLAGS_COLUMN_FORMAT);
  }

  /* Validate the value stored in a field */
  virtual type_conversion_status validate_stored_val(
      THD *thd MY_ATTRIBUTE((unused))) {
    return TYPE_OK;
  }

  /* Hash value */
  virtual void hash(ulong *nr, ulong *nr2);

  /**
    Get the upper limit of the MySQL integral and floating-point type.

    @return maximum allowed value for the field
  */
  virtual ulonglong get_max_int_value() const {
    DBUG_ASSERT(false);
    return 0ULL;
  }

  /* Return pointer to the actual data in memory */
  virtual void get_ptr(uchar **str) { *str = ptr; }

  /**
    Checks whether a string field is part of write_set.

    @return
      false  - If field is not char/varchar/....
             - If field is char/varchar/.. and is not part of write set.
      true   - If field is char/varchar/.. and is part of write set.
  */
  virtual bool is_updatable() const { return false; }

  /**
    Check whether field is part of the index taking the index extensions flag
    into account. Index extensions are also not applicable to UNIQUE indexes
    for loose index scans.

    @param[in]     thd             THD object
    @param[in]     cur_index       Index of the key
    @param[in]     cur_index_info  key_info object

    @retval true  Field is part of the key
    @retval false otherwise

  */
  bool is_part_of_actual_key(THD *thd, uint cur_index, KEY *cur_index_info);

  /**
    Get covering prefix keys.

    @retval covering prefix keys.
  */
  Key_map get_covering_prefix_keys();

  friend class Copy_field;
  friend class Item_avg_field;
  friend class Item_std_field;
  friend class Item_sum_num;
  friend class Item_sum_sum;
  friend class Item_sum_str;
  friend class Item_sum_count;
  friend class Item_sum_avg;
  friend class Item_sum_std;
  friend class Item_sum_min;
  friend class Item_sum_max;
  friend class Item_func_group_concat;

 private:
  /*
    Primitive for implementing last_null_byte().

    SYNOPSIS
      do_last_null_byte()

    DESCRIPTION
      Primitive for the implementation of the last_null_byte()
      function. This represents the inheritance interface and can be
      overridden by subclasses.
   */
  virtual size_t do_last_null_byte() const;

  /**
     Retrieve the field metadata for fields.

     This default implementation returns 0 and saves 0 in the metadata_ptr
     value.

     @param   metadata_ptr   First byte of field metadata

     @returns 0 no bytes written.
  */
  virtual int do_save_field_metadata(
      uchar *metadata_ptr MY_ATTRIBUTE((unused))) {
    return 0;
  }

 protected:
  uchar *pack_int16(uchar *to, const uchar *from, uint max_length,
                    bool low_byte_first_to);

  const uchar *unpack_int16(uchar *to, const uchar *from,
                            bool low_byte_first_from);

  uchar *pack_int24(uchar *to, const uchar *from, uint max_length,
                    bool low_byte_first_to);

  const uchar *unpack_int24(uchar *to, const uchar *from,
                            bool low_byte_first_from);

  uchar *pack_int32(uchar *to, const uchar *from, uint max_length,
                    bool low_byte_first_to);

  const uchar *unpack_int32(uchar *to, const uchar *from,
                            bool low_byte_first_from);

  uchar *pack_int64(uchar *to, const uchar *from, uint max_length,
                    bool low_byte_first_to);

  const uchar *unpack_int64(uchar *to, const uchar *from,
                            bool low_byte_first_from);
  /**
    Checks if the current field definition and provided create field
    definition have different compression attributes.

    @param   new_field   create field definition to compare with

    @return
      true  - if compression attributes are different
      false - if compression attributes are identical.
  */
  bool has_different_compression_attributes_with(
      const Create_field &new_field) const noexcept;
};

/**
  This class is a substitute for the Field classes during CREATE TABLE

  When adding a functional index at table creation, we need to resolve the
  expression we are indexing. All functions that references one or more
  columns expects a Field to be available. But during CREATE TABLE, we only
  have access to Create_field. So this class acts as a subsitute for the
  Field classes so that expressions can be properly resolved. Thus, trying
  to call store or val_* on this class will cause an assertion.
*/
class Create_field_wrapper : public Field {
  const Create_field *m_field;

 public:
  Create_field_wrapper(const Create_field *fld);
  Item_result result_type() const override;
  Item_result numeric_context_result_type() const override;
  enum_field_types type() const override;
  virtual uint32 max_display_length() override;

  virtual const CHARSET_INFO *charset() const override;

  virtual uint32 pack_length() const override;

  // Since it's not a real field, functions below shouldn't be used.
  /* purecov: begin deadcode */
  virtual type_conversion_status store(const char *, size_t,
                                       const CHARSET_INFO *) override {
    DBUG_ASSERT(false);
    return TYPE_ERR_BAD_VALUE;
  }
  virtual type_conversion_status store(double) override {
    DBUG_ASSERT(false);
    return TYPE_ERR_BAD_VALUE;
  }
  virtual type_conversion_status store(longlong, bool) override {
    DBUG_ASSERT(false);
    return TYPE_ERR_BAD_VALUE;
  }
  virtual type_conversion_status store_decimal(const my_decimal *) override {
    DBUG_ASSERT(false);
    return TYPE_ERR_BAD_VALUE;
  }
  virtual double val_real(void) override {
    DBUG_ASSERT(false);
    return 0.0;
  }
  virtual longlong val_int(void) override {
    DBUG_ASSERT(false);
    return 0;
  }
  virtual my_decimal *val_decimal(my_decimal *) override {
    DBUG_ASSERT(false);
    return nullptr;
  }
  virtual String *val_str(String *, String *) override {
    DBUG_ASSERT(false);
    return nullptr;
  }
  virtual int cmp(const uchar *, const uchar *) override {
    DBUG_ASSERT(false);
    return -1;
  }
  virtual void sql_type(String &) const override { DBUG_ASSERT(false); }
  virtual size_t make_sort_key(uchar *, size_t) override {
    DBUG_ASSERT(false);
    return 0;
  }
  virtual Field *clone() const override {
    return new (*THR_MALLOC) Create_field_wrapper(*this);
  }
  virtual Field *clone(MEM_ROOT *mem_root) const override {
    return new (mem_root) Create_field_wrapper(*this);
  }
  /* purecov: end */
};

class Field_num : public Field {
 public:
  const uint8 dec;
  bool zerofill, unsigned_flag;  // Purify cannot handle bit fields
  Field_num(uchar *ptr_arg, uint32 len_arg, uchar *null_ptr_arg,
            uchar null_bit_arg, uchar auto_flags_arg,
            const char *field_name_arg, uint8 dec_arg, bool zero_arg,
            bool unsigned_arg);
  Item_result result_type() const { return REAL_RESULT; }
  enum Derivation derivation(void) const { return DERIVATION_NUMERIC; }
  uint repertoire(void) const { return MY_REPERTOIRE_NUMERIC; }
  const CHARSET_INFO *charset(void) const { return &my_charset_numeric; }
  void prepend_zeros(String *value);
  void add_zerofill_and_unsigned(String &res) const;
  friend class Create_field;
  uint decimals() const { return (uint)dec; }
  bool eq_def(Field *field);
  type_conversion_status store_decimal(const my_decimal *);
  type_conversion_status store_time(MYSQL_TIME *ltime, uint8 dec);
  my_decimal *val_decimal(my_decimal *);
  bool get_date(MYSQL_TIME *ltime, my_time_flags_t fuzzydate);
  bool get_time(MYSQL_TIME *ltime);
  uint is_equal(const Create_field *new_field);
  uint row_pack_length() const { return pack_length(); }
  uint32 pack_length_from_metadata(uint field_metadata MY_ATTRIBUTE((unused))) {
    return pack_length();
  }
  type_conversion_status check_int(const CHARSET_INFO *cs, const char *str,
                                   size_t length, const char *int_end,
                                   int error);
  type_conversion_status get_int(const CHARSET_INFO *cs, const char *from,
                                 size_t len, longlong *rnd,
                                 ulonglong unsigned_max, longlong signed_min,
                                 longlong signed_max);
};

class Field_str : public Field {
 protected:
  const CHARSET_INFO *field_charset;
  enum Derivation field_derivation;

 public:
  Field_str(uchar *ptr_arg, uint32 len_arg, uchar *null_ptr_arg,
            uchar null_bit_arg, uchar auto_flags_arg,
            const char *field_name_arg, const CHARSET_INFO *charset);
  Item_result result_type() const override { return STRING_RESULT; }
  Item_result numeric_context_result_type() const override {
    return REAL_RESULT;
  }
  uint decimals() const override { return NOT_FIXED_DEC; }
  void make_field(Send_field *field) override;
  type_conversion_status store(double nr) override;
  type_conversion_status store(longlong nr, bool unsigned_val) override = 0;
  type_conversion_status store_decimal(const my_decimal *) override;
  type_conversion_status store(const char *to, size_t length,
                               const CHARSET_INFO *cs) override = 0;

  uint repertoire(void) const override {
    return my_charset_repertoire(field_charset);
  }
  const CHARSET_INFO *charset(void) const override { return field_charset; }
  void set_charset(const CHARSET_INFO *charset_arg) {
    field_charset = charset_arg;
    char_length_cache = char_length();
  }
  void set_field_length(uint32 length) override {
    Field::set_field_length(length);
    char_length_cache = char_length();
  }
  enum Derivation derivation(void) const override { return field_derivation; }
  virtual void set_derivation(enum Derivation derivation_arg) override {
    field_derivation = derivation_arg;
  }
  bool binary() const override { return field_charset == &my_charset_bin; }
  uint32 max_display_length() override { return field_length; }
  friend class Create_field;
  virtual bool str_needs_quotes() override { return true; }
  uint is_equal(const Create_field *new_field) override;

  // An always-updated cache of the result of char_length(), because
  // dividing by charset()->mbmaxlen can be surprisingly costly compared
  // to the rest of e.g. make_sort_key().
  uint32 char_length_cache;
};

/* base class for Field_string, Field_varstring and Field_blob */

class Field_longstr : public Field_str {
 private:
  type_conversion_status report_if_important_data(const char *ptr,
                                                  const char *end,
                                                  bool count_spaces);

 protected:
  type_conversion_status check_string_copy_error(
      const char *well_formed_error_pos, const char *cannot_convert_error_pos,
      const char *from_end_pos, const char *end, bool count_spaces,
      const CHARSET_INFO *cs);

 public:
  Field_longstr(uchar *ptr_arg, uint32 len_arg, uchar *null_ptr_arg,
                uchar null_bit_arg, uchar auto_flags_arg,
                const char *field_name_arg, const CHARSET_INFO *charset_arg)
      : Field_str(ptr_arg, len_arg, null_ptr_arg, null_bit_arg, auto_flags_arg,
                  field_name_arg, charset_arg) {}

  type_conversion_status store_decimal(const my_decimal *d);
  uint32 max_data_length() const;
  bool is_updatable() const;
};

/* base class for float and double and decimal (old one) */
class Field_real : public Field_num {
 public:
  bool not_fixed;

  Field_real(uchar *ptr_arg, uint32 len_arg, uchar *null_ptr_arg,
             uchar null_bit_arg, uchar auto_flags_arg,
             const char *field_name_arg, uint8 dec_arg, bool zero_arg,
             bool unsigned_arg)
      : Field_num(ptr_arg, len_arg, null_ptr_arg, null_bit_arg, auto_flags_arg,
                  field_name_arg, dec_arg, zero_arg, unsigned_arg),
        not_fixed(dec_arg >= NOT_FIXED_DEC) {}
  type_conversion_status store_decimal(const my_decimal *);
  type_conversion_status store_time(MYSQL_TIME *ltime, uint8 dec);
  my_decimal *val_decimal(my_decimal *);
  bool get_date(MYSQL_TIME *ltime, my_time_flags_t fuzzydate);
  bool get_time(MYSQL_TIME *ltime);
  bool truncate(double *nr, double max_length);
  uint32 max_display_length() { return field_length; }
  virtual const uchar *unpack(uchar *to, const uchar *from, uint param_data,
                              bool low_byte_first);
  virtual uchar *pack(uchar *to, const uchar *from, uint max_length,
                      bool low_byte_first);
};

class Field_decimal : public Field_real {
 public:
  Field_decimal(uchar *ptr_arg, uint32 len_arg, uchar *null_ptr_arg,
                uchar null_bit_arg, uchar auto_flags_arg,
                const char *field_name_arg, uint8 dec_arg, bool zero_arg,
                bool unsigned_arg)
      : Field_real(ptr_arg, len_arg, null_ptr_arg, null_bit_arg, auto_flags_arg,
                   field_name_arg, dec_arg, zero_arg, unsigned_arg) {}
  enum_field_types type() const { return MYSQL_TYPE_DECIMAL; }
  enum ha_base_keytype key_type() const {
    return zerofill ? HA_KEYTYPE_BINARY : HA_KEYTYPE_NUM;
  }
  type_conversion_status reset(void);
  type_conversion_status store(const char *to, size_t length,
                               const CHARSET_INFO *charset);
  type_conversion_status store(double nr);
  type_conversion_status store(longlong nr, bool unsigned_val);
  double val_real(void);
  longlong val_int(void);
  String *val_str(String *, String *);
  int cmp(const uchar *, const uchar *);
  size_t make_sort_key(uchar *buff, size_t length);
  void overflow(bool negative);
  bool zero_pack() const { return 0; }
  void sql_type(String &str) const;
  Field_decimal *clone(MEM_ROOT *mem_root) const {
    DBUG_ASSERT(type() == MYSQL_TYPE_DECIMAL);
    return new (mem_root) Field_decimal(*this);
  }
  Field_decimal *clone() const {
    DBUG_ASSERT(type() == MYSQL_TYPE_DECIMAL);
    return new (*THR_MALLOC) Field_decimal(*this);
  }
  virtual const uchar *unpack(uchar *to, const uchar *from, uint param_data,
                              bool low_byte_first) {
    return Field::unpack(to, from, param_data, low_byte_first);
  }
  virtual uchar *pack(uchar *to, const uchar *from, uint max_length,
                      bool low_byte_first) {
    return Field::pack(to, from, max_length, low_byte_first);
  }
};

/* New decimal/numeric field which use fixed point arithmetic */
class Field_new_decimal : public Field_num {
 private:
  int do_save_field_metadata(uchar *first_byte);

 public:
  /* The maximum number of decimal digits can be stored */
  uint precision;
  uint bin_size;
  /*
    Constructors take max_length of the field as a parameter - not the
    precision as the number of decimal digits allowed.
    So for example we need to count length from precision handling
    CREATE TABLE ( DECIMAL(x,y))
  */
  Field_new_decimal(uchar *ptr_arg, uint32 len_arg, uchar *null_ptr_arg,
                    uchar null_bit_arg, uchar auto_flags_arg,
                    const char *field_name_arg, uint8 dec_arg, bool zero_arg,
                    bool unsigned_arg);
  Field_new_decimal(uint32 len_arg, bool maybe_null_arg,
                    const char *field_name_arg, uint8 dec_arg,
                    bool unsigned_arg);
  enum_field_types type() const { return MYSQL_TYPE_NEWDECIMAL; }
  enum ha_base_keytype key_type() const { return HA_KEYTYPE_BINARY; }
  Item_result result_type() const { return DECIMAL_RESULT; }
  type_conversion_status reset(void);
  type_conversion_status store_value(const my_decimal *decimal_value);
  void set_value_on_overflow(my_decimal *decimal_value, bool sign);
  type_conversion_status store(const char *to, size_t length,
                               const CHARSET_INFO *charset);
  type_conversion_status store(double nr);
  type_conversion_status store(longlong nr, bool unsigned_val);
  type_conversion_status store_time(MYSQL_TIME *ltime, uint8 dec);
  type_conversion_status store_decimal(const my_decimal *);
  double val_real(void);
  longlong val_int(void);
  my_decimal *val_decimal(my_decimal *);
  bool get_date(MYSQL_TIME *ltime, my_time_flags_t fuzzydate);
  bool get_time(MYSQL_TIME *ltime);
  String *val_str(String *, String *);
  int cmp(const uchar *, const uchar *);
  size_t make_sort_key(uchar *buff, size_t length);
  bool zero_pack() const { return 0; }
  void sql_type(String &str) const;
  uint32 max_display_length() { return field_length; }
  uint32 pack_length() const { return (uint32)bin_size; }
  uint pack_length_from_metadata(uint field_metadata);
  uint row_pack_length() const { return pack_length(); }
  bool compatible_field_size(uint field_metadata, Relay_log_info *, uint16,
                             int *order_var);
  uint is_equal(const Create_field *new_field);
  Field_new_decimal *clone(MEM_ROOT *mem_root) const {
    DBUG_ASSERT(type() == MYSQL_TYPE_NEWDECIMAL);
    return new (mem_root) Field_new_decimal(*this);
  }
  Field_new_decimal *clone() const {
    DBUG_ASSERT(type() == MYSQL_TYPE_NEWDECIMAL);
    return new (*THR_MALLOC) Field_new_decimal(*this);
  }
  virtual const uchar *unpack(uchar *to, const uchar *from, uint param_data,
                              bool low_byte_first);
  static Field *create_from_item(Item *);
  bool send_binary(Protocol *protocol);
};

class Field_tiny : public Field_num {
 public:
  Field_tiny(uchar *ptr_arg, uint32 len_arg, uchar *null_ptr_arg,
             uchar null_bit_arg, uchar auto_flags_arg,
             const char *field_name_arg, bool zero_arg, bool unsigned_arg)
      : Field_num(ptr_arg, len_arg, null_ptr_arg, null_bit_arg, auto_flags_arg,
                  field_name_arg, 0, zero_arg, unsigned_arg) {}
  enum Item_result result_type() const { return INT_RESULT; }
  enum_field_types type() const { return MYSQL_TYPE_TINY; }
  enum ha_base_keytype key_type() const {
    return unsigned_flag ? HA_KEYTYPE_BINARY : HA_KEYTYPE_INT8;
  }
  type_conversion_status store(const char *to, size_t length,
                               const CHARSET_INFO *charset);
  type_conversion_status store(double nr);
  type_conversion_status store(longlong nr, bool unsigned_val);
  type_conversion_status reset(void) {
    ptr[0] = 0;
    return TYPE_OK;
  }
  double val_real(void);
  longlong val_int(void);
  String *val_str(String *, String *);
  bool send_binary(Protocol *protocol);
  int cmp(const uchar *, const uchar *);
  size_t make_sort_key(uchar *buff, size_t length);
  uint32 pack_length() const { return 1; }
  void sql_type(String &str) const;
  uint32 max_display_length() { return 4; }
  Field_tiny *clone(MEM_ROOT *mem_root) const {
    DBUG_ASSERT(type() == MYSQL_TYPE_TINY);
    return new (mem_root) Field_tiny(*this);
  }
  Field_tiny *clone() const {
    DBUG_ASSERT(type() == MYSQL_TYPE_TINY);
    return new (*THR_MALLOC) Field_tiny(*this);
  }
  virtual uchar *pack(uchar *to, const uchar *from,
                      uint max_length MY_ATTRIBUTE((unused)),
                      bool low_byte_first MY_ATTRIBUTE((unused))) {
    *to = *from;
    return to + 1;
  }

  virtual const uchar *unpack(uchar *to, const uchar *from,
                              uint param_data MY_ATTRIBUTE((unused)),
                              bool low_byte_first MY_ATTRIBUTE((unused))) {
    *to = *from;
    return from + 1;
  }

  virtual ulonglong get_max_int_value() const {
    return unsigned_flag ? 0xFFULL : 0x7FULL;
  }
};

class Field_short : public Field_num {
 public:
  Field_short(uchar *ptr_arg, uint32 len_arg, uchar *null_ptr_arg,
              uchar null_bit_arg, uchar auto_flags_arg,
              const char *field_name_arg, bool zero_arg, bool unsigned_arg)
      : Field_num(ptr_arg, len_arg, null_ptr_arg, null_bit_arg, auto_flags_arg,
                  field_name_arg, 0, zero_arg, unsigned_arg) {}
  Field_short(uint32 len_arg, bool maybe_null_arg, const char *field_name_arg,
              bool unsigned_arg)
      : Field_num((uchar *)0, len_arg, maybe_null_arg ? (uchar *)"" : 0, 0,
                  NONE, field_name_arg, 0, 0, unsigned_arg) {}
  enum Item_result result_type() const { return INT_RESULT; }
  enum_field_types type() const { return MYSQL_TYPE_SHORT; }
  enum ha_base_keytype key_type() const {
    return unsigned_flag ? HA_KEYTYPE_USHORT_INT : HA_KEYTYPE_SHORT_INT;
  }
  type_conversion_status store(const char *to, size_t length,
                               const CHARSET_INFO *charset);
  type_conversion_status store(double nr);
  type_conversion_status store(longlong nr, bool unsigned_val);
  type_conversion_status reset(void) {
    ptr[0] = ptr[1] = 0;
    return TYPE_OK;
  }
  double val_real(void);
  longlong val_int(void);
  String *val_str(String *, String *);
  bool send_binary(Protocol *protocol);
  int cmp(const uchar *, const uchar *);
  size_t make_sort_key(uchar *buff, size_t length);
  uint32 pack_length() const { return 2; }
  void sql_type(String &str) const;
  uint32 max_display_length() { return 6; }
  Field_short *clone(MEM_ROOT *mem_root) const {
    DBUG_ASSERT(type() == MYSQL_TYPE_SHORT);
    return new (mem_root) Field_short(*this);
  }
  Field_short *clone() const {
    DBUG_ASSERT(type() == MYSQL_TYPE_SHORT);
    return new (*THR_MALLOC) Field_short(*this);
  }
  virtual uchar *pack(uchar *to, const uchar *from, uint max_length,
                      bool low_byte_first) {
    return pack_int16(to, from, max_length, low_byte_first);
  }

  virtual const uchar *unpack(uchar *to, const uchar *from,
                              uint param_data MY_ATTRIBUTE((unused)),
                              bool low_byte_first) {
    return unpack_int16(to, from, low_byte_first);
  }

  virtual ulonglong get_max_int_value() const {
    return unsigned_flag ? 0xFFFFULL : 0x7FFFULL;
  }
};

class Field_medium : public Field_num {
 public:
  Field_medium(uchar *ptr_arg, uint32 len_arg, uchar *null_ptr_arg,
               uchar null_bit_arg, uchar auto_flags_arg,
               const char *field_name_arg, bool zero_arg, bool unsigned_arg)
      : Field_num(ptr_arg, len_arg, null_ptr_arg, null_bit_arg, auto_flags_arg,
                  field_name_arg, 0, zero_arg, unsigned_arg) {}
  enum Item_result result_type() const { return INT_RESULT; }
  enum_field_types type() const { return MYSQL_TYPE_INT24; }
  enum ha_base_keytype key_type() const {
    return unsigned_flag ? HA_KEYTYPE_UINT24 : HA_KEYTYPE_INT24;
  }
  type_conversion_status store(const char *to, size_t length,
                               const CHARSET_INFO *charset);
  type_conversion_status store(double nr);
  type_conversion_status store(longlong nr, bool unsigned_val);
  type_conversion_status reset(void) {
    ptr[0] = ptr[1] = ptr[2] = 0;
    return TYPE_OK;
  }
  double val_real(void);
  longlong val_int(void);
  String *val_str(String *, String *);
  bool send_binary(Protocol *protocol);
  int cmp(const uchar *, const uchar *);
  size_t make_sort_key(uchar *buff, size_t length);
  uint32 pack_length() const { return 3; }
  void sql_type(String &str) const;
  uint32 max_display_length() { return 8; }
  Field_medium *clone(MEM_ROOT *mem_root) const {
    DBUG_ASSERT(type() == MYSQL_TYPE_INT24);
    return new (mem_root) Field_medium(*this);
  }
  Field_medium *clone() const {
    DBUG_ASSERT(type() == MYSQL_TYPE_INT24);
    return new (*THR_MALLOC) Field_medium(*this);
  }
  virtual uchar *pack(uchar *to, const uchar *from, uint max_length,
                      bool low_byte_first) {
    return Field::pack(to, from, max_length, low_byte_first);
  }

  virtual const uchar *unpack(uchar *to, const uchar *from, uint param_data,
                              bool low_byte_first) {
    return Field::unpack(to, from, param_data, low_byte_first);
  }

  virtual ulonglong get_max_int_value() const {
    return unsigned_flag ? 0xFFFFFFULL : 0x7FFFFFULL;
  }
};

class Field_long : public Field_num {
 public:
  static const int PACK_LENGTH = 4;

  Field_long(uchar *ptr_arg, uint32 len_arg, uchar *null_ptr_arg,
             uchar null_bit_arg, uchar auto_flags_arg,
             const char *field_name_arg, bool zero_arg, bool unsigned_arg)
      : Field_num(ptr_arg, len_arg, null_ptr_arg, null_bit_arg, auto_flags_arg,
                  field_name_arg, 0, zero_arg, unsigned_arg) {}
  Field_long(uint32 len_arg, bool maybe_null_arg, const char *field_name_arg,
             bool unsigned_arg)
      : Field_num((uchar *)0, len_arg, maybe_null_arg ? (uchar *)"" : 0, 0,
                  NONE, field_name_arg, 0, 0, unsigned_arg) {}
  enum Item_result result_type() const { return INT_RESULT; }
  enum_field_types type() const { return MYSQL_TYPE_LONG; }
  enum ha_base_keytype key_type() const {
    return unsigned_flag ? HA_KEYTYPE_ULONG_INT : HA_KEYTYPE_LONG_INT;
  }
  type_conversion_status store(const char *to, size_t length,
                               const CHARSET_INFO *charset);
  type_conversion_status store(double nr);
  type_conversion_status store(longlong nr, bool unsigned_val);
  type_conversion_status reset(void) {
    ptr[0] = ptr[1] = ptr[2] = ptr[3] = 0;
    return TYPE_OK;
  }
  double val_real(void);
  longlong val_int(void);
  bool send_binary(Protocol *protocol);
  String *val_str(String *, String *);
  int cmp(const uchar *, const uchar *);
  size_t make_sort_key(uchar *buff, size_t length);
  uint32 pack_length() const { return PACK_LENGTH; }
  void sql_type(String &str) const;
  uint32 max_display_length() { return MY_INT32_NUM_DECIMAL_DIGITS; }
  Field_long *clone(MEM_ROOT *mem_root) const {
    DBUG_ASSERT(type() == MYSQL_TYPE_LONG);
    return new (mem_root) Field_long(*this);
  }
  Field_long *clone() const {
    DBUG_ASSERT(type() == MYSQL_TYPE_LONG);
    return new (*THR_MALLOC) Field_long(*this);
  }
  virtual uchar *pack(uchar *to, const uchar *from, uint max_length,
                      bool low_byte_first) {
    return pack_int32(to, from, max_length, low_byte_first);
  }
  virtual const uchar *unpack(uchar *to, const uchar *from,
                              uint param_data MY_ATTRIBUTE((unused)),
                              bool low_byte_first) {
    return unpack_int32(to, from, low_byte_first);
  }

  virtual ulonglong get_max_int_value() const {
    return unsigned_flag ? 0xFFFFFFFFULL : 0x7FFFFFFFULL;
  }
};

class Field_longlong : public Field_num {
 public:
  static const int PACK_LENGTH = 8;

  Field_longlong(uchar *ptr_arg, uint32 len_arg, uchar *null_ptr_arg,
                 uchar null_bit_arg, uchar auto_flags_arg,
                 const char *field_name_arg, bool zero_arg, bool unsigned_arg)
      : Field_num(ptr_arg, len_arg, null_ptr_arg, null_bit_arg, auto_flags_arg,
                  field_name_arg, 0, zero_arg, unsigned_arg) {}
  Field_longlong(uint32 len_arg, bool maybe_null_arg,
                 const char *field_name_arg, bool unsigned_arg)
      : Field_num((uchar *)0, len_arg, maybe_null_arg ? (uchar *)"" : 0, 0,
                  NONE, field_name_arg, 0, 0, unsigned_arg) {}
  enum Item_result result_type() const { return INT_RESULT; }
  enum_field_types type() const { return MYSQL_TYPE_LONGLONG; }
  enum ha_base_keytype key_type() const {
    return unsigned_flag ? HA_KEYTYPE_ULONGLONG : HA_KEYTYPE_LONGLONG;
  }
  type_conversion_status store(const char *to, size_t length,
                               const CHARSET_INFO *charset);
  type_conversion_status store(double nr);
  type_conversion_status store(longlong nr, bool unsigned_val);
  type_conversion_status reset(void) {
    ptr[0] = ptr[1] = ptr[2] = ptr[3] = ptr[4] = ptr[5] = ptr[6] = ptr[7] = 0;
    return TYPE_OK;
  }
  double val_real(void);
  longlong val_int(void);
  String *val_str(String *, String *);
  bool send_binary(Protocol *protocol);
  int cmp(const uchar *, const uchar *);
  size_t make_sort_key(uchar *buff, size_t length);
  uint32 pack_length() const { return PACK_LENGTH; }
  void sql_type(String &str) const;
  bool can_be_compared_as_longlong() const { return true; }
  uint32 max_display_length() { return 20; }
  Field_longlong *clone(MEM_ROOT *mem_root) const {
    DBUG_ASSERT(type() == MYSQL_TYPE_LONGLONG);
    return new (mem_root) Field_longlong(*this);
  }
  Field_longlong *clone() const {
    DBUG_ASSERT(type() == MYSQL_TYPE_LONGLONG);
    return new (*THR_MALLOC) Field_longlong(*this);
  }
  virtual uchar *pack(uchar *to, const uchar *from, uint max_length,
                      bool low_byte_first) {
    return pack_int64(to, from, max_length, low_byte_first);
  }
  virtual const uchar *unpack(uchar *to, const uchar *from,
                              uint param_data MY_ATTRIBUTE((unused)),
                              bool low_byte_first) {
    return unpack_int64(to, from, low_byte_first);
  }

  virtual ulonglong get_max_int_value() const {
    return unsigned_flag ? 0xFFFFFFFFFFFFFFFFULL : 0x7FFFFFFFFFFFFFFFULL;
  }
};

class Field_float : public Field_real {
 public:
  Field_float(uchar *ptr_arg, uint32 len_arg, uchar *null_ptr_arg,
              uchar null_bit_arg, uchar auto_flags_arg,
              const char *field_name_arg, uint8 dec_arg, bool zero_arg,
              bool unsigned_arg)
      : Field_real(ptr_arg, len_arg, null_ptr_arg, null_bit_arg, auto_flags_arg,
                   field_name_arg, dec_arg, zero_arg, unsigned_arg) {}
  Field_float(uint32 len_arg, bool maybe_null_arg, const char *field_name_arg,
              uint8 dec_arg)
      : Field_real((uchar *)0, len_arg, maybe_null_arg ? (uchar *)"" : 0,
                   (uint)0, NONE, field_name_arg, dec_arg, 0, 0) {}
  enum_field_types type() const { return MYSQL_TYPE_FLOAT; }
  enum ha_base_keytype key_type() const { return HA_KEYTYPE_FLOAT; }
  type_conversion_status store(const char *to, size_t length,
                               const CHARSET_INFO *charset);
  type_conversion_status store(double nr);
  type_conversion_status store(longlong nr, bool unsigned_val);
  type_conversion_status reset(void) {
    memset(ptr, 0, sizeof(float));
    return TYPE_OK;
  }
  double val_real(void);
  longlong val_int(void);
  String *val_str(String *, String *);
  bool send_binary(Protocol *protocol);
  int cmp(const uchar *, const uchar *);
  size_t make_sort_key(uchar *buff, size_t length);
  uint32 pack_length() const { return sizeof(float); }
  uint row_pack_length() const { return pack_length(); }
  void sql_type(String &str) const;
  Field_float *clone(MEM_ROOT *mem_root) const {
    DBUG_ASSERT(type() == MYSQL_TYPE_FLOAT);
    return new (mem_root) Field_float(*this);
  }
  Field_float *clone() const {
    DBUG_ASSERT(type() == MYSQL_TYPE_FLOAT);
    return new (*THR_MALLOC) Field_float(*this);
  }

  virtual ulonglong get_max_int_value() const {
    /*
      We use the maximum as per IEEE754-2008 standard, 2^24
    */
    return 0x1000000ULL;
  }

 private:
  int do_save_field_metadata(uchar *first_byte);
};

class Field_double : public Field_real {
 public:
  Field_double(uchar *ptr_arg, uint32 len_arg, uchar *null_ptr_arg,
               uchar null_bit_arg, uchar auto_flags_arg,
               const char *field_name_arg, uint8 dec_arg, bool zero_arg,
               bool unsigned_arg)
      : Field_real(ptr_arg, len_arg, null_ptr_arg, null_bit_arg, auto_flags_arg,
                   field_name_arg, dec_arg, zero_arg, unsigned_arg) {}
  Field_double(uint32 len_arg, bool maybe_null_arg, const char *field_name_arg,
               uint8 dec_arg)
      : Field_real((uchar *)0, len_arg, maybe_null_arg ? (uchar *)"" : 0,
                   (uint)0, NONE, field_name_arg, dec_arg, 0, 0) {}
  Field_double(uint32 len_arg, bool maybe_null_arg, const char *field_name_arg,
               uint8 dec_arg, bool not_fixed_arg)
      : Field_real((uchar *)0, len_arg, maybe_null_arg ? (uchar *)"" : 0,
                   (uint)0, NONE, field_name_arg, dec_arg, 0, 0) {
    not_fixed = not_fixed_arg;
  }
  enum_field_types type() const { return MYSQL_TYPE_DOUBLE; }
  enum ha_base_keytype key_type() const { return HA_KEYTYPE_DOUBLE; }
  type_conversion_status store(const char *to, size_t length,
                               const CHARSET_INFO *charset);
  type_conversion_status store(double nr);
  type_conversion_status store(longlong nr, bool unsigned_val);
  type_conversion_status reset(void) {
    memset(ptr, 0, sizeof(double));
    return TYPE_OK;
  }
  double val_real(void);
  longlong val_int(void);
  String *val_str(String *, String *);
  bool send_binary(Protocol *protocol);
  int cmp(const uchar *, const uchar *);
  size_t make_sort_key(uchar *buff, size_t length);
  uint32 pack_length() const { return sizeof(double); }
  uint row_pack_length() const { return pack_length(); }
  void sql_type(String &str) const;
  Field_double *clone(MEM_ROOT *mem_root) const {
    DBUG_ASSERT(type() == MYSQL_TYPE_DOUBLE);
    return new (mem_root) Field_double(*this);
  }
  Field_double *clone() const {
    DBUG_ASSERT(type() == MYSQL_TYPE_DOUBLE);
    return new (*THR_MALLOC) Field_double(*this);
  }

  virtual ulonglong get_max_int_value() const {
    /*
      We use the maximum as per IEEE754-2008 standard, 2^53
    */
    return 0x20000000000000ULL;
  }

 private:
  int do_save_field_metadata(uchar *first_byte);
};

/* Everything saved in this will disappear. It will always return NULL */

class Field_null : public Field_str {
  static uchar null[1];

 public:
  Field_null(uchar *ptr_arg, uint32 len_arg, uchar auto_flags_arg,
             const char *field_name_arg, const CHARSET_INFO *cs)
      : Field_str(ptr_arg, len_arg, null, 1, auto_flags_arg, field_name_arg,
                  cs) {}
  enum_field_types type() const { return MYSQL_TYPE_NULL; }
  type_conversion_status store(const char *, size_t, const CHARSET_INFO *) {
    null[0] = 1;
    return TYPE_OK;
  }
  type_conversion_status store(double) {
    null[0] = 1;
    return TYPE_OK;
  }
  type_conversion_status store(longlong,
                               bool unsigned_val MY_ATTRIBUTE((unused))) {
    null[0] = 1;
    return TYPE_OK;
  }
  type_conversion_status store_decimal(const my_decimal *) {
    null[0] = 1;
    return TYPE_OK;
  }
  type_conversion_status reset(void) { return TYPE_OK; }
  double val_real(void) { return 0.0; }
  longlong val_int(void) { return 0; }
  my_decimal *val_decimal(my_decimal *) { return 0; }
  String *val_str(String *, String *value2) {
    value2->length(0);
    return value2;
  }
  int cmp(const uchar *, const uchar *) { return 0; }
  size_t make_sort_key(uchar *, size_t len) { return len; }
  uint32 pack_length() const { return 0; }
  void sql_type(String &str) const;
  uint32 max_display_length() { return 4; }
  Field_null *clone(MEM_ROOT *mem_root) const {
    DBUG_ASSERT(type() == MYSQL_TYPE_NULL);
    return new (mem_root) Field_null(*this);
  }
  Field_null *clone() const {
    DBUG_ASSERT(type() == MYSQL_TYPE_NULL);
    return new (*THR_MALLOC) Field_null(*this);
  }
};

/*
  Abstract class for TIME, DATE, DATETIME, TIMESTAMP
  with and without fractional part.
*/
class Field_temporal : public Field {
 protected:
  uint8 dec;  // Number of fractional digits

  /**
    Adjust number of decimal digits from NOT_FIXED_DEC to DATETIME_MAX_DECIMALS
  */
  static uint8 normalize_dec(uint8 dec_arg) {
    return dec_arg == NOT_FIXED_DEC ? DATETIME_MAX_DECIMALS : dec_arg;
  }

  /**
    Low level routine to store a MYSQL_TIME value into a field.
    The value must be already properly rounded or truncated
    and checked for being a valid TIME/DATE/DATETIME value.

    @param[in]  ltime   MYSQL_TIME value.
    @param[out] error   Error flag vector, set in case of error.
    @retval     false   In case of success.
    @retval     true    In case of error.
  */
  virtual type_conversion_status store_internal(const MYSQL_TIME *ltime,
                                                int *error) = 0;

  /**
    Low level routine to store a MYSQL_TIME value into a field
    with rounding/truncation according to the field decimals() value and
    sql_mode.

    @param[in]  ltime   MYSQL_TIME value.
    @param[out] warnings   Error flag vector, set in case of error.
    @retval     false   In case of success.
    @retval     true    In case of error.
  */
  virtual type_conversion_status store_internal_adjust_frac(MYSQL_TIME *ltime,
                                                            int *warnings) = 0;

  /**
    Store a temporal value in lldiv_t into a field,
    with rounding according to the field decimals() value.

    @param[in]  lld     Temporal value.
    @param[out] warning Warning flag vector.
    @retval     false   In case of success.
    @retval     true    In case of error.
  */
  type_conversion_status store_lldiv_t(const lldiv_t *lld, int *warning);

  /**
    Convert a string to MYSQL_TIME, according to the field type.

    @param[in]  str     String
    @param[in]  len     String length
    @param[in]  cs      String character set
    @param[out] ltime   The value is stored here
    @param[out] status  Conversion status
    @retval     false   Conversion went fine, ltime contains a valid time
    @retval     true    Conversion failed, ltime was reset and contains nothing
  */
  virtual bool convert_str_to_TIME(const char *str, size_t len,
                                   const CHARSET_INFO *cs, MYSQL_TIME *ltime,
                                   MYSQL_TIME_STATUS *status) = 0;
  /**
    Convert a number with fractional part with nanosecond precision
    into MYSQL_TIME, according to the field type. Nanoseconds
    are rounded to milliseconds and added to ltime->second_part.

    @param[in]  nr            Number
    @param[in]  unsigned_val  SIGNED/UNSIGNED flag
    @param[in]  nanoseconds   Fractional part in nanoseconds
    @param[out] ltime         The value is stored here
    @param[in,out] warning    Warnings found during execution

    @return Conversion status
    @retval     false         On success
    @retval     true          On error
  */
  virtual type_conversion_status convert_number_to_TIME(longlong nr,
                                                        bool unsigned_val,
                                                        int nanoseconds,
                                                        MYSQL_TIME *ltime,
                                                        int *warning) = 0;

  /**
    Convert an integer number into MYSQL_TIME, according to the field type.

    @param[in]  nr            Number
    @param[in]  unsigned_val  SIGNED/UNSIGNED flag
    @param[out] ltime         The value is stored here
    @param[in,out] warnings   Warnings found during execution

    @retval     false         On success
    @retval     true          On error
  */
  longlong convert_number_to_datetime(longlong nr, bool unsigned_val,
                                      MYSQL_TIME *ltime, int *warnings);

  /**
    Set a warning according to warning bit flag vector.
    Multiple warnings are possible at the same time.
    Every warning in the bit vector is set by an individual
    set_datetime_warning() call.

    @param str      Warning parameter
    @param warnings Warning bit flag

    @retval false  Function reported warning
    @retval true   Function reported error
  */
  bool set_warnings(ErrConvString str, int warnings)
      MY_ATTRIBUTE((warn_unused_result));

  /**
    Flags that are passed as "flag" argument to
    check_date(), number_to_datetime(), str_to_datetime().

    Flags depend on the session sql_mode settings, such as
    MODE_NO_ZERO_DATE, MODE_NO_ZERO_IN_DATE.
    Also, Field_newdate, Field_datetime, Field_datetimef add TIME_FUZZY_DATE
    to the session sql_mode settings, to allow relaxed date format,
    while Field_timestamp, Field_timestampf do not.

    @param  thd  THD
    @retval      sql_mode flags mixed with the field type flags.
  */
  virtual my_time_flags_t date_flags(const THD *thd MY_ATTRIBUTE((unused))) {
    return 0;
  }
  /**
    Flags that are passed as "flag" argument to
    check_date(), number_to_datetime(), str_to_datetime().
    Similar to the above when we don't have a THD value.
  */
  my_time_flags_t date_flags();

  /**
    Set a single warning using make_truncated_value_warning().

    @param[in] level           Warning level (error, warning, note)
    @param[in] code            Warning code
    @param[in] val             Warning parameter
    @param[in] ts_type         Timestamp type (time, date, datetime, none)
    @param[in] truncate_increment  Incrementing of truncated field counter

    @retval false  Function reported warning
    @retval true   Function reported error
  */
  bool set_datetime_warning(Sql_condition::enum_severity_level level, uint code,
                            ErrConvString val, timestamp_type ts_type,
                            int truncate_increment)
      MY_ATTRIBUTE((warn_unused_result));

 public:
  /**
    Constructor for Field_temporal
    @param ptr_arg           See Field definition
    @param null_ptr_arg      See Field definition
    @param null_bit_arg      See Field definition
    @param auto_flags_arg    See Field definition
    @param field_name_arg    See Field definition
    @param len_arg           Number of characters in the integer part.
    @param dec_arg           Number of second fraction digits, 0..6.
  */
  Field_temporal(uchar *ptr_arg, uchar *null_ptr_arg, uchar null_bit_arg,
                 uchar auto_flags_arg, const char *field_name_arg,
                 uint32 len_arg, uint8 dec_arg)
      : Field(ptr_arg,
              len_arg +
                  ((normalize_dec(dec_arg)) ? normalize_dec(dec_arg) + 1 : 0),
              null_ptr_arg, null_bit_arg, auto_flags_arg, field_name_arg) {
    flags |= BINARY_FLAG;
    dec = normalize_dec(dec_arg);
  }
  /**
    Constructor for Field_temporal
    @param maybe_null_arg    See Field definition
    @param field_name_arg    See Field definition
    @param len_arg           Number of characters in the integer part.
    @param dec_arg           Number of second fraction digits, 0..6
  */
  Field_temporal(bool maybe_null_arg, const char *field_name_arg,
                 uint32 len_arg, uint8 dec_arg)
      : Field((uchar *)0,
              len_arg + ((dec = normalize_dec(dec_arg))
                             ? normalize_dec(dec_arg) + 1
                             : 0),
              maybe_null_arg ? (uchar *)"" : 0, 0, NONE, field_name_arg) {
    flags |= BINARY_FLAG;
  }
  virtual Item_result result_type() const { return STRING_RESULT; }
  virtual uint32 max_display_length() { return field_length; }
  virtual bool str_needs_quotes() { return true; }
  virtual uint is_equal(const Create_field *new_field);
  Item_result numeric_context_result_type() const {
    return dec ? DECIMAL_RESULT : INT_RESULT;
  }
  enum Item_result cmp_type() const { return INT_RESULT; }
  enum Derivation derivation() const { return DERIVATION_NUMERIC; }
  uint repertoire() const { return MY_REPERTOIRE_NUMERIC; }
  const CHARSET_INFO *charset() const { return &my_charset_numeric; }
  bool can_be_compared_as_longlong() const { return true; }
  bool binary() const { return true; }
  type_conversion_status store(const char *str, size_t len,
                               const CHARSET_INFO *cs);
  type_conversion_status store_decimal(const my_decimal *decimal);
  type_conversion_status store(longlong nr, bool unsigned_val);
  type_conversion_status store(double nr);
  double val_real()  // FSP-enable types redefine it.
  {
    return (double)val_int();
  }
  my_decimal *val_decimal(my_decimal *decimal_value);  // FSP types redefine it
};

/**
  Abstract class for types with date
  with optional time, with or without fractional part:
  DATE, DATETIME, DATETIME(N), TIMESTAMP, TIMESTAMP(N).
*/
class Field_temporal_with_date : public Field_temporal {
 protected:
  /**
    Low level function to get value into MYSQL_TIME,
    without checking for being valid.
  */
  virtual bool get_date_internal(MYSQL_TIME *ltime) = 0;

  /**
    Get value into MYSQL_TIME and check TIME_NO_ZERO_DATE flag.
    @retval   True on error: we get a zero value but flags disallow zero dates.
    @retval   False on success.
  */
  bool get_internal_check_zero(MYSQL_TIME *ltime, my_time_flags_t fuzzydate);

  type_conversion_status convert_number_to_TIME(longlong nr, bool unsigned_val,
                                                int nanoseconds,
                                                MYSQL_TIME *ltime,
                                                int *warning);
  bool convert_str_to_TIME(const char *str, size_t len, const CHARSET_INFO *cs,
                           MYSQL_TIME *ltime, MYSQL_TIME_STATUS *status);

  type_conversion_status store_internal_adjust_frac(MYSQL_TIME *ltime,
                                                    int *warnings);
  using Field_temporal::date_flags;

 public:
  /**
    Constructor for Field_temporal
    @param ptr_arg           See Field definition
    @param null_ptr_arg      See Field definition
    @param null_bit_arg      See Field definition
    @param auto_flags_arg    See Field definition
    @param field_name_arg    See Field definition
    @param int_length_arg    Number of characters in the integer part.
    @param dec_arg           Number of second fraction digits, 0..6.
  */
  Field_temporal_with_date(uchar *ptr_arg, uchar *null_ptr_arg,
                           uchar null_bit_arg, uchar auto_flags_arg,
                           const char *field_name_arg, uint8 int_length_arg,
                           uint8 dec_arg)
      : Field_temporal(ptr_arg, null_ptr_arg, null_bit_arg, auto_flags_arg,
                       field_name_arg, int_length_arg, dec_arg) {}
  /**
    Constructor for Field_temporal
    @param maybe_null_arg    See Field definition
    @param field_name_arg    See Field definition
    @param int_length_arg    Number of characters in the integer part.
    @param dec_arg           Number of second fraction digits, 0..6.
  */
  Field_temporal_with_date(bool maybe_null_arg, const char *field_name_arg,
                           uint int_length_arg, uint8 dec_arg)
      : Field_temporal((uchar *)0, maybe_null_arg ? (uchar *)"" : 0, 0, NONE,
                       field_name_arg, int_length_arg, dec_arg) {}
  bool send_binary(Protocol *protocol);
  type_conversion_status store_time(MYSQL_TIME *ltime, uint8 dec);
  String *val_str(String *, String *);
  longlong val_time_temporal();
  longlong val_date_temporal();
  bool get_time(MYSQL_TIME *ltime) { return get_date(ltime, TIME_FUZZY_DATE); }
  /* Validate the value stored in a field */
  virtual type_conversion_status validate_stored_val(THD *thd);
};

/**
  Abstract class for types with date and time,
  with or without fractional part:
  DATETIME, DATETIME(N), TIMESTAMP, TIMESTAMP(N).
*/
class Field_temporal_with_date_and_time : public Field_temporal_with_date {
 private:
  int do_save_field_metadata(uchar *metadata_ptr) {
    if (decimals()) {
      *metadata_ptr = decimals();
      return 1;
    }
    return 0;
  }

 protected:
  /**
     Initialize flags for TIMESTAMP DEFAULT CURRENT_TIMESTAMP / ON UPDATE
     CURRENT_TIMESTAMP columns.

     @todo get rid of TIMESTAMP_FLAG and ON_UPDATE_NOW_FLAG.
  */
  void init_timestamp_flags();
  /**
    Store "struct timeval" value into field.
    The value must be properly rounded or truncated according
    to the number of fractional second digits.
  */
  virtual void store_timestamp_internal(const struct timeval *tm) = 0;
  bool convert_TIME_to_timestamp(THD *thd, const MYSQL_TIME *ltime,
                                 struct timeval *tm, int *error);

 public:
  /**
    Constructor for Field_temporal_with_date_and_time
    @param ptr_arg           See Field definition
    @param null_ptr_arg      See Field definition
    @param null_bit_arg      See Field definition
    @param auto_flags_arg    See Field definition
    @param field_name_arg    See Field definition
    @param dec_arg           Number of second fraction digits, 0..6.
  */
  Field_temporal_with_date_and_time(uchar *ptr_arg, uchar *null_ptr_arg,
                                    uchar null_bit_arg, uchar auto_flags_arg,
                                    const char *field_name_arg, uint8 dec_arg)
      : Field_temporal_with_date(ptr_arg, null_ptr_arg, null_bit_arg,
                                 auto_flags_arg, field_name_arg,
                                 MAX_DATETIME_WIDTH, dec_arg) {}
  void store_timestamp(const struct timeval *tm);
};

/**
  Abstract class for types with date and time, with fractional part:
  DATETIME, DATETIME(N), TIMESTAMP, TIMESTAMP(N).
*/
class Field_temporal_with_date_and_timef
    : public Field_temporal_with_date_and_time {
 private:
  int do_save_field_metadata(uchar *metadata_ptr) {
    *metadata_ptr = decimals();
    return 1;
  }

 public:
  /**
    Constructor for Field_temporal_with_date_and_timef
    @param ptr_arg           See Field definition
    @param null_ptr_arg      See Field definition
    @param null_bit_arg      See Field definition
    @param auto_flags_arg    See Field definition
    @param field_name_arg    See Field definition
    @param dec_arg           Number of second fraction digits, 0..6.
  */
  Field_temporal_with_date_and_timef(uchar *ptr_arg, uchar *null_ptr_arg,
                                     uchar null_bit_arg, uchar auto_flags_arg,
                                     const char *field_name_arg, uint8 dec_arg)
      : Field_temporal_with_date_and_time(ptr_arg, null_ptr_arg, null_bit_arg,
                                          auto_flags_arg, field_name_arg,
                                          dec_arg) {}
  /**
    Constructor for Field_temporal_with_date_and_timef
    @param maybe_null_arg    See Field definition
    @param field_name_arg    See Field definition
    @param dec_arg           Number of second fraction digits, 0..6.
  */
  Field_temporal_with_date_and_timef(bool maybe_null_arg,
                                     const char *field_name_arg, uint8 dec_arg)
      : Field_temporal_with_date_and_time((uchar *)0,
                                          maybe_null_arg ? (uchar *)"" : 0, 0,
                                          NONE, field_name_arg, dec_arg) {}

  uint decimals() const { return dec; }
  const CHARSET_INFO *sort_charset() const { return &my_charset_bin; }
  size_t make_sort_key(uchar *to, size_t length) {
    memcpy(to, ptr, length);
    return length;
  }
  int cmp(const uchar *a_ptr, const uchar *b_ptr) {
    return memcmp(a_ptr, b_ptr, pack_length());
  }
  uint row_pack_length() const { return pack_length(); }
  double val_real();
  longlong val_int();
  my_decimal *val_decimal(my_decimal *decimal_value);
};

/*
  Field implementing TIMESTAMP data type without fractional seconds.
  We will be removed eventually.
*/
class Field_timestamp : public Field_temporal_with_date_and_time {
 protected:
  my_time_flags_t date_flags(const THD *thd);
  type_conversion_status store_internal(const MYSQL_TIME *ltime, int *error);
  bool get_date_internal(MYSQL_TIME *ltime);
  void store_timestamp_internal(const struct timeval *tm);

 public:
  static const int PACK_LENGTH = 4;
  Field_timestamp(uchar *ptr_arg, uint32 len_arg, uchar *null_ptr_arg,
                  uchar null_bit_arg, uchar auto_flags_arg,
                  const char *field_name_arg);
  Field_timestamp(bool maybe_null_arg, const char *field_name_arg);
  enum_field_types type() const { return MYSQL_TYPE_TIMESTAMP; }
  enum ha_base_keytype key_type() const { return HA_KEYTYPE_ULONG_INT; }
  type_conversion_status store_packed(longlong nr);
  type_conversion_status reset(void) {
    ptr[0] = ptr[1] = ptr[2] = ptr[3] = 0;
    return TYPE_OK;
  }
  longlong val_int(void);
  int cmp(const uchar *, const uchar *);
  size_t make_sort_key(uchar *buff, size_t length);
  uint32 pack_length() const { return PACK_LENGTH; }
  void sql_type(String &str) const;
  bool zero_pack() const { return 0; }
  /* Get TIMESTAMP field value as seconds since begging of Unix Epoch */
  bool get_timestamp(struct timeval *tm, int *warnings);
  bool get_date(MYSQL_TIME *ltime, my_time_flags_t fuzzydate);
  Field_timestamp *clone(MEM_ROOT *mem_root) const {
    DBUG_ASSERT(type() == MYSQL_TYPE_TIMESTAMP);
    return new (mem_root) Field_timestamp(*this);
  }
  Field_timestamp *clone() const {
    DBUG_ASSERT(type() == MYSQL_TYPE_TIMESTAMP);
    return new (*THR_MALLOC) Field_timestamp(*this);
  }
  uchar *pack(uchar *to, const uchar *from, uint max_length,
              bool low_byte_first) {
    return pack_int32(to, from, max_length, low_byte_first);
  }
  const uchar *unpack(uchar *to, const uchar *from,
                      uint param_data MY_ATTRIBUTE((unused)),
                      bool low_byte_first) {
    return unpack_int32(to, from, low_byte_first);
  }
  /* Validate the value stored in a field */
  virtual type_conversion_status validate_stored_val(THD *thd);
};

/*
  Field implementing TIMESTAMP(N) data type, where N=0..6.
*/
class Field_timestampf : public Field_temporal_with_date_and_timef {
 protected:
  bool get_date_internal(MYSQL_TIME *ltime);
  type_conversion_status store_internal(const MYSQL_TIME *ltime, int *error);
  my_time_flags_t date_flags(const THD *thd);
  void store_timestamp_internal(const struct timeval *tm);

 public:
  /**
    Field_timestampf constructor
    @param ptr_arg           See Field definition
    @param null_ptr_arg      See Field definition
    @param null_bit_arg      See Field definition
    @param auto_flags_arg    See Field definition
    @param field_name_arg    See Field definition
    @param dec_arg           Number of fractional second digits, 0..6.
  */
  Field_timestampf(uchar *ptr_arg, uchar *null_ptr_arg, uchar null_bit_arg,
                   uchar auto_flags_arg, const char *field_name_arg,
                   uint8 dec_arg);
  /**
    Field_timestampf constructor
    @param maybe_null_arg    See Field definition
    @param field_name_arg    See Field definition
    @param dec_arg           Number of fractional second digits, 0..6.
  */
  Field_timestampf(bool maybe_null_arg, const char *field_name_arg,
                   uint8 dec_arg);
  Field_timestampf *clone(MEM_ROOT *mem_root) const {
    DBUG_ASSERT(type() == MYSQL_TYPE_TIMESTAMP);
    return new (mem_root) Field_timestampf(*this);
  }
  Field_timestampf *clone() const {
    DBUG_ASSERT(type() == MYSQL_TYPE_TIMESTAMP);
    return new (*THR_MALLOC) Field_timestampf(*this);
  }

  enum_field_types type() const { return MYSQL_TYPE_TIMESTAMP; }
  enum_field_types real_type() const { return MYSQL_TYPE_TIMESTAMP2; }
  enum_field_types binlog_type() const { return MYSQL_TYPE_TIMESTAMP2; }
  bool zero_pack() const { return 0; }

  uint32 pack_length() const { return my_timestamp_binary_length(dec); }
  virtual uint pack_length_from_metadata(uint field_metadata) {
    DBUG_ENTER("Field_timestampf::pack_length_from_metadata");
    uint tmp = my_timestamp_binary_length(field_metadata);
    DBUG_RETURN(tmp);
  }

  type_conversion_status reset();
  type_conversion_status store_packed(longlong nr);
  bool get_date(MYSQL_TIME *ltime, my_time_flags_t fuzzydate);
  void sql_type(String &str) const;

  bool get_timestamp(struct timeval *tm, int *warnings);
  /* Validate the value stored in a field */
  virtual type_conversion_status validate_stored_val(THD *thd);
};

class Field_year : public Field_tiny {
 public:
  Field_year(uchar *ptr_arg, uint32 len_arg, uchar *null_ptr_arg,
             uchar null_bit_arg, uchar auto_flags_arg,
             const char *field_name_arg)
      : Field_tiny(ptr_arg, len_arg, null_ptr_arg, null_bit_arg, auto_flags_arg,
                   field_name_arg, 1, 1) {}
  enum_field_types type() const { return MYSQL_TYPE_YEAR; }
  type_conversion_status store(const char *to, size_t length,
                               const CHARSET_INFO *charset);
  type_conversion_status store(double nr);
  type_conversion_status store(longlong nr, bool unsigned_val);
  type_conversion_status store_time(MYSQL_TIME *ltime, uint8 dec);
  double val_real(void);
  longlong val_int(void);
  String *val_str(String *, String *);
  bool send_binary(Protocol *protocol);
  void sql_type(String &str) const;
  bool can_be_compared_as_longlong() const { return true; }
  Field_year *clone(MEM_ROOT *mem_root) const {
    DBUG_ASSERT(type() == MYSQL_TYPE_YEAR);
    return new (mem_root) Field_year(*this);
  }
  Field_year *clone() const {
    DBUG_ASSERT(type() == MYSQL_TYPE_YEAR);
    return new (*THR_MALLOC) Field_year(*this);
  }
};

class Field_newdate : public Field_temporal_with_date {
 protected:
  static const int PACK_LENGTH = 3;
  my_time_flags_t date_flags(const THD *thd);
  bool get_date_internal(MYSQL_TIME *ltime);
  type_conversion_status store_internal(const MYSQL_TIME *ltime, int *error);

 public:
  Field_newdate(uchar *ptr_arg, uchar *null_ptr_arg, uchar null_bit_arg,
                uchar auto_flags_arg, const char *field_name_arg)
      : Field_temporal_with_date(ptr_arg, null_ptr_arg, null_bit_arg,
                                 auto_flags_arg, field_name_arg, MAX_DATE_WIDTH,
                                 0) {}
  Field_newdate(bool maybe_null_arg, const char *field_name_arg)
      : Field_temporal_with_date((uchar *)0, maybe_null_arg ? (uchar *)"" : 0,
                                 0, NONE, field_name_arg, MAX_DATE_WIDTH, 0) {}
  enum_field_types type() const { return MYSQL_TYPE_DATE; }
  enum_field_types real_type() const { return MYSQL_TYPE_NEWDATE; }
  enum ha_base_keytype key_type() const { return HA_KEYTYPE_UINT24; }
  type_conversion_status reset(void) {
    ptr[0] = ptr[1] = ptr[2] = 0;
    return TYPE_OK;
  }
  type_conversion_status store_packed(longlong nr);
  longlong val_int(void);
  longlong val_time_temporal();
  longlong val_date_temporal();
  String *val_str(String *, String *);
  bool send_binary(Protocol *protocol);
  int cmp(const uchar *, const uchar *);
  size_t make_sort_key(uchar *buff, size_t length);
  uint32 pack_length() const { return PACK_LENGTH; }
  void sql_type(String &str) const;
  bool zero_pack() const { return 1; }
  bool get_date(MYSQL_TIME *ltime, my_time_flags_t fuzzydate);
  Field_newdate *clone(MEM_ROOT *mem_root) const {
    DBUG_ASSERT(type() == MYSQL_TYPE_DATE);
    DBUG_ASSERT(real_type() == MYSQL_TYPE_NEWDATE);
    return new (mem_root) Field_newdate(*this);
  }
  Field_newdate *clone() const {
    DBUG_ASSERT(type() == MYSQL_TYPE_DATE);
    DBUG_ASSERT(real_type() == MYSQL_TYPE_NEWDATE);
    return new (*THR_MALLOC) Field_newdate(*this);
  }
};

/**
  Abstract class for TIME and TIME(N).
*/
class Field_time_common : public Field_temporal {
 protected:
  bool convert_str_to_TIME(const char *str, size_t len, const CHARSET_INFO *cs,
                           MYSQL_TIME *ltime, MYSQL_TIME_STATUS *status);
  /**
    @todo: convert_number_to_TIME returns conversion status through
    two different interfaces: return value and warning. It should be
    refactored to only use return value.
   */
  type_conversion_status convert_number_to_TIME(longlong nr, bool unsigned_val,
                                                int nanoseconds,
                                                MYSQL_TIME *ltime,
                                                int *warning);
  /**
    Low-level function to store MYSQL_TIME value.
    The value must be rounded or truncated according to decimals().
  */
  virtual type_conversion_status store_internal(const MYSQL_TIME *ltime,
                                                int *error) = 0;
  /**
    Function to store time value.
    The value is rounded/truncated according to decimals() and sql_mode.
  */
  type_conversion_status store_internal_adjust_frac(MYSQL_TIME *ltime,
                                                    int *warnings);

  my_time_flags_t date_flags(const THD *thd);
  using Field_temporal::date_flags;

 public:
  /**
    Constructor for Field_time_common
    @param ptr_arg           See Field definition
    @param null_ptr_arg      See Field definition
    @param null_bit_arg      See Field definition
    @param auto_flags_arg    See Field definition
    @param field_name_arg    See Field definition
    @param dec_arg           Number of second fraction digits, 0..6.
  */
  Field_time_common(uchar *ptr_arg, uchar *null_ptr_arg, uchar null_bit_arg,
                    uchar auto_flags_arg, const char *field_name_arg,
                    uint8 dec_arg)
      : Field_temporal(ptr_arg, null_ptr_arg, null_bit_arg, auto_flags_arg,
                       field_name_arg, MAX_TIME_WIDTH, dec_arg) {}
  /**
    Constructor for Field_time_common
    @param maybe_null_arg    See Field definition
    @param field_name_arg    See Field definition
    @param dec_arg           Number of second fraction digits, 0..6.
  */
  Field_time_common(bool maybe_null_arg, const char *field_name_arg,
                    uint8 dec_arg)
      : Field_temporal((uchar *)0, maybe_null_arg ? (uchar *)"" : 0, 0, NONE,
                       field_name_arg, MAX_TIME_WIDTH, dec_arg) {}
  type_conversion_status store_time(MYSQL_TIME *ltime, uint8 dec);
  String *val_str(String *, String *);
  bool get_date(MYSQL_TIME *ltime, my_time_flags_t fuzzydate);
  longlong val_date_temporal();
  bool send_binary(Protocol *protocol);
};

/*
  Field implementing TIME data type without fractional seconds.
  It will be removed eventually.
*/
class Field_time : public Field_time_common {
 protected:
  type_conversion_status store_internal(const MYSQL_TIME *ltime, int *error);

 public:
  Field_time(uchar *ptr_arg, uchar *null_ptr_arg, uchar null_bit_arg,
             uchar auto_flags_arg, const char *field_name_arg)
      : Field_time_common(ptr_arg, null_ptr_arg, null_bit_arg, auto_flags_arg,
                          field_name_arg, 0) {}
  Field_time(bool maybe_null_arg, const char *field_name_arg)
      : Field_time_common((uchar *)0, maybe_null_arg ? (uchar *)"" : 0, 0, NONE,
                          field_name_arg, 0) {}
  enum_field_types type() const { return MYSQL_TYPE_TIME; }
  enum ha_base_keytype key_type() const { return HA_KEYTYPE_INT24; }
  type_conversion_status store_packed(longlong nr);
  type_conversion_status reset(void) {
    ptr[0] = ptr[1] = ptr[2] = 0;
    return TYPE_OK;
  }
  longlong val_int(void);
  longlong val_time_temporal();
  bool get_time(MYSQL_TIME *ltime);
  int cmp(const uchar *, const uchar *);
  size_t make_sort_key(uchar *buff, size_t length);
  uint32 pack_length() const { return 3; }
  void sql_type(String &str) const;
  bool zero_pack() const { return 1; }
  Field_time *clone(MEM_ROOT *mem_root) const {
    DBUG_ASSERT(type() == MYSQL_TYPE_TIME);
    return new (mem_root) Field_time(*this);
  }
  Field_time *clone() const {
    DBUG_ASSERT(type() == MYSQL_TYPE_TIME);
    return new (*THR_MALLOC) Field_time(*this);
  }
};

/*
  Field implementing TIME(N) data type, where N=0..6.
*/
class Field_timef : public Field_time_common {
 private:
  int do_save_field_metadata(uchar *metadata_ptr) {
    *metadata_ptr = decimals();
    return 1;
  }

 protected:
  type_conversion_status store_internal(const MYSQL_TIME *ltime, int *error);

 public:
  /**
    Constructor for Field_timef
    @param ptr_arg           See Field definition
    @param null_ptr_arg      See Field definition
    @param null_bit_arg      See Field definition
    @param auto_flags_arg    See Field definition
    @param field_name_arg    See Field definition
    @param dec_arg           Number of second fraction digits, 0..6.
  */
  Field_timef(uchar *ptr_arg, uchar *null_ptr_arg, uchar null_bit_arg,
              uchar auto_flags_arg, const char *field_name_arg, uint8 dec_arg)
      : Field_time_common(ptr_arg, null_ptr_arg, null_bit_arg, auto_flags_arg,
                          field_name_arg, dec_arg) {}
  /**
    Constructor for Field_timef
    @param maybe_null_arg    See Field definition
    @param field_name_arg    See Field definition
    @param dec_arg           Number of second fraction digits, 0..6.
  */
  Field_timef(bool maybe_null_arg, const char *field_name_arg, uint8 dec_arg)
      : Field_time_common((uchar *)0, maybe_null_arg ? (uchar *)"" : 0, 0, NONE,
                          field_name_arg, dec_arg) {}
  Field_timef *clone(MEM_ROOT *mem_root) const {
    DBUG_ASSERT(type() == MYSQL_TYPE_TIME);
    return new (mem_root) Field_timef(*this);
  }
  Field_timef *clone() const {
    DBUG_ASSERT(type() == MYSQL_TYPE_TIME);
    return new (*THR_MALLOC) Field_timef(*this);
  }
  uint decimals() const { return dec; }
  enum_field_types type() const { return MYSQL_TYPE_TIME; }
  enum_field_types real_type() const { return MYSQL_TYPE_TIME2; }
  enum_field_types binlog_type() const { return MYSQL_TYPE_TIME2; }
  type_conversion_status store_packed(longlong nr);
  type_conversion_status reset();
  double val_real();
  longlong val_int();
  longlong val_time_temporal();
  bool get_time(MYSQL_TIME *ltime);
  my_decimal *val_decimal(my_decimal *);
  uint32 pack_length() const { return my_time_binary_length(dec); }
  virtual uint pack_length_from_metadata(uint field_metadata) {
    DBUG_ENTER("Field_timef::pack_length_from_metadata");
    uint tmp = my_time_binary_length(field_metadata);
    DBUG_RETURN(tmp);
  }
  uint row_pack_length() const { return pack_length(); }
  void sql_type(String &str) const;
  bool zero_pack() const { return 1; }
  const CHARSET_INFO *sort_charset(void) const { return &my_charset_bin; }
  size_t make_sort_key(uchar *to, size_t length) {
    memcpy(to, ptr, length);
    return length;
  }
  int cmp(const uchar *a_ptr, const uchar *b_ptr) {
    return memcmp(a_ptr, b_ptr, pack_length());
  }
};

/*
  Field implementing DATETIME data type without fractional seconds.
  We will be removed eventually.
*/
class Field_datetime : public Field_temporal_with_date_and_time {
 protected:
  type_conversion_status store_internal(const MYSQL_TIME *ltime, int *error);
  bool get_date_internal(MYSQL_TIME *ltime);
  my_time_flags_t date_flags(const THD *thd);
  void store_timestamp_internal(const struct timeval *tm);

 public:
  static const int PACK_LENGTH = 8;

  /**
     DATETIME columns can be defined as having CURRENT_TIMESTAMP as the
     default value on inserts or updates. This constructor accepts a
     auto_flags argument which controls the column default expressions.

     For DATETIME columns this argument is a bitmap combining two flags:

     - DEFAULT_NOW - means that column has DEFAULT CURRENT_TIMESTAMP attribute.
     - ON_UPDATE_NOW - means that column has ON UPDATE CURRENT_TIMESTAMP.

     (these two flags can be used orthogonally to each other).
  */
  Field_datetime(uchar *ptr_arg, uchar *null_ptr_arg, uchar null_bit_arg,
                 uchar auto_flags_arg, const char *field_name_arg)
      : Field_temporal_with_date_and_time(ptr_arg, null_ptr_arg, null_bit_arg,
                                          auto_flags_arg, field_name_arg, 0) {}
  Field_datetime(bool maybe_null_arg, const char *field_name_arg)
      : Field_temporal_with_date_and_time((uchar *)0,
                                          maybe_null_arg ? (uchar *)"" : 0, 0,
                                          NONE, field_name_arg, 0) {}
  enum_field_types type() const { return MYSQL_TYPE_DATETIME; }
  enum ha_base_keytype key_type() const { return HA_KEYTYPE_ULONGLONG; }
  using Field_temporal_with_date_and_time::store;  // Make -Woverloaded-virtual
  type_conversion_status store(longlong nr, bool unsigned_val);
  type_conversion_status store_packed(longlong nr);
  type_conversion_status reset(void) {
    ptr[0] = ptr[1] = ptr[2] = ptr[3] = ptr[4] = ptr[5] = ptr[6] = ptr[7] = 0;
    return TYPE_OK;
  }
  longlong val_int(void);
  String *val_str(String *, String *);
  int cmp(const uchar *, const uchar *);
  size_t make_sort_key(uchar *buff, size_t length);
  uint32 pack_length() const { return PACK_LENGTH; }
  void sql_type(String &str) const;
  bool zero_pack() const { return 1; }
  bool get_date(MYSQL_TIME *ltime, my_time_flags_t fuzzydate);
  Field_datetime *clone(MEM_ROOT *mem_root) const {
    DBUG_ASSERT(type() == MYSQL_TYPE_DATETIME);
    return new (mem_root) Field_datetime(*this);
  }
  Field_datetime *clone() const {
    DBUG_ASSERT(type() == MYSQL_TYPE_DATETIME);
    return new (*THR_MALLOC) Field_datetime(*this);
  }
  uchar *pack(uchar *to, const uchar *from, uint max_length,
              bool low_byte_first) {
    return pack_int64(to, from, max_length, low_byte_first);
  }
  const uchar *unpack(uchar *to, const uchar *from,
                      uint param_data MY_ATTRIBUTE((unused)),
                      bool low_byte_first) {
    return unpack_int64(to, from, low_byte_first);
  }
};

/*
  Field implementing DATETIME(N) data type, where N=0..6.
*/
class Field_datetimef : public Field_temporal_with_date_and_timef {
 protected:
  bool get_date_internal(MYSQL_TIME *ltime);
  type_conversion_status store_internal(const MYSQL_TIME *ltime, int *error);
  my_time_flags_t date_flags(const THD *thd);
  void store_timestamp_internal(const struct timeval *tm);

 public:
  /**
    Constructor for Field_datetimef
    @param ptr_arg           See Field definition
    @param null_ptr_arg      See Field definition
    @param null_bit_arg      See Field definition
    @param auto_flags_arg    See Field definition
    @param field_name_arg    See Field definition
    @param dec_arg           Number of second fraction digits, 0..6.
  */
  Field_datetimef(uchar *ptr_arg, uchar *null_ptr_arg, uchar null_bit_arg,
                  uchar auto_flags_arg, const char *field_name_arg,
                  uint8 dec_arg)
      : Field_temporal_with_date_and_timef(ptr_arg, null_ptr_arg, null_bit_arg,
                                           auto_flags_arg, field_name_arg,
                                           dec_arg) {}
  /**
    Constructor for Field_datetimef
    @param maybe_null_arg    See Field definition
    @param field_name_arg    See Field definition
    @param dec_arg           Number of second fraction digits, 0..6.
  */
  Field_datetimef(bool maybe_null_arg, const char *field_name_arg,
                  uint8 dec_arg)
      : Field_temporal_with_date_and_timef((uchar *)0,
                                           maybe_null_arg ? (uchar *)"" : 0, 0,
                                           NONE, field_name_arg, dec_arg) {}
  Field_datetimef *clone(MEM_ROOT *mem_root) const {
    DBUG_ASSERT(type() == MYSQL_TYPE_DATETIME);
    return new (mem_root) Field_datetimef(*this);
  }
  Field_datetimef *clone() const {
    DBUG_ASSERT(type() == MYSQL_TYPE_DATETIME);
    return new (*THR_MALLOC) Field_datetimef(*this);
  }

  enum_field_types type() const { return MYSQL_TYPE_DATETIME; }
  enum_field_types real_type() const { return MYSQL_TYPE_DATETIME2; }
  enum_field_types binlog_type() const { return MYSQL_TYPE_DATETIME2; }
  uint32 pack_length() const { return my_datetime_binary_length(dec); }
  virtual uint pack_length_from_metadata(uint field_metadata) {
    DBUG_ENTER("Field_datetimef::pack_length_from_metadata");
    uint tmp = my_datetime_binary_length(field_metadata);
    DBUG_RETURN(tmp);
  }
  bool zero_pack() const { return 1; }

  type_conversion_status store_packed(longlong nr);
  type_conversion_status reset();
  longlong val_date_temporal();
  bool get_date(MYSQL_TIME *ltime, my_time_flags_t fuzzydate);
  void sql_type(String &str) const;
};

class Field_string : public Field_longstr {
 public:
  Field_string(uchar *ptr_arg, uint32 len_arg, uchar *null_ptr_arg,
               uchar null_bit_arg, uchar auto_flags_arg,
               const char *field_name_arg, const CHARSET_INFO *cs)
      : Field_longstr(ptr_arg, len_arg, null_ptr_arg, null_bit_arg,
                      auto_flags_arg, field_name_arg, cs){};
  Field_string(uint32 len_arg, bool maybe_null_arg, const char *field_name_arg,
               const CHARSET_INFO *cs)
      : Field_longstr((uchar *)0, len_arg, maybe_null_arg ? (uchar *)"" : 0, 0,
                      NONE, field_name_arg, cs){};

  enum_field_types type() const { return MYSQL_TYPE_STRING; }
  bool match_collation_to_optimize_range() const { return true; }
  enum ha_base_keytype key_type() const {
    return binary() ? HA_KEYTYPE_BINARY : HA_KEYTYPE_TEXT;
  }
  bool zero_pack() const { return 0; }
  type_conversion_status reset(void) {
    charset()->cset->fill(charset(), (char *)ptr, field_length,
                          (has_charset() ? ' ' : 0));
    return TYPE_OK;
  }
  type_conversion_status store(const char *to, size_t length,
                               const CHARSET_INFO *charset);
  type_conversion_status store(longlong nr, bool unsigned_val);
  /* QQ: To be deleted */
  type_conversion_status store(double nr) { return Field_str::store(nr); }
  double val_real(void);
  longlong val_int(void);
  String *val_str(String *, String *);
  my_decimal *val_decimal(my_decimal *);
  int cmp(const uchar *, const uchar *);
  size_t make_sort_key(uchar *buff, size_t length);
  void sql_type(String &str) const;
  virtual uchar *pack(uchar *to, const uchar *from, uint max_length,
                      bool low_byte_first);
  virtual const uchar *unpack(uchar *to, const uchar *from, uint param_data,
                              bool low_byte_first);
  uint pack_length_from_metadata(uint field_metadata) {
    DBUG_PRINT("debug", ("field_metadata: 0x%04x", field_metadata));
    if (field_metadata == 0) return row_pack_length();
    return (((field_metadata >> 4) & 0x300) ^ 0x300) +
           (field_metadata & 0x00ff);
  }
  bool compatible_field_size(uint field_metadata, Relay_log_info *rli,
                             uint16 mflags, int *order_var);
  uint row_pack_length() const { return field_length; }
  uint max_packed_col_length();
  enum_field_types real_type() const { return MYSQL_TYPE_STRING; }
  bool has_charset(void) const {
    return charset() == &my_charset_bin ? false : true;
  }
  Field *new_field(MEM_ROOT *root, TABLE *new_table, bool keep_type);
  Field_string *clone(MEM_ROOT *mem_root) const {
    DBUG_ASSERT(real_type() == MYSQL_TYPE_STRING);
    return new (mem_root) Field_string(*this);
  }
  Field_string *clone() const {
    DBUG_ASSERT(real_type() == MYSQL_TYPE_STRING);
    return new (*THR_MALLOC) Field_string(*this);
  }
  virtual size_t get_key_image(uchar *buff, size_t length, imagetype type);
  virtual bool is_text_key_type() const { return binary() ? false : true; }

 private:
  int do_save_field_metadata(uchar *first_byte);
};

class Field_varstring : public Field_longstr {
 public:
  /* Store number of bytes used to store length (1 or 2) */
  uint32 length_bytes;
  Field_varstring(uchar *ptr_arg, uint32 len_arg, uint length_bytes_arg,
                  uchar *null_ptr_arg, uchar null_bit_arg, uchar auto_flags_arg,
                  const char *field_name_arg, TABLE_SHARE *share,
                  const CHARSET_INFO *cs);
  Field_varstring(uint32 len_arg, bool maybe_null_arg,
                  const char *field_name_arg, TABLE_SHARE *share,
                  const CHARSET_INFO *cs);

  enum_field_types type() const override { return MYSQL_TYPE_VARCHAR; }
  bool match_collation_to_optimize_range() const override { return true; }
  enum ha_base_keytype key_type() const override;
  uint row_pack_length() const override { return field_length; }
  bool zero_pack() const override { return 0; }
  type_conversion_status reset() override {
    memset(ptr, 0, field_length + length_bytes);
    return TYPE_OK;
  }
  uint32 pack_length() const override {
    return (uint32)field_length + length_bytes;
  }
  uint32 key_length() const override { return (uint32)field_length; }
  uint32 sort_length() const override { return (uint32)field_length; }
  type_conversion_status store(const char *to, size_t length,
                               const CHARSET_INFO *charset) override;
  type_conversion_status store(longlong nr, bool unsigned_val) override;
  /* QQ: To be deleted */
  type_conversion_status store(double nr) override {
    return Field_str::store(nr);
  }
  double val_real() override;
  longlong val_int() override;
  String *val_str(String *, String *) override;
  my_decimal *val_decimal(my_decimal *) override;
  int cmp_max(const uchar *, const uchar *, uint max_length) override;
  int cmp(const uchar *a, const uchar *b) override {
    return cmp_max(a, b, ~0L);
  }
  bool sort_key_is_varlen() const override {
    return (field_charset->pad_attribute == NO_PAD);
  }
  size_t make_sort_key(uchar *buff, size_t length) override;
  size_t get_key_image(uchar *buff, size_t length, imagetype type) override;
  void set_key_image(const uchar *buff, size_t length) override;
  void sql_type(String &str) const override;
  virtual uchar *pack(uchar *to, const uchar *from, uint max_length,
                      bool low_byte_first) override;
  virtual const uchar *unpack(uchar *to, const uchar *from, uint param_data,
                              bool low_byte_first) override;
  int cmp_binary(const uchar *a, const uchar *b,
                 uint32 max_length = ~0L) override;
  int key_cmp(const uchar *, const uchar *) override;
  int key_cmp(const uchar *str, uint length) override;

  uint32 data_length(uint row_offset = 0) override;
  enum_field_types real_type() const override { return MYSQL_TYPE_VARCHAR; }
  bool has_charset() const override {
    return charset() == &my_charset_bin ? false : true;
  }
  Field *new_field(MEM_ROOT *root, TABLE *new_table, bool keep_type) override;
  Field *new_key_field(MEM_ROOT *root, TABLE *new_table, uchar *new_ptr,
                       uchar *new_null_ptr, uint new_null_bit) override;
  Field_varstring *clone(MEM_ROOT *mem_root) const override {
    DBUG_ASSERT(type() == MYSQL_TYPE_VARCHAR);
    DBUG_ASSERT(real_type() == MYSQL_TYPE_VARCHAR);
    return new (mem_root) Field_varstring(*this);
  }
  Field_varstring *clone() const override {
    DBUG_ASSERT(type() == MYSQL_TYPE_VARCHAR);
    DBUG_ASSERT(real_type() == MYSQL_TYPE_VARCHAR);
    return new (*THR_MALLOC) Field_varstring(*this);
  }
  uint is_equal(const Create_field *new_field) override;
  void hash(ulong *nr, ulong *nr2) override;
  void get_ptr(uchar **str) override { *str = ptr + length_bytes; }
  virtual bool is_text_key_type() const override {
    return binary() ? false : true;
  }

 private:
  int do_save_field_metadata(uchar *first_byte) override;
};

class Field_blob : public Field_longstr {
  virtual type_conversion_status store_internal(const char *from, size_t length,
                                                const CHARSET_INFO *cs);
  /**
    Copy value to memory storage.
  */
  type_conversion_status store_to_mem(const char *from, size_t length,
                                      const CHARSET_INFO *cs, size_t max_length,
                                      Blob_mem_storage *);

 protected:
  /**
    The number of bytes used to represent the length of the blob.
  */
  uint packlength;

  /**
    The 'value'-object is a cache fronting the storage engine.
  */
  String value;

 private:
  /**
    In order to support update of virtual generated columns of blob type,
    we need to allocate the space blob needs on server for old_row and
    new_row respectively. This variable is used to record the
    allocated blob space for old_row.
  */
  String old_value;

  /**
    Whether we need to move the content of 'value' to 'old_value' before
    updating the BLOB stored in 'value'. This needs to be done for
    updates of BLOB columns that are virtual since the storage engine
    does not have its own copy of the old 'value'. This variable is set
    to true when we read the data into 'value'. It is reset when we move
    'value' to 'old_value'. The purpose of having this is to avoid that we
    do the move operation from 'value' to 'old_value' more than one time per
    record.
    Currently, this variable is introduced because the following call in
    sql_data_change.cc:
    \/\**
      @todo combine this call to update_generated_write_fields() with the one
      in fill_record() to avoid updating virtual generated fields twice.
    *\/
     if (table->has_gcol())
            update_generated_write_fields(table->write_set, table);
     When the @todo is done, m_keep_old_value can be deleted.
  */
  bool m_keep_old_value;

 protected:
  /**
    Store ptr and length.
  */
  void store_ptr_and_length(const char *from, uint32 length) {
    store_length(length);
    memmove(ptr + packlength, &from, sizeof(char *));
  }

 public:
  Field_blob(uchar *ptr_arg, uchar *null_ptr_arg, uchar null_bit_arg,
             uchar auto_flags_arg, const char *field_name_arg,
             TABLE_SHARE *share, uint blob_pack_length, const CHARSET_INFO *cs);

  Field_blob(uint32 len_arg, bool maybe_null_arg, const char *field_name_arg,
             const CHARSET_INFO *cs, bool set_packlength)
      : Field_longstr((uchar *)0, len_arg, maybe_null_arg ? (uchar *)"" : 0, 0,
                      NONE, field_name_arg, cs),
        packlength(4),
        m_keep_old_value(false) {
    flags |= BLOB_FLAG;
    if (set_packlength) {
      packlength = len_arg <= 255
                       ? 1
                       : len_arg <= 65535 ? 2 : len_arg <= 16777215 ? 3 : 4;
    }
  }

  explicit Field_blob(uint32 packlength_arg);

  ~Field_blob() { mem_free(); }

  /* Note that the default copy constructor is used, in clone() */
  enum_field_types type() const override { return MYSQL_TYPE_BLOB; }
  bool match_collation_to_optimize_range() const override { return true; }
  enum ha_base_keytype key_type() const override {
    return binary() ? HA_KEYTYPE_VARBINARY2 : HA_KEYTYPE_VARTEXT2;
  }
  type_conversion_status store(const char *to, size_t length,
                               const CHARSET_INFO *charset) override;
  type_conversion_status store(double nr) override;
  type_conversion_status store(longlong nr, bool unsigned_val) override;
  double val_real(void) override;
  longlong val_int(void) override;
  String *val_str(String *, String *) override;
  my_decimal *val_decimal(my_decimal *) override;
  int cmp_max(const uchar *, const uchar *, uint max_length) override;
  int cmp(const uchar *a, const uchar *b) override {
    return cmp_max(a, b, ~0L);
  }
  int cmp(const uchar *a, uint32 a_length, const uchar *b,
          uint32 b_length);  // No override.
  int cmp_binary(const uchar *a, const uchar *b,
                 uint32 max_length = ~0L) override;
  int key_cmp(const uchar *, const uchar *) override;
  int key_cmp(const uchar *str, uint length) override;
  uint32 key_length() const override { return 0; }
  size_t make_sort_key(uchar *buff, size_t length) override;
  uint32 pack_length() const override {
    return (uint32)(packlength + portable_sizeof_char_ptr);
  }

  /**
     Return the packed length without the pointer size added.

     This is used to determine the size of the actual data in the row
     buffer.

     @returns The length of the raw data itself without the pointer.
  */
  uint32 pack_length_no_ptr() const { return (uint32)(packlength); }
  uint row_pack_length() const override { return pack_length_no_ptr(); }
  uint32 sort_length() const override;
  bool sort_key_is_varlen() const override {
    return (field_charset->pad_attribute == NO_PAD);
  }
  virtual uint32 max_data_length() const override {
    return (uint32)(((ulonglong)1 << (packlength * 8)) - 1);
  }
  type_conversion_status reset(void) override {
    memset(ptr, 0, packlength + sizeof(uchar *));
    return TYPE_OK;
  }
  void reset_fields() override {
    value = String();
    old_value = String();
  }
  size_t get_field_buffer_size() { return value.alloced_length(); }
#ifndef WORDS_BIGENDIAN
  static
#endif
      void
      store_length(uchar *i_ptr, uint i_packlength, uint32 i_number,
                   bool low_byte_first);
  void store_length(uchar *i_ptr, uint i_packlength, uint32 i_number);
  inline void store_length(uint32 number) {
    store_length(ptr, packlength, number);
  }
  uint32 data_length(uint row_offset = 0) override {
    return get_length(row_offset);
  }
  uint32 get_length(uint row_offset = 0);
  uint32 get_length(const uchar *ptr, uint packlength, bool low_byte_first);
  uint32 get_length(const uchar *ptr_arg);
  inline void get_ptr(uchar **str) override {
    memcpy(str, ptr + packlength, sizeof(uchar *));
  }
  inline void get_ptr(uchar **str, uint row_offset) {
    memcpy(str, ptr + packlength + row_offset, sizeof(char *));
  }
  inline void set_ptr(uchar *length, uchar *data) {
    memcpy(ptr, length, packlength);
    memcpy(ptr + packlength, &data, sizeof(char *));
  }
  void set_ptr_offset(my_ptrdiff_t ptr_diff, uint32 length, const uchar *data) {
    uchar *ptr_ofs = ptr + ptr_diff;
    store_length(ptr_ofs, packlength, length);
    memcpy(ptr_ofs + packlength, &data, sizeof(char *));
  }
  inline void set_ptr(uint32 length, uchar *data) {
    set_ptr_offset(0, length, data);
  }
  size_t get_key_image(uchar *buff, size_t length, imagetype type) override;
  void set_key_image(const uchar *buff, size_t length) override;
  void sql_type(String &str) const override;
  inline bool copy() {
    uchar *tmp;
    get_ptr(&tmp);
    if (value.copy((char *)tmp, get_length(), charset())) {
      Field_blob::reset();
      my_error(ER_OUTOFMEMORY, MYF(ME_FATALERROR), get_length());
      return 1;
    }
    tmp = (uchar *)value.ptr();
    memcpy(ptr + packlength, &tmp, sizeof(char *));
    return 0;
  }
  Field_blob *clone(MEM_ROOT *mem_root) const override {
    DBUG_ASSERT(type() == MYSQL_TYPE_BLOB);
    return new (mem_root) Field_blob(*this);
  }
  Field_blob *clone() const override {
    DBUG_ASSERT(type() == MYSQL_TYPE_BLOB);
    return new (*THR_MALLOC) Field_blob(*this);
  }
  virtual uchar *pack(uchar *to, const uchar *from, uint max_length,
                      bool low_byte_first) override;
  virtual const uchar *unpack(uchar *, const uchar *from, uint param_data,
                              bool low_byte_first) override;
  uint max_packed_col_length() override;
  void mem_free() override {
    // Free all allocated space
    value.mem_free();
    old_value.mem_free();
  }
  friend type_conversion_status field_conv(Field *to, Field *from);
  bool has_charset(void) const override {
    return charset() == &my_charset_bin ? false : true;
  }
  uint32 max_display_length() override;
  uint32 char_length() const noexcept override;
  bool copy_blob_value(MEM_ROOT *mem_root);
  uint is_equal(const Create_field *new_field) override;
  bool is_text_key_type() const override { return binary() ? false : true; }

  /**
    Mark that the BLOB stored in value should be copied before updating it.

    When updating virtual generated columns we need to keep the old
    'value' for BLOBs since this can be needed when the storage engine
    does the update. During read of the record the old 'value' for the
    BLOB is evaluated and stored in 'value'. This function is to be used
    to specify that we need to copy this BLOB 'value' into 'old_value'
    before we compute the new BLOB 'value'. For more information @see
    Field_blob::keep_old_value().
  */
  void set_keep_old_value(bool old_value_flag) {
    /*
      We should only need to keep a copy of the blob 'value' in the case
      where this is a virtual genarated column (that is indexed).
    */
    DBUG_ASSERT(is_virtual_gcol());

    /*
      If set to true, ensure that 'value' is copied to 'old_value' when
      keep_old_value() is called.
    */
    m_keep_old_value = old_value_flag;
  }

  /**
    Save the current BLOB value to avoid that it gets overwritten.

    This is used when updating virtual generated columns that are
    BLOBs. Some storage engines require that we have both the old and
    new BLOB value for virtual generated columns that are indexed in
    order for the storage engine to be able to maintain the index. This
    function will transfer the buffer storing the current BLOB value
    from 'value' to 'old_value'. This avoids that the current BLOB value
    is over-written when the new BLOB value is saved into this field.

    The reason this requires special handling when updating/deleting
    virtual columns of BLOB type is that the BLOB value is not known to
    the storage engine. For stored columns, the "old" BLOB value is read
    by the storage engine, Field_blob is made to point to the engine's
    internal buffer; Field_blob's internal buffer (Field_blob::value)
    isn't used and remains available to store the "new" value.  For
    virtual generated columns, the "old" value is written directly into
    Field_blob::value when reading the record to be
    updated/deleted. This is done in update_generated_read_fields().
    Since, in this case, the "old" value already occupies the place to
    store the "new" value, we must call this function before we write
    the "new" value into Field_blob::value object so that the "old"
    value does not get over-written. The table->record[1] buffer will
    have a pointer that points to the memory buffer inside
    old_value. The storage engine will use table->record[1] to read the
    old value for the BLOB and use table->record[0] to read the new
    value.

    This function must be called before we store the new BLOB value in
    this field object.
  */
  void keep_old_value() {
    /*
      We should only need to keep a copy of the blob value in the case
      where this is a virtual genarated column (that is indexed).
    */
    DBUG_ASSERT(is_virtual_gcol());

    // Transfer ownership of the current BLOB value to old_value
    if (m_keep_old_value) {
      old_value.takeover(value);
      m_keep_old_value = false;
    }
  }

  /**
    Use to store the blob value into an allocated space.
  */
  void store_in_allocated_space(const char *from, uint32 length) {
    store_ptr_and_length(from, length);
  }

 private:
  int do_save_field_metadata(uchar *first_byte) override;
};

class Field_geom : public Field_blob {
 private:
  const Nullable<gis::srid_t> m_srid;

  virtual type_conversion_status store_internal(const char *from, size_t length,
                                                const CHARSET_INFO *cs);

 public:
  enum geometry_type geom_type;

  Field_geom(uchar *ptr_arg, uchar *null_ptr_arg, uint null_bit_arg,
             uchar auto_flags_arg, const char *field_name_arg,
             TABLE_SHARE *share, uint blob_pack_length,
             enum geometry_type geom_type_arg, Nullable<gis::srid_t> srid)
      : Field_blob(ptr_arg, null_ptr_arg, null_bit_arg, auto_flags_arg,
                   field_name_arg, share, blob_pack_length, &my_charset_bin),
        m_srid(srid),
        geom_type(geom_type_arg) {}
  Field_geom(uint32 len_arg, bool maybe_null_arg, const char *field_name_arg,
             enum geometry_type geom_type_arg, Nullable<gis::srid_t> srid)
      : Field_blob(len_arg, maybe_null_arg, field_name_arg, &my_charset_bin,
                   false),
        m_srid(srid),
        geom_type(geom_type_arg) {}
  enum ha_base_keytype key_type() const { return HA_KEYTYPE_VARBINARY2; }
  enum_field_types type() const { return MYSQL_TYPE_GEOMETRY; }
  bool match_collation_to_optimize_range() const { return false; }
  void sql_type(String &str) const;
  using Field_blob::store;
  type_conversion_status store(double nr);
  type_conversion_status store(longlong nr, bool unsigned_val);
  type_conversion_status store_decimal(const my_decimal *);
  type_conversion_status store(const char *from, size_t length,
                               const CHARSET_INFO *cs);

  /**
    Non-nullable GEOMETRY types cannot have defaults,
    but the underlying blob must still be reset.
   */
  type_conversion_status reset(void) {
    type_conversion_status res = Field_blob::reset();
    if (res != TYPE_OK) return res;
    return maybe_null() ? TYPE_OK : TYPE_ERR_NULL_CONSTRAINT_VIOLATION;
  }

  geometry_type get_geometry_type() const { return geom_type; };
  Field_geom *clone(MEM_ROOT *mem_root) const {
    DBUG_ASSERT(type() == MYSQL_TYPE_GEOMETRY);
    return new (mem_root) Field_geom(*this);
  }
  Field_geom *clone() const {
    DBUG_ASSERT(type() == MYSQL_TYPE_GEOMETRY);
    return new (*THR_MALLOC) Field_geom(*this);
  }
  uint is_equal(const Create_field *new_field);

  Nullable<gis::srid_t> get_srid() const { return m_srid; }
};

/// A field that stores a JSON value.
class Field_json : public Field_blob {
  type_conversion_status unsupported_conversion();
  type_conversion_status store_binary(const char *ptr, size_t length);

  /**
    Diagnostics utility for ER_INVALID_JSON_TEXT.

    @param err        error message argument for ER_INVALID_JSON_TEXT
    @param err_offset location in text at which there is an error
  */
  void invalid_text(const char *err, size_t err_offset) const {
    String s;
    s.append(*table_name);
    s.append('.');
    s.append(field_name);
    my_error(ER_INVALID_JSON_TEXT, MYF(0), err, err_offset, s.c_ptr_safe());
  }

 public:
  Field_json(uchar *ptr_arg, uchar *null_ptr_arg, uint null_bit_arg,
             uchar auto_flags_arg, const char *field_name_arg,
             TABLE_SHARE *share, uint blob_pack_length)
      : Field_blob(ptr_arg, null_ptr_arg, null_bit_arg, auto_flags_arg,
                   field_name_arg, share, blob_pack_length, &my_charset_bin) {}

  Field_json(uint32 len_arg, bool maybe_null_arg, const char *field_name_arg)
      : Field_blob(len_arg, maybe_null_arg, field_name_arg, &my_charset_bin,
                   false) {}

  enum_field_types type() const override { return MYSQL_TYPE_JSON; }
  void sql_type(String &str) const override;
  /**
    Return a text charset so that string functions automatically
    convert the field value to string and treat it as a non-binary
    string.
  */
  const CHARSET_INFO *charset() const override {
    return &my_charset_utf8mb4_bin;
  }
  /**
    Sort should treat the field as binary and not attempt any
    conversions.
  */
  const CHARSET_INFO *sort_charset() const override { return field_charset; }
  /**
    JSON columns don't have an associated charset. Returning false
    here prevents SHOW CREATE TABLE from attaching a CHARACTER SET
    clause to the column.
  */
  bool has_charset() const override { return false; }
  type_conversion_status store(const char *to, size_t length,
                               const CHARSET_INFO *charset) override;
  type_conversion_status store(double nr) override;
  type_conversion_status store(longlong nr, bool unsigned_val) override;
  type_conversion_status store_decimal(const my_decimal *) override;
  type_conversion_status store_json(const Json_wrapper *json);
  type_conversion_status store_time(MYSQL_TIME *ltime, uint8 dec_arg) override;
  type_conversion_status store(Field_json *field);

  bool pack_diff(uchar **to, ulonglong value_options) const override;
  /**
    Return the length of this field, taking into consideration that it may be in
    partial format.

    This is the format used when writing the binary log in row format
    and using a partial format according to
    @@session.binlog_row_value_options.

    @param[in] value_options The value of binlog_row_value options.

    @param[out] diff_vector_p If this is not NULL, the pointer it
    points to will be set to NULL if the field is to be stored in full
    format, or to the Json_diff_vector if the field is to be stored in
    partial format.

    @return The number of bytes needed when writing to the binlog: the
    size of the full format if stored in full format and the size of
    the diffs if stored in partial format.
  */
  longlong get_diff_vector_and_length(
      ulonglong value_options,
      const Json_diff_vector **diff_vector_p = nullptr) const;
  /**
    Return true if the before-image and after-image for this field are
    equal.
  */
  bool is_before_image_equal_to_after_image() const;
  /**
    Read the binary diff from the given buffer, and apply it to this field.

    @param[in,out] from Pointer to buffer where the binary diff is stored.
    This will be changed to point to the next byte after the field.

    @retval false Success
    @retval true Error (e.g. failed to apply the diff).  The error has
    been reported through my_error.
  */
  bool unpack_diff(const uchar **from);

  /**
    Retrieve the field's value as a JSON wrapper. It
    there is an error, wr is not modified and we return
    false, else true.

    @param[out]    wr   the JSON value
    @return true if a value is retrieved (or NULL), false if error
  */
  bool val_json(Json_wrapper *wr);

  /**
    Retrieve the JSON as an int if possible. This requires a JSON scalar
    of suitable type.

    @returns the JSON value as an int
  */
  longlong val_int() override;

  /**
   Retrieve the JSON as a double if possible. This requires a JSON scalar
   of suitable type.

   @returns the JSON value as a double
   */
  double val_real() override;

  /**
    Retrieve the JSON value stored in this field as text

    @param[in,out] buf1 string buffer for converting JSON value to string
    @param[in,out] buf2 unused
  */
  String *val_str(String *buf1, String *buf2) override;
  my_decimal *val_decimal(my_decimal *m) override;
  bool get_time(MYSQL_TIME *ltime) override;
  bool get_date(MYSQL_TIME *ltime, my_time_flags_t fuzzydate) override;
  Field_json *clone(MEM_ROOT *mem_root) const override;
  Field_json *clone() const override;
  uint is_equal(const Create_field *new_field) override;
  Item_result cast_to_int_type() const override { return INT_RESULT; }
  int cmp_binary(const uchar *a, const uchar *b,
                 uint32 max_length = ~0L) override;
  bool sort_key_is_varlen() const override { return true; }
  size_t make_sort_key(uchar *to, size_t length) override;

  /**
    Make a hash key that can be used by sql_executor.cc/unique_hash
    in order to support SELECT DISTINCT

    @param[in]  hash_val  An initial hash value.
  */
  ulonglong make_hash_key(ulonglong *hash_val);

  /**
    Get a read-only pointer to the binary representation of the JSON document
    in this field.
  */
  const char *get_binary() const;
};

class Field_enum : public Field_str {
 protected:
  uint packlength;

 public:
  TYPELIB *typelib;
  Field_enum(uchar *ptr_arg, uint32 len_arg, uchar *null_ptr_arg,
             uchar null_bit_arg, uchar auto_flags_arg,
             const char *field_name_arg, uint packlength_arg,
             TYPELIB *typelib_arg, const CHARSET_INFO *charset_arg)
      : Field_str(ptr_arg, len_arg, null_ptr_arg, null_bit_arg, auto_flags_arg,
                  field_name_arg, charset_arg),
        packlength(packlength_arg),
        typelib(typelib_arg) {
    flags |= ENUM_FLAG;
  }
  Field *new_field(MEM_ROOT *root, TABLE *new_table, bool keep_type);
  enum_field_types type() const { return MYSQL_TYPE_STRING; }
  bool match_collation_to_optimize_range() const { return false; }
  enum Item_result cmp_type() const { return INT_RESULT; }
  enum Item_result cast_to_int_type() const { return INT_RESULT; }
  enum ha_base_keytype key_type() const;
  type_conversion_status store(const char *to, size_t length,
                               const CHARSET_INFO *charset);
  type_conversion_status store(double nr);
  type_conversion_status store(longlong nr, bool unsigned_val);
  double val_real(void);
  my_decimal *val_decimal(my_decimal *decimal_value);
  longlong val_int(void);
  String *val_str(String *, String *);
  int cmp(const uchar *, const uchar *);
  size_t make_sort_key(uchar *buff, size_t length);
  uint32 pack_length() const { return (uint32)packlength; }
  void store_type(ulonglong value);
  void sql_type(String &str) const;
  enum_field_types real_type() const { return MYSQL_TYPE_ENUM; }
  uint pack_length_from_metadata(uint field_metadata) {
    return (field_metadata & 0x00ff);
  }
  uint row_pack_length() const { return pack_length(); }
  virtual bool zero_pack() const { return 0; }
  bool optimize_range(uint idx MY_ATTRIBUTE((unused)),
                      uint part MY_ATTRIBUTE((unused))) {
    return 0;
  }
  bool eq_def(Field *field);
  bool has_charset(void) const { return true; }
  /* enum and set are sorted as integers */
  const CHARSET_INFO *sort_charset(void) const { return &my_charset_bin; }
  Field_enum *clone(MEM_ROOT *mem_root) const {
    DBUG_ASSERT(real_type() == MYSQL_TYPE_ENUM);
    return new (mem_root) Field_enum(*this);
  }
  Field_enum *clone() const {
    DBUG_ASSERT(real_type() == MYSQL_TYPE_ENUM);
    return new (*THR_MALLOC) Field_enum(*this);
  }
  virtual uchar *pack(uchar *to, const uchar *from, uint max_length,
                      bool low_byte_first);
  virtual const uchar *unpack(uchar *to, const uchar *from, uint param_data,
                              bool low_byte_first);

 private:
  int do_save_field_metadata(uchar *first_byte);
  uint is_equal(const Create_field *new_field);
};

class Field_set : public Field_enum {
 public:
  Field_set(uchar *ptr_arg, uint32 len_arg, uchar *null_ptr_arg,
            uchar null_bit_arg, uchar auto_flags_arg,
            const char *field_name_arg, uint32 packlength_arg,
            TYPELIB *typelib_arg, const CHARSET_INFO *charset_arg)
      : Field_enum(ptr_arg, len_arg, null_ptr_arg, null_bit_arg, auto_flags_arg,
                   field_name_arg, packlength_arg, typelib_arg, charset_arg),
        empty_set_string("", 0, charset_arg) {
    flags = (flags & ~ENUM_FLAG) | SET_FLAG;
  }
  type_conversion_status store(const char *to, size_t length,
                               const CHARSET_INFO *charset);
  type_conversion_status store(double nr) {
    return Field_set::store((longlong)nr, false);
  }
  type_conversion_status store(longlong nr, bool unsigned_val);
  virtual bool zero_pack() const { return 1; }
  String *val_str(String *, String *);
  void sql_type(String &str) const;
  enum_field_types real_type() const { return MYSQL_TYPE_SET; }
  bool has_charset(void) const { return true; }
  Field_set *clone(MEM_ROOT *mem_root) const {
    DBUG_ASSERT(real_type() == MYSQL_TYPE_SET);
    return new (mem_root) Field_set(*this);
  }
  Field_set *clone() const {
    DBUG_ASSERT(real_type() == MYSQL_TYPE_SET);
    return new (*THR_MALLOC) Field_set(*this);
  }

 private:
  const String empty_set_string;
};

/*
  Note:
    To use Field_bit::cmp_binary() you need to copy the bits stored in
    the beginning of the record (the NULL bytes) to each memory you
    want to compare (where the arguments point).

    This is the reason:
    - Field_bit::cmp_binary() is only implemented in the base class
      (Field::cmp_binary()).
    - Field::cmp_binary() currenly use pack_length() to calculate how
      long the data is.
    - pack_length() includes size of the bits stored in the NULL bytes
      of the record.
*/
class Field_bit : public Field {
 public:
  uchar *bit_ptr;  // position in record where 'uneven' bits store
  uchar bit_ofs;   // offset to 'uneven' high bits
  uint bit_len;    // number of 'uneven' high bits
  uint bytes_in_rec;
  Field_bit(uchar *ptr_arg, uint32 len_arg, uchar *null_ptr_arg,
            uchar null_bit_arg, uchar *bit_ptr_arg, uchar bit_ofs_arg,
            uchar auto_flags_arg, const char *field_name_arg);
  enum_field_types type() const { return MYSQL_TYPE_BIT; }
  enum ha_base_keytype key_type() const { return HA_KEYTYPE_BIT; }
  uint32 key_length() const { return (uint32)(field_length + 7) / 8; }
  uint32 max_data_length() const { return (field_length + 7) / 8; }
  uint32 max_display_length() { return field_length; }
  Item_result result_type() const { return INT_RESULT; }
  type_conversion_status reset(void) {
    memset(ptr, 0, bytes_in_rec);
    if (bit_ptr && (bit_len > 0))  // reset odd bits among null bits
      clr_rec_bits(bit_ptr, bit_ofs, bit_len);
    return TYPE_OK;
  }
  type_conversion_status store(const char *to, size_t length,
                               const CHARSET_INFO *charset);
  type_conversion_status store(double nr);
  type_conversion_status store(longlong nr, bool unsigned_val);
  type_conversion_status store_decimal(const my_decimal *);
  double val_real(void);
  longlong val_int(void);
  String *val_str(String *, String *);
  virtual bool str_needs_quotes() { return true; }
  my_decimal *val_decimal(my_decimal *);
  int cmp(const uchar *a, const uchar *b) {
    DBUG_ASSERT(ptr == a || ptr == b);
    const uint cmp_len = bytes_in_rec + (bit_len != 0 ? 1 : 0);
    if (ptr == a)
      return Field_bit::key_cmp(b, cmp_len);
    else
      return -Field_bit::key_cmp(a, cmp_len);
  }
  int cmp_binary_offset(uint row_offset) { return cmp_offset(row_offset); }
  int cmp_max(const uchar *a, const uchar *b, uint max_length);
  int key_cmp(const uchar *a, const uchar *b) {
    return cmp_binary((uchar *)a, (uchar *)b);
  }
  int key_cmp(const uchar *str, uint length);
  int cmp_offset(uint row_offset);
  void get_image(uchar *buff, size_t length, const CHARSET_INFO *) {
    get_key_image(buff, length, itRAW);
  }
  void set_image(const uchar *buff, size_t length, const CHARSET_INFO *cs) {
    Field_bit::store((char *)buff, length, cs);
  }
  size_t get_key_image(uchar *buff, size_t length, imagetype type);
  void set_key_image(const uchar *buff, size_t length) {
    Field_bit::store((char *)buff, length, &my_charset_bin);
  }
  size_t make_sort_key(uchar *buff, size_t length) {
    get_key_image(buff, length, itRAW);
    return length;
  }
  uint32 pack_length() const { return (uint32)(field_length + 7) / 8; }
  uint32 pack_length_in_rec() const { return bytes_in_rec; }
  uint pack_length_from_metadata(uint field_metadata);
  uint row_pack_length() const {
    return (bytes_in_rec + ((bit_len > 0) ? 1 : 0));
  }
  bool compatible_field_size(uint metadata, Relay_log_info *, uint16 mflags,
                             int *order_var);
  void sql_type(String &str) const;
  virtual uchar *pack(uchar *to, const uchar *from, uint max_length, bool);
  virtual const uchar *unpack(uchar *to, const uchar *from, uint param_data,
                              bool);
  virtual void set_default();

  Field *new_key_field(MEM_ROOT *root, TABLE *new_table, uchar *new_ptr,
                       uchar *new_null_ptr, uint new_null_bit);
  void set_bit_ptr(uchar *bit_ptr_arg, uchar bit_ofs_arg) {
    bit_ptr = bit_ptr_arg;
    bit_ofs = bit_ofs_arg;
  }
  bool eq(Field *field) {
    return (Field::eq(field) && bit_ptr == ((Field_bit *)field)->bit_ptr &&
            bit_ofs == ((Field_bit *)field)->bit_ofs);
  }
  uint is_equal(const Create_field *new_field);
  void move_field_offset(my_ptrdiff_t ptr_diff) {
    Field::move_field_offset(ptr_diff);
    if (bit_ptr != nullptr) bit_ptr += ptr_diff;
  }
  void hash(ulong *nr, ulong *nr2);
  Field_bit *clone(MEM_ROOT *mem_root) const {
    DBUG_ASSERT(type() == MYSQL_TYPE_BIT);
    return new (mem_root) Field_bit(*this);
  }
  Field_bit *clone() const {
    DBUG_ASSERT(type() == MYSQL_TYPE_BIT);
    return new (*THR_MALLOC) Field_bit(*this);
  }

 private:
  virtual size_t do_last_null_byte() const;
  int do_save_field_metadata(uchar *first_byte);
};

/**
  BIT field represented as chars for non-MyISAM tables.

  @todo The inheritance relationship is backwards since Field_bit is
  an extended version of Field_bit_as_char and not the other way
  around. Hence, we should refactor it to fix the hierarchy order.
 */
class Field_bit_as_char : public Field_bit {
 public:
  Field_bit_as_char(uchar *ptr_arg, uint32 len_arg, uchar *null_ptr_arg,
                    uchar null_bit_arg, uchar auto_flags_arg,
                    const char *field_name_arg);
  enum ha_base_keytype key_type() const { return HA_KEYTYPE_BINARY; }
  type_conversion_status store(const char *to, size_t length,
                               const CHARSET_INFO *charset);
  type_conversion_status store(double nr) { return Field_bit::store(nr); }
  type_conversion_status store(longlong nr, bool unsigned_val) {
    return Field_bit::store(nr, unsigned_val);
  }
  void sql_type(String &str) const;
  Field_bit_as_char *clone(MEM_ROOT *mem_root) const {
    return new (mem_root) Field_bit_as_char(*this);
  }
  Field_bit_as_char *clone() const {
    return new (*THR_MALLOC) Field_bit_as_char(*this);
  }
};

/*
  Create field class for CREATE TABLE
*/

class Create_field {
 public:
  dd::Column::enum_hidden_type hidden;

  const char *field_name;
  /**
    Name of column modified by ALTER TABLE's CHANGE/MODIFY COLUMN clauses,
    NULL for columns added.
  */
  const char *change;
  const char *after;   // Put column after this one
  LEX_STRING comment;  // Comment for field

  /**
     The declared default value, if any, otherwise NULL. Note that this member
     is NULL if the default is a function. If the column definition has a
     function declared as the default, the information is found in
     Create_field::auto_flags.

     @see Create_field::auto_flags
  */
  Item *constant_default;
  enum enum_field_types sql_type;
  /*
    At various stages in execution this can be length of field in bytes or
    max number of characters.
  */
  size_t length;
  /*
    The value of `length' as set by parser: is the number of characters
    for most of the types, or of bytes for BLOBs or numeric types.
  */
  size_t char_length;
  uint decimals, flags;
  size_t pack_length, key_length;
  /**
    Bitmap of flags indicating if field value should be auto-generated
    by default and/or on update, and in which way.

    @sa Field::enum_auto_flags for possible options.
  */
  uchar auto_flags{Field::NONE};
  TYPELIB *interval;  // Which interval to use
                      // Used only for UCS2 intervals
  List<String> interval_list;
  const CHARSET_INFO *charset;
  bool is_explicit_collation;  // User exeplicitly provided charset ?
  Field::geometry_type geom_type;
  Field *field;  // For alter table

  uint offset;

  /**
    Indicate whether column is nullable, zerofill or unsigned.

    Initialized based on flags and other members at prepare_create_field()/
    init_for_tmp_table() stage.
  */
  bool maybe_null;
  bool is_zerofill;
  bool is_unsigned;

  /**
    Indicates that storage engine doesn't support optimized BIT field
    storage.

    @note We also use safe/non-optimized version of BIT field for
          special cases like virtual temporary tables.

    Initialized at mysql_prepare_create_table()/sp_prepare_create_field()/
    init_for_tmp_table() stage.
  */
  bool treat_bit_as_char;

  /**
    Row based replication code sometimes needs to create ENUM and SET
    fields with pack length which doesn't correspond to number of
    elements in interval TYPELIB.

    When this member is non-zero ENUM/SET field to be created will use
    its value as pack length instead of one calculated from number
    elements in its interval.

    Initialized at prepare_create_field()/init_for_tmp_table() stage.
  */
  uint pack_length_override{0};

  LEX_CSTRING zip_dict_name;  // Compression dictionary name

  /* Generated column expression information */
  Value_generator *gcol_info{nullptr};
  /*
    Indication that the field is phycically stored in tables
    rather than just generated on SQL queries.
    As of now, false can only be set for virtual generated columns.
  */
  bool stored_in_db;

  /// Holds the expression to be used to generate default values.
  Value_generator *m_default_val_expr{nullptr};
  Nullable<gis::srid_t> m_srid;

  /*
    Store dict_id after verifying zip_dict_name exists. The stored id
    is filled in dd::Column::options and later used to fill TABLE_SHARE*
    zip_dict_name and zip_dict_data
  */
  uint64 zip_dict_id;

  Create_field()
      : after(NULL),
        is_explicit_collation(false),
        geom_type(Field::GEOM_GEOMETRY),
        maybe_null(false),
        is_zerofill(false),
        is_unsigned(false),
        /*
          Initialize treat_bit_as_char for all field types even if
          it is only used for MYSQL_TYPE_BIT. This avoids bogus
          valgrind warnings in optimized builds.
        */
        treat_bit_as_char(false),
<<<<<<< HEAD
        pack_length_override(0),
        stored_in_db(false),
        m_default_val_expr(nullptr) {}
=======
        zip_dict_name(null_lex_cstr),
        stored_in_db(false),
        zip_dict_id(0) {}

>>>>>>> 3637583b
  Create_field(Field *field, Field *orig_field);

  /* Used to make a clone of this object for ALTER/CREATE TABLE */
  Create_field *clone(MEM_ROOT *mem_root) const {
    return new (mem_root) Create_field(*this);
  }
  bool is_gcol() const { return gcol_info; }
  bool is_virtual_gcol() const {
    return gcol_info && !gcol_info->get_field_stored();
  }
  void create_length_to_internal_length(void);

  /* Init for a tmp table field. To be extended if need be. */
  void init_for_tmp_table(enum_field_types sql_type_arg, uint32 max_length,
                          uint32 decimals, bool maybe_null, bool is_unsigned,
                          uint pack_length_override,
                          const char *field_name = "");

  bool init(THD *thd, const char *field_name, enum_field_types type,
            const char *length, const char *decimals, uint type_modifier,
            Item *default_value, Item *on_update_value, LEX_STRING *comment,
            const char *change, List<String> *interval_list,
            const CHARSET_INFO *cs, bool has_explicit_collation,
            uint uint_geom_type, const LEX_CSTRING *zip_dict_name,
            Value_generator *gcol_info, Value_generator *default_val_expr,
            Nullable<gis::srid_t> srid, dd::Column::enum_hidden_type hidden);

  ha_storage_media field_storage_type() const {
    return (ha_storage_media)((flags >> FIELD_FLAGS_STORAGE_MEDIA) & 3);
  }

  column_format_type column_format() const {
    return (column_format_type)((flags >> FIELD_FLAGS_COLUMN_FORMAT) & 3);
  }

  void set_column_format(column_format_type column_format_arg) noexcept {
    flags &= ~(FIELD_FLAGS_COLUMN_FORMAT_MASK);
    flags |= (column_format_arg << FIELD_FLAGS_COLUMN_FORMAT);
  }
};

/// This function should only be called from legacy code.
Field *make_field(TABLE_SHARE *share, uchar *ptr, size_t field_length,
                  uchar *null_pos, uchar null_bit, enum_field_types field_type,
                  const CHARSET_INFO *field_charset,
                  Field::geometry_type geom_type, uchar auto_flags,
                  TYPELIB *interval, const char *field_name, bool maybe_null,
                  bool is_zerofill, bool is_unsigned, uint decimals,
                  bool treat_bit_as_char, uint pack_length_override,
                  Nullable<gis::srid_t> srid);

/**
  Instantiates a Field object with the given name and record buffer values.
  @param create_field The column meta data.
  @param share The table share object.

  @param field_name Create_field::field_name is overridden with this value
  when instantiating the Field object.

  @param field_length Create_field::length is overridden with this value
  when instantiating the Field object.

  @param null_pos The address of the null bytes.
*/
Field *make_field(const Create_field &create_field, TABLE_SHARE *share,
                  const char *field_name, size_t field_length, uchar *null_pos);

/**
  Instantiates a Field object with the given record buffer values.
  @param create_field The column meta data.
  @param share The table share object.
  @param ptr The start of the record buffer.
  @param null_pos The address of the null bytes.

  @param null_bit The position of the column's null bit within the row's null
  bytes.
*/
Field *make_field(const Create_field &create_field, TABLE_SHARE *share,
                  uchar *ptr, uchar *null_pos, size_t null_bit);

/**
  Instantiates a Field object without a record buffer.
  @param create_field The column meta data.
  @param share The table share object.
*/
Field *make_field(const Create_field &create_field, TABLE_SHARE *share);

/*
  A class for sending info to the client
*/

class Send_field {
 public:
  const char *db_name;
  const char *table_name, *org_table_name;
  const char *col_name, *org_col_name;
  ulong length;
  uint charsetnr, flags, decimals;
  enum_field_types type;
  /*
    true <=> source item is an Item_field. Needed to workaround lack of
    architecture in legacy Protocol_text implementation. Needed only for
    Protocol_classic and descendants.
  */
  bool field;
  Send_field() {}
};

/**
  Constitutes a mapping from columns of tables in the from clause to
  aggregated columns. Typically, this means that they represent the mapping
  between columns of temporary tables used for aggregatation, but not
  always. They are also used for aggregation that can be executed "on the
  fly" without a temporary table.
*/

class Copy_field {
  /**
    Convenience definition of a copy function returned by
    get_copy_func.
  */
  typedef void Copy_func(Copy_field *);
  Copy_func *get_copy_func(Field *to, Field *from);

 public:
  uchar *from_ptr, *to_ptr;
  uchar *from_null_ptr, *to_null_ptr;
  uint from_bit, to_bit;
  String tmp;  // For items

  Copy_field() : m_from_field(NULL), m_to_field(NULL) {}

  Copy_field(Field *to, Field *from, bool save) : Copy_field() {
    set(to, from, save);
  }

  Copy_field(uchar *to, Field *from) : Copy_field() { set(to, from); }

  void set(Field *to, Field *from, bool save);  // Field to field
  void set(uchar *to, Field *from);             // Field to string

 private:
  void (*m_do_copy)(Copy_field *);
  void (*m_do_copy2)(Copy_field *);  // Used to handle null values

  /**
    Number of bytes in the fields pointed to by 'from_ptr' and
    'to_ptr'. Usually this is the number of bytes that are copied from
    'from_ptr' to 'to_ptr'.

    For variable-length fields (VARCHAR), the first byte(s) describe
    the actual length of the text. For VARCHARs with length
       < 256 there is 1 length byte
       >= 256 there is 2 length bytes
    Thus, if from_field is VARCHAR(10), from_length (and in most cases
    to_length) is 11. For VARCHAR(1024), the length is 1026. @see
    Field_varstring::length_bytes

    Note that for VARCHARs, do_copy() will be do_varstring*() which
    only copies the length-bytes (1 or 2) + the actual length of the
    text instead of from/to_length bytes. @see get_copy_func()
  */
  uint m_from_length;
  uint m_to_length;

  /**
    The field in the table in the from clause that is read from. If this
    Copy_field is used without a temporary table, this member is nullptr.
  */
  Field *m_from_field;
  Field *m_to_field;

  void check_and_set_temporary_null() {
    if (m_from_field && m_from_field->is_tmp_null() &&
        !m_to_field->is_tmp_null()) {
      m_to_field->set_tmp_nullable();
      m_to_field->set_tmp_null();
    }
  }

 public:
  void invoke_do_copy(Copy_field *f);
  void invoke_do_copy2(Copy_field *f);

  Field *from_field() { return m_from_field; }

  Field *to_field() { return m_to_field; }

  uint from_length() const { return m_from_length; }

  uint to_length() const { return m_to_length; }

  void swap_direction();
};

enum_field_types get_blob_type_from_length(ulong length);
size_t calc_pack_length(enum_field_types type, size_t length);
uint32 calc_key_length(enum_field_types sql_type, uint32 length,
                       uint32 decimals, bool is_unsigned, uint32 elements);
type_conversion_status set_field_to_null(Field *field);
type_conversion_status set_field_to_null_with_conversions(Field *field,
                                                          bool no_conversions);
type_conversion_status store_internal_with_error_check(Field_new_decimal *field,
                                                       int conversion_err,
                                                       my_decimal *value);

/**
  Generate a Create_field, based on an Item.

  This function will generate a Create_field based on an existing Item. This
  is used for multiple purposes, including CREATE TABLE AS SELECT and creating
  hidden generated columns for functional indexes.

  @param thd Thread handler
  @param item The Item to generate a Create_field from
  @param tmp_table A temporary TABLE object that is used for holding Field
                   objects that are created

  @returns A Create_field allocated on the THDs MEM_ROOT.
*/
Create_field *generate_create_field(THD *thd, Item *item, TABLE *tmp_table);

inline bool is_blob(enum_field_types sql_type) {
  return (sql_type == MYSQL_TYPE_BLOB || sql_type == MYSQL_TYPE_MEDIUM_BLOB ||
          sql_type == MYSQL_TYPE_TINY_BLOB || sql_type == MYSQL_TYPE_LONG_BLOB);
}

/**
  @returns the expression if the input field is a hidden generated column that
  represents a functional key part. If not, return the field name. In case of
  a functional index; the expression is allocated on the THD's MEM_ROOT.
*/
const char *get_field_name_or_expression(THD *thd, const Field *field);

/*
  Perform per item-type checks to determine if the expression is
  allowed for a generated column, default value expression or a functional
  index. Note that validation of the specific function is done later in
  procedures open_table_from_share and fix_value_generators_fields

  @param expr         the expression to check for validity
  @param column_name  used for error reporting
  @param is_gen_col   weather it is a GCOL or a default value expression
  @return  false if ok, true otherwise
*/
bool pre_validate_value_generator_expr(Item *expression,
                                       const char *column_name,
                                       bool is_gen_col);

#endif /* FIELD_INCLUDED */<|MERGE_RESOLUTION|>--- conflicted
+++ resolved
@@ -4507,16 +4507,12 @@
           valgrind warnings in optimized builds.
         */
         treat_bit_as_char(false),
-<<<<<<< HEAD
         pack_length_override(0),
-        stored_in_db(false),
-        m_default_val_expr(nullptr) {}
-=======
         zip_dict_name(null_lex_cstr),
         stored_in_db(false),
+        m_default_val_expr(nullptr),
         zip_dict_id(0) {}
 
->>>>>>> 3637583b
   Create_field(Field *field, Field *orig_field);
 
   /* Used to make a clone of this object for ALTER/CREATE TABLE */
