--- conflicted
+++ resolved
@@ -3973,13 +3973,8 @@
   bool has_charset() const override {
     return charset() == &my_charset_bin ? false : true;
   }
-<<<<<<< HEAD
-  uint32 max_display_length() const override;
-  uint32 char_length() const noexcept override;
-=======
   uint32 max_display_length() const final override;
-  uint32 char_length() final override;
->>>>>>> 124c7ab1
+  uint32 char_length() const noexcept final override;
   bool copy_blob_value(MEM_ROOT *mem_root);
   uint is_equal(const Create_field *new_field) override;
   bool is_text_key_type() const final override {
