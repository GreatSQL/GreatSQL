/* Copyright (c) 2007, 2013, Oracle and/or its affiliates. All rights reserved.

   This program is free software; you can redistribute it and/or modify
   it under the terms of the GNU General Public License as published by
   the Free Software Foundation; version 2 of the License.

   This program is distributed in the hope that it will be useful,
   but WITHOUT ANY WARRANTY; without even the implied warranty of
   MERCHANTABILITY or FITNESS FOR A PARTICULAR PURPOSE.  See the
   GNU General Public License for more details.

   You should have received a copy of the GNU General Public License
   along with this program; if not, write to the Free Software Foundation,
   51 Franklin Street, Suite 500, Boston, MA 02110-1335 USA */

#include "sql_priv.h"
#include "rpl_reporting.h"
#include "log.h" // sql_print_error, sql_print_warning,
                 // sql_print_information
#include "rpl_slave.h"

Slave_reporting_capability::Slave_reporting_capability(char const *thread_name)
  : m_thread_name(thread_name)
{
  mysql_mutex_init(key_mutex_slave_reporting_capability_err_lock,
                   &err_lock, MY_MUTEX_INIT_FAST);
}

#if !defined(EMBEDDED_LIBRARY)
/**
  Check if the current error is of temporary nature or not.
  Some errors are temporary in nature, such as
  ER_LOCK_DEADLOCK and ER_LOCK_WAIT_TIMEOUT.  Ndb also signals
  that the error is temporary by pushing a warning with the error code
  ER_GET_TEMPORARY_ERRMSG, if the originating error is temporary.

  @param      thd  a THD instance, typically of the slave SQL thread's.
  @error_arg  the error code for assessment. 
              defaults to zero which makes the function check the top
              of the reported errors stack.
  @silent     bool indicating whether the error should be silently handled.

  @return 1 as the positive and 0 as the negative verdict
*/
int Slave_reporting_capability::has_temporary_error(THD *thd, 
                                                    uint error_arg, bool* silent) const
{
  uint error;
  DBUG_ENTER("has_temporary_error");

  DBUG_EXECUTE_IF("all_errors_are_temporary_errors",
                  if (thd->get_stmt_da()->is_error())
                  {
                    thd->clear_error();
                    my_error(ER_LOCK_DEADLOCK, MYF(0));
                  });

  /*
    The state of the slave thread can't be regarded as
    experiencing a temporary failure in cases of @c is_slave_error was set TRUE,
    or if there is no message in THD, we can't say if it's a temporary
    error or not. This is currently the case for Incident_log_event,
    which sets no message.
  */
  if (thd->is_fatal_error || !thd->is_error())
    DBUG_RETURN(0);

  error= (error_arg == 0)? thd->get_stmt_da()->mysql_errno() : error_arg;

  /*
    Temporary error codes:
    currently, InnoDB deadlock detected by InnoDB or lock
    wait timeout (innodb_lock_wait_timeout exceeded).
    Notice, the temporary error requires slave_trans_retries != 0)
  */
  if (slave_trans_retries &&
      (error == ER_LOCK_DEADLOCK || error == ER_LOCK_WAIT_TIMEOUT))
    DBUG_RETURN(1);

  /*
    currently temporary error set in ndbcluster
  */
  Diagnostics_area::Sql_condition_iterator it=
    thd->get_stmt_da()->sql_conditions();
  const Sql_condition *err;
  while ((err= it++))
  {
    DBUG_PRINT("info", ("has condition %d %s", err->mysql_errno(),
                        err->message_text()));
    switch (err->mysql_errno())
    {
    case ER_GET_TEMPORARY_ERRMSG:
      DBUG_RETURN(1);
    case ER_SLAVE_SILENT_RETRY_TRANSACTION:
    {
      if (silent != NULL)
        *silent= true;
      DBUG_RETURN(1);
    }
    default:
      break;
    }
  }
  DBUG_RETURN(0);
}
#endif // EMBEDDED_LIBRARY


void
Slave_reporting_capability::report(loglevel level, int err_code,
                                   const char *msg, ...) const
{
  va_list args;
  va_start(args, msg);
  do_report(level, err_code, msg, args);
  va_end(args);
}

void
Slave_reporting_capability::va_report(loglevel level, int err_code,
                                      const char *prefix_msg,
                                      const char *msg, va_list args) const
{
#if !defined(EMBEDDED_LIBRARY)
  THD *thd= current_thd;
  void (*report_function)(const char *, ...);
  char buff[MAX_SLAVE_ERRMSG];
  char *pbuff= buff;
  char *curr_buff;
  uint pbuffsize= sizeof(buff);

  if (thd && level == ERROR_LEVEL && has_temporary_error(thd, err_code) &&
      !thd->get_transaction()->cannot_safely_rollback(
          Transaction_ctx::SESSION))
    level= WARNING_LEVEL;

  mysql_mutex_lock(&err_lock);
  switch (level)
  {
  case ERROR_LEVEL:
    /*
      It's an error, it must be reported in Last_error and Last_errno in SHOW
      SLAVE STATUS.
    */
    pbuff= m_last_error.message;
    pbuffsize= sizeof(m_last_error.message);
    m_last_error.number = err_code;
    m_last_error.update_timestamp();
    report_function= sql_print_error;
    break;
  case WARNING_LEVEL:
    report_function= sql_print_warning;
    break;
  case INFORMATION_LEVEL:
    report_function= sql_print_information;
    break;
  default:
    DBUG_ASSERT(0);                            // should not come here
    return;          // don't crash production builds, just do nothing
  }
  curr_buff= pbuff;
  if (prefix_msg)
    curr_buff += snprintf(curr_buff, pbuffsize, "%s; ", prefix_msg);
  my_vsnprintf(curr_buff, pbuffsize - (curr_buff - pbuff), msg, args);

  mysql_mutex_unlock(&err_lock);

  /* If the msg string ends with '.', do not add a ',' it would be ugly */
<<<<<<< HEAD
  report_function("Slave %s: %s%s Error_code: %d",
                  m_thread_name, pbuff,
                  (curr_buff[0] && *(strend(curr_buff)-1) == '.') ? "" : ",",
                  err_code);
=======
  if (report_function)
    report_function("Slave %s: %s%s Error_code: %d",
                    m_thread_name, pbuff,
                    (curr_buff[0] && *(strend(curr_buff)-1) == '.') ? "" : ",",
                    err_code);
>>>>>>> 521f0e4f
#endif
}

Slave_reporting_capability::~Slave_reporting_capability()
{
  mysql_mutex_destroy(&err_lock);
}<|MERGE_RESOLUTION|>--- conflicted
+++ resolved
@@ -166,18 +166,10 @@
   mysql_mutex_unlock(&err_lock);
 
   /* If the msg string ends with '.', do not add a ',' it would be ugly */
-<<<<<<< HEAD
   report_function("Slave %s: %s%s Error_code: %d",
                   m_thread_name, pbuff,
                   (curr_buff[0] && *(strend(curr_buff)-1) == '.') ? "" : ",",
                   err_code);
-=======
-  if (report_function)
-    report_function("Slave %s: %s%s Error_code: %d",
-                    m_thread_name, pbuff,
-                    (curr_buff[0] && *(strend(curr_buff)-1) == '.') ? "" : ",",
-                    err_code);
->>>>>>> 521f0e4f
 #endif
 }
 
