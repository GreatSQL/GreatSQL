--- conflicted
+++ resolved
@@ -1,8 +1,4 @@
-<<<<<<< HEAD
-/* Copyright (c) 2006, 2011, 2013, Oracle and/or its affiliates. All rights reserved.
-=======
 /* Copyright (c) 2006, 2013, Oracle and/or its affiliates. All rights reserved.
->>>>>>> a9800d0d
 
    This program is free software; you can redistribute it and/or modify
    it under the terms of the GNU General Public License as published by
