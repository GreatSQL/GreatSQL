--- conflicted
+++ resolved
@@ -34,14 +34,7 @@
 static bool no_threads_end(THD *thd, bool put_in_cache)
 {
   thd_release_resources(thd);
-<<<<<<< HEAD
   dec_connection_count(thd);
-
-  // THD is an incomplete type here, so use destroy_thd() to delete it.
-  mysql_mutex_lock(&LOCK_thread_count);
-=======
-  dec_connection_count();
->>>>>>> 7dea09e9
   remove_global_thread(thd);
   // THD is an incomplete type here, so use destroy_thd() to delete it.
   destroy_thd(thd);
