--- conflicted
+++ resolved
@@ -1,8 +1,4 @@
-<<<<<<< HEAD
-/* Copyright (c) 2000, 2018, Oracle and/or its affiliates. All rights reserved.
-=======
 /* Copyright (c) 2000, 2019, Oracle and/or its affiliates. All rights reserved.
->>>>>>> 4869291f
 
    This program is free software; you can redistribute it and/or modify
    it under the terms of the GNU General Public License, version 2.0,
@@ -94,20 +90,12 @@
 
 #ifndef DBUG_OFF
 
-<<<<<<< HEAD
-void print_where(Item *cond, const char *info, enum_query_type query_type) {
-  char buff[256];
-  String str(buff, sizeof(buff), system_charset_info);
-  str.length(0);
-  if (cond) cond->print(current_thd, &str, query_type);
-=======
 void print_where(const THD *thd, const Item *cond, const char *info,
                  enum_query_type query_type) {
   char buff[256];
   String str(buff, sizeof(buff), system_charset_info);
   str.length(0);
   if (cond) cond->print(thd, &str, query_type);
->>>>>>> 4869291f
   str.append('\0');
 
   DBUG_LOCK_FILE;
