--- conflicted
+++ resolved
@@ -133,13 +133,8 @@
 int get_quote_char_for_identifier(const THD *thd, const char *name,
                                   size_t length);
 
-<<<<<<< HEAD
-void show_sql_type(enum_field_types type, uint16 metadata, String *str,
-                   const CHARSET_INFO *field_cs = NULL);
-=======
 void show_sql_type(enum_field_types type, bool is_array, uint metadata,
                    String *str, const CHARSET_INFO *field_cs = NULL);
->>>>>>> 4869291f
 
 extern TYPELIB grant_types;
 #endif /* SQL_SHOW_H */