/* Copyright (c) 2009, 2018, Oracle and/or its affiliates. All rights reserved.

   This program is free software; you can redistribute it and/or modify
   it under the terms of the GNU General Public License, version 2.0,
   as published by the Free Software Foundation.

   This program is also distributed with certain software (including
   but not limited to OpenSSL) that is licensed under separate terms,
   as designated in a particular file or component or in included license
   documentation.  The authors of MySQL hereby grant you an additional
   permission to link the program and your derivative works with the
   separately licensed software that they have included with MySQL.

   This program is distributed in the hope that it will be useful,
   but WITHOUT ANY WARRANTY; without even the implied warranty of
   MERCHANTABILITY or FITNESS FOR A PARTICULAR PURPOSE.  See the
   GNU General Public License, version 2.0, for more details.

   You should have received a copy of the GNU General Public License
   along with this program; if not, write to the Free Software
   Foundation, Inc., 51 Franklin St, Fifth Floor, Boston, MA 02110-1301  USA */

/**
  @file
  Definitions of all server's session or global variables.

  How to add new variables:

  1. copy one of the existing variables, and edit the declaration.
  2. if you need special behavior on assignment or additional checks
     use ON_CHECK and ON_UPDATE callbacks.
  3. *Don't* add new Sys_var classes or uncle Occam will come
     with his razor to haunt you at nights

  Note - all storage engine variables (for example myisam_whatever)
  should go into the corresponding storage engine sources
  (for example in storage/myisam/ha_myisam.cc) !
*/

#include "sql/sys_vars.h"

#include "my_config.h"

#include <assert.h>
#include <limits.h>
#include <math.h>
#include <stdint.h>
#include <stdio.h>
#include <sys/stat.h>
#include <zlib.h>
#include <atomic>
#include <limits>

#include "my_loglevel.h"
#include "mysql_com.h"
#include "sql/protocol.h"
#include "sql/rpl_trx_tracking.h"
#ifdef HAVE_SYS_TIME_H
#include <sys/time.h>
#endif
#ifdef HAVE_UNISTD_H
#include <unistd.h>
#endif
#include <algorithm>
#include <map>
#include <utility>

#include "../components/mysql_server/log_builtins_filter_imp.h"  // until we have pluggable variables
#include "binlog_event.h"
#include "ft_global.h"
#include "m_string.h"
#include "my_aes.h"  // my_aes_opmode_names
#include "my_command.h"
#include "my_compiler.h"
#include "my_dbug.h"
#include "my_dir.h"
#include "my_double2ulonglong.h"
#include "my_io.h"
#include "my_macros.h"
#include "my_sqlcommand.h"
#include "my_thread.h"
#include "my_thread_local.h"
#include "my_time.h"
#include "myisam.h"  // myisam_flush
#include "mysql/components/services/log_builtins.h"
#include "mysql/psi/mysql_mutex.h"
#include "mysql_version.h"
#include "sql/auth/auth_acls.h"
#include "sql/auth/auth_common.h"                      // validate_user_plugins
#include "sql/binlog.h"                                // mysql_bin_log
#include "sql/conn_handler/connection_handler_impl.h"  // Per_thread_connection_handler
#include "sql/conn_handler/connection_handler_manager.h"  // Connection_handler_manager
#include "sql/conn_handler/socket_connection.h"  // MY_BIND_ALL_ADDRESSES
#include "sql/derror.h"                          // read_texts
#include "sql/discrete_interval.h"
#include "sql/events.h"    // Events
#include "sql/hostname.h"  // host_cache_resize
#include "sql/log.h"
#include "sql/log_event.h"  // MAX_MAX_ALLOWED_PACKET
#include "sql/mdl.h"
#include "sql/my_decimal.h"
#include "sql/opt_trace_context.h"
#include "sql/options_mysqld.h"
#include "sql/protocol_classic.h"
#include "sql/psi_memory_key.h"
#include "sql/query_options.h"
#include "sql/rpl_group_replication.h"  // is_group_replication_running
#include "sql/rpl_info_factory.h"       // Rpl_info_factory
#include "sql/rpl_info_handler.h"       // INFO_REPOSITORY_TABLE
#include "sql/rpl_mi.h"                 // Master_info
#include "sql/rpl_msr.h"                // channel_map
#include "sql/rpl_mts_submode.h"        // MTS_PARALLEL_TYPE_DB_NAME
#include "sql/rpl_rli.h"                // Relay_log_info
#include "sql/rpl_slave.h"              // SLAVE_THD_TYPE
#include "sql/rpl_write_set_handler.h"  // transaction_write_set_hashing_algorithms
#include "sql/session_tracker.h"
#include "sql/sp_head.h"  // SP_PSI_STATEMENT_INFO_COUNT
#include "sql/sql_lex.h"
#include "sql/sql_locale.h"     // my_locale_by_number
#include "sql/sql_parse.h"      // killall_non_super_threads
#include "sql/sql_tmp_table.h"  // internal_tmp_disk_storage_engine
#include "sql/system_variables.h"
#include "sql/table_cache.h"  // Table_cache_manager
#include "sql/threadpool.h"
#include "sql/transaction.h"  // trans_commit_stmt
#include "sql/transaction_info.h"
#include "sql/xa.h"
#include "template_utils.h"  // pointer_cast
#include "thr_lock.h"

#ifdef WITH_PERFSCHEMA_STORAGE_ENGINE
#include "storage/perfschema/pfs_server.h"
#endif /* WITH_PERFSCHEMA_STORAGE_ENGINE */

#define MAX_CONNECTIONS 100000

TYPELIB bool_typelib = {array_elements(bool_values) - 1, "", bool_values, 0};

static bool update_buffer_size(THD *, KEY_CACHE *key_cache,
                               ptrdiff_t offset MY_ATTRIBUTE((unused)),
                               ulonglong new_value) {
  bool error = false;
  DBUG_ASSERT(offset == offsetof(KEY_CACHE, param_buff_size));

  if (new_value == 0) {
    if (key_cache == dflt_key_cache) {
      my_error(ER_WARN_CANT_DROP_DEFAULT_KEYCACHE, MYF(0));
      return true;
    }

    if (key_cache->key_cache_inited)  // If initied
    {
      /*
        Move tables using this key cache to the default key cache
        and clear the old key cache.
      */
      key_cache->in_init = 1;
      mysql_mutex_unlock(&LOCK_global_system_variables);
      key_cache->param_buff_size = 0;
      ha_resize_key_cache(key_cache);
      ha_change_key_cache(key_cache, dflt_key_cache);
      /*
        We don't delete the key cache as some running threads my still be in
        the key cache code with a pointer to the deleted (empty) key cache
      */
      mysql_mutex_lock(&LOCK_global_system_variables);
      key_cache->in_init = 0;
    }
    return error;
  }

  key_cache->param_buff_size = new_value;

  /* If key cache didn't exist initialize it, else resize it */
  key_cache->in_init = 1;
  mysql_mutex_unlock(&LOCK_global_system_variables);

  if (!key_cache->key_cache_inited)
    error = ha_init_key_cache(0, key_cache);
  else
    error = ha_resize_key_cache(key_cache);

  mysql_mutex_lock(&LOCK_global_system_variables);
  key_cache->in_init = 0;

  return error;
}

static bool update_keycache_param(THD *, KEY_CACHE *key_cache, ptrdiff_t offset,
                                  ulonglong new_value) {
  bool error = false;
  DBUG_ASSERT(offset != offsetof(KEY_CACHE, param_buff_size));

  keycache_var(key_cache, offset) = new_value;

  key_cache->in_init = 1;
  mysql_mutex_unlock(&LOCK_global_system_variables);
  error = ha_resize_key_cache(key_cache);

  mysql_mutex_lock(&LOCK_global_system_variables);
  key_cache->in_init = 0;

  return error;
}

/*
  The rule for this file: everything should be 'static'. When a sys_var
  variable or a function from this file is - in very rare cases - needed
  elsewhere it should be explicitly declared 'export' here to show that it's
  not a mistakenly forgotten 'static' keyword.
*/
#define export /* not static */

#ifdef WITH_PERFSCHEMA_STORAGE_ENGINE

#define PFS_TRAILING_PROPERTIES                                         \
  NO_MUTEX_GUARD, NOT_IN_BINLOG, ON_CHECK(NULL), ON_UPDATE(NULL), NULL, \
      sys_var::PARSE_EARLY

static Sys_var_bool Sys_pfs_enabled("performance_schema",
                                    "Enable the performance schema.",
                                    READ_ONLY GLOBAL_VAR(pfs_param.m_enabled),
                                    CMD_LINE(OPT_ARG), DEFAULT(true),
                                    PFS_TRAILING_PROPERTIES);

static Sys_var_charptr Sys_pfs_instrument(
    "performance_schema_instrument",
    "Default startup value for a performance schema instrument.",
    READ_ONLY NOT_VISIBLE GLOBAL_VAR(pfs_param.m_pfs_instrument),
    CMD_LINE(OPT_ARG, OPT_PFS_INSTRUMENT), IN_FS_CHARSET, DEFAULT(""),
    PFS_TRAILING_PROPERTIES);

static Sys_var_bool Sys_pfs_consumer_events_stages_current(
    "performance_schema_consumer_events_stages_current",
    "Default startup value for the events_stages_current consumer.",
    READ_ONLY NOT_VISIBLE
        GLOBAL_VAR(pfs_param.m_consumer_events_stages_current_enabled),
    CMD_LINE(OPT_ARG), DEFAULT(false), PFS_TRAILING_PROPERTIES);

static Sys_var_bool Sys_pfs_consumer_events_stages_history(
    "performance_schema_consumer_events_stages_history",
    "Default startup value for the events_stages_history consumer.",
    READ_ONLY NOT_VISIBLE
        GLOBAL_VAR(pfs_param.m_consumer_events_stages_history_enabled),
    CMD_LINE(OPT_ARG), DEFAULT(false), PFS_TRAILING_PROPERTIES);

static Sys_var_bool Sys_pfs_consumer_events_stages_history_long(
    "performance_schema_consumer_events_stages_history_long",
    "Default startup value for the events_stages_history_long consumer.",
    READ_ONLY NOT_VISIBLE
        GLOBAL_VAR(pfs_param.m_consumer_events_stages_history_long_enabled),
    CMD_LINE(OPT_ARG), DEFAULT(false), PFS_TRAILING_PROPERTIES);

static Sys_var_bool Sys_pfs_consumer_events_statements_current(
    "performance_schema_consumer_events_statements_current",
    "Default startup value for the events_statements_current consumer.",
    READ_ONLY NOT_VISIBLE
        GLOBAL_VAR(pfs_param.m_consumer_events_statements_current_enabled),
    CMD_LINE(OPT_ARG), DEFAULT(true), PFS_TRAILING_PROPERTIES);

static Sys_var_bool Sys_pfs_consumer_events_statements_history(
    "performance_schema_consumer_events_statements_history",
    "Default startup value for the events_statements_history consumer.",
    READ_ONLY NOT_VISIBLE
        GLOBAL_VAR(pfs_param.m_consumer_events_statements_history_enabled),
    CMD_LINE(OPT_ARG), DEFAULT(true), PFS_TRAILING_PROPERTIES);

static Sys_var_bool Sys_pfs_consumer_events_statements_history_long(
    "performance_schema_consumer_events_statements_history_long",
    "Default startup value for the events_statements_history_long consumer.",
    READ_ONLY NOT_VISIBLE
        GLOBAL_VAR(pfs_param.m_consumer_events_statements_history_long_enabled),
    CMD_LINE(OPT_ARG), DEFAULT(false), PFS_TRAILING_PROPERTIES);

static Sys_var_bool Sys_pfs_consumer_events_transactions_current(
    "performance_schema_consumer_events_transactions_current",
    "Default startup value for the events_transactions_current consumer.",
    READ_ONLY NOT_VISIBLE
        GLOBAL_VAR(pfs_param.m_consumer_events_transactions_current_enabled),
    CMD_LINE(OPT_ARG), DEFAULT(true), PFS_TRAILING_PROPERTIES);

static Sys_var_bool Sys_pfs_consumer_events_transactions_history(
    "performance_schema_consumer_events_transactions_history",
    "Default startup value for the events_transactions_history consumer.",
    READ_ONLY NOT_VISIBLE
        GLOBAL_VAR(pfs_param.m_consumer_events_transactions_history_enabled),
    CMD_LINE(OPT_ARG), DEFAULT(true), PFS_TRAILING_PROPERTIES);

static Sys_var_bool Sys_pfs_consumer_events_transactions_history_long(
    "performance_schema_consumer_events_transactions_history_long",
    "Default startup value for the events_transactions_history_long consumer.",
    READ_ONLY NOT_VISIBLE GLOBAL_VAR(
        pfs_param.m_consumer_events_transactions_history_long_enabled),
    CMD_LINE(OPT_ARG), DEFAULT(false), PFS_TRAILING_PROPERTIES);

static Sys_var_bool Sys_pfs_consumer_events_waits_current(
    "performance_schema_consumer_events_waits_current",
    "Default startup value for the events_waits_current consumer.",
    READ_ONLY NOT_VISIBLE
        GLOBAL_VAR(pfs_param.m_consumer_events_waits_current_enabled),
    CMD_LINE(OPT_ARG), DEFAULT(false), PFS_TRAILING_PROPERTIES);

static Sys_var_bool Sys_pfs_consumer_events_waits_history(
    "performance_schema_consumer_events_waits_history",
    "Default startup value for the events_waits_history consumer.",
    READ_ONLY NOT_VISIBLE
        GLOBAL_VAR(pfs_param.m_consumer_events_waits_history_enabled),
    CMD_LINE(OPT_ARG), DEFAULT(false), PFS_TRAILING_PROPERTIES);

static Sys_var_bool Sys_pfs_consumer_events_waits_history_long(
    "performance_schema_consumer_events_waits_history_long",
    "Default startup value for the events_waits_history_long consumer.",
    READ_ONLY NOT_VISIBLE
        GLOBAL_VAR(pfs_param.m_consumer_events_waits_history_long_enabled),
    CMD_LINE(OPT_ARG), DEFAULT(false), PFS_TRAILING_PROPERTIES);

static Sys_var_bool Sys_pfs_consumer_global_instrumentation(
    "performance_schema_consumer_global_instrumentation",
    "Default startup value for the global_instrumentation consumer.",
    READ_ONLY NOT_VISIBLE
        GLOBAL_VAR(pfs_param.m_consumer_global_instrumentation_enabled),
    CMD_LINE(OPT_ARG), DEFAULT(true), PFS_TRAILING_PROPERTIES);

static Sys_var_bool Sys_pfs_consumer_thread_instrumentation(
    "performance_schema_consumer_thread_instrumentation",
    "Default startup value for the thread_instrumentation consumer.",
    READ_ONLY NOT_VISIBLE
        GLOBAL_VAR(pfs_param.m_consumer_thread_instrumentation_enabled),
    CMD_LINE(OPT_ARG), DEFAULT(true), PFS_TRAILING_PROPERTIES);

static Sys_var_bool Sys_pfs_consumer_statement_digest(
    "performance_schema_consumer_statements_digest",
    "Default startup value for the statements_digest consumer.",
    READ_ONLY NOT_VISIBLE
        GLOBAL_VAR(pfs_param.m_consumer_statement_digest_enabled),
    CMD_LINE(OPT_ARG), DEFAULT(true), PFS_TRAILING_PROPERTIES);

static Sys_var_long Sys_pfs_events_waits_history_long_size(
    "performance_schema_events_waits_history_long_size",
    "Number of rows in EVENTS_WAITS_HISTORY_LONG."
    " Use 0 to disable, -1 for automated sizing.",
    READ_ONLY GLOBAL_VAR(pfs_param.m_events_waits_history_long_sizing),
    CMD_LINE(REQUIRED_ARG), VALID_RANGE(-1, 1024 * 1024),
    DEFAULT(PFS_AUTOSIZE_VALUE), BLOCK_SIZE(1), PFS_TRAILING_PROPERTIES);

static Sys_var_long Sys_pfs_events_waits_history_size(
    "performance_schema_events_waits_history_size",
    "Number of rows per thread in EVENTS_WAITS_HISTORY."
    " Use 0 to disable, -1 for automated sizing.",
    READ_ONLY GLOBAL_VAR(pfs_param.m_events_waits_history_sizing),
    CMD_LINE(REQUIRED_ARG), VALID_RANGE(-1, 1024), DEFAULT(PFS_AUTOSIZE_VALUE),
    BLOCK_SIZE(1), PFS_TRAILING_PROPERTIES);

static Sys_var_ulong Sys_pfs_max_cond_classes(
    "performance_schema_max_cond_classes",
    "Maximum number of condition instruments.",
    READ_ONLY GLOBAL_VAR(pfs_param.m_cond_class_sizing), CMD_LINE(REQUIRED_ARG),
    VALID_RANGE(0, 1024), DEFAULT(PFS_MAX_COND_CLASS), BLOCK_SIZE(1),
    PFS_TRAILING_PROPERTIES);

static Sys_var_long Sys_pfs_max_cond_instances(
    "performance_schema_max_cond_instances",
    "Maximum number of instrumented condition objects."
    " Use 0 to disable, -1 for automated scaling.",
    READ_ONLY GLOBAL_VAR(pfs_param.m_cond_sizing), CMD_LINE(REQUIRED_ARG),
    VALID_RANGE(-1, 1024 * 1024), DEFAULT(PFS_AUTOSCALE_VALUE), BLOCK_SIZE(1),
    PFS_TRAILING_PROPERTIES);

static Sys_var_long Sys_pfs_max_program_instances(
    "performance_schema_max_program_instances",
    "Maximum number of instrumented programs."
    " Use 0 to disable, -1 for automated scaling.",
    READ_ONLY GLOBAL_VAR(pfs_param.m_program_sizing), CMD_LINE(REQUIRED_ARG),
    VALID_RANGE(-1, 1024 * 1024), DEFAULT(PFS_AUTOSCALE_VALUE), BLOCK_SIZE(1),
    PFS_TRAILING_PROPERTIES);

static Sys_var_long Sys_pfs_max_prepared_stmt_instances(
    "performance_schema_max_prepared_statements_instances",
    "Maximum number of instrumented prepared statements."
    " Use 0 to disable, -1 for automated scaling.",
    READ_ONLY GLOBAL_VAR(pfs_param.m_prepared_stmt_sizing),
    CMD_LINE(REQUIRED_ARG), VALID_RANGE(-1, 1024 * 1024),
    DEFAULT(PFS_AUTOSCALE_VALUE), BLOCK_SIZE(1), PFS_TRAILING_PROPERTIES);

static Sys_var_ulong Sys_pfs_max_file_classes(
    "performance_schema_max_file_classes",
    "Maximum number of file instruments.",
    READ_ONLY GLOBAL_VAR(pfs_param.m_file_class_sizing), CMD_LINE(REQUIRED_ARG),
    VALID_RANGE(0, 1024), DEFAULT(PFS_MAX_FILE_CLASS), BLOCK_SIZE(1),
    PFS_TRAILING_PROPERTIES);

static Sys_var_ulong Sys_pfs_max_file_handles(
    "performance_schema_max_file_handles",
    "Maximum number of opened instrumented files.",
    READ_ONLY GLOBAL_VAR(pfs_param.m_file_handle_sizing),
    CMD_LINE(REQUIRED_ARG), VALID_RANGE(0, 1024 * 1024),
    DEFAULT(PFS_MAX_FILE_HANDLE), BLOCK_SIZE(1), PFS_TRAILING_PROPERTIES);

static Sys_var_long Sys_pfs_max_file_instances(
    "performance_schema_max_file_instances",
    "Maximum number of instrumented files."
    " Use 0 to disable, -1 for automated scaling.",
    READ_ONLY GLOBAL_VAR(pfs_param.m_file_sizing), CMD_LINE(REQUIRED_ARG),
    VALID_RANGE(-1, 1024 * 1024), DEFAULT(PFS_AUTOSCALE_VALUE), BLOCK_SIZE(1),
    PFS_TRAILING_PROPERTIES);

static Sys_var_long Sys_pfs_max_sockets(
    "performance_schema_max_socket_instances",
    "Maximum number of opened instrumented sockets."
    " Use 0 to disable, -1 for automated scaling.",
    READ_ONLY GLOBAL_VAR(pfs_param.m_socket_sizing), CMD_LINE(REQUIRED_ARG),
    VALID_RANGE(-1, 1024 * 1024), DEFAULT(PFS_AUTOSCALE_VALUE), BLOCK_SIZE(1),
    PFS_TRAILING_PROPERTIES);

static Sys_var_ulong Sys_pfs_max_socket_classes(
    "performance_schema_max_socket_classes",
    "Maximum number of socket instruments.",
    READ_ONLY GLOBAL_VAR(pfs_param.m_socket_class_sizing),
    CMD_LINE(REQUIRED_ARG), VALID_RANGE(0, 1024), DEFAULT(PFS_MAX_SOCKET_CLASS),
    BLOCK_SIZE(1), PFS_TRAILING_PROPERTIES);

static Sys_var_ulong Sys_pfs_max_mutex_classes(
    "performance_schema_max_mutex_classes",
    "Maximum number of mutex instruments.",
    READ_ONLY GLOBAL_VAR(pfs_param.m_mutex_class_sizing),
    CMD_LINE(REQUIRED_ARG), VALID_RANGE(0, 1024), DEFAULT(PFS_MAX_MUTEX_CLASS),
    BLOCK_SIZE(1), PFS_TRAILING_PROPERTIES);

static Sys_var_long Sys_pfs_max_mutex_instances(
    "performance_schema_max_mutex_instances",
    "Maximum number of instrumented MUTEX objects."
    " Use 0 to disable, -1 for automated scaling.",
    READ_ONLY GLOBAL_VAR(pfs_param.m_mutex_sizing), CMD_LINE(REQUIRED_ARG),
    VALID_RANGE(-1, 100 * 1024 * 1024), DEFAULT(PFS_AUTOSCALE_VALUE),
    BLOCK_SIZE(1), PFS_TRAILING_PROPERTIES);

static Sys_var_ulong Sys_pfs_max_rwlock_classes(
    "performance_schema_max_rwlock_classes",
    "Maximum number of rwlock instruments.",
    READ_ONLY GLOBAL_VAR(pfs_param.m_rwlock_class_sizing),
    CMD_LINE(REQUIRED_ARG), VALID_RANGE(0, 1024), DEFAULT(PFS_MAX_RWLOCK_CLASS),
    BLOCK_SIZE(1), PFS_TRAILING_PROPERTIES);

static Sys_var_long Sys_pfs_max_rwlock_instances(
    "performance_schema_max_rwlock_instances",
    "Maximum number of instrumented RWLOCK objects."
    " Use 0 to disable, -1 for automated scaling.",
    READ_ONLY GLOBAL_VAR(pfs_param.m_rwlock_sizing), CMD_LINE(REQUIRED_ARG),
    VALID_RANGE(-1, 100 * 1024 * 1024), DEFAULT(PFS_AUTOSCALE_VALUE),
    BLOCK_SIZE(1), PFS_TRAILING_PROPERTIES);

static Sys_var_long Sys_pfs_max_table_handles(
    "performance_schema_max_table_handles",
    "Maximum number of opened instrumented tables."
    " Use 0 to disable, -1 for automated scaling.",
    READ_ONLY GLOBAL_VAR(pfs_param.m_table_sizing), CMD_LINE(REQUIRED_ARG),
    VALID_RANGE(-1, 1024 * 1024), DEFAULT(PFS_AUTOSCALE_VALUE), BLOCK_SIZE(1),
    PFS_TRAILING_PROPERTIES);

static Sys_var_long Sys_pfs_max_table_instances(
    "performance_schema_max_table_instances",
    "Maximum number of instrumented tables."
    " Use 0 to disable, -1 for automated scaling.",
    READ_ONLY GLOBAL_VAR(pfs_param.m_table_share_sizing),
    CMD_LINE(REQUIRED_ARG), VALID_RANGE(-1, 1024 * 1024),
    DEFAULT(PFS_AUTOSCALE_VALUE), BLOCK_SIZE(1), PFS_TRAILING_PROPERTIES);

static Sys_var_long Sys_pfs_max_table_lock_stat(
    "performance_schema_max_table_lock_stat",
    "Maximum number of lock statistics for instrumented tables."
    " Use 0 to disable, -1 for automated scaling.",
    READ_ONLY GLOBAL_VAR(pfs_param.m_table_lock_stat_sizing),
    CMD_LINE(REQUIRED_ARG), VALID_RANGE(-1, 1024 * 1024),
    DEFAULT(PFS_AUTOSCALE_VALUE), BLOCK_SIZE(1), PFS_TRAILING_PROPERTIES);

static Sys_var_long Sys_pfs_max_index_stat(
    "performance_schema_max_index_stat",
    "Maximum number of index statistics for instrumented tables."
    " Use 0 to disable, -1 for automated scaling.",
    READ_ONLY GLOBAL_VAR(pfs_param.m_index_stat_sizing), CMD_LINE(REQUIRED_ARG),
    VALID_RANGE(-1, 1024 * 1024), DEFAULT(PFS_AUTOSCALE_VALUE), BLOCK_SIZE(1),
    PFS_TRAILING_PROPERTIES);

static Sys_var_ulong Sys_pfs_max_thread_classes(
    "performance_schema_max_thread_classes",
    "Maximum number of thread instruments.",
    READ_ONLY GLOBAL_VAR(pfs_param.m_thread_class_sizing),
    CMD_LINE(REQUIRED_ARG), VALID_RANGE(0, 1024), DEFAULT(PFS_MAX_THREAD_CLASS),
    BLOCK_SIZE(1), PFS_TRAILING_PROPERTIES);

static Sys_var_long Sys_pfs_max_thread_instances(
    "performance_schema_max_thread_instances",
    "Maximum number of instrumented threads."
    " Use 0 to disable, -1 for automated scaling.",
    READ_ONLY GLOBAL_VAR(pfs_param.m_thread_sizing), CMD_LINE(REQUIRED_ARG),
    VALID_RANGE(-1, 1024 * 1024), DEFAULT(PFS_AUTOSCALE_VALUE), BLOCK_SIZE(1),
    PFS_TRAILING_PROPERTIES);

static Sys_var_long Sys_pfs_setup_actors_size(
    "performance_schema_setup_actors_size",
    "Maximum number of rows in SETUP_ACTORS."
    " Use 0 to disable, -1 for automated scaling.",
    READ_ONLY GLOBAL_VAR(pfs_param.m_setup_actor_sizing),
    CMD_LINE(REQUIRED_ARG), VALID_RANGE(-1, 1024 * 1024),
    DEFAULT(PFS_AUTOSCALE_VALUE), BLOCK_SIZE(1), PFS_TRAILING_PROPERTIES);

static Sys_var_long Sys_pfs_setup_objects_size(
    "performance_schema_setup_objects_size",
    "Maximum number of rows in SETUP_OBJECTS."
    " Use 0 to disable, -1 for automated scaling.",
    READ_ONLY GLOBAL_VAR(pfs_param.m_setup_object_sizing),
    CMD_LINE(REQUIRED_ARG), VALID_RANGE(-1, 1024 * 1024),
    DEFAULT(PFS_AUTOSCALE_VALUE), BLOCK_SIZE(1), PFS_TRAILING_PROPERTIES);

static Sys_var_long Sys_pfs_accounts_size(
    "performance_schema_accounts_size",
    "Maximum number of instrumented user@host accounts."
    " Use 0 to disable, -1 for automated scaling.",
    READ_ONLY GLOBAL_VAR(pfs_param.m_account_sizing), CMD_LINE(REQUIRED_ARG),
    VALID_RANGE(-1, 1024 * 1024), DEFAULT(PFS_AUTOSCALE_VALUE), BLOCK_SIZE(1),
    PFS_TRAILING_PROPERTIES);

static Sys_var_long Sys_pfs_hosts_size(
    "performance_schema_hosts_size",
    "Maximum number of instrumented hosts."
    " Use 0 to disable, -1 for automated scaling.",
    READ_ONLY GLOBAL_VAR(pfs_param.m_host_sizing), CMD_LINE(REQUIRED_ARG),
    VALID_RANGE(-1, 1024 * 1024), DEFAULT(PFS_AUTOSCALE_VALUE), BLOCK_SIZE(1),
    PFS_TRAILING_PROPERTIES);

static Sys_var_long Sys_pfs_users_size(
    "performance_schema_users_size",
    "Maximum number of instrumented users."
    " Use 0 to disable, -1 for automated scaling.",
    READ_ONLY GLOBAL_VAR(pfs_param.m_user_sizing), CMD_LINE(REQUIRED_ARG),
    VALID_RANGE(-1, 1024 * 1024), DEFAULT(PFS_AUTOSCALE_VALUE), BLOCK_SIZE(1),
    PFS_TRAILING_PROPERTIES);

static Sys_var_ulong Sys_pfs_max_stage_classes(
    "performance_schema_max_stage_classes",
    "Maximum number of stage instruments.",
    READ_ONLY GLOBAL_VAR(pfs_param.m_stage_class_sizing),
    CMD_LINE(REQUIRED_ARG), VALID_RANGE(0, 1024), DEFAULT(PFS_MAX_STAGE_CLASS),
    BLOCK_SIZE(1), PFS_TRAILING_PROPERTIES);

static Sys_var_long Sys_pfs_events_stages_history_long_size(
    "performance_schema_events_stages_history_long_size",
    "Number of rows in EVENTS_STAGES_HISTORY_LONG."
    " Use 0 to disable, -1 for automated sizing.",
    READ_ONLY GLOBAL_VAR(pfs_param.m_events_stages_history_long_sizing),
    CMD_LINE(REQUIRED_ARG), VALID_RANGE(-1, 1024 * 1024),
    DEFAULT(PFS_AUTOSIZE_VALUE), BLOCK_SIZE(1), PFS_TRAILING_PROPERTIES);

static Sys_var_long Sys_pfs_events_stages_history_size(
    "performance_schema_events_stages_history_size",
    "Number of rows per thread in EVENTS_STAGES_HISTORY."
    " Use 0 to disable, -1 for automated sizing.",
    READ_ONLY GLOBAL_VAR(pfs_param.m_events_stages_history_sizing),
    CMD_LINE(REQUIRED_ARG), VALID_RANGE(-1, 1024), DEFAULT(PFS_AUTOSIZE_VALUE),
    BLOCK_SIZE(1), PFS_TRAILING_PROPERTIES);

/**
  Variable performance_schema_max_statement_classes.
  The default number of statement classes is the sum of:
  - COM_END for all regular "statement/com/...",
  - 1 for "statement/com/new_packet", for unknown enum_server_command
  - 1 for "statement/com/Error", for invalid enum_server_command
  - SQLCOM_END for all regular "statement/sql/...",
  - 1 for "statement/sql/error", for invalid enum_sql_command.
  - SP_PSI_STATEMENT_INFO_COUNT for "statement/sp/...".
  - 1 for "statement/rpl/relay_log", for replicated statements.
  - 1 for "statement/scheduler/event", for scheduled events.
*/
static Sys_var_ulong Sys_pfs_max_statement_classes(
    "performance_schema_max_statement_classes",
    "Maximum number of statement instruments.",
    READ_ONLY GLOBAL_VAR(pfs_param.m_statement_class_sizing),
    CMD_LINE(REQUIRED_ARG), VALID_RANGE(0, 256),
    DEFAULT((ulong)SQLCOM_END + (ulong)COM_END + 5 +
            SP_PSI_STATEMENT_INFO_COUNT),
    BLOCK_SIZE(1), PFS_TRAILING_PROPERTIES);

static Sys_var_long Sys_pfs_events_statements_history_long_size(
    "performance_schema_events_statements_history_long_size",
    "Number of rows in EVENTS_STATEMENTS_HISTORY_LONG."
    " Use 0 to disable, -1 for automated sizing.",
    READ_ONLY GLOBAL_VAR(pfs_param.m_events_statements_history_long_sizing),
    CMD_LINE(REQUIRED_ARG), VALID_RANGE(-1, 1024 * 1024),
    DEFAULT(PFS_AUTOSIZE_VALUE), BLOCK_SIZE(1), PFS_TRAILING_PROPERTIES);

static Sys_var_long Sys_pfs_events_statements_history_size(
    "performance_schema_events_statements_history_size",
    "Number of rows per thread in EVENTS_STATEMENTS_HISTORY."
    " Use 0 to disable, -1 for automated sizing.",
    READ_ONLY GLOBAL_VAR(pfs_param.m_events_statements_history_sizing),
    CMD_LINE(REQUIRED_ARG), VALID_RANGE(-1, 1024), DEFAULT(PFS_AUTOSIZE_VALUE),
    BLOCK_SIZE(1), PFS_TRAILING_PROPERTIES);

static Sys_var_ulong Sys_pfs_statement_stack_size(
    "performance_schema_max_statement_stack",
    "Number of rows per thread in EVENTS_STATEMENTS_CURRENT.",
    READ_ONLY GLOBAL_VAR(pfs_param.m_statement_stack_sizing),
    CMD_LINE(REQUIRED_ARG), VALID_RANGE(1, 256),
    DEFAULT(PFS_STATEMENTS_STACK_SIZE), BLOCK_SIZE(1), PFS_TRAILING_PROPERTIES);

static Sys_var_ulong Sys_pfs_max_memory_classes(
    "performance_schema_max_memory_classes",
    "Maximum number of memory pool instruments.",
    READ_ONLY GLOBAL_VAR(pfs_param.m_memory_class_sizing),
    CMD_LINE(REQUIRED_ARG), VALID_RANGE(0, 1024), DEFAULT(PFS_MAX_MEMORY_CLASS),
    BLOCK_SIZE(1), PFS_TRAILING_PROPERTIES);

static Sys_var_long Sys_pfs_digest_size(
    "performance_schema_digests_size",
    "Size of the statement digest."
    " Use 0 to disable, -1 for automated sizing.",
    READ_ONLY GLOBAL_VAR(pfs_param.m_digest_sizing), CMD_LINE(REQUIRED_ARG),
    VALID_RANGE(-1, 1024 * 1024), DEFAULT(PFS_AUTOSIZE_VALUE), BLOCK_SIZE(1),
    PFS_TRAILING_PROPERTIES);

static Sys_var_long Sys_pfs_events_transactions_history_long_size(
    "performance_schema_events_transactions_history_long_size",
    "Number of rows in EVENTS_TRANSACTIONS_HISTORY_LONG."
    " Use 0 to disable, -1 for automated sizing.",
    READ_ONLY GLOBAL_VAR(pfs_param.m_events_transactions_history_long_sizing),
    CMD_LINE(REQUIRED_ARG), VALID_RANGE(-1, 1024 * 1024),
    DEFAULT(PFS_AUTOSIZE_VALUE), BLOCK_SIZE(1), PFS_TRAILING_PROPERTIES);

static Sys_var_long Sys_pfs_events_transactions_history_size(
    "performance_schema_events_transactions_history_size",
    "Number of rows per thread in EVENTS_TRANSACTIONS_HISTORY."
    " Use 0 to disable, -1 for automated sizing.",
    READ_ONLY GLOBAL_VAR(pfs_param.m_events_transactions_history_sizing),
    CMD_LINE(REQUIRED_ARG), VALID_RANGE(-1, 1024), DEFAULT(PFS_AUTOSIZE_VALUE),
    BLOCK_SIZE(1), PFS_TRAILING_PROPERTIES);

static Sys_var_long Sys_pfs_max_digest_length(
    "performance_schema_max_digest_length",
    "Maximum length considered for digest text, when stored in "
    "performance_schema tables.",
    READ_ONLY GLOBAL_VAR(pfs_param.m_max_digest_length), CMD_LINE(REQUIRED_ARG),
    VALID_RANGE(0, 1024 * 1024), DEFAULT(1024), BLOCK_SIZE(1),
    PFS_TRAILING_PROPERTIES);

static Sys_var_ulong Sys_pfs_max_digest_sample_age(
    "performance_schema_max_digest_sample_age",
    "The time in seconds after which a previous query sample is considered old."
    " When the value is 0, queries are sampled once."
    " When the value is greater than zero, queries are re sampled if the"
    " last sample is more than performance_schema_max_digest_sample_age "
    "seconds old.",
    GLOBAL_VAR(pfs_param.m_max_digest_sample_age), CMD_LINE(REQUIRED_ARG),
    VALID_RANGE(0, 1024 * 1024), DEFAULT(60), BLOCK_SIZE(1),
    PFS_TRAILING_PROPERTIES);

static Sys_var_long Sys_pfs_connect_attrs_size(
    "performance_schema_session_connect_attrs_size",
    "Size of session attribute string buffer per thread."
    " Use 0 to disable, -1 for automated sizing.",
    READ_ONLY GLOBAL_VAR(pfs_param.m_session_connect_attrs_sizing),
    CMD_LINE(REQUIRED_ARG), VALID_RANGE(-1, 1024 * 1024),
    DEFAULT(PFS_AUTOSIZE_VALUE), BLOCK_SIZE(1), PFS_TRAILING_PROPERTIES);

static Sys_var_long Sys_pfs_max_metadata_locks(
    "performance_schema_max_metadata_locks",
    "Maximum number of metadata locks."
    " Use 0 to disable, -1 for automated scaling.",
    READ_ONLY GLOBAL_VAR(pfs_param.m_metadata_lock_sizing),
    CMD_LINE(REQUIRED_ARG), VALID_RANGE(-1, 100 * 1024 * 1024),
    DEFAULT(PFS_AUTOSCALE_VALUE), BLOCK_SIZE(1), PFS_TRAILING_PROPERTIES);

static Sys_var_long Sys_pfs_max_sql_text_length(
    "performance_schema_max_sql_text_length",
    "Maximum length of displayed sql text.",
    READ_ONLY GLOBAL_VAR(pfs_param.m_max_sql_text_length),
    CMD_LINE(REQUIRED_ARG), VALID_RANGE(0, 1024 * 1024), DEFAULT(1024),
    BLOCK_SIZE(1), PFS_TRAILING_PROPERTIES);

static Sys_var_long Sys_pfs_error_size(
    "performance_schema_error_size", "Number of server errors instrumented.",
    READ_ONLY GLOBAL_VAR(pfs_param.m_error_sizing), CMD_LINE(REQUIRED_ARG),
    VALID_RANGE(0, 1024 * 1024), DEFAULT(PFS_MAX_SERVER_ERRORS), BLOCK_SIZE(1),
    PFS_TRAILING_PROPERTIES);

#endif /* WITH_PERFSCHEMA_STORAGE_ENGINE */

static Sys_var_ulong Sys_auto_increment_increment(
    "auto_increment_increment",
    "Auto-increment columns are incremented by this",
    HINT_UPDATEABLE SESSION_VAR(auto_increment_increment), CMD_LINE(OPT_ARG),
    VALID_RANGE(1, 65535), DEFAULT(1), BLOCK_SIZE(1), NO_MUTEX_GUARD,
    IN_BINLOG);

static Sys_var_ulong Sys_auto_increment_offset(
    "auto_increment_offset",
    "Offset added to Auto-increment columns. Used when "
    "auto-increment-increment != 1",
    HINT_UPDATEABLE SESSION_VAR(auto_increment_offset), CMD_LINE(OPT_ARG),
    VALID_RANGE(1, 65535), DEFAULT(1), BLOCK_SIZE(1), NO_MUTEX_GUARD,
    IN_BINLOG);

static Sys_var_bool Sys_windowing_use_high_precision(
    "windowing_use_high_precision",
    "For SQL window functions, determines whether to enable inversion "
    "optimization for moving window frames also for floating values.",
    HINT_UPDATEABLE SESSION_VAR(windowing_use_high_precision),
    CMD_LINE(OPT_ARG), DEFAULT(true));

static Sys_var_uint Sys_cte_max_recursion_depth(
    "cte_max_recursion_depth",
    "Abort a recursive common table expression "
    "if it does more than this number of iterations.",
    HINT_UPDATEABLE SESSION_VAR(cte_max_recursion_depth),
    CMD_LINE(REQUIRED_ARG), VALID_RANGE(0, UINT_MAX32), DEFAULT(1000),
    BLOCK_SIZE(1));

static Sys_var_bool Sys_automatic_sp_privileges(
    "automatic_sp_privileges",
    "Creating and dropping stored procedures alters ACLs",
    GLOBAL_VAR(sp_automatic_privileges), CMD_LINE(OPT_ARG), DEFAULT(true));

static Sys_var_ulong Sys_back_log(
    "back_log",
    "The number of outstanding connection requests "
    "MySQL can have. This comes into play when the main MySQL thread "
    "gets very many connection requests in a very short time",
    READ_ONLY GLOBAL_VAR(back_log), CMD_LINE(REQUIRED_ARG),
    VALID_RANGE(0, 65535), DEFAULT(0), BLOCK_SIZE(1));

static Sys_var_charptr Sys_basedir(
    "basedir",
    "Path to installation directory. All paths are "
    "usually resolved relative to this",
    READ_ONLY NON_PERSIST GLOBAL_VAR(mysql_home_ptr),
    CMD_LINE(REQUIRED_ARG, 'b'), IN_FS_CHARSET, DEFAULT(0));

static Sys_var_charptr Sys_default_authentication_plugin(
    "default_authentication_plugin",
    "The default authentication plugin "
    "used by the server to hash the password.",
    READ_ONLY NON_PERSIST GLOBAL_VAR(default_auth_plugin),
    CMD_LINE(REQUIRED_ARG), IN_FS_CHARSET, DEFAULT("caching_sha2_password"));

static PolyLock_mutex Plock_default_password_lifetime(
    &LOCK_default_password_lifetime);
static Sys_var_uint Sys_default_password_lifetime(
    "default_password_lifetime",
    "The number of days after which the "
    "password will expire.",
    GLOBAL_VAR(default_password_lifetime), CMD_LINE(REQUIRED_ARG),
    VALID_RANGE(0, UINT_MAX16), DEFAULT(0), BLOCK_SIZE(1),
    &Plock_default_password_lifetime);

static Sys_var_charptr Sys_my_bind_addr(
    "bind_address",
    "IP address(es) to bind to. Syntax: address[,address]...,"
    " where address can be an IPv4 address, IPv6 address,"
    " host name or one of the wildcard values *, ::, 0.0.0.0."
    " In case more than one address is specified in a"
    " comma-separated list, wildcard values are not allowed.",
    READ_ONLY NON_PERSIST GLOBAL_VAR(my_bind_addr_str), CMD_LINE(REQUIRED_ARG),
    IN_FS_CHARSET, DEFAULT(MY_BIND_ALL_ADDRESSES));

<<<<<<< HEAD
static Sys_var_charptr Sys_my_proxy_protocol_networks(
    "proxy_protocol_networks",
    "Enable proxy protocol for these source "
    "networks. The syntax is a comma separated list of IPv4 and IPv6 "
    "networks. If the network doesn't contain mask, it is considered to be "
    "a single host. \"*\" represents all networks and must the only "
    "directive on the line.",
    READ_ONLY GLOBAL_VAR(my_proxy_protocol_networks), CMD_LINE(REQUIRED_ARG),
    IN_FS_CHARSET, DEFAULT(""));
=======
static Sys_var_bool Sys_password_require_current(
    "password_require_current",
    "Current password is needed to be specified in order to change it",
    GLOBAL_VAR(password_require_current), CMD_LINE(OPT_ARG), DEFAULT(false));
>>>>>>> e4924f36

static bool fix_binlog_cache_size(sys_var *, THD *thd, enum_var_type) {
  check_binlog_cache_size(thd);
  return false;
}

static bool fix_binlog_stmt_cache_size(sys_var *, THD *thd, enum_var_type) {
  check_binlog_stmt_cache_size(thd);
  return false;
}

static Sys_var_ulong Sys_binlog_cache_size(
    "binlog_cache_size",
    "The size of the transactional cache for "
    "updates to transactional engines for the binary log. "
    "If you often use transactions containing many statements, "
    "you can increase this to get more performance",
    GLOBAL_VAR(binlog_cache_size), CMD_LINE(REQUIRED_ARG),
    VALID_RANGE(IO_SIZE, ULONG_MAX), DEFAULT(32768), BLOCK_SIZE(IO_SIZE),
    NO_MUTEX_GUARD, NOT_IN_BINLOG, ON_CHECK(0),
    ON_UPDATE(fix_binlog_cache_size));

static Sys_var_ulong Sys_binlog_stmt_cache_size(
    "binlog_stmt_cache_size",
    "The size of the statement cache for "
    "updates to non-transactional engines for the binary log. "
    "If you often use statements updating a great number of rows, "
    "you can increase this to get more performance",
    GLOBAL_VAR(binlog_stmt_cache_size), CMD_LINE(REQUIRED_ARG),
    VALID_RANGE(IO_SIZE, ULONG_MAX), DEFAULT(32768), BLOCK_SIZE(IO_SIZE),
    NO_MUTEX_GUARD, NOT_IN_BINLOG, ON_CHECK(0),
    ON_UPDATE(fix_binlog_stmt_cache_size));

static Sys_var_int32 Sys_binlog_max_flush_queue_time(
    "binlog_max_flush_queue_time",
    "The maximum time that the binary log group commit will keep reading"
    " transactions before it flush the transactions to the binary log (and"
    " optionally sync, depending on the value of sync_binlog).",
    GLOBAL_VAR(opt_binlog_max_flush_queue_time),
    CMD_LINE(REQUIRED_ARG, OPT_BINLOG_MAX_FLUSH_QUEUE_TIME),
    VALID_RANGE(0, 100000), DEFAULT(0), BLOCK_SIZE(1), NO_MUTEX_GUARD,
    NOT_IN_BINLOG, ON_CHECK(0), ON_UPDATE(0), DEPRECATED_VAR(""));

static Sys_var_long Sys_binlog_group_commit_sync_delay(
    "binlog_group_commit_sync_delay",
    "The number of microseconds the server waits for the "
    "binary log group commit sync queue to fill before "
    "continuing. Default: 0. Min: 0. Max: 1000000.",
    GLOBAL_VAR(opt_binlog_group_commit_sync_delay), CMD_LINE(REQUIRED_ARG),
    VALID_RANGE(0, 1000000 /* max 1 sec */), DEFAULT(0), BLOCK_SIZE(1),
    NO_MUTEX_GUARD, NOT_IN_BINLOG);

static Sys_var_ulong Sys_binlog_group_commit_sync_no_delay_count(
    "binlog_group_commit_sync_no_delay_count",
    "If there are this many transactions in the commit sync "
    "queue and the server is waiting for more transactions "
    "to be enqueued (as set using --binlog-group-commit-sync-delay), "
    "the commit procedure resumes.",
    GLOBAL_VAR(opt_binlog_group_commit_sync_no_delay_count),
    CMD_LINE(REQUIRED_ARG), VALID_RANGE(0, 100000 /* max connections */),
    DEFAULT(0), BLOCK_SIZE(1), NO_MUTEX_GUARD, NOT_IN_BINLOG);

static bool check_has_super(sys_var *self MY_ATTRIBUTE((unused)), THD *thd,
                            set_var *) {
  DBUG_ASSERT(self->scope() !=
              sys_var::GLOBAL);  // don't abuse check_has_super()
  Security_context *sctx = thd->security_context();
  if (!sctx->check_access(SUPER_ACL) &&
      !sctx->has_global_grant(STRING_WITH_LEN("SYSTEM_VARIABLES_ADMIN"))
           .first) {
    my_error(ER_SPECIFIC_ACCESS_DENIED_ERROR, MYF(0),
             "SUPER or SYSTEM_VARIABLES_ADMIN");
    return true;
  }
  return false;
}

static bool check_outside_trx(sys_var *, THD *thd, set_var *var) {
  if (thd->in_active_multi_stmt_transaction()) {
    my_error(ER_VARIABLE_NOT_SETTABLE_IN_TRANSACTION, MYF(0),
             var->var->name.str);
    return true;
  }
  if (!thd->owned_gtid.is_empty()) {
    char buf[Gtid::MAX_TEXT_LENGTH + 1];
    if (thd->owned_gtid.sidno > 0)
      thd->owned_gtid.to_string(thd->owned_sid, buf);
    else
      strcpy(buf, "ANONYMOUS");
    my_error(ER_CANT_SET_VARIABLE_WHEN_OWNING_GTID, MYF(0), var->var->name.str,
             buf);
    return true;
  }
  return false;
}

static bool check_super_outside_trx_outside_sf(sys_var *self, THD *thd,
                                               set_var *var) {
  if (thd->in_sub_stmt) {
    my_error(ER_VARIABLE_NOT_SETTABLE_IN_SF_OR_TRIGGER, MYF(0),
             var->var->name.str);
    return true;
  }
  if (check_outside_trx(self, thd, var)) return true;
  if (self->scope() != sys_var::GLOBAL) return check_has_super(self, thd, var);
  return false;
}

static bool check_explicit_defaults_for_timestamp(sys_var *self, THD *thd,
                                                  set_var *var) {
  // Deprecation warning if switching OFF explicit_defaults_for_timestamp
  if (thd->variables.explicit_defaults_for_timestamp) {
    if (!var->save_result.ulonglong_value)
      push_warning_printf(thd, Sql_condition::SL_WARNING,
                          ER_WARN_DEPRECATED_SYNTAX,
                          ER_THD(thd, ER_WARN_DEPRECATED_SYNTAX_NO_REPLACEMENT),
                          self->name.str, "");
  }
  if (thd->in_sub_stmt) {
    my_error(ER_VARIABLE_NOT_SETTABLE_IN_SF_OR_TRIGGER, MYF(0),
             var->var->name.str);
    return true;
  }
  if (thd->in_active_multi_stmt_transaction()) {
    my_error(ER_VARIABLE_NOT_SETTABLE_IN_TRANSACTION, MYF(0),
             var->var->name.str);
    return true;
  }
  if (self->scope() != sys_var::GLOBAL) return check_has_super(self, thd, var);
  return false;
}

/**
  Check-function to @@GTID_NEXT system variable.

  @param self   a pointer to the sys_var, i.e. gtid_next
  @param thd    a reference to THD object
  @param var    a pointer to the set_var created by the parser.

  @return @c false if the change is allowed, otherwise @c true.
*/

static bool check_gtid_next(sys_var *self, THD *thd, set_var *var) {
  bool is_prepared_trx =
      thd->get_transaction()->xid_state()->has_state(XID_STATE::XA_PREPARED);

  if (thd->in_sub_stmt) {
    my_error(ER_VARIABLE_NOT_SETTABLE_IN_SF_OR_TRIGGER, MYF(0),
             var->var->name.str);
    return true;
  }
  if (!is_prepared_trx && thd->in_active_multi_stmt_transaction()) {
    my_error(ER_VARIABLE_NOT_SETTABLE_IN_TRANSACTION, MYF(0),
             var->var->name.str);
    return true;
  }
  return check_has_super(self, thd, var);
}

static bool check_super_outside_trx_outside_sf_outside_sp(sys_var *self,
                                                          THD *thd,
                                                          set_var *var) {
  if (check_super_outside_trx_outside_sf(self, thd, var)) return true;
  if (thd->lex->sphead) {
    my_error(ER_VARIABLE_NOT_SETTABLE_IN_SP, MYF(0), var->var->name.str);
    return true;
  }
  return false;
}

static bool binlog_format_check(sys_var *self, THD *thd, set_var *var) {
  if (check_has_super(self, thd, var)) return true;

  if (var->type == OPT_GLOBAL || var->type == OPT_PERSIST) {
    /*
      SET @@global.binlog_format and SET @@persist.binlog_format must be
      disallowed if any replication channel has open temporary table(s).
      Otherwise DROP TEMPORARY TABLE is written into binary log on slave
      (which disobeys the simple rule: When @@session.binlog_format=
       ROW/MIXED, the server must not write CREATE/DROP TEMPORARY TABLE
      to the binary log) in the following case:
        slave> SET @@global.binlog_format=STATEMENT;
        slave> START SLAVE;
        master> CREATE TEMPORARY TABLE t1(a INT);
        slave> [wait for t1 to replicate]
        slave> STOP SLAVE;
        slave> SET @@global.binlog_format=ROW / SET @@persist.binlog_format=ROW
        master> DROP TEMPORARY TABLE t1;
        slave> START SLAVE;
      Note: SET @@persist_only.binlog_format is not disallowed if any
      replication channel has temporary table(s), since unlike PERSIST,
      PERSIST_ONLY does not modify the runtime global system variable value.

      SET @@global.binlog_format and SET @@persist.binlog_format must be
      disallowed if any replication channel applier is running, because
      SET @@global.binlog_format does not take effect when any replication
      channel applier is running. SET @@global.binlog_format takes effect
      on the channel until its applier is (re)starting.
      Note: SET @@persist_only.binlog_format is not disallowed if any
      replication channel applier is running, since unlike PERSIST,
      PERSIST_ONLY does not modify the runtime global system variable value.
    */
    enum_slave_channel_status slave_channel_status =
        has_any_slave_channel_open_temp_table_or_is_its_applier_running();
    if (slave_channel_status == SLAVE_CHANNEL_APPLIER_IS_RUNNING) {
      my_error(ER_RUNNING_APPLIER_PREVENTS_SWITCH_GLOBAL_BINLOG_FORMAT, MYF(0));
      return true;
    } else if (slave_channel_status == SLAVE_CHANNEL_HAS_OPEN_TEMPORARY_TABLE) {
      my_error(ER_TEMP_TABLE_PREVENTS_SWITCH_GLOBAL_BINLOG_FORMAT, MYF(0));
      return true;
    }
  }

  if (!var->is_global_persist()) {
    /*
      SET @@session.binlog_format must be disallowed if the session has open
      temporary table(s). Otherwise DROP TEMPORARY TABLE is written into
      binary log (which disobeys the simple rule: When
      @@session.binlog_format=ROW/MIXED, the server must not write
      CREATE/DROP TEMPORARY TABLE to the binary log) in the following case:
        SET @@session.binlog_format=STATEMENT;
        CREATE TEMPORARY TABLE t1 (a INT);
        SET @@session.binlog_format=ROW;
        DROP TEMPORARY TABLE t1;
      And more, if binlog_format=ROW/MIXED and the session has open temporary
      table(s), these CREATE TEMPORARY TABLE are not written into the binlog,
      so we can not switch to STATEMENT.
    */
    if (thd->temporary_tables) {
      my_error(ER_TEMP_TABLE_PREVENTS_SWITCH_SESSION_BINLOG_FORMAT, MYF(0));
      return true;
    }

    /*
      if in a stored function/trigger, it's too late to change mode
    */
    if (thd->in_sub_stmt) {
      my_error(ER_STORED_FUNCTION_PREVENTS_SWITCH_BINLOG_FORMAT, MYF(0));
      return true;
    }
    /*
      Make the session variable 'binlog_format' read-only inside a transaction.
    */
    if (thd->in_active_multi_stmt_transaction()) {
      my_error(ER_INSIDE_TRANSACTION_PREVENTS_SWITCH_BINLOG_FORMAT, MYF(0));
      return true;
    }
  }

  /*
    If moving to statement format, and binlog_row_value_options is set,
    generate a warning.
  */
  if (var->save_result.ulonglong_value == BINLOG_FORMAT_STMT) {
    if ((var->is_global_persist() &&
         global_system_variables.binlog_row_value_options != 0) ||
        (!var->is_global_persist() &&
         thd->variables.binlog_row_value_options != 0)) {
      push_warning_printf(thd, Sql_condition::SL_WARNING,
                          ER_WARN_BINLOG_PARTIAL_UPDATES_DISABLED,
                          ER_THD(thd, ER_WARN_BINLOG_PARTIAL_UPDATES_DISABLED),
                          "binlog_format=STATEMENT", "PARTIAL_JSON");
    }
  }

  return false;
}

static bool fix_binlog_format_after_update(sys_var *, THD *thd,
                                           enum_var_type type) {
  if (type == OPT_SESSION) thd->reset_current_stmt_binlog_format_row();
  return false;
}

static bool prevent_global_rbr_exec_mode_idempotent(sys_var *self, THD *,
                                                    set_var *var) {
  if (var->is_global_persist()) {
    my_error(ER_LOCAL_VARIABLE, MYF(0), self->name.str);
    return true;
  }
  return false;
}

static Sys_var_test_flag Sys_core_file("core_file",
                                       "write a core-file on crashes",
                                       TEST_CORE_ON_SIGNAL);

static Sys_var_enum Sys_binlog_format(
    "binlog_format",
    "What form of binary logging the master will "
    "use: either ROW for row-based binary logging, STATEMENT "
    "for statement-based binary logging, or MIXED. MIXED is statement-"
    "based binary logging except for those statements where only row-"
    "based is correct: those which involve user-defined functions (i.e. "
    "UDFs) or the UUID() function; for those, row-based binary logging is "
    "automatically used. If NDBCLUSTER is enabled and binlog-format is "
    "MIXED, the format switches to row-based and back implicitly per each "
    "query accessing an NDBCLUSTER table",
    SESSION_VAR(binlog_format), CMD_LINE(REQUIRED_ARG, OPT_BINLOG_FORMAT),
    binlog_format_names, DEFAULT(BINLOG_FORMAT_ROW), NO_MUTEX_GUARD,
    NOT_IN_BINLOG, ON_CHECK(binlog_format_check),
    ON_UPDATE(fix_binlog_format_after_update));

static const char *rbr_exec_mode_names[] = {"STRICT", "IDEMPOTENT", 0};
static Sys_var_enum rbr_exec_mode(
    "rbr_exec_mode",
    "Modes for how row events should be executed. Legal values "
    "are STRICT (default) and IDEMPOTENT. In IDEMPOTENT mode, "
    "the server will not throw errors for operations that are idempotent. "
    "In STRICT mode, server will throw errors for the operations that "
    "cause a conflict.",
    SESSION_VAR(rbr_exec_mode_options), NO_CMD_LINE, rbr_exec_mode_names,
    DEFAULT(RBR_EXEC_MODE_STRICT), NO_MUTEX_GUARD, NOT_IN_BINLOG,
    ON_CHECK(prevent_global_rbr_exec_mode_idempotent), ON_UPDATE(NULL));

static bool check_binlog_row_image(sys_var *self MY_ATTRIBUTE((unused)),
                                   THD *thd, set_var *var) {
  DBUG_ENTER("check_binlog_row_image");
  if (check_has_super(self, thd, var)) DBUG_RETURN(true);
  if (var->save_result.ulonglong_value == BINLOG_ROW_IMAGE_FULL) {
    if ((var->is_global_persist() &&
         global_system_variables.binlog_row_value_options != 0) ||
        (!var->is_global_persist() &&
         thd->variables.binlog_row_value_options != 0)) {
      push_warning_printf(
          thd, Sql_condition::SL_WARNING,
          ER_WARN_BINLOG_PARTIAL_UPDATES_SUGGESTS_PARTIAL_IMAGES,
          ER_THD(thd, ER_WARN_BINLOG_PARTIAL_UPDATES_SUGGESTS_PARTIAL_IMAGES),
          "binlog_row_image=FULL", "PARTIAL_JSON");
    }
  }
  DBUG_RETURN(false);
}

static Sys_var_bool Sys_binlog_encryption(
    "encrypt_binlog", "Encrypt binary logs (including relay logs)",
    READ_ONLY GLOBAL_VAR(encrypt_binlog), CMD_LINE(OPT_ARG), DEFAULT(false));

static const char *binlog_row_image_names[] = {"MINIMAL", "NOBLOB", "FULL",
                                               NullS};
static Sys_var_enum Sys_binlog_row_image(
    "binlog_row_image",
    "Controls whether rows should be logged in 'FULL', 'NOBLOB' or "
    "'MINIMAL' formats. 'FULL', means that all columns in the before "
    "and after image are logged. 'NOBLOB', means that mysqld avoids logging "
    "blob columns whenever possible (eg, blob column was not changed or "
    "is not part of primary key). 'MINIMAL', means that a PK equivalent (PK "
    "columns or full row if there is no PK in the table) is logged in the "
    "before image, and only changed columns are logged in the after image. "
    "(Default: FULL).",
    SESSION_VAR(binlog_row_image), CMD_LINE(REQUIRED_ARG),
    binlog_row_image_names, DEFAULT(BINLOG_ROW_IMAGE_FULL), NO_MUTEX_GUARD,
    NOT_IN_BINLOG, ON_CHECK(check_binlog_row_image), ON_UPDATE(NULL));

static const char *binlog_row_metadata_names[] = {"MINIMAL", "FULL", NullS};
static Sys_var_enum Sys_binlog_row_metadata(
    "binlog_row_metadata",
    "Controls whether metadata is logged using FULL or MINIMAL format. "
    "FULL causes all metadata to be logged; MINIMAL means that only "
    "metadata actually required by slave is logged. Default: MINIMAL.",
    GLOBAL_VAR(binlog_row_metadata), CMD_LINE(REQUIRED_ARG),
    binlog_row_metadata_names, DEFAULT(BINLOG_ROW_METADATA_MINIMAL),
    NO_MUTEX_GUARD, NOT_IN_BINLOG, ON_CHECK(NULL), ON_UPDATE(NULL));

static bool on_session_track_gtids_update(sys_var *, THD *thd, enum_var_type) {
  thd->session_tracker.get_tracker(SESSION_GTIDS_TRACKER)->update(thd);
  return false;
}

static const char *session_track_gtids_names[] = {"OFF", "OWN_GTID",
                                                  "ALL_GTIDS", NullS};
static Sys_var_enum Sys_session_track_gtids(
    "session_track_gtids",
    "Controls the amount of global transaction ids to be "
    "included in the response packet sent by the server."
    "(Default: OFF).",
    SESSION_VAR(session_track_gtids), CMD_LINE(REQUIRED_ARG),
    session_track_gtids_names, DEFAULT(OFF), NO_MUTEX_GUARD, NOT_IN_BINLOG,
    ON_CHECK(check_outside_trx), ON_UPDATE(on_session_track_gtids_update));

static bool binlog_direct_check(sys_var *self, THD *thd, set_var *var) {
  if (check_has_super(self, thd, var)) return true;

  if (var->is_global_persist()) return false;

  /*
    Makes the session variable 'binlog_direct_non_transactional_updates'
    read-only if within a procedure, trigger or function.
  */
  if (thd->in_sub_stmt) {
    my_error(ER_STORED_FUNCTION_PREVENTS_SWITCH_BINLOG_DIRECT, MYF(0));
    return true;
  }
  /*
    Makes the session variable 'binlog_direct_non_transactional_updates'
    read-only inside a transaction.
  */
  if (thd->in_active_multi_stmt_transaction()) {
    my_error(ER_INSIDE_TRANSACTION_PREVENTS_SWITCH_BINLOG_DIRECT, MYF(0));
    return true;
  }

  return false;
}

static Sys_var_bool Sys_binlog_direct(
    "binlog_direct_non_transactional_updates",
    "Causes updates to non-transactional engines using statement format to "
    "be written directly to binary log. Before using this option make sure "
    "that there are no dependencies between transactional and "
    "non-transactional tables such as in the statement INSERT INTO t_myisam "
    "SELECT * FROM t_innodb; otherwise, slaves may diverge from the master.",
    SESSION_VAR(binlog_direct_non_trans_update), CMD_LINE(OPT_ARG),
    DEFAULT(false), NO_MUTEX_GUARD, NOT_IN_BINLOG,
    ON_CHECK(binlog_direct_check));

/**
  This variable is read only to users. It can be enabled or disabled
  only at mysqld startup. This variable is used by User thread and
  as well as by replication slave applier thread to apply relay_log.
  Slave applier thread enables/disables this option based on
  relay_log's from replication master versions. There is possibility of
  slave applier thread and User thread to have different setting for
  explicit_defaults_for_timestamp, hence this options is defined as
  SESSION_VAR rather than GLOBAL_VAR.
*/
static Sys_var_bool Sys_explicit_defaults_for_timestamp(
    "explicit_defaults_for_timestamp",
    "This option causes CREATE TABLE to create all TIMESTAMP columns "
    "as NULL with DEFAULT NULL attribute, Without this option, "
    "TIMESTAMP columns are NOT NULL and have implicit DEFAULT clauses. "
    "The old behavior is deprecated. "
    "The variable can only be set by users having the SUPER privilege.",
    SESSION_VAR(explicit_defaults_for_timestamp), CMD_LINE(OPT_ARG),
    DEFAULT(true), NO_MUTEX_GUARD, NOT_IN_BINLOG,
    ON_CHECK(check_explicit_defaults_for_timestamp));

static bool repository_check(sys_var *self, THD *thd, set_var *var,
                             SLAVE_THD_TYPE thread_mask) {
  bool ret = false;
  if (check_super_outside_trx_outside_sf(self, thd, var)) return true;
  Master_info *mi;
  int running = 0;
  const char *msg = NULL;
  bool rpl_info_option = static_cast<uint>(var->save_result.ulonglong_value);

  /* don't convert if the repositories are same */
  if (rpl_info_option == (thread_mask == SLAVE_THD_IO ? opt_mi_repository_id
                                                      : opt_rli_repository_id))
    return false;

  channel_map.wrlock();

  /* Repository conversion not possible, when multiple channels exist */
  if (channel_map.get_num_instances(true) > 1) {
    msg = "Repository conversion is possible when only default channel exists";
    my_error(ER_CHANGE_RPL_INFO_REPOSITORY_FAILURE, MYF(0), msg);
    channel_map.unlock();
    return true;
  }

  mi = channel_map.get_default_channel_mi();

  if (mi != NULL) {
    lock_slave_threads(mi);
    init_thread_mask(&running, mi, false);
    if (!running) {
      switch (thread_mask) {
        case SLAVE_THD_IO:
          if (Rpl_info_factory::change_mi_repository(
                  mi, static_cast<uint>(var->save_result.ulonglong_value),
                  &msg)) {
            ret = true;
            my_error(ER_CHANGE_RPL_INFO_REPOSITORY_FAILURE, MYF(0), msg);
          }
          break;
        case SLAVE_THD_SQL:
          mts_recovery_groups(mi->rli);
          if (!mi->rli->is_mts_recovery()) {
            if (Rpl_info_factory::reset_workers(mi->rli) ||
                Rpl_info_factory::change_rli_repository(
                    mi->rli,
                    static_cast<uint>(var->save_result.ulonglong_value),
                    &msg)) {
              ret = true;
              my_error(ER_CHANGE_RPL_INFO_REPOSITORY_FAILURE, MYF(0), msg);
            }
          } else
            LogErr(WARNING_LEVEL, ER_RPL_REPO_HAS_GAPS);
          break;
        default:
          assert(0);
          break;
      }
    } else {
      ret = true;
      my_error(ER_SLAVE_CHANNEL_MUST_STOP, MYF(0), mi->get_channel());
    }
    unlock_slave_threads(mi);
  }
  channel_map.unlock();
  return ret;
}

static bool relay_log_info_repository_check(sys_var *self, THD *thd,
                                            set_var *var) {
  return repository_check(self, thd, var, SLAVE_THD_SQL);
}

static bool master_info_repository_check(sys_var *self, THD *thd,
                                         set_var *var) {
  return repository_check(self, thd, var, SLAVE_THD_IO);
}

static bool relay_log_info_repository_update(sys_var *, THD *thd,
                                             enum_var_type) {
  if (opt_rli_repository_id == INFO_REPOSITORY_FILE) {
    push_warning_printf(
        thd, Sql_condition::SL_WARNING, ER_WARN_DEPRECATED_SYNTAX,
        ER_THD(thd, ER_WARN_DEPRECATED_SYNTAX), "FILE", "'TABLE'");
  }
  return false;
}

static bool master_info_repository_update(sys_var *, THD *thd, enum_var_type) {
  if (opt_mi_repository_id == INFO_REPOSITORY_FILE) {
    push_warning_printf(
        thd, Sql_condition::SL_WARNING, ER_WARN_DEPRECATED_SYNTAX,
        ER_THD(thd, ER_WARN_DEPRECATED_SYNTAX), "FILE", "'TABLE'");
  }
  return false;
}

static const char *repository_names[] = {"FILE", "TABLE",
#ifndef DBUG_OFF
                                         "DUMMY",
#endif
                                         0};

ulong opt_mi_repository_id = INFO_REPOSITORY_TABLE;
static Sys_var_enum Sys_mi_repository(
    "master_info_repository",
    "Defines the type of the repository for the master information.",
    GLOBAL_VAR(opt_mi_repository_id), CMD_LINE(REQUIRED_ARG), repository_names,
    DEFAULT(INFO_REPOSITORY_TABLE), NO_MUTEX_GUARD, NOT_IN_BINLOG,
    ON_CHECK(master_info_repository_check),
    ON_UPDATE(master_info_repository_update));

ulong opt_rli_repository_id = INFO_REPOSITORY_TABLE;
static Sys_var_enum Sys_rli_repository(
    "relay_log_info_repository",
    "Defines the type of the repository for the relay log information "
    "and associated workers.",
    GLOBAL_VAR(opt_rli_repository_id), CMD_LINE(REQUIRED_ARG), repository_names,
    DEFAULT(INFO_REPOSITORY_TABLE), NO_MUTEX_GUARD, NOT_IN_BINLOG,
    ON_CHECK(relay_log_info_repository_check),
    ON_UPDATE(relay_log_info_repository_update));

static Sys_var_bool Sys_binlog_rows_query(
    "binlog_rows_query_log_events",
    "Allow writing of Rows_query_log events into binary log.",
    SESSION_VAR(binlog_rows_query_log_events), CMD_LINE(OPT_ARG),
    DEFAULT(false), NO_MUTEX_GUARD, NOT_IN_BINLOG, ON_CHECK(check_has_super));

static Sys_var_bool Sys_binlog_order_commits(
    "binlog_order_commits",
    "Issue internal commit calls in the same order as transactions are"
    " written to the binary log. Default is to order commits.",
    GLOBAL_VAR(opt_binlog_order_commits), CMD_LINE(OPT_ARG), DEFAULT(true));

static Sys_var_ulong Sys_bulk_insert_buff_size(
    "bulk_insert_buffer_size",
    "Size of tree cache used in bulk "
    "insert optimisation. Note that this is a limit per thread!",
    HINT_UPDATEABLE SESSION_VAR(bulk_insert_buff_size), CMD_LINE(REQUIRED_ARG),
    VALID_RANGE(0, ULONG_MAX), DEFAULT(8192 * 1024), BLOCK_SIZE(1));

static Sys_var_charptr Sys_character_sets_dir(
    "character_sets_dir", "Directory where character sets are",
    READ_ONLY NON_PERSIST GLOBAL_VAR(charsets_dir), CMD_LINE(REQUIRED_ARG),
    IN_FS_CHARSET, DEFAULT(0));

static bool check_not_null(sys_var *, THD *, set_var *var) {
  return var->value && var->value->is_null();
}

/**
  Check storage engine is not empty and log warning.

  Checks if default_storage_engine or default_tmp_storage_engine is set
  empty and return true. This method also logs warning if the
  storage engine set is a disabled storage engine specified in
  disabled_storage_engines.

  @param self    pointer to system variable object.
  @param thd     Connection handle.
  @param var     pointer to set variable object.

  @return  true if the set variable is empty.
           false if the set variable is not empty.
*/
static bool check_storage_engine(sys_var *self, THD *thd, set_var *var) {
  if (check_not_null(self, thd, var)) return true;

  if (!opt_initialize && !opt_noacl) {
    char buff[STRING_BUFFER_USUAL_SIZE];
    String str(buff, sizeof(buff), system_charset_info), *res;
    LEX_STRING se_name;

    if (var->value) {
      res = var->value->val_str(&str);
      lex_string_set(&se_name, res->ptr());
    } else {
      // Use the default value defined by sys_var.
      lex_string_set(&se_name,
                     reinterpret_cast<const char *>(
                         dynamic_cast<Sys_var_plugin *>(self)->global_value_ptr(
                             thd, NULL)));
    }

    plugin_ref plugin;
    if ((plugin = ha_resolve_by_name(NULL, &se_name, false))) {
      handlerton *hton = plugin_data<handlerton *>(plugin);
      if (ha_is_storage_engine_disabled(hton))
        LogErr(WARNING_LEVEL, ER_DISABLED_STORAGE_ENGINE_AS_DEFAULT,
               self->name.str, se_name.str);
      plugin_unlock(NULL, plugin);
    }
  }
  return false;
}

static bool check_charset(sys_var *, THD *thd, set_var *var) {
  if (!var->value) return false;

  char buff[STRING_BUFFER_USUAL_SIZE];
  if (var->value->result_type() == STRING_RESULT) {
    String str(buff, sizeof(buff), system_charset_info), *res;
    if (!(res = var->value->val_str(&str)))
      var->save_result.ptr = NULL;
    else {
      ErrConvString err(res); /* Get utf8 '\0' terminated string */
      if (!(var->save_result.ptr =
                get_charset_by_csname(err.ptr(), MY_CS_PRIMARY, MYF(0))) &&
          !(var->save_result.ptr = get_old_charset_by_name(err.ptr()))) {
        my_error(ER_UNKNOWN_CHARACTER_SET, MYF(0), err.ptr());
        return true;
      }
      warn_on_deprecated_charset(
          thd, static_cast<const CHARSET_INFO *>(var->save_result.ptr),
          err.ptr());
    }
  } else  // INT_RESULT
  {
    int csno = (int)var->value->val_int();
    if (!(var->save_result.ptr = get_charset(csno, MYF(0)))) {
      my_error(ER_UNKNOWN_CHARACTER_SET, MYF(0), llstr(csno, buff));
      return true;
    }
    warn_on_deprecated_charset(
        thd, static_cast<const CHARSET_INFO *>(var->save_result.ptr),
        static_cast<const CHARSET_INFO *>(var->save_result.ptr)->name);
  }
  return false;
}
static bool check_charset_not_null(sys_var *self, THD *thd, set_var *var) {
  return check_charset(self, thd, var) || check_not_null(self, thd, var);
}

namespace {
struct Get_name {
  explicit Get_name(const CHARSET_INFO *ci) : m_ci(ci) {}
  uchar *get_name() {
    return const_cast<uchar *>(pointer_cast<const uchar *>(m_ci->name));
  }
  const CHARSET_INFO *m_ci;
};

struct Get_csname {
  explicit Get_csname(const CHARSET_INFO *ci) : m_ci(ci) {}
  uchar *get_name() {
    return const_cast<uchar *>(pointer_cast<const uchar *>(m_ci->csname));
  }
  const CHARSET_INFO *m_ci;
};

}  // namespace

static Sys_var_struct<CHARSET_INFO, Get_csname> Sys_character_set_system(
    "character_set_system",
    "The character set used by the server "
    "for storing identifiers",
    READ_ONLY NON_PERSIST GLOBAL_VAR(system_charset_info), NO_CMD_LINE,
    DEFAULT(0));

static Sys_var_struct<CHARSET_INFO, Get_csname> Sys_character_set_server(
    "character_set_server", "The default character set",
    SESSION_VAR(collation_server), NO_CMD_LINE, DEFAULT(&default_charset_info),
    NO_MUTEX_GUARD, IN_BINLOG, ON_CHECK(check_charset_not_null));

static bool check_charset_db(sys_var *self, THD *thd, set_var *var) {
  if (check_charset_not_null(self, thd, var)) return true;
  if (!var->value)  // = DEFAULT
    var->save_result.ptr = thd->db_charset;
  return false;
}
static bool update_deprecated(sys_var *self, THD *thd, enum_var_type) {
  push_warning_printf(
      thd, Sql_condition::SL_WARNING, ER_WARN_DEPRECATED_SYNTAX_NO_REPLACEMENT,
      ER_THD(thd, ER_WARN_DEPRECATED_SYSVAR_UPDATE), self->name.str);
  return false;
}
static Sys_var_struct<CHARSET_INFO, Get_csname> Sys_character_set_database(
    "character_set_database", " The character set used by the default database",
    SESSION_VAR(collation_database), NO_CMD_LINE,
    DEFAULT(&default_charset_info), NO_MUTEX_GUARD, IN_BINLOG,
    ON_CHECK(check_charset_db), ON_UPDATE(update_deprecated));

static bool check_cs_client(sys_var *self, THD *thd, set_var *var) {
  if (check_charset_not_null(self, thd, var)) return true;

  // Currently, UCS-2 cannot be used as a client character set
  if (((CHARSET_INFO *)(var->save_result.ptr))->mbminlen > 1) return true;

  return false;
}
static bool fix_thd_charset(sys_var *, THD *thd, enum_var_type type) {
  if (type == OPT_SESSION) thd->update_charset();
  return false;
}
static Sys_var_struct<CHARSET_INFO, Get_csname> Sys_character_set_client(
    "character_set_client",
    "The character set for statements "
    "that arrive from the client",
    SESSION_VAR(character_set_client), NO_CMD_LINE,
    DEFAULT(&default_charset_info), NO_MUTEX_GUARD, IN_BINLOG,
    ON_CHECK(check_cs_client), ON_UPDATE(fix_thd_charset));

static Sys_var_struct<CHARSET_INFO, Get_csname> Sys_character_set_connection(
    "character_set_connection",
    "The character set used for "
    "literals that do not have a character set introducer and for "
    "number-to-string conversion",
    SESSION_VAR(collation_connection), NO_CMD_LINE,
    DEFAULT(&default_charset_info), NO_MUTEX_GUARD, IN_BINLOG,
    ON_CHECK(check_charset_not_null), ON_UPDATE(fix_thd_charset));

static Sys_var_struct<CHARSET_INFO, Get_csname> Sys_character_set_results(
    "character_set_results",
    "The character set used for returning "
    "query results to the client",
    SESSION_VAR(character_set_results), NO_CMD_LINE,
    DEFAULT(&default_charset_info), NO_MUTEX_GUARD, NOT_IN_BINLOG,
    ON_CHECK(check_charset));

static Sys_var_struct<CHARSET_INFO, Get_csname> Sys_character_set_filesystem(
    "character_set_filesystem", "The filesystem character set",
    SESSION_VAR(character_set_filesystem), NO_CMD_LINE,
    DEFAULT(&character_set_filesystem), NO_MUTEX_GUARD, NOT_IN_BINLOG,
    ON_CHECK(check_charset_not_null), ON_UPDATE(fix_thd_charset));

static const char *completion_type_names[] = {"NO_CHAIN", "CHAIN", "RELEASE",
                                              0};
static Sys_var_enum Sys_completion_type(
    "completion_type",
    "The transaction completion type, one of "
    "NO_CHAIN, CHAIN, RELEASE",
    SESSION_VAR(completion_type), CMD_LINE(REQUIRED_ARG), completion_type_names,
    DEFAULT(0));

static bool check_collation_not_null(sys_var *self, THD *thd, set_var *var) {
  if (!var->value) return false;

  char buff[STRING_BUFFER_USUAL_SIZE];
  if (var->value->result_type() == STRING_RESULT) {
    String str(buff, sizeof(buff), system_charset_info), *res;
    if (!(res = var->value->val_str(&str)))
      var->save_result.ptr = NULL;
    else {
      ErrConvString err(res); /* Get utf8 '\0'-terminated string */
      if (!(var->save_result.ptr = get_charset_by_name(err.ptr(), MYF(0)))) {
        my_error(ER_UNKNOWN_COLLATION, MYF(0), err.ptr());
        return true;
      }
    }
  } else  // INT_RESULT
  {
    int csno = (int)var->value->val_int();
    if (!(var->save_result.ptr = get_charset(csno, MYF(0)))) {
      my_error(ER_UNKNOWN_COLLATION, MYF(0), llstr(csno, buff));
      return true;
    }
  }
  if (var->save_result.ptr) {
    warn_on_deprecated_collation(
        thd, static_cast<const CHARSET_INFO *>(var->save_result.ptr));
  }

  return check_not_null(self, thd, var);
}
static Sys_var_struct<CHARSET_INFO, Get_name> Sys_collation_connection(
    "collation_connection",
    "The collation of the connection "
    "character set",
    SESSION_VAR(collation_connection), NO_CMD_LINE,
    DEFAULT(&default_charset_info), NO_MUTEX_GUARD, IN_BINLOG,
    ON_CHECK(check_collation_not_null), ON_UPDATE(fix_thd_charset));

static bool check_collation_db(sys_var *self, THD *thd, set_var *var) {
  if (check_collation_not_null(self, thd, var)) return true;
  if (!var->value)  // = DEFAULT
    var->save_result.ptr = thd->db_charset;
  return false;
}
static Sys_var_struct<CHARSET_INFO, Get_name> Sys_collation_database(
    "collation_database",
    "The collation of the database "
    "character set",
    SESSION_VAR(collation_database), NO_CMD_LINE,
    DEFAULT(&default_charset_info), NO_MUTEX_GUARD, IN_BINLOG,
    ON_CHECK(check_collation_db), ON_UPDATE(update_deprecated));

static Sys_var_struct<CHARSET_INFO, Get_name> Sys_collation_server(
    "collation_server", "The server default collation",
    SESSION_VAR(collation_server), NO_CMD_LINE, DEFAULT(&default_charset_info),
    NO_MUTEX_GUARD, IN_BINLOG, ON_CHECK(check_collation_not_null));

static const char *concurrent_insert_names[] = {"NEVER", "AUTO", "ALWAYS", 0};
static Sys_var_enum Sys_concurrent_insert(
    "concurrent_insert",
    "Use concurrent insert with MyISAM. Possible "
    "values are NEVER, AUTO, ALWAYS",
    GLOBAL_VAR(myisam_concurrent_insert), CMD_LINE(OPT_ARG),
    concurrent_insert_names, DEFAULT(1));

static Sys_var_ulong Sys_connect_timeout(
    "connect_timeout",
    "The number of seconds the mysqld server is waiting for a connect "
    "packet before responding with 'Bad handshake'",
    GLOBAL_VAR(connect_timeout), CMD_LINE(REQUIRED_ARG),
    VALID_RANGE(2, LONG_TIMEOUT), DEFAULT(CONNECT_TIMEOUT), BLOCK_SIZE(1));

static Sys_var_ulong Sys_information_schema_stats_expiry(
    "information_schema_stats_expiry",
    "The number of seconds after which mysqld server will fetch "
    "data from storage engine and replace the data in cache.",
    SESSION_VAR(information_schema_stats_expiry), CMD_LINE(REQUIRED_ARG),
    VALID_RANGE(0, LONG_TIMEOUT), DEFAULT(24 * 60 * 60), BLOCK_SIZE(1));

static Sys_var_charptr Sys_datadir(
    "datadir", "Path to the database root directory",
    READ_ONLY NON_PERSIST GLOBAL_VAR(mysql_real_data_home_ptr),
    CMD_LINE(REQUIRED_ARG, 'h'), IN_FS_CHARSET, DEFAULT(mysql_real_data_home));

#ifndef DBUG_OFF
static Sys_var_dbug Sys_dbug("debug", "Debug log", sys_var::SESSION,
                             CMD_LINE(OPT_ARG, '#'), DEFAULT(""),
                             NO_MUTEX_GUARD, NOT_IN_BINLOG,
                             ON_CHECK(check_has_super));
#endif

/**
  @todo
    When updating myisam_delay_key_write, we should do a 'flush tables'
    of all MyISAM tables to ensure that they are reopen with the
    new attribute.
*/
export bool fix_delay_key_write(sys_var *, THD *, enum_var_type) {
  switch (delay_key_write_options) {
    case DELAY_KEY_WRITE_NONE:
      myisam_delay_key_write = 0;
      break;
    case DELAY_KEY_WRITE_ON:
      myisam_delay_key_write = 1;
      break;
    case DELAY_KEY_WRITE_ALL:
      myisam_delay_key_write = 1;
      ha_open_options |= HA_OPEN_DELAY_KEY_WRITE;
      break;
  }
  return false;
}

/**
   Make sure we don't have an active TABLE FOR BACKUP lock when setting
   delay_key_writes=ALL dynamically.
*/
static bool check_delay_key_write(sys_var *self MY_ATTRIBUTE((unused)),
                                  THD *thd, set_var *var) {
  DBUG_ASSERT(delay_key_write_options != DELAY_KEY_WRITE_ALL ||
              !thd->backup_tables_lock.is_acquired());

  if (var->save_result.ulonglong_value == DELAY_KEY_WRITE_ALL) {
    const ulong timeout = thd->variables.lock_wait_timeout;

    if (thd->backup_tables_lock.abort_if_acquired() ||
        thd->backup_tables_lock.acquire_protection(thd, MDL_STATEMENT, timeout))
      return true;
  }

  return false;
}

static const char *delay_key_write_names[] = {"OFF", "ON", "ALL", NullS};
static Sys_var_enum Sys_delay_key_write(
    "delay_key_write", "Type of DELAY_KEY_WRITE",
    GLOBAL_VAR(delay_key_write_options), CMD_LINE(OPT_ARG),
    delay_key_write_names, DEFAULT(DELAY_KEY_WRITE_ON), NO_MUTEX_GUARD,
    NOT_IN_BINLOG, ON_CHECK(check_delay_key_write),
    ON_UPDATE(fix_delay_key_write));

static Sys_var_ulong Sys_delayed_insert_limit(
    "delayed_insert_limit",
    "After inserting delayed_insert_limit rows, the INSERT DELAYED "
    "handler will check if there are any SELECT statements pending. "
    "If so, it allows these to execute before continuing. "
    "This variable is deprecated along with INSERT DELAYED.",
    GLOBAL_VAR(delayed_insert_limit), CMD_LINE(REQUIRED_ARG),
    VALID_RANGE(1, ULONG_MAX), DEFAULT(DELAYED_LIMIT), BLOCK_SIZE(1),
    NO_MUTEX_GUARD, NOT_IN_BINLOG, ON_CHECK(0), ON_UPDATE(0),
    DEPRECATED_VAR(""));

static Sys_var_ulong Sys_delayed_insert_timeout(
    "delayed_insert_timeout",
    "How long a INSERT DELAYED thread should wait for INSERT statements "
    "before terminating. "
    "This variable is deprecated along with INSERT DELAYED.",
    GLOBAL_VAR(delayed_insert_timeout), CMD_LINE(REQUIRED_ARG),
    VALID_RANGE(1, LONG_TIMEOUT), DEFAULT(DELAYED_WAIT_TIMEOUT), BLOCK_SIZE(1),
    NO_MUTEX_GUARD, NOT_IN_BINLOG, ON_CHECK(0), ON_UPDATE(0),
    DEPRECATED_VAR(""));

static Sys_var_ulong Sys_delayed_queue_size(
    "delayed_queue_size",
    "What size queue (in rows) should be allocated for handling INSERT "
    "DELAYED. If the queue becomes full, any client that does INSERT "
    "DELAYED will wait until there is room in the queue again. "
    "This variable is deprecated along with INSERT DELAYED.",
    GLOBAL_VAR(delayed_queue_size), CMD_LINE(REQUIRED_ARG),
    VALID_RANGE(1, ULONG_MAX), DEFAULT(DELAYED_QUEUE_SIZE), BLOCK_SIZE(1),
    NO_MUTEX_GUARD, NOT_IN_BINLOG, ON_CHECK(0), ON_UPDATE(0),
    DEPRECATED_VAR(""));

static const char *event_scheduler_names[] = {"OFF", "ON", "DISABLED", NullS};
static bool event_scheduler_check(sys_var *, THD *, set_var *var) {
  /* DISABLED is only accepted on the command line */
  if (var->save_result.ulonglong_value == Events::EVENTS_DISABLED) return true;
  if (Events::opt_event_scheduler == Events::EVENTS_DISABLED) {
    my_error(ER_OPTION_PREVENTS_STATEMENT, MYF(0),
             "--event-scheduler=DISABLED or --skip-grant-tables");
    return true;
  }
  return false;
}
static bool event_scheduler_update(sys_var *, THD *, enum_var_type) {
  int err_no = 0;
  ulong opt_event_scheduler_value = Events::opt_event_scheduler;
  mysql_mutex_unlock(&LOCK_global_system_variables);
  /*
    Events::start() is heavyweight. In particular it creates a new THD,
    which takes LOCK_global_system_variables internally.
    Thus we have to release it here.
    We need to re-take it before returning, though.

    Note that since we release LOCK_global_system_variables before calling
    start/stop, there is a possibility that the server variable
    can become out of sync with the real event scheduler state.

    This can happen with two concurrent statments if the first gets
    interrupted after start/stop but before retaking
    LOCK_global_system_variables. However, this problem should be quite
    rare and it's difficult to avoid it without opening up possibilities
    for deadlocks. See bug#51160.
  */
  bool ret = opt_event_scheduler_value == Events::EVENTS_ON
                 ? Events::start(&err_no)
                 : Events::stop();
  mysql_mutex_lock(&LOCK_global_system_variables);
  if (ret) {
    Events::opt_event_scheduler = Events::EVENTS_OFF;
    my_error(ER_EVENT_SET_VAR_ERROR, MYF(0), err_no);
  }
  return ret;
}

static Sys_var_enum Sys_event_scheduler(
    "event_scheduler",
    "Enable the event scheduler. Possible values are "
    "ON, OFF, and DISABLED (keep the event scheduler completely "
    "deactivated, it cannot be activated run-time)",
    GLOBAL_VAR(Events::opt_event_scheduler), CMD_LINE(OPT_ARG),
    event_scheduler_names, DEFAULT(Events::EVENTS_ON), NO_MUTEX_GUARD,
    NOT_IN_BINLOG, ON_CHECK(event_scheduler_check),
    ON_UPDATE(event_scheduler_update));

static bool check_expire_logs_days(sys_var *, THD *, set_var *var) {
  ulong expire_logs_days_value = var->save_result.ulonglong_value;

  if (expire_logs_days_value && binlog_expire_logs_seconds) {
    my_error(ER_BINLOG_EXPIRE_LOG_DAYS_AND_SECS_USED_TOGETHER, MYF(0));
    return true;
  }
  return false;
}

static bool check_expire_logs_seconds(sys_var *, THD *, set_var *var) {
  ulong expire_logs_seconds_value = var->save_result.ulonglong_value;

  if (expire_logs_days && expire_logs_seconds_value) {
    my_error(ER_EXPIRE_LOGS_DAYS_IGNORED, MYF(0));
    return true;
  }
  return false;
}

static Sys_var_bool Sys_expand_fast_index_creation(
    "expand_fast_index_creation",
    "Enable/disable improvements to the InnoDB fast index creation "
    "functionality. Has no effect when fast index creation is disabled with "
    "the fast-index-creation option",
    SESSION_VAR(expand_fast_index_creation), CMD_LINE(OPT_ARG), DEFAULT(false));

static Sys_var_ulong Sys_expire_logs_days(
    "expire_logs_days",
    "If non-zero, binary logs will be purged after expire_logs_days "
    "days; If this option alone is set on the command line or in a "
    "configuration file, it overrides the default value for "
    "binlog-expire-logs-seconds. If both options are set to nonzero values, "
    "binlog-expire-logs-seconds takes priority. Possible purges happen at "
    "startup and at binary log rotation.",
    GLOBAL_VAR(expire_logs_days), CMD_LINE(REQUIRED_ARG, OPT_EXPIRE_LOGS_DAYS),
    VALID_RANGE(0, 99), DEFAULT(0), BLOCK_SIZE(1), NO_MUTEX_GUARD,
    NOT_IN_BINLOG, ON_CHECK(check_expire_logs_days), ON_UPDATE(NULL),
    DEPRECATED_VAR("binlog_expire_logs_seconds"));

static Sys_var_ulonglong Sys_binlog_space_limit(
    "binlog_space_limit",
    "Maximum space to use for all binary logs. "
    "Default is 0, this feature is disabled.",
    READ_ONLY GLOBAL_VAR(binlog_space_limit), CMD_LINE(REQUIRED_ARG),
    VALID_RANGE(0, ULONG_MAX), DEFAULT(0), BLOCK_SIZE(1));

static Sys_var_ulong Sys_binlog_expire_logs_seconds(
    "binlog_expire_logs_seconds",
    "If non-zero, binary logs will be purged after binlog_expire_logs_seconds"
    " seconds; If both this option and expire_logs_days are set to non-zero"
    "  values, this option takes priority. Purges happen at"
    " startup and at binary log rotation.",
    GLOBAL_VAR(binlog_expire_logs_seconds),
    CMD_LINE(REQUIRED_ARG, OPT_BINLOG_EXPIRE_LOGS_SECONDS),
    VALID_RANGE(0, 0xFFFFFFFF), DEFAULT(2592000), BLOCK_SIZE(1), NO_MUTEX_GUARD,
    NOT_IN_BINLOG, ON_CHECK(check_expire_logs_seconds), ON_UPDATE(NULL));

static Sys_var_bool Sys_flush(
    "flush", "Flush MyISAM tables to disk between SQL commands",
    GLOBAL_VAR(myisam_flush), CMD_LINE(OPT_ARG), DEFAULT(false));

static Sys_var_ulong Sys_flush_time(
    "flush_time",
    "A dedicated thread is created to flush all tables at the "
    "given interval",
    GLOBAL_VAR(flush_time), CMD_LINE(REQUIRED_ARG),
    VALID_RANGE(0, LONG_TIMEOUT), DEFAULT(0), BLOCK_SIZE(1));

static bool check_ftb_syntax(sys_var *, THD *, set_var *var) {
  return ft_boolean_check_syntax_string(
      (uchar *)(var->save_result.string_value.str));
}
/// @todo make SESSION_VAR (usability enhancement and a fix for a race
/// condition)
static Sys_var_charptr Sys_ft_boolean_syntax(
    "ft_boolean_syntax",
    "List of operators for "
    "MATCH ... AGAINST ( ... IN BOOLEAN MODE)",
    GLOBAL_VAR(ft_boolean_syntax), CMD_LINE(REQUIRED_ARG), IN_SYSTEM_CHARSET,
    DEFAULT(DEFAULT_FTB_SYNTAX), NO_MUTEX_GUARD, NOT_IN_BINLOG,
    ON_CHECK(check_ftb_syntax));

static Sys_var_ulong Sys_ft_max_word_len(
    "ft_max_word_len",
    "The maximum length of the word to be included in a FULLTEXT index. "
    "Note: FULLTEXT indexes must be rebuilt after changing this variable",
    READ_ONLY GLOBAL_VAR(ft_max_word_len), CMD_LINE(REQUIRED_ARG),
    VALID_RANGE(10, HA_FT_MAXCHARLEN), DEFAULT(HA_FT_MAXCHARLEN),
    BLOCK_SIZE(1));

static Sys_var_ulong Sys_ft_min_word_len(
    "ft_min_word_len",
    "The minimum length of the word to be included in a FULLTEXT index. "
    "Note: FULLTEXT indexes must be rebuilt after changing this variable",
    READ_ONLY GLOBAL_VAR(ft_min_word_len), CMD_LINE(REQUIRED_ARG),
    VALID_RANGE(1, HA_FT_MAXCHARLEN), DEFAULT(4), BLOCK_SIZE(1));

/// @todo make it an updatable SESSION_VAR
static Sys_var_ulong Sys_ft_query_expansion_limit(
    "ft_query_expansion_limit",
    "Number of best matches to use for query expansion",
    READ_ONLY GLOBAL_VAR(ft_query_expansion_limit), CMD_LINE(REQUIRED_ARG),
    VALID_RANGE(0, 1000), DEFAULT(20), BLOCK_SIZE(1));

static Sys_var_charptr Sys_ft_stopword_file(
    "ft_stopword_file", "Use stopwords from this file instead of built-in list",
    READ_ONLY NON_PERSIST GLOBAL_VAR(ft_stopword_file), CMD_LINE(REQUIRED_ARG),
    IN_FS_CHARSET, DEFAULT(0));

static Sys_var_bool Sys_ft_query_extra_word_chars(
    "ft_query_extra_word_chars",
    "If enabled, all non-whitespace characters are considered word symbols "
    "for full text search queries",
    SESSION_VAR(ft_query_extra_word_chars), CMD_LINE(OPT_ARG), DEFAULT(false));

static bool check_init_string(sys_var *, THD *, set_var *var) {
  if (var->save_result.string_value.str == 0) {
    var->save_result.string_value.str = const_cast<char *>("");
    var->save_result.string_value.length = 0;
  }
  return false;
}
static PolyLock_rwlock PLock_sys_init_connect(&LOCK_sys_init_connect);
static Sys_var_lexstring Sys_init_connect(
    "init_connect",
    "Command(s) that are executed for each "
    "new connection",
    GLOBAL_VAR(opt_init_connect), CMD_LINE(REQUIRED_ARG), IN_SYSTEM_CHARSET,
    DEFAULT(""), &PLock_sys_init_connect, NOT_IN_BINLOG,
    ON_CHECK(check_init_string));

static Sys_var_charptr Sys_init_file(
    "init_file", "Read SQL commands from this file at startup",
    READ_ONLY NON_PERSIST GLOBAL_VAR(opt_init_file), CMD_LINE(REQUIRED_ARG),
    IN_FS_CHARSET, DEFAULT(0));

static PolyLock_rwlock PLock_sys_init_slave(&LOCK_sys_init_slave);
static Sys_var_lexstring Sys_init_slave(
    "init_slave",
    "Command(s) that are executed by a slave server "
    "each time the SQL thread starts",
    GLOBAL_VAR(opt_init_slave), CMD_LINE(REQUIRED_ARG), IN_SYSTEM_CHARSET,
    DEFAULT(""), &PLock_sys_init_slave, NOT_IN_BINLOG,
    ON_CHECK(check_init_string));

static Sys_var_ulong Sys_interactive_timeout(
    "interactive_timeout",
    "The number of seconds the server waits for activity on an interactive "
    "connection before closing it",
    SESSION_VAR(net_interactive_timeout), CMD_LINE(REQUIRED_ARG),
    VALID_RANGE(1, LONG_TIMEOUT), DEFAULT(NET_WAIT_TIMEOUT), BLOCK_SIZE(1));

static Sys_var_ulong Sys_join_buffer_size(
    "join_buffer_size", "The size of the buffer that is used for full joins",
    HINT_UPDATEABLE SESSION_VAR(join_buff_size), CMD_LINE(REQUIRED_ARG),
    VALID_RANGE(128, ULONG_MAX), DEFAULT(256 * 1024), BLOCK_SIZE(128));

static Sys_var_keycache Sys_key_buffer_size(
    "key_buffer_size",
    "The size of the buffer used for "
    "index blocks for MyISAM tables. Increase this to get better index "
    "handling (for all reads and multiple writes) to as much as you can "
    "afford",
    KEYCACHE_VAR(param_buff_size), CMD_LINE(REQUIRED_ARG, OPT_KEY_BUFFER_SIZE),
    VALID_RANGE(0, SIZE_T_MAX), DEFAULT(KEY_CACHE_SIZE), BLOCK_SIZE(IO_SIZE),
    NO_MUTEX_GUARD, NOT_IN_BINLOG, ON_CHECK(0), ON_UPDATE(update_buffer_size));

static Sys_var_keycache Sys_key_cache_block_size(
    "key_cache_block_size", "The default size of key cache blocks",
    KEYCACHE_VAR(param_block_size),
    CMD_LINE(REQUIRED_ARG, OPT_KEY_CACHE_BLOCK_SIZE),
    VALID_RANGE(512, 1024 * 16), DEFAULT(KEY_CACHE_BLOCK_SIZE), BLOCK_SIZE(512),
    NO_MUTEX_GUARD, NOT_IN_BINLOG, ON_CHECK(0),
    ON_UPDATE(update_keycache_param));

static Sys_var_keycache Sys_key_cache_division_limit(
    "key_cache_division_limit",
    "The minimum percentage of warm blocks in key cache",
    KEYCACHE_VAR(param_division_limit),
    CMD_LINE(REQUIRED_ARG, OPT_KEY_CACHE_DIVISION_LIMIT), VALID_RANGE(1, 100),
    DEFAULT(100), BLOCK_SIZE(1), NO_MUTEX_GUARD, NOT_IN_BINLOG, ON_CHECK(0),
    ON_UPDATE(update_keycache_param));

static Sys_var_keycache Sys_key_cache_age_threshold(
    "key_cache_age_threshold",
    "This characterizes the number of "
    "hits a hot block has to be untouched until it is considered aged "
    "enough to be downgraded to a warm block. This specifies the "
    "percentage ratio of that number of hits to the total number of "
    "blocks in key cache",
    KEYCACHE_VAR(param_age_threshold),
    CMD_LINE(REQUIRED_ARG, OPT_KEY_CACHE_AGE_THRESHOLD),
    VALID_RANGE(100, ULONG_MAX), DEFAULT(300), BLOCK_SIZE(100), NO_MUTEX_GUARD,
    NOT_IN_BINLOG, ON_CHECK(0), ON_UPDATE(update_keycache_param));

static Sys_var_bool Sys_large_files_support(
    "large_files_support",
    "Whether mysqld was compiled with options for large file support",
    READ_ONLY NON_PERSIST GLOBAL_VAR(opt_large_files), NO_CMD_LINE,
    DEFAULT(sizeof(my_off_t) > 4));

static Sys_var_uint Sys_large_page_size(
    "large_page_size",
    "If large page support is enabled, this shows the size of memory pages",
    READ_ONLY NON_PERSIST GLOBAL_VAR(opt_large_page_size), NO_CMD_LINE,
    VALID_RANGE(0, UINT_MAX), DEFAULT(0), BLOCK_SIZE(1));

static Sys_var_bool Sys_large_pages("large_pages",
                                    "Enable support for large pages",
                                    READ_ONLY GLOBAL_VAR(opt_large_pages),
                                    IF_WIN(NO_CMD_LINE, CMD_LINE(OPT_ARG)),
                                    DEFAULT(false));

static Sys_var_charptr Sys_language(
    "lc_messages_dir", "Directory where error messages are",
    READ_ONLY NON_PERSIST GLOBAL_VAR(lc_messages_dir_ptr),
    CMD_LINE(REQUIRED_ARG, OPT_LC_MESSAGES_DIRECTORY), IN_FS_CHARSET,
    DEFAULT(0));

static Sys_var_bool Sys_local_infile("local_infile",
                                     "Enable LOAD DATA LOCAL INFILE",
                                     GLOBAL_VAR(opt_local_infile),
                                     CMD_LINE(OPT_ARG), DEFAULT(false));

static Sys_var_ulong Sys_lock_wait_timeout(
    "lock_wait_timeout",
    "Timeout in seconds to wait for a lock before returning an error.",
    HINT_UPDATEABLE SESSION_VAR(lock_wait_timeout), CMD_LINE(REQUIRED_ARG),
    VALID_RANGE(1, LONG_TIMEOUT), DEFAULT(LONG_TIMEOUT), BLOCK_SIZE(1));

#ifdef HAVE_MLOCKALL
static Sys_var_bool Sys_locked_in_memory(
    "locked_in_memory", "Whether mysqld was locked in memory with --memlock",
    READ_ONLY NON_PERSIST GLOBAL_VAR(locked_in_memory), NO_CMD_LINE,
    DEFAULT(false));
#endif

/* this says NO_CMD_LINE, as command-line option takes a string, not a bool */
static Sys_var_bool Sys_log_bin("log_bin", "Whether the binary log is enabled",
                                READ_ONLY NON_PERSIST GLOBAL_VAR(opt_bin_log),
                                NO_CMD_LINE, DEFAULT(true));

static bool transaction_write_set_check(sys_var *, THD *thd, set_var *var) {
  // Can't change the algorithm when group replication is enabled.
  if (is_group_replication_running()) {
    my_message(
        ER_GROUP_REPLICATION_RUNNING,
        "The write set algorithm cannot be changed when Group replication"
        " is running.",
        MYF(0));
    return true;
  }

  if ((var->is_global_persist()) &&
      global_system_variables.binlog_format != BINLOG_FORMAT_ROW) {
    my_error(ER_PREVENTS_VARIABLE_WITHOUT_RBR, MYF(0), var->var->name.str);
    return true;
  }

  if (var->type == OPT_SESSION &&
      thd->variables.binlog_format != BINLOG_FORMAT_ROW) {
    my_error(ER_PREVENTS_VARIABLE_WITHOUT_RBR, MYF(0), var->var->name.str);
    return true;
  }
  /*
    if in a stored function/trigger, it's too late to change
  */
  if (thd->in_sub_stmt) {
    my_error(ER_VARIABLE_NOT_SETTABLE_IN_TRANSACTION, MYF(0),
             var->var->name.str);
    return true;
  }
  /*
    Make the session variable 'transaction_write_set_extraction' read-only
    inside a transaction.
  */
  if (thd->in_active_multi_stmt_transaction()) {
    my_error(ER_VARIABLE_NOT_SETTABLE_IN_TRANSACTION, MYF(0),
             var->var->name.str);
    return true;
  }
  /*
    Disallow changing variable 'transaction_write_set_extraction' while
    binlog_transaction_dependency_tracking is different from COMMIT_ORDER.
  */
  if (mysql_bin_log.m_dependency_tracker.m_opt_tracking_mode !=
      DEPENDENCY_TRACKING_COMMIT_ORDER) {
    my_error(ER_WRONG_USAGE, MYF(0),
             "transaction_write_set_extraction (changed)",
             "binlog_transaction_dependency_tracking (!= COMMIT_ORDER)");
    return true;
  }

  return false;
}

static Sys_var_enum Sys_extract_write_set(
    "transaction_write_set_extraction",
    "This option is used to let the server know when to "
    "extract the write set which will be used for various purposes. ",
    SESSION_VAR(transaction_write_set_extraction), CMD_LINE(OPT_ARG),
    transaction_write_set_hashing_algorithms, DEFAULT(HASH_ALGORITHM_XXHASH64),
    NO_MUTEX_GUARD, NOT_IN_BINLOG, ON_CHECK(transaction_write_set_check),
    ON_UPDATE(NULL));

static Sys_var_ulong Sys_rpl_stop_slave_timeout(
    "rpl_stop_slave_timeout",
    "Timeout in seconds to wait for slave to stop before returning a "
    "warning.",
    GLOBAL_VAR(rpl_stop_slave_timeout), CMD_LINE(REQUIRED_ARG),
    VALID_RANGE(2, LONG_TIMEOUT), DEFAULT(LONG_TIMEOUT), BLOCK_SIZE(1));

static Sys_var_enum Sys_binlog_error_action(
    "binlog_error_action",
    "When statements cannot be written to the binary log due to a fatal "
    "error, the server can either ignore the error and let the master "
    "continue, or abort.",
    GLOBAL_VAR(binlog_error_action), CMD_LINE(REQUIRED_ARG),
    binlog_error_action_list, DEFAULT(ABORT_SERVER));

static Sys_var_bool Sys_trust_function_creators(
    "log_bin_trust_function_creators",
    "If set to FALSE (the default), then when --log-bin is used, creation "
    "of a stored function (or trigger) is allowed only to users having the "
    "SUPER privilege and only if this stored function (trigger) may not "
    "break binary logging. Note that if ALL connections to this server "
    "ALWAYS use row-based binary logging, the security issues do not "
    "exist and the binary logging cannot break, so you can safely set "
    "this to TRUE",
    GLOBAL_VAR(trust_function_creators), CMD_LINE(OPT_ARG), DEFAULT(false));

static Sys_var_bool Sys_check_proxy_users(
    "check_proxy_users",
    "If set to FALSE (the default), then proxy user identity will not be "
    "mapped for authentication plugins which support mapping from grant "
    "tables.  When set to TRUE, users associated with authentication "
    "plugins which signal proxy user mapping should be done according to "
    "GRANT PROXY privilege definition.",
    GLOBAL_VAR(check_proxy_users), CMD_LINE(OPT_ARG), DEFAULT(false));

static Sys_var_bool Sys_mysql_native_password_proxy_users(
    "mysql_native_password_proxy_users",
    "If set to FALSE (the default), then the mysql_native_password "
    "plugin will not signal for authenticated users to be checked for mapping "
    "to proxy users.  When set to TRUE, the plugin will flag associated "
    "authenticated accounts to be mapped to proxy users when the server option "
    "check_proxy_users is enabled.",
    GLOBAL_VAR(mysql_native_password_proxy_users), CMD_LINE(OPT_ARG),
    DEFAULT(false));

static Sys_var_bool Sys_sha256_password_proxy_users(
    "sha256_password_proxy_users",
    "If set to FALSE (the default), then the sha256_password authentication "
    "plugin will not signal for authenticated users to be checked for mapping "
    "to proxy users.  When set to TRUE, the plugin will flag associated "
    "authenticated accounts to be mapped to proxy users when the server option "
    "check_proxy_users is enabled.",
    GLOBAL_VAR(sha256_password_proxy_users), CMD_LINE(OPT_ARG), DEFAULT(false));

static bool check_log_bin_use_v1_row_events(sys_var *, THD *thd, set_var *var) {
  if (var->save_result.ulonglong_value == 1 &&
      global_system_variables.binlog_row_value_options != 0)
    push_warning_printf(thd, Sql_condition::SL_WARNING,
                        ER_WARN_BINLOG_V1_ROW_EVENTS_DISABLED,
                        ER_THD(thd, ER_WARN_BINLOG_V1_ROW_EVENTS_DISABLED),
                        "binlog_row_value_options=PARTIAL_JSON");
  return false;
}

static Sys_var_bool Sys_log_bin_use_v1_row_events(
    "log_bin_use_v1_row_events",
    "If equal to 1 then version 1 row events are written to a row based "
    "binary log.  If equal to 0, then the latest version of events are "
    "written.  "
    "This option is useful during some upgrades.",
    NON_PERSIST GLOBAL_VAR(log_bin_use_v1_row_events), CMD_LINE(OPT_ARG),
    DEFAULT(false), NO_MUTEX_GUARD, NOT_IN_BINLOG,
    ON_CHECK(check_log_bin_use_v1_row_events));

static Sys_var_charptr Sys_log_error(
    "log_error", "Error log file",
    READ_ONLY NON_PERSIST GLOBAL_VAR(log_error_dest),
    CMD_LINE(OPT_ARG, OPT_LOG_ERROR), IN_FS_CHARSET,
    DEFAULT(disabled_my_option), NO_MUTEX_GUARD, NOT_IN_BINLOG, ON_CHECK(NULL),
    ON_UPDATE(NULL), NULL, sys_var::PARSE_EARLY);

static bool check_log_error_services(sys_var *self, THD *thd, set_var *var) {
  // test whether syntax is OK and services exist
  size_t pos;

  if (var->save_result.string_value.str == nullptr) return true;

  if (log_builtins_error_stack(var->save_result.string_value.str, true, &pos) <
      0) {
    push_warning_printf(
        thd, Sql_condition::SL_WARNING, ER_CANT_SET_ERROR_LOG_SERVICE,
        ER_THD(thd, ER_CANT_SET_ERROR_LOG_SERVICE), self->name.str,
        &((char *)var->save_result.string_value.str)[pos]);
    return true;
  } else if (strlen(var->save_result.string_value.str) < 1) {
    push_warning_printf(
        thd, Sql_condition::SL_WARNING, ER_EMPTY_PIPELINE_FOR_ERROR_LOG_SERVICE,
        ER_THD(thd, ER_EMPTY_PIPELINE_FOR_ERROR_LOG_SERVICE), self->name.str);
  }

  return false;
}

static bool fix_log_error_services(sys_var *self MY_ATTRIBUTE((unused)),
                                   THD *thd,
                                   enum_var_type type MY_ATTRIBUTE((unused))) {
  // syntax is OK and services exist; try to initialize them!
  size_t pos;
  if (log_builtins_error_stack(opt_log_error_services, false, &pos) < 0) {
    if (pos < strlen(opt_log_error_services)) /* purecov: begin inspected */
      push_warning_printf(
          thd, Sql_condition::SL_WARNING, ER_CANT_START_ERROR_LOG_SERVICE,
          ER_THD(thd, ER_CANT_START_ERROR_LOG_SERVICE), self->name.str,
          &((char *)opt_log_error_services)[pos]);
    return true; /* purecov: end */
  }

  return false;
}

static Sys_var_charptr Sys_log_error_services(
    "log_error_services",
    "Services that should be called when an error event is received",
    GLOBAL_VAR(opt_log_error_services), CMD_LINE(REQUIRED_ARG),
    IN_SYSTEM_CHARSET, DEFAULT("log_filter_internal; log_sink_internal"),
    NO_MUTEX_GUARD, NOT_IN_BINLOG, ON_CHECK(check_log_error_services),
    ON_UPDATE(fix_log_error_services));

static bool check_log_error_suppression_list(sys_var *self, THD *thd,
                                             set_var *var) {
  int i;

  if (var->save_result.string_value.str == nullptr) return true;

  if ((i = log_builtins_filter_parse_suppression_list(
           var->save_result.string_value.str, false)) < 0) {
    push_warning_printf(
        thd, Sql_condition::SL_WARNING, ER_CANT_SET_ERROR_SUPPRESSION_LIST,
        ER_THD(thd, ER_CANT_SET_ERROR_SUPPRESSION_LIST), self->name.str,
        &((char *)var->save_result.string_value.str)[-(i + 1)]);
    return true;
  }

  return false;
}

static bool fix_log_error_suppression_list(
    sys_var *self MY_ATTRIBUTE((unused)), THD *thd MY_ATTRIBUTE((unused)),
    enum_var_type type MY_ATTRIBUTE((unused))) {
  // syntax is OK and errcodes have messages; try to make filter rules for them!
  int rr = log_builtins_filter_parse_suppression_list(
      opt_log_error_suppression_list, true);
  return (rr < 0) ? true : false;
}

static Sys_var_charptr Sys_log_error_suppression_list(
    "log_error_suppression_list",
    "Comma-separated list of error-codes. Error messages corresponding to "
    "these codes will not be included in the error log. Only events with a "
    "severity of Warning or Information can be suppressed; events with System "
    "or Error severity will always be included. Requires the filter "
    "\'log_filter_internal\' to be set in @@global.log_error_services, which "
    "is the default.",
    GLOBAL_VAR(opt_log_error_suppression_list), CMD_LINE(REQUIRED_ARG),
    IN_SYSTEM_CHARSET, DEFAULT(""), NO_MUTEX_GUARD, NOT_IN_BINLOG,
    ON_CHECK(check_log_error_suppression_list),
    ON_UPDATE(fix_log_error_suppression_list));

static Sys_var_bool Sys_log_queries_not_using_indexes(
    "log_queries_not_using_indexes",
    "Log queries that are executed without benefit of any index to the "
    "slow log if it is open",
    GLOBAL_VAR(opt_log_queries_not_using_indexes), CMD_LINE(OPT_ARG),
    DEFAULT(false));

static Sys_var_bool Sys_log_slow_admin_statements(
    "log_slow_admin_statements",
    "Log slow OPTIMIZE, ANALYZE, ALTER and other administrative statements to "
    "the slow log if it is open.",
    GLOBAL_VAR(opt_log_slow_admin_statements), CMD_LINE(OPT_ARG),
    DEFAULT(false));

static Sys_var_bool Sys_log_slow_slave_statements(
    "log_slow_slave_statements",
    "Log slow statements executed by slave thread to the slow log if it is "
    "open.",
    GLOBAL_VAR(opt_log_slow_slave_statements), CMD_LINE(OPT_ARG),
    DEFAULT(false));

static bool update_log_throttle_queries_not_using_indexes(sys_var *, THD *thd,
                                                          enum_var_type) {
  // Check if we should print a summary of any suppressed lines to the slow log
  // now since opt_log_throttle_queries_not_using_indexes was changed.
  log_throttle_qni.flush(thd);
  return false;
}

static Sys_var_ulong Sys_log_throttle_queries_not_using_indexes(
    "log_throttle_queries_not_using_indexes",
    "Log at most this many 'not using index' warnings per minute to the "
    "slow log. Any further warnings will be condensed into a single "
    "summary line. A value of 0 disables throttling. "
    "Option has no effect unless --log_queries_not_using_indexes is set.",
    GLOBAL_VAR(opt_log_throttle_queries_not_using_indexes),
    CMD_LINE(REQUIRED_ARG), VALID_RANGE(0, ULONG_MAX), DEFAULT(0),
    BLOCK_SIZE(1), NO_MUTEX_GUARD, NOT_IN_BINLOG, ON_CHECK(0),
    ON_UPDATE(update_log_throttle_queries_not_using_indexes));

static bool update_log_error_verbosity(sys_var *, THD *, enum_var_type) {
  return (log_builtins_filter_update_verbosity(log_error_verbosity) < 0);
}

static Sys_var_ulong Sys_log_error_verbosity(
    "log_error_verbosity",
    "How detailed the error log should be. "
    "1, log errors only. "
    "2, log errors and warnings. "
    "3, log errors, warnings, and notes. "
    "Messages sent to the client are unaffected by this setting.",
    GLOBAL_VAR(log_error_verbosity), CMD_LINE(REQUIRED_ARG), VALID_RANGE(1, 3),
    DEFAULT(2), BLOCK_SIZE(1), NO_MUTEX_GUARD, NOT_IN_BINLOG, ON_CHECK(0),
    ON_UPDATE(update_log_error_verbosity), NULL,
    /* 1. my_init_signals() allows to use setrlimit() which can generate
       LogErr() that depends on log_error_verbosity
       2. my_init_signals() was moved before sys_var::PARSE_NORMAL */
    sys_var::PARSE_EARLY);

static Sys_var_enum Sys_log_timestamps(
    "log_timestamps",
    "UTC to timestamp log files in zulu time, for more concise timestamps "
    "and easier correlation of logs from servers from multiple time zones, "
    "or SYSTEM to use the system's local time. "
    "This affects only log files, not log tables, as the timestamp columns "
    "of the latter can be converted at will.",
    GLOBAL_VAR(opt_log_timestamps), CMD_LINE(REQUIRED_ARG),
    timestamp_type_names, DEFAULT(0), NO_MUTEX_GUARD, NOT_IN_BINLOG);

static Sys_var_bool Sys_log_statements_unsafe_for_binlog(
    "log_statements_unsafe_for_binlog",
    "Log statements considered unsafe when using statement based binary "
    "logging.",
    GLOBAL_VAR(opt_log_unsafe_statements), CMD_LINE(OPT_ARG), DEFAULT(true));

static bool update_cached_long_query_time(sys_var *, THD *thd,
                                          enum_var_type type) noexcept {
  if (type == OPT_SESSION)
    thd->variables.long_query_time =
        double2ulonglong(thd->variables.long_query_time_double * 1e6);
  else
    global_system_variables.long_query_time =
        double2ulonglong(global_system_variables.long_query_time_double * 1e6);
  return false;
}

static Sys_var_double Sys_long_query_time(
    "long_query_time",
    "Log all queries that have taken more than long_query_time seconds "
    "to execute to file. The argument will be treated as a decimal value "
    "with microsecond precision",
    SESSION_VAR(long_query_time_double), CMD_LINE(REQUIRED_ARG),
    VALID_RANGE(0, LONG_TIMEOUT), DEFAULT(10), NO_MUTEX_GUARD, NOT_IN_BINLOG,
    ON_CHECK(0), ON_UPDATE(update_cached_long_query_time));

#ifndef DBUG_OFF
static bool update_cached_query_exec_time(sys_var *self MY_ATTRIBUTE((unused)),
                                          THD *thd, enum_var_type type) {
  if (type == OPT_SESSION)
    thd->variables.query_exec_time =
        double2ulonglong(thd->variables.query_exec_time_double * 1e6);
  else
    global_system_variables.query_exec_time =
        double2ulonglong(global_system_variables.query_exec_time_double * 1e6);
  return false;
}

static Sys_var_double Sys_query_exec_time(
    "query_exec_time",
    "Pretend queries take this many seconds. When 0 (the default) use the "
    "actual execution time. Used only for debugging.",
    SESSION_VAR(query_exec_time_double), NO_CMD_LINE,
    VALID_RANGE(0, LONG_TIMEOUT), DEFAULT(0), NO_MUTEX_GUARD, IN_BINLOG,
    ON_CHECK(nullptr), ON_UPDATE(update_cached_query_exec_time));
#endif

static bool fix_low_prio_updates(sys_var *, THD *thd, enum_var_type type) {
  if (type == OPT_SESSION) {
    thd->update_lock_default =
        (thd->variables.low_priority_updates ? TL_WRITE_LOW_PRIORITY
                                             : TL_WRITE);
    thd->insert_lock_default =
        (thd->variables.low_priority_updates ? TL_WRITE_LOW_PRIORITY
                                             : TL_WRITE_CONCURRENT_INSERT);
  } else
    thr_upgraded_concurrent_insert_lock =
        (global_system_variables.low_priority_updates ? TL_WRITE_LOW_PRIORITY
                                                      : TL_WRITE);
  return false;
}
static Sys_var_bool Sys_low_priority_updates(
    "low_priority_updates",
    "INSERT/DELETE/UPDATE has lower priority than selects",
    SESSION_VAR(low_priority_updates), CMD_LINE(OPT_ARG), DEFAULT(false),
    NO_MUTEX_GUARD, NOT_IN_BINLOG, ON_CHECK(0),
    ON_UPDATE(fix_low_prio_updates));

static Sys_var_bool Sys_lower_case_file_system(
    "lower_case_file_system",
    "Case sensitivity of file names on the file system where the "
    "data directory is located",
    READ_ONLY NON_PERSIST GLOBAL_VAR(lower_case_file_system), NO_CMD_LINE,
    DEFAULT(false));

static Sys_var_uint Sys_lower_case_table_names(
    "lower_case_table_names",
    "If set to 1 table names are stored in lowercase on disk and table "
    "names will be case-insensitive.  Should be set to 2 if you are using "
    "a case insensitive file system",
    READ_ONLY GLOBAL_VAR(lower_case_table_names),
    CMD_LINE(OPT_ARG, OPT_LOWER_CASE_TABLE_NAMES), VALID_RANGE(0, 2),
#ifdef FN_NO_CASE_SENSE
    DEFAULT(1),
#else
    DEFAULT(0),
#endif
    BLOCK_SIZE(1));

static bool session_readonly(sys_var *self, THD *, set_var *var) {
  if (var->is_global_persist()) return false;
  my_error(ER_VARIABLE_IS_READONLY, MYF(0), "SESSION", self->name.str,
           "GLOBAL");
  return true;
}

static bool check_max_allowed_packet(sys_var *self, THD *thd, set_var *var) {
  longlong val;
  if (session_readonly(self, thd, var)) return true;

  val = var->save_result.ulonglong_value;
  if (val < (longlong)global_system_variables.net_buffer_length) {
    push_warning_printf(thd, Sql_condition::SL_WARNING, WARN_OPTION_BELOW_LIMIT,
                        ER_THD(thd, WARN_OPTION_BELOW_LIMIT),
                        "max_allowed_packet", "net_buffer_length");
  }
  return false;
}

static Sys_var_ulong Sys_max_allowed_packet(
    "max_allowed_packet",
    "Max packet length to send to or receive from the server",
    SESSION_VAR(max_allowed_packet), CMD_LINE(REQUIRED_ARG),
    VALID_RANGE(1024, 1024 * 1024 * 1024), DEFAULT(64 * 1024 * 1024),
    BLOCK_SIZE(1024), NO_MUTEX_GUARD, NOT_IN_BINLOG,
    ON_CHECK(check_max_allowed_packet));

static Sys_var_ulong Sys_slave_max_allowed_packet(
    "slave_max_allowed_packet",
    "The maximum packet length to sent successfully from the master to slave.",
    GLOBAL_VAR(slave_max_allowed_packet), CMD_LINE(REQUIRED_ARG),
    VALID_RANGE(1024, MAX_MAX_ALLOWED_PACKET), DEFAULT(MAX_MAX_ALLOWED_PACKET),
    BLOCK_SIZE(1024));

static Sys_var_ulonglong Sys_max_binlog_cache_size(
    "max_binlog_cache_size", "Sets the total size of the transactional cache",
    GLOBAL_VAR(max_binlog_cache_size), CMD_LINE(REQUIRED_ARG),
    VALID_RANGE(IO_SIZE, ULLONG_MAX), DEFAULT((ULLONG_MAX / IO_SIZE) * IO_SIZE),
    BLOCK_SIZE(IO_SIZE), NO_MUTEX_GUARD, NOT_IN_BINLOG, ON_CHECK(0),
    ON_UPDATE(fix_binlog_cache_size));

static Sys_var_ulonglong Sys_max_binlog_stmt_cache_size(
    "max_binlog_stmt_cache_size", "Sets the total size of the statement cache",
    GLOBAL_VAR(max_binlog_stmt_cache_size), CMD_LINE(REQUIRED_ARG),
    VALID_RANGE(IO_SIZE, ULLONG_MAX), DEFAULT((ULLONG_MAX / IO_SIZE) * IO_SIZE),
    BLOCK_SIZE(IO_SIZE), NO_MUTEX_GUARD, NOT_IN_BINLOG, ON_CHECK(0),
    ON_UPDATE(fix_binlog_stmt_cache_size));

static bool fix_max_binlog_size(sys_var *, THD *, enum_var_type) {
  mysql_bin_log.set_max_size(max_binlog_size);
  /*
    For multisource replication, this max size is set to all relay logs
    per channel. So, run through them
  */
  if (!max_relay_log_size) {
    Master_info *mi = NULL;

    channel_map.wrlock();
    for (mi_map::iterator it = channel_map.begin(); it != channel_map.end();
         it++) {
      mi = it->second;
      if (mi != NULL) mi->rli->relay_log.set_max_size(max_binlog_size);
    }
    channel_map.unlock();
  }
  return false;
}
static Sys_var_ulong Sys_max_binlog_size(
    "max_binlog_size",
    "Binary log will be rotated automatically when the size exceeds this "
    "value. Will also apply to relay logs if max_relay_log_size is 0",
    GLOBAL_VAR(max_binlog_size), CMD_LINE(REQUIRED_ARG),
    VALID_RANGE(IO_SIZE, 1024 * 1024L * 1024L), DEFAULT(1024 * 1024L * 1024L),
    BLOCK_SIZE(IO_SIZE), NO_MUTEX_GUARD, NOT_IN_BINLOG, ON_CHECK(0),
    ON_UPDATE(fix_max_binlog_size));

static Sys_var_ulong Sys_max_connections(
    "max_connections", "The number of simultaneous clients allowed",
    GLOBAL_VAR(max_connections), CMD_LINE(REQUIRED_ARG),
    VALID_RANGE(1, MAX_CONNECTIONS), DEFAULT(MAX_CONNECTIONS_DEFAULT),
    BLOCK_SIZE(1), NO_MUTEX_GUARD, NOT_IN_BINLOG, ON_CHECK(0), ON_UPDATE(0),
    NULL,
    /* max_connections is used as a sizing hint by the performance schema. */
    sys_var::PARSE_EARLY);

static Sys_var_ulong Sys_max_connect_errors(
    "max_connect_errors",
    "If there is more than this number of interrupted connections from "
    "a host this host will be blocked from further connections",
    GLOBAL_VAR(max_connect_errors), CMD_LINE(REQUIRED_ARG),
    VALID_RANGE(1, ULONG_MAX), DEFAULT(100), BLOCK_SIZE(1));

static Sys_var_uint Sys_extra_port(
    "extra_port",
    "Extra port number to use for tcp connections in a "
    "one-thread-per-connection manner. 0 means don't use another port",
    READ_ONLY GLOBAL_VAR(mysqld_extra_port), CMD_LINE(REQUIRED_ARG),
    VALID_RANGE(0, UINT_MAX32), DEFAULT(0), BLOCK_SIZE(1));

static Sys_var_ulong Sys_extra_max_connections(
    "extra_max_connections", "The number of connections on extra-port",
    GLOBAL_VAR(extra_max_connections), CMD_LINE(REQUIRED_ARG),
    VALID_RANGE(1, MAX_CONNECTIONS), DEFAULT(1), BLOCK_SIZE(1), NO_MUTEX_GUARD,
    NOT_IN_BINLOG, ON_CHECK(0), ON_UPDATE(0));

static Sys_var_long Sys_max_digest_length(
    "max_digest_length", "Maximum length considered for digest text.",
    READ_ONLY GLOBAL_VAR(max_digest_length), CMD_LINE(REQUIRED_ARG),
    VALID_RANGE(0, 1024 * 1024), DEFAULT(1024), BLOCK_SIZE(1));

static bool check_max_delayed_threads(sys_var *, THD *, set_var *var) {
  return (!var->is_global_persist()) && var->save_result.ulonglong_value != 0 &&
         var->save_result.ulonglong_value !=
             global_system_variables.max_insert_delayed_threads;
}

// Alias for max_delayed_threads
static Sys_var_ulong Sys_max_insert_delayed_threads(
    "max_insert_delayed_threads",
    "Don't start more than this number of threads to handle INSERT "
    "DELAYED statements. If set to zero INSERT DELAYED will be not used. "
    "This variable is deprecated along with INSERT DELAYED.",
    SESSION_VAR(max_insert_delayed_threads), NO_CMD_LINE, VALID_RANGE(0, 16384),
    DEFAULT(20), BLOCK_SIZE(1), NO_MUTEX_GUARD, NOT_IN_BINLOG,
    ON_CHECK(check_max_delayed_threads), ON_UPDATE(0), DEPRECATED_VAR(""));

static Sys_var_ulong Sys_max_delayed_threads(
    "max_delayed_threads",
    "Don't start more than this number of threads to handle INSERT "
    "DELAYED statements. If set to zero INSERT DELAYED will be not used. "
    "This variable is deprecated along with INSERT DELAYED.",
    SESSION_VAR(max_insert_delayed_threads), CMD_LINE(REQUIRED_ARG),
    VALID_RANGE(0, 16384), DEFAULT(20), BLOCK_SIZE(1), NO_MUTEX_GUARD,
    NOT_IN_BINLOG, ON_CHECK(check_max_delayed_threads), ON_UPDATE(0),
    DEPRECATED_VAR(""));

static Sys_var_ulong Sys_max_error_count(
    "max_error_count", "Max number of errors/warnings to store for a statement",
    HINT_UPDATEABLE SESSION_VAR(max_error_count), CMD_LINE(REQUIRED_ARG),
    VALID_RANGE(0, 65535), DEFAULT(DEFAULT_ERROR_COUNT), BLOCK_SIZE(1));

static Sys_var_ulonglong Sys_max_heap_table_size(
    "max_heap_table_size",
    "Don't allow creation of heap tables bigger than this",
    HINT_UPDATEABLE SESSION_VAR(max_heap_table_size), CMD_LINE(REQUIRED_ARG),
    VALID_RANGE(16384, (ulonglong) ~(intptr)0), DEFAULT(16 * 1024 * 1024),
    BLOCK_SIZE(1024));

// relies on DBUG_ASSERT(sizeof(my_thread_id) == 4);
static Sys_var_uint Sys_pseudo_thread_id(
    "pseudo_thread_id", "This variable is for internal server use",
    SESSION_ONLY(pseudo_thread_id), NO_CMD_LINE, VALID_RANGE(0, UINT_MAX32),
    DEFAULT(0), BLOCK_SIZE(1), NO_MUTEX_GUARD, IN_BINLOG,
    ON_CHECK(check_has_super));

static bool fix_max_join_size(sys_var *self, THD *thd, enum_var_type type) {
  System_variables *sv = (self->is_global_persist(type))
                             ? &global_system_variables
                             : &thd->variables;
  if (sv->max_join_size == HA_POS_ERROR)
    sv->option_bits |= OPTION_BIG_SELECTS;
  else
    sv->option_bits &= ~OPTION_BIG_SELECTS;
  return false;
}
static Sys_var_harows Sys_max_join_size(
    "max_join_size",
    "Joins that are probably going to read more than max_join_size "
    "records return an error",
    HINT_UPDATEABLE SESSION_VAR(max_join_size), CMD_LINE(REQUIRED_ARG),
    VALID_RANGE(1, HA_POS_ERROR), DEFAULT(HA_POS_ERROR), BLOCK_SIZE(1),
    NO_MUTEX_GUARD, NOT_IN_BINLOG, ON_CHECK(0), ON_UPDATE(fix_max_join_size));

static Sys_var_ulong Sys_max_seeks_for_key(
    "max_seeks_for_key",
    "Limit assumed max number of seeks when looking up rows based on a key",
    HINT_UPDATEABLE SESSION_VAR(max_seeks_for_key), CMD_LINE(REQUIRED_ARG),
    VALID_RANGE(1, ULONG_MAX), DEFAULT(ULONG_MAX), BLOCK_SIZE(1));

static Sys_var_ulong Sys_max_length_for_sort_data(
    "max_length_for_sort_data", "Max number of bytes in sorted records",
    HINT_UPDATEABLE SESSION_VAR(max_length_for_sort_data),
    CMD_LINE(REQUIRED_ARG), VALID_RANGE(4, 8192 * 1024L), DEFAULT(4096),
    BLOCK_SIZE(1));

static Sys_var_ulong Sys_max_points_in_geometry(
    "max_points_in_geometry", "Maximum number of points in a geometry",
    HINT_UPDATEABLE SESSION_VAR(max_points_in_geometry), CMD_LINE(OPT_ARG),
    VALID_RANGE(3, 1024 * 1024L), DEFAULT(64 * 1024), BLOCK_SIZE(1));

static PolyLock_mutex PLock_prepared_stmt_count(&LOCK_prepared_stmt_count);

static Sys_var_ulong Sys_max_prepared_stmt_count(
    "max_prepared_stmt_count",
    "Maximum number of prepared statements in the server",
    GLOBAL_VAR(max_prepared_stmt_count), CMD_LINE(REQUIRED_ARG),
    VALID_RANGE(0, 1024 * 1024), DEFAULT(16382), BLOCK_SIZE(1),
    &PLock_prepared_stmt_count, NOT_IN_BINLOG, ON_CHECK(NULL), ON_UPDATE(NULL),
    NULL,
    /* max_prepared_stmt_count is used as a sizing hint by the performance
       schema. */
    sys_var::PARSE_EARLY);

static bool fix_max_relay_log_size(sys_var *, THD *, enum_var_type) {
  Master_info *mi = NULL;

  channel_map.wrlock();
  for (mi_map::iterator it = channel_map.begin(); it != channel_map.end();
       it++) {
    mi = it->second;

    if (mi != NULL)
      mi->rli->relay_log.set_max_size(max_relay_log_size ? max_relay_log_size
                                                         : max_binlog_size);
  }
  channel_map.unlock();
  return false;
}
static Sys_var_ulong Sys_max_relay_log_size(
    "max_relay_log_size",
    "If non-zero: relay log will be rotated automatically when the "
    "size exceeds this value; if zero: when the size "
    "exceeds max_binlog_size",
    GLOBAL_VAR(max_relay_log_size), CMD_LINE(REQUIRED_ARG),
    VALID_RANGE(0, 1024L * 1024 * 1024), DEFAULT(0), BLOCK_SIZE(IO_SIZE),
    NO_MUTEX_GUARD, NOT_IN_BINLOG, ON_CHECK(0),
    ON_UPDATE(fix_max_relay_log_size));

static Sys_var_ulong Sys_max_sort_length(
    "max_sort_length",
    "The number of bytes to use when sorting long values with PAD SPACE "
    "collations (only the first max_sort_length bytes of each value are "
    "used; the rest are ignored)",
    HINT_UPDATEABLE SESSION_VAR(max_sort_length), CMD_LINE(REQUIRED_ARG),
    VALID_RANGE(4, 8192 * 1024L), DEFAULT(1024), BLOCK_SIZE(1));

static Sys_var_ulong Sys_max_sp_recursion_depth(
    "max_sp_recursion_depth", "Maximum stored procedure recursion depth",
    SESSION_VAR(max_sp_recursion_depth), CMD_LINE(OPT_ARG), VALID_RANGE(0, 255),
    DEFAULT(0), BLOCK_SIZE(1));

// non-standard session_value_ptr() here
static Sys_var_max_user_conn Sys_max_user_connections(
    "max_user_connections",
    "The maximum number of active connections for a single user "
    "(0 = no limit)",
    SESSION_VAR(max_user_connections), CMD_LINE(REQUIRED_ARG),
    VALID_RANGE(0, UINT_MAX), DEFAULT(0), BLOCK_SIZE(1), NO_MUTEX_GUARD,
    NOT_IN_BINLOG, ON_CHECK(session_readonly));

static Sys_var_ulong Sys_max_write_lock_count(
    "max_write_lock_count",
    "After this many write locks, allow some read locks to run in between",
    GLOBAL_VAR(max_write_lock_count), CMD_LINE(REQUIRED_ARG),
    VALID_RANGE(1, ULONG_MAX), DEFAULT(ULONG_MAX), BLOCK_SIZE(1));

static Sys_var_ulong Sys_min_examined_row_limit(
    "min_examined_row_limit",
    "Don't write queries to slow log that examine fewer rows "
    "than that",
    SESSION_VAR(min_examined_row_limit), CMD_LINE(REQUIRED_ARG),
    VALID_RANGE(0, ULONG_MAX), DEFAULT(0), BLOCK_SIZE(1));

#ifdef _WIN32
static Sys_var_bool Sys_named_pipe("named_pipe", "Enable the named pipe (NT)",
                                   READ_ONLY NON_PERSIST
                                       GLOBAL_VAR(opt_enable_named_pipe),
                                   CMD_LINE(OPT_ARG), DEFAULT(false));
#endif

static bool check_net_buffer_length(sys_var *self, THD *thd, set_var *var) {
  longlong val;
  if (session_readonly(self, thd, var)) return true;

  val = var->save_result.ulonglong_value;
  if (val > (longlong)global_system_variables.max_allowed_packet) {
    push_warning_printf(thd, Sql_condition::SL_WARNING, WARN_OPTION_BELOW_LIMIT,
                        ER_THD(thd, WARN_OPTION_BELOW_LIMIT),
                        "max_allowed_packet", "net_buffer_length");
  }
  return false;
}
static Sys_var_ulong Sys_net_buffer_length(
    "net_buffer_length", "Buffer length for TCP/IP and socket communication",
    SESSION_VAR(net_buffer_length), CMD_LINE(REQUIRED_ARG),
    VALID_RANGE(1024, 1024 * 1024), DEFAULT(16384), BLOCK_SIZE(1024),
    NO_MUTEX_GUARD, NOT_IN_BINLOG, ON_CHECK(check_net_buffer_length));

static bool fix_net_read_timeout(sys_var *self, THD *thd, enum_var_type type) {
  if (!self->is_global_persist(type)) {
    // net_buffer_length is a specific property for the classic protocols
    if (!thd->is_classic_protocol()) {
      my_error(ER_PLUGGABLE_PROTOCOL_COMMAND_NOT_SUPPORTED, MYF(0));
      return true;
    }
    my_net_set_read_timeout(thd->get_protocol_classic()->get_net(),
                            thd->variables.net_read_timeout);
  }
  return false;
}
static Sys_var_ulong Sys_net_read_timeout(
    "net_read_timeout",
    "Number of seconds to wait for more data from a connection before "
    "aborting the read",
    SESSION_VAR(net_read_timeout), CMD_LINE(REQUIRED_ARG),
    VALID_RANGE(1, LONG_TIMEOUT), DEFAULT(NET_READ_TIMEOUT), BLOCK_SIZE(1),
    NO_MUTEX_GUARD, NOT_IN_BINLOG, ON_CHECK(0),
    ON_UPDATE(fix_net_read_timeout));

static bool fix_net_write_timeout(sys_var *self, THD *thd, enum_var_type type) {
  if (!self->is_global_persist(type)) {
    // net_read_timeout is a specific property for the classic protocols
    if (!thd->is_classic_protocol()) {
      my_error(ER_PLUGGABLE_PROTOCOL_COMMAND_NOT_SUPPORTED, MYF(0));
      return true;
    }
    my_net_set_write_timeout(thd->get_protocol_classic()->get_net(),
                             thd->variables.net_write_timeout);
  }
  return false;
}
static Sys_var_ulong Sys_net_write_timeout(
    "net_write_timeout",
    "Number of seconds to wait for a block to be written to a connection "
    "before aborting the write",
    SESSION_VAR(net_write_timeout), CMD_LINE(REQUIRED_ARG),
    VALID_RANGE(1, LONG_TIMEOUT), DEFAULT(NET_WRITE_TIMEOUT), BLOCK_SIZE(1),
    NO_MUTEX_GUARD, NOT_IN_BINLOG, ON_CHECK(0),
    ON_UPDATE(fix_net_write_timeout));

static Sys_var_ulong Sys_kill_idle_transaction(
    "kill_idle_transaction",
    "If non-zero, number of seconds to wait before killing idle "
    "connections that have open transactions",
    GLOBAL_VAR(kill_idle_transaction_timeout), CMD_LINE(REQUIRED_ARG),
    VALID_RANGE(0, LONG_TIMEOUT), DEFAULT(0), BLOCK_SIZE(1), NO_MUTEX_GUARD,
    NOT_IN_BINLOG, ON_CHECK(nullptr), ON_UPDATE(nullptr));

static bool fix_net_retry_count(sys_var *self, THD *thd, enum_var_type type) {
  if (!self->is_global_persist(type)) {
    // net_write_timeout is a specific property for the classic protocols
    if (!thd->is_classic_protocol()) {
      my_error(ER_PLUGGABLE_PROTOCOL_COMMAND_NOT_SUPPORTED, MYF(0));
      return true;
    }
    thd->get_protocol_classic()->get_net()->retry_count =
        thd->variables.net_retry_count;
  }
  return false;
}
static Sys_var_ulong Sys_net_retry_count(
    "net_retry_count",
    "If a read on a communication port is interrupted, retry this "
    "many times before giving up",
    SESSION_VAR(net_retry_count), CMD_LINE(REQUIRED_ARG),
    VALID_RANGE(1, ULONG_MAX), DEFAULT(MYSQLD_NET_RETRY_COUNT), BLOCK_SIZE(1),
    NO_MUTEX_GUARD, NOT_IN_BINLOG, ON_CHECK(0), ON_UPDATE(fix_net_retry_count));

static Sys_var_bool Sys_new_mode("new",
                                 "Use very new possible \"unsafe\" functions",
                                 SESSION_VAR(new_mode), CMD_LINE(OPT_ARG, 'n'),
                                 DEFAULT(false));

static Sys_var_bool Sys_old_mode("old", "Use compatible behavior",
                                 READ_ONLY GLOBAL_VAR(old_mode),
                                 CMD_LINE(OPT_ARG), DEFAULT(false));

static Sys_var_bool Sys_old_alter_table("old_alter_table",
                                        "Use old, non-optimized alter table",
                                        SESSION_VAR(old_alter_table),
                                        CMD_LINE(OPT_ARG), DEFAULT(false));

static Sys_var_ulong Sys_open_files_limit(
    "open_files_limit",
    "If this is not 0, then mysqld will use this value to reserve file "
    "descriptors to use with setrlimit(). If this value is 0 then mysqld "
    "will reserve max_connections*5 or max_connections + table_open_cache*2 "
    "(whichever is larger) number of file descriptors",
    READ_ONLY GLOBAL_VAR(open_files_limit), CMD_LINE(REQUIRED_ARG),
    VALID_RANGE(0, OS_FILE_LIMIT), DEFAULT(0), BLOCK_SIZE(1), NO_MUTEX_GUARD,
    NOT_IN_BINLOG, ON_CHECK(NULL), ON_UPDATE(NULL), NULL,
    /* open_files_limit is used as a sizing hint by the performance schema. */
    sys_var::PARSE_EARLY);

/// @todo change to enum
static Sys_var_ulong Sys_optimizer_prune_level(
    "optimizer_prune_level",
    "Controls the heuristic(s) applied during query optimization to prune "
    "less-promising partial plans from the optimizer search space. "
    "Meaning: 0 - do not apply any heuristic, thus perform exhaustive "
    "search; 1 - prune plans based on number of retrieved rows",
    HINT_UPDATEABLE SESSION_VAR(optimizer_prune_level), CMD_LINE(REQUIRED_ARG),
    VALID_RANGE(0, 1), DEFAULT(1), BLOCK_SIZE(1));

static Sys_var_ulong Sys_optimizer_search_depth(
    "optimizer_search_depth",
    "Maximum depth of search performed by the query optimizer. Values "
    "larger than the number of relations in a query result in better "
    "query plans, but take longer to compile a query. Values smaller "
    "than the number of tables in a relation result in faster "
    "optimization, but may produce very bad query plans. If set to 0, "
    "the system will automatically pick a reasonable value",
    HINT_UPDATEABLE SESSION_VAR(optimizer_search_depth), CMD_LINE(REQUIRED_ARG),
    VALID_RANGE(0, MAX_TABLES + 1), DEFAULT(MAX_TABLES + 1), BLOCK_SIZE(1));

static Sys_var_ulong Sys_range_optimizer_max_mem_size(
    "range_optimizer_max_mem_size",
    "Maximum amount of memory used by the range optimizer "
    "to allocate predicates during range analysis. "
    "The larger the number, more memory may be consumed during "
    "range analysis. If the value is too low to completed range "
    "optimization of a query, index range scan will not be "
    "considered for this query. A value of 0 means range optimizer "
    "does not have any cap on memory. ",
    HINT_UPDATEABLE SESSION_VAR(range_optimizer_max_mem_size),
    CMD_LINE(REQUIRED_ARG), VALID_RANGE(0, ULONG_MAX), DEFAULT(8388608),
    BLOCK_SIZE(1));

static bool limit_parser_max_mem_size(sys_var *, THD *thd, set_var *var) {
  if (var->is_global_persist()) return false;
  ulonglong val = var->save_result.ulonglong_value;
  if (val > global_system_variables.parser_max_mem_size) {
    if (thd->security_context()->check_access(SUPER_ACL)) return false;
    var->save_result.ulonglong_value =
        global_system_variables.parser_max_mem_size;
    return throw_bounds_warning(thd, "parser_max_mem_size",
                                true,  // fixed
                                true,  // is_unsigned
                                val);
  }
  return false;
}

constexpr size_t max_mem_sz = std::numeric_limits<size_t>::max();

static Sys_var_ulonglong Sys_histogram_generation_max_mem_size(
    "histogram_generation_max_mem_size",
    "Maximum amount of memory available for generating histograms",
    HINT_UPDATEABLE SESSION_VAR(histogram_generation_max_mem_size),
    CMD_LINE(REQUIRED_ARG), VALID_RANGE(1000000, max_mem_sz), DEFAULT(20000000),
    BLOCK_SIZE(1), NO_MUTEX_GUARD, NOT_IN_BINLOG, ON_CHECK(check_has_super),
    ON_UPDATE(NULL));

/*
  Need at least 400Kb to get through bootstrap.
  Need at least 8Mb to get through mtr check testcase, which does
    SELECT * FROM INFORMATION_SCHEMA.VIEWS
*/
static Sys_var_ulonglong Sys_parser_max_mem_size(
    "parser_max_mem_size", "Maximum amount of memory available to the parser",
    SESSION_VAR(parser_max_mem_size), CMD_LINE(REQUIRED_ARG),
    VALID_RANGE(10 * 1000 * 1000, max_mem_sz), DEFAULT(max_mem_sz),
    BLOCK_SIZE(1), NO_MUTEX_GUARD, NOT_IN_BINLOG,
    ON_CHECK(limit_parser_max_mem_size), ON_UPDATE(NULL));

/*
  There is no call on Sys_var_integer::do_check() for 'set xxx=default';
  The predefined default for parser_max_mem_size is "infinite".
  Update it in case we have seen option maximum-parser-max-mem-size
  Also update global_system_variables, so 'SELECT parser_max_mem_size'
  reports correct data.
*/
export void update_parser_max_mem_size() {
  const ulonglong max_max = max_system_variables.parser_max_mem_size;
  if (max_max == max_mem_sz) return;
  // In case parser-max-mem-size is also set:
  const ulonglong new_val =
      std::min(max_max, global_system_variables.parser_max_mem_size);
  Sys_parser_max_mem_size.update_default(new_val);
  global_system_variables.parser_max_mem_size = new_val;
}

/**
  @note
  @b BEWARE! These must have the same order as the \#defines in sql_const.h!
*/
static const char *optimizer_switch_names[] = {
    "index_merge",
    "index_merge_union",
    "index_merge_sort_union",
    "index_merge_intersection",
    "engine_condition_pushdown",
    "index_condition_pushdown",
    "mrr",
    "mrr_cost_based",
    "block_nested_loop",
    "batched_key_access",
    "materialization",
    "semijoin",
    "loosescan",
    "firstmatch",
    "duplicateweedout",
    "subquery_materialization_cost_based",
    "use_index_extensions",
    "condition_fanout_filter",
    "derived_merge",
    "use_invisible_indexes",
    "skip_scan",
    "default",
    NullS};
static Sys_var_flagset Sys_optimizer_switch(
    "optimizer_switch",
    "optimizer_switch=option=val[,option=val...], where option is one of "
    "{index_merge, index_merge_union, index_merge_sort_union, "
    "index_merge_intersection, engine_condition_pushdown, "
    "index_condition_pushdown, mrr, mrr_cost_based"
    ", materialization, semijoin, loosescan, firstmatch, duplicateweedout,"
    " subquery_materialization_cost_based, skip_scan"
    ", block_nested_loop, batched_key_access, use_index_extensions,"
    " condition_fanout_filter, derived_merge} and val is one of "
    "{on, off, default}",
    HINT_UPDATEABLE SESSION_VAR(optimizer_switch), CMD_LINE(REQUIRED_ARG),
    optimizer_switch_names, DEFAULT(OPTIMIZER_SWITCH_DEFAULT), NO_MUTEX_GUARD,
    NOT_IN_BINLOG, ON_CHECK(NULL), ON_UPDATE(NULL));

static Sys_var_bool Sys_var_end_markers_in_json(
    "end_markers_in_json",
    "In JSON output (\"EXPLAIN FORMAT=JSON\" and optimizer trace), "
    "if variable is set to 1, repeats the structure's key (if it has one) "
    "near the closing bracket",
    HINT_UPDATEABLE SESSION_VAR(end_markers_in_json), CMD_LINE(OPT_ARG),
    DEFAULT(false));

static Sys_var_flagset Sys_optimizer_trace(
    "optimizer_trace",
    "Controls tracing of the Optimizer:"
    " optimizer_trace=option=val[,option=val...], where option is one of"
    " {enabled, one_line}"
    " and val is one of {on, default}",
    SESSION_VAR(optimizer_trace), CMD_LINE(REQUIRED_ARG),
    Opt_trace_context::flag_names, DEFAULT(Opt_trace_context::FLAG_DEFAULT));
// @see set_var::is_var_optimizer_trace()
export sys_var *Sys_optimizer_trace_ptr = &Sys_optimizer_trace;

/**
  Note how "misc" is not here: it is not accessible to the user; disabling
  "misc" would disable the top object, which would make an empty trace.
*/
static Sys_var_flagset Sys_optimizer_trace_features(
    "optimizer_trace_features",
    "Enables/disables tracing of selected features of the Optimizer:"
    " optimizer_trace_features=option=val[,option=val...], where option is one "
    "of"
    " {greedy_search, range_optimizer, dynamic_range, repeated_subselect}"
    " and val is one of {on, off, default}",
    SESSION_VAR(optimizer_trace_features), CMD_LINE(REQUIRED_ARG),
    Opt_trace_context::feature_names,
    DEFAULT(Opt_trace_context::default_features));

/** Delete all old optimizer traces */
static bool optimizer_trace_update(sys_var *, THD *thd, enum_var_type) {
  thd->opt_trace.reset();
  return false;
}

static Sys_var_long Sys_optimizer_trace_offset(
    "optimizer_trace_offset",
    "Offset of first optimizer trace to show; see manual",
    SESSION_VAR(optimizer_trace_offset), CMD_LINE(REQUIRED_ARG),
    VALID_RANGE(LONG_MIN, LONG_MAX), DEFAULT(-1), BLOCK_SIZE(1), NO_MUTEX_GUARD,
    NOT_IN_BINLOG, ON_CHECK(NULL), ON_UPDATE(optimizer_trace_update));

static Sys_var_long Sys_optimizer_trace_limit(
    "optimizer_trace_limit", "Maximum number of shown optimizer traces",
    SESSION_VAR(optimizer_trace_limit), CMD_LINE(REQUIRED_ARG),
    VALID_RANGE(0, LONG_MAX), DEFAULT(1), BLOCK_SIZE(1), NO_MUTEX_GUARD,
    NOT_IN_BINLOG, ON_CHECK(NULL), ON_UPDATE(optimizer_trace_update));

static Sys_var_ulong Sys_optimizer_trace_max_mem_size(
    "optimizer_trace_max_mem_size",
    "Maximum allowed cumulated size of stored optimizer traces",
    SESSION_VAR(optimizer_trace_max_mem_size), CMD_LINE(REQUIRED_ARG),
    VALID_RANGE(0, ULONG_MAX), DEFAULT(1024 * 1024), BLOCK_SIZE(1));

static Sys_var_charptr Sys_pid_file(
    "pid_file", "Pid file used by safe_mysqld",
    READ_ONLY NON_PERSIST GLOBAL_VAR(pidfile_name_ptr), CMD_LINE(REQUIRED_ARG),
    IN_FS_CHARSET, DEFAULT(0));

static Sys_var_charptr Sys_plugin_dir(
    "plugin_dir", "Directory for plugins",
    READ_ONLY NON_PERSIST GLOBAL_VAR(opt_plugin_dir_ptr),
    CMD_LINE(REQUIRED_ARG), IN_FS_CHARSET, DEFAULT(0));

static Sys_var_uint Sys_port(
    "port",
    "Port number to use for connection or 0 to default to, "
    "my.cnf, $MYSQL_TCP_PORT, "
#if MYSQL_PORT_DEFAULT == 0
    "/etc/services, "
#endif
    "built-in default (" STRINGIFY_ARG(MYSQL_PORT) "), whatever comes first",
    READ_ONLY NON_PERSIST GLOBAL_VAR(mysqld_port), CMD_LINE(REQUIRED_ARG, 'P'),
    VALID_RANGE(0, 65535), DEFAULT(0), BLOCK_SIZE(1));

static Sys_var_ulong Sys_preload_buff_size(
    "preload_buffer_size",
    "The size of the buffer that is allocated when preloading indexes",
    HINT_UPDATEABLE SESSION_VAR(preload_buff_size), CMD_LINE(REQUIRED_ARG),
    VALID_RANGE(1024, 1024 * 1024 * 1024), DEFAULT(32768), BLOCK_SIZE(1));

static Sys_var_uint Sys_protocol_version(
    "protocol_version",
    "The version of the client/server protocol used by the MySQL server",
    READ_ONLY NON_PERSIST GLOBAL_VAR(protocol_version), NO_CMD_LINE,
    VALID_RANGE(0, ~0), DEFAULT(PROTOCOL_VERSION), BLOCK_SIZE(1));

static Sys_var_proxy_user Sys_proxy_user(
    "proxy_user", "The proxy user account name used when logging in",
    IN_SYSTEM_CHARSET);

static Sys_var_external_user Sys_external_user(
    "external_user", "The external user account used when logging in",
    IN_SYSTEM_CHARSET);

static Sys_var_ulong Sys_read_buff_size(
    "read_buffer_size",
    "Each thread that does a sequential scan allocates a buffer of "
    "this size for each table it scans. If you do many sequential scans, "
    "you may want to increase this value",
    HINT_UPDATEABLE SESSION_VAR(read_buff_size), CMD_LINE(REQUIRED_ARG),
    VALID_RANGE(IO_SIZE * 2, INT_MAX32), DEFAULT(128 * 1024),
    BLOCK_SIZE(IO_SIZE));

static bool check_read_only(sys_var *, THD *thd, set_var *) {
  /* Prevent self dead-lock */
  if (thd->locked_tables_mode || thd->in_active_multi_stmt_transaction()) {
    my_error(ER_LOCK_OR_ACTIVE_TRANSACTION, MYF(0));
    return true;
  }
  return false;
}

static bool check_require_secure_transport(
    sys_var *, THD *, set_var *var MY_ATTRIBUTE((unused))) {
#if !defined(_WIN32)
  /*
    always allow require_secure_transport to be enabled on
    Linux, as socket is secure.
  */
  return false;
#else
  /*
    check whether SSL or shared memory transports are enabled before
    turning require_secure_transport ON, otherwise no connections will
    be allowed on Windows.
  */

  if (!var->save_result.ulonglong_value) return false;
  if ((have_ssl == SHOW_OPTION_YES) || opt_enable_shared_memory) return false;
  /* reject if SSL and shared memory are both disabled: */
  my_error(ER_NO_SECURE_TRANSPORTS_CONFIGURED, MYF(0));
  return true;

#endif
}

static bool fix_read_only(sys_var *self, THD *thd, enum_var_type) {
  bool result = true;
  bool new_read_only = read_only;  // make a copy before releasing a mutex
  DBUG_ENTER("sys_var_opt_readonly::update");

  if (read_only == false || read_only == opt_readonly) {
    if (opt_super_readonly && !read_only) {
      opt_super_readonly = false;
      super_read_only = false;
    }
    opt_readonly = read_only;
    DBUG_RETURN(false);
  }

  if (check_read_only(self, thd, 0))  // just in case
    goto end;

  if (thd->global_read_lock.is_acquired()) {
    /*
      This connection already holds the global read lock.
      This can be the case with:
      - FLUSH TABLES WITH READ LOCK
      - SET GLOBAL READ_ONLY = 1
    */
    if (opt_super_readonly && !read_only) {
      opt_super_readonly = false;
      super_read_only = false;
    }
    opt_readonly = read_only;
    DBUG_RETURN(false);
  }

  /*
    READ_ONLY=1 prevents write locks from being taken on tables and
    blocks transactions from committing. We therefore should make sure
    that no such events occur while setting the read_only variable.
    This is a 2 step process:
    [1] lock_global_read_lock()
      Prevents connections from obtaining new write locks on
      tables. Note that we can still have active rw transactions.
    [2] make_global_read_lock_block_commit()
      Prevents transactions from committing.
  */

  read_only = opt_readonly;
  mysql_mutex_unlock(&LOCK_global_system_variables);

  if (thd->global_read_lock.lock_global_read_lock(thd))
    goto end_with_mutex_unlock;

  if ((result = thd->global_read_lock.make_global_read_lock_block_commit(thd)))
    goto end_with_read_lock;

  /* Change the opt_readonly system variable, safe because the lock is held */
  opt_readonly = new_read_only;

  result = false;

end_with_read_lock:
  /* Release the lock */
  thd->global_read_lock.unlock_global_read_lock(thd);
end_with_mutex_unlock:
  mysql_mutex_lock(&LOCK_global_system_variables);
end:
  read_only = opt_readonly;
  DBUG_RETURN(result);
}

static bool fix_super_read_only(sys_var *, THD *thd, enum_var_type type) {
  DBUG_ENTER("sys_var_opt_super_readonly::update");

  /* return if no changes: */
  if (super_read_only == opt_super_readonly) DBUG_RETURN(false);

  /* return immediately if turning super_read_only OFF: */
  if (super_read_only == false) {
    opt_super_readonly = false;
    DBUG_RETURN(false);
  }
  bool result = true;
  bool new_super_read_only =
      super_read_only; /* make a copy before releasing a mutex */

  /* set read_only to ON if it is OFF, letting fix_read_only()
     handle its own locking needs
  */
  if (!opt_readonly) {
    read_only = true;
    if ((result = fix_read_only(NULL, thd, type))) goto end;
  }

  /* if we already have global read lock, set super_read_only
     and return immediately:
  */
  if (thd->global_read_lock.is_acquired()) {
    opt_super_readonly = super_read_only;
    DBUG_RETURN(false);
  }

  /* now we're turning ON super_read_only: */
  super_read_only = opt_super_readonly;
  mysql_mutex_unlock(&LOCK_global_system_variables);

  if (thd->global_read_lock.lock_global_read_lock(thd))
    goto end_with_mutex_unlock;

  if ((result = thd->global_read_lock.make_global_read_lock_block_commit(thd)))
    goto end_with_read_lock;
  opt_super_readonly = new_super_read_only;
  result = false;

end_with_read_lock:
  /* Release the lock */
  thd->global_read_lock.unlock_global_read_lock(thd);
end_with_mutex_unlock:
  mysql_mutex_lock(&LOCK_global_system_variables);
end:
  super_read_only = opt_super_readonly;
  DBUG_RETURN(result);
}

static Sys_var_bool Sys_require_secure_transport(
    "require_secure_transport",
    "When this option is enabled, connections attempted using insecure "
    "transport will be rejected.  Secure transports are SSL/TLS, "
    "Unix socket or Shared Memory (on Windows).",
    GLOBAL_VAR(opt_require_secure_transport), CMD_LINE(OPT_ARG), DEFAULT(false),
    NO_MUTEX_GUARD, NOT_IN_BINLOG, ON_CHECK(check_require_secure_transport),
    ON_UPDATE(0));

/**
  The read_only boolean is always equal to the opt_readonly boolean except
  during fix_read_only(); when that function is entered, opt_readonly is
  the pre-update value and read_only is the post-update value.
  fix_read_only() compares them and runs needed operations for the
  transition (especially when transitioning from false to true) and
  synchronizes both booleans in the end.
*/
static Sys_var_bool Sys_readonly(
    "read_only",
    "Make all non-temporary tables read-only, with the exception for "
    "replication (slave) threads and users with the SUPER privilege",
    GLOBAL_VAR(read_only), CMD_LINE(OPT_ARG), DEFAULT(false), NO_MUTEX_GUARD,
    NOT_IN_BINLOG, ON_CHECK(check_read_only), ON_UPDATE(fix_read_only));

static Sys_var_bool Sys_userstat(
    "userstat",
    "Control USER_STATISTICS, CLIENT_STATISTICS, THREAD_STATISTICS, "
    "INDEX_STATISTICS and TABLE_STATISTICS running",
    GLOBAL_VAR(opt_userstat), CMD_LINE(OPT_ARG), DEFAULT(false));

static Sys_var_bool Sys_thread_statistics(
    "thread_statistics",
    "Control TABLE_STATISTICS running, when userstat is enabled",
    GLOBAL_VAR(opt_thread_statistics), CMD_LINE(OPT_ARG), DEFAULT(false));

/**
Setting super_read_only to ON triggers read_only to also be set to ON.
*/
static Sys_var_bool Sys_super_readonly(
    "super_read_only",
    "Make all non-temporary tables read-only, with the exception for "
    "replication (slave) threads.  Users with the SUPER privilege are "
    "affected, unlike read_only.  Setting super_read_only to ON "
    "also sets read_only to ON.",
    GLOBAL_VAR(super_read_only), CMD_LINE(OPT_ARG), DEFAULT(false),
    NO_MUTEX_GUARD, NOT_IN_BINLOG, ON_CHECK(0), ON_UPDATE(fix_super_read_only));

// Small lower limit to be able to test MRR
static Sys_var_ulong Sys_read_rnd_buff_size(
    "read_rnd_buffer_size",
    "When reading rows in sorted order after a sort, the rows are read "
    "through this buffer to avoid a disk seeks",
    HINT_UPDATEABLE SESSION_VAR(read_rnd_buff_size), CMD_LINE(REQUIRED_ARG),
    VALID_RANGE(1, INT_MAX32), DEFAULT(256 * 1024), BLOCK_SIZE(1));

static Sys_var_ulong Sys_div_precincrement(
    "div_precision_increment",
    "Precision of the result of '/' "
    "operator will be increased on that value",
    HINT_UPDATEABLE SESSION_VAR(div_precincrement), CMD_LINE(REQUIRED_ARG),
    VALID_RANGE(0, DECIMAL_MAX_SCALE), DEFAULT(4), BLOCK_SIZE(1));

static Sys_var_uint Sys_eq_range_index_dive_limit(
    "eq_range_index_dive_limit",
    "The optimizer will use existing index statistics instead of "
    "doing index dives for equality ranges if the number of equality "
    "ranges for the index is larger than or equal to this number. "
    "If set to 0, index dives are always used.",
    HINT_UPDATEABLE SESSION_VAR(eq_range_index_dive_limit),
    CMD_LINE(REQUIRED_ARG), VALID_RANGE(0, UINT_MAX32), DEFAULT(200),
    BLOCK_SIZE(1));

static Sys_var_ulong Sys_range_alloc_block_size(
    "range_alloc_block_size",
    "Allocation block size for storing ranges during optimization",
    HINT_UPDATEABLE SESSION_VAR(range_alloc_block_size), CMD_LINE(REQUIRED_ARG),
    VALID_RANGE(RANGE_ALLOC_BLOCK_SIZE, UINT32_MAX),
    DEFAULT(RANGE_ALLOC_BLOCK_SIZE), BLOCK_SIZE(1024));

static bool fix_thd_mem_root(sys_var *self, THD *thd, enum_var_type type) {
  if (!self->is_global_persist(type))
    reset_root_defaults(thd->mem_root, thd->variables.query_alloc_block_size,
                        thd->variables.query_prealloc_size);
  return false;
}
static Sys_var_ulong Sys_query_alloc_block_size(
    "query_alloc_block_size",
    "Allocation block size for query parsing and execution",
    SESSION_VAR(query_alloc_block_size), CMD_LINE(REQUIRED_ARG),
    VALID_RANGE(1024, UINT_MAX32), DEFAULT(QUERY_ALLOC_BLOCK_SIZE),
    BLOCK_SIZE(1024), NO_MUTEX_GUARD, NOT_IN_BINLOG, ON_CHECK(0),
    ON_UPDATE(fix_thd_mem_root));

static Sys_var_ulong Sys_query_prealloc_size(
    "query_prealloc_size", "Persistent buffer for query parsing and execution",
    SESSION_VAR(query_prealloc_size), CMD_LINE(REQUIRED_ARG),
    VALID_RANGE(QUERY_ALLOC_PREALLOC_SIZE, ULONG_MAX),
    DEFAULT(QUERY_ALLOC_PREALLOC_SIZE), BLOCK_SIZE(1024), NO_MUTEX_GUARD,
    NOT_IN_BINLOG, ON_CHECK(0), ON_UPDATE(fix_thd_mem_root));

#if defined(_WIN32)
static Sys_var_bool Sys_shared_memory(
    "shared_memory", "Enable the shared memory",
    READ_ONLY NON_PERSIST GLOBAL_VAR(opt_enable_shared_memory),
    CMD_LINE(OPT_ARG), DEFAULT(false));

static Sys_var_charptr Sys_shared_memory_base_name(
    "shared_memory_base_name", "Base name of shared memory",
    READ_ONLY NON_PERSIST GLOBAL_VAR(shared_memory_base_name),
    CMD_LINE(REQUIRED_ARG), IN_FS_CHARSET, DEFAULT(0));
#endif

// this has to be NO_CMD_LINE as the command-line option has a different name
static Sys_var_bool Sys_skip_external_locking(
    "skip_external_locking", "Don't use system (external) locking",
    READ_ONLY NON_PERSIST GLOBAL_VAR(my_disable_locking), NO_CMD_LINE,
    DEFAULT(true));

static Sys_var_bool Sys_skip_networking(
    "skip_networking", "Don't allow connection with TCP/IP",
    READ_ONLY NON_PERSIST GLOBAL_VAR(opt_disable_networking), CMD_LINE(OPT_ARG),
    DEFAULT(false));

static Sys_var_bool Sys_skip_name_resolve(
    "skip_name_resolve",
    "Don't resolve hostnames. All hostnames are IP's or 'localhost'.",
    READ_ONLY GLOBAL_VAR(opt_skip_name_resolve),
    CMD_LINE(OPT_ARG, OPT_SKIP_RESOLVE), DEFAULT(false));

static Sys_var_bool Sys_skip_show_database(
    "skip_show_database", "Don't allow 'SHOW DATABASE' commands",
    READ_ONLY GLOBAL_VAR(opt_skip_show_db), CMD_LINE(OPT_ARG), DEFAULT(false));

static Sys_var_charptr Sys_socket(
    "socket", "Socket file to use for connection",
    READ_ONLY NON_PERSIST GLOBAL_VAR(mysqld_unix_port), CMD_LINE(REQUIRED_ARG),
    IN_FS_CHARSET, DEFAULT(0));

static Sys_var_ulong Sys_thread_stack(
    "thread_stack", "The stack size for each thread",
    READ_ONLY GLOBAL_VAR(my_thread_stack_size), CMD_LINE(REQUIRED_ARG),
#if defined(__clang__) && defined(HAVE_UBSAN)
    // DEFAULT_THREAD_STACK is multiplied by 3 for clang/UBSAN
    // We need to increase the minimum value as well.
    VALID_RANGE(DEFAULT_THREAD_STACK / 2, ULONG_MAX),
#else
    VALID_RANGE(128 * 1024, ULONG_MAX),
#endif
    DEFAULT(DEFAULT_THREAD_STACK), BLOCK_SIZE(1024));

static Sys_var_charptr Sys_tmpdir(
    "tmpdir",
    "Path for temporary files. Several paths may "
    "be specified, separated by a "
#if defined(_WIN32)
    "semicolon (;)"
#else
    "colon (:)"
#endif
    ", in this case they are used in a round-robin fashion",
    READ_ONLY NON_PERSIST GLOBAL_VAR(opt_mysql_tmpdir),
    CMD_LINE(REQUIRED_ARG, 't'), IN_FS_CHARSET, DEFAULT(0));

static bool fix_trans_mem_root(sys_var *self, THD *thd, enum_var_type type) {
  if (!self->is_global_persist(type))
    thd->get_transaction()->init_mem_root_defaults(
        thd->variables.trans_alloc_block_size,
        thd->variables.trans_prealloc_size);
  return false;
}
static Sys_var_ulong Sys_trans_alloc_block_size(
    "transaction_alloc_block_size",
    "Allocation block size for transactions to be stored in binary log",
    SESSION_VAR(trans_alloc_block_size), CMD_LINE(REQUIRED_ARG),
    VALID_RANGE(1024, 128 * 1024), DEFAULT(QUERY_ALLOC_BLOCK_SIZE),
    BLOCK_SIZE(1024), NO_MUTEX_GUARD, NOT_IN_BINLOG, ON_CHECK(0),
    ON_UPDATE(fix_trans_mem_root));

static Sys_var_ulong Sys_trans_prealloc_size(
    "transaction_prealloc_size",
    "Persistent buffer for transactions to be stored in binary log",
    SESSION_VAR(trans_prealloc_size), CMD_LINE(REQUIRED_ARG),
    VALID_RANGE(1024, 128 * 1024), DEFAULT(TRANS_ALLOC_PREALLOC_SIZE),
    BLOCK_SIZE(1024), NO_MUTEX_GUARD, NOT_IN_BINLOG, ON_CHECK(0),
    ON_UPDATE(fix_trans_mem_root));

static const char *thread_handling_names[] = {"one-thread-per-connection",
                                              "no-threads",
#ifdef HAVE_POOL_OF_THREADS
                                              "pool-of-threads",
#endif
                                              nullptr};

#if defined(_WIN32) && defined(HAVE_POOL_OF_THREADS)
/* Windows is using OS threadpool, so we're pretty sure it works well */
#define DEFAULT_THREAD_HANDLING 2
#else
#define DEFAULT_THREAD_HANDLING 0
#endif

static Sys_var_enum Sys_thread_handling(
    "thread_handling",
    "Define threads usage for handling queries, one of "
    "one-thread-per-connection, no-threads, pool-of-threads",
    READ_ONLY GLOBAL_VAR(Connection_handler_manager::thread_handling),
    CMD_LINE(REQUIRED_ARG), thread_handling_names, DEFAULT(0));

static Sys_var_charptr Sys_secure_file_priv(
    "secure_file_priv",
    "Limit LOAD DATA, SELECT ... OUTFILE, and LOAD_FILE() to files "
    "within specified directory",
    READ_ONLY NON_PERSIST GLOBAL_VAR(opt_secure_file_priv),
    CMD_LINE(REQUIRED_ARG), IN_FS_CHARSET,
    DEFAULT(DEFAULT_SECURE_FILE_PRIV_DIR));

static bool fix_server_id(sys_var *, THD *thd, enum_var_type) {
  // server_id is 'MYSQL_PLUGIN_IMPORT ulong'
  // So we cast here, rather than change its type.
  server_id_supplied = 1;
  thd->server_id = static_cast<uint32>(server_id);
  return false;
}
static Sys_var_ulong Sys_server_id(
    "server_id",
    "Uniquely identifies the server instance in the community of "
    "replication partners",
    GLOBAL_VAR(server_id), CMD_LINE(REQUIRED_ARG, OPT_SERVER_ID),
    VALID_RANGE(0, UINT_MAX32), DEFAULT(1), BLOCK_SIZE(1), NO_MUTEX_GUARD,
    NOT_IN_BINLOG, ON_CHECK(0), ON_UPDATE(fix_server_id));

static Sys_var_charptr Sys_server_uuid(
    "server_uuid", "Uniquely identifies the server instance in the universe",
    READ_ONLY NON_PERSIST GLOBAL_VAR(server_uuid_ptr), NO_CMD_LINE,
    IN_FS_CHARSET, DEFAULT(server_uuid));

static Sys_var_uint Sys_server_id_bits(
    "server_id_bits", "Set number of significant bits in server-id",
    GLOBAL_VAR(opt_server_id_bits), CMD_LINE(REQUIRED_ARG), VALID_RANGE(0, 32),
    DEFAULT(32), BLOCK_SIZE(1));

static Sys_var_int32 Sys_regexp_time_limit(
    "regexp_time_limit",
    "Timeout for regular expressions matches, in steps of the match "
    "engine, typically on the order of milliseconds.",
    GLOBAL_VAR(opt_regexp_time_limit), CMD_LINE(REQUIRED_ARG),
    VALID_RANGE(0, INT32_MAX), DEFAULT(32), BLOCK_SIZE(1));

static Sys_var_int32 Sys_regexp_stack_limit(
    "regexp_stack_limit", "Stack size limit for regular expressions matches",
    GLOBAL_VAR(opt_regexp_stack_limit), CMD_LINE(REQUIRED_ARG),
    VALID_RANGE(0, INT32_MAX), DEFAULT(8000000), BLOCK_SIZE(1));

static Sys_var_bool Sys_slave_compressed_protocol(
    "slave_compressed_protocol", "Use compression on master/slave protocol",
    GLOBAL_VAR(opt_slave_compressed_protocol), CMD_LINE(OPT_ARG),
    DEFAULT(false));

static const char *slave_exec_mode_names[] = {"STRICT", "IDEMPOTENT", 0};
static Sys_var_enum Slave_exec_mode(
    "slave_exec_mode",
    "Modes for how replication events should be executed. Legal values "
    "are STRICT (default) and IDEMPOTENT. In IDEMPOTENT mode, "
    "replication will not stop for operations that are idempotent. "
    "In STRICT mode, replication will stop on any unexpected difference "
    "between the master and the slave",
    GLOBAL_VAR(slave_exec_mode_options), CMD_LINE(REQUIRED_ARG),
    slave_exec_mode_names, DEFAULT(RBR_EXEC_MODE_STRICT));

const char *slave_type_conversions_name[] = {"ALL_LOSSY", "ALL_NON_LOSSY",
                                             "ALL_UNSIGNED", "ALL_SIGNED", 0};
static Sys_var_set Slave_type_conversions(
    "slave_type_conversions",
    "Set of slave type conversions that are enabled. Legal values are:"
    " ALL_LOSSY to enable lossy conversions,"
    " ALL_NON_LOSSY to enable non-lossy conversions,"
    " ALL_UNSIGNED to treat all integer column type data to be unsigned "
    "values, and"
    " ALL_SIGNED to treat all integer column type data to be signed values."
    " Default treatment is ALL_SIGNED. If ALL_SIGNED and ALL_UNSIGNED both are"
    " specified, ALL_SIGNED will take higher priority than ALL_UNSIGNED."
    " If the variable is assigned the empty set, no conversions are"
    " allowed and it is expected that the types match exactly.",
    GLOBAL_VAR(slave_type_conversions_options), CMD_LINE(REQUIRED_ARG),
    slave_type_conversions_name, DEFAULT(0));

static Sys_var_bool Sys_slave_sql_verify_checksum(
    "slave_sql_verify_checksum",
    "Force checksum verification of replication events after reading them "
    "from relay log. Note: Events are always checksum-verified by slave on "
    "receiving them from the network before writing them to the relay "
    "log. Enabled by default.",
    GLOBAL_VAR(opt_slave_sql_verify_checksum), CMD_LINE(OPT_ARG),
    DEFAULT(true));

static bool check_not_null_not_empty(sys_var *self, THD *thd, set_var *var) {
  String str, *res;
  /* null value is not allowed */
  if (check_not_null(self, thd, var)) return true;

  /** empty value ('') is not allowed */
  res = var->value ? var->value->val_str(&str) : NULL;
  if (res && res->is_empty()) return true;

  return false;
}

static bool check_slave_stopped(sys_var *self, THD *thd, set_var *var) {
  bool result = false;
  Master_info *mi = 0;

  if (check_not_null_not_empty(self, thd, var)) return true;

  channel_map.wrlock();

  for (mi_map::iterator it = channel_map.begin(); it != channel_map.end();
       it++) {
    mi = it->second;
    if (mi) {
      mysql_mutex_lock(&mi->rli->run_lock);
      if (mi->rli->slave_running) {
        my_error(ER_SLAVE_SQL_THREAD_MUST_STOP, MYF(0));
        result = true;
      }
      mysql_mutex_unlock(&mi->rli->run_lock);
    }
  }
  channel_map.unlock();
  return result;
}

static const char *slave_rows_search_algorithms_names[] = {
    "TABLE_SCAN", "INDEX_SCAN", "HASH_SCAN", 0};
static Sys_var_set Slave_rows_search_algorithms(
    "slave_rows_search_algorithms",
    "Set of searching algorithms that the slave will use while "
    "searching for records from the storage engine to either "
    "updated or deleted them. Possible values are: INDEX_SCAN, "
    "TABLE_SCAN and HASH_SCAN. Any combination is allowed, and "
    "the slave will always pick the most suitable algorithm for "
    "any given scenario. "
    "(Default: INDEX_SCAN, HASH_SCAN).",
    GLOBAL_VAR(slave_rows_search_algorithms_options), CMD_LINE(REQUIRED_ARG),
    slave_rows_search_algorithms_names,
    DEFAULT(SLAVE_ROWS_INDEX_SCAN | SLAVE_ROWS_HASH_SCAN), NO_MUTEX_GUARD,
    NOT_IN_BINLOG, ON_CHECK(check_not_null_not_empty), ON_UPDATE(NULL));

static const char *mts_parallel_type_names[] = {"DATABASE", "LOGICAL_CLOCK", 0};
static Sys_var_enum Mts_parallel_type(
    "slave_parallel_type",
    "Specifies if the slave will use database partitioning "
    "or information from master to parallelize transactions."
    "(Default: DATABASE).",
    PERSIST_AS_READONLY GLOBAL_VAR(mts_parallel_option), CMD_LINE(REQUIRED_ARG),
    mts_parallel_type_names, DEFAULT(MTS_PARALLEL_TYPE_DB_NAME), NO_MUTEX_GUARD,
    NOT_IN_BINLOG, ON_CHECK(check_slave_stopped), ON_UPDATE(NULL));

static bool check_binlog_transaction_dependency_tracking(sys_var *, THD *,
                                                         set_var *var) {
  if (global_system_variables.transaction_write_set_extraction ==
          HASH_ALGORITHM_OFF &&
      var->save_result.ulonglong_value != DEPENDENCY_TRACKING_COMMIT_ORDER) {
    my_error(ER_WRONG_USAGE, MYF(0),
             "binlog_transaction_dependency_tracking (!= COMMIT_ORDER)",
             "transaction_write_set_extraction (= OFF)");

    return true;
  }
  return false;
}

static bool update_binlog_transaction_dependency_tracking(sys_var *, THD *,
                                                          enum_var_type) {
  /*
    the writeset_history_start needs to be set to 0 whenever there is a
    change in the transaction dependency source so that WS and COMMIT
    transition smoothly.
  */
  mysql_bin_log.m_dependency_tracker.tracking_mode_changed();
  return false;
}

void PolyLock_lock_log::rdlock() {
  mysql_mutex_lock(mysql_bin_log.get_log_lock());
}

void PolyLock_lock_log::wrlock() {
  mysql_mutex_lock(mysql_bin_log.get_log_lock());
}

void PolyLock_lock_log::unlock() {
  mysql_mutex_unlock(mysql_bin_log.get_log_lock());
}

static PolyLock_lock_log PLock_log;
static const char *opt_binlog_transaction_dependency_tracking_names[] = {
    "COMMIT_ORDER", "WRITESET", "WRITESET_SESSION", NullS};
static Sys_var_enum Binlog_transaction_dependency_tracking(
    "binlog_transaction_dependency_tracking",
    "Selects the source of dependency information from which to "
    "assess which transactions can be executed in parallel by the "
    "slave's multi-threaded applier. "
    "Possible values are COMMIT_ORDER, WRITESET and WRITESET_SESSION.",
    GLOBAL_VAR(mysql_bin_log.m_dependency_tracker.m_opt_tracking_mode),
    CMD_LINE(REQUIRED_ARG), opt_binlog_transaction_dependency_tracking_names,
    DEFAULT(DEPENDENCY_TRACKING_COMMIT_ORDER), &PLock_log, NOT_IN_BINLOG,
    ON_CHECK(check_binlog_transaction_dependency_tracking),
    ON_UPDATE(update_binlog_transaction_dependency_tracking));
static Sys_var_ulong Binlog_transaction_dependency_history_size(
    "binlog_transaction_dependency_history_size",
    "Maximum number of rows to keep in the writeset history.",
    GLOBAL_VAR(mysql_bin_log.m_dependency_tracker.get_writeset()
                   ->m_opt_max_history_size),
    CMD_LINE(REQUIRED_ARG, 0), VALID_RANGE(1, 1000000), DEFAULT(25000),
    BLOCK_SIZE(1), &PLock_log, NOT_IN_BINLOG, ON_CHECK(NULL), ON_UPDATE(NULL));

static Sys_var_bool Sys_slave_preserve_commit_order(
    "slave_preserve_commit_order",
    "Force slave workers to make commits in the same order as on the master. "
    "Disabled by default.",
    PERSIST_AS_READONLY GLOBAL_VAR(opt_slave_preserve_commit_order),
    CMD_LINE(OPT_ARG, OPT_SLAVE_PRESERVE_COMMIT_ORDER), DEFAULT(false),
    NO_MUTEX_GUARD, NOT_IN_BINLOG, ON_CHECK(check_slave_stopped),
    ON_UPDATE(NULL));

bool Sys_var_charptr::global_update(THD *, set_var *var) {
  char *new_val, *ptr = var->save_result.string_value.str;
  size_t len = var->save_result.string_value.length;
  if (ptr) {
    new_val = (char *)my_memdup(key_memory_Sys_var_charptr_value, ptr, len + 1,
                                MYF(MY_WME));
    if (!new_val) return true;
    new_val[len] = 0;
  } else
    new_val = 0;
  if (flags & ALLOCATED) my_free(global_var(char *));
  flags |= ALLOCATED;
  global_var(char *) = new_val;
  return false;
}

bool Sys_var_enum_binlog_checksum::global_update(THD *thd, set_var *var) {
  bool check_purge = false;

  /*
    SET binlog_checksome command should ignore 'read-only' and 'super_read_only'
    options so that it can update 'mysql.gtid_executed' replication repository
    table.
  */
  thd->set_skip_readonly_check();
  mysql_mutex_lock(mysql_bin_log.get_log_lock());
  if (mysql_bin_log.is_open()) {
    bool alg_changed =
        (binlog_checksum_options != (uint)var->save_result.ulonglong_value);
    if (alg_changed)
      mysql_bin_log.checksum_alg_reset =
          (uint8)var->save_result.ulonglong_value;
    mysql_bin_log.rotate(true, &check_purge);
    if (alg_changed)
      mysql_bin_log.checksum_alg_reset =
          binary_log::BINLOG_CHECKSUM_ALG_UNDEF;  // done
  } else {
    binlog_checksum_options =
        static_cast<ulong>(var->save_result.ulonglong_value);
  }
  DBUG_ASSERT(binlog_checksum_options == var->save_result.ulonglong_value);
  DBUG_ASSERT(mysql_bin_log.checksum_alg_reset ==
              binary_log::BINLOG_CHECKSUM_ALG_UNDEF);
  mysql_mutex_unlock(mysql_bin_log.get_log_lock());

  if (check_purge) mysql_bin_log.purge();

  return 0;
}

bool Sys_var_gtid_next::session_update(THD *thd, set_var *var) {
  DBUG_ENTER("Sys_var_gtid_next::session_update");
  char buf[Gtid::MAX_TEXT_LENGTH + 1];
  // Get the value
  String str(buf, sizeof(buf), &my_charset_latin1);
  char *res = NULL;
  if (!var->value) {
    // set session gtid_next= default
    DBUG_ASSERT(var->save_result.string_value.str);
    DBUG_ASSERT(var->save_result.string_value.length);
    res = var->save_result.string_value.str;
  } else if (var->value->val_str(&str))
    res = var->value->val_str(&str)->c_ptr_safe();
  if (!res) {
    my_error(ER_WRONG_VALUE_FOR_VAR, MYF(0), name.str, "NULL");
    DBUG_RETURN(true);
  }
  global_sid_lock->rdlock();
  Gtid_specification spec;
  if (spec.parse(global_sid_map, res) != RETURN_STATUS_OK) {
    global_sid_lock->unlock();
    DBUG_RETURN(true);
  }

  bool ret = set_gtid_next(thd, spec);
  // set_gtid_next releases global_sid_lock
  DBUG_RETURN(ret);
}

#ifdef HAVE_GTID_NEXT_LIST
bool Sys_var_gtid_set::session_update(THD *thd, set_var *var) {
  DBUG_ENTER("Sys_var_gtid_set::session_update");
  Gtid_set_or_null *gsn = (Gtid_set_or_null *)session_var_ptr(thd);
  char *value = var->save_result.string_value.str;
  if (value == NULL)
    gsn->set_null();
  else {
    Gtid_set *gs = gsn->set_non_null(global_sid_map);
    if (gs == NULL) {
      my_error(ER_OUT_OF_RESOURCES, MYF(0));  // allocation failed
      DBUG_RETURN(true);
    }
    /*
      If string begins with '+', add to the existing set, otherwise
      replace existing set.
    */
    while (isspace(*value)) value++;
    if (*value == '+')
      value++;
    else
      gs->clear();
    // Add specified set of groups to Gtid_set.
    global_sid_lock->rdlock();
    enum_return_status ret = gs->add_gtid_text(value);
    global_sid_lock->unlock();
    if (ret != RETURN_STATUS_OK) {
      gsn->set_null();
      DBUG_RETURN(true);
    }
  }
  DBUG_RETURN(false);
}
#endif  // HAVE_GTID_NEXT_LIST

/**
  This function shall issue a deprecation warning
  if the new gtid mode is set to GTID_MODE_ON and
  there is at least one replication channel with
  IGNORE_SERVER_IDS configured (i.e., not empty).

  The caller must have acquired a lock on the
  channel_map object before calling this function.

  The warning emitted is: ER_WARN_DEPRECATED_SYNTAX_NO_REPLACEMENT .

  @param thd The current session thread context.
  @param oldmode The old value of @@global.gtid_mode.
  @param newmode The new value for @@global.gtid_mode.

*/
static void issue_deprecation_warnings_gtid_mode(
    THD *thd, enum_gtid_mode oldmode MY_ATTRIBUTE((unused)),
    enum_gtid_mode newmode) {
  channel_map.assert_some_lock();

  /*
    Check that if changing to gtid_mode=on no channel is configured
    to ignore server ids. If it is, issue a deprecation warning.
  */
  if (newmode == GTID_MODE_ON) {
    for (mi_map::iterator it = channel_map.begin(); it != channel_map.end();
         it++) {
      Master_info *mi = it->second;
      if (mi != NULL && mi->is_ignore_server_ids_configured()) {
        push_warning_printf(
            thd, Sql_condition::SL_WARNING, ER_WARN_DEPRECATED_SYNTAX,
            ER_THD(thd, ER_WARN_DEPRECATED_SYNTAX_NO_REPLACEMENT),
            "CHANGE MASTER TO ... IGNORE_SERVER_IDS='...' "
            "(when @@GLOBAL.GTID_MODE = ON)",
            "");

        break;  // Only push one warning
      }
    }
  }
}

/**
  This function shall be called whenever the global scope
  of gtid_mode var is updated.

  It checks some preconditions and also emits deprecation
  warnings conditionally when changing the value.

  Deprecation warnings are emitted after error conditions
  have been checked and only if there is no error raised.
*/
bool Sys_var_gtid_mode::global_update(THD *thd, set_var *var) {
  DBUG_ENTER("Sys_var_gtid_mode::global_update");
  bool ret = true;

  /*
    SET binlog_checksome command should ignore 'read-only' and 'super_read_only'
    options so that it can update 'mysql.gtid_executed' replication repository
    table.
  */
  thd->set_skip_readonly_check();
  /*
    Hold lock_log so that:
    - other transactions are not flushed while gtid_mode is changed;
    - gtid_mode is not changed while some other thread is rotating
    the binlog.

    Hold channel_map lock so that:
    - gtid_mode is not changed during the execution of some
    replication command; particularly CHANGE MASTER. CHANGE MASTER
    checks if GTID_MODE is compatible with AUTO_POSITION, and
    later it actually updates the in-memory structure for
    AUTO_POSITION.  If gtid_mode was changed between these calls,
    auto_position could be set incompatible with gtid_mode.

    Hold global_sid_lock.wrlock so that:
    - other transactions cannot acquire ownership of any gtid.

    Hold gtid_mode_lock so that all places that don't want to hold
    any of the other locks, but want to read gtid_mode, don't need
    to take the other locks.
  */

  enum_gtid_mode new_gtid_mode =
      (enum_gtid_mode)var->save_result.ulonglong_value;

  if (gtid_mode_lock->trywrlock()) {
    my_error(ER_CANT_SET_GTID_MODE, MYF(0), get_gtid_mode_string(new_gtid_mode),
             "there is a concurrent operation that disallows changes to "
             "@@GLOBAL.GTID_MODE");
    DBUG_RETURN(ret);
  }

  DEBUG_SYNC(
      thd,
      "gtid_mode_update_gtid_mode_lock_wrlock_taken_will_take_global_sid_lock");

  channel_map.wrlock();
  mysql_mutex_lock(mysql_bin_log.get_log_lock());
  global_sid_lock->wrlock();
  int lock_count = 4;

  enum_gtid_mode old_gtid_mode = get_gtid_mode(GTID_MODE_LOCK_SID);
  DBUG_ASSERT(new_gtid_mode <= GTID_MODE_ON);

  DBUG_PRINT("info", ("old_gtid_mode=%d new_gtid_mode=%d", old_gtid_mode,
                      new_gtid_mode));

  if (new_gtid_mode == old_gtid_mode) goto end;

  // Can only change one step at a time.
  /*
   Change gtid_mode value without checking for one step change during
   server startup.
  */
  if (mysqld_server_started &&
      abs((int)new_gtid_mode - (int)old_gtid_mode) > 1) {
    my_error(ER_GTID_MODE_CAN_ONLY_CHANGE_ONE_STEP_AT_A_TIME, MYF(0));
    goto err;
  }

  // Not allowed with slave_sql_skip_counter
  DBUG_PRINT("info", ("sql_slave_skip_counter=%d", sql_slave_skip_counter));
  if (new_gtid_mode == GTID_MODE_ON && sql_slave_skip_counter > 0) {
    my_error(ER_CANT_SET_GTID_MODE, MYF(0), "ON",
             "@@GLOBAL.SQL_SLAVE_SKIP_COUNTER is greater than zero");
    goto err;
  }

  // Cannot set OFF when some channel uses AUTO_POSITION.
  if (new_gtid_mode == GTID_MODE_OFF) {
    for (mi_map::iterator it = channel_map.begin(); it != channel_map.end();
         it++) {
      Master_info *mi = it->second;
      DBUG_PRINT("info", ("auto_position for channel '%s' is %d",
                          mi->get_channel(), mi->is_auto_position()));
      if (mi != NULL && mi->is_auto_position()) {
        char buf[1024];
        snprintf(buf, sizeof(buf),
                 "replication channel '%.192s' is configured "
                 "in AUTO_POSITION mode. Execute "
                 "CHANGE MASTER TO MASTER_AUTO_POSITION = 0 "
                 "FOR CHANNEL '%.192s' before you set "
                 "@@GLOBAL.GTID_MODE = OFF.",
                 mi->get_channel(), mi->get_channel());
        my_error(ER_CANT_SET_GTID_MODE, MYF(0), "OFF", buf);
        goto err;
      }
    }
  }

  // Can't set GTID_MODE != ON when group replication is enabled.
  if (is_group_replication_running()) {
    DBUG_ASSERT(old_gtid_mode == GTID_MODE_ON);
    DBUG_ASSERT(new_gtid_mode == GTID_MODE_ON_PERMISSIVE);
    my_error(ER_CANT_SET_GTID_MODE, MYF(0), get_gtid_mode_string(new_gtid_mode),
             "group replication requires @@GLOBAL.GTID_MODE=ON");
    goto err;
  }

  // Compatible with ongoing transactions.
  DBUG_PRINT("info", ("anonymous_ownership_count=%d owned_gtids->is_empty=%d",
                      gtid_state->get_anonymous_ownership_count(),
                      gtid_state->get_owned_gtids()->is_empty()));
  gtid_state->get_owned_gtids()->dbug_print("global owned_gtids");
  if (new_gtid_mode == GTID_MODE_ON &&
      gtid_state->get_anonymous_ownership_count() > 0) {
    my_error(ER_CANT_SET_GTID_MODE, MYF(0), "ON",
             "there are ongoing, anonymous transactions. Before "
             "setting @@GLOBAL.GTID_MODE = ON, wait until "
             "SHOW STATUS LIKE 'ANONYMOUS_TRANSACTION_COUNT' "
             "shows zero on all servers. Then wait for all "
             "existing, anonymous transactions to replicate to "
             "all slaves, and then execute "
             "SET @@GLOBAL.GTID_MODE = ON on all servers. "
             "See the Manual for details");
    goto err;
  }

  if (new_gtid_mode == GTID_MODE_OFF &&
      !gtid_state->get_owned_gtids()->is_empty()) {
    my_error(ER_CANT_SET_GTID_MODE, MYF(0), "OFF",
             "there are ongoing transactions that have a GTID. "
             "Before you set @@GLOBAL.GTID_MODE = OFF, wait "
             "until SELECT @@GLOBAL.GTID_OWNED is empty on all "
             "servers. Then wait for all GTID-transactions to "
             "replicate to all servers, and then execute "
             "SET @@GLOBAL.GTID_MODE = OFF on all servers. "
             "See the Manual for details");
    goto err;
  }

  // Compatible with ongoing GTID-violating transactions
  DBUG_PRINT("info",
             ("automatic_gtid_violating_transaction_count=%d",
              gtid_state->get_automatic_gtid_violating_transaction_count()));
  if (new_gtid_mode >= GTID_MODE_ON_PERMISSIVE &&
      gtid_state->get_automatic_gtid_violating_transaction_count() > 0) {
    my_error(ER_CANT_SET_GTID_MODE, MYF(0), "ON_PERMISSIVE",
             "there are ongoing transactions that use "
             "GTID_NEXT = 'AUTOMATIC', which violate GTID "
             "consistency. Adjust your workload to be "
             "GTID-consistent before setting "
             "@@GLOBAL.GTID_MODE = ON_PERMISSIVE. "
             "See the Manual for "
             "@@GLOBAL.ENFORCE_GTID_CONSISTENCY for details");
    goto err;
  }

  // Compatible with ENFORCE_GTID_CONSISTENCY.
  if (new_gtid_mode == GTID_MODE_ON &&
      get_gtid_consistency_mode() != GTID_CONSISTENCY_MODE_ON) {
    my_error(ER_CANT_SET_GTID_MODE, MYF(0), "ON",
             "ENFORCE_GTID_CONSISTENCY is not ON");
    goto err;
  }

  // Can't set GTID_MODE=OFF with ongoing calls to
  // WAIT_FOR_EXECUTED_GTID_SET or
  // WAIT_UNTIL_SQL_THREAD_AFTER_GTIDS.
  DBUG_PRINT("info",
             ("gtid_wait_count=%d", gtid_state->get_gtid_wait_count() > 0));
  if (new_gtid_mode == GTID_MODE_OFF && gtid_state->get_gtid_wait_count() > 0) {
    my_error(ER_CANT_SET_GTID_MODE, MYF(0), "OFF",
             "there are ongoing calls to "
             "WAIT_FOR_EXECUTED_GTID_SET or "
             "WAIT_UNTIL_SQL_THREAD_AFTER_GTIDS. Before you set "
             "@@GLOBAL.GTID_MODE = OFF, ensure that no other "
             "client is waiting for GTID-transactions to be "
             "committed");
    goto err;
  }

  // Update the mode
  global_var(ulong) = new_gtid_mode;
  gtid_mode_counter++;
  global_sid_lock->unlock();
  lock_count = 3;

  // Generate note in log
  LogErr(SYSTEM_LEVEL, ER_CHANGED_GTID_MODE, gtid_mode_names[old_gtid_mode],
         gtid_mode_names[new_gtid_mode]);

  // Rotate
  {
    bool dont_care = false;
    if (mysql_bin_log.rotate(true, &dont_care)) goto err;
  }

end:
  /* handle deprecations warning */
  issue_deprecation_warnings_gtid_mode(thd, old_gtid_mode, new_gtid_mode);

  ret = false;
err:
  DBUG_ASSERT(lock_count >= 0);
  DBUG_ASSERT(lock_count <= 4);
  if (lock_count == 4) global_sid_lock->unlock();
  mysql_mutex_unlock(mysql_bin_log.get_log_lock());
  channel_map.unlock();
  gtid_mode_lock->unlock();
  DBUG_RETURN(ret);
}

bool Sys_var_enforce_gtid_consistency::global_update(THD *thd, set_var *var) {
  DBUG_ENTER("Sys_var_enforce_gtid_consistency::global_update");
  bool ret = true;

  /*
    Hold global_sid_lock.wrlock so that other transactions cannot
    acquire ownership of any gtid.
  */
  global_sid_lock->wrlock();

  DBUG_PRINT("info", ("var->save_result.ulonglong_value=%llu",
                      var->save_result.ulonglong_value));
  enum_gtid_consistency_mode new_mode =
      (enum_gtid_consistency_mode)var->save_result.ulonglong_value;
  enum_gtid_consistency_mode old_mode = get_gtid_consistency_mode();
  enum_gtid_mode gtid_mode = get_gtid_mode(GTID_MODE_LOCK_SID);

  DBUG_ASSERT(new_mode <= GTID_CONSISTENCY_MODE_WARN);

  DBUG_PRINT("info", ("old enforce_gtid_consistency=%d "
                      "new enforce_gtid_consistency=%d "
                      "gtid_mode=%d ",
                      old_mode, new_mode, gtid_mode));

  if (new_mode == old_mode) goto end;

  // Can't turn off GTID-consistency when GTID_MODE=ON.
  if (new_mode != GTID_CONSISTENCY_MODE_ON && gtid_mode == GTID_MODE_ON) {
    my_error(ER_GTID_MODE_ON_REQUIRES_ENFORCE_GTID_CONSISTENCY_ON, MYF(0));
    goto err;
  }
  // If there are ongoing GTID-violating transactions, and we are
  // moving from OFF->ON, WARN->ON, or OFF->WARN, generate warning
  // or error accordingly.
  if (new_mode == GTID_CONSISTENCY_MODE_ON ||
      (old_mode == GTID_CONSISTENCY_MODE_OFF &&
       new_mode == GTID_CONSISTENCY_MODE_WARN)) {
    DBUG_PRINT("info",
               ("automatic_gtid_violating_transaction_count=%d "
                "anonymous_gtid_violating_transaction_count=%d",
                gtid_state->get_automatic_gtid_violating_transaction_count(),
                gtid_state->get_anonymous_gtid_violating_transaction_count()));
    if (gtid_state->get_automatic_gtid_violating_transaction_count() > 0 ||
        gtid_state->get_anonymous_gtid_violating_transaction_count() > 0) {
      if (new_mode == GTID_CONSISTENCY_MODE_ON) {
        my_error(
            ER_CANT_ENFORCE_GTID_CONSISTENCY_WITH_ONGOING_GTID_VIOLATING_TX,
            MYF(0));
        goto err;
      } else {
        push_warning(
            thd, Sql_condition::SL_WARNING,
            ER_ENFORCE_GTID_CONSISTENCY_WARN_WITH_ONGOING_GTID_VIOLATING_TX,
            ER_THD(
                thd,
                ER_ENFORCE_GTID_CONSISTENCY_WARN_WITH_ONGOING_GTID_VIOLATING_TX));
      }
    }
  }

  // Update the mode
  global_var(ulong) = new_mode;

  // Generate note in log
  LogErr(INFORMATION_LEVEL, ER_CHANGED_ENFORCE_GTID_CONSISTENCY,
         get_gtid_consistency_mode_string(old_mode),
         get_gtid_consistency_mode_string(new_mode));

end:
  ret = false;
err:
  global_sid_lock->unlock();
  DBUG_RETURN(ret);
}

static Sys_var_enum_binlog_checksum Binlog_checksum_enum(
    "binlog_checksum",
    "Type of BINLOG_CHECKSUM_ALG. Include checksum for "
    "log events in the binary log. Possible values are NONE and CRC32; "
    "default is CRC32.",
    GLOBAL_VAR(binlog_checksum_options), CMD_LINE(REQUIRED_ARG),
    binlog_checksum_type_names, DEFAULT(binary_log::BINLOG_CHECKSUM_ALG_CRC32),
    NO_MUTEX_GUARD, NOT_IN_BINLOG, ON_CHECK(check_outside_trx));

static Sys_var_bool Sys_master_verify_checksum(
    "master_verify_checksum",
    "Force checksum verification of logged events in binary log before "
    "sending them to slaves or printing them in output of SHOW BINLOG EVENTS. "
    "Disabled by default.",
    GLOBAL_VAR(opt_master_verify_checksum), CMD_LINE(OPT_ARG), DEFAULT(false));

static Sys_var_ulong Sys_slow_launch_time(
    "slow_launch_time",
    "If creating the thread takes longer than this value (in seconds), "
    "the Slow_launch_threads counter will be incremented",
    GLOBAL_VAR(slow_launch_time), CMD_LINE(REQUIRED_ARG),
    VALID_RANGE(0, LONG_TIMEOUT), DEFAULT(2), BLOCK_SIZE(1));

static Sys_var_ulong Sys_sort_buffer(
    "sort_buffer_size",
    "Each thread that needs to do a sort allocates a buffer of this size",
    HINT_UPDATEABLE SESSION_VAR(sortbuff_size), CMD_LINE(REQUIRED_ARG),
    VALID_RANGE(MIN_SORT_MEMORY, ULONG_MAX), DEFAULT(DEFAULT_SORT_MEMORY),
    BLOCK_SIZE(1));

/**
  Check sql modes strict_mode, 'NO_ZERO_DATE', 'NO_ZERO_IN_DATE' and
  'ERROR_FOR_DIVISION_BY_ZERO' are used together. If only subset of it
  is set then warning is reported.

  @param sql_mode sql mode.
  @param thd      Current thread
*/
static void check_sub_modes_of_strict_mode(sql_mode_t &sql_mode, THD *thd) {
  const sql_mode_t strict_modes =
      (MODE_STRICT_TRANS_TABLES | MODE_STRICT_ALL_TABLES);

  const sql_mode_t new_strict_submodes =
      (MODE_NO_ZERO_IN_DATE | MODE_NO_ZERO_DATE |
       MODE_ERROR_FOR_DIVISION_BY_ZERO);

  const sql_mode_t strict_modes_set = (sql_mode & strict_modes);
  const sql_mode_t new_strict_submodes_set = (sql_mode & new_strict_submodes);

  if (((strict_modes_set | new_strict_submodes_set) != 0) &&
      ((new_strict_submodes_set != new_strict_submodes) ||
       (strict_modes_set == 0))) {
    if (thd)
      push_warning(thd, Sql_condition::SL_WARNING, ER_SQL_MODE_MERGED,
                   ER_THD(thd, ER_SQL_MODE_MERGED));
    else
      LogErr(WARNING_LEVEL, ER_SQL_MODE_MERGED_WITH_STRICT_MODE);
  }
}

export sql_mode_t expand_sql_mode(sql_mode_t sql_mode, THD *thd) {
  if (sql_mode & MODE_ANSI) {
    /*
      Note that we dont set
      MODE_NO_KEY_OPTIONS | MODE_NO_TABLE_OPTIONS | MODE_NO_FIELD_OPTIONS
      to allow one to get full use of MySQL in this mode.
    */
    sql_mode |= (MODE_REAL_AS_FLOAT | MODE_PIPES_AS_CONCAT | MODE_ANSI_QUOTES |
                 MODE_IGNORE_SPACE | MODE_ONLY_FULL_GROUP_BY);
  }
  if (sql_mode & MODE_TRADITIONAL)
    sql_mode |= (MODE_STRICT_TRANS_TABLES | MODE_STRICT_ALL_TABLES |
                 MODE_NO_ZERO_IN_DATE | MODE_NO_ZERO_DATE |
                 MODE_ERROR_FOR_DIVISION_BY_ZERO | MODE_NO_ENGINE_SUBSTITUTION);

  check_sub_modes_of_strict_mode(sql_mode, thd);
  return sql_mode;
}
static bool check_sql_mode(sys_var *, THD *thd, set_var *var) {
  const sql_mode_t candidate_mode =
      expand_sql_mode(var->save_result.ulonglong_value, thd);
  var->save_result.ulonglong_value = candidate_mode;

  if (candidate_mode & ~MODE_ALLOWED_MASK) {
    return true;
  }
  if (candidate_mode & MODE_PAD_CHAR_TO_FULL_LENGTH) {
    push_warning_printf(
        thd, Sql_condition::SL_WARNING, ER_WARN_DEPRECATED_SQLMODE,
        ER_THD(thd, ER_WARN_DEPRECATED_SQLMODE), "PAD_CHAR_TO_FULL_LENGTH");
  }

  return false;
}
static bool fix_sql_mode(sys_var *self, THD *thd, enum_var_type type) {
  if (!self->is_global_persist(type)) {
    /* Update thd->server_status */
    if (thd->variables.sql_mode & MODE_NO_BACKSLASH_ESCAPES)
      thd->server_status |= SERVER_STATUS_NO_BACKSLASH_ESCAPES;
    else
      thd->server_status &= ~SERVER_STATUS_NO_BACKSLASH_ESCAPES;
  }
  return false;
}
/*
  WARNING: When adding new SQL modes don't forget to update the
  tables definitions that stores it's value (ie: mysql.event, mysql.routines,
  mysql.triggers)
*/
static const char *sql_mode_names[] = {"REAL_AS_FLOAT",
                                       "PIPES_AS_CONCAT",
                                       "ANSI_QUOTES",
                                       "IGNORE_SPACE",
                                       ",",
                                       "ONLY_FULL_GROUP_BY",
                                       "NO_UNSIGNED_SUBTRACTION",
                                       "NO_DIR_IN_CREATE",
                                       "NOT_USED_9",
                                       "NOT_USED_10",
                                       "NOT_USED_11",
                                       "NOT_USED_12",
                                       "NOT_USED_13",
                                       "NOT_USED_14",
                                       "NOT_USED_15",
                                       "NOT_USED_16",
                                       "NOT_USED_17",
                                       "NOT_USED_18",
                                       "ANSI",
                                       "NO_AUTO_VALUE_ON_ZERO",
                                       "NO_BACKSLASH_ESCAPES",
                                       "STRICT_TRANS_TABLES",
                                       "STRICT_ALL_TABLES",
                                       "NO_ZERO_IN_DATE",
                                       "NO_ZERO_DATE",
                                       "ALLOW_INVALID_DATES",
                                       "ERROR_FOR_DIVISION_BY_ZERO",
                                       "TRADITIONAL",
                                       "NOT_USED_29",
                                       "HIGH_NOT_PRECEDENCE",
                                       "NO_ENGINE_SUBSTITUTION",
                                       "PAD_CHAR_TO_FULL_LENGTH",
                                       "TIME_TRUNCATE_FRACTIONAL",
                                       0};
export bool sql_mode_string_representation(THD *thd, sql_mode_t sql_mode,
                                           LEX_STRING *ls) {
  set_to_string(thd, ls, sql_mode, sql_mode_names);
  return ls->str == 0;
}
/*
  sql_mode should *not* be IN_BINLOG: even though it is written to the binlog,
  the slave ignores the MODE_NO_DIR_IN_CREATE variable, so slave's value
  differs from master's (see log_event.cc: Query_log_event::do_apply_event()).
*/
static Sys_var_set Sys_sql_mode(
    "sql_mode",
    "Syntax: sql-mode=mode[,mode[,mode...]]. See the manual for the "
    "complete list of valid sql modes",
    HINT_UPDATEABLE SESSION_VAR(sql_mode), CMD_LINE(REQUIRED_ARG),
    sql_mode_names,
    DEFAULT(MODE_NO_ENGINE_SUBSTITUTION | MODE_ONLY_FULL_GROUP_BY |
            MODE_STRICT_TRANS_TABLES | MODE_NO_ZERO_IN_DATE |
            MODE_NO_ZERO_DATE | MODE_ERROR_FOR_DIVISION_BY_ZERO),
    NO_MUTEX_GUARD, NOT_IN_BINLOG, ON_CHECK(check_sql_mode),
    ON_UPDATE(fix_sql_mode));

static Sys_var_ulong Sys_max_execution_time(
    "max_execution_time",
    "Kill SELECT statement that takes over the specified number of "
    "milliseconds",
    HINT_UPDATEABLE SESSION_VAR(max_execution_time), CMD_LINE(REQUIRED_ARG),
    VALID_RANGE(0, ULONG_MAX), DEFAULT(0), BLOCK_SIZE(1));

#if defined(HAVE_OPENSSL)
#define SSL_OPT(X) CMD_LINE(REQUIRED_ARG, X)
#endif

/*
  If you are adding new system variable for SSL communication, please take a
  look at do_auto_cert_generation() function in sql_authentication.cc and
  add new system variable in checks if required.
*/

static Sys_var_charptr Sys_ssl_ca(
    "ssl_ca", "CA file in PEM format (check OpenSSL docs, implies --ssl)",
    READ_ONLY NON_PERSIST GLOBAL_VAR(opt_ssl_ca), SSL_OPT(OPT_SSL_CA),
    IN_FS_CHARSET, DEFAULT(0));

static Sys_var_charptr Sys_ssl_capath(
    "ssl_capath", "CA directory (check OpenSSL docs, implies --ssl)",
    READ_ONLY NON_PERSIST GLOBAL_VAR(opt_ssl_capath), SSL_OPT(OPT_SSL_CAPATH),
    IN_FS_CHARSET, DEFAULT(0));

static Sys_var_charptr Sys_tls_version(
    "tls_version", "TLS version, permitted values are TLSv1, TLSv1.1, TLSv1.2",
    READ_ONLY GLOBAL_VAR(opt_tls_version), SSL_OPT(OPT_TLS_VERSION),
    IN_FS_CHARSET, "TLSv1,TLSv1.1,TLSv1.2");

#ifndef HAVE_WOLFSSL
static bool update_fips_mode(sys_var *, THD *, enum_var_type) {
  char ssl_err_string[OPENSSL_ERROR_LENGTH] = {'\0'};
  if (set_fips_mode(opt_ssl_fips_mode, ssl_err_string) != 1) {
    opt_ssl_fips_mode = get_fips_mode();
    my_error(ER_SSL_FIPS_MODE_ERROR, MYF(0), "Openssl is not fips enabled");
    return true;
  } else {
    return false;
  }
}
#endif

#ifdef HAVE_WOLFSSL
static const char *ssl_fips_mode_names[] = {"OFF", 0};
#else
static const char *ssl_fips_mode_names[] = {"OFF", "ON", "STRICT", 0};
#endif
static Sys_var_enum Sys_ssl_fips_mode(
    "ssl_fips_mode",
    "SSL FIPS mode (applies only for OpenSSL); "
#ifndef HAVE_WOLFSSL
    "permitted values are: OFF, ON, STRICT",
#else
    "permitted values are: OFF",
#endif
    GLOBAL_VAR(opt_ssl_fips_mode), SSL_OPT(OPT_SSL_FIPS_MODE),
    ssl_fips_mode_names, DEFAULT(0), NO_MUTEX_GUARD, NOT_IN_BINLOG,
    ON_CHECK(NULL),
#ifndef HAVE_WOLFSSL
    ON_UPDATE(update_fips_mode),
#else
    ON_UPDATE(NULL),
#endif
    NULL);

static Sys_var_charptr Sys_ssl_cert(
    "ssl_cert", "X509 cert in PEM format (implies --ssl)",
    READ_ONLY NON_PERSIST GLOBAL_VAR(opt_ssl_cert), SSL_OPT(OPT_SSL_CERT),
    IN_FS_CHARSET, DEFAULT(0));

static Sys_var_charptr Sys_ssl_cipher("ssl_cipher",
                                      "SSL cipher to use (implies --ssl)",
                                      READ_ONLY GLOBAL_VAR(opt_ssl_cipher),
                                      SSL_OPT(OPT_SSL_CIPHER), IN_FS_CHARSET,
                                      DEFAULT(0));

static Sys_var_charptr Sys_ssl_key(
    "ssl_key", "X509 key in PEM format (implies --ssl)",
    READ_ONLY NON_PERSIST GLOBAL_VAR(opt_ssl_key), SSL_OPT(OPT_SSL_KEY),
    IN_FS_CHARSET, DEFAULT(0));

static Sys_var_charptr Sys_ssl_crl(
    "ssl_crl", "CRL file in PEM format (check OpenSSL docs, implies --ssl)",
    READ_ONLY NON_PERSIST GLOBAL_VAR(opt_ssl_crl), SSL_OPT(OPT_SSL_CRL),
    IN_FS_CHARSET, DEFAULT(0));

static Sys_var_charptr Sys_ssl_crlpath(
    "ssl_crlpath", "CRL directory (check OpenSSL docs, implies --ssl)",
    READ_ONLY NON_PERSIST GLOBAL_VAR(opt_ssl_crlpath), SSL_OPT(OPT_SSL_CRLPATH),
    IN_FS_CHARSET, DEFAULT(0));

#if defined(HAVE_OPENSSL) && !defined(HAVE_WOLFSSL)
static Sys_var_bool Sys_auto_generate_certs(
    "auto_generate_certs",
    "Auto generate SSL certificates at server startup if --ssl is set to "
    "ON and none of the other SSL system variables are specified and "
    "certificate/key files are not present in data directory.",
    READ_ONLY NON_PERSIST GLOBAL_VAR(opt_auto_generate_certs),
    CMD_LINE(OPT_ARG), DEFAULT(true), NO_MUTEX_GUARD, NOT_IN_BINLOG,
    ON_CHECK(NULL), ON_UPDATE(NULL), NULL);
#endif /* HAVE_OPENSSL && !HAVE_WOLFSSL */

// why ENUM and not BOOL ?
static const char *updatable_views_with_limit_names[] = {"NO", "YES", 0};
static Sys_var_enum Sys_updatable_views_with_limit(
    "updatable_views_with_limit",
    "YES = Don't issue an error message (warning only) if a VIEW without "
    "presence of a key of the underlying table is used in queries with a "
    "LIMIT clause for updating. NO = Prohibit update of a VIEW, which "
    "does not contain a key of the underlying table and the query uses "
    "a LIMIT clause (usually get from GUI tools)",
    HINT_UPDATEABLE SESSION_VAR(updatable_views_with_limit),
    CMD_LINE(REQUIRED_ARG), updatable_views_with_limit_names, DEFAULT(true));

static char *system_time_zone_ptr;
static Sys_var_charptr Sys_system_time_zone(
    "system_time_zone", "The server system time zone",
    READ_ONLY NON_PERSIST GLOBAL_VAR(system_time_zone_ptr), NO_CMD_LINE,
    IN_FS_CHARSET, DEFAULT(system_time_zone));

static Sys_var_ulong Sys_table_def_size(
    "table_definition_cache", "The number of cached table definitions",
    GLOBAL_VAR(table_def_size),
    CMD_LINE(REQUIRED_ARG, OPT_TABLE_DEFINITION_CACHE),
    VALID_RANGE(TABLE_DEF_CACHE_MIN, 512 * 1024),
    DEFAULT(TABLE_DEF_CACHE_DEFAULT), BLOCK_SIZE(1), NO_MUTEX_GUARD,
    NOT_IN_BINLOG, ON_CHECK(NULL), ON_UPDATE(NULL), NULL,
    /* table_definition_cache is used as a sizing hint by the performance
       schema. */
    sys_var::PARSE_EARLY);

static Sys_var_ulong Sys_schema_def_size(
    "schema_definition_cache", "The number of cached schema definitions",
    GLOBAL_VAR(schema_def_size), CMD_LINE(REQUIRED_ARG),
    VALID_RANGE(SCHEMA_DEF_CACHE_MIN, 512 * 1024),
    DEFAULT(SCHEMA_DEF_CACHE_DEFAULT), BLOCK_SIZE(1));

static Sys_var_ulong Sys_tablespace_def_size(
    "tablespace_definition_cache",
    "The number of cached tablespace definitions",
    GLOBAL_VAR(tablespace_def_size), CMD_LINE(REQUIRED_ARG),
    VALID_RANGE(TABLESPACE_DEF_CACHE_MIN, 512 * 1024),
    DEFAULT(TABLESPACE_DEF_CACHE_DEFAULT), BLOCK_SIZE(1));

static Sys_var_ulong Sys_stored_program_def_size(
    "stored_program_definition_cache",
    "The number of cached stored program definitions",
    GLOBAL_VAR(stored_program_def_size), CMD_LINE(REQUIRED_ARG),
    VALID_RANGE(STORED_PROGRAM_DEF_CACHE_MIN, 512 * 1024),
    DEFAULT(STORED_PROGRAM_DEF_CACHE_DEFAULT), BLOCK_SIZE(1));

static bool fix_table_cache_size(sys_var *, THD *, enum_var_type) {
  /*
    table_open_cache parameter is a soft limit for total number of objects
    in all table cache instances. Once this value is updated we need to
    update value of a per-instance soft limit on table cache size.
  */
  table_cache_size_per_instance = table_cache_size / table_cache_instances;
  return false;
}

static Sys_var_ulong Sys_table_cache_size(
    "table_open_cache",
    "The number of cached open tables "
    "(total for all table cache instances)",
    GLOBAL_VAR(table_cache_size), CMD_LINE(REQUIRED_ARG),
    VALID_RANGE(1, 512 * 1024), DEFAULT(TABLE_OPEN_CACHE_DEFAULT),
    BLOCK_SIZE(1), NO_MUTEX_GUARD, NOT_IN_BINLOG, ON_CHECK(NULL),
    ON_UPDATE(fix_table_cache_size), NULL,
    /* table_open_cache is used as a sizing hint by the performance schema. */
    sys_var::PARSE_EARLY);

static Sys_var_ulong Sys_table_cache_instances(
    "table_open_cache_instances", "The number of table cache instances",
    READ_ONLY GLOBAL_VAR(table_cache_instances), CMD_LINE(REQUIRED_ARG),
    VALID_RANGE(1, Table_cache_manager::MAX_TABLE_CACHES),
    DEFAULT(Table_cache_manager::DEFAULT_MAX_TABLE_CACHES), BLOCK_SIZE(1),
    NO_MUTEX_GUARD, NOT_IN_BINLOG, ON_CHECK(NULL), ON_UPDATE(NULL), NULL,
    /*
      table_open_cache is used as a sizing hint by the performance schema,
      and 'table_open_cache' is a prefix of 'table_open_cache_instances'.
      Is is better to keep these options together, to avoid confusing
      handle_options() with partial name matches.
    */
    sys_var::PARSE_EARLY);

static Sys_var_ulong Sys_thread_cache_size(
    "thread_cache_size", "How many threads we should keep in a cache for reuse",
    GLOBAL_VAR(Per_thread_connection_handler::max_blocked_pthreads),
    CMD_LINE(REQUIRED_ARG, OPT_THREAD_CACHE_SIZE), VALID_RANGE(0, 16384),
    DEFAULT(0), BLOCK_SIZE(1));

#ifdef HAVE_POOL_OF_THREADS

static bool fix_tp_max_threads(sys_var *, THD *, enum_var_type) noexcept {
#ifdef _WIN32
  tp_set_max_threads(threadpool_max_threads);
#endif
  return false;
}

#ifdef _WIN32
static bool fix_tp_min_threads(sys_var *, THD *, enum_var_type) noexcept {
  tp_set_min_threads(threadpool_min_threads);
  return false;
}
#endif

#ifndef _WIN32
static bool fix_threadpool_size(sys_var *, THD *, enum_var_type) noexcept {
  tp_set_threadpool_size(threadpool_size);
  return false;
}

static bool fix_threadpool_stall_limit(sys_var *, THD *,
                                       enum_var_type) noexcept {
  tp_set_threadpool_stall_limit(threadpool_stall_limit);
  return false;
}
#endif

static inline int my_getncpus() noexcept {
#ifdef _SC_NPROCESSORS_ONLN
  return sysconf(_SC_NPROCESSORS_ONLN);
#else
  return 2; /* The value returned by the old my_getncpus implementation */
#endif
}

#ifdef _WIN32
static Sys_var_uint Sys_threadpool_min_threads(
    "thread_pool_min_threads", "Minimum number of threads in the thread pool.",
    GLOBAL_VAR(threadpool_min_threads), CMD_LINE(REQUIRED_ARG),
    VALID_RANGE(1, 256), DEFAULT(1), BLOCK_SIZE(1), NO_MUTEX_GUARD,
    NOT_IN_BINLOG, ON_CHECK(nullptr), ON_UPDATE(fix_tp_min_threads));
#else
static Sys_var_uint Sys_threadpool_idle_thread_timeout(
    "thread_pool_idle_timeout",
    "Timeout in seconds for an idle thread in the thread pool."
    "Worker thread will be shut down after timeout",
    GLOBAL_VAR(threadpool_idle_timeout), CMD_LINE(REQUIRED_ARG),
    VALID_RANGE(1, UINT_MAX), DEFAULT(60), BLOCK_SIZE(1));
static Sys_var_uint Sys_threadpool_oversubscribe(
    "thread_pool_oversubscribe",
    "How many additional active worker threads in a group are allowed.",
    GLOBAL_VAR(threadpool_oversubscribe), CMD_LINE(REQUIRED_ARG),
    VALID_RANGE(1, 1000), DEFAULT(3), BLOCK_SIZE(1));
static Sys_var_uint Sys_threadpool_size(
    "thread_pool_size",
    "Number of thread groups in the pool. "
    "This parameter is roughly equivalent to maximum number of concurrently "
    "executing threads (threads in a waiting state do not count as executing).",
    GLOBAL_VAR(threadpool_size), CMD_LINE(REQUIRED_ARG),
    VALID_RANGE(1, MAX_THREAD_GROUPS), DEFAULT(my_getncpus()), BLOCK_SIZE(1),
    NO_MUTEX_GUARD, NOT_IN_BINLOG, ON_CHECK(nullptr),
    ON_UPDATE(fix_threadpool_size));
static Sys_var_uint Sys_threadpool_stall_limit(
    "thread_pool_stall_limit",
    "Maximum query execution time in milliseconds,"
    "before an executing non-yielding thread is considered stalled."
    "If a worker thread is stalled, additional worker thread "
    "may be created to handle remaining clients.",
    GLOBAL_VAR(threadpool_stall_limit), CMD_LINE(REQUIRED_ARG),
    VALID_RANGE(10, UINT_MAX), DEFAULT(500), BLOCK_SIZE(1), NO_MUTEX_GUARD,
    NOT_IN_BINLOG, ON_CHECK(nullptr), ON_UPDATE(fix_threadpool_stall_limit));
static Sys_var_uint Sys_threadpool_high_prio_tickets(
    "thread_pool_high_prio_tickets",
    "Number of tickets to enter the high priority event queue for each "
    "transaction.",
    SESSION_VAR(threadpool_high_prio_tickets), CMD_LINE(REQUIRED_ARG),
    VALID_RANGE(0, UINT_MAX), DEFAULT(UINT_MAX), BLOCK_SIZE(1));

static Sys_var_enum Sys_threadpool_high_prio_mode(
    "thread_pool_high_prio_mode",
    "High priority queue mode: one of 'transactions', 'statements' or 'none'. "
    "In the 'transactions' mode the thread pool uses both high- and "
    "low-priority "
    "queues depending on whether an event is generated by an already started "
    "transaction or a connection holding a MDL, table, user, or a global read "
    "or backup lock and whether it has any high priority tickets (see "
    "thread_pool_high_prio_tickets). In the 'statements' mode all events (i.e. "
    "individual statements) always go to the high priority queue, regardless "
    "of "
    "the current transaction and lock state and high priority tickets. "
    "'none' is the opposite of 'statements', i.e. disables the high priority "
    "queue "
    "completely.",
    SESSION_VAR(threadpool_high_prio_mode), CMD_LINE(REQUIRED_ARG),
    threadpool_high_prio_mode_names, DEFAULT(TP_HIGH_PRIO_MODE_TRANSACTIONS));

#endif /* !WIN32 */
static Sys_var_uint Sys_threadpool_max_threads(
    "thread_pool_max_threads",
    "Maximum allowed number of worker threads in the thread pool",
    GLOBAL_VAR(threadpool_max_threads), CMD_LINE(REQUIRED_ARG),
    VALID_RANGE(1, MAX_CONNECTIONS), DEFAULT(MAX_CONNECTIONS), BLOCK_SIZE(1),
    NO_MUTEX_GUARD, NOT_IN_BINLOG, ON_CHECK(nullptr),
    ON_UPDATE(fix_tp_max_threads));
#endif /* HAVE_POOL_OF_THREADS */

/**
  Function to check if the 'next' transaction isolation level
  can be changed.

  @param[in] thd    Thread handler.
  @param[in] var    A pointer to set_var holding the specified list of
                    system variable names.

  @retval   false   Success.
  @retval   true    Error.
*/
static bool check_transaction_isolation(sys_var *, THD *thd, set_var *var) {
  if (var->type == OPT_DEFAULT &&
      (thd->in_active_multi_stmt_transaction() || thd->in_sub_stmt)) {
    DBUG_ASSERT(thd->in_multi_stmt_transaction_mode() || thd->in_sub_stmt);
    my_error(ER_CANT_CHANGE_TX_CHARACTERISTICS, MYF(0));
    return true;
  }
  return false;
}

/**
  This function sets the session variable thd->variables.transaction_isolation
  to reflect changes to @@session.transaction_isolation.

  @param[in] thd    Thread handler.
  @param[in] var    A pointer to the set_var.

  @retval   false   Success.
  @retval   true    Error.
*/
bool Sys_var_transaction_isolation::session_update(THD *thd, set_var *var) {
  if (var->type == OPT_SESSION && Sys_var_enum::session_update(thd, var))
    return true;
  if (var->type == OPT_DEFAULT ||
      !(thd->in_active_multi_stmt_transaction() || thd->in_sub_stmt)) {
    /*
      Update the isolation level of the next transaction.
      I.e. if one did:
      COMMIT;
      SET SESSION ISOLATION LEVEL ...
      BEGIN; <-- this transaction has the new isolation
      Note, that in case of:
      COMMIT;
      SET TRANSACTION ISOLATION LEVEL ...
      SET SESSION ISOLATION LEVEL ...
      BEGIN; <-- the session isolation level is used, not the
      result of SET TRANSACTION statement.

      When we are in a trigger/function the transaction is already
      started. Adhering to above behavior, the SET TRANSACTION would
      fail when run from within trigger/function. And SET SESSION
      TRANSACTION would always succeed making the characteristics
      effective for the next transaction that starts.
     */
    enum_tx_isolation tx_isol;
    tx_isol = (enum_tx_isolation)var->save_result.ulonglong_value;
    bool one_shot = (var->type == OPT_DEFAULT);
    return set_tx_isolation(thd, tx_isol, one_shot);
  }
  return false;
}

// NO_CMD_LINE
static Sys_var_transaction_isolation Sys_transaction_isolation(
    "transaction_isolation", "Default transaction isolation level",
    UNTRACKED_DEFAULT SESSION_VAR(transaction_isolation), NO_CMD_LINE,
    tx_isolation_names, DEFAULT(ISO_REPEATABLE_READ), NO_MUTEX_GUARD,
    NOT_IN_BINLOG, ON_CHECK(check_transaction_isolation));

/**
  Function to check if the state of 'transaction_read_only' can be changed.
  The state cannot be changed if there is already a transaction in progress.

  @param[in] thd    Thread handler
  @param[in] var    A pointer to set_var holding the specified list of
                    system variable names.

  @retval   false   Success.
  @retval   true    Error.
*/
static bool check_transaction_read_only(sys_var *, THD *thd, set_var *var) {
  if (var->type == OPT_DEFAULT &&
      (thd->in_active_multi_stmt_transaction() || thd->in_sub_stmt)) {
    DBUG_ASSERT(thd->in_multi_stmt_transaction_mode() || thd->in_sub_stmt);
    my_error(ER_CANT_CHANGE_TX_CHARACTERISTICS, MYF(0));
    return true;
  }
  return false;
}

/**
  This function sets the session variable thd->variables.transaction_read_only
  to reflect changes to @@session.transaction_read_only.

  @param[in] thd    Thread handler.
  @param[in] var    A pointer to the set_var.

  @retval   false   Success.
*/
bool Sys_var_transaction_read_only::session_update(THD *thd, set_var *var) {
  if (var->type == OPT_SESSION && Sys_var_bool::session_update(thd, var))
    return true;
  if (var->type == OPT_DEFAULT ||
      !(thd->in_active_multi_stmt_transaction() || thd->in_sub_stmt)) {
    // @see Sys_var_transaction_isolation::session_update() above for the rules.
    thd->tx_read_only = var->save_result.ulonglong_value;

    if (thd->variables.session_track_transaction_info > TX_TRACK_NONE) {
      Transaction_state_tracker *tst =
          (Transaction_state_tracker *)thd->session_tracker.get_tracker(
              TRANSACTION_INFO_TRACKER);

      if (var->type == OPT_DEFAULT)
        tst->set_read_flags(thd,
                            thd->tx_read_only ? TX_READ_ONLY : TX_READ_WRITE);
      else
        tst->set_read_flags(thd, TX_READ_INHERIT);
    }
  }
  return false;
}

static Sys_var_transaction_read_only Sys_transaction_read_only(
    "transaction_read_only",
    "Set default transaction access mode to read only.",
    UNTRACKED_DEFAULT SESSION_VAR(transaction_read_only), NO_CMD_LINE,
    DEFAULT(0), NO_MUTEX_GUARD, NOT_IN_BINLOG,
    ON_CHECK(check_transaction_read_only));

static Sys_var_ulonglong Sys_tmp_table_size(
    "tmp_table_size",
    "If an internal in-memory temporary table in the MEMORY storage engine "
    "exceeds this size, MySQL will automatically convert it to an on-disk "
    "table",
    HINT_UPDATEABLE SESSION_VAR(tmp_table_size), CMD_LINE(REQUIRED_ARG),
    VALID_RANGE(1024, (ulonglong) ~(intptr)0), DEFAULT(16 * 1024 * 1024),
    BLOCK_SIZE(1));

static char *server_version_ptr;
static Sys_var_version Sys_version(
    "version", "Server version",
    READ_ONLY NON_PERSIST GLOBAL_VAR(server_version_ptr), NO_CMD_LINE,
    IN_SYSTEM_CHARSET, DEFAULT(MYSQL_SERVER_VERSION));

static char *server_version_suffix_ptr;
static Sys_var_charptr Sys_version_suffix("version_suffix", "version_suffix",
                                          GLOBAL_VAR(server_version_suffix_ptr),
                                          NO_CMD_LINE, IN_SYSTEM_CHARSET,
                                          DEFAULT(server_version_suffix));

static char *server_version_comment_ptr;
static Sys_var_charptr Sys_version_comment(
    "version_comment", "version_comment",
    GLOBAL_VAR(server_version_comment_ptr), NO_CMD_LINE,
    IN_SYSTEM_CHARSET, DEFAULT(MYSQL_COMPILATION_COMMENT));

static char *server_version_compile_machine_ptr;
static Sys_var_charptr Sys_version_compile_machine(
    "version_compile_machine", "version_compile_machine",
    READ_ONLY NON_PERSIST GLOBAL_VAR(server_version_compile_machine_ptr),
    NO_CMD_LINE, IN_SYSTEM_CHARSET, DEFAULT(MACHINE_TYPE));

static char *server_version_compile_os_ptr;
static Sys_var_charptr Sys_version_compile_os(
    "version_compile_os", "version_compile_os",
    READ_ONLY NON_PERSIST GLOBAL_VAR(server_version_compile_os_ptr),
    NO_CMD_LINE, IN_SYSTEM_CHARSET, DEFAULT(SYSTEM_TYPE));

static const char *server_version_compile_zlib_ptr = ZLIB_VERSION;
static Sys_var_charptr Sys_version_compile_zlib(
    "version_compile_zlib", "version_compile_zlib",
    READ_ONLY NON_PERSIST GLOBAL_VAR(server_version_compile_zlib_ptr),
    NO_CMD_LINE, IN_SYSTEM_CHARSET, DEFAULT(ZLIB_VERSION));

static Sys_var_ulong Sys_net_wait_timeout(
    "wait_timeout",
    "The number of seconds the server waits for activity on a "
    "connection before closing it",
    SESSION_VAR(net_wait_timeout), CMD_LINE(REQUIRED_ARG),
    VALID_RANGE(1, IF_WIN(INT_MAX32 / 1000, LONG_TIMEOUT)),
    DEFAULT(NET_WAIT_TIMEOUT), BLOCK_SIZE(1));

static Sys_var_plugin Sys_default_storage_engine(
    "default_storage_engine", "The default storage engine for new tables",
    SESSION_VAR(table_plugin), NO_CMD_LINE, MYSQL_STORAGE_ENGINE_PLUGIN,
    DEFAULT(&default_storage_engine), NO_MUTEX_GUARD, NOT_IN_BINLOG,
    ON_CHECK(check_storage_engine));

const char *internal_tmp_disk_storage_engine_names[] = {"MyISAM", "InnoDB", 0};
static Sys_var_enum Sys_internal_tmp_disk_storage_engine(
    "internal_tmp_disk_storage_engine",
    "The default storage engine for on-disk internal temporary tables.",
    GLOBAL_VAR(internal_tmp_disk_storage_engine), CMD_LINE(OPT_ARG),
    internal_tmp_disk_storage_engine_names, DEFAULT(TMP_TABLE_INNODB));

const char *internal_tmp_mem_storage_engine_names[] = {"MEMORY", "TempTable",
                                                       0};
static Sys_var_enum Sys_internal_tmp_mem_storage_engine(
    "internal_tmp_mem_storage_engine",
    "The default storage engine for in-memory internal temporary tables.",
    HINT_UPDATEABLE SESSION_VAR(internal_tmp_mem_storage_engine),
    CMD_LINE(REQUIRED_ARG), internal_tmp_mem_storage_engine_names,
    DEFAULT(TMP_TABLE_TEMPTABLE));

static Sys_var_ulonglong Sys_temptable_max_ram(
    "temptable_max_ram",
    "Maximum amount of memory (in bytes) the TempTable storage engine is "
    "allowed to allocate from the main memory (RAM) before starting to "
    "store data on disk.",
    GLOBAL_VAR(temptable_max_ram), CMD_LINE(REQUIRED_ARG),
    VALID_RANGE(2 << 20 /* 2 MiB */, ULLONG_MAX), DEFAULT(1 << 30 /* 1 GiB */),
    BLOCK_SIZE(1));

static Sys_var_plugin Sys_default_tmp_storage_engine(
    "default_tmp_storage_engine",
    "The default storage engine for new explicit temporary tables",
    HINT_UPDATEABLE SESSION_VAR(temp_table_plugin), NO_CMD_LINE,
    MYSQL_STORAGE_ENGINE_PLUGIN, DEFAULT(&default_tmp_storage_engine),
    NO_MUTEX_GUARD, NOT_IN_BINLOG, ON_CHECK(check_storage_engine));

static Sys_var_charptr Sys_enforce_storage_engine(
    "enforce_storage_engine",
    "Force the use of a storage engine for new "
    "tables",
    READ_ONLY GLOBAL_VAR(enforce_storage_engine), CMD_LINE(REQUIRED_ARG),
    IN_SYSTEM_CHARSET, DEFAULT(0));

#if defined(ENABLED_DEBUG_SYNC)
/*
  Variable can be set for the session only.

  This could be changed later. Then we need to have a global array of
  actions in addition to the thread local ones. SET GLOBAL would
  manage the global array, SET [SESSION] the local array. A sync point
  would need to look for a local and a global action. Setting and
  executing of global actions need to be protected by a mutex.

  The purpose of global actions could be to allow synchronizing with
  connectionless threads that cannot execute SET statements.
*/
static Sys_var_debug_sync Sys_debug_sync("debug_sync", "Debug Sync Facility",
                                         sys_var::ONLY_SESSION, NO_CMD_LINE,
                                         DEFAULT(0), NO_MUTEX_GUARD,
                                         NOT_IN_BINLOG,
                                         ON_CHECK(check_has_super));
#endif /* defined(ENABLED_DEBUG_SYNC) */

static bool fix_autocommit(sys_var *self, THD *thd, enum_var_type type) {
  if (self->is_global_persist(type)) {
    if (global_system_variables.option_bits & OPTION_AUTOCOMMIT)
      global_system_variables.option_bits &= ~OPTION_NOT_AUTOCOMMIT;
    else
      global_system_variables.option_bits |= OPTION_NOT_AUTOCOMMIT;
    return false;
  }

  if (thd->variables.option_bits & OPTION_AUTOCOMMIT &&
      thd->variables.option_bits &
          OPTION_NOT_AUTOCOMMIT) {  // activating autocommit

    if (trans_commit_stmt(thd) || trans_commit(thd)) {
      thd->variables.option_bits &= ~OPTION_AUTOCOMMIT;
      return true;
    }
    /*
      Don't close thread tables or release metadata locks: if we do so, we
      risk releasing locks/closing tables of expressions used to assign
      other variables, as in:
      set @var=my_stored_function1(), @@autocommit=1, @var2=(select max(a)
      from my_table), ...
      The locks will be released at statement end anyway, as SET
      statement that assigns autocommit is marked to commit
      transaction implicitly at the end (@sa stmt_causes_implicitcommit()).
    */
    thd->variables.option_bits &= ~(OPTION_BEGIN | OPTION_NOT_AUTOCOMMIT);
    thd->get_transaction()->reset_unsafe_rollback_flags(
        Transaction_ctx::SESSION);
    thd->server_status |= SERVER_STATUS_AUTOCOMMIT;
    return false;
  }

  if (!(thd->variables.option_bits & OPTION_AUTOCOMMIT) &&
      !(thd->variables.option_bits &
        OPTION_NOT_AUTOCOMMIT)) {  // disabling autocommit

    thd->get_transaction()->reset_unsafe_rollback_flags(
        Transaction_ctx::SESSION);
    thd->server_status &= ~SERVER_STATUS_AUTOCOMMIT;
    thd->variables.option_bits |= OPTION_NOT_AUTOCOMMIT;
    return false;
  }

  return false;  // autocommit value wasn't changed
}
static Sys_var_bit Sys_autocommit("autocommit", "autocommit",
                                  SESSION_VAR(option_bits), NO_CMD_LINE,
                                  OPTION_AUTOCOMMIT, DEFAULT(true),
                                  NO_MUTEX_GUARD, NOT_IN_BINLOG, ON_CHECK(0),
                                  ON_UPDATE(fix_autocommit));
export sys_var *Sys_autocommit_ptr = &Sys_autocommit;  // for sql_yacc.yy

static Sys_var_bool Sys_big_tables(
    "big_tables",
    "Allow big result sets by saving all "
    "temporary sets on file (Solves most 'table full' errors)",
    HINT_UPDATEABLE SESSION_VAR(big_tables), CMD_LINE(OPT_ARG), DEFAULT(false));

static Sys_var_bit Sys_big_selects("sql_big_selects", "sql_big_selects",
                                   HINT_UPDATEABLE SESSION_VAR(option_bits),
                                   NO_CMD_LINE, OPTION_BIG_SELECTS,
                                   DEFAULT(false));

static Sys_var_bit Sys_log_off("sql_log_off", "sql_log_off",
                               SESSION_VAR(option_bits), NO_CMD_LINE,
                               OPTION_LOG_OFF, DEFAULT(false), NO_MUTEX_GUARD,
                               NOT_IN_BINLOG, ON_CHECK(check_has_super));

/**
  This function sets the session variable thd->variables.sql_log_bin
  to reflect changes to @@session.sql_log_bin.

  @param     thd    Current thread
  @param[in] type   The type either session or global.

  @return @c false.
*/
static bool fix_sql_log_bin_after_update(
    sys_var *, THD *thd, enum_var_type type MY_ATTRIBUTE((unused))) {
  DBUG_ASSERT(type == OPT_SESSION);

  if (thd->variables.sql_log_bin)
    thd->variables.option_bits |= OPTION_BIN_LOG;
  else
    thd->variables.option_bits &= ~OPTION_BIN_LOG;

  return false;
}

/**
  This function checks if the sql_log_bin can be changed,
  what is possible if:
    - the user is a super user;
    - the set is not called from within a function/trigger;
    - there is no on-going transaction.

  @param     thd    Current thread
  @param[in] self   A pointer to the sys_var, i.e. Sys_log_binlog.
  @param[in] var    A pointer to the set_var created by the parser.

  @return @c false if the change is allowed, otherwise @c true.
*/
static bool check_sql_log_bin(sys_var *self, THD *thd, set_var *var) {
  if (check_has_super(self, thd, var)) return true;

  if (var->is_global_persist()) return true;

  /* If in a stored function/trigger, it's too late to change sql_log_bin. */
  if (thd->in_sub_stmt) {
    my_error(ER_STORED_FUNCTION_PREVENTS_SWITCH_SQL_LOG_BIN, MYF(0));
    return true;
  }
  /* Make the session variable 'sql_log_bin' read-only inside a transaction. */
  if (thd->in_active_multi_stmt_transaction()) {
    my_error(ER_INSIDE_TRANSACTION_PREVENTS_SWITCH_SQL_LOG_BIN, MYF(0));
    return true;
  }

  return false;
}

static Sys_var_bool Sys_log_binlog(
    "sql_log_bin", "Controls whether logging to the binary log is done",
    SESSION_ONLY(sql_log_bin), NO_CMD_LINE, DEFAULT(true), NO_MUTEX_GUARD,
    NOT_IN_BINLOG, ON_CHECK(check_sql_log_bin),
    ON_UPDATE(fix_sql_log_bin_after_update));

static Sys_var_bit Sys_transaction_allow_batching(
    "transaction_allow_batching", "transaction_allow_batching",
    SESSION_ONLY(option_bits), NO_CMD_LINE, OPTION_ALLOW_BATCH, DEFAULT(false));

static Sys_var_bit Sys_sql_warnings("sql_warnings", "sql_warnings",
                                    SESSION_VAR(option_bits), NO_CMD_LINE,
                                    OPTION_WARNINGS, DEFAULT(false));

static Sys_var_bit Sys_sql_notes("sql_notes", "sql_notes",
                                 SESSION_VAR(option_bits), NO_CMD_LINE,
                                 OPTION_SQL_NOTES, DEFAULT(true));

static Sys_var_bit Sys_auto_is_null("sql_auto_is_null", "sql_auto_is_null",
                                    HINT_UPDATEABLE SESSION_VAR(option_bits),
                                    NO_CMD_LINE, OPTION_AUTO_IS_NULL,
                                    DEFAULT(false), NO_MUTEX_GUARD, IN_BINLOG);

static Sys_var_bit Sys_safe_updates("sql_safe_updates", "sql_safe_updates",
                                    HINT_UPDATEABLE SESSION_VAR(option_bits),
                                    NO_CMD_LINE, OPTION_SAFE_UPDATES,
                                    DEFAULT(false));

static Sys_var_bit Sys_buffer_results("sql_buffer_result", "sql_buffer_result",
                                      HINT_UPDATEABLE SESSION_VAR(option_bits),
                                      NO_CMD_LINE, OPTION_BUFFER_RESULT,
                                      DEFAULT(false));

static Sys_var_bit Sys_quote_show_create("sql_quote_show_create",
                                         "sql_quote_show_create",
                                         SESSION_VAR(option_bits), NO_CMD_LINE,
                                         OPTION_QUOTE_SHOW_CREATE,
                                         DEFAULT(true));

static Sys_var_bit Sys_foreign_key_checks(
    "foreign_key_checks", "foreign_key_checks",
    HINT_UPDATEABLE SESSION_VAR(option_bits), NO_CMD_LINE,
    REVERSE(OPTION_NO_FOREIGN_KEY_CHECKS), DEFAULT(true), NO_MUTEX_GUARD,
    IN_BINLOG);

static Sys_var_bit Sys_unique_checks("unique_checks", "unique_checks",
                                     HINT_UPDATEABLE SESSION_VAR(option_bits),
                                     NO_CMD_LINE,
                                     REVERSE(OPTION_RELAXED_UNIQUE_CHECKS),
                                     DEFAULT(true), NO_MUTEX_GUARD, IN_BINLOG);

#ifdef ENABLED_PROFILING
static Sys_var_bit Sys_profiling("profiling", "profiling",
                                 SESSION_VAR(option_bits), NO_CMD_LINE,
                                 OPTION_PROFILING, DEFAULT(false),
                                 NO_MUTEX_GUARD, NOT_IN_BINLOG, ON_CHECK(0),
                                 ON_UPDATE(0), DEPRECATED_VAR(""));

static Sys_var_ulong Sys_profiling_history_size(
    "profiling_history_size", "Limit of query profiling memory",
    SESSION_VAR(profiling_history_size), CMD_LINE(REQUIRED_ARG),
    VALID_RANGE(0, 100), DEFAULT(15), BLOCK_SIZE(1), NO_MUTEX_GUARD,
    NOT_IN_BINLOG, ON_CHECK(0), ON_UPDATE(0), DEPRECATED_VAR(""));
#endif

static Sys_var_harows Sys_select_limit(
    "sql_select_limit",
    "The maximum number of rows to return from SELECT statements",
    HINT_UPDATEABLE SESSION_VAR(select_limit), NO_CMD_LINE,
    VALID_RANGE(0, HA_POS_ERROR), DEFAULT(HA_POS_ERROR), BLOCK_SIZE(1));

static bool update_timestamp(THD *thd, set_var *var) {
  if (var->value) {
    double fl = floor(var->save_result.double_value);  // Truncate integer part
    struct timeval tmp;
    tmp.tv_sec = static_cast<long>(fl);
    /* Round nanoseconds to nearest microsecond */
    tmp.tv_usec =
        static_cast<long>(rint((var->save_result.double_value - fl) * 1000000));
    thd->set_time(&tmp);
  } else  // SET timestamp=DEFAULT
  {
    thd->user_time.tv_sec = 0;
    thd->user_time.tv_usec = 0;
  }
  return false;
}
static double read_timestamp(THD *thd) {
  return (double)thd->start_time.tv_sec +
         (double)thd->start_time.tv_usec / 1000000;
}

static bool check_timestamp(sys_var *, THD *, set_var *var) {
  double val;

  if (!var->value) return false;

  val = var->save_result.double_value;
  if (val != 0 &&  // this is how you set the default value
      (val < TIMESTAMP_MIN_VALUE || val > TIMESTAMP_MAX_VALUE)) {
    ErrConvString prm(val);
    my_error(ER_WRONG_VALUE_FOR_VAR, MYF(0), "timestamp", prm.ptr());
    return true;
  }
  return false;
}

static Sys_var_session_special_double Sys_timestamp(
    "timestamp", "Set the time for this client",
    HINT_UPDATEABLE sys_var::ONLY_SESSION, NO_CMD_LINE, VALID_RANGE(0, 0),
    BLOCK_SIZE(1), NO_MUTEX_GUARD, IN_BINLOG, ON_CHECK(check_timestamp),
    ON_UPDATE(update_timestamp), ON_READ(read_timestamp));

static bool update_last_insert_id(THD *thd, set_var *var) {
  if (!var->value) {
    my_error(ER_NO_DEFAULT, MYF(0), var->var->name.str);
    return true;
  }
  thd->first_successful_insert_id_in_prev_stmt =
      var->save_result.ulonglong_value;
  thd->substitute_null_with_insert_id = true;
  return false;
}
static ulonglong read_last_insert_id(THD *thd) {
  return thd->read_first_successful_insert_id_in_prev_stmt();
}
static Sys_var_session_special Sys_last_insert_id(
    "last_insert_id", "The value to be returned from LAST_INSERT_ID()",
    sys_var::ONLY_SESSION, NO_CMD_LINE, VALID_RANGE(0, ULLONG_MAX),
    BLOCK_SIZE(1), NO_MUTEX_GUARD, IN_BINLOG, ON_CHECK(0),
    ON_UPDATE(update_last_insert_id), ON_READ(read_last_insert_id));

// alias for last_insert_id(), Sybase-style
static Sys_var_session_special Sys_identity(
    "identity", "Synonym for the last_insert_id variable",
    sys_var::ONLY_SESSION, NO_CMD_LINE, VALID_RANGE(0, ULLONG_MAX),
    BLOCK_SIZE(1), NO_MUTEX_GUARD, IN_BINLOG, ON_CHECK(0),
    ON_UPDATE(update_last_insert_id), ON_READ(read_last_insert_id));

/*
  insert_id should *not* be marked as written to the binlog (i.e., it
  should *not* be IN_BINLOG), because we want any statement that
  refers to insert_id explicitly to be unsafe.  (By "explicitly", we
  mean using @@session.insert_id, whereas insert_id is used
  "implicitly" when NULL value is inserted into an auto_increment
  column).

  We want statements referring explicitly to @@session.insert_id to be
  unsafe, because insert_id is modified internally by the slave sql
  thread when NULL values are inserted in an AUTO_INCREMENT column.
  This modification interfers with the value of the
  @@session.insert_id variable if @@session.insert_id is referred
  explicitly by an insert statement (as is seen by executing "SET
  @@session.insert_id=0; CREATE TABLE t (a INT, b INT KEY
  AUTO_INCREMENT); INSERT INTO t(a) VALUES (@@session.insert_id);" in
  statement-based logging mode: t will be different on master and
  slave).
*/
static bool update_insert_id(THD *thd, set_var *var) {
  if (!var->value) {
    my_error(ER_NO_DEFAULT, MYF(0), var->var->name.str);
    return true;
  }
  thd->force_one_auto_inc_interval(var->save_result.ulonglong_value);
  return false;
}

static ulonglong read_insert_id(THD *thd) {
  return thd->auto_inc_intervals_forced.minimum();
}
static Sys_var_session_special Sys_insert_id(
    "insert_id",
    "The value to be used by the following INSERT "
    "or ALTER TABLE statement when inserting an AUTO_INCREMENT value",
    HINT_UPDATEABLE sys_var::ONLY_SESSION, NO_CMD_LINE,
    VALID_RANGE(0, ULLONG_MAX), BLOCK_SIZE(1), NO_MUTEX_GUARD, NOT_IN_BINLOG,
    ON_CHECK(0), ON_UPDATE(update_insert_id), ON_READ(read_insert_id));

static bool update_rand_seed1(THD *thd, set_var *var) {
  if (!var->value) {
    my_error(ER_NO_DEFAULT, MYF(0), var->var->name.str);
    return true;
  }
  thd->rand.seed1 = (ulong)var->save_result.ulonglong_value;
  return false;
}
static ulonglong read_rand_seed(THD *) { return 0; }
static Sys_var_session_special Sys_rand_seed1(
    "rand_seed1",
    "Sets the internal state of the RAND() "
    "generator for replication purposes",
    sys_var::ONLY_SESSION, NO_CMD_LINE, VALID_RANGE(0, ULONG_MAX),
    BLOCK_SIZE(1), NO_MUTEX_GUARD, IN_BINLOG, ON_CHECK(0),
    ON_UPDATE(update_rand_seed1), ON_READ(read_rand_seed));

static bool update_rand_seed2(THD *thd, set_var *var) {
  if (!var->value) {
    my_error(ER_NO_DEFAULT, MYF(0), var->var->name.str);
    return true;
  }
  thd->rand.seed2 = (ulong)var->save_result.ulonglong_value;
  return false;
}
static Sys_var_session_special Sys_rand_seed2(
    "rand_seed2",
    "Sets the internal state of the RAND() "
    "generator for replication purposes",
    sys_var::ONLY_SESSION, NO_CMD_LINE, VALID_RANGE(0, ULONG_MAX),
    BLOCK_SIZE(1), NO_MUTEX_GUARD, IN_BINLOG, ON_CHECK(0),
    ON_UPDATE(update_rand_seed2), ON_READ(read_rand_seed));

static ulonglong read_error_count(THD *thd) {
  return thd->get_stmt_da()->error_count(thd);
}
// this really belongs to the SHOW STATUS
static Sys_var_session_special Sys_error_count(
    "error_count",
    "The number of errors that resulted from the "
    "last statement that generated messages",
    READ_ONLY sys_var::ONLY_SESSION, NO_CMD_LINE, VALID_RANGE(0, ULLONG_MAX),
    BLOCK_SIZE(1), NO_MUTEX_GUARD, NOT_IN_BINLOG, ON_CHECK(0), ON_UPDATE(0),
    ON_READ(read_error_count));

static ulonglong read_warning_count(THD *thd) {
  return thd->get_stmt_da()->warn_count(thd);
}
// this really belongs to the SHOW STATUS
static Sys_var_session_special Sys_warning_count(
    "warning_count",
    "The number of errors, warnings, and notes "
    "that resulted from the last statement that generated messages",
    READ_ONLY sys_var::ONLY_SESSION, NO_CMD_LINE, VALID_RANGE(0, ULLONG_MAX),
    BLOCK_SIZE(1), NO_MUTEX_GUARD, NOT_IN_BINLOG, ON_CHECK(0), ON_UPDATE(0),
    ON_READ(read_warning_count));

static Sys_var_ulong Sys_default_week_format(
    "default_week_format", "The default week format used by WEEK() functions",
    HINT_UPDATEABLE SESSION_VAR(default_week_format), CMD_LINE(REQUIRED_ARG),
    VALID_RANGE(0, 7), DEFAULT(0), BLOCK_SIZE(1));

static Sys_var_ulong Sys_group_concat_max_len(
    "group_concat_max_len",
    "The maximum length of the result of function  GROUP_CONCAT()",
    HINT_UPDATEABLE SESSION_VAR(group_concat_max_len), CMD_LINE(REQUIRED_ARG),
    VALID_RANGE(4, ULONG_MAX), DEFAULT(1024), BLOCK_SIZE(1));

static char *glob_hostname_ptr;
static Sys_var_charptr Sys_hostname(
    "hostname", "Server host name",
    READ_ONLY NON_PERSIST GLOBAL_VAR(glob_hostname_ptr), NO_CMD_LINE,
    IN_FS_CHARSET, DEFAULT(glob_hostname));

static Sys_var_charptr Sys_repl_report_host(
    "report_host",
    "Hostname or IP of the slave to be reported to the master during "
    "slave registration. Will appear in the output of SHOW SLAVE HOSTS. "
    "Leave unset if you do not want the slave to register itself with the "
    "master. Note that it is not sufficient for the master to simply read "
    "the IP of the slave off the socket once the slave connects. Due to "
    "NAT and other routing issues, that IP may not be valid for connecting "
    "to the slave from the master or other hosts",
    READ_ONLY GLOBAL_VAR(report_host), CMD_LINE(REQUIRED_ARG), IN_FS_CHARSET,
    DEFAULT(0));

static Sys_var_charptr Sys_repl_report_user(
    "report_user",
    "The account user name of the slave to be reported to the master "
    "during slave registration",
    READ_ONLY GLOBAL_VAR(report_user), CMD_LINE(REQUIRED_ARG), IN_FS_CHARSET,
    DEFAULT(0));

static Sys_var_charptr Sys_repl_report_password(
    "report_password",
    "The account password of the slave to be reported to the master "
    "during slave registration",
    READ_ONLY GLOBAL_VAR(report_password), CMD_LINE(REQUIRED_ARG),
    IN_FS_CHARSET, DEFAULT(0));

static Sys_var_uint Sys_repl_report_port(
    "report_port",
    "Port for connecting to slave reported to the master during slave "
    "registration. Set it only if the slave is listening on a non-default "
    "port or if you have a special tunnel from the master or other clients "
    "to the slave. If not sure, leave this option unset",
    READ_ONLY GLOBAL_VAR(report_port), CMD_LINE(REQUIRED_ARG),
    VALID_RANGE(0, 65535), DEFAULT(0), BLOCK_SIZE(1));

static Sys_var_bool Sys_keep_files_on_create(
    "keep_files_on_create",
    "Don't overwrite stale .MYD and .MYI even if no directory is specified",
    SESSION_VAR(keep_files_on_create), CMD_LINE(OPT_ARG), DEFAULT(false));

static char *license;
static Sys_var_charptr Sys_license("license",
                                   "The type of license the server has",
                                   READ_ONLY NON_PERSIST GLOBAL_VAR(license),
                                   NO_CMD_LINE, IN_SYSTEM_CHARSET,
                                   DEFAULT(STRINGIFY_ARG(LICENSE)));

static bool check_log_path(sys_var *self, THD *, set_var *var) {
  if (!var->value) return false;  // DEFAULT is ok

  if (!var->save_result.string_value.str) return true;

  if (!is_valid_log_name(var->save_result.string_value.str,
                         var->save_result.string_value.length)) {
    my_error(ER_WRONG_VALUE_FOR_VAR, MYF(0), self->name.str,
             var->save_result.string_value.str);
    return true;
  }

  if (var->save_result.string_value.length > FN_REFLEN) {  // path is too long
    my_error(ER_PATH_LENGTH, MYF(0), self->name.str);
    return true;
  }

  char path[FN_REFLEN];
  size_t path_length = unpack_filename(path, var->save_result.string_value.str);

  if (!path_length) return true;

  if (!is_filename_allowed(var->save_result.string_value.str,
                           var->save_result.string_value.length, true)) {
    my_error(ER_WRONG_VALUE_FOR_VAR, MYF(0), self->name.str,
             var->save_result.string_value.str);
    return true;
  }

  MY_STAT f_stat;

  if (my_stat(path, &f_stat, MYF(0))) {
    if (!MY_S_ISREG(f_stat.st_mode) || !(f_stat.st_mode & MY_S_IWRITE))
      return true;  // not a regular writable file
    return false;
  }

  (void)dirname_part(path, var->save_result.string_value.str, &path_length);

  if (var->save_result.string_value.length - path_length >=
      FN_LEN) {  // filename is too long
    my_error(ER_PATH_LENGTH, MYF(0), self->name.str);
    return true;
  }

  if (!path_length)  // no path is good path (remember, relative to datadir)
    return false;

  if (my_access(path, (F_OK | W_OK))) return true;  // directory is not writable

  return false;
}

static bool fix_general_log_file(sys_var *, THD *, enum_var_type) {
  bool res;

  if (!opt_general_logname)  // SET ... = DEFAULT
  {
    char buff[FN_REFLEN];
    opt_general_logname = my_strdup(
        key_memory_LOG_name, make_query_log_name(buff, QUERY_LOG_GENERAL),
        MYF(MY_FAE + MY_WME));
    if (!opt_general_logname) return true;
  }

  res = query_logger.set_log_file(QUERY_LOG_GENERAL);

  if (opt_general_log) {
    mysql_mutex_unlock(&LOCK_global_system_variables);

    if (!res)
      res = query_logger.reopen_log_file(QUERY_LOG_GENERAL);
    else
      query_logger.deactivate_log_handler(QUERY_LOG_GENERAL);

    mysql_mutex_lock(&LOCK_global_system_variables);
  }

  if (res) opt_general_log = false;

  return res;
}

static Sys_var_charptr Sys_general_log_path(
    "general_log_file", "Log connections and queries to given file",
    GLOBAL_VAR(opt_general_logname), CMD_LINE(REQUIRED_ARG), IN_FS_CHARSET,
    DEFAULT(0), NO_MUTEX_GUARD, NOT_IN_BINLOG, ON_CHECK(check_log_path),
    ON_UPDATE(fix_general_log_file));

static bool fix_slow_log_file(sys_var *, THD *thd MY_ATTRIBUTE((unused)),
                              enum_var_type) {
  bool res;

  DEBUG_SYNC(thd, "log_fix_slow_log_holds_sysvar_lock");

  if (!opt_slow_logname)  // SET ... = DEFAULT
  {
    char buff[FN_REFLEN];
    opt_slow_logname = my_strdup(key_memory_LOG_name,
                                 make_query_log_name(buff, QUERY_LOG_SLOW),
                                 MYF(MY_FAE + MY_WME));
    if (!opt_slow_logname) return true;
  }

  res = query_logger.set_log_file(QUERY_LOG_SLOW);

  DEBUG_SYNC(thd, "log_fix_slow_log_released_logger_lock");

  if (opt_slow_log) {
    mysql_mutex_unlock(&LOCK_global_system_variables);

    DEBUG_SYNC(thd, "log_fix_slow_log_released_sysvar_lock");

    if (!res)
      res = query_logger.reopen_log_file(QUERY_LOG_SLOW);
    else
      query_logger.deactivate_log_handler(QUERY_LOG_SLOW);

    mysql_mutex_lock(&LOCK_global_system_variables);
  }

  if (res) opt_slow_log = false;

  return res;
}
static Sys_var_charptr Sys_slow_log_path(
    "slow_query_log_file",
    "Log slow queries to given log file. "
    "Defaults logging to hostname-slow.log. Must be enabled to activate "
    "other slow log options",
    GLOBAL_VAR(opt_slow_logname), CMD_LINE(REQUIRED_ARG), IN_FS_CHARSET,
    DEFAULT(0), NO_MUTEX_GUARD, NOT_IN_BINLOG, ON_CHECK(check_log_path),
    ON_UPDATE(fix_slow_log_file));

static Sys_var_have Sys_have_compress(
    "have_compress", "have_compress",
    READ_ONLY NON_PERSIST GLOBAL_VAR(have_compress), NO_CMD_LINE);

static Sys_var_have Sys_have_dlopen(
    "have_dynamic_loading", "have_dynamic_loading",
    READ_ONLY NON_PERSIST GLOBAL_VAR(have_dlopen), NO_CMD_LINE);

static Sys_var_have Sys_have_geometry(
    "have_geometry", "have_geometry",
    READ_ONLY NON_PERSIST GLOBAL_VAR(have_geometry), NO_CMD_LINE);

static Sys_var_have Sys_have_openssl("have_openssl", "have_openssl",
                                     READ_ONLY NON_PERSIST GLOBAL_VAR(have_ssl),
                                     NO_CMD_LINE);

static Sys_var_have Sys_have_profiling(
    "have_profiling", "have_profiling",
    READ_ONLY NON_PERSIST GLOBAL_VAR(have_profiling), NO_CMD_LINE,
    NO_MUTEX_GUARD, NOT_IN_BINLOG, ON_CHECK(0), ON_UPDATE(0),
    DEPRECATED_VAR(""));

static Sys_var_have Sys_have_backup_locks(
    "have_backup_locks", "have_backup_locks",
    READ_ONLY NON_PERSIST GLOBAL_VAR(have_backup_locks), NO_CMD_LINE);

static Sys_var_have Sys_have_backup_safe_binlog_info(
    "have_backup_safe_binlog_info", "have_backup_safe_binlog_info",
    READ_ONLY NON_PERSIST GLOBAL_VAR(have_backup_safe_binlog_info),
    NO_CMD_LINE);

static Sys_var_have Sys_have_snapshot_cloning(
    "have_snapshot_cloning", "have_snapshot_cloning",
    READ_ONLY NON_PERSIST GLOBAL_VAR(have_snapshot_cloning), NO_CMD_LINE);

static Sys_var_have Sys_have_query_cache(
    "have_query_cache",
    "have_query_cache. "
    "This variable is deprecated and will be removed in a future release.",
    READ_ONLY NON_PERSIST GLOBAL_VAR(have_query_cache), NO_CMD_LINE,
    NO_MUTEX_GUARD, NOT_IN_BINLOG, ON_CHECK(nullptr), ON_UPDATE(nullptr),
    DEPRECATED_VAR(""));

static Sys_var_have Sys_have_rtree_keys(
    "have_rtree_keys", "have_rtree_keys",
    READ_ONLY NON_PERSIST GLOBAL_VAR(have_rtree_keys), NO_CMD_LINE);

static Sys_var_have Sys_have_ssl("have_ssl", "have_ssl",
                                 READ_ONLY NON_PERSIST GLOBAL_VAR(have_ssl),
                                 NO_CMD_LINE);

static Sys_var_have Sys_have_symlink(
    "have_symlink", "have_symlink",
    READ_ONLY NON_PERSIST GLOBAL_VAR(have_symlink), NO_CMD_LINE);

static Sys_var_have Sys_have_statement_timeout(
    "have_statement_timeout", "have_statement_timeout",
    READ_ONLY NON_PERSIST GLOBAL_VAR(have_statement_timeout), NO_CMD_LINE);

static const char *log_slow_filter_name[] = {
    "full_scan", "full_join",        "tmp_table", "tmp_table_on_disk",
    "filesort",  "filesort_on_disk", nullptr};

static Sys_var_set Sys_log_slow_filter(
    "log_slow_filter",
    "Log only the queries that followed certain execution plan. "
    "Multiple flags allowed in a comma-separated string. "
    "[full_scan, full_join, tmp_table, tmp_table_on_disk, "
    "filesort, filesort_on_disk]",
    SESSION_VAR(log_slow_filter), CMD_LINE(REQUIRED_ARG), log_slow_filter_name,
    DEFAULT(0));

static Sys_var_ulong sys_log_slow_rate_limit(
    "log_slow_rate_limit",
    "Rate limit statement writes to slow log to only those from every "
    "(1/log_slow_rate_limit) session.",
    SESSION_VAR(log_slow_rate_limit), CMD_LINE(REQUIRED_ARG),
    VALID_RANGE(1, SLOG_SLOW_RATE_LIMIT_MAX), DEFAULT(1), BLOCK_SIZE(1));

static double opt_slow_query_log_always_write_time;

static bool update_slow_query_log_always_write_time(
    sys_var *self MY_ATTRIBUTE((unused)), THD *thd MY_ATTRIBUTE((unused)),
    enum_var_type type MY_ATTRIBUTE((unused))) noexcept {
  slow_query_log_always_write_time =
      double2ulonglong(opt_slow_query_log_always_write_time * 1e6);
  return false;
}

static Sys_var_double sys_slow_query_log_always_write_time(
    "slow_query_log_always_write_time",
    "Log queries which run longer than specified by this value regardless "
    "of the log_slow_rate_limit valiue.",
    GLOBAL_VAR(opt_slow_query_log_always_write_time), CMD_LINE(REQUIRED_ARG),
    VALID_RANGE(0, LONG_TIMEOUT), DEFAULT(10), NO_MUTEX_GUARD, NOT_IN_BINLOG,
    ON_CHECK(nullptr), ON_UPDATE(update_slow_query_log_always_write_time));

static const char *log_slow_verbosity_name[] = {
    "microtime", "query_plan", "innodb", "profiling", "profiling_use_getrusage",
    "minimal",   "standard",   "full",   nullptr};

static ulonglong update_log_slow_verbosity_replace(ulonglong value,
                                                   ulonglong what,
                                                   ulonglong by) noexcept {
  if ((value & what) == what) {
    value = value & (~what);
    value = value | by;
  }
  return value;
}

static void update_log_slow_verbosity(ulonglong *value_ptr) noexcept {
  ulonglong &value = *value_ptr;
  static constexpr ulonglong microtime = 1ULL << SLOG_V_MICROTIME;
  static constexpr ulonglong query_plan = 1ULL << SLOG_V_QUERY_PLAN;
  static constexpr ulonglong innodb = 1ULL << SLOG_V_INNODB;
  static constexpr ulonglong minimal = 1ULL << SLOG_V_MINIMAL;
  static constexpr ulonglong standard = 1ULL << SLOG_V_STANDARD;
  static constexpr ulonglong full = 1ULL << SLOG_V_FULL;
  value = update_log_slow_verbosity_replace(value, minimal, microtime);
  value = update_log_slow_verbosity_replace(value, standard,
                                            microtime | query_plan);
  value = update_log_slow_verbosity_replace(value, full,
                                            microtime | query_plan | innodb);
}

static bool update_log_slow_verbosity_helper(sys_var *, THD *thd,
                                             enum_var_type type) noexcept {
  if (type == OPT_SESSION) {
    update_log_slow_verbosity(&(thd->variables.log_slow_verbosity));
  } else {
    update_log_slow_verbosity(&(global_system_variables.log_slow_verbosity));
  }
  return false;
}

void init_slow_query_log_use_global_control() noexcept {
  update_log_slow_verbosity(&(global_system_variables.log_slow_verbosity));
}

static Sys_var_set Sys_log_slow_verbosity(
    "log_slow_verbosity",
    "Choose how verbose the messages to your slow log will be. "
    "Multiple flags allowed in a comma-separated string. [microtime, "
    "query_plan, innodb, profiling, profiling_use_getrusage]",
    SESSION_VAR(log_slow_verbosity), CMD_LINE(REQUIRED_ARG),
    log_slow_verbosity_name, DEFAULT(SLOG_V_MICROTIME), NO_MUTEX_GUARD,
    NOT_IN_BINLOG, ON_CHECK(nullptr),
    ON_UPDATE(update_log_slow_verbosity_helper));

static const char *log_slow_sp_statements_names[] = {
    "OFF", "ON", "OFF_NO_CALLS", "FALSE", "TRUE", "0", "1", nullptr};

static bool fix_log_slow_sp_statements(sys_var *, THD *,
                                       enum_var_type) noexcept {
  if (opt_log_slow_sp_statements > 2) {
    opt_log_slow_sp_statements = (opt_log_slow_sp_statements - 3) % 2;
  }
  return false;
}

void init_log_slow_sp_statements() noexcept {
  fix_log_slow_sp_statements(nullptr, nullptr, OPT_GLOBAL);
}

static Sys_var_enum Sys_log_slow_sp_statements(
    "log_slow_sp_statements",
    "Choice between logging slow CALL statements, logging individual slow "
    "statements inside stored procedures or skipping the logging of stored "
    "procedures into the slow log entirely. Values are OFF, ON and "
    "OFF_NO_CALLS respectively.",
    GLOBAL_VAR(opt_log_slow_sp_statements), CMD_LINE(OPT_ARG),
    log_slow_sp_statements_names, DEFAULT(1), NO_MUTEX_GUARD, NOT_IN_BINLOG,
    ON_CHECK(nullptr), ON_UPDATE(fix_log_slow_sp_statements));

static const char *slow_query_log_use_global_control_name[] = {
    "log_slow_filter",
    "log_slow_rate_limit",
    "log_slow_verbosity",
    "long_query_time",
    "min_examined_row_limit",
    "all",
    nullptr};

static bool update_slow_query_log_use_global_control(sys_var *, THD *,
                                                     enum_var_type) noexcept {
  if (opt_slow_query_log_use_global_control & (1ULL << SLOG_UG_ALL)) {
    opt_slow_query_log_use_global_control =
        (1ULL << SLOG_UG_LOG_SLOW_FILTER) |
        (1ULL << SLOG_UG_LOG_SLOW_RATE_LIMIT) |
        (1ULL << SLOG_UG_LOG_SLOW_VERBOSITY) |
        (1ULL << SLOG_UG_LONG_QUERY_TIME) |
        (1ULL << SLOG_UG_MIN_EXAMINED_ROW_LIMIT);
  }
  return false;
}

void init_log_slow_verbosity() noexcept {
  update_slow_query_log_use_global_control(nullptr, nullptr, OPT_GLOBAL);
}

static Sys_var_set Sys_slow_query_log_use_global_control(
    "slow_query_log_use_global_control",
    "Choose flags, wich always use the global variables. Multiple flags "
    "allowed in a comma-separated string. [none, log_slow_filter, "
    "log_slow_rate_limit, log_slow_verbosity, long_query_time, "
    "min_examined_row_limit, all]",
    GLOBAL_VAR(opt_slow_query_log_use_global_control), CMD_LINE(REQUIRED_ARG),
    slow_query_log_use_global_control_name, DEFAULT(0), NO_MUTEX_GUARD,
    NOT_IN_BINLOG, ON_CHECK(nullptr),
    ON_UPDATE(update_slow_query_log_use_global_control));

static const char *slow_query_log_rate_name[] = {"session", "query", nullptr};

static Sys_var_enum Sys_slow_query_log_rate_type(
    "log_slow_rate_type",
    "Choose the log_slow_rate_limit behavior: session or query. "
    "When you choose 'session' - every %log_slow_rate_limit connection "
    "will be processed to slow query log. "
    "When you choose 'query' - every %log_slow_rate_limit query "
    "will be processed to slow query log. "
    "[session, query]",
    GLOBAL_VAR(opt_slow_query_log_rate_type), CMD_LINE(REQUIRED_ARG),
    slow_query_log_rate_name, DEFAULT(SLOG_RT_SESSION));

static bool fix_general_log_state(sys_var *, THD *thd, enum_var_type) {
  bool new_state = opt_general_log, res = false;

  if (query_logger.is_log_file_enabled(QUERY_LOG_GENERAL) == new_state)
    return false;

  mysql_mutex_unlock(&LOCK_global_system_variables);

  if (!new_state) {
    query_logger.deactivate_log_handler(QUERY_LOG_GENERAL);
  } else {
    res = query_logger.activate_log_handler(thd, QUERY_LOG_GENERAL);
  }

  mysql_mutex_lock(&LOCK_global_system_variables);

  if (res) opt_general_log = false;

  return res;
}
static Sys_var_bool Sys_general_log(
    "general_log",
    "Log connections and queries to a table or log file. "
    "Defaults to logging to a file hostname.log, "
    "or if --log-output=TABLE is used, to a table mysql.general_log.",
    GLOBAL_VAR(opt_general_log), CMD_LINE(OPT_ARG), DEFAULT(false),
    NO_MUTEX_GUARD, NOT_IN_BINLOG, ON_CHECK(0),
    ON_UPDATE(fix_general_log_state));

static bool fix_slow_log_state(sys_var *, THD *thd, enum_var_type) {
  bool new_state = opt_slow_log, res = false;

  if (query_logger.is_log_file_enabled(QUERY_LOG_SLOW) == new_state)
    return false;

  mysql_mutex_unlock(&LOCK_global_system_variables);

  if (!new_state) {
    query_logger.deactivate_log_handler(QUERY_LOG_SLOW);
  } else {
    res = query_logger.activate_log_handler(thd, QUERY_LOG_SLOW);
  }

  mysql_mutex_lock(&LOCK_global_system_variables);

  if (res) opt_slow_log = false;

  return res;
}
static Sys_var_bool Sys_slow_query_log(
    "slow_query_log",
    "Log slow queries to a table or log file. Defaults logging to a file "
    "hostname-slow.log or a table mysql.slow_log if --log-output=TABLE is "
    "used. Must be enabled to activate other slow log options",
    GLOBAL_VAR(opt_slow_log), CMD_LINE(OPT_ARG), DEFAULT(false), NO_MUTEX_GUARD,
    NOT_IN_BINLOG, ON_CHECK(0), ON_UPDATE(fix_slow_log_state));

static bool check_not_empty_set(sys_var *, THD *, set_var *var) {
  return var->save_result.ulonglong_value == 0;
}
static bool fix_log_output(sys_var *, THD *, enum_var_type) {
  query_logger.set_handlers(static_cast<uint>(log_output_options));
  return false;
}

static const char *log_output_names[] = {"NONE", "FILE", "TABLE", NULL};

static Sys_var_set Sys_log_output(
    "log_output",
    "Syntax: log-output=value[,value...], "
    "where \"value\" could be TABLE, FILE or NONE",
    GLOBAL_VAR(log_output_options), CMD_LINE(REQUIRED_ARG), log_output_names,
    DEFAULT(LOG_FILE), NO_MUTEX_GUARD, NOT_IN_BINLOG,
    ON_CHECK(check_not_empty_set), ON_UPDATE(fix_log_output));

static Sys_var_bool Sys_log_slave_updates(
    "log_slave_updates",
    "Tells the slave to log the updates from "
    "the slave thread to the binary log.",
    READ_ONLY GLOBAL_VAR(opt_log_slave_updates),
    CMD_LINE(OPT_ARG, OPT_LOG_SLAVE_UPDATES), DEFAULT(1));

static Sys_var_charptr Sys_relay_log(
    "relay_log", "The location and name to use for relay logs",
    READ_ONLY NON_PERSIST GLOBAL_VAR(opt_relay_logname), CMD_LINE(REQUIRED_ARG),
    IN_FS_CHARSET, DEFAULT(0));

/*
  Uses NO_CMD_LINE since the --relay-log-index option set
  opt_relaylog_index_name variable and computes a value for the
  relay_log_index variable.
*/
static Sys_var_charptr Sys_relay_log_index(
    "relay_log_index",
    "The location and name to use for the file "
    "that keeps a list of the last relay logs",
    READ_ONLY NON_PERSIST GLOBAL_VAR(relay_log_index), NO_CMD_LINE,
    IN_FS_CHARSET, DEFAULT(0));

/*
  Uses NO_CMD_LINE since the --log-bin-index option set
  opt_binlog_index_name variable and computes a value for the
  log_bin_index variable.
*/
static Sys_var_charptr Sys_binlog_index(
    "log_bin_index", "File that holds the names for last binary log files.",
    READ_ONLY NON_PERSIST GLOBAL_VAR(log_bin_index), NO_CMD_LINE, IN_FS_CHARSET,
    DEFAULT(0));

static Sys_var_charptr Sys_relay_log_basename(
    "relay_log_basename",
    "The full path of the relay log file names, excluding the extension.",
    READ_ONLY NON_PERSIST GLOBAL_VAR(relay_log_basename), NO_CMD_LINE,
    IN_FS_CHARSET, DEFAULT(0));

static Sys_var_charptr Sys_log_bin_basename(
    "log_bin_basename",
    "The full path of the binary log file names, excluding the extension.",
    READ_ONLY NON_PERSIST GLOBAL_VAR(log_bin_basename), NO_CMD_LINE,
    IN_FS_CHARSET, DEFAULT(0));

static Sys_var_charptr Sys_relay_log_info_file(
    "relay_log_info_file",
    "The location and name of the file that "
    "remembers where the SQL replication thread is in the relay logs",
    READ_ONLY NON_PERSIST GLOBAL_VAR(relay_log_info_file),
    CMD_LINE(REQUIRED_ARG), IN_FS_CHARSET, DEFAULT(0));

static Sys_var_bool Sys_relay_log_purge(
    "relay_log_purge",
    "if disabled - do not purge relay logs. "
    "if enabled - purge them as soon as they are no more needed",
    GLOBAL_VAR(relay_log_purge), CMD_LINE(OPT_ARG), DEFAULT(true));

static Sys_var_bool Sys_relay_log_recovery(
    "relay_log_recovery",
    "Enables automatic relay log recovery "
    "right after the database startup, which means that the IO Thread "
    "starts re-fetching from the master right after the last transaction "
    "processed",
    READ_ONLY GLOBAL_VAR(relay_log_recovery), CMD_LINE(OPT_ARG),
    DEFAULT(false));

static Sys_var_ulong Sys_rpl_read_size(
    "rpl_read_size",
    "The size for reads done from the binlog and relay log. "
    "It must be a multiple of 4kb. Making it larger might help with IO "
    "stalls while reading these files when they are not in the OS buffer "
    "cache",
    GLOBAL_VAR(rpl_read_size), CMD_LINE(REQUIRED_ARG),
    VALID_RANGE(IO_SIZE * 2, ULONG_MAX), DEFAULT(IO_SIZE * 2),
    BLOCK_SIZE(IO_SIZE));

static Sys_var_bool Sys_slave_allow_batching(
    "slave_allow_batching", "Allow slave to batch requests",
    GLOBAL_VAR(opt_slave_allow_batching), CMD_LINE(OPT_ARG), DEFAULT(false));

static Sys_var_charptr Sys_slave_load_tmpdir(
    "slave_load_tmpdir",
    "The location where the slave should put "
    "its temporary files when replicating a LOAD DATA INFILE command",
    READ_ONLY NON_PERSIST GLOBAL_VAR(slave_load_tmpdir), CMD_LINE(REQUIRED_ARG),
    IN_FS_CHARSET, DEFAULT(0));

static bool fix_slave_net_timeout(sys_var *, THD *thd, enum_var_type) {
  DEBUG_SYNC(thd, "fix_slave_net_timeout");
  Master_info *mi;

  /* @TODO: slave net timeout is for all channels, but does this make
           sense?
   */

  /*
   Here we have lock on LOCK_global_system_variables and we need
    lock on channel_map lock. In START_SLAVE handler, we take these
    two locks in different order. This can lead to DEADLOCKs. See
    BUG#14236151 for more details.
   So we release lock on LOCK_global_system_variables before acquiring
    lock on channel_map lock. But this could lead to isolation issues
    between multiple setters. Hence introducing secondary guard
    for this global variable and releasing the lock here and acquiring
    locks back again at the end of this function.
   */
  mysql_mutex_unlock(&LOCK_slave_net_timeout);
  mysql_mutex_unlock(&LOCK_global_system_variables);
  channel_map.wrlock();

  for (mi_map::iterator it = channel_map.begin(); it != channel_map.end();
       it++) {
    mi = it->second;

    DBUG_PRINT("info", ("slave_net_timeout=%u mi->heartbeat_period=%.3f",
                        slave_net_timeout, (mi ? mi->heartbeat_period : 0.0)));
    if (mi != NULL && slave_net_timeout < mi->heartbeat_period)
      push_warning(thd, Sql_condition::SL_WARNING,
                   ER_SLAVE_HEARTBEAT_VALUE_OUT_OF_RANGE_MAX,
                   ER_THD(thd, ER_SLAVE_HEARTBEAT_VALUE_OUT_OF_RANGE_MAX));
  }

  channel_map.unlock();
  mysql_mutex_lock(&LOCK_global_system_variables);
  mysql_mutex_lock(&LOCK_slave_net_timeout);
  return false;
}
static PolyLock_mutex PLock_slave_net_timeout(&LOCK_slave_net_timeout);
static Sys_var_uint Sys_slave_net_timeout(
    "slave_net_timeout",
    "Number of seconds to wait for more data "
    "from a master/slave connection before aborting the read",
    GLOBAL_VAR(slave_net_timeout), CMD_LINE(REQUIRED_ARG),
    VALID_RANGE(1, LONG_TIMEOUT), DEFAULT(SLAVE_NET_TIMEOUT), BLOCK_SIZE(1),
    &PLock_slave_net_timeout, NOT_IN_BINLOG, ON_CHECK(0),
    ON_UPDATE(fix_slave_net_timeout));

static bool check_slave_skip_counter(sys_var *, THD *, set_var *) {
  /*
    @todo: move this check into the set function and hold the lock on
    gtid_mode_lock until the operation has completed, so that we are
    sure a concurrent connection does not change gtid_mode between
    check and fix.
  */
  if (get_gtid_mode(GTID_MODE_LOCK_NONE) == GTID_MODE_ON) {
    my_error(ER_SQL_SLAVE_SKIP_COUNTER_NOT_SETTABLE_IN_GTID_MODE, MYF(0));
    return true;
  }

  return false;
}

static PolyLock_mutex PLock_sql_slave_skip_counter(
    &LOCK_sql_slave_skip_counter);
static Sys_var_uint Sys_slave_skip_counter(
    "sql_slave_skip_counter", "sql_slave_skip_counter",
    GLOBAL_VAR(sql_slave_skip_counter), NO_CMD_LINE, VALID_RANGE(0, UINT_MAX),
    DEFAULT(0), BLOCK_SIZE(1), &PLock_sql_slave_skip_counter, NOT_IN_BINLOG,
    ON_CHECK(check_slave_skip_counter));

static Sys_var_charptr Sys_slave_skip_errors(
    "slave_skip_errors",
    "Tells the slave thread to continue "
    "replication when a query event returns an error from the "
    "provided list",
    READ_ONLY GLOBAL_VAR(opt_slave_skip_errors), CMD_LINE(REQUIRED_ARG),
    IN_SYSTEM_CHARSET, DEFAULT(0));

static Sys_var_ulonglong Sys_relay_log_space_limit(
    "relay_log_space_limit", "Maximum space to use for all relay logs",
    READ_ONLY GLOBAL_VAR(relay_log_space_limit), CMD_LINE(REQUIRED_ARG),
    VALID_RANGE(0, ULONG_MAX), DEFAULT(0), BLOCK_SIZE(1));

static Sys_var_uint Sys_sync_relaylog_period(
    "sync_relay_log",
    "Synchronously flush relay log to disk after "
    "every #th event. Use 0 to disable synchronous flushing",
    GLOBAL_VAR(sync_relaylog_period), CMD_LINE(REQUIRED_ARG),
    VALID_RANGE(0, UINT_MAX), DEFAULT(10000), BLOCK_SIZE(1));

static Sys_var_uint Sys_sync_relayloginfo_period(
    "sync_relay_log_info",
    "Synchronously flush relay log info "
    "to disk after every #th transaction. Use 0 to disable "
    "synchronous flushing",
    GLOBAL_VAR(sync_relayloginfo_period), CMD_LINE(REQUIRED_ARG),
    VALID_RANGE(0, UINT_MAX), DEFAULT(10000), BLOCK_SIZE(1));

static Sys_var_uint Sys_checkpoint_mts_period(
    "slave_checkpoint_period",
    "Gather workers' activities to "
    "Update progress status of Multi-threaded slave and flush "
    "the relay log info to disk after every #th milli-seconds.",
    GLOBAL_VAR(opt_mts_checkpoint_period), CMD_LINE(REQUIRED_ARG),
#ifndef DBUG_OFF
    VALID_RANGE(0, UINT_MAX), DEFAULT(300), BLOCK_SIZE(1));
#else
    VALID_RANGE(1, UINT_MAX), DEFAULT(300), BLOCK_SIZE(1));
#endif /* DBUG_OFF */

static Sys_var_uint Sys_checkpoint_mts_group(
    "slave_checkpoint_group",
    "Maximum number of processed transactions by Multi-threaded slave "
    "before a checkpoint operation is called to update progress status.",
    GLOBAL_VAR(opt_mts_checkpoint_group), CMD_LINE(REQUIRED_ARG),
#ifndef DBUG_OFF
    VALID_RANGE(1, MTS_MAX_BITS_IN_GROUP), DEFAULT(512), BLOCK_SIZE(1));
#else
    VALID_RANGE(32, MTS_MAX_BITS_IN_GROUP), DEFAULT(512), BLOCK_SIZE(8));
#endif /* DBUG_OFF */

static Sys_var_uint Sys_sync_binlog_period(
    "sync_binlog",
    "Synchronously flush binary log to disk after"
    " every #th write to the file. Use 0 to disable synchronous"
    " flushing",
    GLOBAL_VAR(sync_binlog_period), CMD_LINE(REQUIRED_ARG),
    VALID_RANGE(0, UINT_MAX), DEFAULT(1), BLOCK_SIZE(1));

static Sys_var_uint Sys_sync_masterinfo_period(
    "sync_master_info",
    "Synchronously flush master info to disk "
    "after every #th event. Use 0 to disable synchronous flushing",
    GLOBAL_VAR(sync_masterinfo_period), CMD_LINE(REQUIRED_ARG),
    VALID_RANGE(0, UINT_MAX), DEFAULT(10000), BLOCK_SIZE(1));

static Sys_var_ulonglong Sys_var_original_commit_timestamp(
    "original_commit_timestamp",
    "The time when the current transaction was committed on the originating "
    "replication master, measured in microseconds since the epoch.",
    SESSION_ONLY(original_commit_timestamp), NO_CMD_LINE,
    VALID_RANGE(0, MAX_COMMIT_TIMESTAMP_VALUE),
    DEFAULT(MAX_COMMIT_TIMESTAMP_VALUE), BLOCK_SIZE(1), NO_MUTEX_GUARD,
    IN_BINLOG, ON_CHECK(check_has_super));

static Sys_var_ulong Sys_slave_trans_retries(
    "slave_transaction_retries",
    "Number of times the slave SQL "
    "thread will retry a transaction in case it failed with a deadlock "
    "or elapsed lock wait timeout, before giving up and stopping",
    GLOBAL_VAR(slave_trans_retries), CMD_LINE(REQUIRED_ARG),
    VALID_RANGE(0, ULONG_MAX), DEFAULT(10), BLOCK_SIZE(1));

static Sys_var_ulong Sys_slave_parallel_workers(
    "slave_parallel_workers",
    "Number of worker threads for executing events in parallel ",
    PERSIST_AS_READONLY GLOBAL_VAR(opt_mts_slave_parallel_workers),
    CMD_LINE(REQUIRED_ARG), VALID_RANGE(0, MTS_MAX_WORKERS), DEFAULT(0),
    BLOCK_SIZE(1));

static Sys_var_ulonglong Sys_mts_pending_jobs_size_max(
    "slave_pending_jobs_size_max",
    "Max size of Slave Worker queues holding yet not applied events."
    "The least possible value must be not less than the master side "
    "max_allowed_packet.",
    GLOBAL_VAR(opt_mts_pending_jobs_size_max), CMD_LINE(REQUIRED_ARG),
    VALID_RANGE(1024, (ulonglong) ~(intptr)0), DEFAULT(128 * 1024 * 1024),
    BLOCK_SIZE(1024), ON_CHECK(0));

static bool check_locale(sys_var *self, THD *thd, set_var *var) {
  if (!var->value) return false;

  MY_LOCALE *locale;
  char buff[STRING_BUFFER_USUAL_SIZE];
  if (var->value->result_type() == INT_RESULT) {
    int lcno = (int)var->value->val_int();
    if (!(locale = my_locale_by_number(lcno))) {
      my_error(ER_UNKNOWN_LOCALE, MYF(0), llstr(lcno, buff));
      return true;
    }
    if (check_not_null(self, thd, var)) return true;
  } else  // STRING_RESULT
  {
    String str(buff, sizeof(buff), system_charset_info), *res;
    if (!(res = var->value->val_str(&str)))
      return true;
    else if (!(locale = my_locale_by_name(thd, res->ptr(), res->length()))) {
      ErrConvString err(res);
      my_error(ER_UNKNOWN_LOCALE, MYF(0), err.ptr());
      return true;
    }
  }

  var->save_result.ptr = locale;

  if (!locale->errmsgs->is_loaded()) {
    mysql_mutex_lock(&LOCK_error_messages);
    if (!locale->errmsgs->is_loaded() && locale->errmsgs->read_texts()) {
      push_warning_printf(thd, Sql_condition::SL_WARNING, ER_UNKNOWN_ERROR,
                          "Can't process error message file for locale '%s'",
                          locale->name);
      mysql_mutex_unlock(&LOCK_error_messages);
      return true;
    }
    mysql_mutex_unlock(&LOCK_error_messages);
  }
  return false;
}

namespace {
struct Get_locale_name {
  explicit Get_locale_name(const MY_LOCALE *ml) : m_ml(ml) {}
  uchar *get_name() {
    return const_cast<uchar *>(pointer_cast<const uchar *>(m_ml->name));
  }
  const MY_LOCALE *m_ml;
};
}  // namespace

static Sys_var_struct<MY_LOCALE, Get_locale_name> Sys_lc_messages(
    "lc_messages", "Set the language used for the error messages",
    SESSION_VAR(lc_messages), NO_CMD_LINE, DEFAULT(&my_default_lc_messages),
    NO_MUTEX_GUARD, NOT_IN_BINLOG, ON_CHECK(check_locale));

static Sys_var_struct<MY_LOCALE, Get_locale_name> Sys_lc_time_names(
    "lc_time_names",
    "Set the language used for the month "
    "names and the days of the week",
    SESSION_VAR(lc_time_names), NO_CMD_LINE, DEFAULT(&my_default_lc_time_names),
    NO_MUTEX_GUARD, IN_BINLOG, ON_CHECK(check_locale));

static Sys_var_tz Sys_time_zone("time_zone", "time_zone",
                                SESSION_VAR(time_zone), NO_CMD_LINE,
                                DEFAULT(&default_tz), NO_MUTEX_GUARD,
                                IN_BINLOG);

static bool fix_host_cache_size(sys_var *, THD *, enum_var_type) {
  hostname_cache_resize(host_cache_size);
  return false;
}

static Sys_var_uint Sys_host_cache_size(
    "host_cache_size",
    "How many host names should be cached to avoid resolving.",
    GLOBAL_VAR(host_cache_size), CMD_LINE(REQUIRED_ARG, OPT_HOST_CACHE_SIZE),
    VALID_RANGE(0, 65536), DEFAULT(HOST_CACHE_SIZE), BLOCK_SIZE(1),
    NO_MUTEX_GUARD, NOT_IN_BINLOG, ON_CHECK(NULL),
    ON_UPDATE(fix_host_cache_size));

const Sys_var_multi_enum::ALIAS enforce_gtid_consistency_aliases[] = {
    {"OFF", 0}, {"ON", 1}, {"WARN", 2}, {"FALSE", 0}, {"TRUE", 1}, {NULL, 0}};
static Sys_var_enforce_gtid_consistency Sys_enforce_gtid_consistency(
    "enforce_gtid_consistency",
    "Prevents execution of statements that would be impossible to log "
    "in a transactionally safe manner. Currently, the disallowed "
    "statements include CREATE TEMPORARY TABLE inside transactions, "
    "all updates to non-transactional tables, and CREATE TABLE ... SELECT.",
    PERSIST_AS_READONLY GLOBAL_VAR(_gtid_consistency_mode),
    CMD_LINE(OPT_ARG, OPT_ENFORCE_GTID_CONSISTENCY),
    enforce_gtid_consistency_aliases, 3,
    DEFAULT(3 /*position of "FALSE" in enforce_gtid_consistency_aliases*/),
    DEFAULT(GTID_CONSISTENCY_MODE_ON), NO_MUTEX_GUARD, NOT_IN_BINLOG,
    ON_CHECK(check_super_outside_trx_outside_sf_outside_sp));
const char *fixup_enforce_gtid_consistency_command_line(char *value_arg) {
  return Sys_enforce_gtid_consistency.fixup_command_line(value_arg);
}

static Sys_var_bool Sys_binlog_gtid_simple_recovery(
    "binlog_gtid_simple_recovery",
    "If this option is enabled, the server does not open more than "
    "two binary logs when initializing GTID_PURGED and "
    "GTID_EXECUTED, either during server restart or when binary "
    "logs are being purged. Enabling this option is useful when "
    "the server has already generated many binary logs without "
    "GTID events (e.g., having GTID_MODE = OFF). Note: If this "
    "option is enabled, GLOBAL.GTID_EXECUTED and "
    "GLOBAL.GTID_PURGED may be initialized wrongly in two cases: "
    "(1) All binary logs were generated by MySQL 5.7.5 or older, "
    "and GTID_MODE was ON for some binary logs but OFF for the "
    "newest binary log. (2) The oldest existing binary log was "
    "generated by MySQL 5.7.5 or older, and SET GTID_PURGED was "
    "issued after the oldest binary log was generated. If a wrong "
    "set is computed in one of case (1) or case (2), it will "
    "remain wrong even if the server is later restarted with this "
    "option disabled.",
    READ_ONLY GLOBAL_VAR(binlog_gtid_simple_recovery), CMD_LINE(OPT_ARG),
    DEFAULT(true));

static Sys_var_ulong Sys_sp_cache_size(
    "stored_program_cache",
    "The soft upper limit for number of cached stored routines for "
    "one connection.",
    GLOBAL_VAR(stored_program_cache_size), CMD_LINE(REQUIRED_ARG),
    VALID_RANGE(16, 512 * 1024), DEFAULT(256), BLOCK_SIZE(1));

static Sys_var_bool Sys_encrypt_tmp_files(
    "encrypt_tmp_files",
    "Encrypt temporary files "
    "(created for filesort, binary log cache, etc)",
    READ_ONLY GLOBAL_VAR(encrypt_tmp_files), CMD_LINE(OPT_ARG), DEFAULT(false));

static bool check_pseudo_slave_mode(sys_var *self, THD *thd, set_var *var) {
  if (check_outside_trx(self, thd, var)) return true;
  longlong previous_val = thd->variables.pseudo_slave_mode;
  longlong val = (longlong)var->save_result.ulonglong_value;
  bool rli_fake = false;

  rli_fake = thd->rli_fake ? true : false;

  if (rli_fake) {
    if (!val) {
      thd->rli_fake->end_info();
      delete thd->rli_fake;
      thd->rli_fake = NULL;
    } else if (previous_val && val)
      goto ineffective;
    else if (!previous_val && val)
      push_warning(thd, Sql_condition::SL_WARNING, ER_WRONG_VALUE_FOR_VAR,
                   "'pseudo_slave_mode' is already ON.");
  } else {
    if (!previous_val && !val)
      goto ineffective;
    else if (previous_val && !val)
      push_warning(thd, Sql_condition::SL_WARNING, ER_WRONG_VALUE_FOR_VAR,
                   "Slave applier execution mode not active, "
                   "statement ineffective.");
  }
  goto end;

ineffective:
  push_warning(thd, Sql_condition::SL_WARNING, ER_WRONG_VALUE_FOR_VAR,
               "'pseudo_slave_mode' change was ineffective.");

end:
  return false;
}
static Sys_var_bool Sys_pseudo_slave_mode(
    "pseudo_slave_mode",
    "SET pseudo_slave_mode= 0,1 are commands that mysqlbinlog "
    "adds to beginning and end of binary log dumps. While zero "
    "value indeed disables, the actual enabling of the slave "
    "applier execution mode is done implicitly when a "
    "Format_description_event is sent through the session.",
    SESSION_ONLY(pseudo_slave_mode), NO_CMD_LINE, DEFAULT(false),
    NO_MUTEX_GUARD, NOT_IN_BINLOG, ON_CHECK(check_pseudo_slave_mode));

#ifdef HAVE_GTID_NEXT_LIST
static bool check_gtid_next_list(sys_var *self, THD *thd, set_var *var) {
  DBUG_ENTER("check_gtid_next_list");
  my_error(ER_NOT_SUPPORTED_YET, MYF(0), "GTID_NEXT_LIST");
  if (check_super_outside_trx_outside_sf_outside_sp(self, thd, var))
    DBUG_RETURN(true);
  /*
    @todo: move this check into the set function and hold the lock on
    gtid_mode_lock until the operation has completed, so that we are
    sure a concurrent connection does not change gtid_mode between
    check and fix - if we ever implement this variable.
  */
  if (get_gtid_mode(GTID_MODE_LOCK_NONE) == GTID_MODE_OFF &&
      var->save_result.string_value.str != NULL)
    my_error(ER_CANT_SET_GTID_NEXT_LIST_TO_NON_NULL_WHEN_GTID_MODE_IS_OFF,
             MYF(0));
  DBUG_RETURN(false);
}

static bool update_gtid_next_list(sys_var *self, THD *thd, enum_var_type type) {
  DBUG_ASSERT(type == OPT_SESSION);
  if (thd->get_gtid_next_list() != NULL)
    return gtid_acquire_ownership_multiple(thd) != 0 ? true : false;
  return false;
}

static Sys_var_gtid_set Sys_gtid_next_list(
    "gtid_next_list",
    "Before re-executing a transaction that contains multiple "
    "Global Transaction Identifiers, this variable must be set "
    "to the set of all re-executed transactions.",
    SESSION_ONLY(gtid_next_list), NO_CMD_LINE, DEFAULT(NULL), NO_MUTEX_GUARD,
    NOT_IN_BINLOG, ON_CHECK(check_gtid_next_list),
    ON_UPDATE(update_gtid_next_list));
export sys_var *Sys_gtid_next_list_ptr = &Sys_gtid_next_list;
#endif  // HAVE_GTID_NEXT_LIST

static Sys_var_gtid_next Sys_gtid_next(
    "gtid_next",
    "Specifies the Global Transaction Identifier for the following "
    "transaction.",
    SESSION_ONLY(gtid_next), NO_CMD_LINE, DEFAULT("AUTOMATIC"), NO_MUTEX_GUARD,
    NOT_IN_BINLOG, ON_CHECK(check_gtid_next));
export sys_var *Sys_gtid_next_ptr = &Sys_gtid_next;

static Sys_var_gtid_executed Sys_gtid_executed(
    "gtid_executed",
    "The global variable contains the set of GTIDs in the "
    "binary log. The session variable contains the set of GTIDs "
    "in the current, ongoing transaction.");

static bool check_gtid_purged(sys_var *self, THD *thd, set_var *var) {
  DBUG_ENTER("check_gtid_purged");

  /*
    GTID_PURGED must not be set / updated when GR is running (it goes against
    the whole purpose of update everywhere replication).
  */
  if (is_group_replication_running()) {
    my_error(ER_UPDATE_GTID_PURGED_WITH_GR, MYF(0));
    DBUG_RETURN(true);
  }

  if (!var->value ||
      check_super_outside_trx_outside_sf_outside_sp(self, thd, var))
    DBUG_RETURN(true);

  if (var->value->result_type() != STRING_RESULT ||
      !var->save_result.string_value.str)
    DBUG_RETURN(true);

  DBUG_RETURN(false);
}

bool Sys_var_gtid_purged::global_update(THD *thd, set_var *var) {
  DBUG_ENTER("Sys_var_gtid_purged::global_update");
  bool error = false;

  global_sid_lock->wrlock();

  /*
    ensures the commit of the transaction started when saving the
    purged gtid set in the table
  */
  thd->lex->autocommit = true;

  /*
    SET GITD_PURGED command should ignore 'read-only' and 'super_read_only'
    options so that it can update 'mysql.gtid_executed' replication repository
    table.
  */
  thd->set_skip_readonly_check();
  char *previous_gtid_executed = NULL, *previous_gtid_purged = NULL,
       *current_gtid_executed = NULL, *current_gtid_purged = NULL;
  gtid_state->get_executed_gtids()->to_string(&previous_gtid_executed);
  gtid_state->get_lost_gtids()->to_string(&previous_gtid_purged);
  Gtid_set gtid_set(global_sid_map, global_sid_lock);
  bool starts_with_plus = false;
  enum_return_status ret = gtid_set.add_gtid_text(
      var->save_result.string_value.str, NULL, &starts_with_plus);

  if (ret != RETURN_STATUS_OK) {
    error = true;
    goto end;
  }
  ret = gtid_state->add_lost_gtids(&gtid_set, starts_with_plus);
  if (ret != RETURN_STATUS_OK) {
    error = true;
    goto end;
  }
  gtid_state->get_executed_gtids()->to_string(&current_gtid_executed);
  gtid_state->get_lost_gtids()->to_string(&current_gtid_purged);

  // Log messages saying that GTID_PURGED and GTID_EXECUTED were changed.
  LogErr(SYSTEM_LEVEL, ER_GTID_PURGED_WAS_UPDATED, previous_gtid_purged,
         current_gtid_purged);
  LogErr(SYSTEM_LEVEL, ER_GTID_EXECUTED_WAS_UPDATED, previous_gtid_executed,
         current_gtid_executed);

end:
  global_sid_lock->unlock();
  my_free(previous_gtid_executed);
  my_free(previous_gtid_purged);
  my_free(current_gtid_executed);
  my_free(current_gtid_purged);
  DBUG_RETURN(error);
}

Gtid_set *gtid_purged;
static Sys_var_gtid_purged Sys_gtid_purged(
    "gtid_purged",
    "The set of GTIDs that existed in previous, purged binary logs.",
    GLOBAL_VAR(gtid_purged), NO_CMD_LINE, DEFAULT(NULL), NO_MUTEX_GUARD,
    NOT_IN_BINLOG, ON_CHECK(check_gtid_purged));
export sys_var *Sys_gtid_purged_ptr = &Sys_gtid_purged;

static Sys_var_gtid_owned Sys_gtid_owned(
    "gtid_owned",
    "The global variable lists all GTIDs owned by all threads. "
    "The session variable lists all GTIDs owned by the current thread.");

static Sys_var_gtid_mode Sys_gtid_mode(
    "gtid_mode",
    "Controls whether Global Transaction Identifiers (GTIDs) are "
    "enabled. Can be OFF, OFF_PERMISSIVE, ON_PERMISSIVE, or ON. OFF "
    "means that no transaction has a GTID. OFF_PERMISSIVE means that "
    "new transactions (committed in a client session using "
    "GTID_NEXT='AUTOMATIC') are not assigned any GTID, and "
    "replicated transactions are allowed to have or not have a "
    "GTID. ON_PERMISSIVE means that new transactions are assigned a "
    "GTID, and replicated transactions are allowed to have or not "
    "have a GTID. ON means that all transactions have a GTID. "
    "ON is required on a master before any slave can use "
    "MASTER_AUTO_POSITION=1. To safely switch from OFF to ON, first "
    "set all servers to OFF_PERMISSIVE, then set all servers to "
    "ON_PERMISSIVE, then wait for all transactions without a GTID to "
    "be replicated and executed on all servers, and finally set all "
    "servers to GTID_MODE = ON.",
    PERSIST_AS_READONLY GLOBAL_VAR(_gtid_mode), CMD_LINE(REQUIRED_ARG),
    gtid_mode_names, DEFAULT(DEFAULT_GTID_MODE), NO_MUTEX_GUARD, NOT_IN_BINLOG,
    ON_CHECK(check_super_outside_trx_outside_sf_outside_sp));

static Sys_var_uint Sys_gtid_executed_compression_period(
    "gtid_executed_compression_period",
    "When binlog is disabled, "
    "a background thread wakes up to compress the gtid_executed table "
    "every gtid_executed_compression_period transactions, as a "
    "special case, if variable is 0, the thread never wakes up "
    "to compress the gtid_executed table.",
    GLOBAL_VAR(gtid_executed_compression_period), CMD_LINE(OPT_ARG),
    VALID_RANGE(0, UINT_MAX32), DEFAULT(1000), BLOCK_SIZE(1));

static Sys_var_bool Sys_disconnect_on_expired_password(
    "disconnect_on_expired_password",
    "Give clients that don't signal password expiration support execution time "
    "error(s) instead of connection error",
    READ_ONLY GLOBAL_VAR(disconnect_on_expired_password), CMD_LINE(OPT_ARG),
    DEFAULT(true));

static Sys_var_bool Sys_validate_user_plugins(
    "validate_user_plugins",
    "Turns on additional validation of authentication plugins assigned "
    "to user accounts. ",
    READ_ONLY NOT_VISIBLE GLOBAL_VAR(validate_user_plugins), CMD_LINE(OPT_ARG),
    DEFAULT(true), NO_MUTEX_GUARD, NOT_IN_BINLOG);

static Sys_var_enum Sys_block_encryption_mode(
    "block_encryption_mode", "mode for AES_ENCRYPT/AES_DECRYPT",
    HINT_UPDATEABLE SESSION_VAR(my_aes_mode), CMD_LINE(REQUIRED_ARG),
    my_aes_opmode_names, DEFAULT(my_aes_128_ecb));

static bool check_track_session_sys_vars(sys_var *, THD *thd, set_var *var) {
  DBUG_ENTER("check_sysvar_change_reporter");
  DBUG_RETURN(thd->session_tracker.get_tracker(SESSION_SYSVARS_TRACKER)
                  ->check(thd, var));
  DBUG_RETURN(false);
}

static bool update_track_session_sys_vars(sys_var *, THD *thd,
                                          enum_var_type type) {
  DBUG_ENTER("check_sysvar_change_reporter");
  /* Populate map only for session variable. */
  if (type == OPT_SESSION)
    DBUG_RETURN(
        thd->session_tracker.get_tracker(SESSION_SYSVARS_TRACKER)->update(thd));
  DBUG_RETURN(false);
}

static Sys_var_charptr Sys_track_session_sys_vars(
    "session_track_system_variables",
    "Track changes in registered system variables.",
    SESSION_VAR(track_sysvars_ptr), CMD_LINE(REQUIRED_ARG), IN_FS_CHARSET,
    DEFAULT("time_zone,autocommit,character_set_client,character_set_results,"
            "character_set_connection"),
    NO_MUTEX_GUARD, NOT_IN_BINLOG, ON_CHECK(check_track_session_sys_vars),
    ON_UPDATE(update_track_session_sys_vars));

static bool update_session_track_schema(sys_var *, THD *thd, enum_var_type) {
  DBUG_ENTER("update_session_track_schema");
  DBUG_RETURN(
      thd->session_tracker.get_tracker(CURRENT_SCHEMA_TRACKER)->update(thd));
}

static Sys_var_bool Sys_session_track_schema(
    "session_track_schema", "Track changes to the 'default schema'.",
    SESSION_VAR(session_track_schema), CMD_LINE(OPT_ARG), DEFAULT(true),
    NO_MUTEX_GUARD, NOT_IN_BINLOG, ON_CHECK(0),
    ON_UPDATE(update_session_track_schema));

static bool update_session_track_tx_info(sys_var *, THD *thd, enum_var_type) {
  DBUG_ENTER("update_session_track_tx_info");
  DBUG_RETURN(
      thd->session_tracker.get_tracker(TRANSACTION_INFO_TRACKER)->update(thd));
}

static const char *session_track_transaction_info_names[] = {
    "OFF", "STATE", "CHARACTERISTICS", NullS};

static Sys_var_enum Sys_session_track_transaction_info(
    "session_track_transaction_info",
    "Track changes to the transaction attributes. OFF to disable; "
    "STATE to track just transaction state (Is there an active transaction? "
    "Does it have any data? etc.); CHARACTERISTICS to track transaction "
    "state "
    "and report all statements needed to start a transaction with the same "
    "characteristics (isolation level, read only/read write, snapshot - "
    "but not any work done / data modified within the transaction).",
    SESSION_VAR(session_track_transaction_info), CMD_LINE(REQUIRED_ARG),
    session_track_transaction_info_names, DEFAULT(OFF), NO_MUTEX_GUARD,
    NOT_IN_BINLOG, ON_CHECK(0), ON_UPDATE(update_session_track_tx_info));

static bool update_session_track_state_change(sys_var *, THD *thd,
                                              enum_var_type) {
  DBUG_ENTER("update_session_track_state_change");
  DBUG_RETURN(thd->session_tracker.get_tracker(SESSION_STATE_CHANGE_TRACKER)
                  ->update(thd));
}

static Sys_var_bool Sys_session_track_state_change(
    "session_track_state_change", "Track changes to the 'session state'.",
    SESSION_VAR(session_track_state_change), CMD_LINE(OPT_ARG), DEFAULT(false),
    NO_MUTEX_GUARD, NOT_IN_BINLOG, ON_CHECK(0),
    ON_UPDATE(update_session_track_state_change));

static bool handle_offline_mode(sys_var *, THD *thd, enum_var_type) {
  DBUG_ENTER("handle_offline_mode");
  if (offline_mode == true) killall_non_super_threads(thd);
  DBUG_RETURN(false);
}

static PolyLock_mutex PLock_offline_mode(&LOCK_offline_mode);
static Sys_var_bool Sys_offline_mode("offline_mode",
                                     "Make the server into offline mode",
                                     GLOBAL_VAR(offline_mode),
                                     CMD_LINE(OPT_ARG), DEFAULT(false),
                                     &PLock_offline_mode, NOT_IN_BINLOG,
                                     ON_CHECK(0),
                                     ON_UPDATE(handle_offline_mode));

static Sys_var_bool Sys_avoid_temporal_upgrade(
    "avoid_temporal_upgrade",
    "When this option is enabled, the pre-5.6.4 temporal types are "
    "not upgraded to the new format for ALTER TABLE requests ADD/CHANGE/MODIFY"
    " COLUMN, ADD INDEX or FORCE operation. "
    "This variable is deprecated and will be removed in a future release.",
    GLOBAL_VAR(avoid_temporal_upgrade),
    CMD_LINE(OPT_ARG, OPT_AVOID_TEMPORAL_UPGRADE), DEFAULT(false),
    NO_MUTEX_GUARD, NOT_IN_BINLOG, ON_CHECK(0), ON_UPDATE(0),
    DEPRECATED_VAR(""));

static Sys_var_bool Sys_show_old_temporals(
    "show_old_temporals",
    "When this option is enabled, the pre-5.6.4 temporal types will "
    "be marked in the 'SHOW CREATE TABLE' and 'INFORMATION_SCHEMA.COLUMNS' "
    "table as a comment in COLUMN_TYPE field. "
    "This variable is deprecated and will be removed in a future release.",
    SESSION_VAR(show_old_temporals), CMD_LINE(OPT_ARG, OPT_SHOW_OLD_TEMPORALS),
    DEFAULT(false), NO_MUTEX_GUARD, NOT_IN_BINLOG, ON_CHECK(0), ON_UPDATE(0),
    DEPRECATED_VAR(""));

static Sys_var_charptr Sys_disabled_storage_engines(
    "disabled_storage_engines",
    "Limit CREATE TABLE for the storage engines listed",
    READ_ONLY GLOBAL_VAR(opt_disabled_storage_engines), CMD_LINE(REQUIRED_ARG),
    IN_SYSTEM_CHARSET, DEFAULT(""));

static Sys_var_bool Sys_persisted_globals_load(
    "persisted_globals_load",
    "When this option is enabled, config file mysqld-auto.cnf is read "
    "and applied to server, else this file is ignored even if present.",
    READ_ONLY NON_PERSIST GLOBAL_VAR(persisted_globals_load), CMD_LINE(OPT_ARG),
    DEFAULT(true), NO_MUTEX_GUARD, NOT_IN_BINLOG, ON_CHECK(0), ON_UPDATE(0));

static bool sysvar_check_authid_string(sys_var *, THD *thd, set_var *var) {
  /*
    Since mandatory_roles is similar to a GRANT role statement without a
    GRANT ADMIN privilege, setting this variable requires both the
    ROLE_ADMIN and the SYSTEM_VARIABLES_ADMIN.
  */
  Security_context *sctx = thd->security_context();
  DBUG_ASSERT(sctx != 0);
  if (sctx && !sctx->has_global_grant(STRING_WITH_LEN("ROLE_ADMIN")).first) {
    my_error(ER_SPECIFIC_ACCESS_DENIED_ERROR, MYF(0),
             "ROLE_ADMIN, SUPER or SYSTEM_VARIABLES_ADMIN");
    /* No privilege access error */
    return true;
  }
  if (var->save_result.string_value.str == 0) {
    var->save_result.string_value.str = const_cast<char *>("");
    var->save_result.string_value.length = 0;
  }
  return check_authorization_id_string(var->save_result.string_value.str,
                                       var->save_result.string_value.length);
}

static bool sysvar_update_mandatory_roles(sys_var *, THD *, enum_var_type) {
  update_mandatory_roles();
  return false;
}

static PolyLock_mutex PLock_sys_mandatory_roles(&LOCK_mandatory_roles);
static Sys_var_lexstring Sys_mandatory_roles(
    "mandatory_roles",
    "All the specified roles are always considered granted to every user and "
    "they"
    " can't be revoked. Mandatory roles still require activation unless they "
    "are made into "
    "default roles. The granted roles will not be visible in the "
    "mysql.role_edges"
    " table.",
    GLOBAL_VAR(opt_mandatory_roles), CMD_LINE(REQUIRED_ARG), IN_SYSTEM_CHARSET,
    DEFAULT(""), &PLock_sys_mandatory_roles, NOT_IN_BINLOG,
    ON_CHECK(sysvar_check_authid_string),
    ON_UPDATE(sysvar_update_mandatory_roles));

static Sys_var_bool Sys_always_activate_granted_roles(
    "activate_all_roles_on_login",
    "Automatically set all granted roles as active after the user has "
    "authenticated successfully.",
    GLOBAL_VAR(opt_always_activate_granted_roles), CMD_LINE(OPT_ARG),
    DEFAULT(false), NO_MUTEX_GUARD, NOT_IN_BINLOG, ON_CHECK(0), ON_UPDATE(0));

static PolyLock_mutex plock_sys_password_history(&LOCK_password_history);
static Sys_var_uint Sys_password_history(
    "password_history",
    "The number of old passwords to check in the history."
    " Set to 0 (the default) to turn the checks off",
    GLOBAL_VAR(global_password_history), CMD_LINE(REQUIRED_ARG),
    VALID_RANGE(0, UINT_MAX32), DEFAULT(0), BLOCK_SIZE(1),
    &plock_sys_password_history);

static PolyLock_mutex plock_sys_password_reuse_interval(
    &LOCK_password_reuse_interval);
static Sys_var_uint Sys_password_reuse_interval(
    "password_reuse_interval",
    "The minimum number of days that need to pass before a password can "
    "be reused. Set to 0 (the default) to turn the checks off",
    GLOBAL_VAR(global_password_reuse_interval), CMD_LINE(REQUIRED_ARG),
    VALID_RANGE(0, UINT_MAX32), DEFAULT(0), BLOCK_SIZE(1),
    &plock_sys_password_reuse_interval);

static bool check_resultset_metadata(sys_var *, THD *thd, set_var *var) {
  /*
    Set @@resultset_metadata to the value other than FULL only if
    the client supports it.
  */
  if (var->save_result.ulonglong_value != RESULTSET_METADATA_FULL &&
      !thd->get_protocol()->has_client_capability(
          CLIENT_OPTIONAL_RESULTSET_METADATA)) {
    my_error(ER_CLIENT_DOES_NOT_SUPPORT, MYF(0), "optional metadata transfer");
    return true;
  }
  return false;
}

static const char *resultset_metadata_names[] = {"NONE", "FULL", NullS};

static Sys_var_enum Sys_resultset_metadata(
    "resultset_metadata",
    "Controls what meatadata the server will send to the client: "
    "either FULL (default) for all metadata, NONE for no metadata.",
    SESSION_ONLY(resultset_metadata), NO_CMD_LINE, resultset_metadata_names,
    DEFAULT(static_cast<ulong>(RESULTSET_METADATA_FULL)), NO_MUTEX_GUARD,
    NOT_IN_BINLOG, ON_CHECK(check_resultset_metadata), ON_UPDATE(0));

static bool check_binlog_row_value_options(sys_var *self, THD *thd,
                                           set_var *var) {
  DBUG_ENTER("check_binlog_row_value_options");
  if (check_super_outside_trx_outside_sf_outside_sp(self, thd, var))
    DBUG_RETURN(true);
  if (var->save_result.ulonglong_value != 0) {
    const char *msg = NULL;
    int code = ER_WARN_BINLOG_PARTIAL_UPDATES_DISABLED;
    if (!mysql_bin_log.is_open())
      msg = "the binary log is closed";
    else if (!var->is_global_persist()) {
      if (!thd->variables.sql_log_bin)
        msg = "the binary log is disabled";
      else if (thd->variables.binlog_format == BINLOG_FORMAT_STMT)
        msg = "binlog_format=STATEMENT";
      else if (log_bin_use_v1_row_events) {
        msg = "binlog_row_value_options=PARTIAL_JSON";
        code = ER_WARN_BINLOG_V1_ROW_EVENTS_DISABLED;
      } else if (thd->variables.binlog_row_image == BINLOG_ROW_IMAGE_FULL) {
        msg = "binlog_row_image=FULL";
        code = ER_WARN_BINLOG_PARTIAL_UPDATES_SUGGESTS_PARTIAL_IMAGES;
      }
    } else {
      if (global_system_variables.binlog_format == BINLOG_FORMAT_STMT)
        msg = "binlog_format=STATEMENT";
      else if (log_bin_use_v1_row_events) {
        msg = "binlog_row_value_options=PARTIAL_JSON";
        code = ER_WARN_BINLOG_V1_ROW_EVENTS_DISABLED;
      } else if (global_system_variables.binlog_row_image ==
                 BINLOG_ROW_IMAGE_FULL) {
        msg = "binlog_row_image=FULL";
        code = ER_WARN_BINLOG_PARTIAL_UPDATES_SUGGESTS_PARTIAL_IMAGES;
      }
    }
    if (msg) {
      switch (code) {
        case ER_WARN_BINLOG_PARTIAL_UPDATES_DISABLED:
        case ER_WARN_BINLOG_PARTIAL_UPDATES_SUGGESTS_PARTIAL_IMAGES:
          push_warning_printf(thd, Sql_condition::SL_WARNING, code,
                              ER_THD(thd, code), msg, "PARTIAL_JSON");
          break;
        case ER_WARN_BINLOG_V1_ROW_EVENTS_DISABLED:
          push_warning_printf(thd, Sql_condition::SL_WARNING, code,
                              ER_THD(thd, code), msg);
          break;
        default:
          DBUG_ASSERT(0); /* purecov: deadcode */
      }
    }
  }

  DBUG_RETURN(false);
}

const char *binlog_row_value_options_names[] = {"PARTIAL_JSON", 0};
static Sys_var_set Sys_binlog_row_value_options(
    "binlog_row_value_options",
    "When set to PARTIAL_JSON, this option enables a space-efficient "
    "row-based binary log format for UPDATE statements that modify a "
    "JSON value using only the functions JSON_SET, JSON_REPLACE, and "
    "JSON_REMOVE. For such updates, only the modified parts of the "
    "JSON document are included in the binary log, so small changes of "
    "big documents may need significantly less space.",
    SESSION_VAR(binlog_row_value_options), CMD_LINE(REQUIRED_ARG),
    binlog_row_value_options_names, DEFAULT(0), NO_MUTEX_GUARD, NOT_IN_BINLOG,
    ON_CHECK(check_binlog_row_value_options));

static bool check_keyring_access(sys_var *, THD *thd, set_var *) {
  if (!thd->security_context()->check_access(SUPER_ACL) &&
      !(thd->security_context()
            ->has_global_grant(STRING_WITH_LEN("ENCRYPTION_KEY_ADMIN"))
            .first)) {
    my_error(ER_KEYRING_ACCESS_DENIED_ERROR, MYF(0),
             "SUPER or ENCRYPTION_KEY_ADMIN");
    return true;
  }
  return false;
}

/**
  This is a mutex used to protect global variable @@keyring_operations.
*/
static PolyLock_mutex PLock_keyring_operations(&LOCK_keyring_operations);
/**
  This variable provides access to keyring service APIs. When this variable
  is disabled calls to keyring_key_generate(), keyring_key_store() and
  keyring_key_remove() will report error until this variable is enabled.
  This variable is protected under a mutex named PLock_keyring_operations.
  To access this variable you must first set this mutex.

  @sa PLock_keyring_operations
*/
static Sys_var_bool Sys_keyring_operations(
    "keyring_operations",
    "This variable provides access to keyring service APIs. When this "
    "option is disabled calls to keyring_key_generate(), keyring_key_store() "
    "and keyring_key_remove() will report error until this variable is "
    "enabled.",
    NON_PERSIST GLOBAL_VAR(opt_keyring_operations), NO_CMD_LINE, DEFAULT(true),
    &PLock_keyring_operations, NOT_IN_BINLOG, ON_CHECK(check_keyring_access),
    ON_UPDATE(0));

static bool check_default_collation_for_utf8mb4(sys_var *self, THD *thd,
                                                set_var *var) {
  if (check_collation_not_null(self, thd, var)) {
    return true;
  }

  if (!var->value)
    var->save_result.ptr = reinterpret_cast<void *>(self->get_default());

  auto cs = static_cast<const CHARSET_INFO *>(var->save_result.ptr);
  if (cs == &my_charset_utf8mb4_0900_ai_ci ||
      cs == &my_charset_utf8mb4_general_ci)
    return check_has_super(self, thd, var);

  my_error(ER_INVALID_DEFAULT_UTF8MB4_COLLATION, MYF(0), cs->name);
  return true;
}

static Sys_var_struct<CHARSET_INFO, Get_name> Sys_default_collation_for_utf8mb4(
    "default_collation_for_utf8mb4",
    "Controls default collation for utf8mb4 while replicating implicit "
    "utf8mb4 collations.",
    SESSION_VAR(default_collation_for_utf8mb4), NO_CMD_LINE,
    DEFAULT(&my_charset_utf8mb4_0900_ai_ci), NO_MUTEX_GUARD, IN_BINLOG,
    ON_CHECK(check_default_collation_for_utf8mb4),
    ON_UPDATE(update_deprecated));

static Sys_var_bool Sys_show_create_table_verbosity(
    "show_create_table_verbosity",
    "When this option is enabled, it increases the verbosity of "
    "'SHOW CREATE TABLE'.",
    SESSION_VAR(show_create_table_verbosity), CMD_LINE(OPT_ARG), DEFAULT(false),
    NO_MUTEX_GUARD, NOT_IN_BINLOG, ON_CHECK(0), ON_UPDATE(0));

static const char *use_secondary_engine_values[] = {"OFF", "ON", "FORCED",
                                                    nullptr};
static Sys_var_enum Sys_use_secondary_engine(
    "use_secondary_engine",
    "Controls preparation of SELECT statements against secondary storage "
    "engine. Valid values: OFF/ON/FORCED. OFF = Prepare only against primary "
    "storage engine. ON = First prepare against secondary storage engine, "
    "reprepare against primary storage engine if error. FORCED = Prepare all "
    "SELECT statements referencing one or more base tables only against "
    "secondary storage engine.",
    HINT_UPDATEABLE SESSION_ONLY(use_secondary_engine), NO_CMD_LINE,
    use_secondary_engine_values, DEFAULT(SECONDARY_ENGINE_ON), NO_MUTEX_GUARD,
    NOT_IN_BINLOG, ON_CHECK(nullptr), ON_UPDATE(nullptr));

static Sys_var_bool Sys_sql_require_primary_key{
    "sql_require_primary_key",
    "When set, tables must be created with a primary key, and an existing "
    "primary key cannot be removed with 'ALTER TABLE'. Attempts to do so "
    "will result in an error.",
    HINT_UPDATEABLE SESSION_VAR(sql_require_primary_key),
    CMD_LINE(OPT_ARG),
    DEFAULT(false),
    NO_MUTEX_GUARD,
    IN_BINLOG,
    ON_CHECK(check_has_super)};<|MERGE_RESOLUTION|>--- conflicted
+++ resolved
@@ -761,7 +761,11 @@
     READ_ONLY NON_PERSIST GLOBAL_VAR(my_bind_addr_str), CMD_LINE(REQUIRED_ARG),
     IN_FS_CHARSET, DEFAULT(MY_BIND_ALL_ADDRESSES));
 
-<<<<<<< HEAD
+static Sys_var_bool Sys_password_require_current(
+    "password_require_current",
+    "Current password is needed to be specified in order to change it",
+    GLOBAL_VAR(password_require_current), CMD_LINE(OPT_ARG), DEFAULT(false));
+
 static Sys_var_charptr Sys_my_proxy_protocol_networks(
     "proxy_protocol_networks",
     "Enable proxy protocol for these source "
@@ -771,12 +775,6 @@
     "directive on the line.",
     READ_ONLY GLOBAL_VAR(my_proxy_protocol_networks), CMD_LINE(REQUIRED_ARG),
     IN_FS_CHARSET, DEFAULT(""));
-=======
-static Sys_var_bool Sys_password_require_current(
-    "password_require_current",
-    "Current password is needed to be specified in order to change it",
-    GLOBAL_VAR(password_require_current), CMD_LINE(OPT_ARG), DEFAULT(false));
->>>>>>> e4924f36
 
 static bool fix_binlog_cache_size(sys_var *, THD *thd, enum_var_type) {
   check_binlog_cache_size(thd);
@@ -4684,8 +4682,8 @@
 static char *server_version_comment_ptr;
 static Sys_var_charptr Sys_version_comment(
     "version_comment", "version_comment",
-    GLOBAL_VAR(server_version_comment_ptr), NO_CMD_LINE,
-    IN_SYSTEM_CHARSET, DEFAULT(MYSQL_COMPILATION_COMMENT));
+    GLOBAL_VAR(server_version_comment_ptr), NO_CMD_LINE, IN_SYSTEM_CHARSET,
+    DEFAULT(MYSQL_COMPILATION_COMMENT));
 
 static char *server_version_compile_machine_ptr;
 static Sys_var_charptr Sys_version_compile_machine(
