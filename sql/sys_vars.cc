/* Copyright (c) 2009, 2018, Oracle and/or its affiliates. All rights reserved.

   This program is free software; you can redistribute it and/or modify
   it under the terms of the GNU General Public License, version 2.0,
   as published by the Free Software Foundation.

   This program is also distributed with certain software (including
   but not limited to OpenSSL) that is licensed under separate terms,
   as designated in a particular file or component or in included license
   documentation.  The authors of MySQL hereby grant you an additional
   permission to link the program and your derivative works with the
   separately licensed software that they have included with MySQL.

   This program is distributed in the hope that it will be useful,
   but WITHOUT ANY WARRANTY; without even the implied warranty of
   MERCHANTABILITY or FITNESS FOR A PARTICULAR PURPOSE.  See the
   GNU General Public License, version 2.0, for more details.

   You should have received a copy of the GNU General Public License
   along with this program; if not, write to the Free Software
   Foundation, Inc., 51 Franklin St, Fifth Floor, Boston, MA 02110-1301  USA */

/**
  @file
  Definitions of all server's session or global variables.

  How to add new variables:

  1. copy one of the existing variables, and edit the declaration.
  2. if you need special behavior on assignment or additional checks
     use ON_CHECK and ON_UPDATE callbacks.
  3. *Don't* add new Sys_var classes or uncle Occam will come
     with his razor to haunt you at nights

  Note - all storage engine variables (for example myisam_whatever)
  should go into the corresponding storage engine sources
  (for example in storage/myisam/ha_myisam.cc) !
*/

<<<<<<< HEAD
#include "sql/sys_vars.h"

#include "my_config.h"

#include <assert.h>
#include <limits.h>
#include <math.h>
#include <stdint.h>
#include <stdio.h>
#include <sys/stat.h>
#include <zlib.h>
#include <atomic>
#include <limits>

#include "my_loglevel.h"
#include "mysql_com.h"
#include "sql/protocol.h"
#include "sql/rpl_trx_tracking.h"
#ifdef HAVE_SYS_TIME_H
#include <sys/time.h>
#endif
#ifdef HAVE_UNISTD_H
#include <unistd.h>
#endif
#include <algorithm>
#include <map>
#include <utility>

#include "../components/mysql_server/log_builtins_filter_imp.h"  // until we have pluggable variables
#include "binlog_event.h"
#include "ft_global.h"
#include "m_string.h"
#include "my_aes.h"  // my_aes_opmode_names
#include "my_command.h"
#include "my_compiler.h"
#include "my_dbug.h"
#include "my_dir.h"
#include "my_double2ulonglong.h"
#include "my_io.h"
#include "my_macros.h"
#include "my_sqlcommand.h"
#include "my_thread.h"
#include "my_thread_local.h"
#include "my_time.h"
#include "myisam.h"  // myisam_flush
#include "mysql/components/services/log_builtins.h"
#include "mysql/psi/mysql_mutex.h"
#include "mysql_version.h"
#include "sql/auth/auth_acls.h"
#include "sql/auth/auth_common.h"                      // validate_user_plugins
#include "sql/binlog.h"                                // mysql_bin_log
#include "sql/conn_handler/connection_handler_impl.h"  // Per_thread_connection_handler
#include "sql/conn_handler/connection_handler_manager.h"  // Connection_handler_manager
#include "sql/conn_handler/socket_connection.h"  // MY_BIND_ALL_ADDRESSES
#include "sql/derror.h"                          // read_texts
#include "sql/discrete_interval.h"
#include "sql/events.h"    // Events
#include "sql/hostname.h"  // host_cache_resize
#include "sql/log.h"
#include "sql/log_event.h"  // MAX_MAX_ALLOWED_PACKET
#include "sql/mdl.h"
#include "sql/my_decimal.h"
#include "sql/opt_trace_context.h"
#include "sql/options_mysqld.h"
#include "sql/protocol_classic.h"
#include "sql/psi_memory_key.h"
#include "sql/query_options.h"
#include "sql/rpl_group_replication.h"  // is_group_replication_running
#include "sql/rpl_info_factory.h"       // Rpl_info_factory
#include "sql/rpl_info_handler.h"       // INFO_REPOSITORY_TABLE
#include "sql/rpl_mi.h"                 // Master_info
#include "sql/rpl_msr.h"                // channel_map
#include "sql/rpl_mts_submode.h"        // MTS_PARALLEL_TYPE_DB_NAME
#include "sql/rpl_rli.h"                // Relay_log_info
#include "sql/rpl_slave.h"              // SLAVE_THD_TYPE
#include "sql/rpl_write_set_handler.h"  // transaction_write_set_hashing_algorithms
#include "sql/session_tracker.h"
#include "sql/sp_head.h"  // SP_PSI_STATEMENT_INFO_COUNT
#include "sql/sql_lex.h"
#include "sql/sql_locale.h"     // my_locale_by_number
#include "sql/sql_parse.h"      // killall_non_super_threads
#include "sql/sql_tmp_table.h"  // internal_tmp_disk_storage_engine
#include "sql/system_variables.h"
#include "sql/table_cache.h"  // Table_cache_manager
#include "sql/transaction.h"  // trans_commit_stmt
#include "sql/transaction_info.h"
#include "sql/xa.h"
#include "template_utils.h"  // pointer_cast
#include "thr_lock.h"
=======
#include "sys_vars.h"

#include "my_aes.h"                      // my_aes_opmode_names
#include "myisam.h"                      // myisam_flush
#include "auth_common.h"                 // validate_user_plugins
#include "binlog.h"                      // mysql_bin_log
#include "connection_handler_impl.h"     // Per_thread_connection_handler
#include "connection_handler_manager.h"  // Connection_handler_manager
#include "debug_sync.h"                  // DEBUG_SYNC
#include "derror.h"                      // read_texts
#include "events.h"                      // Events
#include "hostname.h"                    // host_cache_resize
#include "item_timefunc.h"               // ISO_FORMAT
#include "log_event.h"                   // MAX_MAX_ALLOWED_PACKET
#include "rpl_info_factory.h"            // Rpl_info_factory
#include "rpl_info_handler.h"            // INFO_REPOSITORY_FILE
#include "rpl_mi.h"                      // Master_info
#include "rpl_msr.h"                     // channel_map
#include "rpl_mts_submode.h"             // MTS_PARALLEL_TYPE_DB_NAME
#include "rpl_rli.h"                     // Relay_log_info
#include "rpl_slave.h"                   // SLAVE_THD_TYPE
#include "socket_connection.h"           // MY_BIND_ALL_ADDRESSES
#include "sp_head.h"                     // SP_PSI_STATEMENT_INFO_COUNT
#include "sql_parse.h"                   // killall_non_super_threads
#include "sql_show.h"                    // opt_ignore_db_dirs
#include "sql_tmp_table.h"               // internal_tmp_disk_storage_engine
#include "sql_time.h"                    // global_date_format
#include "table_cache.h"                 // Table_cache_manager
#include "transaction.h"                 // trans_commit_stmt
#include "rpl_write_set_handler.h"       // transaction_write_set_hashing_algorithms
#include "rpl_group_replication.h"       // is_group_replication_running
#include "threadpool.h"
>>>>>>> 333b4508

#ifdef WITH_PERFSCHEMA_STORAGE_ENGINE
#include "storage/perfschema/pfs_server.h"
#endif /* WITH_PERFSCHEMA_STORAGE_ENGINE */

<<<<<<< HEAD
TYPELIB bool_typelib = {array_elements(bool_values) - 1, "", bool_values, 0};
=======
#define MAX_CONNECTIONS 100000

TYPELIB bool_typelib={ array_elements(bool_values)-1, "", bool_values, 0 };
>>>>>>> 333b4508

static bool update_buffer_size(THD *, KEY_CACHE *key_cache,
                               ptrdiff_t offset MY_ATTRIBUTE((unused)),
                               ulonglong new_value) {
  bool error = false;
  DBUG_ASSERT(offset == offsetof(KEY_CACHE, param_buff_size));

  if (new_value == 0) {
    if (key_cache == dflt_key_cache) {
      my_error(ER_WARN_CANT_DROP_DEFAULT_KEYCACHE, MYF(0));
      return true;
    }

    if (key_cache->key_cache_inited)  // If initied
    {
      /*
        Move tables using this key cache to the default key cache
        and clear the old key cache.
      */
      key_cache->in_init = 1;
      mysql_mutex_unlock(&LOCK_global_system_variables);
      key_cache->param_buff_size = 0;
      ha_resize_key_cache(key_cache);
      ha_change_key_cache(key_cache, dflt_key_cache);
      /*
        We don't delete the key cache as some running threads my still be in
        the key cache code with a pointer to the deleted (empty) key cache
      */
      mysql_mutex_lock(&LOCK_global_system_variables);
      key_cache->in_init = 0;
    }
    return error;
  }

  key_cache->param_buff_size = new_value;

  /* If key cache didn't exist initialize it, else resize it */
  key_cache->in_init = 1;
  mysql_mutex_unlock(&LOCK_global_system_variables);

  if (!key_cache->key_cache_inited)
    error = ha_init_key_cache(0, key_cache);
  else
    error = ha_resize_key_cache(key_cache);

  mysql_mutex_lock(&LOCK_global_system_variables);
  key_cache->in_init = 0;

  return error;
}

static bool update_keycache_param(THD *, KEY_CACHE *key_cache, ptrdiff_t offset,
                                  ulonglong new_value) {
  bool error = false;
  DBUG_ASSERT(offset != offsetof(KEY_CACHE, param_buff_size));

  keycache_var(key_cache, offset) = new_value;

  key_cache->in_init = 1;
  mysql_mutex_unlock(&LOCK_global_system_variables);
  error = ha_resize_key_cache(key_cache);

  mysql_mutex_lock(&LOCK_global_system_variables);
  key_cache->in_init = 0;

  return error;
}

/*
  The rule for this file: everything should be 'static'. When a sys_var
  variable or a function from this file is - in very rare cases - needed
  elsewhere it should be explicitly declared 'export' here to show that it's
  not a mistakenly forgotten 'static' keyword.
*/
#define export /* not static */

#ifdef WITH_PERFSCHEMA_STORAGE_ENGINE

#define PFS_TRAILING_PROPERTIES                                         \
  NO_MUTEX_GUARD, NOT_IN_BINLOG, ON_CHECK(NULL), ON_UPDATE(NULL), NULL, \
      sys_var::PARSE_EARLY

static Sys_var_bool Sys_pfs_enabled("performance_schema",
                                    "Enable the performance schema.",
                                    READ_ONLY GLOBAL_VAR(pfs_param.m_enabled),
                                    CMD_LINE(OPT_ARG), DEFAULT(true),
                                    PFS_TRAILING_PROPERTIES);

static Sys_var_charptr Sys_pfs_instrument(
    "performance_schema_instrument",
    "Default startup value for a performance schema instrument.",
    READ_ONLY NOT_VISIBLE GLOBAL_VAR(pfs_param.m_pfs_instrument),
    CMD_LINE(OPT_ARG, OPT_PFS_INSTRUMENT), IN_FS_CHARSET, DEFAULT(""),
    PFS_TRAILING_PROPERTIES);

static Sys_var_bool Sys_pfs_consumer_events_stages_current(
    "performance_schema_consumer_events_stages_current",
    "Default startup value for the events_stages_current consumer.",
    READ_ONLY NOT_VISIBLE
        GLOBAL_VAR(pfs_param.m_consumer_events_stages_current_enabled),
    CMD_LINE(OPT_ARG), DEFAULT(false), PFS_TRAILING_PROPERTIES);

static Sys_var_bool Sys_pfs_consumer_events_stages_history(
    "performance_schema_consumer_events_stages_history",
    "Default startup value for the events_stages_history consumer.",
    READ_ONLY NOT_VISIBLE
        GLOBAL_VAR(pfs_param.m_consumer_events_stages_history_enabled),
    CMD_LINE(OPT_ARG), DEFAULT(false), PFS_TRAILING_PROPERTIES);

static Sys_var_bool Sys_pfs_consumer_events_stages_history_long(
    "performance_schema_consumer_events_stages_history_long",
    "Default startup value for the events_stages_history_long consumer.",
    READ_ONLY NOT_VISIBLE
        GLOBAL_VAR(pfs_param.m_consumer_events_stages_history_long_enabled),
    CMD_LINE(OPT_ARG), DEFAULT(false), PFS_TRAILING_PROPERTIES);

static Sys_var_bool Sys_pfs_consumer_events_statements_current(
    "performance_schema_consumer_events_statements_current",
    "Default startup value for the events_statements_current consumer.",
    READ_ONLY NOT_VISIBLE
        GLOBAL_VAR(pfs_param.m_consumer_events_statements_current_enabled),
    CMD_LINE(OPT_ARG), DEFAULT(true), PFS_TRAILING_PROPERTIES);

static Sys_var_bool Sys_pfs_consumer_events_statements_history(
    "performance_schema_consumer_events_statements_history",
    "Default startup value for the events_statements_history consumer.",
    READ_ONLY NOT_VISIBLE
        GLOBAL_VAR(pfs_param.m_consumer_events_statements_history_enabled),
    CMD_LINE(OPT_ARG), DEFAULT(true), PFS_TRAILING_PROPERTIES);

static Sys_var_bool Sys_pfs_consumer_events_statements_history_long(
    "performance_schema_consumer_events_statements_history_long",
    "Default startup value for the events_statements_history_long consumer.",
    READ_ONLY NOT_VISIBLE
        GLOBAL_VAR(pfs_param.m_consumer_events_statements_history_long_enabled),
    CMD_LINE(OPT_ARG), DEFAULT(false), PFS_TRAILING_PROPERTIES);

static Sys_var_bool Sys_pfs_consumer_events_transactions_current(
    "performance_schema_consumer_events_transactions_current",
    "Default startup value for the events_transactions_current consumer.",
    READ_ONLY NOT_VISIBLE
        GLOBAL_VAR(pfs_param.m_consumer_events_transactions_current_enabled),
    CMD_LINE(OPT_ARG), DEFAULT(true), PFS_TRAILING_PROPERTIES);

static Sys_var_bool Sys_pfs_consumer_events_transactions_history(
    "performance_schema_consumer_events_transactions_history",
    "Default startup value for the events_transactions_history consumer.",
    READ_ONLY NOT_VISIBLE
        GLOBAL_VAR(pfs_param.m_consumer_events_transactions_history_enabled),
    CMD_LINE(OPT_ARG), DEFAULT(true), PFS_TRAILING_PROPERTIES);

static Sys_var_bool Sys_pfs_consumer_events_transactions_history_long(
    "performance_schema_consumer_events_transactions_history_long",
    "Default startup value for the events_transactions_history_long consumer.",
    READ_ONLY NOT_VISIBLE GLOBAL_VAR(
        pfs_param.m_consumer_events_transactions_history_long_enabled),
    CMD_LINE(OPT_ARG), DEFAULT(false), PFS_TRAILING_PROPERTIES);

static Sys_var_bool Sys_pfs_consumer_events_waits_current(
    "performance_schema_consumer_events_waits_current",
    "Default startup value for the events_waits_current consumer.",
    READ_ONLY NOT_VISIBLE
        GLOBAL_VAR(pfs_param.m_consumer_events_waits_current_enabled),
    CMD_LINE(OPT_ARG), DEFAULT(false), PFS_TRAILING_PROPERTIES);

static Sys_var_bool Sys_pfs_consumer_events_waits_history(
    "performance_schema_consumer_events_waits_history",
    "Default startup value for the events_waits_history consumer.",
    READ_ONLY NOT_VISIBLE
        GLOBAL_VAR(pfs_param.m_consumer_events_waits_history_enabled),
    CMD_LINE(OPT_ARG), DEFAULT(false), PFS_TRAILING_PROPERTIES);

static Sys_var_bool Sys_pfs_consumer_events_waits_history_long(
    "performance_schema_consumer_events_waits_history_long",
    "Default startup value for the events_waits_history_long consumer.",
    READ_ONLY NOT_VISIBLE
        GLOBAL_VAR(pfs_param.m_consumer_events_waits_history_long_enabled),
    CMD_LINE(OPT_ARG), DEFAULT(false), PFS_TRAILING_PROPERTIES);

static Sys_var_bool Sys_pfs_consumer_global_instrumentation(
    "performance_schema_consumer_global_instrumentation",
    "Default startup value for the global_instrumentation consumer.",
    READ_ONLY NOT_VISIBLE
        GLOBAL_VAR(pfs_param.m_consumer_global_instrumentation_enabled),
    CMD_LINE(OPT_ARG), DEFAULT(true), PFS_TRAILING_PROPERTIES);

static Sys_var_bool Sys_pfs_consumer_thread_instrumentation(
    "performance_schema_consumer_thread_instrumentation",
    "Default startup value for the thread_instrumentation consumer.",
    READ_ONLY NOT_VISIBLE
        GLOBAL_VAR(pfs_param.m_consumer_thread_instrumentation_enabled),
    CMD_LINE(OPT_ARG), DEFAULT(true), PFS_TRAILING_PROPERTIES);

static Sys_var_bool Sys_pfs_consumer_statement_digest(
    "performance_schema_consumer_statements_digest",
    "Default startup value for the statements_digest consumer.",
    READ_ONLY NOT_VISIBLE
        GLOBAL_VAR(pfs_param.m_consumer_statement_digest_enabled),
    CMD_LINE(OPT_ARG), DEFAULT(true), PFS_TRAILING_PROPERTIES);

static Sys_var_long Sys_pfs_events_waits_history_long_size(
    "performance_schema_events_waits_history_long_size",
    "Number of rows in EVENTS_WAITS_HISTORY_LONG."
    " Use 0 to disable, -1 for automated sizing.",
    READ_ONLY GLOBAL_VAR(pfs_param.m_events_waits_history_long_sizing),
    CMD_LINE(REQUIRED_ARG), VALID_RANGE(-1, 1024 * 1024),
    DEFAULT(PFS_AUTOSIZE_VALUE), BLOCK_SIZE(1), PFS_TRAILING_PROPERTIES);

static Sys_var_long Sys_pfs_events_waits_history_size(
    "performance_schema_events_waits_history_size",
    "Number of rows per thread in EVENTS_WAITS_HISTORY."
    " Use 0 to disable, -1 for automated sizing.",
    READ_ONLY GLOBAL_VAR(pfs_param.m_events_waits_history_sizing),
    CMD_LINE(REQUIRED_ARG), VALID_RANGE(-1, 1024), DEFAULT(PFS_AUTOSIZE_VALUE),
    BLOCK_SIZE(1), PFS_TRAILING_PROPERTIES);

static Sys_var_ulong Sys_pfs_max_cond_classes(
    "performance_schema_max_cond_classes",
    "Maximum number of condition instruments.",
    READ_ONLY GLOBAL_VAR(pfs_param.m_cond_class_sizing), CMD_LINE(REQUIRED_ARG),
    VALID_RANGE(0, 256), DEFAULT(PFS_MAX_COND_CLASS), BLOCK_SIZE(1),
    PFS_TRAILING_PROPERTIES);

static Sys_var_long Sys_pfs_max_cond_instances(
    "performance_schema_max_cond_instances",
    "Maximum number of instrumented condition objects."
    " Use 0 to disable, -1 for automated scaling.",
    READ_ONLY GLOBAL_VAR(pfs_param.m_cond_sizing), CMD_LINE(REQUIRED_ARG),
    VALID_RANGE(-1, 1024 * 1024), DEFAULT(PFS_AUTOSCALE_VALUE), BLOCK_SIZE(1),
    PFS_TRAILING_PROPERTIES);

static Sys_var_long Sys_pfs_max_program_instances(
    "performance_schema_max_program_instances",
    "Maximum number of instrumented programs."
    " Use 0 to disable, -1 for automated scaling.",
    READ_ONLY GLOBAL_VAR(pfs_param.m_program_sizing), CMD_LINE(REQUIRED_ARG),
    VALID_RANGE(-1, 1024 * 1024), DEFAULT(PFS_AUTOSCALE_VALUE), BLOCK_SIZE(1),
    PFS_TRAILING_PROPERTIES);

static Sys_var_long Sys_pfs_max_prepared_stmt_instances(
    "performance_schema_max_prepared_statements_instances",
    "Maximum number of instrumented prepared statements."
    " Use 0 to disable, -1 for automated scaling.",
    READ_ONLY GLOBAL_VAR(pfs_param.m_prepared_stmt_sizing),
    CMD_LINE(REQUIRED_ARG), VALID_RANGE(-1, 1024 * 1024),
    DEFAULT(PFS_AUTOSCALE_VALUE), BLOCK_SIZE(1), PFS_TRAILING_PROPERTIES);

static Sys_var_ulong Sys_pfs_max_file_classes(
    "performance_schema_max_file_classes",
    "Maximum number of file instruments.",
    READ_ONLY GLOBAL_VAR(pfs_param.m_file_class_sizing), CMD_LINE(REQUIRED_ARG),
    VALID_RANGE(0, 256), DEFAULT(PFS_MAX_FILE_CLASS), BLOCK_SIZE(1),
    PFS_TRAILING_PROPERTIES);

static Sys_var_ulong Sys_pfs_max_file_handles(
    "performance_schema_max_file_handles",
    "Maximum number of opened instrumented files.",
    READ_ONLY GLOBAL_VAR(pfs_param.m_file_handle_sizing),
    CMD_LINE(REQUIRED_ARG), VALID_RANGE(0, 1024 * 1024),
    DEFAULT(PFS_MAX_FILE_HANDLE), BLOCK_SIZE(1), PFS_TRAILING_PROPERTIES);

static Sys_var_long Sys_pfs_max_file_instances(
    "performance_schema_max_file_instances",
    "Maximum number of instrumented files."
    " Use 0 to disable, -1 for automated scaling.",
    READ_ONLY GLOBAL_VAR(pfs_param.m_file_sizing), CMD_LINE(REQUIRED_ARG),
    VALID_RANGE(-1, 1024 * 1024), DEFAULT(PFS_AUTOSCALE_VALUE), BLOCK_SIZE(1),
    PFS_TRAILING_PROPERTIES);

static Sys_var_long Sys_pfs_max_sockets(
    "performance_schema_max_socket_instances",
    "Maximum number of opened instrumented sockets."
    " Use 0 to disable, -1 for automated scaling.",
    READ_ONLY GLOBAL_VAR(pfs_param.m_socket_sizing), CMD_LINE(REQUIRED_ARG),
    VALID_RANGE(-1, 1024 * 1024), DEFAULT(PFS_AUTOSCALE_VALUE), BLOCK_SIZE(1),
    PFS_TRAILING_PROPERTIES);

static Sys_var_ulong Sys_pfs_max_socket_classes(
    "performance_schema_max_socket_classes",
    "Maximum number of socket instruments.",
    READ_ONLY GLOBAL_VAR(pfs_param.m_socket_class_sizing),
    CMD_LINE(REQUIRED_ARG), VALID_RANGE(0, 256), DEFAULT(PFS_MAX_SOCKET_CLASS),
    BLOCK_SIZE(1), PFS_TRAILING_PROPERTIES);

static Sys_var_ulong Sys_pfs_max_mutex_classes(
    "performance_schema_max_mutex_classes",
    "Maximum number of mutex instruments.",
    READ_ONLY GLOBAL_VAR(pfs_param.m_mutex_class_sizing),
    CMD_LINE(REQUIRED_ARG), VALID_RANGE(0, 256), DEFAULT(PFS_MAX_MUTEX_CLASS),
    BLOCK_SIZE(1), PFS_TRAILING_PROPERTIES);

static Sys_var_long Sys_pfs_max_mutex_instances(
    "performance_schema_max_mutex_instances",
    "Maximum number of instrumented MUTEX objects."
    " Use 0 to disable, -1 for automated scaling.",
    READ_ONLY GLOBAL_VAR(pfs_param.m_mutex_sizing), CMD_LINE(REQUIRED_ARG),
    VALID_RANGE(-1, 100 * 1024 * 1024), DEFAULT(PFS_AUTOSCALE_VALUE),
    BLOCK_SIZE(1), PFS_TRAILING_PROPERTIES);

static Sys_var_ulong Sys_pfs_max_rwlock_classes(
    "performance_schema_max_rwlock_classes",
    "Maximum number of rwlock instruments.",
    READ_ONLY GLOBAL_VAR(pfs_param.m_rwlock_class_sizing),
    CMD_LINE(REQUIRED_ARG), VALID_RANGE(0, 256), DEFAULT(PFS_MAX_RWLOCK_CLASS),
    BLOCK_SIZE(1), PFS_TRAILING_PROPERTIES);

static Sys_var_long Sys_pfs_max_rwlock_instances(
    "performance_schema_max_rwlock_instances",
    "Maximum number of instrumented RWLOCK objects."
    " Use 0 to disable, -1 for automated scaling.",
    READ_ONLY GLOBAL_VAR(pfs_param.m_rwlock_sizing), CMD_LINE(REQUIRED_ARG),
    VALID_RANGE(-1, 100 * 1024 * 1024), DEFAULT(PFS_AUTOSCALE_VALUE),
    BLOCK_SIZE(1), PFS_TRAILING_PROPERTIES);

static Sys_var_long Sys_pfs_max_table_handles(
    "performance_schema_max_table_handles",
    "Maximum number of opened instrumented tables."
    " Use 0 to disable, -1 for automated scaling.",
    READ_ONLY GLOBAL_VAR(pfs_param.m_table_sizing), CMD_LINE(REQUIRED_ARG),
    VALID_RANGE(-1, 1024 * 1024), DEFAULT(PFS_AUTOSCALE_VALUE), BLOCK_SIZE(1),
    PFS_TRAILING_PROPERTIES);

static Sys_var_long Sys_pfs_max_table_instances(
    "performance_schema_max_table_instances",
    "Maximum number of instrumented tables."
    " Use 0 to disable, -1 for automated scaling.",
    READ_ONLY GLOBAL_VAR(pfs_param.m_table_share_sizing),
    CMD_LINE(REQUIRED_ARG), VALID_RANGE(-1, 1024 * 1024),
    DEFAULT(PFS_AUTOSCALE_VALUE), BLOCK_SIZE(1), PFS_TRAILING_PROPERTIES);

static Sys_var_long Sys_pfs_max_table_lock_stat(
    "performance_schema_max_table_lock_stat",
    "Maximum number of lock statistics for instrumented tables."
    " Use 0 to disable, -1 for automated scaling.",
    READ_ONLY GLOBAL_VAR(pfs_param.m_table_lock_stat_sizing),
    CMD_LINE(REQUIRED_ARG), VALID_RANGE(-1, 1024 * 1024),
    DEFAULT(PFS_AUTOSCALE_VALUE), BLOCK_SIZE(1), PFS_TRAILING_PROPERTIES);

static Sys_var_long Sys_pfs_max_index_stat(
    "performance_schema_max_index_stat",
    "Maximum number of index statistics for instrumented tables."
    " Use 0 to disable, -1 for automated scaling.",
    READ_ONLY GLOBAL_VAR(pfs_param.m_index_stat_sizing), CMD_LINE(REQUIRED_ARG),
    VALID_RANGE(-1, 1024 * 1024), DEFAULT(PFS_AUTOSCALE_VALUE), BLOCK_SIZE(1),
    PFS_TRAILING_PROPERTIES);

static Sys_var_ulong Sys_pfs_max_thread_classes(
    "performance_schema_max_thread_classes",
    "Maximum number of thread instruments.",
    READ_ONLY GLOBAL_VAR(pfs_param.m_thread_class_sizing),
    CMD_LINE(REQUIRED_ARG), VALID_RANGE(0, 256), DEFAULT(PFS_MAX_THREAD_CLASS),
    BLOCK_SIZE(1), PFS_TRAILING_PROPERTIES);

static Sys_var_long Sys_pfs_max_thread_instances(
    "performance_schema_max_thread_instances",
    "Maximum number of instrumented threads."
    " Use 0 to disable, -1 for automated scaling.",
    READ_ONLY GLOBAL_VAR(pfs_param.m_thread_sizing), CMD_LINE(REQUIRED_ARG),
    VALID_RANGE(-1, 1024 * 1024), DEFAULT(PFS_AUTOSCALE_VALUE), BLOCK_SIZE(1),
    PFS_TRAILING_PROPERTIES);

static Sys_var_long Sys_pfs_setup_actors_size(
    "performance_schema_setup_actors_size",
    "Maximum number of rows in SETUP_ACTORS."
    " Use 0 to disable, -1 for automated scaling.",
    READ_ONLY GLOBAL_VAR(pfs_param.m_setup_actor_sizing),
    CMD_LINE(REQUIRED_ARG), VALID_RANGE(-1, 1024 * 1024),
    DEFAULT(PFS_AUTOSCALE_VALUE), BLOCK_SIZE(1), PFS_TRAILING_PROPERTIES);

static Sys_var_long Sys_pfs_setup_objects_size(
    "performance_schema_setup_objects_size",
    "Maximum number of rows in SETUP_OBJECTS."
    " Use 0 to disable, -1 for automated scaling.",
    READ_ONLY GLOBAL_VAR(pfs_param.m_setup_object_sizing),
    CMD_LINE(REQUIRED_ARG), VALID_RANGE(-1, 1024 * 1024),
    DEFAULT(PFS_AUTOSCALE_VALUE), BLOCK_SIZE(1), PFS_TRAILING_PROPERTIES);

static Sys_var_long Sys_pfs_accounts_size(
    "performance_schema_accounts_size",
    "Maximum number of instrumented user@host accounts."
    " Use 0 to disable, -1 for automated scaling.",
    READ_ONLY GLOBAL_VAR(pfs_param.m_account_sizing), CMD_LINE(REQUIRED_ARG),
    VALID_RANGE(-1, 1024 * 1024), DEFAULT(PFS_AUTOSCALE_VALUE), BLOCK_SIZE(1),
    PFS_TRAILING_PROPERTIES);

static Sys_var_long Sys_pfs_hosts_size(
    "performance_schema_hosts_size",
    "Maximum number of instrumented hosts."
    " Use 0 to disable, -1 for automated scaling.",
    READ_ONLY GLOBAL_VAR(pfs_param.m_host_sizing), CMD_LINE(REQUIRED_ARG),
    VALID_RANGE(-1, 1024 * 1024), DEFAULT(PFS_AUTOSCALE_VALUE), BLOCK_SIZE(1),
    PFS_TRAILING_PROPERTIES);

static Sys_var_long Sys_pfs_users_size(
    "performance_schema_users_size",
    "Maximum number of instrumented users."
    " Use 0 to disable, -1 for automated scaling.",
    READ_ONLY GLOBAL_VAR(pfs_param.m_user_sizing), CMD_LINE(REQUIRED_ARG),
    VALID_RANGE(-1, 1024 * 1024), DEFAULT(PFS_AUTOSCALE_VALUE), BLOCK_SIZE(1),
    PFS_TRAILING_PROPERTIES);

static Sys_var_ulong Sys_pfs_max_stage_classes(
    "performance_schema_max_stage_classes",
    "Maximum number of stage instruments.",
    READ_ONLY GLOBAL_VAR(pfs_param.m_stage_class_sizing),
    CMD_LINE(REQUIRED_ARG), VALID_RANGE(0, 256), DEFAULT(PFS_MAX_STAGE_CLASS),
    BLOCK_SIZE(1), PFS_TRAILING_PROPERTIES);

static Sys_var_long Sys_pfs_events_stages_history_long_size(
    "performance_schema_events_stages_history_long_size",
    "Number of rows in EVENTS_STAGES_HISTORY_LONG."
    " Use 0 to disable, -1 for automated sizing.",
    READ_ONLY GLOBAL_VAR(pfs_param.m_events_stages_history_long_sizing),
    CMD_LINE(REQUIRED_ARG), VALID_RANGE(-1, 1024 * 1024),
    DEFAULT(PFS_AUTOSIZE_VALUE), BLOCK_SIZE(1), PFS_TRAILING_PROPERTIES);

static Sys_var_long Sys_pfs_events_stages_history_size(
    "performance_schema_events_stages_history_size",
    "Number of rows per thread in EVENTS_STAGES_HISTORY."
    " Use 0 to disable, -1 for automated sizing.",
    READ_ONLY GLOBAL_VAR(pfs_param.m_events_stages_history_sizing),
    CMD_LINE(REQUIRED_ARG), VALID_RANGE(-1, 1024), DEFAULT(PFS_AUTOSIZE_VALUE),
    BLOCK_SIZE(1), PFS_TRAILING_PROPERTIES);

/**
  Variable performance_schema_max_statement_classes.
  The default number of statement classes is the sum of:
  - COM_END for all regular "statement/com/...",
  - 1 for "statement/com/new_packet", for unknown enum_server_command
  - 1 for "statement/com/Error", for invalid enum_server_command
  - SQLCOM_END for all regular "statement/sql/...",
  - 1 for "statement/sql/error", for invalid enum_sql_command.
  - SP_PSI_STATEMENT_INFO_COUNT for "statement/sp/...".
  - 1 for "statement/rpl/relay_log", for replicated statements.
  - 1 for "statement/scheduler/event", for scheduled events.
*/
static Sys_var_ulong Sys_pfs_max_statement_classes(
    "performance_schema_max_statement_classes",
    "Maximum number of statement instruments.",
    READ_ONLY GLOBAL_VAR(pfs_param.m_statement_class_sizing),
    CMD_LINE(REQUIRED_ARG), VALID_RANGE(0, 256),
    DEFAULT((ulong)SQLCOM_END + (ulong)COM_END + 5 +
            SP_PSI_STATEMENT_INFO_COUNT),
    BLOCK_SIZE(1), PFS_TRAILING_PROPERTIES);

static Sys_var_long Sys_pfs_events_statements_history_long_size(
    "performance_schema_events_statements_history_long_size",
    "Number of rows in EVENTS_STATEMENTS_HISTORY_LONG."
    " Use 0 to disable, -1 for automated sizing.",
    READ_ONLY GLOBAL_VAR(pfs_param.m_events_statements_history_long_sizing),
    CMD_LINE(REQUIRED_ARG), VALID_RANGE(-1, 1024 * 1024),
    DEFAULT(PFS_AUTOSIZE_VALUE), BLOCK_SIZE(1), PFS_TRAILING_PROPERTIES);

static Sys_var_long Sys_pfs_events_statements_history_size(
    "performance_schema_events_statements_history_size",
    "Number of rows per thread in EVENTS_STATEMENTS_HISTORY."
    " Use 0 to disable, -1 for automated sizing.",
    READ_ONLY GLOBAL_VAR(pfs_param.m_events_statements_history_sizing),
    CMD_LINE(REQUIRED_ARG), VALID_RANGE(-1, 1024), DEFAULT(PFS_AUTOSIZE_VALUE),
    BLOCK_SIZE(1), PFS_TRAILING_PROPERTIES);

static Sys_var_ulong Sys_pfs_statement_stack_size(
    "performance_schema_max_statement_stack",
    "Number of rows per thread in EVENTS_STATEMENTS_CURRENT.",
    READ_ONLY GLOBAL_VAR(pfs_param.m_statement_stack_sizing),
    CMD_LINE(REQUIRED_ARG), VALID_RANGE(1, 256),
    DEFAULT(PFS_STATEMENTS_STACK_SIZE), BLOCK_SIZE(1), PFS_TRAILING_PROPERTIES);

static Sys_var_ulong Sys_pfs_max_memory_classes(
    "performance_schema_max_memory_classes",
    "Maximum number of memory pool instruments.",
    READ_ONLY GLOBAL_VAR(pfs_param.m_memory_class_sizing),
    CMD_LINE(REQUIRED_ARG), VALID_RANGE(0, 1024), DEFAULT(PFS_MAX_MEMORY_CLASS),
    BLOCK_SIZE(1), PFS_TRAILING_PROPERTIES);

static Sys_var_long Sys_pfs_digest_size(
    "performance_schema_digests_size",
    "Size of the statement digest."
    " Use 0 to disable, -1 for automated sizing.",
    READ_ONLY GLOBAL_VAR(pfs_param.m_digest_sizing), CMD_LINE(REQUIRED_ARG),
    VALID_RANGE(-1, 1024 * 1024), DEFAULT(PFS_AUTOSIZE_VALUE), BLOCK_SIZE(1),
    PFS_TRAILING_PROPERTIES);

static Sys_var_long Sys_pfs_events_transactions_history_long_size(
    "performance_schema_events_transactions_history_long_size",
    "Number of rows in EVENTS_TRANSACTIONS_HISTORY_LONG."
    " Use 0 to disable, -1 for automated sizing.",
    READ_ONLY GLOBAL_VAR(pfs_param.m_events_transactions_history_long_sizing),
    CMD_LINE(REQUIRED_ARG), VALID_RANGE(-1, 1024 * 1024),
    DEFAULT(PFS_AUTOSIZE_VALUE), BLOCK_SIZE(1), PFS_TRAILING_PROPERTIES);

static Sys_var_long Sys_pfs_events_transactions_history_size(
    "performance_schema_events_transactions_history_size",
    "Number of rows per thread in EVENTS_TRANSACTIONS_HISTORY."
    " Use 0 to disable, -1 for automated sizing.",
    READ_ONLY GLOBAL_VAR(pfs_param.m_events_transactions_history_sizing),
    CMD_LINE(REQUIRED_ARG), VALID_RANGE(-1, 1024), DEFAULT(PFS_AUTOSIZE_VALUE),
    BLOCK_SIZE(1), PFS_TRAILING_PROPERTIES);

static Sys_var_long Sys_pfs_max_digest_length(
    "performance_schema_max_digest_length",
    "Maximum length considered for digest text, when stored in "
    "performance_schema tables.",
    READ_ONLY GLOBAL_VAR(pfs_param.m_max_digest_length), CMD_LINE(REQUIRED_ARG),
    VALID_RANGE(0, 1024 * 1024), DEFAULT(1024), BLOCK_SIZE(1),
    PFS_TRAILING_PROPERTIES);

static Sys_var_ulong Sys_pfs_max_digest_sample_age(
    "performance_schema_max_digest_sample_age",
    "The time in seconds after which a previous query sample is considered old."
    " When the value is 0, queries are sampled once."
    " When the value is greater than zero, queries are re sampled if the"
    " last sample is more than performance_schema_max_digest_sample_age "
    "seconds old.",
    GLOBAL_VAR(pfs_param.m_max_digest_sample_age), CMD_LINE(REQUIRED_ARG),
    VALID_RANGE(0, 1024 * 1024), DEFAULT(60), BLOCK_SIZE(1),
    PFS_TRAILING_PROPERTIES);

static Sys_var_long Sys_pfs_connect_attrs_size(
    "performance_schema_session_connect_attrs_size",
    "Size of session attribute string buffer per thread."
    " Use 0 to disable, -1 for automated sizing.",
    READ_ONLY GLOBAL_VAR(pfs_param.m_session_connect_attrs_sizing),
    CMD_LINE(REQUIRED_ARG), VALID_RANGE(-1, 1024 * 1024),
    DEFAULT(PFS_AUTOSIZE_VALUE), BLOCK_SIZE(1), PFS_TRAILING_PROPERTIES);

static Sys_var_long Sys_pfs_max_metadata_locks(
    "performance_schema_max_metadata_locks",
    "Maximum number of metadata locks."
    " Use 0 to disable, -1 for automated scaling.",
    READ_ONLY GLOBAL_VAR(pfs_param.m_metadata_lock_sizing),
    CMD_LINE(REQUIRED_ARG), VALID_RANGE(-1, 100 * 1024 * 1024),
    DEFAULT(PFS_AUTOSCALE_VALUE), BLOCK_SIZE(1), PFS_TRAILING_PROPERTIES);

static Sys_var_long Sys_pfs_max_sql_text_length(
    "performance_schema_max_sql_text_length",
    "Maximum length of displayed sql text.",
    READ_ONLY GLOBAL_VAR(pfs_param.m_max_sql_text_length),
    CMD_LINE(REQUIRED_ARG), VALID_RANGE(0, 1024 * 1024), DEFAULT(1024),
    BLOCK_SIZE(1), PFS_TRAILING_PROPERTIES);

static Sys_var_long Sys_pfs_error_size(
    "performance_schema_error_size", "Number of server errors instrumented.",
    READ_ONLY GLOBAL_VAR(pfs_param.m_error_sizing), CMD_LINE(REQUIRED_ARG),
    VALID_RANGE(0, 1024 * 1024), DEFAULT(PFS_MAX_SERVER_ERRORS), BLOCK_SIZE(1),
    PFS_TRAILING_PROPERTIES);

#endif /* WITH_PERFSCHEMA_STORAGE_ENGINE */

static Sys_var_ulong Sys_auto_increment_increment(
    "auto_increment_increment",
    "Auto-increment columns are incremented by this",
    HINT_UPDATEABLE SESSION_VAR(auto_increment_increment), CMD_LINE(OPT_ARG),
    VALID_RANGE(1, 65535), DEFAULT(1), BLOCK_SIZE(1), NO_MUTEX_GUARD,
    IN_BINLOG);

static Sys_var_ulong Sys_auto_increment_offset(
    "auto_increment_offset",
    "Offset added to Auto-increment columns. Used when "
    "auto-increment-increment != 1",
    HINT_UPDATEABLE SESSION_VAR(auto_increment_offset), CMD_LINE(OPT_ARG),
    VALID_RANGE(1, 65535), DEFAULT(1), BLOCK_SIZE(1), NO_MUTEX_GUARD,
    IN_BINLOG);

static Sys_var_bool Sys_windowing_use_high_precision(
    "windowing_use_high_precision",
    "For SQL window functions, determines whether to enable inversion "
    "optimization for moving window frames also for floating values.",
    HINT_UPDATEABLE SESSION_VAR(windowing_use_high_precision),
    CMD_LINE(OPT_ARG), DEFAULT(true));

static Sys_var_uint Sys_cte_max_recursion_depth(
    "cte_max_recursion_depth",
    "Abort a recursive common table expression "
    "if it does more than this number of iterations.",
    HINT_UPDATEABLE SESSION_VAR(cte_max_recursion_depth),
    CMD_LINE(REQUIRED_ARG), VALID_RANGE(0, UINT_MAX32), DEFAULT(1000),
    BLOCK_SIZE(1));

static Sys_var_bool Sys_automatic_sp_privileges(
    "automatic_sp_privileges",
    "Creating and dropping stored procedures alters ACLs",
    GLOBAL_VAR(sp_automatic_privileges), CMD_LINE(OPT_ARG), DEFAULT(true));

static Sys_var_ulong Sys_back_log(
    "back_log",
    "The number of outstanding connection requests "
    "MySQL can have. This comes into play when the main MySQL thread "
    "gets very many connection requests in a very short time",
    READ_ONLY GLOBAL_VAR(back_log), CMD_LINE(REQUIRED_ARG),
    VALID_RANGE(0, 65535), DEFAULT(0), BLOCK_SIZE(1));

static Sys_var_charptr Sys_basedir(
    "basedir",
    "Path to installation directory. All paths are "
    "usually resolved relative to this",
    READ_ONLY NON_PERSIST GLOBAL_VAR(mysql_home_ptr),
    CMD_LINE(REQUIRED_ARG, 'b'), IN_FS_CHARSET, DEFAULT(0));

static Sys_var_charptr Sys_default_authentication_plugin(
    "default_authentication_plugin",
    "The default authentication plugin "
    "used by the server to hash the password.",
    READ_ONLY NON_PERSIST GLOBAL_VAR(default_auth_plugin),
    CMD_LINE(REQUIRED_ARG), IN_FS_CHARSET, DEFAULT("caching_sha2_password"));

static PolyLock_mutex Plock_default_password_lifetime(
    &LOCK_default_password_lifetime);
static Sys_var_uint Sys_default_password_lifetime(
    "default_password_lifetime",
    "The number of days after which the "
    "password will expire.",
    GLOBAL_VAR(default_password_lifetime), CMD_LINE(REQUIRED_ARG),
    VALID_RANGE(0, UINT_MAX16), DEFAULT(0), BLOCK_SIZE(1),
    &Plock_default_password_lifetime);

static Sys_var_charptr Sys_my_bind_addr(
    "bind_address", "IP address to bind to.",
    READ_ONLY NON_PERSIST GLOBAL_VAR(my_bind_addr_str), CMD_LINE(REQUIRED_ARG),
    IN_FS_CHARSET, DEFAULT(MY_BIND_ALL_ADDRESSES));

<<<<<<< HEAD
static bool fix_binlog_cache_size(sys_var *, THD *thd, enum_var_type) {
=======
static Sys_var_charptr Sys_my_proxy_protocol_networks(
       "proxy_protocol_networks", "Enable proxy protocol for these source "
       "networks. The syntax is a comma separated list of IPv4 and IPv6 "
       "networks. If the network doesn't contain mask, it is considered to be "
       "a single host. \"*\" represents all networks and must the only "
       "directive on the line.",
       READ_ONLY GLOBAL_VAR(my_proxy_protocol_networks),
       CMD_LINE(REQUIRED_ARG), IN_FS_CHARSET, DEFAULT(""));

static bool fix_binlog_cache_size(sys_var *self, THD *thd, enum_var_type type)
{
>>>>>>> 333b4508
  check_binlog_cache_size(thd);
  return false;
}

static bool fix_binlog_stmt_cache_size(sys_var *, THD *thd, enum_var_type) {
  check_binlog_stmt_cache_size(thd);
  return false;
}

static Sys_var_ulong Sys_binlog_cache_size(
    "binlog_cache_size",
    "The size of the transactional cache for "
    "updates to transactional engines for the binary log. "
    "If you often use transactions containing many statements, "
    "you can increase this to get more performance",
    GLOBAL_VAR(binlog_cache_size), CMD_LINE(REQUIRED_ARG),
    VALID_RANGE(IO_SIZE, ULONG_MAX), DEFAULT(32768), BLOCK_SIZE(IO_SIZE),
    NO_MUTEX_GUARD, NOT_IN_BINLOG, ON_CHECK(0),
    ON_UPDATE(fix_binlog_cache_size));

static Sys_var_ulong Sys_binlog_stmt_cache_size(
    "binlog_stmt_cache_size",
    "The size of the statement cache for "
    "updates to non-transactional engines for the binary log. "
    "If you often use statements updating a great number of rows, "
    "you can increase this to get more performance",
    GLOBAL_VAR(binlog_stmt_cache_size), CMD_LINE(REQUIRED_ARG),
    VALID_RANGE(IO_SIZE, ULONG_MAX), DEFAULT(32768), BLOCK_SIZE(IO_SIZE),
    NO_MUTEX_GUARD, NOT_IN_BINLOG, ON_CHECK(0),
    ON_UPDATE(fix_binlog_stmt_cache_size));

static Sys_var_int32 Sys_binlog_max_flush_queue_time(
    "binlog_max_flush_queue_time",
    "The maximum time that the binary log group commit will keep reading"
    " transactions before it flush the transactions to the binary log (and"
    " optionally sync, depending on the value of sync_binlog).",
    GLOBAL_VAR(opt_binlog_max_flush_queue_time),
    CMD_LINE(REQUIRED_ARG, OPT_BINLOG_MAX_FLUSH_QUEUE_TIME),
    VALID_RANGE(0, 100000), DEFAULT(0), BLOCK_SIZE(1), NO_MUTEX_GUARD,
    NOT_IN_BINLOG, ON_CHECK(0), ON_UPDATE(0), DEPRECATED(""));

static Sys_var_ulong Sys_binlog_group_commit_sync_delay(
    "binlog_group_commit_sync_delay",
    "The number of microseconds the server waits for the "
    "binary log group commit sync queue to fill before "
    "continuing. Default: 0. Min: 0. Max: 1000000.",
    GLOBAL_VAR(opt_binlog_group_commit_sync_delay), CMD_LINE(REQUIRED_ARG),
    VALID_RANGE(0, 1000000 /* max 1 sec */), DEFAULT(0), BLOCK_SIZE(1),
    NO_MUTEX_GUARD, NOT_IN_BINLOG);

static Sys_var_ulong Sys_binlog_group_commit_sync_no_delay_count(
    "binlog_group_commit_sync_no_delay_count",
    "If there are this many transactions in the commit sync "
    "queue and the server is waiting for more transactions "
    "to be enqueued (as set using --binlog-group-commit-sync-delay), "
    "the commit procedure resumes.",
    GLOBAL_VAR(opt_binlog_group_commit_sync_no_delay_count),
    CMD_LINE(REQUIRED_ARG), VALID_RANGE(0, 100000 /* max connections */),
    DEFAULT(0), BLOCK_SIZE(1), NO_MUTEX_GUARD, NOT_IN_BINLOG);

static bool check_has_super(sys_var *self MY_ATTRIBUTE((unused)), THD *thd,
                            set_var *) {
  DBUG_ASSERT(self->scope() !=
              sys_var::GLOBAL);  // don't abuse check_has_super()
  Security_context *sctx = thd->security_context();
  if (!sctx->check_access(SUPER_ACL) &&
      !sctx->has_global_grant(STRING_WITH_LEN("SYSTEM_VARIABLES_ADMIN"))
           .first) {
    my_error(ER_SPECIFIC_ACCESS_DENIED_ERROR, MYF(0),
             "SUPER or SYSTEM_VARIABLES_ADMIN");
    return true;
  }
  return false;
}

static bool check_outside_trx(sys_var *, THD *thd, set_var *var) {
  if (thd->in_active_multi_stmt_transaction()) {
    my_error(ER_VARIABLE_NOT_SETTABLE_IN_TRANSACTION, MYF(0),
             var->var->name.str);
    return true;
  }
  if (!thd->owned_gtid.is_empty()) {
    char buf[Gtid::MAX_TEXT_LENGTH + 1];
    if (thd->owned_gtid.sidno > 0)
      thd->owned_gtid.to_string(thd->owned_sid, buf);
    else
      strcpy(buf, "ANONYMOUS");
    my_error(ER_CANT_SET_VARIABLE_WHEN_OWNING_GTID, MYF(0), var->var->name.str,
             buf);
    return true;
  }
  return false;
}

static bool check_super_outside_trx_outside_sf(sys_var *self, THD *thd,
                                               set_var *var) {
  if (thd->in_sub_stmt) {
    my_error(ER_VARIABLE_NOT_SETTABLE_IN_SF_OR_TRIGGER, MYF(0),
             var->var->name.str);
    return true;
  }
  if (check_outside_trx(self, thd, var)) return true;
  if (self->scope() != sys_var::GLOBAL) return check_has_super(self, thd, var);
  return false;
}

static bool check_explicit_defaults_for_timestamp(sys_var *self, THD *thd,
                                                  set_var *var) {
  // Deprecation warning if switching OFF explicit_defaults_for_timestamp
  if (thd->variables.explicit_defaults_for_timestamp) {
    if (!var->save_result.ulonglong_value)
      push_warning_printf(thd, Sql_condition::SL_WARNING,
                          ER_WARN_DEPRECATED_SYNTAX,
                          ER_THD(thd, ER_WARN_DEPRECATED_SYNTAX_NO_REPLACEMENT),
                          self->name.str, "");
  }
  if (thd->in_sub_stmt) {
    my_error(ER_VARIABLE_NOT_SETTABLE_IN_SF_OR_TRIGGER, MYF(0),
             var->var->name.str);
    return true;
  }
  if (thd->in_active_multi_stmt_transaction()) {
    my_error(ER_VARIABLE_NOT_SETTABLE_IN_TRANSACTION, MYF(0),
             var->var->name.str);
    return true;
  }
  if (self->scope() != sys_var::GLOBAL) return check_has_super(self, thd, var);
  return false;
}

/**
  Check-function to @@GTID_NEXT system variable.

  @param self   a pointer to the sys_var, i.e. gtid_next
  @param thd    a reference to THD object
  @param var    a pointer to the set_var created by the parser.

  @return @c false if the change is allowed, otherwise @c true.
*/

static bool check_gtid_next(sys_var *self, THD *thd, set_var *var) {
  bool is_prepared_trx =
      thd->get_transaction()->xid_state()->has_state(XID_STATE::XA_PREPARED);

  if (thd->in_sub_stmt) {
    my_error(ER_VARIABLE_NOT_SETTABLE_IN_SF_OR_TRIGGER, MYF(0),
             var->var->name.str);
    return true;
  }
  if (!is_prepared_trx && thd->in_active_multi_stmt_transaction()) {
    my_error(ER_VARIABLE_NOT_SETTABLE_IN_TRANSACTION, MYF(0),
             var->var->name.str);
    return true;
  }
  return check_has_super(self, thd, var);
}

static bool check_super_outside_trx_outside_sf_outside_sp(sys_var *self,
                                                          THD *thd,
                                                          set_var *var) {
  if (check_super_outside_trx_outside_sf(self, thd, var)) return true;
  if (thd->lex->sphead) {
    my_error(ER_VARIABLE_NOT_SETTABLE_IN_SP, MYF(0), var->var->name.str);
    return true;
  }
  return false;
}

static bool binlog_format_check(sys_var *self, THD *thd, set_var *var) {
  if (check_has_super(self, thd, var)) return true;

  if (!var->is_global_persist()) {
    /*
      If binlog_format='ROW' or 'MIXED' and there are open temporary tables,
      their CREATE TABLE will not be in the binlog, so we can't toggle to
      'STATEMENT' in this connection.
    */
    if (thd->temporary_tables &&
        var->save_result.ulonglong_value == BINLOG_FORMAT_STMT &&
        (thd->variables.binlog_format == BINLOG_FORMAT_MIXED ||
         thd->variables.binlog_format == BINLOG_FORMAT_ROW)) {
      my_error(ER_TEMP_TABLE_PREVENTS_SWITCH_OUT_OF_RBR, MYF(0));
      return true;
    }

    /*
      if in a stored function/trigger, it's too late to change mode
    */
    if (thd->in_sub_stmt) {
      my_error(ER_STORED_FUNCTION_PREVENTS_SWITCH_BINLOG_FORMAT, MYF(0));
      return true;
    }
    /*
      Make the session variable 'binlog_format' read-only inside a transaction.
    */
    if (thd->in_active_multi_stmt_transaction()) {
      my_error(ER_INSIDE_TRANSACTION_PREVENTS_SWITCH_BINLOG_FORMAT, MYF(0));
      return true;
    }
  }

  /*
    If moving to statement format, and binlog_row_value_options is set,
    generate a warning.
  */
  if (var->save_result.ulonglong_value == BINLOG_FORMAT_STMT) {
    if ((var->is_global_persist() &&
         global_system_variables.binlog_row_value_options != 0) ||
        (!var->is_global_persist() &&
         thd->variables.binlog_row_value_options != 0)) {
      push_warning_printf(thd, Sql_condition::SL_WARNING,
                          ER_WARN_BINLOG_PARTIAL_UPDATES_DISABLED,
                          ER_THD(thd, ER_WARN_BINLOG_PARTIAL_UPDATES_DISABLED),
                          "binlog_format=STATEMENT", "PARTIAL_JSON");
    }
  }

  return false;
}

static bool fix_binlog_format_after_update(sys_var *, THD *thd,
                                           enum_var_type type) {
  if (type == OPT_SESSION) thd->reset_current_stmt_binlog_format_row();
  return false;
}

static bool prevent_global_rbr_exec_mode_idempotent(sys_var *self, THD *,
                                                    set_var *var) {
  if (var->is_global_persist()) {
    my_error(ER_LOCAL_VARIABLE, MYF(0), self->name.str);
    return true;
  }
  return false;
}

static Sys_var_test_flag Sys_core_file("core_file",
                                       "write a core-file on crashes",
                                       TEST_CORE_ON_SIGNAL);

static Sys_var_enum Sys_binlog_format(
    "binlog_format",
    "What form of binary logging the master will "
    "use: either ROW for row-based binary logging, STATEMENT "
    "for statement-based binary logging, or MIXED. MIXED is statement-"
    "based binary logging except for those statements where only row-"
    "based is correct: those which involve user-defined functions (i.e. "
    "UDFs) or the UUID() function; for those, row-based binary logging is "
    "automatically used. If NDBCLUSTER is enabled and binlog-format is "
    "MIXED, the format switches to row-based and back implicitly per each "
    "query accessing an NDBCLUSTER table",
    SESSION_VAR(binlog_format), CMD_LINE(REQUIRED_ARG, OPT_BINLOG_FORMAT),
    binlog_format_names, DEFAULT(BINLOG_FORMAT_ROW), NO_MUTEX_GUARD,
    NOT_IN_BINLOG, ON_CHECK(binlog_format_check),
    ON_UPDATE(fix_binlog_format_after_update));

static const char *rbr_exec_mode_names[] = {"STRICT", "IDEMPOTENT", 0};
static Sys_var_enum rbr_exec_mode(
<<<<<<< HEAD
    "rbr_exec_mode",
    "Modes for how row events should be executed. Legal values "
    "are STRICT (default) and IDEMPOTENT. In IDEMPOTENT mode, "
    "the server will not throw errors for operations that are idempotent. "
    "In STRICT mode, server will throw errors for the operations that "
    "cause a conflict.",
    SESSION_VAR(rbr_exec_mode_options), NO_CMD_LINE, rbr_exec_mode_names,
    DEFAULT(RBR_EXEC_MODE_STRICT), NO_MUTEX_GUARD, NOT_IN_BINLOG,
    ON_CHECK(prevent_global_rbr_exec_mode_idempotent), ON_UPDATE(NULL));

static bool check_binlog_row_image(sys_var *self MY_ATTRIBUTE((unused)),
                                   THD *thd, set_var *var) {
  DBUG_ENTER("check_binlog_row_image");
  if (check_has_super(self, thd, var)) DBUG_RETURN(true);
  if (var->save_result.ulonglong_value == BINLOG_ROW_IMAGE_FULL) {
    if ((var->is_global_persist() &&
         global_system_variables.binlog_row_value_options != 0) ||
        (!var->is_global_persist() &&
         thd->variables.binlog_row_value_options != 0)) {
      push_warning_printf(
          thd, Sql_condition::SL_WARNING,
          ER_WARN_BINLOG_PARTIAL_UPDATES_SUGGESTS_PARTIAL_IMAGES,
          ER_THD(thd, ER_WARN_BINLOG_PARTIAL_UPDATES_SUGGESTS_PARTIAL_IMAGES),
          "binlog_row_image=FULL", "PARTIAL_JSON");
    }
  }
  DBUG_RETURN(false);
}

static const char *binlog_row_image_names[] = {"MINIMAL", "NOBLOB", "FULL",
                                               NullS};
=======
       "rbr_exec_mode",
       "Modes for how row events should be executed. Legal values "
       "are STRICT (default) and IDEMPOTENT. In IDEMPOTENT mode, "
       "the server will not throw errors for operations that are idempotent. "
       "In STRICT mode, server will throw errors for the operations that "
       "cause a conflict.",
       SESSION_VAR(rbr_exec_mode_options), NO_CMD_LINE,
       rbr_exec_mode_names, DEFAULT(RBR_EXEC_MODE_STRICT),
       NO_MUTEX_GUARD, NOT_IN_BINLOG,
       ON_CHECK(prevent_global_rbr_exec_mode_idempotent),
       ON_UPDATE(NULL));

static Sys_var_mybool Sys_binlog_encryption(
       "encrypt_binlog", "Encrypt binary logs (including relay logs)",
       READ_ONLY GLOBAL_VAR(encrypt_binlog), CMD_LINE(OPT_ARG),
       DEFAULT(FALSE));

static const char *binlog_row_image_names[]= {"MINIMAL", "NOBLOB", "FULL", NullS};
>>>>>>> 333b4508
static Sys_var_enum Sys_binlog_row_image(
    "binlog_row_image",
    "Controls whether rows should be logged in 'FULL', 'NOBLOB' or "
    "'MINIMAL' formats. 'FULL', means that all columns in the before "
    "and after image are logged. 'NOBLOB', means that mysqld avoids logging "
    "blob columns whenever possible (eg, blob column was not changed or "
    "is not part of primary key). 'MINIMAL', means that a PK equivalent (PK "
    "columns or full row if there is no PK in the table) is logged in the "
    "before image, and only changed columns are logged in the after image. "
    "(Default: FULL).",
    SESSION_VAR(binlog_row_image), CMD_LINE(REQUIRED_ARG),
    binlog_row_image_names, DEFAULT(BINLOG_ROW_IMAGE_FULL), NO_MUTEX_GUARD,
    NOT_IN_BINLOG, ON_CHECK(check_binlog_row_image), ON_UPDATE(NULL));

static const char *binlog_row_metadata_names[] = {"MINIMAL", "FULL", NullS};
static Sys_var_enum Sys_binlog_row_metadata(
    "binlog_row_metadata",
    "Controls whether metadata is logged using FULL or MINIMAL format. "
    "FULL causes all metadata to be logged; MINIMAL means that only "
    "metadata actually required by slave is logged. Default: MINIMAL.",
    GLOBAL_VAR(binlog_row_metadata), CMD_LINE(REQUIRED_ARG),
    binlog_row_metadata_names, DEFAULT(BINLOG_ROW_METADATA_MINIMAL),
    NO_MUTEX_GUARD, NOT_IN_BINLOG, ON_CHECK(NULL), ON_UPDATE(NULL));

static bool on_session_track_gtids_update(sys_var *, THD *thd, enum_var_type) {
  thd->session_tracker.get_tracker(SESSION_GTIDS_TRACKER)->update(thd);
  return false;
}

static const char *session_track_gtids_names[] = {"OFF", "OWN_GTID",
                                                  "ALL_GTIDS", NullS};
static Sys_var_enum Sys_session_track_gtids(
    "session_track_gtids",
    "Controls the amount of global transaction ids to be "
    "included in the response packet sent by the server."
    "(Default: OFF).",
    SESSION_VAR(session_track_gtids), CMD_LINE(REQUIRED_ARG),
    session_track_gtids_names, DEFAULT(OFF), NO_MUTEX_GUARD, NOT_IN_BINLOG,
    ON_CHECK(check_outside_trx), ON_UPDATE(on_session_track_gtids_update));

static bool binlog_direct_check(sys_var *self, THD *thd, set_var *var) {
  if (check_has_super(self, thd, var)) return true;

  if (var->is_global_persist()) return false;

  /*
    Makes the session variable 'binlog_direct_non_transactional_updates'
    read-only if within a procedure, trigger or function.
  */
  if (thd->in_sub_stmt) {
    my_error(ER_STORED_FUNCTION_PREVENTS_SWITCH_BINLOG_DIRECT, MYF(0));
    return true;
  }
  /*
    Makes the session variable 'binlog_direct_non_transactional_updates'
    read-only inside a transaction.
  */
  if (thd->in_active_multi_stmt_transaction()) {
    my_error(ER_INSIDE_TRANSACTION_PREVENTS_SWITCH_BINLOG_DIRECT, MYF(0));
    return true;
  }

  return false;
}

static Sys_var_bool Sys_binlog_direct(
    "binlog_direct_non_transactional_updates",
    "Causes updates to non-transactional engines using statement format to "
    "be written directly to binary log. Before using this option make sure "
    "that there are no dependencies between transactional and "
    "non-transactional tables such as in the statement INSERT INTO t_myisam "
    "SELECT * FROM t_innodb; otherwise, slaves may diverge from the master.",
    SESSION_VAR(binlog_direct_non_trans_update), CMD_LINE(OPT_ARG),
    DEFAULT(false), NO_MUTEX_GUARD, NOT_IN_BINLOG,
    ON_CHECK(binlog_direct_check));

/**
  This variable is read only to users. It can be enabled or disabled
  only at mysqld startup. This variable is used by User thread and
  as well as by replication slave applier thread to apply relay_log.
  Slave applier thread enables/disables this option based on
  relay_log's from replication master versions. There is possibility of
  slave applier thread and User thread to have different setting for
  explicit_defaults_for_timestamp, hence this options is defined as
  SESSION_VAR rather than GLOBAL_VAR.
*/
static Sys_var_bool Sys_explicit_defaults_for_timestamp(
    "explicit_defaults_for_timestamp",
    "This option causes CREATE TABLE to create all TIMESTAMP columns "
    "as NULL with DEFAULT NULL attribute, Without this option, "
    "TIMESTAMP columns are NOT NULL and have implicit DEFAULT clauses. "
    "The old behavior is deprecated. "
    "The variable can only be set by users having the SUPER privilege.",
    SESSION_VAR(explicit_defaults_for_timestamp), CMD_LINE(OPT_ARG),
    DEFAULT(true), NO_MUTEX_GUARD, NOT_IN_BINLOG,
    ON_CHECK(check_explicit_defaults_for_timestamp));

static bool repository_check(sys_var *self, THD *thd, set_var *var,
                             SLAVE_THD_TYPE thread_mask) {
  bool ret = false;
  if (check_super_outside_trx_outside_sf(self, thd, var)) return true;
  Master_info *mi;
  int running = 0;
  const char *msg = NULL;
  bool rpl_info_option = static_cast<uint>(var->save_result.ulonglong_value);

  /* don't convert if the repositories are same */
  if (rpl_info_option == (thread_mask == SLAVE_THD_IO ? opt_mi_repository_id
                                                      : opt_rli_repository_id))
    return false;

  channel_map.wrlock();

  /* Repository conversion not possible, when multiple channels exist */
  if (channel_map.get_num_instances(true) > 1) {
    msg = "Repository conversion is possible when only default channel exists";
    my_error(ER_CHANGE_RPL_INFO_REPOSITORY_FAILURE, MYF(0), msg);
    channel_map.unlock();
    return true;
  }

  mi = channel_map.get_default_channel_mi();

  if (mi != NULL) {
    lock_slave_threads(mi);
    init_thread_mask(&running, mi, false);
    if (!running) {
      switch (thread_mask) {
        case SLAVE_THD_IO:
          if (Rpl_info_factory::change_mi_repository(
                  mi, static_cast<uint>(var->save_result.ulonglong_value),
                  &msg)) {
            ret = true;
            my_error(ER_CHANGE_RPL_INFO_REPOSITORY_FAILURE, MYF(0), msg);
          }
          break;
        case SLAVE_THD_SQL:
          mts_recovery_groups(mi->rli);
          if (!mi->rli->is_mts_recovery()) {
            if (Rpl_info_factory::reset_workers(mi->rli) ||
                Rpl_info_factory::change_rli_repository(
                    mi->rli,
                    static_cast<uint>(var->save_result.ulonglong_value),
                    &msg)) {
              ret = true;
              my_error(ER_CHANGE_RPL_INFO_REPOSITORY_FAILURE, MYF(0), msg);
            }
          } else
            LogErr(WARNING_LEVEL, ER_RPL_REPO_HAS_GAPS);
          break;
        default:
          assert(0);
          break;
      }
    } else {
      ret = true;
      my_error(ER_SLAVE_CHANNEL_MUST_STOP, MYF(0), mi->get_channel());
    }
    unlock_slave_threads(mi);
  }
  channel_map.unlock();
  return ret;
}

static bool relay_log_info_repository_check(sys_var *self, THD *thd,
                                            set_var *var) {
  return repository_check(self, thd, var, SLAVE_THD_SQL);
}

static bool master_info_repository_check(sys_var *self, THD *thd,
                                         set_var *var) {
  return repository_check(self, thd, var, SLAVE_THD_IO);
}

static bool relay_log_info_repository_update(sys_var *, THD *thd,
                                             enum_var_type) {
  if (opt_rli_repository_id == INFO_REPOSITORY_FILE) {
    push_warning_printf(
        thd, Sql_condition::SL_WARNING, ER_WARN_DEPRECATED_SYNTAX,
        ER_THD(thd, ER_WARN_DEPRECATED_SYNTAX), "FILE", "'TABLE'");
  }
  return false;
}

static bool master_info_repository_update(sys_var *, THD *thd, enum_var_type) {
  if (opt_mi_repository_id == INFO_REPOSITORY_FILE) {
    push_warning_printf(
        thd, Sql_condition::SL_WARNING, ER_WARN_DEPRECATED_SYNTAX,
        ER_THD(thd, ER_WARN_DEPRECATED_SYNTAX), "FILE", "'TABLE'");
  }
  return false;
}

static const char *repository_names[] = {"FILE", "TABLE",
#ifndef DBUG_OFF
                                         "DUMMY",
#endif
                                         0};

ulong opt_mi_repository_id = INFO_REPOSITORY_TABLE;
static Sys_var_enum Sys_mi_repository(
    "master_info_repository",
    "Defines the type of the repository for the master information.",
    GLOBAL_VAR(opt_mi_repository_id), CMD_LINE(REQUIRED_ARG), repository_names,
    DEFAULT(INFO_REPOSITORY_TABLE), NO_MUTEX_GUARD, NOT_IN_BINLOG,
    ON_CHECK(master_info_repository_check),
    ON_UPDATE(master_info_repository_update));

ulong opt_rli_repository_id = INFO_REPOSITORY_TABLE;
static Sys_var_enum Sys_rli_repository(
    "relay_log_info_repository",
    "Defines the type of the repository for the relay log information "
    "and associated workers.",
    GLOBAL_VAR(opt_rli_repository_id), CMD_LINE(REQUIRED_ARG), repository_names,
    DEFAULT(INFO_REPOSITORY_TABLE), NO_MUTEX_GUARD, NOT_IN_BINLOG,
    ON_CHECK(relay_log_info_repository_check),
    ON_UPDATE(relay_log_info_repository_update));

static Sys_var_bool Sys_binlog_rows_query(
    "binlog_rows_query_log_events",
    "Allow writing of Rows_query_log events into binary log.",
    SESSION_VAR(binlog_rows_query_log_events), CMD_LINE(OPT_ARG),
    DEFAULT(false), NO_MUTEX_GUARD, NOT_IN_BINLOG, ON_CHECK(check_has_super));

static Sys_var_bool Sys_binlog_order_commits(
    "binlog_order_commits",
    "Issue internal commit calls in the same order as transactions are"
    " written to the binary log. Default is to order commits.",
    GLOBAL_VAR(opt_binlog_order_commits), CMD_LINE(OPT_ARG), DEFAULT(true));

static Sys_var_ulong Sys_bulk_insert_buff_size(
    "bulk_insert_buffer_size",
    "Size of tree cache used in bulk "
    "insert optimisation. Note that this is a limit per thread!",
    HINT_UPDATEABLE SESSION_VAR(bulk_insert_buff_size), CMD_LINE(REQUIRED_ARG),
    VALID_RANGE(0, ULONG_MAX), DEFAULT(8192 * 1024), BLOCK_SIZE(1));

static Sys_var_charptr Sys_character_sets_dir(
    "character_sets_dir", "Directory where character sets are",
    READ_ONLY NON_PERSIST GLOBAL_VAR(charsets_dir), CMD_LINE(REQUIRED_ARG),
    IN_FS_CHARSET, DEFAULT(0));

static bool check_not_null(sys_var *, THD *, set_var *var) {
  return var->value && var->value->is_null();
}

/**
  Check storage engine is not empty and log warning.

  Checks if default_storage_engine or default_tmp_storage_engine is set
  empty and return true. This method also logs warning if the
  storage engine set is a disabled storage engine specified in
  disabled_storage_engines.

  @param self    pointer to system variable object.
  @param thd     Connection handle.
  @param var     pointer to set variable object.

  @return  true if the set variable is empty.
           false if the set variable is not empty.
*/
static bool check_storage_engine(sys_var *self, THD *thd, set_var *var) {
  if (check_not_null(self, thd, var)) return true;

  if (!opt_initialize && !opt_noacl) {
    char buff[STRING_BUFFER_USUAL_SIZE];
    String str(buff, sizeof(buff), system_charset_info), *res;
    LEX_STRING se_name;

    if (var->value) {
      res = var->value->val_str(&str);
      lex_string_set(&se_name, res->ptr());
    } else {
      // Use the default value defined by sys_var.
      lex_string_set(&se_name,
                     reinterpret_cast<const char *>(
                         dynamic_cast<Sys_var_plugin *>(self)->global_value_ptr(
                             thd, NULL)));
    }

    plugin_ref plugin;
    if ((plugin = ha_resolve_by_name(NULL, &se_name, false))) {
      handlerton *hton = plugin_data<handlerton *>(plugin);
      if (ha_is_storage_engine_disabled(hton))
        LogErr(WARNING_LEVEL, ER_DISABLED_STORAGE_ENGINE_AS_DEFAULT,
               self->name.str, se_name.str);
      plugin_unlock(NULL, plugin);
    }
  }
  return false;
}

static bool check_charset(sys_var *, THD *, set_var *var) {
  if (!var->value) return false;

  char buff[STRING_BUFFER_USUAL_SIZE];
  if (var->value->result_type() == STRING_RESULT) {
    String str(buff, sizeof(buff), system_charset_info), *res;
    if (!(res = var->value->val_str(&str)))
      var->save_result.ptr = NULL;
    else {
      ErrConvString err(res); /* Get utf8 '\0' terminated string */
      if (!(var->save_result.ptr =
                get_charset_by_csname(err.ptr(), MY_CS_PRIMARY, MYF(0))) &&
          !(var->save_result.ptr = get_old_charset_by_name(err.ptr()))) {
        my_error(ER_UNKNOWN_CHARACTER_SET, MYF(0), err.ptr());
        return true;
      }
    }
  } else  // INT_RESULT
  {
    int csno = (int)var->value->val_int();
    if (!(var->save_result.ptr = get_charset(csno, MYF(0)))) {
      my_error(ER_UNKNOWN_CHARACTER_SET, MYF(0), llstr(csno, buff));
      return true;
    }
  }
  return false;
}
static bool check_charset_not_null(sys_var *self, THD *thd, set_var *var) {
  return check_charset(self, thd, var) || check_not_null(self, thd, var);
}

namespace {
struct Get_name {
  explicit Get_name(const CHARSET_INFO *ci) : m_ci(ci) {}
  uchar *get_name() {
    return const_cast<uchar *>(pointer_cast<const uchar *>(m_ci->name));
  }
  const CHARSET_INFO *m_ci;
};

struct Get_csname {
  explicit Get_csname(const CHARSET_INFO *ci) : m_ci(ci) {}
  uchar *get_name() {
    return const_cast<uchar *>(pointer_cast<const uchar *>(m_ci->csname));
  }
  const CHARSET_INFO *m_ci;
};

}  // namespace

static Sys_var_struct<CHARSET_INFO, Get_csname> Sys_character_set_system(
    "character_set_system",
    "The character set used by the server "
    "for storing identifiers",
    READ_ONLY NON_PERSIST GLOBAL_VAR(system_charset_info), NO_CMD_LINE,
    DEFAULT(0));

static Sys_var_struct<CHARSET_INFO, Get_csname> Sys_character_set_server(
    "character_set_server", "The default character set",
    SESSION_VAR(collation_server), NO_CMD_LINE, DEFAULT(&default_charset_info),
    NO_MUTEX_GUARD, IN_BINLOG, ON_CHECK(check_charset_not_null));

static bool check_charset_db(sys_var *self, THD *thd, set_var *var) {
  if (check_charset_not_null(self, thd, var)) return true;
  if (!var->value)  // = DEFAULT
    var->save_result.ptr = thd->db_charset;
  return false;
}
static bool update_deprecated(sys_var *self, THD *thd, enum_var_type) {
  push_warning_printf(
      thd, Sql_condition::SL_WARNING, ER_WARN_DEPRECATED_SYNTAX_NO_REPLACEMENT,
      ER_THD(thd, ER_WARN_DEPRECATED_SYSVAR_UPDATE), self->name.str);
  return false;
}
static Sys_var_struct<CHARSET_INFO, Get_csname> Sys_character_set_database(
    "character_set_database", " The character set used by the default database",
    SESSION_VAR(collation_database), NO_CMD_LINE,
    DEFAULT(&default_charset_info), NO_MUTEX_GUARD, IN_BINLOG,
    ON_CHECK(check_charset_db), ON_UPDATE(update_deprecated));

static bool check_cs_client(sys_var *self, THD *thd, set_var *var) {
  if (check_charset_not_null(self, thd, var)) return true;

  // Currently, UCS-2 cannot be used as a client character set
  if (((CHARSET_INFO *)(var->save_result.ptr))->mbminlen > 1) return true;

  return false;
}
static bool fix_thd_charset(sys_var *, THD *thd, enum_var_type type) {
  if (type == OPT_SESSION) thd->update_charset();
  return false;
}
static Sys_var_struct<CHARSET_INFO, Get_csname> Sys_character_set_client(
    "character_set_client",
    "The character set for statements "
    "that arrive from the client",
    SESSION_VAR(character_set_client), NO_CMD_LINE,
    DEFAULT(&default_charset_info), NO_MUTEX_GUARD, IN_BINLOG,
    ON_CHECK(check_cs_client), ON_UPDATE(fix_thd_charset));

static Sys_var_struct<CHARSET_INFO, Get_csname> Sys_character_set_connection(
    "character_set_connection",
    "The character set used for "
    "literals that do not have a character set introducer and for "
    "number-to-string conversion",
    SESSION_VAR(collation_connection), NO_CMD_LINE,
    DEFAULT(&default_charset_info), NO_MUTEX_GUARD, IN_BINLOG,
    ON_CHECK(check_charset_not_null), ON_UPDATE(fix_thd_charset));

static Sys_var_struct<CHARSET_INFO, Get_csname> Sys_character_set_results(
    "character_set_results",
    "The character set used for returning "
    "query results to the client",
    SESSION_VAR(character_set_results), NO_CMD_LINE,
    DEFAULT(&default_charset_info), NO_MUTEX_GUARD, NOT_IN_BINLOG,
    ON_CHECK(check_charset));

static Sys_var_struct<CHARSET_INFO, Get_csname> Sys_character_set_filesystem(
    "character_set_filesystem", "The filesystem character set",
    SESSION_VAR(character_set_filesystem), NO_CMD_LINE,
    DEFAULT(&character_set_filesystem), NO_MUTEX_GUARD, NOT_IN_BINLOG,
    ON_CHECK(check_charset_not_null), ON_UPDATE(fix_thd_charset));

static const char *completion_type_names[] = {"NO_CHAIN", "CHAIN", "RELEASE",
                                              0};
static Sys_var_enum Sys_completion_type(
    "completion_type",
    "The transaction completion type, one of "
    "NO_CHAIN, CHAIN, RELEASE",
    SESSION_VAR(completion_type), CMD_LINE(REQUIRED_ARG), completion_type_names,
    DEFAULT(0));

static bool check_collation_not_null(sys_var *self, THD *thd, set_var *var) {
  if (!var->value) return false;

  char buff[STRING_BUFFER_USUAL_SIZE];
  if (var->value->result_type() == STRING_RESULT) {
    String str(buff, sizeof(buff), system_charset_info), *res;
    if (!(res = var->value->val_str(&str)))
      var->save_result.ptr = NULL;
    else {
      ErrConvString err(res); /* Get utf8 '\0'-terminated string */
      if (!(var->save_result.ptr = get_charset_by_name(err.ptr(), MYF(0)))) {
        my_error(ER_UNKNOWN_COLLATION, MYF(0), err.ptr());
        return true;
      }
    }
  } else  // INT_RESULT
  {
    int csno = (int)var->value->val_int();
    if (!(var->save_result.ptr = get_charset(csno, MYF(0)))) {
      my_error(ER_UNKNOWN_COLLATION, MYF(0), llstr(csno, buff));
      return true;
    }
  }
  return check_not_null(self, thd, var);
}
static Sys_var_struct<CHARSET_INFO, Get_name> Sys_collation_connection(
    "collation_connection",
    "The collation of the connection "
    "character set",
    SESSION_VAR(collation_connection), NO_CMD_LINE,
    DEFAULT(&default_charset_info), NO_MUTEX_GUARD, IN_BINLOG,
    ON_CHECK(check_collation_not_null), ON_UPDATE(fix_thd_charset));

static bool check_collation_db(sys_var *self, THD *thd, set_var *var) {
  if (check_collation_not_null(self, thd, var)) return true;
  if (!var->value)  // = DEFAULT
    var->save_result.ptr = thd->db_charset;
  return false;
}
static Sys_var_struct<CHARSET_INFO, Get_name> Sys_collation_database(
    "collation_database",
    "The collation of the database "
    "character set",
    SESSION_VAR(collation_database), NO_CMD_LINE,
    DEFAULT(&default_charset_info), NO_MUTEX_GUARD, IN_BINLOG,
    ON_CHECK(check_collation_db), ON_UPDATE(update_deprecated));

static Sys_var_struct<CHARSET_INFO, Get_name> Sys_collation_server(
    "collation_server", "The server default collation",
    SESSION_VAR(collation_server), NO_CMD_LINE, DEFAULT(&default_charset_info),
    NO_MUTEX_GUARD, IN_BINLOG, ON_CHECK(check_collation_not_null));

static const char *concurrent_insert_names[] = {"NEVER", "AUTO", "ALWAYS", 0};
static Sys_var_enum Sys_concurrent_insert(
    "concurrent_insert",
    "Use concurrent insert with MyISAM. Possible "
    "values are NEVER, AUTO, ALWAYS",
    GLOBAL_VAR(myisam_concurrent_insert), CMD_LINE(OPT_ARG),
    concurrent_insert_names, DEFAULT(1));

static Sys_var_ulong Sys_connect_timeout(
    "connect_timeout",
    "The number of seconds the mysqld server is waiting for a connect "
    "packet before responding with 'Bad handshake'",
    GLOBAL_VAR(connect_timeout), CMD_LINE(REQUIRED_ARG),
    VALID_RANGE(2, LONG_TIMEOUT), DEFAULT(CONNECT_TIMEOUT), BLOCK_SIZE(1));

static Sys_var_ulong Sys_information_schema_stats_expiry(
    "information_schema_stats_expiry",
    "The number of seconds after which mysqld server will fetch "
    "data from storage engine and replace the data in cache.",
    SESSION_VAR(information_schema_stats_expiry), CMD_LINE(REQUIRED_ARG),
    VALID_RANGE(0, LONG_TIMEOUT), DEFAULT(24 * 60 * 60), BLOCK_SIZE(1));

static Sys_var_charptr Sys_datadir(
    "datadir", "Path to the database root directory",
    READ_ONLY NON_PERSIST GLOBAL_VAR(mysql_real_data_home_ptr),
    CMD_LINE(REQUIRED_ARG, 'h'), IN_FS_CHARSET, DEFAULT(mysql_real_data_home));

#ifndef DBUG_OFF
static Sys_var_dbug Sys_dbug("debug", "Debug log", sys_var::SESSION,
                             CMD_LINE(OPT_ARG, '#'), DEFAULT(""),
                             NO_MUTEX_GUARD, NOT_IN_BINLOG,
                             ON_CHECK(check_has_super));
#endif

/**
  @todo
    When updating myisam_delay_key_write, we should do a 'flush tables'
    of all MyISAM tables to ensure that they are reopen with the
    new attribute.
*/
export bool fix_delay_key_write(sys_var *, THD *, enum_var_type) {
  switch (delay_key_write_options) {
    case DELAY_KEY_WRITE_NONE:
      myisam_delay_key_write = 0;
      break;
    case DELAY_KEY_WRITE_ON:
      myisam_delay_key_write = 1;
      break;
    case DELAY_KEY_WRITE_ALL:
      myisam_delay_key_write = 1;
      ha_open_options |= HA_OPEN_DELAY_KEY_WRITE;
      break;
  }
  return false;
}
<<<<<<< HEAD
static const char *delay_key_write_names[] = {"OFF", "ON", "ALL", NullS};
static Sys_var_enum Sys_delay_key_write(
    "delay_key_write", "Type of DELAY_KEY_WRITE",
    GLOBAL_VAR(delay_key_write_options), CMD_LINE(OPT_ARG),
    delay_key_write_names, DEFAULT(DELAY_KEY_WRITE_ON), NO_MUTEX_GUARD,
    NOT_IN_BINLOG, ON_CHECK(0), ON_UPDATE(fix_delay_key_write));
=======

/**
   Make sure we don't have an active TABLE FOR BACKUP lock when setting
   delay_key_writes=ALL dynamically.
*/
static bool check_delay_key_write(sys_var *self, THD *thd, set_var *var)
{
  DBUG_ASSERT(delay_key_write_options != DELAY_KEY_WRITE_ALL ||
              !thd->backup_tables_lock.is_acquired());

  if (var->save_result.ulonglong_value == DELAY_KEY_WRITE_ALL)
  {
    const ulong timeout= thd->variables.lock_wait_timeout;

    if (thd->backup_tables_lock.abort_if_acquired() ||
        thd->backup_tables_lock.acquire_protection(thd, MDL_STATEMENT, timeout))
    return true;
  }

  return false;
}

static const char *delay_key_write_names[]= { "OFF", "ON", "ALL", NullS };
static Sys_var_enum Sys_delay_key_write(
       "delay_key_write", "Type of DELAY_KEY_WRITE",
       GLOBAL_VAR(delay_key_write_options), CMD_LINE(OPT_ARG),
       delay_key_write_names, DEFAULT(DELAY_KEY_WRITE_ON),
       NO_MUTEX_GUARD, NOT_IN_BINLOG, ON_CHECK(check_delay_key_write),
       ON_UPDATE(fix_delay_key_write));
>>>>>>> 333b4508

static Sys_var_ulong Sys_delayed_insert_limit(
    "delayed_insert_limit",
    "After inserting delayed_insert_limit rows, the INSERT DELAYED "
    "handler will check if there are any SELECT statements pending. "
    "If so, it allows these to execute before continuing. "
    "This variable is deprecated along with INSERT DELAYED.",
    GLOBAL_VAR(delayed_insert_limit), CMD_LINE(REQUIRED_ARG),
    VALID_RANGE(1, ULONG_MAX), DEFAULT(DELAYED_LIMIT), BLOCK_SIZE(1),
    NO_MUTEX_GUARD, NOT_IN_BINLOG, ON_CHECK(0), ON_UPDATE(0), DEPRECATED(""));

static Sys_var_ulong Sys_delayed_insert_timeout(
    "delayed_insert_timeout",
    "How long a INSERT DELAYED thread should wait for INSERT statements "
    "before terminating. "
    "This variable is deprecated along with INSERT DELAYED.",
    GLOBAL_VAR(delayed_insert_timeout), CMD_LINE(REQUIRED_ARG),
    VALID_RANGE(1, LONG_TIMEOUT), DEFAULT(DELAYED_WAIT_TIMEOUT), BLOCK_SIZE(1),
    NO_MUTEX_GUARD, NOT_IN_BINLOG, ON_CHECK(0), ON_UPDATE(0), DEPRECATED(""));

static Sys_var_ulong Sys_delayed_queue_size(
    "delayed_queue_size",
    "What size queue (in rows) should be allocated for handling INSERT "
    "DELAYED. If the queue becomes full, any client that does INSERT "
    "DELAYED will wait until there is room in the queue again. "
    "This variable is deprecated along with INSERT DELAYED.",
    GLOBAL_VAR(delayed_queue_size), CMD_LINE(REQUIRED_ARG),
    VALID_RANGE(1, ULONG_MAX), DEFAULT(DELAYED_QUEUE_SIZE), BLOCK_SIZE(1),
    NO_MUTEX_GUARD, NOT_IN_BINLOG, ON_CHECK(0), ON_UPDATE(0), DEPRECATED(""));

static const char *event_scheduler_names[] = {"OFF", "ON", "DISABLED", NullS};
static bool event_scheduler_check(sys_var *, THD *, set_var *var) {
  /* DISABLED is only accepted on the command line */
  if (var->save_result.ulonglong_value == Events::EVENTS_DISABLED) return true;
  if (Events::opt_event_scheduler == Events::EVENTS_DISABLED) {
    my_error(ER_OPTION_PREVENTS_STATEMENT, MYF(0),
             "--event-scheduler=DISABLED or --skip-grant-tables");
    return true;
  }
  return false;
}
static bool event_scheduler_update(sys_var *, THD *, enum_var_type) {
  int err_no = 0;
  ulong opt_event_scheduler_value = Events::opt_event_scheduler;
  mysql_mutex_unlock(&LOCK_global_system_variables);
  /*
    Events::start() is heavyweight. In particular it creates a new THD,
    which takes LOCK_global_system_variables internally.
    Thus we have to release it here.
    We need to re-take it before returning, though.

    Note that since we release LOCK_global_system_variables before calling
    start/stop, there is a possibility that the server variable
    can become out of sync with the real event scheduler state.

    This can happen with two concurrent statments if the first gets
    interrupted after start/stop but before retaking
    LOCK_global_system_variables. However, this problem should be quite
    rare and it's difficult to avoid it without opening up possibilities
    for deadlocks. See bug#51160.
  */
  bool ret = opt_event_scheduler_value == Events::EVENTS_ON
                 ? Events::start(&err_no)
                 : Events::stop();
  mysql_mutex_lock(&LOCK_global_system_variables);
  if (ret) {
    Events::opt_event_scheduler = Events::EVENTS_OFF;
    my_error(ER_EVENT_SET_VAR_ERROR, MYF(0), err_no);
  }
  return ret;
}

static Sys_var_enum Sys_event_scheduler(
    "event_scheduler",
    "Enable the event scheduler. Possible values are "
    "ON, OFF, and DISABLED (keep the event scheduler completely "
    "deactivated, it cannot be activated run-time)",
    GLOBAL_VAR(Events::opt_event_scheduler), CMD_LINE(OPT_ARG),
    event_scheduler_names, DEFAULT(Events::EVENTS_ON), NO_MUTEX_GUARD,
    NOT_IN_BINLOG, ON_CHECK(event_scheduler_check),
    ON_UPDATE(event_scheduler_update));

static bool check_expire_logs_days(sys_var *, THD *, set_var *var) {
  ulong expire_logs_days_value = var->save_result.ulonglong_value;

  if (expire_logs_days_value && binlog_expire_logs_seconds) {
    my_error(ER_BINLOG_EXPIRE_LOG_DAYS_AND_SECS_USED_TOGETHER, MYF(0));
    return true;
  }
  return false;
}

<<<<<<< HEAD
static bool check_expire_logs_seconds(sys_var *, THD *, set_var *var) {
  ulong expire_logs_seconds_value = var->save_result.ulonglong_value;

  if (expire_logs_days && expire_logs_seconds_value) {
    my_error(ER_EXPIRE_LOGS_DAYS_IGNORED, MYF(0));
    return true;
  }
  return false;
}

static Sys_var_ulong Sys_expire_logs_days(
    "expire_logs_days",
    "If non-zero, binary logs will be purged after expire_logs_days "
    "days; If this option alone is set on the command line or in a "
    "configuration file, it overrides the default value for "
    "binlog-expire-logs-seconds. If both options are set to nonzero values, "
    "binlog-expire-logs-seconds takes priority. Possible purges happen at "
    "startup and at binary log rotation.",
    GLOBAL_VAR(expire_logs_days), CMD_LINE(REQUIRED_ARG, OPT_EXPIRE_LOGS_DAYS),
    VALID_RANGE(0, 99), DEFAULT(0), BLOCK_SIZE(1), NO_MUTEX_GUARD,
    NOT_IN_BINLOG, ON_CHECK(check_expire_logs_days), ON_UPDATE(NULL),
    DEPRECATED("binlog_expire_logs_seconds"));

static Sys_var_ulong Sys_binlog_expire_logs_seconds(
    "binlog_expire_logs_seconds",
    "If non-zero, binary logs will be purged after binlog_expire_logs_seconds"
    " seconds; If both this option and expire_logs_days are set to non-zero"
    "  values, this option takes priority. Purges happen at"
    " startup and at binary log rotation.",
    GLOBAL_VAR(binlog_expire_logs_seconds),
    CMD_LINE(REQUIRED_ARG, OPT_BINLOG_EXPIRE_LOGS_SECONDS),
    VALID_RANGE(0, 0xFFFFFFFF), DEFAULT(2592000), BLOCK_SIZE(1), NO_MUTEX_GUARD,
    NOT_IN_BINLOG, ON_CHECK(check_expire_logs_seconds), ON_UPDATE(NULL));

static Sys_var_bool Sys_flush(
    "flush", "Flush MyISAM tables to disk between SQL commands",
    GLOBAL_VAR(myisam_flush), CMD_LINE(OPT_ARG), DEFAULT(false));
=======
static Sys_var_mybool Sys_expand_fast_index_creation(
       "expand_fast_index_creation",
       "Enable/disable improvements to the InnoDB fast index creation "
       "functionality. Has no effect when fast index creation is disabled with "
       "the fast-index-creation option",
       SESSION_VAR(expand_fast_index_creation), CMD_LINE(OPT_ARG),
       DEFAULT(FALSE));

static Sys_var_ulong Sys_expire_logs_days(
       "expire_logs_days",
       "If non-zero, binary logs will be purged after expire_logs_days "
       "days; possible purges happen at startup and at binary log rotation",
       GLOBAL_VAR(expire_logs_days),
       CMD_LINE(REQUIRED_ARG), VALID_RANGE(0, 99), DEFAULT(0), BLOCK_SIZE(1));

static Sys_var_ulong Sys_max_binlog_files(
       "max_binlog_files",
       "Maximum number of binlog files. Used with --max-binlog-size this can "
       "be used to limit the total amount of disk space used for the binlog. "
       "Default is 0, don't limit.",
       GLOBAL_VAR(max_binlog_files),
       CMD_LINE(REQUIRED_ARG), VALID_RANGE(0, 102400), DEFAULT(0), BLOCK_SIZE(1));

static Sys_var_ulong Sys_max_slowlog_size(
       "max_slowlog_size",
       "Slow query log will be rotated automatically when the size exceeds "
       "this value. The default is 0, don't limit the size.",
       GLOBAL_VAR(max_slowlog_size), CMD_LINE(REQUIRED_ARG),
       VALID_RANGE(0, 1024*1024L*1024L), DEFAULT(0L),
       BLOCK_SIZE(IO_SIZE));

static Sys_var_ulong Sys_max_slowlog_files(
       "max_slowlog_files",
       "Maximum number of slow query log files. Used with --max-slowlog-size "
       "this can be used to limit the total amount of disk space used for the "
       "slow query log. "
       "Default is 0, don't limit.",
       GLOBAL_VAR(max_slowlog_files),
       CMD_LINE(REQUIRED_ARG), VALID_RANGE(0, 102400),
       DEFAULT(0), BLOCK_SIZE(1));

static Sys_var_mybool Sys_flush(
       "flush", "Flush MyISAM tables to disk between SQL commands",
       GLOBAL_VAR(myisam_flush),
       CMD_LINE(OPT_ARG), DEFAULT(FALSE));
>>>>>>> 333b4508

static Sys_var_ulong Sys_flush_time(
    "flush_time",
    "A dedicated thread is created to flush all tables at the "
    "given interval",
    GLOBAL_VAR(flush_time), CMD_LINE(REQUIRED_ARG),
    VALID_RANGE(0, LONG_TIMEOUT), DEFAULT(0), BLOCK_SIZE(1));

static bool check_ftb_syntax(sys_var *, THD *, set_var *var) {
  return ft_boolean_check_syntax_string(
      (uchar *)(var->save_result.string_value.str));
}
/// @todo make SESSION_VAR (usability enhancement and a fix for a race
/// condition)
static Sys_var_charptr Sys_ft_boolean_syntax(
    "ft_boolean_syntax",
    "List of operators for "
    "MATCH ... AGAINST ( ... IN BOOLEAN MODE)",
    GLOBAL_VAR(ft_boolean_syntax), CMD_LINE(REQUIRED_ARG), IN_SYSTEM_CHARSET,
    DEFAULT(DEFAULT_FTB_SYNTAX), NO_MUTEX_GUARD, NOT_IN_BINLOG,
    ON_CHECK(check_ftb_syntax));

static Sys_var_ulong Sys_ft_max_word_len(
    "ft_max_word_len",
    "The maximum length of the word to be included in a FULLTEXT index. "
    "Note: FULLTEXT indexes must be rebuilt after changing this variable",
    READ_ONLY GLOBAL_VAR(ft_max_word_len), CMD_LINE(REQUIRED_ARG),
    VALID_RANGE(10, HA_FT_MAXCHARLEN), DEFAULT(HA_FT_MAXCHARLEN),
    BLOCK_SIZE(1));

static Sys_var_ulong Sys_ft_min_word_len(
    "ft_min_word_len",
    "The minimum length of the word to be included in a FULLTEXT index. "
    "Note: FULLTEXT indexes must be rebuilt after changing this variable",
    READ_ONLY GLOBAL_VAR(ft_min_word_len), CMD_LINE(REQUIRED_ARG),
    VALID_RANGE(1, HA_FT_MAXCHARLEN), DEFAULT(4), BLOCK_SIZE(1));

/// @todo make it an updatable SESSION_VAR
static Sys_var_ulong Sys_ft_query_expansion_limit(
    "ft_query_expansion_limit",
    "Number of best matches to use for query expansion",
    READ_ONLY GLOBAL_VAR(ft_query_expansion_limit), CMD_LINE(REQUIRED_ARG),
    VALID_RANGE(0, 1000), DEFAULT(20), BLOCK_SIZE(1));

static Sys_var_charptr Sys_ft_stopword_file(
<<<<<<< HEAD
    "ft_stopword_file", "Use stopwords from this file instead of built-in list",
    READ_ONLY NON_PERSIST GLOBAL_VAR(ft_stopword_file), CMD_LINE(REQUIRED_ARG),
    IN_FS_CHARSET, DEFAULT(0));

static bool check_init_string(sys_var *, THD *, set_var *var) {
  if (var->save_result.string_value.str == 0) {
    var->save_result.string_value.str = const_cast<char *>("");
    var->save_result.string_value.length = 0;
=======
       "ft_stopword_file",
       "Use stopwords from this file instead of built-in list",
       READ_ONLY GLOBAL_VAR(ft_stopword_file), CMD_LINE(REQUIRED_ARG),
       IN_FS_CHARSET, DEFAULT(0));

static Sys_var_mybool Sys_ft_query_extra_word_chars(
       "ft_query_extra_word_chars",
       "If enabled, all non-whitespace characters are considered word symbols "
       "for full text search queries",
       SESSION_VAR(ft_query_extra_word_chars), CMD_LINE(OPT_ARG),
       DEFAULT(FALSE));

static Sys_var_mybool Sys_ignore_builtin_innodb(
       "ignore_builtin_innodb",
       "IGNORED. This option will be removed in future releases. "
       "Disable initialization of builtin InnoDB plugin",
       READ_ONLY GLOBAL_VAR(opt_ignore_builtin_innodb),
       CMD_LINE(OPT_ARG), DEFAULT(FALSE));

static bool check_init_string(sys_var *self, THD *thd, set_var *var)
{
  if (var->save_result.string_value.str == 0)
  {
    var->save_result.string_value.str= const_cast<char*>("");
    var->save_result.string_value.length= 0;
>>>>>>> 333b4508
  }
  return false;
}
static PolyLock_rwlock PLock_sys_init_connect(&LOCK_sys_init_connect);
static Sys_var_lexstring Sys_init_connect(
    "init_connect",
    "Command(s) that are executed for each "
    "new connection",
    GLOBAL_VAR(opt_init_connect), CMD_LINE(REQUIRED_ARG), IN_SYSTEM_CHARSET,
    DEFAULT(""), &PLock_sys_init_connect, NOT_IN_BINLOG,
    ON_CHECK(check_init_string));

static Sys_var_charptr Sys_init_file(
    "init_file", "Read SQL commands from this file at startup",
    READ_ONLY NON_PERSIST GLOBAL_VAR(opt_init_file), CMD_LINE(REQUIRED_ARG),
    IN_FS_CHARSET, DEFAULT(0));

static PolyLock_rwlock PLock_sys_init_slave(&LOCK_sys_init_slave);
static Sys_var_lexstring Sys_init_slave(
    "init_slave",
    "Command(s) that are executed by a slave server "
    "each time the SQL thread starts",
    GLOBAL_VAR(opt_init_slave), CMD_LINE(REQUIRED_ARG), IN_SYSTEM_CHARSET,
    DEFAULT(""), &PLock_sys_init_slave, NOT_IN_BINLOG,
    ON_CHECK(check_init_string));

static Sys_var_ulong Sys_interactive_timeout(
    "interactive_timeout",
    "The number of seconds the server waits for activity on an interactive "
    "connection before closing it",
    SESSION_VAR(net_interactive_timeout), CMD_LINE(REQUIRED_ARG),
    VALID_RANGE(1, LONG_TIMEOUT), DEFAULT(NET_WAIT_TIMEOUT), BLOCK_SIZE(1));

static Sys_var_ulong Sys_join_buffer_size(
    "join_buffer_size", "The size of the buffer that is used for full joins",
    HINT_UPDATEABLE SESSION_VAR(join_buff_size), CMD_LINE(REQUIRED_ARG),
    VALID_RANGE(128, ULONG_MAX), DEFAULT(256 * 1024), BLOCK_SIZE(128));

static Sys_var_keycache Sys_key_buffer_size(
    "key_buffer_size",
    "The size of the buffer used for "
    "index blocks for MyISAM tables. Increase this to get better index "
    "handling (for all reads and multiple writes) to as much as you can "
    "afford",
    KEYCACHE_VAR(param_buff_size), CMD_LINE(REQUIRED_ARG, OPT_KEY_BUFFER_SIZE),
    VALID_RANGE(0, SIZE_T_MAX), DEFAULT(KEY_CACHE_SIZE), BLOCK_SIZE(IO_SIZE),
    NO_MUTEX_GUARD, NOT_IN_BINLOG, ON_CHECK(0), ON_UPDATE(update_buffer_size));

static Sys_var_keycache Sys_key_cache_block_size(
    "key_cache_block_size", "The default size of key cache blocks",
    KEYCACHE_VAR(param_block_size),
    CMD_LINE(REQUIRED_ARG, OPT_KEY_CACHE_BLOCK_SIZE),
    VALID_RANGE(512, 1024 * 16), DEFAULT(KEY_CACHE_BLOCK_SIZE), BLOCK_SIZE(512),
    NO_MUTEX_GUARD, NOT_IN_BINLOG, ON_CHECK(0),
    ON_UPDATE(update_keycache_param));

static Sys_var_keycache Sys_key_cache_division_limit(
    "key_cache_division_limit",
    "The minimum percentage of warm blocks in key cache",
    KEYCACHE_VAR(param_division_limit),
    CMD_LINE(REQUIRED_ARG, OPT_KEY_CACHE_DIVISION_LIMIT), VALID_RANGE(1, 100),
    DEFAULT(100), BLOCK_SIZE(1), NO_MUTEX_GUARD, NOT_IN_BINLOG, ON_CHECK(0),
    ON_UPDATE(update_keycache_param));

static Sys_var_keycache Sys_key_cache_age_threshold(
    "key_cache_age_threshold",
    "This characterizes the number of "
    "hits a hot block has to be untouched until it is considered aged "
    "enough to be downgraded to a warm block. This specifies the "
    "percentage ratio of that number of hits to the total number of "
    "blocks in key cache",
    KEYCACHE_VAR(param_age_threshold),
    CMD_LINE(REQUIRED_ARG, OPT_KEY_CACHE_AGE_THRESHOLD),
    VALID_RANGE(100, ULONG_MAX), DEFAULT(300), BLOCK_SIZE(100), NO_MUTEX_GUARD,
    NOT_IN_BINLOG, ON_CHECK(0), ON_UPDATE(update_keycache_param));

static Sys_var_bool Sys_large_files_support(
    "large_files_support",
    "Whether mysqld was compiled with options for large file support",
    READ_ONLY NON_PERSIST GLOBAL_VAR(opt_large_files), NO_CMD_LINE,
    DEFAULT(sizeof(my_off_t) > 4));

static Sys_var_uint Sys_large_page_size(
    "large_page_size",
    "If large page support is enabled, this shows the size of memory pages",
    READ_ONLY NON_PERSIST GLOBAL_VAR(opt_large_page_size), NO_CMD_LINE,
    VALID_RANGE(0, UINT_MAX), DEFAULT(0), BLOCK_SIZE(1));

static Sys_var_bool Sys_large_pages("large_pages",
                                    "Enable support for large pages",
                                    READ_ONLY GLOBAL_VAR(opt_large_pages),
                                    IF_WIN(NO_CMD_LINE, CMD_LINE(OPT_ARG)),
                                    DEFAULT(false));

static Sys_var_charptr Sys_language(
    "lc_messages_dir", "Directory where error messages are",
    READ_ONLY NON_PERSIST GLOBAL_VAR(lc_messages_dir_ptr),
    CMD_LINE(REQUIRED_ARG, OPT_LC_MESSAGES_DIRECTORY), IN_FS_CHARSET,
    DEFAULT(0));

static Sys_var_bool Sys_local_infile("local_infile",
                                     "Enable LOAD DATA LOCAL INFILE",
                                     GLOBAL_VAR(opt_local_infile),
                                     CMD_LINE(OPT_ARG), DEFAULT(false));

static Sys_var_ulong Sys_lock_wait_timeout(
    "lock_wait_timeout",
    "Timeout in seconds to wait for a lock before returning an error.",
    HINT_UPDATEABLE SESSION_VAR(lock_wait_timeout), CMD_LINE(REQUIRED_ARG),
    VALID_RANGE(1, LONG_TIMEOUT), DEFAULT(LONG_TIMEOUT), BLOCK_SIZE(1));

#ifdef HAVE_MLOCKALL
static Sys_var_bool Sys_locked_in_memory(
    "locked_in_memory", "Whether mysqld was locked in memory with --memlock",
    READ_ONLY NON_PERSIST GLOBAL_VAR(locked_in_memory), NO_CMD_LINE,
    DEFAULT(false));
#endif

/* this says NO_CMD_LINE, as command-line option takes a string, not a bool */
static Sys_var_bool Sys_log_bin("log_bin", "Whether the binary log is enabled",
                                READ_ONLY NON_PERSIST GLOBAL_VAR(opt_bin_log),
                                NO_CMD_LINE, DEFAULT(true));

static bool transaction_write_set_check(sys_var *, THD *thd, set_var *var) {
  // Can't change the algorithm when group replication is enabled.
  if (is_group_replication_running()) {
    my_message(
        ER_GROUP_REPLICATION_RUNNING,
        "The write set algorithm cannot be changed when Group replication"
        " is running.",
        MYF(0));
    return true;
  }

  if ((var->is_global_persist()) &&
      global_system_variables.binlog_format != BINLOG_FORMAT_ROW) {
    my_error(ER_PREVENTS_VARIABLE_WITHOUT_RBR, MYF(0), var->var->name.str);
    return true;
  }

  if (var->type == OPT_SESSION &&
      thd->variables.binlog_format != BINLOG_FORMAT_ROW) {
    my_error(ER_PREVENTS_VARIABLE_WITHOUT_RBR, MYF(0), var->var->name.str);
    return true;
  }
  /*
    if in a stored function/trigger, it's too late to change
  */
  if (thd->in_sub_stmt) {
    my_error(ER_VARIABLE_NOT_SETTABLE_IN_TRANSACTION, MYF(0),
             var->var->name.str);
    return true;
  }
  /*
    Make the session variable 'transaction_write_set_extraction' read-only
    inside a transaction.
  */
  if (thd->in_active_multi_stmt_transaction()) {
    my_error(ER_VARIABLE_NOT_SETTABLE_IN_TRANSACTION, MYF(0),
             var->var->name.str);
    return true;
  }
  /*
    Disallow changing variable 'transaction_write_set_extraction' while
    binlog_transaction_dependency_tracking is different from COMMIT_ORDER.
  */
  if (mysql_bin_log.m_dependency_tracker.m_opt_tracking_mode !=
      DEPENDENCY_TRACKING_COMMIT_ORDER) {
    my_error(ER_WRONG_USAGE, MYF(0),
             "transaction_write_set_extraction (changed)",
             "binlog_transaction_dependency_tracking (!= COMMIT_ORDER)");
    return true;
  }

  return false;
}

static Sys_var_enum Sys_extract_write_set(
    "transaction_write_set_extraction",
    "This option is used to let the server know when to "
    "extract the write set which will be used for various purposes. ",
    SESSION_VAR(transaction_write_set_extraction), CMD_LINE(OPT_ARG),
    transaction_write_set_hashing_algorithms, DEFAULT(HASH_ALGORITHM_XXHASH64),
    NO_MUTEX_GUARD, NOT_IN_BINLOG, ON_CHECK(transaction_write_set_check),
    ON_UPDATE(NULL));

static Sys_var_ulong Sys_rpl_stop_slave_timeout(
    "rpl_stop_slave_timeout",
    "Timeout in seconds to wait for slave to stop before returning a "
    "warning.",
    GLOBAL_VAR(rpl_stop_slave_timeout), CMD_LINE(REQUIRED_ARG),
    VALID_RANGE(2, LONG_TIMEOUT), DEFAULT(LONG_TIMEOUT), BLOCK_SIZE(1));

static Sys_var_enum Sys_binlog_error_action(
    "binlog_error_action",
    "When statements cannot be written to the binary log due to a fatal "
    "error, the server can either ignore the error and let the master "
    "continue, or abort.",
    GLOBAL_VAR(binlog_error_action), CMD_LINE(REQUIRED_ARG),
    binlog_error_action_list, DEFAULT(ABORT_SERVER));

static Sys_var_bool Sys_trust_function_creators(
    "log_bin_trust_function_creators",
    "If set to FALSE (the default), then when --log-bin is used, creation "
    "of a stored function (or trigger) is allowed only to users having the "
    "SUPER privilege and only if this stored function (trigger) may not "
    "break binary logging. Note that if ALL connections to this server "
    "ALWAYS use row-based binary logging, the security issues do not "
    "exist and the binary logging cannot break, so you can safely set "
    "this to TRUE",
    GLOBAL_VAR(trust_function_creators), CMD_LINE(OPT_ARG), DEFAULT(false));

static Sys_var_bool Sys_check_proxy_users(
    "check_proxy_users",
    "If set to FALSE (the default), then proxy user identity will not be "
    "mapped for authentication plugins which support mapping from grant "
    "tables.  When set to TRUE, users associated with authentication "
    "plugins which signal proxy user mapping should be done according to "
    "GRANT PROXY privilege definition.",
    GLOBAL_VAR(check_proxy_users), CMD_LINE(OPT_ARG), DEFAULT(false));

static Sys_var_bool Sys_mysql_native_password_proxy_users(
    "mysql_native_password_proxy_users",
    "If set to FALSE (the default), then the mysql_native_password "
    "plugin will not signal for authenticated users to be checked for mapping "
    "to proxy users.  When set to TRUE, the plugin will flag associated "
    "authenticated accounts to be mapped to proxy users when the server option "
    "check_proxy_users is enabled.",
    GLOBAL_VAR(mysql_native_password_proxy_users), CMD_LINE(OPT_ARG),
    DEFAULT(false));

static Sys_var_bool Sys_sha256_password_proxy_users(
    "sha256_password_proxy_users",
    "If set to FALSE (the default), then the sha256_password authentication "
    "plugin will not signal for authenticated users to be checked for mapping "
    "to proxy users.  When set to TRUE, the plugin will flag associated "
    "authenticated accounts to be mapped to proxy users when the server option "
    "check_proxy_users is enabled.",
    GLOBAL_VAR(sha256_password_proxy_users), CMD_LINE(OPT_ARG), DEFAULT(false));

static bool check_log_bin_use_v1_row_events(sys_var *, THD *thd, set_var *var) {
  if (var->save_result.ulonglong_value == 1 &&
      global_system_variables.binlog_row_value_options != 0)
    push_warning_printf(thd, Sql_condition::SL_WARNING,
                        ER_WARN_BINLOG_V1_ROW_EVENTS_DISABLED,
                        ER_THD(thd, ER_WARN_BINLOG_V1_ROW_EVENTS_DISABLED),
                        "binlog_row_value_options=PARTIAL_JSON");
  return false;
}

static Sys_var_bool Sys_log_bin_use_v1_row_events(
    "log_bin_use_v1_row_events",
    "If equal to 1 then version 1 row events are written to a row based "
    "binary log.  If equal to 0, then the latest version of events are "
    "written.  "
    "This option is useful during some upgrades.",
    NON_PERSIST GLOBAL_VAR(log_bin_use_v1_row_events), CMD_LINE(OPT_ARG),
    DEFAULT(false), NO_MUTEX_GUARD, NOT_IN_BINLOG,
    ON_CHECK(check_log_bin_use_v1_row_events));

static Sys_var_charptr Sys_log_error(
    "log_error", "Error log file",
    READ_ONLY NON_PERSIST GLOBAL_VAR(log_error_dest),
    CMD_LINE(OPT_ARG, OPT_LOG_ERROR), IN_FS_CHARSET,
    DEFAULT(disabled_my_option), NO_MUTEX_GUARD, NOT_IN_BINLOG, ON_CHECK(NULL),
    ON_UPDATE(NULL), NULL, sys_var::PARSE_EARLY);

static bool check_log_error_services(sys_var *self, THD *thd, set_var *var) {
  // test whether syntax is OK and services exist
  int i;

  if (var->save_result.string_value.str == nullptr) return true;

  if ((i = log_builtins_error_stack(var->save_result.string_value.str, true)) <
      0) {
    push_warning_printf(
        thd, Sql_condition::SL_WARNING, ER_CANT_SET_ERROR_LOG_SERVICE,
        ER_THD(thd, ER_CANT_SET_ERROR_LOG_SERVICE), self->name.str,
        &((char *)var->save_result.string_value.str)[-(i + 1)]);
    return true;
  } else if (strlen(var->save_result.string_value.str) < 1) {
    push_warning_printf(
        thd, Sql_condition::SL_WARNING, ER_EMPTY_PIPELINE_FOR_ERROR_LOG_SERVICE,
        ER_THD(thd, ER_EMPTY_PIPELINE_FOR_ERROR_LOG_SERVICE), self->name.str);
  }

  return false;
}

static bool fix_log_error_services(sys_var *self MY_ATTRIBUTE((unused)),
                                   THD *thd,
                                   enum_var_type type MY_ATTRIBUTE((unused))) {
  // syntax is OK and services exist; try to initialize them!
  int rr = log_builtins_error_stack(opt_log_error_services, false);
  if (rr < 0) {
    rr = -(rr + 1);
    if (((size_t)rr) < strlen(opt_log_error_services))
      push_warning_printf(
          thd, Sql_condition::SL_WARNING, ER_CANT_START_ERROR_LOG_SERVICE,
          ER_THD(thd, ER_CANT_START_ERROR_LOG_SERVICE), self->name.str,
          &((char *)opt_log_error_services)[rr]);
    return true;
  }

  return false;
}

static Sys_var_charptr Sys_log_error_services(
    "log_error_services",
    "Services that should be called when an error event is received",
    GLOBAL_VAR(opt_log_error_services), CMD_LINE(REQUIRED_ARG),
    IN_SYSTEM_CHARSET, DEFAULT("log_filter_internal; log_sink_internal"),
    NO_MUTEX_GUARD, NOT_IN_BINLOG, ON_CHECK(check_log_error_services),
    ON_UPDATE(fix_log_error_services));

static Sys_var_bool Sys_log_queries_not_using_indexes(
    "log_queries_not_using_indexes",
    "Log queries that are executed without benefit of any index to the "
    "slow log if it is open",
    GLOBAL_VAR(opt_log_queries_not_using_indexes), CMD_LINE(OPT_ARG),
    DEFAULT(false));

static Sys_var_bool Sys_log_slow_admin_statements(
    "log_slow_admin_statements",
    "Log slow OPTIMIZE, ANALYZE, ALTER and other administrative statements to "
    "the slow log if it is open.",
    GLOBAL_VAR(opt_log_slow_admin_statements), CMD_LINE(OPT_ARG),
    DEFAULT(false));

static Sys_var_bool Sys_log_slow_slave_statements(
    "log_slow_slave_statements",
    "Log slow statements executed by slave thread to the slow log if it is "
    "open.",
    GLOBAL_VAR(opt_log_slow_slave_statements), CMD_LINE(OPT_ARG),
    DEFAULT(false));

static bool update_log_throttle_queries_not_using_indexes(sys_var *, THD *thd,
                                                          enum_var_type) {
  // Check if we should print a summary of any suppressed lines to the slow log
  // now since opt_log_throttle_queries_not_using_indexes was changed.
  log_throttle_qni.flush(thd);
  return false;
}

static Sys_var_ulong Sys_log_throttle_queries_not_using_indexes(
    "log_throttle_queries_not_using_indexes",
    "Log at most this many 'not using index' warnings per minute to the "
    "slow log. Any further warnings will be condensed into a single "
    "summary line. A value of 0 disables throttling. "
    "Option has no effect unless --log_queries_not_using_indexes is set.",
    GLOBAL_VAR(opt_log_throttle_queries_not_using_indexes),
    CMD_LINE(REQUIRED_ARG), VALID_RANGE(0, ULONG_MAX), DEFAULT(0),
    BLOCK_SIZE(1), NO_MUTEX_GUARD, NOT_IN_BINLOG, ON_CHECK(0),
    ON_UPDATE(update_log_throttle_queries_not_using_indexes));

static bool update_log_error_verbosity(sys_var *, THD *, enum_var_type) {
  return (log_builtins_filter_update_verbosity(log_error_verbosity) < 0);
}

static Sys_var_ulong Sys_log_error_verbosity(
    "log_error_verbosity",
    "How detailed the error log should be. "
    "1, log errors only. "
    "2, log errors and warnings. "
    "3, log errors, warnings, and notes. "
    "Messages sent to the client are unaffected by this setting.",
    GLOBAL_VAR(log_error_verbosity), CMD_LINE(REQUIRED_ARG), VALID_RANGE(1, 3),
    DEFAULT(2), BLOCK_SIZE(1), NO_MUTEX_GUARD, NOT_IN_BINLOG, ON_CHECK(0),
    ON_UPDATE(update_log_error_verbosity));

static Sys_var_enum Sys_log_timestamps(
    "log_timestamps",
    "UTC to timestamp log files in zulu time, for more concise timestamps "
    "and easier correlation of logs from servers from multiple time zones, "
    "or SYSTEM to use the system's local time. "
    "This affects only log files, not log tables, as the timestamp columns "
    "of the latter can be converted at will.",
    GLOBAL_VAR(opt_log_timestamps), CMD_LINE(REQUIRED_ARG),
    timestamp_type_names, DEFAULT(0), NO_MUTEX_GUARD, NOT_IN_BINLOG);

static Sys_var_bool Sys_log_statements_unsafe_for_binlog(
    "log_statements_unsafe_for_binlog",
    "Log statements considered unsafe when using statement based binary "
    "logging.",
    GLOBAL_VAR(opt_log_unsafe_statements), CMD_LINE(OPT_ARG), DEFAULT(true));

/* logging to host OS's syslog */

static bool fix_syslog_enable(sys_var *self, THD *thd MY_ATTRIBUTE((unused)),
                              enum_var_type type MY_ATTRIBUTE((unused))) {
  return LogVar(self->name).val((longlong)opt_log_syslog_enable).update();
}

static Sys_var_bool Sys_log_syslog_enable(
    "log_syslog",
    "Errors, warnings, and similar issues eligible for MySQL's error log "
    "file may additionally be sent to the host operating system's system "
    "log (\"syslog\").",
    GLOBAL_VAR(opt_log_syslog_enable), CMD_LINE(OPT_ARG),
    DEFAULT(true),  // true-when-loaded on either platform
    NO_MUTEX_GUARD, NOT_IN_BINLOG, ON_CHECK(0), ON_UPDATE(fix_syslog_enable),
    DEPRECATED("--log_error_services"));

static bool fix_syslog_tag(sys_var *self, THD *thd MY_ATTRIBUTE((unused)),
                           enum_var_type type MY_ATTRIBUTE((unused))) {
  return LogVar(self->name).val(opt_log_syslog_tag).update();
}

static bool check_syslog_tag(sys_var *self, THD *THD MY_ATTRIBUTE((unused)),
                             set_var *var) {
  if (var->value != nullptr)
    return LogVar(self->name).val(var->save_result.string_value).check();

  return false;
}

static Sys_var_charptr Sys_log_syslog_tag(
    "log_syslog_tag",
    "When logging issues using the host operating system's syslog, "
    "tag the entries from this particular MySQL server with this ident. "
    "This will help distinguish entries from MySQL servers co-existing "
    "on the same host machine. A non-empty tag will be appended to the "
    "default ident of 'mysqld', connected by a hyphen.",
    GLOBAL_VAR(opt_log_syslog_tag), CMD_LINE(REQUIRED_ARG), IN_SYSTEM_CHARSET,
    DEFAULT(""), NO_MUTEX_GUARD, NOT_IN_BINLOG, ON_CHECK(check_syslog_tag),
    ON_UPDATE(fix_syslog_tag));

#ifndef _WIN32

static bool check_syslog_facility(sys_var *self, THD *, set_var *var) {
  if (var->value != nullptr)
    return LogVar(self->name).val(var->save_result.string_value).check();
  return false;
}

static bool fix_syslog_facility(sys_var *self, THD *thd MY_ATTRIBUTE((unused)),
                                enum_var_type type MY_ATTRIBUTE((unused))) {
  return LogVar(self->name).val(opt_log_syslog_facility).update();
}

static Sys_var_charptr Sys_log_syslog_facility(
    "log_syslog_facility",
    "When logging issues using the host operating system's syslog, "
    "identify as a facility of the given type (to aid in log filtering).",
    GLOBAL_VAR(opt_log_syslog_facility), CMD_LINE(REQUIRED_ARG),
    IN_SYSTEM_CHARSET, DEFAULT("daemon"), NO_MUTEX_GUARD, NOT_IN_BINLOG,
    ON_CHECK(check_syslog_facility), ON_UPDATE(fix_syslog_facility));

static bool fix_syslog_pid(sys_var *self, THD *thd MY_ATTRIBUTE((unused)),
                           enum_var_type type MY_ATTRIBUTE((unused))) {
  return LogVar(self->name).val((longlong)opt_log_syslog_include_pid).update();
}

static Sys_var_bool Sys_log_syslog_log_pid(
    "log_syslog_include_pid",
    "When logging issues using the host operating system's syslog, "
    "include this MySQL server's process ID (PID). This setting does "
    "not affect MySQL's own error log file.",
    GLOBAL_VAR(opt_log_syslog_include_pid), CMD_LINE(OPT_ARG), DEFAULT(true),
    NO_MUTEX_GUARD, NOT_IN_BINLOG, ON_CHECK(0), ON_UPDATE(fix_syslog_pid));

#endif

static bool update_cached_long_query_time(sys_var *, THD *thd,
                                          enum_var_type type) {
  if (type == OPT_SESSION)
    thd->variables.long_query_time =
        double2ulonglong(thd->variables.long_query_time_double * 1e6);
  else
    global_system_variables.long_query_time =
        double2ulonglong(global_system_variables.long_query_time_double * 1e6);
  return false;
}

static Sys_var_double Sys_long_query_time(
<<<<<<< HEAD
    "long_query_time",
    "Log all queries that have taken more than long_query_time seconds "
    "to execute to file. The argument will be treated as a decimal value "
    "with microsecond precision",
    SESSION_VAR(long_query_time_double), CMD_LINE(REQUIRED_ARG),
    VALID_RANGE(0, LONG_TIMEOUT), DEFAULT(10), NO_MUTEX_GUARD, NOT_IN_BINLOG,
    ON_CHECK(0), ON_UPDATE(update_cached_long_query_time));

static bool fix_low_prio_updates(sys_var *, THD *thd, enum_var_type type) {
  if (type == OPT_SESSION) {
    thd->update_lock_default =
        (thd->variables.low_priority_updates ? TL_WRITE_LOW_PRIORITY
                                             : TL_WRITE);
    thd->insert_lock_default =
        (thd->variables.low_priority_updates ? TL_WRITE_LOW_PRIORITY
                                             : TL_WRITE_CONCURRENT_INSERT);
  } else
    thr_upgraded_concurrent_insert_lock =
        (global_system_variables.low_priority_updates ? TL_WRITE_LOW_PRIORITY
                                                      : TL_WRITE);
=======
       "long_query_time",
       "Log all queries that have taken more than long_query_time seconds "
       "to execute to file. The argument will be treated as a decimal value "
       "with microsecond precision",
       SESSION_VAR(long_query_time_double),
       CMD_LINE(REQUIRED_ARG), VALID_RANGE(0, LONG_TIMEOUT), DEFAULT(10),
       NO_MUTEX_GUARD, NOT_IN_BINLOG, ON_CHECK(0),
       ON_UPDATE(update_cached_long_query_time));

#ifndef DBUG_OFF
static bool update_cached_query_exec_time(sys_var *self, THD *thd,
                                          enum_var_type type)
{
  if (type == OPT_SESSION)
    thd->variables.query_exec_time=
      double2ulonglong(thd->variables.query_exec_time_double * 1e6);
  else
    global_system_variables.query_exec_time=
      double2ulonglong(global_system_variables.query_exec_time_double * 1e6);
  return false;
}

static Sys_var_double Sys_query_exec_time(
       "query_exec_time",
       "Pretend queries take this many seconds. When 0 (the default) use the "
       "actual execution time. Used only for debugging.",
       SESSION_VAR(query_exec_time_double),
       NO_CMD_LINE, VALID_RANGE(0, LONG_TIMEOUT), DEFAULT(0),
       NO_MUTEX_GUARD, IN_BINLOG, ON_CHECK(0),
       ON_UPDATE(update_cached_query_exec_time));
#endif

static bool fix_low_prio_updates(sys_var *self, THD *thd, enum_var_type type)
{
  if (type == OPT_SESSION)
  {
    thd->update_lock_default= (thd->variables.low_priority_updates ?
                               TL_WRITE_LOW_PRIORITY : TL_WRITE);
    thd->insert_lock_default= (thd->variables.low_priority_updates ?
                               TL_WRITE_LOW_PRIORITY : TL_WRITE_CONCURRENT_INSERT);
  }
  else
    thr_upgraded_concurrent_insert_lock=
      (global_system_variables.low_priority_updates ?
       TL_WRITE_LOW_PRIORITY : TL_WRITE);
>>>>>>> 333b4508
  return false;
}
static Sys_var_bool Sys_low_priority_updates(
    "low_priority_updates",
    "INSERT/DELETE/UPDATE has lower priority than selects",
    SESSION_VAR(low_priority_updates), CMD_LINE(OPT_ARG), DEFAULT(false),
    NO_MUTEX_GUARD, NOT_IN_BINLOG, ON_CHECK(0),
    ON_UPDATE(fix_low_prio_updates));

static Sys_var_bool Sys_lower_case_file_system(
    "lower_case_file_system",
    "Case sensitivity of file names on the file system where the "
    "data directory is located",
    READ_ONLY NON_PERSIST GLOBAL_VAR(lower_case_file_system), NO_CMD_LINE,
    DEFAULT(false));

static Sys_var_uint Sys_lower_case_table_names(
    "lower_case_table_names",
    "If set to 1 table names are stored in lowercase on disk and table "
    "names will be case-insensitive.  Should be set to 2 if you are using "
    "a case insensitive file system",
    READ_ONLY GLOBAL_VAR(lower_case_table_names),
    CMD_LINE(OPT_ARG, OPT_LOWER_CASE_TABLE_NAMES), VALID_RANGE(0, 2),
#ifdef FN_NO_CASE_SENSE
    DEFAULT(1),
#else
    DEFAULT(0),
#endif
    BLOCK_SIZE(1));

static bool session_readonly(sys_var *self, THD *, set_var *var) {
  if (var->is_global_persist()) return false;
  my_error(ER_VARIABLE_IS_READONLY, MYF(0), "SESSION", self->name.str,
           "GLOBAL");
  return true;
}

static bool check_max_allowed_packet(sys_var *self, THD *thd, set_var *var) {
  longlong val;
  if (session_readonly(self, thd, var)) return true;

  val = var->save_result.ulonglong_value;
  if (val < (longlong)global_system_variables.net_buffer_length) {
    push_warning_printf(thd, Sql_condition::SL_WARNING, WARN_OPTION_BELOW_LIMIT,
                        ER_THD(thd, WARN_OPTION_BELOW_LIMIT),
                        "max_allowed_packet", "net_buffer_length");
  }
  return false;
}

static Sys_var_ulong Sys_max_allowed_packet(
    "max_allowed_packet",
    "Max packet length to send to or receive from the server",
    SESSION_VAR(max_allowed_packet), CMD_LINE(REQUIRED_ARG),
    VALID_RANGE(1024, 1024 * 1024 * 1024), DEFAULT(64 * 1024 * 1024),
    BLOCK_SIZE(1024), NO_MUTEX_GUARD, NOT_IN_BINLOG,
    ON_CHECK(check_max_allowed_packet));

static Sys_var_ulong Sys_slave_max_allowed_packet(
    "slave_max_allowed_packet",
    "The maximum packet length to sent successfully from the master to slave.",
    GLOBAL_VAR(slave_max_allowed_packet), CMD_LINE(REQUIRED_ARG),
    VALID_RANGE(1024, MAX_MAX_ALLOWED_PACKET), DEFAULT(MAX_MAX_ALLOWED_PACKET),
    BLOCK_SIZE(1024));

static Sys_var_ulonglong Sys_max_binlog_cache_size(
    "max_binlog_cache_size", "Sets the total size of the transactional cache",
    GLOBAL_VAR(max_binlog_cache_size), CMD_LINE(REQUIRED_ARG),
    VALID_RANGE(IO_SIZE, ULLONG_MAX), DEFAULT((ULLONG_MAX / IO_SIZE) * IO_SIZE),
    BLOCK_SIZE(IO_SIZE), NO_MUTEX_GUARD, NOT_IN_BINLOG, ON_CHECK(0),
    ON_UPDATE(fix_binlog_cache_size));

static Sys_var_ulonglong Sys_max_binlog_stmt_cache_size(
    "max_binlog_stmt_cache_size", "Sets the total size of the statement cache",
    GLOBAL_VAR(max_binlog_stmt_cache_size), CMD_LINE(REQUIRED_ARG),
    VALID_RANGE(IO_SIZE, ULLONG_MAX), DEFAULT((ULLONG_MAX / IO_SIZE) * IO_SIZE),
    BLOCK_SIZE(IO_SIZE), NO_MUTEX_GUARD, NOT_IN_BINLOG, ON_CHECK(0),
    ON_UPDATE(fix_binlog_stmt_cache_size));

static bool fix_max_binlog_size(sys_var *, THD *, enum_var_type) {
  mysql_bin_log.set_max_size(max_binlog_size);
  /*
    For multisource replication, this max size is set to all relay logs
    per channel. So, run through them
  */
  if (!max_relay_log_size) {
    Master_info *mi = NULL;

    channel_map.wrlock();
    for (mi_map::iterator it = channel_map.begin(); it != channel_map.end();
         it++) {
      mi = it->second;
      if (mi != NULL) mi->rli->relay_log.set_max_size(max_binlog_size);
    }
    channel_map.unlock();
  }
  return false;
}
static Sys_var_ulong Sys_max_binlog_size(
    "max_binlog_size",
    "Binary log will be rotated automatically when the size exceeds this "
    "value. Will also apply to relay logs if max_relay_log_size is 0",
    GLOBAL_VAR(max_binlog_size), CMD_LINE(REQUIRED_ARG),
    VALID_RANGE(IO_SIZE, 1024 * 1024L * 1024L), DEFAULT(1024 * 1024L * 1024L),
    BLOCK_SIZE(IO_SIZE), NO_MUTEX_GUARD, NOT_IN_BINLOG, ON_CHECK(0),
    ON_UPDATE(fix_max_binlog_size));

static Sys_var_ulong Sys_max_connections(
<<<<<<< HEAD
    "max_connections", "The number of simultaneous clients allowed",
    GLOBAL_VAR(max_connections), CMD_LINE(REQUIRED_ARG), VALID_RANGE(1, 100000),
    DEFAULT(MAX_CONNECTIONS_DEFAULT), BLOCK_SIZE(1), NO_MUTEX_GUARD,
    NOT_IN_BINLOG, ON_CHECK(0), ON_UPDATE(0), NULL,
    /* max_connections is used as a sizing hint by the performance schema. */
    sys_var::PARSE_EARLY);
=======
       "max_connections", "The number of simultaneous clients allowed",
       GLOBAL_VAR(max_connections), CMD_LINE(REQUIRED_ARG),
       VALID_RANGE(1, MAX_CONNECTIONS),
       DEFAULT(MAX_CONNECTIONS_DEFAULT),
       BLOCK_SIZE(1),
       NO_MUTEX_GUARD,
       NOT_IN_BINLOG,
       ON_CHECK(0),
       ON_UPDATE(0),
       NULL,
       /* max_connections is used as a sizing hint by the performance schema. */
       sys_var::PARSE_EARLY);
>>>>>>> 333b4508

static Sys_var_ulong Sys_max_connect_errors(
    "max_connect_errors",
    "If there is more than this number of interrupted connections from "
    "a host this host will be blocked from further connections",
    GLOBAL_VAR(max_connect_errors), CMD_LINE(REQUIRED_ARG),
    VALID_RANGE(1, ULONG_MAX), DEFAULT(100), BLOCK_SIZE(1));

static Sys_var_uint Sys_extra_port(
       "extra_port",
       "Extra port number to use for tcp connections in a "
       "one-thread-per-connection manner. 0 means don't use another port",
       READ_ONLY GLOBAL_VAR(mysqld_extra_port), CMD_LINE(REQUIRED_ARG),
       VALID_RANGE(0, UINT_MAX32), DEFAULT(0), BLOCK_SIZE(1));

static Sys_var_ulong Sys_extra_max_connections(
       "extra_max_connections", "The number of connections on extra-port",
       GLOBAL_VAR(extra_max_connections), CMD_LINE(REQUIRED_ARG),
       VALID_RANGE(1, MAX_CONNECTIONS), DEFAULT(1), BLOCK_SIZE(1),
       NO_MUTEX_GUARD, NOT_IN_BINLOG, ON_CHECK(0), ON_UPDATE(0));

static Sys_var_long Sys_max_digest_length(
    "max_digest_length", "Maximum length considered for digest text.",
    READ_ONLY GLOBAL_VAR(max_digest_length), CMD_LINE(REQUIRED_ARG),
    VALID_RANGE(0, 1024 * 1024), DEFAULT(1024), BLOCK_SIZE(1));

static bool check_max_delayed_threads(sys_var *, THD *, set_var *var) {
  return (!var->is_global_persist()) && var->save_result.ulonglong_value != 0 &&
         var->save_result.ulonglong_value !=
             global_system_variables.max_insert_delayed_threads;
}

// Alias for max_delayed_threads
static Sys_var_ulong Sys_max_insert_delayed_threads(
    "max_insert_delayed_threads",
    "Don't start more than this number of threads to handle INSERT "
    "DELAYED statements. If set to zero INSERT DELAYED will be not used. "
    "This variable is deprecated along with INSERT DELAYED.",
    SESSION_VAR(max_insert_delayed_threads), NO_CMD_LINE, VALID_RANGE(0, 16384),
    DEFAULT(20), BLOCK_SIZE(1), NO_MUTEX_GUARD, NOT_IN_BINLOG,
    ON_CHECK(check_max_delayed_threads), ON_UPDATE(0), DEPRECATED(""));

static Sys_var_ulong Sys_max_delayed_threads(
    "max_delayed_threads",
    "Don't start more than this number of threads to handle INSERT "
    "DELAYED statements. If set to zero INSERT DELAYED will be not used. "
    "This variable is deprecated along with INSERT DELAYED.",
    SESSION_VAR(max_insert_delayed_threads), CMD_LINE(REQUIRED_ARG),
    VALID_RANGE(0, 16384), DEFAULT(20), BLOCK_SIZE(1), NO_MUTEX_GUARD,
    NOT_IN_BINLOG, ON_CHECK(check_max_delayed_threads), ON_UPDATE(0),
    DEPRECATED(""));

static Sys_var_ulong Sys_max_error_count(
    "max_error_count", "Max number of errors/warnings to store for a statement",
    HINT_UPDATEABLE SESSION_VAR(max_error_count), CMD_LINE(REQUIRED_ARG),
    VALID_RANGE(0, 65535), DEFAULT(DEFAULT_ERROR_COUNT), BLOCK_SIZE(1));

static Sys_var_ulonglong Sys_max_heap_table_size(
    "max_heap_table_size",
    "Don't allow creation of heap tables bigger than this",
    HINT_UPDATEABLE SESSION_VAR(max_heap_table_size), CMD_LINE(REQUIRED_ARG),
    VALID_RANGE(16384, (ulonglong) ~(intptr)0), DEFAULT(16 * 1024 * 1024),
    BLOCK_SIZE(1024));

static ulong mdl_locks_cache_size_unused;
static Sys_var_ulong Sys_metadata_locks_cache_size(
    "metadata_locks_cache_size", "Has no effect, deprecated",
    READ_ONLY GLOBAL_VAR(mdl_locks_cache_size_unused),
    CMD_LINE(REQUIRED_ARG, OPT_MDL_CACHE_SIZE), VALID_RANGE(1, 1024 * 1024),
    DEFAULT(1024), BLOCK_SIZE(1), NO_MUTEX_GUARD, NOT_IN_BINLOG, ON_CHECK(0),
    ON_UPDATE(0), DEPRECATED(""));

static ulong mdl_locks_hash_partitions_unused;
static Sys_var_ulong Sys_metadata_locks_hash_instances(
    "metadata_locks_hash_instances", "Has no effect, deprecated",
    READ_ONLY GLOBAL_VAR(mdl_locks_hash_partitions_unused),
    CMD_LINE(REQUIRED_ARG, OPT_MDL_HASH_INSTANCES), VALID_RANGE(1, 1024),
    DEFAULT(8), BLOCK_SIZE(1), NO_MUTEX_GUARD, NOT_IN_BINLOG, ON_CHECK(0),
    ON_UPDATE(0), DEPRECATED(""));

// relies on DBUG_ASSERT(sizeof(my_thread_id) == 4);
static Sys_var_uint Sys_pseudo_thread_id(
<<<<<<< HEAD
    "pseudo_thread_id", "This variable is for internal server use",
    SESSION_ONLY(pseudo_thread_id), NO_CMD_LINE, VALID_RANGE(0, UINT_MAX32),
    DEFAULT(0), BLOCK_SIZE(1), NO_MUTEX_GUARD, IN_BINLOG,
    ON_CHECK(check_has_super));

static bool fix_max_join_size(sys_var *self, THD *thd, enum_var_type type) {
  System_variables *sv = (self->is_global_persist(type))
                             ? &global_system_variables
                             : &thd->variables;
=======
       "pseudo_thread_id",
       "This variable is for internal server use",
       SESSION_ONLY(pseudo_thread_id),
       NO_CMD_LINE, VALID_RANGE(0, UINT_MAX32), DEFAULT(0),
       BLOCK_SIZE(1), NO_MUTEX_GUARD, IN_BINLOG,
       ON_CHECK(check_has_super));

static bool fix_pseudo_server_id(sys_var *self, THD *thd, enum_var_type type)
{
  thd->server_id= thd->variables.pseudo_server_id != 0 ?
                  thd->variables.pseudo_server_id : server_id;
  return false;
}

static Sys_var_ulong Sys_pseudo_server_id(
       "pseudo_server_id",
       "Override server_id for currrent session",
       SESSION_ONLY(pseudo_server_id),
       NO_CMD_LINE, VALID_RANGE(0, ULONG_MAX), DEFAULT(0),
       BLOCK_SIZE(1), NO_MUTEX_GUARD, IN_BINLOG,
       ON_CHECK(check_has_super), ON_UPDATE(fix_pseudo_server_id));

static bool fix_max_join_size(sys_var *self, THD *thd, enum_var_type type)
{
  SV *sv= type == OPT_GLOBAL ? &global_system_variables : &thd->variables;
>>>>>>> 333b4508
  if (sv->max_join_size == HA_POS_ERROR)
    sv->option_bits |= OPTION_BIG_SELECTS;
  else
    sv->option_bits &= ~OPTION_BIG_SELECTS;
  return false;
}
static Sys_var_harows Sys_max_join_size(
    "max_join_size",
    "Joins that are probably going to read more than max_join_size "
    "records return an error",
    HINT_UPDATEABLE SESSION_VAR(max_join_size), CMD_LINE(REQUIRED_ARG),
    VALID_RANGE(1, HA_POS_ERROR), DEFAULT(HA_POS_ERROR), BLOCK_SIZE(1),
    NO_MUTEX_GUARD, NOT_IN_BINLOG, ON_CHECK(0), ON_UPDATE(fix_max_join_size));

static Sys_var_ulong Sys_max_seeks_for_key(
    "max_seeks_for_key",
    "Limit assumed max number of seeks when looking up rows based on a key",
    HINT_UPDATEABLE SESSION_VAR(max_seeks_for_key), CMD_LINE(REQUIRED_ARG),
    VALID_RANGE(1, ULONG_MAX), DEFAULT(ULONG_MAX), BLOCK_SIZE(1));

static Sys_var_ulong Sys_max_length_for_sort_data(
    "max_length_for_sort_data", "Max number of bytes in sorted records",
    HINT_UPDATEABLE SESSION_VAR(max_length_for_sort_data),
    CMD_LINE(REQUIRED_ARG), VALID_RANGE(4, 8192 * 1024L), DEFAULT(4096),
    BLOCK_SIZE(1));

static Sys_var_ulong Sys_max_points_in_geometry(
    "max_points_in_geometry", "Maximum number of points in a geometry",
    HINT_UPDATEABLE SESSION_VAR(max_points_in_geometry), CMD_LINE(OPT_ARG),
    VALID_RANGE(3, 1024 * 1024L), DEFAULT(64 * 1024), BLOCK_SIZE(1));

static PolyLock_mutex PLock_prepared_stmt_count(&LOCK_prepared_stmt_count);

static Sys_var_ulong Sys_max_prepared_stmt_count(
    "max_prepared_stmt_count",
    "Maximum number of prepared statements in the server",
    GLOBAL_VAR(max_prepared_stmt_count), CMD_LINE(REQUIRED_ARG),
    VALID_RANGE(0, 1024 * 1024), DEFAULT(16382), BLOCK_SIZE(1),
    &PLock_prepared_stmt_count, NOT_IN_BINLOG, ON_CHECK(NULL), ON_UPDATE(NULL),
    NULL,
    /* max_prepared_stmt_count is used as a sizing hint by the performance
       schema. */
    sys_var::PARSE_EARLY);

static bool fix_max_relay_log_size(sys_var *, THD *, enum_var_type) {
  Master_info *mi = NULL;

  channel_map.wrlock();
  for (mi_map::iterator it = channel_map.begin(); it != channel_map.end();
       it++) {
    mi = it->second;

    if (mi != NULL)
      mi->rli->relay_log.set_max_size(max_relay_log_size ? max_relay_log_size
                                                         : max_binlog_size);
  }
  channel_map.unlock();
  return false;
}
static Sys_var_ulong Sys_max_relay_log_size(
    "max_relay_log_size",
    "If non-zero: relay log will be rotated automatically when the "
    "size exceeds this value; if zero: when the size "
    "exceeds max_binlog_size",
    GLOBAL_VAR(max_relay_log_size), CMD_LINE(REQUIRED_ARG),
    VALID_RANGE(0, 1024L * 1024 * 1024), DEFAULT(0), BLOCK_SIZE(IO_SIZE),
    NO_MUTEX_GUARD, NOT_IN_BINLOG, ON_CHECK(0),
    ON_UPDATE(fix_max_relay_log_size));

static Sys_var_ulong Sys_max_sort_length(
    "max_sort_length",
    "The number of bytes to use when sorting BLOB or TEXT values (only "
    "the first max_sort_length bytes of each value are used; the rest "
    "are ignored)",
    HINT_UPDATEABLE SESSION_VAR(max_sort_length), CMD_LINE(REQUIRED_ARG),
    VALID_RANGE(4, 8192 * 1024L), DEFAULT(1024), BLOCK_SIZE(1));

static Sys_var_ulong Sys_max_sp_recursion_depth(
    "max_sp_recursion_depth", "Maximum stored procedure recursion depth",
    SESSION_VAR(max_sp_recursion_depth), CMD_LINE(OPT_ARG), VALID_RANGE(0, 255),
    DEFAULT(0), BLOCK_SIZE(1));

// non-standard session_value_ptr() here
static Sys_var_max_user_conn Sys_max_user_connections(
    "max_user_connections",
    "The maximum number of active connections for a single user "
    "(0 = no limit)",
    SESSION_VAR(max_user_connections), CMD_LINE(REQUIRED_ARG),
    VALID_RANGE(0, UINT_MAX), DEFAULT(0), BLOCK_SIZE(1), NO_MUTEX_GUARD,
    NOT_IN_BINLOG, ON_CHECK(session_readonly));

static Sys_var_ulong Sys_max_write_lock_count(
    "max_write_lock_count",
    "After this many write locks, allow some read locks to run in between",
    GLOBAL_VAR(max_write_lock_count), CMD_LINE(REQUIRED_ARG),
    VALID_RANGE(1, ULONG_MAX), DEFAULT(ULONG_MAX), BLOCK_SIZE(1));

static Sys_var_ulong Sys_min_examined_row_limit(
    "min_examined_row_limit",
    "Don't write queries to slow log that examine fewer rows "
    "than that",
    SESSION_VAR(min_examined_row_limit), CMD_LINE(REQUIRED_ARG),
    VALID_RANGE(0, ULONG_MAX), DEFAULT(0), BLOCK_SIZE(1));

#ifdef _WIN32
static Sys_var_bool Sys_named_pipe("named_pipe", "Enable the named pipe (NT)",
                                   READ_ONLY NON_PERSIST
                                       GLOBAL_VAR(opt_enable_named_pipe),
                                   CMD_LINE(OPT_ARG), DEFAULT(false));
#endif

static bool check_net_buffer_length(sys_var *self, THD *thd, set_var *var) {
  longlong val;
  if (session_readonly(self, thd, var)) return true;

  val = var->save_result.ulonglong_value;
  if (val > (longlong)global_system_variables.max_allowed_packet) {
    push_warning_printf(thd, Sql_condition::SL_WARNING, WARN_OPTION_BELOW_LIMIT,
                        ER_THD(thd, WARN_OPTION_BELOW_LIMIT),
                        "max_allowed_packet", "net_buffer_length");
  }
  return false;
}
static Sys_var_ulong Sys_net_buffer_length(
    "net_buffer_length", "Buffer length for TCP/IP and socket communication",
    SESSION_VAR(net_buffer_length), CMD_LINE(REQUIRED_ARG),
    VALID_RANGE(1024, 1024 * 1024), DEFAULT(16384), BLOCK_SIZE(1024),
    NO_MUTEX_GUARD, NOT_IN_BINLOG, ON_CHECK(check_net_buffer_length));

static bool fix_net_read_timeout(sys_var *self, THD *thd, enum_var_type type) {
  if (!self->is_global_persist(type)) {
    // net_buffer_length is a specific property for the classic protocols
    if (!thd->is_classic_protocol()) {
      my_error(ER_PLUGGABLE_PROTOCOL_COMMAND_NOT_SUPPORTED, MYF(0));
      return true;
    }
    my_net_set_read_timeout(thd->get_protocol_classic()->get_net(),
                            thd->variables.net_read_timeout);
  }
  return false;
}
static Sys_var_ulong Sys_net_read_timeout(
    "net_read_timeout",
    "Number of seconds to wait for more data from a connection before "
    "aborting the read",
    SESSION_VAR(net_read_timeout), CMD_LINE(REQUIRED_ARG),
    VALID_RANGE(1, LONG_TIMEOUT), DEFAULT(NET_READ_TIMEOUT), BLOCK_SIZE(1),
    NO_MUTEX_GUARD, NOT_IN_BINLOG, ON_CHECK(0),
    ON_UPDATE(fix_net_read_timeout));

static bool fix_net_write_timeout(sys_var *self, THD *thd, enum_var_type type) {
  if (!self->is_global_persist(type)) {
    // net_read_timeout is a specific property for the classic protocols
    if (!thd->is_classic_protocol()) {
      my_error(ER_PLUGGABLE_PROTOCOL_COMMAND_NOT_SUPPORTED, MYF(0));
      return true;
    }
    my_net_set_write_timeout(thd->get_protocol_classic()->get_net(),
                             thd->variables.net_write_timeout);
  }
  return false;
}
static Sys_var_ulong Sys_net_write_timeout(
<<<<<<< HEAD
    "net_write_timeout",
    "Number of seconds to wait for a block to be written to a connection "
    "before aborting the write",
    SESSION_VAR(net_write_timeout), CMD_LINE(REQUIRED_ARG),
    VALID_RANGE(1, LONG_TIMEOUT), DEFAULT(NET_WRITE_TIMEOUT), BLOCK_SIZE(1),
    NO_MUTEX_GUARD, NOT_IN_BINLOG, ON_CHECK(0),
    ON_UPDATE(fix_net_write_timeout));

static bool fix_net_retry_count(sys_var *self, THD *thd, enum_var_type type) {
  if (!self->is_global_persist(type)) {
=======
       "net_write_timeout",
       "Number of seconds to wait for a block to be written to a connection "
       "before aborting the write",
       SESSION_VAR(net_write_timeout), CMD_LINE(REQUIRED_ARG),
       VALID_RANGE(1, LONG_TIMEOUT), DEFAULT(NET_WRITE_TIMEOUT), BLOCK_SIZE(1),
       NO_MUTEX_GUARD, NOT_IN_BINLOG, ON_CHECK(0),
       ON_UPDATE(fix_net_write_timeout));

// Sync kill_idle_transaction and innodb_kill_idle_transaction values
extern long srv_kill_idle_transaction;

static bool fix_kill_idle_transaction(sys_var *self, THD *thd,
                                      enum_var_type type)
{
  srv_kill_idle_transaction= kill_idle_transaction_timeout;
  return false;
}

static Sys_var_ulong Sys_kill_idle_transaction(
       "kill_idle_transaction",
       "If non-zero, number of seconds to wait before killing idle "
       "connections that have open transactions",
       GLOBAL_VAR(kill_idle_transaction_timeout), CMD_LINE(REQUIRED_ARG),
       VALID_RANGE(0, LONG_TIMEOUT), DEFAULT(0), BLOCK_SIZE(1),
       NO_MUTEX_GUARD, NOT_IN_BINLOG, ON_CHECK(0),
       ON_UPDATE(fix_kill_idle_transaction));

static bool fix_net_retry_count(sys_var *self, THD *thd, enum_var_type type)
{
  if (type != OPT_GLOBAL)
  {
>>>>>>> 333b4508
    // net_write_timeout is a specific property for the classic protocols
    if (!thd->is_classic_protocol()) {
      my_error(ER_PLUGGABLE_PROTOCOL_COMMAND_NOT_SUPPORTED, MYF(0));
      return true;
    }
    thd->get_protocol_classic()->get_net()->retry_count =
        thd->variables.net_retry_count;
  }
  return false;
}
static Sys_var_ulong Sys_net_retry_count(
    "net_retry_count",
    "If a read on a communication port is interrupted, retry this "
    "many times before giving up",
    SESSION_VAR(net_retry_count), CMD_LINE(REQUIRED_ARG),
    VALID_RANGE(1, ULONG_MAX), DEFAULT(MYSQLD_NET_RETRY_COUNT), BLOCK_SIZE(1),
    NO_MUTEX_GUARD, NOT_IN_BINLOG, ON_CHECK(0), ON_UPDATE(fix_net_retry_count));

static Sys_var_bool Sys_new_mode("new",
                                 "Use very new possible \"unsafe\" functions",
                                 SESSION_VAR(new_mode), CMD_LINE(OPT_ARG, 'n'),
                                 DEFAULT(false));

static Sys_var_bool Sys_old_mode("old", "Use compatible behavior",
                                 READ_ONLY GLOBAL_VAR(old_mode),
                                 CMD_LINE(OPT_ARG), DEFAULT(false));

static Sys_var_bool Sys_old_alter_table("old_alter_table",
                                        "Use old, non-optimized alter table",
                                        SESSION_VAR(old_alter_table),
                                        CMD_LINE(OPT_ARG), DEFAULT(false));

static Sys_var_ulong Sys_open_files_limit(
    "open_files_limit",
    "If this is not 0, then mysqld will use this value to reserve file "
    "descriptors to use with setrlimit(). If this value is 0 then mysqld "
    "will reserve max_connections*5 or max_connections + table_open_cache*2 "
    "(whichever is larger) number of file descriptors",
    READ_ONLY GLOBAL_VAR(open_files_limit), CMD_LINE(REQUIRED_ARG),
    VALID_RANGE(0, OS_FILE_LIMIT), DEFAULT(0), BLOCK_SIZE(1), NO_MUTEX_GUARD,
    NOT_IN_BINLOG, ON_CHECK(NULL), ON_UPDATE(NULL), NULL,
    /* open_files_limit is used as a sizing hint by the performance schema. */
    sys_var::PARSE_EARLY);

/// @todo change to enum
static Sys_var_ulong Sys_optimizer_prune_level(
    "optimizer_prune_level",
    "Controls the heuristic(s) applied during query optimization to prune "
    "less-promising partial plans from the optimizer search space. "
    "Meaning: 0 - do not apply any heuristic, thus perform exhaustive "
    "search; 1 - prune plans based on number of retrieved rows",
    HINT_UPDATEABLE SESSION_VAR(optimizer_prune_level), CMD_LINE(REQUIRED_ARG),
    VALID_RANGE(0, 1), DEFAULT(1), BLOCK_SIZE(1));

static Sys_var_ulong Sys_optimizer_search_depth(
    "optimizer_search_depth",
    "Maximum depth of search performed by the query optimizer. Values "
    "larger than the number of relations in a query result in better "
    "query plans, but take longer to compile a query. Values smaller "
    "than the number of tables in a relation result in faster "
    "optimization, but may produce very bad query plans. If set to 0, "
    "the system will automatically pick a reasonable value",
    HINT_UPDATEABLE SESSION_VAR(optimizer_search_depth), CMD_LINE(REQUIRED_ARG),
    VALID_RANGE(0, MAX_TABLES + 1), DEFAULT(MAX_TABLES + 1), BLOCK_SIZE(1));

static Sys_var_ulong Sys_range_optimizer_max_mem_size(
    "range_optimizer_max_mem_size",
    "Maximum amount of memory used by the range optimizer "
    "to allocate predicates during range analysis. "
    "The larger the number, more memory may be consumed during "
    "range analysis. If the value is too low to completed range "
    "optimization of a query, index range scan will not be "
    "considered for this query. A value of 0 means range optimizer "
    "does not have any cap on memory. ",
    HINT_UPDATEABLE SESSION_VAR(range_optimizer_max_mem_size),
    CMD_LINE(REQUIRED_ARG), VALID_RANGE(0, ULONG_MAX), DEFAULT(8388608),
    BLOCK_SIZE(1));

static bool limit_parser_max_mem_size(sys_var *, THD *thd, set_var *var) {
  if (var->is_global_persist()) return false;
  ulonglong val = var->save_result.ulonglong_value;
  if (val > global_system_variables.parser_max_mem_size) {
    if (thd->security_context()->check_access(SUPER_ACL)) return false;
    var->save_result.ulonglong_value =
        global_system_variables.parser_max_mem_size;
    return throw_bounds_warning(thd, "parser_max_mem_size",
                                true,  // fixed
                                true,  // is_unsigned
                                val);
  }
  return false;
}

constexpr size_t max_mem_sz = std::numeric_limits<size_t>::max();

static Sys_var_ulonglong Sys_histogram_generation_max_mem_size(
    "histogram_generation_max_mem_size",
    "Maximum amount of memory available for generating histograms",
    SESSION_VAR(histogram_generation_max_mem_size), CMD_LINE(REQUIRED_ARG),
    VALID_RANGE(1000000, max_mem_sz), DEFAULT(20000000), BLOCK_SIZE(1),
    NO_MUTEX_GUARD, NOT_IN_BINLOG, ON_CHECK(check_has_super), ON_UPDATE(NULL));

/*
  Need at least 400Kb to get through bootstrap.
  Need at least 8Mb to get through mtr check testcase, which does
    SELECT * FROM INFORMATION_SCHEMA.VIEWS
*/
static Sys_var_ulonglong Sys_parser_max_mem_size(
    "parser_max_mem_size", "Maximum amount of memory available to the parser",
    SESSION_VAR(parser_max_mem_size), CMD_LINE(REQUIRED_ARG),
    VALID_RANGE(10 * 1000 * 1000, max_mem_sz), DEFAULT(max_mem_sz),
    BLOCK_SIZE(1), NO_MUTEX_GUARD, NOT_IN_BINLOG,
    ON_CHECK(limit_parser_max_mem_size), ON_UPDATE(NULL));

/*
  There is no call on Sys_var_integer::do_check() for 'set xxx=default';
  The predefined default for parser_max_mem_size is "infinite".
  Update it in case we have seen option maximum-parser-max-mem-size
  Also update global_system_variables, so 'SELECT parser_max_mem_size'
  reports correct data.
*/
<<<<<<< HEAD
export void update_parser_max_mem_size() {
  const ulonglong max_max = max_system_variables.parser_max_mem_size;
  if (max_max == max_mem_sz) return;
=======
export void update_parser_max_mem_size()
{
  /*
    As "max_system_variables" table is no longer used because of the
    custom Percona Server "Expanded Program Option Modifiers",
    we need to get the value of the specified "--maximum-parser-max-mem-size"
    option via "getopt_constraint_get_max_value()" call.
  */
  const void* max_max_ptr =
    getopt_constraint_get_max_value("parser_max_mem_size", 0, FALSE);
  if (max_max_ptr == 0)
    return;
  const ulonglong max_max= *(const ulonglong*)max_max_ptr;
  if (max_max == max_mem_sz)
    return;
>>>>>>> 333b4508
  // In case parser-max-mem-size is also set:
  const ulonglong new_val =
      std::min(max_max, global_system_variables.parser_max_mem_size);
  Sys_parser_max_mem_size.update_default(new_val);
  global_system_variables.parser_max_mem_size = new_val;
}

/**
  @note
  @b BEWARE! These must have the same order as the \#defines in sql_const.h!
*/
static const char *optimizer_switch_names[] = {
    "index_merge",
    "index_merge_union",
    "index_merge_sort_union",
    "index_merge_intersection",
    "engine_condition_pushdown",
    "index_condition_pushdown",
    "mrr",
    "mrr_cost_based",
    "block_nested_loop",
    "batched_key_access",
    "materialization",
    "semijoin",
    "loosescan",
    "firstmatch",
    "duplicateweedout",
    "subquery_materialization_cost_based",
    "use_index_extensions",
    "condition_fanout_filter",
    "derived_merge",
    "use_invisible_indexes",
    "default",
    NullS};
static Sys_var_flagset Sys_optimizer_switch(
    "optimizer_switch",
    "optimizer_switch=option=val[,option=val...], where option is one of "
    "{index_merge, index_merge_union, index_merge_sort_union, "
    "index_merge_intersection, engine_condition_pushdown, "
    "index_condition_pushdown, mrr, mrr_cost_based"
    ", materialization, semijoin, loosescan, firstmatch, duplicateweedout,"
    " subquery_materialization_cost_based"
    ", block_nested_loop, batched_key_access, use_index_extensions,"
    " condition_fanout_filter, derived_merge} and val is one of "
    "{on, off, default}",
    HINT_UPDATEABLE SESSION_VAR(optimizer_switch), CMD_LINE(REQUIRED_ARG),
    optimizer_switch_names, DEFAULT(OPTIMIZER_SWITCH_DEFAULT), NO_MUTEX_GUARD,
    NOT_IN_BINLOG, ON_CHECK(NULL), ON_UPDATE(NULL));

static Sys_var_bool Sys_var_end_markers_in_json(
    "end_markers_in_json",
    "In JSON output (\"EXPLAIN FORMAT=JSON\" and optimizer trace), "
    "if variable is set to 1, repeats the structure's key (if it has one) "
    "near the closing bracket",
    HINT_UPDATEABLE SESSION_VAR(end_markers_in_json), CMD_LINE(OPT_ARG),
    DEFAULT(false));

static Sys_var_flagset Sys_optimizer_trace(
    "optimizer_trace",
    "Controls tracing of the Optimizer:"
    " optimizer_trace=option=val[,option=val...], where option is one of"
    " {enabled, one_line}"
    " and val is one of {on, default}",
    SESSION_VAR(optimizer_trace), CMD_LINE(REQUIRED_ARG),
    Opt_trace_context::flag_names, DEFAULT(Opt_trace_context::FLAG_DEFAULT));
// @see set_var::is_var_optimizer_trace()
export sys_var *Sys_optimizer_trace_ptr = &Sys_optimizer_trace;

/**
  Note how "misc" is not here: it is not accessible to the user; disabling
  "misc" would disable the top object, which would make an empty trace.
*/
static Sys_var_flagset Sys_optimizer_trace_features(
    "optimizer_trace_features",
    "Enables/disables tracing of selected features of the Optimizer:"
    " optimizer_trace_features=option=val[,option=val...], where option is one "
    "of"
    " {greedy_search, range_optimizer, dynamic_range, repeated_subselect}"
    " and val is one of {on, off, default}",
    SESSION_VAR(optimizer_trace_features), CMD_LINE(REQUIRED_ARG),
    Opt_trace_context::feature_names,
    DEFAULT(Opt_trace_context::default_features));

/** Delete all old optimizer traces */
static bool optimizer_trace_update(sys_var *, THD *thd, enum_var_type) {
  thd->opt_trace.reset();
  return false;
}

static Sys_var_long Sys_optimizer_trace_offset(
    "optimizer_trace_offset",
    "Offset of first optimizer trace to show; see manual",
    SESSION_VAR(optimizer_trace_offset), CMD_LINE(REQUIRED_ARG),
    VALID_RANGE(LONG_MIN, LONG_MAX), DEFAULT(-1), BLOCK_SIZE(1), NO_MUTEX_GUARD,
    NOT_IN_BINLOG, ON_CHECK(NULL), ON_UPDATE(optimizer_trace_update));

static Sys_var_long Sys_optimizer_trace_limit(
    "optimizer_trace_limit", "Maximum number of shown optimizer traces",
    SESSION_VAR(optimizer_trace_limit), CMD_LINE(REQUIRED_ARG),
    VALID_RANGE(0, LONG_MAX), DEFAULT(1), BLOCK_SIZE(1), NO_MUTEX_GUARD,
    NOT_IN_BINLOG, ON_CHECK(NULL), ON_UPDATE(optimizer_trace_update));

static Sys_var_ulong Sys_optimizer_trace_max_mem_size(
    "optimizer_trace_max_mem_size",
    "Maximum allowed cumulated size of stored optimizer traces",
    SESSION_VAR(optimizer_trace_max_mem_size), CMD_LINE(REQUIRED_ARG),
    VALID_RANGE(0, ULONG_MAX), DEFAULT(1024 * 1024), BLOCK_SIZE(1));

static Sys_var_charptr Sys_pid_file(
    "pid_file", "Pid file used by safe_mysqld",
    READ_ONLY NON_PERSIST GLOBAL_VAR(pidfile_name_ptr), CMD_LINE(REQUIRED_ARG),
    IN_FS_CHARSET, DEFAULT(0));

static Sys_var_charptr Sys_plugin_dir(
    "plugin_dir", "Directory for plugins",
    READ_ONLY NON_PERSIST GLOBAL_VAR(opt_plugin_dir_ptr),
    CMD_LINE(REQUIRED_ARG), IN_FS_CHARSET, DEFAULT(0));

static Sys_var_uint Sys_port(
    "port",
    "Port number to use for connection or 0 to default to, "
    "my.cnf, $MYSQL_TCP_PORT, "
#if MYSQL_PORT_DEFAULT == 0
    "/etc/services, "
#endif
    "built-in default (" STRINGIFY_ARG(MYSQL_PORT) "), whatever comes first",
    READ_ONLY NON_PERSIST GLOBAL_VAR(mysqld_port), CMD_LINE(REQUIRED_ARG, 'P'),
    VALID_RANGE(0, 65535), DEFAULT(0), BLOCK_SIZE(1));

static Sys_var_ulong Sys_preload_buff_size(
    "preload_buffer_size",
    "The size of the buffer that is allocated when preloading indexes",
    SESSION_VAR(preload_buff_size), CMD_LINE(REQUIRED_ARG),
    VALID_RANGE(1024, 1024 * 1024 * 1024), DEFAULT(32768), BLOCK_SIZE(1));

static Sys_var_uint Sys_protocol_version(
    "protocol_version",
    "The version of the client/server protocol used by the MySQL server",
    READ_ONLY NON_PERSIST GLOBAL_VAR(protocol_version), NO_CMD_LINE,
    VALID_RANGE(0, ~0), DEFAULT(PROTOCOL_VERSION), BLOCK_SIZE(1));

static Sys_var_proxy_user Sys_proxy_user(
    "proxy_user", "The proxy user account name used when logging in",
    IN_SYSTEM_CHARSET);

static Sys_var_external_user Sys_external_user(
    "external_user", "The external user account used when logging in",
    IN_SYSTEM_CHARSET);

static Sys_var_ulong Sys_read_buff_size(
    "read_buffer_size",
    "Each thread that does a sequential scan allocates a buffer of "
    "this size for each table it scans. If you do many sequential scans, "
    "you may want to increase this value",
    HINT_UPDATEABLE SESSION_VAR(read_buff_size), CMD_LINE(REQUIRED_ARG),
    VALID_RANGE(IO_SIZE * 2, INT_MAX32), DEFAULT(128 * 1024),
    BLOCK_SIZE(IO_SIZE));

static bool check_read_only(sys_var *, THD *thd, set_var *) {
  /* Prevent self dead-lock */
  if (thd->locked_tables_mode || thd->in_active_multi_stmt_transaction()) {
    my_error(ER_LOCK_OR_ACTIVE_TRANSACTION, MYF(0));
    return true;
  }
  return false;
}

static bool check_require_secure_transport(
    sys_var *, THD *, set_var *var MY_ATTRIBUTE((unused))) {
#if !defined(_WIN32)
  /*
    always allow require_secure_transport to be enabled on
    Linux, as socket is secure.
  */
  return false;
#else
  /*
    check whether SSL or shared memory transports are enabled before
    turning require_secure_transport ON, otherwise no connections will
    be allowed on Windows.
  */

  if (!var->save_result.ulonglong_value) return false;
  if ((have_ssl == SHOW_OPTION_YES) || opt_enable_shared_memory) return false;
  /* reject if SSL and shared memory are both disabled: */
  my_error(ER_NO_SECURE_TRANSPORTS_CONFIGURED, MYF(0));
  return true;

#endif
}

static bool fix_read_only(sys_var *self, THD *thd, enum_var_type) {
  bool result = true;
  bool new_read_only = read_only;  // make a copy before releasing a mutex
  DBUG_ENTER("sys_var_opt_readonly::update");

  if (read_only == false || read_only == opt_readonly) {
    if (opt_super_readonly && !read_only) {
      opt_super_readonly = false;
      super_read_only = false;
    }
    opt_readonly = read_only;
    DBUG_RETURN(false);
  }

  if (check_read_only(self, thd, 0))  // just in case
    goto end;

  if (thd->global_read_lock.is_acquired()) {
    /*
      This connection already holds the global read lock.
      This can be the case with:
      - FLUSH TABLES WITH READ LOCK
      - SET GLOBAL READ_ONLY = 1
    */
    if (opt_super_readonly && !read_only) {
      opt_super_readonly = false;
      super_read_only = false;
    }
    opt_readonly = read_only;
    DBUG_RETURN(false);
  }

  /*
    READ_ONLY=1 prevents write locks from being taken on tables and
    blocks transactions from committing. We therefore should make sure
    that no such events occur while setting the read_only variable.
    This is a 2 step process:
    [1] lock_global_read_lock()
      Prevents connections from obtaining new write locks on
      tables. Note that we can still have active rw transactions.
    [2] make_global_read_lock_block_commit()
      Prevents transactions from committing.
  */

  read_only = opt_readonly;
  mysql_mutex_unlock(&LOCK_global_system_variables);

  if (thd->global_read_lock.lock_global_read_lock(thd))
    goto end_with_mutex_unlock;

  if ((result = thd->global_read_lock.make_global_read_lock_block_commit(thd)))
    goto end_with_read_lock;

  /* Change the opt_readonly system variable, safe because the lock is held */
  opt_readonly = new_read_only;

  result = false;

end_with_read_lock:
  /* Release the lock */
  thd->global_read_lock.unlock_global_read_lock(thd);
end_with_mutex_unlock:
  mysql_mutex_lock(&LOCK_global_system_variables);
end:
  read_only = opt_readonly;
  DBUG_RETURN(result);
}

static bool fix_super_read_only(sys_var *, THD *thd, enum_var_type type) {
  DBUG_ENTER("sys_var_opt_super_readonly::update");

  /* return if no changes: */
  if (super_read_only == opt_super_readonly) DBUG_RETURN(false);

  /* return immediately if turning super_read_only OFF: */
  if (super_read_only == false) {
    opt_super_readonly = false;
    DBUG_RETURN(false);
  }
  bool result = true;
  bool new_super_read_only =
      super_read_only; /* make a copy before releasing a mutex */

  /* set read_only to ON if it is OFF, letting fix_read_only()
     handle its own locking needs
  */
  if (!opt_readonly) {
    read_only = true;
    if ((result = fix_read_only(NULL, thd, type))) goto end;
  }

  /* if we already have global read lock, set super_read_only
     and return immediately:
  */
  if (thd->global_read_lock.is_acquired()) {
    opt_super_readonly = super_read_only;
    DBUG_RETURN(false);
  }

  /* now we're turning ON super_read_only: */
  super_read_only = opt_super_readonly;
  mysql_mutex_unlock(&LOCK_global_system_variables);

  if (thd->global_read_lock.lock_global_read_lock(thd))
    goto end_with_mutex_unlock;

  if ((result = thd->global_read_lock.make_global_read_lock_block_commit(thd)))
    goto end_with_read_lock;
  opt_super_readonly = new_super_read_only;
  result = false;

end_with_read_lock:
  /* Release the lock */
  thd->global_read_lock.unlock_global_read_lock(thd);
end_with_mutex_unlock:
  mysql_mutex_lock(&LOCK_global_system_variables);
end:
  super_read_only = opt_super_readonly;
  DBUG_RETURN(result);
}

static Sys_var_bool Sys_require_secure_transport(
    "require_secure_transport",
    "When this option is enabled, connections attempted using insecure "
    "transport will be rejected.  Secure transports are SSL/TLS, "
    "Unix socket or Shared Memory (on Windows).",
    GLOBAL_VAR(opt_require_secure_transport), CMD_LINE(OPT_ARG), DEFAULT(false),
    NO_MUTEX_GUARD, NOT_IN_BINLOG, ON_CHECK(check_require_secure_transport),
    ON_UPDATE(0));

/**
  The read_only boolean is always equal to the opt_readonly boolean except
  during fix_read_only(); when that function is entered, opt_readonly is
  the pre-update value and read_only is the post-update value.
  fix_read_only() compares them and runs needed operations for the
  transition (especially when transitioning from false to true) and
  synchronizes both booleans in the end.
*/
static Sys_var_bool Sys_readonly(
    "read_only",
    "Make all non-temporary tables read-only, with the exception for "
    "replication (slave) threads and users with the SUPER privilege",
    GLOBAL_VAR(read_only), CMD_LINE(OPT_ARG), DEFAULT(false), NO_MUTEX_GUARD,
    NOT_IN_BINLOG, ON_CHECK(check_read_only), ON_UPDATE(fix_read_only));

static Sys_var_mybool Sys_userstat(
       "userstat",
       "Control USER_STATISTICS, CLIENT_STATISTICS, THREAD_STATISTICS, "
       "INDEX_STATISTICS and TABLE_STATISTICS running",
       GLOBAL_VAR(opt_userstat), CMD_LINE(OPT_ARG), DEFAULT(FALSE));

static Sys_var_mybool Sys_thread_statistics(
       "thread_statistics",
       "Control TABLE_STATISTICS running, when userstat is enabled",
       GLOBAL_VAR(opt_thread_statistics), CMD_LINE(OPT_ARG), DEFAULT(FALSE));

/**
Setting super_read_only to ON triggers read_only to also be set to ON.
*/
static Sys_var_bool Sys_super_readonly(
    "super_read_only",
    "Make all non-temporary tables read-only, with the exception for "
    "replication (slave) threads.  Users with the SUPER privilege are "
    "affected, unlike read_only.  Setting super_read_only to ON "
    "also sets read_only to ON.",
    GLOBAL_VAR(super_read_only), CMD_LINE(OPT_ARG), DEFAULT(false),
    NO_MUTEX_GUARD, NOT_IN_BINLOG, ON_CHECK(0), ON_UPDATE(fix_super_read_only));

// Small lower limit to be able to test MRR
static Sys_var_ulong Sys_read_rnd_buff_size(
    "read_rnd_buffer_size",
    "When reading rows in sorted order after a sort, the rows are read "
    "through this buffer to avoid a disk seeks",
    HINT_UPDATEABLE SESSION_VAR(read_rnd_buff_size), CMD_LINE(REQUIRED_ARG),
    VALID_RANGE(1, INT_MAX32), DEFAULT(256 * 1024), BLOCK_SIZE(1));

static Sys_var_ulong Sys_div_precincrement(
    "div_precision_increment",
    "Precision of the result of '/' "
    "operator will be increased on that value",
    HINT_UPDATEABLE SESSION_VAR(div_precincrement), CMD_LINE(REQUIRED_ARG),
    VALID_RANGE(0, DECIMAL_MAX_SCALE), DEFAULT(4), BLOCK_SIZE(1));

static Sys_var_uint Sys_eq_range_index_dive_limit(
    "eq_range_index_dive_limit",
    "The optimizer will use existing index statistics instead of "
    "doing index dives for equality ranges if the number of equality "
    "ranges for the index is larger than or equal to this number. "
    "If set to 0, index dives are always used.",
    HINT_UPDATEABLE SESSION_VAR(eq_range_index_dive_limit),
    CMD_LINE(REQUIRED_ARG), VALID_RANGE(0, UINT_MAX32), DEFAULT(200),
    BLOCK_SIZE(1));

static Sys_var_ulong Sys_range_alloc_block_size(
    "range_alloc_block_size",
    "Allocation block size for storing ranges during optimization",
    HINT_UPDATEABLE SESSION_VAR(range_alloc_block_size), CMD_LINE(REQUIRED_ARG),
    VALID_RANGE(RANGE_ALLOC_BLOCK_SIZE, UINT32_MAX),
    DEFAULT(RANGE_ALLOC_BLOCK_SIZE), BLOCK_SIZE(1024));

static bool fix_thd_mem_root(sys_var *self, THD *thd, enum_var_type type) {
  if (!self->is_global_persist(type))
    reset_root_defaults(thd->mem_root, thd->variables.query_alloc_block_size,
                        thd->variables.query_prealloc_size);
  return false;
}
static Sys_var_ulong Sys_query_alloc_block_size(
    "query_alloc_block_size",
    "Allocation block size for query parsing and execution",
    SESSION_VAR(query_alloc_block_size), CMD_LINE(REQUIRED_ARG),
    VALID_RANGE(1024, UINT_MAX32), DEFAULT(QUERY_ALLOC_BLOCK_SIZE),
    BLOCK_SIZE(1024), NO_MUTEX_GUARD, NOT_IN_BINLOG, ON_CHECK(0),
    ON_UPDATE(fix_thd_mem_root));

static Sys_var_ulong Sys_query_prealloc_size(
    "query_prealloc_size", "Persistent buffer for query parsing and execution",
    SESSION_VAR(query_prealloc_size), CMD_LINE(REQUIRED_ARG),
    VALID_RANGE(QUERY_ALLOC_PREALLOC_SIZE, ULONG_MAX),
    DEFAULT(QUERY_ALLOC_PREALLOC_SIZE), BLOCK_SIZE(1024), NO_MUTEX_GUARD,
    NOT_IN_BINLOG, ON_CHECK(0), ON_UPDATE(fix_thd_mem_root));

#if defined(_WIN32)
static Sys_var_bool Sys_shared_memory(
    "shared_memory", "Enable the shared memory",
    READ_ONLY NON_PERSIST GLOBAL_VAR(opt_enable_shared_memory),
    CMD_LINE(OPT_ARG), DEFAULT(false));

static Sys_var_charptr Sys_shared_memory_base_name(
    "shared_memory_base_name", "Base name of shared memory",
    READ_ONLY NON_PERSIST GLOBAL_VAR(shared_memory_base_name),
    CMD_LINE(REQUIRED_ARG), IN_FS_CHARSET, DEFAULT(0));
#endif

// this has to be NO_CMD_LINE as the command-line option has a different name
static Sys_var_bool Sys_skip_external_locking(
    "skip_external_locking", "Don't use system (external) locking",
    READ_ONLY NON_PERSIST GLOBAL_VAR(my_disable_locking), NO_CMD_LINE,
    DEFAULT(true));

static Sys_var_bool Sys_skip_networking(
    "skip_networking", "Don't allow connection with TCP/IP",
    READ_ONLY NON_PERSIST GLOBAL_VAR(opt_disable_networking), CMD_LINE(OPT_ARG),
    DEFAULT(false));

static Sys_var_bool Sys_skip_name_resolve(
    "skip_name_resolve",
    "Don't resolve hostnames. All hostnames are IP's or 'localhost'.",
    READ_ONLY GLOBAL_VAR(opt_skip_name_resolve),
    CMD_LINE(OPT_ARG, OPT_SKIP_RESOLVE), DEFAULT(false));

static Sys_var_bool Sys_skip_show_database(
    "skip_show_database", "Don't allow 'SHOW DATABASE' commands",
    READ_ONLY GLOBAL_VAR(opt_skip_show_db), CMD_LINE(OPT_ARG), DEFAULT(false));

static Sys_var_charptr Sys_socket(
    "socket", "Socket file to use for connection",
    READ_ONLY NON_PERSIST GLOBAL_VAR(mysqld_unix_port), CMD_LINE(REQUIRED_ARG),
    IN_FS_CHARSET, DEFAULT(0));

static Sys_var_ulong Sys_thread_stack(
    "thread_stack", "The stack size for each thread",
    READ_ONLY GLOBAL_VAR(my_thread_stack_size), CMD_LINE(REQUIRED_ARG),
    VALID_RANGE(128 * 1024, ULONG_MAX), DEFAULT(DEFAULT_THREAD_STACK),
    BLOCK_SIZE(1024));

static Sys_var_charptr Sys_tmpdir(
    "tmpdir",
    "Path for temporary files. Several paths may "
    "be specified, separated by a "
#if defined(_WIN32)
    "semicolon (;)"
#else
    "colon (:)"
#endif
    ", in this case they are used in a round-robin fashion",
    READ_ONLY NON_PERSIST GLOBAL_VAR(opt_mysql_tmpdir),
    CMD_LINE(REQUIRED_ARG, 't'), IN_FS_CHARSET, DEFAULT(0));

static bool fix_trans_mem_root(sys_var *self, THD *thd, enum_var_type type) {
  if (!self->is_global_persist(type))
    thd->get_transaction()->init_mem_root_defaults(
        thd->variables.trans_alloc_block_size,
        thd->variables.trans_prealloc_size);
  return false;
}
static Sys_var_ulong Sys_trans_alloc_block_size(
    "transaction_alloc_block_size",
    "Allocation block size for transactions to be stored in binary log",
    SESSION_VAR(trans_alloc_block_size), CMD_LINE(REQUIRED_ARG),
    VALID_RANGE(1024, 128 * 1024), DEFAULT(QUERY_ALLOC_BLOCK_SIZE),
    BLOCK_SIZE(1024), NO_MUTEX_GUARD, NOT_IN_BINLOG, ON_CHECK(0),
    ON_UPDATE(fix_trans_mem_root));

static Sys_var_ulong Sys_trans_prealloc_size(
<<<<<<< HEAD
    "transaction_prealloc_size",
    "Persistent buffer for transactions to be stored in binary log",
    SESSION_VAR(trans_prealloc_size), CMD_LINE(REQUIRED_ARG),
    VALID_RANGE(1024, 128 * 1024), DEFAULT(TRANS_ALLOC_PREALLOC_SIZE),
    BLOCK_SIZE(1024), NO_MUTEX_GUARD, NOT_IN_BINLOG, ON_CHECK(0),
    ON_UPDATE(fix_trans_mem_root));

static const char *thread_handling_names[] = {
    "one-thread-per-connection", "no-threads", "loaded-dynamically", 0};
static Sys_var_enum Sys_thread_handling(
    "thread_handling",
    "Define threads usage for handling queries, one of "
    "one-thread-per-connection, no-threads, loaded-dynamically",
    READ_ONLY GLOBAL_VAR(Connection_handler_manager::thread_handling),
    CMD_LINE(REQUIRED_ARG), thread_handling_names, DEFAULT(0));
=======
       "transaction_prealloc_size",
       "Persistent buffer for transactions to be stored in binary log",
       SESSION_VAR(trans_prealloc_size), CMD_LINE(REQUIRED_ARG),
       VALID_RANGE(1024, 128 * 1024), DEFAULT(TRANS_ALLOC_PREALLOC_SIZE),
       BLOCK_SIZE(1024), NO_MUTEX_GUARD, NOT_IN_BINLOG, ON_CHECK(0),
       ON_UPDATE(fix_trans_mem_root));

#ifndef EMBEDDED_LIBRARY
static const char *thread_handling_names[]=
{
  "one-thread-per-connection", "no-threads",
#ifdef HAVE_POOL_OF_THREADS
  "pool-of-threads",
#endif
  0
};

#if defined (_WIN32) && defined (HAVE_POOL_OF_THREADS)
/* Windows is using OS threadpool, so we're pretty sure it works well */
#define DEFAULT_THREAD_HANDLING 2
#else
#define DEFAULT_THREAD_HANDLING 0
#endif

static Sys_var_enum Sys_thread_handling(
       "thread_handling",
       "Define threads usage for handling queries, one of "
       "one-thread-per-connection, no-threads"
#ifdef HAVE_POOL_OF_THREADS
       ", pool-of-threads"
#endif
       , READ_ONLY GLOBAL_VAR(Connection_handler_manager::thread_handling),
       CMD_LINE(REQUIRED_ARG), thread_handling_names, DEFAULT(0));
#endif // !EMBEDDED_LIBRARY

static bool fix_query_cache_size(sys_var *self, THD *thd, enum_var_type type)
{
  ulong new_cache_size= query_cache.resize(query_cache_size);
  /*
     Note: query_cache_size is a global variable reflecting the
     requested cache size. See also query_cache_size_arg
  */
  if (query_cache_size != new_cache_size)
    push_warning_printf(current_thd, Sql_condition::SL_WARNING,
                        ER_WARN_QC_RESIZE, ER(ER_WARN_QC_RESIZE),
                        query_cache_size, new_cache_size);

  query_cache_size= new_cache_size;
  return false;
}
static Sys_var_ulong Sys_query_cache_size(
       "query_cache_size",
       "The memory allocated to store results from old queries. "
       "This variable is deprecated and will be removed in a future release.",
       GLOBAL_VAR(query_cache_size), CMD_LINE(REQUIRED_ARG),
       VALID_RANGE(0, ULONG_MAX), DEFAULT(1024U*1024U), BLOCK_SIZE(1024),
       NO_MUTEX_GUARD, NOT_IN_BINLOG, ON_CHECK(0),
       ON_UPDATE(fix_query_cache_size), DEPRECATED(""));

static Sys_var_mybool Sys_query_cache_strip_comments(
       "query_cache_strip_comments", "Enable and disable optimisation \"strip comment for query cache\" - optimisation strip all comments from query while search query result in query cache",
       GLOBAL_VAR(opt_query_cache_strip_comments), CMD_LINE(OPT_ARG),
       DEFAULT(FALSE));

static Sys_var_ulong Sys_query_cache_limit(
       "query_cache_limit",
       "Don't cache results that are bigger than this. "
       "This variable is deprecated and will be removed in a future release.",
       GLOBAL_VAR(query_cache.query_cache_limit), CMD_LINE(REQUIRED_ARG),
       VALID_RANGE(0, ULONG_MAX), DEFAULT(1024*1024), BLOCK_SIZE(1),
       NO_MUTEX_GUARD, NOT_IN_BINLOG, ON_CHECK(NULL), ON_UPDATE(NULL),
       DEPRECATED(""));

static bool fix_qcache_min_res_unit(sys_var *self, THD *thd, enum_var_type type)
{
  query_cache_min_res_unit=
    query_cache.set_min_res_unit(query_cache_min_res_unit);
  return false;
}
static Sys_var_ulong Sys_query_cache_min_res_unit(
       "query_cache_min_res_unit",
       "The minimum size for blocks allocated by the query cache. "
       "This variable is deprecated and will be removed in a future release.",
       GLOBAL_VAR(query_cache_min_res_unit), CMD_LINE(REQUIRED_ARG),
       VALID_RANGE(0, ULONG_MAX), DEFAULT(QUERY_CACHE_MIN_RESULT_DATA_SIZE),
       BLOCK_SIZE(1), NO_MUTEX_GUARD, NOT_IN_BINLOG, ON_CHECK(0),
       ON_UPDATE(fix_qcache_min_res_unit), DEPRECATED(""));

static const char *query_cache_type_names[]= { "OFF", "ON", "DEMAND", 0 };
static bool check_query_cache_type(sys_var *self, THD *thd, set_var *var)
{
  /*
   Setting it to 0 (or OFF) is always OK, even if the query cache
   is disabled.
  */
  if (var->save_result.ulonglong_value == 0)
    return false;
  else if (query_cache.is_disabled())
  {
    my_error(ER_QUERY_CACHE_DISABLED, MYF(0));
    return true;
  }
  return false;
}
static Sys_var_enum Sys_query_cache_type(
       "query_cache_type",
       "OFF = Don't cache or retrieve results. ON = Cache all results "
       "except SELECT SQL_NO_CACHE ... queries. DEMAND = Cache only "
       "SELECT SQL_CACHE ... queries. "
       "This variable is deprecated and will be removed in a future release.",
       SESSION_VAR(query_cache_type), CMD_LINE(REQUIRED_ARG),
       query_cache_type_names, DEFAULT(0), NO_MUTEX_GUARD, NOT_IN_BINLOG,
       ON_CHECK(check_query_cache_type), ON_UPDATE(NULL), DEPRECATED(""));

static Sys_var_mybool Sys_query_cache_wlock_invalidate(
       "query_cache_wlock_invalidate",
       "Invalidate queries in query cache on LOCK for write. "
       "This variable is deprecated and will be removed in a future release.",
       SESSION_VAR(query_cache_wlock_invalidate), CMD_LINE(OPT_ARG),
       DEFAULT(FALSE), NO_MUTEX_GUARD, NOT_IN_BINLOG, ON_CHECK(NULL),
       ON_UPDATE(NULL), DEPRECATED(""));

static bool
on_check_opt_secure_auth(sys_var *self, THD *thd, set_var *var)
{
  push_deprecated_warn_no_replacement(thd, "--secure-auth");
  return (!var->save_result.ulonglong_value);
}

static Sys_var_mybool Sys_secure_auth(
       "secure_auth",
       "Disallow authentication for accounts that have old (pre-4.1) "
       "passwords. Deprecated. Always TRUE.",
       GLOBAL_VAR(opt_secure_auth), CMD_LINE(OPT_ARG, OPT_SECURE_AUTH),
       DEFAULT(TRUE),
       NO_MUTEX_GUARD, NOT_IN_BINLOG,
       ON_CHECK(on_check_opt_secure_auth)
       );
>>>>>>> 333b4508

static Sys_var_charptr Sys_secure_file_priv(
    "secure_file_priv",
    "Limit LOAD DATA, SELECT ... OUTFILE, and LOAD_FILE() to files "
    "within specified directory",
    READ_ONLY NON_PERSIST GLOBAL_VAR(opt_secure_file_priv),
    CMD_LINE(REQUIRED_ARG), IN_FS_CHARSET,
    DEFAULT(DEFAULT_SECURE_FILE_PRIV_DIR));

static bool fix_server_id(sys_var *, THD *thd, enum_var_type) {
  // server_id is 'MYSQL_PLUGIN_IMPORT ulong'
  // So we cast here, rather than change its type.
  server_id_supplied = 1;
<<<<<<< HEAD
  thd->server_id = static_cast<uint32>(server_id);
=======
  thd->server_id= thd->variables.pseudo_server_id != 0 ?
    thd->variables.pseudo_server_id : static_cast<uint32>(server_id);
>>>>>>> 333b4508
  return false;
}
static Sys_var_ulong Sys_server_id(
    "server_id",
    "Uniquely identifies the server instance in the community of "
    "replication partners",
    GLOBAL_VAR(server_id), CMD_LINE(REQUIRED_ARG, OPT_SERVER_ID),
    VALID_RANGE(0, UINT_MAX32), DEFAULT(1), BLOCK_SIZE(1), NO_MUTEX_GUARD,
    NOT_IN_BINLOG, ON_CHECK(0), ON_UPDATE(fix_server_id));

static Sys_var_charptr Sys_server_uuid(
    "server_uuid", "Uniquely identifies the server instance in the universe",
    READ_ONLY NON_PERSIST GLOBAL_VAR(server_uuid_ptr), NO_CMD_LINE,
    IN_FS_CHARSET, DEFAULT(server_uuid));

static Sys_var_uint Sys_server_id_bits(
    "server_id_bits", "Set number of significant bits in server-id",
    GLOBAL_VAR(opt_server_id_bits), CMD_LINE(REQUIRED_ARG), VALID_RANGE(0, 32),
    DEFAULT(32), BLOCK_SIZE(1));

static Sys_var_int32 Sys_regexp_time_limit(
    "regexp_time_limit",
    "Timeout for regular expressions matches, in steps of the match "
    "engine, typically on the order of milliseconds.",
    GLOBAL_VAR(opt_regexp_time_limit), CMD_LINE(REQUIRED_ARG),
    VALID_RANGE(0, INT32_MAX), DEFAULT(32), BLOCK_SIZE(1));

static Sys_var_int32 Sys_regexp_stack_limit(
    "regexp_stack_limit", "Stack size limit for regular expressions matches",
    GLOBAL_VAR(opt_regexp_stack_limit), CMD_LINE(REQUIRED_ARG),
    VALID_RANGE(0, INT32_MAX), DEFAULT(8000000), BLOCK_SIZE(1));

static Sys_var_bool Sys_slave_compressed_protocol(
    "slave_compressed_protocol", "Use compression on master/slave protocol",
    GLOBAL_VAR(opt_slave_compressed_protocol), CMD_LINE(OPT_ARG),
    DEFAULT(false));

static const char *slave_exec_mode_names[] = {"STRICT", "IDEMPOTENT", 0};
static Sys_var_enum Slave_exec_mode(
    "slave_exec_mode",
    "Modes for how replication events should be executed. Legal values "
    "are STRICT (default) and IDEMPOTENT. In IDEMPOTENT mode, "
    "replication will not stop for operations that are idempotent. "
    "In STRICT mode, replication will stop on any unexpected difference "
    "between the master and the slave",
    GLOBAL_VAR(slave_exec_mode_options), CMD_LINE(REQUIRED_ARG),
    slave_exec_mode_names, DEFAULT(RBR_EXEC_MODE_STRICT));

const char *slave_type_conversions_name[] = {"ALL_LOSSY", "ALL_NON_LOSSY",
                                             "ALL_UNSIGNED", "ALL_SIGNED", 0};
static Sys_var_set Slave_type_conversions(
    "slave_type_conversions",
    "Set of slave type conversions that are enabled. Legal values are:"
    " ALL_LOSSY to enable lossy conversions,"
    " ALL_NON_LOSSY to enable non-lossy conversions,"
    " ALL_UNSIGNED to treat all integer column type data to be unsigned "
    "values, and"
    " ALL_SIGNED to treat all integer column type data to be signed values."
    " Default treatment is ALL_SIGNED. If ALL_SIGNED and ALL_UNSIGNED both are"
    " specified, ALL_SIGNED will take higher priority than ALL_UNSIGNED."
    " If the variable is assigned the empty set, no conversions are"
    " allowed and it is expected that the types match exactly.",
    GLOBAL_VAR(slave_type_conversions_options), CMD_LINE(REQUIRED_ARG),
    slave_type_conversions_name, DEFAULT(0));

static Sys_var_bool Sys_slave_sql_verify_checksum(
    "slave_sql_verify_checksum",
    "Force checksum verification of replication events after reading them "
    "from relay log. Note: Events are always checksum-verified by slave on "
    "receiving them from the network before writing them to the relay "
    "log. Enabled by default.",
    GLOBAL_VAR(opt_slave_sql_verify_checksum), CMD_LINE(OPT_ARG),
    DEFAULT(true));

static bool check_not_null_not_empty(sys_var *self, THD *thd, set_var *var) {
  String str, *res;
  /* null value is not allowed */
  if (check_not_null(self, thd, var)) return true;

  /** empty value ('') is not allowed */
  res = var->value ? var->value->val_str(&str) : NULL;
  if (res && res->is_empty()) return true;

  return false;
}

static bool check_slave_stopped(sys_var *self, THD *thd, set_var *var) {
  bool result = false;
  Master_info *mi = 0;

  if (check_not_null_not_empty(self, thd, var)) return true;

  channel_map.wrlock();

  for (mi_map::iterator it = channel_map.begin(); it != channel_map.end();
       it++) {
    mi = it->second;
    if (mi) {
      mysql_mutex_lock(&mi->rli->run_lock);
      if (mi->rli->slave_running) {
        my_error(ER_SLAVE_SQL_THREAD_MUST_STOP, MYF(0));
        result = true;
      }
      mysql_mutex_unlock(&mi->rli->run_lock);
    }
  }
  channel_map.unlock();
  return result;
}

static const char *slave_rows_search_algorithms_names[] = {
    "TABLE_SCAN", "INDEX_SCAN", "HASH_SCAN", 0};
static Sys_var_set Slave_rows_search_algorithms(
    "slave_rows_search_algorithms",
    "Set of searching algorithms that the slave will use while "
    "searching for records from the storage engine to either "
    "updated or deleted them. Possible values are: INDEX_SCAN, "
    "TABLE_SCAN and HASH_SCAN. Any combination is allowed, and "
    "the slave will always pick the most suitable algorithm for "
    "any given scenario. "
    "(Default: INDEX_SCAN, HASH_SCAN).",
    GLOBAL_VAR(slave_rows_search_algorithms_options), CMD_LINE(REQUIRED_ARG),
    slave_rows_search_algorithms_names,
    DEFAULT(SLAVE_ROWS_INDEX_SCAN | SLAVE_ROWS_HASH_SCAN), NO_MUTEX_GUARD,
    NOT_IN_BINLOG, ON_CHECK(check_not_null_not_empty), ON_UPDATE(NULL));

static const char *mts_parallel_type_names[] = {"DATABASE", "LOGICAL_CLOCK", 0};
static Sys_var_enum Mts_parallel_type(
    "slave_parallel_type",
    "Specifies if the slave will use database partitioning "
    "or information from master to parallelize transactions."
    "(Default: DATABASE).",
    PERSIST_AS_READONLY GLOBAL_VAR(mts_parallel_option), CMD_LINE(REQUIRED_ARG),
    mts_parallel_type_names, DEFAULT(MTS_PARALLEL_TYPE_DB_NAME), NO_MUTEX_GUARD,
    NOT_IN_BINLOG, ON_CHECK(check_slave_stopped), ON_UPDATE(NULL));

static bool check_binlog_transaction_dependency_tracking(sys_var *, THD *,
                                                         set_var *var) {
  if (global_system_variables.transaction_write_set_extraction ==
          HASH_ALGORITHM_OFF &&
      var->save_result.ulonglong_value != DEPENDENCY_TRACKING_COMMIT_ORDER) {
    my_error(ER_WRONG_USAGE, MYF(0),
             "binlog_transaction_dependency_tracking (!= COMMIT_ORDER)",
             "transaction_write_set_extraction (= OFF)");

    return true;
  }
  return false;
}

static bool update_binlog_transaction_dependency_tracking(sys_var *, THD *,
                                                          enum_var_type) {
  /*
    the writeset_history_start needs to be set to 0 whenever there is a
    change in the transaction dependency source so that WS and COMMIT
    transition smoothly.
  */
  mysql_bin_log.m_dependency_tracker.tracking_mode_changed();
  return false;
}

void PolyLock_lock_log::rdlock() {
  mysql_mutex_lock(mysql_bin_log.get_log_lock());
}

void PolyLock_lock_log::wrlock() {
  mysql_mutex_lock(mysql_bin_log.get_log_lock());
}

void PolyLock_lock_log::unlock() {
  mysql_mutex_unlock(mysql_bin_log.get_log_lock());
}

static PolyLock_lock_log PLock_log;
static const char *opt_binlog_transaction_dependency_tracking_names[] = {
    "COMMIT_ORDER", "WRITESET", "WRITESET_SESSION", NullS};
static Sys_var_enum Binlog_transaction_dependency_tracking(
    "binlog_transaction_dependency_tracking",
    "Selects the source of dependency information from which to "
    "assess which transactions can be executed in parallel by the "
    "slave's multi-threaded applier. "
    "Possible values are COMMIT_ORDER, WRITESET and WRITESET_SESSION.",
    GLOBAL_VAR(mysql_bin_log.m_dependency_tracker.m_opt_tracking_mode),
    CMD_LINE(REQUIRED_ARG), opt_binlog_transaction_dependency_tracking_names,
    DEFAULT(DEPENDENCY_TRACKING_COMMIT_ORDER), &PLock_log, NOT_IN_BINLOG,
    ON_CHECK(check_binlog_transaction_dependency_tracking),
    ON_UPDATE(update_binlog_transaction_dependency_tracking));
static Sys_var_ulong Binlog_transaction_dependency_history_size(
    "binlog_transaction_dependency_history_size",
    "Maximum number of rows to keep in the writeset history.",
    GLOBAL_VAR(mysql_bin_log.m_dependency_tracker.get_writeset()
                   ->m_opt_max_history_size),
    CMD_LINE(REQUIRED_ARG, 0), VALID_RANGE(1, 1000000), DEFAULT(25000),
    BLOCK_SIZE(1), &PLock_log, NOT_IN_BINLOG, ON_CHECK(NULL), ON_UPDATE(NULL));

static Sys_var_bool Sys_slave_preserve_commit_order(
    "slave_preserve_commit_order",
    "Force slave workers to make commits in the same order as on the master. "
    "Disabled by default.",
    PERSIST_AS_READONLY GLOBAL_VAR(opt_slave_preserve_commit_order),
    CMD_LINE(OPT_ARG, OPT_SLAVE_PRESERVE_COMMIT_ORDER), DEFAULT(false),
    NO_MUTEX_GUARD, NOT_IN_BINLOG, ON_CHECK(check_slave_stopped),
    ON_UPDATE(NULL));

bool Sys_var_charptr::global_update(THD *, set_var *var) {
  char *new_val, *ptr = var->save_result.string_value.str;
  size_t len = var->save_result.string_value.length;
  if (ptr) {
    new_val = (char *)my_memdup(key_memory_Sys_var_charptr_value, ptr, len + 1,
                                MYF(MY_WME));
    if (!new_val) return true;
    new_val[len] = 0;
  } else
    new_val = 0;
  if (flags & ALLOCATED) my_free(global_var(char *));
  flags |= ALLOCATED;
  global_var(char *) = new_val;
  return false;
}

bool Sys_var_enum_binlog_checksum::global_update(THD *thd, set_var *var) {
  bool check_purge = false;

  /*
    SET binlog_checksome command should ignore 'read-only' and 'super_read_only'
    options so that it can update 'mysql.gtid_executed' replication repository
    table.
  */
  thd->set_skip_readonly_check();
  mysql_mutex_lock(mysql_bin_log.get_log_lock());
  if (mysql_bin_log.is_open()) {
    bool alg_changed =
        (binlog_checksum_options != (uint)var->save_result.ulonglong_value);
    if (alg_changed)
      mysql_bin_log.checksum_alg_reset =
          (uint8)var->save_result.ulonglong_value;
    mysql_bin_log.rotate(true, &check_purge);
    if (alg_changed)
      mysql_bin_log.checksum_alg_reset =
          binary_log::BINLOG_CHECKSUM_ALG_UNDEF;  // done
  } else {
    binlog_checksum_options =
        static_cast<ulong>(var->save_result.ulonglong_value);
  }
  DBUG_ASSERT(binlog_checksum_options == var->save_result.ulonglong_value);
  DBUG_ASSERT(mysql_bin_log.checksum_alg_reset ==
              binary_log::BINLOG_CHECKSUM_ALG_UNDEF);
  mysql_mutex_unlock(mysql_bin_log.get_log_lock());

  if (check_purge) mysql_bin_log.purge();

  return 0;
}

bool Sys_var_gtid_next::session_update(THD *thd, set_var *var) {
  DBUG_ENTER("Sys_var_gtid_next::session_update");
  char buf[Gtid::MAX_TEXT_LENGTH + 1];
  // Get the value
  String str(buf, sizeof(buf), &my_charset_latin1);
  char *res = NULL;
  if (!var->value) {
    // set session gtid_next= default
    DBUG_ASSERT(var->save_result.string_value.str);
    DBUG_ASSERT(var->save_result.string_value.length);
    res = var->save_result.string_value.str;
  } else if (var->value->val_str(&str))
    res = var->value->val_str(&str)->c_ptr_safe();
  if (!res) {
    my_error(ER_WRONG_VALUE_FOR_VAR, MYF(0), name.str, "NULL");
    DBUG_RETURN(true);
  }
  global_sid_lock->rdlock();
  Gtid_specification spec;
  if (spec.parse(global_sid_map, res) != RETURN_STATUS_OK) {
    global_sid_lock->unlock();
    DBUG_RETURN(true);
  }

  bool ret = set_gtid_next(thd, spec);
  // set_gtid_next releases global_sid_lock
  DBUG_RETURN(ret);
}

#ifdef HAVE_GTID_NEXT_LIST
bool Sys_var_gtid_set::session_update(THD *thd, set_var *var) {
  DBUG_ENTER("Sys_var_gtid_set::session_update");
  Gtid_set_or_null *gsn = (Gtid_set_or_null *)session_var_ptr(thd);
  char *value = var->save_result.string_value.str;
  if (value == NULL)
    gsn->set_null();
  else {
    Gtid_set *gs = gsn->set_non_null(global_sid_map);
    if (gs == NULL) {
      my_error(ER_OUT_OF_RESOURCES, MYF(0));  // allocation failed
      DBUG_RETURN(true);
    }
    /*
      If string begins with '+', add to the existing set, otherwise
      replace existing set.
    */
    while (isspace(*value)) value++;
    if (*value == '+')
      value++;
    else
      gs->clear();
    // Add specified set of groups to Gtid_set.
    global_sid_lock->rdlock();
    enum_return_status ret = gs->add_gtid_text(value);
    global_sid_lock->unlock();
    if (ret != RETURN_STATUS_OK) {
      gsn->set_null();
      DBUG_RETURN(true);
    }
  }
  DBUG_RETURN(false);
}
#endif  // HAVE_GTID_NEXT_LIST

/**
  This function shall issue a deprecation warning
  if the new gtid mode is set to GTID_MODE_ON and
  there is at least one replication channel with
  IGNORE_SERVER_IDS configured (i.e., not empty).

  The caller must have acquired a lock on the
  channel_map object before calling this function.

  The warning emitted is: ER_WARN_DEPRECATED_SYNTAX_NO_REPLACEMENT .

  @param thd The current session thread context.
  @param oldmode The old value of @@global.gtid_mode.
  @param newmode The new value for @@global.gtid_mode.

*/
static void issue_deprecation_warnings_gtid_mode(
    THD *thd, enum_gtid_mode oldmode MY_ATTRIBUTE((unused)),
    enum_gtid_mode newmode) {
  channel_map.assert_some_lock();

  /*
    Check that if changing to gtid_mode=on no channel is configured
    to ignore server ids. If it is, issue a deprecation warning.
  */
  if (newmode == GTID_MODE_ON) {
    for (mi_map::iterator it = channel_map.begin(); it != channel_map.end();
         it++) {
      Master_info *mi = it->second;
      if (mi != NULL && mi->is_ignore_server_ids_configured()) {
        push_warning_printf(
            thd, Sql_condition::SL_WARNING, ER_WARN_DEPRECATED_SYNTAX,
            ER_THD(thd, ER_WARN_DEPRECATED_SYNTAX_NO_REPLACEMENT),
            "CHANGE MASTER TO ... IGNORE_SERVER_IDS='...' "
            "(when @@GLOBAL.GTID_MODE = ON)",
            "");

        break;  // Only push one warning
      }
    }
  }
}

/**
  This function shall be called whenever the global scope
  of gtid_mode var is updated.

  It checks some preconditions and also emits deprecation
  warnings conditionally when changing the value.

  Deprecation warnings are emitted after error conditions
  have been checked and only if there is no error raised.
*/
bool Sys_var_gtid_mode::global_update(THD *thd, set_var *var) {
  DBUG_ENTER("Sys_var_gtid_mode::global_update");
  bool ret = true;

  /*
    SET binlog_checksome command should ignore 'read-only' and 'super_read_only'
    options so that it can update 'mysql.gtid_executed' replication repository
    table.
  */
  thd->set_skip_readonly_check();
  /*
    Hold lock_log so that:
    - other transactions are not flushed while gtid_mode is changed;
    - gtid_mode is not changed while some other thread is rotating
    the binlog.

    Hold channel_map lock so that:
    - gtid_mode is not changed during the execution of some
    replication command; particularly CHANGE MASTER. CHANGE MASTER
    checks if GTID_MODE is compatible with AUTO_POSITION, and
    later it actually updates the in-memory structure for
    AUTO_POSITION.  If gtid_mode was changed between these calls,
    auto_position could be set incompatible with gtid_mode.

    Hold global_sid_lock.wrlock so that:
    - other transactions cannot acquire ownership of any gtid.

    Hold gtid_mode_lock so that all places that don't want to hold
    any of the other locks, but want to read gtid_mode, don't need
    to take the other locks.
  */

  enum_gtid_mode new_gtid_mode =
      (enum_gtid_mode)var->save_result.ulonglong_value;

  if (gtid_mode_lock->trywrlock()) {
    my_error(ER_CANT_SET_GTID_MODE, MYF(0), get_gtid_mode_string(new_gtid_mode),
             "there is a concurrent operation that disallows changes to "
             "@@GLOBAL.GTID_MODE");
    DBUG_RETURN(ret);
  }

  channel_map.wrlock();
  mysql_mutex_lock(mysql_bin_log.get_log_lock());
  global_sid_lock->wrlock();
  int lock_count = 4;

  enum_gtid_mode old_gtid_mode = get_gtid_mode(GTID_MODE_LOCK_SID);
  DBUG_ASSERT(new_gtid_mode <= GTID_MODE_ON);

  DBUG_PRINT("info", ("old_gtid_mode=%d new_gtid_mode=%d", old_gtid_mode,
                      new_gtid_mode));

  if (new_gtid_mode == old_gtid_mode) goto end;

  // Can only change one step at a time.
  /*
   Change gtid_mode value without checking for one step change during
   server startup.
  */
  if (mysqld_server_started &&
      abs((int)new_gtid_mode - (int)old_gtid_mode) > 1) {
    my_error(ER_GTID_MODE_CAN_ONLY_CHANGE_ONE_STEP_AT_A_TIME, MYF(0));
    goto err;
  }

  // Not allowed with slave_sql_skip_counter
  DBUG_PRINT("info", ("sql_slave_skip_counter=%d", sql_slave_skip_counter));
  if (new_gtid_mode == GTID_MODE_ON && sql_slave_skip_counter > 0) {
    my_error(ER_CANT_SET_GTID_MODE, MYF(0), "ON",
             "@@GLOBAL.SQL_SLAVE_SKIP_COUNTER is greater than zero");
    goto err;
  }

  // Cannot set OFF when some channel uses AUTO_POSITION.
  if (new_gtid_mode == GTID_MODE_OFF) {
    for (mi_map::iterator it = channel_map.begin(); it != channel_map.end();
         it++) {
      Master_info *mi = it->second;
      DBUG_PRINT("info", ("auto_position for channel '%s' is %d",
                          mi->get_channel(), mi->is_auto_position()));
      if (mi != NULL && mi->is_auto_position()) {
        char buf[1024];
        snprintf(buf, sizeof(buf),
                 "replication channel '%.192s' is configured "
                 "in AUTO_POSITION mode. Execute "
                 "CHANGE MASTER TO MASTER_AUTO_POSITION = 0 "
                 "FOR CHANNEL '%.192s' before you set "
                 "@@GLOBAL.GTID_MODE = OFF.",
                 mi->get_channel(), mi->get_channel());
        my_error(ER_CANT_SET_GTID_MODE, MYF(0), "OFF", buf);
        goto err;
      }
    }
  }

  // Can't set GTID_MODE != ON when group replication is enabled.
  if (is_group_replication_running()) {
    DBUG_ASSERT(old_gtid_mode == GTID_MODE_ON);
    DBUG_ASSERT(new_gtid_mode == GTID_MODE_ON_PERMISSIVE);
    my_error(ER_CANT_SET_GTID_MODE, MYF(0), get_gtid_mode_string(new_gtid_mode),
             "group replication requires @@GLOBAL.GTID_MODE=ON");
    goto err;
  }

  // Compatible with ongoing transactions.
  DBUG_PRINT("info", ("anonymous_ownership_count=%d owned_gtids->is_empty=%d",
                      gtid_state->get_anonymous_ownership_count(),
                      gtid_state->get_owned_gtids()->is_empty()));
  gtid_state->get_owned_gtids()->dbug_print("global owned_gtids");
  if (new_gtid_mode == GTID_MODE_ON &&
      gtid_state->get_anonymous_ownership_count() > 0) {
    my_error(ER_CANT_SET_GTID_MODE, MYF(0), "ON",
             "there are ongoing, anonymous transactions. Before "
             "setting @@GLOBAL.GTID_MODE = ON, wait until "
             "SHOW STATUS LIKE 'ANONYMOUS_TRANSACTION_COUNT' "
             "shows zero on all servers. Then wait for all "
             "existing, anonymous transactions to replicate to "
             "all slaves, and then execute "
             "SET @@GLOBAL.GTID_MODE = ON on all servers. "
             "See the Manual for details");
    goto err;
  }

  if (new_gtid_mode == GTID_MODE_OFF &&
      !gtid_state->get_owned_gtids()->is_empty()) {
    my_error(ER_CANT_SET_GTID_MODE, MYF(0), "OFF",
             "there are ongoing transactions that have a GTID. "
             "Before you set @@GLOBAL.GTID_MODE = OFF, wait "
             "until SELECT @@GLOBAL.GTID_OWNED is empty on all "
             "servers. Then wait for all GTID-transactions to "
             "replicate to all servers, and then execute "
             "SET @@GLOBAL.GTID_MODE = OFF on all servers. "
             "See the Manual for details");
    goto err;
  }

  // Compatible with ongoing GTID-violating transactions
  DBUG_PRINT("info",
             ("automatic_gtid_violating_transaction_count=%d",
              gtid_state->get_automatic_gtid_violating_transaction_count()));
  if (new_gtid_mode >= GTID_MODE_ON_PERMISSIVE &&
      gtid_state->get_automatic_gtid_violating_transaction_count() > 0) {
    my_error(ER_CANT_SET_GTID_MODE, MYF(0), "ON_PERMISSIVE",
             "there are ongoing transactions that use "
             "GTID_NEXT = 'AUTOMATIC', which violate GTID "
             "consistency. Adjust your workload to be "
             "GTID-consistent before setting "
             "@@GLOBAL.GTID_MODE = ON_PERMISSIVE. "
             "See the Manual for "
             "@@GLOBAL.ENFORCE_GTID_CONSISTENCY for details");
    goto err;
  }

  // Compatible with ENFORCE_GTID_CONSISTENCY.
  if (new_gtid_mode == GTID_MODE_ON &&
      get_gtid_consistency_mode() != GTID_CONSISTENCY_MODE_ON) {
    my_error(ER_CANT_SET_GTID_MODE, MYF(0), "ON",
             "ENFORCE_GTID_CONSISTENCY is not ON");
    goto err;
  }

  // Can't set GTID_MODE=OFF with ongoing calls to
  // WAIT_FOR_EXECUTED_GTID_SET or
  // WAIT_UNTIL_SQL_THREAD_AFTER_GTIDS.
  DBUG_PRINT("info",
             ("gtid_wait_count=%d", gtid_state->get_gtid_wait_count() > 0));
  if (new_gtid_mode == GTID_MODE_OFF && gtid_state->get_gtid_wait_count() > 0) {
    my_error(ER_CANT_SET_GTID_MODE, MYF(0), "OFF",
             "there are ongoing calls to "
             "WAIT_FOR_EXECUTED_GTID_SET or "
             "WAIT_UNTIL_SQL_THREAD_AFTER_GTIDS. Before you set "
             "@@GLOBAL.GTID_MODE = OFF, ensure that no other "
             "client is waiting for GTID-transactions to be "
             "committed");
    goto err;
  }

  // Update the mode
  global_var(ulong) = new_gtid_mode;
  gtid_mode_counter++;
  global_sid_lock->unlock();
  lock_count = 3;

  // Generate note in log
  LogErr(SYSTEM_LEVEL, ER_CHANGED_GTID_MODE, gtid_mode_names[old_gtid_mode],
         gtid_mode_names[new_gtid_mode]);

  // Rotate
  {
    bool dont_care = false;
    if (mysql_bin_log.rotate(true, &dont_care)) goto err;
  }

end:
  /* handle deprecations warning */
  issue_deprecation_warnings_gtid_mode(thd, old_gtid_mode, new_gtid_mode);

  ret = false;
err:
  DBUG_ASSERT(lock_count >= 0);
  DBUG_ASSERT(lock_count <= 4);
  if (lock_count == 4) global_sid_lock->unlock();
  mysql_mutex_unlock(mysql_bin_log.get_log_lock());
  channel_map.unlock();
  gtid_mode_lock->unlock();
  DBUG_RETURN(ret);
}

bool Sys_var_enforce_gtid_consistency::global_update(THD *thd, set_var *var) {
  DBUG_ENTER("Sys_var_enforce_gtid_consistency::global_update");
  bool ret = true;

  /*
    Hold global_sid_lock.wrlock so that other transactions cannot
    acquire ownership of any gtid.
  */
  global_sid_lock->wrlock();

  DBUG_PRINT("info", ("var->save_result.ulonglong_value=%llu",
                      var->save_result.ulonglong_value));
  enum_gtid_consistency_mode new_mode =
      (enum_gtid_consistency_mode)var->save_result.ulonglong_value;
  enum_gtid_consistency_mode old_mode = get_gtid_consistency_mode();
  enum_gtid_mode gtid_mode = get_gtid_mode(GTID_MODE_LOCK_SID);

  DBUG_ASSERT(new_mode <= GTID_CONSISTENCY_MODE_WARN);

  DBUG_PRINT("info", ("old enforce_gtid_consistency=%d "
                      "new enforce_gtid_consistency=%d "
                      "gtid_mode=%d ",
                      old_mode, new_mode, gtid_mode));

  if (new_mode == old_mode) goto end;

  // Can't turn off GTID-consistency when GTID_MODE=ON.
  if (new_mode != GTID_CONSISTENCY_MODE_ON && gtid_mode == GTID_MODE_ON) {
    my_error(ER_GTID_MODE_ON_REQUIRES_ENFORCE_GTID_CONSISTENCY_ON, MYF(0));
    goto err;
  }
  // If there are ongoing GTID-violating transactions, and we are
  // moving from OFF->ON, WARN->ON, or OFF->WARN, generate warning
  // or error accordingly.
  if (new_mode == GTID_CONSISTENCY_MODE_ON ||
      (old_mode == GTID_CONSISTENCY_MODE_OFF &&
       new_mode == GTID_CONSISTENCY_MODE_WARN)) {
    DBUG_PRINT("info",
               ("automatic_gtid_violating_transaction_count=%d "
                "anonymous_gtid_violating_transaction_count=%d",
                gtid_state->get_automatic_gtid_violating_transaction_count(),
                gtid_state->get_anonymous_gtid_violating_transaction_count()));
    if (gtid_state->get_automatic_gtid_violating_transaction_count() > 0 ||
        gtid_state->get_anonymous_gtid_violating_transaction_count() > 0) {
      if (new_mode == GTID_CONSISTENCY_MODE_ON) {
        my_error(
            ER_CANT_ENFORCE_GTID_CONSISTENCY_WITH_ONGOING_GTID_VIOLATING_TX,
            MYF(0));
        goto err;
      } else {
        push_warning(
            thd, Sql_condition::SL_WARNING,
            ER_ENFORCE_GTID_CONSISTENCY_WARN_WITH_ONGOING_GTID_VIOLATING_TX,
            ER_THD(
                thd,
                ER_ENFORCE_GTID_CONSISTENCY_WARN_WITH_ONGOING_GTID_VIOLATING_TX));
      }
    }
  }

  // Update the mode
  global_var(ulong) = new_mode;

  // Generate note in log
  LogErr(INFORMATION_LEVEL, ER_CHANGED_ENFORCE_GTID_CONSISTENCY,
         get_gtid_consistency_mode_string(old_mode),
         get_gtid_consistency_mode_string(new_mode));

end:
  ret = false;
err:
  global_sid_lock->unlock();
  DBUG_RETURN(ret);
}

static Sys_var_enum_binlog_checksum Binlog_checksum_enum(
    "binlog_checksum",
    "Type of BINLOG_CHECKSUM_ALG. Include checksum for "
    "log events in the binary log. Possible values are NONE and CRC32; "
    "default is CRC32.",
    GLOBAL_VAR(binlog_checksum_options), CMD_LINE(REQUIRED_ARG),
    binlog_checksum_type_names, DEFAULT(binary_log::BINLOG_CHECKSUM_ALG_CRC32),
    NO_MUTEX_GUARD, NOT_IN_BINLOG, ON_CHECK(check_outside_trx));

static Sys_var_bool Sys_master_verify_checksum(
    "master_verify_checksum",
    "Force checksum verification of logged events in binary log before "
    "sending them to slaves or printing them in output of SHOW BINLOG EVENTS. "
    "Disabled by default.",
    GLOBAL_VAR(opt_master_verify_checksum), CMD_LINE(OPT_ARG), DEFAULT(false));

static Sys_var_ulong Sys_slow_launch_time(
    "slow_launch_time",
    "If creating the thread takes longer than this value (in seconds), "
    "the Slow_launch_threads counter will be incremented",
    GLOBAL_VAR(slow_launch_time), CMD_LINE(REQUIRED_ARG),
    VALID_RANGE(0, LONG_TIMEOUT), DEFAULT(2), BLOCK_SIZE(1));

static Sys_var_ulong Sys_sort_buffer(
    "sort_buffer_size",
    "Each thread that needs to do a sort allocates a buffer of this size",
    HINT_UPDATEABLE SESSION_VAR(sortbuff_size), CMD_LINE(REQUIRED_ARG),
    VALID_RANGE(MIN_SORT_MEMORY, ULONG_MAX), DEFAULT(DEFAULT_SORT_MEMORY),
    BLOCK_SIZE(1));

/**
  Check sql modes strict_mode, 'NO_ZERO_DATE', 'NO_ZERO_IN_DATE' and
  'ERROR_FOR_DIVISION_BY_ZERO' are used together. If only subset of it
  is set then warning is reported.

  @param sql_mode sql mode.
  @param thd      Current thread
*/
static void check_sub_modes_of_strict_mode(sql_mode_t &sql_mode, THD *thd) {
  const sql_mode_t strict_modes =
      (MODE_STRICT_TRANS_TABLES | MODE_STRICT_ALL_TABLES);

  const sql_mode_t new_strict_submodes =
      (MODE_NO_ZERO_IN_DATE | MODE_NO_ZERO_DATE |
       MODE_ERROR_FOR_DIVISION_BY_ZERO);

  const sql_mode_t strict_modes_set = (sql_mode & strict_modes);
  const sql_mode_t new_strict_submodes_set = (sql_mode & new_strict_submodes);

  if (((strict_modes_set | new_strict_submodes_set) != 0) &&
      ((new_strict_submodes_set != new_strict_submodes) ||
       (strict_modes_set == 0))) {
    if (thd)
      push_warning(thd, Sql_condition::SL_WARNING, ER_SQL_MODE_MERGED,
                   ER_THD(thd, ER_SQL_MODE_MERGED));
    else
      LogErr(WARNING_LEVEL, ER_SQL_MODE_MERGED_WITH_STRICT_MODE);
  }
}

export sql_mode_t expand_sql_mode(sql_mode_t sql_mode, THD *thd) {
  if (sql_mode & MODE_ANSI) {
    /*
      Note that we dont set
      MODE_NO_KEY_OPTIONS | MODE_NO_TABLE_OPTIONS | MODE_NO_FIELD_OPTIONS
      to allow one to get full use of MySQL in this mode.
    */
    sql_mode |= (MODE_REAL_AS_FLOAT | MODE_PIPES_AS_CONCAT | MODE_ANSI_QUOTES |
                 MODE_IGNORE_SPACE | MODE_ONLY_FULL_GROUP_BY);
  }
  if (sql_mode & MODE_TRADITIONAL)
    sql_mode |= (MODE_STRICT_TRANS_TABLES | MODE_STRICT_ALL_TABLES |
                 MODE_NO_ZERO_IN_DATE | MODE_NO_ZERO_DATE |
                 MODE_ERROR_FOR_DIVISION_BY_ZERO | MODE_NO_ENGINE_SUBSTITUTION);

  check_sub_modes_of_strict_mode(sql_mode, thd);
  return sql_mode;
}
static bool check_sql_mode(sys_var *, THD *thd, set_var *var) {
  const sql_mode_t candidate_mode =
      expand_sql_mode(var->save_result.ulonglong_value, thd);
  var->save_result.ulonglong_value = candidate_mode;

  if (candidate_mode & ~MODE_ALLOWED_MASK) {
    push_warning_printf(thd, Sql_condition::SL_WARNING,
                        ER_WARN_DEPRECATED_SQLMODE,
                        ER_THD(thd, ER_WARN_DEPRECATED_SQLMODE), "HEI HEI");
    return true;
  }

  return false;
}
static bool fix_sql_mode(sys_var *self, THD *thd, enum_var_type type) {
  if (!self->is_global_persist(type)) {
    /* Update thd->server_status */
    if (thd->variables.sql_mode & MODE_NO_BACKSLASH_ESCAPES)
      thd->server_status |= SERVER_STATUS_NO_BACKSLASH_ESCAPES;
    else
      thd->server_status &= ~SERVER_STATUS_NO_BACKSLASH_ESCAPES;
  }
  return false;
}
/*
  WARNING: When adding new SQL modes don't forget to update the
  tables definitions that stores it's value (ie: mysql.event, mysql.routines,
  mysql.triggers)
*/
static const char *sql_mode_names[] = {"REAL_AS_FLOAT",
                                       "PIPES_AS_CONCAT",
                                       "ANSI_QUOTES",
                                       "IGNORE_SPACE",
                                       ",",
                                       "ONLY_FULL_GROUP_BY",
                                       "NO_UNSIGNED_SUBTRACTION",
                                       "NO_DIR_IN_CREATE",
                                       "NOT_USED_9",
                                       "NOT_USED_10",
                                       "NOT_USED_11",
                                       "NOT_USED_12",
                                       "NOT_USED_13",
                                       "NOT_USED_14",
                                       "NOT_USED_15",
                                       "NOT_USED_16",
                                       "NOT_USED_17",
                                       "NOT_USED_18",
                                       "ANSI",
                                       "NO_AUTO_VALUE_ON_ZERO",
                                       "NO_BACKSLASH_ESCAPES",
                                       "STRICT_TRANS_TABLES",
                                       "STRICT_ALL_TABLES",
                                       "NO_ZERO_IN_DATE",
                                       "NO_ZERO_DATE",
                                       "ALLOW_INVALID_DATES",
                                       "ERROR_FOR_DIVISION_BY_ZERO",
                                       "TRADITIONAL",
                                       "NOT_USED_29",
                                       "HIGH_NOT_PRECEDENCE",
                                       "NO_ENGINE_SUBSTITUTION",
                                       "PAD_CHAR_TO_FULL_LENGTH",
                                       "TIME_TRUNCATE_FRACTIONAL",
                                       0};
export bool sql_mode_string_representation(THD *thd, sql_mode_t sql_mode,
                                           LEX_STRING *ls) {
  set_to_string(thd, ls, sql_mode, sql_mode_names);
  return ls->str == 0;
}
/*
  sql_mode should *not* be IN_BINLOG: even though it is written to the binlog,
  the slave ignores the MODE_NO_DIR_IN_CREATE variable, so slave's value
  differs from master's (see log_event.cc: Query_log_event::do_apply_event()).
*/
static Sys_var_set Sys_sql_mode(
    "sql_mode",
    "Syntax: sql-mode=mode[,mode[,mode...]]. See the manual for the "
    "complete list of valid sql modes",
    HINT_UPDATEABLE SESSION_VAR(sql_mode), CMD_LINE(REQUIRED_ARG),
    sql_mode_names,
    DEFAULT(MODE_NO_ENGINE_SUBSTITUTION | MODE_ONLY_FULL_GROUP_BY |
            MODE_STRICT_TRANS_TABLES | MODE_NO_ZERO_IN_DATE |
            MODE_NO_ZERO_DATE | MODE_ERROR_FOR_DIVISION_BY_ZERO),
    NO_MUTEX_GUARD, NOT_IN_BINLOG, ON_CHECK(check_sql_mode),
    ON_UPDATE(fix_sql_mode));

static Sys_var_ulong Sys_max_execution_time(
    "max_execution_time",
    "Kill SELECT statement that takes over the specified number of "
    "milliseconds",
    HINT_UPDATEABLE SESSION_VAR(max_execution_time), CMD_LINE(REQUIRED_ARG),
    VALID_RANGE(0, ULONG_MAX), DEFAULT(0), BLOCK_SIZE(1));

#if defined(HAVE_OPENSSL)
#define SSL_OPT(X) CMD_LINE(REQUIRED_ARG, X)
#endif

/*
  If you are adding new system variable for SSL communication, please take a
  look at do_auto_cert_generation() function in sql_authentication.cc and
  add new system variable in checks if required.
*/

static Sys_var_charptr Sys_ssl_ca(
    "ssl_ca", "CA file in PEM format (check OpenSSL docs, implies --ssl)",
    READ_ONLY NON_PERSIST GLOBAL_VAR(opt_ssl_ca), SSL_OPT(OPT_SSL_CA),
    IN_FS_CHARSET, DEFAULT(0));

static Sys_var_charptr Sys_ssl_capath(
    "ssl_capath", "CA directory (check OpenSSL docs, implies --ssl)",
    READ_ONLY NON_PERSIST GLOBAL_VAR(opt_ssl_capath), SSL_OPT(OPT_SSL_CAPATH),
    IN_FS_CHARSET, DEFAULT(0));

static Sys_var_charptr Sys_tls_version(
    "tls_version", "TLS version, permitted values are TLSv1, TLSv1.1, TLSv1.2",
    READ_ONLY GLOBAL_VAR(opt_tls_version), SSL_OPT(OPT_TLS_VERSION),
    IN_FS_CHARSET, "TLSv1,TLSv1.1,TLSv1.2");

#ifndef HAVE_WOLFSSL
static bool update_fips_mode(sys_var *, THD *, enum_var_type) {
  char ssl_err_string[OPENSSL_ERROR_LENGTH] = {'\0'};
  if (set_fips_mode(opt_ssl_fips_mode, ssl_err_string) != 1) {
    my_error(ER_SSL_FIPS_MODE_ERROR, MYF(0), "Openssl is not fips enabled");
    return true;
  } else {
    return false;
  }
}
#endif

#ifdef HAVE_WOLFSSL
static const char *ssl_fips_mode_names[] = {"OFF", 0};
#else
static const char *ssl_fips_mode_names[] = {"OFF", "ON", "STRICT", 0};
#endif
static Sys_var_enum Sys_ssl_fips_mode(
    "ssl_fips_mode",
    "ssl fips mode, permitted values are OFF, ON, STRICT (Only for openssl)",
    GLOBAL_VAR(opt_ssl_fips_mode), SSL_OPT(OPT_SSL_FIPS_MODE),
    ssl_fips_mode_names, DEFAULT(0), NO_MUTEX_GUARD, NOT_IN_BINLOG,
    ON_CHECK(NULL),
#ifndef HAVE_WOLFSSL
    ON_UPDATE(update_fips_mode),
#else
    ON_UPDATE(NULL),
#endif
    NULL);

static Sys_var_charptr Sys_ssl_cert(
    "ssl_cert", "X509 cert in PEM format (implies --ssl)",
    READ_ONLY NON_PERSIST GLOBAL_VAR(opt_ssl_cert), SSL_OPT(OPT_SSL_CERT),
    IN_FS_CHARSET, DEFAULT(0));

static Sys_var_charptr Sys_ssl_cipher("ssl_cipher",
                                      "SSL cipher to use (implies --ssl)",
                                      READ_ONLY GLOBAL_VAR(opt_ssl_cipher),
                                      SSL_OPT(OPT_SSL_CIPHER), IN_FS_CHARSET,
                                      DEFAULT(0));

static Sys_var_charptr Sys_ssl_key(
    "ssl_key", "X509 key in PEM format (implies --ssl)",
    READ_ONLY NON_PERSIST GLOBAL_VAR(opt_ssl_key), SSL_OPT(OPT_SSL_KEY),
    IN_FS_CHARSET, DEFAULT(0));

static Sys_var_charptr Sys_ssl_crl(
    "ssl_crl", "CRL file in PEM format (check OpenSSL docs, implies --ssl)",
    READ_ONLY NON_PERSIST GLOBAL_VAR(opt_ssl_crl), SSL_OPT(OPT_SSL_CRL),
    IN_FS_CHARSET, DEFAULT(0));

static Sys_var_charptr Sys_ssl_crlpath(
    "ssl_crlpath", "CRL directory (check OpenSSL docs, implies --ssl)",
    READ_ONLY NON_PERSIST GLOBAL_VAR(opt_ssl_crlpath), SSL_OPT(OPT_SSL_CRLPATH),
    IN_FS_CHARSET, DEFAULT(0));

#if defined(HAVE_OPENSSL) && !defined(HAVE_WOLFSSL)
static Sys_var_bool Sys_auto_generate_certs(
    "auto_generate_certs",
    "Auto generate SSL certificates at server startup if --ssl is set to "
    "ON and none of the other SSL system variables are specified and "
    "certificate/key files are not present in data directory.",
    READ_ONLY NON_PERSIST GLOBAL_VAR(opt_auto_generate_certs),
    CMD_LINE(OPT_ARG), DEFAULT(true), NO_MUTEX_GUARD, NOT_IN_BINLOG,
    ON_CHECK(NULL), ON_UPDATE(NULL), NULL);
#endif /* HAVE_OPENSSL && !HAVE_WOLFSSL */

// why ENUM and not BOOL ?
static const char *updatable_views_with_limit_names[] = {"NO", "YES", 0};
static Sys_var_enum Sys_updatable_views_with_limit(
    "updatable_views_with_limit",
    "YES = Don't issue an error message (warning only) if a VIEW without "
    "presence of a key of the underlying table is used in queries with a "
    "LIMIT clause for updating. NO = Prohibit update of a VIEW, which "
    "does not contain a key of the underlying table and the query uses "
    "a LIMIT clause (usually get from GUI tools)",
    HINT_UPDATEABLE SESSION_VAR(updatable_views_with_limit),
    CMD_LINE(REQUIRED_ARG), updatable_views_with_limit_names, DEFAULT(true));

static char *system_time_zone_ptr;
static Sys_var_charptr Sys_system_time_zone(
    "system_time_zone", "The server system time zone",
    READ_ONLY NON_PERSIST GLOBAL_VAR(system_time_zone_ptr), NO_CMD_LINE,
    IN_FS_CHARSET, DEFAULT(system_time_zone));

static Sys_var_ulong Sys_table_def_size(
    "table_definition_cache", "The number of cached table definitions",
    GLOBAL_VAR(table_def_size),
    CMD_LINE(REQUIRED_ARG, OPT_TABLE_DEFINITION_CACHE),
    VALID_RANGE(TABLE_DEF_CACHE_MIN, 512 * 1024),
    DEFAULT(TABLE_DEF_CACHE_DEFAULT), BLOCK_SIZE(1), NO_MUTEX_GUARD,
    NOT_IN_BINLOG, ON_CHECK(NULL), ON_UPDATE(NULL), NULL,
    /* table_definition_cache is used as a sizing hint by the performance
       schema. */
    sys_var::PARSE_EARLY);

static Sys_var_ulong Sys_schema_def_size(
    "schema_definition_cache", "The number of cached schema definitions",
    GLOBAL_VAR(schema_def_size), CMD_LINE(REQUIRED_ARG),
    VALID_RANGE(SCHEMA_DEF_CACHE_MIN, 512 * 1024),
    DEFAULT(SCHEMA_DEF_CACHE_DEFAULT), BLOCK_SIZE(1));

static Sys_var_ulong Sys_tablespace_def_size(
    "tablespace_definition_cache",
    "The number of cached tablespace definitions",
    GLOBAL_VAR(tablespace_def_size), CMD_LINE(REQUIRED_ARG),
    VALID_RANGE(TABLESPACE_DEF_CACHE_MIN, 512 * 1024),
    DEFAULT(TABLESPACE_DEF_CACHE_DEFAULT), BLOCK_SIZE(1));

static Sys_var_ulong Sys_stored_program_def_size(
    "stored_program_definition_cache",
    "The number of cached stored program definitions",
    GLOBAL_VAR(stored_program_def_size), CMD_LINE(REQUIRED_ARG),
    VALID_RANGE(STORED_PROGRAM_DEF_CACHE_MIN, 512 * 1024),
    DEFAULT(STORED_PROGRAM_DEF_CACHE_DEFAULT), BLOCK_SIZE(1));

static bool fix_table_cache_size(sys_var *, THD *, enum_var_type) {
  /*
    table_open_cache parameter is a soft limit for total number of objects
    in all table cache instances. Once this value is updated we need to
    update value of a per-instance soft limit on table cache size.
  */
  table_cache_size_per_instance = table_cache_size / table_cache_instances;
  return false;
}

static Sys_var_ulong Sys_table_cache_size(
    "table_open_cache",
    "The number of cached open tables "
    "(total for all table cache instances)",
    GLOBAL_VAR(table_cache_size), CMD_LINE(REQUIRED_ARG),
    VALID_RANGE(1, 512 * 1024), DEFAULT(TABLE_OPEN_CACHE_DEFAULT),
    BLOCK_SIZE(1), NO_MUTEX_GUARD, NOT_IN_BINLOG, ON_CHECK(NULL),
    ON_UPDATE(fix_table_cache_size), NULL,
    /* table_open_cache is used as a sizing hint by the performance schema. */
    sys_var::PARSE_EARLY);

static Sys_var_ulong Sys_table_cache_instances(
    "table_open_cache_instances", "The number of table cache instances",
    READ_ONLY GLOBAL_VAR(table_cache_instances), CMD_LINE(REQUIRED_ARG),
    VALID_RANGE(1, Table_cache_manager::MAX_TABLE_CACHES),
    DEFAULT(Table_cache_manager::DEFAULT_MAX_TABLE_CACHES), BLOCK_SIZE(1),
    NO_MUTEX_GUARD, NOT_IN_BINLOG, ON_CHECK(NULL), ON_UPDATE(NULL), NULL,
    /*
      table_open_cache is used as a sizing hint by the performance schema,
      and 'table_open_cache' is a prefix of 'table_open_cache_instances'.
      Is is better to keep these options together, to avoid confusing
      handle_options() with partial name matches.
    */
    sys_var::PARSE_EARLY);

<<<<<<< HEAD
static Sys_var_ulong Sys_thread_cache_size(
    "thread_cache_size", "How many threads we should keep in a cache for reuse",
    GLOBAL_VAR(Per_thread_connection_handler::max_blocked_pthreads),
    CMD_LINE(REQUIRED_ARG, OPT_THREAD_CACHE_SIZE), VALID_RANGE(0, 16384),
    DEFAULT(0), BLOCK_SIZE(1));
=======
#ifdef HAVE_POOL_OF_THREADS

static bool fix_tp_max_threads(sys_var *, THD *, enum_var_type)
{
#ifdef _WIN32
  tp_set_max_threads(threadpool_max_threads);
#endif
  return false;
}


#ifdef _WIN32
static bool fix_tp_min_threads(sys_var *, THD *, enum_var_type)
{
  tp_set_min_threads(threadpool_min_threads);
  return false;
}
#endif


#ifndef  _WIN32
static bool fix_threadpool_size(sys_var*, THD*, enum_var_type)
{
  tp_set_threadpool_size(threadpool_size);
  return false;
}


static bool fix_threadpool_stall_limit(sys_var*, THD*, enum_var_type)
{
  tp_set_threadpool_stall_limit(threadpool_stall_limit);
  return false;
}
#endif

static inline int my_getncpus()
{
#ifdef _SC_NPROCESSORS_ONLN
  return sysconf(_SC_NPROCESSORS_ONLN);
#else
  return 2; /* The value returned by the old my_getncpus implementation */
#endif
}

#ifdef _WIN32
static Sys_var_uint Sys_threadpool_min_threads(
  "thread_pool_min_threads",
  "Minimum number of threads in the thread pool.",
  GLOBAL_VAR(threadpool_min_threads), CMD_LINE(REQUIRED_ARG),
  VALID_RANGE(1, 256), DEFAULT(1), BLOCK_SIZE(1),
  NO_MUTEX_GUARD, NOT_IN_BINLOG, ON_CHECK(0),
  ON_UPDATE(fix_tp_min_threads)
  );
#else
static Sys_var_uint Sys_threadpool_idle_thread_timeout(
  "thread_pool_idle_timeout",
  "Timeout in seconds for an idle thread in the thread pool."
  "Worker thread will be shut down after timeout",
  GLOBAL_VAR(threadpool_idle_timeout), CMD_LINE(REQUIRED_ARG),
  VALID_RANGE(1, UINT_MAX), DEFAULT(60), BLOCK_SIZE(1)
);
static Sys_var_uint Sys_threadpool_oversubscribe(
  "thread_pool_oversubscribe",
  "How many additional active worker threads in a group are allowed.",
  GLOBAL_VAR(threadpool_oversubscribe), CMD_LINE(REQUIRED_ARG),
  VALID_RANGE(1, 1000), DEFAULT(3), BLOCK_SIZE(1)
);
static Sys_var_uint Sys_threadpool_size(
 "thread_pool_size",
 "Number of thread groups in the pool. "
 "This parameter is roughly equivalent to maximum number of concurrently "
 "executing threads (threads in a waiting state do not count as executing).",
  GLOBAL_VAR(threadpool_size), CMD_LINE(REQUIRED_ARG),
  VALID_RANGE(1, MAX_THREAD_GROUPS), DEFAULT(my_getncpus()), BLOCK_SIZE(1),
  NO_MUTEX_GUARD, NOT_IN_BINLOG, ON_CHECK(0),
  ON_UPDATE(fix_threadpool_size)
);
static Sys_var_uint Sys_threadpool_stall_limit(
 "thread_pool_stall_limit",
 "Maximum query execution time in milliseconds,"
 "before an executing non-yielding thread is considered stalled."
 "If a worker thread is stalled, additional worker thread "
 "may be created to handle remaining clients.",
  GLOBAL_VAR(threadpool_stall_limit), CMD_LINE(REQUIRED_ARG),
  VALID_RANGE(10, UINT_MAX), DEFAULT(500), BLOCK_SIZE(1),
  NO_MUTEX_GUARD, NOT_IN_BINLOG, ON_CHECK(0), 
  ON_UPDATE(fix_threadpool_stall_limit)
);
static Sys_var_uint Sys_threadpool_high_prio_tickets(
  "thread_pool_high_prio_tickets",
  "Number of tickets to enter the high priority event queue for each "
  "transaction.",
  SESSION_VAR(threadpool_high_prio_tickets), CMD_LINE(REQUIRED_ARG),
  VALID_RANGE(0, UINT_MAX), DEFAULT(UINT_MAX), BLOCK_SIZE(1)
);

static Sys_var_enum Sys_threadpool_high_prio_mode(
  "thread_pool_high_prio_mode",
  "High priority queue mode: one of 'transactions', 'statements' or 'none'. "
  "In the 'transactions' mode the thread pool uses both high- and low-priority "
  "queues depending on whether an event is generated by an already started "
  "transaction or a connection holding a MDL, table, user, or a global read "
  "or backup lock and whether it has any high priority tickets (see "
  "thread_pool_high_prio_tickets). In the 'statements' mode all events (i.e. "
  "individual statements) always go to the high priority queue, regardless of "
  "the current transaction and lock state and high priority tickets. "
  "'none' is the opposite of 'statements', i.e. disables the high priority queue "
  "completely.",
  SESSION_VAR(threadpool_high_prio_mode), CMD_LINE(REQUIRED_ARG),
  threadpool_high_prio_mode_names, DEFAULT(TP_HIGH_PRIO_MODE_TRANSACTIONS));

#endif /* !WIN32 */
static Sys_var_uint Sys_threadpool_max_threads(
  "thread_pool_max_threads",
  "Maximum allowed number of worker threads in the thread pool",
   GLOBAL_VAR(threadpool_max_threads), CMD_LINE(REQUIRED_ARG),
   VALID_RANGE(1, MAX_CONNECTIONS), DEFAULT(MAX_CONNECTIONS), BLOCK_SIZE(1),
   NO_MUTEX_GUARD, NOT_IN_BINLOG, ON_CHECK(0), 
   ON_UPDATE(fix_tp_max_threads)
);
#endif /* HAVE_POOL_OF_THREADS */
>>>>>>> 333b4508

/**
  Function to check if the 'next' transaction isolation level
  can be changed.

  @param[in] thd    Thread handler.
  @param[in] var    A pointer to set_var holding the specified list of
                    system variable names.

  @retval   false   Success.
  @retval   true    Error.
*/
static bool check_transaction_isolation(sys_var *, THD *thd, set_var *var) {
  if (var->type == OPT_DEFAULT &&
      (thd->in_active_multi_stmt_transaction() || thd->in_sub_stmt)) {
    DBUG_ASSERT(thd->in_multi_stmt_transaction_mode() || thd->in_sub_stmt);
    my_error(ER_CANT_CHANGE_TX_CHARACTERISTICS, MYF(0));
    return true;
  }
  return false;
}

/**
  This function sets the session variable thd->variables.transaction_isolation
  to reflect changes to @@session.transaction_isolation.

  @param[in] thd    Thread handler.
  @param[in] var    A pointer to the set_var.

  @retval   false   Success.
  @retval   true    Error.
*/
bool Sys_var_transaction_isolation::session_update(THD *thd, set_var *var) {
  if (var->type == OPT_SESSION && Sys_var_enum::session_update(thd, var))
    return true;
  if (var->type == OPT_DEFAULT ||
      !(thd->in_active_multi_stmt_transaction() || thd->in_sub_stmt)) {
    /*
      Update the isolation level of the next transaction.
      I.e. if one did:
      COMMIT;
      SET SESSION ISOLATION LEVEL ...
      BEGIN; <-- this transaction has the new isolation
      Note, that in case of:
      COMMIT;
      SET TRANSACTION ISOLATION LEVEL ...
      SET SESSION ISOLATION LEVEL ...
      BEGIN; <-- the session isolation level is used, not the
      result of SET TRANSACTION statement.

      When we are in a trigger/function the transaction is already
      started. Adhering to above behavior, the SET TRANSACTION would
      fail when run from within trigger/function. And SET SESSION
      TRANSACTION would always succeed making the characteristics
      effective for the next transaction that starts.
     */
    enum_tx_isolation tx_isol;
    tx_isol = (enum_tx_isolation)var->save_result.ulonglong_value;
    bool one_shot = (var->type == OPT_DEFAULT);
    return set_tx_isolation(thd, tx_isol, one_shot);
  }
  return false;
}

// NO_CMD_LINE
static Sys_var_transaction_isolation Sys_transaction_isolation(
    "transaction_isolation", "Default transaction isolation level",
    UNTRACKED_DEFAULT SESSION_VAR(transaction_isolation), NO_CMD_LINE,
    tx_isolation_names, DEFAULT(ISO_REPEATABLE_READ), NO_MUTEX_GUARD,
    NOT_IN_BINLOG, ON_CHECK(check_transaction_isolation));

/**
  Function to check if the state of 'transaction_read_only' can be changed.
  The state cannot be changed if there is already a transaction in progress.

  @param[in] thd    Thread handler
  @param[in] var    A pointer to set_var holding the specified list of
                    system variable names.

  @retval   false   Success.
  @retval   true    Error.
*/
static bool check_transaction_read_only(sys_var *, THD *thd, set_var *var) {
  if (var->type == OPT_DEFAULT &&
      (thd->in_active_multi_stmt_transaction() || thd->in_sub_stmt)) {
    DBUG_ASSERT(thd->in_multi_stmt_transaction_mode() || thd->in_sub_stmt);
    my_error(ER_CANT_CHANGE_TX_CHARACTERISTICS, MYF(0));
    return true;
  }
  return false;
}

/**
  This function sets the session variable thd->variables.transaction_read_only
  to reflect changes to @@session.transaction_read_only.

  @param[in] thd    Thread handler.
  @param[in] var    A pointer to the set_var.

  @retval   false   Success.
*/
bool Sys_var_transaction_read_only::session_update(THD *thd, set_var *var) {
  if (var->type == OPT_SESSION && Sys_var_bool::session_update(thd, var))
    return true;
  if (var->type == OPT_DEFAULT ||
      !(thd->in_active_multi_stmt_transaction() || thd->in_sub_stmt)) {
    // @see Sys_var_transaction_isolation::session_update() above for the rules.
    thd->tx_read_only = var->save_result.ulonglong_value;

    if (thd->variables.session_track_transaction_info > TX_TRACK_NONE) {
      Transaction_state_tracker *tst =
          (Transaction_state_tracker *)thd->session_tracker.get_tracker(
              TRANSACTION_INFO_TRACKER);

      if (var->type == OPT_DEFAULT)
        tst->set_read_flags(thd,
                            thd->tx_read_only ? TX_READ_ONLY : TX_READ_WRITE);
      else
        tst->set_read_flags(thd, TX_READ_INHERIT);
    }
  }
  return false;
}

static Sys_var_transaction_read_only Sys_transaction_read_only(
    "transaction_read_only",
    "Set default transaction access mode to read only.",
    UNTRACKED_DEFAULT SESSION_VAR(transaction_read_only), NO_CMD_LINE,
    DEFAULT(0), NO_MUTEX_GUARD, NOT_IN_BINLOG,
    ON_CHECK(check_transaction_read_only));

static Sys_var_ulonglong Sys_tmp_table_size(
    "tmp_table_size",
    "If an internal in-memory temporary table in the MEMORY storage engine "
    "exceeds this size, MySQL will automatically convert it to an on-disk "
    "table",
    HINT_UPDATEABLE SESSION_VAR(tmp_table_size), CMD_LINE(REQUIRED_ARG),
    VALID_RANGE(1024, (ulonglong) ~(intptr)0), DEFAULT(16 * 1024 * 1024),
    BLOCK_SIZE(1));

static char *server_version_ptr;
static Sys_var_version Sys_version(
<<<<<<< HEAD
    "version", "Server version",
    READ_ONLY NON_PERSIST GLOBAL_VAR(server_version_ptr), NO_CMD_LINE,
    IN_SYSTEM_CHARSET, DEFAULT(server_version));

static char *server_version_comment_ptr;
static Sys_var_charptr Sys_version_comment(
    "version_comment", "version_comment",
    READ_ONLY NON_PERSIST GLOBAL_VAR(server_version_comment_ptr), NO_CMD_LINE,
    IN_SYSTEM_CHARSET, DEFAULT(MYSQL_COMPILATION_COMMENT));
=======
       "version", "Server version",
       READ_ONLY GLOBAL_VAR(server_version_ptr), NO_CMD_LINE,
       IN_SYSTEM_CHARSET, DEFAULT(MYSQL_SERVER_VERSION));

static char *server_version_suffix_ptr;
static Sys_var_charptr Sys_version_suffix(
       "version_suffix", "version_suffix",
       GLOBAL_VAR(server_version_suffix_ptr), NO_CMD_LINE,
       IN_SYSTEM_CHARSET, DEFAULT(server_version_suffix));

static char *server_version_comment_ptr;
static Sys_var_charptr Sys_version_comment(
       "version_comment", "version_comment",
       GLOBAL_VAR(server_version_comment_ptr), NO_CMD_LINE,
       IN_SYSTEM_CHARSET, DEFAULT(MYSQL_COMPILATION_COMMENT));
>>>>>>> 333b4508

static char *server_version_compile_machine_ptr;
static Sys_var_charptr Sys_version_compile_machine(
    "version_compile_machine", "version_compile_machine",
    READ_ONLY NON_PERSIST GLOBAL_VAR(server_version_compile_machine_ptr),
    NO_CMD_LINE, IN_SYSTEM_CHARSET, DEFAULT(MACHINE_TYPE));

static char *server_version_compile_os_ptr;
static Sys_var_charptr Sys_version_compile_os(
    "version_compile_os", "version_compile_os",
    READ_ONLY NON_PERSIST GLOBAL_VAR(server_version_compile_os_ptr),
    NO_CMD_LINE, IN_SYSTEM_CHARSET, DEFAULT(SYSTEM_TYPE));

static const char *server_version_compile_zlib_ptr = ZLIB_VERSION;
static Sys_var_charptr Sys_version_compile_zlib(
    "version_compile_zlib", "version_compile_zlib",
    READ_ONLY NON_PERSIST GLOBAL_VAR(server_version_compile_zlib_ptr),
    NO_CMD_LINE, IN_SYSTEM_CHARSET, DEFAULT(ZLIB_VERSION));

static Sys_var_ulong Sys_net_wait_timeout(
    "wait_timeout",
    "The number of seconds the server waits for activity on a "
    "connection before closing it",
    SESSION_VAR(net_wait_timeout), CMD_LINE(REQUIRED_ARG),
    VALID_RANGE(1, IF_WIN(INT_MAX32 / 1000, LONG_TIMEOUT)),
    DEFAULT(NET_WAIT_TIMEOUT), BLOCK_SIZE(1));

static Sys_var_plugin Sys_default_storage_engine(
    "default_storage_engine", "The default storage engine for new tables",
    SESSION_VAR(table_plugin), NO_CMD_LINE, MYSQL_STORAGE_ENGINE_PLUGIN,
    DEFAULT(&default_storage_engine), NO_MUTEX_GUARD, NOT_IN_BINLOG,
    ON_CHECK(check_storage_engine));

const char *internal_tmp_disk_storage_engine_names[] = {"MyISAM", "InnoDB", 0};
static Sys_var_enum Sys_internal_tmp_disk_storage_engine(
    "internal_tmp_disk_storage_engine",
    "The default storage engine for on-disk internal temporary tables.",
    GLOBAL_VAR(internal_tmp_disk_storage_engine), CMD_LINE(OPT_ARG),
    internal_tmp_disk_storage_engine_names, DEFAULT(TMP_TABLE_INNODB));

const char *internal_tmp_mem_storage_engine_names[] = {"MEMORY", "TempTable",
                                                       0};
static Sys_var_enum Sys_internal_tmp_mem_storage_engine(
    "internal_tmp_mem_storage_engine",
    "The default storage engine for in-memory internal temporary tables.",
    HINT_UPDATEABLE SESSION_VAR(internal_tmp_mem_storage_engine),
    CMD_LINE(REQUIRED_ARG), internal_tmp_mem_storage_engine_names,
    DEFAULT(TMP_TABLE_TEMPTABLE));

static Sys_var_ulonglong Sys_temptable_max_ram(
    "temptable_max_ram",
    "Maximum amount of memory (in bytes) the TempTable storage engine is "
    "allowed to allocate from the main memory (RAM) before starting to "
    "store data on disk.",
    GLOBAL_VAR(temptable_max_ram), CMD_LINE(REQUIRED_ARG),
    VALID_RANGE(2 << 20 /* 2 MiB */, ULLONG_MAX), DEFAULT(1 << 30 /* 1 GiB */),
    BLOCK_SIZE(1));

static Sys_var_plugin Sys_default_tmp_storage_engine(
    "default_tmp_storage_engine",
    "The default storage engine for new explicit temporary tables",
    HINT_UPDATEABLE SESSION_VAR(temp_table_plugin), NO_CMD_LINE,
    MYSQL_STORAGE_ENGINE_PLUGIN, DEFAULT(&default_tmp_storage_engine),
    NO_MUTEX_GUARD, NOT_IN_BINLOG, ON_CHECK(check_storage_engine));

static Sys_var_charptr Sys_enforce_storage_engine(
       "enforce_storage_engine", "Force the use of a storage engine for new "
       "tables",
       READ_ONLY GLOBAL_VAR(enforce_storage_engine),
       CMD_LINE(REQUIRED_ARG), IN_SYSTEM_CHARSET,
       DEFAULT(0));

#if defined(ENABLED_DEBUG_SYNC)
/*
  Variable can be set for the session only.

  This could be changed later. Then we need to have a global array of
  actions in addition to the thread local ones. SET GLOBAL would
  manage the global array, SET [SESSION] the local array. A sync point
  would need to look for a local and a global action. Setting and
  executing of global actions need to be protected by a mutex.

  The purpose of global actions could be to allow synchronizing with
  connectionless threads that cannot execute SET statements.
*/
static Sys_var_debug_sync Sys_debug_sync("debug_sync", "Debug Sync Facility",
                                         sys_var::ONLY_SESSION, NO_CMD_LINE,
                                         DEFAULT(0), NO_MUTEX_GUARD,
                                         NOT_IN_BINLOG,
                                         ON_CHECK(check_has_super));
#endif /* defined(ENABLED_DEBUG_SYNC) */

static bool fix_autocommit(sys_var *self, THD *thd, enum_var_type type) {
  if (self->is_global_persist(type)) {
    if (global_system_variables.option_bits & OPTION_AUTOCOMMIT)
      global_system_variables.option_bits &= ~OPTION_NOT_AUTOCOMMIT;
    else
      global_system_variables.option_bits |= OPTION_NOT_AUTOCOMMIT;
    return false;
  }

  if (thd->variables.option_bits & OPTION_AUTOCOMMIT &&
      thd->variables.option_bits &
          OPTION_NOT_AUTOCOMMIT) {  // activating autocommit

    if (trans_commit_stmt(thd) || trans_commit(thd)) {
      thd->variables.option_bits &= ~OPTION_AUTOCOMMIT;
      return true;
    }
    /*
      Don't close thread tables or release metadata locks: if we do so, we
      risk releasing locks/closing tables of expressions used to assign
      other variables, as in:
      set @var=my_stored_function1(), @@autocommit=1, @var2=(select max(a)
      from my_table), ...
      The locks will be released at statement end anyway, as SET
      statement that assigns autocommit is marked to commit
      transaction implicitly at the end (@sa stmt_causes_implicitcommit()).
    */
    thd->variables.option_bits &= ~(OPTION_BEGIN | OPTION_NOT_AUTOCOMMIT);
    thd->get_transaction()->reset_unsafe_rollback_flags(
        Transaction_ctx::SESSION);
    thd->server_status |= SERVER_STATUS_AUTOCOMMIT;
    return false;
  }

  if (!(thd->variables.option_bits & OPTION_AUTOCOMMIT) &&
      !(thd->variables.option_bits &
        OPTION_NOT_AUTOCOMMIT)) {  // disabling autocommit

    thd->get_transaction()->reset_unsafe_rollback_flags(
        Transaction_ctx::SESSION);
    thd->server_status &= ~SERVER_STATUS_AUTOCOMMIT;
    thd->variables.option_bits |= OPTION_NOT_AUTOCOMMIT;
    return false;
  }

  return false;  // autocommit value wasn't changed
}
static Sys_var_bit Sys_autocommit("autocommit", "autocommit",
                                  SESSION_VAR(option_bits), NO_CMD_LINE,
                                  OPTION_AUTOCOMMIT, DEFAULT(true),
                                  NO_MUTEX_GUARD, NOT_IN_BINLOG, ON_CHECK(0),
                                  ON_UPDATE(fix_autocommit));
export sys_var *Sys_autocommit_ptr = &Sys_autocommit;  // for sql_yacc.yy

static Sys_var_bool Sys_big_tables(
    "big_tables",
    "Allow big result sets by saving all "
    "temporary sets on file (Solves most 'table full' errors)",
    HINT_UPDATEABLE SESSION_VAR(big_tables), CMD_LINE(OPT_ARG), DEFAULT(false));

static Sys_var_bit Sys_big_selects("sql_big_selects", "sql_big_selects",
                                   HINT_UPDATEABLE SESSION_VAR(option_bits),
                                   NO_CMD_LINE, OPTION_BIG_SELECTS,
                                   DEFAULT(false));

static Sys_var_bit Sys_log_off("sql_log_off", "sql_log_off",
                               SESSION_VAR(option_bits), NO_CMD_LINE,
                               OPTION_LOG_OFF, DEFAULT(false), NO_MUTEX_GUARD,
                               NOT_IN_BINLOG, ON_CHECK(check_has_super));

/**
  This function sets the session variable thd->variables.sql_log_bin
  to reflect changes to @@session.sql_log_bin.

  @param     thd    Current thread
  @param[in] type   The type either session or global.

  @return @c false.
*/
static bool fix_sql_log_bin_after_update(
    sys_var *, THD *thd, enum_var_type type MY_ATTRIBUTE((unused))) {
  DBUG_ASSERT(type == OPT_SESSION);

  if (thd->variables.sql_log_bin)
    thd->variables.option_bits |= OPTION_BIN_LOG;
  else
    thd->variables.option_bits &= ~OPTION_BIN_LOG;

  return false;
}

/**
  This function checks if the sql_log_bin can be changed,
  what is possible if:
    - the user is a super user;
    - the set is not called from within a function/trigger;
    - there is no on-going transaction.

  @param     thd    Current thread
  @param[in] self   A pointer to the sys_var, i.e. Sys_log_binlog.
  @param[in] var    A pointer to the set_var created by the parser.

  @return @c false if the change is allowed, otherwise @c true.
*/
static bool check_sql_log_bin(sys_var *self, THD *thd, set_var *var) {
  if (check_has_super(self, thd, var)) return true;

  if (var->is_global_persist()) return true;

  /* If in a stored function/trigger, it's too late to change sql_log_bin. */
  if (thd->in_sub_stmt) {
    my_error(ER_STORED_FUNCTION_PREVENTS_SWITCH_SQL_LOG_BIN, MYF(0));
    return true;
  }
  /* Make the session variable 'sql_log_bin' read-only inside a transaction. */
  if (thd->in_active_multi_stmt_transaction()) {
    my_error(ER_INSIDE_TRANSACTION_PREVENTS_SWITCH_SQL_LOG_BIN, MYF(0));
    return true;
  }

  return false;
}

static Sys_var_bool Sys_log_binlog(
    "sql_log_bin", "Controls whether logging to the binary log is done",
    SESSION_ONLY(sql_log_bin), NO_CMD_LINE, DEFAULT(true), NO_MUTEX_GUARD,
    NOT_IN_BINLOG, ON_CHECK(check_sql_log_bin),
    ON_UPDATE(fix_sql_log_bin_after_update));

static Sys_var_bit Sys_transaction_allow_batching(
    "transaction_allow_batching", "transaction_allow_batching",
    SESSION_ONLY(option_bits), NO_CMD_LINE, OPTION_ALLOW_BATCH, DEFAULT(false));

static Sys_var_bit Sys_sql_warnings("sql_warnings", "sql_warnings",
                                    SESSION_VAR(option_bits), NO_CMD_LINE,
                                    OPTION_WARNINGS, DEFAULT(false));

static Sys_var_bit Sys_sql_notes("sql_notes", "sql_notes",
                                 SESSION_VAR(option_bits), NO_CMD_LINE,
                                 OPTION_SQL_NOTES, DEFAULT(true));

static Sys_var_bit Sys_auto_is_null("sql_auto_is_null", "sql_auto_is_null",
                                    HINT_UPDATEABLE SESSION_VAR(option_bits),
                                    NO_CMD_LINE, OPTION_AUTO_IS_NULL,
                                    DEFAULT(false), NO_MUTEX_GUARD, IN_BINLOG);

static Sys_var_bit Sys_safe_updates("sql_safe_updates", "sql_safe_updates",
                                    HINT_UPDATEABLE SESSION_VAR(option_bits),
                                    NO_CMD_LINE, OPTION_SAFE_UPDATES,
                                    DEFAULT(false));

static Sys_var_bit Sys_buffer_results("sql_buffer_result", "sql_buffer_result",
                                      HINT_UPDATEABLE SESSION_VAR(option_bits),
                                      NO_CMD_LINE, OPTION_BUFFER_RESULT,
                                      DEFAULT(false));

static Sys_var_bit Sys_quote_show_create("sql_quote_show_create",
                                         "sql_quote_show_create",
                                         SESSION_VAR(option_bits), NO_CMD_LINE,
                                         OPTION_QUOTE_SHOW_CREATE,
                                         DEFAULT(true));

static Sys_var_bit Sys_foreign_key_checks(
    "foreign_key_checks", "foreign_key_checks",
    HINT_UPDATEABLE SESSION_VAR(option_bits), NO_CMD_LINE,
    REVERSE(OPTION_NO_FOREIGN_KEY_CHECKS), DEFAULT(true), NO_MUTEX_GUARD,
    IN_BINLOG);

static Sys_var_bit Sys_unique_checks("unique_checks", "unique_checks",
                                     HINT_UPDATEABLE SESSION_VAR(option_bits),
                                     NO_CMD_LINE,
                                     REVERSE(OPTION_RELAXED_UNIQUE_CHECKS),
                                     DEFAULT(true), NO_MUTEX_GUARD, IN_BINLOG);

#ifdef ENABLED_PROFILING
static Sys_var_bit Sys_profiling("profiling", "profiling",
                                 SESSION_VAR(option_bits), NO_CMD_LINE,
                                 OPTION_PROFILING, DEFAULT(false),
                                 NO_MUTEX_GUARD, NOT_IN_BINLOG, ON_CHECK(0),
                                 ON_UPDATE(0), DEPRECATED(""));

static Sys_var_ulong Sys_profiling_history_size(
    "profiling_history_size", "Limit of query profiling memory",
    SESSION_VAR(profiling_history_size), CMD_LINE(REQUIRED_ARG),
    VALID_RANGE(0, 100), DEFAULT(15), BLOCK_SIZE(1), NO_MUTEX_GUARD,
    NOT_IN_BINLOG, ON_CHECK(0), ON_UPDATE(0), DEPRECATED(""));
#endif

static Sys_var_harows Sys_select_limit(
    "sql_select_limit",
    "The maximum number of rows to return from SELECT statements",
    HINT_UPDATEABLE SESSION_VAR(select_limit), NO_CMD_LINE,
    VALID_RANGE(0, HA_POS_ERROR), DEFAULT(HA_POS_ERROR), BLOCK_SIZE(1));

static bool update_timestamp(THD *thd, set_var *var) {
  if (var->value) {
    double fl = floor(var->save_result.double_value);  // Truncate integer part
    struct timeval tmp;
    tmp.tv_sec = static_cast<long>(fl);
    /* Round nanoseconds to nearest microsecond */
    tmp.tv_usec =
        static_cast<long>(rint((var->save_result.double_value - fl) * 1000000));
    thd->set_time(&tmp);
  } else  // SET timestamp=DEFAULT
  {
    thd->user_time.tv_sec = 0;
    thd->user_time.tv_usec = 0;
  }
  return false;
}
static double read_timestamp(THD *thd) {
  return (double)thd->start_time.tv_sec +
         (double)thd->start_time.tv_usec / 1000000;
}

static bool check_timestamp(sys_var *, THD *, set_var *var) {
  double val;

  if (!var->value) return false;

  val = var->save_result.double_value;
  if (val != 0 &&  // this is how you set the default value
      (val < TIMESTAMP_MIN_VALUE || val > TIMESTAMP_MAX_VALUE)) {
    ErrConvString prm(val);
    my_error(ER_WRONG_VALUE_FOR_VAR, MYF(0), "timestamp", prm.ptr());
    return true;
  }
  return false;
}

static Sys_var_session_special_double Sys_timestamp(
    "timestamp", "Set the time for this client",
    HINT_UPDATEABLE sys_var::ONLY_SESSION, NO_CMD_LINE, VALID_RANGE(0, 0),
    BLOCK_SIZE(1), NO_MUTEX_GUARD, IN_BINLOG, ON_CHECK(check_timestamp),
    ON_UPDATE(update_timestamp), ON_READ(read_timestamp));

static bool update_last_insert_id(THD *thd, set_var *var) {
  if (!var->value) {
    my_error(ER_NO_DEFAULT, MYF(0), var->var->name.str);
    return true;
  }
  thd->first_successful_insert_id_in_prev_stmt =
      var->save_result.ulonglong_value;
  thd->substitute_null_with_insert_id = true;
  return false;
}
static ulonglong read_last_insert_id(THD *thd) {
  return thd->read_first_successful_insert_id_in_prev_stmt();
}
static Sys_var_session_special Sys_last_insert_id(
    "last_insert_id", "The value to be returned from LAST_INSERT_ID()",
    sys_var::ONLY_SESSION, NO_CMD_LINE, VALID_RANGE(0, ULLONG_MAX),
    BLOCK_SIZE(1), NO_MUTEX_GUARD, IN_BINLOG, ON_CHECK(0),
    ON_UPDATE(update_last_insert_id), ON_READ(read_last_insert_id));

// alias for last_insert_id(), Sybase-style
static Sys_var_session_special Sys_identity(
    "identity", "Synonym for the last_insert_id variable",
    sys_var::ONLY_SESSION, NO_CMD_LINE, VALID_RANGE(0, ULLONG_MAX),
    BLOCK_SIZE(1), NO_MUTEX_GUARD, IN_BINLOG, ON_CHECK(0),
    ON_UPDATE(update_last_insert_id), ON_READ(read_last_insert_id));

/*
  insert_id should *not* be marked as written to the binlog (i.e., it
  should *not* be IN_BINLOG), because we want any statement that
  refers to insert_id explicitly to be unsafe.  (By "explicitly", we
  mean using @@session.insert_id, whereas insert_id is used
  "implicitly" when NULL value is inserted into an auto_increment
  column).

  We want statements referring explicitly to @@session.insert_id to be
  unsafe, because insert_id is modified internally by the slave sql
  thread when NULL values are inserted in an AUTO_INCREMENT column.
  This modification interfers with the value of the
  @@session.insert_id variable if @@session.insert_id is referred
  explicitly by an insert statement (as is seen by executing "SET
  @@session.insert_id=0; CREATE TABLE t (a INT, b INT KEY
  AUTO_INCREMENT); INSERT INTO t(a) VALUES (@@session.insert_id);" in
  statement-based logging mode: t will be different on master and
  slave).
*/
static bool update_insert_id(THD *thd, set_var *var) {
  if (!var->value) {
    my_error(ER_NO_DEFAULT, MYF(0), var->var->name.str);
    return true;
  }
  thd->force_one_auto_inc_interval(var->save_result.ulonglong_value);
  return false;
}

static ulonglong read_insert_id(THD *thd) {
  return thd->auto_inc_intervals_forced.minimum();
}
static Sys_var_session_special Sys_insert_id(
    "insert_id",
    "The value to be used by the following INSERT "
    "or ALTER TABLE statement when inserting an AUTO_INCREMENT value",
    HINT_UPDATEABLE sys_var::ONLY_SESSION, NO_CMD_LINE,
    VALID_RANGE(0, ULLONG_MAX), BLOCK_SIZE(1), NO_MUTEX_GUARD, NOT_IN_BINLOG,
    ON_CHECK(0), ON_UPDATE(update_insert_id), ON_READ(read_insert_id));

static bool update_rand_seed1(THD *thd, set_var *var) {
  if (!var->value) {
    my_error(ER_NO_DEFAULT, MYF(0), var->var->name.str);
    return true;
  }
  thd->rand.seed1 = (ulong)var->save_result.ulonglong_value;
  return false;
}
static ulonglong read_rand_seed(THD *) { return 0; }
static Sys_var_session_special Sys_rand_seed1(
    "rand_seed1",
    "Sets the internal state of the RAND() "
    "generator for replication purposes",
    sys_var::ONLY_SESSION, NO_CMD_LINE, VALID_RANGE(0, ULONG_MAX),
    BLOCK_SIZE(1), NO_MUTEX_GUARD, IN_BINLOG, ON_CHECK(0),
    ON_UPDATE(update_rand_seed1), ON_READ(read_rand_seed));

static bool update_rand_seed2(THD *thd, set_var *var) {
  if (!var->value) {
    my_error(ER_NO_DEFAULT, MYF(0), var->var->name.str);
    return true;
  }
  thd->rand.seed2 = (ulong)var->save_result.ulonglong_value;
  return false;
}
static Sys_var_session_special Sys_rand_seed2(
    "rand_seed2",
    "Sets the internal state of the RAND() "
    "generator for replication purposes",
    sys_var::ONLY_SESSION, NO_CMD_LINE, VALID_RANGE(0, ULONG_MAX),
    BLOCK_SIZE(1), NO_MUTEX_GUARD, IN_BINLOG, ON_CHECK(0),
    ON_UPDATE(update_rand_seed2), ON_READ(read_rand_seed));

static ulonglong read_error_count(THD *thd) {
  return thd->get_stmt_da()->error_count(thd);
}
// this really belongs to the SHOW STATUS
static Sys_var_session_special Sys_error_count(
    "error_count",
    "The number of errors that resulted from the "
    "last statement that generated messages",
    READ_ONLY sys_var::ONLY_SESSION, NO_CMD_LINE, VALID_RANGE(0, ULLONG_MAX),
    BLOCK_SIZE(1), NO_MUTEX_GUARD, NOT_IN_BINLOG, ON_CHECK(0), ON_UPDATE(0),
    ON_READ(read_error_count));

static ulonglong read_warning_count(THD *thd) {
  return thd->get_stmt_da()->warn_count(thd);
}
// this really belongs to the SHOW STATUS
static Sys_var_session_special Sys_warning_count(
    "warning_count",
    "The number of errors, warnings, and notes "
    "that resulted from the last statement that generated messages",
    READ_ONLY sys_var::ONLY_SESSION, NO_CMD_LINE, VALID_RANGE(0, ULLONG_MAX),
    BLOCK_SIZE(1), NO_MUTEX_GUARD, NOT_IN_BINLOG, ON_CHECK(0), ON_UPDATE(0),
    ON_READ(read_warning_count));

static Sys_var_ulong Sys_default_week_format(
    "default_week_format", "The default week format used by WEEK() functions",
    SESSION_VAR(default_week_format), CMD_LINE(REQUIRED_ARG), VALID_RANGE(0, 7),
    DEFAULT(0), BLOCK_SIZE(1));

static Sys_var_ulong Sys_group_concat_max_len(
    "group_concat_max_len",
    "The maximum length of the result of function  GROUP_CONCAT()",
    HINT_UPDATEABLE SESSION_VAR(group_concat_max_len), CMD_LINE(REQUIRED_ARG),
    VALID_RANGE(4, ULONG_MAX), DEFAULT(1024), BLOCK_SIZE(1));

static char *glob_hostname_ptr;
static Sys_var_charptr Sys_hostname(
    "hostname", "Server host name",
    READ_ONLY NON_PERSIST GLOBAL_VAR(glob_hostname_ptr), NO_CMD_LINE,
    IN_FS_CHARSET, DEFAULT(glob_hostname));

static Sys_var_charptr Sys_repl_report_host(
    "report_host",
    "Hostname or IP of the slave to be reported to the master during "
    "slave registration. Will appear in the output of SHOW SLAVE HOSTS. "
    "Leave unset if you do not want the slave to register itself with the "
    "master. Note that it is not sufficient for the master to simply read "
    "the IP of the slave off the socket once the slave connects. Due to "
    "NAT and other routing issues, that IP may not be valid for connecting "
    "to the slave from the master or other hosts",
    READ_ONLY GLOBAL_VAR(report_host), CMD_LINE(REQUIRED_ARG), IN_FS_CHARSET,
    DEFAULT(0));

static Sys_var_charptr Sys_repl_report_user(
    "report_user",
    "The account user name of the slave to be reported to the master "
    "during slave registration",
    READ_ONLY GLOBAL_VAR(report_user), CMD_LINE(REQUIRED_ARG), IN_FS_CHARSET,
    DEFAULT(0));

static Sys_var_charptr Sys_repl_report_password(
    "report_password",
    "The account password of the slave to be reported to the master "
    "during slave registration",
    READ_ONLY GLOBAL_VAR(report_password), CMD_LINE(REQUIRED_ARG),
    IN_FS_CHARSET, DEFAULT(0));

static Sys_var_uint Sys_repl_report_port(
    "report_port",
    "Port for connecting to slave reported to the master during slave "
    "registration. Set it only if the slave is listening on a non-default "
    "port or if you have a special tunnel from the master or other clients "
    "to the slave. If not sure, leave this option unset",
    READ_ONLY GLOBAL_VAR(report_port), CMD_LINE(REQUIRED_ARG),
    VALID_RANGE(0, 65535), DEFAULT(0), BLOCK_SIZE(1));

static Sys_var_bool Sys_keep_files_on_create(
    "keep_files_on_create",
    "Don't overwrite stale .MYD and .MYI even if no directory is specified",
    SESSION_VAR(keep_files_on_create), CMD_LINE(OPT_ARG), DEFAULT(false));

static char *license;
static Sys_var_charptr Sys_license("license",
                                   "The type of license the server has",
                                   READ_ONLY NON_PERSIST GLOBAL_VAR(license),
                                   NO_CMD_LINE, IN_SYSTEM_CHARSET,
                                   DEFAULT(STRINGIFY_ARG(LICENSE)));

static bool check_log_path(sys_var *self, THD *, set_var *var) {
  if (!var->value) return false;  // DEFAULT is ok

  if (!var->save_result.string_value.str) return true;

  if (!is_valid_log_name(var->save_result.string_value.str,
                         var->save_result.string_value.length)) {
    my_error(ER_WRONG_VALUE_FOR_VAR, MYF(0), self->name.str,
             var->save_result.string_value.str);
    return true;
  }

  if (var->save_result.string_value.length > FN_REFLEN) {  // path is too long
    my_error(ER_PATH_LENGTH, MYF(0), self->name.str);
    return true;
  }

  char path[FN_REFLEN];
  size_t path_length = unpack_filename(path, var->save_result.string_value.str);

  if (!path_length) return true;

  if (!is_filename_allowed(var->save_result.string_value.str,
                           var->save_result.string_value.length, true)) {
    my_error(ER_WRONG_VALUE_FOR_VAR, MYF(0), self->name.str,
             var->save_result.string_value.str);
    return true;
  }

  MY_STAT f_stat;

  if (my_stat(path, &f_stat, MYF(0))) {
    if (!MY_S_ISREG(f_stat.st_mode) || !(f_stat.st_mode & MY_S_IWRITE))
      return true;  // not a regular writable file
    return false;
  }

  (void)dirname_part(path, var->save_result.string_value.str, &path_length);

  if (var->save_result.string_value.length - path_length >=
      FN_LEN) {  // filename is too long
    my_error(ER_PATH_LENGTH, MYF(0), self->name.str);
    return true;
  }

  if (!path_length)  // no path is good path (remember, relative to datadir)
    return false;

  if (my_access(path, (F_OK | W_OK))) return true;  // directory is not writable

  return false;
}

static bool fix_general_log_file(sys_var *, THD *, enum_var_type) {
  bool res;

  if (!opt_general_logname)  // SET ... = DEFAULT
  {
    char buff[FN_REFLEN];
    opt_general_logname = my_strdup(
        key_memory_LOG_name, make_query_log_name(buff, QUERY_LOG_GENERAL),
        MYF(MY_FAE + MY_WME));
    if (!opt_general_logname) return true;
  }

  res = query_logger.set_log_file(QUERY_LOG_GENERAL);

  if (opt_general_log) {
    mysql_mutex_unlock(&LOCK_global_system_variables);

    if (!res)
      res = query_logger.reopen_log_file(QUERY_LOG_GENERAL);
    else
      query_logger.deactivate_log_handler(QUERY_LOG_GENERAL);

    mysql_mutex_lock(&LOCK_global_system_variables);
  }

  if (res) opt_general_log = false;

  return res;
}

static Sys_var_charptr Sys_general_log_path(
    "general_log_file", "Log connections and queries to given file",
    GLOBAL_VAR(opt_general_logname), CMD_LINE(REQUIRED_ARG), IN_FS_CHARSET,
    DEFAULT(0), NO_MUTEX_GUARD, NOT_IN_BINLOG, ON_CHECK(check_log_path),
    ON_UPDATE(fix_general_log_file));

static bool fix_slow_log_file(sys_var *, THD *thd MY_ATTRIBUTE((unused)),
                              enum_var_type) {
  bool res;

  DEBUG_SYNC(thd, "log_fix_slow_log_holds_sysvar_lock");

  if (!opt_slow_logname)  // SET ... = DEFAULT
  {
    char buff[FN_REFLEN];
    opt_slow_logname = my_strdup(key_memory_LOG_name,
                                 make_query_log_name(buff, QUERY_LOG_SLOW),
                                 MYF(MY_FAE + MY_WME));
    if (!opt_slow_logname) return true;
  }

  res = query_logger.set_log_file(QUERY_LOG_SLOW);

  DEBUG_SYNC(thd, "log_fix_slow_log_released_logger_lock");

  if (opt_slow_log) {
    mysql_mutex_unlock(&LOCK_global_system_variables);

    DEBUG_SYNC(thd, "log_fix_slow_log_released_sysvar_lock");

    if (!res)
      res = query_logger.reopen_log_file(QUERY_LOG_SLOW);
    else
      query_logger.deactivate_log_handler(QUERY_LOG_SLOW);

    mysql_mutex_lock(&LOCK_global_system_variables);
  }

  if (res) opt_slow_log = false;

  return res;
}
static Sys_var_charptr Sys_slow_log_path(
    "slow_query_log_file",
    "Log slow queries to given log file. "
    "Defaults logging to hostname-slow.log. Must be enabled to activate "
    "other slow log options",
    GLOBAL_VAR(opt_slow_logname), CMD_LINE(REQUIRED_ARG), IN_FS_CHARSET,
    DEFAULT(0), NO_MUTEX_GUARD, NOT_IN_BINLOG, ON_CHECK(check_log_path),
    ON_UPDATE(fix_slow_log_file));

static Sys_var_have Sys_have_compress(
    "have_compress", "have_compress",
    READ_ONLY NON_PERSIST GLOBAL_VAR(have_compress), NO_CMD_LINE);

static Sys_var_have Sys_have_dlopen(
    "have_dynamic_loading", "have_dynamic_loading",
    READ_ONLY NON_PERSIST GLOBAL_VAR(have_dlopen), NO_CMD_LINE);

static Sys_var_have Sys_have_geometry(
    "have_geometry", "have_geometry",
    READ_ONLY NON_PERSIST GLOBAL_VAR(have_geometry), NO_CMD_LINE);

static Sys_var_have Sys_have_openssl("have_openssl", "have_openssl",
                                     READ_ONLY NON_PERSIST GLOBAL_VAR(have_ssl),
                                     NO_CMD_LINE);

static Sys_var_have Sys_have_profiling(
    "have_profiling", "have_profiling",
    READ_ONLY NON_PERSIST GLOBAL_VAR(have_profiling), NO_CMD_LINE,
    NO_MUTEX_GUARD, NOT_IN_BINLOG, ON_CHECK(0), ON_UPDATE(0), DEPRECATED(""));

static Sys_var_have Sys_have_backup_locks(
       "have_backup_locks", "have_backup_locks",
       READ_ONLY GLOBAL_VAR(have_backup_locks), NO_CMD_LINE);

static Sys_var_have Sys_have_backup_safe_binlog_info(
       "have_backup_safe_binlog_info", "have_backup_safe_binlog_info",
       READ_ONLY GLOBAL_VAR(have_backup_safe_binlog_info), NO_CMD_LINE);

static Sys_var_have Sys_have_snapshot_cloning(
       "have_snapshot_cloning", "have_snapshot_cloning",
       READ_ONLY GLOBAL_VAR(have_snapshot_cloning), NO_CMD_LINE);

static Sys_var_have Sys_have_query_cache(
    "have_query_cache",
    "have_query_cache. "
    "This variable is deprecated and will be removed in a future release.",
    READ_ONLY NON_PERSIST GLOBAL_VAR(have_query_cache), NO_CMD_LINE,
    NO_MUTEX_GUARD, NOT_IN_BINLOG, ON_CHECK(nullptr), ON_UPDATE(nullptr),
    DEPRECATED(""));

static Sys_var_have Sys_have_rtree_keys(
    "have_rtree_keys", "have_rtree_keys",
    READ_ONLY NON_PERSIST GLOBAL_VAR(have_rtree_keys), NO_CMD_LINE);

static Sys_var_have Sys_have_ssl("have_ssl", "have_ssl",
                                 READ_ONLY NON_PERSIST GLOBAL_VAR(have_ssl),
                                 NO_CMD_LINE);

static Sys_var_have Sys_have_symlink(
    "have_symlink", "have_symlink",
    READ_ONLY NON_PERSIST GLOBAL_VAR(have_symlink), NO_CMD_LINE);

static Sys_var_have Sys_have_statement_timeout(
    "have_statement_timeout", "have_statement_timeout",
    READ_ONLY NON_PERSIST GLOBAL_VAR(have_statement_timeout), NO_CMD_LINE);

static bool fix_general_log_state(sys_var *, THD *thd, enum_var_type) {
  bool new_state = opt_general_log, res = false;

<<<<<<< HEAD
  if (query_logger.is_log_file_enabled(QUERY_LOG_GENERAL) == new_state)
=======
const char *log_slow_filter_name[]= { "qc_miss", "full_scan", "full_join",
                                      "tmp_table", "tmp_table_on_disk", "filesort", "filesort_on_disk", 0};
static Sys_var_set Sys_log_slow_filter(
       "log_slow_filter",
       "Log only the queries that followed certain execution plan. "
       "Multiple flags allowed in a comma-separated string. "
       "[qc_miss, full_scan, full_join, tmp_table, tmp_table_on_disk, "
       "filesort, filesort_on_disk]",
       SESSION_VAR(log_slow_filter), CMD_LINE(REQUIRED_ARG),
       log_slow_filter_name, DEFAULT(0));
static Sys_var_ulong sys_log_slow_rate_limit(
       "log_slow_rate_limit","Rate limit statement writes to slow log to only those from every (1/log_slow_rate_limit) session.",
       SESSION_VAR(log_slow_rate_limit), CMD_LINE(REQUIRED_ARG),
       VALID_RANGE(1, SLOG_SLOW_RATE_LIMIT_MAX), DEFAULT(1), BLOCK_SIZE(1));

static double opt_slow_query_log_always_write_time;
static bool update_slow_query_log_always_write_time(sys_var *self, THD *thd,
                                                    enum_var_type type)
{
  slow_query_log_always_write_time=
    double2ulonglong(opt_slow_query_log_always_write_time * 1e6);
  return false;
}
static Sys_var_double sys_slow_query_log_always_write_time(
       "slow_query_log_always_write_time",
       "Log queries which run longer than specified by this value regardless "
       "of the log_slow_rate_limit valiue.",
       GLOBAL_VAR(opt_slow_query_log_always_write_time), CMD_LINE(REQUIRED_ARG),
       VALID_RANGE(0, LONG_TIMEOUT), DEFAULT(10),
       NO_MUTEX_GUARD, NOT_IN_BINLOG, ON_CHECK(NULL),
       ON_UPDATE(update_slow_query_log_always_write_time));
const char* log_slow_verbosity_name[] = { 
  "microtime", "query_plan", "innodb", 
  "profiling", "profiling_use_getrusage", 
  "minimal", "standard", "full", 0
};
static ulonglong update_log_slow_verbosity_replace(ulonglong value, ulonglong what, ulonglong by)
{
  if((value & what) == what)
  {
    value = value & (~what);
    value = value | by;
  }
  return value;
}
static void update_log_slow_verbosity(ulonglong* value_ptr)
{
  ulonglong &value    = *value_ptr;
  ulonglong microtime= 1ULL << SLOG_V_MICROTIME;
  ulonglong query_plan= 1ULL << SLOG_V_QUERY_PLAN;
  ulonglong innodb= 1ULL << SLOG_V_INNODB;
  ulonglong minimal= 1ULL << SLOG_V_MINIMAL;
  ulonglong standard= 1ULL << SLOG_V_STANDARD;
  ulonglong full= 1ULL << SLOG_V_FULL;
  value= update_log_slow_verbosity_replace(value,minimal,microtime);
  value= update_log_slow_verbosity_replace(value,standard,microtime | query_plan);
  value= update_log_slow_verbosity_replace(value,full,microtime | query_plan | innodb);
}
static bool update_log_slow_verbosity_helper(sys_var */*self*/, THD *thd,
                                          enum_var_type type)
{
  if(type == OPT_SESSION)
  {
    update_log_slow_verbosity(&(thd->variables.log_slow_verbosity));
  }
  else
  {
    update_log_slow_verbosity(&(global_system_variables.log_slow_verbosity));
  }
  return false;
}
void init_slow_query_log_use_global_control()
{
  update_log_slow_verbosity(&(global_system_variables.log_slow_verbosity));
}
static Sys_var_set Sys_log_slow_verbosity(
        "log_slow_verbosity",
        "Choose how verbose the messages to your slow log will be. "
        "Multiple flags allowed in a comma-separated string. [microtime, query_plan, innodb, profiling, profiling_use_getrusage]",
        SESSION_VAR(log_slow_verbosity), CMD_LINE(REQUIRED_ARG),
        log_slow_verbosity_name, DEFAULT(SLOG_V_MICROTIME),
        NO_MUTEX_GUARD, NOT_IN_BINLOG, ON_CHECK(0),
        ON_UPDATE(update_log_slow_verbosity_helper));
static const char *log_slow_sp_statements_names[]=
  {"OFF", "ON", "OFF_NO_CALLS", "FALSE", "TRUE", "0", "1", 0};
static bool fix_log_slow_sp_statements(sys_var */*self*/, THD */*thd*/,
                                       enum_var_type /*type*/)
{
  if(opt_log_slow_sp_statements > 2)
  {
    opt_log_slow_sp_statements= (opt_log_slow_sp_statements - 3) % 2;
  }
  return false;
}
void init_log_slow_sp_statements()
{
  fix_log_slow_sp_statements(NULL, NULL, OPT_GLOBAL);
}
static Sys_var_enum Sys_log_slow_sp_statements(
       "log_slow_sp_statements",
       "Choice between logging slow CALL statements, logging individual slow "
       "statements inside stored procedures or skipping the logging of stored "
       "procedures into the slow log entirely. Values are OFF, ON and "
       "OFF_NO_CALLS respectively.",
       GLOBAL_VAR(opt_log_slow_sp_statements), CMD_LINE(OPT_ARG),
       log_slow_sp_statements_names, DEFAULT(1),
       NO_MUTEX_GUARD, NOT_IN_BINLOG, ON_CHECK(0),
       ON_UPDATE(fix_log_slow_sp_statements));
static const char *slow_query_log_use_global_control_name[]=
{ "log_slow_filter", "log_slow_rate_limit", "log_slow_verbosity",
  "long_query_time", "min_examined_row_limit", "all", 0};
static bool update_slow_query_log_use_global_control(sys_var */*self*/, THD */*thd*/,
                                               enum_var_type /*type*/)
{
  if(opt_slow_query_log_use_global_control & (1ULL << SLOG_UG_ALL))
  {
    opt_slow_query_log_use_global_control=
      (1ULL << SLOG_UG_LOG_SLOW_FILTER) | (1ULL << SLOG_UG_LOG_SLOW_RATE_LIMIT)
      | (1ULL << SLOG_UG_LOG_SLOW_VERBOSITY) | (1ULL << SLOG_UG_LONG_QUERY_TIME)
      | (1ULL << SLOG_UG_MIN_EXAMINED_ROW_LIMIT);
  }
  return false;
}
void init_log_slow_verbosity()
{
  update_slow_query_log_use_global_control(0,0,OPT_GLOBAL);
}
static Sys_var_set Sys_slow_query_log_use_global_control(
       "slow_query_log_use_global_control",
       "Choose flags, wich always use the global variables. Multiple flags "
       "allowed in a comma-separated string. [none, log_slow_filter, "
       "log_slow_rate_limit, log_slow_verbosity, long_query_time, "
       "min_examined_row_limit, all]",
       GLOBAL_VAR(opt_slow_query_log_use_global_control),
       CMD_LINE(REQUIRED_ARG),
       slow_query_log_use_global_control_name, DEFAULT(0),
        NO_MUTEX_GUARD, NOT_IN_BINLOG, ON_CHECK(0),
       ON_UPDATE(update_slow_query_log_use_global_control));

const char* slow_query_log_rate_name[]= {"session", "query", 0};
static Sys_var_enum Sys_slow_query_log_rate_type(
       "log_slow_rate_type",
       "Choose the log_slow_rate_limit behavior: session or query. "
       "When you choose 'session' - every %log_slow_rate_limit connection "
       "will be processed to slow query log. "
       "When you choose 'query' - every %log_slow_rate_limit query "
       "will be processed to slow query log. "
       "[session, query]",
       GLOBAL_VAR(opt_slow_query_log_rate_type), CMD_LINE(REQUIRED_ARG),
       slow_query_log_rate_name, DEFAULT(SLOG_RT_SESSION));

static bool fix_general_log_state(sys_var *self, THD *thd, enum_var_type type)
{
  if (query_logger.is_log_file_enabled(QUERY_LOG_GENERAL) == opt_general_log)
>>>>>>> 333b4508
    return false;

  mysql_mutex_unlock(&LOCK_global_system_variables);

  if (!new_state) {
    query_logger.deactivate_log_handler(QUERY_LOG_GENERAL);
  } else {
    res = query_logger.activate_log_handler(thd, QUERY_LOG_GENERAL);
  }

  mysql_mutex_lock(&LOCK_global_system_variables);

  if (res) opt_general_log = false;

  return res;
}
static Sys_var_bool Sys_general_log(
    "general_log",
    "Log connections and queries to a table or log file. "
    "Defaults to logging to a file hostname.log, "
    "or if --log-output=TABLE is used, to a table mysql.general_log.",
    GLOBAL_VAR(opt_general_log), CMD_LINE(OPT_ARG), DEFAULT(false),
    NO_MUTEX_GUARD, NOT_IN_BINLOG, ON_CHECK(0),
    ON_UPDATE(fix_general_log_state));

static bool fix_slow_log_state(sys_var *, THD *thd, enum_var_type) {
  bool new_state = opt_slow_log, res = false;

  if (query_logger.is_log_file_enabled(QUERY_LOG_SLOW) == new_state)
    return false;

  mysql_mutex_unlock(&LOCK_global_system_variables);

  if (!new_state) {
    query_logger.deactivate_log_handler(QUERY_LOG_SLOW);
  } else {
    res = query_logger.activate_log_handler(thd, QUERY_LOG_SLOW);
  }

  mysql_mutex_lock(&LOCK_global_system_variables);

  if (res) opt_slow_log = false;

  return res;
}
static Sys_var_bool Sys_slow_query_log(
    "slow_query_log",
    "Log slow queries to a table or log file. Defaults logging to a file "
    "hostname-slow.log or a table mysql.slow_log if --log-output=TABLE is "
    "used. Must be enabled to activate other slow log options",
    GLOBAL_VAR(opt_slow_log), CMD_LINE(OPT_ARG), DEFAULT(false), NO_MUTEX_GUARD,
    NOT_IN_BINLOG, ON_CHECK(0), ON_UPDATE(fix_slow_log_state));

static bool check_not_empty_set(sys_var *, THD *, set_var *var) {
  return var->save_result.ulonglong_value == 0;
}
static bool fix_log_output(sys_var *, THD *, enum_var_type) {
  query_logger.set_handlers(static_cast<uint>(log_output_options));
  return false;
}

static const char *log_output_names[] = {"NONE", "FILE", "TABLE", NULL};

static Sys_var_set Sys_log_output(
    "log_output",
    "Syntax: log-output=value[,value...], "
    "where \"value\" could be TABLE, FILE or NONE",
    GLOBAL_VAR(log_output_options), CMD_LINE(REQUIRED_ARG), log_output_names,
    DEFAULT(LOG_FILE), NO_MUTEX_GUARD, NOT_IN_BINLOG,
    ON_CHECK(check_not_empty_set), ON_UPDATE(fix_log_output));

static Sys_var_bool Sys_log_slave_updates(
    "log_slave_updates",
    "Tells the slave to log the updates from "
    "the slave thread to the binary log.",
    READ_ONLY GLOBAL_VAR(opt_log_slave_updates),
    CMD_LINE(OPT_ARG, OPT_LOG_SLAVE_UPDATES), DEFAULT(1));

static Sys_var_charptr Sys_relay_log(
    "relay_log", "The location and name to use for relay logs",
    READ_ONLY NON_PERSIST GLOBAL_VAR(opt_relay_logname), CMD_LINE(REQUIRED_ARG),
    IN_FS_CHARSET, DEFAULT(0));

/*
  Uses NO_CMD_LINE since the --relay-log-index option set
  opt_relaylog_index_name variable and computes a value for the
  relay_log_index variable.
*/
static Sys_var_charptr Sys_relay_log_index(
    "relay_log_index",
    "The location and name to use for the file "
    "that keeps a list of the last relay logs",
    READ_ONLY NON_PERSIST GLOBAL_VAR(relay_log_index), NO_CMD_LINE,
    IN_FS_CHARSET, DEFAULT(0));

/*
  Uses NO_CMD_LINE since the --log-bin-index option set
  opt_binlog_index_name variable and computes a value for the
  log_bin_index variable.
*/
static Sys_var_charptr Sys_binlog_index(
    "log_bin_index", "File that holds the names for last binary log files.",
    READ_ONLY NON_PERSIST GLOBAL_VAR(log_bin_index), NO_CMD_LINE, IN_FS_CHARSET,
    DEFAULT(0));

static Sys_var_charptr Sys_relay_log_basename(
    "relay_log_basename",
    "The full path of the relay log file names, excluding the extension.",
    READ_ONLY NON_PERSIST GLOBAL_VAR(relay_log_basename), NO_CMD_LINE,
    IN_FS_CHARSET, DEFAULT(0));

static Sys_var_charptr Sys_log_bin_basename(
    "log_bin_basename",
    "The full path of the binary log file names, excluding the extension.",
    READ_ONLY NON_PERSIST GLOBAL_VAR(log_bin_basename), NO_CMD_LINE,
    IN_FS_CHARSET, DEFAULT(0));

static Sys_var_charptr Sys_relay_log_info_file(
    "relay_log_info_file",
    "The location and name of the file that "
    "remembers where the SQL replication thread is in the relay logs",
    READ_ONLY NON_PERSIST GLOBAL_VAR(relay_log_info_file),
    CMD_LINE(REQUIRED_ARG), IN_FS_CHARSET, DEFAULT(0));

static Sys_var_bool Sys_relay_log_purge(
    "relay_log_purge",
    "if disabled - do not purge relay logs. "
    "if enabled - purge them as soon as they are no more needed",
    GLOBAL_VAR(relay_log_purge), CMD_LINE(OPT_ARG), DEFAULT(true));

static Sys_var_bool Sys_relay_log_recovery(
    "relay_log_recovery",
    "Enables automatic relay log recovery "
    "right after the database startup, which means that the IO Thread "
    "starts re-fetching from the master right after the last transaction "
    "processed",
    READ_ONLY GLOBAL_VAR(relay_log_recovery), CMD_LINE(OPT_ARG),
    DEFAULT(false));

static Sys_var_ulong Sys_rpl_read_size(
    "rpl_read_size",
    "The size for reads done from the binlog and relay log. "
    "It must be a multiple of 4kb. Making it larger might help with IO "
    "stalls while reading these files when they are not in the OS buffer "
    "cache",
    GLOBAL_VAR(rpl_read_size), CMD_LINE(REQUIRED_ARG),
    VALID_RANGE(IO_SIZE * 2, ULONG_MAX), DEFAULT(IO_SIZE * 2),
    BLOCK_SIZE(IO_SIZE));

static Sys_var_bool Sys_slave_allow_batching(
    "slave_allow_batching", "Allow slave to batch requests",
    GLOBAL_VAR(opt_slave_allow_batching), CMD_LINE(OPT_ARG), DEFAULT(false));

static Sys_var_charptr Sys_slave_load_tmpdir(
    "slave_load_tmpdir",
    "The location where the slave should put "
    "its temporary files when replicating a LOAD DATA INFILE command",
    READ_ONLY NON_PERSIST GLOBAL_VAR(slave_load_tmpdir), CMD_LINE(REQUIRED_ARG),
    IN_FS_CHARSET, DEFAULT(0));

static bool fix_slave_net_timeout(sys_var *, THD *thd, enum_var_type) {
  DEBUG_SYNC(thd, "fix_slave_net_timeout");
  Master_info *mi;

  /* @TODO: slave net timeout is for all channels, but does this make
           sense?
   */

  /*
   Here we have lock on LOCK_global_system_variables and we need
    lock on channel_map lock. In START_SLAVE handler, we take these
    two locks in different order. This can lead to DEADLOCKs. See
    BUG#14236151 for more details.
   So we release lock on LOCK_global_system_variables before acquiring
    lock on channel_map lock. But this could lead to isolation issues
    between multiple setters. Hence introducing secondary guard
    for this global variable and releasing the lock here and acquiring
    locks back again at the end of this function.
   */
  mysql_mutex_unlock(&LOCK_slave_net_timeout);
  mysql_mutex_unlock(&LOCK_global_system_variables);
  channel_map.wrlock();

  for (mi_map::iterator it = channel_map.begin(); it != channel_map.end();
       it++) {
    mi = it->second;

    DBUG_PRINT("info", ("slave_net_timeout=%u mi->heartbeat_period=%.3f",
                        slave_net_timeout, (mi ? mi->heartbeat_period : 0.0)));
    if (mi != NULL && slave_net_timeout < mi->heartbeat_period)
      push_warning(thd, Sql_condition::SL_WARNING,
                   ER_SLAVE_HEARTBEAT_VALUE_OUT_OF_RANGE_MAX,
                   ER_THD(thd, ER_SLAVE_HEARTBEAT_VALUE_OUT_OF_RANGE_MAX));
  }

  channel_map.unlock();
  mysql_mutex_lock(&LOCK_global_system_variables);
  mysql_mutex_lock(&LOCK_slave_net_timeout);
  return false;
}
static PolyLock_mutex PLock_slave_net_timeout(&LOCK_slave_net_timeout);
static Sys_var_uint Sys_slave_net_timeout(
    "slave_net_timeout",
    "Number of seconds to wait for more data "
    "from a master/slave connection before aborting the read",
    GLOBAL_VAR(slave_net_timeout), CMD_LINE(REQUIRED_ARG),
    VALID_RANGE(1, LONG_TIMEOUT), DEFAULT(SLAVE_NET_TIMEOUT), BLOCK_SIZE(1),
    &PLock_slave_net_timeout, NOT_IN_BINLOG, ON_CHECK(0),
    ON_UPDATE(fix_slave_net_timeout));

static bool check_slave_skip_counter(sys_var *, THD *, set_var *) {
  /*
    @todo: move this check into the set function and hold the lock on
    gtid_mode_lock until the operation has completed, so that we are
    sure a concurrent connection does not change gtid_mode between
    check and fix.
  */
  if (get_gtid_mode(GTID_MODE_LOCK_NONE) == GTID_MODE_ON) {
    my_error(ER_SQL_SLAVE_SKIP_COUNTER_NOT_SETTABLE_IN_GTID_MODE, MYF(0));
    return true;
  }

  return false;
}

static PolyLock_mutex PLock_sql_slave_skip_counter(
    &LOCK_sql_slave_skip_counter);
static Sys_var_uint Sys_slave_skip_counter(
    "sql_slave_skip_counter", "sql_slave_skip_counter",
    GLOBAL_VAR(sql_slave_skip_counter), NO_CMD_LINE, VALID_RANGE(0, UINT_MAX),
    DEFAULT(0), BLOCK_SIZE(1), &PLock_sql_slave_skip_counter, NOT_IN_BINLOG,
    ON_CHECK(check_slave_skip_counter));

static Sys_var_charptr Sys_slave_skip_errors(
    "slave_skip_errors",
    "Tells the slave thread to continue "
    "replication when a query event returns an error from the "
    "provided list",
    READ_ONLY GLOBAL_VAR(opt_slave_skip_errors), CMD_LINE(REQUIRED_ARG),
    IN_SYSTEM_CHARSET, DEFAULT(0));

static Sys_var_ulonglong Sys_relay_log_space_limit(
    "relay_log_space_limit", "Maximum space to use for all relay logs",
    READ_ONLY GLOBAL_VAR(relay_log_space_limit), CMD_LINE(REQUIRED_ARG),
    VALID_RANGE(0, ULONG_MAX), DEFAULT(0), BLOCK_SIZE(1));

static Sys_var_uint Sys_sync_relaylog_period(
    "sync_relay_log",
    "Synchronously flush relay log to disk after "
    "every #th event. Use 0 to disable synchronous flushing",
    GLOBAL_VAR(sync_relaylog_period), CMD_LINE(REQUIRED_ARG),
    VALID_RANGE(0, UINT_MAX), DEFAULT(10000), BLOCK_SIZE(1));

static Sys_var_uint Sys_sync_relayloginfo_period(
    "sync_relay_log_info",
    "Synchronously flush relay log info "
    "to disk after every #th transaction. Use 0 to disable "
    "synchronous flushing",
    GLOBAL_VAR(sync_relayloginfo_period), CMD_LINE(REQUIRED_ARG),
    VALID_RANGE(0, UINT_MAX), DEFAULT(10000), BLOCK_SIZE(1));

static Sys_var_uint Sys_checkpoint_mts_period(
    "slave_checkpoint_period",
    "Gather workers' activities to "
    "Update progress status of Multi-threaded slave and flush "
    "the relay log info to disk after every #th milli-seconds.",
    GLOBAL_VAR(opt_mts_checkpoint_period), CMD_LINE(REQUIRED_ARG),
#ifndef DBUG_OFF
    VALID_RANGE(0, UINT_MAX), DEFAULT(300), BLOCK_SIZE(1));
#else
    VALID_RANGE(1, UINT_MAX), DEFAULT(300), BLOCK_SIZE(1));
#endif /* DBUG_OFF */

static Sys_var_uint Sys_checkpoint_mts_group(
    "slave_checkpoint_group",
    "Maximum number of processed transactions by Multi-threaded slave "
    "before a checkpoint operation is called to update progress status.",
    GLOBAL_VAR(opt_mts_checkpoint_group), CMD_LINE(REQUIRED_ARG),
#ifndef DBUG_OFF
    VALID_RANGE(1, MTS_MAX_BITS_IN_GROUP), DEFAULT(512), BLOCK_SIZE(1));
#else
    VALID_RANGE(32, MTS_MAX_BITS_IN_GROUP), DEFAULT(512), BLOCK_SIZE(8));
#endif /* DBUG_OFF */

static Sys_var_uint Sys_sync_binlog_period(
    "sync_binlog",
    "Synchronously flush binary log to disk after"
    " every #th write to the file. Use 0 to disable synchronous"
    " flushing",
    GLOBAL_VAR(sync_binlog_period), CMD_LINE(REQUIRED_ARG),
    VALID_RANGE(0, UINT_MAX), DEFAULT(1), BLOCK_SIZE(1));

static Sys_var_uint Sys_sync_masterinfo_period(
    "sync_master_info",
    "Synchronously flush master info to disk "
    "after every #th event. Use 0 to disable synchronous flushing",
    GLOBAL_VAR(sync_masterinfo_period), CMD_LINE(REQUIRED_ARG),
    VALID_RANGE(0, UINT_MAX), DEFAULT(10000), BLOCK_SIZE(1));

static Sys_var_ulonglong Sys_var_original_commit_timestamp(
    "original_commit_timestamp",
    "The time when the current transaction was committed on the originating "
    "replication master, measured in microseconds since the epoch.",
    SESSION_ONLY(original_commit_timestamp), NO_CMD_LINE,
    VALID_RANGE(0, MAX_COMMIT_TIMESTAMP_VALUE),
    DEFAULT(MAX_COMMIT_TIMESTAMP_VALUE), BLOCK_SIZE(1), NO_MUTEX_GUARD,
    IN_BINLOG, ON_CHECK(check_has_super));

static Sys_var_ulong Sys_slave_trans_retries(
    "slave_transaction_retries",
    "Number of times the slave SQL "
    "thread will retry a transaction in case it failed with a deadlock "
    "or elapsed lock wait timeout, before giving up and stopping",
    GLOBAL_VAR(slave_trans_retries), CMD_LINE(REQUIRED_ARG),
    VALID_RANGE(0, ULONG_MAX), DEFAULT(10), BLOCK_SIZE(1));

static Sys_var_ulong Sys_slave_parallel_workers(
    "slave_parallel_workers",
    "Number of worker threads for executing events in parallel ",
    PERSIST_AS_READONLY GLOBAL_VAR(opt_mts_slave_parallel_workers),
    CMD_LINE(REQUIRED_ARG), VALID_RANGE(0, MTS_MAX_WORKERS), DEFAULT(0),
    BLOCK_SIZE(1));

static Sys_var_ulonglong Sys_mts_pending_jobs_size_max(
    "slave_pending_jobs_size_max",
    "Max size of Slave Worker queues holding yet not applied events."
    "The least possible value must be not less than the master side "
    "max_allowed_packet.",
    GLOBAL_VAR(opt_mts_pending_jobs_size_max), CMD_LINE(REQUIRED_ARG),
    VALID_RANGE(1024, (ulonglong) ~(intptr)0), DEFAULT(16 * 1024 * 1024),
    BLOCK_SIZE(1024), ON_CHECK(0));

static bool check_locale(sys_var *self, THD *thd, set_var *var) {
  if (!var->value) return false;

  MY_LOCALE *locale;
  char buff[STRING_BUFFER_USUAL_SIZE];
  if (var->value->result_type() == INT_RESULT) {
    int lcno = (int)var->value->val_int();
    if (!(locale = my_locale_by_number(lcno))) {
      my_error(ER_UNKNOWN_LOCALE, MYF(0), llstr(lcno, buff));
      return true;
    }
    if (check_not_null(self, thd, var)) return true;
  } else  // STRING_RESULT
  {
    String str(buff, sizeof(buff), system_charset_info), *res;
    if (!(res = var->value->val_str(&str)))
      return true;
    else if (!(locale = my_locale_by_name(thd, res->c_ptr_safe()))) {
      ErrConvString err(res);
      my_error(ER_UNKNOWN_LOCALE, MYF(0), err.ptr());
      return true;
    }
  }

  var->save_result.ptr = locale;

  if (!locale->errmsgs->is_loaded()) {
    mysql_mutex_lock(&LOCK_error_messages);
    if (!locale->errmsgs->is_loaded() && locale->errmsgs->read_texts()) {
      push_warning_printf(thd, Sql_condition::SL_WARNING, ER_UNKNOWN_ERROR,
                          "Can't process error message file for locale '%s'",
                          locale->name);
      mysql_mutex_unlock(&LOCK_error_messages);
      return true;
    }
    mysql_mutex_unlock(&LOCK_error_messages);
  }
  return false;
}

namespace {
struct Get_locale_name {
  explicit Get_locale_name(const MY_LOCALE *ml) : m_ml(ml) {}
  uchar *get_name() {
    return const_cast<uchar *>(pointer_cast<const uchar *>(m_ml->name));
  }
  const MY_LOCALE *m_ml;
};
}  // namespace

static Sys_var_struct<MY_LOCALE, Get_locale_name> Sys_lc_messages(
    "lc_messages", "Set the language used for the error messages",
    SESSION_VAR(lc_messages), NO_CMD_LINE, DEFAULT(&my_default_lc_messages),
    NO_MUTEX_GUARD, NOT_IN_BINLOG, ON_CHECK(check_locale));

static Sys_var_struct<MY_LOCALE, Get_locale_name> Sys_lc_time_names(
    "lc_time_names",
    "Set the language used for the month "
    "names and the days of the week",
    SESSION_VAR(lc_time_names), NO_CMD_LINE, DEFAULT(&my_default_lc_time_names),
    NO_MUTEX_GUARD, IN_BINLOG, ON_CHECK(check_locale));

static Sys_var_tz Sys_time_zone("time_zone", "time_zone",
                                SESSION_VAR(time_zone), NO_CMD_LINE,
                                DEFAULT(&default_tz), NO_MUTEX_GUARD,
                                IN_BINLOG);

static bool fix_host_cache_size(sys_var *, THD *, enum_var_type) {
  hostname_cache_resize(host_cache_size);
  return false;
}

static Sys_var_uint Sys_host_cache_size(
    "host_cache_size",
    "How many host names should be cached to avoid resolving.",
    GLOBAL_VAR(host_cache_size), CMD_LINE(REQUIRED_ARG, OPT_HOST_CACHE_SIZE),
    VALID_RANGE(0, 65536), DEFAULT(HOST_CACHE_SIZE), BLOCK_SIZE(1),
    NO_MUTEX_GUARD, NOT_IN_BINLOG, ON_CHECK(NULL),
    ON_UPDATE(fix_host_cache_size));

const Sys_var_multi_enum::ALIAS enforce_gtid_consistency_aliases[] = {
    {"OFF", 0}, {"ON", 1}, {"WARN", 2}, {"FALSE", 0}, {"TRUE", 1}, {NULL, 0}};
static Sys_var_enforce_gtid_consistency Sys_enforce_gtid_consistency(
    "enforce_gtid_consistency",
    "Prevents execution of statements that would be impossible to log "
    "in a transactionally safe manner. Currently, the disallowed "
    "statements include CREATE TEMPORARY TABLE inside transactions, "
    "all updates to non-transactional tables, and CREATE TABLE ... SELECT.",
    PERSIST_AS_READONLY GLOBAL_VAR(_gtid_consistency_mode),
    CMD_LINE(OPT_ARG, OPT_ENFORCE_GTID_CONSISTENCY),
    enforce_gtid_consistency_aliases, 3,
    DEFAULT(3 /*position of "FALSE" in enforce_gtid_consistency_aliases*/),
    DEFAULT(GTID_CONSISTENCY_MODE_ON), NO_MUTEX_GUARD, NOT_IN_BINLOG,
    ON_CHECK(check_super_outside_trx_outside_sf_outside_sp));
const char *fixup_enforce_gtid_consistency_command_line(char *value_arg) {
  return Sys_enforce_gtid_consistency.fixup_command_line(value_arg);
}

static Sys_var_bool Sys_binlog_gtid_simple_recovery(
    "binlog_gtid_simple_recovery",
    "If this option is enabled, the server does not open more than "
    "two binary logs when initializing GTID_PURGED and "
    "GTID_EXECUTED, either during server restart or when binary "
    "logs are being purged. Enabling this option is useful when "
    "the server has already generated many binary logs without "
    "GTID events (e.g., having GTID_MODE = OFF). Note: If this "
    "option is enabled, GLOBAL.GTID_EXECUTED and "
    "GLOBAL.GTID_PURGED may be initialized wrongly in two cases: "
    "(1) All binary logs were generated by MySQL 5.7.5 or older, "
    "and GTID_MODE was ON for some binary logs but OFF for the "
    "newest binary log. (2) The oldest existing binary log was "
    "generated by MySQL 5.7.5 or older, and SET GTID_PURGED was "
    "issued after the oldest binary log was generated. If a wrong "
    "set is computed in one of case (1) or case (2), it will "
    "remain wrong even if the server is later restarted with this "
    "option disabled.",
    READ_ONLY GLOBAL_VAR(binlog_gtid_simple_recovery), CMD_LINE(OPT_ARG),
    DEFAULT(true));

static Sys_var_ulong Sys_sp_cache_size(
    "stored_program_cache",
    "The soft upper limit for number of cached stored routines for "
    "one connection.",
    GLOBAL_VAR(stored_program_cache_size), CMD_LINE(REQUIRED_ARG),
    VALID_RANGE(16, 512 * 1024), DEFAULT(256), BLOCK_SIZE(1));

static bool check_pseudo_slave_mode(sys_var *self, THD *thd, set_var *var) {
  if (check_outside_trx(self, thd, var)) return true;
  longlong previous_val = thd->variables.pseudo_slave_mode;
  longlong val = (longlong)var->save_result.ulonglong_value;
  bool rli_fake = false;

  rli_fake = thd->rli_fake ? true : false;

  if (rli_fake) {
    if (!val) {
      thd->rli_fake->end_info();
      delete thd->rli_fake;
      thd->rli_fake = NULL;
    } else if (previous_val && val)
      goto ineffective;
    else if (!previous_val && val)
      push_warning(thd, Sql_condition::SL_WARNING, ER_WRONG_VALUE_FOR_VAR,
                   "'pseudo_slave_mode' is already ON.");
  } else {
    if (!previous_val && !val)
      goto ineffective;
    else if (previous_val && !val)
      push_warning(thd, Sql_condition::SL_WARNING, ER_WRONG_VALUE_FOR_VAR,
                   "Slave applier execution mode not active, "
                   "statement ineffective.");
  }
  goto end;

ineffective:
  push_warning(thd, Sql_condition::SL_WARNING, ER_WRONG_VALUE_FOR_VAR,
               "'pseudo_slave_mode' change was ineffective.");

end:
  return false;
}
static Sys_var_bool Sys_pseudo_slave_mode(
    "pseudo_slave_mode",
    "SET pseudo_slave_mode= 0,1 are commands that mysqlbinlog "
    "adds to beginning and end of binary log dumps. While zero "
    "value indeed disables, the actual enabling of the slave "
    "applier execution mode is done implicitly when a "
    "Format_description_event is sent through the session.",
    SESSION_ONLY(pseudo_slave_mode), NO_CMD_LINE, DEFAULT(false),
    NO_MUTEX_GUARD, NOT_IN_BINLOG, ON_CHECK(check_pseudo_slave_mode));

#ifdef HAVE_GTID_NEXT_LIST
static bool check_gtid_next_list(sys_var *self, THD *thd, set_var *var) {
  DBUG_ENTER("check_gtid_next_list");
  my_error(ER_NOT_SUPPORTED_YET, MYF(0), "GTID_NEXT_LIST");
  if (check_super_outside_trx_outside_sf_outside_sp(self, thd, var))
    DBUG_RETURN(true);
  /*
    @todo: move this check into the set function and hold the lock on
    gtid_mode_lock until the operation has completed, so that we are
    sure a concurrent connection does not change gtid_mode between
    check and fix - if we ever implement this variable.
  */
  if (get_gtid_mode(GTID_MODE_LOCK_NONE) == GTID_MODE_OFF &&
      var->save_result.string_value.str != NULL)
    my_error(ER_CANT_SET_GTID_NEXT_LIST_TO_NON_NULL_WHEN_GTID_MODE_IS_OFF,
             MYF(0));
  DBUG_RETURN(false);
}

static bool update_gtid_next_list(sys_var *self, THD *thd, enum_var_type type) {
  DBUG_ASSERT(type == OPT_SESSION);
  if (thd->get_gtid_next_list() != NULL)
    return gtid_acquire_ownership_multiple(thd) != 0 ? true : false;
  return false;
}

static Sys_var_gtid_set Sys_gtid_next_list(
    "gtid_next_list",
    "Before re-executing a transaction that contains multiple "
    "Global Transaction Identifiers, this variable must be set "
    "to the set of all re-executed transactions.",
    SESSION_ONLY(gtid_next_list), NO_CMD_LINE, DEFAULT(NULL), NO_MUTEX_GUARD,
    NOT_IN_BINLOG, ON_CHECK(check_gtid_next_list),
    ON_UPDATE(update_gtid_next_list));
export sys_var *Sys_gtid_next_list_ptr = &Sys_gtid_next_list;
#endif  // HAVE_GTID_NEXT_LIST

static Sys_var_gtid_next Sys_gtid_next(
    "gtid_next",
    "Specifies the Global Transaction Identifier for the following "
    "transaction.",
    SESSION_ONLY(gtid_next), NO_CMD_LINE, DEFAULT("AUTOMATIC"), NO_MUTEX_GUARD,
    NOT_IN_BINLOG, ON_CHECK(check_gtid_next));
export sys_var *Sys_gtid_next_ptr = &Sys_gtid_next;

static Sys_var_gtid_executed Sys_gtid_executed(
    "gtid_executed",
    "The global variable contains the set of GTIDs in the "
    "binary log. The session variable contains the set of GTIDs "
    "in the current, ongoing transaction.");

static bool check_gtid_purged(sys_var *self, THD *thd, set_var *var) {
  DBUG_ENTER("check_gtid_purged");

  if (!var->value ||
      check_super_outside_trx_outside_sf_outside_sp(self, thd, var))
    DBUG_RETURN(true);

  if (var->value->result_type() != STRING_RESULT ||
      !var->save_result.string_value.str)
    DBUG_RETURN(true);

  DBUG_RETURN(false);
}

bool Sys_var_gtid_purged::global_update(THD *thd, set_var *var) {
  DBUG_ENTER("Sys_var_gtid_purged::global_update");
  bool error = false;

  global_sid_lock->wrlock();

  /*
    ensures the commit of the transaction started when saving the
    purged gtid set in the table
  */
  thd->lex->autocommit = true;

  /*
    SET GITD_PURGED command should ignore 'read-only' and 'super_read_only'
    options so that it can update 'mysql.gtid_executed' replication repository
    table.
  */
  thd->set_skip_readonly_check();
  char *previous_gtid_executed = NULL, *previous_gtid_purged = NULL,
       *current_gtid_executed = NULL, *current_gtid_purged = NULL;
  gtid_state->get_executed_gtids()->to_string(&previous_gtid_executed);
  gtid_state->get_lost_gtids()->to_string(&previous_gtid_purged);
  Gtid_set gtid_set(global_sid_map, global_sid_lock);
  bool starts_with_plus = false;
  enum_return_status ret = gtid_set.add_gtid_text(
      var->save_result.string_value.str, NULL, &starts_with_plus);

  if (ret != RETURN_STATUS_OK) {
    error = true;
    goto end;
  }
  ret = gtid_state->add_lost_gtids(&gtid_set, starts_with_plus);
  if (ret != RETURN_STATUS_OK) {
    error = true;
    goto end;
  }
  gtid_state->get_executed_gtids()->to_string(&current_gtid_executed);
  gtid_state->get_lost_gtids()->to_string(&current_gtid_purged);

  // Log messages saying that GTID_PURGED and GTID_EXECUTED were changed.
  LogErr(SYSTEM_LEVEL, ER_GTID_PURGED_WAS_UPDATED, previous_gtid_purged,
         current_gtid_purged);
  LogErr(SYSTEM_LEVEL, ER_GTID_EXECUTED_WAS_UPDATED, previous_gtid_executed,
         current_gtid_executed);

end:
  global_sid_lock->unlock();
  my_free(previous_gtid_executed);
  my_free(previous_gtid_purged);
  my_free(current_gtid_executed);
  my_free(current_gtid_purged);
  DBUG_RETURN(error);
}

Gtid_set *gtid_purged;
static Sys_var_gtid_purged Sys_gtid_purged(
    "gtid_purged",
    "The set of GTIDs that existed in previous, purged binary logs.",
    GLOBAL_VAR(gtid_purged), NO_CMD_LINE, DEFAULT(NULL), NO_MUTEX_GUARD,
    NOT_IN_BINLOG, ON_CHECK(check_gtid_purged));
export sys_var *Sys_gtid_purged_ptr = &Sys_gtid_purged;

static Sys_var_gtid_owned Sys_gtid_owned(
    "gtid_owned",
    "The global variable lists all GTIDs owned by all threads. "
    "The session variable lists all GTIDs owned by the current thread.");

static Sys_var_gtid_mode Sys_gtid_mode(
    "gtid_mode",
    "Controls whether Global Transaction Identifiers (GTIDs) are "
    "enabled. Can be OFF, OFF_PERMISSIVE, ON_PERMISSIVE, or ON. OFF "
    "means that no transaction has a GTID. OFF_PERMISSIVE means that "
    "new transactions (committed in a client session using "
    "GTID_NEXT='AUTOMATIC') are not assigned any GTID, and "
    "replicated transactions are allowed to have or not have a "
    "GTID. ON_PERMISSIVE means that new transactions are assigned a "
    "GTID, and replicated transactions are allowed to have or not "
    "have a GTID. ON means that all transactions have a GTID. "
    "ON is required on a master before any slave can use "
    "MASTER_AUTO_POSITION=1. To safely switch from OFF to ON, first "
    "set all servers to OFF_PERMISSIVE, then set all servers to "
    "ON_PERMISSIVE, then wait for all transactions without a GTID to "
    "be replicated and executed on all servers, and finally set all "
    "servers to GTID_MODE = ON.",
    PERSIST_AS_READONLY GLOBAL_VAR(_gtid_mode), CMD_LINE(REQUIRED_ARG),
    gtid_mode_names, DEFAULT(DEFAULT_GTID_MODE), NO_MUTEX_GUARD, NOT_IN_BINLOG,
    ON_CHECK(check_super_outside_trx_outside_sf_outside_sp));

static Sys_var_uint Sys_gtid_executed_compression_period(
    "gtid_executed_compression_period",
    "When binlog is disabled, "
    "a background thread wakes up to compress the gtid_executed table "
    "every gtid_executed_compression_period transactions, as a "
    "special case, if variable is 0, the thread never wakes up "
    "to compress the gtid_executed table.",
    GLOBAL_VAR(gtid_executed_compression_period), CMD_LINE(OPT_ARG),
    VALID_RANGE(0, UINT_MAX32), DEFAULT(1000), BLOCK_SIZE(1));

static Sys_var_bool Sys_disconnect_on_expired_password(
    "disconnect_on_expired_password",
    "Give clients that don't signal password expiration support execution time "
    "error(s) instead of connection error",
    READ_ONLY GLOBAL_VAR(disconnect_on_expired_password), CMD_LINE(OPT_ARG),
    DEFAULT(true));

static Sys_var_bool Sys_validate_user_plugins(
    "validate_user_plugins",
    "Turns on additional validation of authentication plugins assigned "
    "to user accounts. ",
    READ_ONLY NOT_VISIBLE GLOBAL_VAR(validate_user_plugins), CMD_LINE(OPT_ARG),
    DEFAULT(true), NO_MUTEX_GUARD, NOT_IN_BINLOG);

static Sys_var_enum Sys_block_encryption_mode(
    "block_encryption_mode", "mode for AES_ENCRYPT/AES_DECRYPT",
    SESSION_VAR(my_aes_mode), CMD_LINE(REQUIRED_ARG), my_aes_opmode_names,
    DEFAULT(my_aes_128_ecb));

static bool check_track_session_sys_vars(sys_var *, THD *thd, set_var *var) {
  DBUG_ENTER("check_sysvar_change_reporter");
  DBUG_RETURN(thd->session_tracker.get_tracker(SESSION_SYSVARS_TRACKER)
                  ->check(thd, var));
  DBUG_RETURN(false);
}

static bool update_track_session_sys_vars(sys_var *, THD *thd,
                                          enum_var_type type) {
  DBUG_ENTER("check_sysvar_change_reporter");
  /* Populate map only for session variable. */
  if (type == OPT_SESSION)
    DBUG_RETURN(
        thd->session_tracker.get_tracker(SESSION_SYSVARS_TRACKER)->update(thd));
  DBUG_RETURN(false);
}

static Sys_var_charptr Sys_track_session_sys_vars(
    "session_track_system_variables",
    "Track changes in registered system variables.",
    SESSION_VAR(track_sysvars_ptr), CMD_LINE(REQUIRED_ARG), IN_FS_CHARSET,
    DEFAULT("time_zone,autocommit,character_set_client,character_set_results,"
            "character_set_connection"),
    NO_MUTEX_GUARD, NOT_IN_BINLOG, ON_CHECK(check_track_session_sys_vars),
    ON_UPDATE(update_track_session_sys_vars));

static bool update_session_track_schema(sys_var *, THD *thd, enum_var_type) {
  DBUG_ENTER("update_session_track_schema");
  DBUG_RETURN(
      thd->session_tracker.get_tracker(CURRENT_SCHEMA_TRACKER)->update(thd));
}

static Sys_var_bool Sys_session_track_schema(
    "session_track_schema", "Track changes to the 'default schema'.",
    SESSION_VAR(session_track_schema), CMD_LINE(OPT_ARG), DEFAULT(true),
    NO_MUTEX_GUARD, NOT_IN_BINLOG, ON_CHECK(0),
    ON_UPDATE(update_session_track_schema));

static bool update_session_track_tx_info(sys_var *, THD *thd, enum_var_type) {
  DBUG_ENTER("update_session_track_tx_info");
  DBUG_RETURN(
      thd->session_tracker.get_tracker(TRANSACTION_INFO_TRACKER)->update(thd));
}

static const char *session_track_transaction_info_names[] = {
    "OFF", "STATE", "CHARACTERISTICS", NullS};

static Sys_var_enum Sys_session_track_transaction_info(
    "session_track_transaction_info",
    "Track changes to the transaction attributes. OFF to disable; "
    "STATE to track just transaction state (Is there an active transaction? "
    "Does it have any data? etc.); CHARACTERISTICS to track transaction "
    "state "
    "and report all statements needed to start a transaction with the same "
    "characteristics (isolation level, read only/read write, snapshot - "
    "but not any work done / data modified within the transaction).",
    SESSION_VAR(session_track_transaction_info), CMD_LINE(REQUIRED_ARG),
    session_track_transaction_info_names, DEFAULT(OFF), NO_MUTEX_GUARD,
    NOT_IN_BINLOG, ON_CHECK(0), ON_UPDATE(update_session_track_tx_info));

static bool update_session_track_state_change(sys_var *, THD *thd,
                                              enum_var_type) {
  DBUG_ENTER("update_session_track_state_change");
  DBUG_RETURN(thd->session_tracker.get_tracker(SESSION_STATE_CHANGE_TRACKER)
                  ->update(thd));
}

static Sys_var_bool Sys_session_track_state_change(
    "session_track_state_change", "Track changes to the 'session state'.",
    SESSION_VAR(session_track_state_change), CMD_LINE(OPT_ARG), DEFAULT(false),
    NO_MUTEX_GUARD, NOT_IN_BINLOG, ON_CHECK(0),
    ON_UPDATE(update_session_track_state_change));

static bool handle_offline_mode(sys_var *, THD *thd, enum_var_type) {
  DBUG_ENTER("handle_offline_mode");
  if (offline_mode == true) killall_non_super_threads(thd);
  DBUG_RETURN(false);
}

static PolyLock_mutex PLock_offline_mode(&LOCK_offline_mode);
static Sys_var_bool Sys_offline_mode("offline_mode",
                                     "Make the server into offline mode",
                                     GLOBAL_VAR(offline_mode),
                                     CMD_LINE(OPT_ARG), DEFAULT(false),
                                     &PLock_offline_mode, NOT_IN_BINLOG,
                                     ON_CHECK(0),
                                     ON_UPDATE(handle_offline_mode));

static Sys_var_bool Sys_avoid_temporal_upgrade(
    "avoid_temporal_upgrade",
    "When this option is enabled, the pre-5.6.4 temporal types are "
    "not upgraded to the new format for ALTER TABLE requests ADD/CHANGE/MODIFY"
    " COLUMN, ADD INDEX or FORCE operation. "
    "This variable is deprecated and will be removed in a future release.",
    GLOBAL_VAR(avoid_temporal_upgrade),
    CMD_LINE(OPT_ARG, OPT_AVOID_TEMPORAL_UPGRADE), DEFAULT(false),
    NO_MUTEX_GUARD, NOT_IN_BINLOG, ON_CHECK(0), ON_UPDATE(0), DEPRECATED(""));

static Sys_var_bool Sys_show_old_temporals(
    "show_old_temporals",
    "When this option is enabled, the pre-5.6.4 temporal types will "
    "be marked in the 'SHOW CREATE TABLE' and 'INFORMATION_SCHEMA.COLUMNS' "
    "table as a comment in COLUMN_TYPE field. "
    "This variable is deprecated and will be removed in a future release.",
    SESSION_VAR(show_old_temporals), CMD_LINE(OPT_ARG, OPT_SHOW_OLD_TEMPORALS),
    DEFAULT(false), NO_MUTEX_GUARD, NOT_IN_BINLOG, ON_CHECK(0), ON_UPDATE(0),
    DEPRECATED(""));

static Sys_var_charptr Sys_disabled_storage_engines(
    "disabled_storage_engines",
    "Limit CREATE TABLE for the storage engines listed",
    READ_ONLY GLOBAL_VAR(opt_disabled_storage_engines), CMD_LINE(REQUIRED_ARG),
    IN_SYSTEM_CHARSET, DEFAULT(""));

static Sys_var_bool Sys_persisted_globals_load(
    "persisted_globals_load",
    "When this option is enabled, config file mysqld-auto.cnf is read "
    "and applied to server, else this file is ignored even if present.",
    READ_ONLY NON_PERSIST GLOBAL_VAR(persisted_globals_load), CMD_LINE(OPT_ARG),
    DEFAULT(true), NO_MUTEX_GUARD, NOT_IN_BINLOG, ON_CHECK(0), ON_UPDATE(0));

static bool sysvar_check_authid_string(sys_var *, THD *thd, set_var *var) {
  /*
    Since mandatory_roles is similar to a GRANT role statement without a
    GRANT ADMIN privilege, setting this variable requires both the
    ROLE_ADMIN and the SYSTEM_VARIABLES_ADMIN.
  */
  Security_context *sctx = thd->security_context();
  DBUG_ASSERT(sctx != 0);
  if (sctx && !sctx->has_global_grant(STRING_WITH_LEN("ROLE_ADMIN")).first) {
    my_error(ER_SPECIFIC_ACCESS_DENIED_ERROR, MYF(0),
             "ROLE_ADMIN, SUPER or SYSTEM_VARIABLES_ADMIN");
    /* No privilege access error */
    return true;
  }
  if (var->save_result.string_value.str == 0) {
    var->save_result.string_value.str = const_cast<char *>("");
    var->save_result.string_value.length = 0;
  }
  return check_authorization_id_string(var->save_result.string_value.str,
                                       var->save_result.string_value.length);
}

static bool sysvar_update_mandatory_roles(sys_var *, THD *, enum_var_type) {
  update_mandatory_roles();
  return false;
}

static PolyLock_mutex PLock_sys_mandatory_roles(&LOCK_mandatory_roles);
static Sys_var_lexstring Sys_mandatory_roles(
    "mandatory_roles",
    "All the specified roles are always considered granted to every user and "
    "they"
    " can't be revoked. Mandatory roles still require activation unless they "
    "are made into "
    "default roles. The granted roles will not be visible in the "
    "mysql.role_edges"
    " table.",
    GLOBAL_VAR(opt_mandatory_roles), CMD_LINE(REQUIRED_ARG), IN_SYSTEM_CHARSET,
    DEFAULT(""), &PLock_sys_mandatory_roles, NOT_IN_BINLOG,
    ON_CHECK(sysvar_check_authid_string),
    ON_UPDATE(sysvar_update_mandatory_roles));

static Sys_var_bool Sys_always_activate_granted_roles(
    "activate_all_roles_on_login",
    "Automatically set all granted roles as active after the user has "
    "authenticated successfully.",
    GLOBAL_VAR(opt_always_activate_granted_roles), CMD_LINE(OPT_ARG),
    DEFAULT(false), NO_MUTEX_GUARD, NOT_IN_BINLOG, ON_CHECK(0), ON_UPDATE(0));

static PolyLock_mutex plock_sys_password_history(&LOCK_password_history);
static Sys_var_uint Sys_password_history(
    "password_history",
    "The number of old passwords to check in the history."
    " Set to 0 (the default) to turn the checks off",
    GLOBAL_VAR(global_password_history), CMD_LINE(REQUIRED_ARG),
    VALID_RANGE(0, UINT_MAX32), DEFAULT(0), BLOCK_SIZE(1),
    &plock_sys_password_history);

static PolyLock_mutex plock_sys_password_reuse_interval(
    &LOCK_password_reuse_interval);
static Sys_var_uint Sys_password_reuse_interval(
    "password_reuse_interval",
    "The minimum number of days that need to pass before a password can "
    "be reused. Set to 0 (the default) to turn the checks off",
    GLOBAL_VAR(global_password_reuse_interval), CMD_LINE(REQUIRED_ARG),
    VALID_RANGE(0, UINT_MAX32), DEFAULT(0), BLOCK_SIZE(1),
    &plock_sys_password_reuse_interval);

static bool check_resultset_metadata(sys_var *, THD *thd, set_var *var) {
  /*
    Set @@resultset_metadata to the value other than FULL only if
    the client supports it.
  */
  if (var->save_result.ulonglong_value != RESULTSET_METADATA_FULL &&
      !thd->get_protocol()->has_client_capability(
          CLIENT_OPTIONAL_RESULTSET_METADATA)) {
    my_error(ER_CLIENT_DOES_NOT_SUPPORT, MYF(0), "optional metadata transfer");
    return true;
  }
  return false;
}

static const char *resultset_metadata_names[] = {"NONE", "FULL", NullS};

static Sys_var_enum Sys_resultset_metadata(
    "resultset_metadata",
    "Controls what meatadata the server will send to the client: "
    "either FULL (default) for all metadata, NONE for no metadata.",
    SESSION_ONLY(resultset_metadata), NO_CMD_LINE, resultset_metadata_names,
    DEFAULT(static_cast<ulong>(RESULTSET_METADATA_FULL)), NO_MUTEX_GUARD,
    NOT_IN_BINLOG, ON_CHECK(check_resultset_metadata), ON_UPDATE(0));

static bool check_binlog_row_value_options(sys_var *self, THD *thd,
                                           set_var *var) {
  DBUG_ENTER("check_binlog_row_value_options");
  if (check_super_outside_trx_outside_sf_outside_sp(self, thd, var))
    DBUG_RETURN(true);
  if (var->save_result.ulonglong_value != 0) {
    const char *msg = NULL;
    int code = ER_WARN_BINLOG_PARTIAL_UPDATES_DISABLED;
    if (!mysql_bin_log.is_open())
      msg = "the binary log is closed";
    else if (!var->is_global_persist()) {
      if (!thd->variables.sql_log_bin)
        msg = "the binary log is disabled";
      else if (thd->variables.binlog_format == BINLOG_FORMAT_STMT)
        msg = "binlog_format=STATEMENT";
      else if (log_bin_use_v1_row_events) {
        msg = "binlog_row_value_options=PARTIAL_JSON";
        code = ER_WARN_BINLOG_V1_ROW_EVENTS_DISABLED;
      } else if (thd->variables.binlog_row_image == BINLOG_ROW_IMAGE_FULL) {
        msg = "binlog_row_image=FULL";
        code = ER_WARN_BINLOG_PARTIAL_UPDATES_SUGGESTS_PARTIAL_IMAGES;
      }
    } else {
      if (global_system_variables.binlog_format == BINLOG_FORMAT_STMT)
        msg = "binlog_format=STATEMENT";
      else if (log_bin_use_v1_row_events) {
        msg = "binlog_row_value_options=PARTIAL_JSON";
        code = ER_WARN_BINLOG_V1_ROW_EVENTS_DISABLED;
      } else if (global_system_variables.binlog_row_image ==
                 BINLOG_ROW_IMAGE_FULL) {
        msg = "binlog_row_image=FULL";
        code = ER_WARN_BINLOG_PARTIAL_UPDATES_SUGGESTS_PARTIAL_IMAGES;
      }
    }
    if (msg) {
      switch (code) {
        case ER_WARN_BINLOG_PARTIAL_UPDATES_DISABLED:
        case ER_WARN_BINLOG_PARTIAL_UPDATES_SUGGESTS_PARTIAL_IMAGES:
          push_warning_printf(thd, Sql_condition::SL_WARNING, code,
                              ER_THD(thd, code), msg, "PARTIAL_JSON");
          break;
        case ER_WARN_BINLOG_V1_ROW_EVENTS_DISABLED:
          push_warning_printf(thd, Sql_condition::SL_WARNING, code,
                              ER_THD(thd, code), msg);
          break;
        default:
          DBUG_ASSERT(0); /* purecov: deadcode */
      }
    }
  }

  DBUG_RETURN(false);
}

const char *binlog_row_value_options_names[] = {"PARTIAL_JSON", 0};
static Sys_var_set Sys_binlog_row_value_options(
    "binlog_row_value_options",
    "When set to PARTIAL_JSON, this option enables a space-efficient "
    "row-based binary log format for UPDATE statements that modify a "
    "JSON value using only the functions JSON_SET, JSON_REPLACE, and "
    "JSON_REMOVE. For such updates, only the modified parts of the "
    "JSON document are included in the binary log, so small changes of "
    "big documents may need significantly less space.",
    SESSION_VAR(binlog_row_value_options), CMD_LINE(REQUIRED_ARG),
    binlog_row_value_options_names, DEFAULT(0), NO_MUTEX_GUARD, NOT_IN_BINLOG,
    ON_CHECK(check_binlog_row_value_options));

static bool check_keyring_access(sys_var *, THD *thd, set_var *) {
  if (!(thd->security_context()
            ->has_global_grant(STRING_WITH_LEN("ENCRYPTION_KEY_ADMIN"))
            .first)) {
    my_error(ER_KEYRING_ACCESS_DENIED_ERROR, MYF(0), "ENCRYPTION_KEY_ADMIN");
    return true;
  }
  return false;
}

/**
  This is a mutex used to protect global variable @@keyring_operations.
*/
static PolyLock_mutex PLock_keyring_operations(&LOCK_keyring_operations);
/**
  This variable provides access to keyring service APIs. When this variable
  is disabled calls to keyring_key_generate(), keyring_key_store() and
  keyring_key_remove() will report error until this variable is enabled.
  This variable is protected under a mutex named PLock_keyring_operations.
  To access this variable you must first set this mutex.

  @sa PLock_keyring_operations
*/
static Sys_var_bool Sys_keyring_operations(
    "keyring_operations",
    "This variable provides access to keyring service APIs. When this "
    "option is disabled calls to keyring_key_generate(), keyring_key_store() "
    "and keyring_key_remove() will report error until this variable is "
    "enabled.",
    NON_PERSIST GLOBAL_VAR(opt_keyring_operations), NO_CMD_LINE, DEFAULT(true),
    &PLock_keyring_operations, NOT_IN_BINLOG, ON_CHECK(check_keyring_access),
    ON_UPDATE(0));

static bool check_default_collation_for_utf8mb4(sys_var *self, THD *thd,
                                                set_var *var) {
  if (check_collation_not_null(self, thd, var)) {
    return true;
  }

  if (!var->value)
    var->save_result.ptr = reinterpret_cast<void *>(self->get_default());

  auto cs = static_cast<const CHARSET_INFO *>(var->save_result.ptr);
  if (cs == &my_charset_utf8mb4_0900_ai_ci ||
      cs == &my_charset_utf8mb4_general_ci)
    return check_has_super(self, thd, var);

  my_error(ER_INVALID_DEFAULT_UTF8MB4_COLLATION, MYF(0), cs->name);
  return true;
}

static Sys_var_struct<CHARSET_INFO, Get_name> Sys_default_collation_for_utf8mb4(
    "default_collation_for_utf8mb4",
    "Controls default collation for utf8mb4 while replicating implicit "
    "utf8mb4 collations.",
    SESSION_VAR(default_collation_for_utf8mb4), NO_CMD_LINE,
    DEFAULT(&my_charset_utf8mb4_0900_ai_ci), NO_MUTEX_GUARD, IN_BINLOG,
    ON_CHECK(check_default_collation_for_utf8mb4),
    ON_UPDATE(update_deprecated));

static Sys_var_bool Sys_show_create_table_verbosity(
    "show_create_table_verbosity",
    "When this option is enabled, it increases the verbosity of "
    "'SHOW CREATE TABLE'.",
    SESSION_VAR(show_create_table_verbosity), CMD_LINE(OPT_ARG), DEFAULT(false),
    NO_MUTEX_GUARD, NOT_IN_BINLOG, ON_CHECK(0), ON_UPDATE(0));<|MERGE_RESOLUTION|>--- conflicted
+++ resolved
@@ -37,7 +37,6 @@
   (for example in storage/myisam/ha_myisam.cc) !
 */
 
-<<<<<<< HEAD
 #include "sql/sys_vars.h"
 
 #include "my_config.h"
@@ -122,57 +121,20 @@
 #include "sql/sql_tmp_table.h"  // internal_tmp_disk_storage_engine
 #include "sql/system_variables.h"
 #include "sql/table_cache.h"  // Table_cache_manager
+#include "sql/threadpool.h"
 #include "sql/transaction.h"  // trans_commit_stmt
 #include "sql/transaction_info.h"
 #include "sql/xa.h"
 #include "template_utils.h"  // pointer_cast
 #include "thr_lock.h"
-=======
-#include "sys_vars.h"
-
-#include "my_aes.h"                      // my_aes_opmode_names
-#include "myisam.h"                      // myisam_flush
-#include "auth_common.h"                 // validate_user_plugins
-#include "binlog.h"                      // mysql_bin_log
-#include "connection_handler_impl.h"     // Per_thread_connection_handler
-#include "connection_handler_manager.h"  // Connection_handler_manager
-#include "debug_sync.h"                  // DEBUG_SYNC
-#include "derror.h"                      // read_texts
-#include "events.h"                      // Events
-#include "hostname.h"                    // host_cache_resize
-#include "item_timefunc.h"               // ISO_FORMAT
-#include "log_event.h"                   // MAX_MAX_ALLOWED_PACKET
-#include "rpl_info_factory.h"            // Rpl_info_factory
-#include "rpl_info_handler.h"            // INFO_REPOSITORY_FILE
-#include "rpl_mi.h"                      // Master_info
-#include "rpl_msr.h"                     // channel_map
-#include "rpl_mts_submode.h"             // MTS_PARALLEL_TYPE_DB_NAME
-#include "rpl_rli.h"                     // Relay_log_info
-#include "rpl_slave.h"                   // SLAVE_THD_TYPE
-#include "socket_connection.h"           // MY_BIND_ALL_ADDRESSES
-#include "sp_head.h"                     // SP_PSI_STATEMENT_INFO_COUNT
-#include "sql_parse.h"                   // killall_non_super_threads
-#include "sql_show.h"                    // opt_ignore_db_dirs
-#include "sql_tmp_table.h"               // internal_tmp_disk_storage_engine
-#include "sql_time.h"                    // global_date_format
-#include "table_cache.h"                 // Table_cache_manager
-#include "transaction.h"                 // trans_commit_stmt
-#include "rpl_write_set_handler.h"       // transaction_write_set_hashing_algorithms
-#include "rpl_group_replication.h"       // is_group_replication_running
-#include "threadpool.h"
->>>>>>> 333b4508
 
 #ifdef WITH_PERFSCHEMA_STORAGE_ENGINE
 #include "storage/perfschema/pfs_server.h"
 #endif /* WITH_PERFSCHEMA_STORAGE_ENGINE */
 
-<<<<<<< HEAD
+#define MAX_CONNECTIONS 100000
+
 TYPELIB bool_typelib = {array_elements(bool_values) - 1, "", bool_values, 0};
-=======
-#define MAX_CONNECTIONS 100000
-
-TYPELIB bool_typelib={ array_elements(bool_values)-1, "", bool_values, 0 };
->>>>>>> 333b4508
 
 static bool update_buffer_size(THD *, KEY_CACHE *key_cache,
                                ptrdiff_t offset MY_ATTRIBUTE((unused)),
@@ -794,21 +756,17 @@
     READ_ONLY NON_PERSIST GLOBAL_VAR(my_bind_addr_str), CMD_LINE(REQUIRED_ARG),
     IN_FS_CHARSET, DEFAULT(MY_BIND_ALL_ADDRESSES));
 
-<<<<<<< HEAD
+static Sys_var_charptr Sys_my_proxy_protocol_networks(
+    "proxy_protocol_networks",
+    "Enable proxy protocol for these source "
+    "networks. The syntax is a comma separated list of IPv4 and IPv6 "
+    "networks. If the network doesn't contain mask, it is considered to be "
+    "a single host. \"*\" represents all networks and must the only "
+    "directive on the line.",
+    READ_ONLY GLOBAL_VAR(my_proxy_protocol_networks), CMD_LINE(REQUIRED_ARG),
+    IN_FS_CHARSET, DEFAULT(""));
+
 static bool fix_binlog_cache_size(sys_var *, THD *thd, enum_var_type) {
-=======
-static Sys_var_charptr Sys_my_proxy_protocol_networks(
-       "proxy_protocol_networks", "Enable proxy protocol for these source "
-       "networks. The syntax is a comma separated list of IPv4 and IPv6 "
-       "networks. If the network doesn't contain mask, it is considered to be "
-       "a single host. \"*\" represents all networks and must the only "
-       "directive on the line.",
-       READ_ONLY GLOBAL_VAR(my_proxy_protocol_networks),
-       CMD_LINE(REQUIRED_ARG), IN_FS_CHARSET, DEFAULT(""));
-
-static bool fix_binlog_cache_size(sys_var *self, THD *thd, enum_var_type type)
-{
->>>>>>> 333b4508
   check_binlog_cache_size(thd);
   return false;
 }
@@ -1066,7 +1024,6 @@
 
 static const char *rbr_exec_mode_names[] = {"STRICT", "IDEMPOTENT", 0};
 static Sys_var_enum rbr_exec_mode(
-<<<<<<< HEAD
     "rbr_exec_mode",
     "Modes for how row events should be executed. Legal values "
     "are STRICT (default) and IDEMPOTENT. In IDEMPOTENT mode, "
@@ -1096,28 +1053,12 @@
   DBUG_RETURN(false);
 }
 
+static Sys_var_bool Sys_binlog_encryption(
+    "encrypt_binlog", "Encrypt binary logs (including relay logs)",
+    READ_ONLY GLOBAL_VAR(encrypt_binlog), CMD_LINE(OPT_ARG), DEFAULT(false));
+
 static const char *binlog_row_image_names[] = {"MINIMAL", "NOBLOB", "FULL",
                                                NullS};
-=======
-       "rbr_exec_mode",
-       "Modes for how row events should be executed. Legal values "
-       "are STRICT (default) and IDEMPOTENT. In IDEMPOTENT mode, "
-       "the server will not throw errors for operations that are idempotent. "
-       "In STRICT mode, server will throw errors for the operations that "
-       "cause a conflict.",
-       SESSION_VAR(rbr_exec_mode_options), NO_CMD_LINE,
-       rbr_exec_mode_names, DEFAULT(RBR_EXEC_MODE_STRICT),
-       NO_MUTEX_GUARD, NOT_IN_BINLOG,
-       ON_CHECK(prevent_global_rbr_exec_mode_idempotent),
-       ON_UPDATE(NULL));
-
-static Sys_var_mybool Sys_binlog_encryption(
-       "encrypt_binlog", "Encrypt binary logs (including relay logs)",
-       READ_ONLY GLOBAL_VAR(encrypt_binlog), CMD_LINE(OPT_ARG),
-       DEFAULT(FALSE));
-
-static const char *binlog_row_image_names[]= {"MINIMAL", "NOBLOB", "FULL", NullS};
->>>>>>> 333b4508
 static Sys_var_enum Sys_binlog_row_image(
     "binlog_row_image",
     "Controls whether rows should be logged in 'FULL', 'NOBLOB' or "
@@ -1649,44 +1590,34 @@
   }
   return false;
 }
-<<<<<<< HEAD
+
+/**
+   Make sure we don't have an active TABLE FOR BACKUP lock when setting
+   delay_key_writes=ALL dynamically.
+*/
+static bool check_delay_key_write(sys_var *self MY_ATTRIBUTE((unused)),
+                                  THD *thd, set_var *var) {
+  DBUG_ASSERT(delay_key_write_options != DELAY_KEY_WRITE_ALL ||
+              !thd->backup_tables_lock.is_acquired());
+
+  if (var->save_result.ulonglong_value == DELAY_KEY_WRITE_ALL) {
+    const ulong timeout = thd->variables.lock_wait_timeout;
+
+    if (thd->backup_tables_lock.abort_if_acquired() ||
+        thd->backup_tables_lock.acquire_protection(thd, MDL_STATEMENT, timeout))
+      return true;
+  }
+
+  return false;
+}
+
 static const char *delay_key_write_names[] = {"OFF", "ON", "ALL", NullS};
 static Sys_var_enum Sys_delay_key_write(
     "delay_key_write", "Type of DELAY_KEY_WRITE",
     GLOBAL_VAR(delay_key_write_options), CMD_LINE(OPT_ARG),
     delay_key_write_names, DEFAULT(DELAY_KEY_WRITE_ON), NO_MUTEX_GUARD,
-    NOT_IN_BINLOG, ON_CHECK(0), ON_UPDATE(fix_delay_key_write));
-=======
-
-/**
-   Make sure we don't have an active TABLE FOR BACKUP lock when setting
-   delay_key_writes=ALL dynamically.
-*/
-static bool check_delay_key_write(sys_var *self, THD *thd, set_var *var)
-{
-  DBUG_ASSERT(delay_key_write_options != DELAY_KEY_WRITE_ALL ||
-              !thd->backup_tables_lock.is_acquired());
-
-  if (var->save_result.ulonglong_value == DELAY_KEY_WRITE_ALL)
-  {
-    const ulong timeout= thd->variables.lock_wait_timeout;
-
-    if (thd->backup_tables_lock.abort_if_acquired() ||
-        thd->backup_tables_lock.acquire_protection(thd, MDL_STATEMENT, timeout))
-    return true;
-  }
-
-  return false;
-}
-
-static const char *delay_key_write_names[]= { "OFF", "ON", "ALL", NullS };
-static Sys_var_enum Sys_delay_key_write(
-       "delay_key_write", "Type of DELAY_KEY_WRITE",
-       GLOBAL_VAR(delay_key_write_options), CMD_LINE(OPT_ARG),
-       delay_key_write_names, DEFAULT(DELAY_KEY_WRITE_ON),
-       NO_MUTEX_GUARD, NOT_IN_BINLOG, ON_CHECK(check_delay_key_write),
-       ON_UPDATE(fix_delay_key_write));
->>>>>>> 333b4508
+    NOT_IN_BINLOG, ON_CHECK(check_delay_key_write),
+    ON_UPDATE(fix_delay_key_write));
 
 static Sys_var_ulong Sys_delayed_insert_limit(
     "delayed_insert_limit",
@@ -1779,7 +1710,6 @@
   return false;
 }
 
-<<<<<<< HEAD
 static bool check_expire_logs_seconds(sys_var *, THD *, set_var *var) {
   ulong expire_logs_seconds_value = var->save_result.ulonglong_value;
 
@@ -1789,6 +1719,13 @@
   }
   return false;
 }
+
+static Sys_var_bool Sys_expand_fast_index_creation(
+    "expand_fast_index_creation",
+    "Enable/disable improvements to the InnoDB fast index creation "
+    "functionality. Has no effect when fast index creation is disabled with "
+    "the fast-index-creation option",
+    SESSION_VAR(expand_fast_index_creation), CMD_LINE(OPT_ARG), DEFAULT(false));
 
 static Sys_var_ulong Sys_expire_logs_days(
     "expire_logs_days",
@@ -1803,6 +1740,14 @@
     NOT_IN_BINLOG, ON_CHECK(check_expire_logs_days), ON_UPDATE(NULL),
     DEPRECATED("binlog_expire_logs_seconds"));
 
+static Sys_var_ulong Sys_max_binlog_files(
+    "max_binlog_files",
+    "Maximum number of binlog files. Used with --max-binlog-size this can "
+    "be used to limit the total amount of disk space used for the binlog. "
+    "Default is 0, don't limit.",
+    GLOBAL_VAR(max_binlog_files), CMD_LINE(REQUIRED_ARG),
+    VALID_RANGE(0, 102400), DEFAULT(0), BLOCK_SIZE(1));
+
 static Sys_var_ulong Sys_binlog_expire_logs_seconds(
     "binlog_expire_logs_seconds",
     "If non-zero, binary logs will be purged after binlog_expire_logs_seconds"
@@ -1817,53 +1762,6 @@
 static Sys_var_bool Sys_flush(
     "flush", "Flush MyISAM tables to disk between SQL commands",
     GLOBAL_VAR(myisam_flush), CMD_LINE(OPT_ARG), DEFAULT(false));
-=======
-static Sys_var_mybool Sys_expand_fast_index_creation(
-       "expand_fast_index_creation",
-       "Enable/disable improvements to the InnoDB fast index creation "
-       "functionality. Has no effect when fast index creation is disabled with "
-       "the fast-index-creation option",
-       SESSION_VAR(expand_fast_index_creation), CMD_LINE(OPT_ARG),
-       DEFAULT(FALSE));
-
-static Sys_var_ulong Sys_expire_logs_days(
-       "expire_logs_days",
-       "If non-zero, binary logs will be purged after expire_logs_days "
-       "days; possible purges happen at startup and at binary log rotation",
-       GLOBAL_VAR(expire_logs_days),
-       CMD_LINE(REQUIRED_ARG), VALID_RANGE(0, 99), DEFAULT(0), BLOCK_SIZE(1));
-
-static Sys_var_ulong Sys_max_binlog_files(
-       "max_binlog_files",
-       "Maximum number of binlog files. Used with --max-binlog-size this can "
-       "be used to limit the total amount of disk space used for the binlog. "
-       "Default is 0, don't limit.",
-       GLOBAL_VAR(max_binlog_files),
-       CMD_LINE(REQUIRED_ARG), VALID_RANGE(0, 102400), DEFAULT(0), BLOCK_SIZE(1));
-
-static Sys_var_ulong Sys_max_slowlog_size(
-       "max_slowlog_size",
-       "Slow query log will be rotated automatically when the size exceeds "
-       "this value. The default is 0, don't limit the size.",
-       GLOBAL_VAR(max_slowlog_size), CMD_LINE(REQUIRED_ARG),
-       VALID_RANGE(0, 1024*1024L*1024L), DEFAULT(0L),
-       BLOCK_SIZE(IO_SIZE));
-
-static Sys_var_ulong Sys_max_slowlog_files(
-       "max_slowlog_files",
-       "Maximum number of slow query log files. Used with --max-slowlog-size "
-       "this can be used to limit the total amount of disk space used for the "
-       "slow query log. "
-       "Default is 0, don't limit.",
-       GLOBAL_VAR(max_slowlog_files),
-       CMD_LINE(REQUIRED_ARG), VALID_RANGE(0, 102400),
-       DEFAULT(0), BLOCK_SIZE(1));
-
-static Sys_var_mybool Sys_flush(
-       "flush", "Flush MyISAM tables to disk between SQL commands",
-       GLOBAL_VAR(myisam_flush),
-       CMD_LINE(OPT_ARG), DEFAULT(FALSE));
->>>>>>> 333b4508
 
 static Sys_var_ulong Sys_flush_time(
     "flush_time",
@@ -1909,42 +1807,20 @@
     VALID_RANGE(0, 1000), DEFAULT(20), BLOCK_SIZE(1));
 
 static Sys_var_charptr Sys_ft_stopword_file(
-<<<<<<< HEAD
     "ft_stopword_file", "Use stopwords from this file instead of built-in list",
     READ_ONLY NON_PERSIST GLOBAL_VAR(ft_stopword_file), CMD_LINE(REQUIRED_ARG),
     IN_FS_CHARSET, DEFAULT(0));
+
+static Sys_var_bool Sys_ft_query_extra_word_chars(
+    "ft_query_extra_word_chars",
+    "If enabled, all non-whitespace characters are considered word symbols "
+    "for full text search queries",
+    SESSION_VAR(ft_query_extra_word_chars), CMD_LINE(OPT_ARG), DEFAULT(false));
 
 static bool check_init_string(sys_var *, THD *, set_var *var) {
   if (var->save_result.string_value.str == 0) {
     var->save_result.string_value.str = const_cast<char *>("");
     var->save_result.string_value.length = 0;
-=======
-       "ft_stopword_file",
-       "Use stopwords from this file instead of built-in list",
-       READ_ONLY GLOBAL_VAR(ft_stopword_file), CMD_LINE(REQUIRED_ARG),
-       IN_FS_CHARSET, DEFAULT(0));
-
-static Sys_var_mybool Sys_ft_query_extra_word_chars(
-       "ft_query_extra_word_chars",
-       "If enabled, all non-whitespace characters are considered word symbols "
-       "for full text search queries",
-       SESSION_VAR(ft_query_extra_word_chars), CMD_LINE(OPT_ARG),
-       DEFAULT(FALSE));
-
-static Sys_var_mybool Sys_ignore_builtin_innodb(
-       "ignore_builtin_innodb",
-       "IGNORED. This option will be removed in future releases. "
-       "Disable initialization of builtin InnoDB plugin",
-       READ_ONLY GLOBAL_VAR(opt_ignore_builtin_innodb),
-       CMD_LINE(OPT_ARG), DEFAULT(FALSE));
-
-static bool check_init_string(sys_var *self, THD *thd, set_var *var)
-{
-  if (var->save_result.string_value.str == 0)
-  {
-    var->save_result.string_value.str= const_cast<char*>("");
-    var->save_result.string_value.length= 0;
->>>>>>> 333b4508
   }
   return false;
 }
@@ -2409,7 +2285,7 @@
 #endif
 
 static bool update_cached_long_query_time(sys_var *, THD *thd,
-                                          enum_var_type type) {
+                                          enum_var_type type) noexcept {
   if (type == OPT_SESSION)
     thd->variables.long_query_time =
         double2ulonglong(thd->variables.long_query_time_double * 1e6);
@@ -2420,7 +2296,6 @@
 }
 
 static Sys_var_double Sys_long_query_time(
-<<<<<<< HEAD
     "long_query_time",
     "Log all queries that have taken more than long_query_time seconds "
     "to execute to file. The argument will be treated as a decimal value "
@@ -2428,6 +2303,27 @@
     SESSION_VAR(long_query_time_double), CMD_LINE(REQUIRED_ARG),
     VALID_RANGE(0, LONG_TIMEOUT), DEFAULT(10), NO_MUTEX_GUARD, NOT_IN_BINLOG,
     ON_CHECK(0), ON_UPDATE(update_cached_long_query_time));
+
+#ifndef DBUG_OFF
+static bool update_cached_query_exec_time(sys_var *self MY_ATTRIBUTE((unused)),
+                                          THD *thd, enum_var_type type) {
+  if (type == OPT_SESSION)
+    thd->variables.query_exec_time =
+        double2ulonglong(thd->variables.query_exec_time_double * 1e6);
+  else
+    global_system_variables.query_exec_time =
+        double2ulonglong(global_system_variables.query_exec_time_double * 1e6);
+  return false;
+}
+
+static Sys_var_double Sys_query_exec_time(
+    "query_exec_time",
+    "Pretend queries take this many seconds. When 0 (the default) use the "
+    "actual execution time. Used only for debugging.",
+    SESSION_VAR(query_exec_time_double), NO_CMD_LINE,
+    VALID_RANGE(0, LONG_TIMEOUT), DEFAULT(0), NO_MUTEX_GUARD, IN_BINLOG,
+    ON_CHECK(nullptr), ON_UPDATE(update_cached_query_exec_time));
+#endif
 
 static bool fix_low_prio_updates(sys_var *, THD *thd, enum_var_type type) {
   if (type == OPT_SESSION) {
@@ -2441,53 +2337,6 @@
     thr_upgraded_concurrent_insert_lock =
         (global_system_variables.low_priority_updates ? TL_WRITE_LOW_PRIORITY
                                                       : TL_WRITE);
-=======
-       "long_query_time",
-       "Log all queries that have taken more than long_query_time seconds "
-       "to execute to file. The argument will be treated as a decimal value "
-       "with microsecond precision",
-       SESSION_VAR(long_query_time_double),
-       CMD_LINE(REQUIRED_ARG), VALID_RANGE(0, LONG_TIMEOUT), DEFAULT(10),
-       NO_MUTEX_GUARD, NOT_IN_BINLOG, ON_CHECK(0),
-       ON_UPDATE(update_cached_long_query_time));
-
-#ifndef DBUG_OFF
-static bool update_cached_query_exec_time(sys_var *self, THD *thd,
-                                          enum_var_type type)
-{
-  if (type == OPT_SESSION)
-    thd->variables.query_exec_time=
-      double2ulonglong(thd->variables.query_exec_time_double * 1e6);
-  else
-    global_system_variables.query_exec_time=
-      double2ulonglong(global_system_variables.query_exec_time_double * 1e6);
-  return false;
-}
-
-static Sys_var_double Sys_query_exec_time(
-       "query_exec_time",
-       "Pretend queries take this many seconds. When 0 (the default) use the "
-       "actual execution time. Used only for debugging.",
-       SESSION_VAR(query_exec_time_double),
-       NO_CMD_LINE, VALID_RANGE(0, LONG_TIMEOUT), DEFAULT(0),
-       NO_MUTEX_GUARD, IN_BINLOG, ON_CHECK(0),
-       ON_UPDATE(update_cached_query_exec_time));
-#endif
-
-static bool fix_low_prio_updates(sys_var *self, THD *thd, enum_var_type type)
-{
-  if (type == OPT_SESSION)
-  {
-    thd->update_lock_default= (thd->variables.low_priority_updates ?
-                               TL_WRITE_LOW_PRIORITY : TL_WRITE);
-    thd->insert_lock_default= (thd->variables.low_priority_updates ?
-                               TL_WRITE_LOW_PRIORITY : TL_WRITE_CONCURRENT_INSERT);
-  }
-  else
-    thr_upgraded_concurrent_insert_lock=
-      (global_system_variables.low_priority_updates ?
-       TL_WRITE_LOW_PRIORITY : TL_WRITE);
->>>>>>> 333b4508
   return false;
 }
 static Sys_var_bool Sys_low_priority_updates(
@@ -2596,27 +2445,13 @@
     ON_UPDATE(fix_max_binlog_size));
 
 static Sys_var_ulong Sys_max_connections(
-<<<<<<< HEAD
     "max_connections", "The number of simultaneous clients allowed",
-    GLOBAL_VAR(max_connections), CMD_LINE(REQUIRED_ARG), VALID_RANGE(1, 100000),
-    DEFAULT(MAX_CONNECTIONS_DEFAULT), BLOCK_SIZE(1), NO_MUTEX_GUARD,
-    NOT_IN_BINLOG, ON_CHECK(0), ON_UPDATE(0), NULL,
+    GLOBAL_VAR(max_connections), CMD_LINE(REQUIRED_ARG),
+    VALID_RANGE(1, MAX_CONNECTIONS), DEFAULT(MAX_CONNECTIONS_DEFAULT),
+    BLOCK_SIZE(1), NO_MUTEX_GUARD, NOT_IN_BINLOG, ON_CHECK(0), ON_UPDATE(0),
+    NULL,
     /* max_connections is used as a sizing hint by the performance schema. */
     sys_var::PARSE_EARLY);
-=======
-       "max_connections", "The number of simultaneous clients allowed",
-       GLOBAL_VAR(max_connections), CMD_LINE(REQUIRED_ARG),
-       VALID_RANGE(1, MAX_CONNECTIONS),
-       DEFAULT(MAX_CONNECTIONS_DEFAULT),
-       BLOCK_SIZE(1),
-       NO_MUTEX_GUARD,
-       NOT_IN_BINLOG,
-       ON_CHECK(0),
-       ON_UPDATE(0),
-       NULL,
-       /* max_connections is used as a sizing hint by the performance schema. */
-       sys_var::PARSE_EARLY);
->>>>>>> 333b4508
 
 static Sys_var_ulong Sys_max_connect_errors(
     "max_connect_errors",
@@ -2626,17 +2461,17 @@
     VALID_RANGE(1, ULONG_MAX), DEFAULT(100), BLOCK_SIZE(1));
 
 static Sys_var_uint Sys_extra_port(
-       "extra_port",
-       "Extra port number to use for tcp connections in a "
-       "one-thread-per-connection manner. 0 means don't use another port",
-       READ_ONLY GLOBAL_VAR(mysqld_extra_port), CMD_LINE(REQUIRED_ARG),
-       VALID_RANGE(0, UINT_MAX32), DEFAULT(0), BLOCK_SIZE(1));
+    "extra_port",
+    "Extra port number to use for tcp connections in a "
+    "one-thread-per-connection manner. 0 means don't use another port",
+    READ_ONLY GLOBAL_VAR(mysqld_extra_port), CMD_LINE(REQUIRED_ARG),
+    VALID_RANGE(0, UINT_MAX32), DEFAULT(0), BLOCK_SIZE(1));
 
 static Sys_var_ulong Sys_extra_max_connections(
-       "extra_max_connections", "The number of connections on extra-port",
-       GLOBAL_VAR(extra_max_connections), CMD_LINE(REQUIRED_ARG),
-       VALID_RANGE(1, MAX_CONNECTIONS), DEFAULT(1), BLOCK_SIZE(1),
-       NO_MUTEX_GUARD, NOT_IN_BINLOG, ON_CHECK(0), ON_UPDATE(0));
+    "extra_max_connections", "The number of connections on extra-port",
+    GLOBAL_VAR(extra_max_connections), CMD_LINE(REQUIRED_ARG),
+    VALID_RANGE(1, MAX_CONNECTIONS), DEFAULT(1), BLOCK_SIZE(1), NO_MUTEX_GUARD,
+    NOT_IN_BINLOG, ON_CHECK(0), ON_UPDATE(0));
 
 static Sys_var_long Sys_max_digest_length(
     "max_digest_length", "Maximum length considered for digest text.",
@@ -2699,7 +2534,6 @@
 
 // relies on DBUG_ASSERT(sizeof(my_thread_id) == 4);
 static Sys_var_uint Sys_pseudo_thread_id(
-<<<<<<< HEAD
     "pseudo_thread_id", "This variable is for internal server use",
     SESSION_ONLY(pseudo_thread_id), NO_CMD_LINE, VALID_RANGE(0, UINT_MAX32),
     DEFAULT(0), BLOCK_SIZE(1), NO_MUTEX_GUARD, IN_BINLOG,
@@ -2709,33 +2543,6 @@
   System_variables *sv = (self->is_global_persist(type))
                              ? &global_system_variables
                              : &thd->variables;
-=======
-       "pseudo_thread_id",
-       "This variable is for internal server use",
-       SESSION_ONLY(pseudo_thread_id),
-       NO_CMD_LINE, VALID_RANGE(0, UINT_MAX32), DEFAULT(0),
-       BLOCK_SIZE(1), NO_MUTEX_GUARD, IN_BINLOG,
-       ON_CHECK(check_has_super));
-
-static bool fix_pseudo_server_id(sys_var *self, THD *thd, enum_var_type type)
-{
-  thd->server_id= thd->variables.pseudo_server_id != 0 ?
-                  thd->variables.pseudo_server_id : server_id;
-  return false;
-}
-
-static Sys_var_ulong Sys_pseudo_server_id(
-       "pseudo_server_id",
-       "Override server_id for currrent session",
-       SESSION_ONLY(pseudo_server_id),
-       NO_CMD_LINE, VALID_RANGE(0, ULONG_MAX), DEFAULT(0),
-       BLOCK_SIZE(1), NO_MUTEX_GUARD, IN_BINLOG,
-       ON_CHECK(check_has_super), ON_UPDATE(fix_pseudo_server_id));
-
-static bool fix_max_join_size(sys_var *self, THD *thd, enum_var_type type)
-{
-  SV *sv= type == OPT_GLOBAL ? &global_system_variables : &thd->variables;
->>>>>>> 333b4508
   if (sv->max_join_size == HA_POS_ERROR)
     sv->option_bits |= OPTION_BIG_SELECTS;
   else
@@ -2899,7 +2706,6 @@
   return false;
 }
 static Sys_var_ulong Sys_net_write_timeout(
-<<<<<<< HEAD
     "net_write_timeout",
     "Number of seconds to wait for a block to be written to a connection "
     "before aborting the write",
@@ -2908,41 +2714,16 @@
     NO_MUTEX_GUARD, NOT_IN_BINLOG, ON_CHECK(0),
     ON_UPDATE(fix_net_write_timeout));
 
+static Sys_var_ulong Sys_kill_idle_transaction(
+    "kill_idle_transaction",
+    "If non-zero, number of seconds to wait before killing idle "
+    "connections that have open transactions",
+    GLOBAL_VAR(kill_idle_transaction_timeout), CMD_LINE(REQUIRED_ARG),
+    VALID_RANGE(0, LONG_TIMEOUT), DEFAULT(0), BLOCK_SIZE(1), NO_MUTEX_GUARD,
+    NOT_IN_BINLOG, ON_CHECK(nullptr), ON_UPDATE(nullptr));
+
 static bool fix_net_retry_count(sys_var *self, THD *thd, enum_var_type type) {
   if (!self->is_global_persist(type)) {
-=======
-       "net_write_timeout",
-       "Number of seconds to wait for a block to be written to a connection "
-       "before aborting the write",
-       SESSION_VAR(net_write_timeout), CMD_LINE(REQUIRED_ARG),
-       VALID_RANGE(1, LONG_TIMEOUT), DEFAULT(NET_WRITE_TIMEOUT), BLOCK_SIZE(1),
-       NO_MUTEX_GUARD, NOT_IN_BINLOG, ON_CHECK(0),
-       ON_UPDATE(fix_net_write_timeout));
-
-// Sync kill_idle_transaction and innodb_kill_idle_transaction values
-extern long srv_kill_idle_transaction;
-
-static bool fix_kill_idle_transaction(sys_var *self, THD *thd,
-                                      enum_var_type type)
-{
-  srv_kill_idle_transaction= kill_idle_transaction_timeout;
-  return false;
-}
-
-static Sys_var_ulong Sys_kill_idle_transaction(
-       "kill_idle_transaction",
-       "If non-zero, number of seconds to wait before killing idle "
-       "connections that have open transactions",
-       GLOBAL_VAR(kill_idle_transaction_timeout), CMD_LINE(REQUIRED_ARG),
-       VALID_RANGE(0, LONG_TIMEOUT), DEFAULT(0), BLOCK_SIZE(1),
-       NO_MUTEX_GUARD, NOT_IN_BINLOG, ON_CHECK(0),
-       ON_UPDATE(fix_kill_idle_transaction));
-
-static bool fix_net_retry_count(sys_var *self, THD *thd, enum_var_type type)
-{
-  if (type != OPT_GLOBAL)
-  {
->>>>>>> 333b4508
     // net_write_timeout is a specific property for the classic protocols
     if (!thd->is_classic_protocol()) {
       my_error(ER_PLUGGABLE_PROTOCOL_COMMAND_NOT_SUPPORTED, MYF(0));
@@ -3064,27 +2845,9 @@
   Also update global_system_variables, so 'SELECT parser_max_mem_size'
   reports correct data.
 */
-<<<<<<< HEAD
 export void update_parser_max_mem_size() {
   const ulonglong max_max = max_system_variables.parser_max_mem_size;
   if (max_max == max_mem_sz) return;
-=======
-export void update_parser_max_mem_size()
-{
-  /*
-    As "max_system_variables" table is no longer used because of the
-    custom Percona Server "Expanded Program Option Modifiers",
-    we need to get the value of the specified "--maximum-parser-max-mem-size"
-    option via "getopt_constraint_get_max_value()" call.
-  */
-  const void* max_max_ptr =
-    getopt_constraint_get_max_value("parser_max_mem_size", 0, FALSE);
-  if (max_max_ptr == 0)
-    return;
-  const ulonglong max_max= *(const ulonglong*)max_max_ptr;
-  if (max_max == max_mem_sz)
-    return;
->>>>>>> 333b4508
   // In case parser-max-mem-size is also set:
   const ulonglong new_val =
       std::min(max_max, global_system_variables.parser_max_mem_size);
@@ -3421,16 +3184,16 @@
     GLOBAL_VAR(read_only), CMD_LINE(OPT_ARG), DEFAULT(false), NO_MUTEX_GUARD,
     NOT_IN_BINLOG, ON_CHECK(check_read_only), ON_UPDATE(fix_read_only));
 
-static Sys_var_mybool Sys_userstat(
-       "userstat",
-       "Control USER_STATISTICS, CLIENT_STATISTICS, THREAD_STATISTICS, "
-       "INDEX_STATISTICS and TABLE_STATISTICS running",
-       GLOBAL_VAR(opt_userstat), CMD_LINE(OPT_ARG), DEFAULT(FALSE));
-
-static Sys_var_mybool Sys_thread_statistics(
-       "thread_statistics",
-       "Control TABLE_STATISTICS running, when userstat is enabled",
-       GLOBAL_VAR(opt_thread_statistics), CMD_LINE(OPT_ARG), DEFAULT(FALSE));
+static Sys_var_bool Sys_userstat(
+    "userstat",
+    "Control USER_STATISTICS, CLIENT_STATISTICS, THREAD_STATISTICS, "
+    "INDEX_STATISTICS and TABLE_STATISTICS running",
+    GLOBAL_VAR(opt_userstat), CMD_LINE(OPT_ARG), DEFAULT(false));
+
+static Sys_var_bool Sys_thread_statistics(
+    "thread_statistics",
+    "Control TABLE_STATISTICS running, when userstat is enabled",
+    GLOBAL_VAR(opt_thread_statistics), CMD_LINE(OPT_ARG), DEFAULT(false));
 
 /**
 Setting super_read_only to ON triggers read_only to also be set to ON.
@@ -3570,7 +3333,6 @@
     ON_UPDATE(fix_trans_mem_root));
 
 static Sys_var_ulong Sys_trans_prealloc_size(
-<<<<<<< HEAD
     "transaction_prealloc_size",
     "Persistent buffer for transactions to be stored in binary log",
     SESSION_VAR(trans_prealloc_size), CMD_LINE(REQUIRED_ARG),
@@ -3578,154 +3340,26 @@
     BLOCK_SIZE(1024), NO_MUTEX_GUARD, NOT_IN_BINLOG, ON_CHECK(0),
     ON_UPDATE(fix_trans_mem_root));
 
-static const char *thread_handling_names[] = {
-    "one-thread-per-connection", "no-threads", "loaded-dynamically", 0};
+static const char *thread_handling_names[] = {"one-thread-per-connection",
+                                              "no-threads",
+#ifdef HAVE_POOL_OF_THREADS
+                                              "pool-of-threads",
+#endif
+                                              nullptr};
+
+#if defined(_WIN32) && defined(HAVE_POOL_OF_THREADS)
+/* Windows is using OS threadpool, so we're pretty sure it works well */
+#define DEFAULT_THREAD_HANDLING 2
+#else
+#define DEFAULT_THREAD_HANDLING 0
+#endif
+
 static Sys_var_enum Sys_thread_handling(
     "thread_handling",
     "Define threads usage for handling queries, one of "
     "one-thread-per-connection, no-threads, loaded-dynamically",
     READ_ONLY GLOBAL_VAR(Connection_handler_manager::thread_handling),
     CMD_LINE(REQUIRED_ARG), thread_handling_names, DEFAULT(0));
-=======
-       "transaction_prealloc_size",
-       "Persistent buffer for transactions to be stored in binary log",
-       SESSION_VAR(trans_prealloc_size), CMD_LINE(REQUIRED_ARG),
-       VALID_RANGE(1024, 128 * 1024), DEFAULT(TRANS_ALLOC_PREALLOC_SIZE),
-       BLOCK_SIZE(1024), NO_MUTEX_GUARD, NOT_IN_BINLOG, ON_CHECK(0),
-       ON_UPDATE(fix_trans_mem_root));
-
-#ifndef EMBEDDED_LIBRARY
-static const char *thread_handling_names[]=
-{
-  "one-thread-per-connection", "no-threads",
-#ifdef HAVE_POOL_OF_THREADS
-  "pool-of-threads",
-#endif
-  0
-};
-
-#if defined (_WIN32) && defined (HAVE_POOL_OF_THREADS)
-/* Windows is using OS threadpool, so we're pretty sure it works well */
-#define DEFAULT_THREAD_HANDLING 2
-#else
-#define DEFAULT_THREAD_HANDLING 0
-#endif
-
-static Sys_var_enum Sys_thread_handling(
-       "thread_handling",
-       "Define threads usage for handling queries, one of "
-       "one-thread-per-connection, no-threads"
-#ifdef HAVE_POOL_OF_THREADS
-       ", pool-of-threads"
-#endif
-       , READ_ONLY GLOBAL_VAR(Connection_handler_manager::thread_handling),
-       CMD_LINE(REQUIRED_ARG), thread_handling_names, DEFAULT(0));
-#endif // !EMBEDDED_LIBRARY
-
-static bool fix_query_cache_size(sys_var *self, THD *thd, enum_var_type type)
-{
-  ulong new_cache_size= query_cache.resize(query_cache_size);
-  /*
-     Note: query_cache_size is a global variable reflecting the
-     requested cache size. See also query_cache_size_arg
-  */
-  if (query_cache_size != new_cache_size)
-    push_warning_printf(current_thd, Sql_condition::SL_WARNING,
-                        ER_WARN_QC_RESIZE, ER(ER_WARN_QC_RESIZE),
-                        query_cache_size, new_cache_size);
-
-  query_cache_size= new_cache_size;
-  return false;
-}
-static Sys_var_ulong Sys_query_cache_size(
-       "query_cache_size",
-       "The memory allocated to store results from old queries. "
-       "This variable is deprecated and will be removed in a future release.",
-       GLOBAL_VAR(query_cache_size), CMD_LINE(REQUIRED_ARG),
-       VALID_RANGE(0, ULONG_MAX), DEFAULT(1024U*1024U), BLOCK_SIZE(1024),
-       NO_MUTEX_GUARD, NOT_IN_BINLOG, ON_CHECK(0),
-       ON_UPDATE(fix_query_cache_size), DEPRECATED(""));
-
-static Sys_var_mybool Sys_query_cache_strip_comments(
-       "query_cache_strip_comments", "Enable and disable optimisation \"strip comment for query cache\" - optimisation strip all comments from query while search query result in query cache",
-       GLOBAL_VAR(opt_query_cache_strip_comments), CMD_LINE(OPT_ARG),
-       DEFAULT(FALSE));
-
-static Sys_var_ulong Sys_query_cache_limit(
-       "query_cache_limit",
-       "Don't cache results that are bigger than this. "
-       "This variable is deprecated and will be removed in a future release.",
-       GLOBAL_VAR(query_cache.query_cache_limit), CMD_LINE(REQUIRED_ARG),
-       VALID_RANGE(0, ULONG_MAX), DEFAULT(1024*1024), BLOCK_SIZE(1),
-       NO_MUTEX_GUARD, NOT_IN_BINLOG, ON_CHECK(NULL), ON_UPDATE(NULL),
-       DEPRECATED(""));
-
-static bool fix_qcache_min_res_unit(sys_var *self, THD *thd, enum_var_type type)
-{
-  query_cache_min_res_unit=
-    query_cache.set_min_res_unit(query_cache_min_res_unit);
-  return false;
-}
-static Sys_var_ulong Sys_query_cache_min_res_unit(
-       "query_cache_min_res_unit",
-       "The minimum size for blocks allocated by the query cache. "
-       "This variable is deprecated and will be removed in a future release.",
-       GLOBAL_VAR(query_cache_min_res_unit), CMD_LINE(REQUIRED_ARG),
-       VALID_RANGE(0, ULONG_MAX), DEFAULT(QUERY_CACHE_MIN_RESULT_DATA_SIZE),
-       BLOCK_SIZE(1), NO_MUTEX_GUARD, NOT_IN_BINLOG, ON_CHECK(0),
-       ON_UPDATE(fix_qcache_min_res_unit), DEPRECATED(""));
-
-static const char *query_cache_type_names[]= { "OFF", "ON", "DEMAND", 0 };
-static bool check_query_cache_type(sys_var *self, THD *thd, set_var *var)
-{
-  /*
-   Setting it to 0 (or OFF) is always OK, even if the query cache
-   is disabled.
-  */
-  if (var->save_result.ulonglong_value == 0)
-    return false;
-  else if (query_cache.is_disabled())
-  {
-    my_error(ER_QUERY_CACHE_DISABLED, MYF(0));
-    return true;
-  }
-  return false;
-}
-static Sys_var_enum Sys_query_cache_type(
-       "query_cache_type",
-       "OFF = Don't cache or retrieve results. ON = Cache all results "
-       "except SELECT SQL_NO_CACHE ... queries. DEMAND = Cache only "
-       "SELECT SQL_CACHE ... queries. "
-       "This variable is deprecated and will be removed in a future release.",
-       SESSION_VAR(query_cache_type), CMD_LINE(REQUIRED_ARG),
-       query_cache_type_names, DEFAULT(0), NO_MUTEX_GUARD, NOT_IN_BINLOG,
-       ON_CHECK(check_query_cache_type), ON_UPDATE(NULL), DEPRECATED(""));
-
-static Sys_var_mybool Sys_query_cache_wlock_invalidate(
-       "query_cache_wlock_invalidate",
-       "Invalidate queries in query cache on LOCK for write. "
-       "This variable is deprecated and will be removed in a future release.",
-       SESSION_VAR(query_cache_wlock_invalidate), CMD_LINE(OPT_ARG),
-       DEFAULT(FALSE), NO_MUTEX_GUARD, NOT_IN_BINLOG, ON_CHECK(NULL),
-       ON_UPDATE(NULL), DEPRECATED(""));
-
-static bool
-on_check_opt_secure_auth(sys_var *self, THD *thd, set_var *var)
-{
-  push_deprecated_warn_no_replacement(thd, "--secure-auth");
-  return (!var->save_result.ulonglong_value);
-}
-
-static Sys_var_mybool Sys_secure_auth(
-       "secure_auth",
-       "Disallow authentication for accounts that have old (pre-4.1) "
-       "passwords. Deprecated. Always TRUE.",
-       GLOBAL_VAR(opt_secure_auth), CMD_LINE(OPT_ARG, OPT_SECURE_AUTH),
-       DEFAULT(TRUE),
-       NO_MUTEX_GUARD, NOT_IN_BINLOG,
-       ON_CHECK(on_check_opt_secure_auth)
-       );
->>>>>>> 333b4508
 
 static Sys_var_charptr Sys_secure_file_priv(
     "secure_file_priv",
@@ -3739,12 +3373,7 @@
   // server_id is 'MYSQL_PLUGIN_IMPORT ulong'
   // So we cast here, rather than change its type.
   server_id_supplied = 1;
-<<<<<<< HEAD
   thd->server_id = static_cast<uint32>(server_id);
-=======
-  thd->server_id= thd->variables.pseudo_server_id != 0 ?
-    thd->variables.pseudo_server_id : static_cast<uint32>(server_id);
->>>>>>> 333b4508
   return false;
 }
 static Sys_var_ulong Sys_server_id(
@@ -4157,6 +3786,10 @@
              "@@GLOBAL.GTID_MODE");
     DBUG_RETURN(ret);
   }
+
+  DEBUG_SYNC(
+      thd,
+      "gtid_mode_update_gtid_mode_lock_wrlock_taken_will_take_global_sid_lock");
 
   channel_map.wrlock();
   mysql_mutex_lock(mysql_bin_log.get_log_lock());
@@ -4746,50 +4379,42 @@
     */
     sys_var::PARSE_EARLY);
 
-<<<<<<< HEAD
 static Sys_var_ulong Sys_thread_cache_size(
     "thread_cache_size", "How many threads we should keep in a cache for reuse",
     GLOBAL_VAR(Per_thread_connection_handler::max_blocked_pthreads),
     CMD_LINE(REQUIRED_ARG, OPT_THREAD_CACHE_SIZE), VALID_RANGE(0, 16384),
     DEFAULT(0), BLOCK_SIZE(1));
-=======
+
 #ifdef HAVE_POOL_OF_THREADS
 
-static bool fix_tp_max_threads(sys_var *, THD *, enum_var_type)
-{
+static bool fix_tp_max_threads(sys_var *, THD *, enum_var_type) noexcept {
 #ifdef _WIN32
   tp_set_max_threads(threadpool_max_threads);
 #endif
   return false;
 }
 
-
 #ifdef _WIN32
-static bool fix_tp_min_threads(sys_var *, THD *, enum_var_type)
-{
+static bool fix_tp_min_threads(sys_var *, THD *, enum_var_type) noexcept {
   tp_set_min_threads(threadpool_min_threads);
   return false;
 }
 #endif
 
-
-#ifndef  _WIN32
-static bool fix_threadpool_size(sys_var*, THD*, enum_var_type)
-{
+#ifndef _WIN32
+static bool fix_threadpool_size(sys_var *, THD *, enum_var_type) noexcept {
   tp_set_threadpool_size(threadpool_size);
   return false;
 }
 
-
-static bool fix_threadpool_stall_limit(sys_var*, THD*, enum_var_type)
-{
+static bool fix_threadpool_stall_limit(sys_var *, THD *,
+                                       enum_var_type) noexcept {
   tp_set_threadpool_stall_limit(threadpool_stall_limit);
   return false;
 }
 #endif
 
-static inline int my_getncpus()
-{
+static inline int my_getncpus() noexcept {
 #ifdef _SC_NPROCESSORS_ONLN
   return sysconf(_SC_NPROCESSORS_ONLN);
 #else
@@ -4799,82 +4424,74 @@
 
 #ifdef _WIN32
 static Sys_var_uint Sys_threadpool_min_threads(
-  "thread_pool_min_threads",
-  "Minimum number of threads in the thread pool.",
-  GLOBAL_VAR(threadpool_min_threads), CMD_LINE(REQUIRED_ARG),
-  VALID_RANGE(1, 256), DEFAULT(1), BLOCK_SIZE(1),
-  NO_MUTEX_GUARD, NOT_IN_BINLOG, ON_CHECK(0),
-  ON_UPDATE(fix_tp_min_threads)
-  );
+    "thread_pool_min_threads", "Minimum number of threads in the thread pool.",
+    GLOBAL_VAR(threadpool_min_threads), CMD_LINE(REQUIRED_ARG),
+    VALID_RANGE(1, 256), DEFAULT(1), BLOCK_SIZE(1), NO_MUTEX_GUARD,
+    NOT_IN_BINLOG, ON_CHECK(nullptr), ON_UPDATE(fix_tp_min_threads));
 #else
 static Sys_var_uint Sys_threadpool_idle_thread_timeout(
-  "thread_pool_idle_timeout",
-  "Timeout in seconds for an idle thread in the thread pool."
-  "Worker thread will be shut down after timeout",
-  GLOBAL_VAR(threadpool_idle_timeout), CMD_LINE(REQUIRED_ARG),
-  VALID_RANGE(1, UINT_MAX), DEFAULT(60), BLOCK_SIZE(1)
-);
+    "thread_pool_idle_timeout",
+    "Timeout in seconds for an idle thread in the thread pool."
+    "Worker thread will be shut down after timeout",
+    GLOBAL_VAR(threadpool_idle_timeout), CMD_LINE(REQUIRED_ARG),
+    VALID_RANGE(1, UINT_MAX), DEFAULT(60), BLOCK_SIZE(1));
 static Sys_var_uint Sys_threadpool_oversubscribe(
-  "thread_pool_oversubscribe",
-  "How many additional active worker threads in a group are allowed.",
-  GLOBAL_VAR(threadpool_oversubscribe), CMD_LINE(REQUIRED_ARG),
-  VALID_RANGE(1, 1000), DEFAULT(3), BLOCK_SIZE(1)
-);
+    "thread_pool_oversubscribe",
+    "How many additional active worker threads in a group are allowed.",
+    GLOBAL_VAR(threadpool_oversubscribe), CMD_LINE(REQUIRED_ARG),
+    VALID_RANGE(1, 1000), DEFAULT(3), BLOCK_SIZE(1));
 static Sys_var_uint Sys_threadpool_size(
- "thread_pool_size",
- "Number of thread groups in the pool. "
- "This parameter is roughly equivalent to maximum number of concurrently "
- "executing threads (threads in a waiting state do not count as executing).",
-  GLOBAL_VAR(threadpool_size), CMD_LINE(REQUIRED_ARG),
-  VALID_RANGE(1, MAX_THREAD_GROUPS), DEFAULT(my_getncpus()), BLOCK_SIZE(1),
-  NO_MUTEX_GUARD, NOT_IN_BINLOG, ON_CHECK(0),
-  ON_UPDATE(fix_threadpool_size)
-);
+    "thread_pool_size",
+    "Number of thread groups in the pool. "
+    "This parameter is roughly equivalent to maximum number of concurrently "
+    "executing threads (threads in a waiting state do not count as executing).",
+    GLOBAL_VAR(threadpool_size), CMD_LINE(REQUIRED_ARG),
+    VALID_RANGE(1, MAX_THREAD_GROUPS), DEFAULT(my_getncpus()), BLOCK_SIZE(1),
+    NO_MUTEX_GUARD, NOT_IN_BINLOG, ON_CHECK(nullptr),
+    ON_UPDATE(fix_threadpool_size));
 static Sys_var_uint Sys_threadpool_stall_limit(
- "thread_pool_stall_limit",
- "Maximum query execution time in milliseconds,"
- "before an executing non-yielding thread is considered stalled."
- "If a worker thread is stalled, additional worker thread "
- "may be created to handle remaining clients.",
-  GLOBAL_VAR(threadpool_stall_limit), CMD_LINE(REQUIRED_ARG),
-  VALID_RANGE(10, UINT_MAX), DEFAULT(500), BLOCK_SIZE(1),
-  NO_MUTEX_GUARD, NOT_IN_BINLOG, ON_CHECK(0), 
-  ON_UPDATE(fix_threadpool_stall_limit)
-);
+    "thread_pool_stall_limit",
+    "Maximum query execution time in milliseconds,"
+    "before an executing non-yielding thread is considered stalled."
+    "If a worker thread is stalled, additional worker thread "
+    "may be created to handle remaining clients.",
+    GLOBAL_VAR(threadpool_stall_limit), CMD_LINE(REQUIRED_ARG),
+    VALID_RANGE(10, UINT_MAX), DEFAULT(500), BLOCK_SIZE(1), NO_MUTEX_GUARD,
+    NOT_IN_BINLOG, ON_CHECK(nullptr), ON_UPDATE(fix_threadpool_stall_limit));
 static Sys_var_uint Sys_threadpool_high_prio_tickets(
-  "thread_pool_high_prio_tickets",
-  "Number of tickets to enter the high priority event queue for each "
-  "transaction.",
-  SESSION_VAR(threadpool_high_prio_tickets), CMD_LINE(REQUIRED_ARG),
-  VALID_RANGE(0, UINT_MAX), DEFAULT(UINT_MAX), BLOCK_SIZE(1)
-);
+    "thread_pool_high_prio_tickets",
+    "Number of tickets to enter the high priority event queue for each "
+    "transaction.",
+    SESSION_VAR(threadpool_high_prio_tickets), CMD_LINE(REQUIRED_ARG),
+    VALID_RANGE(0, UINT_MAX), DEFAULT(UINT_MAX), BLOCK_SIZE(1));
 
 static Sys_var_enum Sys_threadpool_high_prio_mode(
-  "thread_pool_high_prio_mode",
-  "High priority queue mode: one of 'transactions', 'statements' or 'none'. "
-  "In the 'transactions' mode the thread pool uses both high- and low-priority "
-  "queues depending on whether an event is generated by an already started "
-  "transaction or a connection holding a MDL, table, user, or a global read "
-  "or backup lock and whether it has any high priority tickets (see "
-  "thread_pool_high_prio_tickets). In the 'statements' mode all events (i.e. "
-  "individual statements) always go to the high priority queue, regardless of "
-  "the current transaction and lock state and high priority tickets. "
-  "'none' is the opposite of 'statements', i.e. disables the high priority queue "
-  "completely.",
-  SESSION_VAR(threadpool_high_prio_mode), CMD_LINE(REQUIRED_ARG),
-  threadpool_high_prio_mode_names, DEFAULT(TP_HIGH_PRIO_MODE_TRANSACTIONS));
+    "thread_pool_high_prio_mode",
+    "High priority queue mode: one of 'transactions', 'statements' or 'none'. "
+    "In the 'transactions' mode the thread pool uses both high- and "
+    "low-priority "
+    "queues depending on whether an event is generated by an already started "
+    "transaction or a connection holding a MDL, table, user, or a global read "
+    "or backup lock and whether it has any high priority tickets (see "
+    "thread_pool_high_prio_tickets). In the 'statements' mode all events (i.e. "
+    "individual statements) always go to the high priority queue, regardless "
+    "of "
+    "the current transaction and lock state and high priority tickets. "
+    "'none' is the opposite of 'statements', i.e. disables the high priority "
+    "queue "
+    "completely.",
+    SESSION_VAR(threadpool_high_prio_mode), CMD_LINE(REQUIRED_ARG),
+    threadpool_high_prio_mode_names, DEFAULT(TP_HIGH_PRIO_MODE_TRANSACTIONS));
 
 #endif /* !WIN32 */
 static Sys_var_uint Sys_threadpool_max_threads(
-  "thread_pool_max_threads",
-  "Maximum allowed number of worker threads in the thread pool",
-   GLOBAL_VAR(threadpool_max_threads), CMD_LINE(REQUIRED_ARG),
-   VALID_RANGE(1, MAX_CONNECTIONS), DEFAULT(MAX_CONNECTIONS), BLOCK_SIZE(1),
-   NO_MUTEX_GUARD, NOT_IN_BINLOG, ON_CHECK(0), 
-   ON_UPDATE(fix_tp_max_threads)
-);
+    "thread_pool_max_threads",
+    "Maximum allowed number of worker threads in the thread pool",
+    GLOBAL_VAR(threadpool_max_threads), CMD_LINE(REQUIRED_ARG),
+    VALID_RANGE(1, MAX_CONNECTIONS), DEFAULT(MAX_CONNECTIONS), BLOCK_SIZE(1),
+    NO_MUTEX_GUARD, NOT_IN_BINLOG, ON_CHECK(nullptr),
+    ON_UPDATE(fix_tp_max_threads));
 #endif /* HAVE_POOL_OF_THREADS */
->>>>>>> 333b4508
 
 /**
   Function to check if the 'next' transaction isolation level
@@ -5017,33 +4634,21 @@
 
 static char *server_version_ptr;
 static Sys_var_version Sys_version(
-<<<<<<< HEAD
     "version", "Server version",
     READ_ONLY NON_PERSIST GLOBAL_VAR(server_version_ptr), NO_CMD_LINE,
-    IN_SYSTEM_CHARSET, DEFAULT(server_version));
+    IN_SYSTEM_CHARSET, DEFAULT(MYSQL_SERVER_VERSION));
+
+static char *server_version_suffix_ptr;
+static Sys_var_charptr Sys_version_suffix("version_suffix", "version_suffix",
+                                          GLOBAL_VAR(server_version_suffix_ptr),
+                                          NO_CMD_LINE, IN_SYSTEM_CHARSET,
+                                          DEFAULT(server_version_suffix));
 
 static char *server_version_comment_ptr;
 static Sys_var_charptr Sys_version_comment(
     "version_comment", "version_comment",
-    READ_ONLY NON_PERSIST GLOBAL_VAR(server_version_comment_ptr), NO_CMD_LINE,
+    NON_PERSIST GLOBAL_VAR(server_version_comment_ptr), NO_CMD_LINE,
     IN_SYSTEM_CHARSET, DEFAULT(MYSQL_COMPILATION_COMMENT));
-=======
-       "version", "Server version",
-       READ_ONLY GLOBAL_VAR(server_version_ptr), NO_CMD_LINE,
-       IN_SYSTEM_CHARSET, DEFAULT(MYSQL_SERVER_VERSION));
-
-static char *server_version_suffix_ptr;
-static Sys_var_charptr Sys_version_suffix(
-       "version_suffix", "version_suffix",
-       GLOBAL_VAR(server_version_suffix_ptr), NO_CMD_LINE,
-       IN_SYSTEM_CHARSET, DEFAULT(server_version_suffix));
-
-static char *server_version_comment_ptr;
-static Sys_var_charptr Sys_version_comment(
-       "version_comment", "version_comment",
-       GLOBAL_VAR(server_version_comment_ptr), NO_CMD_LINE,
-       IN_SYSTEM_CHARSET, DEFAULT(MYSQL_COMPILATION_COMMENT));
->>>>>>> 333b4508
 
 static char *server_version_compile_machine_ptr;
 static Sys_var_charptr Sys_version_compile_machine(
@@ -5108,13 +4713,6 @@
     HINT_UPDATEABLE SESSION_VAR(temp_table_plugin), NO_CMD_LINE,
     MYSQL_STORAGE_ENGINE_PLUGIN, DEFAULT(&default_tmp_storage_engine),
     NO_MUTEX_GUARD, NOT_IN_BINLOG, ON_CHECK(check_storage_engine));
-
-static Sys_var_charptr Sys_enforce_storage_engine(
-       "enforce_storage_engine", "Force the use of a storage engine for new "
-       "tables",
-       READ_ONLY GLOBAL_VAR(enforce_storage_engine),
-       CMD_LINE(REQUIRED_ARG), IN_SYSTEM_CHARSET,
-       DEFAULT(0));
 
 #if defined(ENABLED_DEBUG_SYNC)
 /*
@@ -5714,16 +5312,16 @@
     NO_MUTEX_GUARD, NOT_IN_BINLOG, ON_CHECK(0), ON_UPDATE(0), DEPRECATED(""));
 
 static Sys_var_have Sys_have_backup_locks(
-       "have_backup_locks", "have_backup_locks",
-       READ_ONLY GLOBAL_VAR(have_backup_locks), NO_CMD_LINE);
+    "have_backup_locks", "have_backup_locks",
+    READ_ONLY GLOBAL_VAR(have_backup_locks), NO_CMD_LINE);
 
 static Sys_var_have Sys_have_backup_safe_binlog_info(
-       "have_backup_safe_binlog_info", "have_backup_safe_binlog_info",
-       READ_ONLY GLOBAL_VAR(have_backup_safe_binlog_info), NO_CMD_LINE);
+    "have_backup_safe_binlog_info", "have_backup_safe_binlog_info",
+    READ_ONLY GLOBAL_VAR(have_backup_safe_binlog_info), NO_CMD_LINE);
 
 static Sys_var_have Sys_have_snapshot_cloning(
-       "have_snapshot_cloning", "have_snapshot_cloning",
-       READ_ONLY GLOBAL_VAR(have_snapshot_cloning), NO_CMD_LINE);
+    "have_snapshot_cloning", "have_snapshot_cloning",
+    READ_ONLY GLOBAL_VAR(have_snapshot_cloning), NO_CMD_LINE);
 
 static Sys_var_have Sys_have_query_cache(
     "have_query_cache",
@@ -5749,167 +5347,176 @@
     "have_statement_timeout", "have_statement_timeout",
     READ_ONLY NON_PERSIST GLOBAL_VAR(have_statement_timeout), NO_CMD_LINE);
 
+static const char *log_slow_filter_name[] = {
+    "full_scan", "full_join",        "tmp_table", "tmp_table_on_disk",
+    "filesort",  "filesort_on_disk", nullptr};
+
+static Sys_var_set Sys_log_slow_filter(
+    "log_slow_filter",
+    "Log only the queries that followed certain execution plan. "
+    "Multiple flags allowed in a comma-separated string. "
+    "[full_scan, full_join, tmp_table, tmp_table_on_disk, "
+    "filesort, filesort_on_disk]",
+    SESSION_VAR(log_slow_filter), CMD_LINE(REQUIRED_ARG), log_slow_filter_name,
+    DEFAULT(0));
+
+static Sys_var_ulong sys_log_slow_rate_limit(
+    "log_slow_rate_limit",
+    "Rate limit statement writes to slow log to only those from every "
+    "(1/log_slow_rate_limit) session.",
+    SESSION_VAR(log_slow_rate_limit), CMD_LINE(REQUIRED_ARG),
+    VALID_RANGE(1, SLOG_SLOW_RATE_LIMIT_MAX), DEFAULT(1), BLOCK_SIZE(1));
+
+static double opt_slow_query_log_always_write_time;
+
+static bool update_slow_query_log_always_write_time(
+    sys_var *self MY_ATTRIBUTE((unused)), THD *thd MY_ATTRIBUTE((unused)),
+    enum_var_type type MY_ATTRIBUTE((unused))) noexcept {
+  slow_query_log_always_write_time =
+      double2ulonglong(opt_slow_query_log_always_write_time * 1e6);
+  return false;
+}
+
+static Sys_var_double sys_slow_query_log_always_write_time(
+    "slow_query_log_always_write_time",
+    "Log queries which run longer than specified by this value regardless "
+    "of the log_slow_rate_limit valiue.",
+    GLOBAL_VAR(opt_slow_query_log_always_write_time), CMD_LINE(REQUIRED_ARG),
+    VALID_RANGE(0, LONG_TIMEOUT), DEFAULT(10), NO_MUTEX_GUARD, NOT_IN_BINLOG,
+    ON_CHECK(nullptr), ON_UPDATE(update_slow_query_log_always_write_time));
+
+static const char *log_slow_verbosity_name[] = {
+    "microtime", "query_plan", "innodb", "profiling", "profiling_use_getrusage",
+    "minimal",   "standard",   "full",   nullptr};
+
+static ulonglong update_log_slow_verbosity_replace(ulonglong value,
+                                                   ulonglong what,
+                                                   ulonglong by) noexcept {
+  if ((value & what) == what) {
+    value = value & (~what);
+    value = value | by;
+  }
+  return value;
+}
+
+static void update_log_slow_verbosity(ulonglong *value_ptr) noexcept {
+  ulonglong &value = *value_ptr;
+  static constexpr ulonglong microtime = 1ULL << SLOG_V_MICROTIME;
+  static constexpr ulonglong query_plan = 1ULL << SLOG_V_QUERY_PLAN;
+  static constexpr ulonglong innodb = 1ULL << SLOG_V_INNODB;
+  static constexpr ulonglong minimal = 1ULL << SLOG_V_MINIMAL;
+  static constexpr ulonglong standard = 1ULL << SLOG_V_STANDARD;
+  static constexpr ulonglong full = 1ULL << SLOG_V_FULL;
+  value = update_log_slow_verbosity_replace(value, minimal, microtime);
+  value = update_log_slow_verbosity_replace(value, standard,
+                                            microtime | query_plan);
+  value = update_log_slow_verbosity_replace(value, full,
+                                            microtime | query_plan | innodb);
+}
+
+static bool update_log_slow_verbosity_helper(sys_var *, THD *thd,
+                                             enum_var_type type) noexcept {
+  if (type == OPT_SESSION) {
+    update_log_slow_verbosity(&(thd->variables.log_slow_verbosity));
+  } else {
+    update_log_slow_verbosity(&(global_system_variables.log_slow_verbosity));
+  }
+  return false;
+}
+
+void init_slow_query_log_use_global_control() noexcept {
+  update_log_slow_verbosity(&(global_system_variables.log_slow_verbosity));
+}
+
+static Sys_var_set Sys_log_slow_verbosity(
+    "log_slow_verbosity",
+    "Choose how verbose the messages to your slow log will be. "
+    "Multiple flags allowed in a comma-separated string. [microtime, "
+    "query_plan, innodb, profiling, profiling_use_getrusage]",
+    SESSION_VAR(log_slow_verbosity), CMD_LINE(REQUIRED_ARG),
+    log_slow_verbosity_name, DEFAULT(SLOG_V_MICROTIME), NO_MUTEX_GUARD,
+    NOT_IN_BINLOG, ON_CHECK(nullptr),
+    ON_UPDATE(update_log_slow_verbosity_helper));
+
+static const char *log_slow_sp_statements_names[] = {
+    "OFF", "ON", "OFF_NO_CALLS", "FALSE", "TRUE", "0", "1", nullptr};
+
+static bool fix_log_slow_sp_statements(sys_var *, THD *,
+                                       enum_var_type) noexcept {
+  if (opt_log_slow_sp_statements > 2) {
+    opt_log_slow_sp_statements = (opt_log_slow_sp_statements - 3) % 2;
+  }
+  return false;
+}
+
+void init_log_slow_sp_statements() noexcept {
+  fix_log_slow_sp_statements(nullptr, nullptr, OPT_GLOBAL);
+}
+
+static Sys_var_enum Sys_log_slow_sp_statements(
+    "log_slow_sp_statements",
+    "Choice between logging slow CALL statements, logging individual slow "
+    "statements inside stored procedures or skipping the logging of stored "
+    "procedures into the slow log entirely. Values are OFF, ON and "
+    "OFF_NO_CALLS respectively.",
+    GLOBAL_VAR(opt_log_slow_sp_statements), CMD_LINE(OPT_ARG),
+    log_slow_sp_statements_names, DEFAULT(1), NO_MUTEX_GUARD, NOT_IN_BINLOG,
+    ON_CHECK(nullptr), ON_UPDATE(fix_log_slow_sp_statements));
+
+static const char *slow_query_log_use_global_control_name[] = {
+    "log_slow_filter",
+    "log_slow_rate_limit",
+    "log_slow_verbosity",
+    "long_query_time",
+    "min_examined_row_limit",
+    "all",
+    nullptr};
+
+static bool update_slow_query_log_use_global_control(sys_var *, THD *,
+                                                     enum_var_type) noexcept {
+  if (opt_slow_query_log_use_global_control & (1ULL << SLOG_UG_ALL)) {
+    opt_slow_query_log_use_global_control =
+        (1ULL << SLOG_UG_LOG_SLOW_FILTER) |
+        (1ULL << SLOG_UG_LOG_SLOW_RATE_LIMIT) |
+        (1ULL << SLOG_UG_LOG_SLOW_VERBOSITY) |
+        (1ULL << SLOG_UG_LONG_QUERY_TIME) |
+        (1ULL << SLOG_UG_MIN_EXAMINED_ROW_LIMIT);
+  }
+  return false;
+}
+
+void init_log_slow_verbosity() noexcept {
+  update_slow_query_log_use_global_control(nullptr, nullptr, OPT_GLOBAL);
+}
+
+static Sys_var_set Sys_slow_query_log_use_global_control(
+    "slow_query_log_use_global_control",
+    "Choose flags, wich always use the global variables. Multiple flags "
+    "allowed in a comma-separated string. [none, log_slow_filter, "
+    "log_slow_rate_limit, log_slow_verbosity, long_query_time, "
+    "min_examined_row_limit, all]",
+    GLOBAL_VAR(opt_slow_query_log_use_global_control), CMD_LINE(REQUIRED_ARG),
+    slow_query_log_use_global_control_name, DEFAULT(0), NO_MUTEX_GUARD,
+    NOT_IN_BINLOG, ON_CHECK(nullptr),
+    ON_UPDATE(update_slow_query_log_use_global_control));
+
+static const char *slow_query_log_rate_name[] = {"session", "query", nullptr};
+
+static Sys_var_enum Sys_slow_query_log_rate_type(
+    "log_slow_rate_type",
+    "Choose the log_slow_rate_limit behavior: session or query. "
+    "When you choose 'session' - every %log_slow_rate_limit connection "
+    "will be processed to slow query log. "
+    "When you choose 'query' - every %log_slow_rate_limit query "
+    "will be processed to slow query log. "
+    "[session, query]",
+    GLOBAL_VAR(opt_slow_query_log_rate_type), CMD_LINE(REQUIRED_ARG),
+    slow_query_log_rate_name, DEFAULT(SLOG_RT_SESSION));
+
 static bool fix_general_log_state(sys_var *, THD *thd, enum_var_type) {
   bool new_state = opt_general_log, res = false;
 
-<<<<<<< HEAD
   if (query_logger.is_log_file_enabled(QUERY_LOG_GENERAL) == new_state)
-=======
-const char *log_slow_filter_name[]= { "qc_miss", "full_scan", "full_join",
-                                      "tmp_table", "tmp_table_on_disk", "filesort", "filesort_on_disk", 0};
-static Sys_var_set Sys_log_slow_filter(
-       "log_slow_filter",
-       "Log only the queries that followed certain execution plan. "
-       "Multiple flags allowed in a comma-separated string. "
-       "[qc_miss, full_scan, full_join, tmp_table, tmp_table_on_disk, "
-       "filesort, filesort_on_disk]",
-       SESSION_VAR(log_slow_filter), CMD_LINE(REQUIRED_ARG),
-       log_slow_filter_name, DEFAULT(0));
-static Sys_var_ulong sys_log_slow_rate_limit(
-       "log_slow_rate_limit","Rate limit statement writes to slow log to only those from every (1/log_slow_rate_limit) session.",
-       SESSION_VAR(log_slow_rate_limit), CMD_LINE(REQUIRED_ARG),
-       VALID_RANGE(1, SLOG_SLOW_RATE_LIMIT_MAX), DEFAULT(1), BLOCK_SIZE(1));
-
-static double opt_slow_query_log_always_write_time;
-static bool update_slow_query_log_always_write_time(sys_var *self, THD *thd,
-                                                    enum_var_type type)
-{
-  slow_query_log_always_write_time=
-    double2ulonglong(opt_slow_query_log_always_write_time * 1e6);
-  return false;
-}
-static Sys_var_double sys_slow_query_log_always_write_time(
-       "slow_query_log_always_write_time",
-       "Log queries which run longer than specified by this value regardless "
-       "of the log_slow_rate_limit valiue.",
-       GLOBAL_VAR(opt_slow_query_log_always_write_time), CMD_LINE(REQUIRED_ARG),
-       VALID_RANGE(0, LONG_TIMEOUT), DEFAULT(10),
-       NO_MUTEX_GUARD, NOT_IN_BINLOG, ON_CHECK(NULL),
-       ON_UPDATE(update_slow_query_log_always_write_time));
-const char* log_slow_verbosity_name[] = { 
-  "microtime", "query_plan", "innodb", 
-  "profiling", "profiling_use_getrusage", 
-  "minimal", "standard", "full", 0
-};
-static ulonglong update_log_slow_verbosity_replace(ulonglong value, ulonglong what, ulonglong by)
-{
-  if((value & what) == what)
-  {
-    value = value & (~what);
-    value = value | by;
-  }
-  return value;
-}
-static void update_log_slow_verbosity(ulonglong* value_ptr)
-{
-  ulonglong &value    = *value_ptr;
-  ulonglong microtime= 1ULL << SLOG_V_MICROTIME;
-  ulonglong query_plan= 1ULL << SLOG_V_QUERY_PLAN;
-  ulonglong innodb= 1ULL << SLOG_V_INNODB;
-  ulonglong minimal= 1ULL << SLOG_V_MINIMAL;
-  ulonglong standard= 1ULL << SLOG_V_STANDARD;
-  ulonglong full= 1ULL << SLOG_V_FULL;
-  value= update_log_slow_verbosity_replace(value,minimal,microtime);
-  value= update_log_slow_verbosity_replace(value,standard,microtime | query_plan);
-  value= update_log_slow_verbosity_replace(value,full,microtime | query_plan | innodb);
-}
-static bool update_log_slow_verbosity_helper(sys_var */*self*/, THD *thd,
-                                          enum_var_type type)
-{
-  if(type == OPT_SESSION)
-  {
-    update_log_slow_verbosity(&(thd->variables.log_slow_verbosity));
-  }
-  else
-  {
-    update_log_slow_verbosity(&(global_system_variables.log_slow_verbosity));
-  }
-  return false;
-}
-void init_slow_query_log_use_global_control()
-{
-  update_log_slow_verbosity(&(global_system_variables.log_slow_verbosity));
-}
-static Sys_var_set Sys_log_slow_verbosity(
-        "log_slow_verbosity",
-        "Choose how verbose the messages to your slow log will be. "
-        "Multiple flags allowed in a comma-separated string. [microtime, query_plan, innodb, profiling, profiling_use_getrusage]",
-        SESSION_VAR(log_slow_verbosity), CMD_LINE(REQUIRED_ARG),
-        log_slow_verbosity_name, DEFAULT(SLOG_V_MICROTIME),
-        NO_MUTEX_GUARD, NOT_IN_BINLOG, ON_CHECK(0),
-        ON_UPDATE(update_log_slow_verbosity_helper));
-static const char *log_slow_sp_statements_names[]=
-  {"OFF", "ON", "OFF_NO_CALLS", "FALSE", "TRUE", "0", "1", 0};
-static bool fix_log_slow_sp_statements(sys_var */*self*/, THD */*thd*/,
-                                       enum_var_type /*type*/)
-{
-  if(opt_log_slow_sp_statements > 2)
-  {
-    opt_log_slow_sp_statements= (opt_log_slow_sp_statements - 3) % 2;
-  }
-  return false;
-}
-void init_log_slow_sp_statements()
-{
-  fix_log_slow_sp_statements(NULL, NULL, OPT_GLOBAL);
-}
-static Sys_var_enum Sys_log_slow_sp_statements(
-       "log_slow_sp_statements",
-       "Choice between logging slow CALL statements, logging individual slow "
-       "statements inside stored procedures or skipping the logging of stored "
-       "procedures into the slow log entirely. Values are OFF, ON and "
-       "OFF_NO_CALLS respectively.",
-       GLOBAL_VAR(opt_log_slow_sp_statements), CMD_LINE(OPT_ARG),
-       log_slow_sp_statements_names, DEFAULT(1),
-       NO_MUTEX_GUARD, NOT_IN_BINLOG, ON_CHECK(0),
-       ON_UPDATE(fix_log_slow_sp_statements));
-static const char *slow_query_log_use_global_control_name[]=
-{ "log_slow_filter", "log_slow_rate_limit", "log_slow_verbosity",
-  "long_query_time", "min_examined_row_limit", "all", 0};
-static bool update_slow_query_log_use_global_control(sys_var */*self*/, THD */*thd*/,
-                                               enum_var_type /*type*/)
-{
-  if(opt_slow_query_log_use_global_control & (1ULL << SLOG_UG_ALL))
-  {
-    opt_slow_query_log_use_global_control=
-      (1ULL << SLOG_UG_LOG_SLOW_FILTER) | (1ULL << SLOG_UG_LOG_SLOW_RATE_LIMIT)
-      | (1ULL << SLOG_UG_LOG_SLOW_VERBOSITY) | (1ULL << SLOG_UG_LONG_QUERY_TIME)
-      | (1ULL << SLOG_UG_MIN_EXAMINED_ROW_LIMIT);
-  }
-  return false;
-}
-void init_log_slow_verbosity()
-{
-  update_slow_query_log_use_global_control(0,0,OPT_GLOBAL);
-}
-static Sys_var_set Sys_slow_query_log_use_global_control(
-       "slow_query_log_use_global_control",
-       "Choose flags, wich always use the global variables. Multiple flags "
-       "allowed in a comma-separated string. [none, log_slow_filter, "
-       "log_slow_rate_limit, log_slow_verbosity, long_query_time, "
-       "min_examined_row_limit, all]",
-       GLOBAL_VAR(opt_slow_query_log_use_global_control),
-       CMD_LINE(REQUIRED_ARG),
-       slow_query_log_use_global_control_name, DEFAULT(0),
-        NO_MUTEX_GUARD, NOT_IN_BINLOG, ON_CHECK(0),
-       ON_UPDATE(update_slow_query_log_use_global_control));
-
-const char* slow_query_log_rate_name[]= {"session", "query", 0};
-static Sys_var_enum Sys_slow_query_log_rate_type(
-       "log_slow_rate_type",
-       "Choose the log_slow_rate_limit behavior: session or query. "
-       "When you choose 'session' - every %log_slow_rate_limit connection "
-       "will be processed to slow query log. "
-       "When you choose 'query' - every %log_slow_rate_limit query "
-       "will be processed to slow query log. "
-       "[session, query]",
-       GLOBAL_VAR(opt_slow_query_log_rate_type), CMD_LINE(REQUIRED_ARG),
-       slow_query_log_rate_name, DEFAULT(SLOG_RT_SESSION));
-
-static bool fix_general_log_state(sys_var *self, THD *thd, enum_var_type type)
-{
-  if (query_logger.is_log_file_enabled(QUERY_LOG_GENERAL) == opt_general_log)
->>>>>>> 333b4508
     return false;
 
   mysql_mutex_unlock(&LOCK_global_system_variables);
