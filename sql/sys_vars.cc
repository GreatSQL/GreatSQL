--- conflicted
+++ resolved
@@ -1869,7 +1869,6 @@
        VALID_RANGE(1, ULONG_MAX), DEFAULT(100),
        BLOCK_SIZE(1));
 
-<<<<<<< HEAD
 static Sys_var_uint Sys_extra_port(
        "extra_port",
        "Extra port number to use for tcp connections in a "
@@ -1882,7 +1881,7 @@
        GLOBAL_VAR(extra_max_connections), CMD_LINE(REQUIRED_ARG),
        VALID_RANGE(1, MAX_CONNECTIONS), DEFAULT(1), BLOCK_SIZE(1), NO_MUTEX_GUARD,
        NOT_IN_BINLOG, ON_CHECK(0), ON_UPDATE(fix_max_connections));
-=======
+
 static Sys_var_long Sys_max_digest_length(
        "max_digest_length",
        "Maximum length considered for digest text.",
@@ -1897,7 +1896,6 @@
        NULL,
        /* max_digest_length is used as a sizing hint by the performance schema. */
        sys_var::PARSE_EARLY);
->>>>>>> cc89b19b
 
 static bool check_max_delayed_threads(sys_var *self, THD *thd, set_var *var)
 {
