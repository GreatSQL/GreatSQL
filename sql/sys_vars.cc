--- conflicted
+++ resolved
@@ -850,7 +850,6 @@
     "Current password is needed to be specified in order to change it",
     GLOBAL_VAR(password_require_current), CMD_LINE(OPT_ARG), DEFAULT(false));
 
-<<<<<<< HEAD
 static Sys_var_charptr Sys_my_proxy_protocol_networks(
     "proxy_protocol_networks",
     "Enable proxy protocol for these source "
@@ -860,7 +859,7 @@
     "directive on the line.",
     READ_ONLY GLOBAL_VAR(my_proxy_protocol_networks), CMD_LINE(REQUIRED_ARG),
     IN_FS_CHARSET, DEFAULT(""));
-=======
+
 /**
   Checks,
   if there exists at least a partial revoke on a database at the time
@@ -899,7 +898,6 @@
     DEFAULT(DEFAULT_PARTIAL_REVOKES), NO_MUTEX_GUARD, IN_BINLOG,
     ON_CHECK(check_partial_revokes), ON_UPDATE(partial_revokes_update), 0,
     sys_var::PARSE_EARLY);
->>>>>>> 124c7ab1
 
 static bool fix_binlog_cache_size(sys_var *, THD *thd, enum_var_type) {
   check_binlog_cache_size(thd);
