--- conflicted
+++ resolved
@@ -113,11 +113,7 @@
       replicate_same_server_id(::replicate_same_server_id),
       relay_log(&sync_relaylog_period),
       is_relay_log_recovery(is_slave_recovery),
-<<<<<<< HEAD
-      save_temporary_tables(0),
-=======
       save_temporary_tables(nullptr),
->>>>>>> 4869291f
       error_on_rli_init_info(false),
       gtid_timestamps_warning_logged(false),
       group_relay_log_pos(0),
@@ -125,11 +121,7 @@
       event_relay_log_pos(0),
       event_start_pos(0),
       group_master_log_pos(0),
-<<<<<<< HEAD
-      gtid_set(NULL),
-=======
       gtid_set(nullptr),
->>>>>>> 4869291f
       rli_fake(is_rli_fake),
       gtid_retrieved_initialized(false),
       is_group_master_log_pos_invalid(false),
@@ -142,19 +134,11 @@
       until_condition(UNTIL_NONE),
       trans_retries(0),
       retried_trans(0),
-<<<<<<< HEAD
-      tables_to_lock(0),
-      tables_to_lock_count(0),
-      rows_query_ev(NULL),
-      last_event_start_time(0),
-      deferred_events(NULL),
-=======
       tables_to_lock(nullptr),
       tables_to_lock_count(0),
       rows_query_ev(nullptr),
       last_event_start_time(0),
       deferred_events(nullptr),
->>>>>>> 4869291f
       workers(PSI_NOT_INSTRUMENTED),
       workers_array_initialized(false),
       curr_group_assigned_parts(PSI_NOT_INSTRUMENTED),
@@ -175,17 +159,10 @@
       stats_exec_time(0),
       stats_read_time(0),
       least_occupied_workers(PSI_NOT_INSTRUMENTED),
-<<<<<<< HEAD
-      current_mts_submode(0),
-      reported_unsafe_warning(false),
-      rli_description_event(NULL),
-      commit_order_mngr(NULL),
-=======
       current_mts_submode(nullptr),
       reported_unsafe_warning(false),
       rli_description_event(nullptr),
       commit_order_mngr(nullptr),
->>>>>>> 4869291f
       sql_delay(0),
       sql_delay_end(0),
       m_flags(0),
@@ -193,11 +170,7 @@
       long_find_row_note_printed(false),
       thd_tx_priority(0),
       is_engine_ha_data_detached(false),
-<<<<<<< HEAD
-      current_event(NULL),
-=======
       current_event(nullptr),
->>>>>>> 4869291f
       ddl_not_atomic(false) {
   DBUG_ENTER("Relay_log_info::Relay_log_info");
 
@@ -248,13 +221,8 @@
   }
   gtid_monitoring_info = new Gtid_monitoring_info();
   do_server_version_split(::server_version, slave_version_split);
-<<<<<<< HEAD
-  until_option = NULL;
-  rpl_filter = NULL;
-=======
   until_option = nullptr;
   rpl_filter = nullptr;
->>>>>>> 4869291f
 
   DBUG_VOID_RETURN;
 }
@@ -290,17 +258,10 @@
     if (recovery_groups_inited) bitmap_free(&recovery_groups);
     delete current_mts_submode;
 
-<<<<<<< HEAD
-    if (rpl_filter != NULL) {
-      /* Remove the channel's replication filter from rpl_channel_filters. */
-      rpl_channel_filters.delete_filter(rpl_filter);
-      rpl_filter = NULL;
-=======
     if (rpl_filter != nullptr) {
       /* Remove the channel's replication filter from rpl_channel_filters. */
       rpl_channel_filters.delete_filter(rpl_filter);
       rpl_filter = nullptr;
->>>>>>> 4869291f
     }
 
     if (workers_copy_pfs.size()) {
@@ -321,7 +282,6 @@
 
     Sid_map *sid_map = gtid_set->get_sid_map();
     Checkable_rwlock *sid_lock = sid_map->get_sid_lock();
-<<<<<<< HEAD
 
     sid_lock->wrlock();
     gtid_set->clear();
@@ -332,18 +292,6 @@
     delete sid_lock;
   }
 
-=======
-
-    sid_lock->wrlock();
-    gtid_set->clear();
-    sid_map->clear();
-    delete gtid_set;
-    delete sid_map;
-    sid_lock->unlock();
-    delete sid_lock;
-  }
-
->>>>>>> 4869291f
   if (set_rli_description_event(nullptr)) {
 #ifndef DBUG_OFF
     bool set_rli_description_event_failed{false};
@@ -491,7 +439,6 @@
   DBUG_RETURN(ret);
 }
 
-<<<<<<< HEAD
 bool Relay_log_info::mts_workers_queue_empty() const {
   ulong ret = 0;
 
@@ -524,8 +471,6 @@
   return ret;
 }
 
-=======
->>>>>>> 4869291f
 static inline int add_relay_log(Relay_log_info *rli, LOG_INFO *linfo) {
   MY_STAT s;
   DBUG_ENTER("add_relay_log");
@@ -580,11 +525,7 @@
 
 bool Relay_log_info::is_group_relay_log_name_invalid(const char **errmsg) {
   DBUG_ENTER("Relay_log_info::group_relay_log_is_invalid");
-<<<<<<< HEAD
-  const char *errmsg_fmt = 0;
-=======
   const char *errmsg_fmt = nullptr;
->>>>>>> 4869291f
   static char errmsg_buff[MYSQL_ERRMSG_SIZE + FN_REFLEN];
   LOG_INFO linfo;
 
@@ -904,11 +845,7 @@
 
     // wait for master update, with optional timeout.
 
-<<<<<<< HEAD
-    DBUG_ASSERT(wait_gtid_set->get_sid_map() == NULL ||
-=======
     DBUG_ASSERT(wait_gtid_set->get_sid_map() == nullptr ||
->>>>>>> 4869291f
                 wait_gtid_set->get_sid_map() == global_sid_map);
 
     global_sid_lock->wrlock();
@@ -1077,17 +1014,10 @@
       slave restarts, but it is a better intention to not delete them.
     */
     DBUG_PRINT("info", ("table: %p", table));
-<<<<<<< HEAD
-    close_temporary(NULL, table, true, false);
-    num_closed_temp_tables++;
-  }
-  save_temporary_tables = 0;
-=======
     close_temporary(nullptr, table, true, false);
     num_closed_temp_tables++;
   }
   save_temporary_tables = nullptr;
->>>>>>> 4869291f
   atomic_slave_open_temp_tables -= num_closed_temp_tables;
   atomic_channel_open_temp_tables -= num_closed_temp_tables;
   DBUG_VOID_RETURN;
@@ -1260,23 +1190,13 @@
   uint base_name_len;
   uint suffix_buff_size;
 
-<<<<<<< HEAD
-  DBUG_ASSERT(base_name != NULL);
+  DBUG_ASSERT(base_name != nullptr);
 
   base_name_len = strlen(base_name);
   suffix_buff_size = buff_size - base_name_len;
 
   ptr = strmake(buff, base_name, buff_size - 1);
 
-=======
-  DBUG_ASSERT(base_name != nullptr);
-
-  base_name_len = strlen(base_name);
-  suffix_buff_size = buff_size - base_name_len;
-
-  ptr = strmake(buff, base_name, buff_size - 1);
-
->>>>>>> 4869291f
   if (channel[0]) {
     /* adding a "-" */
     ptr = strmake(ptr, "-", suffix_buff_size - 1);
@@ -1387,11 +1307,7 @@
     */
     info_thd->reset_query();
     delete rows_query_ev;
-<<<<<<< HEAD
-    rows_query_ev = NULL;
-=======
     rows_query_ev = nullptr;
->>>>>>> 4869291f
     DBUG_EXECUTE_IF("after_deleting_the_rows_query_ev", {
       const char action[] =
           "now SIGNAL deleted_rows_query_ev WAIT_FOR go_ahead";
@@ -1540,11 +1456,7 @@
   @retval true failure
 */
 bool mysql_show_relaylog_events(THD *thd) {
-<<<<<<< HEAD
-  Master_info *mi = 0;
-=======
   Master_info *mi = nullptr;
->>>>>>> 4869291f
   List<Item> field_list;
   bool res;
   DBUG_ENTER("mysql_show_relaylog_events");
@@ -1574,11 +1486,7 @@
     goto err;
   }
 
-<<<<<<< HEAD
-  if (mi == NULL) {
-=======
   if (mi == nullptr) {
->>>>>>> 4869291f
     my_error(ER_SLAVE_CONFIGURATION, MYF(0));
     res = true;
     goto err;
@@ -1595,11 +1503,7 @@
 int Relay_log_info::rli_init_info(bool skip_received_gtid_set_recovery) {
   int error = 0;
   enum_return_check check_return = ERROR_CHECKING_REPOSITORY;
-<<<<<<< HEAD
-  const char *msg = NULL;
-=======
   const char *msg = nullptr;
->>>>>>> 4869291f
   DBUG_ENTER("Relay_log_info::rli_init_info");
 
   mysql_mutex_assert_owner(&data_lock);
@@ -1767,11 +1671,7 @@
       if (!is_relay_log_recovery && !gtid_retrieved_initialized &&
           !skip_received_gtid_set_recovery &&
           relay_log.init_gtid_sets(
-<<<<<<< HEAD
-              gtid_set, NULL, opt_slave_sql_verify_checksum,
-=======
               gtid_set, nullptr, opt_slave_sql_verify_checksum,
->>>>>>> 4869291f
               true /*true=need lock*/, &mi->transaction_parser, partial_trx)) {
         LogErr(ERROR_LEVEL, ER_RPL_CANT_INITIALIZE_GTID_SETS_IN_RLI_INIT_INFO);
         DBUG_RETURN(1);
@@ -2010,11 +1910,7 @@
 
 bool Relay_log_info::read_info(Rpl_info_handler *from) {
   int lines = 0;
-<<<<<<< HEAD
-  char *first_non_digit = NULL;
-=======
   char *first_non_digit = nullptr;
->>>>>>> 4869291f
   ulong temp_group_relay_log_pos = 0;
   ulong temp_group_master_log_pos = 0;
   int temp_sql_delay = 0;
@@ -2061,12 +1957,7 @@
     overwritten by the second row later.
   */
   if (from->prepare_info_for_read() ||
-<<<<<<< HEAD
-      from->get_info(group_relay_log_name, sizeof(group_relay_log_name),
-                     (char *)""))
-=======
       from->get_info(group_relay_log_name, sizeof(group_relay_log_name), ""))
->>>>>>> 4869291f
     DBUG_RETURN(true);
 
   lines = strtoul(group_relay_log_name, &first_non_digit, 10);
@@ -2074,23 +1965,13 @@
   if (group_relay_log_name[0] != '\0' && *first_non_digit == '\0' &&
       lines >= LINES_IN_RELAY_LOG_INFO_WITH_DELAY) {
     /* Seems to be new format => read group relay log name */
-<<<<<<< HEAD
-    if (from->get_info(group_relay_log_name, sizeof(group_relay_log_name),
-                       (char *)""))
-=======
     if (from->get_info(group_relay_log_name, sizeof(group_relay_log_name), ""))
->>>>>>> 4869291f
       DBUG_RETURN(true);
   } else
     DBUG_PRINT("info", ("relay_log_info file is in old format."));
 
   if (from->get_info(&temp_group_relay_log_pos, (ulong)BIN_LOG_HEADER_SIZE) ||
-<<<<<<< HEAD
-      from->get_info(group_master_log_name, sizeof(group_relay_log_name),
-                     (char *)"") ||
-=======
       from->get_info(group_master_log_name, sizeof(group_relay_log_name), "") ||
->>>>>>> 4869291f
       from->get_info(&temp_group_master_log_pos, 0UL))
     DBUG_RETURN(true);
 
@@ -2108,11 +1989,7 @@
 
   if (lines >= LINES_IN_RELAY_LOG_INFO_WITH_CHANNEL) {
     /* the default value is empty string"" */
-<<<<<<< HEAD
-    if (from->get_info(channel, sizeof(channel), (char *)"")) DBUG_RETURN(true);
-=======
     if (from->get_info(channel, sizeof(channel), "")) DBUG_RETURN(true);
->>>>>>> 4869291f
   }
 
   group_relay_log_pos = temp_group_relay_log_pos;
@@ -2281,11 +2158,7 @@
      {5, 6, 6},
      wl6292_upgrade_func,
      wl6292_downgrade_func},
-<<<<<<< HEAD
-    {st_feature_version::_END_OF_LIST, {255, 255, 255}, NULL, NULL}};
-=======
     {st_feature_version::_END_OF_LIST, {255, 255, 255}, nullptr, nullptr}};
->>>>>>> 4869291f
 
 /**
    The method computes the incoming "master"'s FD server version and that
@@ -2389,11 +2262,7 @@
     there's a constraint on current_version argument.
   */
   DBUG_ASSERT(
-<<<<<<< HEAD
-      !thd || thd->rli_fake != NULL ||
-=======
       !thd || thd->rli_fake != nullptr ||
->>>>>>> 4869291f
       thd->system_thread == SYSTEM_THREAD_SLAVE_WORKER ||
       (thd->system_thread == SYSTEM_THREAD_SLAVE_SQL &&
        (!rli_description_event ||
@@ -2451,11 +2320,7 @@
 
 void Relay_log_info::relay_log_number_to_name(uint number,
                                               char name[FN_REFLEN + 1]) {
-<<<<<<< HEAD
-  char *str = NULL;
-=======
   char *str = nullptr;
->>>>>>> 4869291f
   char relay_bin_channel[FN_REFLEN + 1];
   const char *relay_log_basename_channel = add_channel_to_relay_log_name(
       relay_bin_channel, FN_REFLEN + 1, relay_log_basename);
@@ -2494,11 +2359,7 @@
 const char *Relay_log_info::get_until_log_name() {
   if (until_condition == UNTIL_MASTER_POS ||
       until_condition == UNTIL_RELAY_POS) {
-<<<<<<< HEAD
-    DBUG_ASSERT(until_option != NULL);
-=======
     DBUG_ASSERT(until_option != nullptr);
->>>>>>> 4869291f
     return ((Until_position *)until_option)->get_until_log_name();
   }
   return "";
@@ -2507,104 +2368,6 @@
 my_off_t Relay_log_info::get_until_log_pos() {
   if (until_condition == UNTIL_MASTER_POS ||
       until_condition == UNTIL_RELAY_POS) {
-<<<<<<< HEAD
-    DBUG_ASSERT(until_option != NULL);
-    return ((Until_position *)until_option)->get_until_log_pos();
-  }
-  return 0;
-}
-
-int Relay_log_info::init_until_option(THD *thd,
-                                      const LEX_MASTER_INFO *master_param) {
-  DBUG_ENTER("init_until_option");
-  int ret = 0;
-  Until_option *option = NULL;
-
-  until_condition = UNTIL_NONE;
-  clear_until_option();
-
-  try {
-    if (master_param->pos) {
-      Until_master_position *until_mp = NULL;
-
-      if (master_param->relay_log_pos) DBUG_RETURN(ER_BAD_SLAVE_UNTIL_COND);
-
-      option = until_mp = new Until_master_position(this);
-      until_condition = UNTIL_MASTER_POS;
-      ret = until_mp->init(master_param->log_file_name, master_param->pos);
-    } else if (master_param->relay_log_pos) {
-      Until_relay_position *until_rp = NULL;
-
-      if (master_param->pos) DBUG_RETURN(ER_BAD_SLAVE_UNTIL_COND);
-
-      option = until_rp = new Until_relay_position(this);
-      until_condition = UNTIL_RELAY_POS;
-      ret = until_rp->init(master_param->relay_log_name,
-                           master_param->relay_log_pos);
-    } else if (master_param->gtid) {
-      Until_gtids *until_g = NULL;
-
-      if (LEX_MASTER_INFO::UNTIL_SQL_BEFORE_GTIDS ==
-          master_param->gtid_until_condition) {
-        option = until_g = new Until_before_gtids(this);
-        until_condition = UNTIL_SQL_BEFORE_GTIDS;
-      } else {
-        DBUG_ASSERT(LEX_MASTER_INFO::UNTIL_SQL_AFTER_GTIDS ==
-                    master_param->gtid_until_condition);
-
-        option = until_g = new Until_after_gtids(this);
-        until_condition = UNTIL_SQL_AFTER_GTIDS;
-        if (opt_slave_parallel_workers != 0) {
-          opt_slave_parallel_workers = 0;
-          push_warning_printf(
-              thd, Sql_condition::SL_NOTE, ER_MTS_FEATURE_IS_NOT_SUPPORTED,
-              ER_THD(thd, ER_MTS_FEATURE_IS_NOT_SUPPORTED), "UNTIL condtion",
-              "Slave is started in the sequential execution mode.");
-        }
-      }
-      ret = until_g->init(master_param->gtid);
-    } else if (master_param->until_after_gaps) {
-      Until_mts_gap *until_mg = NULL;
-
-      option = until_mg = new Until_mts_gap(this);
-      until_condition = UNTIL_SQL_AFTER_MTS_GAPS;
-      until_mg->init();
-    } else if (master_param->view_id) {
-      Until_view_id *until_vi = NULL;
-
-      option = until_vi = new Until_view_id(this);
-      until_condition = UNTIL_SQL_VIEW_ID;
-      ret = until_vi->init(master_param->view_id);
-    }
-  } catch (...) {
-    DBUG_RETURN(ER_OUTOFMEMORY);
-  }
-
-  if (until_condition == UNTIL_MASTER_POS ||
-      until_condition == UNTIL_RELAY_POS) {
-    /* Issuing warning then started without --skip-slave-start */
-    if (!opt_skip_slave_start)
-      push_warning(thd, Sql_condition::SL_NOTE, ER_MISSING_SKIP_SLAVE,
-                   ER_THD(thd, ER_MISSING_SKIP_SLAVE));
-  }
-
-  mysql_mutex_lock(&data_lock);
-  until_option = option;
-  mysql_mutex_unlock(&data_lock);
-  DBUG_RETURN(ret);
-}
-
-void Relay_log_info::detach_engine_ha_data(THD *thd) {
-  is_engine_ha_data_detached = true;
-  /*
-    In case of slave thread applier or processing binlog by client,
-    detach the engine ha_data ("native" engine transaction)
-    in favor of dynamically created.
-  */
-  plugin_foreach(thd, detach_native_trx, MYSQL_STORAGE_ENGINE_PLUGIN, NULL);
-}
-
-=======
     DBUG_ASSERT(until_option != nullptr);
     return ((Until_position *)until_option)->get_until_log_pos();
   }
@@ -2701,7 +2464,6 @@
   plugin_foreach(thd, detach_native_trx, MYSQL_STORAGE_ENGINE_PLUGIN, nullptr);
 }
 
->>>>>>> 4869291f
 void Relay_log_info::reattach_engine_ha_data(THD *thd) {
   is_engine_ha_data_detached = false;
   /*
@@ -2709,12 +2471,8 @@
     reattach the engine ha_data ("native" engine transaction)
     in favor of dynamically created.
   */
-<<<<<<< HEAD
-  plugin_foreach(thd, reattach_native_trx, MYSQL_STORAGE_ENGINE_PLUGIN, NULL);
-=======
   plugin_foreach(thd, reattach_native_trx, MYSQL_STORAGE_ENGINE_PLUGIN,
                  nullptr);
->>>>>>> 4869291f
 }
 
 bool Relay_log_info::commit_positions() {
@@ -2772,11 +2530,7 @@
   THD *thd = info_thd;
 
   if (on_rollback) {
-<<<<<<< HEAD
-    if (thd->owned_gtid.is_empty()) gtid_state->update_on_rollback(thd);
-=======
     if (thd->owned_gtid_is_empty()) gtid_state->update_on_rollback(thd);
->>>>>>> 4869291f
   } else {
     /*
       New executed coordinates prepared in pre_commit() are
@@ -2803,11 +2557,7 @@
         "last-chance-to-commit" branch of Log_event::do_update_pos().
         However in order to enter the branch has_ddl_committed needs false.
       */
-<<<<<<< HEAD
-      if (!thd->owned_gtid.is_empty())
-=======
       if (!thd->owned_gtid_is_empty())
->>>>>>> 4869291f
         static_cast<Query_log_event *>(current_event)->has_ddl_committed =
             false;
 
@@ -2852,7 +2602,6 @@
   return false;
 }
 
-<<<<<<< HEAD
 void *Relay_log_info::operator new(size_t request MY_ATTRIBUTE((unused))) {
   void *ptr;
   if (posix_memalign(&ptr, __alignof__(Relay_log_info),
@@ -2863,7 +2612,7 @@
 }
 
 void Relay_log_info::operator delete(void *ptr) { free(ptr); }
-=======
+
 MDL_lock_guard::MDL_lock_guard(THD *target) : m_target{target} { DBUG_TRACE; }
 
 MDL_lock_guard::MDL_lock_guard(THD *target,
@@ -2900,5 +2649,4 @@
   }
 }
 
-bool MDL_lock_guard::is_locked() { return this->m_request.ticket != nullptr; }
->>>>>>> 4869291f
+bool MDL_lock_guard::is_locked() { return this->m_request.ticket != nullptr; }