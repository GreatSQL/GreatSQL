/*
   Copyright (c) 2000, 2013, Oracle and/or its affiliates. All rights reserved.

   This program is free software; you can redistribute it and/or modify
   it under the terms of the GNU General Public License as published by
   the Free Software Foundation; version 2 of the License.

   This program is distributed in the hope that it will be useful,
   but WITHOUT ANY WARRANTY; without even the implied warranty of
   MERCHANTABILITY or FITNESS FOR A PARTICULAR PURPOSE.  See the
   GNU General Public License for more details.

   You should have received a copy of the GNU General Public License
   along with this program; if not, write to the Free Software
   Foundation, Inc., 51 Franklin St, Fifth Floor, Boston, MA 02110-1301  USA */


#ifdef MYSQL_CLIENT

#include "sql_priv.h"

#else

#ifdef USE_PRAGMA_IMPLEMENTATION
#pragma implementation				// gcc: Class implementation
#endif

#include "sql_priv.h"
#include "unireg.h"
#include "my_global.h" // REQUIRED by log_event.h > m_string.h > my_bitmap.h
#include "log_event.h"
#include "sql_base.h"                           // close_thread_tables
#include "sql_cache.h"                       // QUERY_CACHE_FLAGS_SIZE
#include "sql_locale.h" // MY_LOCALE, my_locale_by_number, my_locale_en_US
#include "key.h"        // key_copy
#include "lock.h"       // mysql_unlock_tables
#include "sql_parse.h"  // mysql_test_parse_for_slave
#include "tztime.h"     // struct Time_zone
#include "sql_load.h"   // mysql_load
#include "sql_db.h"     // load_db_opt_by_name
#include "slave.h"
#include "rpl_rli.h"
#include "rpl_mi.h"
#include "rpl_filter.h"
#include "rpl_record.h"
#include "transaction.h"
#include <my_dir.h>
#include "sql_show.h"    // append_identifier

#endif /* MYSQL_CLIENT */

#include <base64.h>
#include <my_bitmap.h>
#include "rpl_utility.h"

#define log_cs	&my_charset_latin1

#define FLAGSTR(V,F) ((V)&(F)?#F" ":"")

/*
  Size of buffer for printing a double in format %.<PREC>g

  optional '-' + optional zero + '.'  + PREC digits + 'e' + sign +
  exponent digits + '\0'
*/
#define FMT_G_BUFSIZE(PREC) (3 + (PREC) + 5 + 1)

/*
  Explicit instantiation to unsigned int of template available_buffer
  function.
*/
template unsigned int available_buffer<unsigned int>(const char*,
                                                     const char*,
                                                     unsigned int);

/*
  Explicit instantiation to unsigned int of template valid_buffer_range
  function.
*/
template bool valid_buffer_range<unsigned int>(unsigned int,
                                               const char*,
                                               const char*,
                                               unsigned int);

#if !defined(MYSQL_CLIENT) && defined(HAVE_REPLICATION)
static int rows_event_stmt_cleanup(Relay_log_info const *rli, THD* thd);

static const char *HA_ERR(int i)
{
  /* 
    This function should only be called in case of an error
    was detected 
   */
  DBUG_ASSERT(i != 0);
  switch (i) {
  case HA_ERR_KEY_NOT_FOUND: return "HA_ERR_KEY_NOT_FOUND";
  case HA_ERR_FOUND_DUPP_KEY: return "HA_ERR_FOUND_DUPP_KEY";
  case HA_ERR_RECORD_CHANGED: return "HA_ERR_RECORD_CHANGED";
  case HA_ERR_WRONG_INDEX: return "HA_ERR_WRONG_INDEX";
  case HA_ERR_CRASHED: return "HA_ERR_CRASHED";
  case HA_ERR_WRONG_IN_RECORD: return "HA_ERR_WRONG_IN_RECORD";
  case HA_ERR_OUT_OF_MEM: return "HA_ERR_OUT_OF_MEM";
  case HA_ERR_NOT_A_TABLE: return "HA_ERR_NOT_A_TABLE";
  case HA_ERR_WRONG_COMMAND: return "HA_ERR_WRONG_COMMAND";
  case HA_ERR_OLD_FILE: return "HA_ERR_OLD_FILE";
  case HA_ERR_NO_ACTIVE_RECORD: return "HA_ERR_NO_ACTIVE_RECORD";
  case HA_ERR_RECORD_DELETED: return "HA_ERR_RECORD_DELETED";
  case HA_ERR_RECORD_FILE_FULL: return "HA_ERR_RECORD_FILE_FULL";
  case HA_ERR_INDEX_FILE_FULL: return "HA_ERR_INDEX_FILE_FULL";
  case HA_ERR_END_OF_FILE: return "HA_ERR_END_OF_FILE";
  case HA_ERR_UNSUPPORTED: return "HA_ERR_UNSUPPORTED";
  case HA_ERR_TO_BIG_ROW: return "HA_ERR_TO_BIG_ROW";
  case HA_WRONG_CREATE_OPTION: return "HA_WRONG_CREATE_OPTION";
  case HA_ERR_FOUND_DUPP_UNIQUE: return "HA_ERR_FOUND_DUPP_UNIQUE";
  case HA_ERR_UNKNOWN_CHARSET: return "HA_ERR_UNKNOWN_CHARSET";
  case HA_ERR_WRONG_MRG_TABLE_DEF: return "HA_ERR_WRONG_MRG_TABLE_DEF";
  case HA_ERR_CRASHED_ON_REPAIR: return "HA_ERR_CRASHED_ON_REPAIR";
  case HA_ERR_CRASHED_ON_USAGE: return "HA_ERR_CRASHED_ON_USAGE";
  case HA_ERR_LOCK_WAIT_TIMEOUT: return "HA_ERR_LOCK_WAIT_TIMEOUT";
  case HA_ERR_LOCK_TABLE_FULL: return "HA_ERR_LOCK_TABLE_FULL";
  case HA_ERR_READ_ONLY_TRANSACTION: return "HA_ERR_READ_ONLY_TRANSACTION";
  case HA_ERR_LOCK_DEADLOCK: return "HA_ERR_LOCK_DEADLOCK";
  case HA_ERR_CANNOT_ADD_FOREIGN: return "HA_ERR_CANNOT_ADD_FOREIGN";
  case HA_ERR_NO_REFERENCED_ROW: return "HA_ERR_NO_REFERENCED_ROW";
  case HA_ERR_ROW_IS_REFERENCED: return "HA_ERR_ROW_IS_REFERENCED";
  case HA_ERR_NO_SAVEPOINT: return "HA_ERR_NO_SAVEPOINT";
  case HA_ERR_NON_UNIQUE_BLOCK_SIZE: return "HA_ERR_NON_UNIQUE_BLOCK_SIZE";
  case HA_ERR_NO_SUCH_TABLE: return "HA_ERR_NO_SUCH_TABLE";
  case HA_ERR_TABLE_EXIST: return "HA_ERR_TABLE_EXIST";
  case HA_ERR_NO_CONNECTION: return "HA_ERR_NO_CONNECTION";
  case HA_ERR_NULL_IN_SPATIAL: return "HA_ERR_NULL_IN_SPATIAL";
  case HA_ERR_TABLE_DEF_CHANGED: return "HA_ERR_TABLE_DEF_CHANGED";
  case HA_ERR_NO_PARTITION_FOUND: return "HA_ERR_NO_PARTITION_FOUND";
  case HA_ERR_RBR_LOGGING_FAILED: return "HA_ERR_RBR_LOGGING_FAILED";
  case HA_ERR_DROP_INDEX_FK: return "HA_ERR_DROP_INDEX_FK";
  case HA_ERR_FOREIGN_DUPLICATE_KEY: return "HA_ERR_FOREIGN_DUPLICATE_KEY";
  case HA_ERR_TABLE_NEEDS_UPGRADE: return "HA_ERR_TABLE_NEEDS_UPGRADE";
  case HA_ERR_TABLE_READONLY: return "HA_ERR_TABLE_READONLY";
  case HA_ERR_AUTOINC_READ_FAILED: return "HA_ERR_AUTOINC_READ_FAILED";
  case HA_ERR_AUTOINC_ERANGE: return "HA_ERR_AUTOINC_ERANGE";
  case HA_ERR_GENERIC: return "HA_ERR_GENERIC";
  case HA_ERR_RECORD_IS_THE_SAME: return "HA_ERR_RECORD_IS_THE_SAME";
  case HA_ERR_LOGGING_IMPOSSIBLE: return "HA_ERR_LOGGING_IMPOSSIBLE";
  case HA_ERR_CORRUPT_EVENT: return "HA_ERR_CORRUPT_EVENT";
  case HA_ERR_ROWS_EVENT_APPLY : return "HA_ERR_ROWS_EVENT_APPLY";
  }
  return "No Error!";
}

/**
   Error reporting facility for Rows_log_event::do_apply_event

   @param level     error, warning or info
   @param ha_error  HA_ERR_ code
   @param rli       pointer to the active Relay_log_info instance
   @param thd       pointer to the slave thread's thd
   @param table     pointer to the event's table object
   @param type      the type of the event
   @param log_name  the master binlog file name
   @param pos       the master binlog file pos (the next after the event)

*/
static void inline slave_rows_error_report(enum loglevel level, int ha_error,
                                           Relay_log_info const *rli, THD *thd,
                                           TABLE *table, const char * type,
                                           const char *log_name, ulong pos)
{
  const char *handler_error= (ha_error ? HA_ERR(ha_error) : NULL);
  char buff[MAX_SLAVE_ERRMSG], *slider;
  const char *buff_end= buff + sizeof(buff);
  uint len;
  List_iterator_fast<MYSQL_ERROR> it(thd->warning_info->warn_list());
  MYSQL_ERROR *err;
  buff[0]= 0;

  for (err= it++, slider= buff; err && slider < buff_end - 1;
       slider += len, err= it++)
  {
    len= my_snprintf(slider, buff_end - slider,
                     " %s, Error_code: %d;", err->get_message_text(),
                     err->get_sql_errno());
  }

  if (ha_error != 0)
    rli->report(level, thd->is_error() ? thd->stmt_da->sql_errno() : 0,
                "Could not execute %s event on table %s.%s;"
                "%s handler error %s; "
                "the event's master log %s, end_log_pos %lu",
                type, table->s->db.str, table->s->table_name.str,
                buff, handler_error == NULL ? "<unknown>" : handler_error,
                log_name, pos);
  else
    rli->report(level, thd->is_error() ? thd->stmt_da->sql_errno() : 0,
                "Could not execute %s event on table %s.%s;"
                "%s the event's master log %s, end_log_pos %lu",
                type, table->s->db.str, table->s->table_name.str,
                buff, log_name, pos);
}
#endif

/*
  Cache that will automatically be written to a dedicated file on
  destruction.

  DESCRIPTION

 */
class Write_on_release_cache
{
public:
  enum flag
  {
    FLUSH_F
  };

  typedef unsigned short flag_set;

  /*
    Constructor.

    SYNOPSIS
      Write_on_release_cache
      cache  Pointer to cache to use
      file   File to write cache to upon destruction
      flags  Flags for the cache

    DESCRIPTION

      Class used to guarantee copy of cache to file before exiting the
      current block.  On successful copy of the cache, the cache will
      be reinited as a WRITE_CACHE.

      Currently, a pointer to the cache is provided in the
      constructor, but it would be possible to create a subclass
      holding the IO_CACHE itself.
   */
  Write_on_release_cache(IO_CACHE *cache, FILE *file, flag_set flags = 0)
    : m_cache(cache), m_file(file), m_flags(flags)
  {
    reinit_io_cache(m_cache, WRITE_CACHE, 0L, FALSE, TRUE);
  }

  ~Write_on_release_cache()
  {
    copy_event_cache_to_file_and_reinit(m_cache, m_file);
    if (m_flags | FLUSH_F)
      fflush(m_file);
  }

  /*
    Return a pointer to the internal IO_CACHE.

    SYNOPSIS
      operator&()

    DESCRIPTION

      Function to return a pointer to the internal cache, so that the
      object can be treated as a IO_CACHE and used with the my_b_*
      IO_CACHE functions

    RETURN VALUE
      A pointer to the internal IO_CACHE.
   */
  IO_CACHE *operator&()
  {
    return m_cache;
  }

private:
  // Hidden, to prevent usage.
  Write_on_release_cache(Write_on_release_cache const&);

  IO_CACHE *m_cache;
  FILE *m_file;
  flag_set m_flags;
};

#ifndef DBUG_OFF
uint debug_not_change_ts_if_art_event= 1; // bug#29309 simulation
#endif

/*
  pretty_print_str()
*/

#ifdef MYSQL_CLIENT
static void pretty_print_str(IO_CACHE* cache, const char* str, int len)
{
  const char* end = str + len;
  my_b_printf(cache, "\'");
  while (str < end)
  {
    char c;
    switch ((c=*str++)) {
    case '\n': my_b_printf(cache, "\\n"); break;
    case '\r': my_b_printf(cache, "\\r"); break;
    case '\\': my_b_printf(cache, "\\\\"); break;
    case '\b': my_b_printf(cache, "\\b"); break;
    case '\t': my_b_printf(cache, "\\t"); break;
    case '\'': my_b_printf(cache, "\\'"); break;
    case 0   : my_b_printf(cache, "\\0"); break;
    default:
      my_b_printf(cache, "%c", c);
      break;
    }
  }
  my_b_printf(cache, "\'");
}
#endif /* MYSQL_CLIENT */

#if defined(HAVE_REPLICATION) && !defined(MYSQL_CLIENT)

static void clear_all_errors(THD *thd, Relay_log_info *rli)
{
  thd->is_slave_error = 0;
  thd->clear_error();
  rli->clear_error();
}

inline int idempotent_error_code(int err_code)
{
  int ret= 0;

  switch (err_code)
  {
    case 0:
      ret= 1;
    break;
    /*
      The following list of "idempotent" errors
      means that an error from the list might happen
      because of idempotent (more than once)
      applying of a binlog file.
      Notice, that binlog has a  ddl operation its
      second applying may cause

      case HA_ERR_TABLE_DEF_CHANGED:
      case HA_ERR_CANNOT_ADD_FOREIGN:

      which are not included into to the list.

      Note that HA_ERR_RECORD_DELETED is not in the list since
      do_exec_row() should not return that error code.
    */
    case HA_ERR_RECORD_CHANGED:
    case HA_ERR_KEY_NOT_FOUND:
    case HA_ERR_END_OF_FILE:
    case HA_ERR_FOUND_DUPP_KEY:
    case HA_ERR_FOUND_DUPP_UNIQUE:
    case HA_ERR_FOREIGN_DUPLICATE_KEY:
    case HA_ERR_NO_REFERENCED_ROW:
    case HA_ERR_ROW_IS_REFERENCED:
      ret= 1;
    break;
    default:
      ret= 0;
    break;
  }
  return (ret);
}

/**
  Ignore error code specified on command line.
*/

inline int ignored_error_code(int err_code)
{
#ifdef HAVE_NDB_BINLOG
  /*
    The following error codes are hard-coded and will always be ignored.
  */
  switch (err_code)
  {
  case ER_DB_CREATE_EXISTS:
  case ER_DB_DROP_EXISTS:
    return 1;
  default:
    /* Nothing to do */
    break;
  }
#endif
  return ((err_code == ER_SLAVE_IGNORED_TABLE) ||
          (use_slave_mask && bitmap_is_set(&slave_error_mask, err_code)));
}

/*
  This function converts an engine's error to a server error.
   
  If the thread does not have an error already reported, it tries to 
  define it by calling the engine's method print_error. However, if a 
  mapping is not found, it uses the ER_UNKNOWN_ERROR and prints out a 
  warning message.
*/ 
int convert_handler_error(int error, THD* thd, TABLE *table)
{
  uint actual_error= (thd->is_error() ? thd->stmt_da->sql_errno() :
                           0);

  if (actual_error == 0)
  {
    table->file->print_error(error, MYF(0));
    actual_error= (thd->is_error() ? thd->stmt_da->sql_errno() :
                        ER_UNKNOWN_ERROR);
    if (actual_error == ER_UNKNOWN_ERROR)
      if (global_system_variables.log_warnings)
        sql_print_warning("Unknown error detected %d in handler", error);
  }

  return (actual_error);
}

inline bool concurrency_error_code(int error)
{
  switch (error)
  {
  case ER_LOCK_WAIT_TIMEOUT:
  case ER_LOCK_DEADLOCK:
  case ER_XA_RBDEADLOCK:
    return TRUE;
  default: 
    return (FALSE);
  }
}

inline bool unexpected_error_code(int unexpected_error)
{
  switch (unexpected_error) 
  {
  case ER_NET_READ_ERROR:
  case ER_NET_ERROR_ON_WRITE:
  case ER_QUERY_INTERRUPTED:
  case ER_SERVER_SHUTDOWN:
  case ER_NEW_ABORTING_CONNECTION:
    return(TRUE);
  default:
    return(FALSE);
  }
}

/*
  pretty_print_str()
*/

static char *pretty_print_str(char *packet, const char *str, int len)
{
  const char *end= str + len;
  char *pos= packet;
  *pos++= '\'';
  while (str < end)
  {
    char c;
    switch ((c=*str++)) {
    case '\n': *pos++= '\\'; *pos++= 'n'; break;
    case '\r': *pos++= '\\'; *pos++= 'r'; break;
    case '\\': *pos++= '\\'; *pos++= '\\'; break;
    case '\b': *pos++= '\\'; *pos++= 'b'; break;
    case '\t': *pos++= '\\'; *pos++= 't'; break;
    case '\'': *pos++= '\\'; *pos++= '\''; break;
    case 0   : *pos++= '\\'; *pos++= '0'; break;
    default:
      *pos++= c;
      break;
    }
  }
  *pos++= '\'';
  return pos;
}
#endif /* !MYSQL_CLIENT */


#if defined(HAVE_REPLICATION) && !defined(MYSQL_CLIENT)

/**
  Creates a temporary name for load data infile:.

  @param buf		      Store new filename here
  @param file_id	      File_id (part of file name)
  @param event_server_id     Event_id (part of file name)
  @param ext		      Extension for file name

  @return
    Pointer to start of extension
*/

static char *slave_load_file_stem(char *buf, uint file_id,
                                  int event_server_id, const char *ext)
{
  char *res;
  fn_format(buf,PREFIX_SQL_LOAD,slave_load_tmpdir, "", MY_UNPACK_FILENAME);
  to_unix_path(buf);

  buf = strend(buf);
  buf = int10_to_str(::server_id, buf, 10);
  *buf++ = '-';
  buf = int10_to_str(event_server_id, buf, 10);
  *buf++ = '-';
  res= int10_to_str(file_id, buf, 10);
  strmov(res, ext);                             // Add extension last
  return res;                                   // Pointer to extension
}
#endif


#if defined(HAVE_REPLICATION) && !defined(MYSQL_CLIENT)

/**
  Delete all temporary files used for SQL_LOAD.
*/

static void cleanup_load_tmpdir()
{
  MY_DIR *dirp;
  FILEINFO *file;
  uint i;
  char fname[FN_REFLEN], prefbuf[31], *p;

  if (!(dirp=my_dir(slave_load_tmpdir,MYF(0))))
    return;

  /* 
     When we are deleting temporary files, we should only remove
     the files associated with the server id of our server.
     We don't use event_server_id here because since we've disabled
     direct binlogging of Create_file/Append_file/Exec_load events
     we cannot meet Start_log event in the middle of events from one 
     LOAD DATA.
  */
  p= strmake(prefbuf, STRING_WITH_LEN(PREFIX_SQL_LOAD));
  p= int10_to_str(::server_id, p, 10);
  *(p++)= '-';
  *p= 0;

  for (i=0 ; i < (uint)dirp->number_off_files; i++)
  {
    file=dirp->dir_entry+i;
    if (is_prefix(file->name, prefbuf))
    {
      fn_format(fname,file->name,slave_load_tmpdir,"",MY_UNPACK_FILENAME);
      mysql_file_delete(key_file_misc, fname, MYF(0));
    }
  }

  my_dirend(dirp);
}
#endif


/*
  write_str()
*/

static bool write_str(IO_CACHE *file, const char *str, uint length)
{
  uchar tmp[1];
  tmp[0]= (uchar) length;
  return (my_b_safe_write(file, tmp, sizeof(tmp)) ||
	  my_b_safe_write(file, (uchar*) str, length));
}


/*
  read_str()
*/

static inline int read_str(const char **buf, const char *buf_end,
                           const char **str, uint8 *len)
{
  if (*buf + ((uint) (uchar) **buf) >= buf_end)
    return 1;
  *len= (uint8) **buf;
  *str= (*buf)+1;
  (*buf)+= (uint) *len+1;
  return 0;
}


/**
  Transforms a string into "" or its expression in 0x... form.
*/

char *str_to_hex(char *to, const char *from, uint len)
{
  if (len)
  {
    *to++= '0';
    *to++= 'x';
    to= octet2hex(to, from, len);
  }
  else
    to= strmov(to, "\"\"");
  return to;                               // pointer to end 0 of 'to'
}

#ifndef MYSQL_CLIENT

/**
  Append a version of the 'from' string suitable for use in a query to
  the 'to' string.  To generate a correct escaping, the character set
  information in 'csinfo' is used.
*/

int
append_query_string(THD *thd, CHARSET_INFO *csinfo,
                    String const *from, String *to)
{
  char *beg, *ptr;
  uint32 const orig_len= to->length();
  if (to->reserve(orig_len + from->length()*2+3))
    return 1;

  beg= to->c_ptr_quick() + to->length();
  ptr= beg;
  if (csinfo->escape_with_backslash_is_dangerous)
    ptr= str_to_hex(ptr, from->ptr(), from->length());
  else
  {
    *ptr++= '\'';
    if (!(thd->variables.sql_mode & MODE_NO_BACKSLASH_ESCAPES))
    {
      ptr+= escape_string_for_mysql(csinfo, ptr, 0,
                                    from->ptr(), from->length());
    }
    else
    {
      const char *frm_str= from->ptr();

      for (; frm_str < (from->ptr() + from->length()); frm_str++)
      {
        /* Using '' way to represent "'" */
        if (*frm_str == '\'')
          *ptr++= *frm_str;

        *ptr++= *frm_str;
      }
    }

    *ptr++= '\'';
  }
  to->length(orig_len + ptr - beg);
  return 0;
}
#endif


/**
  Prints a "session_var=value" string. Used by mysqlbinlog to print some SET
  commands just before it prints a query.
*/

#ifdef MYSQL_CLIENT

static void print_set_option(IO_CACHE* file, uint32 bits_changed,
                             uint32 option, uint32 flags, const char* name,
                             bool* need_comma)
{
  if (bits_changed & option)
  {
    if (*need_comma)
      my_b_printf(file,", ");
    my_b_printf(file,"%s=%d", name, test(flags & option));
    *need_comma= 1;
  }
}
#endif

/**************************************************************************
	Log_event methods (= the parent class of all events)
**************************************************************************/

/**
  @return
  returns the human readable name of the event's type
*/

const char* Log_event::get_type_str(Log_event_type type)
{
  switch(type) {
  case START_EVENT_V3:  return "Start_v3";
  case STOP_EVENT:   return "Stop";
  case QUERY_EVENT:  return "Query";
  case ROTATE_EVENT: return "Rotate";
  case INTVAR_EVENT: return "Intvar";
  case LOAD_EVENT:   return "Load";
  case NEW_LOAD_EVENT:   return "New_load";
  case SLAVE_EVENT:  return "Slave";
  case CREATE_FILE_EVENT: return "Create_file";
  case APPEND_BLOCK_EVENT: return "Append_block";
  case DELETE_FILE_EVENT: return "Delete_file";
  case EXEC_LOAD_EVENT: return "Exec_load";
  case RAND_EVENT: return "RAND";
  case XID_EVENT: return "Xid";
  case USER_VAR_EVENT: return "User var";
  case FORMAT_DESCRIPTION_EVENT: return "Format_desc";
  case TABLE_MAP_EVENT: return "Table_map";
  case PRE_GA_WRITE_ROWS_EVENT: return "Write_rows_event_old";
  case PRE_GA_UPDATE_ROWS_EVENT: return "Update_rows_event_old";
  case PRE_GA_DELETE_ROWS_EVENT: return "Delete_rows_event_old";
#ifndef MCP_WL5353
  case WRITE_ROWS_EVENT_V1: return "Write_rows_v1";
  case UPDATE_ROWS_EVENT_V1: return "Update_rows_v1";
  case DELETE_ROWS_EVENT_V1: return "Delete_rows_v1";
#else
  case WRITE_ROWS_EVENT: return "Write_rows";
  case UPDATE_ROWS_EVENT: return "Update_rows";
  case DELETE_ROWS_EVENT: return "Delete_rows";
#endif
  case BEGIN_LOAD_QUERY_EVENT: return "Begin_load_query";
  case EXECUTE_LOAD_QUERY_EVENT: return "Execute_load_query";
  case INCIDENT_EVENT: return "Incident";
#ifndef MCP_WL5353
  case WRITE_ROWS_EVENT: return "Write_rows";
  case UPDATE_ROWS_EVENT: return "Update_rows";
  case DELETE_ROWS_EVENT: return "Delete_rows";
#endif
  default: return "Unknown";				/* impossible */
  }
}

const char* Log_event::get_type_str()
{
  return get_type_str(get_type_code());
}


/*
  Log_event::Log_event()
*/

#ifndef MYSQL_CLIENT
Log_event::Log_event(THD* thd_arg, uint16 flags_arg, bool using_trans)
  :log_pos(0), temp_buf(0), exec_time(0), flags(flags_arg),
  cache_type(Log_event::EVENT_INVALID_CACHE), thd(thd_arg)
{
  server_id=	thd->server_id;
  when=		thd->start_time;

  if (using_trans)
    cache_type= Log_event::EVENT_TRANSACTIONAL_CACHE;
  else
    cache_type= Log_event::EVENT_STMT_CACHE;
<<<<<<< HEAD

#ifndef MCP_BUG52305
  unmasked_server_id= server_id;
#endif
=======
>>>>>>> 020dcec4
}

/**
  This minimal constructor is for when you are not even sure that there
  is a valid THD. For example in the server when we are shutting down or
  flushing logs after receiving a SIGHUP (then we must write a Rotate to
  the binlog but we have no THD, so we need this minimal constructor).
*/

Log_event::Log_event()
  :temp_buf(0), exec_time(0), flags(0),
  cache_type(Log_event::EVENT_INVALID_CACHE), thd(0)
{
  server_id=	::server_id;
  /*
    We can't call my_time() here as this would cause a call before
    my_init() is called
  */
  when=		0;
  log_pos=	0;

#ifndef MCP_BUG52305
  unmasked_server_id= server_id;
#endif
}
#endif /* !MYSQL_CLIENT */


/*
  Log_event::Log_event()
*/

Log_event::Log_event(const char* buf,
                     const Format_description_log_event* description_event)
  :temp_buf(0), cache_type(Log_event::EVENT_INVALID_CACHE)
{
#ifndef MYSQL_CLIENT
  thd = 0;
#endif
  when = uint4korr(buf);
  server_id = uint4korr(buf + SERVER_ID_OFFSET);
#ifndef MCP_BUG52305
  unmasked_server_id = server_id;
  /*
     Mask out any irrelevant parts of the server_id
  */
#ifdef HAVE_REPLICATION
  server_id = unmasked_server_id & opt_server_id_mask;
#else
  server_id = unmasked_server_id;
#endif
#endif
  data_written= uint4korr(buf + EVENT_LEN_OFFSET);
  if (description_event->binlog_version==1)
  {
    log_pos= 0;
    flags= 0;
    return;
  }
  /* 4.0 or newer */
  log_pos= uint4korr(buf + LOG_POS_OFFSET);
  /*
    If the log is 4.0 (so here it can only be a 4.0 relay log read by
    the SQL thread or a 4.0 master binlog read by the I/O thread),
    log_pos is the beginning of the event: we transform it into the end
    of the event, which is more useful.
    But how do you know that the log is 4.0: you know it if
    description_event is version 3 *and* you are not reading a
    Format_desc (remember that mysqlbinlog starts by assuming that 5.0
    logs are in 4.0 format, until it finds a Format_desc).
  */
  if (description_event->binlog_version==3 &&
      buf[EVENT_TYPE_OFFSET]<FORMAT_DESCRIPTION_EVENT && log_pos)
  {
      /*
        If log_pos=0, don't change it. log_pos==0 is a marker to mean
        "don't change rli->group_master_log_pos" (see
        inc_group_relay_log_pos()). As it is unreal log_pos, adding the
        event len's is nonsense. For example, a fake Rotate event should
        not have its log_pos (which is 0) changed or it will modify
        Exec_master_log_pos in SHOW SLAVE STATUS, displaying a nonsense
        value of (a non-zero offset which does not exist in the master's
        binlog, so which will cause problems if the user uses this value
        in CHANGE MASTER).
      */
    log_pos+= data_written; /* purecov: inspected */
  }
  DBUG_PRINT("info", ("log_pos: %lu", (ulong) log_pos));

  flags= uint2korr(buf + FLAGS_OFFSET);
  if ((buf[EVENT_TYPE_OFFSET] == FORMAT_DESCRIPTION_EVENT) ||
      (buf[EVENT_TYPE_OFFSET] == ROTATE_EVENT))
  {
    /*
      These events always have a header which stops here (i.e. their
      header is FROZEN).
    */
    /*
      Initialization to zero of all other Log_event members as they're
      not specified. Currently there are no such members; in the future
      there will be an event UID (but Format_description and Rotate
      don't need this UID, as they are not propagated through
      --log-slave-updates (remember the UID is used to not play a query
      twice when you have two masters which are slaves of a 3rd master).
      Then we are done.
    */
    return;
  }
  /* otherwise, go on with reading the header from buf (nothing now) */
}

#ifndef MYSQL_CLIENT
#ifdef HAVE_REPLICATION

int Log_event::do_update_pos(Relay_log_info *rli)
{
  /*
    rli is null when (as far as I (Guilhem) know) the caller is
    Load_log_event::do_apply_event *and* that one is called from
    Execute_load_log_event::do_apply_event.  In this case, we don't
    do anything here ; Execute_load_log_event::do_apply_event will
    call Log_event::do_apply_event again later with the proper rli.
    Strictly speaking, if we were sure that rli is null only in the
    case discussed above, 'if (rli)' is useless here.  But as we are
    not 100% sure, keep it for now.

    Matz: I don't think we will need this check with this refactoring.
  */
  if (rli)
  {
    /*
      bug#29309 simulation: resetting the flag to force
      wrong behaviour of artificial event to update
      rli->last_master_timestamp for only one time -
      the first FLUSH LOGS in the test.
    */
    DBUG_EXECUTE_IF("let_first_flush_log_change_timestamp",
                    if (debug_not_change_ts_if_art_event == 1
                        && is_artificial_event())
                    {
                      debug_not_change_ts_if_art_event= 0;
                    });
#ifndef DBUG_OFF
    rli->stmt_done(log_pos, 
                   is_artificial_event() &&
                   debug_not_change_ts_if_art_event > 0 ? 0 : when);
#else
    rli->stmt_done(log_pos, is_artificial_event()? 0 : when);
#endif
    DBUG_EXECUTE_IF("let_first_flush_log_change_timestamp",
                    if (debug_not_change_ts_if_art_event == 0)
                    {
                      debug_not_change_ts_if_art_event= 2;
                    });
  }
  return 0;                                   // Cannot fail currently
}


Log_event::enum_skip_reason
Log_event::do_shall_skip(Relay_log_info *rli)
{
  DBUG_PRINT("info", ("ev->server_id=%lu, ::server_id=%lu,"
                      " rli->replicate_same_server_id=%d,"
                      " rli->slave_skip_counter=%d",
                      (ulong) server_id, (ulong) ::server_id,
                      rli->replicate_same_server_id,
                      rli->slave_skip_counter));
  if ((server_id == ::server_id && !rli->replicate_same_server_id) ||
      (rli->slave_skip_counter == 1 && rli->is_in_group()))
    return EVENT_SKIP_IGNORE;
  else if (rli->slave_skip_counter > 0)
    return EVENT_SKIP_COUNT;
  else
    return EVENT_SKIP_NOT;
}


/*
  Log_event::pack_info()
*/

void Log_event::pack_info(Protocol *protocol)
{
  protocol->store("", &my_charset_bin);
}


/**
  Only called by SHOW BINLOG EVENTS
*/
int Log_event::net_send(Protocol *protocol, const char* log_name, my_off_t pos)
{
  const char *p= strrchr(log_name, FN_LIBCHAR);
  const char *event_type;
  if (p)
    log_name = p + 1;

  protocol->prepare_for_resend();
  protocol->store(log_name, &my_charset_bin);
  protocol->store((ulonglong) pos);
  event_type = get_type_str();
  protocol->store(event_type, strlen(event_type), &my_charset_bin);
  protocol->store((uint32) server_id);
  protocol->store((ulonglong) log_pos);
  pack_info(protocol);
  return protocol->write();
}
#endif /* HAVE_REPLICATION */


/**
  init_show_field_list() prepares the column names and types for the
  output of SHOW BINLOG EVENTS; it is used only by SHOW BINLOG
  EVENTS.
*/

void Log_event::init_show_field_list(List<Item>* field_list)
{
  field_list->push_back(new Item_empty_string("Log_name", 20));
  field_list->push_back(new Item_return_int("Pos", MY_INT32_NUM_DECIMAL_DIGITS,
					    MYSQL_TYPE_LONGLONG));
  field_list->push_back(new Item_empty_string("Event_type", 20));
  field_list->push_back(new Item_return_int("Server_id", 10,
					    MYSQL_TYPE_LONG));
  field_list->push_back(new Item_return_int("End_log_pos",
                                            MY_INT32_NUM_DECIMAL_DIGITS,
					    MYSQL_TYPE_LONGLONG));
  field_list->push_back(new Item_empty_string("Info", 20));
}


/*
  Log_event::write()
*/

bool Log_event::write_header(IO_CACHE* file, ulong event_data_length)
{
  uchar header[LOG_EVENT_HEADER_LEN];
  ulong now;
  DBUG_ENTER("Log_event::write_header");

  /* Store number of bytes that will be written by this event */
  data_written= event_data_length + sizeof(header);

  /*
    log_pos != 0 if this is relay-log event. In this case we should not
    change the position
  */

  if (is_artificial_event())
  {
    /*
      Artificial events are automatically generated and do not exist
      in master's binary log, so log_pos should be set to 0.
    */
    log_pos= 0;
  }
  else  if (!log_pos)
  {
    /*
      Calculate position of end of event

      Note that with a SEQ_READ_APPEND cache, my_b_tell() does not
      work well.  So this will give slightly wrong positions for the
      Format_desc/Rotate/Stop events which the slave writes to its
      relay log. For example, the initial Format_desc will have
      end_log_pos=91 instead of 95. Because after writing the first 4
      bytes of the relay log, my_b_tell() still reports 0. Because
      my_b_append() does not update the counter which my_b_tell()
      later uses (one should probably use my_b_append_tell() to work
      around this).  To get right positions even when writing to the
      relay log, we use the (new) my_b_safe_tell().

      Note that this raises a question on the correctness of all these
      DBUG_ASSERT(my_b_tell()=rli->event_relay_log_pos).

      If in a transaction, the log_pos which we calculate below is not
      very good (because then my_b_safe_tell() returns start position
      of the BEGIN, so it's like the statement was at the BEGIN's
      place), but it's not a very serious problem (as the slave, when
      it is in a transaction, does not take those end_log_pos into
      account (as it calls inc_event_relay_log_pos()). To be fixed
      later, so that it looks less strange. But not bug.
    */

    log_pos= my_b_safe_tell(file)+data_written;
  }

  now= (ulong) get_time();                              // Query start time

  /*
    Header will be of size LOG_EVENT_HEADER_LEN for all events, except for
    FORMAT_DESCRIPTION_EVENT and ROTATE_EVENT, where it will be
    LOG_EVENT_MINIMAL_HEADER_LEN (remember these 2 have a frozen header,
    because we read them before knowing the format).
  */

  int4store(header, now);              // timestamp
  header[EVENT_TYPE_OFFSET]= get_type_code();
  int4store(header+ SERVER_ID_OFFSET, server_id);
  int4store(header+ EVENT_LEN_OFFSET, data_written);
  int4store(header+ LOG_POS_OFFSET, log_pos);
  int2store(header+ FLAGS_OFFSET, flags);

  DBUG_RETURN(my_b_safe_write(file, header, sizeof(header)) != 0);
}


/**
  This needn't be format-tolerant, because we only read
  LOG_EVENT_MINIMAL_HEADER_LEN (we just want to read the event's length).
*/

int Log_event::read_log_event(IO_CACHE* file, String* packet,
                              mysql_mutex_t* log_lock,
                              const char *log_file_name_arg,
                              bool* is_binlog_active)
{
  ulong data_len;
  int result=0;
  char buf[LOG_EVENT_MINIMAL_HEADER_LEN];
  DBUG_ENTER("Log_event::read_log_event");

  if (log_lock)
    mysql_mutex_lock(log_lock);

  if (log_file_name_arg)
    *is_binlog_active= mysql_bin_log.is_active(log_file_name_arg);

  if (my_b_read(file, (uchar*) buf, sizeof(buf)))
  {
    /*
      If the read hits eof, we must report it as eof so the caller
      will know it can go into cond_wait to be woken up on the next
      update to the log.
    */
    DBUG_PRINT("error",("file->error: %d", file->error));
    if (!file->error)
      result= LOG_READ_EOF;
    else
      result= (file->error > 0 ? LOG_READ_TRUNC : LOG_READ_IO);
    goto end;
  }
  data_len= uint4korr(buf + EVENT_LEN_OFFSET);
  if (data_len < LOG_EVENT_MINIMAL_HEADER_LEN ||
      data_len > current_thd->variables.max_allowed_packet)
  {
    DBUG_PRINT("error",("data_len: %ld", data_len));
    result= ((data_len < LOG_EVENT_MINIMAL_HEADER_LEN) ? LOG_READ_BOGUS :
	     LOG_READ_TOO_LARGE);
    goto end;
  }

  /* Append the log event header to packet */
  if (packet->append(buf, sizeof(buf)))
  {
    /* Failed to allocate packet */
    result= LOG_READ_MEM;
    goto end;
  }
  data_len-= LOG_EVENT_MINIMAL_HEADER_LEN;
  if (data_len)
  {
    /* Append rest of event, read directly from file into packet */
    if (packet->append(file, data_len))
    {
      /*
        Fatal error occured when appending rest of the event
        to packet, possible failures:
	1. EOF occured when reading from file, it's really an error
           as data_len is >=0 there's supposed to be more bytes available.
           file->error will have been set to number of bytes left to read
        2. Read was interrupted, file->error would normally be set to -1
        3. Failed to allocate memory for packet, my_errno
           will be ENOMEM(file->error shuold be 0, but since the
           memory allocation occurs before the call to read it might
           be uninitialized)
      */
      result= (my_errno == ENOMEM ? LOG_READ_MEM :
               (file->error >= 0 ? LOG_READ_TRUNC: LOG_READ_IO));
      /* Implicit goto end; */
    }
  }

end:
  if (log_lock)
    mysql_mutex_unlock(log_lock);
  DBUG_RETURN(result);
}
#endif /* !MYSQL_CLIENT */

#ifndef MYSQL_CLIENT
#define UNLOCK_MUTEX if (log_lock) mysql_mutex_unlock(log_lock);
#define LOCK_MUTEX if (log_lock) mysql_mutex_lock(log_lock);
#else
#define UNLOCK_MUTEX
#define LOCK_MUTEX
#endif

#ifndef MYSQL_CLIENT
/**
  @note
    Allocates memory;  The caller is responsible for clean-up.
*/
Log_event* Log_event::read_log_event(IO_CACHE* file,
                                     mysql_mutex_t* log_lock,
                                     const Format_description_log_event
                                     *description_event)
#else
Log_event* Log_event::read_log_event(IO_CACHE* file,
                                     const Format_description_log_event
                                     *description_event)
#endif
{
  DBUG_ENTER("Log_event::read_log_event");
  DBUG_ASSERT(description_event != 0);
  char head[LOG_EVENT_MINIMAL_HEADER_LEN];
  /*
    First we only want to read at most LOG_EVENT_MINIMAL_HEADER_LEN, just to
    check the event for sanity and to know its length; no need to really parse
    it. We say "at most" because this could be a 3.23 master, which has header
    of 13 bytes, whereas LOG_EVENT_MINIMAL_HEADER_LEN is 19 bytes (it's
    "minimal" over the set {MySQL >=4.0}).
  */
  uint header_size= min(description_event->common_header_len,
                        LOG_EVENT_MINIMAL_HEADER_LEN);

  LOCK_MUTEX;
  DBUG_PRINT("info", ("my_b_tell: %lu", (ulong) my_b_tell(file)));
  if (my_b_read(file, (uchar *) head, header_size))
  {
    DBUG_PRINT("info", ("Log_event::read_log_event(IO_CACHE*,Format_desc*) \
failed my_b_read"));
    UNLOCK_MUTEX;
    /*
      No error here; it could be that we are at the file's end. However
      if the next my_b_read() fails (below), it will be an error as we
      were able to read the first bytes.
    */
    DBUG_RETURN(0);
  }
  uint data_len = uint4korr(head + EVENT_LEN_OFFSET);
  char *buf= 0;
  const char *error= 0;
  Log_event *res=  0;
#ifndef max_allowed_packet
  THD *thd=current_thd;
  uint max_allowed_packet= thd ? slave_max_allowed_packet:~(ulong)0;
#endif

  if (data_len > max_allowed_packet)
  {
    error = "Event too big";
    goto err;
  }

  if (data_len < header_size)
  {
    error = "Event too small";
    goto err;
  }

  // some events use the extra byte to null-terminate strings
  if (!(buf = (char*) my_malloc(data_len+1, MYF(MY_WME))))
  {
    error = "Out of memory";
    goto err;
  }
  buf[data_len] = 0;
  memcpy(buf, head, header_size);
  if (my_b_read(file, (uchar*) buf + header_size, data_len - header_size))
  {
    error = "read error";
    goto err;
  }
  if ((res= read_log_event(buf, data_len, &error, description_event)))
    res->register_temp_buf(buf);

err:
  UNLOCK_MUTEX;
  if (!res)
  {
    DBUG_ASSERT(error != 0);
    sql_print_error("Error in Log_event::read_log_event(): "
                    "'%s', data_len: %d, event_type: %d",
		    error,data_len,head[EVENT_TYPE_OFFSET]);
    my_free(buf);
    /*
      The SQL slave thread will check if file->error<0 to know
      if there was an I/O error. Even if there is no "low-level" I/O errors
      with 'file', any of the high-level above errors is worrying
      enough to stop the SQL thread now ; as we are skipping the current event,
      going on with reading and successfully executing other events can
      only corrupt the slave's databases. So stop.
    */
    file->error= -1;
  }
  DBUG_RETURN(res);
}


/**
  Binlog format tolerance is in (buf, event_len, description_event)
  constructors.
*/

Log_event* Log_event::read_log_event(const char* buf, uint event_len,
				     const char **error,
                                     const Format_description_log_event *description_event)
{
  Log_event* ev;
  DBUG_ENTER("Log_event::read_log_event(char*,...)");
  DBUG_ASSERT(description_event != 0);
  DBUG_PRINT("info", ("binlog_version: %d", description_event->binlog_version));
  DBUG_DUMP("data", (unsigned char*) buf, event_len);

  /* Check the integrity */
  if (event_len < EVENT_LEN_OFFSET ||
      buf[EVENT_TYPE_OFFSET] >= ENUM_END_EVENT ||
      (uint) event_len != uint4korr(buf+EVENT_LEN_OFFSET))
  {
    *error="Sanity check failed";		// Needed to free buffer
    DBUG_RETURN(NULL); // general sanity check - will fail on a partial read
  }

  uint event_type= buf[EVENT_TYPE_OFFSET];
  if (event_type > description_event->number_of_event_types &&
      event_type != FORMAT_DESCRIPTION_EVENT)
  {
    /*
      It is unsafe to use the description_event if its post_header_len
      array does not include the event type.
    */
    DBUG_PRINT("error", ("event type %d found, but the current "
                         "Format_description_log_event supports only %d event "
                         "types", event_type,
                         description_event->number_of_event_types));
    ev= NULL;
  }
  else
  {
    /*
      In some previuos versions (see comment in
      Format_description_log_event::Format_description_log_event(char*,...)),
      event types were assigned different id numbers than in the
      present version. In order to replicate from such versions to the
      present version, we must map those event type id's to our event
      type id's.  The mapping is done with the event_type_permutation
      array, which was set up when the Format_description_log_event
      was read.
    */
    if (description_event->event_type_permutation)
    {
      int new_event_type= description_event->event_type_permutation[event_type];
      DBUG_PRINT("info", ("converting event type %d to %d (%s)",
                   event_type, new_event_type,
                   get_type_str((Log_event_type)new_event_type)));
      event_type= new_event_type;
    }

    switch(event_type) {
    case QUERY_EVENT:
      ev  = new Query_log_event(buf, event_len, description_event, QUERY_EVENT);
      break;
    case LOAD_EVENT:
      ev = new Load_log_event(buf, event_len, description_event);
      break;
    case NEW_LOAD_EVENT:
      ev = new Load_log_event(buf, event_len, description_event);
      break;
    case ROTATE_EVENT:
      ev = new Rotate_log_event(buf, event_len, description_event);
      break;
#ifdef HAVE_REPLICATION
    case SLAVE_EVENT: /* can never happen (unused event) */
      ev = new Slave_log_event(buf, event_len, description_event);
      break;
#endif /* HAVE_REPLICATION */
    case CREATE_FILE_EVENT:
      ev = new Create_file_log_event(buf, event_len, description_event);
      break;
    case APPEND_BLOCK_EVENT:
      ev = new Append_block_log_event(buf, event_len, description_event);
      break;
    case DELETE_FILE_EVENT:
      ev = new Delete_file_log_event(buf, event_len, description_event);
      break;
    case EXEC_LOAD_EVENT:
      ev = new Execute_load_log_event(buf, event_len, description_event);
      break;
    case START_EVENT_V3: /* this is sent only by MySQL <=4.x */
      ev = new Start_log_event_v3(buf, description_event);
      break;
    case STOP_EVENT:
      ev = new Stop_log_event(buf, description_event);
      break;
    case INTVAR_EVENT:
      ev = new Intvar_log_event(buf, description_event);
      break;
    case XID_EVENT:
      ev = new Xid_log_event(buf, description_event);
      break;
    case RAND_EVENT:
      ev = new Rand_log_event(buf, description_event);
      break;
    case USER_VAR_EVENT:
      ev = new User_var_log_event(buf, event_len, description_event);
      break;
    case FORMAT_DESCRIPTION_EVENT:
      ev = new Format_description_log_event(buf, event_len, description_event);
      break;
#if defined(HAVE_REPLICATION) 
    case PRE_GA_WRITE_ROWS_EVENT:
      ev = new Write_rows_log_event_old(buf, event_len, description_event);
      break;
    case PRE_GA_UPDATE_ROWS_EVENT:
      ev = new Update_rows_log_event_old(buf, event_len, description_event);
      break;
    case PRE_GA_DELETE_ROWS_EVENT:
      ev = new Delete_rows_log_event_old(buf, event_len, description_event);
      break;
#ifndef MCP_WL5353
    case WRITE_ROWS_EVENT_V1:
      ev = new Write_rows_log_event(buf, event_len, description_event, (Log_event_type)event_type);
      break;
    case UPDATE_ROWS_EVENT_V1:
      ev = new Update_rows_log_event(buf, event_len, description_event, (Log_event_type)event_type);
      break;
    case DELETE_ROWS_EVENT_V1:
      ev = new Delete_rows_log_event(buf, event_len, description_event, (Log_event_type)event_type);
      break;
#else
    case WRITE_ROWS_EVENT:
      ev = new Write_rows_log_event(buf, event_len, description_event);
      break;
    case UPDATE_ROWS_EVENT:
      ev = new Update_rows_log_event(buf, event_len, description_event);
      break;
    case DELETE_ROWS_EVENT:
      ev = new Delete_rows_log_event(buf, event_len, description_event);
      break;
#endif
    case TABLE_MAP_EVENT:
      ev = new Table_map_log_event(buf, event_len, description_event);
      break;
#endif
    case BEGIN_LOAD_QUERY_EVENT:
      ev = new Begin_load_query_log_event(buf, event_len, description_event);
      break;
    case EXECUTE_LOAD_QUERY_EVENT:
      ev= new Execute_load_query_log_event(buf, event_len, description_event);
      break;
    case INCIDENT_EVENT:
      ev = new Incident_log_event(buf, event_len, description_event);
      break;
#ifndef MCP_WL5353
#if defined(HAVE_REPLICATION)
    case WRITE_ROWS_EVENT:
      ev = new Write_rows_log_event(buf, event_len, description_event, (Log_event_type)event_type);
      break;
    case UPDATE_ROWS_EVENT:
      ev = new Update_rows_log_event(buf, event_len, description_event, (Log_event_type)event_type);
      break;
    case DELETE_ROWS_EVENT:
      ev = new Delete_rows_log_event(buf, event_len, description_event, (Log_event_type)event_type);
      break;
#endif
#endif
    default:
      DBUG_PRINT("error",("Unknown event code: %d",
                          (int) buf[EVENT_TYPE_OFFSET]));
      ev= NULL;
      break;
    }
  }

  DBUG_PRINT("read_event", ("%s(type_code: %d; event_len: %d)",
                            ev ? ev->get_type_str() : "<unknown>",
                            buf[EVENT_TYPE_OFFSET],
                            event_len));
  /*
    is_valid() are small event-specific sanity tests which are
    important; for example there are some my_malloc() in constructors
    (e.g. Query_log_event::Query_log_event(char*...)); when these
    my_malloc() fail we can't return an error out of the constructor
    (because constructor is "void") ; so instead we leave the pointer we
    wanted to allocate (e.g. 'query') to 0 and we test it in is_valid().
    Same for Format_description_log_event, member 'post_header_len'.

    SLAVE_EVENT is never used, so it should not be read ever.
  */
  if (!ev || !ev->is_valid() || (event_type == SLAVE_EVENT))
  {
    DBUG_PRINT("error",("Found invalid event in binary log"));

    delete ev;
#ifdef MYSQL_CLIENT
    if (!force_opt) /* then mysqlbinlog dies */
    {
      *error= "Found invalid event in binary log";
      DBUG_RETURN(0);
    }
    ev= new Unknown_log_event(buf, description_event);
#else
    *error= "Found invalid event in binary log";
    DBUG_RETURN(0);
#endif
  }
  DBUG_RETURN(ev);  
}

#ifdef MYSQL_CLIENT

/*
  Log_event::print_header()
*/

void Log_event::print_header(IO_CACHE* file,
                             PRINT_EVENT_INFO* print_event_info,
                             bool is_more __attribute__((unused)))
{
  char llbuff[22];
  my_off_t hexdump_from= print_event_info->hexdump_from;
  DBUG_ENTER("Log_event::print_header");

  my_b_printf(file, "#");
  print_timestamp(file);
  my_b_printf(file, " server id %lu  end_log_pos %s ", (ulong) server_id,
              llstr(log_pos,llbuff));

  /* mysqlbinlog --hexdump */
  if (print_event_info->hexdump_from)
  {
    my_b_printf(file, "\n");
    uchar *ptr= (uchar*)temp_buf;
    my_off_t size=
      uint4korr(ptr + EVENT_LEN_OFFSET) - LOG_EVENT_MINIMAL_HEADER_LEN;
    my_off_t i;

    /* Header len * 4 >= header len * (2 chars + space + extra space) */
    char *h, hex_string[LOG_EVENT_MINIMAL_HEADER_LEN*4]= {0};
    char *c, char_string[16+1]= {0};

    /* Pretty-print event common header if header is exactly 19 bytes */
    if (print_event_info->common_header_len == LOG_EVENT_MINIMAL_HEADER_LEN)
    {
      char emit_buf[256];               // Enough for storing one line
      my_b_printf(file, "# Position  Timestamp   Type   Master ID        "
                  "Size      Master Pos    Flags \n");
      size_t const bytes_written=
        my_snprintf(emit_buf, sizeof(emit_buf),
                    "# %8.8lx %02x %02x %02x %02x   %02x   "
                    "%02x %02x %02x %02x   %02x %02x %02x %02x   "
                    "%02x %02x %02x %02x   %02x %02x\n",
                    (unsigned long) hexdump_from,
                    ptr[0], ptr[1], ptr[2], ptr[3], ptr[4], ptr[5], ptr[6],
                    ptr[7], ptr[8], ptr[9], ptr[10], ptr[11], ptr[12], ptr[13],
                    ptr[14], ptr[15], ptr[16], ptr[17], ptr[18]);
      DBUG_ASSERT(static_cast<size_t>(bytes_written) < sizeof(emit_buf));
      my_b_write(file, (uchar*) emit_buf, bytes_written);
      ptr += LOG_EVENT_MINIMAL_HEADER_LEN;
      hexdump_from += LOG_EVENT_MINIMAL_HEADER_LEN;
    }

    /* Rest of event (without common header) */
    for (i= 0, c= char_string, h=hex_string;
	 i < size;
	 i++, ptr++)
    {
      my_snprintf(h, 4, "%02x ", *ptr);
      h += 3;

      *c++= my_isalnum(&my_charset_bin, *ptr) ? *ptr : '.';

      if (i % 16 == 15)
      {
        /*
          my_b_printf() does not support full printf() formats, so we
          have to do it this way.

          TODO: Rewrite my_b_printf() to support full printf() syntax.
         */
        char emit_buf[256];
        size_t const bytes_written=
          my_snprintf(emit_buf, sizeof(emit_buf),
                      "# %8.8lx %-48.48s |%16s|\n",
                      (unsigned long) (hexdump_from + (i & 0xfffffff0)),
                      hex_string, char_string);
        DBUG_ASSERT(static_cast<size_t>(bytes_written) < sizeof(emit_buf));
	my_b_write(file, (uchar*) emit_buf, bytes_written);
	hex_string[0]= 0;
	char_string[0]= 0;
	c= char_string;
	h= hex_string;
      }
      else if (i % 8 == 7) *h++ = ' ';
    }
    *c= '\0';

    if (hex_string[0])
    {
      char emit_buf[256];
      size_t const bytes_written=
        my_snprintf(emit_buf, sizeof(emit_buf),
                    "# %8.8lx %-48.48s |%s|\n",
                    (unsigned long) (hexdump_from + (i & 0xfffffff0)),
                    hex_string, char_string);
      DBUG_ASSERT(static_cast<size_t>(bytes_written) < sizeof(emit_buf));
      my_b_write(file, (uchar*) emit_buf, bytes_written);
    }
    /*
      need a # to prefix the rest of printouts for example those of
      Rows_log_event::print_helper().
    */
    my_b_write(file, reinterpret_cast<const uchar*>("# "), 2);
  }
  DBUG_VOID_RETURN;
}


/**
  Prints a quoted string to io cache.
  Control characters are displayed as hex sequence, e.g. \x00
  
  @param[in] file              IO cache
  @param[in] prt               Pointer to string
  @param[in] length            String length
*/

static void
my_b_write_quoted(IO_CACHE *file, const uchar *ptr, uint length)
{
  const uchar *s;
  my_b_printf(file, "'");
  for (s= ptr; length > 0 ; s++, length--)
  {
    if (*s > 0x1F)
      my_b_write(file, s, 1);
    else
    {
      uchar hex[10];
      size_t len= my_snprintf((char*) hex, sizeof(hex), "%s%02x", "\\x", *s);
      my_b_write(file, hex, len);
    }
  }
  my_b_printf(file, "'");
}


/**
  Prints a bit string to io cache in format  b'1010'.
  
  @param[in] file              IO cache
  @param[in] ptr               Pointer to string
  @param[in] nbits             Number of bits
*/
static void
my_b_write_bit(IO_CACHE *file, const uchar *ptr, uint nbits)
{
  uint bitnum, nbits8= ((nbits + 7) / 8) * 8, skip_bits= nbits8 - nbits;
  my_b_printf(file, "b'");
  for (bitnum= skip_bits ; bitnum < nbits8; bitnum++)
  {
    int is_set= (ptr[(bitnum) / 8] >> (7 - bitnum % 8))  & 0x01;
    my_b_write(file, (const uchar*) (is_set ? "1" : "0"), 1);
  }
  my_b_printf(file, "'");
}


/**
  Prints a packed string to io cache.
  The string consists of length packed to 1 or 2 bytes,
  followed by string data itself.
  
  @param[in] file              IO cache
  @param[in] ptr               Pointer to string
  @param[in] length            String size
  
  @retval   - number of bytes scanned.
*/
static size_t
my_b_write_quoted_with_length(IO_CACHE *file, const uchar *ptr, uint length)
{
  if (length < 256)
  {
    length= *ptr;
    my_b_write_quoted(file, ptr + 1, length);
    return length + 1;
  }
  else
  {
    length= uint2korr(ptr);
    my_b_write_quoted(file, ptr + 2, length);
    return length + 2;
  }
}


/**
  Prints a 32-bit number in both signed and unsigned representation
  
  @param[in] file              IO cache
  @param[in] sl                Signed number
  @param[in] ul                Unsigned number
*/
static void
my_b_write_sint32_and_uint32(IO_CACHE *file, int32 si, uint32 ui)
{
  my_b_printf(file, "%d", si);
  if (si < 0)
    my_b_printf(file, " (%u)", ui);
}


/**
  Print a packed value of the given SQL type into IO cache
  
  @param[in] file              IO cache
  @param[in] ptr               Pointer to string
  @param[in] type              Column type
  @param[in] meta              Column meta information
  @param[out] typestr          SQL type string buffer (for verbose output)
  @param[out] typestr_length   Size of typestr
  
  @retval   - number of bytes scanned from ptr.
*/

static size_t
log_event_print_value(IO_CACHE *file, const uchar *ptr,
                      uint type, uint meta,
                      char *typestr, size_t typestr_length)
{
  uint32 length= 0;

  if (type == MYSQL_TYPE_STRING)
  {
    if (meta >= 256)
    {
      uint byte0= meta >> 8;
      uint byte1= meta & 0xFF;
      
      if ((byte0 & 0x30) != 0x30)
      {
        /* a long CHAR() field: see #37426 */
        length= byte1 | (((byte0 & 0x30) ^ 0x30) << 4);
        type= byte0 | 0x30;
      }
      else
        length = meta & 0xFF;
    }
    else
      length= meta;
  }

  switch (type) {
  case MYSQL_TYPE_LONG:
    {
      int32 si= sint4korr(ptr);
      uint32 ui= uint4korr(ptr);
      my_b_write_sint32_and_uint32(file, si, ui);
      my_snprintf(typestr, typestr_length, "INT");
      return 4;
    }

  case MYSQL_TYPE_TINY:
    {
      my_b_write_sint32_and_uint32(file, (int) (signed char) *ptr,
                                  (uint) (unsigned char) *ptr);
      my_snprintf(typestr, typestr_length, "TINYINT");
      return 1;
    }

  case MYSQL_TYPE_SHORT:
    {
      int32 si= (int32) sint2korr(ptr);
      uint32 ui= (uint32) uint2korr(ptr);
      my_b_write_sint32_and_uint32(file, si, ui);
      my_snprintf(typestr, typestr_length, "SHORTINT");
      return 2;
    }
  
  case MYSQL_TYPE_INT24:
    {
      int32 si= sint3korr(ptr);
      uint32 ui= uint3korr(ptr);
      my_b_write_sint32_and_uint32(file, si, ui);
      my_snprintf(typestr, typestr_length, "MEDIUMINT");
      return 3;
    }

  case MYSQL_TYPE_LONGLONG:
    {
      char tmp[64];
      longlong si= sint8korr(ptr);
      longlong10_to_str(si, tmp, -10);
      my_b_printf(file, "%s", tmp);
      if (si < 0)
      {
        ulonglong ui= uint8korr(ptr);
        longlong10_to_str((longlong) ui, tmp, 10);
        my_b_printf(file, " (%s)", tmp);        
      }
      my_snprintf(typestr, typestr_length, "LONGINT");
      return 8;
    }

  case MYSQL_TYPE_NEWDECIMAL:
    {
      uint precision= meta >> 8;
      uint decimals= meta & 0xFF;
      uint bin_size= my_decimal_get_binary_size(precision, decimals);
      my_decimal dec;
      binary2my_decimal(E_DEC_FATAL_ERROR, (uchar*) ptr, &dec,
                        precision, decimals);
      int i, end;
      char buff[512], *pos;
      pos= buff;
      pos+= sprintf(buff, "%s", dec.sign() ? "-" : "");
      end= ROUND_UP(dec.frac) + ROUND_UP(dec.intg)-1;
      for (i=0; i < end; i++)
        pos+= sprintf(pos, "%09d.", dec.buf[i]);
      pos+= sprintf(pos, "%09d", dec.buf[i]);
      my_b_printf(file, "%s", buff);
      my_snprintf(typestr, typestr_length, "DECIMAL(%d,%d)",
                  precision, decimals);
      return bin_size;
    }

  case MYSQL_TYPE_FLOAT:
    {
      float fl;
      float4get(fl, ptr);
      char tmp[320];
      sprintf(tmp, "%-20g", (double) fl);
      my_b_printf(file, "%s", tmp); /* my_snprintf doesn't support %-20g */
      my_snprintf(typestr, typestr_length, "FLOAT");
      return 4;
    }

  case MYSQL_TYPE_DOUBLE:
    {
      double dbl;
      float8get(dbl, ptr);
      char tmp[320];
      sprintf(tmp, "%-.20g", dbl); /* my_snprintf doesn't support %-20g */
      my_b_printf(file, "%s", tmp);
      strcpy(typestr, "DOUBLE");
      return 8;
    }
  
  case MYSQL_TYPE_BIT:
    {
      /* Meta-data: bit_len, bytes_in_rec, 2 bytes */
      uint nbits= ((meta >> 8) * 8) + (meta & 0xFF);
      length= (nbits + 7) / 8;
      my_b_write_bit(file, ptr, nbits);
      my_snprintf(typestr, typestr_length, "BIT(%d)", nbits);
      return length;
    }

  case MYSQL_TYPE_TIMESTAMP:
    {
      uint32 i32= uint4korr(ptr);
      my_b_printf(file, "%d", i32);
      my_snprintf(typestr, typestr_length, "TIMESTAMP");
      return 4;
    }

  case MYSQL_TYPE_DATETIME:
    {
      size_t d, t;
      uint64 i64= uint8korr(ptr); /* YYYYMMDDhhmmss */
      d= i64 / 1000000;
      t= i64 % 1000000;
      my_b_printf(file, "%04d-%02d-%02d %02d:%02d:%02d",
                  d / 10000, (d % 10000) / 100, d % 100,
                  t / 10000, (t % 10000) / 100, t % 100);
      my_snprintf(typestr, typestr_length, "DATETIME");
      return 8;
    }

  case MYSQL_TYPE_TIME:
    {
      uint32 i32= uint3korr(ptr);
      my_b_printf(file, "'%02d:%02d:%02d'",
                  i32 / 10000, (i32 % 10000) / 100, i32 % 100);
      my_snprintf(typestr,  typestr_length, "TIME");
      return 3;
    }
    
  case MYSQL_TYPE_NEWDATE:
    {
      uint32 tmp= uint3korr(ptr);
      int part;
      char buf[11];
      char *pos= &buf[10];  // start from '\0' to the beginning

      /* Copied from field.cc */
      *pos--=0;					// End NULL
      part=(int) (tmp & 31);
      *pos--= (char) ('0'+part%10);
      *pos--= (char) ('0'+part/10);
      *pos--= ':';
      part=(int) (tmp >> 5 & 15);
      *pos--= (char) ('0'+part%10);
      *pos--= (char) ('0'+part/10);
      *pos--= ':';
      part=(int) (tmp >> 9);
      *pos--= (char) ('0'+part%10); part/=10;
      *pos--= (char) ('0'+part%10); part/=10;
      *pos--= (char) ('0'+part%10); part/=10;
      *pos=   (char) ('0'+part);
      my_b_printf(file , "'%s'", buf);
      my_snprintf(typestr, typestr_length, "DATE");
      return 3;
    }
    
  case MYSQL_TYPE_DATE:
    {
      uint i32= uint3korr(ptr);
      my_b_printf(file , "'%04d:%02d:%02d'",
                  (i32 / (16L * 32L)), (i32 / 32L % 16L), (i32 % 32L));
      my_snprintf(typestr, typestr_length, "DATE");
      return 3;
    }
  
  case MYSQL_TYPE_YEAR:
    {
      uint32 i32= *ptr;
      my_b_printf(file, "%04d", i32+ 1900);
      my_snprintf(typestr, typestr_length, "YEAR");
      return 1;
    }
  
  case MYSQL_TYPE_ENUM:
    switch (meta & 0xFF) {
    case 1:
      my_b_printf(file, "%d", (int) *ptr);
      my_snprintf(typestr, typestr_length, "ENUM(1 byte)");
      return 1;
    case 2:
      {
        int32 i32= uint2korr(ptr);
        my_b_printf(file, "%d", i32);
        my_snprintf(typestr, typestr_length, "ENUM(2 bytes)");
        return 2;
      }
    default:
      my_b_printf(file, "!! Unknown ENUM packlen=%d", meta & 0xFF); 
      return 0;
    }
    break;
    
  case MYSQL_TYPE_SET:
    my_b_write_bit(file, ptr , (meta & 0xFF) * 8);
    my_snprintf(typestr, typestr_length, "SET(%d bytes)", meta & 0xFF);
    return meta & 0xFF;
  
  case MYSQL_TYPE_BLOB:
    switch (meta) {
    case 1:
      length= *ptr;
      my_b_write_quoted(file, ptr + 1, length);
      my_snprintf(typestr, typestr_length, "TINYBLOB/TINYTEXT");
      return length + 1;
    case 2:
      length= uint2korr(ptr);
      my_b_write_quoted(file, ptr + 2, length);
      my_snprintf(typestr, typestr_length, "BLOB/TEXT");
      return length + 2;
    case 3:
      length= uint3korr(ptr);
      my_b_write_quoted(file, ptr + 3, length);
      my_snprintf(typestr, typestr_length, "MEDIUMBLOB/MEDIUMTEXT");
      return length + 3;
    case 4:
      length= uint4korr(ptr);
      my_b_write_quoted(file, ptr + 4, length);
      my_snprintf(typestr, typestr_length, "LONGBLOB/LONGTEXT");
      return length + 4;
    default:
      my_b_printf(file, "!! Unknown BLOB packlen=%d", length);
      return 0;
    }

  case MYSQL_TYPE_VARCHAR:
  case MYSQL_TYPE_VAR_STRING:
    length= meta;
    my_snprintf(typestr, typestr_length, "VARSTRING(%d)", length);
    return my_b_write_quoted_with_length(file, ptr, length);

  case MYSQL_TYPE_STRING:
    my_snprintf(typestr, typestr_length, "STRING(%d)", length);
    return my_b_write_quoted_with_length(file, ptr, length);

  default:
    {
      char tmp[5];
      my_snprintf(tmp, sizeof(tmp), "%04x", meta);
      my_b_printf(file,
                  "!! Don't know how to handle column type=%d meta=%d (%s)",
                  type, meta, tmp);
    }
    break;
  }
  *typestr= 0;
  return 0;
}


/**
  Print a packed row into IO cache
  
  @param[in] file              IO cache
  @param[in] td                Table definition
  @param[in] print_event_into  Print parameters
  @param[in] cols_bitmap       Column bitmaps.
  @param[in] value             Pointer to packed row
  @param[in] prefix            Row's SQL clause ("SET", "WHERE", etc)
  
  @retval   - number of bytes scanned.
*/


size_t
Rows_log_event::print_verbose_one_row(IO_CACHE *file, table_def *td,
                                      PRINT_EVENT_INFO *print_event_info,
                                      MY_BITMAP *cols_bitmap,
                                      const uchar *value, const uchar *prefix)
{
  const uchar *value0= value;
  const uchar *null_bits= value;
  uint null_bit_index= 0;
  char typestr[64]= "";
  
  value+= (m_width + 7) / 8;
  
  my_b_printf(file, "%s", prefix);
  
  for (size_t i= 0; i < td->size(); i ++)
  {
    int is_null= (null_bits[null_bit_index / 8] 
                  >> (null_bit_index % 8))  & 0x01;

    if (bitmap_is_set(cols_bitmap, i) == 0)
      continue;
    
    if (is_null)
    {
      my_b_printf(file, "###   @%d=NULL", i + 1);
    }
    else
    {
      my_b_printf(file, "###   @%d=", i + 1);
      size_t size= log_event_print_value(file, value,
                                         td->type(i), td->field_metadata(i),
                                         typestr, sizeof(typestr));
      if (!size)
        return 0;

      value+= size;
    }

    if (print_event_info->verbose > 1)
    {
      my_b_printf(file, " /* ");

      if (typestr[0])
        my_b_printf(file, "%s ", typestr);
      else
        my_b_printf(file, "type=%d ", td->type(i));
      
      my_b_printf(file, "meta=%d nullable=%d is_null=%d ",
                  td->field_metadata(i),
                  td->maybe_null(i), is_null);
      my_b_printf(file, "*/");
    }
    
    my_b_printf(file, "\n");
    
    null_bit_index++;
  }
  return value - value0;
}


/**
  Print a row event into IO cache in human readable form (in SQL format)
  
  @param[in] file              IO cache
  @param[in] print_event_into  Print parameters
*/
void Rows_log_event::print_verbose(IO_CACHE *file,
                                   PRINT_EVENT_INFO *print_event_info)
{
  // Quoted length of the identifier can be twice the original length
  char quoted_db[1 + NAME_LEN * 2 + 2];
  char quoted_table[1 + NAME_LEN * 2 + 2];
  int quoted_db_len, quoted_table_len;
  Table_map_log_event *map;
  table_def *td;
  const char *sql_command, *sql_clause1, *sql_clause2;
#ifdef MCP_WL5353
  Log_event_type type_code= get_type_code();
#else
  Log_event_type type_code= get_general_type_code();

  if (m_extra_row_data)
  {
    uint8 extra_data_len= m_extra_row_data[EXTRA_ROW_INFO_LEN_OFFSET];
    uint8 extra_payload_len= extra_data_len - EXTRA_ROW_INFO_HDR_BYTES;
    assert(extra_data_len >= EXTRA_ROW_INFO_HDR_BYTES);

    my_b_printf(file, "### Extra row data format: %u, len: %u :",
                m_extra_row_data[EXTRA_ROW_INFO_FORMAT_OFFSET],
                extra_payload_len);
    if (extra_payload_len)
    {
      /*
         Buffer for hex view of string, including '0x' prefix,
         2 hex chars / byte and trailing 0
      */
      const int buff_len= 2 + (256 * 2) + 1;
      char buff[buff_len];
      str_to_hex(buff, (const char*) &m_extra_row_data[EXTRA_ROW_INFO_HDR_BYTES],
                 extra_payload_len);
      my_b_printf(file, "%s", buff);
    }
    my_b_printf(file, "\n");
  }
#endif

  switch (type_code) {
  case WRITE_ROWS_EVENT:
    sql_command= "INSERT INTO";
    sql_clause1= "### SET\n";
    sql_clause2= NULL;
    break;
  case DELETE_ROWS_EVENT:
    sql_command= "DELETE FROM";
    sql_clause1= "### WHERE\n";
    sql_clause2= NULL;
    break;
  case UPDATE_ROWS_EVENT:
    sql_command= "UPDATE";
    sql_clause1= "### WHERE\n";
    sql_clause2= "### SET\n";
    break;
  default:
    sql_command= sql_clause1= sql_clause2= NULL;
    DBUG_ASSERT(0); /* Not possible */
  }
  
  if (!(map= print_event_info->m_table_map.get_table(m_table_id)) ||
      !(td= map->create_table_def()))
  {
    my_b_printf(file, "### Row event for unknown table #%d", m_table_id);
    return;
  }

  for (const uchar *value= m_rows_buf; value < m_rows_end; )
  {
    size_t length;
#ifdef MYSQL_SERVER
    quoted_db_len= my_strmov_quoted_identifier(this->thd, (char *) quoted_db,
                                        map->get_db_name(), 0);
    quoted_table_len= my_strmov_quoted_identifier(this->thd,
                                                  (char *) quoted_table,
                                                  map->get_table_name(), 0);
#else
    quoted_db_len= my_strmov_quoted_identifier((char *) quoted_db,
                                               map->get_db_name());
    quoted_table_len= my_strmov_quoted_identifier((char *) quoted_table,
                                          map->get_table_name());
#endif
    quoted_db[quoted_db_len]= '\0';
    quoted_table[quoted_table_len]= '\0';
    my_b_printf(file, "### %s %s.%s\n",
                      sql_command,
                      quoted_db, quoted_table);
    /* Print the first image */
    if (!(length= print_verbose_one_row(file, td, print_event_info,
                                  &m_cols, value,
                                  (const uchar*) sql_clause1)))
      goto end;
    value+= length;

    /* Print the second image (for UPDATE only) */
    if (sql_clause2)
    {
      if (!(length= print_verbose_one_row(file, td, print_event_info,
                                      &m_cols_ai, value,
                                      (const uchar*) sql_clause2)))
        goto end;
      value+= length;
    }
  }

end:
  delete td;
}

#ifdef MYSQL_CLIENT
void free_table_map_log_event(Table_map_log_event *event)
{
  delete event;
}
#endif

void Log_event::print_base64(IO_CACHE* file,
                             PRINT_EVENT_INFO* print_event_info,
                             bool more)
{
  const uchar *ptr= (const uchar *)temp_buf;
  uint32 size= uint4korr(ptr + EVENT_LEN_OFFSET);
  DBUG_ENTER("Log_event::print_base64");

  size_t const tmp_str_sz= base64_needed_encoded_length((int) size);
  char *const tmp_str= (char *) my_malloc(tmp_str_sz, MYF(MY_WME));
  if (!tmp_str) {
    fprintf(stderr, "\nError: Out of memory. "
            "Could not print correct binlog event.\n");
    DBUG_VOID_RETURN;
  }

  if (base64_encode(ptr, (size_t) size, tmp_str))
  {
    DBUG_ASSERT(0);
  }

  if (print_event_info->base64_output_mode != BASE64_OUTPUT_DECODE_ROWS)
  {
    if (my_b_tell(file) == 0)
      my_b_printf(file, "\nBINLOG '\n");

    my_b_printf(file, "%s\n", tmp_str);

    if (!more)
      my_b_printf(file, "'%s\n", print_event_info->delimiter);
  }
  
  if (print_event_info->verbose)
  {
    Rows_log_event *ev= NULL;
    Log_event_type et= (Log_event_type) ptr[4];
    
    switch(et)
    {
    case TABLE_MAP_EVENT:
    {
      Table_map_log_event *map; 
      map= new Table_map_log_event((const char*) ptr, size, 
                                   glob_description_event);
      print_event_info->m_table_map.set_table(map->get_table_id(), map);
      break;
    }
    case WRITE_ROWS_EVENT:
#ifndef MCP_WL5353
    case WRITE_ROWS_EVENT_V1:
#endif
    {
      ev= new Write_rows_log_event((const char*) ptr, size,
                                   glob_description_event
#ifndef MCP_WL5353
                                   , et
#endif
                                   );
      break;
    }
    case DELETE_ROWS_EVENT:
#ifndef MCP_WL5353
    case DELETE_ROWS_EVENT_V1:
#endif
    {
      ev= new Delete_rows_log_event((const char*) ptr, size,
                                    glob_description_event
#ifndef MCP_WL5353
                                    , et
#endif
                                    );
      break;
    }
    case UPDATE_ROWS_EVENT:
#ifndef MCP_WL5353
    case UPDATE_ROWS_EVENT_V1:
#endif
    {
      ev= new Update_rows_log_event((const char*) ptr, size,
                                    glob_description_event
#ifndef MCP_WL5353
                                    , et
#endif
                                    );
      break;
    }
    default:
      break;
    }
    
    if (ev)
    {
      ev->print_verbose(file, print_event_info);
      delete ev;
    }
  }
    
  my_free(tmp_str);
  DBUG_VOID_RETURN;
}


/*
  Log_event::print_timestamp()
*/

void Log_event::print_timestamp(IO_CACHE* file, time_t* ts)
{
  struct tm *res;
  DBUG_ENTER("Log_event::print_timestamp");
  if (!ts)
    ts = &when;
#ifdef MYSQL_SERVER				// This is always false
  struct tm tm_tmp;
  localtime_r(ts,(res= &tm_tmp));
#else
  res=localtime(ts);
#endif

  my_b_printf(file,"%02d%02d%02d %2d:%02d:%02d",
              res->tm_year % 100,
              res->tm_mon+1,
              res->tm_mday,
              res->tm_hour,
              res->tm_min,
              res->tm_sec);
  DBUG_VOID_RETURN;
}

#endif /* MYSQL_CLIENT */


#if !defined(MYSQL_CLIENT) && defined(HAVE_REPLICATION)
inline Log_event::enum_skip_reason
Log_event::continue_group(Relay_log_info *rli)
{
  if (rli->slave_skip_counter == 1)
    return Log_event::EVENT_SKIP_IGNORE;
  return Log_event::do_shall_skip(rli);
}
#endif

/**************************************************************************
	Query_log_event methods
**************************************************************************/

#if defined(HAVE_REPLICATION) && !defined(MYSQL_CLIENT)

/**
  This (which is used only for SHOW BINLOG EVENTS) could be updated to
  print SET @@session_var=. But this is not urgent, as SHOW BINLOG EVENTS is
  only an information, it does not produce suitable queries to replay (for
  example it does not print LOAD DATA INFILE).
  @todo
    show the catalog ??
*/

void Query_log_event::pack_info(Protocol *protocol)
{
  // TODO: show the catalog ??
  String temp_buf;
  // Add use `DB` to the string if required
  if (!(flags & LOG_EVENT_SUPPRESS_USE_F)
      && db && db_len)
  {
    temp_buf.append("use ");
    append_identifier(this->thd, &temp_buf, db, db_len);
    temp_buf.append("; ");
  }
  // Add the query to the string
  if (query && q_len)
    temp_buf.append(query);
 // persist the buffer in protocol
  protocol->store(temp_buf.ptr(), temp_buf.length(), &my_charset_bin);
}
#endif

#ifndef MYSQL_CLIENT

/**
  Utility function for the next method (Query_log_event::write()) .
*/
static void write_str_with_code_and_len(uchar **dst, const char *src,
                                        uint len, uint code)
{
  /*
    only 1 byte to store the length of catalog, so it should not
    surpass 255
  */
  DBUG_ASSERT(len <= 255);
  DBUG_ASSERT(src);
  *((*dst)++)= code;
  *((*dst)++)= (uchar) len;
  bmove(*dst, src, len);
  (*dst)+= len;
}


/**
  Query_log_event::write().

  @note
    In this event we have to modify the header to have the correct
    EVENT_LEN_OFFSET as we don't yet know how many status variables we
    will print!
*/

bool Query_log_event::write(IO_CACHE* file)
{
  uchar buf[QUERY_HEADER_LEN + MAX_SIZE_LOG_EVENT_STATUS];
  uchar *start, *start_of_status;
  ulong event_length;

  if (!query)
    return 1;                                   // Something wrong with event

  /*
    We want to store the thread id:
    (- as an information for the user when he reads the binlog)
    - if the query uses temporary table: for the slave SQL thread to know to
    which master connection the temp table belongs.
    Now imagine we (write()) are called by the slave SQL thread (we are
    logging a query executed by this thread; the slave runs with
    --log-slave-updates). Then this query will be logged with
    thread_id=the_thread_id_of_the_SQL_thread. Imagine that 2 temp tables of
    the same name were created simultaneously on the master (in the master
    binlog you have
    CREATE TEMPORARY TABLE t; (thread 1)
    CREATE TEMPORARY TABLE t; (thread 2)
    ...)
    then in the slave's binlog there will be
    CREATE TEMPORARY TABLE t; (thread_id_of_the_slave_SQL_thread)
    CREATE TEMPORARY TABLE t; (thread_id_of_the_slave_SQL_thread)
    which is bad (same thread id!).

    To avoid this, we log the thread's thread id EXCEPT for the SQL
    slave thread for which we log the original (master's) thread id.
    Now this moves the bug: what happens if the thread id on the
    master was 10 and when the slave replicates the query, a
    connection number 10 is opened by a normal client on the slave,
    and updates a temp table of the same name? We get a problem
    again. To avoid this, in the handling of temp tables (sql_base.cc)
    we use thread_id AND server_id.  TODO when this is merged into
    4.1: in 4.1, slave_proxy_id has been renamed to pseudo_thread_id
    and is a session variable: that's to make mysqlbinlog work with
    temp tables. We probably need to introduce

    SET PSEUDO_SERVER_ID
    for mysqlbinlog in 4.1. mysqlbinlog would print:
    SET PSEUDO_SERVER_ID=
    SET PSEUDO_THREAD_ID=
    for each query using temp tables.
  */
  int4store(buf + Q_THREAD_ID_OFFSET, slave_proxy_id);
  int4store(buf + Q_EXEC_TIME_OFFSET, exec_time);
  buf[Q_DB_LEN_OFFSET] = (char) db_len;
  int2store(buf + Q_ERR_CODE_OFFSET, error_code);

  /*
    You MUST always write status vars in increasing order of code. This
    guarantees that a slightly older slave will be able to parse those he
    knows.
  */
  start_of_status= start= buf+QUERY_HEADER_LEN;
  if (flags2_inited)
  {
    *start++= Q_FLAGS2_CODE;
    int4store(start, flags2);
    start+= 4;
  }
  if (sql_mode_inited)
  {
    *start++= Q_SQL_MODE_CODE;
    int8store(start, (ulonglong)sql_mode);
    start+= 8;
  }
  if (catalog_len) // i.e. this var is inited (false for 4.0 events)
  {
    write_str_with_code_and_len(&start,
                                catalog, catalog_len, Q_CATALOG_NZ_CODE);
    /*
      In 5.0.x where x<4 masters we used to store the end zero here. This was
      a waste of one byte so we don't do it in x>=4 masters. We change code to
      Q_CATALOG_NZ_CODE, because re-using the old code would make x<4 slaves
      of this x>=4 master segfault (expecting a zero when there is
      none). Remaining compatibility problems are: the older slave will not
      find the catalog; but it is will not crash, and it's not an issue
      that it does not find the catalog as catalogs were not used in these
      older MySQL versions (we store it in binlog and read it from relay log
      but do nothing useful with it). What is an issue is that the older slave
      will stop processing the Q_* blocks (and jumps to the db/query) as soon
      as it sees unknown Q_CATALOG_NZ_CODE; so it will not be able to read
      Q_AUTO_INCREMENT*, Q_CHARSET and so replication will fail silently in
      various ways. Documented that you should not mix alpha/beta versions if
      they are not exactly the same version, with example of 5.0.3->5.0.2 and
      5.0.4->5.0.3. If replication is from older to new, the new will
      recognize Q_CATALOG_CODE and have no problem.
    */
  }
  if (auto_increment_increment != 1 || auto_increment_offset != 1)
  {
    *start++= Q_AUTO_INCREMENT;
    int2store(start, auto_increment_increment);
    int2store(start+2, auto_increment_offset);
    start+= 4;
  }
  if (charset_inited)
  {
    *start++= Q_CHARSET_CODE;
    memcpy(start, charset, 6);
    start+= 6;
  }
  if (time_zone_len)
  {
    /* In the TZ sys table, column Name is of length 64 so this should be ok */
    DBUG_ASSERT(time_zone_len <= MAX_TIME_ZONE_NAME_LENGTH);
    write_str_with_code_and_len(&start,
                                time_zone_str, time_zone_len, Q_TIME_ZONE_CODE);
  }
  if (lc_time_names_number)
  {
    DBUG_ASSERT(lc_time_names_number <= 0xFFFF);
    *start++= Q_LC_TIME_NAMES_CODE;
    int2store(start, lc_time_names_number);
    start+= 2;
  }
  if (charset_database_number)
  {
    DBUG_ASSERT(charset_database_number <= 0xFFFF);
    *start++= Q_CHARSET_DATABASE_CODE;
    int2store(start, charset_database_number);
    start+= 2;
  }
  if (table_map_for_update)
  {
    *start++= Q_TABLE_MAP_FOR_UPDATE_CODE;
    int8store(start, table_map_for_update);
    start+= 8;
  }
  if (master_data_written != 0)
  {
    /*
      Q_MASTER_DATA_WRITTEN_CODE only exists in relay logs where the master
      has binlog_version<4 and the slave has binlog_version=4. See comment
      for master_data_written in log_event.h for details.
    */
    *start++= Q_MASTER_DATA_WRITTEN_CODE;
    int4store(start, master_data_written);
    start+= 4;
  }

  if (thd && thd->need_binlog_invoker())
  {
    LEX_STRING user;
    LEX_STRING host;
    memset(&user, 0, sizeof(user));
    memset(&host, 0, sizeof(host));

    if (thd->slave_thread && thd->has_invoker())
    {
      /* user will be null, if master is older than this patch */
      user= thd->get_invoker_user();
      host= thd->get_invoker_host();
    }
    else if (thd->security_ctx->priv_user)
    {
      Security_context *ctx= thd->security_ctx;

      user.length= strlen(ctx->priv_user);
      user.str= ctx->priv_user;
      if (ctx->priv_host[0] != '\0')
      {
        host.str= ctx->priv_host;
        host.length= strlen(ctx->priv_host);
      }
    }

    if (user.length > 0)
    {
      *start++= Q_INVOKER;

      /*
        Store user length and user. The max length of use is 16, so 1 byte is
        enough to store the user's length.
       */
      *start++= (uchar)user.length;
      memcpy(start, user.str, user.length);
      start+= user.length;

      /*
        Store host length and host. The max length of host is 60, so 1 byte is
        enough to store the host's length.
       */
      *start++= (uchar)host.length;
      memcpy(start, host.str, host.length);
      start+= host.length;
    }
  }
  /*
    NOTE: When adding new status vars, please don't forget to update
    the MAX_SIZE_LOG_EVENT_STATUS in log_event.h and update the function
    code_name() in this file.
   
    Here there could be code like
    if (command-line-option-which-says-"log_this_variable" && inited)
    {
    *start++= Q_THIS_VARIABLE_CODE;
    int4store(start, this_variable);
    start+= 4;
    }
  */
  
  /* Store length of status variables */
  status_vars_len= (uint) (start-start_of_status);
  DBUG_ASSERT(status_vars_len <= MAX_SIZE_LOG_EVENT_STATUS);
  int2store(buf + Q_STATUS_VARS_LEN_OFFSET, status_vars_len);

  /*
    Calculate length of whole event
    The "1" below is the \0 in the db's length
  */
  event_length= (uint) (start-buf) + get_post_header_size_for_derived() + db_len + 1 + q_len;

  return (write_header(file, event_length) ||
          my_b_safe_write(file, (uchar*) buf, QUERY_HEADER_LEN) ||
          write_post_header_for_derived(file) ||
          my_b_safe_write(file, (uchar*) start_of_status,
                          (uint) (start-start_of_status)) ||
          my_b_safe_write(file, (db) ? (uchar*) db : (uchar*)"", db_len + 1) ||
          my_b_safe_write(file, (uchar*) query, q_len)) ? 1 : 0;
}

/**
  The simplest constructor that could possibly work.  This is used for
  creating static objects that have a special meaning and are invisible
  to the log.  
*/
Query_log_event::Query_log_event()
  :Log_event(), data_buf(0)
{
  memset(&user, 0, sizeof(user));
  memset(&host, 0, sizeof(host));
}


/*
  SYNOPSIS
    Query_log_event::Query_log_event()
      thd_arg           - thread handle
      query_arg         - array of char representing the query
      query_length      - size of the  `query_arg' array
      using_trans       - there is a modified transactional table
      suppress_use      - suppress the generation of 'USE' statements
      errcode           - the error code of the query
      
  DESCRIPTION
  Creates an event for binlogging
  The value for `errcode' should be supplied by caller.
*/
Query_log_event::Query_log_event(THD* thd_arg, const char* query_arg,
				 ulong query_length, bool using_trans,
				 bool direct, bool suppress_use, int errcode)

  :Log_event(thd_arg,
             (thd_arg->thread_specific_used ? LOG_EVENT_THREAD_SPECIFIC_F :
              0) |
             (suppress_use ? LOG_EVENT_SUPPRESS_USE_F : 0),
	     using_trans),
   data_buf(0), query(query_arg), catalog(thd_arg->catalog),
   db(thd_arg->db), q_len((uint32) query_length),
   thread_id(thd_arg->thread_id),
   /* save the original thread id; we already know the server id */
   slave_proxy_id(thd_arg->variables.pseudo_thread_id),
   flags2_inited(1), sql_mode_inited(1), charset_inited(1),
   sql_mode(thd_arg->variables.sql_mode),
   auto_increment_increment(thd_arg->variables.auto_increment_increment),
   auto_increment_offset(thd_arg->variables.auto_increment_offset),
   lc_time_names_number(thd_arg->variables.lc_time_names->number),
   charset_database_number(0),
   table_map_for_update((ulonglong)thd_arg->table_map_for_update),
   master_data_written(0)
{
  time_t end_time;

  memset(&user, 0, sizeof(user));
  memset(&host, 0, sizeof(host));

  error_code= errcode;

  time(&end_time);
  exec_time = (ulong) (end_time  - thd_arg->start_time);
  /**
    @todo this means that if we have no catalog, then it is replicated
    as an existing catalog of length zero. is that safe? /sven
  */
  catalog_len = (catalog) ? (uint32) strlen(catalog) : 0;
  /* status_vars_len is set just before writing the event */
  db_len = (db) ? (uint32) strlen(db) : 0;
  if (thd_arg->variables.collation_database != thd_arg->db_charset)
    charset_database_number= thd_arg->variables.collation_database->number;
  
  /*
    We only replicate over the bits of flags2 that we need: the rest
    are masked out by "& OPTIONS_WRITTEN_TO_BINLOG".

    We also force AUTOCOMMIT=1.  Rationale (cf. BUG#29288): After
    fixing BUG#26395, we always write BEGIN and COMMIT around all
    transactions (even single statements in autocommit mode).  This is
    so that replication from non-transactional to transactional table
    and error recovery from XA to non-XA table should work as
    expected.  The BEGIN/COMMIT are added in log.cc. However, there is
    one exception: MyISAM bypasses log.cc and writes directly to the
    binlog.  So if autocommit is off, master has MyISAM, and slave has
    a transactional engine, then the slave will just see one long
    never-ending transaction.  The only way to bypass explicit
    BEGIN/COMMIT in the binlog is by using a non-transactional table.
    So setting AUTOCOMMIT=1 will make this work as expected.

    Note: explicitly replicate AUTOCOMMIT=1 from master. We do not
    assume AUTOCOMMIT=1 on slave; the slave still reads the state of
    the autocommit flag as written by the master to the binlog. This
    behavior may change after WL#4162 has been implemented.
  */
  flags2= (uint32) (thd_arg->variables.option_bits &
                    (OPTIONS_WRITTEN_TO_BIN_LOG & ~OPTION_NOT_AUTOCOMMIT));
  DBUG_ASSERT(thd_arg->variables.character_set_client->number < 256*256);
  DBUG_ASSERT(thd_arg->variables.collation_connection->number < 256*256);
  DBUG_ASSERT(thd_arg->variables.collation_server->number < 256*256);
  DBUG_ASSERT(thd_arg->variables.character_set_client->mbminlen == 1);
  int2store(charset, thd_arg->variables.character_set_client->number);
  int2store(charset+2, thd_arg->variables.collation_connection->number);
  int2store(charset+4, thd_arg->variables.collation_server->number);
  if (thd_arg->time_zone_used)
  {
    /*
      Note that our event becomes dependent on the Time_zone object
      representing the time zone. Fortunately such objects are never deleted
      or changed during mysqld's lifetime.
    */
    time_zone_len= thd_arg->variables.time_zone->get_name()->length();
    time_zone_str= thd_arg->variables.time_zone->get_name()->ptr();
  }
  else
    time_zone_len= 0;

  LEX *lex= thd->lex;
  /*
    Defines that the statement will be written directly to the binary log
    without being wrapped by a BEGIN...COMMIT. Otherwise, the statement
    will be written to either the trx-cache or stmt-cache.

    Note that a cache will not be used if the parameter direct is TRUE.
  */
  bool use_cache= FALSE;
  /*
    TRUE defines that the trx-cache must be used and by consequence the
    use_cache is TRUE.

    Note that a cache will not be used if the parameter direct is TRUE.
  */
  bool trx_cache= FALSE;
  cache_type= Log_event::EVENT_INVALID_CACHE;

  switch (lex->sql_command)
  {
    case SQLCOM_DROP_TABLE:
      use_cache= (lex->drop_temporary && thd->in_multi_stmt_transaction_mode());
    break;

    case SQLCOM_CREATE_TABLE:
      trx_cache= (lex->select_lex.item_list.elements &&
                  thd->is_current_stmt_binlog_format_row());
      use_cache= ((lex->create_info.options & HA_LEX_CREATE_TMP_TABLE) &&
                   thd->in_multi_stmt_transaction_mode()) || trx_cache;
      break;
    case SQLCOM_SET_OPTION:
      use_cache= trx_cache= (lex->autocommit ? FALSE : TRUE);
      break;
    case SQLCOM_RELEASE_SAVEPOINT:
    case SQLCOM_ROLLBACK_TO_SAVEPOINT:
    case SQLCOM_SAVEPOINT:
      use_cache= trx_cache= TRUE;
      break;
    default:
      use_cache= sqlcom_can_generate_row_events(thd);
      break;
  }

  if (!use_cache || direct)
  {
    cache_type= Log_event::EVENT_NO_CACHE;
  }
  else if (using_trans || trx_cache || stmt_has_updated_trans_table(thd) ||
           thd->lex->is_mixed_stmt_unsafe(thd->in_multi_stmt_transaction_mode(),
                                          thd->variables.binlog_direct_non_trans_update,
                                          trans_has_updated_trans_table(thd),
                                          thd->tx_isolation))
    cache_type= Log_event::EVENT_TRANSACTIONAL_CACHE;
  else
    cache_type= Log_event::EVENT_STMT_CACHE;
  DBUG_ASSERT(cache_type != Log_event::EVENT_INVALID_CACHE);
  DBUG_PRINT("info",("Query_log_event has flags2: %lu  sql_mode: %lu",
                     (ulong) flags2, sql_mode));
}
#endif /* MYSQL_CLIENT */


/* 2 utility functions for the next method */

/**
   Read a string with length from memory.

   This function reads the string-with-length stored at
   <code>src</code> and extract the length into <code>*len</code> and
   a pointer to the start of the string into <code>*dst</code>. The
   string can then be copied using <code>memcpy()</code> with the
   number of bytes given in <code>*len</code>.

   @param src Pointer to variable holding a pointer to the memory to
              read the string from.
   @param dst Pointer to variable holding a pointer where the actual
              string starts. Starting from this position, the string
              can be copied using @c memcpy().
   @param len Pointer to variable where the length will be stored.
   @param end One-past-the-end of the memory where the string is
              stored.

   @return    Zero if the entire string can be copied successfully,
              @c UINT_MAX if the length could not be read from memory
              (that is, if <code>*src >= end</code>), otherwise the
              number of bytes that are missing to read the full
              string, which happends <code>*dst + *len >= end</code>.
*/
static int
get_str_len_and_pointer(const Log_event::Byte **src,
                        const char **dst,
                        uint *len,
                        const Log_event::Byte *end)
{
  if (*src >= end)
    return -1;       // Will be UINT_MAX in two-complement arithmetics
  uint length= **src;
  if (length > 0)
  {
    if (*src + length >= end)
      return *src + length - end + 1;       // Number of bytes missing
    *dst= (char *)*src + 1;                    // Will be copied later
  }
  *len= length;
  *src+= length + 1;
  return 0;
}

static void copy_str_and_move(const char **src, 
                              Log_event::Byte **dst, 
                              uint len)
{
  memcpy(*dst, *src, len);
  *src= (const char *)*dst;
  (*dst)+= len;
  *(*dst)++= 0;
}


#ifndef DBUG_OFF
static char const *
code_name(int code)
{
  static char buf[255];
  switch (code) {
  case Q_FLAGS2_CODE: return "Q_FLAGS2_CODE";
  case Q_SQL_MODE_CODE: return "Q_SQL_MODE_CODE";
  case Q_CATALOG_CODE: return "Q_CATALOG_CODE";
  case Q_AUTO_INCREMENT: return "Q_AUTO_INCREMENT";
  case Q_CHARSET_CODE: return "Q_CHARSET_CODE";
  case Q_TIME_ZONE_CODE: return "Q_TIME_ZONE_CODE";
  case Q_CATALOG_NZ_CODE: return "Q_CATALOG_NZ_CODE";
  case Q_LC_TIME_NAMES_CODE: return "Q_LC_TIME_NAMES_CODE";
  case Q_CHARSET_DATABASE_CODE: return "Q_CHARSET_DATABASE_CODE";
  case Q_TABLE_MAP_FOR_UPDATE_CODE: return "Q_TABLE_MAP_FOR_UPDATE_CODE";
  case Q_MASTER_DATA_WRITTEN_CODE: return "Q_MASTER_DATA_WRITTEN_CODE";
  }
  sprintf(buf, "CODE#%d", code);
  return buf;
}
#endif

/**
   Macro to check that there is enough space to read from memory.

   @param PTR Pointer to memory
   @param END End of memory
   @param CNT Number of bytes that should be read.
 */
#define CHECK_SPACE(PTR,END,CNT)                      \
  do {                                                \
    DBUG_PRINT("info", ("Read %s", code_name(pos[-1]))); \
    DBUG_ASSERT((PTR) + (CNT) <= (END));              \
    if ((PTR) + (CNT) > (END)) {                      \
      DBUG_PRINT("info", ("query= 0"));               \
      query= 0;                                       \
      DBUG_VOID_RETURN;                               \
    }                                                 \
  } while (0)


/**
  This is used by the SQL slave thread to prepare the event before execution.
*/
Query_log_event::Query_log_event(const char* buf, uint event_len,
                                 const Format_description_log_event
                                 *description_event,
                                 Log_event_type event_type)
  :Log_event(buf, description_event), data_buf(0), query(NullS),
   db(NullS), catalog_len(0), status_vars_len(0),
   flags2_inited(0), sql_mode_inited(0), charset_inited(0),
   auto_increment_increment(1), auto_increment_offset(1),
   time_zone_len(0), lc_time_names_number(0), charset_database_number(0),
   table_map_for_update(0), master_data_written(0)
{
  ulong data_len;
  uint32 tmp;
  uint8 common_header_len, post_header_len;
  Log_event::Byte *start;
  const Log_event::Byte *end;
  bool catalog_nz= 1;
  DBUG_ENTER("Query_log_event::Query_log_event(char*,...)");

  memset(&user, 0, sizeof(user));
  memset(&host, 0, sizeof(host));
  common_header_len= description_event->common_header_len;
  post_header_len= description_event->post_header_len[event_type-1];
  DBUG_PRINT("info",("event_len: %u  common_header_len: %d  post_header_len: %d",
                     event_len, common_header_len, post_header_len));
  
  /*
    We test if the event's length is sensible, and if so we compute data_len.
    We cannot rely on QUERY_HEADER_LEN here as it would not be format-tolerant.
    We use QUERY_HEADER_MINIMAL_LEN which is the same for 3.23, 4.0 & 5.0.
  */
  if (event_len < (uint)(common_header_len + post_header_len))
    DBUG_VOID_RETURN;				
  data_len = event_len - (common_header_len + post_header_len);
  buf+= common_header_len;
  
  slave_proxy_id= thread_id = uint4korr(buf + Q_THREAD_ID_OFFSET);
  exec_time = uint4korr(buf + Q_EXEC_TIME_OFFSET);
  db_len = (uint)buf[Q_DB_LEN_OFFSET]; // TODO: add a check of all *_len vars
  error_code = uint2korr(buf + Q_ERR_CODE_OFFSET);

  /*
    5.0 format starts here.
    Depending on the format, we may or not have affected/warnings etc
    The remnent post-header to be parsed has length:
  */
  tmp= post_header_len - QUERY_HEADER_MINIMAL_LEN; 
  if (tmp)
  {
    status_vars_len= uint2korr(buf + Q_STATUS_VARS_LEN_OFFSET);
    /*
      Check if status variable length is corrupt and will lead to very
      wrong data. We could be even more strict and require data_len to
      be even bigger, but this will suffice to catch most corruption
      errors that can lead to a crash.
    */
    if (status_vars_len > min(data_len, MAX_SIZE_LOG_EVENT_STATUS))
    {
      DBUG_PRINT("info", ("status_vars_len (%u) > data_len (%lu); query= 0",
                          status_vars_len, data_len));
      query= 0;
      DBUG_VOID_RETURN;
    }
    data_len-= status_vars_len;
    DBUG_PRINT("info", ("Query_log_event has status_vars_len: %u",
                        (uint) status_vars_len));
    tmp-= 2;
  } 
  else
  {
    /*
      server version < 5.0 / binlog_version < 4 master's event is 
      relay-logged with storing the original size of the event in
      Q_MASTER_DATA_WRITTEN_CODE status variable.
      The size is to be restored at reading Q_MASTER_DATA_WRITTEN_CODE-marked
      event from the relay log.
    */
    DBUG_ASSERT(description_event->binlog_version < 4);
    master_data_written= data_written;
  }
  /*
    We have parsed everything we know in the post header for QUERY_EVENT,
    the rest of post header is either comes from older version MySQL or
    dedicated to derived events (e.g. Execute_load_query...)
  */

  /* variable-part: the status vars; only in MySQL 5.0  */
  
  start= (Log_event::Byte*) (buf+post_header_len);
  end= (const Log_event::Byte*) (start+status_vars_len);
  for (const Log_event::Byte* pos= start; pos < end;)
  {
    switch (*pos++) {
    case Q_FLAGS2_CODE:
      CHECK_SPACE(pos, end, 4);
      flags2_inited= 1;
      flags2= uint4korr(pos);
      DBUG_PRINT("info",("In Query_log_event, read flags2: %lu", (ulong) flags2));
      pos+= 4;
      break;
    case Q_SQL_MODE_CODE:
    {
#ifndef DBUG_OFF
      char buff[22];
#endif
      CHECK_SPACE(pos, end, 8);
      sql_mode_inited= 1;
      sql_mode= (ulong) uint8korr(pos); // QQ: Fix when sql_mode is ulonglong
      DBUG_PRINT("info",("In Query_log_event, read sql_mode: %s",
			 llstr(sql_mode, buff)));
      pos+= 8;
      break;
    }
    case Q_CATALOG_NZ_CODE:
      DBUG_PRINT("info", ("case Q_CATALOG_NZ_CODE; pos: 0x%lx; end: 0x%lx",
                          (ulong) pos, (ulong) end));
      if (get_str_len_and_pointer(&pos, &catalog, &catalog_len, end))
      {
        DBUG_PRINT("info", ("query= 0"));
        query= 0;
        DBUG_VOID_RETURN;
      }
      break;
    case Q_AUTO_INCREMENT:
      CHECK_SPACE(pos, end, 4);
      auto_increment_increment= uint2korr(pos);
      auto_increment_offset=    uint2korr(pos+2);
      pos+= 4;
      break;
    case Q_CHARSET_CODE:
    {
      CHECK_SPACE(pos, end, 6);
      charset_inited= 1;
      memcpy(charset, pos, 6);
      pos+= 6;
      break;
    }
    case Q_TIME_ZONE_CODE:
    {
      if (get_str_len_and_pointer(&pos, &time_zone_str, &time_zone_len, end))
      {
        DBUG_PRINT("info", ("Q_TIME_ZONE_CODE: query= 0"));
        query= 0;
        DBUG_VOID_RETURN;
      }
      break;
    }
    case Q_CATALOG_CODE: /* for 5.0.x where 0<=x<=3 masters */
      CHECK_SPACE(pos, end, 1);
      if ((catalog_len= *pos))
        catalog= (char*) pos+1;                           // Will be copied later
      CHECK_SPACE(pos, end, catalog_len + 2);
      pos+= catalog_len+2; // leap over end 0
      catalog_nz= 0; // catalog has end 0 in event
      break;
    case Q_LC_TIME_NAMES_CODE:
      CHECK_SPACE(pos, end, 2);
      lc_time_names_number= uint2korr(pos);
      pos+= 2;
      break;
    case Q_CHARSET_DATABASE_CODE:
      CHECK_SPACE(pos, end, 2);
      charset_database_number= uint2korr(pos);
      pos+= 2;
      break;
    case Q_TABLE_MAP_FOR_UPDATE_CODE:
      CHECK_SPACE(pos, end, 8);
      table_map_for_update= uint8korr(pos);
      pos+= 8;
      break;
    case Q_MASTER_DATA_WRITTEN_CODE:
      CHECK_SPACE(pos, end, 4);
      data_written= master_data_written= uint4korr(pos);
      pos+= 4;
      break;
    case Q_INVOKER:
    {
      CHECK_SPACE(pos, end, 1);
      user.length= *pos++;
      CHECK_SPACE(pos, end, user.length);
      user.str= (char *)pos;
      pos+= user.length;

      CHECK_SPACE(pos, end, 1);
      host.length= *pos++;
      CHECK_SPACE(pos, end, host.length);
      host.str= (char *)pos;
      pos+= host.length;
    }
    default:
      /* That's why you must write status vars in growing order of code */
      DBUG_PRINT("info",("Query_log_event has unknown status vars (first has\
 code: %u), skipping the rest of them", (uint) *(pos-1)));
      pos= (const uchar*) end;                         // Break loop
    }
  }

  /**
    Layout for the data buffer is as follows
    +--------+-----------+------+------+---------+----+-------+
    | catlog | time_zone | user | host | db name | \0 | Query |
    +--------+-----------+------+------+---------+----+-------+

    To support the query cache we append the following buffer to the above
    +-------+----------------------------------------+-------+
    |db len | uninitiatlized space of size of db len | FLAGS |
    +-------+----------------------------------------+-------+

    The area of buffer starting from Query field all the way to the end belongs
    to the Query buffer and its structure is described in alloc_query() in
    sql_parse.cc
    */

#if !defined(MYSQL_CLIENT) && defined(HAVE_QUERY_CACHE)
  if (!(start= data_buf = (Log_event::Byte*) my_malloc(catalog_len + 1
                                                    +  time_zone_len + 1
                                                    +  user.length + 1
                                                    +  host.length + 1
                                                    +  data_len + 1
                                                    +  sizeof(size_t)//for db_len
                                                    +  db_len + 1
                                                    +  QUERY_CACHE_FLAGS_SIZE,
                                                       MYF(MY_WME))))
#else
  if (!(start= data_buf = (Log_event::Byte*) my_malloc(catalog_len + 1
                                                    +  time_zone_len + 1
                                                    +  user.length + 1
                                                    +  host.length + 1
                                                    +  data_len + 1,
                                                       MYF(MY_WME))))
#endif
      DBUG_VOID_RETURN;
  if (catalog_len)                                  // If catalog is given
  {
    /**
      @todo we should clean up and do only copy_str_and_move; it
      works for both cases.  Then we can remove the catalog_nz
      flag. /sven
    */
    if (likely(catalog_nz)) // true except if event comes from 5.0.0|1|2|3.
      copy_str_and_move(&catalog, &start, catalog_len);
    else
    {
      memcpy(start, catalog, catalog_len+1); // copy end 0
      catalog= (const char *)start;
      start+= catalog_len+1;
    }
  }
  if (time_zone_len)
    copy_str_and_move(&time_zone_str, &start, time_zone_len);

  if (user.length > 0)
    copy_str_and_move((const char **)&(user.str), &start, user.length);
  if (host.length > 0)
    copy_str_and_move((const char **)&(host.str), &start, host.length);

  /**
    if time_zone_len or catalog_len are 0, then time_zone and catalog
    are uninitialized at this point.  shouldn't they point to the
    zero-length null-terminated strings we allocated space for in the
    my_alloc call above? /sven
  */

  /* A 2nd variable part; this is common to all versions */ 
  memcpy((char*) start, end, data_len);          // Copy db and query
  start[data_len]= '\0';              // End query with \0 (For safetly)
  db= (char *)start;
  query= (char *)(start + db_len + 1);
  q_len= data_len - db_len -1;
  /**
    Append the db length at the end of the buffer. This will be used by
    Query_cache::send_result_to_client() in case the query cache is On.
   */
#if !defined(MYSQL_CLIENT) && defined(HAVE_QUERY_CACHE)
  size_t db_length= (size_t)db_len;
  memcpy(start + data_len + 1, &db_length, sizeof(size_t));
#endif
  DBUG_VOID_RETURN;
}


#ifdef MYSQL_CLIENT
/**
  Query_log_event::print().

  @todo
    print the catalog ??
*/
void Query_log_event::print_query_header(IO_CACHE* file,
					 PRINT_EVENT_INFO* print_event_info)
{
  // TODO: print the catalog ??
  char buff[40],*end;				// Enough for SET TIMESTAMP
  char quoted_id[1+ 2*FN_REFLEN+ 2];
  int quoted_len= 0;
  bool different_db= 1;
  uint32 tmp;

  if (!print_event_info->short_form)
  {
    print_header(file, print_event_info, FALSE);
    my_b_printf(file, "\t%s\tthread_id=%lu\texec_time=%lu\terror_code=%d\n",
                get_type_str(), (ulong) thread_id, (ulong) exec_time,
                error_code);
  }

  if ((flags & LOG_EVENT_SUPPRESS_USE_F))
  {
    if (!is_trans_keyword())
      print_event_info->db[0]= '\0';
  }
  else if (db)
  {
#ifdef MYSQL_SERVER
    quoted_len= my_strmov_quoted_identifier(this->thd, (char*)quoted_id, db, 0);
#else
    quoted_len= my_strmov_quoted_identifier((char*)quoted_id, db);
#endif
    quoted_id[quoted_len]= '\0';
    different_db= memcmp(print_event_info->db, db, db_len + 1);
    if (different_db)
      memcpy(print_event_info->db, db, db_len + 1);
    if (db[0] && different_db) 
      my_b_printf(file, "use %s%s\n", quoted_id, print_event_info->delimiter);
  }

  end=int10_to_str((long) when, strmov(buff,"SET TIMESTAMP="),10);
  end= strmov(end, print_event_info->delimiter);
  *end++='\n';
  my_b_write(file, (uchar*) buff, (uint) (end-buff));
  if ((!print_event_info->thread_id_printed ||
       ((flags & LOG_EVENT_THREAD_SPECIFIC_F) &&
        thread_id != print_event_info->thread_id)))
  {
    // If --short-form, print deterministic value instead of pseudo_thread_id.
    my_b_printf(file,"SET @@session.pseudo_thread_id=%lu%s\n",
                short_form ? 999999999 : (ulong)thread_id,
                print_event_info->delimiter);
    print_event_info->thread_id= thread_id;
    print_event_info->thread_id_printed= 1;
  }

  /*
    If flags2_inited==0, this is an event from 3.23 or 4.0; nothing to
    print (remember we don't produce mixed relay logs so there cannot be
    5.0 events before that one so there is nothing to reset).
  */
  if (likely(flags2_inited)) /* likely as this will mainly read 5.0 logs */
  {
    /* tmp is a bitmask of bits which have changed. */
    if (likely(print_event_info->flags2_inited)) 
      /* All bits which have changed */
      tmp= (print_event_info->flags2) ^ flags2;
    else /* that's the first Query event we read */
    {
      print_event_info->flags2_inited= 1;
      tmp= ~((uint32)0); /* all bits have changed */
    }

    if (unlikely(tmp)) /* some bits have changed */
    {
      bool need_comma= 0;
      my_b_printf(file, "SET ");
      print_set_option(file, tmp, OPTION_NO_FOREIGN_KEY_CHECKS, ~flags2,
                       "@@session.foreign_key_checks", &need_comma);
      print_set_option(file, tmp, OPTION_AUTO_IS_NULL, flags2,
                       "@@session.sql_auto_is_null", &need_comma);
      print_set_option(file, tmp, OPTION_RELAXED_UNIQUE_CHECKS, ~flags2,
                       "@@session.unique_checks", &need_comma);
      print_set_option(file, tmp, OPTION_NOT_AUTOCOMMIT, ~flags2,
                       "@@session.autocommit", &need_comma);
      my_b_printf(file,"%s\n", print_event_info->delimiter);
      print_event_info->flags2= flags2;
    }
  }

  /*
    Now the session variables;
    it's more efficient to pass SQL_MODE as a number instead of a
    comma-separated list.
    FOREIGN_KEY_CHECKS, SQL_AUTO_IS_NULL, UNIQUE_CHECKS are session-only
    variables (they have no global version; they're not listed in
    sql_class.h), The tests below work for pure binlogs or pure relay
    logs. Won't work for mixed relay logs but we don't create mixed
    relay logs (that is, there is no relay log with a format change
    except within the 3 first events, which mysqlbinlog handles
    gracefully). So this code should always be good.
  */

  if (likely(sql_mode_inited) &&
      (unlikely(print_event_info->sql_mode != sql_mode ||
                !print_event_info->sql_mode_inited)))
  {
    my_b_printf(file,"SET @@session.sql_mode=%lu%s\n",
                (ulong)sql_mode, print_event_info->delimiter);
    print_event_info->sql_mode= sql_mode;
    print_event_info->sql_mode_inited= 1;
  }
  if (print_event_info->auto_increment_increment != auto_increment_increment ||
      print_event_info->auto_increment_offset != auto_increment_offset)
  {
    my_b_printf(file,"SET @@session.auto_increment_increment=%lu, @@session.auto_increment_offset=%lu%s\n",
                auto_increment_increment,auto_increment_offset,
                print_event_info->delimiter);
    print_event_info->auto_increment_increment= auto_increment_increment;
    print_event_info->auto_increment_offset=    auto_increment_offset;
  }

  /* TODO: print the catalog when we feature SET CATALOG */

  if (likely(charset_inited) &&
      (unlikely(!print_event_info->charset_inited ||
                memcmp(print_event_info->charset, charset, 6))))
  {
    CHARSET_INFO *cs_info= get_charset(uint2korr(charset), MYF(MY_WME));
    if (cs_info)
    {
      /* for mysql client */
      my_b_printf(file, "/*!\\C %s */%s\n",
                  cs_info->csname, print_event_info->delimiter);
    }
    my_b_printf(file,"SET "
                "@@session.character_set_client=%d,"
                "@@session.collation_connection=%d,"
                "@@session.collation_server=%d"
                "%s\n",
                uint2korr(charset),
                uint2korr(charset+2),
                uint2korr(charset+4),
                print_event_info->delimiter);
    memcpy(print_event_info->charset, charset, 6);
    print_event_info->charset_inited= 1;
  }
  if (time_zone_len)
  {
    if (memcmp(print_event_info->time_zone_str,
               time_zone_str, time_zone_len+1))
    {
      my_b_printf(file,"SET @@session.time_zone='%s'%s\n",
                  time_zone_str, print_event_info->delimiter);
      memcpy(print_event_info->time_zone_str, time_zone_str, time_zone_len+1);
    }
  }
  if (lc_time_names_number != print_event_info->lc_time_names_number)
  {
    my_b_printf(file, "SET @@session.lc_time_names=%d%s\n",
                lc_time_names_number, print_event_info->delimiter);
    print_event_info->lc_time_names_number= lc_time_names_number;
  }
  if (charset_database_number != print_event_info->charset_database_number)
  {
    if (charset_database_number)
      my_b_printf(file, "SET @@session.collation_database=%d%s\n",
                  charset_database_number, print_event_info->delimiter);
    else
      my_b_printf(file, "SET @@session.collation_database=DEFAULT%s\n",
                  print_event_info->delimiter);
    print_event_info->charset_database_number= charset_database_number;
  }
}


void Query_log_event::print(FILE* file, PRINT_EVENT_INFO* print_event_info)
{
  Write_on_release_cache cache(&print_event_info->head_cache, file);

  /**
    reduce the size of io cache so that the write function is called
    for every call to my_b_write().
   */
  DBUG_EXECUTE_IF ("simulate_file_write_error",
                   {(&cache)->write_pos= (&cache)->write_end- 500;});
  print_query_header(&cache, print_event_info);
  my_b_write(&cache, (uchar*) query, q_len);
  my_b_printf(&cache, "\n%s\n", print_event_info->delimiter);
}
#endif /* MYSQL_CLIENT */


/*
  Query_log_event::do_apply_event()
*/

#if defined(HAVE_REPLICATION) && !defined(MYSQL_CLIENT)

int Query_log_event::do_apply_event(Relay_log_info const *rli)
{
  return do_apply_event(rli, query, q_len);
}

#ifndef MCP_WL5353
#ifdef HAVE_NDB_BINLOG

static bool is_silent_error(THD* thd)
{
  DBUG_ENTER("is_silent_error");
  List_iterator_fast<MYSQL_ERROR> it(thd->warning_info->warn_list());
  MYSQL_ERROR *err;

  while ((err= it++))
  {
    DBUG_PRINT("info", ("Error : %u : %s", 
                        err->get_sql_errno(), 
                        err->get_message_text()));

    switch (err->get_sql_errno())
    {
    case ER_GET_TEMPORARY_ERRMSG:
    {
      /*
         If we are rolling back due to an explicit request, do so
         silently
      */
      if (strcmp(SLAVE_SILENT_RETRY_MSG, err->get_message_text()) == 0)
      {
        DBUG_PRINT("info", ("Silent retry"));
        DBUG_RETURN(true);
      }

      break;
    }
    default:
      break;
    }
  }

  DBUG_RETURN(false);
}

// #ifdef HAVE_NDB_BINLOG
#endif
#endif // #ifndef MCP_WL5353

/**
  @todo
  Compare the values of "affected rows" around here. Something
  like:
  @code
     if ((uint32) affected_in_event != (uint32) affected_on_slave)
     {
     sql_print_error("Slave: did not get the expected number of affected \
     rows running query from master - expected %d, got %d (this numbers \
     should have matched modulo 4294967296).", 0, ...);
     thd->query_error = 1;
     }
  @endcode
  We may also want an option to tell the slave to ignore "affected"
  mismatch. This mismatch could be implemented with a new ER_ code, and
  to ignore it you would use --slave-skip-errors...
*/
int Query_log_event::do_apply_event(Relay_log_info const *rli,
                                      const char *query_arg, uint32 q_len_arg)
{
  LEX_STRING new_db;
  int expected_error,actual_error= 0;
  HA_CREATE_INFO db_options;

  /*
    Colleagues: please never free(thd->catalog) in MySQL. This would
    lead to bugs as here thd->catalog is a part of an alloced block,
    not an entire alloced block (see
    Query_log_event::do_apply_event()). Same for thd->db.  Thank
    you.
  */
  thd->catalog= catalog_len ? (char *) catalog : (char *)"";
  new_db.length= db_len;
  new_db.str= (char *) rpl_filter->get_rewrite_db(db, &new_db.length);
  thd->set_db(new_db.str, new_db.length);       /* allocates a copy of 'db' */

  /*
    Setting the character set and collation of the current database thd->db.
   */
  load_db_opt_by_name(thd, thd->db, &db_options);
  if (db_options.default_table_charset)
    thd->db_charset= db_options.default_table_charset;
  thd->variables.auto_increment_increment= auto_increment_increment;
  thd->variables.auto_increment_offset=    auto_increment_offset;

  /*
    InnoDB internally stores the master log position it has executed so far,
    i.e. the position just after the COMMIT event.
    When InnoDB will want to store, the positions in rli won't have
    been updated yet, so group_master_log_* will point to old BEGIN
    and event_master_log* will point to the beginning of current COMMIT.
    But log_pos of the COMMIT Query event is what we want, i.e. the pos of the
    END of the current log event (COMMIT). We save it in rli so that InnoDB can
    access it.
  */
  const_cast<Relay_log_info*>(rli)->future_group_master_log_pos= log_pos;
  DBUG_PRINT("info", ("log_pos: %lu", (ulong) log_pos));

  clear_all_errors(thd, const_cast<Relay_log_info*>(rli));
  if (strcmp("COMMIT", query) == 0 && rli->tables_to_lock)
  {
    /*
      Cleaning-up the last statement context:
      the terminal event of the current statement flagged with
      STMT_END_F got filtered out in ndb circular replication.
    */
    int error;
    char llbuff[22];
    if ((error= rows_event_stmt_cleanup(const_cast<Relay_log_info*>(rli), thd)))
    {
      const_cast<Relay_log_info*>(rli)->report(ERROR_LEVEL, error,
                  "Error in cleaning up after an event preceeding the commit; "
                  "the group log file/position: %s %s",
                  const_cast<Relay_log_info*>(rli)->group_master_log_name,
                  llstr(const_cast<Relay_log_info*>(rli)->group_master_log_pos,
                        llbuff));
    }
    /*
      Executing a part of rli->stmt_done() logics that does not deal
      with group position change. The part is redundant now but is 
      future-change-proof addon, e.g if COMMIT handling will start checking
      invariants like IN_STMT flag must be off at committing the transaction.
    */
    const_cast<Relay_log_info*>(rli)->inc_event_relay_log_pos();
    const_cast<Relay_log_info*>(rli)->clear_flag(Relay_log_info::IN_STMT);
  }
  else
  {
    const_cast<Relay_log_info*>(rli)->slave_close_thread_tables(thd);
  }

  /*
    Note:   We do not need to execute reset_one_shot_variables() if this
            db_ok() test fails.
    Reason: The db stored in binlog events is the same for SET and for
            its companion query.  If the SET is ignored because of
            db_ok(), the companion query will also be ignored, and if
            the companion query is ignored in the db_ok() test of
            ::do_apply_event(), then the companion SET also have so
            we don't need to reset_one_shot_variables().
  */
  if (is_trans_keyword() || rpl_filter->db_ok(thd->db))
  {
    thd->set_time((time_t)when);
    thd->set_query_and_id((char*)query_arg, q_len_arg,
                          thd->charset(), next_query_id());
    thd->variables.pseudo_thread_id= thread_id;		// for temp tables
    DBUG_PRINT("query",("%s", thd->query()));

    if (ignored_error_code((expected_error= error_code)) ||
	!unexpected_error_code(expected_error))
    {
      if (flags2_inited)
        /*
          all bits of thd->variables.option_bits which are 1 in OPTIONS_WRITTEN_TO_BIN_LOG
          must take their value from flags2.
        */
        thd->variables.option_bits= flags2|(thd->variables.option_bits & ~OPTIONS_WRITTEN_TO_BIN_LOG);
      /*
        else, we are in a 3.23/4.0 binlog; we previously received a
        Rotate_log_event which reset thd->variables.option_bits and sql_mode etc, so
        nothing to do.
      */
      /*
        We do not replicate IGNORE_DIR_IN_CREATE. That is, if the master is a
        slave which runs with SQL_MODE=IGNORE_DIR_IN_CREATE, this should not
        force us to ignore the dir too. Imagine you are a ring of machines, and
        one has a disk problem so that you temporarily need
        IGNORE_DIR_IN_CREATE on this machine; you don't want it to propagate
        elsewhere (you don't want all slaves to start ignoring the dirs).
      */
      if (sql_mode_inited)
        thd->variables.sql_mode=
          (ulong) ((thd->variables.sql_mode & MODE_NO_DIR_IN_CREATE) |
                   (sql_mode & ~(ulong) MODE_NO_DIR_IN_CREATE));
      if (charset_inited)
      {
        if (rli->cached_charset_compare(charset))
        {
          /* Verify that we support the charsets found in the event. */
          if (!(thd->variables.character_set_client=
                get_charset(uint2korr(charset), MYF(MY_WME))) ||
              !(thd->variables.collation_connection=
                get_charset(uint2korr(charset+2), MYF(MY_WME))) ||
              !(thd->variables.collation_server=
                get_charset(uint2korr(charset+4), MYF(MY_WME))))
          {
            /*
              We updated the thd->variables with nonsensical values (0). Let's
              set them to something safe (i.e. which avoids crash), and we'll
              stop with EE_UNKNOWN_CHARSET in compare_errors (unless set to
              ignore this error).
            */
            set_slave_thread_default_charset(thd, rli);
            goto compare_errors;
          }
          thd->update_charset(); // for the charset change to take effect
          /*
            Reset thd->query_string.cs to the newly set value.
            Note, there is a small flaw here. For a very short time frame
            if the new charset is different from the old charset and
            if another thread executes "SHOW PROCESSLIST" after
            the above thd->set_query_and_id() and before this thd->set_query(),
            and if the current query has some non-ASCII characters,
            the another thread may see some '?' marks in the PROCESSLIST
            result. This should be acceptable now. This is a reminder
            to fix this if any refactoring happens here sometime.
          */
          thd->set_query((char*) query_arg, q_len_arg, thd->charset());
        }
      }
      if (time_zone_len)
      {
        String tmp(time_zone_str, time_zone_len, &my_charset_bin);
        if (!(thd->variables.time_zone= my_tz_find(thd, &tmp)))
        {
          my_error(ER_UNKNOWN_TIME_ZONE, MYF(0), tmp.c_ptr());
          thd->variables.time_zone= global_system_variables.time_zone;
          goto compare_errors;
        }
      }
      if (lc_time_names_number)
      {
        if (!(thd->variables.lc_time_names=
              my_locale_by_number(lc_time_names_number)))
        {
          my_printf_error(ER_UNKNOWN_ERROR,
                      "Unknown locale: '%d'", MYF(0), lc_time_names_number);
          thd->variables.lc_time_names= &my_locale_en_US;
          goto compare_errors;
        }
      }
      else
        thd->variables.lc_time_names= &my_locale_en_US;
      if (charset_database_number)
      {
        CHARSET_INFO *cs;
        if (!(cs= get_charset(charset_database_number, MYF(0))))
        {
          char buf[20];
          int10_to_str((int) charset_database_number, buf, -10);
          my_error(ER_UNKNOWN_COLLATION, MYF(0), buf);
          goto compare_errors;
        }
        thd->variables.collation_database= cs;
      }
      else
        thd->variables.collation_database= thd->db_charset;
      
      thd->table_map_for_update= (table_map)table_map_for_update;
      thd->set_invoker(&user, &host);
      /*
        Flag if we need to rollback the statement transaction on
        slave if it by chance succeeds.
        If we expected a non-zero error code and get nothing and,
        it is a concurrency issue or ignorable issue, effects
        of the statement should be rolled back.
      */
      if (expected_error &&
          (ignored_error_code(expected_error) ||
           concurrency_error_code(expected_error)))
      {
        thd->variables.option_bits|= OPTION_MASTER_SQL_ERROR;
      }
      /* Execute the query (note that we bypass dispatch_command()) */
      Parser_state parser_state;
      if (!parser_state.init(thd, thd->query(), thd->query_length()))
      {
        mysql_parse(thd, thd->query(), thd->query_length(), &parser_state);
        /* Finalize server status flags after executing a statement. */
        thd->update_server_status();
        log_slow_statement(thd);
      }

      thd->variables.option_bits&= ~OPTION_MASTER_SQL_ERROR;

      /*
        Resetting the enable_slow_log thd variable.

        We need to reset it back to the opt_log_slow_slave_statements
        value after the statement execution (and slow logging
        is done). It might have changed if the statement was an
        admin statement (in which case, down in mysql_parse execution
        thd->enable_slow_log is set to the value of
        opt_log_slow_admin_statements).
      */
      thd->enable_slow_log= opt_log_slow_slave_statements;
    }
    else
    {
      /*
        The query got a really bad error on the master (thread killed etc),
        which could be inconsistent. Parse it to test the table names: if the
        replicate-*-do|ignore-table rules say "this query must be ignored" then
        we exit gracefully; otherwise we warn about the bad error and tell DBA
        to check/fix it.
      */
      if (mysql_test_parse_for_slave(thd, thd->query(), thd->query_length()))
        clear_all_errors(thd, const_cast<Relay_log_info*>(rli)); /* Can ignore query */
      else
      {
        rli->report(ERROR_LEVEL, expected_error, 
                          "\
Query partially completed on the master (error on master: %d) \
and was aborted. There is a chance that your master is inconsistent at this \
point. If you are sure that your master is ok, run this query manually on the \
slave and then restart the slave with SET GLOBAL SQL_SLAVE_SKIP_COUNTER=1; \
START SLAVE; . Query: '%s'", expected_error, thd->query());
        thd->is_slave_error= 1;
      }
      goto end;
    }

    /* If the query was not ignored, it is printed to the general log */
    if (!thd->is_error() || thd->stmt_da->sql_errno() != ER_SLAVE_IGNORED_TABLE)
      general_log_write(thd, COM_QUERY, thd->query(), thd->query_length());

compare_errors:
    /*
      In the slave thread, we may sometimes execute some DROP / * 40005
      TEMPORARY * / TABLE that come from parts of binlogs (likely if we
      use RESET SLAVE or CHANGE MASTER TO), while the temporary table
      has already been dropped. To ignore such irrelevant "table does
      not exist errors", we silently clear the error if TEMPORARY was used.
    */
    if (thd->lex->sql_command == SQLCOM_DROP_TABLE && thd->lex->drop_temporary &&
        thd->is_error() && thd->stmt_da->sql_errno() == ER_BAD_TABLE_ERROR &&
        !expected_error)
      thd->stmt_da->reset_diagnostics_area();
    /*
      If we expected a non-zero error code, and we don't get the same error
      code, and it should be ignored or is related to a concurrency issue.
    */
    actual_error= thd->is_error() ? thd->stmt_da->sql_errno() : 0;
    DBUG_PRINT("info",("expected_error: %d  sql_errno: %d",
                       expected_error, actual_error));

    if ((expected_error && expected_error != actual_error &&
         !concurrency_error_code(expected_error)) &&
        !ignored_error_code(actual_error) &&
        !ignored_error_code(expected_error))
    {
      rli->report(ERROR_LEVEL, 0,
                      "\
Query caused different errors on master and slave.     \
Error on master: message (format)='%s' error code=%d ; \
Error on slave: actual message='%s', error code=%d. \
Default database: '%s'. Query: '%s'",
                      ER_SAFE(expected_error),
                      expected_error,
                      actual_error ? thd->stmt_da->message() : "no error",
                      actual_error,
                      print_slave_db_safe(db), query_arg);
      thd->is_slave_error= 1;
    }
    /*
      If we get the same error code as expected and it is not a concurrency
      issue, or should be ignored.
    */
    else if ((expected_error == actual_error &&
              !concurrency_error_code(expected_error)) ||
             ignored_error_code(actual_error))
    {
      DBUG_PRINT("info",("error ignored"));
      clear_all_errors(thd, const_cast<Relay_log_info*>(rli));
      thd->killed= THD::NOT_KILLED;
    }
    /*
      Other cases: mostly we expected no error and get one.
    */
    else if (thd->is_slave_error || thd->is_fatal_error)
    {
<<<<<<< HEAD
#ifndef MCP_WL5353
#ifdef HAVE_NDB_BINLOG
      bool be_silent= is_silent_error(thd);
      if (!be_silent)
#endif
#endif // #ifndef MCP_WL5353
      {
        rli->report(ERROR_LEVEL, actual_error,
                    "Error '%s' on query. Default database: '%s'. Query: '%s'",
                      (actual_error ? thd->stmt_da->message() :
                     "unexpected success or fatal error"),
                    print_slave_db_safe(thd->db), query_arg);
      }
=======
      rli->report(ERROR_LEVEL, actual_error,
                      "Error '%s' on query. Default database: '%s'. Query: '%s'",
                      (actual_error ? thd->stmt_da->message() :
                       "unexpected success or fatal error"),
                      print_slave_db_safe(thd->db), query_arg);
>>>>>>> 020dcec4
      thd->is_slave_error= 1;
    }

    /*
      TODO: compare the values of "affected rows" around here. Something
      like:
      if ((uint32) affected_in_event != (uint32) affected_on_slave)
      {
      sql_print_error("Slave: did not get the expected number of affected \
      rows running query from master - expected %d, got %d (this numbers \
      should have matched modulo 4294967296).", 0, ...);
      thd->is_slave_error = 1;
      }
      We may also want an option to tell the slave to ignore "affected"
      mismatch. This mismatch could be implemented with a new ER_ code, and
      to ignore it you would use --slave-skip-errors...

      To do the comparison we need to know the value of "affected" which the
      above mysql_parse() computed. And we need to know the value of
      "affected" in the master's binlog. Both will be implemented later. The
      important thing is that we now have the format ready to log the values
      of "affected" in the binlog. So we can release 5.0.0 before effectively
      logging "affected" and effectively comparing it.
    */
  } /* End of if (db_ok(... */

  {
    /**
      The following failure injecion works in cooperation with tests
      setting @@global.debug= 'd,stop_slave_middle_group'.
      The sql thread receives the killed status and will proceed
      to shutdown trying to finish incomplete events group.
    */
    DBUG_EXECUTE_IF("stop_slave_middle_group",
                    if (strcmp("COMMIT", query) != 0 &&
                        strcmp("BEGIN", query) != 0)
                    {
                      if (thd->transaction.all.modified_non_trans_table)
                        const_cast<Relay_log_info*>(rli)->abort_slave= 1;
                    };);
  }

end:
  /*
    Probably we have set thd->query, thd->db, thd->catalog to point to places
    in the data_buf of this event. Now the event is going to be deleted
    probably, so data_buf will be freed, so the thd->... listed above will be
    pointers to freed memory.
    So we must set them to 0, so that those bad pointers values are not later
    used. Note that "cleanup" queries like automatic DROP TEMPORARY TABLE
    don't suffer from these assignments to 0 as DROP TEMPORARY
    TABLE uses the db.table syntax.
  */
  thd->catalog= 0;
  thd->set_db(NULL, 0);                 /* will free the current database */
  thd->reset_query();
  DBUG_PRINT("info", ("end: query= 0"));
  /*
    As a disk space optimization, future masters will not log an event for
    LAST_INSERT_ID() if that function returned 0 (and thus they will be able
    to replace the THD::stmt_depends_on_first_successful_insert_id_in_prev_stmt
    variable by (THD->first_successful_insert_id_in_prev_stmt > 0) ; with the
    resetting below we are ready to support that.
  */
  thd->first_successful_insert_id_in_prev_stmt_for_binlog= 0;
  thd->first_successful_insert_id_in_prev_stmt= 0;
  thd->stmt_depends_on_first_successful_insert_id_in_prev_stmt= 0;
  free_root(thd->mem_root,MYF(MY_KEEP_PREALLOC));
  return thd->is_slave_error;
}

int Query_log_event::do_update_pos(Relay_log_info *rli)
{
  /*
    Note that we will not increment group* positions if we are just
    after a SET ONE_SHOT, because SET ONE_SHOT should not be separated
    from its following updating query.
  */
  if (thd->one_shot_set)
  {
    rli->inc_event_relay_log_pos();
    return 0;
  }
  else
    return Log_event::do_update_pos(rli);
}


Log_event::enum_skip_reason
Query_log_event::do_shall_skip(Relay_log_info *rli)
{
  DBUG_ENTER("Query_log_event::do_shall_skip");
  DBUG_PRINT("debug", ("query: %s; q_len: %d", query, q_len));
  DBUG_ASSERT(query && q_len > 0);

  if (rli->slave_skip_counter > 0)
  {
    if (strcmp("BEGIN", query) == 0)
    {
      thd->variables.option_bits|= OPTION_BEGIN;
      DBUG_RETURN(Log_event::continue_group(rli));
    }

    if (strcmp("COMMIT", query) == 0 || strcmp("ROLLBACK", query) == 0)
    {
      thd->variables.option_bits&= ~OPTION_BEGIN;
      DBUG_RETURN(Log_event::EVENT_SKIP_COUNT);
    }
  }
  DBUG_RETURN(Log_event::do_shall_skip(rli));
}

#endif


/**************************************************************************
	Start_log_event_v3 methods
**************************************************************************/

#ifndef MYSQL_CLIENT
Start_log_event_v3::Start_log_event_v3()
  :Log_event(), created(0), binlog_version(BINLOG_VERSION),
   dont_set_created(0)
{
  memcpy(server_version, ::server_version, ST_SERVER_VER_LEN);
}
#endif

/*
  Start_log_event_v3::pack_info()
*/

#if defined(HAVE_REPLICATION) && !defined(MYSQL_CLIENT)
void Start_log_event_v3::pack_info(Protocol *protocol)
{
  char buf[12 + ST_SERVER_VER_LEN + 14 + 22], *pos;
  pos= strmov(buf, "Server ver: ");
  pos= strmov(pos, server_version);
  pos= strmov(pos, ", Binlog ver: ");
  pos= int10_to_str(binlog_version, pos, 10);
  protocol->store(buf, (uint) (pos-buf), &my_charset_bin);
}
#endif


/*
  Start_log_event_v3::print()
*/

#ifdef MYSQL_CLIENT
void Start_log_event_v3::print(FILE* file, PRINT_EVENT_INFO* print_event_info)
{
  DBUG_ENTER("Start_log_event_v3::print");

  Write_on_release_cache cache(&print_event_info->head_cache, file,
                               Write_on_release_cache::FLUSH_F);

  if (!print_event_info->short_form)
  {
    print_header(&cache, print_event_info, FALSE);
    my_b_printf(&cache, "\tStart: binlog v %d, server v %s created ",
                binlog_version, server_version);
    print_timestamp(&cache);
    if (created)
      my_b_printf(&cache," at startup");
    my_b_printf(&cache, "\n");
    if (flags & LOG_EVENT_BINLOG_IN_USE_F)
      my_b_printf(&cache, "# Warning: this binlog is either in use or was not "
                  "closed properly.\n");
  }
  if (!is_artificial_event() && created)
  {
#ifdef WHEN_WE_HAVE_THE_RESET_CONNECTION_SQL_COMMAND
    /*
      This is for mysqlbinlog: like in replication, we want to delete the stale
      tmp files left by an unclean shutdown of mysqld (temporary tables)
      and rollback unfinished transaction.
      Probably this can be done with RESET CONNECTION (syntax to be defined).
    */
    my_b_printf(&cache,"RESET CONNECTION%s\n", print_event_info->delimiter);
#else
    my_b_printf(&cache,"ROLLBACK%s\n", print_event_info->delimiter);
#endif
  }
  if (temp_buf &&
      print_event_info->base64_output_mode != BASE64_OUTPUT_NEVER &&
      !print_event_info->short_form)
  {
    if (print_event_info->base64_output_mode != BASE64_OUTPUT_DECODE_ROWS)
      my_b_printf(&cache, "BINLOG '\n");
    print_base64(&cache, print_event_info, FALSE);
    print_event_info->printed_fd_event= TRUE;
  }
  DBUG_VOID_RETURN;
}
#endif /* MYSQL_CLIENT */

/*
  Start_log_event_v3::Start_log_event_v3()
*/

Start_log_event_v3::Start_log_event_v3(const char* buf,
                                       const Format_description_log_event
                                       *description_event)
  :Log_event(buf, description_event)
{
  buf+= description_event->common_header_len;
  binlog_version= uint2korr(buf+ST_BINLOG_VER_OFFSET);
  memcpy(server_version, buf+ST_SERVER_VER_OFFSET,
	 ST_SERVER_VER_LEN);
  // prevent overrun if log is corrupted on disk
  server_version[ST_SERVER_VER_LEN-1]= 0;
  created= uint4korr(buf+ST_CREATED_OFFSET);
  dont_set_created= 1;
}


/*
  Start_log_event_v3::write()
*/

#ifndef MYSQL_CLIENT
bool Start_log_event_v3::write(IO_CACHE* file)
{
  char buff[START_V3_HEADER_LEN];
  int2store(buff + ST_BINLOG_VER_OFFSET,binlog_version);
  memcpy(buff + ST_SERVER_VER_OFFSET,server_version,ST_SERVER_VER_LEN);
  if (!dont_set_created)
    created= when= get_time();
  int4store(buff + ST_CREATED_OFFSET,created);
  return (write_header(file, sizeof(buff)) ||
          my_b_safe_write(file, (uchar*) buff, sizeof(buff)));
}
#endif


#if defined(HAVE_REPLICATION) && !defined(MYSQL_CLIENT)

/**
  Start_log_event_v3::do_apply_event() .
  The master started

    IMPLEMENTATION
    - To handle the case where the master died without having time to write
    DROP TEMPORARY TABLE, DO RELEASE_LOCK (prepared statements' deletion is
    TODO), we clean up all temporary tables that we got, if we are sure we
    can (see below).

  @todo
    - Remove all active user locks.
    Guilhem 2003-06: this is true but not urgent: the worst it can cause is
    the use of a bit of memory for a user lock which will not be used
    anymore. If the user lock is later used, the old one will be released. In
    other words, no deadlock problem.
*/

int Start_log_event_v3::do_apply_event(Relay_log_info const *rli)
{
  DBUG_ENTER("Start_log_event_v3::do_apply_event");
  int error= 0;
  switch (binlog_version)
  {
  case 3:
  case 4:
    /*
      This can either be 4.x (then a Start_log_event_v3 is only at master
      startup so we are sure the master has restarted and cleared his temp
      tables; the event always has 'created'>0) or 5.0 (then we have to test
      'created').
    */
    if (created)
    {
      error= close_temporary_tables(thd);
      cleanup_load_tmpdir();
    }
    else
    {
      /*
        Set all temporary tables thread references to the current thread
        as they may point to the "old" SQL slave thread in case of its
        restart.
      */
      TABLE *table;
      for (table= thd->temporary_tables; table; table= table->next)
        table->in_use= thd;
    }
    break;

    /*
       Now the older formats; in that case load_tmpdir is cleaned up by the I/O
       thread.
    */
  case 1:
    if (strncmp(rli->relay_log.description_event_for_exec->server_version,
                "3.23.57",7) >= 0 && created)
    {
      /*
        Can distinguish, based on the value of 'created': this event was
        generated at master startup.
      */
      error= close_temporary_tables(thd);
    }
    /*
      Otherwise, can't distinguish a Start_log_event generated at
      master startup and one generated by master FLUSH LOGS, so cannot
      be sure temp tables have to be dropped. So do nothing.
    */
    break;
  default:
    /* this case is impossible */
    DBUG_RETURN(1);
  }
  DBUG_RETURN(error);
}
#endif /* defined(HAVE_REPLICATION) && !defined(MYSQL_CLIENT) */

/***************************************************************************
       Format_description_log_event methods
****************************************************************************/

/**
  Format_description_log_event 1st ctor.

    Ctor. Can be used to create the event to write to the binary log (when the
    server starts or when FLUSH LOGS), or to create artificial events to parse
    binlogs from MySQL 3.23 or 4.x.
    When in a client, only the 2nd use is possible.

  @param binlog_version         the binlog version for which we want to build
                                an event. Can be 1 (=MySQL 3.23), 3 (=4.0.x
                                x>=2 and 4.1) or 4 (MySQL 5.0). Note that the
                                old 4.0 (binlog version 2) is not supported;
                                it should not be used for replication with
                                5.0.
*/

Format_description_log_event::
Format_description_log_event(uint8 binlog_ver, const char* server_ver)
  :Start_log_event_v3(), event_type_permutation(0)
{
  binlog_version= binlog_ver;
  switch (binlog_ver) {
  case 4: /* MySQL 5.0 */
    memcpy(server_version, ::server_version, ST_SERVER_VER_LEN);
    DBUG_EXECUTE_IF("pretend_version_50034_in_binlog",
                    strmov(server_version, "5.0.34"););
    common_header_len= LOG_EVENT_HEADER_LEN;
    number_of_event_types= LOG_EVENT_TYPES;
    /* we'll catch my_malloc() error in is_valid() */
    post_header_len=(uint8*) my_malloc(number_of_event_types*sizeof(uint8),
                                       MYF(0));

    /*
      This long list of assignments is not beautiful, but I see no way to
      make it nicer, as the right members are #defines, not array members, so
      it's impossible to write a loop.
    */
    if (post_header_len)
    {
#ifndef DBUG_OFF
      // Allows us to sanity-check that all events initialized their
      // events (see the end of this 'if' block).
      memset(post_header_len, 255, number_of_event_types*sizeof(uint8));
#endif

      /* Note: all event types must explicitly fill in their lengths here. */
      post_header_len[START_EVENT_V3-1]= START_V3_HEADER_LEN;
      post_header_len[QUERY_EVENT-1]= QUERY_HEADER_LEN;
      post_header_len[STOP_EVENT-1]= STOP_HEADER_LEN;
      post_header_len[ROTATE_EVENT-1]= ROTATE_HEADER_LEN;
      post_header_len[INTVAR_EVENT-1]= INTVAR_HEADER_LEN;
      post_header_len[LOAD_EVENT-1]= LOAD_HEADER_LEN;
      post_header_len[SLAVE_EVENT-1]= SLAVE_HEADER_LEN;
      post_header_len[CREATE_FILE_EVENT-1]= CREATE_FILE_HEADER_LEN;
      post_header_len[APPEND_BLOCK_EVENT-1]= APPEND_BLOCK_HEADER_LEN;
      post_header_len[EXEC_LOAD_EVENT-1]= EXEC_LOAD_HEADER_LEN;
      post_header_len[DELETE_FILE_EVENT-1]= DELETE_FILE_HEADER_LEN;
      post_header_len[NEW_LOAD_EVENT-1]= NEW_LOAD_HEADER_LEN;
      post_header_len[RAND_EVENT-1]= RAND_HEADER_LEN;
      post_header_len[USER_VAR_EVENT-1]= USER_VAR_HEADER_LEN;
      post_header_len[FORMAT_DESCRIPTION_EVENT-1]= FORMAT_DESCRIPTION_HEADER_LEN;
      post_header_len[XID_EVENT-1]= XID_HEADER_LEN;
      post_header_len[BEGIN_LOAD_QUERY_EVENT-1]= BEGIN_LOAD_QUERY_HEADER_LEN;
      post_header_len[EXECUTE_LOAD_QUERY_EVENT-1]= EXECUTE_LOAD_QUERY_HEADER_LEN;
      /*
        The PRE_GA events are never be written to any binlog, but
        their lengths are included in Format_description_log_event.
        Hence, we need to be assign some value here, to avoid reading
        uninitialized memory when the array is written to disk.
      */
      post_header_len[PRE_GA_WRITE_ROWS_EVENT-1] = 0;
      post_header_len[PRE_GA_UPDATE_ROWS_EVENT-1] = 0;
      post_header_len[PRE_GA_DELETE_ROWS_EVENT-1] = 0;

      post_header_len[TABLE_MAP_EVENT-1]=    TABLE_MAP_HEADER_LEN;
#ifndef MCP_WL5353
      post_header_len[WRITE_ROWS_EVENT_V1-1]=   ROWS_HEADER_LEN_V1;
      post_header_len[UPDATE_ROWS_EVENT_V1-1]=  ROWS_HEADER_LEN_V1;
      post_header_len[DELETE_ROWS_EVENT_V1-1]=  ROWS_HEADER_LEN_V1;
#else
      post_header_len[WRITE_ROWS_EVENT-1]=   ROWS_HEADER_LEN;
      post_header_len[UPDATE_ROWS_EVENT-1]=  ROWS_HEADER_LEN;
      post_header_len[DELETE_ROWS_EVENT-1]=  ROWS_HEADER_LEN;
#endif
      /*
        We here have the possibility to simulate a master of before we changed
        the table map id to be stored in 6 bytes: when it was stored in 4
        bytes (=> post_header_len was 6). This is used to test backward
        compatibility.
        This code can be removed after a few months (today is Dec 21st 2005),
        when we know that the 4-byte masters are not deployed anymore (check
        with Tomas Ulin first!), and the accompanying test (rpl_row_4_bytes)
        too.
      */
      DBUG_EXECUTE_IF("old_row_based_repl_4_byte_map_id_master",
                      post_header_len[TABLE_MAP_EVENT-1]=
                      post_header_len[WRITE_ROWS_EVENT_V1-1]=
                      post_header_len[UPDATE_ROWS_EVENT_V1-1]=
                      post_header_len[DELETE_ROWS_EVENT_V1-1]= 6;);
      post_header_len[INCIDENT_EVENT-1]= INCIDENT_HEADER_LEN;
      post_header_len[HEARTBEAT_LOG_EVENT-1]= 0;
<<<<<<< HEAD
#ifndef MCP_WL5353
      post_header_len[IGNORABLE_LOG_EVENT-1]= 0;
      post_header_len[ROWS_QUERY_LOG_EVENT-1]= 0;

      post_header_len[WRITE_ROWS_EVENT-1]=   ROWS_HEADER_LEN_V2;
      post_header_len[UPDATE_ROWS_EVENT-1]=  ROWS_HEADER_LEN_V2;
      post_header_len[DELETE_ROWS_EVENT-1]=  ROWS_HEADER_LEN_V2;
#endif
=======
>>>>>>> 020dcec4

      // Sanity-check that all post header lengths are initialized.
      int i;
      for (i=0; i<number_of_event_types; i++)
        DBUG_ASSERT(post_header_len[i] != 255);
    }
    break;

  case 1: /* 3.23 */
  case 3: /* 4.0.x x>=2 */
    /*
      We build an artificial (i.e. not sent by the master) event, which
      describes what those old master versions send.
    */
    if (binlog_ver==1)
      strmov(server_version, server_ver ? server_ver : "3.23");
    else
      strmov(server_version, server_ver ? server_ver : "4.0");
    common_header_len= binlog_ver==1 ? OLD_HEADER_LEN :
      LOG_EVENT_MINIMAL_HEADER_LEN;
    /*
      The first new event in binlog version 4 is Format_desc. So any event type
      after that does not exist in older versions. We use the events known by
      version 3, even if version 1 had only a subset of them (this is not a
      problem: it uses a few bytes for nothing but unifies code; it does not
      make the slave detect less corruptions).
    */
    number_of_event_types= FORMAT_DESCRIPTION_EVENT - 1;
    post_header_len=(uint8*) my_malloc(number_of_event_types*sizeof(uint8),
                                       MYF(0));
    if (post_header_len)
    {
      post_header_len[START_EVENT_V3-1]= START_V3_HEADER_LEN;
      post_header_len[QUERY_EVENT-1]= QUERY_HEADER_MINIMAL_LEN;
      post_header_len[STOP_EVENT-1]= 0;
      post_header_len[ROTATE_EVENT-1]= (binlog_ver==1) ? 0 : ROTATE_HEADER_LEN;
      post_header_len[INTVAR_EVENT-1]= 0;
      post_header_len[LOAD_EVENT-1]= LOAD_HEADER_LEN;
      post_header_len[SLAVE_EVENT-1]= 0;
      post_header_len[CREATE_FILE_EVENT-1]= CREATE_FILE_HEADER_LEN;
      post_header_len[APPEND_BLOCK_EVENT-1]= APPEND_BLOCK_HEADER_LEN;
      post_header_len[EXEC_LOAD_EVENT-1]= EXEC_LOAD_HEADER_LEN;
      post_header_len[DELETE_FILE_EVENT-1]= DELETE_FILE_HEADER_LEN;
      post_header_len[NEW_LOAD_EVENT-1]= post_header_len[LOAD_EVENT-1];
      post_header_len[RAND_EVENT-1]= 0;
      post_header_len[USER_VAR_EVENT-1]= 0;
    }
    break;
  default: /* Includes binlog version 2 i.e. 4.0.x x<=1 */
    post_header_len= 0; /* will make is_valid() fail */
    break;
  }
  calc_server_version_split();
}


/**
  The problem with this constructor is that the fixed header may have a
  length different from this version, but we don't know this length as we
  have not read the Format_description_log_event which says it, yet. This
  length is in the post-header of the event, but we don't know where the
  post-header starts.

  So this type of event HAS to:
  - either have the header's length at the beginning (in the header, at a
  fixed position which will never be changed), not in the post-header. That
  would make the header be "shifted" compared to other events.
  - or have a header of size LOG_EVENT_MINIMAL_HEADER_LEN (19), in all future
  versions, so that we know for sure.

  I (Guilhem) chose the 2nd solution. Rotate has the same constraint (because
  it is sent before Format_description_log_event).
*/

Format_description_log_event::
Format_description_log_event(const char* buf,
                             uint event_len,
                             const
                             Format_description_log_event*
                             description_event)
  :Start_log_event_v3(buf, description_event), event_type_permutation(0)
{
  DBUG_ENTER("Format_description_log_event::Format_description_log_event(char*,...)");
  buf+= LOG_EVENT_MINIMAL_HEADER_LEN;
  if ((common_header_len=buf[ST_COMMON_HEADER_LEN_OFFSET]) < OLD_HEADER_LEN)
    DBUG_VOID_RETURN; /* sanity check */
  number_of_event_types=
    event_len-(LOG_EVENT_MINIMAL_HEADER_LEN+ST_COMMON_HEADER_LEN_OFFSET+1);
  DBUG_PRINT("info", ("common_header_len=%d number_of_event_types=%d",
                      common_header_len, number_of_event_types));
  /* If alloc fails, we'll detect it in is_valid() */
  post_header_len= (uint8*) my_memdup((uchar*)buf+ST_COMMON_HEADER_LEN_OFFSET+1,
                                      number_of_event_types*
                                      sizeof(*post_header_len), MYF(0));
  calc_server_version_split();

  /*
    In some previous versions, the events were given other event type
    id numbers than in the present version. When replicating from such
    a version, we therefore set up an array that maps those id numbers
    to the id numbers of the present server.

    If post_header_len is null, it means malloc failed, and is_valid
    will fail, so there is no need to do anything.

    The trees in which events have wrong id's are:

    mysql-5.1-wl1012.old mysql-5.1-wl2325-5.0-drop6p13-alpha
    mysql-5.1-wl2325-5.0-drop6 mysql-5.1-wl2325-5.0
    mysql-5.1-wl2325-no-dd

    (this was found by grepping for two lines in sequence where the
    first matches "FORMAT_DESCRIPTION_EVENT," and the second matches
    "TABLE_MAP_EVENT," in log_event.h in all trees)

    In these trees, the following server_versions existed since
    TABLE_MAP_EVENT was introduced:

    5.1.1-a_drop5p3   5.1.1-a_drop5p4        5.1.1-alpha
    5.1.2-a_drop5p10  5.1.2-a_drop5p11       5.1.2-a_drop5p12
    5.1.2-a_drop5p13  5.1.2-a_drop5p14       5.1.2-a_drop5p15
    5.1.2-a_drop5p16  5.1.2-a_drop5p16b      5.1.2-a_drop5p16c
    5.1.2-a_drop5p17  5.1.2-a_drop5p4        5.1.2-a_drop5p5
    5.1.2-a_drop5p6   5.1.2-a_drop5p7        5.1.2-a_drop5p8
    5.1.2-a_drop5p9   5.1.3-a_drop5p17       5.1.3-a_drop5p17b
    5.1.3-a_drop5p17c 5.1.4-a_drop5p18       5.1.4-a_drop5p19
    5.1.4-a_drop5p20  5.1.4-a_drop6p0        5.1.4-a_drop6p1
    5.1.4-a_drop6p2   5.1.5-a_drop5p20       5.2.0-a_drop6p3
    5.2.0-a_drop6p4   5.2.0-a_drop6p5        5.2.0-a_drop6p6
    5.2.1-a_drop6p10  5.2.1-a_drop6p11       5.2.1-a_drop6p12
    5.2.1-a_drop6p6   5.2.1-a_drop6p7        5.2.1-a_drop6p8
    5.2.2-a_drop6p13  5.2.2-a_drop6p13-alpha 5.2.2-a_drop6p13b
    5.2.2-a_drop6p13c

    (this was found by grepping for "mysql," in all historical
    versions of configure.in in the trees listed above).

    There are 5.1.1-alpha versions that use the new event id's, so we
    do not test that version string.  So replication from 5.1.1-alpha
    with the other event id's to a new version does not work.
    Moreover, we can safely ignore the part after drop[56].  This
    allows us to simplify the big list above to the following regexes:

    5\.1\.[1-5]-a_drop5.*
    5\.1\.4-a_drop6.*
    5\.2\.[0-2]-a_drop6.*

    This is what we test for in the 'if' below.
  */
  if (post_header_len &&
      server_version[0] == '5' && server_version[1] == '.' &&
      server_version[3] == '.' &&
      strncmp(server_version + 5, "-a_drop", 7) == 0 &&
      ((server_version[2] == '1' &&
        server_version[4] >= '1' && server_version[4] <= '5' &&
        server_version[12] == '5') ||
       (server_version[2] == '1' &&
        server_version[4] == '4' &&
        server_version[12] == '6') ||
       (server_version[2] == '2' &&
        server_version[4] >= '0' && server_version[4] <= '2' &&
        server_version[12] == '6')))
  {
    if (number_of_event_types != 22)
    {
      DBUG_PRINT("info", (" number_of_event_types=%d",
                          number_of_event_types));
      /* this makes is_valid() return false. */
      my_free(post_header_len);
      post_header_len= NULL;
      DBUG_VOID_RETURN;
    }
    static const uint8 perm[23]=
      {
        UNKNOWN_EVENT, START_EVENT_V3, QUERY_EVENT, STOP_EVENT, ROTATE_EVENT,
        INTVAR_EVENT, LOAD_EVENT, SLAVE_EVENT, CREATE_FILE_EVENT,
        APPEND_BLOCK_EVENT, EXEC_LOAD_EVENT, DELETE_FILE_EVENT,
        NEW_LOAD_EVENT,
        RAND_EVENT, USER_VAR_EVENT,
        FORMAT_DESCRIPTION_EVENT,
        TABLE_MAP_EVENT,
        PRE_GA_WRITE_ROWS_EVENT,
        PRE_GA_UPDATE_ROWS_EVENT,
        PRE_GA_DELETE_ROWS_EVENT,
        XID_EVENT,
        BEGIN_LOAD_QUERY_EVENT,
        EXECUTE_LOAD_QUERY_EVENT,
      };
    event_type_permutation= perm;
    /*
      Since we use (permuted) event id's to index the post_header_len
      array, we need to permute the post_header_len array too.
    */
    uint8 post_header_len_temp[23];
    for (int i= 1; i < 23; i++)
      post_header_len_temp[perm[i] - 1]= post_header_len[i - 1];
    for (int i= 0; i < 22; i++)
      post_header_len[i] = post_header_len_temp[i];
  }
  DBUG_VOID_RETURN;
}

#ifndef MYSQL_CLIENT
bool Format_description_log_event::write(IO_CACHE* file)
{
  /*
    We don't call Start_log_event_v3::write() because this would make 2
    my_b_safe_write().
  */
  uchar buff[FORMAT_DESCRIPTION_HEADER_LEN];
  int2store(buff + ST_BINLOG_VER_OFFSET,binlog_version);
  memcpy((char*) buff + ST_SERVER_VER_OFFSET,server_version,ST_SERVER_VER_LEN);
  if (!dont_set_created)
    created= when= get_time();
  int4store(buff + ST_CREATED_OFFSET,created);
  buff[ST_COMMON_HEADER_LEN_OFFSET]= LOG_EVENT_HEADER_LEN;
  memcpy((char*) buff+ST_COMMON_HEADER_LEN_OFFSET+1, (uchar*) post_header_len,
         LOG_EVENT_TYPES);
  return (write_header(file, sizeof(buff)) ||
          my_b_safe_write(file, buff, sizeof(buff)));
}
#endif

#if defined(HAVE_REPLICATION) && !defined(MYSQL_CLIENT)
int Format_description_log_event::do_apply_event(Relay_log_info const *rli)
{
  int ret= 0;
  DBUG_ENTER("Format_description_log_event::do_apply_event");

  /*
    As a transaction NEVER spans on 2 or more binlogs:
    if we have an active transaction at this point, the master died
    while writing the transaction to the binary log, i.e. while
    flushing the binlog cache to the binlog. XA guarantees that master has
    rolled back. So we roll back.
    Note: this event could be sent by the master to inform us of the
    format of its binlog; in other words maybe it is not at its
    original place when it comes to us; we'll know this by checking
    log_pos ("artificial" events have log_pos == 0).
  */
  if (!is_artificial_event() && created && thd->transaction.all.ha_list)
  {
    /* This is not an error (XA is safe), just an information */
    rli->report(INFORMATION_LEVEL, 0,
                "Rolling back unfinished transaction (no COMMIT "
                "or ROLLBACK in relay log). A probable cause is that "
                "the master died while writing the transaction to "
                "its binary log, thus rolled back too."); 
    const_cast<Relay_log_info*>(rli)->cleanup_context(thd, 1);
  }

  /*
    If this event comes from ourselves, there is no cleaning task to
    perform, we don't call Start_log_event_v3::do_apply_event()
    (this was just to update the log's description event).
  */
  if (server_id != (uint32) ::server_id)
  {
    /*
      If the event was not requested by the slave i.e. the master sent
      it while the slave asked for a position >4, the event will make
      rli->group_master_log_pos advance. Say that the slave asked for
      position 1000, and the Format_desc event's end is 96. Then in
      the beginning of replication rli->group_master_log_pos will be
      0, then 96, then jump to first really asked event (which is
      >96). So this is ok.
    */
    ret= Start_log_event_v3::do_apply_event(rli);
  }

  if (!ret)
  {
    /* Save the information describing this binlog */
    delete rli->relay_log.description_event_for_exec;
    const_cast<Relay_log_info *>(rli)->relay_log.description_event_for_exec= this;
  }

  DBUG_RETURN(ret);
}

int Format_description_log_event::do_update_pos(Relay_log_info *rli)
{
  if (server_id == (uint32) ::server_id)
  {
    /*
      We only increase the relay log position if we are skipping
      events and do not touch any group_* variables, nor flush the
      relay log info.  If there is a crash, we will have to re-skip
      the events again, but that is a minor issue.

      If we do not skip stepping the group log position (and the
      server id was changed when restarting the server), it might well
      be that we start executing at a position that is invalid, e.g.,
      at a Rows_log_event or a Query_log_event preceeded by a
      Intvar_log_event instead of starting at a Table_map_log_event or
      the Intvar_log_event respectively.
     */
    rli->inc_event_relay_log_pos();
    return 0;
  }
  else
  {
    return Log_event::do_update_pos(rli);
  }
}

Log_event::enum_skip_reason
Format_description_log_event::do_shall_skip(Relay_log_info *rli)
{
  return Log_event::EVENT_SKIP_NOT;
}

#endif


/**
   Splits the event's 'server_version' string into three numeric pieces stored
   into 'server_version_split':
   X.Y.Zabc (X,Y,Z numbers, a not a digit) -> {X,Y,Z}
   X.Yabc -> {X,Y,0}
   'server_version_split' is then used for lookups to find if the server which
   created this event has some known bug.
*/
void Format_description_log_event::calc_server_version_split()
{
  char *p= server_version, *r;
  ulong number;
  for (uint i= 0; i<=2; i++)
  {
    number= strtoul(p, &r, 10);
    /*
      It is an invalid version if any version number greater than 255 or
      first number is not followed by '.'.
    */
    if (number < 256 && (*r == '.' || i != 0))
      server_version_split[i]= (uchar)number;
    else
    {
      server_version_split[0]= 0;
      server_version_split[1]= 0;
      server_version_split[2]= 0;
      break;
    }

    p= r;
    if (*r == '.')
      p++; // skip the dot
  }
  DBUG_PRINT("info",("Format_description_log_event::server_version_split:"
                     " '%s' %d %d %d", server_version,
                     server_version_split[0],
                     server_version_split[1], server_version_split[2]));
}


  /**************************************************************************
        Load_log_event methods
   General note about Load_log_event: the binlogging of LOAD DATA INFILE is
   going to be changed in 5.0 (or maybe in 5.1; not decided yet).
   However, the 5.0 slave could still have to read such events (from a 4.x
   master), convert them (which just means maybe expand the header, when 5.0
   servers have a UID in events) (remember that whatever is after the header
   will be like in 4.x, as this event's format is not modified in 5.0 as we
   will use new types of events to log the new LOAD DATA INFILE features).
   To be able to read/convert, we just need to not assume that the common
   header is of length LOG_EVENT_HEADER_LEN (we must use the description
   event).
   Note that I (Guilhem) manually tested replication of a big LOAD DATA INFILE
   between 3.23 and 5.0, and between 4.0 and 5.0, and it works fine (and the
   positions displayed in SHOW SLAVE STATUS then are fine too).
  **************************************************************************/

/*
  Load_log_event::pack_info()
*/

#if defined(HAVE_REPLICATION) && !defined(MYSQL_CLIENT)
uint Load_log_event::get_query_buffer_length()
{
  return
    //the DB name may double if we escape the quote character
    5 + 2*db_len + 3 +
    18 + fname_len + 2 +                    // "LOAD DATA INFILE 'file''"
    11 +                                    // "CONCURRENT "
    7 +					    // LOCAL
    9 +                                     // " REPLACE or IGNORE "
    13 + table_name_len*2 +                 // "INTO TABLE `table`"
    21 + sql_ex.field_term_len*4 + 2 +      // " FIELDS TERMINATED BY 'str'"
    23 + sql_ex.enclosed_len*4 + 2 +        // " OPTIONALLY ENCLOSED BY 'str'"
    12 + sql_ex.escaped_len*4 + 2 +         // " ESCAPED BY 'str'"
    21 + sql_ex.line_term_len*4 + 2 +       // " LINES TERMINATED BY 'str'"
    19 + sql_ex.line_start_len*4 + 2 +      // " LINES STARTING BY 'str'"
    15 + 22 +                               // " IGNORE xxx  LINES"
    3 + (num_fields-1)*2 + field_block_len; // " (field1, field2, ...)"
}


void Load_log_event::print_query(bool need_db, const char *cs, char *buf,
                                 char **end, char **fn_start, char **fn_end)
{
  char quoted_id[1 + NAME_LEN * 2 + 2];//quoted  length
  int  quoted_id_len= 0;
  char *pos= buf;

  if (need_db && db && db_len)
  {
    pos= strmov(pos, "use ");
#ifdef MYSQL_SERVER
    quoted_id_len= my_strmov_quoted_identifier(this->thd, (char *) quoted_id,
                                               db, 0);
#else
    quoted_id_len= my_strmov_quoted_identifier((char *) quoted_id, db);
#endif
    quoted_id[quoted_id_len]= '\0';
    pos= strmov(pos, quoted_id);
    pos= strmov(pos, "; ");
  }

  pos= strmov(pos, "LOAD DATA ");

  if (is_concurrent)
    pos= strmov(pos, "CONCURRENT ");

  if (fn_start)
    *fn_start= pos;

  if (check_fname_outside_temp_buf())
    pos= strmov(pos, "LOCAL ");
  pos= strmov(pos, "INFILE '");
  memcpy(pos, fname, fname_len);
  pos= strmov(pos+fname_len, "' ");

  if (sql_ex.opt_flags & REPLACE_FLAG)
    pos= strmov(pos, "REPLACE ");
  else if (sql_ex.opt_flags & IGNORE_FLAG)
    pos= strmov(pos, "IGNORE ");

  pos= strmov(pos ,"INTO");

  if (fn_end)
    *fn_end= pos;

  pos= strmov(pos ," TABLE ");
  memcpy(pos, table_name, table_name_len);
  pos+= table_name_len;

  if (cs != NULL)
  {
    pos= strmov(pos ," CHARACTER SET ");
    pos= strmov(pos ,  cs);
  }

  /* We have to create all optional fields as the default is not empty */
  pos= strmov(pos, " FIELDS TERMINATED BY ");
  pos= pretty_print_str(pos, sql_ex.field_term, sql_ex.field_term_len);
  if (sql_ex.opt_flags & OPT_ENCLOSED_FLAG)
    pos= strmov(pos, " OPTIONALLY ");
  pos= strmov(pos, " ENCLOSED BY ");
  pos= pretty_print_str(pos, sql_ex.enclosed, sql_ex.enclosed_len);

  pos= strmov(pos, " ESCAPED BY ");
  pos= pretty_print_str(pos, sql_ex.escaped, sql_ex.escaped_len);

  pos= strmov(pos, " LINES TERMINATED BY ");
  pos= pretty_print_str(pos, sql_ex.line_term, sql_ex.line_term_len);
  if (sql_ex.line_start_len)
  {
    pos= strmov(pos, " STARTING BY ");
    pos= pretty_print_str(pos, sql_ex.line_start, sql_ex.line_start_len);
  }

  if ((long) skip_lines > 0)
  {
    pos= strmov(pos, " IGNORE ");
    pos= longlong10_to_str((longlong) skip_lines, pos, 10);
    pos= strmov(pos," LINES ");    
  }

  if (num_fields)
  {
    uint i;
    const char *field= fields;
    pos= strmov(pos, " (");
    for (i = 0; i < num_fields; i++)
    {
      if (i)
      {
        *pos++= ' ';
        *pos++= ',';
      }
      quoted_id_len= my_strmov_quoted_identifier(this->thd, quoted_id, field,
                                                 0);
      memcpy(pos, quoted_id, quoted_id_len);
    }
    *pos++= ')';
  }

  *end= pos;
}


void Load_log_event::pack_info(Protocol *protocol)
{
  char *buf, *end;

  if (!(buf= (char*) my_malloc(get_query_buffer_length(), MYF(MY_WME))))
    return;
  print_query(TRUE, NULL, buf, &end, 0, 0);
  protocol->store(buf, end-buf, &my_charset_bin);
  my_free(buf);
}
#endif /* defined(HAVE_REPLICATION) && !defined(MYSQL_CLIENT) */


#ifndef MYSQL_CLIENT

/*
  Load_log_event::write_data_header()
*/

bool Load_log_event::write_data_header(IO_CACHE* file)
{
  char buf[LOAD_HEADER_LEN];
  int4store(buf + L_THREAD_ID_OFFSET, slave_proxy_id);
  int4store(buf + L_EXEC_TIME_OFFSET, exec_time);
  int4store(buf + L_SKIP_LINES_OFFSET, skip_lines);
  buf[L_TBL_LEN_OFFSET] = (char)table_name_len;
  buf[L_DB_LEN_OFFSET] = (char)db_len;
  int4store(buf + L_NUM_FIELDS_OFFSET, num_fields);
  return my_b_safe_write(file, (uchar*)buf, LOAD_HEADER_LEN) != 0;
}


/*
  Load_log_event::write_data_body()
*/

bool Load_log_event::write_data_body(IO_CACHE* file)
{
  if (sql_ex.write_data(file))
    return 1;
  if (num_fields && fields && field_lens)
  {
    if (my_b_safe_write(file, (uchar*)field_lens, num_fields) ||
	my_b_safe_write(file, (uchar*)fields, field_block_len))
      return 1;
  }
  return (my_b_safe_write(file, (uchar*)table_name, table_name_len + 1) ||
	  my_b_safe_write(file, (uchar*)db, db_len + 1) ||
	  my_b_safe_write(file, (uchar*)fname, fname_len));
}


/*
  Load_log_event::Load_log_event()
*/

Load_log_event::Load_log_event(THD *thd_arg, sql_exchange *ex,
			       const char *db_arg, const char *table_name_arg,
			       List<Item> &fields_arg,
                               bool is_concurrent_arg,
			       enum enum_duplicates handle_dup,
			       bool ignore, bool using_trans)
  :Log_event(thd_arg,
             thd_arg->thread_specific_used ? LOG_EVENT_THREAD_SPECIFIC_F : 0,
             using_trans),
   thread_id(thd_arg->thread_id),
   slave_proxy_id(thd_arg->variables.pseudo_thread_id),
   num_fields(0),fields(0),
   field_lens(0),field_block_len(0),
   table_name(table_name_arg ? table_name_arg : ""),
   db(db_arg), fname(ex->file_name), local_fname(FALSE),
   is_concurrent(is_concurrent_arg)
{
  time_t end_time;
  time(&end_time);
  exec_time = (ulong) (end_time  - thd_arg->start_time);
  /* db can never be a zero pointer in 4.0 */
  db_len = (uint32) strlen(db);
  table_name_len = (uint32) strlen(table_name);
  fname_len = (fname) ? (uint) strlen(fname) : 0;
  sql_ex.field_term = (char*) ex->field_term->ptr();
  sql_ex.field_term_len = (uint8) ex->field_term->length();
  sql_ex.enclosed = (char*) ex->enclosed->ptr();
  sql_ex.enclosed_len = (uint8) ex->enclosed->length();
  sql_ex.line_term = (char*) ex->line_term->ptr();
  sql_ex.line_term_len = (uint8) ex->line_term->length();
  sql_ex.line_start = (char*) ex->line_start->ptr();
  sql_ex.line_start_len = (uint8) ex->line_start->length();
  sql_ex.escaped = (char*) ex->escaped->ptr();
  sql_ex.escaped_len = (uint8) ex->escaped->length();
  sql_ex.opt_flags = 0;
  sql_ex.cached_new_format = -1;
    
  if (ex->dumpfile)
    sql_ex.opt_flags|= DUMPFILE_FLAG;
  if (ex->opt_enclosed)
    sql_ex.opt_flags|= OPT_ENCLOSED_FLAG;

  sql_ex.empty_flags= 0;

  switch (handle_dup) {
  case DUP_REPLACE:
    sql_ex.opt_flags|= REPLACE_FLAG;
    break;
  case DUP_UPDATE:				// Impossible here
  case DUP_ERROR:
    break;	
  }
  if (ignore)
    sql_ex.opt_flags|= IGNORE_FLAG;

  if (!ex->field_term->length())
    sql_ex.empty_flags |= FIELD_TERM_EMPTY;
  if (!ex->enclosed->length())
    sql_ex.empty_flags |= ENCLOSED_EMPTY;
  if (!ex->line_term->length())
    sql_ex.empty_flags |= LINE_TERM_EMPTY;
  if (!ex->line_start->length())
    sql_ex.empty_flags |= LINE_START_EMPTY;
  if (!ex->escaped->length())
    sql_ex.empty_flags |= ESCAPED_EMPTY;
    
  skip_lines = ex->skip_lines;

  List_iterator<Item> li(fields_arg);
  field_lens_buf.length(0);
  fields_buf.length(0);
  Item* item;
  while ((item = li++))
  {
    num_fields++;
    uchar len = (uchar) strlen(item->name);
    field_block_len += len + 1;
    fields_buf.append(item->name, len + 1);
    field_lens_buf.append((char*)&len, 1);
  }

  field_lens = (const uchar*)field_lens_buf.ptr();
  fields = fields_buf.ptr();
}
#endif /* !MYSQL_CLIENT */


/**
  @note
    The caller must do buf[event_len] = 0 before he starts using the
    constructed event.
*/
Load_log_event::Load_log_event(const char *buf, uint event_len,
                               const Format_description_log_event *description_event)
  :Log_event(buf, description_event), num_fields(0), fields(0),
   field_lens(0),field_block_len(0),
   table_name(0), db(0), fname(0), local_fname(FALSE),
   /*
     Load_log_event which comes from the binary log does not contain
     information about the type of insert which was used on the master.
     Assume that it was an ordinary, non-concurrent LOAD DATA.
    */
   is_concurrent(FALSE)
{
  DBUG_ENTER("Load_log_event");
  /*
    I (Guilhem) manually tested replication of LOAD DATA INFILE for 3.23->5.0,
    4.0->5.0 and 5.0->5.0 and it works.
  */
  if (event_len)
    copy_log_event(buf, event_len,
                   ((buf[EVENT_TYPE_OFFSET] == LOAD_EVENT) ?
                    LOAD_HEADER_LEN + 
                    description_event->common_header_len :
                    LOAD_HEADER_LEN + LOG_EVENT_HEADER_LEN),
                   description_event);
  /* otherwise it's a derived class, will call copy_log_event() itself */
  DBUG_VOID_RETURN;
}


/*
  Load_log_event::copy_log_event()
*/

int Load_log_event::copy_log_event(const char *buf, ulong event_len,
                                   int body_offset,
                                   const Format_description_log_event *description_event)
{
  DBUG_ENTER("Load_log_event::copy_log_event");
  uint data_len;
  char* buf_end = (char*)buf + event_len;
  /* this is the beginning of the post-header */
  const char* data_head = buf + description_event->common_header_len;
  slave_proxy_id= thread_id= uint4korr(data_head + L_THREAD_ID_OFFSET);
  exec_time = uint4korr(data_head + L_EXEC_TIME_OFFSET);
  skip_lines = uint4korr(data_head + L_SKIP_LINES_OFFSET);
  table_name_len = (uint)data_head[L_TBL_LEN_OFFSET];
  db_len = (uint)data_head[L_DB_LEN_OFFSET];
  num_fields = uint4korr(data_head + L_NUM_FIELDS_OFFSET);
	  
  if ((int) event_len < body_offset)
    DBUG_RETURN(1);
  /*
    Sql_ex.init() on success returns the pointer to the first byte after
    the sql_ex structure, which is the start of field lengths array.
  */
  if (!(field_lens= (uchar*)sql_ex.init((char*)buf + body_offset,
                                        buf_end,
                                        buf[EVENT_TYPE_OFFSET] != LOAD_EVENT)))
    DBUG_RETURN(1);
  
  data_len = event_len - body_offset;
  if (num_fields > data_len) // simple sanity check against corruption
    DBUG_RETURN(1);
  for (uint i = 0; i < num_fields; i++)
    field_block_len += (uint)field_lens[i] + 1;

  fields = (char*)field_lens + num_fields;
  table_name  = fields + field_block_len;
  db = table_name + table_name_len + 1;
  fname = db + db_len + 1;
  fname_len = (uint) strlen(fname);
  // null termination is accomplished by the caller doing buf[event_len]=0

  DBUG_RETURN(0);
}


/*
  Load_log_event::print()
*/

#ifdef MYSQL_CLIENT
void Load_log_event::print(FILE* file, PRINT_EVENT_INFO* print_event_info)
{
  print(file, print_event_info, 0);
}


void Load_log_event::print(FILE* file_arg, PRINT_EVENT_INFO* print_event_info,
			   bool commented)
{
  size_t id_len= 0;
  char temp_buf[1 + 2*FN_REFLEN + 2];
  Write_on_release_cache cache(&print_event_info->head_cache, file_arg);

  DBUG_ENTER("Load_log_event::print");
  if (!print_event_info->short_form)
  {
    print_header(&cache, print_event_info, FALSE);
    my_b_printf(&cache, "\tQuery\tthread_id=%ld\texec_time=%ld\n",
                thread_id, exec_time);
  }

  bool different_db= 1;
  if (db)
  {
    /*
      If the database is different from the one of the previous statement, we
      need to print the "use" command, and we update the last_db.
      But if commented, the "use" is going to be commented so we should not
      update the last_db.
    */
    if ((different_db= memcmp(print_event_info->db, db, db_len + 1)) &&
        !commented)
      memcpy(print_event_info->db, db, db_len + 1);
  }
  
  if (db && db[0] && different_db)
  {
#ifdef MYSQL_SERVER
    id_len= my_strmov_quoted_identifier(this->thd, temp_buf, db, 0);
#else
    id_len= my_strmov_quoted_identifier(temp_buf, db);
#endif
    temp_buf[id_len]= '\0';
    my_b_printf(&cache, "%suse %s%s\n",
            commented ? "# " : "", temp_buf, print_event_info->delimiter);
  }
  if (flags & LOG_EVENT_THREAD_SPECIFIC_F)
    my_b_printf(&cache,"%sSET @@session.pseudo_thread_id=%lu%s\n",
            commented ? "# " : "", (ulong)thread_id,
            print_event_info->delimiter);
  my_b_printf(&cache, "%sLOAD DATA ",
              commented ? "# " : "");
  if (check_fname_outside_temp_buf())
    my_b_printf(&cache, "LOCAL ");
  my_b_printf(&cache, "INFILE '%-*s' ", fname_len, fname);

  if (sql_ex.opt_flags & REPLACE_FLAG)
    my_b_printf(&cache,"REPLACE ");
  else if (sql_ex.opt_flags & IGNORE_FLAG)
    my_b_printf(&cache,"IGNORE ");

#ifdef MYSQL_SERVER
    id_len= my_strmov_quoted_identifier(this->thd, temp_buf, table_name, 0);
#else
    id_len= my_strmov_quoted_identifier(temp_buf, table_name);
#endif
  temp_buf[id_len]= '\0';
  my_b_printf(&cache, "INTO TABLE %s", temp_buf);
  my_b_printf(&cache, " FIELDS TERMINATED BY ");
  pretty_print_str(&cache, sql_ex.field_term, sql_ex.field_term_len);

  if (sql_ex.opt_flags & OPT_ENCLOSED_FLAG)
    my_b_printf(&cache," OPTIONALLY ");
  my_b_printf(&cache, " ENCLOSED BY ");
  pretty_print_str(&cache, sql_ex.enclosed, sql_ex.enclosed_len);
     
  my_b_printf(&cache, " ESCAPED BY ");
  pretty_print_str(&cache, sql_ex.escaped, sql_ex.escaped_len);
     
  my_b_printf(&cache," LINES TERMINATED BY ");
  pretty_print_str(&cache, sql_ex.line_term, sql_ex.line_term_len);


  if (sql_ex.line_start)
  {
    my_b_printf(&cache," STARTING BY ");
    pretty_print_str(&cache, sql_ex.line_start, sql_ex.line_start_len);
  }
  if ((long) skip_lines > 0)
    my_b_printf(&cache, " IGNORE %ld LINES", (long) skip_lines);

  if (num_fields)
  {
    uint i;
    const char* field = fields;
    my_b_printf(&cache, " (");
    for (i = 0; i < num_fields; i++)
    {
      if (i)
        my_b_printf(&cache, ",");
      id_len= my_strmov_quoted_identifier((char *) temp_buf, field);
      temp_buf[id_len]= '\0';
      my_b_printf(&cache, "%s", temp_buf);

      field += field_lens[i]  + 1;
    }
    my_b_printf(&cache, ")");
  }

  my_b_printf(&cache, "%s\n", print_event_info->delimiter);
  DBUG_VOID_RETURN;
}
#endif /* MYSQL_CLIENT */

#ifndef MYSQL_CLIENT

/**
  Load_log_event::set_fields()

  @note
    This function can not use the member variable 
    for the database, since LOAD DATA INFILE on the slave
    can be for a different database than the current one.
    This is the reason for the affected_db argument to this method.
*/

void Load_log_event::set_fields(const char* affected_db, 
				List<Item> &field_list,
                                Name_resolution_context *context)
{
  uint i;
  const char* field = fields;
  for (i= 0; i < num_fields; i++)
  {
    field_list.push_back(new Item_field(context,
                                        affected_db, table_name, field));
    field+= field_lens[i]  + 1;
  }
}
#endif /* !MYSQL_CLIENT */


#if defined(HAVE_REPLICATION) && !defined(MYSQL_CLIENT)
/**
  Does the data loading job when executing a LOAD DATA on the slave.

  @param net
  @param rli
  @param use_rli_only_for_errors     If set to 1, rli is provided to
                                     Load_log_event::exec_event only for this
                                     function to have RPL_LOG_NAME and
                                     rli->last_slave_error, both being used by
                                     error reports. rli's position advancing
                                     is skipped (done by the caller which is
                                     Execute_load_log_event::exec_event).
                                     If set to 0, rli is provided for full use,
                                     i.e. for error reports and position
                                     advancing.

  @todo
    fix this; this can be done by testing rules in
    Create_file_log_event::exec_event() and then discarding Append_block and
    al.
  @todo
    this is a bug - this needs to be moved to the I/O thread

  @retval
    0           Success
  @retval
    1           Failure
*/

int Load_log_event::do_apply_event(NET* net, Relay_log_info const *rli,
                                   bool use_rli_only_for_errors)
{
  LEX_STRING new_db;
  new_db.length= db_len;
  new_db.str= (char *) rpl_filter->get_rewrite_db(db, &new_db.length);
  thd->set_db(new_db.str, new_db.length);
  DBUG_ASSERT(thd->query() == 0);
  thd->reset_query_inner();                    // Should not be needed
  thd->is_slave_error= 0;
  clear_all_errors(thd, const_cast<Relay_log_info*>(rli));

  /* see Query_log_event::do_apply_event() and BUG#13360 */
  DBUG_ASSERT(!rli->m_table_map.count());
  /*
    Usually lex_start() is called by mysql_parse(), but we need it here
    as the present method does not call mysql_parse().
  */
  lex_start(thd);
  thd->lex->local_file= local_fname;
  mysql_reset_thd_for_next_command(thd);

  if (!use_rli_only_for_errors)
  {
    /*
      Saved for InnoDB, see comment in
      Query_log_event::do_apply_event()
    */
    const_cast<Relay_log_info*>(rli)->future_group_master_log_pos= log_pos;
    DBUG_PRINT("info", ("log_pos: %lu", (ulong) log_pos));
  }
 
   /*
    We test replicate_*_db rules. Note that we have already prepared
    the file to load, even if we are going to ignore and delete it
    now. So it is possible that we did a lot of disk writes for
    nothing. In other words, a big LOAD DATA INFILE on the master will
    still consume a lot of space on the slave (space in the relay log
    + space of temp files: twice the space of the file to load...)
    even if it will finally be ignored.  TODO: fix this; this can be
    done by testing rules in Create_file_log_event::do_apply_event()
    and then discarding Append_block and al. Another way is do the
    filtering in the I/O thread (more efficient: no disk writes at
    all).


    Note:   We do not need to execute reset_one_shot_variables() if this
            db_ok() test fails.
    Reason: The db stored in binlog events is the same for SET and for
            its companion query.  If the SET is ignored because of
            db_ok(), the companion query will also be ignored, and if
            the companion query is ignored in the db_ok() test of
            ::do_apply_event(), then the companion SET also have so
            we don't need to reset_one_shot_variables().
  */
  if (rpl_filter->db_ok(thd->db))
  {
    thd->set_time((time_t)when);
    thd->set_query_id(next_query_id());
    thd->warning_info->opt_clear_warning_info(thd->query_id);

    TABLE_LIST tables;
    tables.init_one_table(thd->strmake(thd->db, thd->db_length),
                          thd->db_length,
                          table_name, strlen(table_name),
                          table_name, TL_WRITE);
    tables.updating= 1;

    // the table will be opened in mysql_load    
    if (rpl_filter->is_on() && !rpl_filter->tables_ok(thd->db, &tables))
    {
      // TODO: this is a bug - this needs to be moved to the I/O thread
      if (net)
        skip_load_data_infile(net);
    }
    else
    {
      char llbuff[22];
      char *end;
      enum enum_duplicates handle_dup;
      bool ignore= 0;
      char *load_data_query;

      /*
        Forge LOAD DATA INFILE query which will be used in SHOW PROCESS LIST
        and written to slave's binlog if binlogging is on.
      */
      if (!(load_data_query= (char *)thd->alloc(get_query_buffer_length() + 1)))
      {
        /*
          This will set thd->fatal_error in case of OOM. So we surely will notice
          that something is wrong.
        */
        goto error;
      }

      print_query(FALSE, NULL, load_data_query, &end, NULL, NULL);
      *end= 0;
      thd->set_query(load_data_query, (uint) (end - load_data_query));

      if (sql_ex.opt_flags & REPLACE_FLAG)
        handle_dup= DUP_REPLACE;
      else if (sql_ex.opt_flags & IGNORE_FLAG)
      {
        ignore= 1;
        handle_dup= DUP_ERROR;
      }
      else
      {
        /*
          When replication is running fine, if it was DUP_ERROR on the
          master then we could choose IGNORE here, because if DUP_ERROR
          suceeded on master, and data is identical on the master and slave,
          then there should be no uniqueness errors on slave, so IGNORE is
          the same as DUP_ERROR. But in the unlikely case of uniqueness errors
          (because the data on the master and slave happen to be different
          (user error or bug), we want LOAD DATA to print an error message on
          the slave to discover the problem.

          If reading from net (a 3.23 master), mysql_load() will change this
          to IGNORE.
        */
        handle_dup= DUP_ERROR;
      }
      /*
        We need to set thd->lex->sql_command and thd->lex->duplicates
        since InnoDB tests these variables to decide if this is a LOAD
        DATA ... REPLACE INTO ... statement even though mysql_parse()
        is not called.  This is not needed in 5.0 since there the LOAD
        DATA ... statement is replicated using mysql_parse(), which
        sets the thd->lex fields correctly.
      */
      thd->lex->sql_command= SQLCOM_LOAD;
      thd->lex->duplicates= handle_dup;

      sql_exchange ex((char*)fname, sql_ex.opt_flags & DUMPFILE_FLAG);
      String field_term(sql_ex.field_term,sql_ex.field_term_len,log_cs);
      String enclosed(sql_ex.enclosed,sql_ex.enclosed_len,log_cs);
      String line_term(sql_ex.line_term,sql_ex.line_term_len,log_cs);
      String line_start(sql_ex.line_start,sql_ex.line_start_len,log_cs);
      String escaped(sql_ex.escaped,sql_ex.escaped_len, log_cs);
      ex.field_term= &field_term;
      ex.enclosed= &enclosed;
      ex.line_term= &line_term;
      ex.line_start= &line_start;
      ex.escaped= &escaped;

      ex.opt_enclosed = (sql_ex.opt_flags & OPT_ENCLOSED_FLAG);
      if (sql_ex.empty_flags & FIELD_TERM_EMPTY)
        ex.field_term->length(0);

      ex.skip_lines = skip_lines;
      List<Item> field_list;
      thd->lex->select_lex.context.resolve_in_table_list_only(&tables);
      set_fields(tables.db, field_list, &thd->lex->select_lex.context);
      thd->variables.pseudo_thread_id= thread_id;
      if (net)
      {
        // mysql_load will use thd->net to read the file
        thd->net.vio = net->vio;
        // Make sure the client does not get confused about the packet sequence
        thd->net.pkt_nr = net->pkt_nr;
      }
      /*
        It is safe to use tmp_list twice because we are not going to
        update it inside mysql_load().
      */
      List<Item> tmp_list;
      if (mysql_load(thd, &ex, &tables, field_list, tmp_list, tmp_list,
                     handle_dup, ignore, net != 0))
        thd->is_slave_error= 1;
      if (thd->cuted_fields)
      {
        /* log_pos is the position of the LOAD event in the master log */
        sql_print_warning("Slave: load data infile on table '%s' at "
                          "log position %s in log '%s' produced %ld "
                          "warning(s). Default database: '%s'",
                          (char*) table_name,
                          llstr(log_pos,llbuff), RPL_LOG_NAME, 
                          (ulong) thd->cuted_fields,
                          print_slave_db_safe(thd->db));
      }
      if (net)
        net->pkt_nr= thd->net.pkt_nr;
    }
  }
  else
  {
    /*
      We will just ask the master to send us /dev/null if we do not
      want to load the data.
      TODO: this a bug - needs to be done in I/O thread
    */
    if (net)
      skip_load_data_infile(net);
  }

error:
  thd->net.vio = 0; 
  const char *remember_db= thd->db;
  thd->catalog= 0;
  thd->set_db(NULL, 0);                   /* will free the current database */
  thd->reset_query();
  thd->stmt_da->can_overwrite_status= TRUE;
  thd->is_error() ? trans_rollback_stmt(thd) : trans_commit_stmt(thd);
  thd->stmt_da->can_overwrite_status= FALSE;
  close_thread_tables(thd);
  /*
    - If inside a multi-statement transaction,
    defer the release of metadata locks until the current
    transaction is either committed or rolled back. This prevents
    other statements from modifying the table for the entire
    duration of this transaction.  This provides commit ordering
    and guarantees serializability across multiple transactions.
    - If in autocommit mode, or outside a transactional context,
    automatically release metadata locks of the current statement.
  */
  if (! thd->in_multi_stmt_transaction_mode())
    thd->mdl_context.release_transactional_locks();
  else
    thd->mdl_context.release_statement_locks();

  DBUG_EXECUTE_IF("LOAD_DATA_INFILE_has_fatal_error",
                  thd->is_slave_error= 0; thd->is_fatal_error= 1;);

  if (thd->is_slave_error)
  {
    /* this err/sql_errno code is copy-paste from net_send_error() */
    const char *err;
    int sql_errno;
    if (thd->is_error())
    {
      err= thd->stmt_da->message();
      sql_errno= thd->stmt_da->sql_errno();
    }
    else
    {
      sql_errno=ER_UNKNOWN_ERROR;
      err=ER(sql_errno);       
    }
    rli->report(ERROR_LEVEL, sql_errno,"\
Error '%s' running LOAD DATA INFILE on table '%s'. Default database: '%s'",
                    err, (char*)table_name, print_slave_db_safe(remember_db));
    free_root(thd->mem_root,MYF(MY_KEEP_PREALLOC));
    return 1;
  }
  free_root(thd->mem_root,MYF(MY_KEEP_PREALLOC));

  if (thd->is_fatal_error)
  {
    char buf[256];
    my_snprintf(buf, sizeof(buf),
                "Running LOAD DATA INFILE on table '%-.64s'."
                " Default database: '%-.64s'",
                (char*)table_name,
                print_slave_db_safe(remember_db));

    rli->report(ERROR_LEVEL, ER_SLAVE_FATAL_ERROR,
                ER(ER_SLAVE_FATAL_ERROR), buf);
    return 1;
  }

  return ( use_rli_only_for_errors ? 0 : Log_event::do_apply_event(rli) ); 
}
#endif


/**************************************************************************
  Rotate_log_event methods
**************************************************************************/

/*
  Rotate_log_event::pack_info()
*/

#if defined(HAVE_REPLICATION) && !defined(MYSQL_CLIENT)
void Rotate_log_event::pack_info(Protocol *protocol)
{
  char buf1[256], buf[22];
  String tmp(buf1, sizeof(buf1), log_cs);
  tmp.length(0);
  tmp.append(new_log_ident, ident_len);
  tmp.append(STRING_WITH_LEN(";pos="));
  tmp.append(llstr(pos,buf));
  protocol->store(tmp.ptr(), tmp.length(), &my_charset_bin);
}
#endif


/*
  Rotate_log_event::print()
*/

#ifdef MYSQL_CLIENT
void Rotate_log_event::print(FILE* file, PRINT_EVENT_INFO* print_event_info)
{
  char buf[22];
  Write_on_release_cache cache(&print_event_info->head_cache, file,
                               Write_on_release_cache::FLUSH_F);

  if (print_event_info->short_form)
    return;
  print_header(&cache, print_event_info, FALSE);
  my_b_printf(&cache, "\tRotate to ");
  if (new_log_ident)
    my_b_write(&cache, (uchar*) new_log_ident, (uint)ident_len);
  my_b_printf(&cache, "  pos: %s\n", llstr(pos, buf));
}
#endif /* MYSQL_CLIENT */



/*
  Rotate_log_event::Rotate_log_event() (2 constructors)
*/


#ifndef MYSQL_CLIENT
Rotate_log_event::Rotate_log_event(const char* new_log_ident_arg,
                                   uint ident_len_arg, ulonglong pos_arg,
                                   uint flags_arg)
  :Log_event(), new_log_ident(new_log_ident_arg),
   pos(pos_arg),ident_len(ident_len_arg ? ident_len_arg :
                          (uint) strlen(new_log_ident_arg)), flags(flags_arg)
{
#ifndef DBUG_OFF
  char buff[22];
  DBUG_ENTER("Rotate_log_event::Rotate_log_event(...,flags)");
  DBUG_PRINT("enter",("new_log_ident: %s  pos: %s  flags: %lu", new_log_ident_arg,
                      llstr(pos_arg, buff), (ulong) flags));
#endif
  if (flags & DUP_NAME)
    new_log_ident= my_strndup(new_log_ident_arg, ident_len, MYF(MY_WME));
  if (flags & RELAY_LOG)
    set_relay_log_event();
  DBUG_VOID_RETURN;
}
#endif


Rotate_log_event::Rotate_log_event(const char* buf, uint event_len,
                                   const Format_description_log_event* description_event)
  :Log_event(buf, description_event) ,new_log_ident(0), flags(DUP_NAME)
{
  DBUG_ENTER("Rotate_log_event::Rotate_log_event(char*,...)");
  // The caller will ensure that event_len is what we have at EVENT_LEN_OFFSET
  uint8 header_size= description_event->common_header_len;
  uint8 post_header_len= description_event->post_header_len[ROTATE_EVENT-1];
  uint ident_offset;
  if (event_len < header_size)
    DBUG_VOID_RETURN;
  buf += header_size;
  pos = post_header_len ? uint8korr(buf + R_POS_OFFSET) : 4;
  ident_len = (uint)(event_len -
                     (header_size+post_header_len)); 
  ident_offset = post_header_len; 
  set_if_smaller(ident_len,FN_REFLEN-1);
  new_log_ident= my_strndup(buf + ident_offset, (uint) ident_len, MYF(MY_WME));
  DBUG_PRINT("debug", ("new_log_ident: '%s'", new_log_ident));
  DBUG_VOID_RETURN;
}


/*
  Rotate_log_event::write()
*/

#ifndef MYSQL_CLIENT
bool Rotate_log_event::write(IO_CACHE* file)
{
  char buf[ROTATE_HEADER_LEN];
  int8store(buf + R_POS_OFFSET, pos);
  return (write_header(file, ROTATE_HEADER_LEN + ident_len) ||
          my_b_safe_write(file, (uchar*)buf, ROTATE_HEADER_LEN) ||
          my_b_safe_write(file, (uchar*)new_log_ident, (uint) ident_len));
}
#endif


#if defined(HAVE_REPLICATION) && !defined(MYSQL_CLIENT)

/*
  Got a rotate log event from the master.

  This is mainly used so that we can later figure out the logname and
  position for the master.

  We can't rotate the slave's BINlog as this will cause infinitive rotations
  in a A -> B -> A setup.
  The NOTES below is a wrong comment which will disappear when 4.1 is merged.

  @retval
    0	ok
*/
int Rotate_log_event::do_update_pos(Relay_log_info *rli)
{
  DBUG_ENTER("Rotate_log_event::do_update_pos");
#ifndef DBUG_OFF
  char buf[32];
#endif

  DBUG_PRINT("info", ("server_id=%lu; ::server_id=%lu",
                      (ulong) this->server_id, (ulong) ::server_id));
  DBUG_PRINT("info", ("new_log_ident: %s", this->new_log_ident));
  DBUG_PRINT("info", ("pos: %s", llstr(this->pos, buf)));

  /*
    If we are in a transaction or in a group: the only normal case is
    when the I/O thread was copying a big transaction, then it was
    stopped and restarted: we have this in the relay log:

    BEGIN
    ...
    ROTATE (a fake one)
    ...
    COMMIT or ROLLBACK

    In that case, we don't want to touch the coordinates which
    correspond to the beginning of the transaction.  Starting from
    5.0.0, there also are some rotates from the slave itself, in the
    relay log, which shall not change the group positions.
  */
  if ((server_id != ::server_id || rli->replicate_same_server_id) &&
      !is_relay_log_event() &&
      !rli->is_in_group())
  {
    mysql_mutex_lock(&rli->data_lock);
    DBUG_PRINT("info", ("old group_master_log_name: '%s'  "
                        "old group_master_log_pos: %lu",
                        rli->group_master_log_name,
                        (ulong) rli->group_master_log_pos));
    memcpy(rli->group_master_log_name, new_log_ident, ident_len+1);
    rli->notify_group_master_log_name_update();
    rli->inc_group_relay_log_pos(pos, TRUE /* skip_lock */);
    DBUG_PRINT("info", ("new group_master_log_name: '%s'  "
                        "new group_master_log_pos: %lu",
                        rli->group_master_log_name,
                        (ulong) rli->group_master_log_pos));
    mysql_mutex_unlock(&rli->data_lock);
    flush_relay_log_info(rli);
    
    /*
      Reset thd->variables.option_bits and sql_mode etc, because this could be the signal of
      a master's downgrade from 5.0 to 4.0.
      However, no need to reset description_event_for_exec: indeed, if the next
      master is 5.0 (even 5.0.1) we will soon get a Format_desc; if the next
      master is 4.0 then the events are in the slave's format (conversion).
    */
    set_slave_thread_options(thd);
    set_slave_thread_default_charset(thd, rli);
    thd->variables.sql_mode= global_system_variables.sql_mode;
    thd->variables.auto_increment_increment=
      thd->variables.auto_increment_offset= 1;
  }
  else
    rli->inc_event_relay_log_pos();


  DBUG_RETURN(0);
}


Log_event::enum_skip_reason
Rotate_log_event::do_shall_skip(Relay_log_info *rli)
{
  enum_skip_reason reason= Log_event::do_shall_skip(rli);

  switch (reason) {
  case Log_event::EVENT_SKIP_NOT:
  case Log_event::EVENT_SKIP_COUNT:
    return Log_event::EVENT_SKIP_NOT;

  case Log_event::EVENT_SKIP_IGNORE:
    return Log_event::EVENT_SKIP_IGNORE;
  }
  DBUG_ASSERT(0);
  return Log_event::EVENT_SKIP_NOT;             // To keep compiler happy
}

#endif


/**************************************************************************
	Intvar_log_event methods
**************************************************************************/

/*
  Intvar_log_event::pack_info()
*/

#if defined(HAVE_REPLICATION) && !defined(MYSQL_CLIENT)
void Intvar_log_event::pack_info(Protocol *protocol)
{
  char buf[256], *pos;
  pos= strmake(buf, get_var_type_name(), sizeof(buf)-23);
  *pos++= '=';
  pos= longlong10_to_str(val, pos, -10);
  protocol->store(buf, (uint) (pos-buf), &my_charset_bin);
}
#endif


/*
  Intvar_log_event::Intvar_log_event()
*/

Intvar_log_event::Intvar_log_event(const char* buf,
                                   const Format_description_log_event* description_event)
  :Log_event(buf, description_event)
{
  /* The Post-Header is empty. The Varible Data part begins immediately. */
  buf+= description_event->common_header_len +
    description_event->post_header_len[INTVAR_EVENT-1];
  type= buf[I_TYPE_OFFSET];
  val= uint8korr(buf+I_VAL_OFFSET);
}


/*
  Intvar_log_event::get_var_type_name()
*/

const char* Intvar_log_event::get_var_type_name()
{
  switch(type) {
  case LAST_INSERT_ID_EVENT: return "LAST_INSERT_ID";
  case INSERT_ID_EVENT: return "INSERT_ID";
  default: /* impossible */ return "UNKNOWN";
  }
}


/*
  Intvar_log_event::write()
*/

#ifndef MYSQL_CLIENT
bool Intvar_log_event::write(IO_CACHE* file)
{
  uchar buf[9];
  buf[I_TYPE_OFFSET]= (uchar) type;
  int8store(buf + I_VAL_OFFSET, val);
  return (write_header(file, sizeof(buf)) ||
          my_b_safe_write(file, buf, sizeof(buf)));
}
#endif


/*
  Intvar_log_event::print()
*/

#ifdef MYSQL_CLIENT
void Intvar_log_event::print(FILE* file, PRINT_EVENT_INFO* print_event_info)
{
  char llbuff[22];
  const char *msg;
  LINT_INIT(msg);
  Write_on_release_cache cache(&print_event_info->head_cache, file,
                               Write_on_release_cache::FLUSH_F);

  if (!print_event_info->short_form)
  {
    print_header(&cache, print_event_info, FALSE);
    my_b_printf(&cache, "\tIntvar\n");
  }

  my_b_printf(&cache, "SET ");
  switch (type) {
  case LAST_INSERT_ID_EVENT:
    msg="LAST_INSERT_ID";
    break;
  case INSERT_ID_EVENT:
    msg="INSERT_ID";
    break;
  case INVALID_INT_EVENT:
  default: // cannot happen
    msg="INVALID_INT";
    break;
  }
  my_b_printf(&cache, "%s=%s%s\n",
              msg, llstr(val,llbuff), print_event_info->delimiter);
}
#endif


#if defined(HAVE_REPLICATION)&& !defined(MYSQL_CLIENT)

/*
  Intvar_log_event::do_apply_event()
*/

int Intvar_log_event::do_apply_event(Relay_log_info const *rli)
{
  /*
    We are now in a statement until the associated query log event has
    been processed.
   */
  const_cast<Relay_log_info*>(rli)->set_flag(Relay_log_info::IN_STMT);

  if (rli->deferred_events_collecting)
    return rli->deferred_events->add(this);

  switch (type) {
  case LAST_INSERT_ID_EVENT:
    thd->stmt_depends_on_first_successful_insert_id_in_prev_stmt= 1;
    thd->first_successful_insert_id_in_prev_stmt= val;
    break;
  case INSERT_ID_EVENT:
    thd->force_one_auto_inc_interval(val);
    break;
  }
  return 0;
}

int Intvar_log_event::do_update_pos(Relay_log_info *rli)
{
  rli->inc_event_relay_log_pos();
  return 0;
}


Log_event::enum_skip_reason
Intvar_log_event::do_shall_skip(Relay_log_info *rli)
{
  /*
    It is a common error to set the slave skip counter to 1 instead of
    2 when recovering from an insert which used a auto increment,
    rand, or user var.  Therefore, if the slave skip counter is 1, we
    just say that this event should be skipped by ignoring it, meaning
    that we do not change the value of the slave skip counter since it
    will be decreased by the following insert event.
  */
  return continue_group(rli);
}

#endif


/**************************************************************************
  Rand_log_event methods
**************************************************************************/

#if defined(HAVE_REPLICATION) && !defined(MYSQL_CLIENT)
void Rand_log_event::pack_info(Protocol *protocol)
{
  char buf1[256], *pos;
  pos= strmov(buf1,"rand_seed1=");
  pos= int10_to_str((long) seed1, pos, 10);
  pos= strmov(pos, ",rand_seed2=");
  pos= int10_to_str((long) seed2, pos, 10);
  protocol->store(buf1, (uint) (pos-buf1), &my_charset_bin);
}
#endif


Rand_log_event::Rand_log_event(const char* buf,
                               const Format_description_log_event* description_event)
  :Log_event(buf, description_event)
{
  /* The Post-Header is empty. The Variable Data part begins immediately. */
  buf+= description_event->common_header_len +
    description_event->post_header_len[RAND_EVENT-1];
  seed1= uint8korr(buf+RAND_SEED1_OFFSET);
  seed2= uint8korr(buf+RAND_SEED2_OFFSET);
}


#ifndef MYSQL_CLIENT
bool Rand_log_event::write(IO_CACHE* file)
{
  uchar buf[16];
  int8store(buf + RAND_SEED1_OFFSET, seed1);
  int8store(buf + RAND_SEED2_OFFSET, seed2);
  return (write_header(file, sizeof(buf)) ||
          my_b_safe_write(file, buf, sizeof(buf)));
}
#endif


#ifdef MYSQL_CLIENT
void Rand_log_event::print(FILE* file, PRINT_EVENT_INFO* print_event_info)
{
  Write_on_release_cache cache(&print_event_info->head_cache, file,
                               Write_on_release_cache::FLUSH_F);

  char llbuff[22],llbuff2[22];
  if (!print_event_info->short_form)
  {
    print_header(&cache, print_event_info, FALSE);
    my_b_printf(&cache, "\tRand\n");
  }
  my_b_printf(&cache, "SET @@RAND_SEED1=%s, @@RAND_SEED2=%s%s\n",
              llstr(seed1, llbuff),llstr(seed2, llbuff2),
              print_event_info->delimiter);
}
#endif /* MYSQL_CLIENT */


#if defined(HAVE_REPLICATION) && !defined(MYSQL_CLIENT)
int Rand_log_event::do_apply_event(Relay_log_info const *rli)
{
  /*
    We are now in a statement until the associated query log event has
    been processed.
   */
  const_cast<Relay_log_info*>(rli)->set_flag(Relay_log_info::IN_STMT);

  if (rli->deferred_events_collecting)
    return rli->deferred_events->add(this);

  thd->rand.seed1= (ulong) seed1;
  thd->rand.seed2= (ulong) seed2;
  return 0;
}

int Rand_log_event::do_update_pos(Relay_log_info *rli)
{
  rli->inc_event_relay_log_pos();
  return 0;
}


Log_event::enum_skip_reason
Rand_log_event::do_shall_skip(Relay_log_info *rli)
{
  /*
    It is a common error to set the slave skip counter to 1 instead of
    2 when recovering from an insert which used a auto increment,
    rand, or user var.  Therefore, if the slave skip counter is 1, we
    just say that this event should be skipped by ignoring it, meaning
    that we do not change the value of the slave skip counter since it
    will be decreased by the following insert event.
  */
  return continue_group(rli);
}

/**
   Exec deferred Int-, Rand- and User- var events prefixing
   a Query-log-event event.

   @param thd THD handle

   @return false on success, true if a failure in an event applying occurred.
*/
bool slave_execute_deferred_events(THD *thd)
{
  bool res= false;
  Relay_log_info *rli= thd->rli_slave;

  DBUG_ASSERT(rli && (!rli->deferred_events_collecting || rli->deferred_events));

  if (!rli->deferred_events_collecting || rli->deferred_events->is_empty())
    return res;

  res= rli->deferred_events->execute(rli);

  return res;
}

#endif /* !MYSQL_CLIENT */


/**************************************************************************
  Xid_log_event methods
**************************************************************************/

#if defined(HAVE_REPLICATION) && !defined(MYSQL_CLIENT)
void Xid_log_event::pack_info(Protocol *protocol)
{
  char buf[128], *pos;
  pos= strmov(buf, "COMMIT /* xid=");
  pos= longlong10_to_str(xid, pos, 10);
  pos= strmov(pos, " */");
  protocol->store(buf, (uint) (pos-buf), &my_charset_bin);
}
#endif

/**
  @note
  It's ok not to use int8store here,
  as long as xid_t::set(ulonglong) and
  xid_t::get_my_xid doesn't do it either.
  We don't care about actual values of xids as long as
  identical numbers compare identically
*/

Xid_log_event::
Xid_log_event(const char* buf,
              const Format_description_log_event *description_event)
  :Log_event(buf, description_event)
{
  /* The Post-Header is empty. The Variable Data part begins immediately. */
  buf+= description_event->common_header_len +
    description_event->post_header_len[XID_EVENT-1];
  memcpy((char*) &xid, buf, sizeof(xid));
}


#ifndef MYSQL_CLIENT
bool Xid_log_event::write(IO_CACHE* file)
{
  DBUG_EXECUTE_IF("do_not_write_xid", return 0;);
  return write_header(file, sizeof(xid)) ||
         my_b_safe_write(file, (uchar*) &xid, sizeof(xid));
}
#endif


#ifdef MYSQL_CLIENT
void Xid_log_event::print(FILE* file, PRINT_EVENT_INFO* print_event_info)
{
  Write_on_release_cache cache(&print_event_info->head_cache, file,
                               Write_on_release_cache::FLUSH_F);

  if (!print_event_info->short_form)
  {
    char buf[64];
    longlong10_to_str(xid, buf, 10);

    print_header(&cache, print_event_info, FALSE);
    my_b_printf(&cache, "\tXid = %s\n", buf);
  }
  my_b_printf(&cache, "COMMIT%s\n", print_event_info->delimiter);
}
#endif /* MYSQL_CLIENT */


#if defined(HAVE_REPLICATION) && !defined(MYSQL_CLIENT)
int Xid_log_event::do_apply_event(Relay_log_info const *rli)
{
  bool res;
  /* For a slave Xid_log_event is COMMIT */
  general_log_print(thd, COM_QUERY,
                    "COMMIT /* implicit, from Xid_log_event */");
  res= trans_commit(thd); /* Automatically rolls back on error. */
  thd->mdl_context.release_transactional_locks();

  /*
    Increment the global status commit count variable
  */
  status_var_increment(thd->status_var.com_stat[SQLCOM_COMMIT]);

  return res;
}

Log_event::enum_skip_reason
Xid_log_event::do_shall_skip(Relay_log_info *rli)
{
  DBUG_ENTER("Xid_log_event::do_shall_skip");
  if (rli->slave_skip_counter > 0) {
    thd->variables.option_bits&= ~OPTION_BEGIN;
    DBUG_RETURN(Log_event::EVENT_SKIP_COUNT);
  }
  DBUG_RETURN(Log_event::do_shall_skip(rli));
}
#endif /* !MYSQL_CLIENT */


/**************************************************************************
  User_var_log_event methods
**************************************************************************/

#if defined(HAVE_REPLICATION) && !defined(MYSQL_CLIENT)
void User_var_log_event::pack_info(Protocol* protocol)
{
  char *buf= 0;
  char quoted_id[1 + FN_REFLEN * 2 + 2];// quoted identifier
  int id_len= my_strmov_quoted_identifier(this->thd, quoted_id, name, 0);
  quoted_id[id_len]= '\0';
  uint val_offset= 2 + id_len;
  uint event_len= val_offset;

  if (is_null)
  {
    if (!(buf= (char*) my_malloc(val_offset + 5, MYF(MY_WME))))
      return;
    strmov(buf + val_offset, "NULL");
    event_len= val_offset + 4;
  }
  else
  {
    switch (type) {
    case REAL_RESULT:
      double real_val;
      float8get(real_val, val);
      if (!(buf= (char*) my_malloc(val_offset + MY_GCVT_MAX_FIELD_WIDTH + 1,
                                   MYF(MY_WME))))
        return;
      event_len+= my_gcvt(real_val, MY_GCVT_ARG_DOUBLE, MY_GCVT_MAX_FIELD_WIDTH,
                          buf + val_offset, NULL);
      break;
    case INT_RESULT:
      if (!(buf= (char*) my_malloc(val_offset + 22, MYF(MY_WME))))
        return;
      event_len= longlong10_to_str(uint8korr(val), buf + val_offset, 
                                   ((flags & User_var_log_event::UNSIGNED_F) ? 
                                    10 : -10))-buf;
      break;
    case DECIMAL_RESULT:
    {
      if (!(buf= (char*) my_malloc(val_offset + DECIMAL_MAX_STR_LENGTH,
                                   MYF(MY_WME))))
        return;
      String str(buf+val_offset, DECIMAL_MAX_STR_LENGTH, &my_charset_bin);
      my_decimal dec;
      binary2my_decimal(E_DEC_FATAL_ERROR, (uchar*) (val+2), &dec, val[0],
                        val[1]);
      my_decimal2string(E_DEC_FATAL_ERROR, &dec, 0, 0, 0, &str);
      event_len= str.length() + val_offset;
      break;
    } 
    case STRING_RESULT:
      /* 15 is for 'COLLATE' and other chars */
      buf= (char*) my_malloc(event_len+val_len*2+1+2*MY_CS_NAME_SIZE+15,
                             MYF(MY_WME));
      CHARSET_INFO *cs;
      if (!buf)
        return;
      if (!(cs= get_charset(charset_number, MYF(0))))
      {
        strmov(buf+val_offset, "???");
        event_len+= 3;
      }
      else
      {
        char *p= strxmov(buf + val_offset, "_", cs->csname, " ", NullS);
        p= str_to_hex(p, val, val_len);
        p= strxmov(p, " COLLATE ", cs->name, NullS);
        event_len= p-buf;
      }
      break;
    case ROW_RESULT:
    default:
      DBUG_ASSERT(1);
      return;
    }
  }
  buf[0]= '@';
  memcpy(buf + 1, quoted_id, id_len);
  buf[1 + id_len]= '=';
  protocol->store(buf, event_len, &my_charset_bin);
  my_free(buf);
}
#endif /* !MYSQL_CLIENT */


User_var_log_event::
User_var_log_event(const char* buf, uint event_len,
                   const Format_description_log_event* description_event)
  :Log_event(buf, description_event)
#ifndef MYSQL_CLIENT
  , deferred(false)
#endif
{
  bool error= false;
  const char* buf_start= buf;
  /* The Post-Header is empty. The Variable Data part begins immediately. */
  const char *start= buf;
  buf+= description_event->common_header_len +
    description_event->post_header_len[USER_VAR_EVENT-1];
  name_len= uint4korr(buf);
  name= (char *) buf + UV_NAME_LEN_SIZE;

  /*
    We don't know yet is_null value, so we must assume that name_len
    may have the bigger value possible, is_null= True and there is no
    payload for val, or even that name_len is 0.
  */
  if (!valid_buffer_range<uint>(name_len, buf_start, name,
                                event_len - UV_VAL_IS_NULL))
  {
    error= true;
    goto err;
  }

  buf+= UV_NAME_LEN_SIZE + name_len;
  is_null= (bool) *buf;
  flags= User_var_log_event::UNDEF_F;    // defaults to UNDEF_F
  if (is_null)
  {
    type= STRING_RESULT;
    charset_number= my_charset_bin.number;
    val_len= 0;
    val= 0;  
  }
  else
  {
    if (!valid_buffer_range<uint>(UV_VAL_IS_NULL + UV_VAL_TYPE_SIZE
                                  + UV_CHARSET_NUMBER_SIZE + UV_VAL_LEN_SIZE,
                                  buf_start, buf, event_len))
    {
      error= true;
      goto err;
    }

    type= (Item_result) buf[UV_VAL_IS_NULL];
    charset_number= uint4korr(buf + UV_VAL_IS_NULL + UV_VAL_TYPE_SIZE);
    val_len= uint4korr(buf + UV_VAL_IS_NULL + UV_VAL_TYPE_SIZE +
                       UV_CHARSET_NUMBER_SIZE);
    val= (char *) (buf + UV_VAL_IS_NULL + UV_VAL_TYPE_SIZE +
                   UV_CHARSET_NUMBER_SIZE + UV_VAL_LEN_SIZE);

    if (!valid_buffer_range<uint>(val_len, buf_start, val, event_len))
    {
      error= true;
      goto err;
    }

    /**
      We need to check if this is from an old server
      that did not pack information for flags.
      We do this by checking if there are extra bytes
      after the packed value. If there are we take the
      extra byte and it's value is assumed to contain
      the flags value.

      Old events will not have this extra byte, thence,
      we keep the flags set to UNDEF_F.
    */
    uint bytes_read= ((val + val_len) - start);
    DBUG_ASSERT(bytes_read==data_written || 
                bytes_read==(data_written-1));
    if ((data_written - bytes_read) > 0)
    {
      flags= (uint) *(buf + UV_VAL_IS_NULL + UV_VAL_TYPE_SIZE +
                    UV_CHARSET_NUMBER_SIZE + UV_VAL_LEN_SIZE +
                    val_len);
    }
  }

err:
  if (error)
    name= 0;
}


#ifndef MYSQL_CLIENT
bool User_var_log_event::write(IO_CACHE* file)
{
  char buf[UV_NAME_LEN_SIZE];
  char buf1[UV_VAL_IS_NULL + UV_VAL_TYPE_SIZE + 
	    UV_CHARSET_NUMBER_SIZE + UV_VAL_LEN_SIZE];
  uchar buf2[max(8, DECIMAL_MAX_FIELD_SIZE + 2)], *pos= buf2;
  uint unsigned_len= 0;
  uint buf1_length;
  ulong event_length;

  int4store(buf, name_len);
  
  if ((buf1[0]= is_null))
  {
    buf1_length= 1;
    val_len= 0;                                 // Length of 'pos'
  }    
  else
  {
    buf1[1]= type;
    int4store(buf1 + 2, charset_number);

    switch (type) {
    case REAL_RESULT:
      float8store(buf2, *(double*) val);
      break;
    case INT_RESULT:
      int8store(buf2, *(longlong*) val);
      unsigned_len= 1;
      break;
    case DECIMAL_RESULT:
    {
      my_decimal *dec= (my_decimal *)val;
      dec->fix_buffer_pointer();
      buf2[0]= (char)(dec->intg + dec->frac);
      buf2[1]= (char)dec->frac;
      decimal2bin((decimal_t*)val, buf2+2, buf2[0], buf2[1]);
      val_len= decimal_bin_size(buf2[0], buf2[1]) + 2;
      break;
    }
    case STRING_RESULT:
      pos= (uchar*) val;
      break;
    case ROW_RESULT:
    default:
      DBUG_ASSERT(1);
      return 0;
    }
    int4store(buf1 + 2 + UV_CHARSET_NUMBER_SIZE, val_len);
    buf1_length= 10;
  }

  /* Length of the whole event */
  event_length= sizeof(buf)+ name_len + buf1_length + val_len + unsigned_len;

  return (write_header(file, event_length) ||
          my_b_safe_write(file, (uchar*) buf, sizeof(buf))   ||
          my_b_safe_write(file, (uchar*) name, name_len)     ||
          my_b_safe_write(file, (uchar*) buf1, buf1_length) ||
          my_b_safe_write(file, pos, val_len) ||
          my_b_safe_write(file, &flags, unsigned_len));
}
#endif


/*
  User_var_log_event::print()
*/

#ifdef MYSQL_CLIENT
void User_var_log_event::print(FILE* file, PRINT_EVENT_INFO* print_event_info)
{
  char quoted_id[1 + NAME_LEN * 2 + 2];// quoted length of the identifier
  int quoted_len= 0;
  Write_on_release_cache cache(&print_event_info->head_cache, file,
                               Write_on_release_cache::FLUSH_F);

  if (!print_event_info->short_form)
  {
    print_header(&cache, print_event_info, FALSE);
    my_b_printf(&cache, "\tUser_var\n");
  }

  my_b_printf(&cache, "SET @");
  quoted_len= my_strmov_quoted_identifier((char *) quoted_id,
                                          (const char *) name);
  quoted_id[quoted_len]= '\0';
  my_b_write(&cache, (uchar*) quoted_id, (uint) quoted_len);

  if (is_null)
  {
    my_b_printf(&cache, ":=NULL%s\n", print_event_info->delimiter);
  }
  else
  {
    switch (type) {
    case REAL_RESULT:
      double real_val;
      char real_buf[FMT_G_BUFSIZE(14)];
      float8get(real_val, val);
      sprintf(real_buf, "%.14g", real_val);
      my_b_printf(&cache, ":=%s%s\n", real_buf, print_event_info->delimiter);
      break;
    case INT_RESULT:
      char int_buf[22];
      longlong10_to_str(uint8korr(val), int_buf, 
                        ((flags & User_var_log_event::UNSIGNED_F) ? 10 : -10));
      my_b_printf(&cache, ":=%s%s\n", int_buf, print_event_info->delimiter);
      break;
    case DECIMAL_RESULT:
    {
      char str_buf[200];
      int str_len= sizeof(str_buf) - 1;
      int precision= (int)val[0];
      int scale= (int)val[1];
      decimal_digit_t dec_buf[10];
      decimal_t dec;
      dec.len= 10;
      dec.buf= dec_buf;

      bin2decimal((uchar*) val+2, &dec, precision, scale);
      decimal2string(&dec, str_buf, &str_len, 0, 0, 0);
      str_buf[str_len]= 0;
      my_b_printf(&cache, ":=%s%s\n", str_buf, print_event_info->delimiter);
      break;
    }
    case STRING_RESULT:
    {
      /*
        Let's express the string in hex. That's the most robust way. If we
        print it in character form instead, we need to escape it with
        character_set_client which we don't know (we will know it in 5.0, but
        in 4.1 we don't know it easily when we are printing
        User_var_log_event). Explanation why we would need to bother with
        character_set_client (quoting Bar):
        > Note, the parser doesn't switch to another unescaping mode after
        > it has met a character set introducer.
        > For example, if an SJIS client says something like:
        > SET @a= _ucs2 \0a\0b'
        > the string constant is still unescaped according to SJIS, not
        > according to UCS2.
      */
      char *hex_str;
      CHARSET_INFO *cs;

      hex_str= (char *)my_malloc(2*val_len+1+2,MYF(MY_WME)); // 2 hex digits / byte
      if (!hex_str)
        return;
      str_to_hex(hex_str, val, val_len);
      /*
        For proper behaviour when mysqlbinlog|mysql, we need to explicitely
        specify the variable's collation. It will however cause problems when
        people want to mysqlbinlog|mysql into another server not supporting the
        character set. But there's not much to do about this and it's unlikely.
      */
      if (!(cs= get_charset(charset_number, MYF(0))))
        /*
          Generate an unusable command (=> syntax error) is probably the best
          thing we can do here.
        */
        my_b_printf(&cache, ":=???%s\n", print_event_info->delimiter);
      else
        my_b_printf(&cache, ":=_%s %s COLLATE `%s`%s\n",
                    cs->csname, hex_str, cs->name,
                    print_event_info->delimiter);
      my_free(hex_str);
    }
      break;
    case ROW_RESULT:
    default:
      DBUG_ASSERT(1);
      return;
    }
  }
}
#endif


/*
  User_var_log_event::do_apply_event()
*/

#if defined(HAVE_REPLICATION) && !defined(MYSQL_CLIENT)
int User_var_log_event::do_apply_event(Relay_log_info const *rli)
{
  Item *it= 0;
  CHARSET_INFO *charset;

  if (rli->deferred_events_collecting)
  {
    set_deferred();
    return rli->deferred_events->add(this);
  }

  if (!(charset= get_charset(charset_number, MYF(MY_WME))))
    return 1;
  LEX_STRING user_var_name;
  user_var_name.str= name;
  user_var_name.length= name_len;
  double real_val;
  longlong int_val;

  /*
    We are now in a statement until the associated query log event has
    been processed.
   */
  const_cast<Relay_log_info*>(rli)->set_flag(Relay_log_info::IN_STMT);

  if (is_null)
  {
    it= new Item_null();
  }
  else
  {
    switch (type) {
    case REAL_RESULT:
      float8get(real_val, val);
      it= new Item_float(real_val, 0);
      val= (char*) &real_val;		// Pointer to value in native format
      val_len= 8;
      break;
    case INT_RESULT:
      int_val= (longlong) uint8korr(val);
      it= new Item_int(int_val);
      val= (char*) &int_val;		// Pointer to value in native format
      val_len= 8;
      break;
    case DECIMAL_RESULT:
    {
      Item_decimal *dec= new Item_decimal((uchar*) val+2, val[0], val[1]);
      it= dec;
      val= (char *)dec->val_decimal(NULL);
      val_len= sizeof(my_decimal);
      break;
    }
    case STRING_RESULT:
      it= new Item_string(val, val_len, charset);
      break;
    case ROW_RESULT:
    default:
      DBUG_ASSERT(1);
      return 0;
    }
  }

  Item_func_set_user_var *e= 
    new Item_func_set_user_var(user_var_name, it, false);
  /*
    Item_func_set_user_var can't substitute something else on its place =>
    0 can be passed as last argument (reference on item)

    Fix_fields() can fail, in which case a call of update_hash() might
    crash the server, so if fix fields fails, we just return with an
    error.
  */
  if (e->fix_fields(thd, 0))
    return 1;

  /*
    A variable can just be considered as a table with
    a single record and with a single column. Thus, like
    a column value, it could always have IMPLICIT derivation.
   */
  e->update_hash(val, val_len, type, charset, DERIVATION_IMPLICIT,
                 (flags & User_var_log_event::UNSIGNED_F));
  if (!is_deferred())
    free_root(thd->mem_root, 0);
<<<<<<< HEAD
=======
  else
    current_thd->query_id= sav_query_id; /* restore current query's context */
>>>>>>> 020dcec4

  return 0;
}

int User_var_log_event::do_update_pos(Relay_log_info *rli)
{
  rli->inc_event_relay_log_pos();
  return 0;
}

Log_event::enum_skip_reason
User_var_log_event::do_shall_skip(Relay_log_info *rli)
{
  /*
    It is a common error to set the slave skip counter to 1 instead
    of 2 when recovering from an insert which used a auto increment,
    rand, or user var.  Therefore, if the slave skip counter is 1, we
    just say that this event should be skipped by ignoring it, meaning
    that we do not change the value of the slave skip counter since it
    will be decreased by the following insert event.
  */
  return continue_group(rli);
}
#endif /* !MYSQL_CLIENT */


/**************************************************************************
  Slave_log_event methods
**************************************************************************/

#ifdef HAVE_REPLICATION
#ifdef MYSQL_CLIENT
void Unknown_log_event::print(FILE* file_arg, PRINT_EVENT_INFO* print_event_info)
{
  Write_on_release_cache cache(&print_event_info->head_cache, file_arg);

  if (print_event_info->short_form)
    return;
  print_header(&cache, print_event_info, FALSE);
  my_b_printf(&cache, "\n# %s", "Unknown event\n");
}
#endif  

#ifndef MYSQL_CLIENT
void Slave_log_event::pack_info(Protocol *protocol)
{
  char buf[256+HOSTNAME_LENGTH], *pos;
  pos= strmov(buf, "host=");
  pos= strnmov(pos, master_host, HOSTNAME_LENGTH);
  pos= strmov(pos, ",port=");
  pos= int10_to_str((long) master_port, pos, 10);
  pos= strmov(pos, ",log=");
  pos= strmov(pos, master_log);
  pos= strmov(pos, ",pos=");
  pos= longlong10_to_str(master_pos, pos, 10);
  protocol->store(buf, pos-buf, &my_charset_bin);
}
#endif /* !MYSQL_CLIENT */


#ifndef MYSQL_CLIENT
/**
  @todo
  re-write this better without holding both locks at the same time
*/
Slave_log_event::Slave_log_event(THD* thd_arg,
				 Relay_log_info* rli)
  :Log_event(thd_arg, 0, 0) , mem_pool(0), master_host(0)
{
  DBUG_ENTER("Slave_log_event");
  if (!rli->inited)				// QQ When can this happen ?
    DBUG_VOID_RETURN;

  Master_info* mi = rli->mi;
  // TODO: re-write this better without holding both locks at the same time
  mysql_mutex_lock(&mi->data_lock);
  mysql_mutex_lock(&rli->data_lock);
  master_host_len = strlen(mi->host);
  master_log_len = strlen(rli->group_master_log_name);
  // on OOM, just do not initialize the structure and print the error
  if ((mem_pool = (char*)my_malloc(get_data_size() + 1,
                                   MYF(MY_WME))))
  {
    master_host = mem_pool + SL_MASTER_HOST_OFFSET ;
    memcpy(master_host, mi->host, master_host_len + 1);
    master_log = master_host + master_host_len + 1;
    memcpy(master_log, rli->group_master_log_name, master_log_len + 1);
    master_port = mi->port;
    master_pos = rli->group_master_log_pos;
    DBUG_PRINT("info", ("master_log: %s  pos: %lu", master_log,
                        (ulong) master_pos));
  }
  else
    sql_print_error("Out of memory while recording slave event");
  mysql_mutex_unlock(&rli->data_lock);
  mysql_mutex_unlock(&mi->data_lock);
  DBUG_VOID_RETURN;
}
#endif /* !MYSQL_CLIENT */


Slave_log_event::~Slave_log_event()
{
  my_free(mem_pool);
}


#ifdef MYSQL_CLIENT
void Slave_log_event::print(FILE* file, PRINT_EVENT_INFO* print_event_info)
{
  Write_on_release_cache cache(&print_event_info->head_cache, file);

  char llbuff[22];
  if (print_event_info->short_form)
    return;
  print_header(&cache, print_event_info, FALSE);
  my_b_printf(&cache, "\n\
Slave: master_host: '%s'  master_port: %d  master_log: '%s'  master_pos: %s\n",
	  master_host, master_port, master_log, llstr(master_pos, llbuff));
}
#endif /* MYSQL_CLIENT */


int Slave_log_event::get_data_size()
{
  return master_host_len + master_log_len + 1 + SL_MASTER_HOST_OFFSET;
}


#ifndef MYSQL_CLIENT
bool Slave_log_event::write(IO_CACHE* file)
{
  ulong event_length= get_data_size();
  int8store(mem_pool + SL_MASTER_POS_OFFSET, master_pos);
  int2store(mem_pool + SL_MASTER_PORT_OFFSET, master_port);
  // log and host are already there

  return (write_header(file, event_length) ||
          my_b_safe_write(file, (uchar*) mem_pool, event_length));
}
#endif


void Slave_log_event::init_from_mem_pool(int data_size)
{
  master_pos = uint8korr(mem_pool + SL_MASTER_POS_OFFSET);
  master_port = uint2korr(mem_pool + SL_MASTER_PORT_OFFSET);
  master_host = mem_pool + SL_MASTER_HOST_OFFSET;
  master_host_len = (uint) strlen(master_host);
  // safety
  master_log = master_host + master_host_len + 1;
  if (master_log > mem_pool + data_size)
  {
    master_host = 0;
    return;
  }
  master_log_len = (uint) strlen(master_log);
}


/** This code is not used, so has not been updated to be format-tolerant. */
/* We are using description_event so that slave does not crash on Log_event
  constructor */
Slave_log_event::Slave_log_event(const char* buf, 
                                 uint event_len,
                                 const Format_description_log_event* description_event)
  :Log_event(buf,description_event),mem_pool(0),master_host(0)
{
  if (event_len < LOG_EVENT_HEADER_LEN)
    return;
  event_len -= LOG_EVENT_HEADER_LEN;
  if (!(mem_pool = (char*) my_malloc(event_len + 1, MYF(MY_WME))))
    return;
  memcpy(mem_pool, buf + LOG_EVENT_HEADER_LEN, event_len);
  mem_pool[event_len] = 0;
  init_from_mem_pool(event_len);
}


#ifndef MYSQL_CLIENT
int Slave_log_event::do_apply_event(Relay_log_info const *rli)
{
  if (mysql_bin_log.is_open())
    return mysql_bin_log.write(this);
  return 0;
}
#endif /* !MYSQL_CLIENT */


/**************************************************************************
	Stop_log_event methods
**************************************************************************/

/*
  Stop_log_event::print()
*/

#ifdef MYSQL_CLIENT
void Stop_log_event::print(FILE* file, PRINT_EVENT_INFO* print_event_info)
{
  Write_on_release_cache cache(&print_event_info->head_cache, file,
                               Write_on_release_cache::FLUSH_F);

  if (print_event_info->short_form)
    return;

  print_header(&cache, print_event_info, FALSE);
  my_b_printf(&cache, "\tStop\n");
}
#endif /* MYSQL_CLIENT */


#ifndef MYSQL_CLIENT
/*
  The master stopped.  We used to clean up all temporary tables but
  this is useless as, as the master has shut down properly, it has
  written all DROP TEMPORARY TABLE (prepared statements' deletion is
  TODO only when we binlog prep stmts).  We used to clean up
  slave_load_tmpdir, but this is useless as it has been cleared at the
  end of LOAD DATA INFILE.  So we have nothing to do here.  The place
  were we must do this cleaning is in
  Start_log_event_v3::do_apply_event(), not here. Because if we come
  here, the master was sane.
*/
int Stop_log_event::do_update_pos(Relay_log_info *rli)
{
  /*
    We do not want to update master_log pos because we get a rotate event
    before stop, so by now group_master_log_name is set to the next log.
    If we updated it, we will have incorrect master coordinates and this
    could give false triggers in MASTER_POS_WAIT() that we have reached
    the target position when in fact we have not.
  */
  if (thd->variables.option_bits & OPTION_BEGIN)
    rli->inc_event_relay_log_pos();
  else
  {
    rli->inc_group_relay_log_pos(0);
    flush_relay_log_info(rli);
  }
  return 0;
}

#endif /* !MYSQL_CLIENT */
#endif /* HAVE_REPLICATION */


/**************************************************************************
	Create_file_log_event methods
**************************************************************************/

/*
  Create_file_log_event ctor
*/

#ifndef MYSQL_CLIENT
Create_file_log_event::
Create_file_log_event(THD* thd_arg, sql_exchange* ex,
		      const char* db_arg, const char* table_name_arg,
                      List<Item>& fields_arg,
                      bool is_concurrent_arg,
                      enum enum_duplicates handle_dup,
                      bool ignore,
		      uchar* block_arg, uint block_len_arg, bool using_trans)
  :Load_log_event(thd_arg, ex, db_arg, table_name_arg, fields_arg,
                  is_concurrent_arg,
                  handle_dup, ignore, using_trans),
   fake_base(0), block(block_arg), event_buf(0), block_len(block_len_arg),
   file_id(thd_arg->file_id = mysql_bin_log.next_file_id())
{
  DBUG_ENTER("Create_file_log_event");
  sql_ex.force_new_format();
  DBUG_VOID_RETURN;
}


/*
  Create_file_log_event::write_data_body()
*/

bool Create_file_log_event::write_data_body(IO_CACHE* file)
{
  bool res;
  if ((res= Load_log_event::write_data_body(file)) || fake_base)
    return res;
  return (my_b_safe_write(file, (uchar*) "", 1) ||
          my_b_safe_write(file, (uchar*) block, block_len));
}


/*
  Create_file_log_event::write_data_header()
*/

bool Create_file_log_event::write_data_header(IO_CACHE* file)
{
  bool res;
  uchar buf[CREATE_FILE_HEADER_LEN];
  if ((res= Load_log_event::write_data_header(file)) || fake_base)
    return res;
  int4store(buf + CF_FILE_ID_OFFSET, file_id);
  return my_b_safe_write(file, buf, CREATE_FILE_HEADER_LEN) != 0;
}


/*
  Create_file_log_event::write_base()
*/

bool Create_file_log_event::write_base(IO_CACHE* file)
{
  bool res;
  fake_base= 1;                                 // pretend we are Load event
  res= write(file);
  fake_base= 0;
  return res;
}

#endif /* !MYSQL_CLIENT */

/*
  Create_file_log_event ctor
*/

Create_file_log_event::Create_file_log_event(const char* buf, uint len,
                                             const Format_description_log_event* description_event)
  :Load_log_event(buf,0,description_event),fake_base(0),block(0),inited_from_old(0)
{
  DBUG_ENTER("Create_file_log_event::Create_file_log_event(char*,...)");
  uint block_offset;
  uint header_len= description_event->common_header_len;
  uint8 load_header_len= description_event->post_header_len[LOAD_EVENT-1];
  uint8 create_file_header_len= description_event->post_header_len[CREATE_FILE_EVENT-1];
  if (!(event_buf= (char*) my_memdup(buf, len, MYF(MY_WME))) ||
      copy_log_event(event_buf,len,
                     ((buf[EVENT_TYPE_OFFSET] == LOAD_EVENT) ?
                      load_header_len + header_len :
                      (fake_base ? (header_len+load_header_len) :
                       (header_len+load_header_len) +
                       create_file_header_len)),
                     description_event))
    DBUG_VOID_RETURN;
  if (description_event->binlog_version!=1)
  {
    file_id= uint4korr(buf + 
                       header_len +
		       load_header_len + CF_FILE_ID_OFFSET);
    /*
      Note that it's ok to use get_data_size() below, because it is computed
      with values we have already read from this event (because we called
      copy_log_event()); we are not using slave's format info to decode
      master's format, we are really using master's format info.
      Anyway, both formats should be identical (except the common_header_len)
      as these Load events are not changed between 4.0 and 5.0 (as logging of
      LOAD DATA INFILE does not use Load_log_event in 5.0).

      The + 1 is for \0 terminating fname  
    */
    block_offset= (description_event->common_header_len +
                   Load_log_event::get_data_size() +
                   create_file_header_len + 1);
    if (len < block_offset)
      DBUG_VOID_RETURN;
    block = (uchar*)buf + block_offset;
    block_len = len - block_offset;
  }
  else
  {
    sql_ex.force_new_format();
    inited_from_old = 1;
  }
  DBUG_VOID_RETURN;
}


/*
  Create_file_log_event::print()
*/

#ifdef MYSQL_CLIENT
void Create_file_log_event::print(FILE* file, PRINT_EVENT_INFO* print_event_info,
				  bool enable_local)
{
  Write_on_release_cache cache(&print_event_info->head_cache, file);

  if (print_event_info->short_form)
  {
    if (enable_local && check_fname_outside_temp_buf())
      Load_log_event::print(file, print_event_info);
    return;
  }

  if (enable_local)
  {
    Load_log_event::print(file, print_event_info,
			  !check_fname_outside_temp_buf());
    /**
      reduce the size of io cache so that the write function is called
      for every call to my_b_printf().
     */
    DBUG_EXECUTE_IF ("simulate_create_event_write_error",
                     {(&cache)->write_pos= (&cache)->write_end;
                     DBUG_SET("+d,simulate_file_write_error");});
    /*
      That one is for "file_id: etc" below: in mysqlbinlog we want the #, in
      SHOW BINLOG EVENTS we don't.
     */
    my_b_printf(&cache, "#");
  }

  my_b_printf(&cache, " file_id: %d  block_len: %d\n", file_id, block_len);
}


void Create_file_log_event::print(FILE* file, PRINT_EVENT_INFO* print_event_info)
{
  print(file, print_event_info, 0);
}
#endif /* MYSQL_CLIENT */


/*
  Create_file_log_event::pack_info()
*/

#if defined(HAVE_REPLICATION) && !defined(MYSQL_CLIENT)
void Create_file_log_event::pack_info(Protocol *protocol)
{
  char buf[NAME_LEN*2 + 30 + 21*2], *pos;
  pos= strmov(buf, "db=");
  memcpy(pos, db, db_len);
  pos= strmov(pos + db_len, ";table=");
  memcpy(pos, table_name, table_name_len);
  pos= strmov(pos + table_name_len, ";file_id=");
  pos= int10_to_str((long) file_id, pos, 10);
  pos= strmov(pos, ";block_len=");
  pos= int10_to_str((long) block_len, pos, 10);
  protocol->store(buf, (uint) (pos-buf), &my_charset_bin);
}
#endif /* defined(HAVE_REPLICATION) && !defined(MYSQL_CLIENT) */


/**
  Create_file_log_event::do_apply_event()
  Constructor for Create_file_log_event to intantiate an event
  from the relay log on the slave.

  @retval
    0           Success
  @retval
    1           Failure
*/

#if defined(HAVE_REPLICATION) && !defined(MYSQL_CLIENT)
int Create_file_log_event::do_apply_event(Relay_log_info const *rli)
{
  char proc_info[17+FN_REFLEN+10], *fname_buf;
  char *ext;
  int fd = -1;
  IO_CACHE file;
  int error = 1;

  bzero((char*)&file, sizeof(file));
  fname_buf= strmov(proc_info, "Making temp file ");
  ext= slave_load_file_stem(fname_buf, file_id, server_id, ".info");
  thd_proc_info(thd, proc_info);
  /* old copy may exist already */
  mysql_file_delete(key_file_log_event_info, fname_buf, MYF(0));
  if ((fd= mysql_file_create(key_file_log_event_info,
                             fname_buf, CREATE_MODE,
                             O_WRONLY | O_BINARY | O_EXCL | O_NOFOLLOW,
                             MYF(MY_WME))) < 0 ||
      init_io_cache(&file, fd, IO_SIZE, WRITE_CACHE, (my_off_t)0, 0,
		    MYF(MY_WME|MY_NABP)))
  {
    rli->report(ERROR_LEVEL, my_errno,
                "Error in Create_file event: could not open file '%s'",
                fname_buf);
    goto err;
  }
  
  // a trick to avoid allocating another buffer
  fname= fname_buf;
  fname_len= (uint) (strmov(ext, ".data") - fname);
  if (write_base(&file))
  {
    strmov(ext, ".info"); // to have it right in the error message
    rli->report(ERROR_LEVEL, my_errno,
                "Error in Create_file event: could not write to file '%s'",
                fname_buf);
    goto err;
  }
  end_io_cache(&file);
  mysql_file_close(fd, MYF(0));
  
  // fname_buf now already has .data, not .info, because we did our trick
  /* old copy may exist already */
  mysql_file_delete(key_file_log_event_data, fname_buf, MYF(0));
  if ((fd= mysql_file_create(key_file_log_event_data,
                             fname_buf, CREATE_MODE,
                             O_WRONLY | O_BINARY | O_EXCL | O_NOFOLLOW,
                             MYF(MY_WME))) < 0)
  {
    rli->report(ERROR_LEVEL, my_errno,
                "Error in Create_file event: could not open file '%s'",
                fname_buf);
    goto err;
  }
  if (mysql_file_write(fd, (uchar*) block, block_len, MYF(MY_WME+MY_NABP)))
  {
    rli->report(ERROR_LEVEL, my_errno,
                "Error in Create_file event: write to '%s' failed",
                fname_buf);
    goto err;
  }
  error=0;					// Everything is ok

err:
  if (error)
    end_io_cache(&file);
  if (fd >= 0)
    mysql_file_close(fd, MYF(0));
  thd_proc_info(thd, 0);
  return error != 0;
}
#endif /* defined(HAVE_REPLICATION) && !defined(MYSQL_CLIENT) */


/**************************************************************************
	Append_block_log_event methods
**************************************************************************/

/*
  Append_block_log_event ctor
*/

#ifndef MYSQL_CLIENT  
Append_block_log_event::Append_block_log_event(THD *thd_arg,
                                               const char *db_arg,
					       uchar *block_arg,
					       uint block_len_arg,
					       bool using_trans)
  :Log_event(thd_arg,0, using_trans), block(block_arg),
   block_len(block_len_arg), file_id(thd_arg->file_id), db(db_arg)
{
}
#endif


/*
  Append_block_log_event ctor
*/

Append_block_log_event::Append_block_log_event(const char* buf, uint len,
                                               const Format_description_log_event* description_event)
  :Log_event(buf, description_event),block(0)
{
  DBUG_ENTER("Append_block_log_event::Append_block_log_event(char*,...)");
  uint8 common_header_len= description_event->common_header_len; 
  uint8 append_block_header_len=
    description_event->post_header_len[APPEND_BLOCK_EVENT-1];
  uint total_header_len= common_header_len+append_block_header_len;
  if (len < total_header_len)
    DBUG_VOID_RETURN;
  file_id= uint4korr(buf + common_header_len + AB_FILE_ID_OFFSET);
  block= (uchar*)buf + total_header_len;
  block_len= len - total_header_len;
  DBUG_VOID_RETURN;
}


/*
  Append_block_log_event::write()
*/

#ifndef MYSQL_CLIENT
bool Append_block_log_event::write(IO_CACHE* file)
{
  uchar buf[APPEND_BLOCK_HEADER_LEN];
  int4store(buf + AB_FILE_ID_OFFSET, file_id);
  return (write_header(file, APPEND_BLOCK_HEADER_LEN + block_len) ||
          my_b_safe_write(file, buf, APPEND_BLOCK_HEADER_LEN) ||
	  my_b_safe_write(file, (uchar*) block, block_len));
}
#endif


/*
  Append_block_log_event::print()
*/

#ifdef MYSQL_CLIENT  
void Append_block_log_event::print(FILE* file,
				   PRINT_EVENT_INFO* print_event_info)
{
  Write_on_release_cache cache(&print_event_info->head_cache, file);

  if (print_event_info->short_form)
    return;
  print_header(&cache, print_event_info, FALSE);
  my_b_printf(&cache, "\n#%s: file_id: %d  block_len: %d\n",
              get_type_str(), file_id, block_len);
}
#endif /* MYSQL_CLIENT */


/*
  Append_block_log_event::pack_info()
*/

#if defined(HAVE_REPLICATION) && !defined(MYSQL_CLIENT)
void Append_block_log_event::pack_info(Protocol *protocol)
{
  char buf[256];
  size_t length;
  length= my_snprintf(buf, sizeof(buf), ";file_id=%u;block_len=%u",
                      file_id, block_len);
  protocol->store(buf, length, &my_charset_bin);
}


/*
  Append_block_log_event::get_create_or_append()
*/

int Append_block_log_event::get_create_or_append() const
{
  return 0; /* append to the file, fail if not exists */
}

/*
  Append_block_log_event::do_apply_event()
*/

int Append_block_log_event::do_apply_event(Relay_log_info const *rli)
{
  char proc_info[17+FN_REFLEN+10], *fname= proc_info+17;
  int fd;
  int error = 1;
  DBUG_ENTER("Append_block_log_event::do_apply_event");

  fname= strmov(proc_info, "Making temp file ");
  slave_load_file_stem(fname, file_id, server_id, ".data");
  thd_proc_info(thd, proc_info);
  if (get_create_or_append())
  {
    /*
      Usually lex_start() is called by mysql_parse(), but we need it here
      as the present method does not call mysql_parse().
    */
    lex_start(thd);
    mysql_reset_thd_for_next_command(thd);
    /* old copy may exist already */
    mysql_file_delete(key_file_log_event_data, fname, MYF(0));
    if ((fd= mysql_file_create(key_file_log_event_data,
                               fname, CREATE_MODE,
                               O_WRONLY | O_BINARY | O_EXCL | O_NOFOLLOW,
                               MYF(MY_WME))) < 0)
    {
      rli->report(ERROR_LEVEL, my_errno,
                  "Error in %s event: could not create file '%s'",
                  get_type_str(), fname);
      goto err;
    }
  }
  else if ((fd= mysql_file_open(key_file_log_event_data,
                                fname,
                                O_WRONLY | O_APPEND | O_BINARY | O_NOFOLLOW,
                                MYF(MY_WME))) < 0)
  {
    rli->report(ERROR_LEVEL, my_errno,
                "Error in %s event: could not open file '%s'",
                get_type_str(), fname);
    goto err;
  }

  DBUG_EXECUTE_IF("remove_slave_load_file_before_write",
                  {
                    my_delete_allow_opened(fname, MYF(0));
                  });

  if (mysql_file_write(fd, (uchar*) block, block_len, MYF(MY_WME+MY_NABP)))
  {
    rli->report(ERROR_LEVEL, my_errno,
                "Error in %s event: write to '%s' failed",
                get_type_str(), fname);
    goto err;
  }
  error=0;

err:
  if (fd >= 0)
    mysql_file_close(fd, MYF(0));
  thd_proc_info(thd, 0);
  DBUG_RETURN(error);
}
#endif


/**************************************************************************
	Delete_file_log_event methods
**************************************************************************/

/*
  Delete_file_log_event ctor
*/

#ifndef MYSQL_CLIENT
Delete_file_log_event::Delete_file_log_event(THD *thd_arg, const char* db_arg,
					     bool using_trans)
  :Log_event(thd_arg, 0, using_trans), file_id(thd_arg->file_id), db(db_arg)
{
}
#endif

/*
  Delete_file_log_event ctor
*/

Delete_file_log_event::Delete_file_log_event(const char* buf, uint len,
                                             const Format_description_log_event* description_event)
  :Log_event(buf, description_event),file_id(0)
{
  uint8 common_header_len= description_event->common_header_len;
  uint8 delete_file_header_len= description_event->post_header_len[DELETE_FILE_EVENT-1];
  if (len < (uint)(common_header_len + delete_file_header_len))
    return;
  file_id= uint4korr(buf + common_header_len + DF_FILE_ID_OFFSET);
}


/*
  Delete_file_log_event::write()
*/

#ifndef MYSQL_CLIENT
bool Delete_file_log_event::write(IO_CACHE* file)
{
 uchar buf[DELETE_FILE_HEADER_LEN];
 int4store(buf + DF_FILE_ID_OFFSET, file_id);
 return (write_header(file, sizeof(buf)) ||
         my_b_safe_write(file, buf, sizeof(buf)));
}
#endif


/*
  Delete_file_log_event::print()
*/

#ifdef MYSQL_CLIENT  
void Delete_file_log_event::print(FILE* file,
				  PRINT_EVENT_INFO* print_event_info)
{
  Write_on_release_cache cache(&print_event_info->head_cache, file);

  if (print_event_info->short_form)
    return;
  print_header(&cache, print_event_info, FALSE);
  my_b_printf(&cache, "\n#Delete_file: file_id=%u\n", file_id);
}
#endif /* MYSQL_CLIENT */

/*
  Delete_file_log_event::pack_info()
*/

#if defined(HAVE_REPLICATION) && !defined(MYSQL_CLIENT)
void Delete_file_log_event::pack_info(Protocol *protocol)
{
  char buf[64];
  size_t length;
  length= my_snprintf(buf, sizeof(buf), ";file_id=%u", (uint) file_id);
  protocol->store(buf, length, &my_charset_bin);
}
#endif

/*
  Delete_file_log_event::do_apply_event()
*/

#if defined(HAVE_REPLICATION) && !defined(MYSQL_CLIENT)
int Delete_file_log_event::do_apply_event(Relay_log_info const *rli)
{
  char fname[FN_REFLEN+10];
  char *ext= slave_load_file_stem(fname, file_id, server_id, ".data");
  mysql_file_delete(key_file_log_event_data, fname, MYF(MY_WME));
  strmov(ext, ".info");
  mysql_file_delete(key_file_log_event_info, fname, MYF(MY_WME));
  return 0;
}
#endif /* defined(HAVE_REPLICATION) && !defined(MYSQL_CLIENT) */


/**************************************************************************
	Execute_load_log_event methods
**************************************************************************/

/*
  Execute_load_log_event ctor
*/

#ifndef MYSQL_CLIENT  
Execute_load_log_event::Execute_load_log_event(THD *thd_arg,
                                               const char* db_arg,
					       bool using_trans)
  :Log_event(thd_arg, 0, using_trans), file_id(thd_arg->file_id), db(db_arg)
{
}
#endif
  

/*
  Execute_load_log_event ctor
*/

Execute_load_log_event::Execute_load_log_event(const char* buf, uint len,
                                               const Format_description_log_event* description_event)
  :Log_event(buf, description_event), file_id(0)
{
  uint8 common_header_len= description_event->common_header_len;
  uint8 exec_load_header_len= description_event->post_header_len[EXEC_LOAD_EVENT-1];
  if (len < (uint)(common_header_len+exec_load_header_len))
    return;
  file_id= uint4korr(buf + common_header_len + EL_FILE_ID_OFFSET);
}


/*
  Execute_load_log_event::write()
*/

#ifndef MYSQL_CLIENT
bool Execute_load_log_event::write(IO_CACHE* file)
{
  uchar buf[EXEC_LOAD_HEADER_LEN];
  int4store(buf + EL_FILE_ID_OFFSET, file_id);
  return (write_header(file, sizeof(buf)) || 
          my_b_safe_write(file, buf, sizeof(buf)));
}
#endif


/*
  Execute_load_log_event::print()
*/

#ifdef MYSQL_CLIENT  
void Execute_load_log_event::print(FILE* file,
				   PRINT_EVENT_INFO* print_event_info)
{
  Write_on_release_cache cache(&print_event_info->head_cache, file);

  if (print_event_info->short_form)
    return;
  print_header(&cache, print_event_info, FALSE);
  my_b_printf(&cache, "\n#Exec_load: file_id=%d\n",
              file_id);
}
#endif

/*
  Execute_load_log_event::pack_info()
*/

#if defined(HAVE_REPLICATION) && !defined(MYSQL_CLIENT)
void Execute_load_log_event::pack_info(Protocol *protocol)
{
  char buf[64];
  size_t length;
  length= my_snprintf(buf, sizeof(buf), ";file_id=%u", (uint) file_id);
  protocol->store(buf, length, &my_charset_bin);
}


/*
  Execute_load_log_event::do_apply_event()
*/

int Execute_load_log_event::do_apply_event(Relay_log_info const *rli)
{
  char fname[FN_REFLEN+10];
  char *ext;
  int fd;
  int error= 1;
  IO_CACHE file;
  Load_log_event *lev= 0;

  ext= slave_load_file_stem(fname, file_id, server_id, ".info");
  if ((fd= mysql_file_open(key_file_log_event_info,
                           fname, O_RDONLY | O_BINARY | O_NOFOLLOW,
                           MYF(MY_WME))) < 0 ||
      init_io_cache(&file, fd, IO_SIZE, READ_CACHE, (my_off_t)0, 0,
		    MYF(MY_WME|MY_NABP)))
  {
    rli->report(ERROR_LEVEL, my_errno,
                "Error in Exec_load event: could not open file '%s'",
                fname);
    goto err;
  }
  if (!(lev = (Load_log_event*)Log_event::read_log_event(&file,
                                                         (mysql_mutex_t*)0,
                                                         rli->relay_log.description_event_for_exec)) ||
      lev->get_type_code() != NEW_LOAD_EVENT)
  {
    rli->report(ERROR_LEVEL, 0, "Error in Exec_load event: "
                    "file '%s' appears corrupted", fname);
    goto err;
  }

  lev->thd = thd;
  /*
    lev->do_apply_event should use rli only for errors i.e. should
    not advance rli's position.

    lev->do_apply_event is the place where the table is loaded (it
    calls mysql_load()).
  */

  const_cast<Relay_log_info*>(rli)->future_group_master_log_pos= log_pos;
  if (lev->do_apply_event(0,rli,1)) 
  {
    /*
      We want to indicate the name of the file that could not be loaded
      (SQL_LOADxxx).
      But as we are here we are sure the error is in rli->last_slave_error and
      rli->last_slave_errno (example of error: duplicate entry for key), so we
      don't want to overwrite it with the filename.
      What we want instead is add the filename to the current error message.
    */
    char *tmp= my_strdup(rli->last_error().message, MYF(MY_WME));
    if (tmp)
    {
      rli->report(ERROR_LEVEL, rli->last_error().number,
                  "%s. Failed executing load from '%s'", tmp, fname);
      my_free(tmp);
    }
    goto err;
  }
  /*
    We have an open file descriptor to the .info file; we need to close it
    or Windows will refuse to delete the file in mysql_file_delete().
  */
  if (fd >= 0)
  {
    mysql_file_close(fd, MYF(0));
    end_io_cache(&file);
    fd= -1;
  }
  mysql_file_delete(key_file_log_event_info, fname, MYF(MY_WME));
  memcpy(ext, ".data", 6);
  mysql_file_delete(key_file_log_event_data, fname, MYF(MY_WME));
  error = 0;

err:
  delete lev;
  if (fd >= 0)
  {
    mysql_file_close(fd, MYF(0));
    end_io_cache(&file);
  }
  return error;
}

#endif /* defined(HAVE_REPLICATION) && !defined(MYSQL_CLIENT) */


/**************************************************************************
	Begin_load_query_log_event methods
**************************************************************************/

#ifndef MYSQL_CLIENT
Begin_load_query_log_event::
Begin_load_query_log_event(THD* thd_arg, const char* db_arg, uchar* block_arg,
                           uint block_len_arg, bool using_trans)
  :Append_block_log_event(thd_arg, db_arg, block_arg, block_len_arg,
                          using_trans)
{
   file_id= thd_arg->file_id= mysql_bin_log.next_file_id();
}
#endif


Begin_load_query_log_event::
Begin_load_query_log_event(const char* buf, uint len,
                           const Format_description_log_event* desc_event)
  :Append_block_log_event(buf, len, desc_event)
{
}


#if defined( HAVE_REPLICATION) && !defined(MYSQL_CLIENT)
int Begin_load_query_log_event::get_create_or_append() const
{
  return 1; /* create the file */
}
#endif /* defined( HAVE_REPLICATION) && !defined(MYSQL_CLIENT) */


#if !defined(MYSQL_CLIENT) && defined(HAVE_REPLICATION)
Log_event::enum_skip_reason
Begin_load_query_log_event::do_shall_skip(Relay_log_info *rli)
{
  /*
    If the slave skip counter is 1, then we should not start executing
    on the next event.
  */
  return continue_group(rli);
}
#endif


/**************************************************************************
	Execute_load_query_log_event methods
**************************************************************************/


#ifndef MYSQL_CLIENT
Execute_load_query_log_event::
Execute_load_query_log_event(THD *thd_arg, const char* query_arg,
                             ulong query_length_arg, uint fn_pos_start_arg,
                             uint fn_pos_end_arg,
                             enum_load_dup_handling dup_handling_arg,
                             bool using_trans, bool direct, bool suppress_use,
                             int errcode):
  Query_log_event(thd_arg, query_arg, query_length_arg, using_trans, direct,
                  suppress_use, errcode),
  file_id(thd_arg->file_id), fn_pos_start(fn_pos_start_arg),
  fn_pos_end(fn_pos_end_arg), dup_handling(dup_handling_arg)
{
}
#endif /* !MYSQL_CLIENT */


Execute_load_query_log_event::
Execute_load_query_log_event(const char* buf, uint event_len,
                             const Format_description_log_event* desc_event):
  Query_log_event(buf, event_len, desc_event, EXECUTE_LOAD_QUERY_EVENT),
  file_id(0), fn_pos_start(0), fn_pos_end(0)
{
  if (!Query_log_event::is_valid())
    return;

  buf+= desc_event->common_header_len;

  fn_pos_start= uint4korr(buf + ELQ_FN_POS_START_OFFSET);
  fn_pos_end= uint4korr(buf + ELQ_FN_POS_END_OFFSET);
  dup_handling= (enum_load_dup_handling)(*(buf + ELQ_DUP_HANDLING_OFFSET));

  if (fn_pos_start > q_len || fn_pos_end > q_len ||
      dup_handling > LOAD_DUP_REPLACE)
    return;

  file_id= uint4korr(buf + ELQ_FILE_ID_OFFSET);
}


ulong Execute_load_query_log_event::get_post_header_size_for_derived()
{
  return EXECUTE_LOAD_QUERY_EXTRA_HEADER_LEN;
}


#ifndef MYSQL_CLIENT
bool
Execute_load_query_log_event::write_post_header_for_derived(IO_CACHE* file)
{
  uchar buf[EXECUTE_LOAD_QUERY_EXTRA_HEADER_LEN];
  int4store(buf, file_id);
  int4store(buf + 4, fn_pos_start);
  int4store(buf + 4 + 4, fn_pos_end);
  *(buf + 4 + 4 + 4)= (uchar) dup_handling;
  return my_b_safe_write(file, buf, EXECUTE_LOAD_QUERY_EXTRA_HEADER_LEN);
}
#endif


#ifdef MYSQL_CLIENT
void Execute_load_query_log_event::print(FILE* file,
                                         PRINT_EVENT_INFO* print_event_info)
{
  print(file, print_event_info, 0);
}

/**
  Prints the query as LOAD DATA LOCAL and with rewritten filename.
*/
void Execute_load_query_log_event::print(FILE* file,
                                         PRINT_EVENT_INFO* print_event_info,
                                         const char *local_fname)
{
  Write_on_release_cache cache(&print_event_info->head_cache, file);

  print_query_header(&cache, print_event_info);
  /**
    reduce the size of io cache so that the write function is called
    for every call to my_b_printf().
   */
  DBUG_EXECUTE_IF ("simulate_execute_event_write_error",
                   {(&cache)->write_pos= (&cache)->write_end;
                   DBUG_SET("+d,simulate_file_write_error");});

  if (local_fname)
  {
    my_b_write(&cache, (uchar*) query, fn_pos_start);
    my_b_printf(&cache, " LOCAL INFILE \'");
    my_b_printf(&cache, "%s", local_fname);
    my_b_printf(&cache, "\'");
    if (dup_handling == LOAD_DUP_REPLACE)
      my_b_printf(&cache, " REPLACE");
    my_b_printf(&cache, " INTO");
    my_b_write(&cache, (uchar*) query + fn_pos_end, q_len-fn_pos_end);
    my_b_printf(&cache, "\n%s\n", print_event_info->delimiter);
  }
  else
  {
    my_b_write(&cache, (uchar*) query, q_len);
    my_b_printf(&cache, "\n%s\n", print_event_info->delimiter);
  }

  if (!print_event_info->short_form)
    my_b_printf(&cache, "# file_id: %d \n", file_id);
}
#endif


#if defined(HAVE_REPLICATION) && !defined(MYSQL_CLIENT)
void Execute_load_query_log_event::pack_info(Protocol *protocol)
{
  char *buf, *pos;
  if (!(buf= (char*) my_malloc(9 + (db_len * 2) + 2 + q_len + 10 + 21,
                               MYF(MY_WME))))
    return;
  pos= buf;
  if (db && db_len)
  {
    /*
      Statically allocates room to store '\0' and an identifier
      that may have NAME_LEN * 2 due to quoting and there are
      two quoting characters that wrap them.
    */
    char quoted_db[1 + NAME_LEN * 2 + 2];// quoted length of the identifier
    size_t size= 0;
    size= my_strmov_quoted_identifier(this->thd, quoted_db, db, 0);
    pos= strmov(buf, "use ");
    memcpy(pos, quoted_db, size);
    pos= strmov(pos + size, "; ");
  }
  if (query && q_len)
  {
    memcpy(pos, query, q_len);
    pos+= q_len;
  }
  pos= strmov(pos, " ;file_id=");
  pos= int10_to_str((long) file_id, pos, 10);
  protocol->store(buf, pos-buf, &my_charset_bin);
  my_free(buf);
}


int
Execute_load_query_log_event::do_apply_event(Relay_log_info const *rli)
{
  char *p;
  char *buf;
  char *fname;
  char *fname_end;
  int error;

  buf= (char*) my_malloc(q_len + 1 - (fn_pos_end - fn_pos_start) +
                         (FN_REFLEN + 10) + 10 + 8 + 5, MYF(MY_WME));

  DBUG_EXECUTE_IF("LOAD_DATA_INFILE_has_fatal_error", my_free(buf); buf= NULL;);

  /* Replace filename and LOCAL keyword in query before executing it */
  if (buf == NULL)
  {
    rli->report(ERROR_LEVEL, ER_SLAVE_FATAL_ERROR,
                ER(ER_SLAVE_FATAL_ERROR), "Not enough memory");
    return 1;
  }

  p= buf;
  memcpy(p, query, fn_pos_start);
  p+= fn_pos_start;
  fname= (p= strmake(p, STRING_WITH_LEN(" INFILE \'")));
  p= slave_load_file_stem(p, file_id, server_id, ".data");
  fname_end= p= strend(p);                      // Safer than p=p+5
  *(p++)='\'';
  switch (dup_handling) {
  case LOAD_DUP_IGNORE:
    p= strmake(p, STRING_WITH_LEN(" IGNORE"));
    break;
  case LOAD_DUP_REPLACE:
    p= strmake(p, STRING_WITH_LEN(" REPLACE"));
    break;
  default:
    /* Ordinary load data */
    break;
  }
  p= strmake(p, STRING_WITH_LEN(" INTO "));
  p= strmake(p, query+fn_pos_end, q_len-fn_pos_end);

  error= Query_log_event::do_apply_event(rli, buf, p-buf);

  /* Forging file name for deletion in same buffer */
  *fname_end= 0;

  /*
    If there was an error the slave is going to stop, leave the
    file so that we can re-execute this event at START SLAVE.
  */
  if (!error)
    mysql_file_delete(key_file_log_event_data, fname, MYF(MY_WME));

  my_free(buf);
  return error;
}
#endif


/**************************************************************************
	sql_ex_info methods
**************************************************************************/

/*
  sql_ex_info::write_data()
*/

bool sql_ex_info::write_data(IO_CACHE* file)
{
  if (new_format())
  {
    return (write_str(file, field_term, (uint) field_term_len) ||
	    write_str(file, enclosed,   (uint) enclosed_len) ||
	    write_str(file, line_term,  (uint) line_term_len) ||
	    write_str(file, line_start, (uint) line_start_len) ||
	    write_str(file, escaped,    (uint) escaped_len) ||
	    my_b_safe_write(file,(uchar*) &opt_flags,1));
  }
  else
  {
    /**
      @todo This is sensitive to field padding. We should write a
      char[7], not an old_sql_ex. /sven
    */
    old_sql_ex old_ex;
    old_ex.field_term= *field_term;
    old_ex.enclosed=   *enclosed;
    old_ex.line_term=  *line_term;
    old_ex.line_start= *line_start;
    old_ex.escaped=    *escaped;
    old_ex.opt_flags=  opt_flags;
    old_ex.empty_flags=empty_flags;
    return my_b_safe_write(file, (uchar*) &old_ex, sizeof(old_ex)) != 0;
  }
}


/*
  sql_ex_info::init()
*/

const char *sql_ex_info::init(const char *buf, const char *buf_end,
                              bool use_new_format)
{
  cached_new_format = use_new_format;
  if (use_new_format)
  {
    empty_flags=0;
    /*
      The code below assumes that buf will not disappear from
      under our feet during the lifetime of the event. This assumption
      holds true in the slave thread if the log is in new format, but is not
      the case when we have old format because we will be reusing net buffer
      to read the actual file before we write out the Create_file event.
    */
    if (read_str(&buf, buf_end, &field_term, &field_term_len) ||
        read_str(&buf, buf_end, &enclosed,   &enclosed_len) ||
        read_str(&buf, buf_end, &line_term,  &line_term_len) ||
        read_str(&buf, buf_end, &line_start, &line_start_len) ||
        read_str(&buf, buf_end, &escaped,    &escaped_len))
      return 0;
    opt_flags = *buf++;
  }
  else
  {
    field_term_len= enclosed_len= line_term_len= line_start_len= escaped_len=1;
    field_term = buf++;			// Use first byte in string
    enclosed=	 buf++;
    line_term=   buf++;
    line_start=  buf++;
    escaped=     buf++;
    opt_flags =  *buf++;
    empty_flags= *buf++;
    if (empty_flags & FIELD_TERM_EMPTY)
      field_term_len=0;
    if (empty_flags & ENCLOSED_EMPTY)
      enclosed_len=0;
    if (empty_flags & LINE_TERM_EMPTY)
      line_term_len=0;
    if (empty_flags & LINE_START_EMPTY)
      line_start_len=0;
    if (empty_flags & ESCAPED_EMPTY)
      escaped_len=0;
  }
  return buf;
}

#ifndef MCP_WL5353
#ifndef DBUG_OFF
#ifndef MYSQL_CLIENT
static uchar dbug_extra_row_data_val= 0;

/**
   set_extra_data

   Called during self-test to generate various
   self-consistent binlog row event extra
   thread data structures which can be checked
   when reading the binlog.

   @param arr  Buffer to use
*/
const uchar* set_extra_data(uchar* arr)
{
  uchar val= (dbug_extra_row_data_val++) %
    (EXTRA_ROW_INFO_MAX_PAYLOAD + 1); /* 0 .. MAX_PAYLOAD + 1 */
  arr[EXTRA_ROW_INFO_LEN_OFFSET]= val + EXTRA_ROW_INFO_HDR_BYTES;
  arr[EXTRA_ROW_INFO_FORMAT_OFFSET]= val;
  for (uchar i=0; i<val; i++)
    arr[EXTRA_ROW_INFO_HDR_BYTES+i]= val;

  return arr;
}

#endif // #ifndef MYSQL_CLIENT

/**
   check_extra_data

   Called during self-test to check that
   binlog row event extra data is self-
   consistent as defined by the set_extra_data
   function above.

   Will assert(false) if not.

   @param extra_row_data
*/
void check_extra_data(uchar* extra_row_data)
{
  assert(extra_row_data);
  uint16 len= extra_row_data[EXTRA_ROW_INFO_LEN_OFFSET];
  uint8 val= len - EXTRA_ROW_INFO_HDR_BYTES;
  assert(extra_row_data[EXTRA_ROW_INFO_FORMAT_OFFSET] == val);
  for (uint16 i= 0; i < val; i++)
  {
    assert(extra_row_data[EXTRA_ROW_INFO_HDR_BYTES + i] == val);
  }
}

#endif  // #ifndef DBUG_OFF
#endif  // #ifndef MCP_WL5353

/**************************************************************************
	Rows_log_event member functions
**************************************************************************/

#ifndef MYSQL_CLIENT
Rows_log_event::Rows_log_event(THD *thd_arg, TABLE *tbl_arg, ulong tid,
                               MY_BITMAP const *cols, bool is_transactional
#ifndef MCP_WL5353
                               ,Log_event_type event_type,
                               const uchar* extra_row_info
#endif
                               )
  : Log_event(thd_arg, 0, is_transactional),
    m_row_count(0),
    m_table(tbl_arg),
    m_table_id(tid),
    m_width(tbl_arg ? tbl_arg->s->fields : 1),
    m_rows_buf(0), m_rows_cur(0), m_rows_end(0), m_flags(0),
#ifndef MCP_WL5353
    m_type(event_type), m_extra_row_data(0)
#endif
#ifdef HAVE_REPLICATION
    , m_curr_row(NULL), m_curr_row_end(NULL), m_key(NULL)
#endif
{
  /*
    We allow a special form of dummy event when the table, and cols
    are null and the table id is ~0UL.  This is a temporary
    solution, to be able to terminate a started statement in the
    binary log: the extraneous events will be removed in the future.
   */
  DBUG_ASSERT((tbl_arg && tbl_arg->s && tid != ~0UL) ||
              (!tbl_arg && !cols && tid == ~0UL));

  if (thd_arg->variables.option_bits & OPTION_NO_FOREIGN_KEY_CHECKS)
      set_flags(NO_FOREIGN_KEY_CHECKS_F);
  if (thd_arg->variables.option_bits & OPTION_RELAXED_UNIQUE_CHECKS)
      set_flags(RELAXED_UNIQUE_CHECKS_F);
#ifndef MCP_WL5353
#ifndef DBUG_OFF
  uchar extra_data[255];
  DBUG_EXECUTE_IF("extra_row_data_set",
                  /* Set extra row data to a known value */
                  extra_row_info = set_extra_data(extra_data););
#endif
  if (extra_row_info)
  {
    /* Copy Extra data from thd into new event */
    uint8 extra_data_len= extra_row_info[EXTRA_ROW_INFO_LEN_OFFSET];
    assert(extra_data_len >= EXTRA_ROW_INFO_HDR_BYTES);

    m_extra_row_data= (uchar*) my_malloc(extra_data_len, MYF(MY_WME));

    if (likely(m_extra_row_data != NULL))
    {
      memcpy(m_extra_row_data, extra_row_info,
             extra_data_len);
    }
  }
#endif

  /* if bitmap_init fails, caught in is_valid() */
  if (likely(!bitmap_init(&m_cols,
                          m_width <= sizeof(m_bitbuf)*8 ? m_bitbuf : NULL,
                          m_width,
                          false)))
  {
    /* Cols can be zero if this is a dummy binrows event */
    if (likely(cols != NULL))
    {
      memcpy(m_cols.bitmap, cols->bitmap, no_bytes_in_map(cols));
      create_last_word_mask(&m_cols);
    }
  }
  else
  {
    // Needed because bitmap_init() does not set it to null on failure
    m_cols.bitmap= 0;
  }
}
#endif

Rows_log_event::Rows_log_event(const char *buf, uint event_len,
                               Log_event_type event_type,
                               const Format_description_log_event
                               *description_event)
  : Log_event(buf, description_event),
    m_row_count(0),
#ifndef MYSQL_CLIENT
    m_table(NULL),
#endif
    m_table_id(0), m_rows_buf(0), m_rows_cur(0), m_rows_end(0),
#ifndef MCP_WL5353
    m_type(event_type), m_extra_row_data(0)
#endif
#if !defined(MYSQL_CLIENT) && defined(HAVE_REPLICATION)
    , m_curr_row(NULL), m_curr_row_end(NULL), m_key(NULL)
#endif
{
  DBUG_ENTER("Rows_log_event::Rows_log_event(const char*,...)");
  uint8 const common_header_len= description_event->common_header_len;
  uint8 const post_header_len= description_event->post_header_len[event_type-1];

  DBUG_PRINT("enter",("event_len: %u  common_header_len: %d  "
		      "post_header_len: %d",
		      event_len, common_header_len,
		      post_header_len));

  const char *post_start= buf + common_header_len;
  post_start+= RW_MAPID_OFFSET;
  if (post_header_len == 6)
  {
    /* Master is of an intermediate source tree before 5.1.4. Id is 4 bytes */
    m_table_id= uint4korr(post_start);
    post_start+= 4;
  }
  else
  {
    m_table_id= (ulong) uint6korr(post_start);
    post_start+= RW_FLAGS_OFFSET;
  }

  m_flags= uint2korr(post_start);
#ifndef MCP_WL5353
  post_start+= 2;

  uint16 var_header_len= 0;
  if (post_header_len == ROWS_HEADER_LEN_V2)
  {
    /*
       Have variable length header, check length,
       which includes length bytes
    */
    var_header_len= uint2korr(post_start);
    assert(var_header_len >= 2);
    var_header_len-= 2;

    /* Iterate over var-len header, extracting 'chunks' */
    const char* start= post_start + 2;
    const char* end= start + var_header_len;
    for (const char* pos= start; pos < end;)
    {
      switch(*pos++)
      {
      case RW_V_EXTRAINFO_TAG:
      {
        /* Have an 'extra info' section, read it in */
        assert((end - pos) >= EXTRA_ROW_INFO_HDR_BYTES);
        uint8 infoLen= pos[EXTRA_ROW_INFO_LEN_OFFSET];
        assert((end - pos) >= infoLen);
        /* Just store/use the first tag of this type, skip others */
        if (likely(!m_extra_row_data))
        {
          m_extra_row_data= (uchar*) my_malloc(infoLen,
                                               MYF(MY_WME));
          if (likely(m_extra_row_data != NULL))
          {
            memcpy(m_extra_row_data, pos, infoLen);
          }
          DBUG_EXECUTE_IF("extra_row_data_check",
                          /* Check extra data has expected value */
                          check_extra_data(m_extra_row_data););
        }
        pos+= infoLen;
        break;
      }
      default:
        /* Unknown code, we will not understand anything further here */
        pos= end; /* Break loop */
      }
    }
  }
#endif

  uchar const *const var_start=
    (const uchar *)buf + common_header_len + post_header_len
#ifndef MCP_WL5353
    + var_header_len
#endif
    ;
  uchar const *const ptr_width= var_start;
  uchar *ptr_after_width= (uchar*) ptr_width;
  DBUG_PRINT("debug", ("Reading from %p", ptr_after_width));
  m_width = net_field_length(&ptr_after_width);
  DBUG_PRINT("debug", ("m_width=%lu", m_width));
  /* if bitmap_init fails, catched in is_valid() */
  if (likely(!bitmap_init(&m_cols,
                          m_width <= sizeof(m_bitbuf)*8 ? m_bitbuf : NULL,
                          m_width,
                          false)))
  {
    DBUG_PRINT("debug", ("Reading from %p", ptr_after_width));
    memcpy(m_cols.bitmap, ptr_after_width, (m_width + 7) / 8);
    create_last_word_mask(&m_cols);
    ptr_after_width+= (m_width + 7) / 8;
    DBUG_DUMP("m_cols", (uchar*) m_cols.bitmap, no_bytes_in_map(&m_cols));
  }
  else
  {
    // Needed because bitmap_init() does not set it to null on failure
    m_cols.bitmap= NULL;
    DBUG_VOID_RETURN;
  }

  m_cols_ai.bitmap= m_cols.bitmap; /* See explanation in is_valid() */

  if ((event_type == UPDATE_ROWS_EVENT)
#ifndef MCP_WL5353
      ||
      (event_type == UPDATE_ROWS_EVENT_V1)
#endif
      )
  {
    DBUG_PRINT("debug", ("Reading from %p", ptr_after_width));

    /* if bitmap_init fails, caught in is_valid() */
    if (likely(!bitmap_init(&m_cols_ai,
                            m_width <= sizeof(m_bitbuf_ai)*8 ? m_bitbuf_ai : NULL,
                            m_width,
                            false)))
    {
      DBUG_PRINT("debug", ("Reading from %p", ptr_after_width));
      memcpy(m_cols_ai.bitmap, ptr_after_width, (m_width + 7) / 8);
      create_last_word_mask(&m_cols_ai);
      ptr_after_width+= (m_width + 7) / 8;
      DBUG_DUMP("m_cols_ai", (uchar*) m_cols_ai.bitmap,
                no_bytes_in_map(&m_cols_ai));
    }
    else
    {
      // Needed because bitmap_init() does not set it to null on failure
      m_cols_ai.bitmap= 0;
      DBUG_VOID_RETURN;
    }
  }

  const uchar* const ptr_rows_data= (const uchar*) ptr_after_width;

  size_t const data_size= event_len - (ptr_rows_data - (const uchar *) buf);
  DBUG_PRINT("info",("m_table_id: %lu  m_flags: %d  m_width: %lu  data_size: %lu",
                     m_table_id, m_flags, m_width, (ulong) data_size));

  m_rows_buf= (uchar*) my_malloc(data_size, MYF(MY_WME));
  if (likely((bool)m_rows_buf))
  {
#if !defined(MYSQL_CLIENT) && defined(HAVE_REPLICATION)
    m_curr_row= m_rows_buf;
#endif
    m_rows_end= m_rows_buf + data_size;
    m_rows_cur= m_rows_end;
    memcpy(m_rows_buf, ptr_rows_data, data_size);
  }
  else
    m_cols.bitmap= 0; // to not free it

  DBUG_VOID_RETURN;
}

Rows_log_event::~Rows_log_event()
{
  if (m_cols.bitmap == m_bitbuf) // no my_malloc happened
    m_cols.bitmap= 0; // so no my_free in bitmap_free
  bitmap_free(&m_cols); // To pair with bitmap_init().
  my_free(m_rows_buf);
<<<<<<< HEAD
#ifndef MCP_WL5353
  my_free((uchar*)m_extra_row_data);
#endif
=======
>>>>>>> 020dcec4
}

int Rows_log_event::get_data_size()
{
#ifndef MCP_WL5353
  int const type_code= get_general_type_code();
#else
  int const type_code= get_type_code();
#endif

  uchar buf[sizeof(m_width) + 1];
  uchar *end= net_store_length(buf, m_width);

  DBUG_EXECUTE_IF("old_row_based_repl_4_byte_map_id_master",
                  return 6 + no_bytes_in_map(&m_cols) + (end - buf) +
                  (type_code == UPDATE_ROWS_EVENT ? no_bytes_in_map(&m_cols_ai) : 0) +
                  (m_rows_cur - m_rows_buf););
#ifndef MCP_WL5353
  bool is_v2_event= get_type_code() > DELETE_ROWS_EVENT_V1;
  int data_size= 0;

  if (is_v2_event)
  {
    data_size= ROWS_HEADER_LEN_V2 +
      (m_extra_row_data ?
       RW_V_TAG_LEN + m_extra_row_data[EXTRA_ROW_INFO_LEN_OFFSET]:
       0);
  }
  else
  {
    data_size= ROWS_HEADER_LEN_V1;
  }
#else
  int data_size= ROWS_HEADER_LEN;
#endif
  data_size+= no_bytes_in_map(&m_cols);
  data_size+= (uint) (end - buf);

  if (type_code == UPDATE_ROWS_EVENT)
    data_size+= no_bytes_in_map(&m_cols_ai);

  data_size+= (uint) (m_rows_cur - m_rows_buf);
  return data_size; 
}


#ifndef MYSQL_CLIENT
int Rows_log_event::do_add_row_data(uchar *row_data, size_t length)
{
  /*
    When the table has a primary key, we would probably want, by default, to
    log only the primary key value instead of the entire "before image". This
    would save binlog space. TODO
  */
  DBUG_ENTER("Rows_log_event::do_add_row_data");
  DBUG_PRINT("enter", ("row_data: 0x%lx  length: %lu", (ulong) row_data,
                       (ulong) length));
  /*
    Don't print debug messages when running valgrind since they can
    trigger false warnings.
   */
#ifndef HAVE_purify
  DBUG_DUMP("row_data", row_data, min(length, 32));
#endif

  DBUG_ASSERT(m_rows_buf <= m_rows_cur);
  DBUG_ASSERT(!m_rows_buf || (m_rows_end && m_rows_buf < m_rows_end));
  DBUG_ASSERT(m_rows_cur <= m_rows_end);

  /* The cast will always work since m_rows_cur <= m_rows_end */
  if (static_cast<size_t>(m_rows_end - m_rows_cur) <= length)
  {
    size_t const block_size= 1024;
    my_ptrdiff_t const cur_size= m_rows_cur - m_rows_buf;
    my_ptrdiff_t const new_alloc= 
        block_size * ((cur_size + length + block_size - 1) / block_size);

    uchar* const new_buf= (uchar*)my_realloc((uchar*)m_rows_buf, (uint) new_alloc,
                                           MYF(MY_ALLOW_ZERO_PTR|MY_WME));
    if (unlikely(!new_buf))
      DBUG_RETURN(HA_ERR_OUT_OF_MEM);

    /* If the memory moved, we need to move the pointers */
    if (new_buf != m_rows_buf)
    {
      m_rows_buf= new_buf;
      m_rows_cur= m_rows_buf + cur_size;
    }

    /*
       The end pointer should always be changed to point to the end of
       the allocated memory.
    */
    m_rows_end= m_rows_buf + new_alloc;
  }

  DBUG_ASSERT(m_rows_cur + length <= m_rows_end);
  memcpy(m_rows_cur, row_data, length);
  m_rows_cur+= length;
  m_row_count++;
  DBUG_RETURN(0);
}
#endif

#if !defined(MYSQL_CLIENT) && defined(HAVE_REPLICATION)
int Rows_log_event::do_apply_event(Relay_log_info const *rli)
{
  DBUG_ENTER("Rows_log_event::do_apply_event(Relay_log_info*)");
  int error= 0;
  /*
    If m_table_id == ~0UL, then we have a dummy event that does not
    contain any data.  In that case, we just remove all tables in the
    tables_to_lock list, close the thread tables, and return with
    success.
   */
  if (m_table_id == ~0UL)
  {
    /*
       This one is supposed to be set: just an extra check so that
       nothing strange has happened.
     */
    DBUG_ASSERT(get_flags(STMT_END_F));

    const_cast<Relay_log_info*>(rli)->slave_close_thread_tables(thd);
    thd->clear_error();
    DBUG_RETURN(0);
  }

  /*
    'thd' has been set by exec_relay_log_event(), just before calling
    do_apply_event(). We still check here to prevent future coding
    errors.
  */
  DBUG_ASSERT(rli->sql_thd == thd);

  /*
    If there is no locks taken, this is the first binrow event seen
    after the table map events.  We should then lock all the tables
    used in the transaction and proceed with execution of the actual
    event.
  */
  if (!thd->lock)
  {
    /*
      Lock_tables() reads the contents of thd->lex, so they must be
      initialized.

      We also call the mysql_reset_thd_for_next_command(), since this
      is the logical start of the next "statement". Note that this
      call might reset the value of current_stmt_binlog_format, so
      we need to do any changes to that value after this function.
    */
    lex_start(thd);
    mysql_reset_thd_for_next_command(thd);
    /*
      The current statement is just about to begin and 
      has not yet modified anything. Note, all.modified is reset
      by mysql_reset_thd_for_next_command.
    */
    thd->transaction.stmt.modified_non_trans_table= FALSE;
    /*
      This is a row injection, so we flag the "statement" as
      such. Note that this code is called both when the slave does row
      injections and when the BINLOG statement is used to do row
      injections.
    */
    thd->lex->set_stmt_row_injection();

    /*
      There are a few flags that are replicated with each row event.
      Make sure to set/clear them before executing the main body of
      the event.
    */
    if (get_flags(NO_FOREIGN_KEY_CHECKS_F))
        thd->variables.option_bits|= OPTION_NO_FOREIGN_KEY_CHECKS;
    else
        thd->variables.option_bits&= ~OPTION_NO_FOREIGN_KEY_CHECKS;

    if (get_flags(RELAXED_UNIQUE_CHECKS_F))
        thd->variables.option_bits|= OPTION_RELAXED_UNIQUE_CHECKS;
<<<<<<< HEAD
    else
        thd->variables.option_bits&= ~OPTION_RELAXED_UNIQUE_CHECKS;
#ifndef MCP_WL5353
    if (m_extra_row_data)
      thd->binlog_row_event_extra_data = m_extra_row_data;
    else
      thd->binlog_row_event_extra_data = NULL;
#endif

=======
    else
        thd->variables.option_bits&= ~OPTION_RELAXED_UNIQUE_CHECKS;
>>>>>>> 020dcec4
    /* A small test to verify that objects have consistent types */
    DBUG_ASSERT(sizeof(thd->variables.option_bits) == sizeof(OPTION_RELAXED_UNIQUE_CHECKS));

    if (open_and_lock_tables(thd, rli->tables_to_lock, FALSE, 0))
    {
      uint actual_error= thd->stmt_da->sql_errno();
      if (thd->is_slave_error || thd->is_fatal_error)
      {
        /*
          Error reporting borrowed from Query_log_event with many excessive
          simplifications. 
          We should not honour --slave-skip-errors at this point as we are
          having severe errors which should not be skiped.
        */
        rli->report(ERROR_LEVEL, actual_error,
                    "Error executing row event: '%s'",
                    (actual_error ? thd->stmt_da->message() :
                     "unexpected success or fatal error"));
        thd->is_slave_error= 1;
      }
      const_cast<Relay_log_info*>(rli)->slave_close_thread_tables(thd);
      DBUG_RETURN(actual_error);
    }

    /*
      When the open and locking succeeded, we check all tables to
      ensure that they still have the correct type.

      We can use a down cast here since we know that every table added
      to the tables_to_lock is a RPL_TABLE_LIST.
    */

    {
      DBUG_PRINT("debug", ("Checking compability of tables to lock - tables_to_lock: %p",
                           rli->tables_to_lock));

      /**
        When using RBR and MyISAM MERGE tables the base tables that make
        up the MERGE table can be appended to the list of tables to lock.
  
        Thus, we just check compatibility for those that tables that have
        a correspondent table map event (ie, those that are actually going
        to be accessed while applying the event). That's why the loop stops
        at rli->tables_to_lock_count .

        NOTE: The base tables are added here are removed when 
              close_thread_tables is called.
       */
      RPL_TABLE_LIST *ptr= rli->tables_to_lock;
      for (uint i= 0 ; ptr && (i < rli->tables_to_lock_count);
           ptr= static_cast<RPL_TABLE_LIST*>(ptr->next_global), i++)
      {
        DBUG_ASSERT(ptr->m_tabledef_valid);
        TABLE *conv_table;
        if (!ptr->m_tabledef.compatible_with(thd, const_cast<Relay_log_info*>(rli),
                                             ptr->table, &conv_table))
        {
          DBUG_PRINT("debug", ("Table: %s.%s is not compatible with master",
                               ptr->table->s->db.str,
                               ptr->table->s->table_name.str));
          /*
            We should not honour --slave-skip-errors at this point as we are
            having severe errors which should not be skiped.
          */
          thd->is_slave_error= 1;
          const_cast<Relay_log_info*>(rli)->slave_close_thread_tables(thd);
          DBUG_RETURN(ERR_BAD_TABLE_DEF);
        }
        DBUG_PRINT("debug", ("Table: %s.%s is compatible with master"
                             " - conv_table: %p",
                             ptr->table->s->db.str,
                             ptr->table->s->table_name.str, conv_table));
        ptr->m_conv_table= conv_table;
      }
    }

    /*
      ... and then we add all the tables to the table map and but keep
      them in the tables to lock list.

      We also invalidate the query cache for all the tables, since
      they will now be changed.

      TODO [/Matz]: Maybe the query cache should not be invalidated
      here? It might be that a table is not changed, even though it
      was locked for the statement.  We do know that each
      Rows_log_event contain at least one row, so after processing one
      Rows_log_event, we can invalidate the query cache for the
      associated table.
     */
    TABLE_LIST *ptr= rli->tables_to_lock;
    for (uint i=0 ;  ptr && (i < rli->tables_to_lock_count); ptr= ptr->next_global, i++)
      const_cast<Relay_log_info*>(rli)->m_table_map.set_table(ptr->table_id, ptr->table);

#ifdef HAVE_QUERY_CACHE
    query_cache.invalidate_locked_for_write(rli->tables_to_lock);
#endif
  }

  TABLE* 
    table= 
    m_table= const_cast<Relay_log_info*>(rli)->m_table_map.get_table(m_table_id);

  DBUG_PRINT("debug", ("m_table: 0x%lx, m_table_id: %lu", (ulong) m_table, m_table_id));

  if (table)
  {
    bool transactional_table= table->file->has_transactions();
    /*
      table == NULL means that this table should not be replicated
      (this was set up by Table_map_log_event::do_apply_event()
      which tested replicate-* rules).
    */

    /*
      It's not needed to set_time() but
      1) it continues the property that "Time" in SHOW PROCESSLIST shows how
      much slave is behind
      2) it will be needed when we allow replication from a table with no
      TIMESTAMP column to a table with one.
      So we call set_time(), like in SBR. Presently it changes nothing.
    */
    thd->set_time((time_t)when);
#ifndef MCP_WL3733
    /*
      Note that unlike the other thd options set here, this one
      comes from a global, and not from the incoming event.
      However, we set it for every event, as it is reset (below) after
      every event.
    */
    DBUG_PRINT("info", ("do_apply_event, opt_slave_allow_batching is %u.",
                        opt_slave_allow_batching));

    if (opt_slave_allow_batching)
      thd->variables.option_bits|= OPTION_ALLOW_BATCH;
    else
      thd->variables.option_bits&= ~OPTION_ALLOW_BATCH;
#endif
#ifndef MCP_WL5353
    if (m_extra_row_data)
        thd->binlog_row_event_extra_data = m_extra_row_data;
    else
        thd->binlog_row_event_extra_data = NULL;
#endif

    /*
      Now we are in a statement and will stay in a statement until we
      see a STMT_END_F.

      We set this flag here, before actually applying any rows, in
      case the SQL thread is stopped and we need to detect that we're
      inside a statement and halting abruptly might cause problems
      when restarting.
     */
    const_cast<Relay_log_info*>(rli)->set_flag(Relay_log_info::IN_STMT);

     if ( m_width == table->s->fields && bitmap_is_set_all(&m_cols))
      set_flags(COMPLETE_ROWS_F);

    /* 
      Set tables write and read sets.
      
      Read_set contains all slave columns (in case we are going to fetch
      a complete record from slave)
      
      Write_set equals the m_cols bitmap sent from master but it can be 
      longer if slave has extra columns. 
     */ 

    DBUG_PRINT_BITSET("debug", "Setting table's write_set from: %s", &m_cols);
    
    bitmap_set_all(table->read_set);
    bitmap_set_all(table->write_set);
    if (!get_flags(COMPLETE_ROWS_F))
      bitmap_intersect(table->write_set,&m_cols);

    this->slave_exec_mode= slave_exec_mode_options; // fix the mode

    // Do event specific preparations 
    error= do_before_row_operations(rli);

    /*
      Bug#56662 Assertion failed: next_insert_id == 0, file handler.cc
      Don't allow generation of auto_increment value when processing
      rows event by setting 'MODE_NO_AUTO_VALUE_ON_ZERO'.
    */
    ulong saved_sql_mode= thd->variables.sql_mode;
    thd->variables.sql_mode= MODE_NO_AUTO_VALUE_ON_ZERO;

    // row processing loop

    /* 
      set the initial time of this ROWS statement if it was not done
      before in some other ROWS event. 
     */
    const_cast<Relay_log_info*>(rli)->set_row_stmt_start_timestamp();

    while (error == 0 && m_curr_row < m_rows_end)
    {
      /* in_use can have been set to NULL in close_tables_for_reopen */
      THD* old_thd= table->in_use;
      if (!table->in_use)
        table->in_use= thd;

      error= do_exec_row(rli);

      if (error)
        DBUG_PRINT("info", ("error: %s", HA_ERR(error)));
      DBUG_ASSERT(error != HA_ERR_RECORD_DELETED);

      table->in_use = old_thd;

      if (error)
      {
        int actual_error= convert_handler_error(error, thd, table);
        bool idempotent_error= (idempotent_error_code(error) &&
                               (slave_exec_mode == SLAVE_EXEC_MODE_IDEMPOTENT));
        bool ignored_error= (idempotent_error == 0 ?
                             ignored_error_code(actual_error) : 0);

        if (idempotent_error || ignored_error)
        {
          if (global_system_variables.log_warnings)
            slave_rows_error_report(WARNING_LEVEL, error, rli, thd, table,
                                    get_type_str(),
                                    RPL_LOG_NAME, (ulong) log_pos);
          clear_all_errors(thd, const_cast<Relay_log_info*>(rli));
          error= 0;
          if (idempotent_error == 0)
            break;
        }
      }

      /*
       If m_curr_row_end  was not set during event execution (e.g., because
       of errors) we can't proceed to the next row. If the error is transient
       (i.e., error==0 at this point) we must call unpack_current_row() to set 
       m_curr_row_end.
      */ 
   
      DBUG_PRINT("info", ("curr_row: 0x%lu; curr_row_end: 0x%lu; rows_end: 0x%lu",
                          (ulong) m_curr_row, (ulong) m_curr_row_end, (ulong) m_rows_end));

      if (!m_curr_row_end && !error)
        error= unpack_current_row(rli);
  
      // at this moment m_curr_row_end should be set
      DBUG_ASSERT(error || m_curr_row_end != NULL); 
      DBUG_ASSERT(error || m_curr_row < m_curr_row_end);
      DBUG_ASSERT(error || m_curr_row_end <= m_rows_end);
  
      m_curr_row= m_curr_row_end;
 
      if (error == 0 && !transactional_table)
        thd->transaction.all.modified_non_trans_table=
          thd->transaction.stmt.modified_non_trans_table= TRUE;
    } // row processing loop

    /*
      Restore the sql_mode after the rows event is processed.
    */
    thd->variables.sql_mode= saved_sql_mode;

    {/**
         The following failure injecion works in cooperation with tests 
         setting @@global.debug= 'd,stop_slave_middle_group'.
         The sql thread receives the killed status and will proceed 
         to shutdown trying to finish incomplete events group.
     */
      DBUG_EXECUTE_IF("stop_slave_middle_group",
                      if (thd->transaction.all.modified_non_trans_table)
                        const_cast<Relay_log_info*>(rli)->abort_slave= 1;);
    }

    if ((error= do_after_row_operations(rli, error)) &&
        ignored_error_code(convert_handler_error(error, thd, table)))
    {

      if (global_system_variables.log_warnings)
        slave_rows_error_report(WARNING_LEVEL, error, rli, thd, table,
                                get_type_str(),
                                RPL_LOG_NAME, (ulong) log_pos);
      clear_all_errors(thd, const_cast<Relay_log_info*>(rli));
      error= 0;
    }
  } // if (table)

<<<<<<< HEAD
#ifndef MCP_WL3733
  /* reset OPTION_ALLOW_BATCH as not affect later events */
  thd->variables.option_bits&= ~OPTION_ALLOW_BATCH;
#endif

=======
  
>>>>>>> 020dcec4
  if (error)
  {
    slave_rows_error_report(ERROR_LEVEL, error, rli, thd, table,
                             get_type_str(),
                             RPL_LOG_NAME, (ulong) log_pos);
    /*
      @todo We should probably not call
      reset_current_stmt_binlog_format_row() from here.

      Note: this applies to log_event_old.cc too.
      /Sven
    */
    thd->reset_current_stmt_binlog_format_row();
    thd->is_slave_error= 1;
    DBUG_RETURN(error);
  }

  if (get_flags(STMT_END_F) && (error= rows_event_stmt_cleanup(rli, thd)))
    slave_rows_error_report(ERROR_LEVEL,
                            thd->is_error() ? 0 : error,
                            rli, thd, table,
                            get_type_str(),
                            RPL_LOG_NAME, (ulong) log_pos);
  DBUG_RETURN(error);
}

Log_event::enum_skip_reason
Rows_log_event::do_shall_skip(Relay_log_info *rli)
{
  /*
    If the slave skip counter is 1 and this event does not end a
    statement, then we should not start executing on the next event.
    Otherwise, we defer the decision to the normal skipping logic.
  */
  if (rli->slave_skip_counter == 1 && !get_flags(STMT_END_F))
    return Log_event::EVENT_SKIP_IGNORE;
  else
    return Log_event::do_shall_skip(rli);
}

/**
   The function is called at Rows_log_event statement commit time,
   normally from Rows_log_event::do_update_pos() and possibly from
   Query_log_event::do_apply_event() of the COMMIT.
   The function commits the last statement for engines, binlog and
   releases resources have been allocated for the statement.
  
   @retval  0         Ok.
   @retval  non-zero  Error at the commit.
 */

static int rows_event_stmt_cleanup(Relay_log_info const *rli, THD * thd)
{
  int error;
  {
    /*
      This is the end of a statement or transaction, so close (and
      unlock) the tables we opened when processing the
      Table_map_log_event starting the statement.

      OBSERVER.  This will clear *all* mappings, not only those that
      are open for the table. There is not good handle for on-close
      actions for tables.

      NOTE. Even if we have no table ('table' == 0) we still need to be
      here, so that we increase the group relay log position. If we didn't, we
      could have a group relay log position which lags behind "forever"
      (assume the last master's transaction is ignored by the slave because of
      replicate-ignore rules).
    */
    error= thd->binlog_flush_pending_rows_event(TRUE);

    /*
      If this event is not in a transaction, the call below will, if some
      transactional storage engines are involved, commit the statement into
      them and flush the pending event to binlog.
      If this event is in a transaction, the call will do nothing, but a
      Xid_log_event will come next which will, if some transactional engines
      are involved, commit the transaction and flush the pending event to the
      binlog.
    */
    error|= (error ? trans_rollback_stmt(thd) : trans_commit_stmt(thd));

    /*
      Now what if this is not a transactional engine? we still need to
      flush the pending event to the binlog; we did it with
      thd->binlog_flush_pending_rows_event(). Note that we imitate
      what is done for real queries: a call to
      ha_autocommit_or_rollback() (sometimes only if involves a
      transactional engine), and a call to be sure to have the pending
      event flushed.
    */

    /*
      @todo We should probably not call
      reset_current_stmt_binlog_format_row() from here.

      Note: this applies to log_event_old.cc too

      Btw, the previous comment about transactional engines does not
      seem related to anything that happens here.
      /Sven
    */
    thd->reset_current_stmt_binlog_format_row();

    const_cast<Relay_log_info*>(rli)->cleanup_context(thd, 0);
  }
  return error;
}

/**
   The method either increments the relay log position or
   commits the current statement and increments the master group 
   possition if the event is STMT_END_F flagged and
   the statement corresponds to the autocommit query (i.e replicated
   without wrapping in BEGIN/COMMIT)

   @retval 0         Success
   @retval non-zero  Error in the statement commit
 */
int
Rows_log_event::do_update_pos(Relay_log_info *rli)
{
  DBUG_ENTER("Rows_log_event::do_update_pos");
  int error= 0;

  DBUG_PRINT("info", ("flags: %s",
                      get_flags(STMT_END_F) ? "STMT_END_F " : ""));

  if (get_flags(STMT_END_F))
  {
    /*
      Indicate that a statement is finished.
      Step the group log position if we are not in a transaction,
      otherwise increase the event log position.
    */
    rli->stmt_done(log_pos, when);
    /*
      Clear any errors in thd->net.last_err*. It is not known if this is
      needed or not. It is believed that any errors that may exist in
      thd->net.last_err* are allowed. Examples of errors are "key not
      found", which is produced in the test case rpl_row_conflicts.test
    */
    thd->clear_error();
  }
  else
  {
    rli->inc_event_relay_log_pos();
  }

  DBUG_RETURN(error);
}

#endif /* !defined(MYSQL_CLIENT) && defined(HAVE_REPLICATION) */

#ifndef MYSQL_CLIENT
bool Rows_log_event::write_data_header(IO_CACHE *file)
{
#ifndef MCP_WL5353
  uchar buf[ROWS_HEADER_LEN_V2];	// No need to init the buffer
#else
  uchar buf[ROWS_HEADER_LEN];
#endif
  DBUG_ASSERT(m_table_id != ~0UL);
  DBUG_EXECUTE_IF("old_row_based_repl_4_byte_map_id_master",
                  {
                    assert(log_bin_use_v1_row_events);
                    int4store(buf + 0, m_table_id);
                    int2store(buf + 4, m_flags);
                    return (my_b_safe_write(file, buf, 6));
                  });
  int6store(buf + RW_MAPID_OFFSET, (ulonglong)m_table_id);
  int2store(buf + RW_FLAGS_OFFSET, m_flags);
  int rc = 0;
#ifndef MCP_WL5353
  if (likely(!log_bin_use_v1_row_events))
  {
    /*
       v2 event, with variable header portion.
       Determine length of variable header payload
    */
    uint16 vhlen= 2;
    uint16 vhpayloadlen= 0;
    uint16 extra_data_len= 0;
    if (m_extra_row_data)
    {
      extra_data_len= m_extra_row_data[EXTRA_ROW_INFO_LEN_OFFSET];
      vhpayloadlen= RW_V_TAG_LEN + extra_data_len;
    }

    /* Var-size header len includes len itself */
    int2store(buf + RW_VHLEN_OFFSET, vhlen + vhpayloadlen);
    rc= my_b_safe_write(file, buf, ROWS_HEADER_LEN_V2);

    /* Write var-sized payload, if any */
    if ((vhpayloadlen > 0) &&
        (rc == 0))
    {
      /* Add tag and extra row info */
      uchar type_code= RW_V_EXTRAINFO_TAG;
      rc= my_b_safe_write(file, &type_code, RW_V_TAG_LEN);
      if (rc==0)
        rc= my_b_safe_write(file, m_extra_row_data, extra_data_len);
    }
  }
  else
#endif
    rc= my_b_safe_write(file, buf,
#ifndef MCP_WL5353
                        ROWS_HEADER_LEN_V1
#else
                        ROWS_HEADER_LEN
#endif
                        );

  return (rc != 0);
}

bool Rows_log_event::write_data_body(IO_CACHE*file)
{
  /*
     Note that this should be the number of *bits*, not the number of
     bytes.
  */
  uchar sbuf[sizeof(m_width) + 1];
  my_ptrdiff_t const data_size= m_rows_cur - m_rows_buf;
  bool res= false;
  uchar *const sbuf_end= net_store_length(sbuf, (size_t) m_width);
  DBUG_ASSERT(static_cast<size_t>(sbuf_end - sbuf) <= sizeof(sbuf));

  DBUG_DUMP("m_width", sbuf, (size_t) (sbuf_end - sbuf));
  res= res || my_b_safe_write(file, sbuf, (size_t) (sbuf_end - sbuf));

  DBUG_DUMP("m_cols", (uchar*) m_cols.bitmap, no_bytes_in_map(&m_cols));
  res= res || my_b_safe_write(file, (uchar*) m_cols.bitmap,
                              no_bytes_in_map(&m_cols));
  /*
    TODO[refactor write]: Remove the "down cast" here (and elsewhere).
   */
  if (
#ifndef MCP_WL5353
      get_general_type_code()
#else
      get_type_code()
#endif
      == UPDATE_ROWS_EVENT)
  {
    DBUG_DUMP("m_cols_ai", (uchar*) m_cols_ai.bitmap,
              no_bytes_in_map(&m_cols_ai));
    res= res || my_b_safe_write(file, (uchar*) m_cols_ai.bitmap,
                                no_bytes_in_map(&m_cols_ai));
  }
  DBUG_DUMP("rows", m_rows_buf, data_size);
  res= res || my_b_safe_write(file, m_rows_buf, (size_t) data_size);

  return res;

}
#endif

#if defined(HAVE_REPLICATION) && !defined(MYSQL_CLIENT)
void Rows_log_event::pack_info(Protocol *protocol)
{
  char buf[256];
  char const *const flagstr=
    get_flags(STMT_END_F) ? " flags: STMT_END_F" : "";
  size_t bytes= my_snprintf(buf, sizeof(buf),
                               "table_id: %lu%s", m_table_id, flagstr);
  protocol->store(buf, bytes, &my_charset_bin);
}
#endif

#ifdef MYSQL_CLIENT
void Rows_log_event::print_helper(FILE *file,
                                  PRINT_EVENT_INFO *print_event_info,
                                  char const *const name)
{
  IO_CACHE *const head= &print_event_info->head_cache;
  IO_CACHE *const body= &print_event_info->body_cache;
  if (!print_event_info->short_form)
  {
    bool const last_stmt_event= get_flags(STMT_END_F);
    print_header(head, print_event_info, !last_stmt_event);
    my_b_printf(head, "\t%s: table id %lu%s\n",
                name, m_table_id,
                last_stmt_event ? " flags: STMT_END_F" : "");
    print_base64(body, print_event_info, !last_stmt_event);
  }

  if (get_flags(STMT_END_F))
  {
    copy_event_cache_to_file_and_reinit(head, file);
    copy_event_cache_to_file_and_reinit(body, file);
  }
}
#endif

/**************************************************************************
	Table_map_log_event member functions and support functions
**************************************************************************/

/**
  @page How replication of field metadata works.
  
  When a table map is created, the master first calls 
  Table_map_log_event::save_field_metadata() which calculates how many 
  values will be in the field metadata. Only those fields that require the 
  extra data are added. The method also loops through all of the fields in 
  the table calling the method Field::save_field_metadata() which returns the
  values for the field that will be saved in the metadata and replicated to
  the slave. Once all fields have been processed, the table map is written to
  the binlog adding the size of the field metadata and the field metadata to
  the end of the body of the table map.

  When a table map is read on the slave, the field metadata is read from the 
  table map and passed to the table_def class constructor which saves the 
  field metadata from the table map into an array based on the type of the 
  field. Field metadata values not present (those fields that do not use extra 
  data) in the table map are initialized as zero (0). The array size is the 
  same as the columns for the table on the slave.

  Additionally, values saved for field metadata on the master are saved as a 
  string of bytes (uchar) in the binlog. A field may require 1 or more bytes
  to store the information. In cases where values require multiple bytes 
  (e.g. values > 255), the endian-safe methods are used to properly encode 
  the values on the master and decode them on the slave. When the field
  metadata values are captured on the slave, they are stored in an array of
  type uint16. This allows the least number of casts to prevent casting bugs
  when the field metadata is used in comparisons of field attributes. When
  the field metadata is used for calculating addresses in pointer math, the
  type used is uint32. 
*/

#if !defined(MYSQL_CLIENT)
/**
  Save the field metadata based on the real_type of the field.
  The metadata saved depends on the type of the field. Some fields
  store a single byte for pack_length() while others store two bytes
  for field_length (max length).
  
  @retval  0  Ok.

  @todo
  We may want to consider changing the encoding of the information.
  Currently, the code attempts to minimize the number of bytes written to 
  the tablemap. There are at least two other alternatives; 1) using 
  net_store_length() to store the data allowing it to choose the number of
  bytes that are appropriate thereby making the code much easier to 
  maintain (only 1 place to change the encoding), or 2) use a fixed number
  of bytes for each field. The problem with option 1 is that net_store_length()
  will use one byte if the value < 251, but 3 bytes if it is > 250. Thus,
  for fields like CHAR which can be no larger than 255 characters, the method
  will use 3 bytes when the value is > 250. Further, every value that is
  encoded using 2 parts (e.g., pack_length, field_length) will be numerically
  > 250 therefore will use 3 bytes for eah value. The problem with option 2
  is less wasteful for space but does waste 1 byte for every field that does
  not encode 2 parts. 
*/
int Table_map_log_event::save_field_metadata()
{
  DBUG_ENTER("Table_map_log_event::save_field_metadata");
  int index= 0;
  for (unsigned int i= 0 ; i < m_table->s->fields ; i++)
  {
    DBUG_PRINT("debug", ("field_type: %d", m_coltype[i]));
    index+= m_table->s->field[i]->save_field_metadata(&m_field_metadata[index]);
  }
  DBUG_RETURN(index);
}
#endif /* !defined(MYSQL_CLIENT) */

/*
  Constructor used to build an event for writing to the binary log.
  Mats says tbl->s lives longer than this event so it's ok to copy pointers
  (tbl->s->db etc) and not pointer content.
 */
#if !defined(MYSQL_CLIENT)
Table_map_log_event::Table_map_log_event(THD *thd, TABLE *tbl, ulong tid,
                                         bool is_transactional)
  : Log_event(thd, 0, is_transactional),
    m_table(tbl),
    m_dbnam(tbl->s->db.str),
    m_dblen(m_dbnam ? tbl->s->db.length : 0),
    m_tblnam(tbl->s->table_name.str),
    m_tbllen(tbl->s->table_name.length),
    m_colcnt(tbl->s->fields),
    m_memory(NULL),
    m_table_id(tid),
    m_flags(TM_BIT_LEN_EXACT_F),
    m_data_size(0),
    m_field_metadata(0),
    m_field_metadata_size(0),
    m_null_bits(0),
    m_meta_memory(NULL)
{
  uchar cbuf[sizeof(m_colcnt) + 1];
  uchar *cbuf_end;
  DBUG_ASSERT(m_table_id != ~0UL);
  /*
    In TABLE_SHARE, "db" and "table_name" are 0-terminated (see this comment in
    table.cc / alloc_table_share():
      Use the fact the key is db/0/table_name/0
    As we rely on this let's assert it.
  */
  DBUG_ASSERT((tbl->s->db.str == 0) ||
              (tbl->s->db.str[tbl->s->db.length] == 0));
  DBUG_ASSERT(tbl->s->table_name.str[tbl->s->table_name.length] == 0);


  m_data_size=  TABLE_MAP_HEADER_LEN;
  DBUG_EXECUTE_IF("old_row_based_repl_4_byte_map_id_master", m_data_size= 6;);
  m_data_size+= m_dblen + 2;	// Include length and terminating \0
  m_data_size+= m_tbllen + 2;	// Include length and terminating \0
  cbuf_end= net_store_length(cbuf, (size_t) m_colcnt);
  DBUG_ASSERT(static_cast<size_t>(cbuf_end - cbuf) <= sizeof(cbuf));
  m_data_size+= (cbuf_end - cbuf) + m_colcnt;	// COLCNT and column types

  /* If malloc fails, caught in is_valid() */
  if ((m_memory= (uchar*) my_malloc(m_colcnt, MYF(MY_WME))))
  {
    m_coltype= reinterpret_cast<uchar*>(m_memory);
    for (unsigned int i= 0 ; i < m_table->s->fields ; ++i)
      m_coltype[i]= m_table->field[i]->type();
  }

  /*
    Calculate a bitmap for the results of maybe_null() for all columns.
    The bitmap is used to determine when there is a column from the master
    that is not on the slave and is null and thus not in the row data during
    replication.
  */
  uint num_null_bytes= (m_table->s->fields + 7) / 8;
  m_data_size+= num_null_bytes;
  m_meta_memory= (uchar *)my_multi_malloc(MYF(MY_WME),
                                 &m_null_bits, num_null_bytes,
                                 &m_field_metadata, (m_colcnt * 2),
                                 NULL);

  bzero(m_field_metadata, (m_colcnt * 2));

  /*
    Create an array for the field metadata and store it.
  */
  m_field_metadata_size= save_field_metadata();
  DBUG_ASSERT(m_field_metadata_size <= (m_colcnt * 2));

  /*
    Now set the size of the data to the size of the field metadata array
    plus one or three bytes (see pack.c:net_store_length) for number of 
    elements in the field metadata array.
  */
  if (m_field_metadata_size < 251)
    m_data_size+= m_field_metadata_size + 1; 
  else
    m_data_size+= m_field_metadata_size + 3; 

  bzero(m_null_bits, num_null_bytes);
  for (unsigned int i= 0 ; i < m_table->s->fields ; ++i)
    if (m_table->field[i]->maybe_null())
      m_null_bits[(i / 8)]+= 1 << (i % 8);

}
#endif /* !defined(MYSQL_CLIENT) */

/*
  Constructor used by slave to read the event from the binary log.
 */
#if defined(HAVE_REPLICATION)
Table_map_log_event::Table_map_log_event(const char *buf, uint event_len,
                                         const Format_description_log_event
                                         *description_event)

  : Log_event(buf, description_event),
#ifndef MYSQL_CLIENT
    m_table(NULL),
#endif
    m_dbnam(NULL), m_dblen(0), m_tblnam(NULL), m_tbllen(0),
    m_colcnt(0), m_coltype(0),
    m_memory(NULL), m_table_id(ULONG_MAX), m_flags(0),
    m_data_size(0), m_field_metadata(0), m_field_metadata_size(0),
    m_null_bits(0), m_meta_memory(NULL)
{
  unsigned int bytes_read= 0;
  DBUG_ENTER("Table_map_log_event::Table_map_log_event(const char*,uint,...)");

  uint8 common_header_len= description_event->common_header_len;
  uint8 post_header_len= description_event->post_header_len[TABLE_MAP_EVENT-1];
  DBUG_PRINT("info",("event_len: %u  common_header_len: %d  post_header_len: %d",
                     event_len, common_header_len, post_header_len));

  /*
    Don't print debug messages when running valgrind since they can
    trigger false warnings.
   */
#ifndef HAVE_purify
  DBUG_DUMP("event buffer", (uchar*) buf, event_len);
#endif

  /* Read the post-header */
  const char *post_start= buf + common_header_len;

  post_start+= TM_MAPID_OFFSET;
  if (post_header_len == 6)
  {
    /* Master is of an intermediate source tree before 5.1.4. Id is 4 bytes */
    m_table_id= uint4korr(post_start);
    post_start+= 4;
  }
  else
  {
    DBUG_ASSERT(post_header_len == TABLE_MAP_HEADER_LEN);
    m_table_id= (ulong) uint6korr(post_start);
    post_start+= TM_FLAGS_OFFSET;
  }

  DBUG_ASSERT(m_table_id != ~0UL);

  m_flags= uint2korr(post_start);

  /* Read the variable part of the event */
  const char *const vpart= buf + common_header_len + post_header_len;

  /* Extract the length of the various parts from the buffer */
  uchar const *const ptr_dblen= (uchar const*)vpart + 0;
  m_dblen= *(uchar*) ptr_dblen;

  /* Length of database name + counter + terminating null */
  uchar const *const ptr_tbllen= ptr_dblen + m_dblen + 2;
  m_tbllen= *(uchar*) ptr_tbllen;

  /* Length of table name + counter + terminating null */
  uchar const *const ptr_colcnt= ptr_tbllen + m_tbllen + 2;
  uchar *ptr_after_colcnt= (uchar*) ptr_colcnt;
  m_colcnt= net_field_length(&ptr_after_colcnt);

  DBUG_PRINT("info",("m_dblen: %lu  off: %ld  m_tbllen: %lu  off: %ld  m_colcnt: %lu  off: %ld",
                     (ulong) m_dblen, (long) (ptr_dblen-(const uchar*)vpart), 
                     (ulong) m_tbllen, (long) (ptr_tbllen-(const uchar*)vpart),
                     m_colcnt, (long) (ptr_colcnt-(const uchar*)vpart)));

  /* Allocate mem for all fields in one go. If fails, caught in is_valid() */
  m_memory= (uchar*) my_multi_malloc(MYF(MY_WME),
                                     &m_dbnam, (uint) m_dblen + 1,
                                     &m_tblnam, (uint) m_tbllen + 1,
                                     &m_coltype, (uint) m_colcnt,
                                     NullS);

  if (m_memory)
  {
    /* Copy the different parts into their memory */
    strncpy(const_cast<char*>(m_dbnam), (const char*)ptr_dblen  + 1, m_dblen + 1);
    strncpy(const_cast<char*>(m_tblnam), (const char*)ptr_tbllen + 1, m_tbllen + 1);
    memcpy(m_coltype, ptr_after_colcnt, m_colcnt);

    ptr_after_colcnt= ptr_after_colcnt + m_colcnt;
    bytes_read= (uint) (ptr_after_colcnt - (uchar *)buf);
    DBUG_PRINT("info", ("Bytes read: %d.\n", bytes_read));
    if (bytes_read < event_len)
    {
      m_field_metadata_size= net_field_length(&ptr_after_colcnt);
      DBUG_ASSERT(m_field_metadata_size <= (m_colcnt * 2));
      uint num_null_bytes= (m_colcnt + 7) / 8;
      m_meta_memory= (uchar *)my_multi_malloc(MYF(MY_WME),
                                     &m_null_bits, num_null_bytes,
                                     &m_field_metadata, m_field_metadata_size,
                                     NULL);
      memcpy(m_field_metadata, ptr_after_colcnt, m_field_metadata_size);
      ptr_after_colcnt= (uchar*)ptr_after_colcnt + m_field_metadata_size;
      memcpy(m_null_bits, ptr_after_colcnt, num_null_bytes);
    }
  }

  DBUG_VOID_RETURN;
}
#endif

Table_map_log_event::~Table_map_log_event()
{
  my_free(m_meta_memory);
  my_free(m_memory);
}

/*
  Return value is an error code, one of:

      -1     Failure to open table   [from open_tables()]
       0     Success
       1     No room for more tables [from set_table()]
       2     Out of memory           [from set_table()]
       3     Wrong table definition
       4     Daisy-chaining RBR with SBR not possible
 */

#if !defined(MYSQL_CLIENT) && defined(HAVE_REPLICATION)

enum enum_tbl_map_status
{
  /* no duplicate identifier found */
  OK_TO_PROCESS= 0,

  /* this table map must be filtered out */
  FILTERED_OUT= 1,

  /* identifier mapping table with different properties */
  SAME_ID_MAPPING_DIFFERENT_TABLE= 2,
  
  /* a duplicate identifier was found mapping the same table */
  SAME_ID_MAPPING_SAME_TABLE= 3
};

/*
  Checks if this table map event should be processed or not. First
  it checks the filtering rules, and then looks for duplicate identifiers
  in the existing list of rli->tables_to_lock.

  It checks that there hasn't been any corruption by verifying that there
  are no duplicate entries with different properties.

  In some cases, some binary logs could get corrupted, showing several
  tables mapped to the same table_id, 0 (see: BUG#56226). Thus we do this
  early sanity check for such cases and avoid that the server crashes 
  later.

  In some corner cases, the master logs duplicate table map events, i.e.,
  same id, same database name, same table name (see: BUG#37137). This is
  different from the above as it's the same table that is mapped again 
  to the same identifier. Thus we cannot just check for same ids and 
  assume that the event is corrupted we need to check every property. 

  NOTE: in the event that BUG#37137 ever gets fixed, this extra check 
        will still be valid because we would need to support old binary 
        logs anyway.

  @param rli The relay log info reference.
  @param table_list A list element containing the table to check against.
  @return OK_TO_PROCESS 
            if there was no identifier already in rli->tables_to_lock 
            
          FILTERED_OUT
            if the event is filtered according to the filtering rules

          SAME_ID_MAPPING_DIFFERENT_TABLE 
            if the same identifier already maps a different table in 
            rli->tables_to_lock

          SAME_ID_MAPPING_SAME_TABLE 
            if the same identifier already maps the same table in 
            rli->tables_to_lock.
*/
static enum_tbl_map_status
check_table_map(Relay_log_info const *rli, RPL_TABLE_LIST *table_list)
{
  DBUG_ENTER("check_table_map");
  enum_tbl_map_status res= OK_TO_PROCESS;

  if (rli->sql_thd->slave_thread /* filtering is for slave only */ &&
      (!rpl_filter->db_ok(table_list->db) ||
       (rpl_filter->is_on() && !rpl_filter->tables_ok("", table_list))))
    res= FILTERED_OUT;
  else
  {
    RPL_TABLE_LIST *ptr= static_cast<RPL_TABLE_LIST*>(rli->tables_to_lock);
    for(uint i=0 ; ptr && (i< rli->tables_to_lock_count); 
        ptr= static_cast<RPL_TABLE_LIST*>(ptr->next_local), i++)
    {
      if (ptr->table_id == table_list->table_id)
      {

        if (strcmp(ptr->db, table_list->db) || 
            strcmp(ptr->alias, table_list->table_name) || 
            ptr->lock_type != TL_WRITE) // the ::do_apply_event always sets TL_WRITE
          res= SAME_ID_MAPPING_DIFFERENT_TABLE;
        else
          res= SAME_ID_MAPPING_SAME_TABLE;

        break;
      }
    }
  }

  DBUG_PRINT("debug", ("check of table map ended up with: %u", res));

  DBUG_RETURN(res);
}

int Table_map_log_event::do_apply_event(Relay_log_info const *rli)
{
  RPL_TABLE_LIST *table_list;
  char *db_mem, *tname_mem;
  size_t dummy_len;
  void *memory;
  DBUG_ENTER("Table_map_log_event::do_apply_event(Relay_log_info*)");
  DBUG_ASSERT(rli->sql_thd == thd);

  /* Step the query id to mark what columns that are actually used. */
  thd->set_query_id(next_query_id());

  if (!(memory= my_multi_malloc(MYF(MY_WME),
                                &table_list, (uint) sizeof(RPL_TABLE_LIST),
                                &db_mem, (uint) NAME_LEN + 1,
                                &tname_mem, (uint) NAME_LEN + 1,
                                NullS)))
    DBUG_RETURN(HA_ERR_OUT_OF_MEM);

  strmov(db_mem, rpl_filter->get_rewrite_db(m_dbnam, &dummy_len));
  strmov(tname_mem, m_tblnam);

  table_list->init_one_table(db_mem, strlen(db_mem),
                             tname_mem, strlen(tname_mem),
                             tname_mem, TL_WRITE);

  table_list->table_id= DBUG_EVALUATE_IF("inject_tblmap_same_id_maps_diff_table", 0, m_table_id);
  table_list->updating= 1;
  table_list->required_type= FRMTYPE_TABLE;
  DBUG_PRINT("debug", ("table: %s is mapped to %u", table_list->table_name, table_list->table_id));
  enum_tbl_map_status tblmap_status= check_table_map(rli, table_list);
  if (tblmap_status == OK_TO_PROCESS)
  {
    DBUG_ASSERT(thd->lex->query_tables != table_list);

    /*
      Use placement new to construct the table_def instance in the
      memory allocated for it inside table_list.

      The memory allocated by the table_def structure (i.e., not the
      memory allocated *for* the table_def structure) is released
      inside Relay_log_info::clear_tables_to_lock() by calling the
      table_def destructor explicitly.
    */
    new (&table_list->m_tabledef)
      table_def(m_coltype, m_colcnt,
                m_field_metadata, m_field_metadata_size,
                m_null_bits, m_flags);
    table_list->m_tabledef_valid= TRUE;
    table_list->m_conv_table= NULL;
    table_list->open_type= OT_BASE_ONLY;

    /*
      We record in the slave's information that the table should be
      locked by linking the table into the list of tables to lock.
    */
    table_list->next_global= table_list->next_local= rli->tables_to_lock;
    const_cast<Relay_log_info*>(rli)->tables_to_lock= table_list;
    const_cast<Relay_log_info*>(rli)->tables_to_lock_count++;
    /* 'memory' is freed in clear_tables_to_lock */
  }
  else  // FILTERED_OUT, SAME_ID_MAPPING_*
  {
    /*
      If mapped already but with different properties, we raise an
      error.
      If mapped already but with same properties we skip the event.
      If filtered out we skip the event.

      In all three cases, we need to free the memory previously 
      allocated.
     */
    if (tblmap_status == SAME_ID_MAPPING_DIFFERENT_TABLE)
    {
      /*
        Something bad has happened. We need to stop the slave as strange things
        could happen if we proceed: slave crash, wrong table being updated, ...
        As a consequence we push an error in this case.
       */

      char buf[256];

      my_snprintf(buf, sizeof(buf), 
                  "Found table map event mapping table id %u which "
                  "was already mapped but with different settings.",
                  table_list->table_id);

      if (thd->slave_thread)
        rli->report(ERROR_LEVEL, ER_SLAVE_FATAL_ERROR, 
                    ER(ER_SLAVE_FATAL_ERROR), buf);
      else
        /* 
          For the cases in which a 'BINLOG' statement is set to 
          execute in a user session 
         */
        my_printf_error(ER_SLAVE_FATAL_ERROR, ER(ER_SLAVE_FATAL_ERROR), 
                        MYF(0), buf);
    } 
    
    my_free(memory);
  }

  DBUG_RETURN(tblmap_status == SAME_ID_MAPPING_DIFFERENT_TABLE);
}

Log_event::enum_skip_reason
Table_map_log_event::do_shall_skip(Relay_log_info *rli)
{
  /*
    If the slave skip counter is 1, then we should not start executing
    on the next event.
  */
  return continue_group(rli);
}

int Table_map_log_event::do_update_pos(Relay_log_info *rli)
{
  rli->inc_event_relay_log_pos();
  return 0;
}

#endif /* !defined(MYSQL_CLIENT) && defined(HAVE_REPLICATION) */

#ifndef MYSQL_CLIENT
bool Table_map_log_event::write_data_header(IO_CACHE *file)
{
  DBUG_ASSERT(m_table_id != ~0UL);
  uchar buf[TABLE_MAP_HEADER_LEN];
  DBUG_EXECUTE_IF("old_row_based_repl_4_byte_map_id_master",
                  {
                    int4store(buf + 0, m_table_id);
                    int2store(buf + 4, m_flags);
                    return (my_b_safe_write(file, buf, 6));
                  });
  int6store(buf + TM_MAPID_OFFSET, (ulonglong)m_table_id);
  int2store(buf + TM_FLAGS_OFFSET, m_flags);
  return (my_b_safe_write(file, buf, TABLE_MAP_HEADER_LEN));
}

bool Table_map_log_event::write_data_body(IO_CACHE *file)
{
  DBUG_ASSERT(m_dbnam != NULL);
  DBUG_ASSERT(m_tblnam != NULL);
  /* We use only one byte per length for storage in event: */
  DBUG_ASSERT(m_dblen < 128);
  DBUG_ASSERT(m_tbllen < 128);

  uchar const dbuf[]= { (uchar) m_dblen };
  uchar const tbuf[]= { (uchar) m_tbllen };

  uchar cbuf[sizeof(m_colcnt) + 1];
  uchar *const cbuf_end= net_store_length(cbuf, (size_t) m_colcnt);
  DBUG_ASSERT(static_cast<size_t>(cbuf_end - cbuf) <= sizeof(cbuf));

  /*
    Store the size of the field metadata.
  */
  uchar mbuf[sizeof(m_field_metadata_size)];
  uchar *const mbuf_end= net_store_length(mbuf, m_field_metadata_size);

  return (my_b_safe_write(file, dbuf,      sizeof(dbuf)) ||
          my_b_safe_write(file, (const uchar*)m_dbnam,   m_dblen+1) ||
          my_b_safe_write(file, tbuf,      sizeof(tbuf)) ||
          my_b_safe_write(file, (const uchar*)m_tblnam,  m_tbllen+1) ||
          my_b_safe_write(file, cbuf, (size_t) (cbuf_end - cbuf)) ||
          my_b_safe_write(file, m_coltype, m_colcnt) ||
          my_b_safe_write(file, mbuf, (size_t) (mbuf_end - mbuf)) ||
          my_b_safe_write(file, m_field_metadata, m_field_metadata_size),
          my_b_safe_write(file, m_null_bits, (m_colcnt + 7) / 8));
 }
#endif

#if defined(HAVE_REPLICATION) && !defined(MYSQL_CLIENT)

/*
  Print some useful information for the SHOW BINARY LOG information
  field.
 */

#if defined(HAVE_REPLICATION) && !defined(MYSQL_CLIENT)
void Table_map_log_event::pack_info(Protocol *protocol)
{
    char buf[256];
    size_t bytes= my_snprintf(buf, sizeof(buf),
                                 "table_id: %lu (%s.%s)",
                              m_table_id, m_dbnam, m_tblnam);
    protocol->store(buf, bytes, &my_charset_bin);
}
#endif


#endif


#ifdef MYSQL_CLIENT
void Table_map_log_event::print(FILE *, PRINT_EVENT_INFO *print_event_info)
{
  if (!print_event_info->short_form)
  {
    print_header(&print_event_info->head_cache, print_event_info, TRUE);
    my_b_printf(&print_event_info->head_cache,
                "\tTable_map: `%s`.`%s` mapped to number %lu\n",
                m_dbnam, m_tblnam, m_table_id);
    print_base64(&print_event_info->body_cache, print_event_info, TRUE);
  }
}
#endif

/**************************************************************************
	Write_rows_log_event member functions
**************************************************************************/

/*
  Constructor used to build an event for writing to the binary log.
 */
#if !defined(MYSQL_CLIENT)
Write_rows_log_event::Write_rows_log_event(THD *thd_arg, TABLE *tbl_arg,
                                           ulong tid_arg,
                                           MY_BITMAP const *cols,
                                           bool is_transactional
#ifndef MCP_WL5353
                                           ,const uchar* extra_row_info
#endif
                                           )
  : Rows_log_event(thd_arg, tbl_arg, tid_arg, cols, is_transactional
#ifndef MCP_WL5353
                   ,log_bin_use_v1_row_events?
                   WRITE_ROWS_EVENT_V1:
                   WRITE_ROWS_EVENT,
                   extra_row_info
#endif
                   )
{
}
#endif

/*
  Constructor used by slave to read the event from the binary log.
 */
#ifdef HAVE_REPLICATION
Write_rows_log_event::Write_rows_log_event(const char *buf, uint event_len,
                                           const Format_description_log_event
                                           *description_event
#ifndef MCP_WL5353
                                           ,Log_event_type event_type
#endif
                                           )
: Rows_log_event(buf, event_len,
#ifndef MCP_WL5353
                 event_type,
#else
                 WRITE_ROW_EVENT
#endif
                 description_event)
{
}
#endif

#if !defined(MYSQL_CLIENT) && defined(HAVE_REPLICATION)
int 
Write_rows_log_event::do_before_row_operations(const Slave_reporting_capability *const)
{
  int error= 0;

  /*
    Increment the global status insert count variable
  */
  if (get_flags(STMT_END_F))
    status_var_increment(thd->status_var.com_stat[SQLCOM_INSERT]);

  /**
     todo: to introduce a property for the event (handler?) which forces
     applying the event in the replace (idempotent) fashion.
  */
  if ((slave_exec_mode == SLAVE_EXEC_MODE_IDEMPOTENT) ||
      (m_table->s->db_type()->db_type == DB_TYPE_NDBCLUSTER))
  {
    /*
      We are using REPLACE semantics and not INSERT IGNORE semantics
      when writing rows, that is: new rows replace old rows.  We need to
      inform the storage engine that it should use this behaviour.
    */
    
    /* Tell the storage engine that we are using REPLACE semantics. */
    thd->lex->duplicates= DUP_REPLACE;
    
    /*
      Pretend we're executing a REPLACE command: this is needed for
      InnoDB and NDB Cluster since they are not (properly) checking the
      lex->duplicates flag.
    */
    thd->lex->sql_command= SQLCOM_REPLACE;
    /* 
       Do not raise the error flag in case of hitting to an unique attribute
    */
    m_table->file->extra(HA_EXTRA_IGNORE_DUP_KEY);
    /* 
       NDB specific: update from ndb master wrapped as Write_rows
       so that the event should be applied to replace slave's row
    */
    m_table->file->extra(HA_EXTRA_WRITE_CAN_REPLACE);
    /* 
       NDB specific: if update from ndb master wrapped as Write_rows
       does not find the row it's assumed idempotent binlog applying
       is taking place; don't raise the error.
    */
    m_table->file->extra(HA_EXTRA_IGNORE_NO_KEY);
    /*
      TODO: the cluster team (Tomas?) says that it's better if the engine knows
      how many rows are going to be inserted, then it can allocate needed memory
      from the start.
    */
  }

  /*
    We need TIMESTAMP_NO_AUTO_SET otherwise ha_write_row() will not use fill
    any TIMESTAMP column with data from the row but instead will use
    the event's current time.
    As we replicate from TIMESTAMP to TIMESTAMP and slave has no extra
    columns, we know that all TIMESTAMP columns on slave will receive explicit
    data from the row, so TIMESTAMP_NO_AUTO_SET is ok.
    When we allow a table without TIMESTAMP to be replicated to a table having
    more columns including a TIMESTAMP column, or when we allow a TIMESTAMP
    column to be replicated into a BIGINT column and the slave's table has a
    TIMESTAMP column, then the slave's TIMESTAMP column will take its value
    from set_time() which we called earlier (consistent with SBR). And then in
    some cases we won't want TIMESTAMP_NO_AUTO_SET (will require some code to
    analyze if explicit data is provided for slave's TIMESTAMP columns).
  */
  m_table->timestamp_field_type= TIMESTAMP_NO_AUTO_SET;
  
  /* Honor next number column if present */
  m_table->next_number_field= m_table->found_next_number_field;
  /*
   * Fixed Bug#45999, In RBR, Store engine of Slave auto-generates new
   * sequence numbers for auto_increment fields if the values of them are 0.
   * If generateing a sequence number is decided by the values of
   * table->auto_increment_field_not_null and SQL_MODE(if includes
   * MODE_NO_AUTO_VALUE_ON_ZERO) in update_auto_increment function.
   * SQL_MODE of slave sql thread is always consistency with master's.
   * In RBR, auto_increment fields never are NULL.
   */
  m_table->auto_increment_field_not_null= TRUE;
  return error;
}

int 
Write_rows_log_event::do_after_row_operations(const Slave_reporting_capability *const,
                                              int error)
{
  int local_error= 0;
  m_table->next_number_field=0;
  m_table->auto_increment_field_not_null= FALSE;
  if ((slave_exec_mode == SLAVE_EXEC_MODE_IDEMPOTENT) ||
      m_table->s->db_type()->db_type == DB_TYPE_NDBCLUSTER)
  {
    m_table->file->extra(HA_EXTRA_NO_IGNORE_DUP_KEY);
    m_table->file->extra(HA_EXTRA_WRITE_CANNOT_REPLACE);
    /*
      resetting the extra with 
      table->file->extra(HA_EXTRA_NO_IGNORE_NO_KEY); 
      fires bug#27077
      explanation: file->reset() performs this duty
      ultimately. Still todo: fix
    */
  }
  if ((local_error= m_table->file->ha_end_bulk_insert()))
  {
    m_table->file->print_error(local_error, MYF(0));
  }
  return error? error : local_error;
}

#if !defined(MYSQL_CLIENT) && defined(HAVE_REPLICATION)

/*
  Check if there are more UNIQUE keys after the given key.
*/
static int
last_uniq_key(TABLE *table, uint keyno)
{
  while (++keyno < table->s->keys)
    if (table->key_info[keyno].flags & HA_NOSAME)
      return 0;
  return 1;
}

/**
   Check if an error is a duplicate key error.

   This function is used to check if an error code is one of the
   duplicate key error, i.e., and error code for which it is sensible
   to do a <code>get_dup_key()</code> to retrieve the duplicate key.

   @param errcode The error code to check.

   @return <code>true</code> if the error code is such that
   <code>get_dup_key()</code> will return true, <code>false</code>
   otherwise.
 */
bool
is_duplicate_key_error(int errcode)
{
  switch (errcode)
  {
  case HA_ERR_FOUND_DUPP_KEY:
  case HA_ERR_FOUND_DUPP_UNIQUE:
    return true;
  }
  return false;
}

/**
  Write the current row into event's table.

  The row is located in the row buffer, pointed by @c m_curr_row member.
  Number of columns of the row is stored in @c m_width member (it can be 
  different from the number of columns in the table to which we insert). 
  Bitmap @c m_cols indicates which columns are present in the row. It is assumed 
  that event's table is already open and pointed by @c m_table.

  If the same record already exists in the table it can be either overwritten 
  or an error is reported depending on the value of @c overwrite flag 
  (error reporting not yet implemented). Note that the matching record can be
  different from the row we insert if we use primary keys to identify records in
  the table.

  The row to be inserted can contain values only for selected columns. The 
  missing columns are filled with default values using @c prepare_record() 
  function. If a matching record is found in the table and @c overwritte is
  true, the missing columns are taken from it.

  @param  rli   Relay log info (needed for row unpacking).
  @param  overwrite  
                Shall we overwrite if the row already exists or signal 
                error (currently ignored).

  @returns Error code on failure, 0 on success.

  This method, if successful, sets @c m_curr_row_end pointer to point at the
  next row in the rows buffer. This is done when unpacking the row to be 
  inserted.

  @note If a matching record is found, it is either updated using 
  @c ha_update_row() or first deleted and then new record written.
*/ 

int
Rows_log_event::write_row(const Relay_log_info *const rli,
                          const bool overwrite)
{
  DBUG_ENTER("write_row");
  DBUG_ASSERT(m_table != NULL && thd != NULL);

  TABLE *table= m_table;  // pointer to event's table
  int error;
  int UNINIT_VAR(keynum);
  auto_afree_ptr<char> key(NULL);

  prepare_record(table, m_width,
                 table->file->ht->db_type != DB_TYPE_NDBCLUSTER);

  /* unpack row into table->record[0] */
  if ((error= unpack_current_row(rli)))
    DBUG_RETURN(error);

  if (m_curr_row == m_rows_buf)
  {
    /* this is the first row to be inserted, we estimate the rows with
       the size of the first row and use that value to initialize
       storage engine for bulk insertion */
    ulong estimated_rows= (m_rows_end - m_curr_row) / (m_curr_row_end - m_curr_row);
    m_table->file->ha_start_bulk_insert(estimated_rows);
  }
  
  
#ifndef DBUG_OFF
  DBUG_DUMP("record[0]", table->record[0], table->s->reclength);
  DBUG_PRINT_BITSET("debug", "write_set = %s", table->write_set);
  DBUG_PRINT_BITSET("debug", "read_set = %s", table->read_set);
#endif

  /* 
    Try to write record. If a corresponding record already exists in the table,
    we try to change it using ha_update_row() if possible. Otherwise we delete
    it and repeat the whole process again. 

    TODO: Add safety measures against infinite looping. 
   */

  while ((error= table->file->ha_write_row(table->record[0])))
  {
    if (error == HA_ERR_LOCK_DEADLOCK ||
        error == HA_ERR_LOCK_WAIT_TIMEOUT ||
        (keynum= table->file->get_dup_key(error)) < 0 ||
        !overwrite)
    {
      DBUG_PRINT("info",("get_dup_key returns %d)", keynum));
      /*
        Deadlock, waiting for lock or just an error from the handler
        such as HA_ERR_FOUND_DUPP_KEY when overwrite is false.
        Retrieval of the duplicate key number may fail
        - either because the error was not "duplicate key" error
        - or because the information which key is not available
      */
      table->file->print_error(error, MYF(0));
      DBUG_RETURN(error);
    }
    /*
       We need to retrieve the old row into record[1] to be able to
       either update or delete the offending record.  We either:

       - use rnd_pos() with a row-id (available as dupp_row) to the
         offending row, if that is possible (MyISAM and Blackhole), or else

       - use index_read_idx() with the key that is duplicated, to
         retrieve the offending row.
     */
    if (table->file->ha_table_flags() & HA_DUPLICATE_POS)
    {
      DBUG_PRINT("info",("Locating offending record using rnd_pos()"));
      error= table->file->rnd_pos(table->record[1], table->file->dup_ref);
      if (error)
      {
        DBUG_PRINT("info",("rnd_pos() returns error %d",error));
        if (error == HA_ERR_RECORD_DELETED)
          error= HA_ERR_KEY_NOT_FOUND;
        table->file->print_error(error, MYF(0));
        DBUG_RETURN(error);
      }
    }
    else
    {
      DBUG_PRINT("info",("Locating offending record using index_read_idx()"));

      if (table->file->extra(HA_EXTRA_FLUSH_CACHE))
      {
        DBUG_PRINT("info",("Error when setting HA_EXTRA_FLUSH_CACHE"));
        DBUG_RETURN(my_errno);
      }

      if (key.get() == NULL)
      {
        key.assign(static_cast<char*>(my_alloca(table->s->max_unique_length)));
        if (key.get() == NULL)
        {
          DBUG_PRINT("info",("Can't allocate key buffer"));
          DBUG_RETURN(ENOMEM);
        }
      }

      key_copy((uchar*)key.get(), table->record[0], table->key_info + keynum,
               0);
      error= table->file->index_read_idx_map(table->record[1], keynum,
                                             (const uchar*)key.get(),
                                             HA_WHOLE_KEY,
                                             HA_READ_KEY_EXACT);
      if (error)
      {
        DBUG_PRINT("info",("index_read_idx() returns %s", HA_ERR(error)));
        if (error == HA_ERR_RECORD_DELETED)
          error= HA_ERR_KEY_NOT_FOUND;
        table->file->print_error(error, MYF(0));
        DBUG_RETURN(error);
      }
    }

    /*
       Now, record[1] should contain the offending row.  That
       will enable us to update it or, alternatively, delete it (so
       that we can insert the new row afterwards).
     */

    /*
      If row is incomplete we will use the record found to fill 
      missing columns.  
    */
    if (!get_flags(COMPLETE_ROWS_F))
    {
      restore_record(table,record[1]);
      error= unpack_current_row(rli);
    }

#ifndef DBUG_OFF
    DBUG_PRINT("debug",("preparing for update: before and after image"));
    DBUG_DUMP("record[1] (before)", table->record[1], table->s->reclength);
    DBUG_DUMP("record[0] (after)", table->record[0], table->s->reclength);
#endif

    /*
       REPLACE is defined as either INSERT or DELETE + INSERT.  If
       possible, we can replace it with an UPDATE, but that will not
       work on InnoDB if FOREIGN KEY checks are necessary.

       I (Matz) am not sure of the reason for the last_uniq_key()
       check as, but I'm guessing that it's something along the
       following lines.

       Suppose that we got the duplicate key to be a key that is not
       the last unique key for the table and we perform an update:
       then there might be another key for which the unique check will
       fail, so we're better off just deleting the row and inserting
       the correct row.
     */
    if (last_uniq_key(table, keynum) &&
        !table->file->referenced_by_foreign_key())
    {
      DBUG_PRINT("info",("Updating row using ha_update_row()"));
      error=table->file->ha_update_row(table->record[1],
                                       table->record[0]);
      switch (error) {
                
      case HA_ERR_RECORD_IS_THE_SAME:
        DBUG_PRINT("info",("ignoring HA_ERR_RECORD_IS_THE_SAME error from"
                           " ha_update_row()"));
        error= 0;
      
      case 0:
        break;
        
      default:    
        DBUG_PRINT("info",("ha_update_row() returns error %d",error));
        table->file->print_error(error, MYF(0));
      }
      
      DBUG_RETURN(error);
    }
    else
    {
      DBUG_PRINT("info",("Deleting offending row and trying to write new one again"));
      if ((error= table->file->ha_delete_row(table->record[1])))
      {
        DBUG_PRINT("info",("ha_delete_row() returns error %d",error));
        table->file->print_error(error, MYF(0));
        DBUG_RETURN(error);
      }
      /* Will retry ha_write_row() with the offending row removed. */
    }
  }

  DBUG_RETURN(error);
}

#endif

int
Write_rows_log_event::do_exec_row(const Relay_log_info *const rli)
{
  DBUG_ASSERT(m_table != NULL);
  int error= write_row(rli, slave_exec_mode == SLAVE_EXEC_MODE_IDEMPOTENT);

  if (error && !thd->is_error())
  {
    DBUG_ASSERT(0);
    my_error(ER_UNKNOWN_ERROR, MYF(0));
  }

  return error;
}

#endif /* !defined(MYSQL_CLIENT) && defined(HAVE_REPLICATION) */

#ifdef MYSQL_CLIENT
void Write_rows_log_event::print(FILE *file, PRINT_EVENT_INFO* print_event_info)
{
  Rows_log_event::print_helper(file, print_event_info, "Write_rows");
}
#endif

/**************************************************************************
	Delete_rows_log_event member functions
**************************************************************************/

#if !defined(MYSQL_CLIENT) && defined(HAVE_REPLICATION)
/*
  Compares table->record[0] and table->record[1]

  Returns TRUE if different.
*/
static bool record_compare(TABLE *table)
{
  /*
    Need to set the X bit and the filler bits in both records since
    there are engines that do not set it correctly.

    In addition, since MyISAM checks that one hasn't tampered with the
    record, it is necessary to restore the old bytes into the record
    after doing the comparison.

    TODO[record format ndb]: Remove it once NDB returns correct
    records. Check that the other engines also return correct records.
   */

  DBUG_DUMP("record[0]", table->record[0], table->s->reclength);
  DBUG_DUMP("record[1]", table->record[1], table->s->reclength);

  bool result= FALSE;
  uchar saved_x[2]= {0, 0}, saved_filler[2]= {0, 0};

  if (table->s->null_bytes > 0)
  {
    for (int i = 0 ; i < 2 ; ++i)
    {
      /* 
        If we have an X bit then we need to take care of it.
      */
      if (!(table->s->db_options_in_use & HA_OPTION_PACK_RECORD))
      {
        saved_x[i]= table->record[i][0];
        table->record[i][0]|= 1U;
      }

      /*
         If (last_null_bit_pos == 0 && null_bytes > 1), then:

         X bit (if any) + N nullable fields + M Field_bit fields = 8 bits 

         Ie, the entire byte is used.
      */
      if (table->s->last_null_bit_pos > 0)
      {
        saved_filler[i]= table->record[i][table->s->null_bytes - 1];
        table->record[i][table->s->null_bytes - 1]|=
          256U - (1U << table->s->last_null_bit_pos);
      }
    }
  }

  /**
    Compare full record only if:
    - there are no blob fields (otherwise we would also need 
      to compare blobs contents as well);
    - there are no varchar fields (otherwise we would also need
      to compare varchar contents as well);
    - there are no null fields, otherwise NULLed fields 
      contents (i.e., the don't care bytes) may show arbitrary 
      values, depending on how each engine handles internally.
    */
  if ((table->s->blob_fields + 
       table->s->varchar_fields + 
       table->s->null_fields) == 0)
  {
    result= cmp_record(table,record[1]);
    goto record_compare_exit;
  }

  /* Compare null bits */
  if (memcmp(table->null_flags,
	     table->null_flags+table->s->rec_buff_length,
	     table->s->null_bytes))
  {
    result= TRUE;				// Diff in NULL value
    goto record_compare_exit;
  }

  /* Compare fields */
  for (Field **ptr=table->field ; *ptr ; ptr++)
  {

    /**
      We only compare field contents that are not null.
      NULL fields (i.e., their null bits) were compared 
      earlier.
    */
    if (!(*(ptr))->is_null())
    {
      if ((*ptr)->cmp_binary_offset(table->s->rec_buff_length))
      {
        result= TRUE;
        goto record_compare_exit;
      }
    }
  }

record_compare_exit:
  /*
    Restore the saved bytes.

    TODO[record format ndb]: Remove this code once NDB returns the
    correct record format.
  */
  if (table->s->null_bytes > 0)
  {
    for (int i = 0 ; i < 2 ; ++i)
    {
      if (!(table->s->db_options_in_use & HA_OPTION_PACK_RECORD))
        table->record[i][0]= saved_x[i];

      if (table->s->last_null_bit_pos)
        table->record[i][table->s->null_bytes - 1]= saved_filler[i];
    }
  }

  return result;
}

/* 
  Check if we are already spending too much time on this statement.
  if we are, warn user that it might be because table does not have
  a PK, but only if the warning was not printed before for this STMT.

  @param type          The event type code.
  @param table_name    The name of the table that the slave is 
                       operating.
  @param is_index_scan States whether the slave is doing an index scan 
                       or not.
  @param rli           The relay metadata info.
*/
static inline 
void issue_long_find_row_warning(Log_event_type type, 
                                 const char *table_name,
                                 bool is_index_scan,
                                 const Relay_log_info *rli)
{
  if ((global_system_variables.log_warnings > 1 && 
      !const_cast<Relay_log_info*>(rli)->is_long_find_row_note_printed()))
  {
    time_t now= my_time(0);
    time_t stmt_ts= const_cast<Relay_log_info*>(rli)->get_row_stmt_start_timestamp();
    
    DBUG_EXECUTE_IF("inject_long_find_row_note", 
                    stmt_ts-=(LONG_FIND_ROW_THRESHOLD*2););

    long delta= (long) (now - stmt_ts);

    if (delta > LONG_FIND_ROW_THRESHOLD)
    {
      const_cast<Relay_log_info*>(rli)->set_long_find_row_note_printed();
      const char* evt_type= type == DELETE_ROWS_EVENT ? " DELETE" : "n UPDATE";
      const char* scan_type= is_index_scan ? "scanning an index" : "scanning the table";

      sql_print_information("The slave is applying a ROW event on behalf of a%s statement "
                            "on table %s and is currently taking a considerable amount "
                            "of time (%ld seconds). This is due to the fact that it is %s "
                            "while looking up records to be processed. Consider adding a "
                            "primary key (or unique key) to the table to improve "
                            "performance.", evt_type, table_name, delta, scan_type);
    }
  }
}

/**
  Locate the current row in event's table.

  The current row is pointed by @c m_curr_row. Member @c m_width tells how many 
  columns are there in the row (this can be differnet from the number of columns 
  in the table). It is assumed that event's table is already open and pointed 
  by @c m_table.

  If a corresponding record is found in the table it is stored in 
  @c m_table->record[0]. Note that when record is located based on a primary 
  key, it is possible that the record found differs from the row being located.

  If no key is specified or table does not have keys, a table scan is used to 
  find the row. In that case the row should be complete and contain values for
  all columns. However, it can still be shorter than the table, i.e. the table 
  can contain extra columns not present in the row. It is also possible that 
  the table has fewer columns than the row being located. 

  @returns Error code on failure, 0 on success. 
  
  @post In case of success @c m_table->record[0] contains the record found. 
  Also, the internal "cursor" of the table is positioned at the record found.

  @note If the engine allows random access of the records, a combination of
  @c position() and @c rnd_pos() will be used. 
 */

int Rows_log_event::find_row(const Relay_log_info *rli)
{
  DBUG_ENTER("Rows_log_event::find_row");

  DBUG_ASSERT(m_table && m_table->in_use != NULL);

  TABLE *table= m_table;
  int error= 0;
  bool is_table_scan= false, is_index_scan= false;

  /*
    rpl_row_tabledefs.test specifies that
    if the extra field on the slave does not have a default value
    and this is okay with Delete or Update events.
    Todo: fix wl3228 hld that requires defauls for all types of events
  */
  
  prepare_record(table, m_width, FALSE);
  error= unpack_current_row(rli);

#ifndef DBUG_OFF
  DBUG_PRINT("info",("looking for the following record"));
  DBUG_DUMP("record[0]", table->record[0], table->s->reclength);
#endif

  if ((table->file->ha_table_flags() & HA_PRIMARY_KEY_REQUIRED_FOR_POSITION) &&
      table->s->primary_key < MAX_KEY)
  {

#ifndef MCP_SLAVE_RBWR_OPTIMIZATION
    if ((table->file->ha_table_flags() & HA_READ_BEFORE_WRITE_REMOVAL))
    {
      /*
        Read removal is possible since the engine supports write without
        previous read using full primary key
      */
      DBUG_PRINT("info", ("using read before write removal"));

      /*
        Tell the handler to ignore if key exists or not, since it's
        not yet known if the key does exist(when using rbwr)
      */
      table->file->extra(HA_EXTRA_IGNORE_NO_KEY);
      DBUG_RETURN(0);
    }
#endif

    /*
      Use a more efficient method to fetch the record given by
      table->record[0] if the engine allows it.  We first compute a
      row reference using the position() member function (it will be
      stored in table->file->ref) and the use rnd_pos() to position
      the "cursor" (i.e., record[0] in this case) at the correct row.

      TODO: Add a check that the correct record has been fetched by
      comparing with the original record. Take into account that the
      record on the master and slave can be of different
      length. Something along these lines should work:

      ADD>>>  store_record(table,record[1]);
              int error= table->file->rnd_pos(table->record[0], table->file->ref);
      ADD>>>  DBUG_ASSERT(memcmp(table->record[1], table->record[0],
                                 table->s->reclength) == 0);

    */

    DBUG_PRINT("info",("locating record using primary key (position)"));
    int error= table->file->rnd_pos_by_record(table->record[0]);
    if (error)
    {
      DBUG_PRINT("info",("rnd_pos returns error %d",error));
      if (error == HA_ERR_RECORD_DELETED)
        error= HA_ERR_KEY_NOT_FOUND;
      table->file->print_error(error, MYF(0));
    }
    DBUG_RETURN(error);
  }

  // We can't use position() - try other methods.
  
  /* 
    We need to retrieve all fields
    TODO: Move this out from this function to main loop 
   */
  table->use_all_columns();

  /*
    Save copy of the record in table->record[1]. It might be needed 
    later if linear search is used to find exact match.
   */ 
  store_record(table,record[1]);    

  if (table->s->keys > 0 && table->s->keys_in_use.is_set(0))
  {
    DBUG_PRINT("info",("locating record using primary key (index_read)"));

    /* The 0th key is active: search the table using the index */
    if (!table->file->inited && (error= table->file->ha_index_init(0, FALSE)))
    {
      DBUG_PRINT("info",("ha_index_init returns error %d",error));
      table->file->print_error(error, MYF(0));
      goto err;
    }

    /* Fill key data for the row */

    DBUG_ASSERT(m_key);
    key_copy(m_key, table->record[0], table->key_info, 0);

    /*
      Don't print debug messages when running valgrind since they can
      trigger false warnings.
     */
#ifndef HAVE_purify
    DBUG_DUMP("key data", m_key, table->key_info->key_length);
#endif

    /*
      We need to set the null bytes to ensure that the filler bit are
      all set when returning.  There are storage engines that just set
      the necessary bits on the bytes and don't set the filler bits
      correctly.
    */
    if (table->s->null_bytes > 0)
      table->record[0][table->s->null_bytes - 1]|=
        256U - (1U << table->s->last_null_bit_pos);

    if ((error= table->file->index_read_map(table->record[0], m_key, 
                                            HA_WHOLE_KEY,
                                            HA_READ_KEY_EXACT)))
    {
      DBUG_PRINT("info",("no record matching the key found in the table"));
      if (error == HA_ERR_RECORD_DELETED)
        error= HA_ERR_KEY_NOT_FOUND;
      table->file->print_error(error, MYF(0));
      table->file->ha_index_end();
      goto err;
    }

  /*
    Don't print debug messages when running valgrind since they can
    trigger false warnings.
   */
#ifndef HAVE_purify
    DBUG_PRINT("info",("found first matching record")); 
    DBUG_DUMP("record[0]", table->record[0], table->s->reclength);
#endif
    /*
      Below is a minor "optimization".  If the key (i.e., key number
      0) has the HA_NOSAME flag set, we know that we have found the
      correct record (since there can be no duplicates); otherwise, we
      have to compare the record with the one found to see if it is
      the correct one.

      CAVEAT! This behaviour is essential for the replication of,
      e.g., the mysql.proc table since the correct record *shall* be
      found using the primary key *only*.  There shall be no
      comparison of non-PK columns to decide if the correct record is
      found.  I can see no scenario where it would be incorrect to
      chose the row to change only using a PK or an UNNI.
    */
    if (table->key_info->flags & HA_NOSAME)
    {
      /* Unique does not have non nullable part */
      if (!(table->key_info->flags & (HA_NULL_PART_KEY)))
      {
        table->file->ha_index_end();
        goto ok;
      }
      else
      {
        KEY *keyinfo= table->key_info;
        /*
          Unique has nullable part. We need to check if there is any field in the
          BI image that is null and part of UNNI.
        */
        bool null_found= FALSE;
        for (uint i=0; i < keyinfo->key_parts && !null_found; i++)
        {
          uint fieldnr= keyinfo->key_part[i].fieldnr - 1;
          Field **f= table->field+fieldnr;
          null_found= (*f)->is_null();
        }

        if (!null_found)
        {
          table->file->ha_index_end();
          goto ok;
        }

        /* else fall through to index scan */
      }
    }

    is_index_scan=true;

    /*
      In case key is not unique, we still have to iterate over records found
      and find the one which is identical to the row given. A copy of the 
      record we are looking for is stored in record[1].
     */ 
    DBUG_PRINT("info",("non-unique index, scanning it to find matching record")); 

    while (record_compare(table))
    {
      /*
        We need to set the null bytes to ensure that the filler bit
        are all set when returning.  There are storage engines that
        just set the necessary bits on the bytes and don't set the
        filler bits correctly.

        TODO[record format ndb]: Remove this code once NDB returns the
        correct record format.
      */
      if (table->s->null_bytes > 0)
      {
        table->record[0][table->s->null_bytes - 1]|=
          256U - (1U << table->s->last_null_bit_pos);
      }

      while ((error= table->file->index_next(table->record[0])))
      {
        /* We just skip records that has already been deleted */
        if (error == HA_ERR_RECORD_DELETED)
          continue;
        DBUG_PRINT("info",("no record matching the given row found"));
        table->file->print_error(error, MYF(0));
        table->file->ha_index_end();
        goto err;
      }
    }

    /*
      Have to restart the scan to be able to fetch the next row.
    */
    table->file->ha_index_end();
  }
  else
  {
    DBUG_PRINT("info",("locating record using table scan (rnd_next)"));

    int restart_count= 0; // Number of times scanning has restarted from top

    /* We don't have a key: search the table using rnd_next() */
    if ((error= table->file->ha_rnd_init(1)))
    {
      DBUG_PRINT("info",("error initializing table scan"
                         " (ha_rnd_init returns %d)",error));
      table->file->print_error(error, MYF(0));
      goto err;
    }

    is_table_scan= true;

    /* Continue until we find the right record or have made a full loop */
    do
    {
  restart_rnd_next:
      error= table->file->rnd_next(table->record[0]);

      if (error)
        DBUG_PRINT("info", ("error: %s", HA_ERR(error)));
      switch (error) {

      case 0:
        break;

      /*
        If the record was deleted, we pick the next one without doing
        any comparisons.
      */
      case HA_ERR_RECORD_DELETED:
        goto restart_rnd_next;

      case HA_ERR_END_OF_FILE:
        if (++restart_count < 2)
        {
          if ((error= table->file->ha_rnd_init(1)))
          {
            table->file->print_error(error, MYF(0));
            goto err;
          }
        }
        break;

      default:
        DBUG_PRINT("info", ("Failed to get next record"
                            " (rnd_next returns %d)",error));
        table->file->print_error(error, MYF(0));
        (void) table->file->ha_rnd_end();
        goto err;
      }
    }
    while (restart_count < 2 && record_compare(table));

    /* 
      Note: above record_compare will take into accout all record fields 
      which might be incorrect in case a partial row was given in the event
     */

    /*
      Have to restart the scan to be able to fetch the next row.
    */
    if (restart_count == 2)
      DBUG_PRINT("info", ("Record not found"));
    else
      DBUG_DUMP("record found", table->record[0], table->s->reclength);
    table->file->ha_rnd_end();

    DBUG_ASSERT(error == HA_ERR_END_OF_FILE || error == 0);
    goto err;
  }
ok:
  if (is_table_scan || is_index_scan)
    issue_long_find_row_warning(get_type_code(), m_table->alias, 
                                is_index_scan, rli);

  table->default_column_bitmaps();
  DBUG_RETURN(0);

err:
  if (is_table_scan || is_index_scan)
    issue_long_find_row_warning(get_type_code(), m_table->alias, 
                                is_index_scan, rli);

  table->default_column_bitmaps();
  DBUG_RETURN(error);
}

#endif

/*
  Constructor used to build an event for writing to the binary log.
 */

#ifndef MYSQL_CLIENT
Delete_rows_log_event::Delete_rows_log_event(THD *thd_arg, TABLE *tbl_arg,
                                             ulong tid, MY_BITMAP const *cols,
                                             bool is_transactional
#ifndef MCP_WL5353
                                             ,const uchar* extra_row_info
#endif
                                             )
  : Rows_log_event(thd_arg, tbl_arg, tid, cols, is_transactional
#ifndef MCP_WL5353
                   ,log_bin_use_v1_row_events?
                   DELETE_ROWS_EVENT_V1:
                   DELETE_ROWS_EVENT,
                   extra_row_info
#endif
                   )
{
}
#endif /* #if !defined(MYSQL_CLIENT) */

/*
  Constructor used by slave to read the event from the binary log.
 */
#ifdef HAVE_REPLICATION
Delete_rows_log_event::Delete_rows_log_event(const char *buf, uint event_len,
                                             const Format_description_log_event
                                             *description_event
#ifndef MCP_WL5353
                                             ,Log_event_type event_type
#endif
                                             )
  : Rows_log_event(buf, event_len,
#ifndef MCP_WL5353
                   event_type,
#else
                   DELETE_ROWS_EVENT
#endif
                   description_event)
{
}
#endif

#if !defined(MYSQL_CLIENT) && defined(HAVE_REPLICATION)

int 
Delete_rows_log_event::do_before_row_operations(const Slave_reporting_capability *const)
{
  /*
    Increment the global status delete count variable
   */
  if (get_flags(STMT_END_F))
    status_var_increment(thd->status_var.com_stat[SQLCOM_DELETE]);

  if ((m_table->file->ha_table_flags() & HA_PRIMARY_KEY_REQUIRED_FOR_POSITION) &&
      m_table->s->primary_key < MAX_KEY)
  {
    /*
      We don't need to allocate any memory for m_key since it is not used.
    */
    return 0;
  }

  if (m_table->s->keys > 0)
  {
    // Allocate buffer for key searches
    m_key= (uchar*)my_malloc(m_table->key_info->key_length, MYF(MY_WME));
    if (!m_key)
      return HA_ERR_OUT_OF_MEM;
  }
  return 0;
}

int 
Delete_rows_log_event::do_after_row_operations(const Slave_reporting_capability *const, 
                                               int error)
{
  /*error= ToDo:find out what this should really be, this triggers close_scan in nbd, returning error?*/
  m_table->file->ha_index_or_rnd_end();
  my_free(m_key);
  m_key= NULL;

  return error;
}

int Delete_rows_log_event::do_exec_row(const Relay_log_info *const rli)
{
  int error;
  DBUG_ASSERT(m_table != NULL);

  if (!(error= find_row(rli))) 
  { 
    /*
      Delete the record found, located in record[0]
    */
    error= m_table->file->ha_delete_row(m_table->record[0]);
  }
  return error;
}

#endif /* !defined(MYSQL_CLIENT) && defined(HAVE_REPLICATION) */

#ifdef MYSQL_CLIENT
void Delete_rows_log_event::print(FILE *file,
                                  PRINT_EVENT_INFO* print_event_info)
{
  Rows_log_event::print_helper(file, print_event_info, "Delete_rows");
}
#endif


/**************************************************************************
	Update_rows_log_event member functions
**************************************************************************/

/*
  Constructor used to build an event for writing to the binary log.
 */
#if !defined(MYSQL_CLIENT)
Update_rows_log_event::Update_rows_log_event(THD *thd_arg, TABLE *tbl_arg,
                                             ulong tid,
                                             MY_BITMAP const *cols_bi,
                                             MY_BITMAP const *cols_ai,
                                             bool is_transactional
#ifndef MCP_WL5353
                                             ,const uchar* extra_row_info
#endif
                                             )
: Rows_log_event(thd_arg, tbl_arg, tid, cols_bi, is_transactional
#ifndef MCP_WL5353
                 ,log_bin_use_v1_row_events?
                 UPDATE_ROWS_EVENT_V1:
                 UPDATE_ROWS_EVENT,
                 extra_row_info
#endif
                 )
{
  init(cols_ai);
}

Update_rows_log_event::Update_rows_log_event(THD *thd_arg, TABLE *tbl_arg,
                                             ulong tid,
                                             MY_BITMAP const *cols,
                                             bool is_transactional
#ifndef MCP_WL5353
                                             ,const uchar* extra_row_info
#endif
                                             )
: Rows_log_event(thd_arg, tbl_arg, tid, cols, is_transactional
#ifndef MCP_WL5353
                 ,log_bin_use_v1_row_events?
                 UPDATE_ROWS_EVENT_V1:
                 UPDATE_ROWS_EVENT,
                 extra_row_info
#endif
                 )
{
  init(cols);
}

void Update_rows_log_event::init(MY_BITMAP const *cols)
{
  /* if bitmap_init fails, caught in is_valid() */
  if (likely(!bitmap_init(&m_cols_ai,
                          m_width <= sizeof(m_bitbuf_ai)*8 ? m_bitbuf_ai : NULL,
                          m_width,
                          false)))
  {
    /* Cols can be zero if this is a dummy binrows event */
    if (likely(cols != NULL))
    {
      memcpy(m_cols_ai.bitmap, cols->bitmap, no_bytes_in_map(cols));
      create_last_word_mask(&m_cols_ai);
    }
  }
}
#endif /* !defined(MYSQL_CLIENT) */


Update_rows_log_event::~Update_rows_log_event()
{
  if (m_cols_ai.bitmap == m_bitbuf_ai) // no my_malloc happened
    m_cols_ai.bitmap= 0; // so no my_free in bitmap_free
  bitmap_free(&m_cols_ai); // To pair with bitmap_init().
}


/*
  Constructor used by slave to read the event from the binary log.
 */
#ifdef HAVE_REPLICATION
Update_rows_log_event::Update_rows_log_event(const char *buf, uint event_len,
                                             const
                                             Format_description_log_event
                                             *description_event
#ifndef MCP_WL5353
                                             ,Log_event_type event_type
#endif
                                             )
  : Rows_log_event(buf, event_len,
#ifndef MCP_WL5353
                   event_type,
#else
                   UPDATE_ROWS_EVENT,
#endif
                   description_event)
{
}
#endif

#if !defined(MYSQL_CLIENT) && defined(HAVE_REPLICATION)

int 
Update_rows_log_event::do_before_row_operations(const Slave_reporting_capability *const)
{
  /*
    Increment the global status update count variable
  */
  if (get_flags(STMT_END_F))
    status_var_increment(thd->status_var.com_stat[SQLCOM_UPDATE]);

  if (m_table->s->keys > 0)
  {
    // Allocate buffer for key searches
    m_key= (uchar*)my_malloc(m_table->key_info->key_length, MYF(MY_WME));
    if (!m_key)
      return HA_ERR_OUT_OF_MEM;
  }

  m_table->timestamp_field_type= TIMESTAMP_NO_AUTO_SET;

  return 0;
}

int 
Update_rows_log_event::do_after_row_operations(const Slave_reporting_capability *const, 
                                               int error)
{
  /*error= ToDo:find out what this should really be, this triggers close_scan in nbd, returning error?*/
  m_table->file->ha_index_or_rnd_end();
  my_free(m_key); // Free for multi_malloc
  m_key= NULL;

  return error;
}

int 
Update_rows_log_event::do_exec_row(const Relay_log_info *const rli)
{
  DBUG_ASSERT(m_table != NULL);

  int error= find_row(rli); 
  if (error)
  {
    /*
      We need to read the second image in the event of error to be
      able to skip to the next pair of updates
    */
    m_curr_row= m_curr_row_end;
    unpack_current_row(rli);
    return error;
  }

  /*
    This is the situation after locating BI:

    ===|=== before image ====|=== after image ===|===
       ^                     ^
       m_curr_row            m_curr_row_end

    BI found in the table is stored in record[0]. We copy it to record[1]
    and unpack AI to record[0].
   */

  store_record(m_table,record[1]);

  m_curr_row= m_curr_row_end;
  /* this also updates m_curr_row_end */
  if ((error= unpack_current_row(rli)))
    return error;

  /*
    Now we have the right row to update.  The old row (the one we're
    looking for) is in record[1] and the new row is in record[0].
  */
#ifndef HAVE_purify
  /*
    Don't print debug messages when running valgrind since they can
    trigger false warnings.
   */
  DBUG_PRINT("info",("Updating row in table"));
  DBUG_DUMP("old record", m_table->record[1], m_table->s->reclength);
  DBUG_DUMP("new values", m_table->record[0], m_table->s->reclength);
#endif

  error= m_table->file->ha_update_row(m_table->record[1], m_table->record[0]);
  if (error == HA_ERR_RECORD_IS_THE_SAME)
    error= 0;

  return error;
}

#endif /* !defined(MYSQL_CLIENT) && defined(HAVE_REPLICATION) */

#ifdef MYSQL_CLIENT
void Update_rows_log_event::print(FILE *file,
				  PRINT_EVENT_INFO* print_event_info)
{
  Rows_log_event::print_helper(file, print_event_info, "Update_rows");
}
#endif


Incident_log_event::Incident_log_event(const char *buf, uint event_len,
                                       const Format_description_log_event *descr_event)
  : Log_event(buf, descr_event)
{
  DBUG_ENTER("Incident_log_event::Incident_log_event");
  uint8 const common_header_len=
    descr_event->common_header_len;
  uint8 const post_header_len=
    descr_event->post_header_len[INCIDENT_EVENT-1];

  DBUG_PRINT("info",("event_len: %u; common_header_len: %d; post_header_len: %d",
                     event_len, common_header_len, post_header_len));

  int incident_number= uint2korr(buf + common_header_len);
  if (incident_number >= INCIDENT_COUNT ||
      incident_number <= INCIDENT_NONE)
  {
    // If the incident is not recognized, this binlog event is
    // invalid.  If we set incident_number to INCIDENT_NONE, the
    // invalidity will be detected by is_valid().
    m_incident= INCIDENT_NONE;
    DBUG_VOID_RETURN;
  }
  m_incident= static_cast<Incident>(incident_number);
  char const *ptr= buf + common_header_len + post_header_len;
  char const *const str_end= buf + event_len;
  uint8 len= 0;                   // Assignment to keep compiler happy
  const char *str= NULL;          // Assignment to keep compiler happy
  read_str(&ptr, str_end, &str, &len);
  m_message.str= const_cast<char*>(str);
  m_message.length= len;
  DBUG_PRINT("info", ("m_incident: %d", m_incident));
  DBUG_VOID_RETURN;
}


Incident_log_event::~Incident_log_event()
{
}


const char *
Incident_log_event::description() const
{
  static const char *const description[]= {
    "NOTHING",                                  // Not used
    "LOST_EVENTS"
  };

  DBUG_PRINT("info", ("m_incident: %d", m_incident));

  return description[m_incident];
}


#ifndef MYSQL_CLIENT
void Incident_log_event::pack_info(Protocol *protocol)
{
  char buf[256];
  size_t bytes;
  if (m_message.length > 0)
    bytes= my_snprintf(buf, sizeof(buf), "#%d (%s)",
                       m_incident, description());
  else
    bytes= my_snprintf(buf, sizeof(buf), "#%d (%s): %s",
                       m_incident, description(), m_message.str);
  protocol->store(buf, bytes, &my_charset_bin);
}
#endif


#ifdef MYSQL_CLIENT
void
Incident_log_event::print(FILE *file,
                          PRINT_EVENT_INFO *print_event_info)
{
  if (print_event_info->short_form)
    return;

  Write_on_release_cache cache(&print_event_info->head_cache, file);
  print_header(&cache, print_event_info, FALSE);
  my_b_printf(&cache, "\n# Incident: %s\nRELOAD DATABASE; # Shall generate syntax error\n", description());
}
#endif

#if defined(HAVE_REPLICATION) && !defined(MYSQL_CLIENT)
int
Incident_log_event::do_apply_event(Relay_log_info const *rli)
{
  DBUG_ENTER("Incident_log_event::do_apply_event");

#ifndef MCP_BUG59889
  if (ignored_error_code(ER_SLAVE_INCIDENT))
  {
    DBUG_PRINT("info", ("Ignoring Incident"));
    DBUG_RETURN(0);
  }
#endif
   
  rli->report(ERROR_LEVEL, ER_SLAVE_INCIDENT,
              ER(ER_SLAVE_INCIDENT),
              description(),
              m_message.length > 0 ? m_message.str : "<none>");
  DBUG_RETURN(1);
}
#endif

bool
Incident_log_event::write_data_header(IO_CACHE *file)
{
  DBUG_ENTER("Incident_log_event::write_data_header");
  DBUG_PRINT("enter", ("m_incident: %d", m_incident));
  uchar buf[sizeof(int16)];
  int2store(buf, (int16) m_incident);
  DBUG_RETURN(my_b_safe_write(file, buf, sizeof(buf)));
}

bool
Incident_log_event::write_data_body(IO_CACHE *file)
{
  DBUG_ENTER("Incident_log_event::write_data_body");
  DBUG_RETURN(write_str(file, m_message.str, (uint) m_message.length));
}


#ifdef MYSQL_CLIENT
/**
  The default values for these variables should be values that are
  *incorrect*, i.e., values that cannot occur in an event.  This way,
  they will always be printed for the first event.
*/
st_print_event_info::st_print_event_info()
  :flags2_inited(0), sql_mode_inited(0), sql_mode(0),
   auto_increment_increment(0),auto_increment_offset(0), charset_inited(0),
   lc_time_names_number(~0),
   charset_database_number(ILLEGAL_CHARSET_INFO_NUMBER),
   thread_id(0), thread_id_printed(false),
   base64_output_mode(BASE64_OUTPUT_UNSPEC), printed_fd_event(FALSE)
{
  /*
    Currently we only use static PRINT_EVENT_INFO objects, so zeroed at
    program's startup, but these explicit bzero() is for the day someone
    creates dynamic instances.
  */
  bzero(db, sizeof(db));
  bzero(charset, sizeof(charset));
  bzero(time_zone_str, sizeof(time_zone_str));
  delimiter[0]= ';';
  delimiter[1]= 0;
  myf const flags = MYF(MY_WME | MY_NABP);
  open_cached_file(&head_cache, NULL, NULL, 0, flags);
  open_cached_file(&body_cache, NULL, NULL, 0, flags);
}
#endif


#if defined(HAVE_REPLICATION) && !defined(MYSQL_CLIENT)
Heartbeat_log_event::Heartbeat_log_event(const char* buf, uint event_len,
                    const Format_description_log_event* description_event)
  :Log_event(buf, description_event)
{
  uint8 header_size= description_event->common_header_len;
  ident_len = event_len - header_size;
  set_if_smaller(ident_len,FN_REFLEN-1);
  log_ident= buf + header_size;
}
#endif

#ifdef MYSQL_SERVER
/*
  This is a utility function that adds a quoted identifier into the a buffer.
  This also escapes any existance of the quote string inside the identifier.

  SYNOPSIS
    my_strmov_quoted_identifier
    thd                   thread handler
    buffer                target buffer
    identifier            the identifier to be quoted
    length                length of the identifier
*/
size_t my_strmov_quoted_identifier(THD* thd, char *buffer,
                                   const char* identifier,
                                   uint length)
{
  int q= thd ? get_quote_char_for_identifier(thd, identifier, length) : '`';
  return my_strmov_quoted_identifier_helper(q, buffer, identifier, length);
}
#else
size_t my_strmov_quoted_identifier(char *buffer,  const char* identifier)
{
  int q= '`';
  return my_strmov_quoted_identifier_helper(q, buffer, identifier, 0);
}

#endif

size_t my_strmov_quoted_identifier_helper(int q, char *buffer,
                                          const char* identifier,
                                          uint length)
{
  size_t written= 0;
  char quote_char;
  uint id_length= (length) ? length : strlen(identifier);

  if (q == EOF)
  {
    (void *) strncpy(buffer, identifier, id_length);
    return id_length;
  }
  quote_char= (char) q;
  *buffer++= quote_char;
  written++;
  while (id_length--)
  {
    if (*identifier == quote_char)
    {
      *buffer++= quote_char;
      written++;
    }
    *buffer++= *identifier++;
    written++;
  }
  *buffer++= quote_char;
  return ++written;
}
<|MERGE_RESOLUTION|>--- conflicted
+++ resolved
@@ -739,13 +739,10 @@
     cache_type= Log_event::EVENT_TRANSACTIONAL_CACHE;
   else
     cache_type= Log_event::EVENT_STMT_CACHE;
-<<<<<<< HEAD
 
 #ifndef MCP_BUG52305
   unmasked_server_id= server_id;
 #endif
-=======
->>>>>>> 020dcec4
 }
 
 /**
@@ -3731,7 +3728,6 @@
     */
     else if (thd->is_slave_error || thd->is_fatal_error)
     {
-<<<<<<< HEAD
 #ifndef MCP_WL5353
 #ifdef HAVE_NDB_BINLOG
       bool be_silent= is_silent_error(thd);
@@ -3745,13 +3741,6 @@
                      "unexpected success or fatal error"),
                     print_slave_db_safe(thd->db), query_arg);
       }
-=======
-      rli->report(ERROR_LEVEL, actual_error,
-                      "Error '%s' on query. Default database: '%s'. Query: '%s'",
-                      (actual_error ? thd->stmt_da->message() :
-                       "unexpected success or fatal error"),
-                      print_slave_db_safe(thd->db), query_arg);
->>>>>>> 020dcec4
       thd->is_slave_error= 1;
     }
 
@@ -4173,7 +4162,6 @@
                       post_header_len[DELETE_ROWS_EVENT_V1-1]= 6;);
       post_header_len[INCIDENT_EVENT-1]= INCIDENT_HEADER_LEN;
       post_header_len[HEARTBEAT_LOG_EVENT-1]= 0;
-<<<<<<< HEAD
 #ifndef MCP_WL5353
       post_header_len[IGNORABLE_LOG_EVENT-1]= 0;
       post_header_len[ROWS_QUERY_LOG_EVENT-1]= 0;
@@ -4182,8 +4170,6 @@
       post_header_len[UPDATE_ROWS_EVENT-1]=  ROWS_HEADER_LEN_V2;
       post_header_len[DELETE_ROWS_EVENT-1]=  ROWS_HEADER_LEN_V2;
 #endif
-=======
->>>>>>> 020dcec4
 
       // Sanity-check that all post header lengths are initialized.
       int i;
@@ -6039,7 +6025,7 @@
                    const Format_description_log_event* description_event)
   :Log_event(buf, description_event)
 #ifndef MYSQL_CLIENT
-  , deferred(false)
+  , deferred(false), query_id(0)
 #endif
 {
   bool error= false;
@@ -6312,11 +6298,16 @@
 {
   Item *it= 0;
   CHARSET_INFO *charset;
+  query_id_t sav_query_id= 0; /* memorize orig id when deferred applying */
 
   if (rli->deferred_events_collecting)
   {
-    set_deferred();
+    set_deferred(current_thd->query_id);
     return rli->deferred_events->add(this);
+  } else if (is_deferred())
+  {
+    sav_query_id= current_thd->query_id;
+    current_thd->query_id= query_id; /* recreating original time context */
   }
 
   if (!(charset= get_charset(charset_number, MYF(MY_WME))))
@@ -6392,11 +6383,8 @@
                  (flags & User_var_log_event::UNSIGNED_F));
   if (!is_deferred())
     free_root(thd->mem_root, 0);
-<<<<<<< HEAD
-=======
   else
     current_thd->query_id= sav_query_id; /* restore current query's context */
->>>>>>> 020dcec4
 
   return 0;
 }
@@ -8026,12 +8014,9 @@
     m_cols.bitmap= 0; // so no my_free in bitmap_free
   bitmap_free(&m_cols); // To pair with bitmap_init().
   my_free(m_rows_buf);
-<<<<<<< HEAD
 #ifndef MCP_WL5353
   my_free((uchar*)m_extra_row_data);
 #endif
-=======
->>>>>>> 020dcec4
 }
 
 int Rows_log_event::get_data_size()
@@ -8212,7 +8197,6 @@
 
     if (get_flags(RELAXED_UNIQUE_CHECKS_F))
         thd->variables.option_bits|= OPTION_RELAXED_UNIQUE_CHECKS;
-<<<<<<< HEAD
     else
         thd->variables.option_bits&= ~OPTION_RELAXED_UNIQUE_CHECKS;
 #ifndef MCP_WL5353
@@ -8222,10 +8206,6 @@
       thd->binlog_row_event_extra_data = NULL;
 #endif
 
-=======
-    else
-        thd->variables.option_bits&= ~OPTION_RELAXED_UNIQUE_CHECKS;
->>>>>>> 020dcec4
     /* A small test to verify that objects have consistent types */
     DBUG_ASSERT(sizeof(thd->variables.option_bits) == sizeof(OPTION_RELAXED_UNIQUE_CHECKS));
 
@@ -8513,15 +8493,11 @@
     }
   } // if (table)
 
-<<<<<<< HEAD
 #ifndef MCP_WL3733
   /* reset OPTION_ALLOW_BATCH as not affect later events */
   thd->variables.option_bits&= ~OPTION_ALLOW_BATCH;
 #endif
 
-=======
-  
->>>>>>> 020dcec4
   if (error)
   {
     slave_rows_error_report(ERROR_LEVEL, error, rli, thd, table,
@@ -9872,6 +9848,8 @@
 #ifdef MYSQL_CLIENT
 void Write_rows_log_event::print(FILE *file, PRINT_EVENT_INFO* print_event_info)
 {
+  DBUG_EXECUTE_IF("simulate_cache_read_error",
+                  {DBUG_SET("+d,simulate_my_b_fill_error");});
   Rows_log_event::print_helper(file, print_event_info, "Write_rows");
 }
 #endif
