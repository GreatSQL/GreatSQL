<<<<<<< HEAD
/* Copyright (c) 2006, 2017, Oracle and/or its affiliates. All rights reserved.
=======
/* Copyright (c) 2006, 2019, Oracle and/or its affiliates. All rights reserved.
>>>>>>> 4869291f

   This program is free software; you can redistribute it and/or modify
   it under the terms of the GNU General Public License, version 2.0,
   as published by the Free Software Foundation.

   This program is also distributed with certain software (including
   but not limited to OpenSSL) that is licensed under separate terms,
   as designated in a particular file or component or in included license
   documentation.  The authors of MySQL hereby grant you an additional
   permission to link the program and your derivative works with the
   separately licensed software that they have included with MySQL.

   This program is distributed in the hope that it will be useful,
   but WITHOUT ANY WARRANTY; without even the implied warranty of
   MERCHANTABILITY or FITNESS FOR A PARTICULAR PURPOSE.  See the
   GNU General Public License, version 2.0, for more details.

   You should have received a copy of the GNU General Public License
   along with this program; if not, write to the Free Software
   Foundation, Inc., 51 Franklin St, Fifth Floor, Boston, MA 02110-1301  USA */

#ifndef SQL_TEST_INCLUDED
#define SQL_TEST_INCLUDED

#include <sys/types.h>

#include "sql/enum_query_type.h"  // enum_query_type
#include "sql/mem_root_array.h"   // Mem_root_array
#include "sql/sql_lex.h"
#include "sql/sql_select.h"
#include "thr_lock.h"  // TL_WRITE_ONLY

class Item;
class JOIN;
struct TABLE_LIST;

typedef Mem_root_array<Key_use> Key_use_array;

extern const char *lock_descriptions[TL_WRITE_ONLY + 1];

#ifndef DBUG_OFF
<<<<<<< HEAD
void print_where(Item *cond, const char *info, enum_query_type query_type);
=======
void print_where(const THD *thd, const Item *cond, const char *info,
                 enum_query_type query_type);
>>>>>>> 4869291f
void TEST_join(JOIN *join);
void print_plan(JOIN *join, uint idx, double record_count, double read_time,
                double current_read_time, const char *info);
void dump_TABLE_LIST_graph(SELECT_LEX *select_lex, TABLE_LIST *tl);
#endif
void mysql_print_status();
class Opt_trace_context;

void print_keyuse_array(Opt_trace_context *trace,
                        const Key_use_array *keyuse_array);
#endif /* SQL_TEST_INCLUDED */<|MERGE_RESOLUTION|>--- conflicted
+++ resolved
@@ -1,8 +1,4 @@
-<<<<<<< HEAD
-/* Copyright (c) 2006, 2017, Oracle and/or its affiliates. All rights reserved.
-=======
 /* Copyright (c) 2006, 2019, Oracle and/or its affiliates. All rights reserved.
->>>>>>> 4869291f
 
    This program is free software; you can redistribute it and/or modify
    it under the terms of the GNU General Public License, version 2.0,
@@ -44,12 +40,8 @@
 extern const char *lock_descriptions[TL_WRITE_ONLY + 1];
 
 #ifndef DBUG_OFF
-<<<<<<< HEAD
-void print_where(Item *cond, const char *info, enum_query_type query_type);
-=======
 void print_where(const THD *thd, const Item *cond, const char *info,
                  enum_query_type query_type);
->>>>>>> 4869291f
 void TEST_join(JOIN *join);
 void print_plan(JOIN *join, uint idx, double record_count, double read_time,
                 double current_read_time, const char *info);
