--- conflicted
+++ resolved
@@ -891,256 +891,7 @@
 
 /* Function declarations */
 
-<<<<<<< HEAD
 extern "C" void *signal_hand(void *arg);
-=======
-/**
-  Print a buffered log to the real log file.
-*/
-void Buffered_log::print()
-{
-  /*
-    Since messages are buffered, they can be printed out
-    of order with other entries in the log.
-    Add "Buffered xxx" to the message text to prevent confusion.
-  */
-  switch(m_level)
-  {
-  case ERROR_LEVEL:
-    sql_print_error("Buffered error: %s\n", m_message.c_ptr_safe());
-    break;
-  case WARNING_LEVEL:
-    sql_print_warning("Buffered warning: %s\n", m_message.c_ptr_safe());
-    break;
-  case INFORMATION_LEVEL:
-    /*
-      Messages printed as "information" still end up in the mysqld *error* log,
-      but with a [Note] tag instead of an [ERROR] tag.
-      While this is probably fine for a human reading the log,
-      it is upsetting existing automated scripts used to parse logs,
-      because such scripts are likely to not already handle [Note] properly.
-      INFORMATION_LEVEL messages are simply silenced, on purpose,
-      to avoid un needed verbosity.
-    */
-    break;
-  }
-}
-
-/**
-  Collection of all the buffered log messages.
-*/
-class Buffered_logs
-{
-public:
-  Buffered_logs()
-  {}
-
-  ~Buffered_logs()
-  {}
-
-  void init();
-  void cleanup();
-
-  void buffer(enum loglevel m_level, const char *msg);
-  void print();
-private:
-  /**
-    Memory root to use to store buffered logs.
-    This memory root lifespan is between init and cleanup.
-    Once the buffered logs are printed, they are not needed anymore,
-    and all the memory used is reclaimed.
-  */
-  MEM_ROOT m_root;
-  /** List of buffered log messages. */
-  List<Buffered_log> m_list;
-};
-
-void Buffered_logs::init()
-{
-  init_alloc_root(&m_root, 1024, 0);
-}
-
-void Buffered_logs::cleanup()
-{
-  m_list.delete_elements();
-  free_root(&m_root, MYF(0));
-}
-
-/**
-  Add a log message to the buffer.
-*/
-void Buffered_logs::buffer(enum loglevel level, const char *msg)
-{
-  /*
-    Do not let Sql_alloc::operator new(size_t) allocate memory,
-    there is no memory root associated with the main() thread.
-    Give explicitly the proper memory root to use to
-    Sql_alloc::operator new(size_t, MEM_ROOT *) instead.
-  */
-  Buffered_log *log= new (&m_root) Buffered_log(level, msg);
-  if (log)
-    m_list.push_back(log, &m_root);
-}
-
-/**
-  Print buffered log messages.
-*/
-void Buffered_logs::print()
-{
-  Buffered_log *log;
-  List_iterator_fast<Buffered_log> it(m_list);
-  while ((log= it++))
-    log->print();
-}
-
-/** Logs reported before a logger is available. */
-static Buffered_logs buffered_logs;
-
-/**
-  Error reporter that buffer log messages.
-  @param level          log message level
-  @param format         log message format string
-*/
-C_MODE_START
-static void buffered_option_error_reporter(enum loglevel level,
-                                           const char *format, ...)
-{
-  va_list args;
-  char buffer[1024];
-
-  va_start(args, format);
-  my_vsnprintf(buffer, sizeof(buffer), format, args);
-  va_end(args);
-  buffered_logs.buffer(level, buffer);
-}
-
-
-/**
-  Character set and collation error reporter that prints to sql error log.
-  @param level          log message level
-  @param format         log message format string
-
-  This routine is used to print character set and collation
-  warnings and errors inside an already running mysqld server,
-  e.g. when a character set or collation is requested for the very first time
-  and its initialization does not go well for some reasons.
-
-  Note: At early mysqld initialization stage,
-  when error log is not yet available,
-  we use buffered_option_error_reporter() instead,
-  to print general character set subsystem initialization errors,
-  such as Index.xml syntax problems, bad XML tag hierarchy, etc.
-*/
-static void charset_error_reporter(enum loglevel level,
-                                   const char *format, ...)
-{
-  va_list args;
-  va_start(args, format);
-  vprint_msg_to_log(level, format, args);
-  va_end(args);                      
-}
-C_MODE_END
-
-static MYSQL_SOCKET unix_sock, base_ip_sock, extra_ip_sock;
-struct rand_struct sql_rand; ///< used by sql_class.cc:THD::THD()
-
-#ifndef EMBEDDED_LIBRARY
-struct passwd *user_info;
-static pthread_t select_thread;
-static uint thr_kill_signal;
-#endif
-
-/* OS specific variables */
-
-#ifdef __WIN__
-#undef   getpid
-#include <process.h>
-
-static mysql_cond_t COND_handler_count;
-static uint handler_count;
-static bool start_mode=0, use_opt_args;
-static int opt_argc;
-static char **opt_argv;
-
-#if !defined(EMBEDDED_LIBRARY)
-static HANDLE hEventShutdown;
-static char shutdown_event_name[40];
-#include "nt_servc.h"
-static   NTService  Service;        ///< Service object for WinNT
-#endif /* EMBEDDED_LIBRARY */
-#endif /* __WIN__ */
-
-#ifdef _WIN32
-static char pipe_name[512];
-static SECURITY_ATTRIBUTES saPipeSecurity;
-static SECURITY_DESCRIPTOR sdPipeDescriptor;
-static HANDLE hPipe = INVALID_HANDLE_VALUE;
-#endif
-
-#ifndef EMBEDDED_LIBRARY
-bool mysqld_embedded=0;
-#else
-bool mysqld_embedded=1;
-#endif
-
-static my_bool plugins_are_initialized= FALSE;
-
-#ifndef DBUG_OFF
-static const char* default_dbug_option;
-#endif
-#ifdef HAVE_LIBWRAP
-const char *libwrapName= NULL;
-int allow_severity = LOG_INFO;
-int deny_severity = LOG_WARNING;
-#endif /* HAVE_LIBWRAP */
-#ifdef HAVE_QUERY_CACHE
-ulong query_cache_min_res_unit= QUERY_CACHE_MIN_RESULT_DATA_SIZE;
-my_bool opt_query_cache_strip_comments= FALSE;
-Query_cache query_cache;
-#endif
-#ifdef HAVE_SMEM
-char *shared_memory_base_name= default_shared_memory_base_name;
-my_bool opt_enable_shared_memory;
-HANDLE smem_event_connect_request= 0;
-#endif
-
-my_bool opt_use_ssl  = 0;
-char *opt_ssl_ca= NULL, *opt_ssl_capath= NULL, *opt_ssl_cert= NULL,
-     *opt_ssl_cipher= NULL, *opt_ssl_key= NULL, *opt_ssl_crl= NULL,
-     *opt_ssl_crlpath= NULL, *opt_tls_version;
-
-#ifdef HAVE_OPENSSL
-#include <openssl/crypto.h>
-#if !defined(HAVE_YASSL) && (OPENSSL_VERSION_NUMBER < 0x10100000L)
-typedef struct CRYPTO_dynlock_value
-{
-  mysql_rwlock_t lock;
-} openssl_lock_t;
-
-static openssl_lock_t *openssl_stdlocks;
-static openssl_lock_t *openssl_dynlock_create(const char *, int);
-static void openssl_dynlock_destroy(openssl_lock_t *, const char *, int);
-static void openssl_lock_function(int, int, const char *, int);
-static void openssl_lock(int, openssl_lock_t *, const char *, int);
-static unsigned long openssl_id_function();
-#endif
-char *des_key_file;
-#ifndef EMBEDDED_LIBRARY
-struct st_VioSSLFd *ssl_acceptor_fd;
-#endif
-#endif /* HAVE_OPENSSL */
-
-/**
-  Number of currently active user connections. The variable is protected by
-  LOCK_connection_count.
-*/
-uint connection_count= 0, extra_connection_count= 0;
-mysql_cond_t COND_connection_count;
-
-/* Function declarations */
-
-pthread_handler_t signal_hand(void *arg);
->>>>>>> d3974fea
 static int mysql_init_variables(void);
 static int get_options(int *argc_ptr, char ***argv_ptr);
 static void add_terminator(vector<my_option> *options);
@@ -1695,13 +1446,6 @@
   mysql_mutex_destroy(&LOCK_user_conn);
 #ifdef HAVE_OPENSSL
   mysql_mutex_destroy(&LOCK_des_key_file);
-<<<<<<< HEAD
-=======
-#if !defined(HAVE_YASSL) && (OPENSSL_VERSION_NUMBER < 0x10100000L)
-  for (int i= 0; i < CRYPTO_num_locks(); ++i)
-    mysql_rwlock_destroy(&openssl_stdlocks[i].lock);
-  OPENSSL_free(openssl_stdlocks);
->>>>>>> d3974fea
 #endif
   mysql_rwlock_destroy(&LOCK_sys_init_connect);
   mysql_rwlock_destroy(&LOCK_sys_init_slave);
@@ -2276,46 +2020,7 @@
                         error);
   }
 
-<<<<<<< HEAD
   if (opt_enable_shared_memory)
-=======
-  // Clean up errors now, before possibly waiting for a new connection.
-#if !defined(EMBEDDED_LIBRARY) && (OPENSSL_VERSION_NUMBER < 0x10100000L)
-  ERR_remove_state(0);
-#endif
-
-  delete thd;
-
-#ifdef HAVE_PSI_THREAD_INTERFACE
-  /*
-    Delete the instrumentation for the job that just completed.
-  */
-  PSI_THREAD_CALL(delete_current_thread)();
-#endif
-
-  if (block_pthread)
-    block_pthread= block_until_new_connection();
-
-  if (block_pthread)
-    DBUG_RETURN(false);                         // Pthread is reused
-
-  /* It's safe to broadcast outside a lock (COND... is not deleted here) */
-  DBUG_PRINT("signal", ("Broadcasting COND_thread_count"));
-  DBUG_LEAVE;                                   // Must match DBUG_ENTER()
-  my_thread_end();
-  mysql_cond_broadcast(&COND_thread_count);
-
-  pthread_exit(0);
-  return false;                                 // Avoid compiler warnings
-}
-
-
-void kill_blocked_pthreads()
-{
-  mysql_mutex_lock(&LOCK_thread_count);
-  kill_blocked_pthreads_flag++;
-  while (blocked_pthread_count)
->>>>>>> d3974fea
   {
     int error= mysql_thread_create(key_thread_handle_con_sharedmem,
                                    &hThread, &connection_attrib,
@@ -3732,20 +3437,6 @@
 #ifdef HAVE_OPENSSL
   mysql_mutex_init(key_LOCK_des_key_file,
                    &LOCK_des_key_file, MY_MUTEX_INIT_FAST);
-<<<<<<< HEAD
-=======
-#if !defined(HAVE_YASSL) && (OPENSSL_VERSION_NUMBER < 0x10100000L)
-  openssl_stdlocks= (openssl_lock_t*) OPENSSL_malloc(CRYPTO_num_locks() *
-                                                     sizeof(openssl_lock_t));
-  for (int i= 0; i < CRYPTO_num_locks(); ++i)
-    mysql_rwlock_init(key_rwlock_openssl, &openssl_stdlocks[i].lock);
-  CRYPTO_set_dynlock_create_callback(openssl_dynlock_create);
-  CRYPTO_set_dynlock_destroy_callback(openssl_dynlock_destroy);
-  CRYPTO_set_dynlock_lock_callback(openssl_lock);
-  CRYPTO_set_locking_callback(openssl_lock_function);
-  CRYPTO_set_id_callback(openssl_id_function);
-#endif
->>>>>>> d3974fea
 #endif
   mysql_rwlock_init(key_rwlock_LOCK_sys_init_connect, &LOCK_sys_init_connect);
   mysql_rwlock_init(key_rwlock_LOCK_sys_init_slave, &LOCK_sys_init_slave);
@@ -3842,15 +3533,7 @@
     };
   }
 
-<<<<<<< HEAD
   return ret_status;
-=======
-#if defined(HAVE_OPENSSL) && !defined(HAVE_YASSL) && \
-    (OPENSSL_VERSION_NUMBER < 0x10100000L)
-static unsigned long openssl_id_function()
-{
-  return (unsigned long) pthread_self();
->>>>>>> d3974fea
 }
 
 int warn_one(const char *file_name)
