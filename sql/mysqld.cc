--- conflicted
+++ resolved
@@ -607,125 +607,12 @@
 #endif
 #include "unicode/uclean.h"  // u_cleanup()
 
-<<<<<<< HEAD
 #include <algorithm>
 #include <atomic>
 #include <functional>
 #include <new>
 #include <string>
 #include <vector>
-=======
-#include "sql_parse.h"    // test_if_data_home_dir
-#include "sql_cache.h"    // query_cache, query_cache_*
-#include "sql_locale.h"   // MY_LOCALES, my_locales, my_locale_by_name
-#include "sql_show.h"     // free_status_vars, add_status_vars,
-                          // reset_status_vars
-#include "strfunc.h"      // find_set_from_flags
-#include "parse_file.h"   // File_parser_dummy_hook
-#include "sql_db.h"       // my_dboptions_cache_free
-                          // my_dboptions_cache_init
-#include "sql_table.h"    // release_ddl_log, execute_ddl_log_recovery
-#include "sql_connect.h"  // free_max_user_conn, init_max_user_conn,
-                          // handle_one_connection
-#include "sql_time.h"     // known_date_time_formats,
-                          // get_date_time_format_str
-#include "tztime.h"       // my_tz_free, my_tz_init, my_tz_SYSTEM
-#include "hostname.h"     // hostname_cache_free, hostname_cache_init
-#include "auth_common.h"  // set_default_auth_plugin
-                          // acl_free, acl_init
-                          // grant_free, grant_init
-#include "sql_base.h"     // table_def_free, table_def_init,
-                          // Table_cache,
-                          // cached_table_definitions
-#include "sql_test.h"     // mysql_print_status
-#include "item_create.h"  // item_create_cleanup, item_create_init
-#include "sql_servers.h"  // servers_free, servers_init
-#include "init.h"         // unireg_init
-#include "derror.h"       // init_errmessage
-#include "des_key_file.h" // load_des_key_file
-#include "sql_manager.h"  // stop_handle_manager, start_handle_manager
-#include "bootstrap.h"    // bootstrap
-#include <m_ctype.h>
-#include <my_dir.h>
-#include <my_bit.h>
-#include "rpl_gtid.h"
-#include "rpl_gtid_persist.h"
-#include "rpl_slave.h"
-#include "rpl_msr.h"
-#include "rpl_master.h"
-#include "rpl_mi.h"
-#include "rpl_filter.h"
-#include <sql_common.h>
-#include <my_stacktrace.h>
-#include "mysqld_suffix.h"
-#include "mysys_err.h"
-#include "events.h"
-#include "sql_audit.h"
-#include "probes_mysql.h"
-#include "debug_sync.h"
-#include "sql_callback.h"
-#include "opt_trace_context.h"
-#include "opt_costconstantcache.h"
-#include "sql_plugin.h"                         // plugin_shutdown
-#include "sql_initialize.h"
-#include "log_event.h"
-#include "log.h"
-#include "binlog.h"
-#include "rpl_rli.h"     // Relay_log_info
-#include "replication.h" // thd_enter_cond
-
-#include "my_default.h"
-#include "threadpool.h"
-#include "mysql_version.h"
-
-#ifdef WITH_PERFSCHEMA_STORAGE_ENGINE
-#include "../storage/perfschema/pfs_server.h"
-#include <pfs_idle_provider.h>
-#endif /* WITH_PERFSCHEMA_STORAGE_ENGINE */
-
-#include "pfs_file_provider.h"
-#include "mysql/psi/mysql_file.h"
-
-#include <mysql/psi/mysql_idle.h>
-#include <mysql/psi/mysql_socket.h>
-#include <mysql/psi/mysql_memory.h>
-#include <mysql/psi/mysql_statement.h>
-
-#include "migrate_keyring.h"            // Migrate_keyring
-#include "mysql_com_server.h"
-#include "keycaches.h"
-#include "../storage/myisam/ha_myisam.h"
-#include "set_var.h"
-#include "sys_vars_shared.h"
-#include "rpl_injector.h"
-#include "rpl_handler.h"
-#include <ft_global.h>
-#include <errmsg.h>
-#include "sp_rcontext.h"
-#include "sql_reload.h"  // reload_acl_and_cache
-#include "sp_head.h"  // init_sp_psi_keys
-#include "event_data_objects.h" //init_scheduler_psi_keys
-#include "my_timer.h"    // my_timer_init, my_timer_deinit
-#include "table_cache.h"                // table_cache_manager
-#include "connection_acceptor.h"        // Connection_acceptor
-#include "connection_handler_impl.h"    // *_connection_handler
-#include "connection_handler_manager.h" // Connection_handler_manager
-#include "socket_connection.h"          // Mysqld_socket_listener
-#include "mysqld_thd_manager.h"         // Global_THD_manager
-#include "my_getopt.h"
-#include "partitioning/partition_handler.h" // partitioning_init
-#include "item_cmpfunc.h"               // arg_cmp_func
-#include "item_strfunc.h"               // Item_func_uuid
-#include "handler.h"
-
-#if defined(HAVE_OPENSSL) && !defined(HAVE_YASSL)
-#include <openssl/crypto.h>
-#endif
-
-#ifndef EMBEDDED_LIBRARY
-#include "srv_session.h"
-#endif
->>>>>>> be20e845
 
 #include "../components/mysql_server/log_builtins_filter_imp.h"
 #include "../components/mysql_server/server_component.h"
@@ -944,7 +831,6 @@
 bool locked_in_memory;
 bool opt_using_transactions;
 ulong opt_tc_log_size;
-<<<<<<< HEAD
 std::atomic<int32> connection_events_loop_aborted_flag;
 static enum_server_operational_state server_operational_state = SERVER_BOOTING;
 char *opt_log_error_filter_rules;
@@ -959,22 +845,7 @@
 char *opt_keyring_migration_destination = NULL;
 ulong opt_keyring_migration_port = 0;
 bool migrate_connect_options = 0;
-=======
-
-static enum_server_operational_state server_operational_state= SERVER_BOOTING;
-ulong log_warnings;
-bool  opt_log_syslog_enable;
-char *opt_log_syslog_tag= NULL;
-char *opt_keyring_migration_user= NULL;
-char *opt_keyring_migration_host= NULL;
-char *opt_keyring_migration_password= NULL;
-char *opt_keyring_migration_socket= NULL;
-char *opt_keyring_migration_source= NULL;
-char *opt_keyring_migration_destination= NULL;
-ulong opt_keyring_migration_port= 0;
-bool migrate_connect_options= 0;
-uint test_flags= 0;
->>>>>>> be20e845
+uint test_flags = 0;
 #ifndef _WIN32
 bool opt_log_syslog_include_pid;
 char *opt_log_syslog_facility;
@@ -1083,11 +954,7 @@
 #endif
 const char *timestamp_type_names[] = {"UTC", "SYSTEM", NullS};
 ulong opt_log_timestamps;
-<<<<<<< HEAD
-uint mysqld_port, test_flags, select_errors, ha_open_options;
-=======
-uint mysqld_port, select_errors, dropping_tables, ha_open_options;
->>>>>>> be20e845
+uint mysqld_port, select_errors, ha_open_options;
 uint mysqld_extra_port;
 uint mysqld_port_timeout;
 ulong delay_key_write_options;
@@ -1257,7 +1124,7 @@
 char *mysqld_unix_port, *opt_mysql_tmpdir;
 bool encrypt_binlog;
 
-my_bool encrypt_tmp_files;
+bool encrypt_tmp_files;
 
 /** name of reference on left expression in rewritten IN subquery */
 const char *in_left_expr_name = "<left expr>";
@@ -1525,8 +1392,8 @@
   return tmp;
 }
 
-struct System_status_var *get_thd_status_var(THD *thd) {
-  return &thd->status_var;
+std::pair<struct System_status_var *, bool> get_thd_status_var(THD *thd) {
+  return std::make_pair(&thd->status_var, thd->status_var_aggregated);
 }
 
 static void option_error_reporter(enum loglevel level, const char *format, ...)
@@ -4423,7 +4290,6 @@
     return 1;
   }
 
-<<<<<<< HEAD
   if (global_system_variables.transaction_write_set_extraction ==
           HASH_ALGORITHM_OFF &&
       mysql_bin_log.m_dependency_tracker.m_opt_tracking_mode !=
@@ -4437,21 +4303,6 @@
 
 #define FIX_LOG_VAR(VAR, ALT) \
   if (!VAR || !*VAR) VAR = ALT;
-=======
-  if (global_system_variables.transaction_write_set_extraction == HASH_ALGORITHM_OFF
-      && mysql_bin_log.m_dependency_tracker.m_opt_tracking_mode != DEPENDENCY_TRACKING_COMMIT_ORDER)
-  {
-    sql_print_error("The transaction_write_set_extraction must be set to XXHASH64 or MURMUR32"
-                    " when binlog_transaction_dependency_tracking is WRITESET or WRITESET_SESSION.");
-    return 1;
-  }
-  else
-    mysql_bin_log.m_dependency_tracker.tracking_mode_changed();
-
-#define FIX_LOG_VAR(VAR, ALT)                                   \
-  if (!VAR || !*VAR)                                            \
-    VAR= ALT;
->>>>>>> be20e845
 
   FIX_LOG_VAR(opt_general_logname,
               make_query_log_name(logname_path, QUERY_LOG_GENERAL));
@@ -4725,23 +4576,8 @@
 
 static void init_ssl() {
 #ifdef HAVE_OPENSSL
-<<<<<<< HEAD
 #ifndef HAVE_WOLFSSL
 #if OPENSSL_VERSION_NUMBER < 0x10100000L
-=======
-#ifndef HAVE_YASSL
-  int fips_mode= FIPS_mode();
-  if (fips_mode != 0)
-  {
-    /* FIPS is enabled, Log warning and Disable it now */
-    sql_print_warning(
-        "Percona Server cannot operate under OpenSSL FIPS mode."
-        " Disabling FIPS.");
-    FIPS_mode_set(0);
-  }
-#endif /* HAVE_YASSL */
-#if !defined(HAVE_YASSL) && (OPENSSL_VERSION_NUMBER < 0x10100000L)
->>>>>>> be20e845
   CRYPTO_malloc_init();
 #else  /* OPENSSL_VERSION_NUMBER < 0x10100000L */
   OPENSSL_malloc_init();
@@ -7189,35 +7025,13 @@
     remaining_argc++;
     remaining_argv--;
 
-<<<<<<< HEAD
     if (opt_initialize_insecure) opt_initialize = true;
-=======
-    /* adjust the bootstrap options */
-    if (opt_bootstrap)
-    {
-      sql_print_warning("--bootstrap is deprecated. "
-                        "Please consider using --initialize instead");
-    }
-    if (opt_initialize_insecure)
-      opt_initialize= TRUE;
-    if (opt_initialize)
-    {
-      if (opt_bootstrap)
-      {
-        sql_print_error("Both --bootstrap and --initialize specified."
-                        " Please pick one. Exiting.");
-        ho_error= EXIT_AMBIGUOUS_OPTION;
-      }
-      opt_bootstrap= TRUE;
-    }
-
-    if (opt_debugging)
-    {
+
+    if (opt_debugging) {
       /* Allow break with SIGINT, no core or stack trace */
-      test_flags|= TEST_SIGINT | TEST_NO_STACKTRACE;
-      test_flags&= ~TEST_CORE_ON_SIGNAL;
-    }
->>>>>>> be20e845
+      test_flags |= TEST_SIGINT | TEST_NO_STACKTRACE;
+      test_flags &= ~TEST_CORE_ON_SIGNAL;
+    }
   }
 
   // Swap with an empty vector, i.e. delete elements and free allocated space.
@@ -7329,7 +7143,6 @@
 
 vector<my_option> all_options;
 
-<<<<<<< HEAD
 struct my_option my_long_early_options[] = {
 #if !defined(_WIN32)
     {"daemonize", 'D', "Run mysqld as sysv daemon", &opt_daemonize,
@@ -7388,83 +7201,14 @@
      "is needed.",
      &opt_no_dd_upgrade, &opt_no_dd_upgrade, 0, GET_BOOL, NO_ARG, 0, 0, 0, 0, 0,
      0},
+    {"core-file", OPT_WANT_CORE, "Write core on errors.", 0, 0, 0, GET_NO_ARG,
+     NO_ARG, 0, 0, 0, 0, 0, 0},
+    {"skip-stack-trace", OPT_SKIP_STACK_TRACE,
+     "Don't print a stack trace on failure.", 0, 0, 0, GET_NO_ARG, NO_ARG, 0, 0,
+     0, 0, 0, 0},
+    {"gdb", 0, "Set up signals usable for debugging.", &opt_debugging,
+     &opt_debugging, 0, GET_BOOL, NO_ARG, 0, 0, 0, 0, 0, 0},
     {0, 0, 0, 0, 0, 0, GET_NO_ARG, NO_ARG, 0, 0, 0, 0, 0, 0}};
-=======
-struct my_option my_long_early_options[]=
-{
-  {"bootstrap", OPT_BOOTSTRAP, "Used by mysql installation scripts.", 0, 0, 0,
-   GET_NO_ARG, NO_ARG, 0, 0, 0, 0, 0, 0},
-#if !defined(_WIN32) && !defined(EMBEDDED_LIBRARY)
-  {"daemonize", 0, "Run mysqld as sysv daemon", &opt_daemonize,
-    &opt_daemonize, 0, GET_BOOL, NO_ARG, 0, 0, 0, 0, 0,0},
-#endif
-  {"skip-grant-tables", 0,
-   "Start without grant tables. This gives all users FULL ACCESS to all tables.",
-   &opt_noacl, &opt_noacl, 0, GET_BOOL, NO_ARG, 0, 0, 0, 0, 0,
-   0},
-  {"help", '?', "Display this help and exit.",
-   &opt_help, &opt_help, 0, GET_BOOL, NO_ARG, 0, 0, 0, 0,
-   0, 0},
-  {"verbose", 'v', "Used with --help option for detailed help.",
-   &opt_verbose, &opt_verbose, 0, GET_BOOL, NO_ARG, 0, 0, 0, 0, 0, 0},
-  {"version", 'V', "Output version information and exit.", 0, 0, 0, GET_NO_ARG,
-   NO_ARG, 0, 0, 0, 0, 0, 0},
-  {"initialize", 0, "Create the default database and exit."
-   " Create a super user with a random expired password and store it into the log.",
-   &opt_initialize, &opt_initialize, 0, GET_BOOL, NO_ARG, 0, 0, 0, 0, 0, 0},
-  {"initialize-insecure", 0, "Create the default database and exit."
-   " Create a super user with empty password.",
-   &opt_initialize_insecure, &opt_initialize_insecure, 0, GET_BOOL, NO_ARG,
-   0, 0, 0, 0, 0, 0},
-  {"disable-partition-engine-check", 0,
-   "Skip the check for non-natively partitioned tables during bootstrap. "
-   "This option is deprecated along with the partition engine.",
-   &opt_disable_partition_check, &opt_disable_partition_check, 0, GET_BOOL,
-   NO_ARG, TRUE, 0, 0, 0, 0, 0},
-  {"keyring-migration-source", OPT_KEYRING_MIGRATION_SOURCE,
-   "Keyring plugin from where the keys needs to "
-   "be migrated to. This option must be specified along with "
-   "--keyring-migration-destination.",
-   &opt_keyring_migration_source, &opt_keyring_migration_source,
-   0, GET_STR, REQUIRED_ARG, 0, 0, 0, 0, 0, 0},
-  {"keyring-migration-destination", OPT_KEYRING_MIGRATION_DESTINATION,
-   "Keyring plugin to which the keys are "
-   "migrated to. This option must be specified along with "
-   "--keyring-migration-source.",
-   &opt_keyring_migration_destination, &opt_keyring_migration_destination,
-   0, GET_STR, REQUIRED_ARG, 0, 0, 0, 0, 0, 0},
-  {"keyring-migration-user", OPT_KEYRING_MIGRATION_USER,
-   "User to login to server.",
-   &opt_keyring_migration_user, &opt_keyring_migration_user,
-   0, GET_STR, REQUIRED_ARG, 0, 0, 0, 0, 0, 0},
-  {"keyring-migration-host", OPT_KEYRING_MIGRATION_HOST, "Connect to host.",
-   &opt_keyring_migration_host, &opt_keyring_migration_host,
-   0, GET_STR, REQUIRED_ARG, 0, 0, 0, 0, 0, 0},
-  {"keyring-migration-password", OPT_KEYRING_MIGRATION_PASSWORD,
-   "Password to use when connecting to server during keyring migration. "
-   "If password value is not specified then it will be asked from the tty.",
-   0, 0, 0, GET_PASSWORD, OPT_ARG, 0, 0, 0, 0, 0, 0},
-  {"keyring-migration-socket", OPT_KEYRING_MIGRATION_SOCKET,
-   "The socket file to use for connection.",
-   &opt_keyring_migration_socket, &opt_keyring_migration_socket,
-   0, GET_STR, REQUIRED_ARG, 0, 0, 0, 0, 0, 0},
-  {"keyring-migration-port", OPT_KEYRING_MIGRATION_PORT,
-   "Port number to use for connection.",
-   &opt_keyring_migration_port, &opt_keyring_migration_port,
-   0, GET_ULONG, REQUIRED_ARG, 0, 0, 0, 0, 0, 0},
-  {"core-file", OPT_WANT_CORE,
-   "Write core on errors.",
-   0, 0, 0, GET_NO_ARG, NO_ARG, 0, 0, 0, 0, 0, 0},
-  {"skip-stack-trace", OPT_SKIP_STACK_TRACE,
-   "Don't print a stack trace on failure.", 0, 0, 0, GET_NO_ARG, NO_ARG, 0, 0,
-   0, 0, 0, 0},
-  {"gdb", 0,
-   "Set up signals usable for debugging.",
-   &opt_debugging, &opt_debugging,
-   0, GET_BOOL, NO_ARG, 0, 0, 0, 0, 0, 0},
-  { 0, 0, 0, 0, 0, 0, GET_NO_ARG, NO_ARG, 0, 0, 0, 0, 0, 0 }
-};
->>>>>>> be20e845
 
 /**
   System variables are automatically command-line options (few
@@ -7472,7 +7216,6 @@
   to be listed here.
 */
 
-<<<<<<< HEAD
 struct my_option my_long_options[] = {
     {"abort-slave-event-count", 0,
      "Option used by mysql-test for debugging and testing of replication.",
@@ -7533,8 +7276,6 @@
      "Write error output on screen; don't remove the console window on "
      "windows.",
      &opt_console, &opt_console, 0, GET_BOOL, NO_ARG, 0, 0, 0, 0, 0, 0},
-    {"core-file", OPT_WANT_CORE, "Write core on errors.", 0, 0, 0, GET_NO_ARG,
-     NO_ARG, 0, 0, 0, 0, 0, 0},
     /* default-storage-engine should have "MyISAM" as def_value. Instead
        of initializing it here it is done in init_common_variables() due
        to a compiler bug in Sun Studio compiler. */
@@ -7560,10 +7301,8 @@
      "--skip-external-locking.",
      &opt_external_locking, &opt_external_locking, 0, GET_BOOL, NO_ARG, 0, 0, 0,
      0, 0, 0},
-    /* We must always support the next option to make scripts like mysqltest
-       easier to do */
-    {"gdb", 0, "Set up signals usable for debugging.", &opt_debugging,
-     &opt_debugging, 0, GET_BOOL, NO_ARG, 0, 0, 0, 0, 0, 0},
+/* We must always support the next option to make scripts like mysqltest
+   easier to do */
 #if defined(HAVE_LINUX_LARGE_PAGES) || defined(HAVE_SOLARIS_LARGE_PAGES)
     {"super-large-pages", 0, "Enable support for super large pages.",
      &opt_super_large_pages, &opt_super_large_pages, 0, GET_BOOL, OPT_ARG, 0, 0,
@@ -7720,9 +7459,6 @@
     {"skip-slave-start", 0, "If set, slave is not autostarted.",
      &opt_skip_slave_start, &opt_skip_slave_start, 0, GET_BOOL, NO_ARG, 0, 0, 0,
      0, 0, 0},
-    {"skip-stack-trace", OPT_SKIP_STACK_TRACE,
-     "Don't print a stack trace on failure.", 0, 0, 0, GET_NO_ARG, NO_ARG, 0, 0,
-     0, 0, 0, 0},
 #if defined(_WIN32)
     {"slow-start-timeout", 0,
      "Maximum number of milliseconds that the service control manager should "
@@ -7736,276 +7472,6 @@
      "Option used by mysql-test for debugging and testing of replication.",
      &opt_sporadic_binlog_dump_fail, &opt_sporadic_binlog_dump_fail, 0,
      GET_BOOL, NO_ARG, 0, 0, 0, 0, 0, 0},
-=======
-struct my_option my_long_options[]=
-{
-#ifdef HAVE_REPLICATION
-  {"abort-slave-event-count", 0,
-   "Option used by mysql-test for debugging and testing of replication.",
-   &abort_slave_event_count,  &abort_slave_event_count,
-   0, GET_INT, REQUIRED_ARG, 0, 0, 0, 0, 0, 0},
-#endif /* HAVE_REPLICATION */
-  {"allow-suspicious-udfs", 0,
-   "Allows use of UDFs consisting of only one symbol xxx() "
-   "without corresponding xxx_init() or xxx_deinit(). That also means "
-   "that one can load any function from any library, for example exit() "
-   "from libc.so",
-   &opt_allow_suspicious_udfs, &opt_allow_suspicious_udfs,
-   0, GET_BOOL, NO_ARG, 0, 0, 0, 0, 0, 0},
-  {"ansi", 'a', "Use ANSI SQL syntax instead of MySQL syntax. This mode "
-   "will also set transaction isolation level 'serializable'.", 0, 0, 0,
-   GET_NO_ARG, NO_ARG, 0, 0, 0, 0, 0, 0},
-  /*
-    Because Sys_var_bit does not support command-line options, we need to
-    explicitely add one for --autocommit
-  */
-  {"autocommit", 0, "Set default value for autocommit (0 or 1)",
-   &opt_autocommit, &opt_autocommit, 0,
-   GET_BOOL, OPT_ARG, 1, 0, 0, 0, 0, NULL},
-  {"binlog-do-db", OPT_BINLOG_DO_DB,
-   "Tells the master it should log updates for the specified database, "
-   "and exclude all others not explicitly mentioned.",
-   0, 0, 0, GET_STR, REQUIRED_ARG, 0, 0, 0, 0, 0, 0},
-  {"binlog-ignore-db", OPT_BINLOG_IGNORE_DB,
-   "Tells the master that updates to the given database should not be logged to the binary log.",
-   0, 0, 0, GET_STR, REQUIRED_ARG, 0, 0, 0, 0, 0, 0},
-  {"binlog-row-event-max-size", 0,
-   "The maximum size of a row-based binary log event in bytes. Rows will be "
-   "grouped into events smaller than this size if possible. "
-   "The value has to be a multiple of 256.",
-   &opt_binlog_rows_event_max_size, &opt_binlog_rows_event_max_size,
-   0, GET_ULONG, REQUIRED_ARG,
-   /* def_value */ 8192, /* min_value */  256, /* max_value */ ULONG_MAX,
-   /* sub_size */     0, /* block_size */ 256,
-   /* app_type */ 0
-  },
-  {"character-set-client-handshake", 0,
-   "Don't ignore client side character set value sent during handshake.",
-   &opt_character_set_client_handshake,
-   &opt_character_set_client_handshake,
-    0, GET_BOOL, NO_ARG, 1, 0, 0, 0, 0, 0},
-  {"character-set-filesystem", 0,
-   "Set the filesystem character set.",
-   &character_set_filesystem_name,
-   &character_set_filesystem_name,
-   0, GET_STR, REQUIRED_ARG, 0, 0, 0, 0, 0, 0 },
-  {"character-set-server", 'C', "Set the default character set.",
-   &default_character_set_name, &default_character_set_name,
-   0, GET_STR, REQUIRED_ARG, 0, 0, 0, 0, 0, 0 },
-  {"chroot", 'r', "Chroot mysqld daemon during startup.",
-   &mysqld_chroot, &mysqld_chroot, 0, GET_STR, REQUIRED_ARG,
-   0, 0, 0, 0, 0, 0},
-  {"collation-server", 0, "Set the default collation.",
-   &default_collation_name, &default_collation_name,
-   0, GET_STR, REQUIRED_ARG, 0, 0, 0, 0, 0, 0 },
-  {"console", OPT_CONSOLE, "Write error output on screen; don't remove the console window on windows.",
-   &opt_console, &opt_console, 0, GET_BOOL, NO_ARG, 0, 0, 0,
-   0, 0, 0},
-  /* default-storage-engine should have "MyISAM" as def_value. Instead
-     of initializing it here it is done in init_common_variables() due
-     to a compiler bug in Sun Studio compiler. */
-  {"default-storage-engine", 0, "The default storage engine for new tables",
-   &default_storage_engine, 0, 0, GET_STR, REQUIRED_ARG,
-   0, 0, 0, 0, 0, 0 },
-  {"default-tmp-storage-engine", 0, 
-    "The default storage engine for new explict temporary tables",
-   &default_tmp_storage_engine, 0, 0, GET_STR, REQUIRED_ARG,
-   0, 0, 0, 0, 0, 0 },
-  {"default-time-zone", 0, "Set the default time zone.",
-   &default_tz_name, &default_tz_name,
-   0, GET_STR, REQUIRED_ARG, 0, 0, 0, 0, 0, 0 },
-#ifdef HAVE_OPENSSL
-  {"des-key-file", 0,
-   "Load keys for des_encrypt() and des_encrypt from given file.",
-   &des_key_file, &des_key_file, 0, GET_STR, REQUIRED_ARG,
-   0, 0, 0, 0, 0, 0},
-#endif /* HAVE_OPENSSL */
-#ifdef HAVE_REPLICATION
-  {"disconnect-slave-event-count", 0,
-   "Option used by mysql-test for debugging and testing of replication.",
-   &disconnect_slave_event_count, &disconnect_slave_event_count,
-   0, GET_INT, REQUIRED_ARG, 0, 0, 0, 0, 0, 0},
-#endif /* HAVE_REPLICATION */
-  {"exit-info", 'T', "Used for debugging. Use at your own risk.", 0, 0, 0,
-   GET_LONG, OPT_ARG, 0, 0, 0, 0, 0, 0},
-
-  {"external-locking", 0, "Use system (external) locking (disabled by "
-   "default).  With this option enabled you can run myisamchk to test "
-   "(not repair) tables while the MySQL server is running. Disable with "
-   "--skip-external-locking.", &opt_external_locking, &opt_external_locking,
-   0, GET_BOOL, NO_ARG, 0, 0, 0, 0, 0, 0},
-  /* We must always support the next option to make scripts like mysqltest
-     easier to do */
-#if defined(HAVE_LINUX_LARGE_PAGES) || defined (HAVE_SOLARIS_LARGE_PAGES)
-  {"super-large-pages", 0, "Enable support for super large pages.",
-   &opt_super_large_pages, &opt_super_large_pages, 0,
-   GET_BOOL, OPT_ARG, 0, 0, 1, 0, 1, 0},
-#endif
-  {"ignore-db-dir", OPT_IGNORE_DB_DIRECTORY,
-   "Specifies a directory to add to the ignore list when collecting "
-   "database names from the datadir. Put a blank argument to reset "
-   "the list accumulated so far.", 0, 0, 0, GET_STR, REQUIRED_ARG, 
-   0, 0, 0, 0, 0, 0},
-  {"language", 'L',
-   "Client error messages in given language. May be given as a full path. "
-   "Deprecated. Use --lc-messages-dir instead.",
-   &lc_messages_dir_ptr, &lc_messages_dir_ptr, 0,
-   GET_STR, REQUIRED_ARG, 0, 0, 0, 0, 0, 0},
-  {"lc-messages", 0,
-   "Set the language used for the error messages.",
-   &lc_messages, &lc_messages, 0, GET_STR, REQUIRED_ARG,
-   0, 0, 0, 0, 0, 0 },
-  {"lc-time-names", 0,
-   "Set the language used for the month names and the days of the week.",
-   &lc_time_names_name, &lc_time_names_name,
-   0, GET_STR, REQUIRED_ARG, 0, 0, 0, 0, 0, 0 },
-  {"log-bin", OPT_BIN_LOG,
-   "Log update queries in binary format. Optional (but strongly recommended "
-   "to avoid replication problems if server's hostname changes) argument "
-   "should be the chosen location for the binary log files.",
-   &opt_bin_logname, &opt_bin_logname, 0, GET_STR_ALLOC,
-   OPT_ARG, 0, 0, 0, 0, 0, 0},
-  {"log-bin-index", 0,
-   "File that holds the names for binary log files.",
-   &opt_binlog_index_name, &opt_binlog_index_name, 0, GET_STR,
-   REQUIRED_ARG, 0, 0, 0, 0, 0, 0},
-  {"relay-log-index", 0,
-   "File that holds the names for relay log files.",
-   &opt_relaylog_index_name, &opt_relaylog_index_name, 0, GET_STR,
-   REQUIRED_ARG, 0, 0, 0, 0, 0, 0},
-  {"log-isam", OPT_ISAM_LOG, "Log all MyISAM changes to file.",
-   &myisam_log_filename, &myisam_log_filename, 0, GET_STR,
-   OPT_ARG, 0, 0, 0, 0, 0, 0},
-  {"log-raw", 0,
-   "Log to general log before any rewriting of the query. For use in debugging, not production as "
-   "sensitive information may be logged.",
-   &opt_general_log_raw, &opt_general_log_raw,
-   0, GET_BOOL, NO_ARG, 0, 0, 1, 0, 1, 0 },
-  {"log-short-format", 0,
-   "Don't log extra information to update and slow-query logs.",
-   &opt_short_log_format, &opt_short_log_format,
-   0, GET_BOOL, NO_ARG, 0, 0, 0, 0, 0, 0},
-  {"log-tc", 0,
-   "Path to transaction coordinator log (used for transactions that affect "
-   "more than one storage engine, when binary log is disabled).",
-   &opt_tc_log_file, &opt_tc_log_file, 0, GET_STR,
-   REQUIRED_ARG, 0, 0, 0, 0, 0, 0},
-  {"log-tc-size", 0, "Size of transaction coordinator log.",
-   &opt_tc_log_size, &opt_tc_log_size, 0, GET_ULONG,
-   REQUIRED_ARG, TC_LOG_MIN_PAGES * my_getpagesize(),
-   TC_LOG_MIN_PAGES * my_getpagesize(), ULONG_MAX, 0,
-   my_getpagesize(), 0},
-  {"master-info-file", 0,
-   "The location and name of the file that remembers the master and where "
-   "the I/O replication thread is in the master's binlogs.",
-   &master_info_file, &master_info_file, 0, GET_STR,
-   REQUIRED_ARG, 0, 0, 0, 0, 0, 0},
-  {"master-retry-count", OPT_MASTER_RETRY_COUNT,
-   "The number of tries the slave will make to connect to the master before giving up. "
-   "Deprecated option, use 'CHANGE MASTER TO master_retry_count = <num>' instead.",
-   &master_retry_count, &master_retry_count, 0, GET_ULONG,
-   REQUIRED_ARG, 3600*24, 0, 0, 0, 0, 0},
-#ifdef HAVE_REPLICATION
-  {"max-binlog-dump-events", 0,
-   "Option used by mysql-test for debugging and testing of replication.",
-   &max_binlog_dump_events, &max_binlog_dump_events, 0,
-   GET_INT, REQUIRED_ARG, 0, 0, 0, 0, 0, 0},
-#endif /* HAVE_REPLICATION */
-  {"memlock", 0, "Lock mysqld in memory.", &locked_in_memory,
-   &locked_in_memory, 0, GET_BOOL, NO_ARG, 0, 0, 0, 0, 0, 0},
-  {"old-style-user-limits", 0,
-   "Enable old-style user limits (before 5.0.3, user resources were counted "
-   "per each user+host vs. per account).",
-   &opt_old_style_user_limits, &opt_old_style_user_limits,
-   0, GET_BOOL, NO_ARG, 0, 0, 0, 0, 0, 0},
-  {"port-open-timeout", 0,
-   "Maximum time in seconds to wait for the port to become free. "
-   "(Default: No wait).", &mysqld_port_timeout, &mysqld_port_timeout, 0,
-   GET_UINT, REQUIRED_ARG, 0, 0, 0, 0, 0, 0},
-  {"replicate-do-db", OPT_REPLICATE_DO_DB,
-   "Tells the slave thread to restrict replication to the specified database. "
-   "To specify more than one database, use the directive multiple times, "
-   "once for each database. Note that this will only work if you do not use "
-   "cross-database queries such as UPDATE some_db.some_table SET foo='bar' "
-   "while having selected a different or no database. If you need cross "
-   "database updates to work, make sure you have 3.23.28 or later, and use "
-   "replicate-wild-do-table=db_name.%.",
-   0, 0, 0, GET_STR, REQUIRED_ARG, 0, 0, 0, 0, 0, 0},
-  {"replicate-do-table", OPT_REPLICATE_DO_TABLE,
-   "Tells the slave thread to restrict replication to the specified table. "
-   "To specify more than one table, use the directive multiple times, once "
-   "for each table. This will work for cross-database updates, in contrast "
-   "to replicate-do-db.", 0, 0, 0, GET_STR, REQUIRED_ARG, 0, 0, 0, 0, 0, 0},
-  {"replicate-ignore-db", OPT_REPLICATE_IGNORE_DB,
-   "Tells the slave thread to not replicate to the specified database. To "
-   "specify more than one database to ignore, use the directive multiple "
-   "times, once for each database. This option will not work if you use "
-   "cross database updates. If you need cross database updates to work, "
-   "make sure you have 3.23.28 or later, and use replicate-wild-ignore-"
-   "table=db_name.%. ", 0, 0, 0, GET_STR, REQUIRED_ARG, 0, 0, 0, 0, 0, 0},
-  {"replicate-ignore-table", OPT_REPLICATE_IGNORE_TABLE,
-   "Tells the slave thread to not replicate to the specified table. To specify "
-   "more than one table to ignore, use the directive multiple times, once for "
-   "each table. This will work for cross-database updates, in contrast to "
-   "replicate-ignore-db.", 0, 0, 0, GET_STR, REQUIRED_ARG, 0, 0, 0, 0, 0, 0},
-  {"replicate-rewrite-db", OPT_REPLICATE_REWRITE_DB,
-   "Updates to a database with a different name than the original. Example: "
-   "replicate-rewrite-db=master_db_name->slave_db_name.",
-   0, 0, 0, GET_STR, REQUIRED_ARG, 0, 0, 0, 0, 0, 0},
-#ifdef HAVE_REPLICATION
-  {"replicate-same-server-id", 0,
-   "In replication, if set to 1, do not skip events having our server id. "
-   "Default value is 0 (to break infinite loops in circular replication). "
-   "Can't be set to 1 if --log-slave-updates is used.",
-   &replicate_same_server_id, &replicate_same_server_id,
-   0, GET_BOOL, NO_ARG, 0, 0, 0, 0, 0, 0},
-#endif
-  {"replicate-wild-do-table", OPT_REPLICATE_WILD_DO_TABLE,
-   "Tells the slave thread to restrict replication to the tables that match "
-   "the specified wildcard pattern. To specify more than one table, use the "
-   "directive multiple times, once for each table. This will work for cross-"
-   "database updates. Example: replicate-wild-do-table=foo%.bar% will "
-   "replicate only updates to tables in all databases that start with foo "
-   "and whose table names start with bar.",
-   0, 0, 0, GET_STR, REQUIRED_ARG, 0, 0, 0, 0, 0, 0},
-  {"replicate-wild-ignore-table", OPT_REPLICATE_WILD_IGNORE_TABLE,
-   "Tells the slave thread to not replicate to the tables that match the "
-   "given wildcard pattern. To specify more than one table to ignore, use "
-   "the directive multiple times, once for each table. This will work for "
-   "cross-database updates. Example: replicate-wild-ignore-table=foo%.bar% "
-   "will not do updates to tables in databases that start with foo and whose "
-   "table names start with bar.",
-   0, 0, 0, GET_STR, REQUIRED_ARG, 0, 0, 0, 0, 0, 0},
-  {"safe-user-create", 0,
-   "Don't allow new user creation by the user who has no write privileges to the mysql.user table.",
-   &opt_safe_user_create, &opt_safe_user_create, 0, GET_BOOL,
-   NO_ARG, 0, 0, 0, 0, 0, 0},
-  {"show-slave-auth-info", 0,
-   "Show user and password in SHOW SLAVE HOSTS on this master.",
-   &opt_show_slave_auth_info, &opt_show_slave_auth_info, 0,
-   GET_BOOL, NO_ARG, 0, 0, 0, 0, 0, 0},
-  {"skip-host-cache", OPT_SKIP_HOST_CACHE, "Don't cache host names.", 0, 0, 0,
-   GET_NO_ARG, NO_ARG, 0, 0, 0, 0, 0, 0},
-  {"skip-new", OPT_SKIP_NEW, "Don't use new, possibly wrong routines.",
-   0, 0, 0, GET_NO_ARG, NO_ARG, 0, 0, 0, 0, 0, 0},
-  {"skip-slave-start", 0,
-   "If set, slave is not autostarted.", &opt_skip_slave_start,
-   &opt_skip_slave_start, 0, GET_BOOL, NO_ARG, 0, 0, 0, 0, 0, 0},
-#if defined(_WIN32) && !defined(EMBEDDED_LIBRARY)
-  {"slow-start-timeout", 0,
-   "Maximum number of milliseconds that the service control manager should wait "
-   "before trying to kill the windows service during startup"
-   "(Default: 15000).", &slow_start_timeout, &slow_start_timeout, 0,
-   GET_ULONG, REQUIRED_ARG, 15000, 0, 0, 0, 0, 0},
-#endif
-#ifdef HAVE_REPLICATION
-  {"sporadic-binlog-dump-fail", 0,
-   "Option used by mysql-test for debugging and testing of replication.",
-   &opt_sporadic_binlog_dump_fail,
-   &opt_sporadic_binlog_dump_fail, 0, GET_BOOL, NO_ARG, 0, 0, 0, 0, 0,
-   0},
-#endif /* HAVE_REPLICATION */
->>>>>>> be20e845
 #ifdef HAVE_OPENSSL
     {"ssl", 0,
      "Enable SSL for connection (automatically enabled with other flags).",
@@ -8569,135 +8035,70 @@
          when session_status or global_status is requested from
          inside an Event.
  */
-<<<<<<< HEAD
 static int show_ssl_get_version(THD *thd, SHOW_VAR *var, char *) {
   SSL_handle ssl = thd->get_ssl();
   var->type = SHOW_CHAR;
   if (ssl)
     var->value = const_cast<char *>(SSL_get_version(ssl));
-=======
-static int show_ssl_get_version(THD *thd, SHOW_VAR *var, char *buff)
-{
-  SSL_handle ssl = thd->get_ssl();
-  var->type= SHOW_CHAR;
-  if (ssl)
-    var->value=
-      const_cast<char*>(SSL_get_version(ssl));
->>>>>>> be20e845
   else
     var->value = (char *)"";
   return 0;
 }
 
-<<<<<<< HEAD
 static int show_ssl_session_reused(THD *thd, SHOW_VAR *var, char *buff) {
   SSL_handle ssl = thd->get_ssl();
   var->type = SHOW_LONG;
   var->value = buff;
   if (ssl)
     *((long *)buff) = (long)SSL_session_reused(ssl);
-=======
-static int show_ssl_session_reused(THD *thd, SHOW_VAR *var, char *buff)
-{
-  SSL_handle ssl = thd->get_ssl();
-  var->type= SHOW_LONG;
-  var->value= buff;
-  if (ssl)
-    *((long *)buff)=
-        (long)SSL_session_reused(ssl);
->>>>>>> be20e845
   else
     *((long *)buff) = 0;
   return 0;
 }
 
-<<<<<<< HEAD
 static int show_ssl_get_default_timeout(THD *thd, SHOW_VAR *var, char *buff) {
   SSL_handle ssl = thd->get_ssl();
   var->type = SHOW_LONG;
   var->value = buff;
   if (ssl)
     *((long *)buff) = (long)SSL_get_default_timeout(ssl);
-=======
-static int show_ssl_get_default_timeout(THD *thd, SHOW_VAR *var, char *buff)
-{
-  SSL_handle ssl = thd->get_ssl();
-  var->type= SHOW_LONG;
-  var->value= buff;
-  if (ssl)
-    *((long *)buff)=
-      (long)SSL_get_default_timeout(ssl);
->>>>>>> be20e845
   else
     *((long *)buff) = 0;
   return 0;
 }
 
-<<<<<<< HEAD
 static int show_ssl_get_verify_mode(THD *thd, SHOW_VAR *var, char *buff) {
   SSL_handle ssl = thd->get_ssl();
   var->type = SHOW_LONG;
   var->value = buff;
   if (ssl)
     *((long *)buff) = (long)SSL_get_verify_mode(ssl);
-=======
-static int show_ssl_get_verify_mode(THD *thd, SHOW_VAR *var, char *buff)
-{
-  SSL_handle ssl = thd->get_ssl();
-  var->type= SHOW_LONG;
-  var->value= buff;
-  if (ssl)
-    *((long *)buff)=
-      (long)SSL_get_verify_mode(ssl);
->>>>>>> be20e845
   else
     *((long *)buff) = 0;
   return 0;
 }
 
-<<<<<<< HEAD
 static int show_ssl_get_verify_depth(THD *thd, SHOW_VAR *var, char *buff) {
   SSL_handle ssl = thd->get_ssl();
   var->type = SHOW_LONG;
   var->value = buff;
   if (ssl)
     *((long *)buff) = (long)SSL_get_verify_depth(ssl);
-=======
-static int show_ssl_get_verify_depth(THD *thd, SHOW_VAR *var, char *buff)
-{
-  SSL_handle ssl = thd->get_ssl();
-  var->type= SHOW_LONG;
-  var->value= buff;
-  if (ssl)
-    *((long *)buff)=
-        (long)SSL_get_verify_depth(ssl);
->>>>>>> be20e845
   else
     *((long *)buff) = 0;
   return 0;
 }
 
-<<<<<<< HEAD
 static int show_ssl_get_cipher(THD *thd, SHOW_VAR *var, char *) {
   SSL_handle ssl = thd->get_ssl();
   var->type = SHOW_CHAR;
   if (ssl)
     var->value = const_cast<char *>(SSL_get_cipher(ssl));
-=======
-static int show_ssl_get_cipher(THD *thd, SHOW_VAR *var, char *buff)
-{
-  SSL_handle ssl = thd->get_ssl();
-  var->type= SHOW_CHAR;
-  if (ssl)
-    var->value=
-      const_cast<char*>(SSL_get_cipher(ssl));
->>>>>>> be20e845
   else
     var->value = (char *)"";
   return 0;
 }
 
-<<<<<<< HEAD
 static int show_ssl_get_cipher_list(THD *thd, SHOW_VAR *var, char *buff) {
   SSL_handle ssl = thd->get_ssl();
   var->type = SHOW_CHAR;
@@ -8709,23 +8110,6 @@
     for (i = 0; (p = SSL_get_cipher_list(ssl, i)) && buff < end; i++) {
       buff = my_stpnmov(buff, p, end - buff - 1);
       *buff++ = ':';
-=======
-static int show_ssl_get_cipher_list(THD *thd, SHOW_VAR *var, char *buff)
-{
-  SSL_handle ssl = thd->get_ssl();
-  var->type= SHOW_CHAR;
-  var->value= buff;
-  if (ssl)
-  {
-    int i;
-    const char *p;
-    char *end= buff + SHOW_VAR_FUNC_BUFF_SIZE;
-    for (i=0; (p= SSL_get_cipher_list(ssl,i)) &&
-               buff < end; i++)
-    {
-      buff= my_stpnmov(buff, p, end-buff-1);
-      *buff++= ':';
->>>>>>> be20e845
     }
     if (i) buff--;
   }
@@ -9272,7 +8656,6 @@
 
 static int mysql_init_variables() {
   /* Things reset to zero */
-<<<<<<< HEAD
   opt_skip_slave_start = 0;
   mysql_home[0] = pidfile_name[0] = 0;
   myisam_test_invalid_symlink = test_if_data_home_dir;
@@ -9285,7 +8668,7 @@
   mqh_used = 0;
   cleanup_done = 0;
   server_id_supplied = false;
-  test_flags = select_errors = ha_open_options = 0;
+  select_errors = ha_open_options = 0;
   atomic_slave_open_temp_tables = 0;
   opt_endinfo = using_udf_functions = 0;
   opt_using_transactions = 0;
@@ -9300,39 +8683,6 @@
   prepared_stmt_count = 0;
   mysqld_unix_port = opt_mysql_tmpdir = my_bind_addr_str = NullS;
   new (&mysql_tmpdir_list) MY_TMPDIR;
-=======
-  opt_skip_slave_start= opt_reckless_slave = 0;
-  mysql_home[0]= pidfile_name[0]= 0;
-  myisam_test_invalid_symlink= test_if_data_home_dir;
-  opt_general_log= opt_slow_log= false;
-  opt_bin_log= 0;
-  opt_disable_networking= opt_skip_show_db=0;
-  opt_skip_name_resolve= 0;
-  opt_ignore_builtin_innodb= 0;
-  opt_general_logname= opt_update_logname= opt_binlog_index_name= opt_slow_logname= NULL;
-  opt_tc_log_file= (char *)"tc.log";      // no hostname in tc_log file name !
-  opt_secure_auth= 0;
-  opt_myisam_log= 0;
-  mqh_used= 0;
-  kill_in_progress= 0;
-  cleanup_done= 0;
-  server_id_supplied= false;
-  select_errors= dropping_tables= ha_open_options=0;
-  slave_open_temp_tables.atomic_set(0);
-  opt_endinfo= using_udf_functions= 0;
-  opt_using_transactions= 0;
-  abort_loop= false;
-  server_operational_state= SERVER_BOOTING;
-  aborted_threads= 0;
-  delayed_insert_threads= delayed_insert_writes= delayed_rows_in_use= 0;
-  delayed_insert_errors= 0;
-  specialflag= 0;
-  binlog_cache_use=  binlog_cache_disk_use= 0;
-  mysqld_user= mysqld_chroot= opt_init_file= opt_bin_logname = 0;
-  prepared_stmt_count= 0;
-  mysqld_unix_port= opt_mysql_tmpdir= my_bind_addr_str= NullS;
-  memset(&mysql_tmpdir_list, 0, sizeof(mysql_tmpdir_list));
->>>>>>> be20e845
   memset(&global_status_var, 0, sizeof(global_status_var));
   opt_large_pages = 0;
   opt_super_large_pages = 0;
@@ -10200,14 +9550,6 @@
 
   if (!my_enable_symlinks) have_symlink = SHOW_OPTION_DISABLED;
 
-<<<<<<< HEAD
-  if (opt_debugging) {
-    /* Allow break with SIGINT, no core or stack trace */
-    test_flags |= TEST_SIGINT | TEST_NO_STACKTRACE;
-    test_flags &= ~TEST_CORE_ON_SIGNAL;
-  }
-=======
->>>>>>> be20e845
   /* Set global MyISAM variables from delay_key_write_options */
   fix_delay_key_write(0, 0, OPT_GLOBAL);
 
@@ -10622,19 +9964,13 @@
 */
 static bool create_pid_file() {
   File file;
-<<<<<<< HEAD
   bool check_parent_path = 1, is_path_accessible = 1;
   char pid_filepath[FN_REFLEN], *pos = NULL;
-=======
-  bool check_parent_path= 1, is_path_accessible= 1;
-  char pid_filepath[FN_REFLEN], *pos= NULL;
->>>>>>> be20e845
   /* Copy pid file name to get pid file path */
   strcpy(pid_filepath, pidfile_name);
 
   /* Iterate through the entire path to check if even one of the sub-dirs
      is world-writable */
-<<<<<<< HEAD
   while (check_parent_path && (pos = strrchr(pid_filepath, FN_LIBCHAR)) &&
          (pos != pid_filepath)) /* shouldn't check root */
   {
@@ -10650,48 +9986,17 @@
         LogErr(WARNING_LEVEL, ER_PID_FILE_PRIV_DIRECTORY_INSECURE,
                pid_filepath);
         check_parent_path = 0;
-=======
-  while (check_parent_path && (pos= strrchr(pid_filepath, FN_LIBCHAR))
-         && (pos != pid_filepath)) /* shouldn't check root */
-  {
-    *pos= '\0';  /* Trim the inner-most dir */
-    switch (is_file_or_dir_world_writable(pid_filepath))
-    {
-      case -2:
-        is_path_accessible= 0;
-        break;
-      case -1:
-        sql_print_error("Can't start server: can't check PID filepath: %s",
-                        strerror(errno));
-        exit(MYSQLD_ABORT_EXIT);
-      case 1:
-        sql_print_warning("Insecure configuration for --pid-file: Location "
-                          "'%s' in the path is accessible to all OS users. "
-                          "Consider choosing a different directory.",
-                          pid_filepath);
-        check_parent_path= 0;
->>>>>>> be20e845
         break;
       case 0:
         continue; /* Keep checking the parent dir */
     }
   }
-<<<<<<< HEAD
   if (!is_path_accessible) {
     sql_print_warning(
         "Few location(s) are inaccessible while checking PID filepath.");
   }
   if ((file = mysql_file_create(key_file_pid, pidfile_name, 0664,
                                 O_WRONLY | O_TRUNC, MYF(MY_WME))) >= 0) {
-=======
-  if (!is_path_accessible)
-  {
-    sql_print_warning("Few location(s) are inaccessible while checking PID filepath.");
-  }
-  if ((file= mysql_file_create(key_file_pid, pidfile_name, 0664,
-                               O_WRONLY | O_TRUNC, MYF(MY_WME))) >= 0)
-  {
->>>>>>> be20e845
     char buff[MAX_BIGINT_WIDTH + 1], *end;
     end = int10_to_str((long)getpid(), buff, 10);
     *end++ = '\n';
