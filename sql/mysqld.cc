/* Copyright (c) 2000, 2016, Oracle and/or its affiliates. All rights reserved.

   This program is free software; you can redistribute it and/or modify
   it under the terms of the GNU General Public License as published by
   the Free Software Foundation; version 2 of the License.

   This program is distributed in the hope that it will be useful,
   but WITHOUT ANY WARRANTY; without even the implied warranty of
   MERCHANTABILITY or FITNESS FOR A PARTICULAR PURPOSE.  See the
   GNU General Public License for more details.

   You should have received a copy of the GNU General Public License
   along with this program; if not, write to the Free Software
   Foundation, Inc., 51 Franklin St, Fifth Floor, Boston, MA 02110-1301  USA */

#include "mysqld.h"
#include "mysqld_daemon.h"

#include <vector>
#include <algorithm>
#include <functional>
#include <list>
#include <set>
#include <string>

#include <fenv.h>
#include <signal.h>
#ifdef HAVE_SYS_WAIT_H
#include <sys/wait.h>
#endif
#ifdef HAVE_PWD_H
#include <pwd.h>
#endif
#ifdef HAVE_GRP_H
#include <grp.h>
#endif
#ifdef HAVE_SYS_RESOURCE_H
#include <sys/resource.h>
#endif
#ifdef _WIN32
#include <crtdbg.h>
#endif
#ifdef HAVE_ARPA_INET_H
# include <arpa/inet.h>
#endif

#include "sql_parse.h"    // test_if_data_home_dir
#include "sql_cache.h"    // query_cache, query_cache_*
#include "sql_locale.h"   // MY_LOCALES, my_locales, my_locale_by_name
#include "sql_show.h"     // free_status_vars, add_status_vars,
                          // reset_status_vars
#include "strfunc.h"      // find_set_from_flags
#include "parse_file.h"   // File_parser_dummy_hook
#include "sql_db.h"       // my_dboptions_cache_free
                          // my_dboptions_cache_init
#include "sql_table.h"    // release_ddl_log, execute_ddl_log_recovery
#include "sql_connect.h"  // free_max_user_conn, init_max_user_conn,
                          // handle_one_connection
#include "sql_time.h"     // known_date_time_formats,
                          // get_date_time_format_str
#include "tztime.h"       // my_tz_free, my_tz_init, my_tz_SYSTEM
#include "hostname.h"     // hostname_cache_free, hostname_cache_init
#include "auth_common.h"  // set_default_auth_plugin
                          // acl_free, acl_init
                          // grant_free, grant_init
#include "sql_base.h"     // table_def_free, table_def_init,
                          // Table_cache,
                          // cached_table_definitions
#include "sql_test.h"     // mysql_print_status
#include "item_create.h"  // item_create_cleanup, item_create_init
#include "sql_servers.h"  // servers_free, servers_init
#include "init.h"         // unireg_init
#include "derror.h"       // init_errmessage
#include "des_key_file.h" // load_des_key_file
#include "sql_manager.h"  // stop_handle_manager, start_handle_manager
#include "bootstrap.h"    // bootstrap
#include <m_ctype.h>
#include <my_dir.h>
#include <my_bit.h>
#include "rpl_gtid.h"
#include "rpl_gtid_persist.h"
#include "rpl_slave.h"
#include "rpl_msr.h"
#include "rpl_master.h"
#include "rpl_mi.h"
#include "rpl_filter.h"
#include <sql_common.h>
#include <my_stacktrace.h>
#include "mysqld_suffix.h"
#include "mysys_err.h"
#include "events.h"
#include "sql_audit.h"
#include "probes_mysql.h"
#include "debug_sync.h"
#include "sql_callback.h"
#include "opt_trace_context.h"
#include "opt_costconstantcache.h"
#include "sql_plugin.h"                         // plugin_shutdown
#include "sql_initialize.h"
#include "log_event.h"
#include "log.h"
#include "binlog.h"
#include "rpl_rli.h"     // Relay_log_info
#include "replication.h" // thd_enter_cond

#include "my_default.h"
#include "threadpool.h"
#include "mysql_version.h"

#ifdef WITH_PERFSCHEMA_STORAGE_ENGINE
#include "../storage/perfschema/pfs_server.h"
#include <pfs_idle_provider.h>
#endif /* WITH_PERFSCHEMA_STORAGE_ENGINE */

#include "pfs_file_provider.h"
#include "mysql/psi/mysql_file.h"

#include <mysql/psi/mysql_idle.h>
#include <mysql/psi/mysql_socket.h>
#include <mysql/psi/mysql_memory.h>
#include <mysql/psi/mysql_statement.h>

#include "mysql_com_server.h"
#include "keycaches.h"
#include "../storage/myisam/ha_myisam.h"
#include "set_var.h"
#include "sys_vars_shared.h"
#include "rpl_injector.h"
#include "rpl_handler.h"
#include <ft_global.h>
#include <errmsg.h>
#include "sp_rcontext.h"
#include "sql_reload.h"  // reload_acl_and_cache
#include "sp_head.h"  // init_sp_psi_keys
#include "event_data_objects.h" //init_scheduler_psi_keys
#include "my_timer.h"    // my_timer_init, my_timer_deinit
#include "table_cache.h"                // table_cache_manager
#include "connection_acceptor.h"        // Connection_acceptor
#include "connection_handler_impl.h"    // *_connection_handler
#include "connection_handler_manager.h" // Connection_handler_manager
#include "socket_connection.h"          // Mysqld_socket_listener
#include "mysqld_thd_manager.h"         // Global_THD_manager
#include "my_getopt.h"
#include "partitioning/partition_handler.h" // partitioning_init
#include "item_cmpfunc.h"               // arg_cmp_func
#include "item_strfunc.h"               // Item_func_uuid
#include "handler.h"

#ifndef EMBEDDED_LIBRARY
#include "srv_session.h"
#endif

#ifdef _WIN32
#include "named_pipe.h"
#include "named_pipe_connection.h"
#include "shared_memory_connection.h"
#endif

using std::min;
using std::max;
using std::vector;

#define mysqld_charset &my_charset_latin1

#if defined(HAVE_SOLARIS_LARGE_PAGES) && defined(__GNUC__)
extern "C" int getpagesizes(size_t *, int);
extern "C" int memcntl(caddr_t, size_t, int, caddr_t, int, int);
#endif

#ifdef HAVE_FPU_CONTROL_H
# include <fpu_control.h>
#elif defined(__i386__)
# define fpu_control_t unsigned int
# define _FPU_EXTENDED 0x300
# define _FPU_DOUBLE 0x200
# if defined(__GNUC__) || defined(__SUNPRO_CC)
#  define _FPU_GETCW(cw) asm volatile ("fnstcw %0" : "=m" (*&cw))
#  define _FPU_SETCW(cw) asm volatile ("fldcw %0" : : "m" (*&cw))
# else
#  define _FPU_GETCW(cw) (cw= 0)
#  define _FPU_SETCW(cw)
# endif
#endif

inline void setup_fpu()
{
#ifdef HAVE_FEDISABLEEXCEPT
  fedisableexcept(FE_ALL_EXCEPT);
#endif

  /* Set FPU rounding mode to "round-to-nearest" */
  fesetround(FE_TONEAREST);

  /*
    x86 (32-bit) requires FPU precision to be explicitly set to 64 bit
    (double precision) for portable results of floating point operations.
    However, there is no need to do so if compiler is using SSE2 for floating
    point, double values will be stored and processed in 64 bits anyway.
  */
#if defined(__i386__) && !defined(__SSE2_MATH__)
#if defined(_WIN32)
#if !defined(_WIN64)
  _control87(_PC_53, MCW_PC);
#endif /* !_WIN64 */
#else /* !_WIN32 */
  fpu_control_t cw;
  _FPU_GETCW(cw);
  cw= (cw & ~_FPU_EXTENDED) | _FPU_DOUBLE;
  _FPU_SETCW(cw);
#endif /* _WIN32 && */
#endif /* __i386__ */

}

#ifndef EMBEDDED_LIBRARY
extern "C" void handle_fatal_signal(int sig);
#endif

/* Constants */

#include <welcome_copyright_notice.h> // ORACLE_WELCOME_COPYRIGHT_NOTICE

const char *show_comp_option_name[]= {"YES", "NO", "DISABLED"};

static const char *tc_heuristic_recover_names[]=
{
  "OFF", "COMMIT", "ROLLBACK", NullS
};
static TYPELIB tc_heuristic_recover_typelib=
{
  array_elements(tc_heuristic_recover_names)-1,"",
  tc_heuristic_recover_names, NULL
};

const char *first_keyword= "first", *binary_keyword= "BINARY";
const char *my_localhost= "localhost";

bool opt_large_files= sizeof(my_off_t) > 4;
static my_bool opt_autocommit; ///< for --autocommit command-line option

/*
  Used with --help for detailed option
*/
my_bool opt_help= 0, opt_verbose= 0;

arg_cmp_func Arg_comparator::comparator_matrix[5][2] =
{{&Arg_comparator::compare_string,     &Arg_comparator::compare_e_string},
 {&Arg_comparator::compare_real,       &Arg_comparator::compare_e_real},
 {&Arg_comparator::compare_int_signed, &Arg_comparator::compare_e_int},
 {&Arg_comparator::compare_row,        &Arg_comparator::compare_e_row},
 {&Arg_comparator::compare_decimal,    &Arg_comparator::compare_e_decimal}};

#ifdef HAVE_PSI_INTERFACE
#ifndef EMBEDDED_LIBRARY
#if defined(_WIN32)
static PSI_thread_key key_thread_handle_con_namedpipes;
static PSI_thread_key key_thread_handle_con_sharedmem;
static PSI_thread_key key_thread_handle_con_sockets;
static PSI_mutex_key key_LOCK_handler_count;
static PSI_cond_key key_COND_handler_count;
static PSI_thread_key key_thread_handle_shutdown;
#else
static PSI_mutex_key key_LOCK_socket_listener_active;
static PSI_cond_key key_COND_socket_listener_active;
static PSI_mutex_key key_LOCK_start_signal_handler;
static PSI_cond_key key_COND_start_signal_handler;
#endif // _WIN32
#endif // !EMBEDDED_LIBRARY
#endif /* HAVE_PSI_INTERFACE */

/**
  Statement instrumentation key for replication.
*/
#ifdef HAVE_PSI_STATEMENT_INTERFACE
PSI_statement_info stmt_info_rpl;
#endif

/* the default log output is log tables */
static bool lower_case_table_names_used= 0;
#if !defined(_WIN32) && !defined(EMBEDDED_LIBRARY)
static bool socket_listener_active= false;
static int pipe_write_fd= -1;
static my_bool opt_daemonize= 0;
#endif
static my_bool opt_debugging= 0, opt_external_locking= 0, opt_console= 0;
static my_bool opt_short_log_format= 0;
static char *mysqld_user, *mysqld_chroot;
static char *default_character_set_name;
static char *character_set_filesystem_name;
static char *lc_messages;
static char *lc_time_names_name;
char *my_bind_addr_str;
char *my_proxy_protocol_networks;
static char *default_collation_name;
char *default_storage_engine;
char *default_tmp_storage_engine;
/**
   Use to mark which engine should be choosen to create internal
   temp table
 */
ulong internal_tmp_disk_storage_engine;
static char compiled_default_collation_name[]= MYSQL_DEFAULT_COLLATION_NAME;
static bool binlog_format_used= false;

LEX_STRING opt_init_connect, opt_init_slave;

/* Global variables */

bool opt_bin_log, opt_ignore_builtin_innodb= 0;
bool opt_general_log, opt_slow_log, opt_general_log_raw;
ulonglong slow_query_log_always_write_time= 10000000;
ulonglong log_output_options;
my_bool opt_log_queries_not_using_indexes= 0;
ulong opt_log_throttle_queries_not_using_indexes= 0;
bool opt_disable_networking=0, opt_skip_show_db=0;
bool opt_skip_name_resolve=0;
my_bool opt_character_set_client_handshake= 1;
bool server_id_supplied = false;
bool opt_endinfo, using_udf_functions;
my_bool locked_in_memory;
bool opt_using_transactions;
bool volatile abort_loop;
static enum_server_operational_state server_operational_state= SERVER_BOOTING;
ulong log_warnings;
bool  opt_log_syslog_enable;
char *opt_log_syslog_tag= NULL;
#ifndef _WIN32
bool  opt_log_syslog_include_pid;
char *opt_log_syslog_facility;

#else
/*
  Thread handle of shutdown event handler thread.
  It is used as argument during thread join.
*/
my_thread_handle shutdown_thr_handle;
#endif
uint host_cache_size;
ulong log_error_verbosity= 3; // have a non-zero value during early start-up

#if MYSQL_VERSION_ID >= 50800
#error "show_compatibility_56 is to be removed in MySQL 5.8"
#else
/*
  Default value TRUE for the EMBEDDED_LIBRARY,
  default value from Sys_show_compatibility_56 otherwise.
*/
my_bool show_compatibility_56= TRUE;
#endif /* MYSQL_VERSION_ID >= 50800 */

#if defined(_WIN32) && !defined(EMBEDDED_LIBRARY)
ulong slow_start_timeout;
#endif

my_bool opt_bootstrap= 0;
my_bool opt_initialize= 0;
my_bool opt_skip_slave_start = 0; ///< If set, slave is not autostarted
my_bool opt_reckless_slave = 0;
my_bool opt_enable_named_pipe= 0;
my_bool opt_local_infile, opt_slave_compressed_protocol;
my_bool opt_safe_user_create = 0;
my_bool opt_show_slave_auth_info;
my_bool opt_log_slave_updates= 0;
char *opt_slave_skip_errors;
my_bool opt_slave_allow_batching= 0;

/**
  compatibility option:
    - index usage hints (USE INDEX without a FOR clause) behave as in 5.0
*/
my_bool old_mode;

/*
  Legacy global handlerton. These will be removed (please do not add more).
*/
handlerton *heap_hton;
handlerton *myisam_hton;
handlerton *innodb_hton;

char *opt_disabled_storage_engines;
uint opt_server_id_bits= 0;
ulong opt_server_id_mask= 0;
my_bool read_only= 0, opt_readonly= 0;
my_bool super_read_only= 0, opt_super_readonly= 0;
my_bool opt_require_secure_transport= 0;
my_bool use_temp_pool, relay_log_purge;
my_bool relay_log_recovery;
my_bool opt_sync_frm, opt_allow_suspicious_udfs;
my_bool opt_secure_auth= 0;
char* opt_secure_file_priv;
my_bool opt_log_slow_admin_statements= 0;
my_bool opt_log_slow_slave_statements= 0;
ulong opt_log_slow_sp_statements= 0;
ulonglong opt_slow_query_log_use_global_control= 0;
ulong opt_slow_query_log_rate_type= 0;
my_bool lower_case_file_system= 0;
my_bool opt_large_pages= 0;
my_bool opt_super_large_pages= 0;
my_bool opt_myisam_use_mmap= 0;
my_bool offline_mode= 0;
my_bool opt_log_builtin_as_identified_by_password= 0;
uint   opt_large_page_size= 0;
uint default_password_lifetime= 0;

mysql_mutex_t LOCK_default_password_lifetime;

#if defined(ENABLED_DEBUG_SYNC)
MYSQL_PLUGIN_IMPORT uint    opt_debug_sync_timeout= 0;
#endif /* defined(ENABLED_DEBUG_SYNC) */
my_bool opt_old_style_user_limits= 0, trust_function_creators= 0;
my_bool opt_userstat= 0, opt_thread_statistics= 0;
my_bool check_proxy_users= 0, mysql_native_password_proxy_users= 0, sha256_password_proxy_users= 0;
/*
  True if there is at least one per-hour limit for some user, so we should
  check them before each query (and possibly reset counters when hour is
  changed). False otherwise.
*/
volatile bool mqh_used = 0;
my_bool opt_noacl= 0;
my_bool sp_automatic_privileges= 1;

ulong opt_binlog_rows_event_max_size;
const char *binlog_checksum_default= "NONE";
ulong binlog_checksum_options;
my_bool opt_master_verify_checksum= 0;
my_bool opt_slave_sql_verify_checksum= 1;
const char *binlog_format_names[]= {"MIXED", "STATEMENT", "ROW", NullS};
my_bool binlog_gtid_simple_recovery;
ulong binlog_error_action;
const char *binlog_error_action_list[]= {"IGNORE_ERROR", "ABORT_SERVER", NullS};
uint32 gtid_executed_compression_period= 0;
my_bool opt_log_unsafe_statements;

#ifdef HAVE_INITGROUPS
volatile sig_atomic_t calling_initgroups= 0; /**< Used in SIGSEGV handler. */
#endif
const char *timestamp_type_names[]= {"UTC", "SYSTEM", NullS};
ulong opt_log_timestamps;
uint mysqld_port, test_flags, select_errors, dropping_tables, ha_open_options;
uint mysqld_extra_port;
uint mysqld_port_timeout;
ulong delay_key_write_options;
uint protocol_version;
uint lower_case_table_names;
long tc_heuristic_recover;
ulong back_log, connect_timeout, server_id;
ulong table_cache_size, table_def_size;
ulong table_cache_instances;
ulong table_cache_size_per_instance;
ulong what_to_log;
ulong slow_launch_time;
Atomic_int32 slave_open_temp_tables;
ulong open_files_limit, max_binlog_size, max_relay_log_size;
ulong slave_trans_retries;
uint  slave_net_timeout;
ulong slave_exec_mode_options;
ulonglong slave_type_conversions_options;
ulong opt_mts_slave_parallel_workers;
ulonglong opt_mts_pending_jobs_size_max;
ulonglong slave_rows_search_algorithms_options;

#ifdef HAVE_REPLICATION
my_bool opt_slave_preserve_commit_order;
#endif

#ifndef DBUG_OFF
uint slave_rows_last_search_algorithm_used;
#endif
ulong mts_parallel_option;
ulong binlog_cache_size=0;
ulonglong  max_binlog_cache_size=0;
ulong slave_max_allowed_packet= 0;
ulong binlog_stmt_cache_size=0;
int32 opt_binlog_max_flush_queue_time= 0;
ulong opt_binlog_group_commit_sync_delay= 0;
ulong opt_binlog_group_commit_sync_no_delay_count= 0;
ulonglong  max_binlog_stmt_cache_size=0;
ulong query_cache_size=0;
ulong refresh_version;  /* Increments on each reload */
query_id_t global_query_id;
ulong aborted_threads;
ulong delayed_insert_timeout, delayed_insert_limit, delayed_queue_size;
ulong delayed_insert_threads, delayed_insert_writes, delayed_rows_in_use;
ulong delayed_insert_errors,flush_time;
ulong specialflag=0;
ulong binlog_cache_use= 0, binlog_cache_disk_use= 0;
ulong binlog_stmt_cache_use= 0, binlog_stmt_cache_disk_use= 0;
ulong max_connections, max_connect_errors;
ulong extra_max_connections;
ulong rpl_stop_slave_timeout= LONG_TIMEOUT;
my_bool log_bin_use_v1_row_events= 0;
bool thread_cache_size_specified= false;
bool host_cache_size_specified= false;
bool table_definition_cache_specified= false;
ulong locked_account_connection_count= 0;

ulonglong denied_connections= 0;

/**
  Limit of the total number of prepared statements in the server.
  Is necessary to protect the server against out-of-memory attacks.
*/
ulong max_prepared_stmt_count;
/**
  Current total number of prepared statements in the server. This number
  is exact, and therefore may not be equal to the difference between
  `com_stmt_prepare' and `com_stmt_close' (global status variables), as
  the latter ones account for all registered attempts to prepare
  a statement (including unsuccessful ones).  Prepared statements are
  currently connection-local: if the same SQL query text is prepared in
  two different connections, this counts as two distinct prepared
  statements.
*/
ulong prepared_stmt_count=0;
ulong current_pid;
uint sync_binlog_period= 0, sync_relaylog_period= 0,
     sync_relayloginfo_period= 0, sync_masterinfo_period= 0,
     opt_mts_checkpoint_period, opt_mts_checkpoint_group;
ulong expire_logs_days = 0;
/**
  Soft upper limit for number of sp_head objects that can be stored
  in the sp_cache for one connection.
*/
ulong stored_program_cache_size= 0;
/**
  Compatibility option to prevent auto upgrade of old temporals
  during certain ALTER TABLE operations.
*/
my_bool avoid_temporal_upgrade;

const double log_10[] = {
  1e000, 1e001, 1e002, 1e003, 1e004, 1e005, 1e006, 1e007, 1e008, 1e009,
  1e010, 1e011, 1e012, 1e013, 1e014, 1e015, 1e016, 1e017, 1e018, 1e019,
  1e020, 1e021, 1e022, 1e023, 1e024, 1e025, 1e026, 1e027, 1e028, 1e029,
  1e030, 1e031, 1e032, 1e033, 1e034, 1e035, 1e036, 1e037, 1e038, 1e039,
  1e040, 1e041, 1e042, 1e043, 1e044, 1e045, 1e046, 1e047, 1e048, 1e049,
  1e050, 1e051, 1e052, 1e053, 1e054, 1e055, 1e056, 1e057, 1e058, 1e059,
  1e060, 1e061, 1e062, 1e063, 1e064, 1e065, 1e066, 1e067, 1e068, 1e069,
  1e070, 1e071, 1e072, 1e073, 1e074, 1e075, 1e076, 1e077, 1e078, 1e079,
  1e080, 1e081, 1e082, 1e083, 1e084, 1e085, 1e086, 1e087, 1e088, 1e089,
  1e090, 1e091, 1e092, 1e093, 1e094, 1e095, 1e096, 1e097, 1e098, 1e099,
  1e100, 1e101, 1e102, 1e103, 1e104, 1e105, 1e106, 1e107, 1e108, 1e109,
  1e110, 1e111, 1e112, 1e113, 1e114, 1e115, 1e116, 1e117, 1e118, 1e119,
  1e120, 1e121, 1e122, 1e123, 1e124, 1e125, 1e126, 1e127, 1e128, 1e129,
  1e130, 1e131, 1e132, 1e133, 1e134, 1e135, 1e136, 1e137, 1e138, 1e139,
  1e140, 1e141, 1e142, 1e143, 1e144, 1e145, 1e146, 1e147, 1e148, 1e149,
  1e150, 1e151, 1e152, 1e153, 1e154, 1e155, 1e156, 1e157, 1e158, 1e159,
  1e160, 1e161, 1e162, 1e163, 1e164, 1e165, 1e166, 1e167, 1e168, 1e169,
  1e170, 1e171, 1e172, 1e173, 1e174, 1e175, 1e176, 1e177, 1e178, 1e179,
  1e180, 1e181, 1e182, 1e183, 1e184, 1e185, 1e186, 1e187, 1e188, 1e189,
  1e190, 1e191, 1e192, 1e193, 1e194, 1e195, 1e196, 1e197, 1e198, 1e199,
  1e200, 1e201, 1e202, 1e203, 1e204, 1e205, 1e206, 1e207, 1e208, 1e209,
  1e210, 1e211, 1e212, 1e213, 1e214, 1e215, 1e216, 1e217, 1e218, 1e219,
  1e220, 1e221, 1e222, 1e223, 1e224, 1e225, 1e226, 1e227, 1e228, 1e229,
  1e230, 1e231, 1e232, 1e233, 1e234, 1e235, 1e236, 1e237, 1e238, 1e239,
  1e240, 1e241, 1e242, 1e243, 1e244, 1e245, 1e246, 1e247, 1e248, 1e249,
  1e250, 1e251, 1e252, 1e253, 1e254, 1e255, 1e256, 1e257, 1e258, 1e259,
  1e260, 1e261, 1e262, 1e263, 1e264, 1e265, 1e266, 1e267, 1e268, 1e269,
  1e270, 1e271, 1e272, 1e273, 1e274, 1e275, 1e276, 1e277, 1e278, 1e279,
  1e280, 1e281, 1e282, 1e283, 1e284, 1e285, 1e286, 1e287, 1e288, 1e289,
  1e290, 1e291, 1e292, 1e293, 1e294, 1e295, 1e296, 1e297, 1e298, 1e299,
  1e300, 1e301, 1e302, 1e303, 1e304, 1e305, 1e306, 1e307, 1e308
};

time_t server_start_time, flush_status_time;

char server_uuid[UUID_LENGTH+1];
const char *server_uuid_ptr;
char mysql_home[FN_REFLEN], pidfile_name[FN_REFLEN], system_time_zone[30];
char default_logfile_name[FN_REFLEN];
char *default_tz_name;
static char errorlog_filename_buff[FN_REFLEN];
const char *log_error_dest;
char glob_hostname[FN_REFLEN];
char mysql_real_data_home[FN_REFLEN],
     lc_messages_dir[FN_REFLEN], reg_ext[FN_EXTLEN],
     mysql_charsets_dir[FN_REFLEN],
     *opt_init_file, *opt_tc_log_file;
char *lc_messages_dir_ptr;
char mysql_unpacked_real_data_home[FN_REFLEN];
size_t mysql_unpacked_real_data_home_len;
size_t mysql_real_data_home_len, mysql_data_home_len= 1;
uint reg_ext_length;
const key_map key_map_empty(0);
key_map key_map_full(0);                        // Will be initialized later
char logname_path[FN_REFLEN];
char slow_logname_path[FN_REFLEN];
char secure_file_real_path[FN_REFLEN];

Date_time_format global_date_format, global_datetime_format, global_time_format;
Time_zone *default_tz;

char *mysql_data_home= const_cast<char*>(".");
const char *mysql_real_data_home_ptr= mysql_real_data_home;
char server_version[SERVER_VERSION_LENGTH];
char *mysqld_unix_port, *opt_mysql_tmpdir;

/** name of reference on left expression in rewritten IN subquery */
const char *in_left_expr_name= "<left expr>";
/** name of additional condition */
const char *in_additional_cond= "<IN COND>";
const char *in_having_cond= "<IN HAVING>";

my_decimal decimal_zero;
#ifndef EMBEDDED_LIBRARY
/** Number of connection errors from internal server errors. */
ulong connection_errors_internal= 0;
/** Number of errors when reading the peer address. */
ulong connection_errors_peer_addr= 0;
#endif

/* classes for comparation parsing/processing */
Eq_creator eq_creator;
Ne_creator ne_creator;
Equal_creator equal_creator;
Gt_creator gt_creator;
Lt_creator lt_creator;
Ge_creator ge_creator;
Le_creator le_creator;

Rpl_filter* rpl_filter;
Rpl_filter* binlog_filter;

struct system_variables global_system_variables;
struct system_variables max_system_variables;
struct system_status_var global_status_var;

MY_TMPDIR mysql_tmpdir_list;
MY_BITMAP temp_pool;

CHARSET_INFO *system_charset_info, *files_charset_info ;
CHARSET_INFO *national_charset_info, *table_alias_charset;
CHARSET_INFO *character_set_filesystem;
CHARSET_INFO *error_message_charset_info;

MY_LOCALE *my_default_lc_messages;
MY_LOCALE *my_default_lc_time_names;

SHOW_COMP_OPTION have_ssl, have_symlink, have_dlopen, have_query_cache;
SHOW_COMP_OPTION have_geometry, have_rtree_keys;
SHOW_COMP_OPTION have_crypt, have_compress;
SHOW_COMP_OPTION have_profiling;
SHOW_COMP_OPTION have_statement_timeout= SHOW_OPTION_DISABLED;
SHOW_COMP_OPTION have_backup_locks;
SHOW_COMP_OPTION have_backup_safe_binlog_info;
SHOW_COMP_OPTION have_snapshot_cloning;

char* enforce_storage_engine= NULL;

char* utility_user= NULL;
char* utility_user_password= NULL;
char* utility_user_schema_access= NULL;

/* Plucking this from sql/sql_acl.cc for an array of privilege names */
extern TYPELIB utility_user_privileges_typelib;
ulonglong utility_user_privileges= 0;

/* Thread specific variables */

thread_local_key_t THR_MALLOC;
bool THR_MALLOC_initialized= false;
thread_local_key_t THR_THD;
bool THR_THD_initialized= false;
mysql_mutex_t
  LOCK_status, LOCK_uuid_generator,
  LOCK_crypt,
  LOCK_global_system_variables,
  LOCK_user_conn, LOCK_slave_list,
  LOCK_error_messages;
mysql_mutex_t LOCK_sql_rand;

mysql_mutex_t
  LOCK_global_user_client_stats,
  LOCK_global_table_stats, LOCK_global_index_stats;
/**
  The below lock protects access to two global server variables:
  max_prepared_stmt_count and prepared_stmt_count. These variables
  set the limit and hold the current total number of prepared statements
  in the server, respectively. As PREPARE/DEALLOCATE rate in a loaded
  server may be fairly high, we need a dedicated lock.
*/
mysql_mutex_t LOCK_prepared_stmt_count;

/*
 The below two locks are introudced as guards (second mutex) for
  the global variables sql_slave_skip_counter and slave_net_timeout
  respectively. See fix_slave_skip_counter/fix_slave_net_timeout
  for more details
*/
mysql_mutex_t LOCK_sql_slave_skip_counter;
mysql_mutex_t LOCK_slave_net_timeout;
mysql_mutex_t LOCK_log_throttle_qni;
mysql_mutex_t LOCK_offline_mode;
#ifdef HAVE_OPENSSL
mysql_mutex_t LOCK_des_key_file;
#endif
mysql_rwlock_t LOCK_sys_init_connect, LOCK_sys_init_slave;
mysql_rwlock_t LOCK_system_variables_hash;
my_thread_handle signal_thread_id;
my_thread_attr_t connection_attrib;
mysql_mutex_t LOCK_server_started;
mysql_cond_t COND_server_started;
mysql_mutex_t LOCK_reset_gtid_table;
mysql_mutex_t LOCK_compress_gtid_table;
mysql_cond_t COND_compress_gtid_table;
mysql_mutex_t LOCK_group_replication_handler;
#if !defined (EMBEDDED_LIBRARY) && !defined(_WIN32)
mysql_mutex_t LOCK_socket_listener_active;
mysql_cond_t COND_socket_listener_active;
mysql_mutex_t LOCK_start_signal_handler;
mysql_cond_t COND_start_signal_handler;
#endif
mysql_rwlock_t LOCK_consistent_snapshot;

bool mysqld_server_started= false;

File_parser_dummy_hook file_parser_dummy_hook;

/* replication parameters, if master_host is not NULL, we are a slave */
uint report_port= 0;
ulong master_retry_count=0;
char *master_info_file;
char *relay_log_info_file, *report_user, *report_password, *report_host;
char *opt_relay_logname = 0, *opt_relaylog_index_name=0;
char *opt_general_logname, *opt_slow_logname, *opt_bin_logname;

/* Static variables */

static volatile sig_atomic_t kill_in_progress;


static my_bool opt_myisam_log;
static int cleanup_done;
static ulong opt_specialflag;
static char *opt_update_logname;
char *opt_binlog_index_name;
char *mysql_home_ptr, *pidfile_name_ptr;
char *default_auth_plugin;
/** Initial command line arguments (count), after load_defaults().*/
static int defaults_argc;
/**
  Initial command line arguments (arguments), after load_defaults().
  This memory is allocated by @c load_defaults() and should be freed
  using @c free_defaults().
  Do not modify defaults_argc / defaults_argv,
  use remaining_argc / remaining_argv instead to parse the command
  line arguments in multiple steps.
*/
static char **defaults_argv;
/** Remaining command line arguments (count), filtered by handle_options().*/
static int remaining_argc;
/** Remaining command line arguments (arguments), filtered by handle_options().*/
static char **remaining_argv;

int orig_argc;
char **orig_argv;

#if defined(HAVE_OPENSSL) && !defined(HAVE_YASSL)
bool init_rsa_keys(void);
void deinit_rsa_keys(void);
int show_rsa_public_key(THD *thd, SHOW_VAR *var, char *buff);
#endif

Connection_acceptor<Mysqld_socket_listener> *mysqld_socket_acceptor= NULL;
#ifdef _WIN32
Connection_acceptor<Named_pipe_listener> *named_pipe_acceptor= NULL;
Connection_acceptor<Shared_mem_listener> *shared_mem_acceptor= NULL;
#endif

Checkable_rwlock *global_sid_lock= NULL;
Sid_map *global_sid_map= NULL;
Gtid_state *gtid_state= NULL;
Gtid_table_persistor *gtid_table_persistor= NULL;


void set_remaining_args(int argc, char **argv)
{
  remaining_argc= argc;
  remaining_argv= argv;
}
/* 
  Multiple threads of execution use the random state maintained in global
  sql_rand to generate random numbers. sql_rnd_with_mutex use mutex
  LOCK_sql_rand to protect sql_rand across multiple instantiations that use
  sql_rand to generate random numbers.
 */
ulong sql_rnd_with_mutex()
{
  mysql_mutex_lock(&LOCK_sql_rand);
  ulong tmp=(ulong) (my_rnd(&sql_rand) * 0xffffffff); /* make all bits random */
  mysql_mutex_unlock(&LOCK_sql_rand);
  return tmp;
}


C_MODE_START

static void option_error_reporter(enum loglevel level, const char *format, ...)
{
  va_list args;
  va_start(args, format);

  /* Don't print warnings for --loose options during bootstrap */
  if (level == ERROR_LEVEL || !opt_bootstrap ||
      (log_error_verbosity > 1))
  {
    error_log_print(level, format, args);
  }
  va_end(args);
}

/**
  Character set and collation error reporter that prints to sql error log.
  @param level          log message level
  @param format         log message format string

  This routine is used to print character set and collation
  warnings and errors inside an already running mysqld server,
  e.g. when a character set or collation is requested for the very first time
  and its initialization does not go well for some reasons.
*/
static void charset_error_reporter(enum loglevel level,
                                   const char *format, ...)
{
  va_list args;
  va_start(args, format);
  error_log_print(level, format, args);
  va_end(args);
}
C_MODE_END

struct rand_struct sql_rand; ///< used by sql_class.cc:THD::THD()

#ifndef EMBEDDED_LIBRARY
struct passwd *user_info= NULL;
#ifndef _WIN32
static my_thread_t main_thread_id;
#endif // !_WIN32
#endif // !EMBEDDED_LIBRARY

/* OS specific variables */

#ifdef _WIN32
#include <process.h>

static bool windows_service= false;
static bool use_opt_args;
static int opt_argc;
static char **opt_argv;

#if !defined(EMBEDDED_LIBRARY)
static mysql_mutex_t LOCK_handler_count;
static mysql_cond_t COND_handler_count;
static HANDLE hEventShutdown;
char *shared_memory_base_name= default_shared_memory_base_name;
my_bool opt_enable_shared_memory;
static char shutdown_event_name[40];
#include "nt_servc.h"
static   NTService  Service;        ///< Service object for WinNT
#endif /* EMBEDDED_LIBRARY */
#endif /* _WIN32 */

#ifndef EMBEDDED_LIBRARY
bool mysqld_embedded=0;
#else
bool mysqld_embedded=1;
#endif

static my_bool plugins_are_initialized= FALSE;

#ifndef DBUG_OFF
static const char* default_dbug_option;
#endif
ulong query_cache_min_res_unit= QUERY_CACHE_MIN_RESULT_DATA_SIZE;
my_bool opt_query_cache_strip_comments= FALSE;
Query_cache query_cache;

my_bool opt_use_ssl= 1;
char *opt_ssl_ca= NULL, *opt_ssl_capath= NULL, *opt_ssl_cert= NULL,
     *opt_ssl_cipher= NULL, *opt_ssl_key= NULL, *opt_ssl_crl= NULL,
     *opt_ssl_crlpath= NULL, *opt_tls_version= NULL;

#ifdef HAVE_OPENSSL
char *des_key_file;
#ifndef EMBEDDED_LIBRARY
struct st_VioSSLFd *ssl_acceptor_fd;
SSL *ssl_acceptor;
#endif
#endif /* HAVE_OPENSSL */

/* Function declarations */

extern "C" void *signal_hand(void *arg);
static int mysql_init_variables(void);
static int get_options(int *argc_ptr, char ***argv_ptr);
static void add_terminator(vector<my_option> *options);
extern "C" my_bool mysqld_get_one_option(int, const struct my_option *, char *);
static void set_server_version(void);
static int init_thread_environment();
static char *get_relative_path(const char *path);
static int fix_paths(void);
static bool read_init_file(char *file_name);
static void clean_up(bool print_message);
static int test_if_case_insensitive(const char *dir_name);
static void end_ssl();
static void start_processing_signals();

#ifndef EMBEDDED_LIBRARY
static bool pid_file_created= false;
static void usage(void);
static void clean_up_mutexes(void);
static void create_pid_file();
static void mysqld_exit(int exit_code) MY_ATTRIBUTE((noreturn));
static void delete_pid_file(myf flags);
#endif


#ifndef EMBEDDED_LIBRARY
/****************************************************************************
** Code to end mysqld
****************************************************************************/

/**
  This class implements callback function used by close_connections()
  to set KILL_CONNECTION flag on all thds in thd list.
  If m_kill_dump_thread_flag is not set it kills all other threads
  except dump threads. If this flag is set, it kills dump threads.
*/
class Set_kill_conn : public Do_THD_Impl
{
private:
  int m_dump_thread_count;
  bool m_kill_dump_threads_flag;
public:
  Set_kill_conn()
    : m_dump_thread_count(0),
      m_kill_dump_threads_flag(false)
  {}

  void set_dump_thread_flag()
  {
    m_kill_dump_threads_flag= true;
  }

  int get_dump_thread_count() const
  {
    return m_dump_thread_count;
  }

  virtual void operator()(THD *killing_thd)
  {
    DBUG_PRINT("quit",("Informing thread %u that it's time to die",
                       killing_thd->thread_id()));
    if (!m_kill_dump_threads_flag)
    {
      // We skip slave threads & scheduler on this first loop through.
      if (killing_thd->slave_thread)
        return;

      if (killing_thd->get_command() == COM_BINLOG_DUMP ||
          killing_thd->get_command() == COM_BINLOG_DUMP_GTID)
      {
        ++m_dump_thread_count;
        return;
      }
      DBUG_EXECUTE_IF("Check_dump_thread_is_alive",
                      {
                        DBUG_ASSERT(killing_thd->get_command() != COM_BINLOG_DUMP &&
                                    killing_thd->get_command() != COM_BINLOG_DUMP_GTID);
                      };);
    }
    mysql_mutex_lock(&killing_thd->LOCK_thd_data);
    killing_thd->killed= THD::KILL_CONNECTION;
    MYSQL_CALLBACK(killing_thd->scheduler, post_kill_notification,
                   (killing_thd));
    if (killing_thd->is_killable)
    {
      mysql_mutex_lock(&killing_thd->LOCK_current_cond);
      if (killing_thd->current_cond)
      {
        mysql_mutex_lock(killing_thd->current_mutex);
        mysql_cond_broadcast(killing_thd->current_cond);
        mysql_mutex_unlock(killing_thd->current_mutex);
      }
      mysql_mutex_unlock(&killing_thd->LOCK_current_cond);
    }
    mysql_mutex_unlock(&killing_thd->LOCK_thd_data);
  }
};

/**
  This class implements callback function used by close_connections()
  to close vio connection for all thds in thd list
*/
class Call_close_conn : public Do_THD_Impl
{
public:
  Call_close_conn(bool server_shutdown) : is_server_shutdown(server_shutdown)
  {}

  virtual void operator()(THD *closing_thd)
  {
    if (closing_thd->get_protocol()->connection_alive())
    {
      LEX_CSTRING main_sctx_user= closing_thd->m_main_security_ctx.user();
      sql_print_warning(ER_DEFAULT(ER_FORCING_CLOSE),my_progname,
                        closing_thd->thread_id(),
                        (main_sctx_user.length ? main_sctx_user.str : ""));
      /*
        Do not generate MYSQL_AUDIT_CONNECTION_DISCONNECT event, when closing
        thread close sessions. Each session will generate DISCONNECT event by
        itself.
      */
      close_connection(closing_thd, 0, is_server_shutdown, false);
    }
  }
private:
  bool is_server_shutdown;
};

static void close_connections(void)
{
  DBUG_ENTER("close_connections");
  (void) RUN_HOOK(server_state, before_server_shutdown, (NULL));

  Per_thread_connection_handler::kill_blocked_pthreads();

  uint dump_thread_count= 0;
  uint dump_thread_kill_retries= 8;

  // Close listeners.
  if (mysqld_socket_acceptor != NULL)
    mysqld_socket_acceptor->close_listener();
#ifdef _WIN32
  if (named_pipe_acceptor != NULL)
    named_pipe_acceptor->close_listener();

  if (shared_mem_acceptor != NULL)
    shared_mem_acceptor->close_listener();
#endif

  /*
    First signal all threads that it's time to die
    This will give the threads some time to gracefully abort their
    statements and inform their clients that the server is about to die.
  */

  Global_THD_manager *thd_manager= Global_THD_manager::get_instance();
  sql_print_information("Giving %d client threads a chance to die gracefully",
                        static_cast<int>(thd_manager->get_thd_count()));

  Set_kill_conn set_kill_conn;
  thd_manager->do_for_all_thd(&set_kill_conn);
  sql_print_information("Shutting down slave threads");
  end_slave();

  if (set_kill_conn.get_dump_thread_count())
  {
    /*
      Replication dump thread should be terminated after the clients are
      terminated. Wait for few more seconds for other sessions to end.
     */
    while (thd_manager->get_thd_count() > dump_thread_count &&
           dump_thread_kill_retries)
    {
      sleep(1);
      dump_thread_kill_retries--;
    }
    set_kill_conn.set_dump_thread_flag();
    thd_manager->do_for_all_thd(&set_kill_conn);
  }
  if (thd_manager->get_thd_count() > 0)
    sleep(2);         // Give threads time to die

  /*
    Force remaining threads to die by closing the connection to the client
    This will ensure that threads that are waiting for a command from the
    client on a blocking read call are aborted.
  */

  sql_print_information("Forcefully disconnecting %d remaining clients",
                        static_cast<int>(thd_manager->get_thd_count()));

  Call_close_conn call_close_conn(true);
  thd_manager->do_for_all_thd(&call_close_conn);
  /*
    All threads have now been aborted. Stop event scheduler thread
    after aborting all client connections, otherwise user may
    start/stop event scheduler after Events::deinit() deallocates
    scheduler object(static member in Events class)
  */
  Events::deinit();
  DBUG_PRINT("quit",("Waiting for threads to die (count=%u)",
                     thd_manager->get_thd_count()));
  thd_manager->wait_till_no_thd();

  /*
    Connection threads might take a little while to go down after removing from
    global thread list. Give it some time.
  */
  Connection_handler_manager::wait_till_no_connection();

  delete_slave_info_objects();
  DBUG_PRINT("quit",("close_connections thread"));

  (void) RUN_HOOK(server_state, after_server_shutdown, (NULL));

  DBUG_VOID_RETURN;
}


void kill_mysql(void)
{
  DBUG_ENTER("kill_mysql");

#if defined(_WIN32)
  {
    if (!SetEvent(hEventShutdown))
    {
      DBUG_PRINT("error",("Got error: %ld from SetEvent",GetLastError()));
    }
    /*
      or:
      HANDLE hEvent=OpenEvent(0, FALSE, "MySqlShutdown");
      SetEvent(hEventShutdown);
      CloseHandle(hEvent);
    */
  }
#else
  if (pthread_kill(signal_thread_id.thread, SIGTERM))
  {
    DBUG_PRINT("error",("Got error %d from pthread_kill",errno)); /* purecov: inspected */
  }
#endif
  DBUG_PRINT("quit",("After pthread_kill"));
  DBUG_VOID_RETURN;
}


extern "C" void unireg_abort(int exit_code)
{
  DBUG_ENTER("unireg_abort");

  // At this point it does not make sense to buffer more messages.
  // Just flush what we have and write directly to stderr.
  flush_error_log_messages();

  if (opt_help)
    usage();
  if (exit_code)
    sql_print_error("Aborting\n");

  mysql_audit_notify(MYSQL_AUDIT_SERVER_SHUTDOWN_SHUTDOWN,
                     MYSQL_AUDIT_SERVER_SHUTDOWN_REASON_ABORT, exit_code);
#ifndef _WIN32
  if (signal_thread_id.thread != 0)
  {
    start_processing_signals();

    pthread_kill(signal_thread_id.thread, SIGTERM);
    my_thread_join(&signal_thread_id, NULL);
  }
  signal_thread_id.thread= 0;

  if (opt_daemonize)
  {
    mysqld::runtime::signal_parent(pipe_write_fd,0);
  }
#endif

  clean_up(!opt_help && (exit_code || !opt_bootstrap)); /* purecov: inspected */
  DBUG_PRINT("quit",("done with cleanup in unireg_abort"));
  mysqld_exit(exit_code);
}

static void mysqld_exit(int exit_code)
{
  DBUG_ASSERT(exit_code >= MYSQLD_SUCCESS_EXIT
              && exit_code <= MYSQLD_FAILURE_EXIT);
  mysql_audit_finalize();
#ifndef EMBEDDED_LIBRARY
  Srv_session::module_deinit();
#endif
  delete_optimizer_cost_module();
  clean_up_mutexes();
  my_end(opt_endinfo ? MY_CHECK_ERROR | MY_GIVE_INFO : 0);
  destroy_error_log();
#ifdef WITH_PERFSCHEMA_STORAGE_ENGINE
  shutdown_performance_schema();
#endif
#if defined(_WIN32)
  if (Service.IsNT() && windows_service)
  {
    Service.Stop();
  }
  else
  {
    Service.SetShutdownEvent(0);
    if (hEventShutdown)
      CloseHandle(hEventShutdown);
  }
#endif
  exit(exit_code); /* purecov: inspected */
}

#endif /* !EMBEDDED_LIBRARY */

/**
   GTID cleanup destroys objects and reset their pointer.
   Function is reentrant.
*/
void gtid_server_cleanup()
{
  if (gtid_state != NULL)
  {
    delete gtid_state;
    gtid_state= NULL;
  }
  if (global_sid_map != NULL)
  {
    delete global_sid_map;
    global_sid_map= NULL;
  }
  if (global_sid_lock != NULL)
  {
    delete global_sid_lock;
    global_sid_lock= NULL;
  }
  if (gtid_table_persistor != NULL)
  {
    delete gtid_table_persistor;
    gtid_table_persistor= NULL;
  }
  if (gtid_mode_lock)
  {
    delete gtid_mode_lock;
    gtid_mode_lock= NULL;
  }
}

/**
   GTID initialization.

   @return true if allocation does not succeed
           false if OK
*/
bool gtid_server_init()
{
  bool res=
    (!(global_sid_lock= new Checkable_rwlock(
#ifdef HAVE_PSI_INTERFACE
                                             key_rwlock_global_sid_lock
#endif
                                            )) ||
     !(gtid_mode_lock= new Checkable_rwlock(
#ifdef HAVE_PSI_INTERFACE
                                            key_rwlock_gtid_mode_lock
#endif
                                           )) ||
     !(global_sid_map= new Sid_map(global_sid_lock)) ||
     !(gtid_state= new Gtid_state(global_sid_lock, global_sid_map))||
     !(gtid_table_persistor= new Gtid_table_persistor()));
  if (res)
  {
    gtid_server_cleanup();
  }
  return res;
}

#ifndef EMBEDDED_LIBRARY
// Free connection acceptors
static void free_connection_acceptors()
{
  delete mysqld_socket_acceptor;
  mysqld_socket_acceptor= NULL;

#ifdef _WIN32
  delete named_pipe_acceptor;
  named_pipe_acceptor= NULL;
  delete shared_mem_acceptor;
  shared_mem_acceptor= NULL;
#endif
}
#endif


void clean_up(bool print_message)
{
  DBUG_PRINT("exit",("clean_up"));
  if (cleanup_done++)
    return; /* purecov: inspected */

  stop_handle_manager();
  release_ddl_log();

  memcached_shutdown();

  /*
    make sure that handlers finish up
    what they have that is dependent on the binlog
  */
  if ((opt_help == 0) || (opt_verbose > 0))
    sql_print_information("Binlog end");
  ha_binlog_end(current_thd);

  injector::free_instance();
  mysql_bin_log.cleanup();
  gtid_server_cleanup();

#ifdef HAVE_REPLICATION
  if (use_slave_mask)
    bitmap_free(&slave_error_mask);
#endif
  my_tz_free();
  my_dboptions_cache_free();
  ignore_db_dirs_free();
  servers_free(1);
#ifndef NO_EMBEDDED_ACCESS_CHECKS
  acl_free(1);
  grant_free();
#endif
  query_cache.destroy();
  hostname_cache_free();
  item_func_sleep_free();
  lex_free();       /* Free some memory */
  item_create_cleanup();
  if (!opt_noacl)
  {
#ifdef HAVE_DLOPEN
    udf_free();
#endif
  }
  table_def_start_shutdown();
  plugin_shutdown();
  delete_optimizer_cost_module();
  ha_end();
  if (tc_log)
  {
    tc_log->close();
    tc_log= NULL;
  }
  delegates_destroy();
  transaction_cache_free();
  table_def_free();
  mdl_destroy();
  key_caches.delete_elements((void (*)(const char*, uchar*)) free_key_cache);
  multi_keycache_free();
  free_status_vars();
  query_logger.cleanup();
  my_free_open_file_info();
  if (defaults_argv)
    free_defaults(defaults_argv);
  free_tmpdir(&mysql_tmpdir_list);
  my_free(opt_bin_logname);
  bitmap_free(&temp_pool);
  free_max_user_conn();
#ifndef EMBEDDED_LIBRARY
  free_global_user_stats();
  free_global_client_stats();
  free_global_thread_stats();
  free_global_table_stats();
  free_global_index_stats();
#endif
#ifdef HAVE_REPLICATION
  end_slave_list();
#endif
  delete binlog_filter;
  delete rpl_filter;
  end_ssl();
  vio_end();
  my_regex_end();
#if defined(ENABLED_DEBUG_SYNC)
  /* End the debug sync facility. See debug_sync.cc. */
  debug_sync_end();
#endif /* defined(ENABLED_DEBUG_SYNC) */

#ifndef EMBEDDED_LIBRARY
  delete_pid_file(MYF(0));
#endif

  if (print_message && my_default_lc_messages && server_start_time)
    sql_print_information(ER_DEFAULT(ER_SHUTDOWN_COMPLETE),my_progname);
  cleanup_errmsgs();

#ifndef EMBEDDED_LIBRARY
  free_connection_acceptors();
  Connection_handler_manager::destroy_instance();
#endif

  mysql_client_plugin_deinit();
  finish_client_errs();
  deinit_errmessage(); // finish server errs
  DBUG_PRINT("quit", ("Error messages freed"));

  free_charsets();
  sys_var_end();
  Global_THD_manager::destroy_instance();

  my_free(const_cast<char*>(log_bin_basename));
  my_free(const_cast<char*>(log_bin_index));
#ifndef EMBEDDED_LIBRARY
  my_free(const_cast<char*>(relay_log_basename));
  my_free(const_cast<char*>(relay_log_index));
#endif
  free_list(opt_early_plugin_load_list_ptr);
  free_list(opt_plugin_load_list_ptr);

  if (THR_THD_initialized)
  {
    THR_THD_initialized= false;
    (void) my_delete_thread_local_key(THR_THD);
  }

  if (THR_MALLOC_initialized)
  {
    THR_MALLOC_initialized= false;
    (void) my_delete_thread_local_key(THR_MALLOC);
  }

  if (have_statement_timeout == SHOW_OPTION_YES)
    my_timer_deinitialize();

  have_statement_timeout= SHOW_OPTION_DISABLED;

  my_handle_options_end();
  log_syslog_exit();

  /*
    The following lines may never be executed as the main thread may have
    killed us
  */
  DBUG_PRINT("quit", ("done with cleanup"));
} /* clean_up */


#ifndef EMBEDDED_LIBRARY

static void clean_up_mutexes()
{
  mysql_mutex_destroy(&LOCK_log_throttle_qni);
  mysql_mutex_destroy(&LOCK_status);
  mysql_mutex_destroy(&LOCK_manager);
  mysql_mutex_destroy(&LOCK_crypt);
  mysql_mutex_destroy(&LOCK_user_conn);
#ifdef HAVE_OPENSSL
  mysql_mutex_destroy(&LOCK_des_key_file);
#endif
  mysql_rwlock_destroy(&LOCK_sys_init_connect);
  mysql_rwlock_destroy(&LOCK_sys_init_slave);
  mysql_mutex_destroy(&LOCK_global_system_variables);
  mysql_rwlock_destroy(&LOCK_system_variables_hash);
  mysql_mutex_destroy(&LOCK_uuid_generator);
  mysql_mutex_destroy(&LOCK_sql_rand);
  mysql_mutex_destroy(&LOCK_prepared_stmt_count);
  mysql_mutex_destroy(&LOCK_sql_slave_skip_counter);
  mysql_mutex_destroy(&LOCK_slave_net_timeout);
  mysql_mutex_destroy(&LOCK_error_messages);
  mysql_mutex_destroy(&LOCK_offline_mode);
  mysql_mutex_destroy(&LOCK_default_password_lifetime);
  mysql_cond_destroy(&COND_manager);
#ifdef _WIN32
  mysql_cond_destroy(&COND_handler_count);
  mysql_mutex_destroy(&LOCK_handler_count);
#endif
#ifndef _WIN32
  mysql_cond_destroy(&COND_socket_listener_active);
  mysql_mutex_destroy(&LOCK_socket_listener_active);
  mysql_cond_destroy(&COND_start_signal_handler);
  mysql_mutex_destroy(&LOCK_start_signal_handler);
#endif
  mysql_mutex_destroy(&LOCK_global_user_client_stats);
  mysql_mutex_destroy(&LOCK_global_table_stats);
  mysql_mutex_destroy(&LOCK_global_index_stats);
  mysql_rwlock_destroy(&LOCK_consistent_snapshot);
}


/****************************************************************************
** Init IP and UNIX socket
****************************************************************************/

/* Initialise proxy protocol. */
static void set_proxy()
{
  const char *p;
  struct st_vio_network net;

  if (opt_disable_networking)
    return;

  /* Check for special case '*'. */
  if (strcmp(my_proxy_protocol_networks, "*") == 0) {
    memset(&net, 0, sizeof(net));
    net.family= AF_INET;
    vio_proxy_protocol_add(&net);
#ifdef HAVE_IPV6
    net.family= AF_INET6;
    vio_proxy_protocol_add(&net);
#endif
    return;
  }

  p= my_proxy_protocol_networks;

  while(1) {

    const char *start;
    char buffer[INET6_ADDRSTRLEN + 1 + 3 + 1];
    unsigned bits;

    /* jump spaces. */
    while (*p == ' ')
      p++;
    if (*p == '\0')
      break;
    start= p;

    /* look for separator */
    while (*p != ',' && *p != '/' && *p != ' ' && *p != '\0')
      p++;
    if (p - start > INET6_ADDRSTRLEN) {
      sql_print_error("Too long network in 'proxy_protocol_networks' "
                      "directive.");
      unireg_abort(1);
    }
    memcpy(buffer, start, p - start);
    buffer[p - start]= '\0';

    /* Try to convert to ipv4. */
    if (inet_pton(AF_INET, buffer, &net.addr.in))
      net.family= AF_INET;

#ifdef HAVE_IPV6
    /* Try to convert to ipv6. */
    else if (inet_pton(AF_INET6, buffer, &net.addr.in6))
      net.family= AF_INET6;
#endif

    else {
      sql_print_error("Bad network '%s' in 'proxy_protocol_networks' "
                      "directive.", buffer);
      unireg_abort(1);
    }

    /* Look for network. */
    if (*p == '/') {
      if (!my_isdigit(&my_charset_bin, *++p)) {
        sql_print_error("Missing network prefix in 'proxy_protocol_networks' "
                        "directive.");
        unireg_abort(1);
      }
      start= p;
      bits= 0;
      while (my_isdigit(&my_charset_bin, *p) && p - start < 3)
        bits= bits * 10 + *p++ - '0';

      /* Check bits value. */
      if (net.family == AF_INET && bits > 32) {
        sql_print_error("Bad IPv4 mask in 'proxy_protocol_networks' "
                        "directive.");
        unireg_abort(1);
      }
#ifdef HAVE_IPV6
      if (net.family == AF_INET6 && bits > 128) {
        sql_print_error("Bad IPv6 mask in 'proxy_protocol_networks' "
                        "directive.");
        unireg_abort(1);
      }
#endif
    }
    else {
      if (net.family == AF_INET)
        bits= 32;
#ifdef HAVE_IPV6
      else {
        DBUG_ASSERT(net.family == AF_INET6);
        bits= 128;
      }
#endif
    }

    /* Build binary mask. */
    if (net.family == AF_INET) {

      /* Process IPv4 mask. */
      if (bits == 0)
        net.mask.in.s_addr= 0x00000000;
      else if (bits == 32)
        net.mask.in.s_addr= 0xffffffff;
      else
        net.mask.in.s_addr= ~((0x80000000>>(bits-1))-1);
      net.mask.in.s_addr= htonl(net.mask.in.s_addr);

      /* Apply mask */
      struct in_addr check= net.addr.in;
      check.s_addr&= net.mask.in.s_addr;

      /* Check network. */
      if (check.s_addr != net.addr.in.s_addr)
        sql_print_warning("The network mask hides a part of the address for "
                          "'%s/%d' in 'proxy_protocol_networks' directive.",
                          buffer, bits);
    }
#ifdef HAVE_IPV6
    else {

      /* Process IPv6 mask */
      memset(&net.mask.in6, 0, sizeof(net.mask.in6));
      if (bits > 0 && bits < 32) {
        net.mask.in6.s6_addr32[0]= ~((0x80000000>>(bits-1))-1);
      }
      else if (bits == 32) {
        net.mask.in6.s6_addr32[0]= 0xffffffff;
      }
      else if (bits > 32 && bits <= 64) {
        net.mask.in6.s6_addr32[0]= 0xffffffff;
        net.mask.in6.s6_addr32[1]= (bits == 64)
          ? 0xffffffff : ~((0x80000000>>(bits-32-1))-1);
      }
      else if (bits > 64 && bits <= 96) {
        net.mask.in6.s6_addr32[0]= 0xffffffff;
        net.mask.in6.s6_addr32[1]= 0xffffffff;
        net.mask.in6.s6_addr32[2]= (bits == 96)
          ? 0xffffffff : ~((0x80000000>>(bits-64-1))-1);
      }
      else if (bits > 96) {
        DBUG_ASSERT(bits <= 128);
        net.mask.in6.s6_addr32[0]= 0xffffffff;
        net.mask.in6.s6_addr32[1]= 0xffffffff;
        net.mask.in6.s6_addr32[2]= 0xffffffff;
        net.mask.in6.s6_addr32[3]= (bits == 128)
          ? 0xffffffff : ~((0x80000000>>(bits-96-1))-1);
      }

      net.mask.in6.s6_addr32[0]= htonl(net.mask.in6.s6_addr32[0]);
      net.mask.in6.s6_addr32[1]= htonl(net.mask.in6.s6_addr32[1]);
      net.mask.in6.s6_addr32[2]= htonl(net.mask.in6.s6_addr32[2]);
      net.mask.in6.s6_addr32[3]= htonl(net.mask.in6.s6_addr32[3]);

      /* Apply mask */
      struct in6_addr check= net.addr.in6;
      check.s6_addr32[0]&= net.mask.in6.s6_addr32[0];
      check.s6_addr32[1]&= net.mask.in6.s6_addr32[1];
      check.s6_addr32[2]&= net.mask.in6.s6_addr32[2];
      check.s6_addr32[3]&= net.mask.in6.s6_addr32[3];

      /* Check network. */
      if (memcmp(check.s6_addr, net.addr.in6.s6_addr, 16))
      {
        sql_print_warning("The network mask hides a part of the address for "
                          "'%s/%d' in 'proxy_protocol_networks' directive.",
                          buffer, bits);
      }
    }
#endif

    if (*p != '\0' && *p != ',') {
      sql_print_error("Bad syntax in 'proxy_protocol_networks' directive.");
      unireg_abort(1);
    }

    /* add network. */
    vio_proxy_protocol_add(&net);

    /* stop the parsing. */
    if (*p == '\0')
      break;
    p++;
  }
}

static void set_ports()
{
  char  *env;
  if (!mysqld_port && !opt_disable_networking)
  {         // Get port if not from commandline
    mysqld_port= MYSQL_PORT;

    /*
      if builder specifically requested a default port, use that
      (even if it coincides with our factory default).
      only if they didn't do we check /etc/services (and, failing
      on that, fall back to the factory default of 3306).
      either default can be overridden by the environment variable
      MYSQL_TCP_PORT, which in turn can be overridden with command
      line options.
    */

#if MYSQL_PORT_DEFAULT == 0
    struct  servent *serv_ptr;
    if ((serv_ptr= getservbyname("mysql", "tcp")))
      mysqld_port= ntohs((u_short) serv_ptr->s_port); /* purecov: inspected */
#endif
    if ((env = getenv("MYSQL_TCP_PORT")))
      mysqld_port= (uint) atoi(env);    /* purecov: inspected */
  }
  if (!mysqld_unix_port)
  {
#ifdef _WIN32
    mysqld_unix_port= (char*) MYSQL_NAMEDPIPE;
#else
    mysqld_unix_port= (char*) MYSQL_UNIX_ADDR;
#endif
    if ((env = getenv("MYSQL_UNIX_PORT")))
      mysqld_unix_port= env;      /* purecov: inspected */
  }
}


#if !defined(_WIN32)
/* Change to run as another user if started with --user */

static struct passwd *check_user(const char *user)
{
  struct passwd *tmp_user_info;
  uid_t user_id= geteuid();

  // Don't bother if we aren't superuser
  if (user_id)
  {
    if (user)
    {
      /* Don't give a warning, if real user is same as given with --user */
      tmp_user_info= getpwnam(user);
      if ((!tmp_user_info || user_id != tmp_user_info->pw_uid))
        sql_print_warning(
                    "One can only use the --user switch if running as root\n");
    }
    return NULL;
  }
  if (!user)
  {
    if (!opt_bootstrap && !opt_help)
    {
      sql_print_error("Fatal error: Please read \"Security\" section of the manual to find out how to run mysqld as root!\n");
      unireg_abort(MYSQLD_ABORT_EXIT);
    }
    return NULL;
  }
  /* purecov: begin tested */
  if (!strcmp(user,"root"))
    return NULL;                        // Avoid problem with dynamic libraries

  if (!(tmp_user_info= getpwnam(user)))
  {
    // Allow a numeric uid to be used
    const char *pos;
    for (pos= user; my_isdigit(mysqld_charset,*pos); pos++) ;
    if (*pos)                                   // Not numeric id
      goto err;
    if (!(tmp_user_info= getpwuid(atoi(user))))
      goto err;
  }
  return tmp_user_info;
  /* purecov: end */

err:
  sql_print_error("Fatal error: Can't change to run as user '%s' ;  Please check that the user exists!\n",user);
  unireg_abort(MYSQLD_ABORT_EXIT);

#ifdef PR_SET_DUMPABLE
  if (test_flags & TEST_CORE_ON_SIGNAL)
  {
    /* inform kernel that process is dumpable */
    (void) prctl(PR_SET_DUMPABLE, 1);
  }
#endif

  return NULL;
}

static void set_user(const char *user, struct passwd *user_info_arg)
{
  /* purecov: begin tested */
  DBUG_ASSERT(user_info_arg != 0);
#ifdef HAVE_INITGROUPS
  /*
    We can get a SIGSEGV when calling initgroups() on some systems when NSS
    is configured to use LDAP and the server is statically linked.  We set
    calling_initgroups as a flag to the SIGSEGV handler that is then used to
    output a specific message to help the user resolve this problem.
  */
  calling_initgroups= 1;
  initgroups((char*) user, user_info_arg->pw_gid);
  calling_initgroups= 0;
#endif
  if (setgid(user_info_arg->pw_gid) == -1)
  {
    sql_print_error("setgid: %s", strerror(errno));
    unireg_abort(MYSQLD_ABORT_EXIT);
  }
  if (setuid(user_info_arg->pw_uid) == -1)
  {
    sql_print_error("setuid: %s", strerror(errno));
    unireg_abort(MYSQLD_ABORT_EXIT);
  }
  /* purecov: end */
}


static void set_effective_user(struct passwd *user_info_arg)
{
  DBUG_ASSERT(user_info_arg != 0);
  if (setregid((gid_t)-1, user_info_arg->pw_gid) == -1)
  {
    sql_print_error("setregid: %s", strerror(errno));
    unireg_abort(MYSQLD_ABORT_EXIT);
  }
  if (setreuid((uid_t)-1, user_info_arg->pw_uid) == -1)
  {
    sql_print_error("setreuid: %s", strerror(errno));
    unireg_abort(MYSQLD_ABORT_EXIT);
  }
}


/** Change root user if started with @c --chroot . */
static void set_root(const char *path)
{
  if (chroot(path) == -1)
  {
    sql_print_error("chroot: %s", strerror(errno));
    unireg_abort(MYSQLD_ABORT_EXIT);
  }
  my_setwd("/", MYF(0));
}
#endif // !_WIN32


static bool network_init(void)
{
  if (opt_bootstrap)
    return false;

  set_ports();

  set_proxy();
#ifdef HAVE_SYS_UN_H
  std::string const unix_sock_name(mysqld_unix_port ? mysqld_unix_port : "");
#else
  std::string const unix_sock_name("");
#endif

  if (!opt_disable_networking || unix_sock_name != "")
  {
    std::string const bind_addr_str(my_bind_addr_str ? my_bind_addr_str : "");

    Mysqld_socket_listener *mysqld_socket_listener=
      new (std::nothrow) Mysqld_socket_listener(bind_addr_str,
                                                mysqld_port, mysqld_extra_port,
                                                back_log, mysqld_port_timeout,
                                                unix_sock_name);
    if (mysqld_socket_listener == NULL)
      return true;

    mysqld_socket_acceptor=
      new (std::nothrow) Connection_acceptor<Mysqld_socket_listener>(mysqld_socket_listener);
    if (mysqld_socket_acceptor == NULL)
    {
      delete mysqld_socket_listener;
      mysqld_socket_listener= NULL;
      return true;
    }

    if (mysqld_socket_acceptor->init_connection_acceptor())
      return true; // mysqld_socket_acceptor would be freed in unireg_abort.

    if (report_port == 0)
      report_port= mysqld_port;

    if (!opt_disable_networking)
      DBUG_ASSERT(report_port != 0);
  }
#ifdef _WIN32
  // Create named pipe
  if (opt_enable_named_pipe)
  {
    std::string pipe_name= mysqld_unix_port ? mysqld_unix_port : "";

    Named_pipe_listener *named_pipe_listener=
      new (std::nothrow) Named_pipe_listener(&pipe_name);
    if (named_pipe_listener == NULL)
      return true;

    named_pipe_acceptor=
      new (std::nothrow) Connection_acceptor<Named_pipe_listener>(named_pipe_listener);
    if (named_pipe_acceptor == NULL)
    {
      delete named_pipe_listener;
      named_pipe_listener= NULL;
      return true;
    }

    if (named_pipe_acceptor->init_connection_acceptor())
      return true; // named_pipe_acceptor would be freed in unireg_abort.
  }

  // Setup shared_memory acceptor
  if (opt_enable_shared_memory)
  {
    std::string shared_mem_base_name= shared_memory_base_name ? shared_memory_base_name : "";

    Shared_mem_listener *shared_mem_listener=
      new (std::nothrow) Shared_mem_listener(&shared_mem_base_name);
    if (shared_mem_listener == NULL)
      return true;

    shared_mem_acceptor=
      new (std::nothrow) Connection_acceptor<Shared_mem_listener>(shared_mem_listener);
    if (shared_mem_acceptor == NULL)
    {
      delete shared_mem_listener;
      shared_mem_listener= NULL;
      return true;
    }

    if (shared_mem_acceptor->init_connection_acceptor())
      return true; // shared_mem_acceptor would be freed in unireg_abort.
  }
#endif // _WIN32
  return false;
}

#ifdef _WIN32
static uint handler_count= 0;


static inline void decrement_handler_count()
{
  mysql_mutex_lock(&LOCK_handler_count);
  handler_count--;
  mysql_cond_signal(&COND_handler_count);
  mysql_mutex_unlock(&LOCK_handler_count);
}


extern "C" void *socket_conn_event_handler(void *arg)
{
  my_thread_init();

  Connection_acceptor<Mysqld_socket_listener> *conn_acceptor=
    static_cast<Connection_acceptor<Mysqld_socket_listener>*>(arg);
  conn_acceptor->connection_event_loop();

  decrement_handler_count();
  my_thread_end();
  return 0;
}


extern "C" void *named_pipe_conn_event_handler(void *arg)
{
  my_thread_init();

  Connection_acceptor<Named_pipe_listener> *conn_acceptor=
    static_cast<Connection_acceptor<Named_pipe_listener>*>(arg);
  conn_acceptor->connection_event_loop();

  decrement_handler_count();
  my_thread_end();
  return 0;
}


extern "C" void *shared_mem_conn_event_handler(void *arg)
{
  my_thread_init();

  Connection_acceptor<Shared_mem_listener> *conn_acceptor=
    static_cast<Connection_acceptor<Shared_mem_listener>*>(arg);
  conn_acceptor->connection_event_loop();

  decrement_handler_count();
  my_thread_end();
  return 0;
}


void setup_conn_event_handler_threads()
{
  my_thread_handle hThread;

  DBUG_ENTER("handle_connections_methods");

  if ((!have_tcpip || opt_disable_networking) &&
      !opt_enable_shared_memory && !opt_enable_named_pipe)
  {
    sql_print_error("TCP/IP, --shared-memory, or --named-pipe should be configured on NT OS");
    unireg_abort(MYSQLD_ABORT_EXIT);        // Will not return
  }

  mysql_mutex_lock(&LOCK_handler_count);
  handler_count=0;

  if (opt_enable_named_pipe)
  {
    int error= mysql_thread_create(key_thread_handle_con_namedpipes,
                                   &hThread, &connection_attrib,
                                   named_pipe_conn_event_handler,
                                   named_pipe_acceptor);
    if (!error)
      handler_count++;
    else
      sql_print_warning("Can't create thread to handle named pipes"
                        " (errno= %d)", error);
  }

  if (have_tcpip && !opt_disable_networking)
  {
    int error= mysql_thread_create(key_thread_handle_con_sockets,
                                   &hThread, &connection_attrib,
                                   socket_conn_event_handler,
                                   mysqld_socket_acceptor);
    if (!error)
      handler_count++;
    else
      sql_print_warning("Can't create thread to handle TCP/IP (errno= %d)",
                        error);
  }

  if (opt_enable_shared_memory)
  {
    int error= mysql_thread_create(key_thread_handle_con_sharedmem,
                                   &hThread, &connection_attrib,
                                   shared_mem_conn_event_handler,
                                   shared_mem_acceptor);
    if (!error)
      handler_count++;
    else
      sql_print_warning("Can't create thread to handle shared memory"
                        " (errno= %d)", error);
  }

  // Block until all connection listener threads have exited.
  while (handler_count > 0)
    mysql_cond_wait(&COND_handler_count, &LOCK_handler_count);
  mysql_mutex_unlock(&LOCK_handler_count);
  DBUG_VOID_RETURN;
}


/*
  On Windows, we use native SetConsoleCtrlHandler for handle events like Ctrl-C
  with graceful shutdown.
  Also, we do not use signal(), but SetUnhandledExceptionFilter instead - as it
  provides possibility to pass the exception to just-in-time debugger, collect
  dumps and potentially also the exception and thread context used to output
  callstack.
*/

static BOOL WINAPI console_event_handler( DWORD type )
{
  DBUG_ENTER("console_event_handler");
  if(type == CTRL_C_EVENT)
  {
     /*
       Do not shutdown before startup is finished and shutdown
       thread is initialized. Otherwise there is a race condition
       between main thread doing initialization and CTRL-C thread doing
       cleanup, which can result into crash.
     */
     if(hEventShutdown)
       kill_mysql();
     else
       sql_print_warning("CTRL-C ignored during startup");
     DBUG_RETURN(TRUE);
  }
  DBUG_RETURN(FALSE);
}


#ifdef DEBUG_UNHANDLED_EXCEPTION_FILTER
#define DEBUGGER_ATTACH_TIMEOUT 120
/*
  Wait for debugger to attach and break into debugger. If debugger is not attached,
  resume after timeout.
*/
static void wait_for_debugger(int timeout_sec)
{
   if(!IsDebuggerPresent())
   {
     int i;
     printf("Waiting for debugger to attach, pid=%u\n",GetCurrentProcessId());
     fflush(stdout);
     for(i= 0; i < timeout_sec; i++)
     {
       Sleep(1000);
       if(IsDebuggerPresent())
       {
         /* Break into debugger */
         __debugbreak();
         return;
       }
     }
     printf("pid=%u, debugger not attached after %d seconds, resuming\n",GetCurrentProcessId(),
       timeout_sec);
     fflush(stdout);
   }
}
#endif /* DEBUG_UNHANDLED_EXCEPTION_FILTER */

LONG WINAPI my_unhandler_exception_filter(EXCEPTION_POINTERS *ex_pointers)
{
   static BOOL first_time= TRUE;
   if(!first_time)
   {
     /*
       This routine can be called twice, typically
       when detaching in JIT debugger.
       Return EXCEPTION_EXECUTE_HANDLER to terminate process.
     */
     return EXCEPTION_EXECUTE_HANDLER;
   }
   first_time= FALSE;
#ifdef DEBUG_UNHANDLED_EXCEPTION_FILTER
   /*
    Unfortunately there is no clean way to debug unhandled exception filters,
    as debugger does not stop there(also documented in MSDN)
    To overcome, one could put a MessageBox, but this will not work in service.
    Better solution is to print error message and sleep some minutes
    until debugger is attached
  */
  wait_for_debugger(DEBUGGER_ATTACH_TIMEOUT);
#endif /* DEBUG_UNHANDLED_EXCEPTION_FILTER */
  __try
  {
    my_set_exception_pointers(ex_pointers);
    handle_fatal_signal(ex_pointers->ExceptionRecord->ExceptionCode);
  }
  __except(EXCEPTION_EXECUTE_HANDLER)
  {
    DWORD written;
    const char msg[] = "Got exception in exception handler!\n";
    WriteFile(GetStdHandle(STD_OUTPUT_HANDLE),msg, sizeof(msg)-1,
      &written,NULL);
  }
  /*
    Return EXCEPTION_CONTINUE_SEARCH to give JIT debugger
    (drwtsn32 or vsjitdebugger) possibility to attach,
    if JIT debugger is configured.
    Windows Error reporting might generate a dump here.
  */
  return EXCEPTION_CONTINUE_SEARCH;
}


void my_init_signals()
{
  if(opt_console)
    SetConsoleCtrlHandler(console_event_handler,TRUE);

    /* Avoid MessageBox()es*/
  _CrtSetReportMode(_CRT_WARN, _CRTDBG_MODE_FILE);
  _CrtSetReportFile(_CRT_WARN, _CRTDBG_FILE_STDERR);
  _CrtSetReportMode(_CRT_ERROR, _CRTDBG_MODE_FILE);
  _CrtSetReportFile(_CRT_ERROR, _CRTDBG_FILE_STDERR);
  _CrtSetReportMode(_CRT_ASSERT, _CRTDBG_MODE_FILE);
  _CrtSetReportFile(_CRT_ASSERT, _CRTDBG_FILE_STDERR);

   /*
     Do not use SEM_NOGPFAULTERRORBOX in the following SetErrorMode (),
     because it would prevent JIT debugger and Windows error reporting
     from working. We need WER or JIT-debugging, since our own unhandled
     exception filter is not guaranteed to work in all situation
     (like heap corruption or stack overflow)
   */
  SetErrorMode(SetErrorMode(0) | SEM_FAILCRITICALERRORS
                               | SEM_NOOPENFILEERRORBOX);
  SetUnhandledExceptionFilter(my_unhandler_exception_filter);
}

#else // !_WIN32

extern "C" {
static void empty_signal_handler(int sig MY_ATTRIBUTE((unused)))
{ }
}


void my_init_signals()
{
  DBUG_ENTER("my_init_signals");
  struct sigaction sa;
  (void) sigemptyset(&sa.sa_mask);

  if (!(test_flags & TEST_NO_STACKTRACE) || (test_flags & TEST_CORE_ON_SIGNAL))
  {
#ifdef HAVE_STACKTRACE
    my_init_stacktrace();
#endif

    if (test_flags & TEST_CORE_ON_SIGNAL)
    {
      // Change limits so that we will get a core file.
      struct rlimit rl;
      rl.rlim_cur= rl.rlim_max= RLIM_INFINITY;
      if (setrlimit(RLIMIT_CORE, &rl))
        sql_print_warning("setrlimit could not change the size of core files to"
                          " 'infinity';  We may not be able to generate a"
                          " core file on signals");
    }

    /*
      SA_RESETHAND resets handler action to default when entering handler.
      SA_NODEFER allows receiving the same signal during handler.
      E.g. SIGABRT during our signal handler will dump core (default action).
    */
    sa.sa_flags= SA_RESETHAND | SA_NODEFER;
    sa.sa_handler= handle_fatal_signal;
    // Treat all these as fatal and handle them.
    (void) sigaction(SIGSEGV, &sa, NULL);
    (void) sigaction(SIGABRT, &sa, NULL);
    (void) sigaction(SIGBUS, &sa, NULL);
    (void) sigaction(SIGILL, &sa, NULL);
    (void) sigaction(SIGFPE, &sa, NULL);
  }

  // Ignore SIGPIPE and SIGALRM
  sa.sa_flags= 0;
  sa.sa_handler= SIG_IGN;
  (void) sigaction(SIGPIPE, &sa, NULL);
  (void) sigaction(SIGALRM, &sa, NULL);

  // SIGUSR1 is used to interrupt the socket listener.
  sa.sa_handler= empty_signal_handler;
  (void) sigaction(SIGUSR1, &sa, NULL);

  // Fix signals if ignored by parents (can happen on Mac OS X).
  sa.sa_handler= SIG_DFL;
  (void) sigaction(SIGTERM, &sa, NULL);
  (void) sigaction(SIGHUP, &sa, NULL);

  sigset_t set;
  (void) sigemptyset(&set);
  /*
    Block SIGQUIT, SIGHUP and SIGTERM.
    The signal handler thread does sigwait() on these.
  */
  (void) sigaddset(&set, SIGQUIT);
  (void) sigaddset(&set, SIGHUP);
  (void) sigaddset(&set, SIGTERM);
  (void) sigaddset(&set, SIGTSTP);
  /*
    Block SIGINT unless debugging to prevent Ctrl+C from causing
    unclean shutdown of the server.
  */
  if (!(test_flags & TEST_SIGINT))
    (void) sigaddset(&set, SIGINT);
  pthread_sigmask(SIG_SETMASK, &set, NULL);
  DBUG_VOID_RETURN;
}


static void start_signal_handler()
{
  int error;
  my_thread_attr_t thr_attr;
  DBUG_ENTER("start_signal_handler");

  (void) my_thread_attr_init(&thr_attr);
  (void) pthread_attr_setscope(&thr_attr, PTHREAD_SCOPE_SYSTEM);
  (void) my_thread_attr_setdetachstate(&thr_attr, MY_THREAD_CREATE_JOINABLE);

  size_t guardize= 0;
  (void) pthread_attr_getguardsize(&thr_attr, &guardize);
#if defined(__ia64__) || defined(__ia64)
  /*
    Peculiar things with ia64 platforms - it seems we only have half the
    stack size in reality, so we have to double it here
  */
  guardize= my_thread_stack_size;
#endif
  (void) my_thread_attr_setstacksize(&thr_attr, my_thread_stack_size + guardize);

  /*
    Set main_thread_id so that SIGTERM/SIGQUIT/SIGKILL can interrupt
    the socket listener successfully.
  */
  main_thread_id= my_thread_self();

  mysql_mutex_lock(&LOCK_start_signal_handler);
  if ((error=
       mysql_thread_create(key_thread_signal_hand,
                           &signal_thread_id, &thr_attr, signal_hand, 0)))
  {
    sql_print_error("Can't create interrupt-thread (error %d, errno: %d)",
                    error, errno);
    flush_error_log_messages();
    exit(MYSQLD_ABORT_EXIT);
  }
  mysql_cond_wait(&COND_start_signal_handler, &LOCK_start_signal_handler);
  mysql_mutex_unlock(&LOCK_start_signal_handler);

  (void) my_thread_attr_destroy(&thr_attr);
  DBUG_VOID_RETURN;
}


/** This thread handles SIGTERM, SIGQUIT and SIGHUP signals. */
/* ARGSUSED */
extern "C" void *signal_hand(void *arg MY_ATTRIBUTE((unused)))
{
  my_thread_init();

  sigset_t set;
  (void) sigemptyset(&set);
  (void) sigaddset(&set, SIGTERM);
  (void) sigaddset(&set, SIGQUIT);
  (void) sigaddset(&set, SIGHUP);

  /*
    Signal to start_signal_handler that we are ready.
    This works by waiting for start_signal_handler to free mutex,
    after which we signal it that we are ready.
  */
  mysql_mutex_lock(&LOCK_start_signal_handler);
  mysql_cond_broadcast(&COND_start_signal_handler);
  mysql_mutex_unlock(&LOCK_start_signal_handler);

  /*
    Waiting until mysqld_server_started == true to ensure that all server
    components have been successfully initialized. This step is mandatory
    since signal processing can be done safely only when all server components
    have been initialized.
  */
  mysql_mutex_lock(&LOCK_server_started);
  while (!mysqld_server_started)
    mysql_cond_wait(&COND_server_started, &LOCK_server_started);
  mysql_mutex_unlock(&LOCK_server_started);

  for (;;)
  {
    int sig;
    while (sigwait(&set, &sig) == EINTR)
    {}
    if (cleanup_done)
    {
      my_thread_end();
      my_thread_exit(0);      // Safety
      return NULL;            // Avoid compiler warnings
    }
    switch (sig) {
    case SIGTERM:
    case SIGQUIT:
      // Switch to the file log message processing.
      query_logger.set_handlers((log_output_options != LOG_NONE) ?
                                LOG_FILE : LOG_NONE);
      DBUG_PRINT("info", ("Got signal: %d  abort_loop: %d", sig, abort_loop));
      if (!abort_loop)
      {
        abort_loop= true;       // Mark abort for threads.
#ifdef HAVE_PSI_THREAD_INTERFACE
        // Delete the instrumentation for the signal thread.
        PSI_THREAD_CALL(delete_current_thread)();
#endif
        /*
          Kill the socket listener.
          The main thread will then set socket_listener_active= false,
          and wait for us to finish all the cleanup below.
        */
        mysql_mutex_lock(&LOCK_socket_listener_active);
        while (socket_listener_active)
        {
          DBUG_PRINT("info",("Killing socket listener"));
          if (pthread_kill(main_thread_id, SIGUSR1))
          {
            DBUG_ASSERT(false);
            break;
          }
          mysql_cond_wait(&COND_socket_listener_active,
                          &LOCK_socket_listener_active);
        }
        mysql_mutex_unlock(&LOCK_socket_listener_active);

        close_connections();
      }
      my_thread_end();
      my_thread_exit(0);
      return NULL;  // Avoid compiler warnings
      break;
    case SIGHUP:
      if (!abort_loop)
      {
        int not_used;
        mysql_print_status();   // Print some debug info
        reload_acl_and_cache(NULL,
                             (REFRESH_LOG | REFRESH_TABLES | REFRESH_FAST |
                              REFRESH_GRANT | REFRESH_THREADS | REFRESH_HOSTS),
                             NULL, &not_used); // Flush logs
        // Reenable query logs after the options were reloaded.
        query_logger.set_handlers(log_output_options);
      }
      break;
    default:
      break;          /* purecov: tested */
    }
  }
  return NULL;        /* purecov: deadcode */
}

#endif // !_WIN32
#endif // !EMBEDDED_LIBRARY

/**
  Starts processing signals initialized in the signal_hand function.

  @see signal_hand
*/
static void start_processing_signals()
{
  mysql_mutex_lock(&LOCK_server_started);
  mysqld_server_started= true;
  mysql_cond_broadcast(&COND_server_started);
  mysql_mutex_unlock(&LOCK_server_started);
}

#if HAVE_BACKTRACE && HAVE_ABI_CXA_DEMANGLE
#include <cxxabi.h>
extern "C" char *my_demangle(const char *mangled_name, int *status)
{
  return abi::__cxa_demangle(mangled_name, NULL, NULL, status);
}
#endif


/**
  All global error messages are sent here where the first one is stored
  for the client.
*/
/* ARGSUSED */
extern "C" void my_message_sql(uint error, const char *str, myf MyFlags);

void my_message_sql(uint error, const char *str, myf MyFlags)
{
  THD *thd= current_thd;
  DBUG_ENTER("my_message_sql");
  DBUG_PRINT("error", ("error: %u  message: '%s'", error, str));

  DBUG_ASSERT(str != NULL);
  /*
    An error should have a valid error number (!= 0), so it can be caught
    in stored procedures by SQL exception handlers.
    Calling my_error() with error == 0 is a bug.
    Remaining known places to fix:
    - storage/myisam/mi_create.c, my_printf_error()
    TODO:
    DBUG_ASSERT(error != 0);
  */

  if (error == 0)
  {
    /* At least, prevent new abuse ... */
    DBUG_ASSERT(strncmp(str, "MyISAM table", 12) == 0);
    error= ER_UNKNOWN_ERROR;
  }

#ifndef EMBEDDED_LIBRARY
  if (error != ER_STACK_OVERRUN_NEED_MORE)
    mysql_audit_general(thd, MYSQL_AUDIT_GENERAL_ERROR, error, str);
#endif

  if (thd)
  {
    if (MyFlags & ME_FATALERROR)
      thd->is_fatal_error= 1;
    (void) thd->raise_condition(error,
                                NULL,
                                Sql_condition::SL_ERROR,
                                str);
  }

  /* When simulating OOM, skip writing to error log to avoid mtr errors */
  DBUG_EXECUTE_IF("simulate_out_of_memory", DBUG_VOID_RETURN;);

  if (!thd || MyFlags & ME_ERRORLOG)
    sql_print_error("%s: %s",my_progname,str); /* purecov: inspected */
  DBUG_VOID_RETURN;
}


#ifndef EMBEDDED_LIBRARY
extern "C" void *my_str_malloc_mysqld(size_t size);
extern "C" void my_str_free_mysqld(void *ptr);
extern "C" void *my_str_realloc_mysqld(void *ptr, size_t size);

void *my_str_malloc_mysqld(size_t size)
{
  return my_malloc(key_memory_my_str_malloc,
                   size, MYF(MY_FAE));
}


void my_str_free_mysqld(void *ptr)
{
  my_free(ptr);
}

void *my_str_realloc_mysqld(void *ptr, size_t size)
{
  return my_realloc(key_memory_my_str_malloc,
                    ptr, size, MYF(MY_FAE));
}
#endif // !EMBEDDED_LIBRARY

const char *load_default_groups[]= {
#ifdef WITH_NDBCLUSTER_STORAGE_ENGINE
"mysql_cluster",
#endif
"mysqld","server", MYSQL_BASE_VERSION, 0, 0};

#if defined(_WIN32) && !defined(EMBEDDED_LIBRARY)
static const int load_default_groups_sz=
sizeof(load_default_groups)/sizeof(load_default_groups[0]);
#endif

#ifndef EMBEDDED_LIBRARY
/**
  This function is used to check for stack overrun for pathological
  cases of regular expressions and 'like' expressions.
  The call to current_thd is quite expensive, so we try to avoid it
  for the normal cases.
  The size of each stack frame for the wildcmp() routines is ~128 bytes,
  so checking *every* recursive call is not necessary.
 */
extern "C" int
check_enough_stack_size(int recurse_level)
{
  uchar stack_top;
  if (recurse_level % 16 != 0)
    return 0;

  THD *my_thd= current_thd;
  if (my_thd != NULL)
    return check_stack_overrun(my_thd, STACK_MIN_SIZE * 2, &stack_top);
  return 0;
}
#endif


/**
  Initialize one of the global date/time format variables.

  @param format_type    What kind of format should be supported
  @param var_ptr    Pointer to variable that should be updated

  @retval
    0 ok
  @retval
    1 error
*/

static bool init_global_datetime_format(timestamp_type format_type,
                                        Date_time_format *format)
{
  /*
    Get command line option
    format->format.str is already set by my_getopt
  */
  format->format.length= strlen(format->format.str);

  if (parse_date_time_format(format_type, format))
  {
    sql_print_error("Wrong date/time format specifier: %s",
                    format->format.str);
    return true;
  }
  return false;
}

SHOW_VAR com_status_vars[]= {
  {"admin_commands",       (char*) offsetof(STATUS_VAR, com_other),                                          SHOW_LONG_STATUS, SHOW_SCOPE_ALL},
  {"assign_to_keycache",   (char*) offsetof(STATUS_VAR, com_stat[(uint) SQLCOM_ASSIGN_TO_KEYCACHE]),         SHOW_LONG_STATUS, SHOW_SCOPE_ALL},
  {"alter_db",             (char*) offsetof(STATUS_VAR, com_stat[(uint) SQLCOM_ALTER_DB]),                   SHOW_LONG_STATUS, SHOW_SCOPE_ALL},
  {"alter_db_upgrade",     (char*) offsetof(STATUS_VAR, com_stat[(uint) SQLCOM_ALTER_DB_UPGRADE]),           SHOW_LONG_STATUS, SHOW_SCOPE_ALL},
  {"alter_event",          (char*) offsetof(STATUS_VAR, com_stat[(uint) SQLCOM_ALTER_EVENT]),                SHOW_LONG_STATUS, SHOW_SCOPE_ALL},
  {"alter_function",       (char*) offsetof(STATUS_VAR, com_stat[(uint) SQLCOM_ALTER_FUNCTION]),             SHOW_LONG_STATUS, SHOW_SCOPE_ALL},
  {"alter_instance",       (char*) offsetof(STATUS_VAR, com_stat[(uint) SQLCOM_ALTER_INSTANCE]),             SHOW_LONG_STATUS, SHOW_SCOPE_ALL},
  {"alter_procedure",      (char*) offsetof(STATUS_VAR, com_stat[(uint) SQLCOM_ALTER_PROCEDURE]),            SHOW_LONG_STATUS, SHOW_SCOPE_ALL},
  {"alter_server",         (char*) offsetof(STATUS_VAR, com_stat[(uint) SQLCOM_ALTER_SERVER]),               SHOW_LONG_STATUS, SHOW_SCOPE_ALL},
  {"alter_table",          (char*) offsetof(STATUS_VAR, com_stat[(uint) SQLCOM_ALTER_TABLE]),                SHOW_LONG_STATUS, SHOW_SCOPE_ALL},
  {"alter_tablespace",     (char*) offsetof(STATUS_VAR, com_stat[(uint) SQLCOM_ALTER_TABLESPACE]),           SHOW_LONG_STATUS, SHOW_SCOPE_ALL},
  {"alter_user",           (char*) offsetof(STATUS_VAR, com_stat[(uint) SQLCOM_ALTER_USER]),                 SHOW_LONG_STATUS, SHOW_SCOPE_ALL},
  {"analyze",              (char*) offsetof(STATUS_VAR, com_stat[(uint) SQLCOM_ANALYZE]),                    SHOW_LONG_STATUS, SHOW_SCOPE_ALL},
  {"begin",                (char*) offsetof(STATUS_VAR, com_stat[(uint) SQLCOM_BEGIN]),                      SHOW_LONG_STATUS, SHOW_SCOPE_ALL},
  {"binlog",               (char*) offsetof(STATUS_VAR, com_stat[(uint) SQLCOM_BINLOG_BASE64_EVENT]),        SHOW_LONG_STATUS, SHOW_SCOPE_ALL},
  {"call_procedure",       (char*) offsetof(STATUS_VAR, com_stat[(uint) SQLCOM_CALL]),                       SHOW_LONG_STATUS, SHOW_SCOPE_ALL},
  {"change_db",            (char*) offsetof(STATUS_VAR, com_stat[(uint) SQLCOM_CHANGE_DB]),                  SHOW_LONG_STATUS, SHOW_SCOPE_ALL},
  {"change_master",        (char*) offsetof(STATUS_VAR, com_stat[(uint) SQLCOM_CHANGE_MASTER]),              SHOW_LONG_STATUS, SHOW_SCOPE_ALL},
  {"change_repl_filter",   (char*) offsetof(STATUS_VAR, com_stat[(uint) SQLCOM_CHANGE_REPLICATION_FILTER]),  SHOW_LONG_STATUS, SHOW_SCOPE_ALL},
  {"check",                (char*) offsetof(STATUS_VAR, com_stat[(uint) SQLCOM_CHECK]),                      SHOW_LONG_STATUS, SHOW_SCOPE_ALL},
  {"checksum",             (char*) offsetof(STATUS_VAR, com_stat[(uint) SQLCOM_CHECKSUM]),                   SHOW_LONG_STATUS, SHOW_SCOPE_ALL},
  {"commit",               (char*) offsetof(STATUS_VAR, com_stat[(uint) SQLCOM_COMMIT]),                     SHOW_LONG_STATUS, SHOW_SCOPE_ALL},
  {"create_db",            (char*) offsetof(STATUS_VAR, com_stat[(uint) SQLCOM_CREATE_DB]),                  SHOW_LONG_STATUS, SHOW_SCOPE_ALL},
  {"create_event",         (char*) offsetof(STATUS_VAR, com_stat[(uint) SQLCOM_CREATE_EVENT]),               SHOW_LONG_STATUS, SHOW_SCOPE_ALL},
  {"create_function",      (char*) offsetof(STATUS_VAR, com_stat[(uint) SQLCOM_CREATE_SPFUNCTION]),          SHOW_LONG_STATUS, SHOW_SCOPE_ALL},
  {"create_index",         (char*) offsetof(STATUS_VAR, com_stat[(uint) SQLCOM_CREATE_INDEX]),               SHOW_LONG_STATUS, SHOW_SCOPE_ALL},
  {"create_procedure",     (char*) offsetof(STATUS_VAR, com_stat[(uint) SQLCOM_CREATE_PROCEDURE]),           SHOW_LONG_STATUS, SHOW_SCOPE_ALL},
  {"create_server",        (char*) offsetof(STATUS_VAR, com_stat[(uint) SQLCOM_CREATE_SERVER]),              SHOW_LONG_STATUS, SHOW_SCOPE_ALL},
  {"create_table",         (char*) offsetof(STATUS_VAR, com_stat[(uint) SQLCOM_CREATE_TABLE]),               SHOW_LONG_STATUS, SHOW_SCOPE_ALL},
  {"create_trigger",       (char*) offsetof(STATUS_VAR, com_stat[(uint) SQLCOM_CREATE_TRIGGER]),             SHOW_LONG_STATUS, SHOW_SCOPE_ALL},
  {"create_udf",           (char*) offsetof(STATUS_VAR, com_stat[(uint) SQLCOM_CREATE_FUNCTION]),            SHOW_LONG_STATUS, SHOW_SCOPE_ALL},
  {"create_user",          (char*) offsetof(STATUS_VAR, com_stat[(uint) SQLCOM_CREATE_USER]),                SHOW_LONG_STATUS, SHOW_SCOPE_ALL},
  {"create_view",          (char*) offsetof(STATUS_VAR, com_stat[(uint) SQLCOM_CREATE_VIEW]),                SHOW_LONG_STATUS, SHOW_SCOPE_ALL},
  {"dealloc_sql",          (char*) offsetof(STATUS_VAR, com_stat[(uint) SQLCOM_DEALLOCATE_PREPARE]),         SHOW_LONG_STATUS, SHOW_SCOPE_ALL},
  {"delete",               (char*) offsetof(STATUS_VAR, com_stat[(uint) SQLCOM_DELETE]),                     SHOW_LONG_STATUS, SHOW_SCOPE_ALL},
  {"delete_multi",         (char*) offsetof(STATUS_VAR, com_stat[(uint) SQLCOM_DELETE_MULTI]),               SHOW_LONG_STATUS, SHOW_SCOPE_ALL},
  {"do",                   (char*) offsetof(STATUS_VAR, com_stat[(uint) SQLCOM_DO]),                         SHOW_LONG_STATUS, SHOW_SCOPE_ALL},
  {"drop_db",              (char*) offsetof(STATUS_VAR, com_stat[(uint) SQLCOM_DROP_DB]),                    SHOW_LONG_STATUS, SHOW_SCOPE_ALL},
  {"drop_event",           (char*) offsetof(STATUS_VAR, com_stat[(uint) SQLCOM_DROP_EVENT]),                 SHOW_LONG_STATUS, SHOW_SCOPE_ALL},
  {"drop_function",        (char*) offsetof(STATUS_VAR, com_stat[(uint) SQLCOM_DROP_FUNCTION]),              SHOW_LONG_STATUS, SHOW_SCOPE_ALL},
  {"drop_index",           (char*) offsetof(STATUS_VAR, com_stat[(uint) SQLCOM_DROP_INDEX]),                 SHOW_LONG_STATUS, SHOW_SCOPE_ALL},
  {"drop_procedure",       (char*) offsetof(STATUS_VAR, com_stat[(uint) SQLCOM_DROP_PROCEDURE]),             SHOW_LONG_STATUS, SHOW_SCOPE_ALL},
  {"drop_server",          (char*) offsetof(STATUS_VAR, com_stat[(uint) SQLCOM_DROP_SERVER]),                SHOW_LONG_STATUS, SHOW_SCOPE_ALL},
  {"drop_table",           (char*) offsetof(STATUS_VAR, com_stat[(uint) SQLCOM_DROP_TABLE]),                 SHOW_LONG_STATUS, SHOW_SCOPE_ALL},
  {"drop_trigger",         (char*) offsetof(STATUS_VAR, com_stat[(uint) SQLCOM_DROP_TRIGGER]),               SHOW_LONG_STATUS, SHOW_SCOPE_ALL},
  {"drop_user",            (char*) offsetof(STATUS_VAR, com_stat[(uint) SQLCOM_DROP_USER]),                  SHOW_LONG_STATUS, SHOW_SCOPE_ALL},
  {"drop_view",            (char*) offsetof(STATUS_VAR, com_stat[(uint) SQLCOM_DROP_VIEW]),                  SHOW_LONG_STATUS, SHOW_SCOPE_ALL},
  {"empty_query",          (char*) offsetof(STATUS_VAR, com_stat[(uint) SQLCOM_EMPTY_QUERY]),                SHOW_LONG_STATUS, SHOW_SCOPE_ALL},
  {"execute_sql",          (char*) offsetof(STATUS_VAR, com_stat[(uint) SQLCOM_EXECUTE]),                    SHOW_LONG_STATUS, SHOW_SCOPE_ALL},
  {"explain_other",        (char*) offsetof(STATUS_VAR, com_stat[(uint) SQLCOM_EXPLAIN_OTHER]),              SHOW_LONG_STATUS, SHOW_SCOPE_ALL},
  {"flush",                (char*) offsetof(STATUS_VAR, com_stat[(uint) SQLCOM_FLUSH]),                      SHOW_LONG_STATUS, SHOW_SCOPE_ALL},
  {"get_diagnostics",      (char*) offsetof(STATUS_VAR, com_stat[(uint) SQLCOM_GET_DIAGNOSTICS]),            SHOW_LONG_STATUS, SHOW_SCOPE_ALL},
  {"grant",                (char*) offsetof(STATUS_VAR, com_stat[(uint) SQLCOM_GRANT]),                      SHOW_LONG_STATUS, SHOW_SCOPE_ALL},
  {"ha_close",             (char*) offsetof(STATUS_VAR, com_stat[(uint) SQLCOM_HA_CLOSE]),                   SHOW_LONG_STATUS, SHOW_SCOPE_ALL},
  {"ha_open",              (char*) offsetof(STATUS_VAR, com_stat[(uint) SQLCOM_HA_OPEN]),                    SHOW_LONG_STATUS, SHOW_SCOPE_ALL},
  {"ha_read",              (char*) offsetof(STATUS_VAR, com_stat[(uint) SQLCOM_HA_READ]),                    SHOW_LONG_STATUS, SHOW_SCOPE_ALL},
  {"help",                 (char*) offsetof(STATUS_VAR, com_stat[(uint) SQLCOM_HELP]),                       SHOW_LONG_STATUS, SHOW_SCOPE_ALL},
  {"insert",               (char*) offsetof(STATUS_VAR, com_stat[(uint) SQLCOM_INSERT]),                     SHOW_LONG_STATUS, SHOW_SCOPE_ALL},
  {"insert_select",        (char*) offsetof(STATUS_VAR, com_stat[(uint) SQLCOM_INSERT_SELECT]),              SHOW_LONG_STATUS, SHOW_SCOPE_ALL},
  {"install_plugin",       (char*) offsetof(STATUS_VAR, com_stat[(uint) SQLCOM_INSTALL_PLUGIN]),             SHOW_LONG_STATUS, SHOW_SCOPE_ALL},
  {"kill",                 (char*) offsetof(STATUS_VAR, com_stat[(uint) SQLCOM_KILL]),                       SHOW_LONG_STATUS, SHOW_SCOPE_ALL},
  {"load",                 (char*) offsetof(STATUS_VAR, com_stat[(uint) SQLCOM_LOAD]),                       SHOW_LONG_STATUS, SHOW_SCOPE_ALL},
  {"lock_tables",          (char*) offsetof(STATUS_VAR, com_stat[(uint) SQLCOM_LOCK_TABLES]),                SHOW_LONG_STATUS, SHOW_SCOPE_ALL},
  {"lock_tables_for_backup",(char*) offsetof(STATUS_VAR, com_stat[(uint) SQLCOM_LOCK_TABLES_FOR_BACKUP]),    SHOW_LONG_STATUS, SHOW_SCOPE_ALL},
  {"lock_binlog_for_backup",(char*) offsetof(STATUS_VAR, com_stat[(uint) SQLCOM_LOCK_BINLOG_FOR_BACKUP]),    SHOW_LONG_STATUS, SHOW_SCOPE_ALL},
  {"optimize",             (char*) offsetof(STATUS_VAR, com_stat[(uint) SQLCOM_OPTIMIZE]),                   SHOW_LONG_STATUS, SHOW_SCOPE_ALL},
  {"preload_keys",         (char*) offsetof(STATUS_VAR, com_stat[(uint) SQLCOM_PRELOAD_KEYS]),               SHOW_LONG_STATUS, SHOW_SCOPE_ALL},
  {"prepare_sql",          (char*) offsetof(STATUS_VAR, com_stat[(uint) SQLCOM_PREPARE]),                    SHOW_LONG_STATUS, SHOW_SCOPE_ALL},
  {"purge",                (char*) offsetof(STATUS_VAR, com_stat[(uint) SQLCOM_PURGE]),                      SHOW_LONG_STATUS, SHOW_SCOPE_ALL},
  {"purge_before_date",    (char*) offsetof(STATUS_VAR, com_stat[(uint) SQLCOM_PURGE_BEFORE]),               SHOW_LONG_STATUS, SHOW_SCOPE_ALL},
  {"release_savepoint",    (char*) offsetof(STATUS_VAR, com_stat[(uint) SQLCOM_RELEASE_SAVEPOINT]),          SHOW_LONG_STATUS, SHOW_SCOPE_ALL},
  {"rename_table",         (char*) offsetof(STATUS_VAR, com_stat[(uint) SQLCOM_RENAME_TABLE]),               SHOW_LONG_STATUS, SHOW_SCOPE_ALL},
  {"rename_user",          (char*) offsetof(STATUS_VAR, com_stat[(uint) SQLCOM_RENAME_USER]),                SHOW_LONG_STATUS, SHOW_SCOPE_ALL},
  {"repair",               (char*) offsetof(STATUS_VAR, com_stat[(uint) SQLCOM_REPAIR]),                     SHOW_LONG_STATUS, SHOW_SCOPE_ALL},
  {"replace",              (char*) offsetof(STATUS_VAR, com_stat[(uint) SQLCOM_REPLACE]),                    SHOW_LONG_STATUS, SHOW_SCOPE_ALL},
  {"replace_select",       (char*) offsetof(STATUS_VAR, com_stat[(uint) SQLCOM_REPLACE_SELECT]),             SHOW_LONG_STATUS, SHOW_SCOPE_ALL},
  {"reset",                (char*) offsetof(STATUS_VAR, com_stat[(uint) SQLCOM_RESET]),                      SHOW_LONG_STATUS, SHOW_SCOPE_ALL},
  {"resignal",             (char*) offsetof(STATUS_VAR, com_stat[(uint) SQLCOM_RESIGNAL]),                   SHOW_LONG_STATUS, SHOW_SCOPE_ALL},
  {"revoke",               (char*) offsetof(STATUS_VAR, com_stat[(uint) SQLCOM_REVOKE]),                     SHOW_LONG_STATUS, SHOW_SCOPE_ALL},
  {"revoke_all",           (char*) offsetof(STATUS_VAR, com_stat[(uint) SQLCOM_REVOKE_ALL]),                 SHOW_LONG_STATUS, SHOW_SCOPE_ALL},
  {"rollback",             (char*) offsetof(STATUS_VAR, com_stat[(uint) SQLCOM_ROLLBACK]),                   SHOW_LONG_STATUS, SHOW_SCOPE_ALL},
  {"rollback_to_savepoint",(char*) offsetof(STATUS_VAR, com_stat[(uint) SQLCOM_ROLLBACK_TO_SAVEPOINT]),      SHOW_LONG_STATUS, SHOW_SCOPE_ALL},
  {"savepoint",            (char*) offsetof(STATUS_VAR, com_stat[(uint) SQLCOM_SAVEPOINT]),                  SHOW_LONG_STATUS, SHOW_SCOPE_ALL},
  {"select",               (char*) offsetof(STATUS_VAR, com_stat[(uint) SQLCOM_SELECT]),                     SHOW_LONG_STATUS, SHOW_SCOPE_ALL},
  {"set_option",           (char*) offsetof(STATUS_VAR, com_stat[(uint) SQLCOM_SET_OPTION]),                 SHOW_LONG_STATUS, SHOW_SCOPE_ALL},
  {"signal",               (char*) offsetof(STATUS_VAR, com_stat[(uint) SQLCOM_SIGNAL]),                     SHOW_LONG_STATUS, SHOW_SCOPE_ALL},
  {"show_binlog_events",   (char*) offsetof(STATUS_VAR, com_stat[(uint) SQLCOM_SHOW_BINLOG_EVENTS]),         SHOW_LONG_STATUS, SHOW_SCOPE_ALL},
  {"show_binlogs",         (char*) offsetof(STATUS_VAR, com_stat[(uint) SQLCOM_SHOW_BINLOGS]),               SHOW_LONG_STATUS, SHOW_SCOPE_ALL},
  {"show_charsets",        (char*) offsetof(STATUS_VAR, com_stat[(uint) SQLCOM_SHOW_CHARSETS]),              SHOW_LONG_STATUS, SHOW_SCOPE_ALL},
  {"show_client_statistics",(char*) offsetof(STATUS_VAR, com_stat[(uint) SQLCOM_SHOW_CLIENT_STATS]),         SHOW_LONG_STATUS, SHOW_SCOPE_ALL},
  {"show_collations",      (char*) offsetof(STATUS_VAR, com_stat[(uint) SQLCOM_SHOW_COLLATIONS]),            SHOW_LONG_STATUS, SHOW_SCOPE_ALL},
  {"show_create_db",       (char*) offsetof(STATUS_VAR, com_stat[(uint) SQLCOM_SHOW_CREATE_DB]),             SHOW_LONG_STATUS, SHOW_SCOPE_ALL},
  {"show_create_event",    (char*) offsetof(STATUS_VAR, com_stat[(uint) SQLCOM_SHOW_CREATE_EVENT]),          SHOW_LONG_STATUS, SHOW_SCOPE_ALL},
  {"show_create_func",     (char*) offsetof(STATUS_VAR, com_stat[(uint) SQLCOM_SHOW_CREATE_FUNC]),           SHOW_LONG_STATUS, SHOW_SCOPE_ALL},
  {"show_create_proc",     (char*) offsetof(STATUS_VAR, com_stat[(uint) SQLCOM_SHOW_CREATE_PROC]),           SHOW_LONG_STATUS, SHOW_SCOPE_ALL},
  {"show_create_table",    (char*) offsetof(STATUS_VAR, com_stat[(uint) SQLCOM_SHOW_CREATE]),                SHOW_LONG_STATUS, SHOW_SCOPE_ALL},
  {"show_create_trigger",  (char*) offsetof(STATUS_VAR, com_stat[(uint) SQLCOM_SHOW_CREATE_TRIGGER]),        SHOW_LONG_STATUS, SHOW_SCOPE_ALL},
  {"show_databases",       (char*) offsetof(STATUS_VAR, com_stat[(uint) SQLCOM_SHOW_DATABASES]),             SHOW_LONG_STATUS, SHOW_SCOPE_ALL},
  {"show_engine_logs",     (char*) offsetof(STATUS_VAR, com_stat[(uint) SQLCOM_SHOW_ENGINE_LOGS]),           SHOW_LONG_STATUS, SHOW_SCOPE_ALL},
  {"show_engine_mutex",    (char*) offsetof(STATUS_VAR, com_stat[(uint) SQLCOM_SHOW_ENGINE_MUTEX]),          SHOW_LONG_STATUS, SHOW_SCOPE_ALL},
  {"show_engine_status",   (char*) offsetof(STATUS_VAR, com_stat[(uint) SQLCOM_SHOW_ENGINE_STATUS]),         SHOW_LONG_STATUS, SHOW_SCOPE_ALL},
  {"show_events",          (char*) offsetof(STATUS_VAR, com_stat[(uint) SQLCOM_SHOW_EVENTS]),                SHOW_LONG_STATUS, SHOW_SCOPE_ALL},
  {"show_errors",          (char*) offsetof(STATUS_VAR, com_stat[(uint) SQLCOM_SHOW_ERRORS]),                SHOW_LONG_STATUS, SHOW_SCOPE_ALL},
  {"show_fields",          (char*) offsetof(STATUS_VAR, com_stat[(uint) SQLCOM_SHOW_FIELDS]),                SHOW_LONG_STATUS, SHOW_SCOPE_ALL},
  {"show_function_code",   (char*) offsetof(STATUS_VAR, com_stat[(uint) SQLCOM_SHOW_FUNC_CODE]),             SHOW_LONG_STATUS, SHOW_SCOPE_ALL},
  {"show_function_status", (char*) offsetof(STATUS_VAR, com_stat[(uint) SQLCOM_SHOW_STATUS_FUNC]),           SHOW_LONG_STATUS, SHOW_SCOPE_ALL},
  {"show_grants",          (char*) offsetof(STATUS_VAR, com_stat[(uint) SQLCOM_SHOW_GRANTS]),                SHOW_LONG_STATUS, SHOW_SCOPE_ALL},
  {"show_index_statistics",(char*) offsetof(STATUS_VAR, com_stat[(uint) SQLCOM_SHOW_INDEX_STATS]),           SHOW_LONG_STATUS, SHOW_SCOPE_ALL},
  {"show_keys",            (char*) offsetof(STATUS_VAR, com_stat[(uint) SQLCOM_SHOW_KEYS]),                  SHOW_LONG_STATUS, SHOW_SCOPE_ALL},
  {"show_master_status",   (char*) offsetof(STATUS_VAR, com_stat[(uint) SQLCOM_SHOW_MASTER_STAT]),           SHOW_LONG_STATUS, SHOW_SCOPE_ALL},
  {"show_open_tables",     (char*) offsetof(STATUS_VAR, com_stat[(uint) SQLCOM_SHOW_OPEN_TABLES]),           SHOW_LONG_STATUS, SHOW_SCOPE_ALL},
  {"show_plugins",         (char*) offsetof(STATUS_VAR, com_stat[(uint) SQLCOM_SHOW_PLUGINS]),               SHOW_LONG_STATUS, SHOW_SCOPE_ALL},
  {"show_privileges",      (char*) offsetof(STATUS_VAR, com_stat[(uint) SQLCOM_SHOW_PRIVILEGES]),            SHOW_LONG_STATUS, SHOW_SCOPE_ALL},
  {"show_procedure_code",  (char*) offsetof(STATUS_VAR, com_stat[(uint) SQLCOM_SHOW_PROC_CODE]),             SHOW_LONG_STATUS, SHOW_SCOPE_ALL},
  {"show_procedure_status",(char*) offsetof(STATUS_VAR, com_stat[(uint) SQLCOM_SHOW_STATUS_PROC]),           SHOW_LONG_STATUS, SHOW_SCOPE_ALL},
  {"show_processlist",     (char*) offsetof(STATUS_VAR, com_stat[(uint) SQLCOM_SHOW_PROCESSLIST]),           SHOW_LONG_STATUS, SHOW_SCOPE_ALL},
  {"show_profile",         (char*) offsetof(STATUS_VAR, com_stat[(uint) SQLCOM_SHOW_PROFILE]),               SHOW_LONG_STATUS, SHOW_SCOPE_ALL},
  {"show_profiles",        (char*) offsetof(STATUS_VAR, com_stat[(uint) SQLCOM_SHOW_PROFILES]),              SHOW_LONG_STATUS, SHOW_SCOPE_ALL},
  {"show_relaylog_events", (char*) offsetof(STATUS_VAR, com_stat[(uint) SQLCOM_SHOW_RELAYLOG_EVENTS]),       SHOW_LONG_STATUS, SHOW_SCOPE_ALL},
  {"show_slave_hosts",     (char*) offsetof(STATUS_VAR, com_stat[(uint) SQLCOM_SHOW_SLAVE_HOSTS]),           SHOW_LONG_STATUS, SHOW_SCOPE_ALL},
  {"show_slave_status",    (char*) offsetof(STATUS_VAR, com_stat[(uint) SQLCOM_SHOW_SLAVE_STAT]),            SHOW_LONG_STATUS, SHOW_SCOPE_ALL},
  {"show_status",          (char*) offsetof(STATUS_VAR, com_stat[(uint) SQLCOM_SHOW_STATUS]),                SHOW_LONG_STATUS, SHOW_SCOPE_ALL},
  {"show_storage_engines", (char*) offsetof(STATUS_VAR, com_stat[(uint) SQLCOM_SHOW_STORAGE_ENGINES]),       SHOW_LONG_STATUS, SHOW_SCOPE_ALL},
  {"show_table_statistics",(char*) offsetof(STATUS_VAR, com_stat[(uint) SQLCOM_SHOW_TABLE_STATS]),           SHOW_LONG_STATUS, SHOW_SCOPE_ALL},
  {"show_table_status",    (char*) offsetof(STATUS_VAR, com_stat[(uint) SQLCOM_SHOW_TABLE_STATUS]),          SHOW_LONG_STATUS, SHOW_SCOPE_ALL},
  {"show_tables",          (char*) offsetof(STATUS_VAR, com_stat[(uint) SQLCOM_SHOW_TABLES]),                SHOW_LONG_STATUS, SHOW_SCOPE_ALL},
  {"show_thread_statistics",(char*) offsetof(STATUS_VAR, com_stat[(uint) SQLCOM_SHOW_THREAD_STATS]),         SHOW_LONG_STATUS, SHOW_SCOPE_ALL},
  {"show_triggers",        (char*) offsetof(STATUS_VAR, com_stat[(uint) SQLCOM_SHOW_TRIGGERS]),              SHOW_LONG_STATUS, SHOW_SCOPE_ALL},
  {"show_user_statistics", (char*) offsetof(STATUS_VAR, com_stat[(uint) SQLCOM_SHOW_USER_STATS]),            SHOW_LONG_STATUS, SHOW_SCOPE_ALL},
  {"show_variables",       (char*) offsetof(STATUS_VAR, com_stat[(uint) SQLCOM_SHOW_VARIABLES]),             SHOW_LONG_STATUS, SHOW_SCOPE_ALL},
  {"show_warnings",        (char*) offsetof(STATUS_VAR, com_stat[(uint) SQLCOM_SHOW_WARNS]),                 SHOW_LONG_STATUS, SHOW_SCOPE_ALL},
  {"show_create_user",     (char*) offsetof(STATUS_VAR, com_stat[(uint) SQLCOM_SHOW_CREATE_USER]),           SHOW_LONG_STATUS, SHOW_SCOPE_ALL},
  {"shutdown",             (char*) offsetof(STATUS_VAR, com_stat[(uint) SQLCOM_SHUTDOWN]),                   SHOW_LONG_STATUS, SHOW_SCOPE_ALL},
  {"slave_start",          (char*) offsetof(STATUS_VAR, com_stat[(uint) SQLCOM_SLAVE_START]),                SHOW_LONG_STATUS, SHOW_SCOPE_ALL},
  {"slave_stop",           (char*) offsetof(STATUS_VAR, com_stat[(uint) SQLCOM_SLAVE_STOP]),                 SHOW_LONG_STATUS, SHOW_SCOPE_ALL},
  {"group_replication_start", (char*) offsetof(STATUS_VAR, com_stat[(uint) SQLCOM_START_GROUP_REPLICATION]), SHOW_LONG_STATUS, SHOW_SCOPE_ALL},
  {"group_replication_stop",  (char*) offsetof(STATUS_VAR, com_stat[(uint) SQLCOM_STOP_GROUP_REPLICATION]),  SHOW_LONG_STATUS, SHOW_SCOPE_ALL},
  {"stmt_execute",         (char*) offsetof(STATUS_VAR, com_stmt_execute),                                   SHOW_LONG_STATUS, SHOW_SCOPE_ALL},
  {"stmt_close",           (char*) offsetof(STATUS_VAR, com_stmt_close),                                     SHOW_LONG_STATUS, SHOW_SCOPE_ALL},
  {"stmt_fetch",           (char*) offsetof(STATUS_VAR, com_stmt_fetch),                                     SHOW_LONG_STATUS, SHOW_SCOPE_ALL},
  {"stmt_prepare",         (char*) offsetof(STATUS_VAR, com_stmt_prepare),                                   SHOW_LONG_STATUS, SHOW_SCOPE_ALL},
  {"stmt_reset",           (char*) offsetof(STATUS_VAR, com_stmt_reset),                                     SHOW_LONG_STATUS, SHOW_SCOPE_ALL},
  {"stmt_send_long_data",  (char*) offsetof(STATUS_VAR, com_stmt_send_long_data),                            SHOW_LONG_STATUS, SHOW_SCOPE_ALL},
  {"truncate",             (char*) offsetof(STATUS_VAR, com_stat[(uint) SQLCOM_TRUNCATE]),                   SHOW_LONG_STATUS, SHOW_SCOPE_ALL},
  {"uninstall_plugin",     (char*) offsetof(STATUS_VAR, com_stat[(uint) SQLCOM_UNINSTALL_PLUGIN]),           SHOW_LONG_STATUS, SHOW_SCOPE_ALL},
  {"unlock_binlog",        (char*) offsetof(STATUS_VAR, com_stat[(uint) SQLCOM_UNLOCK_BINLOG]),              SHOW_LONG_STATUS, SHOW_SCOPE_ALL},
  {"unlock_tables",        (char*) offsetof(STATUS_VAR, com_stat[(uint) SQLCOM_UNLOCK_TABLES]),              SHOW_LONG_STATUS, SHOW_SCOPE_ALL},
  {"update",               (char*) offsetof(STATUS_VAR, com_stat[(uint) SQLCOM_UPDATE]),                     SHOW_LONG_STATUS, SHOW_SCOPE_ALL},
  {"update_multi",         (char*) offsetof(STATUS_VAR, com_stat[(uint) SQLCOM_UPDATE_MULTI]),               SHOW_LONG_STATUS, SHOW_SCOPE_ALL},
  {"xa_commit",            (char*) offsetof(STATUS_VAR, com_stat[(uint) SQLCOM_XA_COMMIT]),                  SHOW_LONG_STATUS, SHOW_SCOPE_ALL},
  {"xa_end",               (char*) offsetof(STATUS_VAR, com_stat[(uint) SQLCOM_XA_END]),                     SHOW_LONG_STATUS, SHOW_SCOPE_ALL},
  {"xa_prepare",           (char*) offsetof(STATUS_VAR, com_stat[(uint) SQLCOM_XA_PREPARE]),                 SHOW_LONG_STATUS, SHOW_SCOPE_ALL},
  {"xa_recover",           (char*) offsetof(STATUS_VAR, com_stat[(uint) SQLCOM_XA_RECOVER]),                 SHOW_LONG_STATUS, SHOW_SCOPE_ALL},
  {"xa_rollback",          (char*) offsetof(STATUS_VAR, com_stat[(uint) SQLCOM_XA_ROLLBACK]),                SHOW_LONG_STATUS, SHOW_SCOPE_ALL},
  {"xa_start",             (char*) offsetof(STATUS_VAR, com_stat[(uint) SQLCOM_XA_START]),                   SHOW_LONG_STATUS, SHOW_SCOPE_ALL},
  {NullS, NullS, SHOW_LONG, SHOW_SCOPE_ALL}
};


#ifndef EMBEDDED_LIBRARY
LEX_CSTRING sql_statement_names[(uint) SQLCOM_END + 1];

static void init_sql_statement_names()
{
  static LEX_CSTRING empty= { C_STRING_WITH_LEN("") };

  char *first_com= (char*) offsetof(STATUS_VAR, com_stat[0]);
  char *last_com= (char*) offsetof(STATUS_VAR, com_stat[(uint) SQLCOM_END]);
  int record_size= (char*) offsetof(STATUS_VAR, com_stat[1])
                   - (char*) offsetof(STATUS_VAR, com_stat[0]);
  char *ptr;
  uint i;
  uint com_index;

  for (i= 0; i < ((uint) SQLCOM_END + 1); i++)
    sql_statement_names[i]= empty;

  SHOW_VAR *var= &com_status_vars[0];
  while (var->name != NULL)
  {
    ptr= var->value;
    if ((first_com <= ptr) && (ptr <= last_com))
    {
      com_index= ((int)(ptr - first_com))/record_size;
      DBUG_ASSERT(com_index < (uint) SQLCOM_END);
      sql_statement_names[com_index].str= var->name;
      /* TODO: Change SHOW_VAR::name to a LEX_STRING, to avoid strlen() */
      sql_statement_names[com_index].length= strlen(var->name);
    }
    var++;
  }

  DBUG_ASSERT(strcmp(sql_statement_names[(uint) SQLCOM_SELECT].str, "select") == 0);
  DBUG_ASSERT(strcmp(sql_statement_names[(uint) SQLCOM_SIGNAL].str, "signal") == 0);

  sql_statement_names[(uint) SQLCOM_END].str= "error";
}
#endif // !EMBEDDED_LIBRARY

#ifdef HAVE_PSI_STATEMENT_INTERFACE
PSI_statement_info sql_statement_info[(uint) SQLCOM_END + 1];
PSI_statement_info com_statement_info[(uint) COM_END + 1];

/**
  Initialize the command names array.
  Since we do not want to maintain a separate array,
  this is populated from data mined in com_status_vars,
  which already has one name for each command.
*/
void init_sql_statement_info()
{
  uint i;

  for (i= 0; i < ((uint) SQLCOM_END + 1); i++)
  {
    sql_statement_info[i].m_name= sql_statement_names[i].str;
    sql_statement_info[i].m_flags= 0;
  }

  /* "statement/sql/error" represents broken queries (syntax error). */
  sql_statement_info[(uint) SQLCOM_END].m_name= "error";
  sql_statement_info[(uint) SQLCOM_END].m_flags= 0;
}

void init_com_statement_info()
{
  uint index;

  for (index= 0; index < (uint) COM_END + 1; index++)
  {
    com_statement_info[index].m_name= command_name[index].str;
    com_statement_info[index].m_flags= 0;
  }

  /* "statement/abstract/query" can mutate into "statement/sql/..." */
  com_statement_info[(uint) COM_QUERY].m_flags= PSI_FLAG_MUTABLE;
}
#endif

/**
  Create a replication file name or base for file names.

  @param[in] opt Value of option, or NULL
  @param[in] def Default value if option value is not set.
  @param[in] ext Extension to use for the path

  @returns Pointer to string containing the full file path, or NULL if
  it was not possible to create the path.
 */
static inline const char *
rpl_make_log_name(PSI_memory_key key,
                  const char *opt,
                  const char *def,
                  const char *ext)
{
  DBUG_ENTER("rpl_make_log_name");
  DBUG_PRINT("enter", ("opt: %s, def: %s, ext: %s", opt, def, ext));
  char buff[FN_REFLEN];
  /*
    opt[0] needs to be checked to make sure opt name is not an empty
    string, incase it is an empty string default name will be considered
  */
  const char *base= (opt && opt[0]) ? opt : def;
  unsigned int options=
    MY_REPLACE_EXT | MY_UNPACK_FILENAME | MY_SAFE_PATH;

  /* mysql_real_data_home_ptr may be null if no value of datadir has been
     specified through command-line or througha cnf file. If that is the 
     case we make mysql_real_data_home_ptr point to mysql_real_data_home
     which, in that case holds the default path for data-dir.
  */

  DBUG_EXECUTE_IF("emulate_empty_datadir_param",
                  {
                    mysql_real_data_home_ptr= NULL;
                  };
                 );

  if(mysql_real_data_home_ptr == NULL)
    mysql_real_data_home_ptr= mysql_real_data_home;

  if (fn_format(buff, base, mysql_real_data_home_ptr, ext, options))
    DBUG_RETURN(my_strdup(key, buff, MYF(0)));
  else
    DBUG_RETURN(NULL);
}


int init_common_variables()
{
  umask(((~my_umask) & 0666));
  my_decimal_set_zero(&decimal_zero); // set decimal_zero constant;
  tzset();      // Set tzname

  max_system_variables.pseudo_thread_id= (my_thread_id) ~0;
  server_start_time= flush_status_time= my_time(0);

  rpl_filter= new Rpl_filter;
  binlog_filter= new Rpl_filter;
  if (!rpl_filter || !binlog_filter)
  {
    sql_print_error("Could not allocate replication and binlog filters: %s",
                    strerror(errno));
    return 1;
  }

  if (init_thread_environment() ||
      mysql_init_variables())
    return 1;

  ignore_db_dirs_init();

  {
    struct tm tm_tmp;
    localtime_r(&server_start_time,&tm_tmp);
#ifdef _WIN32
    strmake(system_time_zone, _tzname[tm_tmp.tm_isdst != 0 ? 1 : 0],
            sizeof(system_time_zone) - 1);
#else
    strmake(system_time_zone, tzname[tm_tmp.tm_isdst != 0 ? 1 : 0],
            sizeof(system_time_zone)-1);
#endif

 }

  /*
    We set SYSTEM time zone as reasonable default and
    also for failure of my_tz_init() and bootstrap mode.
    If user explicitly set time zone with --default-time-zone
    option we will change this value in my_tz_init().
  */
  global_system_variables.time_zone= my_tz_SYSTEM;

#ifdef HAVE_PSI_INTERFACE
  /*
    Complete the mysql_bin_log initialization.
    Instrumentation keys are known only after the performance schema initialization,
    and can not be set in the MYSQL_BIN_LOG constructor (called before main()).
  */
  mysql_bin_log.set_psi_keys(key_BINLOG_LOCK_index,
                             key_BINLOG_LOCK_commit,
                             key_BINLOG_LOCK_commit_queue,
                             key_BINLOG_LOCK_done,
                             key_BINLOG_LOCK_flush_queue,
                             key_BINLOG_LOCK_log,
                             key_BINLOG_LOCK_binlog_end_pos,
                             key_BINLOG_LOCK_sync,
                             key_BINLOG_LOCK_sync_queue,
                             key_BINLOG_LOCK_xids,
                             key_BINLOG_COND_done,
                             key_BINLOG_update_cond,
                             key_BINLOG_prep_xids_cond,
                             key_file_binlog,
                             key_file_binlog_index,
                             key_file_binlog_cache,
                             key_file_binlog_index_cache);
#endif

  /*
    Init mutexes for the global MYSQL_BIN_LOG objects.
    As safe_mutex depends on what MY_INIT() does, we can't init the mutexes of
    global MYSQL_BIN_LOGs in their constructors, because then they would be
    inited before MY_INIT(). So we do it here.
  */
  mysql_bin_log.init_pthread_objects();

  /* TODO: remove this when my_time_t is 64 bit compatible */
  if (!IS_TIME_T_VALID_FOR_TIMESTAMP(server_start_time))
  {
    sql_print_error("This MySQL server doesn't support dates later then 2038");
    return 1;
  }

  if (gethostname(glob_hostname,sizeof(glob_hostname)) < 0)
  {
    strmake(glob_hostname, STRING_WITH_LEN("localhost"));
    sql_print_warning("gethostname failed, using '%s' as hostname",
                      glob_hostname);
    strmake(default_logfile_name, STRING_WITH_LEN("mysql"));
  }
  else
    strmake(default_logfile_name, glob_hostname,
      sizeof(default_logfile_name)-5);

  strmake(pidfile_name, default_logfile_name, sizeof(pidfile_name)-5);
  my_stpcpy(fn_ext(pidfile_name),".pid");    // Add proper extension


  /*
    The default-storage-engine entry in my_long_options should have a
    non-null default value. It was earlier intialized as
    (longlong)"MyISAM" in my_long_options but this triggered a
    compiler error in the Sun Studio 12 compiler. As a work-around we
    set the def_value member to 0 in my_long_options and initialize it
    to the correct value here.

    From MySQL 5.5 onwards, the default storage engine is InnoDB
    (except in the embedded server, where the default continues to
    be MyISAM)
  */
#ifdef EMBEDDED_LIBRARY
  default_storage_engine= const_cast<char *>("MyISAM");
#else
  default_storage_engine= const_cast<char *>("InnoDB");
#endif
  default_tmp_storage_engine= default_storage_engine;


  /*
    Add server status variables to the dynamic list of
    status variables that is shown by SHOW STATUS.
    Later, in plugin_init, and mysql_install_plugin
    new entries could be added to that list.
  */
  if (add_status_vars(status_vars))
    return 1; // an error was already reported

#ifndef DBUG_OFF
  /*
    We have few debug-only commands in com_status_vars, only visible in debug
    builds. for simplicity we enable the assert only in debug builds

    There are 8 Com_ variables which don't have corresponding SQLCOM_ values:
    (TODO strictly speaking they shouldn't be here, should not have Com_ prefix
    that is. Perhaps Stmt_ ? Comstmt_ ? Prepstmt_ ?)

      Com_admin_commands       => com_other
      Com_stmt_close           => com_stmt_close
      Com_stmt_execute         => com_stmt_execute
      Com_stmt_fetch           => com_stmt_fetch
      Com_stmt_prepare         => com_stmt_prepare
      Com_stmt_reprepare       => com_stmt_reprepare
      Com_stmt_reset           => com_stmt_reset
      Com_stmt_send_long_data  => com_stmt_send_long_data

    With this correction the number of Com_ variables (number of elements in
    the array, excluding the last element - terminator) must match the number
    of SQLCOM_ constants.
  */
  compile_time_assert(sizeof(com_status_vars)/sizeof(com_status_vars[0]) - 1 ==
                     SQLCOM_END + 7);
#endif

  if (get_options(&remaining_argc, &remaining_argv))
    return 1;

  update_parser_max_mem_size();

  if (log_syslog_init())
    opt_log_syslog_enable= 0;

  if (set_default_auth_plugin(default_auth_plugin, strlen(default_auth_plugin)))
  {
    sql_print_error("Can't start server: "
		    "Invalid value for --default-authentication-plugin");
    return 1;
  }
  set_server_version();

  log_warnings= log_error_verbosity - 1; // backward compatibility

  sql_print_information("%s (mysqld %s) starting as process %lu ...",
                        my_progname, server_version, (ulong) getpid());


#ifndef EMBEDDED_LIBRARY
  if (opt_help && !opt_verbose)
    unireg_abort(MYSQLD_SUCCESS_EXIT);
#endif /*!EMBEDDED_LIBRARY*/

  DBUG_PRINT("info",("%s  Ver %s for %s on %s\n",my_progname,
         server_version, SYSTEM_TYPE,MACHINE_TYPE));

#ifdef HAVE_LINUX_LARGE_PAGES
  /* Initialize large page size */
  if (opt_large_pages && (opt_large_page_size= my_get_large_page_size()))
  {
      DBUG_PRINT("info", ("Large page set, large_page_size = %d",
                 opt_large_page_size));
      my_use_large_pages= 1;
      my_large_page_size= opt_large_page_size;
  }
  else
  {
    opt_large_pages= 0;
    /*
       Either not configured to use large pages or Linux haven't
       been compiled with large page support
    */
  }
#endif /* HAVE_LINUX_LARGE_PAGES */
#ifdef HAVE_SOLARIS_LARGE_PAGES
#define LARGE_PAGESIZE (4*1024*1024)  /* 4MB */
#define SUPER_LARGE_PAGESIZE (256*1024*1024)  /* 256MB */
  if (opt_large_pages)
  {
  /*
    tell the kernel that we want to use 4/256MB page for heap storage
    and also for the stack. We use 4 MByte as default and if the
    super-large-page is set we increase it to 256 MByte. 256 MByte
    is for server installations with GBytes of RAM memory where
    the MySQL Server will have page caches and other memory regions
    measured in a number of GBytes.
    We use as big pages as possible which isn't bigger than the above
    desired page sizes.
  */
   int nelem;
   size_t max_desired_page_size;
   if (opt_super_large_pages)
     max_desired_page_size= SUPER_LARGE_PAGESIZE;
   else
     max_desired_page_size= LARGE_PAGESIZE;
   nelem = getpagesizes(NULL, 0);
   if (nelem > 0)
   {
     size_t *pagesize = (size_t *) malloc(sizeof(size_t) * nelem);
     if (pagesize != NULL && getpagesizes(pagesize, nelem) > 0)
     {
       size_t max_page_size= 0;
       for (int i= 0; i < nelem; i++)
       {
         if (pagesize[i] > max_page_size &&
             pagesize[i] <= max_desired_page_size)
            max_page_size= pagesize[i];
       }
       free(pagesize);
       if (max_page_size > 0)
       {
         struct memcntl_mha mpss;

         mpss.mha_cmd= MHA_MAPSIZE_BSSBRK;
         mpss.mha_pagesize= max_page_size;
         mpss.mha_flags= 0;
         memcntl(NULL, 0, MC_HAT_ADVISE, (caddr_t)&mpss, 0, 0);
         mpss.mha_cmd= MHA_MAPSIZE_STACK;
         memcntl(NULL, 0, MC_HAT_ADVISE, (caddr_t)&mpss, 0, 0);
       }
     }
   }
  }
#endif /* HAVE_SOLARIS_LARGE_PAGES */

  longlong default_value;
  sys_var *var;
#ifndef EMBEDDED_LIBRARY
  /* Calculate and update default value for thread_cache_size. */
  if ((default_value= 8 + max_connections / 100) > 100)
    default_value= 100;
  var= intern_find_sys_var(STRING_WITH_LEN("thread_cache_size"));
  var->update_default(default_value);
#endif

  /* Calculate and update default value for host_cache_size. */
  if ((default_value= 128 + max_connections) > 628 &&
      (default_value= 628 + ((max_connections - 500) / 20)) > 2000)
    default_value= 2000;
  var= intern_find_sys_var(STRING_WITH_LEN("host_cache_size"));
  var->update_default(default_value);

#ifndef EMBEDDED_LIBRARY
  /* Fix thread_cache_size. */
  if (!thread_cache_size_specified &&
      (Per_thread_connection_handler::max_blocked_pthreads=
       8 + max_connections / 100) > 100)
    Per_thread_connection_handler::max_blocked_pthreads= 100;
#endif // !EMBEDDED_LIBRARY

  /* Fix host_cache_size. */
  if (!host_cache_size_specified &&
      (host_cache_size= 128 + max_connections) > 628 &&
      (host_cache_size= 628 + ((max_connections - 500) / 20)) > 2000)
    host_cache_size= 2000;

  /* Fix back_log */
  if (back_log == 0 && (back_log= 50 + max_connections / 5) > 900)
    back_log= 900;

  unireg_init(opt_specialflag); /* Set up extern variabels */
  if (!(my_default_lc_messages=
        my_locale_by_name(lc_messages)))
  {
    sql_print_error("Unknown locale: '%s'", lc_messages);
    return 1;
  }
  global_system_variables.lc_messages= my_default_lc_messages;
  if (init_errmessage())  /* Read error messages from file */
    return 1;
  init_client_errs();
  mysql_client_plugin_init();
  if (item_create_init())
    return 1;
  item_init();
#ifndef EMBEDDED_LIBRARY
  my_regex_init(&my_charset_latin1, check_enough_stack_size);
  my_string_stack_guard= check_enough_stack_size;
#else
  my_regex_init(&my_charset_latin1, NULL);
#endif
  /*
    Process a comma-separated character set list and choose
    the first available character set. This is mostly for
    test purposes, to be able to start "mysqld" even if
    the requested character set is not available (see bug#18743).
  */
  for (;;)
  {
    char *next_character_set_name= strchr(default_character_set_name, ',');
    if (next_character_set_name)
      *next_character_set_name++= '\0';
    if (!(default_charset_info=
          get_charset_by_csname(default_character_set_name,
                                MY_CS_PRIMARY, MYF(MY_WME))))
    {
      if (next_character_set_name)
      {
        default_character_set_name= next_character_set_name;
        default_collation_name= 0;          // Ignore collation
      }
      else
        return 1;                           // Eof of the list
    }
    else
      break;
  }

  if (default_collation_name)
  {
    CHARSET_INFO *default_collation;
    default_collation= get_charset_by_name(default_collation_name, MYF(0));
    if (!default_collation)
    {
      sql_print_error(ER_DEFAULT(ER_UNKNOWN_COLLATION), default_collation_name);
      return 1;
    }
    if (!my_charset_same(default_charset_info, default_collation))
    {
      sql_print_error(ER_DEFAULT(ER_COLLATION_CHARSET_MISMATCH),
          default_collation_name,
          default_charset_info->csname);
      return 1;
    }
    default_charset_info= default_collation;
  }
  /* Set collactions that depends on the default collation */
  global_system_variables.collation_server=  default_charset_info;
  global_system_variables.collation_database=  default_charset_info;

  if (is_supported_parser_charset(default_charset_info))
  {
    global_system_variables.collation_connection= default_charset_info;
    global_system_variables.character_set_results= default_charset_info;
    global_system_variables.character_set_client= default_charset_info;
  }
  else
  {
    sql_print_information("'%s' can not be used as client character set. "
                          "'%s' will be used as default client character set.",
                          default_charset_info->csname,
                          my_charset_latin1.csname);
    global_system_variables.collation_connection= &my_charset_latin1;
    global_system_variables.character_set_results= &my_charset_latin1;
    global_system_variables.character_set_client= &my_charset_latin1;
  }

  if (!(character_set_filesystem=
        get_charset_by_csname(character_set_filesystem_name,
                              MY_CS_PRIMARY, MYF(MY_WME))))
    return 1;
  global_system_variables.character_set_filesystem= character_set_filesystem;

  if (lex_init())
  {
    sql_print_error("Out of memory");
    return 1;
  }

  if (!(my_default_lc_time_names=
        my_locale_by_name(lc_time_names_name)))
  {
    sql_print_error("Unknown locale: '%s'", lc_time_names_name);
    return 1;
  }
  global_system_variables.lc_time_names= my_default_lc_time_names;

  /* check log options and issue warnings if needed */
  if (opt_general_log && opt_general_logname && !(log_output_options & LOG_FILE) &&
      !(log_output_options & LOG_NONE))
    sql_print_warning("Although a path was specified for the "
                      "--general-log-file option, log tables are used. "
                      "To enable logging to files use the --log-output=file option.");

  if (opt_slow_log && opt_slow_logname && !(log_output_options & LOG_FILE)
      && !(log_output_options & LOG_NONE))
    sql_print_warning("Although a path was specified for the "
                      "--slow-query-log-file option, log tables are used. "
                      "To enable logging to files use the --log-output=file option.");

  if (opt_general_logname &&
      !is_valid_log_name(opt_general_logname, strlen(opt_general_logname)))
  {
    sql_print_error("Invalid value for --general_log_file: %s",
                    opt_general_logname);
    return 1;
  }

  if (opt_slow_logname &&
      !is_valid_log_name(opt_slow_logname, strlen(opt_slow_logname)))
  {
    sql_print_error("Invalid value for --slow_query_log_file: %s",
                    opt_slow_logname);
    return 1;
  }

#define FIX_LOG_VAR(VAR, ALT)                                   \
  if (!VAR || !*VAR)                                            \
    VAR= ALT;

  FIX_LOG_VAR(opt_general_logname,
              make_query_log_name(logname_path, QUERY_LOG_GENERAL));
  FIX_LOG_VAR(opt_slow_logname,
              make_query_log_name(slow_logname_path, QUERY_LOG_SLOW));

#if defined(ENABLED_DEBUG_SYNC)
  /* Initialize the debug sync facility. See debug_sync.cc. */
  if (debug_sync_init())
    return 1; /* purecov: tested */
#endif /* defined(ENABLED_DEBUG_SYNC) */

#if defined(__linux__)
  if (use_temp_pool && bitmap_init(&temp_pool,0,1024,1))
    return 1;
#else
  use_temp_pool= 0;
#endif

  if (my_dboptions_cache_init())
    return 1;

  if (ignore_db_dirs_process_additions())
  {
    sql_print_error("An error occurred while storing ignore_db_dirs to a hash.");
    return 1;
  }

  /* create the data directory if requested */
  if (unlikely(opt_initialize) &&
      initialize_create_data_directory(mysql_real_data_home))
      return 1;


  /*
    Ensure that lower_case_table_names is set on system where we have case
    insensitive names.  If this is not done the users MyISAM tables will
    get corrupted if accesses with names of different case.
  */
  DBUG_PRINT("info", ("lower_case_table_names: %d", lower_case_table_names));
  lower_case_file_system= test_if_case_insensitive(mysql_real_data_home);
  if (!lower_case_table_names && lower_case_file_system == 1)
  {
    if (lower_case_table_names_used)
    {
      sql_print_error("The server option 'lower_case_table_names' is "
                      "configured to use case sensitive table names but the "
                      "data directory is on a case-insensitive file system "
                      "which is an unsupported combination. Please consider "
                      "either using a case sensitive file system for your data "
                      "directory or switching to a case-insensitive table name "
                      "mode.");
      return 1;
    }
    else
    {
      sql_print_warning("Setting lower_case_table_names=2 because file system for %s is case insensitive", mysql_real_data_home);
      lower_case_table_names= 2;
    }
  }
  else if (lower_case_table_names == 2 &&
           !(lower_case_file_system=
             (test_if_case_insensitive(mysql_real_data_home) == 1)))
  {
    sql_print_warning("lower_case_table_names was set to 2, even though your "
                        "the file system '%s' is case sensitive.  Now setting "
                        "lower_case_table_names to 0 to avoid future problems.",
      mysql_real_data_home);
    lower_case_table_names= 0;
  }
  else
  {
    lower_case_file_system=
      (test_if_case_insensitive(mysql_real_data_home) == 1);
  }

  /* Reset table_alias_charset, now that lower_case_table_names is set. */
  table_alias_charset= (lower_case_table_names ?
      &my_charset_utf8_tolower_ci :
      &my_charset_bin);

  /*
    Build do_table and ignore_table rules to hush
    after the resetting of table_alias_charset
  */
  if (rpl_filter->build_do_table_hash() ||
      rpl_filter->build_ignore_table_hash())
  {
    sql_print_error("An error occurred while building do_table"
                    "and ignore_table rules to hush.");
    return 1;
  }

  return 0;
}


static int init_thread_environment()
{
  mysql_mutex_init(key_LOCK_status, &LOCK_status, MY_MUTEX_INIT_FAST);
  mysql_mutex_init(key_LOCK_manager,
                   &LOCK_manager, MY_MUTEX_INIT_FAST);
  mysql_mutex_init(key_LOCK_crypt, &LOCK_crypt, MY_MUTEX_INIT_FAST);
  mysql_mutex_init(key_LOCK_user_conn, &LOCK_user_conn, MY_MUTEX_INIT_FAST);
  mysql_mutex_init(key_LOCK_global_system_variables,
                   &LOCK_global_system_variables, MY_MUTEX_INIT_FAST);
  mysql_rwlock_init(key_rwlock_LOCK_system_variables_hash,
                    &LOCK_system_variables_hash);
  mysql_mutex_init(key_LOCK_prepared_stmt_count,
                   &LOCK_prepared_stmt_count, MY_MUTEX_INIT_FAST);
  mysql_mutex_init(key_LOCK_sql_slave_skip_counter,
                   &LOCK_sql_slave_skip_counter, MY_MUTEX_INIT_FAST);
  mysql_mutex_init(key_LOCK_slave_net_timeout,
                   &LOCK_slave_net_timeout, MY_MUTEX_INIT_FAST);
  mysql_mutex_init(key_LOCK_error_messages,
                   &LOCK_error_messages, MY_MUTEX_INIT_FAST);
  mysql_mutex_init(key_LOCK_uuid_generator,
                   &LOCK_uuid_generator, MY_MUTEX_INIT_FAST);
  mysql_mutex_init(key_LOCK_sql_rand,
                   &LOCK_sql_rand, MY_MUTEX_INIT_FAST);
  mysql_mutex_init(key_LOCK_log_throttle_qni,
                   &LOCK_log_throttle_qni, MY_MUTEX_INIT_FAST);
  mysql_mutex_init(key_LOCK_offline_mode,
                   &LOCK_offline_mode, MY_MUTEX_INIT_FAST);
  mysql_mutex_init(key_LOCK_default_password_lifetime,
                   &LOCK_default_password_lifetime, MY_MUTEX_INIT_FAST);
#ifdef HAVE_OPENSSL
  mysql_mutex_init(key_LOCK_des_key_file,
                   &LOCK_des_key_file, MY_MUTEX_INIT_FAST);
#endif
  mysql_rwlock_init(key_rwlock_LOCK_sys_init_connect, &LOCK_sys_init_connect);
  mysql_rwlock_init(key_rwlock_LOCK_sys_init_slave, &LOCK_sys_init_slave);
  mysql_cond_init(key_COND_manager, &COND_manager);
  mysql_mutex_init(key_LOCK_server_started,
                   &LOCK_server_started, MY_MUTEX_INIT_FAST);
  mysql_cond_init(key_COND_server_started, &COND_server_started);
  mysql_mutex_init(key_LOCK_reset_gtid_table,
                   &LOCK_reset_gtid_table, MY_MUTEX_INIT_FAST);
  mysql_mutex_init(key_LOCK_compress_gtid_table,
                   &LOCK_compress_gtid_table, MY_MUTEX_INIT_FAST);
  mysql_cond_init(key_COND_compress_gtid_table,
                  &COND_compress_gtid_table);
<<<<<<< HEAD

  mysql_mutex_init(key_LOCK_global_user_client_stats,
                   &LOCK_global_user_client_stats, MY_MUTEX_INIT_FAST);
  mysql_mutex_init(key_LOCK_global_table_stats,
                   &LOCK_global_table_stats, MY_MUTEX_INIT_FAST);
  mysql_mutex_init(key_LOCK_global_index_stats,
                   &LOCK_global_index_stats, MY_MUTEX_INIT_FAST);

=======
  mysql_mutex_init(key_LOCK_group_replication_handler,
                   &LOCK_group_replication_handler, MY_MUTEX_INIT_FAST);
>>>>>>> 71f48ab3
#ifndef EMBEDDED_LIBRARY
  Events::init_mutexes();
#if defined(_WIN32)
  mysql_mutex_init(key_LOCK_handler_count,
                   &LOCK_handler_count, MY_MUTEX_INIT_FAST);
  mysql_cond_init(key_COND_handler_count, &COND_handler_count);
#else
  mysql_mutex_init(key_LOCK_socket_listener_active,
                   &LOCK_socket_listener_active, MY_MUTEX_INIT_FAST);
  mysql_cond_init(key_COND_socket_listener_active,
                  &COND_socket_listener_active);
  mysql_mutex_init(key_LOCK_start_signal_handler,
                   &LOCK_start_signal_handler, MY_MUTEX_INIT_FAST);
  mysql_cond_init(key_COND_start_signal_handler,
                  &COND_start_signal_handler);
#endif // _WIN32
#endif // !EMBEDDED_LIBRARY
  /* Parameter for threads created for connections */
  (void) my_thread_attr_init(&connection_attrib);
  my_thread_attr_setdetachstate(&connection_attrib, MY_THREAD_CREATE_DETACHED);
#ifndef _WIN32
  pthread_attr_setscope(&connection_attrib, PTHREAD_SCOPE_SYSTEM);
#endif

  DBUG_ASSERT(! THR_THD_initialized);
  DBUG_ASSERT(! THR_MALLOC_initialized);
  if (my_create_thread_local_key(&THR_THD,NULL) ||
      my_create_thread_local_key(&THR_MALLOC,NULL))
  {
    sql_print_error("Can't create thread-keys");
    return 1;
  }
  THR_THD_initialized= true;
  THR_MALLOC_initialized= true;
  return 0;
}

#ifndef EMBEDDED_LIBRARY
ssl_artifacts_status auto_detect_ssl()
{
  MY_STAT cert_stat, cert_key, ca_stat;
  uint result= 1;
  ssl_artifacts_status ret_status= SSL_ARTIFACTS_VIA_OPTIONS;

  if ((!opt_ssl_cert || !opt_ssl_cert[0]) &&
      (!opt_ssl_key || !opt_ssl_key[0]) &&
      (!opt_ssl_ca || !opt_ssl_ca[0]) &&
      (!opt_ssl_capath || !opt_ssl_capath[0]) &&
      (!opt_ssl_crl || !opt_ssl_crl[0]) &&
      (!opt_ssl_crlpath || !opt_ssl_crlpath[0]))
  {
    result= result << (my_stat(DEFAULT_SSL_SERVER_CERT, &cert_stat, MYF(0)) ? 1 : 0)
                   << (my_stat(DEFAULT_SSL_SERVER_KEY, &cert_key, MYF(0)) ? 1 : 0)
                   << (my_stat(DEFAULT_SSL_CA_CERT, &ca_stat, MYF(0)) ? 1 : 0);

    switch(result)
    {
      case 8:
        opt_ssl_ca= (char *)DEFAULT_SSL_CA_CERT;
        opt_ssl_cert= (char *)DEFAULT_SSL_SERVER_CERT;
        opt_ssl_key= (char *)DEFAULT_SSL_SERVER_KEY;
        ret_status= SSL_ARTIFACTS_AUTO_DETECTED;
        break;
      case 4:
      case 2:
        ret_status= SSL_ARTIFACT_TRACES_FOUND;
        break;
      default:
        ret_status= SSL_ARTIFACTS_NOT_FOUND;
        break;
    };
  }

  return ret_status;
}

int warn_one(const char *file_name)
{
  FILE *fp;
  char *issuer= NULL;
  char *subject= NULL;

  if (!(fp= my_fopen(file_name, O_RDONLY | O_BINARY, MYF(MY_WME))))
  {
    sql_print_error("Error opening CA certificate file");
    return 1;
  }

  X509 *ca_cert= PEM_read_X509(fp, 0, 0, 0);

  if (!ca_cert)
  {
    /* We are not interested in anything other than X509 certificates */
    my_fclose(fp, MYF(MY_WME));
    return 0;
  }

  issuer= X509_NAME_oneline(X509_get_issuer_name(ca_cert), 0, 0);
  subject= X509_NAME_oneline(X509_get_subject_name(ca_cert), 0, 0);

  if (!strcmp(issuer, subject))
  {
    sql_print_warning("CA certificate %s is self signed.", file_name);
  }

  OPENSSL_free(issuer);
  OPENSSL_free(subject);
  X509_free(ca_cert);
  my_fclose(fp, MYF(MY_WME));
  return 0;

}

int warn_self_signed_ca()
{
  int ret_val= 0;
  if (opt_ssl_ca && opt_ssl_ca[0])
  {
    if (warn_one(opt_ssl_ca))
      return 1;
  }
#ifndef HAVE_YASSL
  if (opt_ssl_capath && opt_ssl_capath[0])
  {
    /* We have ssl-capath. So search all files in the dir */
    MY_DIR *ca_dir;
    uint file_count;
    DYNAMIC_STRING file_path;
    char dir_separator[FN_REFLEN];
    size_t dir_path_length;

    init_dynamic_string(&file_path, opt_ssl_capath, FN_REFLEN, FN_REFLEN);
    dir_separator[0]= FN_LIBCHAR;
    dir_separator[1]= 0;
    dynstr_append(&file_path, dir_separator);
    dir_path_length= file_path.length;

    if (!(ca_dir= my_dir(opt_ssl_capath,MY_WANT_STAT|MY_DONT_SORT|MY_WME)))
    {
      sql_print_error("Error accessing directory pointed by --ssl-capath");
      return 1;
    }

    for (file_count = 0; file_count < ca_dir->number_off_files; file_count++)
    {
      if (!MY_S_ISDIR(ca_dir->dir_entry[file_count].mystat->st_mode))
      {
        file_path.length= dir_path_length;
        dynstr_append(&file_path, ca_dir->dir_entry[file_count].name);
        if ((ret_val= warn_one(file_path.str)))
          break;
      }
    }
    my_dirend(ca_dir);
    dynstr_free(&file_path);

    ca_dir= 0;
    memset(&file_path, 0, sizeof(file_path));
  }
#endif /* HAVE_YASSL */
  return ret_val;
}

#endif /* EMBEDDED_LIBRARY */

static int init_ssl()
{
#ifdef HAVE_OPENSSL
#ifndef HAVE_YASSL
  CRYPTO_malloc_init();
#endif
  ssl_start();
#ifndef EMBEDDED_LIBRARY

  if (opt_use_ssl)
  {
    ssl_artifacts_status auto_detection_status= auto_detect_ssl();
    if (auto_detection_status == SSL_ARTIFACTS_AUTO_DETECTED)
      sql_print_information("Found %s, %s and %s in data directory. "
                            "Trying to enable SSL support using them.",
                            DEFAULT_SSL_CA_CERT, DEFAULT_SSL_SERVER_CERT,
                            DEFAULT_SSL_SERVER_KEY);
#ifndef HAVE_YASSL
    if (do_auto_cert_generation(auto_detection_status) == false)
      return 1;
#endif

    enum enum_ssl_init_error error= SSL_INITERR_NOERROR;
    long ssl_ctx_flags= process_tls_version(opt_tls_version);
    /* having ssl_acceptor_fd != 0 signals the use of SSL */
    ssl_acceptor_fd= new_VioSSLAcceptorFd(opt_ssl_key, opt_ssl_cert,
					  opt_ssl_ca, opt_ssl_capath,
					  opt_ssl_cipher, &error,
                                          opt_ssl_crl, opt_ssl_crlpath, ssl_ctx_flags);
    DBUG_PRINT("info",("ssl_acceptor_fd: 0x%lx", (long) ssl_acceptor_fd));
    ERR_remove_state(0);
    if (!ssl_acceptor_fd)
    {
      /*
        No real need for opt_use_ssl to be enabled in bootstrap mode,
        but we want the SSL materal generation and/or validation (if supplied).
        So we keep it on.

        For yaSSL (since it can't auto-generate the certs from inside the
        server) we need to hush the warning if in bootstrap mode, as in
        that mode the server won't be listening for connections and thus
        the lack of SSL material makes no real difference.
        However if the user specified any of the --ssl options we keep the
        warning as it's showing problems with the values supplied.

        For openssl, we don't hush the option since it would indicate a failure
        in auto-generation, bad key material explicitly specified or
        auto-generation disabled explcitly while SSL is still on.
      */
#ifdef HAVE_YASSL
      if (!opt_bootstrap || SSL_ARTIFACTS_NOT_FOUND != auto_detection_status)
#endif
      {
        sql_print_warning("Failed to set up SSL because of the"
                          " following SSL library error: %s",
                          sslGetErrString(error));
      }
      opt_use_ssl = 0;
      have_ssl= SHOW_OPTION_DISABLED;
    }
    else
    {
      /* Check if CA certificate is self signed */
      if (warn_self_signed_ca())
        return 1;
      /* create one SSL that we can use to read information from */
      if (!(ssl_acceptor= SSL_new(ssl_acceptor_fd->ssl_context)))
        return 1;
    }
  }
  else
  {
    have_ssl= SHOW_OPTION_DISABLED;
  }
#else
  have_ssl= SHOW_OPTION_DISABLED;
#endif /* ! EMBEDDED_LIBRARY */
  if (des_key_file)
    load_des_key_file(des_key_file);
#ifndef HAVE_YASSL
  if (init_rsa_keys())
    return 1;
#endif
#endif /* HAVE_OPENSSL */
  return 0;
}


static void end_ssl()
{
#ifdef HAVE_OPENSSL
#ifndef EMBEDDED_LIBRARY
  if (ssl_acceptor_fd)
  {
    if (ssl_acceptor)
      SSL_free(ssl_acceptor);
    free_vio_ssl_acceptor_fd(ssl_acceptor_fd);
    ssl_acceptor_fd= 0;
  }
#endif /* ! EMBEDDED_LIBRARY */
#ifndef HAVE_YASSL
  deinit_rsa_keys();
#endif
#endif /* HAVE_OPENSSL */
}

/**
  Generate a UUID and save it into server_uuid variable.

  @return Retur 0 or 1 if an error occurred.
 */
static int generate_server_uuid()
{
  THD *thd;
  Item_func_uuid *func_uuid;
  String uuid;

  /*
    To be able to run this from boot, we allocate a temporary THD
   */
  if (!(thd=new THD))
  {
    sql_print_error("Failed to generate a server UUID because it is failed"
                    " to allocate the THD.");
    return 1;
  }

  thd->thread_stack= (char*) &thd;
  thd->store_globals();

  /*
    Initialize the variables which are used during "uuid generator
    initialization" with values that should normally differ between
    mysqlds on the same host. This avoids that another mysqld started
    at the same time on the same host get the same "server_uuid".
  */
  sql_print_information("Salting uuid generator variables, current_pid: %lu, "
                        "server_start_time: %lu, bytes_sent: %llu, ",
                        current_pid,
                        (ulong)server_start_time, thd->status_var.bytes_sent);

  const time_t save_server_start_time= server_start_time;
  server_start_time+= ((ulonglong)current_pid << 48) + current_pid;
  thd->status_var.bytes_sent= (ulonglong)thd;

  lex_start(thd);
  func_uuid= new (thd->mem_root) Item_func_uuid();
  func_uuid->fixed= 1;
  func_uuid->val_str(&uuid);

  sql_print_information("Generated uuid: '%s', "
                        "server_start_time: %lu, bytes_sent: %llu",
                        uuid.c_ptr(),
                        (ulong)server_start_time, thd->status_var.bytes_sent);
  // Restore global variables used for salting
  server_start_time = save_server_start_time;

  delete thd;

  strncpy(server_uuid, uuid.c_ptr(), UUID_LENGTH);
  DBUG_EXECUTE_IF("server_uuid_deterministic",
                  strncpy(server_uuid, "00000000-1111-0000-1111-000000000000", UUID_LENGTH););
  server_uuid[UUID_LENGTH]= '\0';
  return 0;
}

/**
  Save all options which was auto-generated by server-self into the given file.

  @param fname The name of the file in which the auto-generated options will b
  e saved.

  @return Return 0 or 1 if an error occurred.
 */
int flush_auto_options(const char* fname)
{
  File fd;
  IO_CACHE io_cache;
  int result= 0;

  if ((fd= my_open(fname, O_CREAT|O_RDWR, MYF(MY_WME))) < 0)
  {
    sql_print_error("Failed to create file(file: '%s', errno %d)", fname, my_errno());
    return 1;
  }

  if (init_io_cache(&io_cache, fd, IO_SIZE*2, WRITE_CACHE, 0L, 0, MYF(MY_WME)))
  {
    sql_print_error("Failed to create a cache on (file: %s', errno %d)", fname, my_errno());
    my_close(fd, MYF(MY_WME));
    return 1;
  }

  my_b_seek(&io_cache, 0L);
  my_b_printf(&io_cache, "%s\n", "[auto]");
  my_b_printf(&io_cache, "server-uuid=%s\n", server_uuid);

  if (flush_io_cache(&io_cache) || my_sync(fd, MYF(MY_WME)))
    result= 1;

  my_close(fd, MYF(MY_WME));
  end_io_cache(&io_cache);
  return result;
}

/**
  File 'auto.cnf' resides in the data directory to hold values of options that
  server evaluates itself and that needs to be durable to sustain the server
  restart. There is only a section ['auto'] in the file. All these options are
  in the section. Only one option exists now, it is server_uuid.
  Note, the user may not supply any literal value to these auto-options, and
  only allowed to trigger (re)evaluation.
  For instance, 'server_uuid' value will be evaluated and stored if there is
  no corresponding line in the file.
  Because of the specifics of the auto-options, they need a seperate storage.
  Meanwhile, it is the 'auto.cnf' that has the same structure as 'my.cnf'.

  @todo consider to implement sql-query-able persistent storage by WL#5279.
  @return Return 0 or 1 if an error occurred.
 */
static int init_server_auto_options()
{
  bool flush= false;
  char fname[FN_REFLEN];
  char *name= (char *)"auto";
  const char *groups[]= {"auto", NULL};
  char *uuid= 0;
  my_option auto_options[]= {
    {"server-uuid", 0, "", &uuid, &uuid,
      0, GET_STR, REQUIRED_ARG, 0, 0, 0, 0, 0, 0},
    {0, 0, 0, 0, 0, 0, GET_NO_ARG, NO_ARG, 0, 0, 0, 0, 0, 0}
  };

  DBUG_ENTER("init_server_auto_options");

  if (NULL == fn_format(fname, "auto.cnf", mysql_data_home, "",
                        MY_UNPACK_FILENAME | MY_SAFE_PATH))
    DBUG_RETURN(1);

  /* load_defaults require argv[0] is not null */
  char **argv= &name;
  int argc= 1;
  if (!check_file_permissions(fname, false))
  {
    /*
      Found a world writable file hence removing it as it is dangerous to write
      a new UUID into the same file.
     */
    my_delete(fname,MYF(MY_WME));
    sql_print_warning("World-writable config file '%s' has been removed.\n",
                      fname);
  }

  /* load all options in 'auto.cnf'. */
  if (my_load_defaults(fname, groups, &argc, &argv, NULL))
    DBUG_RETURN(1);

  /*
    Record the origial pointer allocated by my_load_defaults for free,
    because argv will be changed by handle_options
   */
  char **old_argv= argv;
  if (handle_options(&argc, &argv, auto_options, mysqld_get_one_option))
    DBUG_RETURN(1);

  DBUG_PRINT("info", ("uuid=%p=%s server_uuid=%s", uuid, uuid, server_uuid));
  if (uuid)
  {
    if (!Uuid::is_valid(uuid))
    {
      sql_print_error("The server_uuid stored in auto.cnf file is not a valid UUID.");
      goto err;
    }
    /*
      Uuid::is_valid() cannot do strict check on the length as it will be
      called by GTID::is_valid() as well (GTID = UUID:seq_no). We should
      explicitly add the *length check* here in this function.

      If UUID length is less than '36' (UUID_LENGTH), that error case would have
      got caught in above is_valid check. The below check is to make sure that
      length is not greater than UUID_LENGTH i.e., there are no extra characters
      (Garbage) at the end of the valid UUID.
    */
    if (strlen(uuid) > UUID_LENGTH)
    {
      sql_print_error("Garbage characters found at the end of the server_uuid "
                      "value in auto.cnf file. It should be of length '%d' "
                      "(UUID_LENGTH). Clear it and restart the server. ",
                      UUID_LENGTH);
      goto err;
    }
    strcpy(server_uuid, uuid);
  }
  else
  {
    DBUG_PRINT("info", ("generating server_uuid"));
    flush= TRUE;
    /* server_uuid will be set in the function */
    if (generate_server_uuid())
      goto err;
    DBUG_PRINT("info", ("generated server_uuid=%s", server_uuid));
    sql_print_warning("No existing UUID has been found, so we assume that this"
                      " is the first time that this server has been started."
                      " Generating a new UUID: %s.",
                      server_uuid);
  }
  /*
    The uuid has been copied to server_uuid, so the memory allocated by
    my_load_defaults can be freed now.
   */
  free_defaults(old_argv);

  if (flush)
    DBUG_RETURN(flush_auto_options(fname));
  DBUG_RETURN(0);
err:
  free_defaults(argv);
  DBUG_RETURN(1);
}


static bool
initialize_storage_engine(char *se_name, const char *se_kind,
                          plugin_ref *dest_plugin)
{
  LEX_STRING name= { se_name, strlen(se_name) };
  plugin_ref plugin;
  handlerton *hton;
  if ((plugin= ha_resolve_by_name(0, &name, FALSE)))
    hton= plugin_data<handlerton*>(plugin);
  else
  {
    sql_print_error("Unknown/unsupported storage engine: %s", se_name);
    return true;
  }
  if (!ha_storage_engine_is_enabled(hton))
  {
    if (!opt_bootstrap)
    {
      sql_print_error("Default%s storage engine (%s) is not available",
                      se_kind, se_name);
      return true;
    }
    DBUG_ASSERT(*dest_plugin);
  }
  else
  {
    /*
      Need to unlock as global_system_variables.table_plugin
      was acquired during plugin_init()
    */
    plugin_unlock(0, *dest_plugin);
    *dest_plugin= plugin;
  }
  return false;
}


static void init_server_query_cache()
{
  ulong set_cache_size;

  query_cache.set_min_res_unit(query_cache_min_res_unit);
  query_cache.init();
	
  set_cache_size= query_cache.resize(query_cache_size);
  if (set_cache_size != query_cache_size)
  {
    sql_print_warning(ER_DEFAULT(ER_WARN_QC_RESIZE), query_cache_size,
                      set_cache_size);
    query_cache_size= set_cache_size;
  }
}


static int init_server_components()
{
  DBUG_ENTER("init_server_components");
  /*
    We need to call each of these following functions to ensure that
    all things are initialized so that unireg_abort() doesn't fail
  */
  mdl_init();
  partitioning_init();
  if (table_def_init() | hostname_cache_init(host_cache_size))
    unireg_abort(MYSQLD_ABORT_EXIT);

  if (my_timer_initialize())
    sql_print_error("Failed to initialize timer component (errno %d).", errno);
  else
    have_statement_timeout= SHOW_OPTION_YES;

  init_server_query_cache();

  randominit(&sql_rand,(ulong) server_start_time,(ulong) server_start_time/2);
  setup_fpu();
#ifdef HAVE_REPLICATION
  init_slave_list();
#endif

#ifndef EMBEDDED_LIBRARY
  init_global_table_stats();
  init_global_index_stats();
#endif

  /* Setup logs */

  /*
    Enable old-fashioned error log, except when the user has requested
    help information. Since the implementation of plugin server
    variables the help output is now written much later.

    log_error_dest can be:
    disabled_my_option     --log-error was not used or --log-error=
    ""                     --log-error without arguments (no '=')
    filename               --log-error=filename
  */
#ifdef _WIN32
  /*
    Enable the error log file only if console option is not specified
    and --help is not used.
  */
  bool log_errors_to_file= !opt_help && !opt_console;
#else
  /*
    Enable the error log file only if --log-error=filename or --log-error
    was used. Logging to file is disabled by default unlike on Windows.
  */
  bool log_errors_to_file= !opt_help && (log_error_dest != disabled_my_option);
#endif

  if (log_errors_to_file)
  {
    // Construct filename if no filename was given by the user.
    if (!log_error_dest[0] || log_error_dest == disabled_my_option)
      fn_format(errorlog_filename_buff, pidfile_name, mysql_data_home, ".err",
                MY_REPLACE_EXT); /* replace '.<domain>' by '.err', bug#4997 */
    else
      fn_format(errorlog_filename_buff, log_error_dest, mysql_data_home, ".err",
                MY_UNPACK_FILENAME);
    /*
      log_error_dest may have been set to disabled_my_option or "" if no
      argument was passed, but we need to show the real name in SHOW VARIABLES.
    */
    log_error_dest= errorlog_filename_buff;

    if (open_error_log(errorlog_filename_buff))
      unireg_abort(MYSQLD_ABORT_EXIT);
#ifdef _WIN32
    FreeConsole();        // Remove window
#endif
  }
  else
  {
    // We are logging to stderr and SHOW VARIABLES should reflect that.
    log_error_dest= "stderr";
    // Flush messages buffered so far.
    flush_error_log_messages();
  }

  enter_cond_hook= thd_enter_cond;
  exit_cond_hook= thd_exit_cond;
  is_killed_hook= (int(*)(const void*))thd_killed;

  if (transaction_cache_init())
  {
    sql_print_error("Out of memory");
    unireg_abort(MYSQLD_ABORT_EXIT);
  }

  /*
    initialize delegates for extension observers, errors have already
    been reported in the function
  */
  if (delegates_init())
    unireg_abort(MYSQLD_ABORT_EXIT);

  /* need to configure logging before initializing storage engines */
  if (opt_log_slave_updates && !opt_bin_log)
  {
    sql_print_warning("You need to use --log-bin to make "
                    "--log-slave-updates work.");
  }
  if (binlog_format_used && !opt_bin_log)
    sql_print_warning("You need to use --log-bin to make "
                      "--binlog-format work.");

  /* Check that we have not let the format to unspecified at this point */
  DBUG_ASSERT((uint)global_system_variables.binlog_format <=
              array_elements(binlog_format_names)-1);

#ifdef HAVE_REPLICATION
  if (opt_log_slave_updates && replicate_same_server_id)
  {
    if (opt_bin_log)
    {
      sql_print_error("using --replicate-same-server-id in conjunction with \
--log-slave-updates is impossible, it would lead to infinite loops in this \
server.");
      unireg_abort(MYSQLD_ABORT_EXIT);
    }
    else
      sql_print_warning("using --replicate-same-server-id in conjunction with \
--log-slave-updates would lead to infinite loops in this server. However this \
will be ignored as the --log-bin option is not defined.");
  }
#endif

  opt_server_id_mask = ~ulong(0);
#ifdef HAVE_REPLICATION
  opt_server_id_mask = (opt_server_id_bits == 32)?
    ~ ulong(0) : (1 << opt_server_id_bits) -1;
  if (server_id != (server_id & opt_server_id_mask))
  {
    sql_print_error("server-id configured is too large to represent with"
                    "server-id-bits configured.");
    unireg_abort(MYSQLD_ABORT_EXIT);
  }
#endif

  if (opt_bin_log)
  {
    /* Reports an error and aborts, if the --log-bin's path
       is a directory.*/
    if (opt_bin_logname &&
        opt_bin_logname[strlen(opt_bin_logname) - 1] == FN_LIBCHAR)
    {
      sql_print_error("Path '%s' is a directory name, please specify \
a file name for --log-bin option", opt_bin_logname);
      unireg_abort(MYSQLD_ABORT_EXIT);
    }

    /* Reports an error and aborts, if the --log-bin-index's path
       is a directory.*/
    if (opt_binlog_index_name &&
        opt_binlog_index_name[strlen(opt_binlog_index_name) - 1]
        == FN_LIBCHAR)
    {
      sql_print_error("Path '%s' is a directory name, please specify \
a file name for --log-bin-index option", opt_binlog_index_name);
      unireg_abort(MYSQLD_ABORT_EXIT);
    }

    char buf[FN_REFLEN];
    const char *ln;
    ln= mysql_bin_log.generate_name(opt_bin_logname, "-bin", buf);
    if (!opt_bin_logname && !opt_binlog_index_name)
    {
      /*
        User didn't give us info to name the binlog index file.
        Picking `hostname`-bin.index like did in 4.x, causes replication to
        fail if the hostname is changed later. So, we would like to instead
        require a name. But as we don't want to break many existing setups, we
        only give warning, not error.
      */
      sql_print_warning("No argument was provided to --log-bin, and "
                        "--log-bin-index was not used; so replication "
                        "may break when this MySQL server acts as a "
                        "master and has his hostname changed!! Please "
                        "use '--log-bin=%s' to avoid this problem.", ln);
    }
    if (ln == buf)
    {
      my_free(opt_bin_logname);
      opt_bin_logname=my_strdup(key_memory_opt_bin_logname,
                                buf, MYF(0));
    }

    /*
      Skip opening the index file if we start with --help. This is necessary
      to avoid creating the file in an otherwise empty datadir, which will
      cause a succeeding 'mysqld --initialize' to fail.
    */
    if (!opt_help && mysql_bin_log.open_index_file(opt_binlog_index_name, ln, TRUE))
    {
      unireg_abort(MYSQLD_ABORT_EXIT);
    }
  }

  if (opt_bin_log)
  {
    /*
      opt_bin_logname[0] needs to be checked to make sure opt binlog name is
      not an empty string, incase it is an empty string default file
      extension will be passed
     */
    log_bin_basename=
      rpl_make_log_name(key_memory_MYSQL_BIN_LOG_basename,
                        opt_bin_logname, default_logfile_name,
                        (opt_bin_logname && opt_bin_logname[0]) ? "" : "-bin");
    log_bin_index=
      rpl_make_log_name(key_memory_MYSQL_BIN_LOG_index,
                        opt_binlog_index_name, log_bin_basename, ".index");
    if (log_bin_basename == NULL || log_bin_index == NULL)
    {
      sql_print_error("Unable to create replication path names:"
                      " out of memory or path names too long"
                      " (path name exceeds " STRINGIFY_ARG(FN_REFLEN)
                      " or file name exceeds " STRINGIFY_ARG(FN_LEN) ").");
      unireg_abort(MYSQLD_ABORT_EXIT);
    }
  }

#ifndef EMBEDDED_LIBRARY
  DBUG_PRINT("debug",
             ("opt_bin_logname: %s, opt_relay_logname: %s, pidfile_name: %s",
              opt_bin_logname, opt_relay_logname, pidfile_name));
  if (opt_relay_logname)
  {
    /*
      opt_relay_logname[0] needs to be checked to make sure opt relaylog name is
      not an empty string, incase it is an empty string default file
      extension will be passed
     */
    relay_log_basename=
      rpl_make_log_name(key_memory_MYSQL_RELAY_LOG_basename,
                        opt_relay_logname, default_logfile_name,
                        (opt_relay_logname && opt_relay_logname[0]) ? "" : "-relay-bin");

    if (relay_log_basename != NULL)
      relay_log_index=
        rpl_make_log_name(key_memory_MYSQL_RELAY_LOG_index,
                          opt_relaylog_index_name, relay_log_basename, ".index");

    if (relay_log_basename == NULL || relay_log_index == NULL)
    {
      sql_print_error("Unable to create replication path names:"
                      " out of memory or path names too long"
                      " (path name exceeds " STRINGIFY_ARG(FN_REFLEN)
                      " or file name exceeds " STRINGIFY_ARG(FN_LEN) ").");
      unireg_abort(MYSQLD_ABORT_EXIT);
    }
  }
#endif /* !EMBEDDED_LIBRARY */

  /* call ha_init_key_cache() on all key caches to init them */
  process_key_caches(&ha_init_key_cache);

  /* Allow storage engine to give real error messages */
  if (ha_init_errors())
    DBUG_RETURN(1);

  if (opt_ignore_builtin_innodb)
    sql_print_warning("ignore-builtin-innodb is ignored "
                      "and will be removed in future releases.");
  if (gtid_server_init())
  {
    sql_print_error("Failed to initialize GTID structures.");
    unireg_abort(MYSQLD_ABORT_EXIT);
  }

  /*
    Set tc_log to point to TC_LOG_DUMMY early in order to allow plugin_init()
    to commit attachable transaction after reading from mysql.plugin table.
    If necessary tc_log will be adjusted to point to correct TC_LOG instance
    later.
  */
  tc_log= &tc_log_dummy;

  /*
    Skip reading the plugin table when starting with --help in order
    to also skip initializing InnoDB. This provides a simpler and more
    uniform handling of various startup use cases, e.g. when the data
    directory does not exist, exists but is empty, exists with InnoDB
    system tablespaces present etc.
  */
  if (plugin_init(&remaining_argc, remaining_argv,
                  (opt_noacl ? PLUGIN_INIT_SKIP_PLUGIN_TABLE : 0) |
                  (opt_help ? (PLUGIN_INIT_SKIP_INITIALIZATION |
                               PLUGIN_INIT_SKIP_PLUGIN_TABLE) : 0)))
  {
    sql_print_error("Failed to initialize plugins.");
    unireg_abort(MYSQLD_ABORT_EXIT);
  }
  plugins_are_initialized= TRUE;  /* Don't separate from init function */

  Session_tracker session_track_system_variables_check;
  LEX_STRING var_list;
  char *tmp_str;
  size_t len= strlen(global_system_variables.track_sysvars_ptr);
  tmp_str= (char *)my_malloc(PSI_NOT_INSTRUMENTED, len*sizeof(char)+2,
                             MYF(MY_WME));
  strcpy(tmp_str,global_system_variables.track_sysvars_ptr);
  var_list.length= len;
  var_list.str= tmp_str;
  if (session_track_system_variables_check.server_boot_verify(system_charset_info,
	                                                      var_list))
  {
    sql_print_error("The variable session_track_system_variables either has "
	            "duplicate values or invalid values.");
    if (tmp_str)
      my_free(tmp_str);
    unireg_abort(MYSQLD_ABORT_EXIT);
  }
  if (tmp_str)
    my_free(tmp_str);
  /* we do want to exit if there are any other unknown options */
  if (remaining_argc > 1)
  {
    int ho_error;
    struct my_option no_opts[]=
    {
      {0, 0, 0, 0, 0, 0, GET_NO_ARG, NO_ARG, 0, 0, 0, 0, 0, 0}
    };
    /*
      We need to eat any 'loose' arguments first before we conclude
      that there are unprocessed options.
    */
    my_getopt_skip_unknown= 0;

    if ((ho_error= handle_options(&remaining_argc, &remaining_argv, no_opts,
                                  mysqld_get_one_option)))
      unireg_abort(MYSQLD_ABORT_EXIT);
    /* Add back the program name handle_options removes */
    remaining_argc++;
    remaining_argv--;
    my_getopt_skip_unknown= TRUE;

    if (remaining_argc > 1)
    {
      sql_print_error("Too many arguments (first extra is '%s').",
                      remaining_argv[1]);
      sql_print_information("Use --verbose --help to get a list "
                            "of available options!");
      unireg_abort(MYSQLD_ABORT_EXIT);

    }
  }

  if (opt_help)
    unireg_abort(MYSQLD_SUCCESS_EXIT);

  /* if the errmsg.sys is not loaded, terminate to maintain behaviour */
  if (!my_default_lc_messages->errmsgs->is_loaded())
  {
    sql_print_error("Unable to read errmsg.sys file");
    unireg_abort(MYSQLD_ABORT_EXIT);
  }

  /* We have to initialize the storage engines before CSV logging */
  if (ha_init())
  {
    sql_print_error("Can't init databases");
    unireg_abort(MYSQLD_ABORT_EXIT);
  }

  if (opt_bootstrap)
    log_output_options= LOG_FILE;

  /*
    Issue a warning if there were specified additional options to the
    log-output along with NONE. Probably this wasn't what user wanted.
  */
  if ((log_output_options & LOG_NONE) && (log_output_options & ~LOG_NONE))
    sql_print_warning("There were other values specified to "
                      "log-output besides NONE. Disabling slow "
                      "and general logs anyway.");

  if (log_output_options & LOG_TABLE)
  {
    /* Fall back to log files if the csv engine is not loaded. */
    LEX_CSTRING csv_name={C_STRING_WITH_LEN("csv")};
    if (!plugin_is_ready(csv_name, MYSQL_STORAGE_ENGINE_PLUGIN))
    {
      sql_print_error("CSV engine is not present, falling back to the "
                      "log files");
      log_output_options= (log_output_options & ~LOG_TABLE) | LOG_FILE;
    }
  }

  query_logger.set_handlers(log_output_options);

  // Open slow log file if enabled.
  if (opt_slow_log && query_logger.reopen_log_file(QUERY_LOG_SLOW))
    opt_slow_log= false;

  // Open general log file if enabled.
  if (opt_general_log && query_logger.reopen_log_file(QUERY_LOG_GENERAL))
    opt_general_log= false;

  /*
    Set the default storage engines
  */
  if (initialize_storage_engine(default_storage_engine, "",
                                &global_system_variables.table_plugin))
    unireg_abort(MYSQLD_ABORT_EXIT);
  if (initialize_storage_engine(default_tmp_storage_engine, " temp",
                                &global_system_variables.temp_table_plugin))
    unireg_abort(MYSQLD_ABORT_EXIT);

  if (!opt_bootstrap && !opt_noacl)
  {
    std::string disabled_se_str(opt_disabled_storage_engines);
    ha_set_normalized_disabled_se_str(disabled_se_str);

    // Log warning if default_storage_engine is a disabled storage engine.
    handlerton *default_se_handle=
      plugin_data<handlerton*>(global_system_variables.table_plugin);
    if (ha_is_storage_engine_disabled(default_se_handle))
      sql_print_warning("default_storage_engine is set to a "
                        "disabled storage engine %s.", default_storage_engine);

    // Log warning if default_tmp_storage_engine is a disabled storage engine.
    handlerton *default_tmp_se_handle=
      plugin_data<handlerton*>(global_system_variables.temp_table_plugin);
    if (ha_is_storage_engine_disabled(default_tmp_se_handle))
      sql_print_warning("default_tmp_storage_engine is set to a "
                        "disabled storage engine %s.",
                        default_tmp_storage_engine);

  }

  /*
    Validate any enforced storage engine
  */
  if (enforce_storage_engine && !opt_bootstrap && !opt_noacl)
  {
    LEX_STRING name= { enforce_storage_engine,
      strlen(enforce_storage_engine) };
    plugin_ref plugin;
    if ((plugin= ha_resolve_by_name(0, &name, false)))
    {
      handlerton *hton = plugin_data<handlerton *>(plugin);
      LEX_STRING defname= { default_storage_engine,
        strlen(default_storage_engine) };
      plugin_ref defplugin;
      handlerton* defhton;
      if ((defplugin= ha_resolve_by_name(0, &defname, false)))
      {
        defhton = plugin_data<handlerton *>(defplugin);
        if (defhton != hton)
        {
          sql_print_warning("Default storage engine (%s)"
            " is not the same as enforced storage engine (%s)",
            default_storage_engine,
            enforce_storage_engine);
        }
      }
      if (ha_is_storage_engine_disabled(hton))
      {
        sql_print_error("enforced storage engine %s is among disabled storage "
                        "engines", enforce_storage_engine);
        unireg_abort(1);
      }
      plugin_unlock(0, defplugin);
      plugin_unlock(0, plugin);
    }
    else
    {
      sql_print_error("Unknown/unsupported storage engine: %s",
                    enforce_storage_engine);
      unireg_abort(1);
    }
  }

  if (total_ha_2pc > 1 || (1 == total_ha_2pc && opt_bin_log))
  {
    if (opt_bin_log)
      tc_log= &mysql_bin_log;
    else
      tc_log= &tc_log_mmap;
  }

  if (tc_log->open(opt_bin_log ? opt_bin_logname : opt_tc_log_file))
  {
    sql_print_error("Can't init tc log");
    unireg_abort(MYSQLD_ABORT_EXIT);
  }
  (void)RUN_HOOK(server_state, before_recovery, (NULL));

  if (ha_recover(0))
  {
    unireg_abort(MYSQLD_ABORT_EXIT);
  }

  /// @todo: this looks suspicious, revisit this /sven
  enum_gtid_mode gtid_mode= get_gtid_mode(GTID_MODE_LOCK_NONE);

  if (gtid_mode == GTID_MODE_ON &&
      _gtid_consistency_mode != GTID_CONSISTENCY_MODE_ON)
  {
    sql_print_error("GTID_MODE = ON requires ENFORCE_GTID_CONSISTENCY = ON.");
    unireg_abort(MYSQLD_ABORT_EXIT);
  }

  if (opt_bin_log)
  {
    /*
      Configures what object is used by the current log to store processed
      gtid(s). This is necessary in the MYSQL_BIN_LOG::MYSQL_BIN_LOG to
      corretly compute the set of previous gtids.
    */
    DBUG_ASSERT(!mysql_bin_log.is_relay_log);
    mysql_mutex_t *log_lock= mysql_bin_log.get_log_lock();
    mysql_mutex_lock(log_lock);

    if (mysql_bin_log.open_binlog(opt_bin_logname, 0,
                                  max_binlog_size, false,
                                  true/*need_lock_index=true*/,
                                  true/*need_sid_lock=true*/,
                                  NULL))
    {
      mysql_mutex_unlock(log_lock);
      unireg_abort(MYSQLD_ABORT_EXIT);
    }
    mysql_mutex_unlock(log_lock);
  }

#ifdef HAVE_REPLICATION
  if (opt_bin_log && expire_logs_days)
  {
    time_t purge_time= server_start_time - expire_logs_days*24*60*60;
    if (purge_time >= 0)
      mysql_bin_log.purge_logs_before_date(purge_time, true);
  }
  if (opt_bin_log && max_binlog_files)
  {
    mysql_bin_log.purge_logs_maximum_number(max_binlog_files);
  }
#endif

  if (opt_myisam_log)
    (void) mi_log(1);

#if defined(HAVE_MLOCKALL) && defined(MCL_CURRENT) && !defined(EMBEDDED_LIBRARY)
  if (locked_in_memory && !getuid())
  {
    if (setreuid((uid_t)-1, 0) == -1)
    {                        // this should never happen
      sql_print_error("setreuid: %s", strerror(errno));
      unireg_abort(MYSQLD_ABORT_EXIT);
    }
    if (mlockall(MCL_CURRENT))
    {
      sql_print_warning("Failed to lock memory. Errno: %d\n",errno); /* purecov: inspected */
      locked_in_memory= 0;
    }
#ifndef _WIN32
    if (user_info)
      set_user(mysqld_user, user_info);
#endif
  }
  else
#endif
    locked_in_memory=0;

  /* Initialize the optimizer cost module */
  init_optimizer_cost_module(true);
  ft_init_stopwords();

  init_max_user_conn();
  init_update_queries();
#ifndef EMBEDDED_LIBRARY
  init_global_user_stats();
  init_global_client_stats();
  init_global_thread_stats();
#endif
  DBUG_RETURN(0);
}


#ifndef EMBEDDED_LIBRARY
#ifdef _WIN32

extern "C" void *handle_shutdown(void *arg)
{
  MSG msg;
  my_thread_init();
  /* This call should create the message queue for this thread. */
  PeekMessage(&msg, NULL, 1, 65534,PM_NOREMOVE);
  if (WaitForSingleObject(hEventShutdown,INFINITE)==WAIT_OBJECT_0)
  {
    sql_print_information(ER_DEFAULT(ER_NORMAL_SHUTDOWN), my_progname);
    abort_loop= true;
    close_connections();
    my_thread_end();
    my_thread_exit(0);
  }
  return 0;
}


static void create_shutdown_thread()
{
  hEventShutdown=CreateEvent(0, FALSE, FALSE, shutdown_event_name);
  my_thread_attr_t thr_attr;
  DBUG_ENTER("create_shutdown_thread");

  my_thread_attr_init(&thr_attr);

  if (my_thread_create(&shutdown_thr_handle, &thr_attr, handle_shutdown, 0))
    sql_print_warning("Can't create thread to handle shutdown requests"
                      " (errno= %d)", errno);
  my_thread_attr_destroy(&thr_attr);
  // On "Stop Service" we have to do regular shutdown
  Service.SetShutdownEvent(hEventShutdown);
}
#endif /* _WIN32 */

#ifndef DBUG_OFF
/*
  Debugging helper function to keep the locale database
  (see sql_locale.cc) and max_month_name_length and
  max_day_name_length variable values in consistent state.
*/
static void test_lc_time_sz()
{
  DBUG_ENTER("test_lc_time_sz");
  for (MY_LOCALE **loc= my_locales; *loc; loc++)
  {
    size_t max_month_len= 0;
    size_t max_day_len = 0;
    for (const char **month= (*loc)->month_names->type_names; *month; month++)
    {
      set_if_bigger(max_month_len,
                    my_numchars_mb(&my_charset_utf8_general_ci,
                                   *month, *month + strlen(*month)));
    }
    for (const char **day= (*loc)->day_names->type_names; *day; day++)
    {
      set_if_bigger(max_day_len,
                    my_numchars_mb(&my_charset_utf8_general_ci,
                                   *day, *day + strlen(*day)));
    }
    if ((*loc)->max_month_name_length != max_month_len ||
        (*loc)->max_day_name_length != max_day_len)
    {
      DBUG_PRINT("Wrong max day name(or month name) length for locale:",
                 ("%s", (*loc)->name));
      DBUG_ASSERT(0);
    }
  }
  DBUG_VOID_RETURN;
}
#endif//DBUG_OFF

/*
  @brief : Set opt_super_readonly to user supplied value before
           enabling communication channels to accept user connections
*/

static void set_super_read_only_post_init()
{
  opt_super_readonly= super_read_only;
}

#ifdef _WIN32
int win_main(int argc, char **argv)
#else
int mysqld_main(int argc, char **argv)
#endif
{
  /*
    Perform basic thread library and malloc initialization,
    to be able to read defaults files and parse options.
  */
  my_progname= argv[0];

#ifndef _WIN32
#ifdef WITH_PERFSCHEMA_STORAGE_ENGINE
  pre_initialize_performance_schema();
#endif /*WITH_PERFSCHEMA_STORAGE_ENGINE */
  // For windows, my_init() is called from the win specific mysqld_main
  if (my_init())                 // init my_sys library & pthreads
  {
    sql_print_error("my_init() failed.");
    flush_error_log_messages();
    return 1;
  }
#endif /* _WIN32 */

  orig_argc= argc;
  orig_argv= argv;
  my_getopt_use_args_separator= TRUE;
  if (load_defaults(MYSQL_CONFIG_NAME, load_default_groups, &argc, &argv))
  {
    flush_error_log_messages();
    return 1;
  }
  my_getopt_use_args_separator= FALSE;
  defaults_argc= argc;
  defaults_argv= argv;
  remaining_argc= argc;
  remaining_argv= argv;

  /* Must be initialized early for comparison of options name */
  system_charset_info= &my_charset_utf8_general_ci;

  /* Write mysys error messages to the error log. */
  local_message_hook= error_log_print;

  int ho_error;

#ifdef WITH_PERFSCHEMA_STORAGE_ENGINE
  /*
    Initialize the array of performance schema instrument configurations.
  */
  init_pfs_instrument_array();
#endif /* WITH_PERFSCHEMA_STORAGE_ENGINE */

  ho_error= handle_early_options();

#if !defined(_WIN32) && !defined(EMBEDDED_LIBRARY)

  if (opt_bootstrap && opt_daemonize)
  {
    fprintf(stderr, "Bootstrap and daemon options are incompatible.\n");
    exit(MYSQLD_ABORT_EXIT);
  }

  if (opt_daemonize && (isatty(STDOUT_FILENO) || isatty(STDERR_FILENO)))
  {
    fprintf(stderr, "Please set appopriate redirections for "
                    "standard output and/or standard error in daemon mode.\n");
    exit(MYSQLD_ABORT_EXIT);
  }

  if (opt_daemonize)
  {
    if (chdir("/") < 0)
    {
      fprintf(stderr, "Cannot change to root director: %s\n",
                      strerror(errno));
      exit(MYSQLD_ABORT_EXIT);
    }

    if ((pipe_write_fd= mysqld::runtime::mysqld_daemonize()) < 0)
    {
      fprintf(stderr, "mysqld_daemonize failed \n");
      exit(MYSQLD_ABORT_EXIT);
    }
  }
#endif

  init_sql_statement_names();
  sys_var_init();
  ulong requested_open_files;
  adjust_related_options(&requested_open_files);

#ifdef WITH_PERFSCHEMA_STORAGE_ENGINE
  if (ho_error == 0)
  {
    if (!opt_help && !opt_bootstrap)
    {
      /* Add sizing hints from the server sizing parameters. */
      pfs_param.m_hints.m_table_definition_cache= table_def_size;
      pfs_param.m_hints.m_table_open_cache= table_cache_size;
      pfs_param.m_hints.m_max_connections= max_connections;
      pfs_param.m_hints.m_open_files_limit= requested_open_files;
      pfs_param.m_hints.m_max_prepared_stmt_count= max_prepared_stmt_count;

      PSI_hook= initialize_performance_schema(&pfs_param);
      if (PSI_hook == NULL && pfs_param.m_enabled)
      {
        pfs_param.m_enabled= false;
        sql_print_warning("Performance schema disabled (reason: init failed).");
      }
    }
  }
#else
  /*
    Other provider of the instrumentation interface should
    initialize PSI_hook here:
    - HAVE_PSI_INTERFACE is for the instrumentation interface
    - WITH_PERFSCHEMA_STORAGE_ENGINE is for one implementation
      of the interface,
    but there could be alternate implementations, which is why
    these two defines are kept separate.
  */
#endif /* WITH_PERFSCHEMA_STORAGE_ENGINE */

#ifdef HAVE_PSI_INTERFACE
  /*
    Obtain the current performance schema instrumentation interface,
    if available.
  */
  if (PSI_hook)
  {
    PSI *psi_server= (PSI*) PSI_hook->get_interface(PSI_CURRENT_VERSION);
    if (likely(psi_server != NULL))
    {
      set_psi_server(psi_server);

      /*
        Now that we have parsed the command line arguments, and have initialized
        the performance schema itself, the next step is to register all the
        server instruments.
      */
      init_server_psi_keys();
      /* Instrument the main thread */
      PSI_thread *psi= PSI_THREAD_CALL(new_thread)(key_thread_main, NULL, 0);
      PSI_THREAD_CALL(set_thread_os_id)(psi);
      PSI_THREAD_CALL(set_thread)(psi);

      /*
        Now that some instrumentation is in place,
        recreate objects which were initialised early,
        so that they are instrumented as well.
      */
      my_thread_global_reinit();
    }
  }
#endif /* HAVE_PSI_INTERFACE */

  init_error_log();

  /* Initialize audit interface globals. Audit plugins are inited later. */
  mysql_audit_initialize();

#ifndef EMBEDDED_LIBRARY
  Srv_session::module_init();
#endif

  /*
    Perform basic query log initialization. Should be called after
    MY_INIT, as it initializes mutexes.
  */
  query_logger.init();

  if (ho_error)
  {
    /*
      Parsing command line option failed,
      Since we don't have a workable remaining_argc/remaining_argv
      to continue the server initialization, this is as far as this
      code can go.
      This is the best effort to log meaningful messages:
      - messages will be printed to stderr, which is not redirected yet,
      - messages will be printed in the NT event log, for windows.
    */
    flush_error_log_messages();
    /*
      Not enough initializations for unireg_abort()
      Using exit() for windows.
    */
    exit (MYSQLD_ABORT_EXIT);
  }

  if (init_common_variables())
    unireg_abort(MYSQLD_ABORT_EXIT);        // Will do exit

  my_init_signals();

  size_t guardize= 0;
#ifndef _WIN32
  int retval= pthread_attr_getguardsize(&connection_attrib, &guardize);
  DBUG_ASSERT(retval == 0);
  if (retval != 0)
    guardize= my_thread_stack_size;
#endif

#if defined(__ia64__) || defined(__ia64)
  /*
    Peculiar things with ia64 platforms - it seems we only have half the
    stack size in reality, so we have to double it here
  */
  guardize= my_thread_stack_size;
#endif

  my_thread_attr_setstacksize(&connection_attrib,
                            my_thread_stack_size + guardize);

  {
    /* Retrieve used stack size;  Needed for checking stack overflows */
    size_t stack_size= 0;
    my_thread_attr_getstacksize(&connection_attrib, &stack_size);

    /* We must check if stack_size = 0 as Solaris 2.9 can return 0 here */
    if (stack_size && stack_size < (my_thread_stack_size + guardize))
    {
      sql_print_warning("Asked for %lu thread stack, but got %ld",
                        my_thread_stack_size + guardize, (long) stack_size);
#if defined(__ia64__) || defined(__ia64)
      my_thread_stack_size= stack_size / 2;
#else
      my_thread_stack_size= static_cast<ulong>(stack_size - guardize);
#endif
    }
  }

#ifndef DBUG_OFF
  test_lc_time_sz();
  srand(static_cast<uint>(time(NULL)));
#endif

  /*
    We have enough space for fiddling with the argv, continue
  */
  if (my_setwd(mysql_real_data_home,MYF(MY_WME)) && !opt_help)
  {
    sql_print_error("failed to set datadir to %s", mysql_real_data_home);
    unireg_abort(MYSQLD_ABORT_EXIT);        /* purecov: inspected */
  }

#ifndef _WIN32
  if ((user_info= check_user(mysqld_user)))
  {
#if HAVE_CHOWN
    if (unlikely(opt_initialize))
    {
      /* need to change the owner of the freshly created data directory */
      MY_STAT stat;
      char errbuf[MYSYS_STRERROR_SIZE];
      bool must_chown= true;

      /* fetch the directory's owner */
      if (!my_stat(mysql_real_data_home, &stat, MYF(0)))
      {
        sql_print_information("Can't read data directory's stats (%d): %s."
                              "Assuming that it's not owned by the same user/group",
                              my_errno(),
                              my_strerror(errbuf, sizeof(errbuf), my_errno()));
      }
      /* Don't change it if it's already the same as SElinux stops this */
      else if(stat.st_uid == user_info->pw_uid &&
              stat.st_gid == user_info->pw_gid)
        must_chown= false;

      if (must_chown &&
          chown(mysql_real_data_home, user_info->pw_uid, user_info->pw_gid)
         )
      {
        sql_print_error("Can't change data directory owner to %s", mysqld_user);
        unireg_abort(1);
      }
    }
#endif


#if defined(HAVE_MLOCKALL) && defined(MCL_CURRENT)
    if (locked_in_memory) // getuid() == 0 here
      set_effective_user(user_info);
    else
#endif
      set_user(mysqld_user, user_info);
  }
#endif // !_WIN32

  //If the binlog is enabled, one needs to provide a server-id
  if (opt_bin_log && !(server_id_supplied) )
  {
    sql_print_error("You have enabled the binary log, but you haven't provided "
                    "the mandatory server-id. Please refer to the proper "
                    "server start-up parameters documentation");
    unireg_abort(MYSQLD_ABORT_EXIT);
  }

  /* 
   The subsequent calls may take a long time : e.g. innodb log read.
   Thus set the long running service control manager timeout
  */
#if defined(_WIN32)
  Service.SetSlowStarting(slow_start_timeout);
#endif

  if (init_server_components())
    unireg_abort(MYSQLD_ABORT_EXIT);

  /*
    Each server should have one UUID. We will create it automatically, if it
    does not exist.
   */
  if (init_server_auto_options())
  {
    sql_print_error("Initialization of the server's UUID failed because it could"
                    " not be read from the auto.cnf file. If this is a new"
                    " server, the initialization failed because it was not"
                    " possible to generate a new UUID.");
    unireg_abort(MYSQLD_ABORT_EXIT);
  }

  /*
    Add server_uuid to the sid_map.  This must be done after
    server_uuid has been initialized in init_server_auto_options and
    after the binary log (and sid_map file) has been initialized in
    init_server_components().

    No error message is needed: init_sid_map() prints a message.

    Strictly speaking, this is not currently needed when
    opt_bin_log==0, since the variables that gtid_state->init
    initializes are not currently used in that case.  But we call it
    regardless to avoid possible future bugs if gtid_state ever
    needs to do anything else.
  */
  global_sid_lock->rdlock();
  int gtid_ret= gtid_state->init();
  global_sid_lock->unlock();

  if (gtid_ret)
    unireg_abort(MYSQLD_ABORT_EXIT);

  // Initialize executed_gtids from mysql.gtid_executed table.
  if (gtid_state->read_gtid_executed_from_table() == -1)
    unireg_abort(1);

  if (opt_bin_log)
  {
    /*
      Initialize GLOBAL.GTID_EXECUTED and GLOBAL.GTID_PURGED from
      gtid_executed table and binlog files during server startup.
    */
    Gtid_set *executed_gtids=
      const_cast<Gtid_set *>(gtid_state->get_executed_gtids());
    Gtid_set *lost_gtids=
      const_cast<Gtid_set *>(gtid_state->get_lost_gtids());
    Gtid_set *gtids_only_in_table=
      const_cast<Gtid_set *>(gtid_state->get_gtids_only_in_table());
    Gtid_set *previous_gtids_logged=
      const_cast<Gtid_set *>(gtid_state->get_previous_gtids_logged());

    Gtid_set purged_gtids_from_binlog(global_sid_map, global_sid_lock);
    Gtid_set gtids_in_binlog(global_sid_map, global_sid_lock);
    Gtid_set gtids_in_binlog_not_in_table(global_sid_map, global_sid_lock);

    if (mysql_bin_log.init_gtid_sets(&gtids_in_binlog,
                                     &purged_gtids_from_binlog,
                                     opt_master_verify_checksum,
                                     true/*true=need lock*/,
                                     NULL/*trx_parser*/,
                                     NULL/*gtid_partial_trx*/,
                                     true/*is_server_starting*/))
      unireg_abort(MYSQLD_ABORT_EXIT);

    global_sid_lock->wrlock();

    purged_gtids_from_binlog.dbug_print("purged_gtids_from_binlog");
    gtids_in_binlog.dbug_print("gtids_in_binlog");

    if (!gtids_in_binlog.is_empty() &&
        !gtids_in_binlog.is_subset(executed_gtids))
    {
      gtids_in_binlog_not_in_table.add_gtid_set(&gtids_in_binlog);
      if (!executed_gtids->is_empty())
        gtids_in_binlog_not_in_table.remove_gtid_set(executed_gtids);
      /*
        Save unsaved GTIDs into gtid_executed table, in the following
        four cases:
          1. the upgrade case.
          2. the case that a slave is provisioned from a backup of
             the master and the slave is cleaned by RESET MASTER
             and RESET SLAVE before this.
          3. the case that no binlog rotation happened from the
             last RESET MASTER on the server before it crashes.
          4. The set of GTIDs of the last binlog is not saved into the
             gtid_executed table if server crashes, so we save it into
             gtid_executed table and executed_gtids during recovery
             from the crash.
      */
      if (gtid_state->save(&gtids_in_binlog_not_in_table) == -1)
      {
        global_sid_lock->unlock();
        unireg_abort(MYSQLD_ABORT_EXIT);
      }
      executed_gtids->add_gtid_set(&gtids_in_binlog_not_in_table);
    }

    /* gtids_only_in_table= executed_gtids - gtids_in_binlog */
    if (gtids_only_in_table->add_gtid_set(executed_gtids) !=
        RETURN_STATUS_OK)
    {
      global_sid_lock->unlock();
      unireg_abort(MYSQLD_ABORT_EXIT);
    }
    gtids_only_in_table->remove_gtid_set(&gtids_in_binlog);
    /*
      lost_gtids = executed_gtids -
                   (gtids_in_binlog - purged_gtids_from_binlog)
                 = gtids_only_in_table + purged_gtids_from_binlog;
    */
    DBUG_ASSERT(lost_gtids->is_empty());
    if (lost_gtids->add_gtid_set(gtids_only_in_table) != RETURN_STATUS_OK ||
        lost_gtids->add_gtid_set(&purged_gtids_from_binlog) !=
        RETURN_STATUS_OK)
    {
      global_sid_lock->unlock();
      unireg_abort(MYSQLD_ABORT_EXIT);
    }

    /* Prepare previous_gtids_logged for next binlog */
    if (previous_gtids_logged->add_gtid_set(&gtids_in_binlog) !=
        RETURN_STATUS_OK)
    {
      global_sid_lock->unlock();
      unireg_abort(MYSQLD_ABORT_EXIT);
    }

    /*
      Write the previous set of gtids at this point because during
      the creation of the binary log this is not done as we cannot
      move the init_gtid_sets() to a place before openning the binary
      log. This requires some investigation.

      /Alfranio
    */
    Previous_gtids_log_event prev_gtids_ev(&gtids_in_binlog);

    global_sid_lock->unlock();

    (prev_gtids_ev.common_footer)->checksum_alg=
      static_cast<enum_binlog_checksum_alg>(binlog_checksum_options);

    if (prev_gtids_ev.write(mysql_bin_log.get_log_file()))
      unireg_abort(MYSQLD_ABORT_EXIT);
    mysql_bin_log.add_bytes_written(
      prev_gtids_ev.common_header->data_written);

    if (flush_io_cache(mysql_bin_log.get_log_file()) ||
        mysql_file_sync(mysql_bin_log.get_log_file()->file, MYF(MY_WME)))
      unireg_abort(MYSQLD_ABORT_EXIT);
    mysql_bin_log.update_binlog_end_pos();

    (void) RUN_HOOK(server_state, after_engine_recovery, (NULL));
  }


  if (init_ssl())
    unireg_abort(MYSQLD_ABORT_EXIT);
  if (network_init())
    unireg_abort(MYSQLD_ABORT_EXIT);

#ifdef _WIN32
#ifndef EMBEDDED_LIBRARY
  if (opt_require_secure_transport &&
      !opt_enable_shared_memory && !opt_use_ssl &&
      !opt_initialize && !opt_bootstrap)
  {
    sql_print_error("Server is started with --require-secure-transport=ON "
                    "but no secure transports (SSL or Shared Memory) are "
                    "configured.");
    unireg_abort(MYSQLD_ABORT_EXIT);
  }
#endif

#endif

  /*
   Initialize my_str_malloc(), my_str_realloc() and my_str_free()
  */
  my_str_malloc= &my_str_malloc_mysqld;
  my_str_free= &my_str_free_mysqld;
  my_str_realloc= &my_str_realloc_mysqld;

  error_handler_hook= my_message_sql;

  /* Save pid of this process in a file */
  if (!opt_bootstrap)
    create_pid_file();


  /* Read the optimizer cost model configuration tables */
  if (!opt_bootstrap)
    reload_optimizer_cost_constants();

  if (mysql_rm_tmp_tables() || acl_init(opt_noacl) ||
      my_tz_init((THD *)0, default_tz_name, opt_bootstrap) ||
      grant_init(opt_noacl))
  {
    abort_loop= true;

    delete_pid_file(MYF(MY_WME));

    unireg_abort(MYSQLD_ABORT_EXIT);
  }

  if (!opt_bootstrap)
    servers_init(0);

  if (!opt_noacl)
  {
#ifdef HAVE_DLOPEN
    udf_init();
#endif
  }

  init_status_vars();
  /* If running with bootstrap, do not start replication. */
  if (opt_bootstrap)
    opt_skip_slave_start= 1;

  check_binlog_cache_size(NULL);
  check_binlog_stmt_cache_size(NULL);

  binlog_unsafe_map_init();

  /* If running with bootstrap, do not start replication. */
  if (!opt_bootstrap)
  {
    // Make @@slave_skip_errors show the nice human-readable value.
    set_slave_skip_errors(&opt_slave_skip_errors);

    /*
      init_slave() must be called after the thread keys are created.
    */
    if (server_id != 0)
      init_slave(); /* Ignoring errors while configuring replication. */
  }

#ifdef WITH_PERFSCHEMA_STORAGE_ENGINE
  initialize_performance_schema_acl(opt_bootstrap);
  /*
    Do not check the structure of the performance schema tables
    during bootstrap:
    - the tables are not supposed to exist yet, bootstrap will create them
    - a check would print spurious error messages
  */
  if (! opt_bootstrap)
    check_performance_schema();
#endif

  initialize_information_schema_acl();

  execute_ddl_log_recovery();
  (void) RUN_HOOK(server_state, after_recovery, (NULL));

  if (Events::init(opt_noacl || opt_bootstrap))
    unireg_abort(MYSQLD_ABORT_EXIT);

#ifndef _WIN32
  //  Start signal handler thread.
  start_signal_handler();
#endif

  if (opt_bootstrap)
  {
    start_processing_signals();

    int error= bootstrap(mysql_stdin);
    unireg_abort(error ? MYSQLD_ABORT_EXIT : MYSQLD_SUCCESS_EXIT);
  }
  if (opt_init_file && *opt_init_file)
  {
    if (read_init_file(opt_init_file))
      unireg_abort(MYSQLD_ABORT_EXIT);
  }

  /*
    Event must be invoked after error_handler_hook is assigned to
    my_message_sql, otherwise my_message will not cause the event to abort.
  */
  if (mysql_audit_notify(AUDIT_EVENT(MYSQL_AUDIT_SERVER_STARTUP_STARTUP),
                         (const char **) argv, argc))
    unireg_abort(MYSQLD_ABORT_EXIT);

#ifdef _WIN32
  create_shutdown_thread();
#endif
  start_handle_manager();

  create_compress_gtid_table_thread();

  sql_print_information(ER_DEFAULT(ER_STARTUP),
                        my_progname,
                        server_version,
#ifdef HAVE_SYS_UN_H
                        (opt_bootstrap ? (char*) "" : mysqld_unix_port),
#else
                        (char*) "",
#endif
                         mysqld_port,
                         MYSQL_COMPILATION_COMMENT);
#if defined(_WIN32)
  Service.SetRunning();
#endif

  start_processing_signals();

#ifdef WITH_NDBCLUSTER_STORAGE_ENGINE
  /* engine specific hook, to be made generic */
  if (ndb_wait_setup_func && ndb_wait_setup_func(opt_ndb_wait_setup))
  {
    sql_print_warning("NDB : Tables not available after %lu seconds."
                      "  Consider increasing --ndb-wait-setup value",
                      opt_ndb_wait_setup);
  }
#endif

  /*
    Set opt_super_readonly here because if opt_super_readonly is set
    in get_option, it will create problem while setting up event scheduler.
  */
  set_super_read_only_post_init();

  DBUG_PRINT("info", ("Block, listening for incoming connections"));

  (void)MYSQL_SET_STAGE(0 ,__FILE__, __LINE__);

  server_operational_state= SERVER_OPERATING;

  (void) RUN_HOOK(server_state, before_handle_connection, (NULL));

#if defined(_WIN32)
  setup_conn_event_handler_threads();
#else
  mysql_mutex_lock(&LOCK_socket_listener_active);
  // Make it possible for the signal handler to kill the listener.
  socket_listener_active= true;
  mysql_mutex_unlock(&LOCK_socket_listener_active);

  if (opt_daemonize)
    mysqld::runtime::signal_parent(pipe_write_fd,1);

  mysqld_socket_acceptor->connection_event_loop();
#endif /* _WIN32 */
  server_operational_state= SERVER_SHUTTING_DOWN;

  DBUG_PRINT("info", ("No longer listening for incoming connections"));

  mysql_audit_notify(MYSQL_AUDIT_SERVER_SHUTDOWN_SHUTDOWN,
                     MYSQL_AUDIT_SERVER_SHUTDOWN_REASON_SHUTDOWN,
                     MYSQLD_SUCCESS_EXIT);

  terminate_compress_gtid_table_thread();
  /*
    Save set of GTIDs of the last binlog into gtid_executed table
    on server shutdown.
  */
  if (opt_bin_log)
    if (gtid_state->save_gtids_of_last_binlog_into_table(false))
      sql_print_warning("Failed to save the set of Global Transaction "
                        "Identifiers of the last binary log into the "
                        "mysql.gtid_executed table while the server was "
                        "shutting down. The next server restart will make "
                        "another attempt to save Global Transaction "
                        "Identifiers into the table.");

#ifndef _WIN32
  mysql_mutex_lock(&LOCK_socket_listener_active);
  // Notify the signal handler that we have stopped listening for connections.
  socket_listener_active= false;
  mysql_cond_broadcast(&COND_socket_listener_active);
  mysql_mutex_unlock(&LOCK_socket_listener_active);
#endif // !_WIN32

#ifdef HAVE_PSI_THREAD_INTERFACE
  /*
    Disable the main thread instrumentation,
    to avoid recording events during the shutdown.
  */
  PSI_THREAD_CALL(delete_current_thread)();
#endif

  DBUG_PRINT("info", ("Waiting for shutdown proceed"));
  int ret= 0;
#ifdef _WIN32
  if (shutdown_thr_handle.handle)
    ret= my_thread_join(&shutdown_thr_handle, NULL);
  shutdown_thr_handle.handle= NULL;
  if (0 != ret)
    sql_print_warning("Could not join shutdown thread. error:%d", ret);
#else
  if (signal_thread_id.thread != 0)
    ret= my_thread_join(&signal_thread_id, NULL);
  signal_thread_id.thread= 0;
  if (0 != ret)
    sql_print_warning("Could not join signal_thread. error:%d", ret);
#endif

  clean_up(1);
  mysqld_exit(MYSQLD_SUCCESS_EXIT);
}


/****************************************************************************
  Main and thread entry function for Win32
  (all this is needed only to run mysqld as a service on WinNT)
****************************************************************************/

#if defined(_WIN32)
int mysql_service(void *p)
{
  if (my_thread_init())
  {
    flush_error_log_messages();
    return 1;
  }

  if (use_opt_args)
    win_main(opt_argc, opt_argv);
  else
    win_main(Service.my_argc, Service.my_argv);

  my_thread_end();
  return 0;
}


/* Quote string if it contains space, else copy */

static char *add_quoted_string(char *to, const char *from, char *to_end)
{
  uint length= (uint) (to_end-to);

  if (!strchr(from, ' '))
    return strmake(to, from, length-1);
  return strxnmov(to, length-1, "\"", from, "\"", NullS);
}


/**
  Handle basic handling of services, like installation and removal.

  @param argv             Pointer to argument list
  @param servicename    Internal name of service
  @param displayname    Display name of service (in taskbar ?)
  @param file_path    Path to this program
  @param startup_option Startup option to mysqld

  @retval
    0   option handled
  @retval
    1   Could not handle option
*/

static bool
default_service_handling(char **argv,
       const char *servicename,
       const char *displayname,
       const char *file_path,
       const char *extra_opt,
       const char *account_name)
{
  char path_and_service[FN_REFLEN+FN_REFLEN+32], *pos, *end;
  const char *opt_delim;
  end= path_and_service + sizeof(path_and_service)-3;

  /* We have to quote filename if it contains spaces */
  pos= add_quoted_string(path_and_service, file_path, end);
  if (extra_opt && *extra_opt)
  {
    /*
     Add option after file_path. There will be zero or one extra option.  It's
     assumed to be --defaults-file=file but isn't checked.  The variable (not
     the option name) should be quoted if it contains a string.
    */
    *pos++= ' ';
    if (opt_delim= strchr(extra_opt, '='))
    {
      size_t length= ++opt_delim - extra_opt;
      pos= my_stpnmov(pos, extra_opt, length);
    }
    else
      opt_delim= extra_opt;

    pos= add_quoted_string(pos, opt_delim, end);
  }
  /* We must have servicename last */
  *pos++= ' ';
  (void) add_quoted_string(pos, servicename, end);

  if (Service.got_service_option(argv, "install"))
  {
    Service.Install(1, servicename, displayname, path_and_service,
                    account_name);
    return 0;
  }
  if (Service.got_service_option(argv, "install-manual"))
  {
    Service.Install(0, servicename, displayname, path_and_service,
                    account_name);
    return 0;
  }
  if (Service.got_service_option(argv, "remove"))
  {
    Service.Remove(servicename);
    return 0;
  }
  return 1;
}


int mysqld_main(int argc, char **argv)
{
  /*
    When several instances are running on the same machine, we
    need to have an  unique  named  hEventShudown  through the
    application PID e.g.: MySQLShutdown1890; MySQLShutdown2342
  */
  int10_to_str((int) GetCurrentProcessId(),my_stpcpy(shutdown_event_name,
                                                  "MySQLShutdown"), 10);

  /* Must be initialized early for comparison of service name */
  system_charset_info= &my_charset_utf8_general_ci;

#ifdef WITH_PERFSCHEMA_STORAGE_ENGINE
  pre_initialize_performance_schema();
#endif /*WITH_PERFSCHEMA_STORAGE_ENGINE */

  if (my_init())
  {
    sql_print_error("my_init() failed.");
    flush_error_log_messages();
    return 1;
  }

  if (Service.GetOS())  /* true NT family */
  {
    char file_path[FN_REFLEN];
    my_path(file_path, argv[0], "");          /* Find name in path */
    fn_format(file_path,argv[0],file_path,"",
              MY_REPLACE_DIR | MY_UNPACK_FILENAME | MY_RESOLVE_SYMLINKS);

    if (argc == 2)
    {
      if (!default_service_handling(argv, MYSQL_SERVICENAME, MYSQL_SERVICENAME,
                                    file_path, "", NULL))
        return 0;
      if (Service.IsService(argv[1]))        /* Start an optional service */
      {
        /*
          Only add the service name to the groups read from the config file
          if it's not "MySQL". (The default service name should be 'mysqld'
          but we started a bad tradition by calling it MySQL from the start
          and we are now stuck with it.
        */
        if (my_strcasecmp(system_charset_info, argv[1],"mysql"))
          load_default_groups[load_default_groups_sz-2]= argv[1];
        windows_service= true;
        Service.Init(argv[1], mysql_service);
        return 0;
      }
    }
    else if (argc == 3) /* install or remove any optional service */
    {
      if (!default_service_handling(argv, argv[2], argv[2], file_path, "",
                                    NULL))
        return 0;
      if (Service.IsService(argv[2]))
      {
        /*
          mysqld was started as
          mysqld --defaults-file=my_path\my.ini service-name
        */
        use_opt_args=1;
        opt_argc= 2;        // Skip service-name
        opt_argv=argv;
        windows_service= true;
        if (my_strcasecmp(system_charset_info, argv[2],"mysql"))
          load_default_groups[load_default_groups_sz-2]= argv[2];
        Service.Init(argv[2], mysql_service);
        return 0;
      }
    }
    else if (argc == 4 || argc == 5)
    {
      /*
        This may seem strange, because we handle --local-service while
        preserving 4.1's behavior of allowing any one other argument that is
        passed to the service on startup. (The assumption is that this is
        --defaults-file=file, but that was not enforced in 4.1, so we don't
        enforce it here.)
      */
      const char *extra_opt= NullS;
      const char *account_name = NullS;
      int index;
      for (index = 3; index < argc; index++)
      {
        if (!strcmp(argv[index], "--local-service"))
          account_name= "NT AUTHORITY\\LocalService";
        else
          extra_opt= argv[index];
      }

      if (argc == 4 || account_name)
        if (!default_service_handling(argv, argv[2], argv[2], file_path,
                                      extra_opt, account_name))
          return 0;
    }
    else if (argc == 1 && Service.IsService(MYSQL_SERVICENAME))
    {
      /* start the default service */
      windows_service= true;
      Service.Init(MYSQL_SERVICENAME, mysql_service);
      return 0;
    }
  }
  /* Start as standalone server */
  Service.my_argc=argc;
  Service.my_argv=argv;
  mysql_service(NULL);
  return 0;
}
#endif // _WIN32
#endif // !EMBEDDED_LIBRARY


static bool read_init_file(char *file_name)
{
  MYSQL_FILE *file;
  DBUG_ENTER("read_init_file");
  DBUG_PRINT("enter",("name: %s",file_name));

  sql_print_information("Execution of init_file \'%s\' started.", file_name);

  if (!(file= mysql_file_fopen(key_file_init, file_name,
                               O_RDONLY, MYF(MY_WME))))
    DBUG_RETURN(TRUE);
  (void) bootstrap(file);
  mysql_file_fclose(file, MYF(MY_WME));

  sql_print_information("Execution of init_file \'%s\' ended.", file_name);

  DBUG_RETURN(FALSE);
}


/****************************************************************************
  Handle start options
******************************************************************************/

/**
  Process command line options flagged as 'early'.
  Some components needs to be initialized as early as possible,
  because the rest of the server initialization depends on them.
  Options that needs to be parsed early includes:
  - the performance schema, when compiled in,
  - options related to the help,
  - options related to the bootstrap
  The performance schema needs to be initialized as early as possible,
  before to-be-instrumented objects of the server are initialized.
*/
int handle_early_options()
{
  int ho_error;
  vector<my_option> all_early_options;
  all_early_options.reserve(100);

  my_getopt_register_get_addr(NULL);
  /* Skip unknown options so that they may be processed later */
  my_getopt_skip_unknown= TRUE;

  /* Add the system variables parsed early */
  sys_var_add_options(&all_early_options, sys_var::PARSE_EARLY);

  /* Add the command line options parsed early */
  for (my_option *opt= my_long_early_options;
       opt->name != NULL;
       opt++)
    all_early_options.push_back(*opt);

  add_terminator(&all_early_options);

  my_getopt_error_reporter= option_error_reporter;
  my_charset_error_reporter= charset_error_reporter;

  ho_error= handle_options(&remaining_argc, &remaining_argv,
                           &all_early_options[0], mysqld_get_one_option);
  if (ho_error == 0)
  {
    /* Add back the program name handle_options removes */
    remaining_argc++;
    remaining_argv--;

    /* adjust the bootstrap options */
    if (opt_bootstrap)
    {
      sql_print_warning("--bootstrap is deprecated. "
                        "Please consider using --initialize instead");
    }
    if (opt_initialize_insecure)
      opt_initialize= TRUE;
    if (opt_initialize)
    {
      if (opt_bootstrap)
      {
        sql_print_error("Both --bootstrap and --initialize specified."
                        " Please pick one. Exiting.");
        ho_error= EXIT_AMBIGUOUS_OPTION;
      }
      opt_bootstrap= TRUE;
    }
  }

  // Swap with an empty vector, i.e. delete elements and free allocated space.
  vector<my_option>().swap(all_early_options);

  return ho_error;
}

/**
  Adjust @c open_files_limit.
  Computation is  based on:
  - @c max_connections,
  - @c table_cache_size,
  - the platform max open file limit.
*/
void adjust_open_files_limit(ulong *requested_open_files)
{
  ulong limit_1;
  ulong limit_2;
  ulong limit_3;
  ulong request_open_files;
  ulong effective_open_files;

  /* MyISAM requires two file handles per table. */
  limit_1= 10 + max_connections + extra_max_connections + table_cache_size * 2;

  /*
    We are trying to allocate no less than max_connections*5 file
    handles (i.e. we are trying to set the limit so that they will
    be available).
  */
  limit_2= (max_connections + extra_max_connections) * 5;

  /* Try to allocate no less than 5000 by default. */
  limit_3= open_files_limit ? open_files_limit : 5000;

  request_open_files= max<ulong>(max<ulong>(limit_1, limit_2), limit_3);

  /* Notice: my_set_max_open_files() may return more than requested. */
  effective_open_files= my_set_max_open_files(request_open_files);

  if (effective_open_files < request_open_files)
  {
    if (open_files_limit == 0)
    {
      sql_print_warning("Changed limits: max_open_files: %lu (requested %lu)",
                        effective_open_files, request_open_files);
    }
    else
    {
      sql_print_warning("Could not increase number of max_open_files to "
                        "more than %lu (request: %lu)",
                        effective_open_files, request_open_files);
    }
  }

  open_files_limit= effective_open_files;
  if (requested_open_files)
    *requested_open_files= min<ulong>(effective_open_files, request_open_files);
}

void adjust_max_connections(ulong requested_open_files)
{
  ulong limit;

  limit= requested_open_files - 10 - TABLE_OPEN_CACHE_MIN * 2;

  if (limit < max_connections)
  {
    sql_print_warning("Changed limits: max_connections: %lu (requested %lu)",
                      limit, max_connections);

    // This can be done unprotected since it is only called on startup.
    max_connections= limit;
  }
}

void adjust_table_cache_size(ulong requested_open_files)
{
  ulong limit;

  limit= max<ulong>((requested_open_files - 10 - max_connections) / 2,
                    TABLE_OPEN_CACHE_MIN);

  if (limit < table_cache_size)
  {
    sql_print_warning("Changed limits: table_open_cache: %lu (requested %lu)",
                      limit, table_cache_size);

    table_cache_size= limit;
  }

  table_cache_size_per_instance= table_cache_size / table_cache_instances;
}

void adjust_table_def_size()
{
  ulong default_value;
  sys_var *var;

  default_value= min<ulong> (400 + table_cache_size / 2, 2000);
  var= intern_find_sys_var(STRING_WITH_LEN("table_definition_cache"));
  DBUG_ASSERT(var != NULL);
  var->update_default(default_value);

  if (! table_definition_cache_specified)
    table_def_size= default_value;
}

void adjust_related_options(ulong *requested_open_files)
{
  /* In bootstrap, disable grant tables (we are about to create them) */
  if (opt_bootstrap)
    opt_noacl= 1;

  /* The order is critical here, because of dependencies. */
  adjust_open_files_limit(requested_open_files);
  adjust_max_connections(*requested_open_files);
  adjust_table_cache_size(*requested_open_files);
  adjust_table_def_size();
}

vector<my_option> all_options;

struct my_option my_long_early_options[]=
{
  {"bootstrap", OPT_BOOTSTRAP, "Used by mysql installation scripts.", 0, 0, 0,
   GET_NO_ARG, NO_ARG, 0, 0, 0, 0, 0, 0},
#if !defined(_WIN32) && !defined(EMBEDDED_LIBRARY)
  {"daemonize", 0, "Run mysqld as sysv daemon", &opt_daemonize,
    &opt_daemonize, 0, GET_BOOL, NO_ARG, 0, 0, 0, 0, 0,0},
#endif
  {"skip-grant-tables", 0,
   "Start without grant tables. This gives all users FULL ACCESS to all tables.",
   &opt_noacl, &opt_noacl, 0, GET_BOOL, NO_ARG, 0, 0, 0, 0, 0,
   0},
  {"help", '?', "Display this help and exit.",
   &opt_help, &opt_help, 0, GET_BOOL, NO_ARG, 0, 0, 0, 0,
   0, 0},
  {"verbose", 'v', "Used with --help option for detailed help.",
   &opt_verbose, &opt_verbose, 0, GET_BOOL, NO_ARG, 0, 0, 0, 0, 0, 0},
  {"version", 'V', "Output version information and exit.", 0, 0, 0, GET_NO_ARG,
   NO_ARG, 0, 0, 0, 0, 0, 0},
  {"initialize", 0, "Create the default database and exit."
   " Create a super user with a random expired password and store it into the log.",
   &opt_initialize, &opt_initialize, 0, GET_BOOL, NO_ARG, 0, 0, 0, 0, 0, 0},
  {"initialize-insecure", 0, "Create the default database and exit."
   " Create a super user with empty password.",
   &opt_initialize_insecure, &opt_initialize_insecure, 0, GET_BOOL, NO_ARG,
   0, 0, 0, 0, 0, 0},
  { 0, 0, 0, 0, 0, 0, GET_NO_ARG, NO_ARG, 0, 0, 0, 0, 0, 0 }
};

/**
  System variables are automatically command-line options (few
  exceptions are documented in sys_var.h), so don't need
  to be listed here.
*/

struct my_option my_long_options[]=
{
#ifdef HAVE_REPLICATION
  {"abort-slave-event-count", 0,
   "Option used by mysql-test for debugging and testing of replication.",
   &abort_slave_event_count,  &abort_slave_event_count,
   0, GET_INT, REQUIRED_ARG, 0, 0, 0, 0, 0, 0},
#endif /* HAVE_REPLICATION */
  {"allow-suspicious-udfs", 0,
   "Allows use of UDFs consisting of only one symbol xxx() "
   "without corresponding xxx_init() or xxx_deinit(). That also means "
   "that one can load any function from any library, for example exit() "
   "from libc.so",
   &opt_allow_suspicious_udfs, &opt_allow_suspicious_udfs,
   0, GET_BOOL, NO_ARG, 0, 0, 0, 0, 0, 0},
  {"ansi", 'a', "Use ANSI SQL syntax instead of MySQL syntax. This mode "
   "will also set transaction isolation level 'serializable'.", 0, 0, 0,
   GET_NO_ARG, NO_ARG, 0, 0, 0, 0, 0, 0},
  /*
    Because Sys_var_bit does not support command-line options, we need to
    explicitely add one for --autocommit
  */
  {"autocommit", 0, "Set default value for autocommit (0 or 1)",
   &opt_autocommit, &opt_autocommit, 0,
   GET_BOOL, OPT_ARG, 1, 0, 0, 0, 0, NULL},
  {"binlog-do-db", OPT_BINLOG_DO_DB,
   "Tells the master it should log updates for the specified database, "
   "and exclude all others not explicitly mentioned.",
   0, 0, 0, GET_STR, REQUIRED_ARG, 0, 0, 0, 0, 0, 0},
  {"binlog-ignore-db", OPT_BINLOG_IGNORE_DB,
   "Tells the master that updates to the given database should not be logged to the binary log.",
   0, 0, 0, GET_STR, REQUIRED_ARG, 0, 0, 0, 0, 0, 0},
  {"binlog-row-event-max-size", 0,
   "The maximum size of a row-based binary log event in bytes. Rows will be "
   "grouped into events smaller than this size if possible. "
   "The value has to be a multiple of 256.",
   &opt_binlog_rows_event_max_size, &opt_binlog_rows_event_max_size,
   0, GET_ULONG, REQUIRED_ARG,
   /* def_value */ 8192, /* min_value */  256, /* max_value */ ULONG_MAX,
   /* sub_size */     0, /* block_size */ 256,
   /* app_type */ 0
  },
  {"character-set-client-handshake", 0,
   "Don't ignore client side character set value sent during handshake.",
   &opt_character_set_client_handshake,
   &opt_character_set_client_handshake,
    0, GET_BOOL, NO_ARG, 1, 0, 0, 0, 0, 0},
  {"character-set-filesystem", 0,
   "Set the filesystem character set.",
   &character_set_filesystem_name,
   &character_set_filesystem_name,
   0, GET_STR, REQUIRED_ARG, 0, 0, 0, 0, 0, 0 },
  {"character-set-server", 'C', "Set the default character set.",
   &default_character_set_name, &default_character_set_name,
   0, GET_STR, REQUIRED_ARG, 0, 0, 0, 0, 0, 0 },
  {"chroot", 'r', "Chroot mysqld daemon during startup.",
   &mysqld_chroot, &mysqld_chroot, 0, GET_STR, REQUIRED_ARG,
   0, 0, 0, 0, 0, 0},
  {"collation-server", 0, "Set the default collation.",
   &default_collation_name, &default_collation_name,
   0, GET_STR, REQUIRED_ARG, 0, 0, 0, 0, 0, 0 },
  {"console", OPT_CONSOLE, "Write error output on screen; don't remove the console window on windows.",
   &opt_console, &opt_console, 0, GET_BOOL, NO_ARG, 0, 0, 0,
   0, 0, 0},
  {"core-file", OPT_WANT_CORE, "Write core on errors.", 0, 0, 0, GET_NO_ARG,
   NO_ARG, 0, 0, 0, 0, 0, 0},
  /* default-storage-engine should have "MyISAM" as def_value. Instead
     of initializing it here it is done in init_common_variables() due
     to a compiler bug in Sun Studio compiler. */
  {"default-storage-engine", 0, "The default storage engine for new tables",
   &default_storage_engine, 0, 0, GET_STR, REQUIRED_ARG,
   0, 0, 0, 0, 0, 0 },
  {"default-tmp-storage-engine", 0, 
    "The default storage engine for new explict temporary tables",
   &default_tmp_storage_engine, 0, 0, GET_STR, REQUIRED_ARG,
   0, 0, 0, 0, 0, 0 },
  {"default-time-zone", 0, "Set the default time zone.",
   &default_tz_name, &default_tz_name,
   0, GET_STR, REQUIRED_ARG, 0, 0, 0, 0, 0, 0 },
#ifdef HAVE_OPENSSL
  {"des-key-file", 0,
   "Load keys for des_encrypt() and des_encrypt from given file.",
   &des_key_file, &des_key_file, 0, GET_STR, REQUIRED_ARG,
   0, 0, 0, 0, 0, 0},
#endif /* HAVE_OPENSSL */
#ifdef HAVE_REPLICATION
  {"disconnect-slave-event-count", 0,
   "Option used by mysql-test for debugging and testing of replication.",
   &disconnect_slave_event_count, &disconnect_slave_event_count,
   0, GET_INT, REQUIRED_ARG, 0, 0, 0, 0, 0, 0},
#endif /* HAVE_REPLICATION */
  {"exit-info", 'T', "Used for debugging. Use at your own risk.", 0, 0, 0,
   GET_LONG, OPT_ARG, 0, 0, 0, 0, 0, 0},

  {"external-locking", 0, "Use system (external) locking (disabled by "
   "default).  With this option enabled you can run myisamchk to test "
   "(not repair) tables while the MySQL server is running. Disable with "
   "--skip-external-locking.", &opt_external_locking, &opt_external_locking,
   0, GET_BOOL, NO_ARG, 0, 0, 0, 0, 0, 0},
  /* We must always support the next option to make scripts like mysqltest
     easier to do */
  {"gdb", 0,
   "Set up signals usable for debugging.",
   &opt_debugging, &opt_debugging,
   0, GET_BOOL, NO_ARG, 0, 0, 0, 0, 0, 0},
#if defined(HAVE_LINUX_LARGE_PAGES) || defined (HAVE_SOLARIS_LARGE_PAGES)
  {"super-large-pages", 0, "Enable support for super large pages.",
   &opt_super_large_pages, &opt_super_large_pages, 0,
   GET_BOOL, OPT_ARG, 0, 0, 1, 0, 1, 0},
#endif
  {"ignore-db-dir", OPT_IGNORE_DB_DIRECTORY,
   "Specifies a directory to add to the ignore list when collecting "
   "database names from the datadir. Put a blank argument to reset "
   "the list accumulated so far.", 0, 0, 0, GET_STR, REQUIRED_ARG, 
   0, 0, 0, 0, 0, 0},
  {"language", 'L',
   "Client error messages in given language. May be given as a full path. "
   "Deprecated. Use --lc-messages-dir instead.",
   &lc_messages_dir_ptr, &lc_messages_dir_ptr, 0,
   GET_STR, REQUIRED_ARG, 0, 0, 0, 0, 0, 0},
  {"lc-messages", 0,
   "Set the language used for the error messages.",
   &lc_messages, &lc_messages, 0, GET_STR, REQUIRED_ARG,
   0, 0, 0, 0, 0, 0 },
  {"lc-time-names", 0,
   "Set the language used for the month names and the days of the week.",
   &lc_time_names_name, &lc_time_names_name,
   0, GET_STR, REQUIRED_ARG, 0, 0, 0, 0, 0, 0 },
  {"log-bin", OPT_BIN_LOG,
   "Log update queries in binary format. Optional (but strongly recommended "
   "to avoid replication problems if server's hostname changes) argument "
   "should be the chosen location for the binary log files.",
   &opt_bin_logname, &opt_bin_logname, 0, GET_STR_ALLOC,
   OPT_ARG, 0, 0, 0, 0, 0, 0},
  {"log-bin-index", 0,
   "File that holds the names for binary log files.",
   &opt_binlog_index_name, &opt_binlog_index_name, 0, GET_STR,
   REQUIRED_ARG, 0, 0, 0, 0, 0, 0},
  {"relay-log-index", 0,
   "File that holds the names for relay log files.",
   &opt_relaylog_index_name, &opt_relaylog_index_name, 0, GET_STR,
   REQUIRED_ARG, 0, 0, 0, 0, 0, 0},
  {"log-isam", OPT_ISAM_LOG, "Log all MyISAM changes to file.",
   &myisam_log_filename, &myisam_log_filename, 0, GET_STR,
   OPT_ARG, 0, 0, 0, 0, 0, 0},
  {"log-raw", 0,
   "Log to general log before any rewriting of the query. For use in debugging, not production as "
   "sensitive information may be logged.",
   &opt_general_log_raw, &opt_general_log_raw,
   0, GET_BOOL, NO_ARG, 0, 0, 1, 0, 1, 0 },
  {"log-short-format", 0,
   "Don't log extra information to update and slow-query logs.",
   &opt_short_log_format, &opt_short_log_format,
   0, GET_BOOL, NO_ARG, 0, 0, 0, 0, 0, 0},
  {"log-tc", 0,
   "Path to transaction coordinator log (used for transactions that affect "
   "more than one storage engine, when binary log is disabled).",
   &opt_tc_log_file, &opt_tc_log_file, 0, GET_STR,
   REQUIRED_ARG, 0, 0, 0, 0, 0, 0},
  {"log-tc-size", 0, "Size of transaction coordinator log.",
   &opt_tc_log_size, &opt_tc_log_size, 0, GET_ULONG,
   REQUIRED_ARG, TC_LOG_MIN_SIZE, TC_LOG_MIN_SIZE, ULONG_MAX, 0,
   TC_LOG_PAGE_SIZE, 0},
  {"master-info-file", 0,
   "The location and name of the file that remembers the master and where "
   "the I/O replication thread is in the master's binlogs.",
   &master_info_file, &master_info_file, 0, GET_STR,
   REQUIRED_ARG, 0, 0, 0, 0, 0, 0},
  {"master-retry-count", OPT_MASTER_RETRY_COUNT,
   "The number of tries the slave will make to connect to the master before giving up. "
   "Deprecated option, use 'CHANGE MASTER TO master_retry_count = <num>' instead.",
   &master_retry_count, &master_retry_count, 0, GET_ULONG,
   REQUIRED_ARG, 3600*24, 0, 0, 0, 0, 0},
#ifdef HAVE_REPLICATION
  {"max-binlog-dump-events", 0,
   "Option used by mysql-test for debugging and testing of replication.",
   &max_binlog_dump_events, &max_binlog_dump_events, 0,
   GET_INT, REQUIRED_ARG, 0, 0, 0, 0, 0, 0},
#endif /* HAVE_REPLICATION */
  {"memlock", 0, "Lock mysqld in memory.", &locked_in_memory,
   &locked_in_memory, 0, GET_BOOL, NO_ARG, 0, 0, 0, 0, 0, 0},
  {"old-style-user-limits", 0,
   "Enable old-style user limits (before 5.0.3, user resources were counted "
   "per each user+host vs. per account).",
   &opt_old_style_user_limits, &opt_old_style_user_limits,
   0, GET_BOOL, NO_ARG, 0, 0, 0, 0, 0, 0},
  {"port-open-timeout", 0,
   "Maximum time in seconds to wait for the port to become free. "
   "(Default: No wait).", &mysqld_port_timeout, &mysqld_port_timeout, 0,
   GET_UINT, REQUIRED_ARG, 0, 0, 0, 0, 0, 0},
  {"replicate-do-db", OPT_REPLICATE_DO_DB,
   "Tells the slave thread to restrict replication to the specified database. "
   "To specify more than one database, use the directive multiple times, "
   "once for each database. Note that this will only work if you do not use "
   "cross-database queries such as UPDATE some_db.some_table SET foo='bar' "
   "while having selected a different or no database. If you need cross "
   "database updates to work, make sure you have 3.23.28 or later, and use "
   "replicate-wild-do-table=db_name.%.",
   0, 0, 0, GET_STR, REQUIRED_ARG, 0, 0, 0, 0, 0, 0},
  {"replicate-do-table", OPT_REPLICATE_DO_TABLE,
   "Tells the slave thread to restrict replication to the specified table. "
   "To specify more than one table, use the directive multiple times, once "
   "for each table. This will work for cross-database updates, in contrast "
   "to replicate-do-db.", 0, 0, 0, GET_STR, REQUIRED_ARG, 0, 0, 0, 0, 0, 0},
  {"replicate-ignore-db", OPT_REPLICATE_IGNORE_DB,
   "Tells the slave thread to not replicate to the specified database. To "
   "specify more than one database to ignore, use the directive multiple "
   "times, once for each database. This option will not work if you use "
   "cross database updates. If you need cross database updates to work, "
   "make sure you have 3.23.28 or later, and use replicate-wild-ignore-"
   "table=db_name.%. ", 0, 0, 0, GET_STR, REQUIRED_ARG, 0, 0, 0, 0, 0, 0},
  {"replicate-ignore-table", OPT_REPLICATE_IGNORE_TABLE,
   "Tells the slave thread to not replicate to the specified table. To specify "
   "more than one table to ignore, use the directive multiple times, once for "
   "each table. This will work for cross-database updates, in contrast to "
   "replicate-ignore-db.", 0, 0, 0, GET_STR, REQUIRED_ARG, 0, 0, 0, 0, 0, 0},
  {"replicate-rewrite-db", OPT_REPLICATE_REWRITE_DB,
   "Updates to a database with a different name than the original. Example: "
   "replicate-rewrite-db=master_db_name->slave_db_name.",
   0, 0, 0, GET_STR, REQUIRED_ARG, 0, 0, 0, 0, 0, 0},
#ifdef HAVE_REPLICATION
  {"replicate-same-server-id", 0,
   "In replication, if set to 1, do not skip events having our server id. "
   "Default value is 0 (to break infinite loops in circular replication). "
   "Can't be set to 1 if --log-slave-updates is used.",
   &replicate_same_server_id, &replicate_same_server_id,
   0, GET_BOOL, NO_ARG, 0, 0, 0, 0, 0, 0},
#endif
  {"replicate-wild-do-table", OPT_REPLICATE_WILD_DO_TABLE,
   "Tells the slave thread to restrict replication to the tables that match "
   "the specified wildcard pattern. To specify more than one table, use the "
   "directive multiple times, once for each table. This will work for cross-"
   "database updates. Example: replicate-wild-do-table=foo%.bar% will "
   "replicate only updates to tables in all databases that start with foo "
   "and whose table names start with bar.",
   0, 0, 0, GET_STR, REQUIRED_ARG, 0, 0, 0, 0, 0, 0},
  {"replicate-wild-ignore-table", OPT_REPLICATE_WILD_IGNORE_TABLE,
   "Tells the slave thread to not replicate to the tables that match the "
   "given wildcard pattern. To specify more than one table to ignore, use "
   "the directive multiple times, once for each table. This will work for "
   "cross-database updates. Example: replicate-wild-ignore-table=foo%.bar% "
   "will not do updates to tables in databases that start with foo and whose "
   "table names start with bar.",
   0, 0, 0, GET_STR, REQUIRED_ARG, 0, 0, 0, 0, 0, 0},
  {"safe-user-create", 0,
   "Don't allow new user creation by the user who has no write privileges to the mysql.user table.",
   &opt_safe_user_create, &opt_safe_user_create, 0, GET_BOOL,
   NO_ARG, 0, 0, 0, 0, 0, 0},
  {"show-slave-auth-info", 0,
   "Show user and password in SHOW SLAVE HOSTS on this master.",
   &opt_show_slave_auth_info, &opt_show_slave_auth_info, 0,
   GET_BOOL, NO_ARG, 0, 0, 0, 0, 0, 0},
  {"skip-host-cache", OPT_SKIP_HOST_CACHE, "Don't cache host names.", 0, 0, 0,
   GET_NO_ARG, NO_ARG, 0, 0, 0, 0, 0, 0},
  {"skip-new", OPT_SKIP_NEW, "Don't use new, possibly wrong routines.",
   0, 0, 0, GET_NO_ARG, NO_ARG, 0, 0, 0, 0, 0, 0},
  {"skip-slave-start", 0,
   "If set, slave is not autostarted.", &opt_skip_slave_start,
   &opt_skip_slave_start, 0, GET_BOOL, NO_ARG, 0, 0, 0, 0, 0, 0},
  {"skip-stack-trace", OPT_SKIP_STACK_TRACE,
   "Don't print a stack trace on failure.", 0, 0, 0, GET_NO_ARG, NO_ARG, 0, 0,
   0, 0, 0, 0},
#if defined(_WIN32) && !defined(EMBEDDED_LIBRARY)
  {"slow-start-timeout", 0,
   "Maximum number of milliseconds that the service control manager should wait "
   "before trying to kill the windows service during startup"
   "(Default: 15000).", &slow_start_timeout, &slow_start_timeout, 0,
   GET_ULONG, REQUIRED_ARG, 15000, 0, 0, 0, 0, 0},
#endif
#ifdef HAVE_REPLICATION
  {"sporadic-binlog-dump-fail", 0,
   "Option used by mysql-test for debugging and testing of replication.",
   &opt_sporadic_binlog_dump_fail,
   &opt_sporadic_binlog_dump_fail, 0, GET_BOOL, NO_ARG, 0, 0, 0, 0, 0,
   0},
#endif /* HAVE_REPLICATION */
#ifdef HAVE_OPENSSL
  {"ssl", 0,
   "Enable SSL for connection (automatically enabled with other flags).",
   &opt_use_ssl, &opt_use_ssl, 0, GET_BOOL, OPT_ARG, 1, 0, 0,
   0, 0, 0},
#endif
#ifdef _WIN32
  {"standalone", 0,
  "Dummy option to start as a standalone program (NT).", 0, 0, 0, GET_NO_ARG,
   NO_ARG, 0, 0, 0, 0, 0, 0},
#endif
  {"symbolic-links", 's', "Enable symbolic link support.",
   &my_enable_symlinks, &my_enable_symlinks, 0, GET_BOOL, NO_ARG,
   1, 0, 0, 0, 0, 0},
  {"sysdate-is-now", 0,
   "Non-default option to alias SYSDATE() to NOW() to make it safe-replicable. "
   "Since 5.0, SYSDATE() returns a `dynamic' value different for different "
   "invocations, even within the same statement.",
   &global_system_variables.sysdate_is_now,
   0, 0, GET_BOOL, NO_ARG, 0, 0, 1, 0, 1, 0},
  {"tc-heuristic-recover", 0,
   "Decision to use in heuristic recover process. Possible values are OFF, "
   "COMMIT or ROLLBACK.", &tc_heuristic_recover, &tc_heuristic_recover,
   &tc_heuristic_recover_typelib, GET_ENUM, REQUIRED_ARG,
   TC_HEURISTIC_NOT_USED, 0, 0, 0, 0, 0},
#if defined(ENABLED_DEBUG_SYNC)
  {"debug-sync-timeout", OPT_DEBUG_SYNC_TIMEOUT,
   "Enable the debug sync facility "
   "and optionally specify a default wait timeout in seconds. "
   "A zero value keeps the facility disabled.",
   &opt_debug_sync_timeout, 0,
   0, GET_UINT, OPT_ARG, 0, 0, UINT_MAX, 0, 0, 0},
#endif /* defined(ENABLED_DEBUG_SYNC) */
  {"temp-pool", 0,
#if defined(__linux__)
   "Using this option will cause most temporary files created to use a small "
   "set of names, rather than a unique name for each new file.",
#else
   "This option is ignored on this OS.",
#endif
   &use_temp_pool, &use_temp_pool, 0, GET_BOOL, NO_ARG, 1,
   0, 0, 0, 0, 0},
  {"transaction-isolation", 0,
   "Default transaction isolation level.",
   &global_system_variables.tx_isolation,
   &global_system_variables.tx_isolation, &tx_isolation_typelib,
   GET_ENUM, REQUIRED_ARG, ISO_REPEATABLE_READ, 0, 0, 0, 0, 0},
  {"transaction-read-only", 0,
   "Default transaction access mode. "
   "True if transactions are read-only.",
   &global_system_variables.tx_read_only,
   &global_system_variables.tx_read_only, 0,
   GET_BOOL, OPT_ARG, 0, 0, 0, 0, 0, 0},
  {"user", 'u', "Run mysqld daemon as user.", 0, 0, 0, GET_STR, REQUIRED_ARG,
   0, 0, 0, 0, 0, 0},
  {"early-plugin-load", OPT_EARLY_PLUGIN_LOAD,
   "Optional semicolon-separated list of plugins to load before storage engine "
   "initialization, where each plugin is identified as name=library, where "
   "name is the plugin name and library is the plugin library in plugin_dir.",
   0, 0, 0,
   GET_STR, REQUIRED_ARG, 0, 0, 0, 0, 0, 0},
  {"plugin-load", OPT_PLUGIN_LOAD,
   "Optional semicolon-separated list of plugins to load, where each plugin is "
   "identified as name=library, where name is the plugin name and library "
   "is the plugin library in plugin_dir.",
   0, 0, 0,
   GET_STR, REQUIRED_ARG, 0, 0, 0, 0, 0, 0},
  {"plugin-load-add", OPT_PLUGIN_LOAD_ADD,
   "Optional semicolon-separated list of plugins to load, where each plugin is "
   "identified as name=library, where name is the plugin name and library "
   "is the plugin library in plugin_dir. This option adds to the list "
   "specified by --plugin-load in an incremental way. "
   "Multiple --plugin-load-add are supported.",
   0, 0, 0,
   GET_STR, REQUIRED_ARG, 0, 0, 0, 0, 0, 0},

  {"innodb", OPT_SKIP_INNODB,
   "Deprecated option. Provided for backward compatibility only. "
   "The option has no effect on the server behaviour. InnoDB is always enabled. "
   "The option will be removed in a future release.",
   0, 0, 0, GET_BOOL, OPT_ARG,
   0, 0, 0, 0, 0, 0},

  {"utility_user", 0, "Specifies a MySQL user that will be added to the "
    "internal list of users and recognized as the utility user.",
    &utility_user, 0, 0, GET_STR, REQUIRED_ARG,
    0, 0, 0, 0, 0, 0},
  {"utility_user_password", 0, "Specifies the password required for the "
   "utility user.",
   &utility_user_password, 0, 0, GET_STR, REQUIRED_ARG,
   0, 0, 0, 0, 0, 0},
  {"utility_user_privileges", 0, "Specifies the privileges that the utility "
   "user will have in a comma delimited list. See the manual for a complete "
   "list of privileges.",
   &utility_user_privileges, 0, &utility_user_privileges_typelib,
   GET_SET, REQUIRED_ARG, 0, 0, 0, 0, 0, 0},
  {"utility_user_schema_access", 0, "Specifies the schemas that the utility "
   "user has access to in a comma delimited list.",
   &utility_user_schema_access, 0, 0, GET_STR, REQUIRED_ARG,
   0, 0, 0, 0, 0, 0},
  {0, 0, 0, 0, 0, 0, GET_NO_ARG, NO_ARG, 0, 0, 0, 0, 0, 0}
};


static int show_queries(THD *thd, SHOW_VAR *var, char *buff)
{
  var->type= SHOW_LONGLONG;
  var->value= (char *)&thd->query_id;
  return 0;
}


static int show_net_compression(THD *thd, SHOW_VAR *var, char *buff)
{
  var->type= SHOW_MY_BOOL;
  var->value= buff;
  *((bool *)buff)= thd->get_protocol()->get_compression();
  return 0;
}

static int show_starttime(THD *thd, SHOW_VAR *var, char *buff)
{
  var->type= SHOW_LONGLONG;
  var->value= buff;
  *((longlong *)buff)= (longlong) (thd->query_start() - server_start_time);
  return 0;
}

static int show_max_used_connections_time(THD *thd, SHOW_VAR *var, char *buff)
{
  MYSQL_TIME max_used_connections_time;
  var->type= SHOW_CHAR;
  var->value= buff;
  thd->variables.time_zone->gmt_sec_to_TIME(&max_used_connections_time,
    Connection_handler_manager::max_used_connections_time);
  my_datetime_to_str(&max_used_connections_time, buff, 0);
  return 0;
}

static int show_num_thread_running(THD *thd, SHOW_VAR *var, char *buff)
{
  var->type= SHOW_LONGLONG;
  var->value= buff;
  long long *value= reinterpret_cast<long long*>(buff);
  *value= static_cast<long long>(Global_THD_manager::get_instance()->
                                 get_num_thread_running());
  return 0;
}


static int show_num_thread_created(THD *thd, SHOW_VAR *var, char *buff)
{
  var->type= SHOW_LONG;
  var->value= buff;
  long *value= reinterpret_cast<long*>(buff);
  *value= static_cast<long>(Global_THD_manager::get_instance()->
                            get_num_thread_created());
  return 0;
}

static int show_thread_id_count(THD *thd, SHOW_VAR *var, char *buff)
{
  var->type= SHOW_LONG;
  var->value= buff;
  long *value= reinterpret_cast<long*>(buff);
  *value= static_cast<long>(Global_THD_manager::get_instance()->
                            get_thread_id());
  return 0;
}


#ifndef EMBEDDED_LIBRARY
static int show_aborted_connects(THD *thd, SHOW_VAR *var, char *buff)
{
  var->type= SHOW_LONG;
  var->value= buff;
  long *value= reinterpret_cast<long*>(buff);
  *value= static_cast<long>(Connection_handler_manager::get_instance()->
                            aborted_connects());
  return 0;
}


static int show_connection_errors_max_connection(THD *thd, SHOW_VAR *var,
                                                 char *buff)
{
  var->type= SHOW_LONG;
  var->value= buff;
  long *value= reinterpret_cast<long*>(buff);
  *value= static_cast<long>(Connection_handler_manager::get_instance()->
                            connection_errors_max_connection());
  return 0;
}

static int show_connection_errors_select(THD *thd, SHOW_VAR *var, char *buff)
{
  var->type= SHOW_LONG;
  var->value= buff;
  long *value= reinterpret_cast<long*>(buff);
  *value=
    static_cast<long>(Mysqld_socket_listener::get_connection_errors_select());
  return 0;
}

static int show_connection_errors_accept(THD *thd, SHOW_VAR *var, char *buff)
{
  var->type= SHOW_LONG;
  var->value= buff;
  long *value= reinterpret_cast<long*>(buff);
  *value=
    static_cast<long>(Mysqld_socket_listener::get_connection_errors_accept());
  return 0;
}

static int show_connection_errors_tcpwrap(THD *thd, SHOW_VAR *var, char *buff)
{
  var->type= SHOW_LONG;
  var->value= buff;
  long *value= reinterpret_cast<long*>(buff);
  *value=
    static_cast<long>(Mysqld_socket_listener::get_connection_errors_tcpwrap());
  return 0;
}
#endif


#ifdef ENABLED_PROFILING
static int show_flushstatustime(THD *thd, SHOW_VAR *var, char *buff)
{
  var->type= SHOW_LONGLONG;
  var->value= buff;
  *((longlong *)buff)= (longlong) (thd->query_start() - flush_status_time);
  return 0;
}
#endif

#ifdef HAVE_REPLICATION
/**
  After Multisource replication, this function only shows the value
  of default channel.

  To know the status of other channels, performance schema replication
  tables comes to the rescue.

  @TODO: any warning needed if multiple channels exist to request
         the users to start using replication performance schema
         tables.
*/
static int show_slave_running(THD *thd, SHOW_VAR *var, char *buff)
{
  channel_map.rdlock();
  Master_info *mi= channel_map.get_default_channel_mi();

  if (mi)
  {
    var->type= SHOW_MY_BOOL;
    var->value= buff;
    *((my_bool *)buff)= (my_bool) (mi &&
                                   mi->slave_running == MYSQL_SLAVE_RUN_CONNECT &&
                                   mi->rli->slave_running);
  }
  else
    var->type= SHOW_UNDEF;

  channel_map.unlock();
  return 0;
}


/**
  This status variable is also exclusively (look comments on
  show_slave_running()) for default channel.
*/
static int show_slave_retried_trans(THD *thd, SHOW_VAR *var, char *buff)
{
  channel_map.rdlock();
  Master_info *mi= channel_map.get_default_channel_mi();

  if (mi)
  {
    var->type= SHOW_LONG;
    var->value= buff;
    *((long *)buff)= (long)mi->rli->retried_trans;
  }
  else
    var->type= SHOW_UNDEF;

  channel_map.unlock();
  return 0;
}

/**
  Only for default channel. Refer to comments on show_slave_running()
*/
static int show_slave_received_heartbeats(THD *thd, SHOW_VAR *var, char *buff)
{
  channel_map.rdlock();
  Master_info *mi= channel_map.get_default_channel_mi();

  if (mi)
  {
    var->type= SHOW_LONGLONG;
    var->value= buff;
    *((longlong *)buff)= mi->received_heartbeats;
  }
  else
    var->type= SHOW_UNDEF;

  channel_map.unlock();
  return 0;
}

/**
  Only for default channel. Refer to comments on show_slave_running()
*/
static int show_slave_last_heartbeat(THD *thd, SHOW_VAR *var, char *buff)
{
  MYSQL_TIME received_heartbeat_time;

  channel_map.rdlock();
  Master_info *mi= channel_map.get_default_channel_mi();

  if (mi)
  {
    var->type= SHOW_CHAR;
    var->value= buff;
    if (mi->last_heartbeat == 0)
      buff[0]='\0';
    else
    {
      thd->variables.time_zone->gmt_sec_to_TIME(&received_heartbeat_time, 
        static_cast<my_time_t>(mi->last_heartbeat));
      my_datetime_to_str(&received_heartbeat_time, buff, 0);
    }
  }
  else
    var->type= SHOW_UNDEF;

  channel_map.unlock();
  return 0;
}

/**
  Only for default channel. For details, refer to show_slave_running()
*/
static int show_heartbeat_period(THD *thd, SHOW_VAR *var, char *buff)
{
  DEBUG_SYNC(thd, "dsync_show_heartbeat_period");

  channel_map.rdlock();
  Master_info *mi= channel_map.get_default_channel_mi();

  if (mi)
  {
    var->type= SHOW_CHAR;
    var->value= buff;
    sprintf(buff, "%.3f", mi->heartbeat_period);
  }
  else
    var->type= SHOW_UNDEF;

  channel_map.unlock();
  return 0;
}

#ifndef DBUG_OFF
static int show_slave_rows_last_search_algorithm_used(THD *thd, SHOW_VAR *var, char *buff)
{
  uint res= slave_rows_last_search_algorithm_used;
  const char* s= ((res == Rows_log_event::ROW_LOOKUP_TABLE_SCAN) ? "TABLE_SCAN" :
                  ((res == Rows_log_event::ROW_LOOKUP_HASH_SCAN) ? "HASH_SCAN" : 
                   "INDEX_SCAN"));

  var->type= SHOW_CHAR;
  var->value= buff;
  sprintf(buff, "%s", s);

  return 0;
}

static int show_ongoing_automatic_gtid_violating_transaction_count(
  THD *thd, SHOW_VAR *var, char *buf)
{
  var->type= SHOW_CHAR;
  var->value= buf;
  sprintf(buf, "%d",
          gtid_state->get_automatic_gtid_violating_transaction_count());
  return 0;
}

static int show_ongoing_anonymous_gtid_violating_transaction_count(
  THD *thd, SHOW_VAR *var, char *buf)
{
  var->type= SHOW_CHAR;
  var->value= buf;
  sprintf(buf, "%d",
          gtid_state->get_anonymous_gtid_violating_transaction_count());
  return 0;
}

#endif

static int show_ongoing_anonymous_transaction_count(
  THD *thd, SHOW_VAR *var, char *buf)
{
  var->type= SHOW_CHAR;
  var->value= buf;
  sprintf(buf, "%d", gtid_state->get_anonymous_ownership_count());
  return 0;
}

#endif /* HAVE_REPLICATION */

static int show_open_tables(THD *thd, SHOW_VAR *var, char *buff)
{
  var->type= SHOW_LONG;
  var->value= buff;
  *((long *)buff)= (long)table_cache_manager.cached_tables();
  return 0;
}

static int show_prepared_stmt_count(THD *thd, SHOW_VAR *var, char *buff)
{
  var->type= SHOW_LONG;
  var->value= buff;
  mysql_mutex_lock(&LOCK_prepared_stmt_count);
  *((long *)buff)= (long)prepared_stmt_count;
  mysql_mutex_unlock(&LOCK_prepared_stmt_count);
  return 0;
}

static int show_table_definitions(THD *thd, SHOW_VAR *var, char *buff)
{
  var->type= SHOW_LONG;
  var->value= buff;
  *((long *)buff)= (long)cached_table_definitions();
  return 0;
}

#if defined(HAVE_OPENSSL) && !defined(EMBEDDED_LIBRARY)
/* Functions relying on CTX */
static int show_ssl_ctx_sess_accept(THD *thd, SHOW_VAR *var, char *buff)
{
  var->type= SHOW_LONG;
  var->value= buff;
  *((long *)buff)= (!ssl_acceptor_fd ? 0 :
                     SSL_CTX_sess_accept(ssl_acceptor_fd->ssl_context));
  return 0;
}

static int show_ssl_ctx_sess_accept_good(THD *thd, SHOW_VAR *var, char *buff)
{
  var->type= SHOW_LONG;
  var->value= buff;
  *((long *)buff)= (!ssl_acceptor_fd ? 0 :
                     SSL_CTX_sess_accept_good(ssl_acceptor_fd->ssl_context));
  return 0;
}

static int show_ssl_ctx_sess_connect_good(THD *thd, SHOW_VAR *var, char *buff)
{
  var->type= SHOW_LONG;
  var->value= buff;
  *((long *)buff)= (!ssl_acceptor_fd ? 0 :
                     SSL_CTX_sess_connect_good(ssl_acceptor_fd->ssl_context));
  return 0;
}

static int show_ssl_ctx_sess_accept_renegotiate(THD *thd, SHOW_VAR *var, char *buff)
{
  var->type= SHOW_LONG;
  var->value= buff;
  *((long *)buff)= (!ssl_acceptor_fd ? 0 :
                     SSL_CTX_sess_accept_renegotiate(ssl_acceptor_fd->ssl_context));
  return 0;
}

static int show_ssl_ctx_sess_connect_renegotiate(THD *thd, SHOW_VAR *var, char *buff)
{
  var->type= SHOW_LONG;
  var->value= buff;
  *((long *)buff)= (!ssl_acceptor_fd ? 0 :
                     SSL_CTX_sess_connect_renegotiate(ssl_acceptor_fd->ssl_context));
  return 0;
}

static int show_ssl_ctx_sess_cb_hits(THD *thd, SHOW_VAR *var, char *buff)
{
  var->type= SHOW_LONG;
  var->value= buff;
  *((long *)buff)= (!ssl_acceptor_fd ? 0 :
                     SSL_CTX_sess_cb_hits(ssl_acceptor_fd->ssl_context));
  return 0;
}

static int show_ssl_ctx_sess_hits(THD *thd, SHOW_VAR *var, char *buff)
{
  var->type= SHOW_LONG;
  var->value= buff;
  *((long *)buff)= (!ssl_acceptor_fd ? 0 :
                     SSL_CTX_sess_hits(ssl_acceptor_fd->ssl_context));
  return 0;
}

static int show_ssl_ctx_sess_cache_full(THD *thd, SHOW_VAR *var, char *buff)
{
  var->type= SHOW_LONG;
  var->value= buff;
  *((long *)buff)= (!ssl_acceptor_fd ? 0 :
                     SSL_CTX_sess_cache_full(ssl_acceptor_fd->ssl_context));
  return 0;
}

static int show_ssl_ctx_sess_misses(THD *thd, SHOW_VAR *var, char *buff)
{
  var->type= SHOW_LONG;
  var->value= buff;
  *((long *)buff)= (!ssl_acceptor_fd ? 0 :
                     SSL_CTX_sess_misses(ssl_acceptor_fd->ssl_context));
  return 0;
}

static int show_ssl_ctx_sess_timeouts(THD *thd, SHOW_VAR *var, char *buff)
{
  var->type= SHOW_LONG;
  var->value= buff;
  *((long *)buff)= (!ssl_acceptor_fd ? 0 :
                     SSL_CTX_sess_timeouts(ssl_acceptor_fd->ssl_context));
  return 0;
}

static int show_ssl_ctx_sess_number(THD *thd, SHOW_VAR *var, char *buff)
{
  var->type= SHOW_LONG;
  var->value= buff;
  *((long *)buff)= (!ssl_acceptor_fd ? 0 :
                     SSL_CTX_sess_number(ssl_acceptor_fd->ssl_context));
  return 0;
}

static int show_ssl_ctx_sess_connect(THD *thd, SHOW_VAR *var, char *buff)
{
  var->type= SHOW_LONG;
  var->value= buff;
  *((long *)buff)= (!ssl_acceptor_fd ? 0 :
                     SSL_CTX_sess_connect(ssl_acceptor_fd->ssl_context));
  return 0;
}

static int show_ssl_ctx_sess_get_cache_size(THD *thd, SHOW_VAR *var, char *buff)
{
  var->type= SHOW_LONG;
  var->value= buff;
  *((long *)buff)= (!ssl_acceptor_fd ? 0 :
                     SSL_CTX_sess_get_cache_size(ssl_acceptor_fd->ssl_context));
  return 0;
}

static int show_ssl_ctx_get_verify_mode(THD *thd, SHOW_VAR *var, char *buff)
{
  var->type= SHOW_LONG;
  var->value= buff;
  *((long *)buff)= (!ssl_acceptor_fd ? 0 :
                     SSL_CTX_get_verify_mode(ssl_acceptor_fd->ssl_context));
  return 0;
}

static int show_ssl_ctx_get_verify_depth(THD *thd, SHOW_VAR *var, char *buff)
{
  var->type= SHOW_LONG;
  var->value= buff;
  *((long *)buff)= (!ssl_acceptor_fd ? 0 :
                     SSL_CTX_get_verify_depth(ssl_acceptor_fd->ssl_context));
  return 0;
}

static int show_ssl_ctx_get_session_cache_mode(THD *thd, SHOW_VAR *var, char *buff)
{
  var->type= SHOW_CHAR;
  if (!ssl_acceptor_fd)
    var->value= const_cast<char*>("NONE");
  else
    switch (SSL_CTX_get_session_cache_mode(ssl_acceptor_fd->ssl_context))
    {
    case SSL_SESS_CACHE_OFF:
      var->value= const_cast<char*>("OFF"); break;
    case SSL_SESS_CACHE_CLIENT:
      var->value= const_cast<char*>("CLIENT"); break;
    case SSL_SESS_CACHE_SERVER:
      var->value= const_cast<char*>("SERVER"); break;
    case SSL_SESS_CACHE_BOTH:
      var->value= const_cast<char*>("BOTH"); break;
    case SSL_SESS_CACHE_NO_AUTO_CLEAR:
      var->value= const_cast<char*>("NO_AUTO_CLEAR"); break;
    case SSL_SESS_CACHE_NO_INTERNAL_LOOKUP:
      var->value= const_cast<char*>("NO_INTERNAL_LOOKUP"); break;
    default:
      var->value= const_cast<char*>("Unknown"); break;
    }
  return 0;
}

/*
   Functions relying on SSL
   Note: In the show_ssl_* functions, we need to check if we have a
         valid vio-object since this isn't always true, specifically
         when session_status or global_status is requested from
         inside an Event.
 */
static int show_ssl_get_version(THD *thd, SHOW_VAR *var, char *buff)
{
  var->type= SHOW_CHAR;
  if (thd->get_protocol()->get_ssl())
    var->value=
      const_cast<char*>(SSL_get_version(thd->get_protocol()->get_ssl()));
  else
    var->value= (char *)"";
  return 0;
}

static int show_ssl_session_reused(THD *thd, SHOW_VAR *var, char *buff)
{
  var->type= SHOW_LONG;
  var->value= buff;
  if (thd->get_protocol()->get_ssl())
    *((long *)buff)=
        (long)SSL_session_reused(thd->get_protocol()->get_ssl());
  else
    *((long *)buff)= 0;
  return 0;
}

static int show_ssl_get_default_timeout(THD *thd, SHOW_VAR *var, char *buff)
{
  var->type= SHOW_LONG;
  var->value= buff;
  if (thd->get_protocol()->get_ssl())
    *((long *)buff)=
      (long)SSL_get_default_timeout(thd->get_protocol()->get_ssl());
  else
    *((long *)buff)= 0;
  return 0;
}

static int show_ssl_get_verify_mode(THD *thd, SHOW_VAR *var, char *buff)
{
  var->type= SHOW_LONG;
  var->value= buff;
  if (thd->get_protocol()->get_ssl())
    *((long *)buff)=
      (long)SSL_get_verify_mode(thd->get_protocol()->get_ssl());
  else
    *((long *)buff)= 0;
  return 0;
}

static int show_ssl_get_verify_depth(THD *thd, SHOW_VAR *var, char *buff)
{
  var->type= SHOW_LONG;
  var->value= buff;
  if (thd->get_protocol()->get_ssl())
    *((long *)buff)=
        (long)SSL_get_verify_depth(thd->get_protocol()->get_ssl());
  else
    *((long *)buff)= 0;
  return 0;
}

static int show_ssl_get_cipher(THD *thd, SHOW_VAR *var, char *buff)
{
  var->type= SHOW_CHAR;
  if (thd->get_protocol()->get_ssl())
    var->value=
      const_cast<char*>(SSL_get_cipher(thd->get_protocol()->get_ssl()));
  else
    var->value= (char *)"";
  return 0;
}

static int show_ssl_get_cipher_list(THD *thd, SHOW_VAR *var, char *buff)
{
  var->type= SHOW_CHAR;
  var->value= buff;
  if (thd->get_protocol()->get_ssl())
  {
    int i;
    const char *p;
    char *end= buff + SHOW_VAR_FUNC_BUFF_SIZE;
    for (i=0; (p= SSL_get_cipher_list(thd->get_protocol()->get_ssl(),i)) &&
               buff < end; i++)
    {
      buff= my_stpnmov(buff, p, end-buff-1);
      *buff++= ':';
    }
    if (i)
      buff--;
  }
  *buff=0;
  return 0;
}


#ifdef HAVE_YASSL

static char *
my_asn1_time_to_string(ASN1_TIME *time, char *buf, size_t len)
{
  return yaSSL_ASN1_TIME_to_string(time, buf, len);
}

#else /* openssl */

static char *
my_asn1_time_to_string(ASN1_TIME *time, char *buf, size_t len)
{
  int n_read;
  char *res= NULL;
  BIO *bio= BIO_new(BIO_s_mem());

  if (bio == NULL)
    return NULL;

  if (!ASN1_TIME_print(bio, time))
    goto end;

  n_read= BIO_read(bio, buf, (int) (len - 1));

  if (n_read > 0)
  {
    buf[n_read]= 0;
    res= buf;
  }

end:
  BIO_free(bio);
  return res;
}

#endif


/**
  Handler function for the 'ssl_get_server_not_before' variable

  @param      thd  the mysql thread structure
  @param      var  the data for the variable
  @param[out] buf  the string to put the value of the variable into

  @return          status
  @retval     0    success
*/

static int
show_ssl_get_server_not_before(THD *thd, SHOW_VAR *var, char *buff)
{
  var->type= SHOW_CHAR;
  if (ssl_acceptor_fd)
  {
    X509 *cert= SSL_get_certificate(ssl_acceptor);
    ASN1_TIME *not_before= X509_get_notBefore(cert);

    if (not_before == NULL)
    {
      var->value= empty_c_string;
      return 0;
    }

    var->value= my_asn1_time_to_string(not_before, buff,
                                       SHOW_VAR_FUNC_BUFF_SIZE);
    if (var->value == NULL)
    {
      var->value= empty_c_string;
      return 1;
    }
  }
  else
    var->value= empty_c_string;
  return 0;
}


/**
  Handler function for the 'ssl_get_server_not_after' variable

  @param      thd  the mysql thread structure
  @param      var  the data for the variable
  @param[out] buf  the string to put the value of the variable into

  @return          status
  @retval     0    success
*/

static int
show_ssl_get_server_not_after(THD *thd, SHOW_VAR *var, char *buff)
{
  var->type= SHOW_CHAR;
  if (ssl_acceptor_fd)
  {
    X509 *cert= SSL_get_certificate(ssl_acceptor);
    ASN1_TIME *not_after= X509_get_notAfter(cert);

    if (not_after == NULL)
    {
      var->value= empty_c_string;
      return 0;
    }

    var->value= my_asn1_time_to_string(not_after, buff,
                                       SHOW_VAR_FUNC_BUFF_SIZE);
    if (var->value == NULL)
    {
      var->value= empty_c_string;
      return 1;
    }
  }
  else
    var->value= empty_c_string;
  return 0;
}

#endif /* HAVE_OPENSSL && !EMBEDDED_LIBRARY */

#ifdef HAVE_POOL_OF_THREADS
int show_threadpool_idle_threads(THD *thd, SHOW_VAR *var, char *buff)
{
  var->type= SHOW_INT;
  var->value= buff;
  *(int *)buff= tp_get_idle_thread_count();
  return 0;
}
#endif

static int show_slave_open_temp_tables(THD *thd, SHOW_VAR *var, char *buf)
{
  var->type= SHOW_INT;
  var->value= buf;
  *((int *) buf)= slave_open_temp_tables.atomic_get();
  return 0;
}

/*
  Variables shown by SHOW STATUS in alphabetical order
*/

SHOW_VAR status_vars[]= {
  {"Aborted_clients",          (char*) &aborted_threads,                              SHOW_LONG,               SHOW_SCOPE_GLOBAL},
#ifndef EMBEDDED_LIBRARY
  {"Aborted_connects",         (char*) &show_aborted_connects,                        SHOW_FUNC,               SHOW_SCOPE_GLOBAL},
#endif
#ifdef HAVE_REPLICATION
#ifndef DBUG_OFF
  {"Ongoing_anonymous_gtid_violating_transaction_count",(char*) &show_ongoing_anonymous_gtid_violating_transaction_count, SHOW_FUNC, SHOW_SCOPE_GLOBAL},
#endif//!DBUG_OFF
  {"Ongoing_anonymous_transaction_count",(char*) &show_ongoing_anonymous_transaction_count, SHOW_FUNC, SHOW_SCOPE_GLOBAL},
#ifndef DBUG_OFF
  {"Ongoing_automatic_gtid_violating_transaction_count",(char*) &show_ongoing_automatic_gtid_violating_transaction_count, SHOW_FUNC, SHOW_SCOPE_GLOBAL},
#endif//!DBUG_OFF
#endif//HAVE_REPLICATION
  {"Binlog_cache_disk_use",    (char*) &binlog_cache_disk_use,                        SHOW_LONG,               SHOW_SCOPE_GLOBAL},
  {"Binlog_cache_use",         (char*) &binlog_cache_use,                             SHOW_LONG,               SHOW_SCOPE_GLOBAL},
  {"Binlog_stmt_cache_disk_use",(char*) &binlog_stmt_cache_disk_use,                  SHOW_LONG,               SHOW_SCOPE_GLOBAL},
  {"Binlog_stmt_cache_use",    (char*) &binlog_stmt_cache_use,                        SHOW_LONG,               SHOW_SCOPE_GLOBAL},
  {"Bytes_received",           (char*) offsetof(STATUS_VAR, bytes_received),          SHOW_LONGLONG_STATUS,    SHOW_SCOPE_ALL},
  {"Bytes_sent",               (char*) offsetof(STATUS_VAR, bytes_sent),              SHOW_LONGLONG_STATUS,    SHOW_SCOPE_ALL},
  {"Com",                      (char*) com_status_vars,                               SHOW_ARRAY,              SHOW_SCOPE_ALL},
  {"Com_stmt_reprepare",       (char*) offsetof(STATUS_VAR, com_stmt_reprepare),      SHOW_LONG_STATUS,        SHOW_SCOPE_ALL},
  {"Compression",              (char*) &show_net_compression,                         SHOW_FUNC,               SHOW_SCOPE_SESSION},
  {"Connections",              (char*) &show_thread_id_count,                         SHOW_FUNC,               SHOW_SCOPE_GLOBAL},
#ifndef EMBEDDED_LIBRARY
  {"Connection_errors_accept",   (char*) &show_connection_errors_accept,              SHOW_FUNC,               SHOW_SCOPE_GLOBAL},
  {"Connection_errors_internal", (char*) &connection_errors_internal,                 SHOW_LONG,               SHOW_SCOPE_GLOBAL},
  {"Connection_errors_max_connections",   (char*) &show_connection_errors_max_connection, SHOW_FUNC,           SHOW_SCOPE_GLOBAL},
  {"Connection_errors_peer_address", (char*) &connection_errors_peer_addr,            SHOW_LONG,               SHOW_SCOPE_GLOBAL},
  {"Connection_errors_select",   (char*) &show_connection_errors_select,              SHOW_FUNC,               SHOW_SCOPE_GLOBAL},
  {"Connection_errors_tcpwrap",  (char*) &show_connection_errors_tcpwrap,             SHOW_FUNC,               SHOW_SCOPE_GLOBAL},
#endif
  {"Created_tmp_disk_tables",  (char*) offsetof(STATUS_VAR, created_tmp_disk_tables), SHOW_LONGLONG_STATUS,    SHOW_SCOPE_ALL},
  {"Created_tmp_files",        (char*) &my_tmp_file_created,                          SHOW_LONG,               SHOW_SCOPE_GLOBAL},
  {"Created_tmp_tables",       (char*) offsetof(STATUS_VAR, created_tmp_tables),      SHOW_LONGLONG_STATUS,    SHOW_SCOPE_ALL},
  {"Delayed_errors",           (char*) &delayed_insert_errors,                        SHOW_LONG,               SHOW_SCOPE_GLOBAL},
  {"Delayed_insert_threads",   (char*) &delayed_insert_threads,                       SHOW_LONG_NOFLUSH,       SHOW_SCOPE_GLOBAL},
  {"Delayed_writes",           (char*) &delayed_insert_writes,                        SHOW_LONG,               SHOW_SCOPE_GLOBAL},
  {"Flush_commands",           (char*) &refresh_version,                              SHOW_LONG_NOFLUSH,       SHOW_SCOPE_GLOBAL},
  {"Handler_commit",           (char*) offsetof(STATUS_VAR, ha_commit_count),         SHOW_LONGLONG_STATUS,    SHOW_SCOPE_ALL},
  {"Handler_delete",           (char*) offsetof(STATUS_VAR, ha_delete_count),         SHOW_LONGLONG_STATUS,    SHOW_SCOPE_ALL},
  {"Handler_discover",         (char*) offsetof(STATUS_VAR, ha_discover_count),       SHOW_LONGLONG_STATUS,    SHOW_SCOPE_ALL},
  {"Handler_external_lock",    (char*) offsetof(STATUS_VAR, ha_external_lock_count),  SHOW_LONGLONG_STATUS,    SHOW_SCOPE_ALL},
  {"Handler_mrr_init",         (char*) offsetof(STATUS_VAR, ha_multi_range_read_init_count), SHOW_LONGLONG_STATUS, SHOW_SCOPE_ALL},
  {"Handler_prepare",          (char*) offsetof(STATUS_VAR, ha_prepare_count),        SHOW_LONGLONG_STATUS,    SHOW_SCOPE_ALL},
  {"Handler_read_first",       (char*) offsetof(STATUS_VAR, ha_read_first_count),     SHOW_LONGLONG_STATUS,    SHOW_SCOPE_ALL},
  {"Handler_read_key",         (char*) offsetof(STATUS_VAR, ha_read_key_count),       SHOW_LONGLONG_STATUS,    SHOW_SCOPE_ALL},
  {"Handler_read_last",        (char*) offsetof(STATUS_VAR, ha_read_last_count),      SHOW_LONGLONG_STATUS,    SHOW_SCOPE_ALL},
  {"Handler_read_next",        (char*) offsetof(STATUS_VAR, ha_read_next_count),      SHOW_LONGLONG_STATUS,    SHOW_SCOPE_ALL},
  {"Handler_read_prev",        (char*) offsetof(STATUS_VAR, ha_read_prev_count),      SHOW_LONGLONG_STATUS,    SHOW_SCOPE_ALL},
  {"Handler_read_rnd",         (char*) offsetof(STATUS_VAR, ha_read_rnd_count),       SHOW_LONGLONG_STATUS,    SHOW_SCOPE_ALL},
  {"Handler_read_rnd_next",    (char*) offsetof(STATUS_VAR, ha_read_rnd_next_count),  SHOW_LONGLONG_STATUS,    SHOW_SCOPE_ALL},
  {"Handler_rollback",         (char*) offsetof(STATUS_VAR, ha_rollback_count),       SHOW_LONGLONG_STATUS,    SHOW_SCOPE_ALL},
  {"Handler_savepoint",        (char*) offsetof(STATUS_VAR, ha_savepoint_count),      SHOW_LONGLONG_STATUS,    SHOW_SCOPE_ALL},
  {"Handler_savepoint_rollback",(char*) offsetof(STATUS_VAR, ha_savepoint_rollback_count), SHOW_LONGLONG_STATUS, SHOW_SCOPE_ALL},
  {"Handler_update",           (char*) offsetof(STATUS_VAR, ha_update_count),         SHOW_LONGLONG_STATUS,    SHOW_SCOPE_ALL},
  {"Handler_write",            (char*) offsetof(STATUS_VAR, ha_write_count),          SHOW_LONGLONG_STATUS,    SHOW_SCOPE_ALL},
  {"Key_blocks_not_flushed",   (char*) offsetof(KEY_CACHE, global_blocks_changed),    SHOW_KEY_CACHE_LONG,     SHOW_SCOPE_GLOBAL},
  {"Key_blocks_unused",        (char*) offsetof(KEY_CACHE, blocks_unused),            SHOW_KEY_CACHE_LONG,     SHOW_SCOPE_GLOBAL},
  {"Key_blocks_used",          (char*) offsetof(KEY_CACHE, blocks_used),              SHOW_KEY_CACHE_LONG,     SHOW_SCOPE_GLOBAL},
  {"Key_read_requests",        (char*) offsetof(KEY_CACHE, global_cache_r_requests),  SHOW_KEY_CACHE_LONGLONG, SHOW_SCOPE_GLOBAL},
  {"Key_reads",                (char*) offsetof(KEY_CACHE, global_cache_read),        SHOW_KEY_CACHE_LONGLONG, SHOW_SCOPE_GLOBAL},
  {"Key_write_requests",       (char*) offsetof(KEY_CACHE, global_cache_w_requests),  SHOW_KEY_CACHE_LONGLONG, SHOW_SCOPE_GLOBAL},
  {"Key_writes",               (char*) offsetof(KEY_CACHE, global_cache_write),       SHOW_KEY_CACHE_LONGLONG, SHOW_SCOPE_GLOBAL},
  {"Last_query_cost",          (char*) offsetof(STATUS_VAR, last_query_cost),         SHOW_DOUBLE_STATUS,      SHOW_SCOPE_SESSION},
  {"Last_query_partial_plans", (char*) offsetof(STATUS_VAR, last_query_partial_plans),SHOW_LONGLONG_STATUS,    SHOW_SCOPE_SESSION},
#ifndef EMBEDDED_LIBRARY
  {"Locked_connects",          (char*) &locked_account_connection_count,              SHOW_LONG,               SHOW_SCOPE_GLOBAL},
#endif
  {"Max_execution_time_exceeded",   (char*) offsetof(STATUS_VAR, max_execution_time_exceeded),   SHOW_LONGLONG_STATUS, SHOW_SCOPE_ALL},
  {"Max_execution_time_set",        (char*) offsetof(STATUS_VAR, max_execution_time_set),        SHOW_LONGLONG_STATUS, SHOW_SCOPE_ALL},
  {"Max_execution_time_set_failed", (char*) offsetof(STATUS_VAR, max_execution_time_set_failed), SHOW_LONGLONG_STATUS, SHOW_SCOPE_ALL},
  {"Max_used_connections",     (char*) &Connection_handler_manager::max_used_connections,        SHOW_LONG,        SHOW_SCOPE_GLOBAL},
  {"Max_used_connections_time",(char*) &show_max_used_connections_time,               SHOW_FUNC,               SHOW_SCOPE_GLOBAL},
  {"Not_flushed_delayed_rows", (char*) &delayed_rows_in_use,                          SHOW_LONG_NOFLUSH,       SHOW_SCOPE_GLOBAL},
  {"Open_files",               (char*) &my_file_opened,                               SHOW_LONG_NOFLUSH,       SHOW_SCOPE_GLOBAL},
  {"Open_streams",             (char*) &my_stream_opened,                             SHOW_LONG_NOFLUSH,       SHOW_SCOPE_GLOBAL},
  {"Open_table_definitions",   (char*) &show_table_definitions,                       SHOW_FUNC,               SHOW_SCOPE_GLOBAL},
  {"Open_tables",              (char*) &show_open_tables,                             SHOW_FUNC,               SHOW_SCOPE_ALL},
  {"Opened_files",             (char*) &my_file_total_opened,                         SHOW_LONG_NOFLUSH,       SHOW_SCOPE_GLOBAL},
  {"Opened_tables",            (char*) offsetof(STATUS_VAR, opened_tables),           SHOW_LONGLONG_STATUS,    SHOW_SCOPE_ALL},
  {"Opened_table_definitions", (char*) offsetof(STATUS_VAR, opened_shares),           SHOW_LONGLONG_STATUS,    SHOW_SCOPE_ALL},
  {"Prepared_stmt_count",      (char*) &show_prepared_stmt_count,                     SHOW_FUNC,               SHOW_SCOPE_GLOBAL},
  {"Qcache_free_blocks",       (char*) &query_cache.free_memory_blocks,               SHOW_LONG_NOFLUSH,       SHOW_SCOPE_GLOBAL},
  {"Qcache_free_memory",       (char*) &query_cache.free_memory,                      SHOW_LONG_NOFLUSH,       SHOW_SCOPE_GLOBAL},
  {"Qcache_hits",              (char*) &query_cache.hits,                             SHOW_LONG,               SHOW_SCOPE_GLOBAL},
  {"Qcache_inserts",           (char*) &query_cache.inserts,                          SHOW_LONG,               SHOW_SCOPE_GLOBAL},
  {"Qcache_lowmem_prunes",     (char*) &query_cache.lowmem_prunes,                    SHOW_LONG,               SHOW_SCOPE_GLOBAL},
  {"Qcache_not_cached",        (char*) &query_cache.refused,                          SHOW_LONG,               SHOW_SCOPE_GLOBAL},
  {"Qcache_queries_in_cache",  (char*) &query_cache.queries_in_cache,                 SHOW_LONG_NOFLUSH,       SHOW_SCOPE_GLOBAL},
  {"Qcache_total_blocks",      (char*) &query_cache.total_blocks,                     SHOW_LONG_NOFLUSH,       SHOW_SCOPE_GLOBAL},
  {"Queries",                  (char*) &show_queries,                                 SHOW_FUNC,               SHOW_SCOPE_ALL},
  {"Questions",                (char*) offsetof(STATUS_VAR, questions),               SHOW_LONGLONG_STATUS,    SHOW_SCOPE_ALL},
  {"Select_full_join",         (char*) offsetof(STATUS_VAR, select_full_join_count),  SHOW_LONGLONG_STATUS,    SHOW_SCOPE_ALL},
  {"Select_full_range_join",   (char*) offsetof(STATUS_VAR, select_full_range_join_count), SHOW_LONGLONG_STATUS, SHOW_SCOPE_ALL},
  {"Select_range",             (char*) offsetof(STATUS_VAR, select_range_count),       SHOW_LONGLONG_STATUS,   SHOW_SCOPE_ALL},
  {"Select_range_check",       (char*) offsetof(STATUS_VAR, select_range_check_count), SHOW_LONGLONG_STATUS,   SHOW_SCOPE_ALL},
  {"Select_scan",	       (char*) offsetof(STATUS_VAR, select_scan_count),              SHOW_LONGLONG_STATUS,   SHOW_SCOPE_ALL},
  {"Slave_open_temp_tables",   (char*) &show_slave_open_temp_tables,                   SHOW_FUNC,              SHOW_SCOPE_GLOBAL},
#ifdef HAVE_REPLICATION
  {"Slave_retried_transactions",(char*) &show_slave_retried_trans,                     SHOW_FUNC,              SHOW_SCOPE_GLOBAL},
  {"Slave_heartbeat_period",   (char*) &show_heartbeat_period,                         SHOW_FUNC,              SHOW_SCOPE_GLOBAL},
  {"Slave_received_heartbeats",(char*) &show_slave_received_heartbeats,                SHOW_FUNC,              SHOW_SCOPE_GLOBAL},
  {"Slave_last_heartbeat",     (char*) &show_slave_last_heartbeat,                     SHOW_FUNC,              SHOW_SCOPE_GLOBAL},
#ifndef DBUG_OFF
  {"Slave_rows_last_search_algorithm_used",(char*) &show_slave_rows_last_search_algorithm_used, SHOW_FUNC,     SHOW_SCOPE_GLOBAL},
#endif
  {"Slave_running",            (char*) &show_slave_running,                            SHOW_FUNC,              SHOW_SCOPE_GLOBAL},
#endif
#ifndef EMBEDDED_LIBRARY
  {"Slow_launch_threads",      (char*) &Per_thread_connection_handler::slow_launch_threads, SHOW_LONG,         SHOW_SCOPE_ALL},
#endif
  {"Slow_queries",             (char*) offsetof(STATUS_VAR, long_query_count),         SHOW_LONGLONG_STATUS,   SHOW_SCOPE_ALL},
  {"Sort_merge_passes",        (char*) offsetof(STATUS_VAR, filesort_merge_passes),    SHOW_LONGLONG_STATUS,   SHOW_SCOPE_ALL},
  {"Sort_range",               (char*) offsetof(STATUS_VAR, filesort_range_count),     SHOW_LONGLONG_STATUS,   SHOW_SCOPE_ALL},
  {"Sort_rows",                (char*) offsetof(STATUS_VAR, filesort_rows),            SHOW_LONGLONG_STATUS,   SHOW_SCOPE_ALL},
  {"Sort_scan",                (char*) offsetof(STATUS_VAR, filesort_scan_count),      SHOW_LONGLONG_STATUS,   SHOW_SCOPE_ALL},
#ifdef HAVE_OPENSSL
#ifndef EMBEDDED_LIBRARY
  {"Ssl_accept_renegotiates",  (char*) &show_ssl_ctx_sess_accept_renegotiate,          SHOW_FUNC,              SHOW_SCOPE_GLOBAL},
  {"Ssl_accepts",              (char*) &show_ssl_ctx_sess_accept,                      SHOW_FUNC,              SHOW_SCOPE_GLOBAL},
  {"Ssl_callback_cache_hits",  (char*) &show_ssl_ctx_sess_cb_hits,                     SHOW_FUNC,              SHOW_SCOPE_GLOBAL},
  {"Ssl_cipher",               (char*) &show_ssl_get_cipher,                           SHOW_FUNC,              SHOW_SCOPE_ALL},
  {"Ssl_cipher_list",          (char*) &show_ssl_get_cipher_list,                      SHOW_FUNC,              SHOW_SCOPE_ALL},
  {"Ssl_client_connects",      (char*) &show_ssl_ctx_sess_connect,                     SHOW_FUNC,              SHOW_SCOPE_GLOBAL},
  {"Ssl_connect_renegotiates", (char*) &show_ssl_ctx_sess_connect_renegotiate,         SHOW_FUNC,              SHOW_SCOPE_GLOBAL},
  {"Ssl_ctx_verify_depth",     (char*) &show_ssl_ctx_get_verify_depth,                 SHOW_FUNC,              SHOW_SCOPE_GLOBAL},
  {"Ssl_ctx_verify_mode",      (char*) &show_ssl_ctx_get_verify_mode,                  SHOW_FUNC,              SHOW_SCOPE_GLOBAL},
  {"Ssl_default_timeout",      (char*) &show_ssl_get_default_timeout,                  SHOW_FUNC,              SHOW_SCOPE_ALL},
  {"Ssl_finished_accepts",     (char*) &show_ssl_ctx_sess_accept_good,                 SHOW_FUNC,              SHOW_SCOPE_GLOBAL},
  {"Ssl_finished_connects",    (char*) &show_ssl_ctx_sess_connect_good,                SHOW_FUNC,              SHOW_SCOPE_GLOBAL},
  {"Ssl_session_cache_hits",   (char*) &show_ssl_ctx_sess_hits,                        SHOW_FUNC,              SHOW_SCOPE_GLOBAL},
  {"Ssl_session_cache_misses", (char*) &show_ssl_ctx_sess_misses,                      SHOW_FUNC,              SHOW_SCOPE_GLOBAL},
  {"Ssl_session_cache_mode",   (char*) &show_ssl_ctx_get_session_cache_mode,           SHOW_FUNC,              SHOW_SCOPE_GLOBAL},
  {"Ssl_session_cache_overflows", (char*) &show_ssl_ctx_sess_cache_full,               SHOW_FUNC,              SHOW_SCOPE_GLOBAL},
  {"Ssl_session_cache_size",   (char*) &show_ssl_ctx_sess_get_cache_size,              SHOW_FUNC,              SHOW_SCOPE_GLOBAL},
  {"Ssl_session_cache_timeouts", (char*) &show_ssl_ctx_sess_timeouts,                  SHOW_FUNC,              SHOW_SCOPE_GLOBAL},
  {"Ssl_sessions_reused",      (char*) &show_ssl_session_reused,                       SHOW_FUNC,              SHOW_SCOPE_ALL},
  {"Ssl_used_session_cache_entries",(char*) &show_ssl_ctx_sess_number,                 SHOW_FUNC,              SHOW_SCOPE_GLOBAL},
  {"Ssl_verify_depth",         (char*) &show_ssl_get_verify_depth,                     SHOW_FUNC,              SHOW_SCOPE_ALL},
  {"Ssl_verify_mode",          (char*) &show_ssl_get_verify_mode,                      SHOW_FUNC,              SHOW_SCOPE_ALL},
  {"Ssl_version",              (char*) &show_ssl_get_version,                          SHOW_FUNC,              SHOW_SCOPE_ALL},
  {"Ssl_server_not_before",    (char*) &show_ssl_get_server_not_before,                SHOW_FUNC,              SHOW_SCOPE_ALL},
  {"Ssl_server_not_after",     (char*) &show_ssl_get_server_not_after,                 SHOW_FUNC,              SHOW_SCOPE_ALL},
#ifndef HAVE_YASSL
  {"Rsa_public_key",           (char*) &show_rsa_public_key,                           SHOW_FUNC,              SHOW_SCOPE_GLOBAL},
#endif
#endif
#endif /* HAVE_OPENSSL */
  {"Table_locks_immediate",    (char*) &locks_immediate,                               SHOW_LONG,              SHOW_SCOPE_GLOBAL},
  {"Table_locks_waited",       (char*) &locks_waited,                                  SHOW_LONG,              SHOW_SCOPE_GLOBAL},
  {"Table_open_cache_hits",    (char*) offsetof(STATUS_VAR, table_open_cache_hits),    SHOW_LONGLONG_STATUS,   SHOW_SCOPE_ALL},
  {"Table_open_cache_misses",  (char*) offsetof(STATUS_VAR, table_open_cache_misses),  SHOW_LONGLONG_STATUS,   SHOW_SCOPE_ALL},
  {"Table_open_cache_overflows",(char*) offsetof(STATUS_VAR, table_open_cache_overflows), SHOW_LONGLONG_STATUS,SHOW_SCOPE_ALL},
  {"Tc_log_max_pages_used",    (char*) &tc_log_max_pages_used,                         SHOW_LONG,              SHOW_SCOPE_GLOBAL},
  {"Tc_log_page_size",         (char*) &tc_log_page_size,                              SHOW_LONG_NOFLUSH,      SHOW_SCOPE_GLOBAL},
  {"Tc_log_page_waits",        (char*) &tc_log_page_waits,                             SHOW_LONG,              SHOW_SCOPE_GLOBAL},
#ifdef HAVE_POOL_OF_THREADS
  {"Threadpool_idle_threads",  (char *) &show_threadpool_idle_threads,                 SHOW_FUNC,              SHOW_SCOPE_GLOBAL},
  {"Threadpool_threads",       (char *) &tp_stats.num_worker_threads,                  SHOW_INT,               SHOW_SCOPE_GLOBAL},
#endif
#ifndef EMBEDDED_LIBRARY
  {"Threads_cached",           (char*) &Per_thread_connection_handler::blocked_pthread_count, SHOW_LONG_NOFLUSH, SHOW_SCOPE_GLOBAL},
#endif
  {"Threads_connected",        (char*) &Connection_handler_manager::connection_count,  SHOW_INT,               SHOW_SCOPE_GLOBAL},
  {"Threads_created",          (char*) &show_num_thread_created,                       SHOW_FUNC,              SHOW_SCOPE_GLOBAL},
  {"Threads_running",          (char*) &show_num_thread_running,                       SHOW_FUNC,              SHOW_SCOPE_GLOBAL},
  {"Uptime",                   (char*) &show_starttime,                                SHOW_FUNC,              SHOW_SCOPE_GLOBAL},
#ifdef ENABLED_PROFILING
  {"Uptime_since_flush_status",(char*) &show_flushstatustime,                          SHOW_FUNC,              SHOW_SCOPE_GLOBAL},
#endif
  {NullS, NullS, SHOW_LONG, SHOW_SCOPE_ALL}
};

void add_terminator(vector<my_option> *options)
{
  my_option empty_element=
    {0, 0, 0, 0, 0, 0, GET_NO_ARG, NO_ARG, 0, 0, 0, 0, 0, 0};
  options->push_back(empty_element);
}

#ifndef EMBEDDED_LIBRARY
static void print_version(void)
{
  set_server_version();

  printf("%s  Ver %s for %s on %s (%s)\n",my_progname,
   server_version,SYSTEM_TYPE,MACHINE_TYPE, MYSQL_COMPILATION_COMMENT);
}

/** Compares two options' names, treats - and _ the same */
static bool operator<(const my_option &a, const my_option &b)
{
  const char *sa= a.name;
  const char *sb= b.name;
  for (; *sa || *sb; sa++, sb++)
  {
    if (*sa < *sb)
    {
      if (*sa == '-' && *sb == '_')
        continue;
      else
        return true;
    }
    if (*sa > *sb)
    {
      if (*sa == '_' && *sb == '-')
        continue;
      else
        return false;
    }
  }
  DBUG_ASSERT(a.name == b.name);
  return false;
}

static void print_help()
{
  MEM_ROOT mem_root;
  init_alloc_root(key_memory_help, &mem_root, 4096, 4096);

  all_options.pop_back();
  sys_var_add_options(&all_options, sys_var::PARSE_EARLY);
  for (my_option *opt= my_long_early_options;
       opt->name != NULL;
       opt++)
  {
    all_options.push_back(*opt);
  }
  add_plugin_options(&all_options, &mem_root);
  std::sort(all_options.begin(), all_options.end(), std::less<my_option>());
  add_terminator(&all_options);

  my_print_help(&all_options[0]);
  my_print_variables(&all_options[0]);

  free_root(&mem_root, MYF(0));
  vector<my_option>().swap(all_options);  // Deletes the vector contents.
}

static void usage(void)
{
  DBUG_ENTER("usage");
  if (!(default_charset_info= get_charset_by_csname(default_character_set_name,
                     MY_CS_PRIMARY,
               MYF(MY_WME))))
    exit(MYSQLD_ABORT_EXIT);
  if (!default_collation_name)
    default_collation_name= (char*) default_charset_info->name;
  print_version();
  puts(ORACLE_WELCOME_COPYRIGHT_NOTICE("2000"));
  puts("Starts the MySQL database server.\n");
  printf("Usage: %s [OPTIONS]\n", my_progname);
  if (!opt_verbose)
    puts("\nFor more help options (several pages), use mysqld --verbose --help.");
  else
  {
#ifdef _WIN32
  puts("NT and Win32 specific options:\n\
  --install                     Install the default service (NT).\n\
  --install-manual              Install the default service started manually (NT).\n\
  --install service_name        Install an optional service (NT).\n\
  --install-manual service_name Install an optional service started manually (NT).\n\
  --remove                      Remove the default service from the service list (NT).\n\
  --remove service_name         Remove the service_name from the service list (NT).\n\
  --enable-named-pipe           Only to be used for the default server (NT).\n\
  --standalone                  Dummy option to start as a standalone server (NT).\
");
  puts("");
#endif
  print_defaults(MYSQL_CONFIG_NAME,load_default_groups);
  puts("");
  set_ports();

  /* Print out all the options including plugin supplied options */
  print_help();

  if (! plugins_are_initialized)
  {
    puts("\n\
Plugins have parameters that are not reflected in this list\n\
because execution stopped before plugins were initialized.");
  }

  puts("\n\
To see what values a running MySQL server is using, type\n\
'mysqladmin variables' instead of 'mysqld --verbose --help'.");
  }
  DBUG_VOID_RETURN;
}
#endif /*!EMBEDDED_LIBRARY*/

/**
  Initialize MySQL global variables to default values.

  @note
    The reason to set a lot of global variables to zero is to allow one to
    restart the embedded server with a clean environment
    It's also needed on some exotic platforms where global variables are
    not set to 0 when a program starts.

    We don't need to set variables refered to in my_long_options
    as these are initialized by my_getopt.
*/

static int mysql_init_variables(void)
{
  /* Things reset to zero */
  opt_skip_slave_start= opt_reckless_slave = 0;
  mysql_home[0]= pidfile_name[0]= 0;
  myisam_test_invalid_symlink= test_if_data_home_dir;
  opt_general_log= opt_slow_log= false;
  opt_bin_log= 0;
  opt_disable_networking= opt_skip_show_db=0;
  opt_skip_name_resolve= 0;
  opt_ignore_builtin_innodb= 0;
  opt_general_logname= opt_update_logname= opt_binlog_index_name= opt_slow_logname= NULL;
  opt_tc_log_file= (char *)"tc.log";      // no hostname in tc_log file name !
  opt_secure_auth= 0;
  opt_myisam_log= 0;
  mqh_used= 0;
  kill_in_progress= 0;
  cleanup_done= 0;
  server_id_supplied= false;
  test_flags= select_errors= dropping_tables= ha_open_options=0;
  slave_open_temp_tables.atomic_set(0);
  opt_endinfo= using_udf_functions= 0;
  opt_using_transactions= 0;
  abort_loop= false;
  server_operational_state= SERVER_BOOTING;
  aborted_threads= 0;
  delayed_insert_threads= delayed_insert_writes= delayed_rows_in_use= 0;
  delayed_insert_errors= 0;
  specialflag= 0;
  binlog_cache_use=  binlog_cache_disk_use= 0;
  mysqld_user= mysqld_chroot= opt_init_file= opt_bin_logname = 0;
  prepared_stmt_count= 0;
  mysqld_unix_port= opt_mysql_tmpdir= my_bind_addr_str= NullS;
  memset(&mysql_tmpdir_list, 0, sizeof(mysql_tmpdir_list));
  memset(&global_status_var, 0, sizeof(global_status_var));
  opt_large_pages= 0;
  opt_super_large_pages= 0;
#if defined(ENABLED_DEBUG_SYNC)
  opt_debug_sync_timeout= 0;
#endif /* defined(ENABLED_DEBUG_SYNC) */
  key_map_full.set_all();
  server_uuid[0]= 0;

  /* Character sets */
  system_charset_info= &my_charset_utf8_general_ci;
  files_charset_info= &my_charset_utf8_general_ci;
  national_charset_info= &my_charset_utf8_general_ci;
  table_alias_charset= &my_charset_bin;
  character_set_filesystem= &my_charset_bin;

  opt_specialflag= 0;
  mysql_home_ptr= mysql_home;
  pidfile_name_ptr= pidfile_name;
  lc_messages_dir_ptr= lc_messages_dir;
  protocol_version= PROTOCOL_VERSION;
  what_to_log= ~ (1L << (uint) COM_TIME);
  refresh_version= 1L;  /* Increments on each reload */
  global_query_id= 1L;
  my_stpcpy(server_version, MYSQL_SERVER_VERSION);
  key_caches.empty();
  if (!(dflt_key_cache= get_or_create_key_cache(default_key_cache_base.str,
                                                default_key_cache_base.length)))
  {
    sql_print_error("Cannot allocate the keycache");
    return 1;
  }
  /* set key_cache_hash.default_value = dflt_key_cache */
  multi_keycache_init();

  /* Set directory paths */
  mysql_real_data_home_len=
    strmake(mysql_real_data_home, get_relative_path(MYSQL_DATADIR),
            sizeof(mysql_real_data_home)-1) - mysql_real_data_home;
  /* Replication parameters */
  master_info_file= (char*) "master.info",
    relay_log_info_file= (char*) "relay-log.info";
  report_user= report_password = report_host= 0;  /* TO BE DELETED */
  opt_relay_logname= opt_relaylog_index_name= 0;
  log_bin_basename= NULL;
  log_bin_index= NULL;

  /* Handler variables */
  total_ha= 0;
  total_ha_2pc= 0;
  /* Variables in libraries */
  charsets_dir= 0;
  default_character_set_name= (char*) MYSQL_DEFAULT_CHARSET_NAME;
  default_collation_name= compiled_default_collation_name;
  character_set_filesystem_name= (char*) "binary";
  lc_messages= (char*) "en_US";
  lc_time_names_name= (char*) "en_US";

  /* Variables that depends on compile options */
#ifndef DBUG_OFF
  default_dbug_option=IF_WIN("d:t:i:O,\\mysqld.trace",
           "d:t:i:o,/tmp/mysqld.trace");
#endif
#ifdef ENABLED_PROFILING
    have_profiling = SHOW_OPTION_YES;
#else
    have_profiling = SHOW_OPTION_NO;
#endif

#ifdef HAVE_OPENSSL
  have_ssl=SHOW_OPTION_YES;
#else
  have_ssl=SHOW_OPTION_NO;
#endif

  have_symlink= SHOW_OPTION_YES;

#ifdef HAVE_DLOPEN
  have_dlopen=SHOW_OPTION_YES;
#else
  have_dlopen=SHOW_OPTION_NO;
#endif

  have_query_cache=SHOW_OPTION_YES;

  have_geometry=SHOW_OPTION_YES;

  have_rtree_keys=SHOW_OPTION_YES;

#ifdef HAVE_CRYPT
  have_crypt=SHOW_OPTION_YES;
#else
  have_crypt=SHOW_OPTION_NO;
#endif
#ifdef HAVE_COMPRESS
  have_compress= SHOW_OPTION_YES;
#else
  have_compress= SHOW_OPTION_NO;
#endif
#ifdef HAVE_OPENSSL
  des_key_file = 0;
#ifndef EMBEDDED_LIBRARY
  ssl_acceptor_fd= 0;
#endif /* ! EMBEDDED_LIBRARY */
#endif /* HAVE_OPENSSL */
#if defined (_WIN32) && !defined (EMBEDDED_LIBRARY)
  shared_memory_base_name= default_shared_memory_base_name;
#endif

  have_backup_locks= SHOW_OPTION_YES;
  have_backup_safe_binlog_info= SHOW_OPTION_YES;
  have_snapshot_cloning= SHOW_OPTION_YES;

#if defined(_WIN32)
  /* Allow Win32 users to move MySQL anywhere */
  {
    char prg_dev[LIBLEN];
    char executing_path_name[LIBLEN];
    if (!test_if_hard_path(my_progname))
    {
      // we don't want to use GetModuleFileName inside of my_path since
      // my_path is a generic path dereferencing function and here we care
      // only about the executing binary.
      GetModuleFileName(NULL, executing_path_name, sizeof(executing_path_name));
      my_path(prg_dev, executing_path_name, NULL);
    }
    else
      my_path(prg_dev, my_progname, "mysql/bin");
    strcat(prg_dev,"/../");     // Remove 'bin' to get base dir
    cleanup_dirname(mysql_home,prg_dev);
  }
#else
  const char *tmpenv;
  if (!(tmpenv = getenv("MY_BASEDIR_VERSION")))
    tmpenv = DEFAULT_MYSQL_HOME;
  (void) strmake(mysql_home, tmpenv, sizeof(mysql_home)-1);
#endif
  return 0;
}

my_bool
mysqld_get_one_option(int optid,
                      const struct my_option *opt MY_ATTRIBUTE((unused)),
                      char *argument)
{
  switch(optid) {
  case '#':
#ifndef DBUG_OFF
    DBUG_SET_INITIAL(argument ? argument : default_dbug_option);
#endif
    opt_endinfo=1;        /* unireg: memory allocation */
    break;
  case 'a':
    global_system_variables.sql_mode= MODE_ANSI;
    global_system_variables.tx_isolation= ISO_SERIALIZABLE;
    break;
  case 'b':
    strmake(mysql_home,argument,sizeof(mysql_home)-1);
    mysql_home_ptr= mysql_home;
    break;
  case 'C':
    if (default_collation_name == compiled_default_collation_name)
      default_collation_name= 0;
    break;
  case 'h':
    strmake(mysql_real_data_home,argument, sizeof(mysql_real_data_home)-1);
    /* Correct pointer set by my_getopt (for embedded library) */
    mysql_real_data_home_ptr= mysql_real_data_home;
    break;
  case 'u':
    if (!mysqld_user || !strcmp(mysqld_user, argument))
      mysqld_user= argument;
    else
      sql_print_warning("Ignoring user change to '%s' because the user was set to '%s' earlier on the command line\n", argument, mysqld_user);
    break;
  case 'L':
    push_deprecated_warn(NULL, "--language/-l", "'--lc-messages-dir'");
    /* Note:  fall-through */
  case OPT_LC_MESSAGES_DIRECTORY:
    strmake(lc_messages_dir, argument, sizeof(lc_messages_dir)-1);
    lc_messages_dir_ptr= lc_messages_dir;
    break;
  case OPT_BINLOG_FORMAT:
    binlog_format_used= true;
    break;
  case OPT_BINLOG_MAX_FLUSH_QUEUE_TIME:
    push_deprecated_warn_no_replacement(NULL, "--binlog_max_flush_queue_time");
    break;
#if defined(HAVE_OPENSSL) && !defined(EMBEDDED_LIBRARY)
  case OPT_SSL_KEY:
  case OPT_SSL_CERT:
  case OPT_SSL_CA:  
  case OPT_SSL_CAPATH:
  case OPT_SSL_CIPHER:
  case OPT_SSL_CRL:   
  case OPT_SSL_CRLPATH:
  case OPT_TLS_VERSION:
    /*
      Enable use of SSL if we are using any ssl option.
      One can disable SSL later by using --skip-ssl or --ssl=0.
    */
    opt_use_ssl= true;
#ifdef HAVE_YASSL
    /* crl has no effect in yaSSL. */
    opt_ssl_crl= NULL;
    opt_ssl_crlpath= NULL;
#endif /* HAVE_YASSL */   
    break;
#endif /* HAVE_OPENSSL */
#ifndef EMBEDDED_LIBRARY
  case 'V':
    print_version();
    exit(MYSQLD_SUCCESS_EXIT);
#endif /*EMBEDDED_LIBRARY*/
  case 'W':
    push_deprecated_warn(NULL, "--log_warnings/-W", "'--log_error_verbosity'");
    if (!argument)
      log_error_verbosity++;
    else if (argument == disabled_my_option)
     log_error_verbosity= 1L;
    else
      log_error_verbosity= 1 + atoi(argument);
    log_error_verbosity= min(3UL, log_error_verbosity);
    break;
  case 'T':
    test_flags= argument ? (uint) atoi(argument) : 0;
    opt_endinfo=1;
    break;
  case (int) OPT_ISAM_LOG:
    opt_myisam_log=1;
    break;
  case (int) OPT_BIN_LOG:
    opt_bin_log= MY_TEST(argument != disabled_my_option);
    break;
#ifdef HAVE_REPLICATION
  case (int)OPT_REPLICATE_IGNORE_DB:
  {
    rpl_filter->add_ignore_db(argument);
    break;
  }
  case (int)OPT_REPLICATE_DO_DB:
  {
    rpl_filter->add_do_db(argument);
    break;
  }
  case (int)OPT_REPLICATE_REWRITE_DB:
  {
    char* key = argument,*p, *val;

    if (!(p= strstr(argument, "->")))
    {
      sql_print_error("Bad syntax in replicate-rewrite-db - missing '->'!\n");
      return 1;
    }
    val= p + 2;
    while(p > argument && my_isspace(mysqld_charset, p[-1]))
      p--;
    *p= 0;
    if (!*key)
    {
      sql_print_error("Bad syntax in replicate-rewrite-db - empty FROM db!\n");
      return 1;
    }
    while (*val && my_isspace(mysqld_charset, *val))
      val++;
    if (!*val)
    {
      sql_print_error("Bad syntax in replicate-rewrite-db - empty TO db!\n");
      return 1;
    }

    rpl_filter->add_db_rewrite(key, val);
    break;
  }

  case (int)OPT_BINLOG_IGNORE_DB:
  {
    binlog_filter->add_ignore_db(argument);
    break;
  }
  case (int)OPT_BINLOG_DO_DB:
  {
    binlog_filter->add_do_db(argument);
    break;
  }
  case (int)OPT_REPLICATE_DO_TABLE:
  {
    if (rpl_filter->add_do_table_array(argument))
    {
      sql_print_error("Could not add do table rule '%s'!\n", argument);
      return 1;
    }
    break;
  }
  case (int)OPT_REPLICATE_WILD_DO_TABLE:
  {
    if (rpl_filter->add_wild_do_table(argument))
    {
      sql_print_error("Could not add do table rule '%s'!\n", argument);
      return 1;
    }
    break;
  }
  case (int)OPT_REPLICATE_WILD_IGNORE_TABLE:
  {
    if (rpl_filter->add_wild_ignore_table(argument))
    {
      sql_print_error("Could not add ignore table rule '%s'!\n", argument);
      return 1;
    }
    break;
  }
  case (int)OPT_REPLICATE_IGNORE_TABLE:
  {
    if (rpl_filter->add_ignore_table_array(argument))
    {
      sql_print_error("Could not add ignore table rule '%s'!\n", argument);
      return 1;
    }
    break;
  }
#endif /* HAVE_REPLICATION */
  case (int) OPT_MASTER_RETRY_COUNT:
    push_deprecated_warn(NULL, "--master-retry-count", "'CHANGE MASTER TO master_retry_count = <num>'");
    break;
  case (int) OPT_SKIP_NEW:
    opt_specialflag|= SPECIAL_NO_NEW_FUNC;
    delay_key_write_options= DELAY_KEY_WRITE_NONE;
    myisam_concurrent_insert=0;
    myisam_recover_options= HA_RECOVER_OFF;
    sp_automatic_privileges=0;
    my_enable_symlinks= 0;
    ha_open_options&= ~(HA_OPEN_ABORT_IF_CRASHED | HA_OPEN_DELAY_KEY_WRITE);
    query_cache_size=0;
    break;
  case (int) OPT_SKIP_HOST_CACHE:
    opt_specialflag|= SPECIAL_NO_HOST_CACHE;
    break;
  case (int) OPT_SKIP_RESOLVE:
    opt_skip_name_resolve= 1;
    opt_specialflag|=SPECIAL_NO_RESOLVE;
    break;
  case (int) OPT_WANT_CORE:
    test_flags |= TEST_CORE_ON_SIGNAL;
    break;
  case (int) OPT_SKIP_STACK_TRACE:
    test_flags|=TEST_NO_STACKTRACE;
    break;
  case OPT_BOOTSTRAP:
    opt_bootstrap= 1;
    break;
  case OPT_SERVER_ID:
    /*
     Consider that one received a Server Id when 2 conditions are present:
     1) The argument is on the list
     2) There is a value present
    */
    server_id_supplied= (*argument != 0);

    break;
  case OPT_LOWER_CASE_TABLE_NAMES:
    lower_case_table_names_used= 1;
    break;
#if defined(ENABLED_DEBUG_SYNC)
  case OPT_DEBUG_SYNC_TIMEOUT:
    /*
      Debug Sync Facility. See debug_sync.cc.
      Default timeout for WAIT_FOR action.
      Default value is zero (facility disabled).
      If option is given without an argument, supply a non-zero value.
    */
    if (!argument)
    {
      /* purecov: begin tested */
      opt_debug_sync_timeout= DEBUG_SYNC_DEFAULT_WAIT_TIMEOUT;
      /* purecov: end */
    }
    break;
#endif /* defined(ENABLED_DEBUG_SYNC) */
  case OPT_LOG_ERROR:
    /*
      "No --log-error" == "write errors to stderr",
      "--log-error without argument" == "write errors to a file".
    */
    if (argument == NULL) /* no argument */
      log_error_dest= "";
    break;

  case OPT_IGNORE_DB_DIRECTORY:
    if (*argument == 0)
      ignore_db_dirs_reset();
    else
    {
      if (push_ignored_db_dir(argument))
      {
        sql_print_error("Can't start server: "
                        "cannot process --ignore-db-dir=%.*s", 
                        FN_REFLEN, argument);
        return 1;
      }
    }
    break;

  case OPT_EARLY_PLUGIN_LOAD:
    free_list(opt_early_plugin_load_list_ptr);
    opt_early_plugin_load_list_ptr->push_back(new i_string(argument));
    break;
  case OPT_PLUGIN_LOAD:
    free_list(opt_plugin_load_list_ptr);
    /* fall through */
  case OPT_PLUGIN_LOAD_ADD:
    opt_plugin_load_list_ptr->push_back(new i_string(argument));
    break;
  case OPT_SECURE_AUTH:
    push_deprecated_warn_no_replacement(NULL, "--secure-auth");
    if (!opt_secure_auth)
    {
      sql_print_error("Unsupported value 0 for secure-auth");
      return 1;
    }
    break;
  case OPT_PFS_INSTRUMENT:
    {
#ifdef WITH_PERFSCHEMA_STORAGE_ENGINE
#ifndef EMBEDDED_LIBRARY

      /*
        Parse instrument name and value from argument string. Handle leading
        and trailing spaces. Also handle single quotes.

        Acceptable:
          performance_schema_instrument = ' foo/%/bar/  =  ON  '
          performance_schema_instrument = '%=OFF'
        Not acceptable:
          performance_schema_instrument = '' foo/%/bar = ON ''
          performance_schema_instrument = '%='OFF''
      */
      char *name= argument,*p= NULL, *val= NULL;
      my_bool quote= false; /* true if quote detected */
      my_bool error= true;  /* false if no errors detected */
      const int PFS_BUFFER_SIZE= 128;
      char orig_argument[PFS_BUFFER_SIZE+1];
      orig_argument[0]= 0;

      if (!argument)
        goto pfs_error;

      /* Save original argument string for error reporting */
      strncpy(orig_argument, argument, PFS_BUFFER_SIZE);

      /* Split instrument name and value at the equal sign */
      if (!(p= strchr(argument, '=')))
        goto pfs_error;

      /* Get option value */
      val= p + 1;
      if (!*val)
        goto pfs_error;

      /* Trim leading spaces and quote from the instrument name */
      while (*name && (my_isspace(mysqld_charset, *name) || (*name == '\'')))
      {
        /* One quote allowed */
        if (*name == '\'')
        {
          if (!quote)
            quote= true;
          else
            goto pfs_error;
        }
        name++;
      }

      /* Trim trailing spaces from instrument name */
      while ((p > name) && my_isspace(mysqld_charset, p[-1]))
        p--;
      *p= 0;

      /* Remove trailing slash from instrument name */
      if (p > name && (p[-1] == '/'))
        p[-1]= 0;

      if (!*name)
        goto pfs_error;

      /* Trim leading spaces from option value */
      while (*val && my_isspace(mysqld_charset, *val))
        val++;

      /* Trim trailing spaces and matching quote from value */
      p= val + strlen(val);
      while (p > val && (my_isspace(mysqld_charset, p[-1]) || p[-1] == '\''))
      {
        /* One matching quote allowed */
        if (p[-1] == '\'')
        {
          if (quote)
            quote= false;
          else
            goto pfs_error;
        }
        p--;
      }

      *p= 0;

      if (!*val)
        goto pfs_error;

      /* Add instrument name and value to array of configuration options */
      if (add_pfs_instr_to_array(name, val))
        goto pfs_error;

      error= false;

pfs_error:
      if (error)
      {
        sql_print_warning("Invalid instrument name or value for "
                          "performance_schema_instrument '%s'",
                          orig_argument);
        return 0;
      }
#endif /* EMBEDDED_LIBRARY */
#endif /* WITH_PERFSCHEMA_STORAGE_ENGINE */
      break;
    }
  case OPT_THREAD_CACHE_SIZE:
    thread_cache_size_specified= true;
    break;
  case OPT_HOST_CACHE_SIZE:
    host_cache_size_specified= true;
    break;
  case OPT_TABLE_DEFINITION_CACHE:
    table_definition_cache_specified= true;
    break;
  case OPT_MDL_CACHE_SIZE:
    push_deprecated_warn_no_replacement(NULL, "--metadata_locks_cache_size");
    break;
  case OPT_MDL_HASH_INSTANCES:
    push_deprecated_warn_no_replacement(NULL,
                                        "--metadata_locks_hash_instances");
    break;
  case OPT_SKIP_INNODB:
    sql_print_warning("The use of InnoDB is mandatory since MySQL 5.7. "
                      "The former options like '--innodb=0/1/OFF/ON' or "
                      "'--skip-innodb' are ignored.");
  case OPT_AVOID_TEMPORAL_UPGRADE:
    push_deprecated_warn_no_replacement(NULL, "avoid_temporal_upgrade");
    break;
  case OPT_SHOW_OLD_TEMPORALS:
    push_deprecated_warn_no_replacement(NULL, "show_old_temporals");
    break;
  case OPT_ENFORCE_GTID_CONSISTENCY:
  {
    const char *wrong_value=
      fixup_enforce_gtid_consistency_command_line(argument);
    if (wrong_value != NULL)
      sql_print_warning("option 'enforce-gtid-consistency': value '%s' "
                        "was not recognized. Setting enforce-gtid-consistency "
                        "to OFF.", wrong_value);
  }
  }
  return 0;
}


/** Handle arguments for multiple key caches. */

C_MODE_START

static void*
mysql_getopt_value(const char *keyname, size_t key_length,
       const struct my_option *option, int *error)
{
  if (error)
    *error= 0;
  switch (option->id) {
  case OPT_KEY_BUFFER_SIZE:
  case OPT_KEY_CACHE_BLOCK_SIZE:
  case OPT_KEY_CACHE_DIVISION_LIMIT:
  case OPT_KEY_CACHE_AGE_THRESHOLD:
  {
    KEY_CACHE *key_cache;
    if (!(key_cache= get_or_create_key_cache(keyname, key_length)))
    {
      if (error)
        *error= EXIT_OUT_OF_MEMORY;
      return 0;
    }
    switch (option->id) {
    case OPT_KEY_BUFFER_SIZE:
      return &key_cache->param_buff_size;
    case OPT_KEY_CACHE_BLOCK_SIZE:
      return &key_cache->param_block_size;
    case OPT_KEY_CACHE_DIVISION_LIMIT:
      return &key_cache->param_division_limit;
    case OPT_KEY_CACHE_AGE_THRESHOLD:
      return &key_cache->param_age_threshold;
    }
  }
  }
  return option->value;
}

C_MODE_END

/* defined in sys_vars.cc */
extern void init_log_slow_verbosity();
extern void init_slow_query_log_use_global_control();
extern void init_log_slow_sp_statements();

/**
  Ensure all the deprecared options with 1 possible value are
  within acceptable range.

  @retval true error in the values set
  @retval false all checked
*/
bool check_ghost_options()
{
  if (global_system_variables.old_passwords == 1)
  {
    sql_print_error("Invalid old_passwords mode: 1. Valid values are 2 and 0\n");
    return true;
  }
  if (!opt_secure_auth)
  {
    sql_print_error("Invalid secure_auth mode: 0. Valid value is 1\n");
    return true;
  }

  return false;
}


/**
  Get server options from the command line,
  and perform related server initializations.
  @param [in, out] argc_ptr       command line options (count)
  @param [in, out] argv_ptr       command line options (values)
  @return 0 on success

  @todo
  - FIXME add EXIT_TOO_MANY_ARGUMENTS to "mysys_err.h" and return that code?
*/
static int get_options(int *argc_ptr, char ***argv_ptr)
{
  int ho_error;

  my_getopt_register_get_addr(mysql_getopt_value);

  /* prepare all_options array */
  all_options.reserve(array_elements(my_long_options));
  for (my_option *opt= my_long_options;
       opt < my_long_options + array_elements(my_long_options) - 1;
       opt++)
  {
    all_options.push_back(*opt);
  }
  sys_var_add_options(&all_options, sys_var::PARSE_NORMAL);
  add_terminator(&all_options);

  if (opt_help || opt_bootstrap)
  {
    /*
      Show errors during --help, but gag everything else so the info the
      user actually wants isn't lost in the spam.  (For --help --verbose,
      we need to set up far enough to be able to print variables provided
      by plugins, so a good number of warnings/notes might get printed.)
      Likewise for --bootstrap.
    */
    struct my_option *opt= &all_options[0];
    for (; opt->name; opt++)
      if (!strcmp("log_error_verbosity", opt->name))
        opt->def_value= opt_initialize ? 2 : 1;
  }

  /* Skip unknown options so that they may be processed later by plugins */
  my_getopt_skip_unknown= TRUE;

  if ((ho_error= handle_options(argc_ptr, argv_ptr, &all_options[0],
                                mysqld_get_one_option)))
    return ho_error;

  if (!opt_help)
    vector<my_option>().swap(all_options);  // Deletes the vector contents.

  /* Add back the program name handle_options removes */
  (*argc_ptr)++;
  (*argv_ptr)--;

  /*
    Options have been parsed. Now some of them need additional special
    handling, like custom value checking, checking of incompatibilites
    between options, setting of multiple variables, etc.
    Do them here.
  */

  if (!opt_help && opt_verbose)
    sql_print_error("--verbose is for use with --help; "
                    "did you mean --log-error-verbosity?");

  if ((opt_log_slow_admin_statements || opt_log_queries_not_using_indexes ||
       opt_log_slow_slave_statements) &&
      !opt_slow_log)
    sql_print_warning("options --log-slow-admin-statements, "
                      "--log-queries-not-using-indexes and "
                      "--log-slow-slave-statements have no effect if "
                      "--slow-query-log is not set");
  if (global_system_variables.net_buffer_length >
      global_system_variables.max_allowed_packet)
  {
    sql_print_warning("net_buffer_length (%lu) is set to be larger "
                      "than max_allowed_packet (%lu). Please rectify.",
                      global_system_variables.net_buffer_length,
                      global_system_variables.max_allowed_packet);
  }

  /*
    TIMESTAMP columns get implicit DEFAULT values when
    --explicit_defaults_for_timestamp is not set. 
    This behavior is deprecated now.
  */
  if (!opt_help && !global_system_variables.explicit_defaults_for_timestamp)
    sql_print_warning("TIMESTAMP with implicit DEFAULT value is deprecated. "
                      "Please use --explicit_defaults_for_timestamp server "
                      "option (see documentation for more details).");

  opt_init_connect.length=strlen(opt_init_connect.str);
  opt_init_slave.length=strlen(opt_init_slave.str);

  if (global_system_variables.low_priority_updates)
    thr_upgraded_concurrent_insert_lock= TL_WRITE_LOW_PRIORITY;

  if (ft_boolean_check_syntax_string((uchar*) ft_boolean_syntax))
  {
    sql_print_error("Invalid ft-boolean-syntax string: %s\n",
                    ft_boolean_syntax);
    return 1;
  }

  if (opt_disable_networking)
    mysqld_port= 0;

  if (opt_skip_show_db)
    opt_specialflag|= SPECIAL_SKIP_SHOW_DB;

  if (check_ghost_options())
    return 1;

  if (myisam_flush)
    flush_time= 0;

#ifdef HAVE_REPLICATION
  if (opt_slave_skip_errors)
    add_slave_skip_errors(opt_slave_skip_errors);
#endif

  if (global_system_variables.max_join_size == HA_POS_ERROR)
    global_system_variables.option_bits|= OPTION_BIG_SELECTS;
  else
    global_system_variables.option_bits&= ~OPTION_BIG_SELECTS;

  // Synchronize @@global.autocommit on --autocommit
  const ulonglong turn_bit_on= opt_autocommit ?
    OPTION_AUTOCOMMIT : OPTION_NOT_AUTOCOMMIT;
  global_system_variables.option_bits=
    (global_system_variables.option_bits &
     ~(OPTION_NOT_AUTOCOMMIT | OPTION_AUTOCOMMIT)) | turn_bit_on;

  global_system_variables.sql_mode=
    expand_sql_mode(global_system_variables.sql_mode, NULL);

  if (!(global_system_variables.sql_mode & MODE_NO_AUTO_CREATE_USER))
  {
    sql_print_warning("'NO_AUTO_CREATE_USER' sql mode was not set.");
  }

  if (!my_enable_symlinks)
    have_symlink= SHOW_OPTION_DISABLED;

  if (opt_debugging)
  {
    /* Allow break with SIGINT, no core or stack trace */
    test_flags|= TEST_SIGINT | TEST_NO_STACKTRACE;
    test_flags&= ~TEST_CORE_ON_SIGNAL;
  }
  /* Set global MyISAM variables from delay_key_write_options */
  fix_delay_key_write(0, 0, OPT_GLOBAL);

#ifndef EMBEDDED_LIBRARY
#ifndef _WIN32
  if (mysqld_chroot)
    set_root(mysqld_chroot);
#endif
#else
  max_allowed_packet= global_system_variables.max_allowed_packet;
  net_buffer_length= global_system_variables.net_buffer_length;
#endif
  if (fix_paths())
    return 1;

  /*
    Set some global variables from the global_system_variables
    In most cases the global variables will not be used
  */
  my_disable_locking= myisam_single_user= MY_TEST(opt_external_locking == 0);
  my_default_record_cache_size=global_system_variables.read_buff_size;

  global_system_variables.long_query_time= (ulonglong)
    (global_system_variables.long_query_time_double * 1e6);

  init_log_slow_verbosity();
  init_slow_query_log_use_global_control();
  init_log_slow_sp_statements();
  if (opt_short_log_format)
    opt_specialflag|= SPECIAL_SHORT_LOG_FORMAT;

  if (init_global_datetime_format(MYSQL_TIMESTAMP_DATE,
                                  &global_date_format) ||
      init_global_datetime_format(MYSQL_TIMESTAMP_TIME,
                                  &global_time_format) ||
      init_global_datetime_format(MYSQL_TIMESTAMP_DATETIME,
                                  &global_datetime_format))
    return 1;

#ifndef EMBEDDED_LIBRARY
  if (Connection_handler_manager::init())
  {
    sql_print_error("Could not allocate memory for connection handling");
    return 1;
  }
#endif
  if (Global_THD_manager::create_instance())
  {
    sql_print_error("Could not allocate memory for thread handling");
    return 1;
  }

  /* If --super-read-only was specified, set read_only to 1 */
  read_only= super_read_only ? super_read_only : read_only;
  opt_readonly= read_only;

  return 0;
}


/*
  Create version name for running mysqld version
  We automaticly add suffixes -debug, -embedded, -log, -valgrind and -asan
  to the version name to make the version more descriptive.
  (MYSQL_SERVER_SUFFIX is set by the compilation environment)
*/

static void set_server_version(void)
{
  char *end= strxmov(server_version, MYSQL_SERVER_VERSION,
                     MYSQL_SERVER_SUFFIX_STR, NullS);
#ifdef EMBEDDED_LIBRARY
  end= my_stpcpy(end, "-embedded");
#endif
#ifndef DBUG_OFF
  if (!strstr(MYSQL_SERVER_SUFFIX_STR, "-debug"))
    end= my_stpcpy(end, "-debug");
#endif
  if (opt_general_log || opt_slow_log || opt_bin_log)
    end= my_stpcpy(end, "-log");          // This may slow down system
#ifdef HAVE_VALGRIND
  if (SERVER_VERSION_LENGTH - (end - server_version) >
      static_cast<int>(sizeof("-valgrind")))
    end= my_stpcpy(end, "-valgrind"); 
#endif
#ifdef HAVE_ASAN
  if (SERVER_VERSION_LENGTH - (end - server_version) >
      static_cast<int>(sizeof("-asan")))
    end= my_stpcpy(end, "-asan");
#endif
}


static char *get_relative_path(const char *path)
{
  if (test_if_hard_path(path) &&
      is_prefix(path,DEFAULT_MYSQL_HOME) &&
      strcmp(DEFAULT_MYSQL_HOME,FN_ROOTDIR))
  {
    path+= strlen(DEFAULT_MYSQL_HOME);
    while (*path == FN_LIBCHAR || *path == FN_LIBCHAR2)
      path++;
  }
  return (char*) path;
}


/**
  Fix filename and replace extension where 'dir' is relative to
  mysql_real_data_home.
  @return
    1 if len(path) > FN_REFLEN
*/

bool
fn_format_relative_to_data_home(char * to, const char *name,
        const char *dir, const char *extension)
{
  char tmp_path[FN_REFLEN];
  if (!test_if_hard_path(dir))
  {
    strxnmov(tmp_path,sizeof(tmp_path)-1, mysql_real_data_home,
       dir, NullS);
    dir=tmp_path;
  }
  return !fn_format(to, name, dir, extension,
        MY_APPEND_EXT | MY_UNPACK_FILENAME | MY_SAFE_PATH);
}


/**
  Test a file path to determine if the path is compatible with the secure file
  path restriction.

  @param path null terminated character string

  @return
    @retval TRUE The path is secure
    @retval FALSE The path isn't secure
*/

bool is_secure_file_path(char *path)
{
  char buff1[FN_REFLEN], buff2[FN_REFLEN];
  size_t opt_secure_file_priv_len;
  /*
    All paths are secure if opt_secure_file_priv is 0
  */
  if (!opt_secure_file_priv[0])
    return TRUE;

  opt_secure_file_priv_len= strlen(opt_secure_file_priv);

  if (strlen(path) >= FN_REFLEN)
    return FALSE;

  if (!my_strcasecmp(system_charset_info, opt_secure_file_priv, "NULL"))
    return FALSE;

  if (my_realpath(buff1, path, 0))
  {
    /*
      The supplied file path might have been a file and not a directory.
    */
    int length= (int)dirname_length(path);
    if (length >= FN_REFLEN)
      return FALSE;
    memcpy(buff2, path, length);
    buff2[length]= '\0';
    if (length == 0 || my_realpath(buff1, buff2, 0))
      return FALSE;
  }
  convert_dirname(buff2, buff1, NullS);
  if (!lower_case_file_system)
  {
    if (strncmp(opt_secure_file_priv, buff2, opt_secure_file_priv_len))
      return FALSE;
  }
  else
  {
    if (files_charset_info->coll->strnncoll(files_charset_info,
                                            (uchar *) buff2, strlen(buff2),
                                            (uchar *) opt_secure_file_priv,
                                            opt_secure_file_priv_len,
                                            TRUE))
      return FALSE;
  }
  return TRUE;
}


/**
  check_secure_file_priv_path : Checks path specified through
  --secure-file-priv and raises warning in following cases:
  1. If path is empty string or NULL and mysqld is not running
     with --bootstrap mode.
  2. If path can access data directory
  3. If path points to a directory which is accessible by
     all OS users (non-Windows build only)

  It throws error in following cases:

  1. If path normalization fails
  2. If it can not get stats of the directory

  @params NONE

  Assumptions :
  1. Data directory path has been normalized
  2. opt_secure_file_priv has been normalized unless it is set
     to "NULL".

  @returns Status of validation
    @retval true : Validation is successful with/without warnings
    @retval false : Validation failed. Error is raised.
*/

bool check_secure_file_priv_path()
{
  char datadir_buffer[FN_REFLEN+1]={0};
  char plugindir_buffer[FN_REFLEN+1]={0};
  char whichdir[20]= {0};
  size_t opt_plugindir_len= 0;
  size_t opt_datadir_len= 0;
  size_t opt_secure_file_priv_len= 0;
  bool warn= false;
  bool case_insensitive_fs;
#ifndef _WIN32
  MY_STAT dir_stat;
#endif

  if (!opt_secure_file_priv[0])
  {
    if (opt_bootstrap)
    {
      /*
        Do not impose --secure-file-priv restriction
        in --bootstrap mode
      */
      sql_print_information("Ignoring --secure-file-priv value as server is "
                            "running with --initialize(-insecure) or "
                            "--bootstrap.");
    }
    else
    {
      sql_print_warning("Insecure configuration for --secure-file-priv: "
                        "Current value does not restrict location of generated "
                        "files. Consider setting it to a valid, "
                        "non-empty path.");
    }
    return true;
  }

  /*
    Setting --secure-file-priv to NULL would disable
    reading/writing from/to file
  */
  if(!my_strcasecmp(system_charset_info, opt_secure_file_priv, "NULL"))
  {
    sql_print_information("--secure-file-priv is set to NULL. "
                          "Operations related to importing and exporting "
                          "data are disabled");
    return true;
  }

  /*
    Check if --secure-file-priv can access data directory
  */
  opt_secure_file_priv_len= strlen(opt_secure_file_priv);

  /*
    Adds dir seperator at the end.
    This is required in subsequent comparison
  */
  convert_dirname(datadir_buffer, mysql_unpacked_real_data_home, NullS);
  opt_datadir_len= strlen(datadir_buffer);

  case_insensitive_fs=
    (test_if_case_insensitive(datadir_buffer) == 1);

  if (!case_insensitive_fs)
  {
    if (!strncmp(datadir_buffer, opt_secure_file_priv,
          opt_datadir_len < opt_secure_file_priv_len ?
          opt_datadir_len : opt_secure_file_priv_len))
    {
      warn= true;
      strcpy(whichdir, "Data directory");
    }
  }
  else
  {
    if (!files_charset_info->coll->strnncoll(files_charset_info,
          (uchar *) datadir_buffer,
          opt_datadir_len,
          (uchar *) opt_secure_file_priv,
          opt_secure_file_priv_len,
          TRUE))
    {
      warn= true;
      strcpy(whichdir, "Data directory");
    }
  }

  /*
    Don't bother comparing --secure-file-priv with --plugin-dir
    if we already have a match against --datdir or
    --plugin-dir is not pointing to a valid directory.
  */
  if (!warn && !my_realpath(plugindir_buffer, opt_plugin_dir, 0))
  {
    convert_dirname(plugindir_buffer, plugindir_buffer, NullS);
    opt_plugindir_len= strlen(plugindir_buffer);

    if (!case_insensitive_fs)
    {
      if (!strncmp(plugindir_buffer, opt_secure_file_priv,
          opt_plugindir_len < opt_secure_file_priv_len ?
          opt_plugindir_len : opt_secure_file_priv_len))
      {
        warn= true;
        strcpy(whichdir, "Plugin directory");
      }
    }
    else
    {
      if (!files_charset_info->coll->strnncoll(files_charset_info,
          (uchar *) plugindir_buffer,
          opt_plugindir_len,
          (uchar *) opt_secure_file_priv,
          opt_secure_file_priv_len,
          TRUE))
      {
        warn= true;
        strcpy(whichdir, "Plugin directory");
      }
    }
  }


  if (warn)
    sql_print_warning("Insecure configuration for --secure-file-priv: "
                      "%s is accessible through "
                      "--secure-file-priv. Consider choosing a different "
                      "directory.", whichdir);

#ifndef _WIN32
  /*
     Check for --secure-file-priv directory's permission
  */
  if (!(my_stat(opt_secure_file_priv, &dir_stat, MYF(0))))
  {
    sql_print_error("Failed to get stat for directory pointed out "
                    "by --secure-file-priv");
    return false;
  }

  if (dir_stat.st_mode & S_IRWXO)
    sql_print_warning("Insecure configuration for --secure-file-priv: "
                      "Location is accessible to all OS users. "
                      "Consider choosing a different directory.");
#endif
  return true;
}

static int fix_paths(void)
{
  char buff[FN_REFLEN],*pos;
  bool secure_file_priv_nonempty= false;
  convert_dirname(mysql_home,mysql_home,NullS);
  /* Resolve symlinks to allow 'mysql_home' to be a relative symlink */
  my_realpath(mysql_home,mysql_home,MYF(0));
  /* Ensure that mysql_home ends in FN_LIBCHAR */
  pos=strend(mysql_home);
  if (pos[-1] != FN_LIBCHAR)
  {
    pos[0]= FN_LIBCHAR;
    pos[1]= 0;
  }
  convert_dirname(lc_messages_dir, lc_messages_dir, NullS);
  convert_dirname(mysql_real_data_home,mysql_real_data_home,NullS);
  (void) my_load_path(mysql_home,mysql_home,""); // Resolve current dir
  (void) my_load_path(mysql_real_data_home,mysql_real_data_home,mysql_home);
  (void) my_load_path(pidfile_name, pidfile_name_ptr, mysql_real_data_home);

  convert_dirname(opt_plugin_dir, opt_plugin_dir_ptr ? opt_plugin_dir_ptr : 
                                  get_relative_path(PLUGINDIR), NullS);
  (void) my_load_path(opt_plugin_dir, opt_plugin_dir, mysql_home);
  opt_plugin_dir_ptr= opt_plugin_dir;

  my_realpath(mysql_unpacked_real_data_home, mysql_real_data_home, MYF(0));
  mysql_unpacked_real_data_home_len=
    strlen(mysql_unpacked_real_data_home);
  if (mysql_unpacked_real_data_home[mysql_unpacked_real_data_home_len-1] == FN_LIBCHAR)
    --mysql_unpacked_real_data_home_len;

  char *sharedir=get_relative_path(SHAREDIR);
  if (test_if_hard_path(sharedir))
    strmake(buff,sharedir,sizeof(buff)-1);    /* purecov: tested */
  else
    strxnmov(buff,sizeof(buff)-1,mysql_home,sharedir,NullS);
  convert_dirname(buff,buff,NullS);
  (void) my_load_path(lc_messages_dir, lc_messages_dir, buff);

  /* If --character-sets-dir isn't given, use shared library dir */
  if (charsets_dir)
    strmake(mysql_charsets_dir, charsets_dir, sizeof(mysql_charsets_dir)-1);
  else
    strxnmov(mysql_charsets_dir, sizeof(mysql_charsets_dir)-1, buff,
       CHARSET_DIR, NullS);
  (void) my_load_path(mysql_charsets_dir, mysql_charsets_dir, buff);
  convert_dirname(mysql_charsets_dir, mysql_charsets_dir, NullS);
  charsets_dir=mysql_charsets_dir;

  if (init_tmpdir(&mysql_tmpdir_list, opt_mysql_tmpdir))
    return 1;
  if (!opt_mysql_tmpdir)
    opt_mysql_tmpdir= mysql_tmpdir;
#ifdef HAVE_REPLICATION
  if (!slave_load_tmpdir)
    slave_load_tmpdir= mysql_tmpdir;
#endif /* HAVE_REPLICATION */
  /*
    Convert the secure-file-priv option to system format, allowing
    a quick strcmp to check if read or write is in an allowed dir
  */
  if (opt_bootstrap)
    opt_secure_file_priv= EMPTY_STR.str;
  secure_file_priv_nonempty= opt_secure_file_priv[0] ? true : false;

  if (secure_file_priv_nonempty && strlen(opt_secure_file_priv) > FN_REFLEN)
  {
    sql_print_warning("Value for --secure-file-priv is longer than maximum "
                      "limit of %d", FN_REFLEN-1);
    return 1;
  }

  memset(buff, 0, sizeof(buff));
  if (secure_file_priv_nonempty &&
      my_strcasecmp(system_charset_info, opt_secure_file_priv, "NULL"))
  {
    int retval= my_realpath(buff, opt_secure_file_priv, MYF(MY_WME));
    if (!retval)
    {
      convert_dirname(secure_file_real_path, buff, NullS);
#ifdef WIN32
      MY_DIR *dir= my_dir(secure_file_real_path, MYF(MY_DONT_SORT+MY_WME));
      if (!dir)
      {
        retval= 1;
      }
      else
      {
        my_dirend(dir);
      }
#endif
    }

    if (retval)
    {
      char err_buffer[FN_REFLEN];
      my_snprintf(err_buffer, FN_REFLEN-1,
                  "Failed to access directory for --secure-file-priv."
                  " Please make sure that directory exists and is "
                  "accessible by MySQL Server. Supplied value : %s",
                  opt_secure_file_priv);
      err_buffer[FN_REFLEN-1]='\0';
      sql_print_error("%s", err_buffer);
      return 1;
    }
    opt_secure_file_priv= secure_file_real_path;
  }

  if (!check_secure_file_priv_path())
    return 1;

  return 0;
}

/**
  Check if file system used for databases is case insensitive.

  @param dir_name     Directory to test

  @retval
    -1  Don't know (Test failed)
  @retval
    0   File system is case sensitive
  @retval
    1   File system is case insensitive
*/

static int test_if_case_insensitive(const char *dir_name)
{
  int result= 0;
  File file;
  char buff[FN_REFLEN], buff2[FN_REFLEN];
  MY_STAT stat_info;
  DBUG_ENTER("test_if_case_insensitive");

  fn_format(buff, glob_hostname, dir_name, ".lower-test",
      MY_UNPACK_FILENAME | MY_REPLACE_EXT | MY_REPLACE_DIR);
  fn_format(buff2, glob_hostname, dir_name, ".LOWER-TEST",
      MY_UNPACK_FILENAME | MY_REPLACE_EXT | MY_REPLACE_DIR);
  mysql_file_delete(key_file_casetest, buff2, MYF(0));
  if ((file= mysql_file_create(key_file_casetest,
                               buff, 0666, O_RDWR, MYF(0))) < 0)
  {
    sql_print_warning("Can't create test file %s", buff);
    DBUG_RETURN(-1);
  }
  mysql_file_close(file, MYF(0));
  if (mysql_file_stat(key_file_casetest, buff2, &stat_info, MYF(0)))
    result= 1;          // Can access file
  mysql_file_delete(key_file_casetest, buff, MYF(MY_WME));
  DBUG_PRINT("exit", ("result: %d", result));
  DBUG_RETURN(result);
}


#ifndef EMBEDDED_LIBRARY

/**
  Create file to store pid number.
*/
static void create_pid_file()
{
  File file;
  if ((file= mysql_file_create(key_file_pid, pidfile_name, 0664,
                               O_WRONLY | O_TRUNC, MYF(MY_WME))) >= 0)
  {
    char buff[MAX_BIGINT_WIDTH + 1], *end;
    end= int10_to_str((long) getpid(), buff, 10);
    *end++= '\n';
    if (!mysql_file_write(file, (uchar*) buff, (uint) (end-buff),
                          MYF(MY_WME | MY_NABP)))
    {
      mysql_file_close(file, MYF(0));
      pid_file_created= true;
      return;
    }
    mysql_file_close(file, MYF(0));
  }
  sql_print_error("Can't start server: can't create PID file: %s",
                  strerror(errno));
  exit(MYSQLD_ABORT_EXIT);
}


/**
  Remove the process' pid file.

  @param  flags  file operation flags
*/

static void delete_pid_file(myf flags)
{
  File file;
  if (opt_bootstrap ||
      !pid_file_created ||
      !(file= mysql_file_open(key_file_pid, pidfile_name,
                              O_RDONLY, flags)))
    return;

  if (file == -1)
  {
    sql_print_information("Unable to delete pid file: %s", strerror(errno));
    return;
  }

  uchar buff[MAX_BIGINT_WIDTH + 1];
  /* Make sure that the pid file was created by the same process. */
  size_t error= mysql_file_read(file, buff, sizeof(buff), flags);
  mysql_file_close(file, flags);
  buff[sizeof(buff) - 1]= '\0';
  if (error != MY_FILE_ERROR &&
      atol((char *) buff) == (long) getpid())
  {
    mysql_file_delete(key_file_pid, pidfile_name, flags);
    pid_file_created= false;
  }
  return;
}
#endif /* EMBEDDED_LIBRARY */


/**
  Returns the current state of the server : booting, operational or shutting
  down.

  @return
    SERVER_BOOTING        Server is not operational. It is starting.
    SERVER_OPERATING      Server is fully initialized and operating.
    SERVER_SHUTTING_DOWN  Server is shutting down.
*/
enum_server_operational_state get_server_state()
{
  return server_operational_state;
}

/**
  Reset status for all threads.
*/
class Reset_thd_status : public Do_THD_Impl
{
public:
  Reset_thd_status() { }
  virtual void operator()(THD *thd)
  {
    /*
      Add thread's status variabes to global status
      and reset thread's status variables.
    */
    add_to_status(&global_status_var, &thd->status_var, true);
  }
};

/**
  Reset global and session status variables.
*/
void refresh_status(THD *thd)
{
  mysql_mutex_lock(&LOCK_status);

  if (show_compatibility_56)
  {
    /*
      Add thread's status variabes to global status
      and reset current thread's status variables.
    */
    add_to_status(&global_status_var, &thd->status_var, true);
  }
  else
  {
    /* For all threads, add status to global status and then reset. */
    Reset_thd_status reset_thd_status;
    Global_THD_manager::get_instance()->do_for_all_thd_copy(&reset_thd_status);
#ifndef EMBEDDED_LIBRARY
#ifdef WITH_PERFSCHEMA_STORAGE_ENGINE
    /* Reset aggregated status counters. */
    reset_pfs_status_stats();
#endif
#endif
  }

  /* Reset some global variables. */
  reset_status_vars();

  /* Reset the counters of all key caches (default and named). */
  process_key_caches(reset_key_cache_counters);
  flush_status_time= time((time_t*) 0);
  mysql_mutex_unlock(&LOCK_status);

#ifndef EMBEDDED_LIBRARY
  /*
    Set max_used_connections to the number of currently open
    connections.  Do this out of LOCK_status to avoid deadlocks.
    Status reset becomes not atomic, but status data is not exact anyway.
  */
  Connection_handler_manager::reset_max_used_connections();
#endif
}


/*****************************************************************************
  Instantiate variables for missing storage engines
  This section should go away soon
*****************************************************************************/

#ifdef HAVE_PSI_INTERFACE
PSI_mutex_key key_LOCK_tc;

#ifdef HAVE_OPENSSL
PSI_mutex_key key_LOCK_des_key_file;
#endif /* HAVE_OPENSSL */

PSI_mutex_key key_LOCK_temporary_tables;
PSI_mutex_key key_BINLOG_LOCK_commit;
PSI_mutex_key key_BINLOG_LOCK_commit_queue;
PSI_mutex_key key_BINLOG_LOCK_done;
PSI_mutex_key key_BINLOG_LOCK_flush_queue;
PSI_mutex_key key_BINLOG_LOCK_index;
PSI_mutex_key key_BINLOG_LOCK_log;
PSI_mutex_key key_BINLOG_LOCK_binlog_end_pos;
PSI_mutex_key key_BINLOG_LOCK_sync;
PSI_mutex_key key_BINLOG_LOCK_sync_queue;
PSI_mutex_key key_BINLOG_LOCK_xids;
PSI_mutex_key
  key_hash_filo_lock,
  Gtid_set::key_gtid_executed_free_intervals_mutex,
  key_LOCK_crypt, key_LOCK_error_log,
  key_LOCK_global_user_client_stats,
  key_LOCK_global_table_stats, key_LOCK_global_index_stats,
  key_LOCK_gdl, key_LOCK_global_system_variables,
  key_LOCK_manager,
  key_LOCK_prepared_stmt_count,
  key_LOCK_server_started, key_LOCK_status,
  key_LOCK_sql_slave_skip_counter,
  key_LOCK_slave_net_timeout,
  key_LOCK_system_variables_hash, key_LOCK_table_share, key_LOCK_thd_data,
  key_LOCK_thd_sysvar,
  key_LOCK_user_conn, key_LOCK_uuid_generator, key_LOG_LOCK_log,
  key_master_info_data_lock, key_master_info_run_lock,
  key_master_info_sleep_lock, key_master_info_thd_lock,
  key_mutex_slave_reporting_capability_err_lock, key_relay_log_info_data_lock,
  key_relay_log_info_sleep_lock, key_relay_log_info_thd_lock,
  key_relay_log_info_log_space_lock, key_relay_log_info_run_lock,
  key_mutex_slave_parallel_pend_jobs, key_mutex_mts_temp_tables_lock,
  key_mutex_slave_parallel_worker_count,
  key_mutex_slave_parallel_worker,
  key_structure_guard_mutex, key_TABLE_SHARE_LOCK_ha_data,
  key_LOCK_error_messages,
  key_LOCK_log_throttle_qni, key_LOCK_query_plan, key_LOCK_thd_query,
  key_LOCK_cost_const, key_LOCK_current_cond;
PSI_mutex_key key_RELAYLOG_LOCK_commit;
PSI_mutex_key key_RELAYLOG_LOCK_commit_queue;
PSI_mutex_key key_RELAYLOG_LOCK_done;
PSI_mutex_key key_RELAYLOG_LOCK_flush_queue;
PSI_mutex_key key_RELAYLOG_LOCK_index;
PSI_mutex_key key_RELAYLOG_LOCK_log;
PSI_mutex_key key_RELAYLOG_LOCK_sync;
PSI_mutex_key key_RELAYLOG_LOCK_sync_queue;
PSI_mutex_key key_RELAYLOG_LOCK_xids;
PSI_mutex_key key_LOCK_sql_rand;
PSI_mutex_key key_gtid_ensure_index_mutex;
PSI_mutex_key key_mts_temp_table_LOCK;
PSI_mutex_key key_LOCK_reset_gtid_table;
PSI_mutex_key key_LOCK_compress_gtid_table;
PSI_mutex_key key_mts_gaq_LOCK;
PSI_mutex_key key_thd_timer_mutex;
PSI_mutex_key key_LOCK_offline_mode;
PSI_mutex_key key_LOCK_default_password_lifetime;
PSI_mutex_key key_LOCK_group_replication_handler;

#ifdef HAVE_REPLICATION
PSI_mutex_key key_commit_order_manager_mutex;
PSI_mutex_key key_mutex_slave_worker_hash;
#endif

static PSI_mutex_info all_server_mutexes[]=
{
  { &key_LOCK_tc, "TC_LOG_MMAP::LOCK_tc", 0},

#ifdef HAVE_OPENSSL
  { &key_LOCK_des_key_file, "LOCK_des_key_file", PSI_FLAG_GLOBAL},
#endif /* HAVE_OPENSSL */

  { &key_BINLOG_LOCK_commit, "MYSQL_BIN_LOG::LOCK_commit", 0 },
  { &key_BINLOG_LOCK_commit_queue, "MYSQL_BIN_LOG::LOCK_commit_queue", 0 },
  { &key_BINLOG_LOCK_done, "MYSQL_BIN_LOG::LOCK_done", 0 },
  { &key_BINLOG_LOCK_flush_queue, "MYSQL_BIN_LOG::LOCK_flush_queue", 0 },
  { &key_BINLOG_LOCK_index, "MYSQL_BIN_LOG::LOCK_index", 0},
  { &key_BINLOG_LOCK_log, "MYSQL_BIN_LOG::LOCK_log", 0},
  { &key_BINLOG_LOCK_binlog_end_pos, "MYSQL_BIN_LOG::LOCK_binlog_end_pos", 0},
  { &key_BINLOG_LOCK_sync, "MYSQL_BIN_LOG::LOCK_sync", 0},
  { &key_BINLOG_LOCK_sync_queue, "MYSQL_BIN_LOG::LOCK_sync_queue", 0 },
  { &key_BINLOG_LOCK_xids, "MYSQL_BIN_LOG::LOCK_xids", 0 },
  { &key_RELAYLOG_LOCK_commit, "MYSQL_RELAY_LOG::LOCK_commit", 0},
  { &key_RELAYLOG_LOCK_commit_queue, "MYSQL_RELAY_LOG::LOCK_commit_queue", 0 },
  { &key_RELAYLOG_LOCK_done, "MYSQL_RELAY_LOG::LOCK_done", 0 },
  { &key_RELAYLOG_LOCK_flush_queue, "MYSQL_RELAY_LOG::LOCK_flush_queue", 0 },
  { &key_RELAYLOG_LOCK_index, "MYSQL_RELAY_LOG::LOCK_index", 0},
  { &key_RELAYLOG_LOCK_log, "MYSQL_RELAY_LOG::LOCK_log", 0},
  { &key_RELAYLOG_LOCK_sync, "MYSQL_RELAY_LOG::LOCK_sync", 0},
  { &key_RELAYLOG_LOCK_sync_queue, "MYSQL_RELAY_LOG::LOCK_sync_queue", 0 },
  { &key_RELAYLOG_LOCK_xids, "MYSQL_RELAY_LOG::LOCK_xids", 0},
  { &key_hash_filo_lock, "hash_filo::lock", 0},
  { &Gtid_set::key_gtid_executed_free_intervals_mutex, "Gtid_set::gtid_executed::free_intervals_mutex", 0 },
  { &key_LOCK_crypt, "LOCK_crypt", PSI_FLAG_GLOBAL},
  { &key_LOCK_error_log, "LOCK_error_log", PSI_FLAG_GLOBAL},
  { &key_LOCK_global_user_client_stats,
    "LOCK_global_user_client_stats", PSI_FLAG_GLOBAL},
  { &key_LOCK_global_table_stats,
     "LOCK_global_table_stats", PSI_FLAG_GLOBAL},
  { &key_LOCK_global_index_stats,
    "LOCK_global_index_stats", PSI_FLAG_GLOBAL},
  { &key_LOCK_gdl, "LOCK_gdl", PSI_FLAG_GLOBAL},
  { &key_LOCK_global_system_variables, "LOCK_global_system_variables", PSI_FLAG_GLOBAL},
#if defined(_WIN32) && !defined(EMBEDDED_LIBRARY)
  { &key_LOCK_handler_count, "LOCK_handler_count", PSI_FLAG_GLOBAL},
#endif
  { &key_LOCK_manager, "LOCK_manager", PSI_FLAG_GLOBAL},
  { &key_LOCK_prepared_stmt_count, "LOCK_prepared_stmt_count", PSI_FLAG_GLOBAL},
  { &key_LOCK_sql_slave_skip_counter, "LOCK_sql_slave_skip_counter", PSI_FLAG_GLOBAL},
  { &key_LOCK_slave_net_timeout, "LOCK_slave_net_timeout", PSI_FLAG_GLOBAL},
  { &key_LOCK_server_started, "LOCK_server_started", PSI_FLAG_GLOBAL},
#if !defined(EMBEDDED_LIBRARY) && !defined(_WIN32)
  { &key_LOCK_socket_listener_active, "LOCK_socket_listener_active", PSI_FLAG_GLOBAL},
  { &key_LOCK_start_signal_handler, "LOCK_start_signal_handler", PSI_FLAG_GLOBAL},
#endif
  { &key_LOCK_status, "LOCK_status", PSI_FLAG_GLOBAL},
  { &key_LOCK_system_variables_hash, "LOCK_system_variables_hash", PSI_FLAG_GLOBAL},
  { &key_LOCK_table_share, "LOCK_table_share", PSI_FLAG_GLOBAL},
  { &key_LOCK_temporary_tables, "THD::LOCK_temporary_tables", 0},
  { &key_LOCK_thd_data, "THD::LOCK_thd_data", PSI_FLAG_VOLATILITY_SESSION},
  { &key_LOCK_thd_query, "THD::LOCK_thd_query", PSI_FLAG_VOLATILITY_SESSION},
  { &key_LOCK_thd_sysvar, "THD::LOCK_thd_sysvar", PSI_FLAG_VOLATILITY_SESSION},
  { &key_LOCK_user_conn, "LOCK_user_conn", PSI_FLAG_GLOBAL},
  { &key_LOCK_uuid_generator, "LOCK_uuid_generator", PSI_FLAG_GLOBAL},
  { &key_LOCK_sql_rand, "LOCK_sql_rand", PSI_FLAG_GLOBAL},
  { &key_LOG_LOCK_log, "LOG::LOCK_log", 0},
  { &key_master_info_data_lock, "Master_info::data_lock", 0},
  { &key_master_info_run_lock, "Master_info::run_lock", 0},
  { &key_master_info_sleep_lock, "Master_info::sleep_lock", 0},
  { &key_master_info_thd_lock, "Master_info::info_thd_lock", 0},
  { &key_mutex_slave_reporting_capability_err_lock, "Slave_reporting_capability::err_lock", 0},
  { &key_relay_log_info_data_lock, "Relay_log_info::data_lock", 0},
  { &key_relay_log_info_sleep_lock, "Relay_log_info::sleep_lock", 0},
  { &key_relay_log_info_thd_lock, "Relay_log_info::info_thd_lock", 0},
  { &key_relay_log_info_log_space_lock, "Relay_log_info::log_space_lock", 0},
  { &key_relay_log_info_run_lock, "Relay_log_info::run_lock", 0},
  { &key_mutex_slave_parallel_pend_jobs, "Relay_log_info::pending_jobs_lock", 0},
  { &key_mutex_slave_parallel_worker_count, "Relay_log_info::exit_count_lock", 0},
  { &key_mutex_mts_temp_tables_lock, "Relay_log_info::temp_tables_lock", 0},
  { &key_mutex_slave_parallel_worker, "Worker_info::jobs_lock", 0},
  { &key_structure_guard_mutex, "Query_cache::structure_guard_mutex", 0},
  { &key_TABLE_SHARE_LOCK_ha_data, "TABLE_SHARE::LOCK_ha_data", 0},
  { &key_LOCK_error_messages, "LOCK_error_messages", PSI_FLAG_GLOBAL},
  { &key_LOCK_log_throttle_qni, "LOCK_log_throttle_qni", PSI_FLAG_GLOBAL},
  { &key_gtid_ensure_index_mutex, "Gtid_state", PSI_FLAG_GLOBAL},
  { &key_LOCK_query_plan, "THD::LOCK_query_plan", PSI_FLAG_VOLATILITY_SESSION},
  { &key_LOCK_cost_const, "Cost_constant_cache::LOCK_cost_const",
    PSI_FLAG_GLOBAL},  
  { &key_LOCK_current_cond, "THD::LOCK_current_cond", PSI_FLAG_VOLATILITY_SESSION},
  { &key_mts_temp_table_LOCK, "key_mts_temp_table_LOCK", 0},
  { &key_LOCK_reset_gtid_table, "LOCK_reset_gtid_table", PSI_FLAG_GLOBAL},
  { &key_LOCK_compress_gtid_table, "LOCK_compress_gtid_table", PSI_FLAG_GLOBAL},
  { &key_mts_gaq_LOCK, "key_mts_gaq_LOCK", 0},
  { &key_thd_timer_mutex, "thd_timer_mutex", 0},
#ifdef HAVE_REPLICATION
  { &key_commit_order_manager_mutex, "Commit_order_manager::m_mutex", 0},
  { &key_mutex_slave_worker_hash, "Relay_log_info::slave_worker_hash_lock", 0},
#endif
  { &key_LOCK_offline_mode, "LOCK_offline_mode", PSI_FLAG_GLOBAL},
  { &key_LOCK_default_password_lifetime, "LOCK_default_password_lifetime", PSI_FLAG_GLOBAL},
  { &key_LOCK_group_replication_handler, "LOCK_group_replication_handler", PSI_FLAG_GLOBAL}
};

PSI_rwlock_key key_rwlock_LOCK_grant, key_rwlock_LOCK_logger,
  key_rwlock_LOCK_sys_init_connect, key_rwlock_LOCK_sys_init_slave,
  key_rwlock_LOCK_system_variables_hash, key_rwlock_query_cache_query_lock,
  key_rwlock_global_sid_lock, key_rwlock_LOCK_consistent_snapshot,
  key_rwlock_gtid_mode_lock,
  key_rwlock_channel_map_lock, key_rwlock_channel_lock;

PSI_rwlock_key key_rwlock_Trans_delegate_lock;
PSI_rwlock_key key_rwlock_Server_state_delegate_lock;
PSI_rwlock_key key_rwlock_Binlog_storage_delegate_lock;
#ifdef HAVE_REPLICATION
PSI_rwlock_key key_rwlock_Binlog_transmit_delegate_lock;
PSI_rwlock_key key_rwlock_Binlog_relay_IO_delegate_lock;
#endif

static PSI_rwlock_info all_server_rwlocks[]=
{
#ifdef HAVE_REPLICATION
  { &key_rwlock_Binlog_transmit_delegate_lock, "Binlog_transmit_delegate::lock", PSI_FLAG_GLOBAL},
  { &key_rwlock_Binlog_relay_IO_delegate_lock, "Binlog_relay_IO_delegate::lock", PSI_FLAG_GLOBAL},
#endif
  { &key_rwlock_LOCK_grant, "LOCK_grant", 0},
  { &key_rwlock_LOCK_logger, "LOGGER::LOCK_logger", 0},
  { &key_rwlock_LOCK_sys_init_connect, "LOCK_sys_init_connect", PSI_FLAG_GLOBAL},
  { &key_rwlock_LOCK_sys_init_slave, "LOCK_sys_init_slave", PSI_FLAG_GLOBAL},
  { &key_rwlock_LOCK_system_variables_hash, "LOCK_system_variables_hash", PSI_FLAG_GLOBAL},
  { &key_rwlock_query_cache_query_lock, "Query_cache_query::lock", 0},
  { &key_rwlock_global_sid_lock, "gtid_commit_rollback", PSI_FLAG_GLOBAL},
  { &key_rwlock_gtid_mode_lock, "gtid_mode_lock", PSI_FLAG_GLOBAL},
  { &key_rwlock_channel_map_lock, "channel_map_lock", 0},
  { &key_rwlock_channel_lock, "channel_lock", 0},
  { &key_rwlock_Trans_delegate_lock, "Trans_delegate::lock", PSI_FLAG_GLOBAL},
  { &key_rwlock_LOCK_consistent_snapshot, "LOCK_consistent_snapshot", PSI_FLAG_GLOBAL},
  { &key_rwlock_Server_state_delegate_lock, "Server_state_delegate::lock", PSI_FLAG_GLOBAL},
  { &key_rwlock_Binlog_storage_delegate_lock, "Binlog_storage_delegate::lock", PSI_FLAG_GLOBAL},
};

PSI_cond_key key_PAGE_cond, key_COND_active, key_COND_pool;
PSI_cond_key key_BINLOG_update_cond,
  key_COND_cache_status_changed, key_COND_manager,
  key_COND_server_started,
  key_item_func_sleep_cond, key_master_info_data_cond,
  key_master_info_start_cond, key_master_info_stop_cond,
  key_master_info_sleep_cond,
  key_relay_log_info_data_cond, key_relay_log_info_log_space_cond,
  key_relay_log_info_start_cond, key_relay_log_info_stop_cond,
  key_relay_log_info_sleep_cond, key_cond_slave_parallel_pend_jobs,
  key_cond_slave_parallel_worker, key_cond_mts_gaq,
  key_cond_mts_submode_logical_clock,
  key_TABLE_SHARE_cond, key_user_level_lock_cond;
PSI_cond_key key_RELAYLOG_update_cond;
PSI_cond_key key_BINLOG_COND_done;
PSI_cond_key key_RELAYLOG_COND_done;
PSI_cond_key key_BINLOG_prep_xids_cond;
PSI_cond_key key_RELAYLOG_prep_xids_cond;
PSI_cond_key key_gtid_ensure_index_cond;
PSI_cond_key key_COND_compress_gtid_table;
PSI_cond_key key_COND_thr_lock;
#ifdef HAVE_REPLICATION
PSI_cond_key key_commit_order_manager_cond;
PSI_cond_key key_cond_slave_worker_hash;
#endif

static PSI_cond_info all_server_conds[]=
{
  { &key_PAGE_cond, "PAGE::cond", 0},
  { &key_COND_active, "TC_LOG_MMAP::COND_active", 0},
  { &key_COND_pool, "TC_LOG_MMAP::COND_pool", 0},
  { &key_BINLOG_COND_done, "MYSQL_BIN_LOG::COND_done", 0},
  { &key_BINLOG_update_cond, "MYSQL_BIN_LOG::update_cond", 0},
  { &key_BINLOG_prep_xids_cond, "MYSQL_BIN_LOG::prep_xids_cond", 0},
  { &key_RELAYLOG_COND_done, "MYSQL_RELAY_LOG::COND_done", 0},
  { &key_RELAYLOG_update_cond, "MYSQL_RELAY_LOG::update_cond", 0},
  { &key_RELAYLOG_prep_xids_cond, "MYSQL_RELAY_LOG::prep_xids_cond", 0},
  { &key_COND_cache_status_changed, "Query_cache::COND_cache_status_changed", 0},
#if defined(_WIN32) && !defined(EMBEDDED_LIBRARY)
  { &key_COND_handler_count, "COND_handler_count", PSI_FLAG_GLOBAL},
#endif
  { &key_COND_manager, "COND_manager", PSI_FLAG_GLOBAL},
  { &key_COND_server_started, "COND_server_started", PSI_FLAG_GLOBAL},
#if !defined(EMBEDDED_LIBRARY) && !defined(_WIN32)
  { &key_COND_socket_listener_active, "COND_socket_listener_active", PSI_FLAG_GLOBAL},
  { &key_COND_start_signal_handler, "COND_start_signal_handler", PSI_FLAG_GLOBAL},
#endif
  { &key_COND_thr_lock, "COND_thr_lock", 0 },
  { &key_item_func_sleep_cond, "Item_func_sleep::cond", 0},
  { &key_master_info_data_cond, "Master_info::data_cond", 0},
  { &key_master_info_start_cond, "Master_info::start_cond", 0},
  { &key_master_info_stop_cond, "Master_info::stop_cond", 0},
  { &key_master_info_sleep_cond, "Master_info::sleep_cond", 0},
  { &key_relay_log_info_data_cond, "Relay_log_info::data_cond", 0},
  { &key_relay_log_info_log_space_cond, "Relay_log_info::log_space_cond", 0},
  { &key_relay_log_info_start_cond, "Relay_log_info::start_cond", 0},
  { &key_relay_log_info_stop_cond, "Relay_log_info::stop_cond", 0},
  { &key_relay_log_info_sleep_cond, "Relay_log_info::sleep_cond", 0},
  { &key_cond_slave_parallel_pend_jobs, "Relay_log_info::pending_jobs_cond", 0},
  { &key_cond_slave_parallel_worker, "Worker_info::jobs_cond", 0},
  { &key_cond_mts_gaq, "Relay_log_info::mts_gaq_cond", 0},
  { &key_TABLE_SHARE_cond, "TABLE_SHARE::cond", 0},
  { &key_user_level_lock_cond, "User_level_lock::cond", 0},
  { &key_gtid_ensure_index_cond, "Gtid_state", PSI_FLAG_GLOBAL},
  { &key_COND_compress_gtid_table, "COND_compress_gtid_table", PSI_FLAG_GLOBAL}
#ifdef HAVE_REPLICATION
  ,
  { &key_commit_order_manager_cond, "Commit_order_manager::m_workers.cond", 0},
  { &key_cond_slave_worker_hash, "Relay_log_info::slave_worker_hash_lock", 0}
#endif
};

PSI_thread_key key_thread_bootstrap, key_thread_handle_manager, key_thread_main,
  key_thread_one_connection, key_thread_signal_hand,
  key_thread_compress_gtid_table, key_thread_parser_service;
PSI_thread_key key_thread_timer_notifier;

static PSI_thread_info all_server_threads[]=
{
#if defined (_WIN32) && !defined (EMBEDDED_LIBRARY)
  { &key_thread_handle_con_namedpipes, "con_named_pipes", PSI_FLAG_GLOBAL},
  { &key_thread_handle_con_sharedmem, "con_shared_mem", PSI_FLAG_GLOBAL},
  { &key_thread_handle_con_sockets, "con_sockets", PSI_FLAG_GLOBAL},
  { &key_thread_handle_shutdown, "shutdown", PSI_FLAG_GLOBAL},
#endif /* _WIN32 && !EMBEDDED_LIBRARY */
  { &key_thread_timer_notifier, "thread_timer_notifier", PSI_FLAG_GLOBAL},
  { &key_thread_bootstrap, "bootstrap", PSI_FLAG_GLOBAL},
  { &key_thread_handle_manager, "manager", PSI_FLAG_GLOBAL},
  { &key_thread_main, "main", PSI_FLAG_GLOBAL},
  { &key_thread_one_connection, "one_connection", 0},
  { &key_thread_signal_hand, "signal_handler", PSI_FLAG_GLOBAL},
  { &key_thread_compress_gtid_table, "compress_gtid_table", PSI_FLAG_GLOBAL},
  { &key_thread_parser_service, "parser_service", PSI_FLAG_GLOBAL},
};

PSI_file_key key_file_map;
PSI_file_key key_file_binlog, key_file_binlog_cache,
  key_file_binlog_index, key_file_binlog_index_cache, key_file_casetest,
  key_file_dbopt, key_file_des_key_file, key_file_ERRMSG, key_select_to_file,
  key_file_fileparser, key_file_frm, key_file_global_ddl_log, key_file_load,
  key_file_loadfile, key_file_log_event_data, key_file_log_event_info,
  key_file_master_info, key_file_misc, key_file_partition_ddl_log,
  key_file_pid, key_file_relay_log_info, key_file_send_file, key_file_tclog,
  key_file_trg, key_file_trn, key_file_init;
PSI_file_key key_file_general_log, key_file_slow_log;
PSI_file_key key_file_relaylog, key_file_relaylog_cache, key_file_relaylog_index, key_file_relaylog_index_cache;

static PSI_file_info all_server_files[]=
{
  { &key_file_map, "map", 0},
  { &key_file_binlog, "binlog", 0},
  { &key_file_binlog_cache, "binlog_cache", 0},
  { &key_file_binlog_index, "binlog_index", 0},
  { &key_file_binlog_index_cache, "binlog_index_cache", 0},
  { &key_file_relaylog, "relaylog", 0},
  { &key_file_relaylog_cache, "relaylog_cache", 0},
  { &key_file_relaylog_index, "relaylog_index", 0},
  { &key_file_relaylog_index_cache, "relaylog_index_cache", 0},
  { &key_file_io_cache, "io_cache", 0},
  { &key_file_casetest, "casetest", 0},
  { &key_file_dbopt, "dbopt", 0},
  { &key_file_des_key_file, "des_key_file", 0},
  { &key_file_ERRMSG, "ERRMSG", 0},
  { &key_select_to_file, "select_to_file", 0},
  { &key_file_fileparser, "file_parser", 0},
  { &key_file_frm, "FRM", 0},
  { &key_file_global_ddl_log, "global_ddl_log", 0},
  { &key_file_load, "load", 0},
  { &key_file_loadfile, "LOAD_FILE", 0},
  { &key_file_log_event_data, "log_event_data", 0},
  { &key_file_log_event_info, "log_event_info", 0},
  { &key_file_master_info, "master_info", 0},
  { &key_file_misc, "misc", 0},
  { &key_file_partition_ddl_log, "partition_ddl_log", 0},
  { &key_file_pid, "pid", 0},
  { &key_file_general_log, "query_log", 0},
  { &key_file_relay_log_info, "relay_log_info", 0},
  { &key_file_send_file, "send_file", 0},
  { &key_file_slow_log, "slow_log", 0},
  { &key_file_tclog, "tclog", 0},
  { &key_file_trg, "trigger_name", 0},
  { &key_file_trn, "trigger", 0},
  { &key_file_init, "init", 0}
};
#endif /* HAVE_PSI_INTERFACE */

PSI_stage_info stage_after_create= { 0, "After create", 0};
PSI_stage_info stage_allocating_local_table= { 0, "allocating local table", 0};
PSI_stage_info stage_alter_inplace_prepare= { 0, "preparing for alter table", 0};
PSI_stage_info stage_alter_inplace= { 0, "altering table", 0};
PSI_stage_info stage_alter_inplace_commit= { 0, "committing alter table to storage engine", 0};
PSI_stage_info stage_changing_master= { 0, "Changing master", 0};
PSI_stage_info stage_checking_master_version= { 0, "Checking master version", 0};
PSI_stage_info stage_checking_permissions= { 0, "checking permissions", 0};
PSI_stage_info stage_checking_privileges_on_cached_query= { 0, "checking privileges on cached query", 0};
PSI_stage_info stage_checking_query_cache_for_query= { 0, "checking query cache for query", 0};
PSI_stage_info stage_cleaning_up= { 0, "cleaning up", 0};
PSI_stage_info stage_closing_tables= { 0, "closing tables", 0};
PSI_stage_info stage_compressing_gtid_table= { 0, "Compressing gtid_executed table", 0};
PSI_stage_info stage_connecting_to_master= { 0, "Connecting to master", 0};
PSI_stage_info stage_converting_heap_to_ondisk= { 0, "converting HEAP to ondisk", 0};
PSI_stage_info stage_copying_to_group_table= { 0, "Copying to group table", 0};
PSI_stage_info stage_copying_to_tmp_table= { 0, "Copying to tmp table", 0};
PSI_stage_info stage_copy_to_tmp_table= { 0, "copy to tmp table", PSI_FLAG_STAGE_PROGRESS};
PSI_stage_info stage_creating_sort_index= { 0, "Creating sort index", 0};
PSI_stage_info stage_creating_table= { 0, "creating table", 0};
PSI_stage_info stage_creating_tmp_table= { 0, "Creating tmp table", 0};
PSI_stage_info stage_deleting_from_main_table= { 0, "deleting from main table", 0};
PSI_stage_info stage_deleting_from_reference_tables= { 0, "deleting from reference tables", 0};
PSI_stage_info stage_discard_or_import_tablespace= { 0, "discard_or_import_tablespace", 0};
PSI_stage_info stage_end= { 0, "end", 0};
PSI_stage_info stage_executing= { 0, "executing", 0};
PSI_stage_info stage_execution_of_init_command= { 0, "Execution of init_command", 0};
PSI_stage_info stage_explaining= { 0, "explaining", 0};
PSI_stage_info stage_finished_reading_one_binlog_switching_to_next_binlog= { 0, "Finished reading one binlog; switching to next binlog", 0};
PSI_stage_info stage_flushing_relay_log_and_master_info_repository= { 0, "Flushing relay log and master info repository.", 0};
PSI_stage_info stage_flushing_relay_log_info_file= { 0, "Flushing relay-log info file.", 0};
PSI_stage_info stage_freeing_items= { 0, "freeing items", 0};
PSI_stage_info stage_fulltext_initialization= { 0, "FULLTEXT initialization", 0};
PSI_stage_info stage_got_handler_lock= { 0, "got handler lock", 0};
PSI_stage_info stage_got_old_table= { 0, "got old table", 0};
PSI_stage_info stage_init= { 0, "init", 0};
PSI_stage_info stage_insert= { 0, "insert", 0};
PSI_stage_info stage_invalidating_query_cache_entries_table= { 0, "invalidating query cache entries (table)", 0};
PSI_stage_info stage_invalidating_query_cache_entries_table_list= { 0, "invalidating query cache entries (table list)", 0};
PSI_stage_info stage_killing_slave= { 0, "Killing slave", 0};
PSI_stage_info stage_logging_slow_query= { 0, "logging slow query", 0};
PSI_stage_info stage_making_temp_file_append_before_load_data= { 0, "Making temporary file (append) before replaying LOAD DATA INFILE", 0};
PSI_stage_info stage_making_temp_file_create_before_load_data= { 0, "Making temporary file (create) before replaying LOAD DATA INFILE", 0};
PSI_stage_info stage_manage_keys= { 0, "manage keys", 0};
PSI_stage_info stage_master_has_sent_all_binlog_to_slave= { 0, "Master has sent all binlog to slave; waiting for more updates", 0};
PSI_stage_info stage_opening_tables= { 0, "Opening tables", 0};
PSI_stage_info stage_optimizing= { 0, "optimizing", 0};
PSI_stage_info stage_preparing= { 0, "preparing", 0};
PSI_stage_info stage_purging_old_relay_logs= { 0, "Purging old relay logs", 0};
PSI_stage_info stage_query_end= { 0, "query end", 0};
PSI_stage_info stage_queueing_master_event_to_the_relay_log= { 0, "Queueing master event to the relay log", 0};
PSI_stage_info stage_reading_event_from_the_relay_log= { 0, "Reading event from the relay log", 0};
PSI_stage_info stage_registering_slave_on_master= { 0, "Registering slave on master", 0};
PSI_stage_info stage_removing_duplicates= { 0, "Removing duplicates", 0};
PSI_stage_info stage_removing_tmp_table= { 0, "removing tmp table", 0};
PSI_stage_info stage_rename= { 0, "rename", 0};
PSI_stage_info stage_rename_result_table= { 0, "rename result table", 0};
PSI_stage_info stage_requesting_binlog_dump= { 0, "Requesting binlog dump", 0};
PSI_stage_info stage_reschedule= { 0, "reschedule", 0};
PSI_stage_info stage_searching_rows_for_update= { 0, "Searching rows for update", 0};
PSI_stage_info stage_sending_binlog_event_to_slave= { 0, "Sending binlog event to slave", 0};
PSI_stage_info stage_sending_cached_result_to_client= { 0, "sending cached result to client", 0};
PSI_stage_info stage_sending_data= { 0, "Sending data", 0};
PSI_stage_info stage_setup= { 0, "setup", 0};
PSI_stage_info stage_slave_has_read_all_relay_log= { 0, "Slave has read all relay log; waiting for more updates", 0};
PSI_stage_info stage_slave_waiting_event_from_coordinator= { 0, "Waiting for an event from Coordinator", 0};
PSI_stage_info stage_slave_waiting_for_workers_to_process_queue= { 0, "Waiting for slave workers to process their queues", 0};
PSI_stage_info stage_slave_waiting_worker_queue= { 0, "Waiting for Slave Worker queue", 0};
PSI_stage_info stage_slave_waiting_worker_to_free_events= { 0, "Waiting for Slave Workers to free pending events", 0};
PSI_stage_info stage_slave_waiting_worker_to_release_partition= { 0, "Waiting for Slave Worker to release partition", 0};
PSI_stage_info stage_slave_waiting_workers_to_exit= { 0, "Waiting for workers to exit", 0};
PSI_stage_info stage_sorting_for_group= { 0, "Sorting for group", 0};
PSI_stage_info stage_sorting_for_order= { 0, "Sorting for order", 0};
PSI_stage_info stage_sorting_result= { 0, "Sorting result", 0};
PSI_stage_info stage_statistics= { 0, "statistics", 0};
PSI_stage_info stage_sql_thd_waiting_until_delay= { 0, "Waiting until MASTER_DELAY seconds after master executed event", 0 };
PSI_stage_info stage_storing_result_in_query_cache= { 0, "storing result in query cache", 0};
PSI_stage_info stage_storing_row_into_queue= { 0, "storing row into queue", 0};
PSI_stage_info stage_system_lock= { 0, "System lock", 0};
PSI_stage_info stage_update= { 0, "update", 0};
PSI_stage_info stage_updating= { 0, "updating", 0};
PSI_stage_info stage_updating_main_table= { 0, "updating main table", 0};
PSI_stage_info stage_updating_reference_tables= { 0, "updating reference tables", 0};
PSI_stage_info stage_upgrading_lock= { 0, "upgrading lock", 0};
PSI_stage_info stage_user_sleep= { 0, "User sleep", 0};
PSI_stage_info stage_verifying_table= { 0, "verifying table", 0};
PSI_stage_info stage_waiting_for_gtid_to_be_committed= { 0, "Waiting for GTID to be committed", 0};
PSI_stage_info stage_waiting_for_handler_insert= { 0, "waiting for handler insert", 0};
PSI_stage_info stage_waiting_for_handler_lock= { 0, "waiting for handler lock", 0};
PSI_stage_info stage_waiting_for_handler_open= { 0, "waiting for handler open", 0};
PSI_stage_info stage_waiting_for_insert= { 0, "Waiting for INSERT", 0};
PSI_stage_info stage_waiting_for_master_to_send_event= { 0, "Waiting for master to send event", 0};
PSI_stage_info stage_waiting_for_master_update= { 0, "Waiting for master update", 0};
PSI_stage_info stage_waiting_for_relay_log_space= { 0, "Waiting for the slave SQL thread to free enough relay log space", 0};
PSI_stage_info stage_waiting_for_slave_mutex_on_exit= { 0, "Waiting for slave mutex on exit", 0};
PSI_stage_info stage_waiting_for_slave_thread_to_start= { 0, "Waiting for slave thread to start", 0};
PSI_stage_info stage_waiting_for_table_flush= { 0, "Waiting for table flush", 0};
PSI_stage_info stage_waiting_for_query_cache_lock= { 0, "Waiting for query cache lock", 0};
PSI_stage_info stage_waiting_for_the_next_event_in_relay_log= { 0, "Waiting for the next event in relay log", 0};
PSI_stage_info stage_waiting_for_the_slave_thread_to_advance_position= { 0, "Waiting for the slave SQL thread to advance position", 0};
PSI_stage_info stage_waiting_to_finalize_termination= { 0, "Waiting to finalize termination", 0};
PSI_stage_info stage_worker_waiting_for_its_turn_to_commit= { 0, "Waiting for preceding transaction to commit", 0};
PSI_stage_info stage_worker_waiting_for_commit_parent= { 0, "Waiting for dependent transaction to commit", 0};
PSI_stage_info stage_suspending= { 0, "Suspending", 0};
PSI_stage_info stage_starting= { 0, "starting", 0};
PSI_stage_info stage_waiting_for_no_channel_reference= { 0, "Waiting for no channel reference.", 0};
PSI_stage_info stage_restoring_secondary_keys= { 0, "restoring secondary keys", 0};

#ifdef HAVE_PSI_INTERFACE

PSI_stage_info *all_server_stages[]=
{
  & stage_after_create,
  & stage_allocating_local_table,
  & stage_alter_inplace_prepare,
  & stage_alter_inplace,
  & stage_alter_inplace_commit,
  & stage_changing_master,
  & stage_checking_master_version,
  & stage_checking_permissions,
  & stage_checking_privileges_on_cached_query,
  & stage_checking_query_cache_for_query,
  & stage_cleaning_up,
  & stage_closing_tables,
  & stage_compressing_gtid_table,
  & stage_connecting_to_master,
  & stage_converting_heap_to_ondisk,
  & stage_copying_to_group_table,
  & stage_copying_to_tmp_table,
  & stage_copy_to_tmp_table,
  & stage_creating_sort_index,
  & stage_creating_table,
  & stage_creating_tmp_table,
  & stage_deleting_from_main_table,
  & stage_deleting_from_reference_tables,
  & stage_discard_or_import_tablespace,
  & stage_end,
  & stage_executing,
  & stage_execution_of_init_command,
  & stage_explaining,
  & stage_finished_reading_one_binlog_switching_to_next_binlog,
  & stage_flushing_relay_log_and_master_info_repository,
  & stage_flushing_relay_log_info_file,
  & stage_freeing_items,
  & stage_fulltext_initialization,
  & stage_got_handler_lock,
  & stage_got_old_table,
  & stage_init,
  & stage_insert,
  & stage_invalidating_query_cache_entries_table,
  & stage_invalidating_query_cache_entries_table_list,
  & stage_killing_slave,
  & stage_logging_slow_query,
  & stage_making_temp_file_append_before_load_data,
  & stage_making_temp_file_create_before_load_data,
  & stage_manage_keys,
  & stage_master_has_sent_all_binlog_to_slave,
  & stage_opening_tables,
  & stage_optimizing,
  & stage_preparing,
  & stage_purging_old_relay_logs,
  & stage_query_end,
  & stage_queueing_master_event_to_the_relay_log,
  & stage_reading_event_from_the_relay_log,
  & stage_registering_slave_on_master,
  & stage_removing_duplicates,
  & stage_removing_tmp_table,
  & stage_rename,
  & stage_rename_result_table,
  & stage_requesting_binlog_dump,
  & stage_reschedule,
  & stage_searching_rows_for_update,
  & stage_sending_binlog_event_to_slave,
  & stage_sending_cached_result_to_client,
  & stage_sending_data,
  & stage_setup,
  & stage_slave_has_read_all_relay_log,
  & stage_slave_waiting_event_from_coordinator,
  & stage_slave_waiting_for_workers_to_process_queue,
  & stage_slave_waiting_worker_queue,
  & stage_slave_waiting_worker_to_free_events,
  & stage_slave_waiting_worker_to_release_partition,
  & stage_slave_waiting_workers_to_exit,
  & stage_sorting_for_group,
  & stage_sorting_for_order,
  & stage_sorting_result,
  & stage_sql_thd_waiting_until_delay,
  & stage_statistics,
  & stage_storing_result_in_query_cache,
  & stage_storing_row_into_queue,
  & stage_system_lock,
  & stage_update,
  & stage_updating,
  & stage_updating_main_table,
  & stage_updating_reference_tables,
  & stage_upgrading_lock,
  & stage_user_sleep,
  & stage_verifying_table,
  & stage_waiting_for_gtid_to_be_committed,
  & stage_waiting_for_handler_insert,
  & stage_waiting_for_handler_lock,
  & stage_waiting_for_handler_open,
  & stage_waiting_for_insert,
  & stage_waiting_for_master_to_send_event,
  & stage_waiting_for_master_update,
  & stage_waiting_for_relay_log_space,
  & stage_waiting_for_slave_mutex_on_exit,
  & stage_waiting_for_slave_thread_to_start,
  & stage_waiting_for_table_flush,
  & stage_waiting_for_query_cache_lock,
  & stage_waiting_for_the_next_event_in_relay_log,
  & stage_waiting_for_the_slave_thread_to_advance_position,
  & stage_waiting_to_finalize_termination,
  & stage_worker_waiting_for_its_turn_to_commit,
  & stage_worker_waiting_for_commit_parent,
  & stage_suspending,
  & stage_starting,
  & stage_waiting_for_no_channel_reference,
  & stage_restoring_secondary_keys
};

PSI_socket_key key_socket_tcpip, key_socket_unix, key_socket_client_connection;

static PSI_socket_info all_server_sockets[]=
{
  { &key_socket_tcpip, "server_tcpip_socket", PSI_FLAG_GLOBAL},
  { &key_socket_unix, "server_unix_socket", PSI_FLAG_GLOBAL},
  { &key_socket_client_connection, "client_connection", 0}
};
#endif /* HAVE_PSI_INTERFACE */

PSI_memory_key key_memory_locked_table_list;
PSI_memory_key key_memory_locked_thread_list;
PSI_memory_key key_memory_thd_transactions;
PSI_memory_key key_memory_delegate;
PSI_memory_key key_memory_acl_mem;
PSI_memory_key key_memory_acl_memex;
PSI_memory_key key_memory_acl_cache;
PSI_memory_key key_memory_thd_main_mem_root;
PSI_memory_key key_memory_help;
PSI_memory_key key_memory_new_frm_mem;
PSI_memory_key key_memory_table_share;
PSI_memory_key key_memory_gdl;
PSI_memory_key key_memory_table_triggers_list;
PSI_memory_key key_memory_servers;
PSI_memory_key key_memory_prepared_statement_map;
PSI_memory_key key_memory_prepared_statement_main_mem_root;
PSI_memory_key key_memory_protocol_rset_root;
PSI_memory_key key_memory_warning_info_warn_root;
PSI_memory_key key_memory_sp_cache;
PSI_memory_key key_memory_sp_head_main_root;
PSI_memory_key key_memory_sp_head_execute_root;
PSI_memory_key key_memory_sp_head_call_root;
PSI_memory_key key_memory_table_mapping_root;
PSI_memory_key key_memory_quick_range_select_root;
PSI_memory_key key_memory_quick_index_merge_root;
PSI_memory_key key_memory_quick_ror_intersect_select_root;
PSI_memory_key key_memory_quick_ror_union_select_root;
PSI_memory_key key_memory_quick_group_min_max_select_root;
PSI_memory_key key_memory_test_quick_select_exec;
PSI_memory_key key_memory_prune_partitions_exec;
PSI_memory_key key_memory_binlog_recover_exec;
PSI_memory_key key_memory_blob_mem_storage;
PSI_memory_key key_memory_NAMED_ILINK_name;
PSI_memory_key key_memory_Sys_var_charptr_value;
PSI_memory_key key_memory_queue_item;
PSI_memory_key key_memory_THD_db;
PSI_memory_key key_memory_user_var_entry;
PSI_memory_key key_memory_Slave_job_group_group_relay_log_name;
PSI_memory_key key_memory_Relay_log_info_group_relay_log_name;
PSI_memory_key key_memory_binlog_cache_mngr;
PSI_memory_key key_memory_Row_data_memory_memory;
PSI_memory_key key_memory_Gtid_state_to_string;
PSI_memory_key key_memory_Owned_gtids_to_string;
PSI_memory_key key_memory_Sort_param_tmp_buffer;
PSI_memory_key key_memory_Filesort_info_merge;
PSI_memory_key key_memory_Filesort_info_record_pointers;
PSI_memory_key key_memory_handler_errmsgs;
PSI_memory_key key_memory_handlerton;
PSI_memory_key key_memory_XID;
PSI_memory_key key_memory_host_cache_hostname;
PSI_memory_key key_memory_user_var_entry_value;
PSI_memory_key key_memory_User_level_lock;
PSI_memory_key key_memory_MYSQL_LOG_name;
PSI_memory_key key_memory_TC_LOG_MMAP_pages;
PSI_memory_key key_memory_my_bitmap_map;
PSI_memory_key key_memory_QUICK_RANGE_SELECT_mrr_buf_desc;
PSI_memory_key key_memory_Event_queue_element_for_exec_names;
PSI_memory_key key_memory_my_str_malloc;
PSI_memory_key key_memory_MYSQL_BIN_LOG_basename;
PSI_memory_key key_memory_MYSQL_BIN_LOG_index;
PSI_memory_key key_memory_MYSQL_RELAY_LOG_basename;
PSI_memory_key key_memory_MYSQL_RELAY_LOG_index;
PSI_memory_key key_memory_rpl_filter;
PSI_memory_key key_memory_errmsgs;
PSI_memory_key key_memory_Gis_read_stream_err_msg;
PSI_memory_key key_memory_Geometry_objects_data;
PSI_memory_key key_memory_MYSQL_LOCK;
PSI_memory_key key_memory_Event_scheduler_scheduler_param;
PSI_memory_key key_memory_Owned_gtids_sidno_to_hash;
PSI_memory_key key_memory_Mutex_cond_array_Mutex_cond;
PSI_memory_key key_memory_TABLE_RULE_ENT;
PSI_memory_key key_memory_Rpl_info_table;
PSI_memory_key key_memory_Rpl_info_file_buffer;
PSI_memory_key key_memory_db_worker_hash_entry;
PSI_memory_key key_memory_rpl_slave_check_temp_dir;
PSI_memory_key key_memory_rpl_slave_command_buffer;
PSI_memory_key key_memory_binlog_ver_1_event;
PSI_memory_key key_memory_SLAVE_INFO;
PSI_memory_key key_memory_binlog_pos;
PSI_memory_key key_memory_HASH_ROW_ENTRY;
PSI_memory_key key_memory_binlog_statement_buffer;
PSI_memory_key key_memory_partition_syntax_buffer;
PSI_memory_key key_memory_READ_INFO;
PSI_memory_key key_memory_JOIN_CACHE;
PSI_memory_key key_memory_TABLE_sort_io_cache;
PSI_memory_key key_memory_frm;
PSI_memory_key key_memory_Unique_sort_buffer;
PSI_memory_key key_memory_Unique_merge_buffer;
PSI_memory_key key_memory_TABLE;
PSI_memory_key key_memory_frm_extra_segment_buff;
PSI_memory_key key_memory_frm_form_pos;
PSI_memory_key key_memory_frm_string;
PSI_memory_key key_memory_LOG_name;
PSI_memory_key key_memory_DATE_TIME_FORMAT;
PSI_memory_key key_memory_DDL_LOG_MEMORY_ENTRY;
PSI_memory_key key_memory_ST_SCHEMA_TABLE;
PSI_memory_key key_memory_ignored_db;
PSI_memory_key key_memory_PROFILE;
PSI_memory_key key_memory_st_mysql_plugin_dl;
PSI_memory_key key_memory_st_mysql_plugin;
PSI_memory_key key_memory_global_system_variables;
PSI_memory_key key_memory_THD_variables;
PSI_memory_key key_memory_Security_context;
PSI_memory_key key_memory_shared_memory_name;
PSI_memory_key key_memory_bison_stack;
PSI_memory_key key_memory_THD_handler_tables_hash;
PSI_memory_key key_memory_hash_index_key_buffer;
PSI_memory_key key_memory_dboptions_hash;
PSI_memory_key key_memory_user_conn;
PSI_memory_key key_memory_LOG_POS_COORD;
PSI_memory_key key_memory_XID_STATE;
PSI_memory_key key_memory_MPVIO_EXT_auth_info;
PSI_memory_key key_memory_opt_bin_logname;
PSI_memory_key key_memory_Query_cache;
PSI_memory_key key_memory_READ_RECORD_cache;
PSI_memory_key key_memory_Quick_ranges;
PSI_memory_key key_memory_File_query_log_name;
PSI_memory_key key_memory_Table_trigger_dispatcher;
PSI_memory_key key_memory_show_slave_status_io_gtid_set;
PSI_memory_key key_memory_write_set_extraction;
PSI_memory_key key_memory_thd_timer;
PSI_memory_key key_memory_THD_Session_tracker;
PSI_memory_key key_memory_THD_Session_sysvar_resource_manager;
PSI_memory_key key_memory_get_all_tables;
PSI_memory_key key_memory_fill_schema_schemata;
PSI_memory_key key_memory_native_functions;
PSI_memory_key key_memory_JSON;

PSI_memory_key key_memory_userstat_table_stats;
PSI_memory_key key_memory_userstat_index_stats;
PSI_memory_key key_memory_userstat_user_stats;
PSI_memory_key key_memory_userstat_thread_stats;
PSI_memory_key key_memory_userstat_client_stats;

PSI_memory_key key_memory_thread_pool_connection;

#ifdef HAVE_PSI_INTERFACE
static PSI_memory_info all_server_memory[]=
{
  { &key_memory_locked_table_list, "Locked_tables_list::m_locked_tables_root", 0},
  { &key_memory_locked_thread_list, "display_table_locks", PSI_FLAG_THREAD},
  { &key_memory_thd_transactions, "THD::transactions::mem_root", PSI_FLAG_THREAD},
  { &key_memory_delegate, "Delegate::memroot", 0},
  { &key_memory_acl_mem, "sql_acl_mem", PSI_FLAG_GLOBAL},
  { &key_memory_acl_memex, "sql_acl_memex", PSI_FLAG_GLOBAL},
  { &key_memory_acl_cache, "acl_cache", PSI_FLAG_GLOBAL},
  { &key_memory_thd_main_mem_root, "thd::main_mem_root", PSI_FLAG_THREAD},
  { &key_memory_help, "help", 0},
  { &key_memory_new_frm_mem, "new_frm_mem", 0},
  { &key_memory_table_share, "TABLE_SHARE::mem_root", PSI_FLAG_GLOBAL}, /* table definition cache */
  { &key_memory_gdl, "gdl", 0},
  { &key_memory_table_triggers_list, "Table_triggers_list", 0},
  { &key_memory_servers, "servers", 0},
  { &key_memory_prepared_statement_map, "Prepared_statement_map", PSI_FLAG_THREAD},
  { &key_memory_prepared_statement_main_mem_root, "Prepared_statement::main_mem_root", PSI_FLAG_THREAD},
  { &key_memory_protocol_rset_root, "Protocol_local::m_rset_root", PSI_FLAG_THREAD},
  { &key_memory_warning_info_warn_root, "Warning_info::m_warn_root", PSI_FLAG_THREAD},
  { &key_memory_sp_cache, "THD::sp_cache", 0},
  { &key_memory_sp_head_main_root, "sp_head::main_mem_root", 0},
  { &key_memory_sp_head_execute_root, "sp_head::execute_mem_root", PSI_FLAG_THREAD},
  { &key_memory_sp_head_call_root, "sp_head::call_mem_root", PSI_FLAG_THREAD},
  { &key_memory_table_mapping_root, "table_mapping::m_mem_root", 0},
  { &key_memory_quick_range_select_root, "QUICK_RANGE_SELECT::alloc", PSI_FLAG_THREAD},
  { &key_memory_quick_index_merge_root, "QUICK_INDEX_MERGE_SELECT::alloc", PSI_FLAG_THREAD},
  { &key_memory_quick_ror_intersect_select_root, "QUICK_ROR_INTERSECT_SELECT::alloc", PSI_FLAG_THREAD},
  { &key_memory_quick_ror_union_select_root, "QUICK_ROR_UNION_SELECT::alloc", PSI_FLAG_THREAD},
  { &key_memory_quick_group_min_max_select_root, "QUICK_GROUP_MIN_MAX_SELECT::alloc", PSI_FLAG_THREAD},
  { &key_memory_test_quick_select_exec, "test_quick_select", PSI_FLAG_THREAD},
  { &key_memory_prune_partitions_exec, "prune_partitions::exec", 0},
  { &key_memory_binlog_recover_exec, "MYSQL_BIN_LOG::recover", 0},
  { &key_memory_blob_mem_storage, "Blob_mem_storage::storage", 0},

  { &key_memory_NAMED_ILINK_name, "NAMED_ILINK::name", 0},
  { &key_memory_String_value, "String::value", 0},
  { &key_memory_Sys_var_charptr_value, "Sys_var_charptr::value", 0},
  { &key_memory_queue_item, "Queue::queue_item", 0},
  { &key_memory_THD_db, "THD::db", 0},
  { &key_memory_user_var_entry, "user_var_entry", 0},
  { &key_memory_Slave_job_group_group_relay_log_name, "Slave_job_group::group_relay_log_name", 0},
  { &key_memory_Relay_log_info_group_relay_log_name, "Relay_log_info::group_relay_log_name", 0},
  { &key_memory_binlog_cache_mngr, "binlog_cache_mngr", 0},
  { &key_memory_Row_data_memory_memory, "Row_data_memory::memory", 0},

  { &key_memory_Gtid_set_to_string, "Gtid_set::to_string", 0},
  { &key_memory_Gtid_state_to_string, "Gtid_state::to_string", 0},
  { &key_memory_Owned_gtids_to_string, "Owned_gtids::to_string", 0},
  { &key_memory_log_event, "Log_event", 0},
  { &key_memory_Incident_log_event_message, "Incident_log_event::message", 0},
  { &key_memory_Rows_query_log_event_rows_query, "Rows_query_log_event::rows_query", 0},

  { &key_memory_userstat_table_stats, "userstat_table_stats", 0},
  { &key_memory_userstat_index_stats, "userstat_index_stats", 0},
  { &key_memory_userstat_user_stats, "userstat_user_stats", 0},
  { &key_memory_userstat_thread_stats, "userstat_thread_stats", 0},
  { &key_memory_userstat_client_stats, "userstat_client_stats", 0},

  { &key_memory_thread_pool_connection, "thread_pool_connection", 0},

  { &key_memory_Sort_param_tmp_buffer, "Sort_param::tmp_buffer", 0},
  { &key_memory_Filesort_info_merge, "Filesort_info::merge", 0},
  { &key_memory_Filesort_info_record_pointers, "Filesort_info::record_pointers", 0},
  { &key_memory_Filesort_buffer_sort_keys, "Filesort_buffer::sort_keys", 0},
  { &key_memory_handler_errmsgs, "handler::errmsgs", 0},
  { &key_memory_handlerton, "handlerton", 0},
  { &key_memory_XID, "XID", 0},
  { &key_memory_host_cache_hostname, "host_cache::hostname", 0},
  { &key_memory_user_var_entry_value, "user_var_entry::value", 0},
  { &key_memory_User_level_lock, "User_level_lock", 0},
  { &key_memory_MYSQL_LOG_name, "MYSQL_LOG::name", 0},
  { &key_memory_TC_LOG_MMAP_pages, "TC_LOG_MMAP::pages", 0},
  { &key_memory_my_bitmap_map, "my_bitmap_map", 0},
  { &key_memory_QUICK_RANGE_SELECT_mrr_buf_desc, "QUICK_RANGE_SELECT::mrr_buf_desc", 0},
  { &key_memory_Event_queue_element_for_exec_names, "Event_queue_element_for_exec::names", 0},
  { &key_memory_my_str_malloc, "my_str_malloc", 0},
  { &key_memory_MYSQL_BIN_LOG_basename, "MYSQL_BIN_LOG::basename", 0},
  { &key_memory_MYSQL_BIN_LOG_index, "MYSQL_BIN_LOG::index", 0},
  { &key_memory_MYSQL_RELAY_LOG_basename, "MYSQL_RELAY_LOG::basename", 0},
  { &key_memory_MYSQL_RELAY_LOG_index, "MYSQL_RELAY_LOG::index", 0},
  { &key_memory_rpl_filter, "rpl_filter memory", 0},
  { &key_memory_errmsgs, "errmsgs", 0},
  { &key_memory_Gis_read_stream_err_msg, "Gis_read_stream::err_msg", 0},
  { &key_memory_Geometry_objects_data, "Geometry::ptr_and_wkb_data", 0},
  { &key_memory_MYSQL_LOCK, "MYSQL_LOCK", 0},
  { &key_memory_NET_buff, "NET::buff", 0},
  { &key_memory_NET_compress_packet, "NET::compress_packet", 0},
  { &key_memory_Event_scheduler_scheduler_param, "Event_scheduler::scheduler_param", 0},
  { &key_memory_Gtid_set_Interval_chunk, "Gtid_set::Interval_chunk", 0},
  { &key_memory_Owned_gtids_sidno_to_hash, "Owned_gtids::sidno_to_hash", 0},
  { &key_memory_Sid_map_Node, "Sid_map::Node", 0},
  { &key_memory_Mutex_cond_array_Mutex_cond, "Mutex_cond_array::Mutex_cond", 0},
  { &key_memory_TABLE_RULE_ENT, "TABLE_RULE_ENT", 0},

  { &key_memory_Rpl_info_table, "Rpl_info_table", 0},
  { &key_memory_Rpl_info_file_buffer, "Rpl_info_file::buffer", 0},
  { &key_memory_db_worker_hash_entry, "db_worker_hash_entry", 0},
  { &key_memory_rpl_slave_check_temp_dir, "rpl_slave::check_temp_dir", 0},
  { &key_memory_rpl_slave_command_buffer, "rpl_slave::command_buffer", 0},
  { &key_memory_binlog_ver_1_event, "binlog_ver_1_event", 0},
  { &key_memory_SLAVE_INFO, "SLAVE_INFO", 0},
  { &key_memory_binlog_pos, "binlog_pos", 0},
  { &key_memory_HASH_ROW_ENTRY, "HASH_ROW_ENTRY", 0},
  { &key_memory_binlog_statement_buffer, "binlog_statement_buffer", 0},
  { &key_memory_partition_syntax_buffer, "partition_syntax_buffer", 0},
  { &key_memory_READ_INFO, "READ_INFO", 0},
  { &key_memory_JOIN_CACHE, "JOIN_CACHE", 0},
  { &key_memory_TABLE_sort_io_cache, "TABLE::sort_io_cache", 0},
  { &key_memory_frm, "frm", 0},
  { &key_memory_Unique_sort_buffer, "Unique::sort_buffer", 0},
  { &key_memory_Unique_merge_buffer, "Unique::merge_buffer", 0},
  { &key_memory_TABLE, "TABLE", PSI_FLAG_GLOBAL}, /* Table cache */
  { &key_memory_frm_extra_segment_buff, "frm::extra_segment_buff", 0},
  { &key_memory_frm_form_pos, "frm::form_pos", 0},
  { &key_memory_frm_string, "frm::string", 0},
  { &key_memory_LOG_name, "LOG_name", 0},
  { &key_memory_DATE_TIME_FORMAT, "DATE_TIME_FORMAT", 0},
  { &key_memory_DDL_LOG_MEMORY_ENTRY, "DDL_LOG_MEMORY_ENTRY", 0},
  { &key_memory_ST_SCHEMA_TABLE, "ST_SCHEMA_TABLE", 0},
  { &key_memory_ignored_db, "ignored_db", 0},
  { &key_memory_PROFILE, "PROFILE", 0},
  { &key_memory_global_system_variables, "global_system_variables", 0},
  { &key_memory_THD_variables, "THD::variables", 0},
  { &key_memory_Security_context, "Security_context", 0},
  { &key_memory_shared_memory_name, "Shared_memory_name", 0},
  { &key_memory_bison_stack, "bison_stack", 0},
  { &key_memory_THD_handler_tables_hash, "THD::handler_tables_hash", 0},
  { &key_memory_hash_index_key_buffer, "hash_index_key_buffer", 0},
  { &key_memory_dboptions_hash, "dboptions_hash", 0},
  { &key_memory_user_conn, "user_conn", 0},
  { &key_memory_LOG_POS_COORD, "LOG_POS_COORD", 0},
  { &key_memory_XID_STATE, "XID_STATE", 0},
  { &key_memory_MPVIO_EXT_auth_info, "MPVIO_EXT::auth_info", 0},
  { &key_memory_opt_bin_logname, "opt_bin_logname", 0},
  { &key_memory_Query_cache, "Query_cache", PSI_FLAG_GLOBAL},
  { &key_memory_READ_RECORD_cache, "READ_RECORD_cache", 0},
  { &key_memory_Quick_ranges, "Quick_ranges", 0},
  { &key_memory_File_query_log_name, "File_query_log::name", 0},
  { &key_memory_Table_trigger_dispatcher, "Table_trigger_dispatcher::m_mem_root", 0},
  { &key_memory_thd_timer, "thd_timer", 0},
  { &key_memory_THD_Session_tracker, "THD::Session_tracker", 0},
  { &key_memory_THD_Session_sysvar_resource_manager, "THD::Session_sysvar_resource_manager", 0},
  { &key_memory_show_slave_status_io_gtid_set, "show_slave_status_io_gtid_set", 0},
  { &key_memory_write_set_extraction, "write_set_extraction", 0},
  { &key_memory_get_all_tables, "get_all_tables", 0},
  { &key_memory_fill_schema_schemata, "fill_schema_schemata", 0},
  { &key_memory_native_functions, "native_functions", PSI_FLAG_GLOBAL},
  { &key_memory_JSON, "JSON", 0 },
};

/* TODO: find a good header */
extern "C" void init_client_psi_keys(void);

/**
  Initialise all the performance schema instrumentation points
  used by the server.
*/
void init_server_psi_keys(void)
{
  const char* category= "sql";
  int count;

  count= array_elements(all_server_mutexes);
  mysql_mutex_register(category, all_server_mutexes, count);

  count= array_elements(all_server_rwlocks);
  mysql_rwlock_register(category, all_server_rwlocks, count);

  count= array_elements(all_server_conds);
  mysql_cond_register(category, all_server_conds, count);

  count= array_elements(all_server_threads);
  mysql_thread_register(category, all_server_threads, count);

  count= array_elements(all_server_files);
  mysql_file_register(category, all_server_files, count);

  count= array_elements(all_server_stages);
  mysql_stage_register(category, all_server_stages, count);

  count= array_elements(all_server_sockets);
  mysql_socket_register(category, all_server_sockets, count);

  count= array_elements(all_server_memory);
  mysql_memory_register(category, all_server_memory, count);

#ifdef HAVE_PSI_STATEMENT_INTERFACE
  init_sql_statement_info();
  count= array_elements(sql_statement_info);
  mysql_statement_register(category, sql_statement_info, count);

  init_sp_psi_keys();

  init_scheduler_psi_keys();

  category= "com";
  init_com_statement_info();

  /*
    Register [0 .. COM_QUERY - 1] as "statement/com/..."
  */
  count= (int) COM_QUERY;
  mysql_statement_register(category, com_statement_info, count);

  /*
    Register [COM_QUERY + 1 .. COM_END] as "statement/com/..."
  */
  count= (int) COM_END - (int) COM_QUERY;
  mysql_statement_register(category, & com_statement_info[(int) COM_QUERY + 1], count);

  category= "abstract";
  /*
    Register [COM_QUERY] as "statement/abstract/com_query"
  */
  mysql_statement_register(category, & com_statement_info[(int) COM_QUERY], 1);

  /*
    When a new packet is received,
    it is instrumented as "statement/abstract/new_packet".
    Based on the packet type found, it later mutates to the
    proper narrow type, for example
    "statement/abstract/query" or "statement/com/ping".
    In cases of "statement/abstract/query", SQL queries are given to
    the parser, which mutates the statement type to an even more
    narrow classification, for example "statement/sql/select".
  */
  stmt_info_new_packet.m_key= 0;
  stmt_info_new_packet.m_name= "new_packet";
  stmt_info_new_packet.m_flags= PSI_FLAG_MUTABLE;
  mysql_statement_register(category, &stmt_info_new_packet, 1);

  /*
    Statements processed from the relay log are initially instrumented as
    "statement/abstract/relay_log". The parser will mutate the statement type to
    a more specific classification, for example "statement/sql/insert".
  */
  stmt_info_rpl.m_key= 0;
  stmt_info_rpl.m_name= "relay_log";
  stmt_info_rpl.m_flags= PSI_FLAG_MUTABLE;
  mysql_statement_register(category, &stmt_info_rpl, 1);
#endif

  /* Common client and server code. */
  init_client_psi_keys();
  /* Vio */
  init_vio_psi_keys();
}

#endif /* HAVE_PSI_INTERFACE */
<|MERGE_RESOLUTION|>--- conflicted
+++ resolved
@@ -3426,7 +3426,6 @@
                    &LOCK_compress_gtid_table, MY_MUTEX_INIT_FAST);
   mysql_cond_init(key_COND_compress_gtid_table,
                   &COND_compress_gtid_table);
-<<<<<<< HEAD
 
   mysql_mutex_init(key_LOCK_global_user_client_stats,
                    &LOCK_global_user_client_stats, MY_MUTEX_INIT_FAST);
@@ -3435,10 +3434,8 @@
   mysql_mutex_init(key_LOCK_global_index_stats,
                    &LOCK_global_index_stats, MY_MUTEX_INIT_FAST);
 
-=======
   mysql_mutex_init(key_LOCK_group_replication_handler,
                    &LOCK_group_replication_handler, MY_MUTEX_INIT_FAST);
->>>>>>> 71f48ab3
 #ifndef EMBEDDED_LIBRARY
   Events::init_mutexes();
 #if defined(_WIN32)
