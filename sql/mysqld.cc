/* Copyright (C) 2000-2003 MySQL AB

   This program is free software; you can redistribute it and/or modify
   it under the terms of the GNU General Public License as published by
   the Free Software Foundation; version 2 of the License.

   This program is distributed in the hope that it will be useful,
   but WITHOUT ANY WARRANTY; without even the implied warranty of
   MERCHANTABILITY or FITNESS FOR A PARTICULAR PURPOSE.  See the
   GNU General Public License for more details.

   You should have received a copy of the GNU General Public License
   along with this program; if not, write to the Free Software
   Foundation, Inc., 59 Temple Place, Suite 330, Boston, MA  02111-1307  USA */

#include "mysql_priv.h"
#include <m_ctype.h>
#include <my_dir.h>
#include "slave.h"
#include "rpl_mi.h"
#include "sql_repl.h"
#include "rpl_filter.h"
#include "repl_failsafe.h"
#include "stacktrace.h"
#include "mysqld_suffix.h"
#include "mysys_err.h"
#include "events.h"

#include "../storage/myisam/ha_myisam.h"

#include "rpl_injector.h"

#ifdef WITH_INNOBASE_STORAGE_ENGINE
#define OPT_INNODB_DEFAULT 1
#else
#define OPT_INNODB_DEFAULT 0
#endif
#define OPT_BDB_DEFAULT 0
#ifdef WITH_NDBCLUSTER_STORAGE_ENGINE
#define OPT_NDBCLUSTER_DEFAULT 0
#if defined(NOT_ENOUGH_TESTED) \
  && defined(NDB_SHM_TRANSPORTER) && MYSQL_VERSION_ID >= 50000
#define OPT_NDB_SHM_DEFAULT 1
#else
#define OPT_NDB_SHM_DEFAULT 0
#endif
#else
#define OPT_NDBCLUSTER_DEFAULT 0
#endif

#ifndef DEFAULT_SKIP_THREAD_PRIORITY
#define DEFAULT_SKIP_THREAD_PRIORITY 0
#endif

#include <thr_alarm.h>
#include <ft_global.h>
#include <errmsg.h>
#include "sp_rcontext.h"
#include "sp_cache.h"

#define mysqld_charset &my_charset_latin1

#ifdef HAVE_purify
#define IF_PURIFY(A,B) (A)
#else
#define IF_PURIFY(A,B) (B)
#endif

#if SIZEOF_CHARP == 4
#define MAX_MEM_TABLE_SIZE ~(ulong) 0
#else
#define MAX_MEM_TABLE_SIZE ~(ulonglong) 0
#endif

/* stack traces are only supported on linux intel */
#if defined(__linux__)  && defined(__i386__) && defined(USE_PSTACK)
#define	HAVE_STACK_TRACE_ON_SEGV
#include "../pstack/pstack.h"
char pstack_file_name[80];
#endif /* __linux__ */

/* We have HAVE_purify below as this speeds up the shutdown of MySQL */

#if defined(HAVE_DEC_3_2_THREADS) || defined(SIGNALS_DONT_BREAK_READ) || defined(HAVE_purify) && defined(__linux__)
#define HAVE_CLOSE_SERVER_SOCK 1
#endif

extern "C" {					// Because of SCO 3.2V4.2
#include <errno.h>
#include <sys/stat.h>
#ifndef __GNU_LIBRARY__
#define __GNU_LIBRARY__				// Skip warnings in getopt.h
#endif
#include <my_getopt.h>
#ifdef HAVE_SYSENT_H
#include <sysent.h>
#endif
#ifdef HAVE_PWD_H
#include <pwd.h>				// For getpwent
#endif
#ifdef HAVE_GRP_H
#include <grp.h>
#endif
#include <my_net.h>

#if !defined(__WIN__)
#  ifndef __NETWARE__
#include <sys/resource.h>
#  endif /* __NETWARE__ */
#ifdef HAVE_SYS_UN_H
#  include <sys/un.h>
#endif
#include <netdb.h>
#ifdef HAVE_SELECT_H
#  include <select.h>
#endif
#ifdef HAVE_SYS_SELECT_H
#include <sys/select.h>
#endif
#include <sys/utsname.h>
#endif /* __WIN__ */

#include <my_libwrap.h>

#ifdef HAVE_SYS_MMAN_H
#include <sys/mman.h>
#endif

#ifdef __NETWARE__
#define zVOLSTATE_ACTIVE 6
#define zVOLSTATE_DEACTIVE 2
#define zVOLSTATE_MAINTENANCE 3

#undef __event_h__
#include <../include/event.h>
/*
  This #undef exists here because both libc of NetWare and MySQL have
  files named event.h which causes compilation errors.
*/

#include <nks/netware.h>
#include <nks/vm.h>
#include <library.h>
#include <monitor.h>
#include <zOmni.h>                              //For NEB
#include <neb.h>                                //For NEB
#include <nebpub.h>                             //For NEB
#include <zEvent.h>                             //For NSS event structures
#include <zPublics.h>

static void *neb_consumer_id= NULL;             //For storing NEB consumer id
static char datavolname[256]= {0};
static VolumeID_t datavolid;
static event_handle_t eh;
static Report_t ref;
static void *refneb= NULL;
my_bool event_flag= FALSE;
static int volumeid= -1;

  /* NEB event callback */
unsigned long neb_event_callback(struct EventBlock *eblock);
static void registerwithneb();
static void getvolumename();
static void getvolumeID(BYTE *volumeName);
#endif /* __NETWARE__ */
  

#ifdef _AIX41
int initgroups(const char *,unsigned int);
#endif

#if defined(__FreeBSD__) && defined(HAVE_IEEEFP_H)
#include <ieeefp.h>
#ifdef HAVE_FP_EXCEPT				// Fix type conflict
typedef fp_except fp_except_t;
#endif

  /* We can't handle floating point exceptions with threads, so disable
     this on freebsd
  */

inline void reset_floating_point_exceptions()
{
  /* Don't fall for overflow, underflow,divide-by-zero or loss of precision */
#if defined(__i386__)
  fpsetmask(~(FP_X_INV | FP_X_DNML | FP_X_OFL | FP_X_UFL | FP_X_DZ |
	      FP_X_IMP));
#else
 fpsetmask(~(FP_X_INV |             FP_X_OFL | FP_X_UFL | FP_X_DZ |
	     FP_X_IMP));
#endif
}
#else
#define reset_floating_point_exceptions()
#endif /* __FreeBSD__ && HAVE_IEEEFP_H */

} /* cplusplus */

#define MYSQL_KILL_SIGNAL SIGTERM

#ifdef HAVE_GLIBC2_STYLE_GETHOSTBYNAME_R
#include <sys/types.h>
#else
#include <my_pthread.h>			// For thr_setconcurency()
#endif

#ifdef SOLARIS
extern "C" int gethostname(char *name, int namelen);
#endif


/* Constants */

const char *show_comp_option_name[]= {"YES", "NO", "DISABLED"};
static const char *sql_mode_names[]=
{
  "REAL_AS_FLOAT", "PIPES_AS_CONCAT", "ANSI_QUOTES", "IGNORE_SPACE",
  "?", "ONLY_FULL_GROUP_BY", "NO_UNSIGNED_SUBTRACTION",
  "NO_DIR_IN_CREATE",
  "POSTGRESQL", "ORACLE", "MSSQL", "DB2", "MAXDB", "NO_KEY_OPTIONS",
  "NO_TABLE_OPTIONS", "NO_FIELD_OPTIONS", "MYSQL323", "MYSQL40", "ANSI",
  "NO_AUTO_VALUE_ON_ZERO", "NO_BACKSLASH_ESCAPES", "STRICT_TRANS_TABLES",
  "STRICT_ALL_TABLES",
  "NO_ZERO_IN_DATE", "NO_ZERO_DATE", "ALLOW_INVALID_DATES",
  "ERROR_FOR_DIVISION_BY_ZERO",
  "TRADITIONAL", "NO_AUTO_CREATE_USER", "HIGH_NOT_PRECEDENCE",
  "NO_ENGINE_SUBSTITUTION",
  NullS
};
static const unsigned int sql_mode_names_len[]=
{
  /*REAL_AS_FLOAT*/               13,
  /*PIPES_AS_CONCAT*/             15,
  /*ANSI_QUOTES*/                 11,
  /*IGNORE_SPACE*/                12,
  /*?*/                           1,
  /*ONLY_FULL_GROUP_BY*/          18,
  /*NO_UNSIGNED_SUBTRACTION*/     23,
  /*NO_DIR_IN_CREATE*/            16,
  /*POSTGRESQL*/                  10,
  /*ORACLE*/                      6,
  /*MSSQL*/                       5,
  /*DB2*/                         3,
  /*MAXDB*/                       5,
  /*NO_KEY_OPTIONS*/              14,
  /*NO_TABLE_OPTIONS*/            16,
  /*NO_FIELD_OPTIONS*/            16,
  /*MYSQL323*/                    8,
  /*MYSQL40*/                     7,
  /*ANSI*/                        4,
  /*NO_AUTO_VALUE_ON_ZERO*/       21,
  /*NO_BACKSLASH_ESCAPES*/        20,
  /*STRICT_TRANS_TABLES*/         19,
  /*STRICT_ALL_TABLES*/           17,
  /*NO_ZERO_IN_DATE*/             15,
  /*NO_ZERO_DATE*/                12,
  /*ALLOW_INVALID_DATES*/         19,
  /*ERROR_FOR_DIVISION_BY_ZERO*/  26,
  /*TRADITIONAL*/                 11,
  /*NO_AUTO_CREATE_USER*/         19,
  /*HIGH_NOT_PRECEDENCE*/         19,
  /*NO_ENGINE_SUBSTITUTION*/      22
};
TYPELIB sql_mode_typelib= { array_elements(sql_mode_names)-1,"",
			    sql_mode_names,
                            (unsigned int *)sql_mode_names_len };
static const char *tc_heuristic_recover_names[]=
{
  "COMMIT", "ROLLBACK", NullS
};
static TYPELIB tc_heuristic_recover_typelib=
{
  array_elements(tc_heuristic_recover_names)-1,"",
  tc_heuristic_recover_names, NULL
};

static const char *thread_handling_names[]=
{ "one-thread-per-connection", "no-threads",
#if HAVE_POOL_OF_THREADS == 1
  "pool-of-threads",
#endif
  NullS};

TYPELIB thread_handling_typelib=
{
  array_elements(thread_handling_names) - 1, "",
  thread_handling_names, NULL
};

const char *first_keyword= "first", *binary_keyword= "BINARY";
const char *my_localhost= "localhost", *delayed_user= "DELAYED";
#if SIZEOF_OFF_T > 4 && defined(BIG_TABLES)
#define GET_HA_ROWS GET_ULL
#else
#define GET_HA_ROWS GET_ULONG
#endif

bool opt_large_files= sizeof(my_off_t) > 4;

/*
  Used with --help for detailed option
*/
static my_bool opt_help= 0, opt_verbose= 0;

arg_cmp_func Arg_comparator::comparator_matrix[5][2] =
{{&Arg_comparator::compare_string,     &Arg_comparator::compare_e_string},
 {&Arg_comparator::compare_real,       &Arg_comparator::compare_e_real},
 {&Arg_comparator::compare_int_signed, &Arg_comparator::compare_e_int},
 {&Arg_comparator::compare_row,        &Arg_comparator::compare_e_row},
 {&Arg_comparator::compare_decimal,    &Arg_comparator::compare_e_decimal}};

const char *log_output_names[] = { "NONE", "FILE", "TABLE", NullS};
static const unsigned int log_output_names_len[]= { 4, 4, 5, 0 };
TYPELIB log_output_typelib= {array_elements(log_output_names)-1,"",
                             log_output_names, 
                             (unsigned int *) log_output_names_len};

/* static variables */

/* the default log output is log tables */
static bool lower_case_table_names_used= 0;
static bool volatile select_thread_in_use, signal_thread_in_use;
static bool volatile ready_to_exit;
static my_bool opt_debugging= 0, opt_external_locking= 0, opt_console= 0;
static my_bool opt_ndbcluster;
static my_bool opt_short_log_format= 0;
static uint kill_cached_threads, wake_thread;
static ulong killed_threads, thread_created;
static ulong max_used_connections;
static ulong my_bind_addr;			/* the address we bind to */
static volatile ulong cached_thread_count= 0;
static const char *sql_mode_str= "OFF";
static char *mysqld_user, *mysqld_chroot, *log_error_file_ptr;
static char *opt_init_slave, *language_ptr, *opt_init_connect;
static char *default_character_set_name;
static char *character_set_filesystem_name;
static char *lc_time_names_name;
static char *my_bind_addr_str;
static char *default_collation_name; 
static char *default_storage_engine_str;
static char compiled_default_collation_name[]= MYSQL_DEFAULT_COLLATION_NAME;
static I_List<THD> thread_cache;

static pthread_cond_t COND_thread_cache, COND_flush_thread_cache;

/* Global variables */

bool opt_update_log, opt_bin_log;
my_bool opt_log, opt_slow_log;
ulong log_output_options;
my_bool opt_log_queries_not_using_indexes= 0;
bool opt_error_log= IF_WIN(1,0);
bool opt_disable_networking=0, opt_skip_show_db=0;
my_bool opt_character_set_client_handshake= 1;
bool server_id_supplied = 0;
bool opt_endinfo, using_udf_functions;
my_bool locked_in_memory;
bool opt_using_transactions, using_update_log;
bool volatile abort_loop;
bool volatile shutdown_in_progress, grant_option;

my_bool opt_skip_slave_start = 0; // If set, slave is not autostarted
my_bool opt_reckless_slave = 0;
my_bool opt_enable_named_pipe= 0;
my_bool opt_local_infile, opt_slave_compressed_protocol;
my_bool opt_safe_user_create = 0, opt_no_mix_types = 0;
my_bool opt_show_slave_auth_info, opt_sql_bin_update = 0;
my_bool opt_log_slave_updates= 0;
my_bool	opt_innodb;
bool slave_warning_issued = false; 

/*
  Legacy global handlerton. These will be removed (please do not add more).
*/
handlerton *heap_hton;
handlerton *myisam_hton;
handlerton *partition_hton;

#ifdef WITH_INNOBASE_STORAGE_ENGINE
extern ulong innobase_fast_shutdown;
extern ulong innobase_large_page_size;
extern char *innobase_home, *innobase_tmpdir, *innobase_logdir;
extern long innobase_lock_scan_time;
extern long innobase_mirrored_log_groups, innobase_log_files_in_group;
extern longlong innobase_log_file_size;
extern long innobase_log_buffer_size;
extern longlong innobase_buffer_pool_size;
extern long innobase_additional_mem_pool_size;
extern long innobase_file_io_threads, innobase_lock_wait_timeout;
extern long innobase_force_recovery;
extern long innobase_open_files;
extern char *innobase_data_home_dir, *innobase_data_file_path;
extern char *innobase_log_group_home_dir, *innobase_log_arch_dir;
extern char *innobase_unix_file_flush_method;
/* The following variables have to be my_bool for SHOW VARIABLES to work */
extern my_bool innobase_log_archive,
               innobase_use_doublewrite,
               innobase_use_checksums,
               innobase_use_large_pages,
               innobase_use_native_aio,
               innobase_file_per_table, innobase_locks_unsafe_for_binlog,
               innobase_rollback_on_timeout,
               innobase_stats_on_metadata,
               innobase_create_status_file;
extern "C" {
extern ulong srv_max_buf_pool_modified_pct;
extern ulong srv_max_purge_lag;
extern ulong srv_auto_extend_increment;
extern ulong srv_n_spin_wait_rounds;
extern ulong srv_n_free_tickets_to_enter;
extern ulong srv_thread_sleep_delay;
extern ulong srv_thread_concurrency;
extern ulong srv_commit_concurrency;
extern ulong srv_flush_log_at_trx_commit;
}
#endif

#ifdef WITH_NDBCLUSTER_STORAGE_ENGINE
const char *opt_ndbcluster_connectstring= 0;
const char *opt_ndb_connectstring= 0;
char opt_ndb_constrbuf[1024]= {0};
unsigned opt_ndb_constrbuf_len= 0;
my_bool	opt_ndb_shm, opt_ndb_optimized_node_selection;
ulong opt_ndb_cache_check_time, opt_ndb_wait_connected;
ulong opt_ndb_cluster_connection_pool;
const char *opt_ndb_mgmd;
ulong opt_ndb_nodeid;
ulong ndb_extra_logging;
#ifdef HAVE_NDB_BINLOG
ulong ndb_report_thresh_binlog_epoch_slip;
ulong ndb_report_thresh_binlog_mem_usage;
#endif

extern const char *ndb_distribution_names[];
extern TYPELIB ndb_distribution_typelib;
extern const char *opt_ndb_distribution;
extern enum ndb_distribution opt_ndb_distribution_id;
#endif
my_bool opt_readonly, use_temp_pool, relay_log_purge;
my_bool opt_sync_frm, opt_allow_suspicious_udfs;
my_bool opt_secure_auth= 0;
char* opt_secure_file_priv= 0;
my_bool opt_log_slow_admin_statements= 0;
my_bool lower_case_file_system= 0;
my_bool opt_large_pages= 0;
my_bool opt_myisam_use_mmap= 0;
uint    opt_large_page_size= 0;
my_bool opt_old_style_user_limits= 0, trust_function_creators= 0;
/*
  True if there is at least one per-hour limit for some user, so we should
  check them before each query (and possibly reset counters when hour is
  changed). False otherwise.
*/
volatile bool mqh_used = 0;
my_bool opt_noacl;
my_bool sp_automatic_privileges= 1;

ulong opt_binlog_rows_event_max_size;
const char *binlog_format_names[]= {"STATEMENT", "ROW", "MIXED", NullS};
TYPELIB binlog_format_typelib=
  { array_elements(binlog_format_names) - 1, "",
    binlog_format_names, NULL };
ulong opt_binlog_format_id= (ulong) BINLOG_FORMAT_UNSPEC;
const char *opt_binlog_format= binlog_format_names[opt_binlog_format_id];
#ifdef HAVE_INITGROUPS
static bool calling_initgroups= FALSE; /* Used in SIGSEGV handler. */
#endif
uint mysqld_port, test_flags, select_errors, dropping_tables, ha_open_options;
uint mysqld_port_timeout;
uint delay_key_write_options, protocol_version;
uint lower_case_table_names;
uint tc_heuristic_recover= 0;
uint volatile thread_count, thread_running;
ulonglong thd_startup_options;
ulong back_log, connect_timeout, concurrency, server_id;
ulong table_cache_size, table_def_size;
ulong thread_stack, what_to_log;
ulong query_buff_size, slow_launch_time, slave_open_temp_tables;
ulong open_files_limit, max_binlog_size, max_relay_log_size;
ulong slave_net_timeout, slave_trans_retries;
ulong thread_cache_size=0, thread_pool_size= 0;
ulong binlog_cache_size=0, max_binlog_cache_size=0;
ulong query_cache_size=0;
ulong refresh_version;  /* Increments on each reload */
query_id_t global_query_id;
ulong aborted_threads, aborted_connects;
ulong delayed_insert_timeout, delayed_insert_limit, delayed_queue_size;
ulong delayed_insert_threads, delayed_insert_writes, delayed_rows_in_use;
ulong delayed_insert_errors,flush_time;
ulong specialflag=0;
ulong binlog_cache_use= 0, binlog_cache_disk_use= 0;
ulong max_connections, max_connect_errors;
uint  max_user_connections= 0;
/*
  Limit of the total number of prepared statements in the server.
  Is necessary to protect the server against out-of-memory attacks.
*/
ulong max_prepared_stmt_count;
/*
  Current total number of prepared statements in the server. This number
  is exact, and therefore may not be equal to the difference between
  `com_stmt_prepare' and `com_stmt_close' (global status variables), as
  the latter ones account for all registered attempts to prepare
  a statement (including unsuccessful ones).  Prepared statements are
  currently connection-local: if the same SQL query text is prepared in
  two different connections, this counts as two distinct prepared
  statements.
*/
ulong prepared_stmt_count=0;
ulong thread_id=1L,current_pid;
ulong slow_launch_threads = 0, sync_binlog_period;
ulong expire_logs_days = 0;
ulong rpl_recovery_rank=0;
const char *log_output_str= "TABLE";

double log_10[32];			/* 10 potences */
double log_01[32];
time_t server_start_time;

char mysql_home[FN_REFLEN], pidfile_name[FN_REFLEN], system_time_zone[30];
char *default_tz_name;
char log_error_file[FN_REFLEN], glob_hostname[FN_REFLEN];
char mysql_real_data_home[FN_REFLEN],
     language[FN_REFLEN], reg_ext[FN_EXTLEN], mysql_charsets_dir[FN_REFLEN],
     *opt_init_file, *opt_tc_log_file,
     def_ft_boolean_syntax[sizeof(ft_boolean_syntax)];
uint reg_ext_length;
const key_map key_map_empty(0);
key_map key_map_full(0);                        // Will be initialized later

const char *opt_date_time_formats[3];

char mysql_data_home_buff[2], *mysql_data_home=mysql_real_data_home;
char server_version[SERVER_VERSION_LENGTH];
char *mysqld_unix_port, *opt_mysql_tmpdir;
const char **errmesg;			/* Error messages */
const char *myisam_recover_options_str="OFF";
const char *myisam_stats_method_str="nulls_unequal";

/* name of reference on left espression in rewritten IN subquery */
const char *in_left_expr_name= "<left expr>";
/* name of additional condition */
const char *in_additional_cond= "<IN COND>";
const char *in_having_cond= "<IN HAVING>";

my_decimal decimal_zero;
/* classes for comparation parsing/processing */
Eq_creator eq_creator;
Ne_creator ne_creator;
Gt_creator gt_creator;
Lt_creator lt_creator;
Ge_creator ge_creator;
Le_creator le_creator;

FILE *bootstrap_file;
int bootstrap_error;
FILE *stderror_file=0;

I_List<THD> threads;
I_List<NAMED_LIST> key_caches;
Rpl_filter* rpl_filter;
Rpl_filter* binlog_filter;

struct system_variables global_system_variables;
struct system_variables max_system_variables;
struct system_status_var global_status_var;

MY_TMPDIR mysql_tmpdir_list;
MY_BITMAP temp_pool;

CHARSET_INFO *system_charset_info, *files_charset_info ;
CHARSET_INFO *national_charset_info, *table_alias_charset;
CHARSET_INFO *character_set_filesystem;

MY_LOCALE *my_default_lc_time_names;

SHOW_COMP_OPTION have_ssl, have_symlink, have_dlopen, have_query_cache;
SHOW_COMP_OPTION have_geometry, have_rtree_keys;
SHOW_COMP_OPTION have_crypt, have_compress;

/* Thread specific variables */

pthread_key(MEM_ROOT**,THR_MALLOC);
pthread_key(THD*, THR_THD);
pthread_mutex_t LOCK_mysql_create_db, LOCK_Acl, LOCK_open, LOCK_thread_count,
		LOCK_mapped_file, LOCK_status, LOCK_global_read_lock,
		LOCK_error_log, LOCK_uuid_generator,
		LOCK_delayed_insert, LOCK_delayed_status, LOCK_delayed_create,
		LOCK_crypt, LOCK_bytes_sent, LOCK_bytes_received,
	        LOCK_global_system_variables,
		LOCK_user_conn, LOCK_slave_list, LOCK_active_mi;
/*
  The below lock protects access to two global server variables:
  max_prepared_stmt_count and prepared_stmt_count. These variables
  set the limit and hold the current total number of prepared statements
  in the server, respectively. As PREPARE/DEALLOCATE rate in a loaded
  server may be fairly high, we need a dedicated lock.
*/
pthread_mutex_t LOCK_prepared_stmt_count;
#ifdef HAVE_OPENSSL
pthread_mutex_t LOCK_des_key_file;
#endif
rw_lock_t	LOCK_grant, LOCK_sys_init_connect, LOCK_sys_init_slave;
pthread_cond_t COND_refresh, COND_thread_count, COND_global_read_lock;
pthread_t signal_thread;
pthread_attr_t connection_attrib;
pthread_mutex_t  LOCK_server_started;
pthread_cond_t  COND_server_started;

int mysqld_server_started= 0;

File_parser_dummy_hook file_parser_dummy_hook;

/* replication parameters, if master_host is not NULL, we are a slave */
uint master_port= MYSQL_PORT, master_connect_retry = 60;
uint report_port= MYSQL_PORT;
ulong master_retry_count=0;
char *master_user, *master_password, *master_host, *master_info_file;
char *relay_log_info_file, *report_user, *report_password, *report_host;
char *opt_relay_logname = 0, *opt_relaylog_index_name=0;
my_bool master_ssl;
char *master_ssl_key, *master_ssl_cert;
char *master_ssl_ca, *master_ssl_capath, *master_ssl_cipher;
char *opt_logname, *opt_slow_logname;

/* Static variables */

static bool kill_in_progress, segfaulted;
static my_bool opt_do_pstack, opt_bootstrap, opt_myisam_log;
static int cleanup_done;
static ulong opt_specialflag, opt_myisam_block_size;
static char *opt_update_logname, *opt_binlog_index_name;
static char *opt_tc_heuristic_recover;
static char *mysql_home_ptr, *pidfile_name_ptr;
static char **defaults_argv;
static char *opt_bin_logname;

static my_socket unix_sock,ip_sock;
struct rand_struct sql_rand; // used by sql_class.cc:THD::THD()

#ifndef EMBEDDED_LIBRARY
struct passwd *user_info;
static pthread_t select_thread;
static uint thr_kill_signal;
#endif

/* OS specific variables */

#ifdef __WIN__
#undef	 getpid
#include <process.h>

static pthread_cond_t COND_handler_count;
static uint handler_count;
static bool start_mode=0, use_opt_args;
static int opt_argc;
static char **opt_argv;

#if !defined(EMBEDDED_LIBRARY)
static HANDLE hEventShutdown;
static char shutdown_event_name[40];
#include "nt_servc.h"
static	 NTService  Service;	      // Service object for WinNT
#endif /* EMBEDDED_LIBRARY */
#endif /* __WIN__ */

#ifdef __NT__
static char pipe_name[512];
static SECURITY_ATTRIBUTES saPipeSecurity;
static SECURITY_DESCRIPTOR sdPipeDescriptor;
static HANDLE hPipe = INVALID_HANDLE_VALUE;
#endif

#ifndef EMBEDDED_LIBRARY
bool mysqld_embedded=0;
#else
bool mysqld_embedded=1;
#endif

#ifndef DBUG_OFF
static const char* default_dbug_option;
#endif
#ifdef HAVE_LIBWRAP
const char *libwrapName= NULL;
int allow_severity = LOG_INFO;
int deny_severity = LOG_WARNING;
#endif
#ifdef HAVE_QUERY_CACHE
static ulong query_cache_limit= 0;
ulong query_cache_min_res_unit= QUERY_CACHE_MIN_RESULT_DATA_SIZE;
Query_cache query_cache;
#endif
#ifdef HAVE_SMEM
char *shared_memory_base_name= default_shared_memory_base_name;
my_bool opt_enable_shared_memory;
HANDLE smem_event_connect_request= 0;
#endif

scheduler_functions thread_scheduler;

#define SSL_VARS_NOT_STATIC
#include "sslopt-vars.h"
#ifdef HAVE_OPENSSL
#include <openssl/crypto.h>
#ifndef HAVE_YASSL
typedef struct CRYPTO_dynlock_value
{
  rw_lock_t lock;
} openssl_lock_t;

static openssl_lock_t *openssl_stdlocks;
static openssl_lock_t *openssl_dynlock_create(const char *, int);
static void openssl_dynlock_destroy(openssl_lock_t *, const char *, int);
static void openssl_lock_function(int, int, const char *, int);
static void openssl_lock(int, openssl_lock_t *, const char *, int);
static unsigned long openssl_id_function();
#endif
char *des_key_file;
struct st_VioSSLFd *ssl_acceptor_fd;
#endif /* HAVE_OPENSSL */


/* Function declarations */

pthread_handler_t signal_hand(void *arg);
static void mysql_init_variables(void);
static void get_options(int argc,char **argv);
static void set_server_version(void);
static int init_thread_environment();
static char *get_relative_path(const char *path);
static void fix_paths(void);
pthread_handler_t handle_connections_sockets(void *arg);
pthread_handler_t kill_server_thread(void *arg);
static void bootstrap(FILE *file);
static bool read_init_file(char *file_name);
#ifdef __NT__
pthread_handler_t handle_connections_namedpipes(void *arg);
#endif
#ifdef HAVE_SMEM
pthread_handler_t handle_connections_shared_memory(void *arg);
#endif
pthread_handler_t handle_slave(void *arg);
static ulong find_bit_type(const char *x, TYPELIB *bit_lib);
static ulong find_bit_type_or_exit(const char *x, TYPELIB *bit_lib,
                                   const char *option);
static void clean_up(bool print_message);
static int test_if_case_insensitive(const char *dir_name);

#ifndef EMBEDDED_LIBRARY
static void start_signal_handler(void);
static void close_server_sock();
static void clean_up_mutexes(void);
static void wait_for_signal_thread_to_end(void);
static void create_pid_file();
static void end_ssl();
#endif


#ifndef EMBEDDED_LIBRARY
/****************************************************************************
** Code to end mysqld
****************************************************************************/

static void close_connections(void)
{
#ifdef EXTRA_DEBUG
  int count=0;
#endif
  DBUG_ENTER("close_connections");

  /* Clear thread cache */
  kill_cached_threads++;
  flush_thread_cache();

  /* kill flush thread */
  (void) pthread_mutex_lock(&LOCK_manager);
  if (manager_thread_in_use)
  {
    DBUG_PRINT("quit",("killing manager thread: 0x%lx",manager_thread));
   (void) pthread_cond_signal(&COND_manager);
  }
  (void) pthread_mutex_unlock(&LOCK_manager);

  /* kill connection thread */
#if !defined(__WIN__) && !defined(__NETWARE__)
  DBUG_PRINT("quit",("waiting for select thread: 0x%lx",select_thread));
  (void) pthread_mutex_lock(&LOCK_thread_count);

  while (select_thread_in_use)
  {
    struct timespec abstime;
    int error;
    LINT_INIT(error);
    DBUG_PRINT("info",("Waiting for select thread"));

#ifndef DONT_USE_THR_ALARM
      break;					// allready dead
#endif
    set_timespec(abstime, 2);
    for (uint tmp=0 ; tmp < 10 && select_thread_in_use; tmp++)
    {
      error=pthread_cond_timedwait(&COND_thread_count,&LOCK_thread_count,
				   &abstime);
      if (error != EINTR)
	break;
    }
#ifdef EXTRA_DEBUG
    if (error != 0 && !count++)
      sql_print_error("Got error %d from pthread_cond_timedwait",error);
#endif
    close_server_sock();
  }
  (void) pthread_mutex_unlock(&LOCK_thread_count);
#endif /* __WIN__ */


  /* Abort listening to new connections */
  DBUG_PRINT("quit",("Closing sockets"));
  if (!opt_disable_networking )
  {
    if (ip_sock != INVALID_SOCKET)
    {
      (void) shutdown(ip_sock, SHUT_RDWR);
      (void) closesocket(ip_sock);
      ip_sock= INVALID_SOCKET;
    }
  }
#ifdef __NT__
  if (hPipe != INVALID_HANDLE_VALUE && opt_enable_named_pipe)
  {
    HANDLE temp;
    DBUG_PRINT("quit", ("Closing named pipes") );

    /* Create connection to the handle named pipe handler to break the loop */
    if ((temp = CreateFile(pipe_name,
			   GENERIC_READ | GENERIC_WRITE,
			   0,
			   NULL,
			   OPEN_EXISTING,
			   0,
			   NULL )) != INVALID_HANDLE_VALUE)
    {
      WaitNamedPipe(pipe_name, 1000);
      DWORD dwMode = PIPE_READMODE_BYTE | PIPE_WAIT;
      SetNamedPipeHandleState(temp, &dwMode, NULL, NULL);
      CancelIo(temp);
      DisconnectNamedPipe(temp);
      CloseHandle(temp);
    }
  }
#endif
#ifdef HAVE_SYS_UN_H
  if (unix_sock != INVALID_SOCKET)
  {
    (void) shutdown(unix_sock, SHUT_RDWR);
    (void) closesocket(unix_sock);
    (void) unlink(mysqld_unix_port);
    unix_sock= INVALID_SOCKET;
  }
#endif
  end_thr_alarm(0);			 // Abort old alarms.

  /*
    First signal all threads that it's time to die
    This will give the threads some time to gracefully abort their
    statements and inform their clients that the server is about to die.
  */

  THD *tmp;
  (void) pthread_mutex_lock(&LOCK_thread_count); // For unlink from list

  I_List_iterator<THD> it(threads);
  while ((tmp=it++))
  {
    DBUG_PRINT("quit",("Informing thread %ld that it's time to die",
		       tmp->thread_id));
    /* We skip slave threads & scheduler on this first loop through. */
    if (tmp->slave_thread)
      continue;

    tmp->killed= THD::KILL_CONNECTION;
    thread_scheduler.post_kill_notification(tmp);
    if (tmp->mysys_var)
    {
      tmp->mysys_var->abort=1;
      pthread_mutex_lock(&tmp->mysys_var->mutex);
      if (tmp->mysys_var->current_cond)
      {
	pthread_mutex_lock(tmp->mysys_var->current_mutex);
	pthread_cond_broadcast(tmp->mysys_var->current_cond);
	pthread_mutex_unlock(tmp->mysys_var->current_mutex);
      }
      pthread_mutex_unlock(&tmp->mysys_var->mutex);
    }
  }
  (void) pthread_mutex_unlock(&LOCK_thread_count); // For unlink from list

  Events::deinit();
  end_slave();

  if (thread_count)
    sleep(2);					// Give threads time to die

  /*
    Force remaining threads to die by closing the connection to the client
    This will ensure that threads that are waiting for a command from the
    client on a blocking read call are aborted.
  */

  for (;;)
  {
    DBUG_PRINT("quit",("Locking LOCK_thread_count"));
    (void) pthread_mutex_lock(&LOCK_thread_count); // For unlink from list
    if (!(tmp=threads.get()))
    {
      DBUG_PRINT("quit",("Unlocking LOCK_thread_count"));
      (void) pthread_mutex_unlock(&LOCK_thread_count);
      break;
    }
#ifndef __bsdi__				// Bug in BSDI kernel
    if (tmp->vio_ok())
    {
      if (global_system_variables.log_warnings)
        sql_print_warning(ER(ER_FORCING_CLOSE),my_progname,
                          tmp->thread_id,
                          (tmp->main_security_ctx.user ?
                           tmp->main_security_ctx.user : ""));
      close_connection(tmp,0,0);
    }
#endif
    DBUG_PRINT("quit",("Unlocking LOCK_thread_count"));
    (void) pthread_mutex_unlock(&LOCK_thread_count);
  }
  /* All threads has now been aborted */
  DBUG_PRINT("quit",("Waiting for threads to die (count=%u)",thread_count));
  (void) pthread_mutex_lock(&LOCK_thread_count);
  while (thread_count)
  {
    (void) pthread_cond_wait(&COND_thread_count,&LOCK_thread_count);
    DBUG_PRINT("quit",("One thread died (count=%u)",thread_count));
  }
  (void) pthread_mutex_unlock(&LOCK_thread_count);

  DBUG_PRINT("quit",("close_connections thread"));
  DBUG_VOID_RETURN;
}


static void close_server_sock()
{
#ifdef HAVE_CLOSE_SERVER_SOCK
  DBUG_ENTER("close_server_sock");
  my_socket tmp_sock;
  tmp_sock=ip_sock;
  if (tmp_sock != INVALID_SOCKET)
  {
    ip_sock=INVALID_SOCKET;
    DBUG_PRINT("info",("calling shutdown on TCP/IP socket"));
    VOID(shutdown(tmp_sock, SHUT_RDWR));
#if defined(__NETWARE__)
    /*
      The following code is disabled for normal systems as it causes MySQL
      to hang on AIX 4.3 during shutdown
    */
    DBUG_PRINT("info",("calling closesocket on TCP/IP socket"));
    VOID(closesocket(tmp_sock));
#endif
  }
  tmp_sock=unix_sock;
  if (tmp_sock != INVALID_SOCKET)
  {
    unix_sock=INVALID_SOCKET;
    DBUG_PRINT("info",("calling shutdown on unix socket"));
    VOID(shutdown(tmp_sock, SHUT_RDWR));
#if defined(__NETWARE__)
    /*
      The following code is disabled for normal systems as it may cause MySQL
      to hang on AIX 4.3 during shutdown
    */
    DBUG_PRINT("info",("calling closesocket on unix/IP socket"));
    VOID(closesocket(tmp_sock));
#endif
    VOID(unlink(mysqld_unix_port));
  }
  DBUG_VOID_RETURN;
#endif
}

#endif /*EMBEDDED_LIBRARY*/


void kill_mysql(void)
{
  DBUG_ENTER("kill_mysql");

#if defined(SIGNALS_DONT_BREAK_READ) && !defined(EMBEDDED_LIBRARY)
  abort_loop=1;					// Break connection loops
  close_server_sock();				// Force accept to wake up
#endif

#if defined(__WIN__)
#if !defined(EMBEDDED_LIBRARY)
  {
    if (!SetEvent(hEventShutdown))
    {
      DBUG_PRINT("error",("Got error: %ld from SetEvent",GetLastError()));
    }
    /*
      or:
      HANDLE hEvent=OpenEvent(0, FALSE, "MySqlShutdown");
      SetEvent(hEventShutdown);
      CloseHandle(hEvent);
    */
  }
#endif
#elif defined(HAVE_PTHREAD_KILL)
  if (pthread_kill(signal_thread, MYSQL_KILL_SIGNAL))
  {
    DBUG_PRINT("error",("Got error %d from pthread_kill",errno)); /* purecov: inspected */
  }
#elif !defined(SIGNALS_DONT_BREAK_READ)
  kill(current_pid, MYSQL_KILL_SIGNAL);
#endif
  DBUG_PRINT("quit",("After pthread_kill"));
  shutdown_in_progress=1;			// Safety if kill didn't work
#ifdef SIGNALS_DONT_BREAK_READ
  if (!kill_in_progress)
  {
    pthread_t tmp;
    abort_loop=1;
    if (pthread_create(&tmp,&connection_attrib, kill_server_thread,
			   (void*) 0))
      sql_print_error("Can't create thread to kill server");
  }
#endif
  DBUG_VOID_RETURN;
}

/*
  Force server down. Kill all connections and threads and exit

  SYNOPSIS
  kill_server

  sig_ptr       Signal number that caused kill_server to be called.

  NOTE!
    A signal number of 0 mean that the function was not called
    from a signal handler and there is thus no signal to block
    or stop, we just want to kill the server.

*/

#if defined(__NETWARE__)
extern "C" void kill_server(int sig_ptr)
#define RETURN_FROM_KILL_SERVER DBUG_VOID_RETURN
#elif !defined(__WIN__)
static void *kill_server(void *sig_ptr)
#define RETURN_FROM_KILL_SERVER DBUG_RETURN(0)
#else
static void __cdecl kill_server(int sig_ptr)
#define RETURN_FROM_KILL_SERVER DBUG_VOID_RETURN
#endif
{
  DBUG_ENTER("kill_server");
#ifndef EMBEDDED_LIBRARY
  int sig=(int) (long) sig_ptr;			// This is passed a int
  // if there is a signal during the kill in progress, ignore the other
  if (kill_in_progress)				// Safety
    RETURN_FROM_KILL_SERVER;
  kill_in_progress=TRUE;
  abort_loop=1;					// This should be set
  if (sig != 0) // 0 is not a valid signal number
    my_sigset(sig, SIG_IGN);                    /* purify inspected */
  if (sig == MYSQL_KILL_SIGNAL || sig == 0)
    sql_print_information(ER(ER_NORMAL_SHUTDOWN),my_progname);
  else
    sql_print_error(ER(ER_GOT_SIGNAL),my_progname,sig); /* purecov: inspected */

#if defined(HAVE_SMEM) && defined(__WIN__)    
  /*    
   Send event to smem_event_connect_request for aborting    
   */    
  if (!SetEvent(smem_event_connect_request))    
  {      
	  DBUG_PRINT("error",
		("Got error: %ld from SetEvent of smem_event_connect_request",
		 GetLastError()));    
  }
#endif  
  
  close_connections();
  if (sig != MYSQL_KILL_SIGNAL &&
#ifdef __WIN__
      sig != SIGINT &&				/* Bug#18235 */
#endif
      sig != 0)
    unireg_abort(1);				/* purecov: inspected */
  else
    unireg_end();

  /* purecov: begin deadcode */
#ifdef __NETWARE__
  if (!event_flag)
    pthread_join(select_thread, NULL);		// wait for main thread
#endif /* __NETWARE__ */

  my_thread_end();
  pthread_exit(0);
  /* purecov: end */

#endif /* EMBEDDED_LIBRARY */
  RETURN_FROM_KILL_SERVER;
}


#if defined(USE_ONE_SIGNAL_HAND) || (defined(__NETWARE__) && defined(SIGNALS_DONT_BREAK_READ))
pthread_handler_t kill_server_thread(void *arg __attribute__((unused)))
{
  my_thread_init();				// Initialize new thread
  kill_server(0);
  /* purecov: begin deadcode */
  my_thread_end();
  pthread_exit(0);
  return 0;
  /* purecov: end */
}
#endif


extern "C" sig_handler print_signal_warning(int sig)
{
  if (global_system_variables.log_warnings)
    sql_print_warning("Got signal %d from thread %ld", sig,my_thread_id());
#ifdef DONT_REMEMBER_SIGNAL
  my_sigset(sig,print_signal_warning);		/* int. thread system calls */
#endif
#if !defined(__WIN__) && !defined(__NETWARE__)
  if (sig == SIGALRM)
    alarm(2);					/* reschedule alarm */
#endif
}

/*
  cleanup all memory and end program nicely

  SYNOPSIS
    unireg_end()

  NOTES
    This function never returns.

    If SIGNALS_DONT_BREAK_READ is defined, this function is called
    by the main thread. To get MySQL to shut down nicely in this case
    (Mac OS X) we have to call exit() instead if pthread_exit().
*/

#ifndef EMBEDDED_LIBRARY
void unireg_end(void)
{
  clean_up(1);
  my_thread_end();
#if defined(SIGNALS_DONT_BREAK_READ) && !defined(__NETWARE__)
  exit(0);
#else
  pthread_exit(0);				// Exit is in main thread
#endif
}

extern "C" void unireg_abort(int exit_code)
{
  DBUG_ENTER("unireg_abort");
  if (exit_code)
    sql_print_error("Aborting\n");
  clean_up(exit_code || !opt_bootstrap); /* purecov: inspected */
  DBUG_PRINT("quit",("done with cleanup in unireg_abort"));
  wait_for_signal_thread_to_end();
  clean_up_mutexes();
  my_end(opt_endinfo ? MY_CHECK_ERROR | MY_GIVE_INFO : 0);
  exit(exit_code); /* purecov: inspected */
}
#endif


void clean_up(bool print_message)
{
  DBUG_PRINT("exit",("clean_up"));
  if (cleanup_done++)
    return; /* purecov: inspected */

  logger.cleanup_base();

  /*
    make sure that handlers finish up
    what they have that is dependent on the binlog
  */
  ha_binlog_end(current_thd);
  injector::free_instance();
  mysql_bin_log.cleanup();

#ifdef HAVE_REPLICATION
  if (use_slave_mask)
    bitmap_free(&slave_error_mask);
#endif
  my_tz_free();
  my_database_names_free();
#ifndef NO_EMBEDDED_ACCESS_CHECKS
  servers_free(1);
  acl_free(1);
  grant_free();
#endif
  query_cache_destroy();
  table_cache_free();
  table_def_free();
  hostname_cache_free();
  item_user_lock_free();
  lex_free();				/* Free some memory */
  item_create_cleanup();
  set_var_free();
  free_charsets();
  if (!opt_noacl)
  {
#ifdef HAVE_DLOPEN
    udf_free();
#endif
  }
  plugin_shutdown();
  ha_end();
  if (tc_log)
    tc_log->close();
  xid_cache_free();
  delete_elements(&key_caches, (void (*)(const char*, gptr)) free_key_cache);
  multi_keycache_free();
  free_status_vars();
  end_thr_alarm(1);			/* Free allocated memory */
  my_free_open_file_info();
  my_free((char*) global_system_variables.date_format,
	  MYF(MY_ALLOW_ZERO_PTR));
  my_free((char*) global_system_variables.time_format,
	  MYF(MY_ALLOW_ZERO_PTR));
  my_free((char*) global_system_variables.datetime_format,
	  MYF(MY_ALLOW_ZERO_PTR));
  if (defaults_argv)
    free_defaults(defaults_argv);
  my_free(sys_init_connect.value, MYF(MY_ALLOW_ZERO_PTR));
  my_free(sys_init_slave.value, MYF(MY_ALLOW_ZERO_PTR));
  my_free(sys_var_general_log_path.value, MYF(MY_ALLOW_ZERO_PTR));
  my_free(sys_var_slow_log_path.value, MYF(MY_ALLOW_ZERO_PTR));
  free_tmpdir(&mysql_tmpdir_list);
#ifdef HAVE_REPLICATION
  my_free(slave_load_tmpdir,MYF(MY_ALLOW_ZERO_PTR));
#endif
  x_free(opt_bin_logname);
  x_free(opt_relay_logname);
  x_free(opt_secure_file_priv);
  bitmap_free(&temp_pool);
  free_max_user_conn();
#ifdef HAVE_REPLICATION
  end_slave_list();
#endif
  delete binlog_filter;
  delete rpl_filter;
#ifndef EMBEDDED_LIBRARY
  end_ssl();
#endif
  vio_end();
#ifdef USE_REGEX
  my_regex_end();
#endif

  if (print_message && errmesg)
    sql_print_information(ER(ER_SHUTDOWN_COMPLETE),my_progname);
#if !defined(EMBEDDED_LIBRARY)
  if (!opt_bootstrap)
    (void) my_delete(pidfile_name,MYF(0));	// This may not always exist
#endif
  thread_scheduler.end();
  finish_client_errs();
  my_free((gptr) my_error_unregister(ER_ERROR_FIRST, ER_ERROR_LAST),
          MYF(MY_WME | MY_FAE | MY_ALLOW_ZERO_PTR));
  DBUG_PRINT("quit", ("Error messages freed"));
  /* Tell main we are ready */
  logger.cleanup_end();
  (void) pthread_mutex_lock(&LOCK_thread_count);
  DBUG_PRINT("quit", ("got thread count lock"));
  ready_to_exit=1;
  /* do the broadcast inside the lock to ensure that my_end() is not called */
  (void) pthread_cond_broadcast(&COND_thread_count);
  (void) pthread_mutex_unlock(&LOCK_thread_count);

  /*
    The following lines may never be executed as the main thread may have
    killed us
  */
  DBUG_PRINT("quit", ("done with cleanup"));
} /* clean_up */


#ifndef EMBEDDED_LIBRARY

/*
  This is mainly needed when running with purify, but it's still nice to
  know that all child threads have died when mysqld exits
*/

static void wait_for_signal_thread_to_end()
{
#ifndef __NETWARE__
  uint i;
  /*
    Wait up to 10 seconds for signal thread to die. We use this mainly to
    avoid getting warnings that my_thread_end has not been called
  */
  for (i= 0 ; i < 100 && signal_thread_in_use; i++)
  {
    if (pthread_kill(signal_thread, MYSQL_KILL_SIGNAL))
      break;
    my_sleep(100);				// Give it time to die
  }
#endif
}


static void clean_up_mutexes()
{
  (void) pthread_mutex_destroy(&LOCK_mysql_create_db);
  (void) pthread_mutex_destroy(&LOCK_lock_db);
  (void) pthread_mutex_destroy(&LOCK_Acl);
  (void) rwlock_destroy(&LOCK_grant);
  (void) pthread_mutex_destroy(&LOCK_open);
  (void) pthread_mutex_destroy(&LOCK_thread_count);
  (void) pthread_mutex_destroy(&LOCK_mapped_file);
  (void) pthread_mutex_destroy(&LOCK_status);
  (void) pthread_mutex_destroy(&LOCK_error_log);
  (void) pthread_mutex_destroy(&LOCK_delayed_insert);
  (void) pthread_mutex_destroy(&LOCK_delayed_status);
  (void) pthread_mutex_destroy(&LOCK_delayed_create);
  (void) pthread_mutex_destroy(&LOCK_manager);
  (void) pthread_mutex_destroy(&LOCK_crypt);
  (void) pthread_mutex_destroy(&LOCK_bytes_sent);
  (void) pthread_mutex_destroy(&LOCK_bytes_received);
  (void) pthread_mutex_destroy(&LOCK_user_conn);
  Events::destroy_mutexes();
#ifdef HAVE_OPENSSL
  (void) pthread_mutex_destroy(&LOCK_des_key_file);
#ifndef HAVE_YASSL
  for (int i= 0; i < CRYPTO_num_locks(); ++i)
    (void) rwlock_destroy(&openssl_stdlocks[i].lock);
  OPENSSL_free(openssl_stdlocks);
#endif
#endif
#ifdef HAVE_REPLICATION
  (void) pthread_mutex_destroy(&LOCK_rpl_status);
  (void) pthread_cond_destroy(&COND_rpl_status);
#endif
  (void) pthread_mutex_destroy(&LOCK_active_mi);
  (void) rwlock_destroy(&LOCK_sys_init_connect);
  (void) rwlock_destroy(&LOCK_sys_init_slave);
  (void) pthread_mutex_destroy(&LOCK_global_system_variables);
  (void) pthread_mutex_destroy(&LOCK_global_read_lock);
  (void) pthread_mutex_destroy(&LOCK_uuid_generator);
  (void) pthread_mutex_destroy(&LOCK_prepared_stmt_count);
  (void) pthread_cond_destroy(&COND_thread_count);
  (void) pthread_cond_destroy(&COND_refresh);
  (void) pthread_cond_destroy(&COND_global_read_lock);
  (void) pthread_cond_destroy(&COND_thread_cache);
  (void) pthread_cond_destroy(&COND_flush_thread_cache);
  (void) pthread_cond_destroy(&COND_manager);
}

#endif /*EMBEDDED_LIBRARY*/


/****************************************************************************
** Init IP and UNIX socket
****************************************************************************/

static void set_ports()
{
  char	*env;
  if (!mysqld_port && !opt_disable_networking)
  {					// Get port if not from commandline
    struct  servent *serv_ptr;
    mysqld_port= MYSQL_PORT;
    if ((serv_ptr= getservbyname("mysql", "tcp")))
      mysqld_port= ntohs((u_short) serv_ptr->s_port); /* purecov: inspected */
    if ((env = getenv("MYSQL_TCP_PORT")))
      mysqld_port= (uint) atoi(env);		/* purecov: inspected */
  }
  if (!mysqld_unix_port)
  {
#ifdef __WIN__
    mysqld_unix_port= (char*) MYSQL_NAMEDPIPE;
#else
    mysqld_unix_port= (char*) MYSQL_UNIX_ADDR;
#endif
    if ((env = getenv("MYSQL_UNIX_PORT")))
      mysqld_unix_port= env;			/* purecov: inspected */
  }
}

#ifndef EMBEDDED_LIBRARY
/* Change to run as another user if started with --user */

static struct passwd *check_user(const char *user)
{
#if !defined(__WIN__) && !defined(__NETWARE__)
  struct passwd *tmp_user_info;
  uid_t user_id= geteuid();

  // Don't bother if we aren't superuser
  if (user_id)
  {
    if (user)
    {
      /* Don't give a warning, if real user is same as given with --user */
      /* purecov: begin tested */
      tmp_user_info= getpwnam(user);
      if ((!tmp_user_info || user_id != tmp_user_info->pw_uid) &&
	  global_system_variables.log_warnings)
        sql_print_warning(
                    "One can only use the --user switch if running as root\n");
      /* purecov: end */
    }
    return NULL;
  }
  if (!user)
  {
    if (!opt_bootstrap)
    {
      sql_print_error("Fatal error: Please read \"Security\" section of the manual to find out how to run mysqld as root!\n");
      unireg_abort(1);
    }
    return NULL;
  }
  /* purecov: begin tested */
  if (!strcmp(user,"root"))
    return NULL;                        // Avoid problem with dynamic libraries

  if (!(tmp_user_info= getpwnam(user)))
  {
    // Allow a numeric uid to be used
    const char *pos;
    for (pos= user; my_isdigit(mysqld_charset,*pos); pos++) ;
    if (*pos)                                   // Not numeric id
      goto err;
    if (!(tmp_user_info= getpwuid(atoi(user))))
      goto err;
  }
  return tmp_user_info;
  /* purecov: end */

err:
  sql_print_error("Fatal error: Can't change to run as user '%s' ;  Please check that the user exists!\n",user);
  unireg_abort(1);
#endif
  return NULL;
}

static void set_user(const char *user, struct passwd *user_info_arg)
{
  /* purecov: begin tested */
#if !defined(__WIN__) && !defined(__NETWARE__)
  DBUG_ASSERT(user_info_arg != 0);
#ifdef HAVE_INITGROUPS
  /*
    We can get a SIGSEGV when calling initgroups() on some systems when NSS
    is configured to use LDAP and the server is statically linked.  We set
    calling_initgroups as a flag to the SIGSEGV handler that is then used to
    output a specific message to help the user resolve this problem.
  */
  calling_initgroups= TRUE;
  initgroups((char*) user, user_info_arg->pw_gid);
  calling_initgroups= FALSE;
#endif
  if (setgid(user_info_arg->pw_gid) == -1)
  {
    sql_perror("setgid");
    unireg_abort(1);
  }
  if (setuid(user_info_arg->pw_uid) == -1)
  {
    sql_perror("setuid");
    unireg_abort(1);
  }
#endif
  /* purecov: end */
}


static void set_effective_user(struct passwd *user_info_arg)
{
#if !defined(__WIN__) && !defined(__NETWARE__)
  DBUG_ASSERT(user_info_arg != 0);
  if (setregid((gid_t)-1, user_info_arg->pw_gid) == -1)
  {
    sql_perror("setregid");
    unireg_abort(1);
  }
  if (setreuid((uid_t)-1, user_info_arg->pw_uid) == -1)
  {
    sql_perror("setreuid");
    unireg_abort(1);
  }
#endif
}


/* Change root user if started with  --chroot */

static void set_root(const char *path)
{
#if !defined(__WIN__) && !defined(__NETWARE__)
  if (chroot(path) == -1)
  {
    sql_perror("chroot");
    unireg_abort(1);
  }
  my_setwd("/", MYF(0));
#endif
}

static void network_init(void)
{
  struct sockaddr_in	IPaddr;
#ifdef HAVE_SYS_UN_H
  struct sockaddr_un	UNIXaddr;
#endif
  int	arg=1;
  int   ret;
  uint  waited;
  uint  this_wait;
  uint  retry;
  DBUG_ENTER("network_init");
  LINT_INIT(ret);

  if (thread_scheduler.init())
    unireg_abort(1);			/* purecov: inspected */

  set_ports();

  if (mysqld_port != 0 && !opt_disable_networking && !opt_bootstrap)
  {
    DBUG_PRINT("general",("IP Socket is %d",mysqld_port));
    ip_sock = socket(AF_INET, SOCK_STREAM, 0);
    if (ip_sock == INVALID_SOCKET)
    {
      DBUG_PRINT("error",("Got error: %d from socket()",socket_errno));
      sql_perror(ER(ER_IPSOCK_ERROR));		/* purecov: tested */
      unireg_abort(1);				/* purecov: tested */
    }
    bzero((char*) &IPaddr, sizeof(IPaddr));
    IPaddr.sin_family = AF_INET;
    IPaddr.sin_addr.s_addr = my_bind_addr;
    IPaddr.sin_port = (unsigned short) htons((unsigned short) mysqld_port);

#ifndef __WIN__
    /*
      We should not use SO_REUSEADDR on windows as this would enable a
      user to open two mysqld servers with the same TCP/IP port.
    */
    (void) setsockopt(ip_sock,SOL_SOCKET,SO_REUSEADDR,(char*)&arg,sizeof(arg));
#endif /* __WIN__ */
    /*
      Sometimes the port is not released fast enough when stopping and
      restarting the server. This happens quite often with the test suite
      on busy Linux systems. Retry to bind the address at these intervals:
      Sleep intervals: 1, 2, 4,  6,  9, 13, 17, 22, ...
      Retry at second: 1, 3, 7, 13, 22, 35, 52, 74, ...
      Limit the sequence by mysqld_port_timeout (set --port-open-timeout=#).
    */
    for (waited= 0, retry= 1; ; retry++, waited+= this_wait)
    {
      if (((ret= bind(ip_sock, my_reinterpret_cast(struct sockaddr *) (&IPaddr),
                      sizeof(IPaddr))) >= 0) ||
          (socket_errno != SOCKET_EADDRINUSE) ||
          (waited >= mysqld_port_timeout))
        break;
      sql_print_information("Retrying bind on TCP/IP port %u", mysqld_port);
      this_wait= retry * retry / 3 + 1;
      sleep(this_wait);
    }
    if (ret < 0)
    {
      DBUG_PRINT("error",("Got error: %d from bind",socket_errno));
      sql_perror("Can't start server: Bind on TCP/IP port");
      sql_print_error("Do you already have another mysqld server running on port: %d ?",mysqld_port);
      unireg_abort(1);
    }
    if (listen(ip_sock,(int) back_log) < 0)
    {
      sql_perror("Can't start server: listen() on TCP/IP port");
      sql_print_error("listen() on TCP/IP failed with error %d",
		      socket_errno);
      unireg_abort(1);
    }
  }

#ifdef __NT__
  /* create named pipe */
  if (Service.IsNT() && mysqld_unix_port[0] && !opt_bootstrap &&
      opt_enable_named_pipe)
  {
    
    pipe_name[sizeof(pipe_name)-1]= 0;		/* Safety if too long string */
    strxnmov(pipe_name, sizeof(pipe_name)-1, "\\\\.\\pipe\\",
	     mysqld_unix_port, NullS);
    bzero((char*) &saPipeSecurity, sizeof(saPipeSecurity));
    bzero((char*) &sdPipeDescriptor, sizeof(sdPipeDescriptor));
    if (!InitializeSecurityDescriptor(&sdPipeDescriptor,
				      SECURITY_DESCRIPTOR_REVISION))
    {
      sql_perror("Can't start server : Initialize security descriptor");
      unireg_abort(1);
    }
    if (!SetSecurityDescriptorDacl(&sdPipeDescriptor, TRUE, NULL, FALSE))
    {
      sql_perror("Can't start server : Set security descriptor");
      unireg_abort(1);
    }
    saPipeSecurity.nLength = sizeof(SECURITY_ATTRIBUTES);
    saPipeSecurity.lpSecurityDescriptor = &sdPipeDescriptor;
    saPipeSecurity.bInheritHandle = FALSE;
    if ((hPipe= CreateNamedPipe(pipe_name,
				PIPE_ACCESS_DUPLEX,
				PIPE_TYPE_BYTE |
				PIPE_READMODE_BYTE |
				PIPE_WAIT,
				PIPE_UNLIMITED_INSTANCES,
				(int) global_system_variables.net_buffer_length,
				(int) global_system_variables.net_buffer_length,
				NMPWAIT_USE_DEFAULT_WAIT,
				&saPipeSecurity)) == INVALID_HANDLE_VALUE)
      {
	LPVOID lpMsgBuf;
	int error=GetLastError();
	FormatMessage(FORMAT_MESSAGE_ALLOCATE_BUFFER |
		      FORMAT_MESSAGE_FROM_SYSTEM,
		      NULL, error, MAKELANGID(LANG_NEUTRAL, SUBLANG_DEFAULT),
		      (LPTSTR) &lpMsgBuf, 0, NULL );
	MessageBox(NULL, (LPTSTR) lpMsgBuf, "Error from CreateNamedPipe",
		    MB_OK|MB_ICONINFORMATION);
	LocalFree(lpMsgBuf);
	unireg_abort(1);
      }
  }
#endif

#if defined(HAVE_SYS_UN_H)
  /*
  ** Create the UNIX socket
  */
  if (mysqld_unix_port[0] && !opt_bootstrap)
  {
    DBUG_PRINT("general",("UNIX Socket is %s",mysqld_unix_port));

    if (strlen(mysqld_unix_port) > (sizeof(UNIXaddr.sun_path) - 1))
    {
      sql_print_error("The socket file path is too long (> %u): %s",
                      (uint) sizeof(UNIXaddr.sun_path) - 1, mysqld_unix_port);
      unireg_abort(1);
    }
    if ((unix_sock= socket(AF_UNIX, SOCK_STREAM, 0)) < 0)
    {
      sql_perror("Can't start server : UNIX Socket "); /* purecov: inspected */
      unireg_abort(1);				/* purecov: inspected */
    }
    bzero((char*) &UNIXaddr, sizeof(UNIXaddr));
    UNIXaddr.sun_family = AF_UNIX;
    strmov(UNIXaddr.sun_path, mysqld_unix_port);
    (void) unlink(mysqld_unix_port);
    (void) setsockopt(unix_sock,SOL_SOCKET,SO_REUSEADDR,(char*)&arg,
		      sizeof(arg));
    umask(0);
    if (bind(unix_sock, my_reinterpret_cast(struct sockaddr *) (&UNIXaddr),
	     sizeof(UNIXaddr)) < 0)
    {
      sql_perror("Can't start server : Bind on unix socket"); /* purecov: tested */
      sql_print_error("Do you already have another mysqld server running on socket: %s ?",mysqld_unix_port);
      unireg_abort(1);					/* purecov: tested */
    }
    umask(((~my_umask) & 0666));
#if defined(S_IFSOCK) && defined(SECURE_SOCKETS)
    (void) chmod(mysqld_unix_port,S_IFSOCK);	/* Fix solaris 2.6 bug */
#endif
    if (listen(unix_sock,(int) back_log) < 0)
      sql_print_warning("listen() on Unix socket failed with error %d",
		      socket_errno);
  }
#endif
  DBUG_PRINT("info",("server started"));
  DBUG_VOID_RETURN;
}

#endif /*!EMBEDDED_LIBRARY*/


#ifndef EMBEDDED_LIBRARY
/*
  Close a connection

  SYNOPSIS
    close_connection()
    thd		Thread handle
    errcode	Error code to print to console
    lock	1 if we have have to lock LOCK_thread_count

  NOTES
    For the connection that is doing shutdown, this is called twice
*/

void close_connection(THD *thd, uint errcode, bool lock)
{
  st_vio *vio;
  DBUG_ENTER("close_connection");
  DBUG_PRINT("enter",("fd: %s  error: '%s'",
		      thd->net.vio ? vio_description(thd->net.vio) :
		      "(not connected)",
		      errcode ? ER(errcode) : ""));
  if (lock)
    (void) pthread_mutex_lock(&LOCK_thread_count);
  thd->killed= THD::KILL_CONNECTION;
  if ((vio= thd->net.vio) != 0)
  {
    if (errcode)
      net_send_error(thd, errcode, ER(errcode)); /* purecov: inspected */
    vio_close(vio);			/* vio is freed in delete thd */
  }
  if (lock)
    (void) pthread_mutex_unlock(&LOCK_thread_count);
  DBUG_VOID_RETURN;
}
#endif /* EMBEDDED_LIBRARY */


	/* Called when a thread is aborted */
	/* ARGSUSED */

extern "C" sig_handler end_thread_signal(int sig __attribute__((unused)))
{
  THD *thd=current_thd;
  DBUG_ENTER("end_thread_signal");
  if (thd && ! thd->bootstrap)
  {
    statistic_increment(killed_threads, &LOCK_status);
    thread_scheduler.end_thread(thd,0);		/* purecov: inspected */
  }
  DBUG_VOID_RETURN;				/* purecov: deadcode */
}


/*
  Unlink thd from global list of available connections and free thd

  SYNOPSIS
    unlink_thd()
    thd		 Thread handler

  NOTES
    LOCK_thread_count is locked and left locked
*/

void unlink_thd(THD *thd)
{
  DBUG_ENTER("unlink_thd");
  DBUG_PRINT("enter", ("thd: 0x%lx", (long) thd));
  thd->cleanup();
  (void) pthread_mutex_lock(&LOCK_thread_count);
  thread_count--;
  delete thd;
  DBUG_VOID_RETURN;
}


/*
  Store thread in cache for reuse by new connections

  SYNOPSIS
    cache_thread()

  NOTES
    LOCK_thread_count has to be locked
<<<<<<< HEAD

  RETURN
    0  Thread was not put in cache
    1  Thread is to be reused by new connection.
       (ie, caller should return, not abort with pthread_exit())
*/


=======

  RETURN
    0  Thread was not put in cache
    1  Thread is to be reused by new connection.
       (ie, caller should return, not abort with pthread_exit())
*/


>>>>>>> 5463f4bd
static bool cache_thread()
{
  safe_mutex_assert_owner(&LOCK_thread_count);
  if (cached_thread_count < thread_cache_size &&
      ! abort_loop && !kill_cached_threads)
  {
    /* Don't kill the thread, just put it in cache for reuse */
    DBUG_PRINT("info", ("Adding thread to cache"));
    cached_thread_count++;
    while (!abort_loop && ! wake_thread && ! kill_cached_threads)
      (void) pthread_cond_wait(&COND_thread_cache, &LOCK_thread_count);
    cached_thread_count--;
    if (kill_cached_threads)
      pthread_cond_signal(&COND_flush_thread_cache);
    if (wake_thread)
    {
      THD *thd;
      wake_thread--;
      thd= thread_cache.get();
      thd->thread_stack= (char*) &thd;          // For store_globals
      (void) thd->store_globals();
      /*
        THD::mysys_var::abort is associated with physical thread rather
        than with THD object. So we need to reset this flag before using
        this thread for handling of new THD object/connection.
      */
      thd->mysys_var->abort= 0;
      thd->thr_create_time= time(NULL);
      threads.append(thd);
      return(1);
    }
  }
  return(0);
}


/*
  End thread for the current connection

  SYNOPSIS
    one_thread_per_connection_end()
    thd		  Thread handler
    put_in_cache  Store thread in cache, if there is room in it
                  Normally this is true in all cases except when we got
                  out of resources initializing the current thread

  NOTES
    If thread is cached, we will wait until thread is scheduled to be
    reused and then we will return.
    If thread is not cached, we end the thread.

  RETURN
    0    Signal to handle_one_connection to reuse connection
*/

bool one_thread_per_connection_end(THD *thd, bool put_in_cache)
{
  DBUG_ENTER("one_thread_per_connection_end");
  unlink_thd(thd);
  if (put_in_cache)
    put_in_cache= cache_thread();
  pthread_mutex_unlock(&LOCK_thread_count);
  if (put_in_cache)
    DBUG_RETURN(0);                             // Thread is reused

  /* It's safe to broadcast outside a lock (COND... is not deleted here) */
  DBUG_PRINT("signal", ("Broadcasting COND_thread_count"));
  (void) pthread_cond_broadcast(&COND_thread_count);

  my_thread_end();
  pthread_exit(0);
  DBUG_RETURN(0);                               // Impossible
}


void flush_thread_cache()
{
  (void) pthread_mutex_lock(&LOCK_thread_count);
  kill_cached_threads++;
  while (cached_thread_count)
  {
    pthread_cond_broadcast(&COND_thread_cache);
    pthread_cond_wait(&COND_flush_thread_cache,&LOCK_thread_count);
  }
  kill_cached_threads--;
  (void) pthread_mutex_unlock(&LOCK_thread_count);
}


/*
  Aborts a thread nicely. Commes here on SIGPIPE
  TODO: One should have to fix that thr_alarm know about this
  thread too.
*/

#ifdef THREAD_SPECIFIC_SIGPIPE
extern "C" sig_handler abort_thread(int sig __attribute__((unused)))
{
  THD *thd=current_thd;
  DBUG_ENTER("abort_thread");
  if (thd)
    thd->killed= THD::KILL_CONNECTION;
  DBUG_VOID_RETURN;
}
#endif


/******************************************************************************
  Setup a signal thread with handles all signals.
  Because Linux doesn't support schemas use a mutex to check that
  the signal thread is ready before continuing
******************************************************************************/

#if defined(__WIN__)
static void init_signals(void)
{
  int signals[] = {SIGINT,SIGILL,SIGFPE,SIGSEGV,SIGTERM,SIGABRT } ;
  for (uint i=0 ; i < sizeof(signals)/sizeof(int) ; i++)
    signal(signals[i], kill_server) ;
#if defined(__WIN__)
  signal(SIGBREAK,SIG_IGN);	//ignore SIGBREAK for NT
#else
  signal(SIGBREAK, kill_server);
#endif
}


static void start_signal_handler(void)
{
  // Save vm id of this process
  if (!opt_bootstrap)
    create_pid_file();
}


static void check_data_home(const char *path)
{}


#elif defined(__NETWARE__)

// down server event callback
void mysql_down_server_cb(void *, void *)
{
  event_flag= TRUE;
  kill_server(0);
}


// destroy callback resources
void mysql_cb_destroy(void *)
{
  UnRegisterEventNotification(eh);  // cleanup down event notification
  NX_UNWRAP_INTERFACE(ref);
  /* Deregister NSS volume deactivation event */
  NX_UNWRAP_INTERFACE(refneb);
  if (neb_consumer_id)
    UnRegisterConsumer(neb_consumer_id, NULL);
}


// initialize callbacks
void mysql_cb_init()
{
  // register for down server event
  void *handle = getnlmhandle();
  rtag_t rt= AllocateResourceTag(handle, "MySQL Down Server Callback",
                                 EventSignature);
  NX_WRAP_INTERFACE((void *)mysql_down_server_cb, 2, (void **)&ref);
  eh= RegisterForEventNotification(rt, EVENT_PRE_DOWN_SERVER,
                                   EVENT_PRIORITY_APPLICATION,
                                   NULL, ref, NULL);

  /*
    Register for volume deactivation event
    Wrap the callback function, as it is called by non-LibC thread
  */
  (void *) NX_WRAP_INTERFACE(neb_event_callback, 1, &refneb);
  registerwithneb();

  NXVmRegisterExitHandler(mysql_cb_destroy, NULL);  // clean-up
}


/* To get the name of the NetWare volume having MySQL data folder */

static void getvolumename()
{
  char *p;
  /*
    We assume that data path is already set.
    If not it won't come here. Terminate after volume name
  */
  if ((p= strchr(mysql_real_data_home, ':')))
    strmake(datavolname, mysql_real_data_home,
            (uint) (p - mysql_real_data_home));
}


/*
  Registering with NEB for NSS Volume Deactivation event
*/

static void registerwithneb()
{

  ConsumerRegistrationInfo reg_info;
    
  /* Clear NEB registration structure */
  bzero((char*) &reg_info, sizeof(struct ConsumerRegistrationInfo));

  /* Fill the NEB consumer information structure */
  reg_info.CRIVersion= 1;  	            // NEB version
  /* NEB Consumer name */
  reg_info.CRIConsumerName= (BYTE *) "MySQL Database Server";
  /* Event of interest */
  reg_info.CRIEventName= (BYTE *) "NSS.ChangeVolState.Enter";
  reg_info.CRIUserParameter= NULL;	    // Consumer Info
  reg_info.CRIEventFlags= 0;	            // Event flags
  /* Consumer NLM handle */
  reg_info.CRIOwnerID= (LoadDefinitionStructure *)getnlmhandle();
  reg_info.CRIConsumerESR= NULL;	    // No consumer ESR required
  reg_info.CRISecurityToken= 0;	            // No security token for the event
  reg_info.CRIConsumerFlags= 0;             // SMP_ENABLED_BIT;	
  reg_info.CRIFilterName= 0;	            // No event filtering
  reg_info.CRIFilterDataLength= 0;          // No filtering data
  reg_info.CRIFilterData= 0;	            // No filtering data
  /* Callback function for the event */
  (void *)reg_info.CRIConsumerCallback= (void *) refneb;
  reg_info.CRIOrder= 0;	                    // Event callback order
  reg_info.CRIConsumerType= CHECK_CONSUMER; // Consumer type

  /* Register for the event with NEB */
  if (RegisterConsumer(&reg_info))
  {
    consoleprintf("Failed to register for NSS Volume Deactivation event \n");
    return;
  }
  /* This ID is required for deregistration */
  neb_consumer_id= reg_info.CRIConsumerID;

  /* Get MySQL data volume name, stored in global variable datavolname */
  getvolumename();

  /*
    Get the NSS volume ID of the MySQL Data volume.
    Volume ID is stored in a global variable
  */
  getvolumeID((BYTE*) datavolname);	
}


/*
  Callback for NSS Volume Deactivation event
*/

ulong neb_event_callback(struct EventBlock *eblock)
{
  EventChangeVolStateEnter_s *voldata;
  extern bool nw_panic;

  voldata= (EventChangeVolStateEnter_s *)eblock->EBEventData;

  /* Deactivation of a volume */
  if ((voldata->oldState == zVOLSTATE_ACTIVE &&
       voldata->newState == zVOLSTATE_DEACTIVE ||
       voldata->newState == zVOLSTATE_MAINTENANCE))
  {
    /*
      Ensure that we bring down MySQL server only for MySQL data
      volume deactivation
    */
    if (!memcmp(&voldata->volID, &datavolid, sizeof(VolumeID_t)))
    {
      consoleprintf("MySQL data volume is deactivated, shutting down MySQL Server \n");
      event_flag= TRUE;
      nw_panic = TRUE;
      event_flag= TRUE;
      kill_server(0);
    }
  }
  return 0;
}


/*
  Function to get NSS volume ID of the MySQL data
*/

#define ADMIN_VOL_PATH					"_ADMIN:/Volumes/"

static void getvolumeID(BYTE *volumeName)
{
  char path[zMAX_FULL_NAME];
  Key_t rootKey= 0, fileKey= 0;
  QUAD getInfoMask;
  zInfo_s info;
  STATUS status;

  /* Get the root key */
  if ((status= zRootKey(0, &rootKey)) != zOK)
  {
    consoleprintf("\nGetNSSVolumeProperties - Failed to get root key, status: %d\n.", (int) status);
    goto exit;
  }

  /*
    Get the file key. This is the key to the volume object in the
    NSS admin volumes directory.
  */

  strxmov(path, (const char *) ADMIN_VOL_PATH, (const char *) volumeName,
          NullS);
  if ((status= zOpen(rootKey, zNSS_TASK, zNSPACE_LONG|zMODE_UTF8, 
                     (BYTE *) path, zRR_READ_ACCESS, &fileKey)) != zOK)
  {
    consoleprintf("\nGetNSSVolumeProperties - Failed to get file, status: %d\n.", (int) status);
    goto exit;
  }

  getInfoMask= zGET_IDS | zGET_VOLUME_INFO ;
  if ((status= zGetInfo(fileKey, getInfoMask, sizeof(info), 
                        zINFO_VERSION_A, &info)) != zOK)
  {
    consoleprintf("\nGetNSSVolumeProperties - Failed in zGetInfo, status: %d\n.", (int) status);
    goto exit;
  }

  /* Copy the data to global variable */
  datavolid.timeLow= info.vol.volumeID.timeLow;
  datavolid.timeMid= info.vol.volumeID.timeMid;
  datavolid.timeHighAndVersion= info.vol.volumeID.timeHighAndVersion;
  datavolid.clockSeqHighAndReserved= info.vol.volumeID.clockSeqHighAndReserved;
  datavolid.clockSeqLow= info.vol.volumeID.clockSeqLow;
  /* This is guranteed to be 6-byte length (but sizeof() would be better) */
  memcpy(datavolid.node, info.vol.volumeID.node, (unsigned int) 6);

exit:
  if (rootKey)
    zClose(rootKey);
  if (fileKey)
    zClose(fileKey);
}


static void init_signals(void)
{
  int signals[] = {SIGINT,SIGILL,SIGFPE,SIGSEGV,SIGTERM,SIGABRT};

  for (uint i=0 ; i < sizeof(signals)/sizeof(int) ; i++)
    signal(signals[i], kill_server);
  mysql_cb_init();  // initialize callbacks

}


static void start_signal_handler(void)
{
  // Save vm id of this process
  if (!opt_bootstrap)
    create_pid_file();
  // no signal handler
}


/*
  Warn if the data is on a Traditional volume

  NOTE
    Already done by mysqld_safe
*/

static void check_data_home(const char *path)
{
}

#else /* if ! __WIN__  */

#ifdef HAVE_LINUXTHREADS
#define UNSAFE_DEFAULT_LINUX_THREADS 200
#endif

extern "C" sig_handler handle_segfault(int sig)
{
  time_t curr_time;
  struct tm tm;
  THD *thd=current_thd;

  /*
    Strictly speaking, one needs a mutex here
    but since we have got SIGSEGV already, things are a mess
    so not having the mutex is not as bad as possibly using a buggy
    mutex - so we keep things simple
  */
  if (segfaulted)
  {
    fprintf(stderr, "Fatal signal %d while backtracing\n", sig);
    exit(1);
  }

  segfaulted = 1;

  curr_time= time(NULL);
  localtime_r(&curr_time, &tm);

  fprintf(stderr,"\
%02d%02d%02d %2d:%02d:%02d - mysqld got signal %d;\n\
This could be because you hit a bug. It is also possible that this binary\n\
or one of the libraries it was linked against is corrupt, improperly built,\n\
or misconfigured. This error can also be caused by malfunctioning hardware.\n",
          tm.tm_year % 100, tm.tm_mon+1, tm.tm_mday,
          tm.tm_hour, tm.tm_min, tm.tm_sec,
	  sig);
  fprintf(stderr, "\
We will try our best to scrape up some info that will hopefully help diagnose\n\
the problem, but since we have already crashed, something is definitely wrong\n\
and this may fail.\n\n");
  fprintf(stderr, "key_buffer_size=%lu\n", 
          (ulong) dflt_key_cache->key_cache_mem_size);
  fprintf(stderr, "read_buffer_size=%ld\n", (long) global_system_variables.read_buff_size);
  fprintf(stderr, "max_used_connections=%lu\n", max_used_connections);
  fprintf(stderr, "max_threads=%u\n", thread_scheduler.max_threads);
  fprintf(stderr, "threads_connected=%u\n", thread_count);
  fprintf(stderr, "It is possible that mysqld could use up to \n\
key_buffer_size + (read_buffer_size + sort_buffer_size)*max_threads = %lu K\n\
bytes of memory\n", ((ulong) dflt_key_cache->key_cache_mem_size +
		     (global_system_variables.read_buff_size +
		      global_system_variables.sortbuff_size) *
		     thread_scheduler.max_threads +
                     max_connections * sizeof(THD)) / 1024);
  fprintf(stderr, "Hope that's ok; if not, decrease some variables in the equation.\n\n");

#if defined(HAVE_LINUXTHREADS)
  if (sizeof(char*) == 4 && thread_count > UNSAFE_DEFAULT_LINUX_THREADS)
  {
    fprintf(stderr, "\
You seem to be running 32-bit Linux and have %d concurrent connections.\n\
If you have not changed STACK_SIZE in LinuxThreads and built the binary \n\
yourself, LinuxThreads is quite likely to steal a part of the global heap for\n\
the thread stack. Please read http://www.mysql.com/doc/en/Linux.html\n\n",
	    thread_count);
  }
#endif /* HAVE_LINUXTHREADS */

#ifdef HAVE_STACKTRACE
  if (!(test_flags & TEST_NO_STACKTRACE))
  {
    fprintf(stderr,"thd: 0x%lx\n",(long) thd);
    print_stacktrace(thd ? (gptr) thd->thread_stack : (gptr) 0,
		     thread_stack);
  }
  if (thd)
  {
    fprintf(stderr, "Trying to get some variables.\n\
Some pointers may be invalid and cause the dump to abort...\n");
    safe_print_str("thd->query", thd->query, 1024);
    fprintf(stderr, "thd->thread_id=%lu\n", (ulong) thd->thread_id);
  }
  fprintf(stderr, "\
The manual page at http://www.mysql.com/doc/en/Crashing.html contains\n\
information that should help you find out what is causing the crash.\n");
  fflush(stderr);
#endif /* HAVE_STACKTRACE */

#ifdef HAVE_INITGROUPS
  if (calling_initgroups)
    fprintf(stderr, "\n\
This crash occured while the server was calling initgroups(). This is\n\
often due to the use of a mysqld that is statically linked against glibc\n\
and configured to use LDAP in /etc/nsswitch.conf. You will need to either\n\
upgrade to a version of glibc that does not have this problem (2.3.4 or\n\
later when used with nscd), disable LDAP in your nsswitch.conf, or use a\n\
mysqld that is not statically linked.\n");
#endif

  if (locked_in_memory)
  {
    fprintf(stderr, "\n\
The \"--memlock\" argument, which was enabled, uses system calls that are\n\
unreliable and unstable on some operating systems and operating-system\n\
versions (notably, some versions of Linux).  This crash could be due to use\n\
of those buggy OS calls.  You should consider whether you really need the\n\
\"--memlock\" parameter and/or consult the OS distributer about \"mlockall\"\n\
bugs.\n");
  }

  if (test_flags & TEST_CORE_ON_SIGNAL)
  {
    fprintf(stderr, "Writing a core file\n");
    fflush(stderr);
    write_core(sig);
  }
  exit(1);
}

#ifndef SA_RESETHAND
#define SA_RESETHAND 0
#endif
#ifndef SA_NODEFER
#define SA_NODEFER 0
#endif

#ifndef EMBEDDED_LIBRARY

static void init_signals(void)
{
  sigset_t set;
  struct sigaction sa;
  DBUG_ENTER("init_signals");

  if (test_flags & TEST_SIGINT)
  {
    my_sigset(thr_kill_signal, end_thread_signal);
  }
  my_sigset(THR_SERVER_ALARM,print_signal_warning); // Should never be called!

  if (!(test_flags & TEST_NO_STACKTRACE) || (test_flags & TEST_CORE_ON_SIGNAL))
  {
    sa.sa_flags = SA_RESETHAND | SA_NODEFER;
    sigemptyset(&sa.sa_mask);
    sigprocmask(SIG_SETMASK,&sa.sa_mask,NULL);

    init_stacktrace();
#if defined(__amiga__)
    sa.sa_handler=(void(*)())handle_segfault;
#else
    sa.sa_handler=handle_segfault;
#endif
    sigaction(SIGSEGV, &sa, NULL);
    sigaction(SIGABRT, &sa, NULL);
#ifdef SIGBUS
    sigaction(SIGBUS, &sa, NULL);
#endif
    sigaction(SIGILL, &sa, NULL);
    sigaction(SIGFPE, &sa, NULL);
  }

#ifdef HAVE_GETRLIMIT
  if (test_flags & TEST_CORE_ON_SIGNAL)
  {
    /* Change limits so that we will get a core file */
    STRUCT_RLIMIT rl;
    rl.rlim_cur = rl.rlim_max = RLIM_INFINITY;
    if (setrlimit(RLIMIT_CORE, &rl) && global_system_variables.log_warnings)
      sql_print_warning("setrlimit could not change the size of core files to 'infinity';  We may not be able to generate a core file on signals");
  }
#endif
  (void) sigemptyset(&set);
  my_sigset(SIGPIPE,SIG_IGN);
  sigaddset(&set,SIGPIPE);
  sigaddset(&set,SIGINT);
#ifndef IGNORE_SIGHUP_SIGQUIT
  sigaddset(&set,SIGQUIT);
  sigaddset(&set,SIGHUP);
#endif
  sigaddset(&set,SIGTERM);

  /* Fix signals if blocked by parents (can happen on Mac OS X) */
  sigemptyset(&sa.sa_mask);
  sa.sa_flags = 0;
  sa.sa_handler = print_signal_warning;
  sigaction(SIGTERM, &sa, (struct sigaction*) 0);
  sa.sa_flags = 0;
  sa.sa_handler = print_signal_warning;
  sigaction(SIGHUP, &sa, (struct sigaction*) 0);
#ifdef SIGTSTP
  sigaddset(&set,SIGTSTP);
#endif
  if (thd_lib_detected != THD_LIB_LT)
    sigaddset(&set,THR_SERVER_ALARM);
  if (test_flags & TEST_SIGINT)
  {
    // May be SIGINT
    sigdelset(&set, thr_kill_signal);
  }
  sigprocmask(SIG_SETMASK,&set,NULL);
  pthread_sigmask(SIG_SETMASK,&set,NULL);
  DBUG_VOID_RETURN;
}


static void start_signal_handler(void)
{
  int error;
  pthread_attr_t thr_attr;
  DBUG_ENTER("start_signal_handler");

  (void) pthread_attr_init(&thr_attr);
#if !defined(HAVE_DEC_3_2_THREADS)
  pthread_attr_setscope(&thr_attr,PTHREAD_SCOPE_SYSTEM);
  (void) pthread_attr_setdetachstate(&thr_attr,PTHREAD_CREATE_DETACHED);
  if (!(opt_specialflag & SPECIAL_NO_PRIOR))
    my_pthread_attr_setprio(&thr_attr,INTERRUPT_PRIOR);
#if defined(__ia64__) || defined(__ia64)
  /*
    Peculiar things with ia64 platforms - it seems we only have half the
    stack size in reality, so we have to double it here
  */
  pthread_attr_setstacksize(&thr_attr,thread_stack*2);
#else
  pthread_attr_setstacksize(&thr_attr,thread_stack);
#endif
#endif

  (void) pthread_mutex_lock(&LOCK_thread_count);
  if ((error=pthread_create(&signal_thread,&thr_attr,signal_hand,0)))
  {
    sql_print_error("Can't create interrupt-thread (error %d, errno: %d)",
		    error,errno);
    exit(1);
  }
  (void) pthread_cond_wait(&COND_thread_count,&LOCK_thread_count);
  pthread_mutex_unlock(&LOCK_thread_count);

  (void) pthread_attr_destroy(&thr_attr);
  DBUG_VOID_RETURN;
}


/* This threads handles all signals and alarms */

/* ARGSUSED */
pthread_handler_t signal_hand(void *arg __attribute__((unused)))
{
  sigset_t set;
  int sig;
  my_thread_init();				// Init new thread
  DBUG_ENTER("signal_hand");
  signal_thread_in_use= 1;

  /*
    Setup alarm handler
    This should actually be '+ max_number_of_slaves' instead of +10,
    but the +10 should be quite safe.
  */
  init_thr_alarm(thread_scheduler.max_threads +
		 global_system_variables.max_insert_delayed_threads + 10);
  if (thd_lib_detected != THD_LIB_LT && (test_flags & TEST_SIGINT))
  {
    (void) sigemptyset(&set);			// Setup up SIGINT for debug
    (void) sigaddset(&set,SIGINT);		// For debugging
    (void) pthread_sigmask(SIG_UNBLOCK,&set,NULL);
  }
  (void) sigemptyset(&set);			// Setup up SIGINT for debug
#ifdef USE_ONE_SIGNAL_HAND
  (void) sigaddset(&set,THR_SERVER_ALARM);	// For alarms
#endif
#ifndef IGNORE_SIGHUP_SIGQUIT
  (void) sigaddset(&set,SIGQUIT);
  (void) sigaddset(&set,SIGHUP);
#endif
  (void) sigaddset(&set,SIGTERM);
  (void) sigaddset(&set,SIGTSTP);

  /* Save pid to this process (or thread on Linux) */
  if (!opt_bootstrap)
    create_pid_file();

#ifdef HAVE_STACK_TRACE_ON_SEGV
  if (opt_do_pstack)
  {
    sprintf(pstack_file_name,"mysqld-%lu-%%d-%%d.backtrace", (ulong)getpid());
    pstack_install_segv_action(pstack_file_name);
  }
#endif /* HAVE_STACK_TRACE_ON_SEGV */

  /*
    signal to start_signal_handler that we are ready
    This works by waiting for start_signal_handler to free mutex,
    after which we signal it that we are ready.
    At this pointer there is no other threads running, so there
    should not be any other pthread_cond_signal() calls.
  */
  (void) pthread_mutex_lock(&LOCK_thread_count);
  (void) pthread_mutex_unlock(&LOCK_thread_count);
  (void) pthread_cond_broadcast(&COND_thread_count);

  (void) pthread_sigmask(SIG_BLOCK,&set,NULL);
  for (;;)
  {
    int error;					// Used when debugging
    if (shutdown_in_progress && !abort_loop)
    {
      sig= SIGTERM;
      error=0;
    }
    else
      while ((error=my_sigwait(&set,&sig)) == EINTR) ;
    if (cleanup_done)
    {
      DBUG_PRINT("quit",("signal_handler: calling my_thread_end()"));
      my_thread_end();
      signal_thread_in_use= 0;
      pthread_exit(0);				// Safety
    }
    switch (sig) {
    case SIGTERM:
    case SIGQUIT:
    case SIGKILL:
#ifdef EXTRA_DEBUG
      sql_print_information("Got signal %d to shutdown mysqld",sig);
#endif
      /* switch to the old log message processing */
      logger.set_handlers(LOG_FILE, opt_slow_log ? LOG_FILE:LOG_NONE,
                          opt_log ? LOG_FILE:LOG_NONE);
      DBUG_PRINT("info",("Got signal: %d  abort_loop: %d",sig,abort_loop));
      if (!abort_loop)
      {
	abort_loop=1;				// mark abort for threads
#ifdef USE_ONE_SIGNAL_HAND
	pthread_t tmp;
	if (!(opt_specialflag & SPECIAL_NO_PRIOR))
	  my_pthread_attr_setprio(&connection_attrib,INTERRUPT_PRIOR);
	if (pthread_create(&tmp,&connection_attrib, kill_server_thread,
			   (void*) &sig))
	  sql_print_error("Can't create thread to kill server");
#else
	kill_server((void*) sig);	// MIT THREAD has a alarm thread
#endif
      }
      break;
    case SIGHUP:
      if (!abort_loop)
      {
        bool not_used;
	mysql_print_status();		// Print some debug info
	reload_acl_and_cache((THD*) 0,
			     (REFRESH_LOG | REFRESH_TABLES | REFRESH_FAST |
			      REFRESH_GRANT |
			      REFRESH_THREADS | REFRESH_HOSTS),
			     (TABLE_LIST*) 0, &not_used); // Flush logs
      }
      /* reenable logs after the options were reloaded */
      logger.set_handlers(LOG_FILE, opt_slow_log ? LOG_TABLE:LOG_NONE,
                          opt_log ? LOG_TABLE:LOG_NONE);
      break;
#ifdef USE_ONE_SIGNAL_HAND
    case THR_SERVER_ALARM:
      process_alarm(sig);			// Trigger alarms.
      break;
#endif
    default:
#ifdef EXTRA_DEBUG
      sql_print_warning("Got signal: %d  error: %d",sig,error); /* purecov: tested */
#endif
      break;					/* purecov: tested */
    }
  }
  return(0);					/* purecov: deadcode */
}

static void check_data_home(const char *path)
{}

#endif /*!EMBEDDED_LIBRARY*/
#endif	/* __WIN__*/


/*
  All global error messages are sent here where the first one is stored
  for the client
*/


/* ARGSUSED */
static int my_message_sql(uint error, const char *str, myf MyFlags)
{
  THD *thd;
  DBUG_ENTER("my_message_sql");
  DBUG_PRINT("error", ("error: %u  message: '%s'", error, str));
  /*
    Put here following assertion when situation with EE_* error codes
    will be fixed
    DBUG_ASSERT(error != 0);
  */
  if ((thd= current_thd))
  {
    /*
      TODO: There are two exceptions mechanism (THD and sp_rcontext),
      this could be improved by having a common stack of handlers.
    */
    if (thd->handle_error(error,
                          MYSQL_ERROR::WARN_LEVEL_ERROR))
      DBUG_RETURN(0);

    if (thd->spcont &&
        thd->spcont->handle_error(error, MYSQL_ERROR::WARN_LEVEL_ERROR, thd))
    {
      DBUG_RETURN(0);
    }

    thd->query_error=  1; // needed to catch query errors during replication

    if (!thd->no_warnings_for_error)
      push_warning(thd, MYSQL_ERROR::WARN_LEVEL_ERROR, error, str);
    /*
      thd->lex->current_select == 0 if lex structure is not inited
      (not query command (COM_QUERY))
    */
    if (thd->lex->current_select &&
	thd->lex->current_select->no_error && !thd->is_fatal_error)
    {
      DBUG_PRINT("error",
                 ("Error converted to warning: current_select: no_error %d  "
                  "fatal_error: %d",
                  (thd->lex->current_select ?
                   thd->lex->current_select->no_error : 0),
                  (int) thd->is_fatal_error));
    }
    else
    {
      NET *net= &thd->net;
      net->report_error= 1;
      query_cache_abort(net);
      if (!net->last_error[0])			// Return only first message
      {
	strmake(net->last_error, str, sizeof(net->last_error)-1);
	net->last_errno= error ? error : ER_UNKNOWN_ERROR;
      }
    }
  }
  if (!thd || MyFlags & ME_NOREFRESH)
    sql_print_error("%s: %s",my_progname,str); /* purecov: inspected */
  DBUG_RETURN(0);
}


#ifndef EMBEDDED_LIBRARY
static void *my_str_malloc_mysqld(size_t size)
{
  return my_malloc(size, MYF(MY_FAE));
}


static void my_str_free_mysqld(void *ptr)
{
  my_free((gptr)ptr, MYF(MY_FAE));
}
#endif /* EMBEDDED_LIBRARY */


#ifdef __WIN__

pthread_handler_t handle_shutdown(void *arg)
{
  MSG msg;
  my_thread_init();

  /* this call should create the message queue for this thread */
  PeekMessage(&msg, NULL, 1, 65534,PM_NOREMOVE);
#if !defined(EMBEDDED_LIBRARY)
  if (WaitForSingleObject(hEventShutdown,INFINITE)==WAIT_OBJECT_0)
#endif /* EMBEDDED_LIBRARY */
     kill_server(MYSQL_KILL_SIGNAL);
  return 0;
}


int STDCALL handle_kill(ulong ctrl_type)
{
  if (ctrl_type == CTRL_CLOSE_EVENT ||
      ctrl_type == CTRL_SHUTDOWN_EVENT)
  {
    kill_server(MYSQL_KILL_SIGNAL);
    return TRUE;
  }
  return FALSE;
}
#endif

static const char *load_default_groups[]= {
#ifdef WITH_NDBCLUSTER_STORAGE_ENGINE
"mysql_cluster",
#endif
"mysqld","server", MYSQL_BASE_VERSION, 0, 0};

#if defined(__WIN__) && !defined(EMBEDDED_LIBRARY)
static const int load_default_groups_sz=
sizeof(load_default_groups)/sizeof(load_default_groups[0]);
#endif


/*
  Initialize one of the global date/time format variables

  SYNOPSIS
    init_global_datetime_format()
    format_type		What kind of format should be supported
    var_ptr		Pointer to variable that should be updated

  NOTES
    The default value is taken from either opt_date_time_formats[] or
    the ISO format (ANSI SQL)

  RETURN
    0 ok
    1 error
*/

static bool init_global_datetime_format(timestamp_type format_type,
                                        DATE_TIME_FORMAT **var_ptr)
{
  /* Get command line option */
  const char *str= opt_date_time_formats[format_type];

  if (!str)					// No specified format
  {
    str= get_date_time_format_str(&known_date_time_formats[ISO_FORMAT],
				  format_type);
    /*
      Set the "command line" option to point to the generated string so
      that we can set global formats back to default
    */
    opt_date_time_formats[format_type]= str;
  }
  if (!(*var_ptr= date_time_format_make(format_type, str, strlen(str))))
  {
    fprintf(stderr, "Wrong date/time format specifier: %s\n", str);
    return 1;
  }
  return 0;
}


static int init_common_variables(const char *conf_file_name, int argc,
				 char **argv, const char **groups)
{
  char buff[FN_REFLEN];
  umask(((~my_umask) & 0666));
  my_decimal_set_zero(&decimal_zero); // set decimal_zero constant;
  tzset();			// Set tzname

  max_system_variables.pseudo_thread_id= (ulong)~0;
  server_start_time= time((time_t*) 0);
  rpl_filter= new Rpl_filter;
  binlog_filter= new Rpl_filter;
  if (!rpl_filter || !binlog_filter) 
  {
    sql_perror("Could not allocate replication and binlog filters");
    exit(1);
  }

  if (init_thread_environment())
    return 1;
  mysql_init_variables();

#ifdef HAVE_TZNAME
  {
    struct tm tm_tmp;
    localtime_r(&server_start_time,&tm_tmp);
    strmake(system_time_zone, tzname[tm_tmp.tm_isdst != 0 ? 1 : 0],
            sizeof(system_time_zone)-1);

 }
#endif
  /*
    We set SYSTEM time zone as reasonable default and 
    also for failure of my_tz_init() and bootstrap mode.
    If user explicitly set time zone with --default-time-zone
    option we will change this value in my_tz_init().
  */
  global_system_variables.time_zone= my_tz_SYSTEM;
  
  /*
    Init mutexes for the global MYSQL_BIN_LOG objects.
    As safe_mutex depends on what MY_INIT() does, we can't init the mutexes of
    global MYSQL_BIN_LOGs in their constructors, because then they would be
    inited before MY_INIT(). So we do it here.
  */
  mysql_bin_log.init_pthread_objects();

  if (gethostname(glob_hostname,sizeof(glob_hostname)) < 0)
  {
    strmake(glob_hostname, STRING_WITH_LEN("localhost"));
    sql_print_warning("gethostname failed, using '%s' as hostname",
                      glob_hostname);
    strmake(pidfile_name, STRING_WITH_LEN("mysql"));
  }
  else
    strmake(pidfile_name, glob_hostname, sizeof(pidfile_name)-5);
  strmov(fn_ext(pidfile_name),".pid");		// Add proper extension

  /*
    Add server status variables to the dynamic list of
    status variables that is shown by SHOW STATUS.
    Later, in plugin_init, and mysql_install_plugin
    new entries could be added to that list.
  */
  if (add_status_vars(status_vars))
    return 1; // an error was already reported

  load_defaults(conf_file_name, groups, &argc, &argv);
  defaults_argv=argv;
  get_options(argc,argv);
  set_server_version();

  DBUG_PRINT("info",("%s  Ver %s for %s on %s\n",my_progname,
		     server_version, SYSTEM_TYPE,MACHINE_TYPE));

#ifdef HAVE_LARGE_PAGES
  /* Initialize large page size */
  if (opt_large_pages && (opt_large_page_size= my_get_large_page_size()))
  {
      my_use_large_pages= 1;
      my_large_page_size= opt_large_page_size;
#ifdef WITH_INNOBASE_STORAGE_ENGINE
      innobase_use_large_pages= 1;
      innobase_large_page_size= opt_large_page_size;
#endif
  }
#endif /* HAVE_LARGE_PAGES */

  /* connections and databases needs lots of files */
  {
    uint files, wanted_files, max_open_files;

    /* MyISAM requires two file handles per table. */
    wanted_files= 10+max_connections+table_cache_size*2;
    /*
      We are trying to allocate no less than max_connections*5 file
      handles (i.e. we are trying to set the limit so that they will
      be available).  In addition, we allocate no less than how much
      was already allocated.  However below we report a warning and
      recompute values only if we got less file handles than were
      explicitly requested.  No warning and re-computation occur if we
      can't get max_connections*5 but still got no less than was
      requested (value of wanted_files).
    */
    max_open_files= max(max(wanted_files, max_connections*5),
                        open_files_limit);
    files= my_set_max_open_files(max_open_files);

    if (files < wanted_files)
    {
      if (!open_files_limit)
      {
        /*
          If we have requested too much file handles than we bring
          max_connections in supported bounds.
        */
        max_connections= (ulong) min(files-10-TABLE_OPEN_CACHE_MIN*2,
                                     max_connections);
        /*
          Decrease table_cache_size according to max_connections, but
          not below TABLE_OPEN_CACHE_MIN.  Outer min() ensures that we
          never increase table_cache_size automatically (that could
          happen if max_connections is decreased above).
        */
        table_cache_size= (ulong) min(max((files-10-max_connections)/2,
                                          TABLE_OPEN_CACHE_MIN),
                                      table_cache_size);    
	DBUG_PRINT("warning",
		   ("Changed limits: max_open_files: %u  max_connections: %ld  table_cache: %ld",
		    files, max_connections, table_cache_size));
	if (global_system_variables.log_warnings)
	  sql_print_warning("Changed limits: max_open_files: %u  max_connections: %ld  table_cache: %ld",
			files, max_connections, table_cache_size);
      }
      else if (global_system_variables.log_warnings)
	sql_print_warning("Could not increase number of max_open_files to more than %u (request: %u)", files, wanted_files);
    }
    open_files_limit= files;
  }
  unireg_init(opt_specialflag); /* Set up extern variabels */
  if (init_errmessage())	/* Read error messages from file */
    return 1;
  init_client_errs();
  lex_init();
  if (item_create_init())
    return 1;
  item_init();
  set_var_init();
  mysys_uses_curses=0;
#ifdef USE_REGEX
  my_regex_init(&my_charset_latin1);
#endif
  /*
    Process a comma-separated character set list and choose
    the first available character set. This is mostly for
    test purposes, to be able to start "mysqld" even if
    the requested character set is not available (see bug#18743).
  */
  for (;;)
  {
    char *next_character_set_name= strchr(default_character_set_name, ',');
    if (next_character_set_name)
      *next_character_set_name++= '\0';
    if (!(default_charset_info=
          get_charset_by_csname(default_character_set_name,
                                MY_CS_PRIMARY, MYF(MY_WME))))
    {
      if (next_character_set_name)
      {
        default_character_set_name= next_character_set_name;
        default_collation_name= 0;          // Ignore collation
      }
      else
        return 1;                           // Eof of the list
    }
    else
      break;
  }

  if (default_collation_name)
  {
    CHARSET_INFO *default_collation;
    default_collation= get_charset_by_name(default_collation_name, MYF(0));
    if (!default_collation)
    {
      sql_print_error(ER(ER_UNKNOWN_COLLATION), default_collation_name);
      return 1;
    }
    if (!my_charset_same(default_charset_info, default_collation))
    {
      sql_print_error(ER(ER_COLLATION_CHARSET_MISMATCH),
		      default_collation_name,
		      default_charset_info->csname);
      return 1;
    }
    default_charset_info= default_collation;
  }
  /* Set collactions that depends on the default collation */
  global_system_variables.collation_server=	 default_charset_info;
  global_system_variables.collation_database=	 default_charset_info;
  global_system_variables.collation_connection=  default_charset_info;
  global_system_variables.character_set_results= default_charset_info;
  global_system_variables.character_set_client= default_charset_info;
  global_system_variables.collation_connection= default_charset_info;

  if (!(character_set_filesystem= 
        get_charset_by_csname(character_set_filesystem_name,
                              MY_CS_PRIMARY, MYF(MY_WME))))
    return 1;
  global_system_variables.character_set_filesystem= character_set_filesystem;

  if (!(my_default_lc_time_names=
        my_locale_by_name(lc_time_names_name)))
  {
    sql_print_error("Unknown locale: '%s'", lc_time_names_name);
    return 1;
  }
  global_system_variables.lc_time_names= my_default_lc_time_names;
  
  sys_init_connect.value_length= 0;
  if ((sys_init_connect.value= opt_init_connect))
    sys_init_connect.value_length= strlen(opt_init_connect);
  else
    sys_init_connect.value=my_strdup("",MYF(0));

  sys_init_slave.value_length= 0;
  if ((sys_init_slave.value= opt_init_slave))
    sys_init_slave.value_length= strlen(opt_init_slave);
  else
    sys_init_slave.value=my_strdup("",MYF(0));

  /* check log options and issue warnings if needed */
  if (opt_log && opt_logname && !(log_output_options & LOG_FILE) &&
      !(log_output_options & LOG_NONE))
    sql_print_warning("Although a path was specified for the "
                      "--log option, log tables are used. "
                      "To enable logging to files use the --log-output option.");

  if (opt_slow_log && opt_slow_logname && !(log_output_options & LOG_FILE)
      && !(log_output_options & LOG_NONE))
    sql_print_warning("Although a path was specified for the "
                      "--log-slow-queries option, log tables are used. "
                      "To enable logging to files use the --log-output option.");

  if (!opt_logname)
    opt_logname= make_default_log_name(buff, ".log");
  sys_var_general_log_path.value= my_strdup(opt_logname, MYF(0));
  sys_var_general_log_path.value_length= strlen(opt_logname);

  if (!opt_slow_logname)
    opt_slow_logname= make_default_log_name(buff, "-slow.log");
  sys_var_slow_log_path.value= my_strdup(opt_slow_logname, MYF(0));
  sys_var_slow_log_path.value_length= strlen(opt_slow_logname);

  if (use_temp_pool && bitmap_init(&temp_pool,0,1024,1))
    return 1;
  if (my_database_names_init())
    return 1;

  /*
    Ensure that lower_case_table_names is set on system where we have case
    insensitive names.  If this is not done the users MyISAM tables will
    get corrupted if accesses with names of different case.
  */
  DBUG_PRINT("info", ("lower_case_table_names: %d", lower_case_table_names));
  lower_case_file_system= test_if_case_insensitive(mysql_real_data_home);
  if (!lower_case_table_names && lower_case_file_system == 1)
  {
    if (lower_case_table_names_used)
    {
      if (global_system_variables.log_warnings)
	sql_print_warning("\
You have forced lower_case_table_names to 0 through a command-line \
option, even though your file system '%s' is case insensitive.  This means \
that you can corrupt a MyISAM table by accessing it with different cases. \
You should consider changing lower_case_table_names to 1 or 2",
			mysql_real_data_home);
    }
    else
    {
      if (global_system_variables.log_warnings)
	sql_print_warning("Setting lower_case_table_names=2 because file system for %s is case insensitive", mysql_real_data_home);
      lower_case_table_names= 2;
    }
  }
  else if (lower_case_table_names == 2 &&
           !(lower_case_file_system=
             (test_if_case_insensitive(mysql_real_data_home) == 1)))
  {
    if (global_system_variables.log_warnings)
      sql_print_warning("lower_case_table_names was set to 2, even though your "
                        "the file system '%s' is case sensitive.  Now setting "
                        "lower_case_table_names to 0 to avoid future problems.",
			mysql_real_data_home);
    lower_case_table_names= 0;
  }
  else
  {
    lower_case_file_system=
      (test_if_case_insensitive(mysql_real_data_home) == 1);
  }

  /* Reset table_alias_charset, now that lower_case_table_names is set. */
  table_alias_charset= (lower_case_table_names ?
			files_charset_info :
			&my_charset_bin);

  return 0;
}


static int init_thread_environment()
{
  (void) pthread_mutex_init(&LOCK_mysql_create_db,MY_MUTEX_INIT_SLOW);
  (void) pthread_mutex_init(&LOCK_lock_db,MY_MUTEX_INIT_SLOW);
  (void) pthread_mutex_init(&LOCK_Acl,MY_MUTEX_INIT_SLOW);
  (void) pthread_mutex_init(&LOCK_open, NULL);
  (void) pthread_mutex_init(&LOCK_thread_count,MY_MUTEX_INIT_FAST);
  (void) pthread_mutex_init(&LOCK_mapped_file,MY_MUTEX_INIT_SLOW);
  (void) pthread_mutex_init(&LOCK_status,MY_MUTEX_INIT_FAST);
  (void) pthread_mutex_init(&LOCK_error_log,MY_MUTEX_INIT_FAST);
  (void) pthread_mutex_init(&LOCK_delayed_insert,MY_MUTEX_INIT_FAST);
  (void) pthread_mutex_init(&LOCK_delayed_status,MY_MUTEX_INIT_FAST);
  (void) pthread_mutex_init(&LOCK_delayed_create,MY_MUTEX_INIT_SLOW);
  (void) pthread_mutex_init(&LOCK_manager,MY_MUTEX_INIT_FAST);
  (void) pthread_mutex_init(&LOCK_crypt,MY_MUTEX_INIT_FAST);
  (void) pthread_mutex_init(&LOCK_bytes_sent,MY_MUTEX_INIT_FAST);
  (void) pthread_mutex_init(&LOCK_bytes_received,MY_MUTEX_INIT_FAST);
  (void) pthread_mutex_init(&LOCK_user_conn, MY_MUTEX_INIT_FAST);
  (void) pthread_mutex_init(&LOCK_active_mi, MY_MUTEX_INIT_FAST);
  (void) pthread_mutex_init(&LOCK_global_system_variables, MY_MUTEX_INIT_FAST);
  (void) pthread_mutex_init(&LOCK_global_read_lock, MY_MUTEX_INIT_FAST);
  (void) pthread_mutex_init(&LOCK_prepared_stmt_count, MY_MUTEX_INIT_FAST);
  (void) pthread_mutex_init(&LOCK_uuid_generator, MY_MUTEX_INIT_FAST);
#ifdef HAVE_OPENSSL
  (void) pthread_mutex_init(&LOCK_des_key_file,MY_MUTEX_INIT_FAST);
#ifndef HAVE_YASSL
  openssl_stdlocks= (openssl_lock_t*) OPENSSL_malloc(CRYPTO_num_locks() *
                                                     sizeof(openssl_lock_t));
  for (int i= 0; i < CRYPTO_num_locks(); ++i)
    (void) my_rwlock_init(&openssl_stdlocks[i].lock, NULL); 
  CRYPTO_set_dynlock_create_callback(openssl_dynlock_create);
  CRYPTO_set_dynlock_destroy_callback(openssl_dynlock_destroy);
  CRYPTO_set_dynlock_lock_callback(openssl_lock);
  CRYPTO_set_locking_callback(openssl_lock_function);
  CRYPTO_set_id_callback(openssl_id_function);
#endif
#endif
  (void) my_rwlock_init(&LOCK_sys_init_connect, NULL);
  (void) my_rwlock_init(&LOCK_sys_init_slave, NULL);
  (void) my_rwlock_init(&LOCK_grant, NULL);
  (void) pthread_cond_init(&COND_thread_count,NULL);
  (void) pthread_cond_init(&COND_refresh,NULL);
  (void) pthread_cond_init(&COND_global_read_lock,NULL);
  (void) pthread_cond_init(&COND_thread_cache,NULL);
  (void) pthread_cond_init(&COND_flush_thread_cache,NULL);
  (void) pthread_cond_init(&COND_manager,NULL);
#ifdef HAVE_REPLICATION
  (void) pthread_mutex_init(&LOCK_rpl_status, MY_MUTEX_INIT_FAST);
  (void) pthread_cond_init(&COND_rpl_status, NULL);
#endif
  (void) pthread_mutex_init(&LOCK_server_started, MY_MUTEX_INIT_FAST);
  (void) pthread_cond_init(&COND_server_started,NULL);
  sp_cache_init();
  Events::init_mutexes();
  /* Parameter for threads created for connections */
  (void) pthread_attr_init(&connection_attrib);
  (void) pthread_attr_setdetachstate(&connection_attrib,
				     PTHREAD_CREATE_DETACHED);
  pthread_attr_setscope(&connection_attrib, PTHREAD_SCOPE_SYSTEM);
  if (!(opt_specialflag & SPECIAL_NO_PRIOR))
    my_pthread_attr_setprio(&connection_attrib,WAIT_PRIOR);

  if (pthread_key_create(&THR_THD,NULL) ||
      pthread_key_create(&THR_MALLOC,NULL))
  {
    sql_print_error("Can't create thread-keys");
    return 1;
  }
  return 0;
}


#if defined(HAVE_OPENSSL) && !defined(HAVE_YASSL)
static unsigned long openssl_id_function()
{ 
  return (unsigned long) pthread_self();
} 


static openssl_lock_t *openssl_dynlock_create(const char *file, int line)
{ 
  openssl_lock_t *lock= new openssl_lock_t;
  my_rwlock_init(&lock->lock, NULL);
  return lock;
}


static void openssl_dynlock_destroy(openssl_lock_t *lock, const char *file, 
				    int line)
{
  rwlock_destroy(&lock->lock);
  delete lock;
}


static void openssl_lock_function(int mode, int n, const char *file, int line)
{
  if (n < 0 || n > CRYPTO_num_locks())
  {
    /* Lock number out of bounds. */
    sql_print_error("Fatal: OpenSSL interface problem (n = %d)", n);
    abort();
  }
  openssl_lock(mode, &openssl_stdlocks[n], file, line);
}


static void openssl_lock(int mode, openssl_lock_t *lock, const char *file, 
			 int line)
{
  int err;
  char const *what;

  switch (mode) {
  case CRYPTO_LOCK|CRYPTO_READ:
    what = "read lock";
    err = rw_rdlock(&lock->lock);
    break;
  case CRYPTO_LOCK|CRYPTO_WRITE:
    what = "write lock";
    err = rw_wrlock(&lock->lock);
    break;
  case CRYPTO_UNLOCK|CRYPTO_READ:
  case CRYPTO_UNLOCK|CRYPTO_WRITE:
    what = "unlock";
    err = rw_unlock(&lock->lock);
    break;
  default:
    /* Unknown locking mode. */
    sql_print_error("Fatal: OpenSSL interface problem (mode=0x%x)", mode);
    abort();
  }
  if (err) 
  {
    sql_print_error("Fatal: can't %s OpenSSL lock", what);
    abort();
  }
}
#endif /* HAVE_OPENSSL */


#ifndef EMBEDDED_LIBRARY

static void init_ssl()
{
#ifdef HAVE_OPENSSL
  if (opt_use_ssl)
  {
    /* having ssl_acceptor_fd != 0 signals the use of SSL */
    ssl_acceptor_fd= new_VioSSLAcceptorFd(opt_ssl_key, opt_ssl_cert,
					  opt_ssl_ca, opt_ssl_capath,
					  opt_ssl_cipher);
    DBUG_PRINT("info",("ssl_acceptor_fd: 0x%lx", (long) ssl_acceptor_fd));
    if (!ssl_acceptor_fd)
    {
      sql_print_warning("Failed to setup SSL");
      opt_use_ssl = 0;
      have_ssl= SHOW_OPTION_DISABLED;
    }
  }
  else
  {
    have_ssl= SHOW_OPTION_DISABLED;
  }
  if (des_key_file)
    load_des_key_file(des_key_file);
#endif /* HAVE_OPENSSL */
}


static void end_ssl()
{
#ifdef HAVE_OPENSSL
  if (ssl_acceptor_fd)
  {
    free_vio_ssl_acceptor_fd(ssl_acceptor_fd);
    ssl_acceptor_fd= 0;
  }
#endif /* HAVE_OPENSSL */
}

#endif /* EMBEDDED_LIBRARY */


static int init_server_components()
{
  DBUG_ENTER("init_server_components");
  /*
    We need to call each of these following functions to ensure that
    all things are initialized so that unireg_abort() doesn't fail
  */
  if (table_cache_init() | table_def_init() | hostname_cache_init())
    unireg_abort(1);

  query_cache_result_size_limit(query_cache_limit);
  query_cache_set_min_res_unit(query_cache_min_res_unit);
  query_cache_init();
  query_cache_resize(query_cache_size);
  randominit(&sql_rand,(ulong) server_start_time,(ulong) server_start_time/2);
  reset_floating_point_exceptions();
  init_thr_lock();
#ifdef HAVE_REPLICATION
  init_slave_list();
#endif

  /* Setup logs */

  /* enable old-fashioned error log */
  if (opt_error_log)
  {
    if (!log_error_file_ptr[0])
      fn_format(log_error_file, pidfile_name, mysql_data_home, ".err",
                MY_REPLACE_EXT); /* replace '.<domain>' by '.err', bug#4997 */
    else
      fn_format(log_error_file, log_error_file_ptr, mysql_data_home, ".err",
                MY_UNPACK_FILENAME | MY_SAFE_PATH);
    if (!log_error_file[0])
      opt_error_log= 1;				// Too long file name
    else
    {
#ifndef EMBEDDED_LIBRARY
      if (freopen(log_error_file, "a+", stdout))
#endif
        freopen(log_error_file, "a+", stderr);
    }
  }

  if (xid_cache_init())
  {
    sql_print_error("Out of memory");
    unireg_abort(1);
  }

  /* need to configure logging before initializing storage engines */
  if (opt_update_log)
  {
    /*
      Update log is removed since 5.0. But we still accept the option.
      The idea is if the user already uses the binlog and the update log,
      we completely ignore any option/variable related to the update log, like
      if the update log did not exist. But if the user uses only the update
      log, then we translate everything into binlog for him (with warnings).
      Implementation of the above :
      - If mysqld is started with --log-update and --log-bin,
      ignore --log-update (print a warning), push a warning when SQL_LOG_UPDATE
      is used, and turn off --sql-bin-update-same.
      This will completely ignore SQL_LOG_UPDATE
      - If mysqld is started with --log-update only,
      change it to --log-bin (with the filename passed to log-update,
      plus '-bin') (print a warning), push a warning when SQL_LOG_UPDATE is
      used, and turn on --sql-bin-update-same.
      This will translate SQL_LOG_UPDATE to SQL_LOG_BIN.

      Note that we tell the user that --sql-bin-update-same is deprecated and
      does nothing, and we don't take into account if he used this option or
      not; but internally we give this variable a value to have the behaviour
      we want (i.e. have SQL_LOG_UPDATE influence SQL_LOG_BIN or not).
      As sql-bin-update-same, log-update and log-bin cannot be changed by the
      user after starting the server (they are not variables), the user will
      not later interfere with the settings we do here.
    */
    if (opt_bin_log)
    {
      opt_sql_bin_update= 0;
      sql_print_error("The update log is no longer supported by MySQL in \
version 5.0 and above. It is replaced by the binary log.");
    }
    else
    {
      opt_sql_bin_update= 1;
      opt_bin_log= 1;
      if (opt_update_logname)
      {
        /* as opt_bin_log==0, no need to free opt_bin_logname */
        if (!(opt_bin_logname= my_strdup(opt_update_logname, MYF(MY_WME))))
          exit(EXIT_OUT_OF_MEMORY);
        sql_print_error("The update log is no longer supported by MySQL in \
version 5.0 and above. It is replaced by the binary log. Now starting MySQL \
with --log-bin='%s' instead.",opt_bin_logname);
      }
      else
        sql_print_error("The update log is no longer supported by MySQL in \
version 5.0 and above. It is replaced by the binary log. Now starting MySQL \
with --log-bin instead.");
    }
  }
  if (opt_log_slave_updates && !opt_bin_log)
  {
    sql_print_error("You need to use --log-bin to make "
                    "--log-slave-updates work.");
    unireg_abort(1);
  }
  if (!opt_bin_log)
    if (opt_binlog_format_id != BINLOG_FORMAT_UNSPEC)
    {
      sql_print_error("You need to use --log-bin to make "
		      "--binlog-format work.");
      unireg_abort(1);
    }
    else
    {
      global_system_variables.binlog_format= BINLOG_FORMAT_UNSPEC;
    }
  else
    if (opt_binlog_format_id == BINLOG_FORMAT_UNSPEC)
      global_system_variables.binlog_format= BINLOG_FORMAT_MIXED;
    else
    { 
      DBUG_ASSERT(global_system_variables.binlog_format != BINLOG_FORMAT_UNSPEC);
    }

  /* Check that we have not let the format to unspecified at this point */
  DBUG_ASSERT((uint)global_system_variables.binlog_format <=
              array_elements(binlog_format_names)-1);

#ifdef HAVE_REPLICATION
  if (opt_log_slave_updates && replicate_same_server_id)
  {
    sql_print_error("\
using --replicate-same-server-id in conjunction with \
--log-slave-updates is impossible, it would lead to infinite loops in this \
server.");
    unireg_abort(1);
  }
#endif

  if (opt_bin_log)
  {
    char buf[FN_REFLEN];
    const char *ln;
    ln= mysql_bin_log.generate_name(opt_bin_logname, "-bin", 1, buf);
    if (!opt_bin_logname && !opt_binlog_index_name)
    {
      /*
        User didn't give us info to name the binlog index file.
        Picking `hostname`-bin.index like did in 4.x, causes replication to
        fail if the hostname is changed later. So, we would like to instead
        require a name. But as we don't want to break many existing setups, we
        only give warning, not error.
      */
      sql_print_warning("No argument was provided to --log-bin, and "
                        "--log-bin-index was not used; so replication "
                        "may break when this MySQL server acts as a "
                        "master and has his hostname changed!! Please "
                        "use '--log-bin=%s' to avoid this problem.", ln);
    }
    if (ln == buf)
    {
      my_free(opt_bin_logname, MYF(MY_ALLOW_ZERO_PTR));
      opt_bin_logname=my_strdup(buf, MYF(0));
    }
    if (mysql_bin_log.open_index_file(opt_binlog_index_name, ln))
    {
      unireg_abort(1);
    }

    /*
      Used to specify which type of lock we need to use for queries of type
      INSERT ... SELECT. This will change when we have row level logging.
    */
    using_update_log=1;
  }

  if (plugin_init(opt_bootstrap))
  {
    sql_print_error("Failed to init plugins.");
    return 1;
  }

  /* We have to initialize the storage engines before CSV logging */
  if (ha_init())
  {
    sql_print_error("Can't init databases");
    unireg_abort(1);
  }

#ifdef WITH_CSV_STORAGE_ENGINE
  if (opt_bootstrap)
    log_output_options= LOG_FILE;
  else
    logger.init_log_tables();

  if (log_output_options & LOG_NONE)
  {
    /*
      Issue a warining if there were specified additional options to the
      log-output along with NONE. Probably this wasn't what user wanted.
    */
    if ((log_output_options & LOG_NONE) && (log_output_options & ~LOG_NONE))
      sql_print_warning("There were other values specified to "
                        "log-output besides NONE. Disabling slow "
                        "and general logs anyway.");
    logger.set_handlers(LOG_FILE, LOG_NONE, LOG_NONE);
  }
  else
  {
    /* fall back to the log files if tables are not present */
    if (have_csv_db == SHOW_OPTION_NO)
    {
      /* purecov: begin inspected */
      sql_print_error("CSV engine is not present, falling back to the "
                      "log files");
      log_output_options= (log_output_options & ~LOG_TABLE) | LOG_FILE;
      /* purecov: end */
    }

    logger.set_handlers(LOG_FILE, opt_slow_log ? log_output_options:LOG_NONE,
                        opt_log ? log_output_options:LOG_NONE);
  }
#else
  logger.set_handlers(LOG_FILE, opt_slow_log ? LOG_FILE:LOG_NONE,
                      opt_log ? LOG_FILE:LOG_NONE);
#endif

  /*
    Check that the default storage engine is actually available.
  */
  {
    LEX_STRING name= { default_storage_engine_str,
                       strlen(default_storage_engine_str) };
    handlerton *hton= ha_resolve_by_name(0, &name);
    if (hton == NULL)
    {
      sql_print_error("Unknown/unsupported table type: %s",
                      default_storage_engine_str);
      unireg_abort(1);
    }
    if (!ha_storage_engine_is_enabled(hton))
    {
      if (!opt_bootstrap)
      {
        sql_print_error("Default storage engine (%s) is not available",
                        default_storage_engine_str);
        unireg_abort(1);
      }
      hton= myisam_hton;
    }
    global_system_variables.table_type= hton;
  }

  tc_log= (total_ha_2pc > 1 ? (opt_bin_log  ?
                               (TC_LOG *) &mysql_bin_log :
                               (TC_LOG *) &tc_log_mmap) :
           (TC_LOG *) &tc_log_dummy);

  if (tc_log->open(opt_bin_log ? opt_bin_logname : opt_tc_log_file))
  {
    sql_print_error("Can't init tc log");
    unireg_abort(1);
  }

  if (ha_recover(0))
  {
    unireg_abort(1);
  }

  if (opt_bin_log && mysql_bin_log.open(opt_bin_logname, LOG_BIN, 0,
                                        WRITE_CACHE, 0, max_binlog_size, 0))
    unireg_abort(1);

#ifdef HAVE_REPLICATION
  if (opt_bin_log && expire_logs_days)
  {
    long purge_time= (long) (time(0) - expire_logs_days*24*60*60);
    if (purge_time >= 0)
      mysql_bin_log.purge_logs_before_date(purge_time);
  }
#endif
#ifdef __NETWARE__
  /* Increasing stacksize of threads on NetWare */
  pthread_attr_setstacksize(&connection_attrib, NW_THD_STACKSIZE);
#endif

  if (opt_myisam_log)
    (void) mi_log(1);

  /* call ha_init_key_cache() on all key caches to init them */
  process_key_caches(&ha_init_key_cache);

#if defined(HAVE_MLOCKALL) && defined(MCL_CURRENT) && !defined(EMBEDDED_LIBRARY)
  if (locked_in_memory && !getuid())
  {
    if (setreuid((uid_t)-1, 0) == -1)
    {                        // this should never happen
      sql_perror("setreuid");
      unireg_abort(1);
    }
    if (mlockall(MCL_CURRENT))
    {
      if (global_system_variables.log_warnings)
	sql_print_warning("Failed to lock memory. Errno: %d\n",errno);
      locked_in_memory= 0;
    }
    if (user_info)
      set_user(mysqld_user, user_info);
  }
  else
#endif
    locked_in_memory=0;

  ft_init_stopwords();

  init_max_user_conn();
  init_update_queries();
  DBUG_RETURN(0);
}


#ifndef EMBEDDED_LIBRARY

static void create_maintenance_thread()
{
  if (flush_time && flush_time != ~(ulong) 0L)
  {
    pthread_t hThread;
    if (pthread_create(&hThread,&connection_attrib,handle_manager,0))
      sql_print_warning("Can't create thread to manage maintenance");
  }
}


static void create_shutdown_thread()
{
#ifdef __WIN__
  hEventShutdown=CreateEvent(0, FALSE, FALSE, shutdown_event_name);
  pthread_t hThread;
  if (pthread_create(&hThread,&connection_attrib,handle_shutdown,0))
    sql_print_warning("Can't create thread to handle shutdown requests");

  // On "Stop Service" we have to do regular shutdown
  Service.SetShutdownEvent(hEventShutdown);
#endif /* __WIN__ */
}

#endif /* EMBEDDED_LIBRARY */


#if (defined(__NT__) || defined(HAVE_SMEM)) && !defined(EMBEDDED_LIBRARY)
static void handle_connections_methods()
{
  pthread_t hThread;
  DBUG_ENTER("handle_connections_methods");
#ifdef __NT__
  if (hPipe == INVALID_HANDLE_VALUE &&
      (!have_tcpip || opt_disable_networking) &&
      !opt_enable_shared_memory)
  {
    sql_print_error("TCP/IP, --shared-memory, or --named-pipe should be configured on NT OS");
    unireg_abort(1);				// Will not return
  }
#endif

  pthread_mutex_lock(&LOCK_thread_count);
  (void) pthread_cond_init(&COND_handler_count,NULL);
  handler_count=0;
#ifdef __NT__
  if (hPipe != INVALID_HANDLE_VALUE)
  {
    handler_count++;
    if (pthread_create(&hThread,&connection_attrib,
		       handle_connections_namedpipes, 0))
    {
      sql_print_warning("Can't create thread to handle named pipes");
      handler_count--;
    }
  }
#endif /* __NT__ */
  if (have_tcpip && !opt_disable_networking)
  {
    handler_count++;
    if (pthread_create(&hThread,&connection_attrib,
		       handle_connections_sockets, 0))
    {
      sql_print_warning("Can't create thread to handle TCP/IP");
      handler_count--;
    }
  }
#ifdef HAVE_SMEM
  if (opt_enable_shared_memory)
  {
    handler_count++;
    if (pthread_create(&hThread,&connection_attrib,
		       handle_connections_shared_memory, 0))
    {
      sql_print_warning("Can't create thread to handle shared memory");
      handler_count--;
    }
  }
#endif 

  while (handler_count > 0)
    pthread_cond_wait(&COND_handler_count,&LOCK_thread_count);
  pthread_mutex_unlock(&LOCK_thread_count);
  DBUG_VOID_RETURN;
}

void decrement_handler_count()
{
  pthread_mutex_lock(&LOCK_thread_count);
  handler_count--;
  pthread_cond_signal(&COND_handler_count);
  pthread_mutex_unlock(&LOCK_thread_count);  
  my_thread_end();
}
#else
#define decrement_handler_count()
#endif /* defined(__NT__) || defined(HAVE_SMEM) */


#ifndef EMBEDDED_LIBRARY
#ifdef __WIN__
int win_main(int argc, char **argv)
#else
int main(int argc, char **argv)
#endif
{
  MY_INIT(argv[0]);		// init my_sys library & pthreads
  /* nothing should come before this line ^^^ */

  /* Set signal used to kill MySQL */
#if defined(SIGUSR2)
  thr_kill_signal= thd_lib_detected == THD_LIB_LT ? SIGINT : SIGUSR2;
#else
  thr_kill_signal= SIGINT;
#endif

  /*
    Perform basic logger initialization logger. Should be called after
    MY_INIT, as it initializes mutexes. Log tables are inited later.
  */
  logger.init_base();

#ifdef _CUSTOMSTARTUPCONFIG_
  if (_cust_check_startup())
  {
    / * _cust_check_startup will report startup failure error * /
    exit(1);
  }
#endif

#ifdef	__WIN__
  /*
    Before performing any socket operation (like retrieving hostname
    in init_common_variables we have to call WSAStartup
  */
  {
    WSADATA WsaData;
    if (SOCKET_ERROR == WSAStartup (0x0101, &WsaData))
    {
      /* errors are not read yet, so we use english text here */
      my_message(ER_WSAS_FAILED, "WSAStartup Failed", MYF(0));
      unireg_abort(1);
    }
  }
#endif /* __WIN__ */

  if (init_common_variables(MYSQL_CONFIG_NAME,
			    argc, argv, load_default_groups))
    unireg_abort(1);				// Will do exit

  init_signals();
  if (!(opt_specialflag & SPECIAL_NO_PRIOR))
    my_pthread_setprio(pthread_self(),CONNECT_PRIOR);
#if defined(__ia64__) || defined(__ia64)
  /*
    Peculiar things with ia64 platforms - it seems we only have half the
    stack size in reality, so we have to double it here
  */
  pthread_attr_setstacksize(&connection_attrib,thread_stack*2);
#else
  pthread_attr_setstacksize(&connection_attrib,thread_stack);
#endif
#ifdef HAVE_PTHREAD_ATTR_GETSTACKSIZE
  {
    /* Retrieve used stack size;  Needed for checking stack overflows */
    size_t stack_size= 0;
    pthread_attr_getstacksize(&connection_attrib, &stack_size);
#if defined(__ia64__) || defined(__ia64)
    stack_size/= 2;
#endif
    /* We must check if stack_size = 0 as Solaris 2.9 can return 0 here */
    if (stack_size && stack_size < thread_stack)
    {
      if (global_system_variables.log_warnings)
	sql_print_warning("Asked for %lu thread stack, but got %ld",
			  thread_stack, (long) stack_size);
#if defined(__ia64__) || defined(__ia64)
      thread_stack= stack_size*2;
#else
      thread_stack= stack_size;
#endif
    }
  }
#endif
#ifdef __NETWARE__
  /* Increasing stacksize of threads on NetWare */
  pthread_attr_setstacksize(&connection_attrib, NW_THD_STACKSIZE);
#endif

  (void) thr_setconcurrency(concurrency);	// 10 by default

  select_thread=pthread_self();
  select_thread_in_use=1;
  init_ssl();

#ifdef HAVE_LIBWRAP
  libwrapName= my_progname+dirname_length(my_progname);
  openlog(libwrapName, LOG_PID, LOG_AUTH);
#endif

  /*
    We have enough space for fiddling with the argv, continue
  */
  check_data_home(mysql_real_data_home);
  if (my_setwd(mysql_real_data_home,MYF(MY_WME)))
    unireg_abort(1);				/* purecov: inspected */
  mysql_data_home= mysql_data_home_buff;
  mysql_data_home[0]=FN_CURLIB;		// all paths are relative from here
  mysql_data_home[1]=0;

  if ((user_info= check_user(mysqld_user)))
  {
#if defined(HAVE_MLOCKALL) && defined(MCL_CURRENT)
    if (locked_in_memory) // getuid() == 0 here
      set_effective_user(user_info);
    else
#endif
      set_user(mysqld_user, user_info);
  }

  if (opt_bin_log && !server_id)
  {
    server_id= !master_host ? 1 : 2;
#ifdef EXTRA_DEBUG
    switch (server_id) {
    case 1:
      sql_print_warning("\
You have enabled the binary log, but you haven't set server-id to \
a non-zero value: we force server id to 1; updates will be logged to the \
binary log, but connections from slaves will not be accepted.");
      break;
    case 2:
      sql_print_warning("\
You should set server-id to a non-0 value if master_host is set; \
we force server id to 2, but this MySQL server will not act as a slave.");
      break;
    }
#endif
  }

  if (init_server_components())
    unireg_abort(1);

  network_init();

#ifdef __WIN__
  if (!opt_console)
  {
    freopen(log_error_file,"a+",stdout);
    freopen(log_error_file,"a+",stderr);
    FreeConsole();				// Remove window
  }
#endif

  /*
   Initialize my_str_malloc() and my_str_free()
  */
  my_str_malloc= &my_str_malloc_mysqld;
  my_str_free= &my_str_free_mysqld;

  /*
    init signals & alarm
    After this we can't quit by a simple unireg_abort
  */
  error_handler_hook= my_message_sql;
  start_signal_handler();				// Creates pidfile

  if (mysql_rm_tmp_tables() || acl_init(opt_noacl) ||
      my_tz_init((THD *)0, default_tz_name, opt_bootstrap))
  {
    abort_loop=1;
    select_thread_in_use=0;
#ifndef __NETWARE__
    (void) pthread_kill(signal_thread, MYSQL_KILL_SIGNAL);
#endif /* __NETWARE__ */

    if (!opt_bootstrap)
      (void) my_delete(pidfile_name,MYF(MY_WME));	// Not needed anymore

    if (unix_sock != INVALID_SOCKET)
      unlink(mysqld_unix_port);
    exit(1);
  }
  if (!opt_noacl)
    (void) grant_init();

  if (!opt_bootstrap)
    servers_init(0);

  if (!opt_noacl)
  {
#ifdef HAVE_DLOPEN
    udf_init();
#endif
  }

  init_status_vars();
  if (opt_bootstrap) /* If running with bootstrap, do not start replication. */
    opt_skip_slave_start= 1;
  /*
    init_slave() must be called after the thread keys are created.
    Some parts of the code (e.g. SHOW STATUS LIKE 'slave_running' and other
    places) assume that active_mi != 0, so let's fail if it's 0 (out of
    memory); a message has already been printed.
  */
  if (init_slave() && !active_mi)
  {
    end_thr_alarm(1);				// Don't allow alarms
    unireg_abort(1);
  }

  if (opt_bootstrap)
  {
    select_thread_in_use= 0;                    // Allow 'kill' to work
    bootstrap(stdin);
    end_thr_alarm(1);				// Don't allow alarms
    unireg_abort(bootstrap_error ? 1 : 0);
  }
  if (opt_init_file)
  {
    if (read_init_file(opt_init_file))
    {
      end_thr_alarm(1);				// Don't allow alarms
      unireg_abort(1);
    }
  }
  execute_ddl_log_recovery();

  create_shutdown_thread();
  create_maintenance_thread();

  if (Events::init(opt_noacl))
    unireg_abort(1);

  sql_print_information(ER(ER_STARTUP),my_progname,server_version,
                        ((unix_sock == INVALID_SOCKET) ? (char*) ""
                                                       : mysqld_unix_port),
                         mysqld_port,
                         MYSQL_COMPILATION_COMMENT);


  /* Signal threads waiting for server to be started */
  pthread_mutex_lock(&LOCK_server_started);
  mysqld_server_started= 1;
  pthread_cond_signal(&COND_server_started);
  pthread_mutex_unlock(&LOCK_server_started);

#if defined(__NT__) || defined(HAVE_SMEM)
  handle_connections_methods();
#else
#ifdef __WIN__
  if (!have_tcpip || opt_disable_networking)
  {
    sql_print_error("TCP/IP unavailable or disabled with --skip-networking; no available interfaces");
    unireg_abort(1);
  }
#endif
  handle_connections_sockets(0);
#endif /* __NT__ */

  /* (void) pthread_attr_destroy(&connection_attrib); */
  
  DBUG_PRINT("quit",("Exiting main thread"));

#ifndef __WIN__
#ifdef EXTRA_DEBUG2
  sql_print_error("Before Lock_thread_count");
#endif
  (void) pthread_mutex_lock(&LOCK_thread_count);
  DBUG_PRINT("quit", ("Got thread_count mutex"));
  select_thread_in_use=0;			// For close_connections
  (void) pthread_mutex_unlock(&LOCK_thread_count);
  (void) pthread_cond_broadcast(&COND_thread_count);
#ifdef EXTRA_DEBUG2
  sql_print_error("After lock_thread_count");
#endif
#endif /* __WIN__ */

  /* Wait until cleanup is done */
  (void) pthread_mutex_lock(&LOCK_thread_count);
  while (!ready_to_exit)
    pthread_cond_wait(&COND_thread_count,&LOCK_thread_count);
  (void) pthread_mutex_unlock(&LOCK_thread_count);

  release_ddl_log();
#if defined(__WIN__) && !defined(EMBEDDED_LIBRARY)
  if (Service.IsNT() && start_mode)
    Service.Stop();
  else
  {
    Service.SetShutdownEvent(0);
    if (hEventShutdown)
      CloseHandle(hEventShutdown);
  }
#endif
  clean_up(1);
  wait_for_signal_thread_to_end();
  clean_up_mutexes();
  my_end(opt_endinfo ? MY_CHECK_ERROR | MY_GIVE_INFO : 0);

  exit(0);
  return(0);					/* purecov: deadcode */
}

#endif /* EMBEDDED_LIBRARY */


/****************************************************************************
  Main and thread entry function for Win32
  (all this is needed only to run mysqld as a service on WinNT)
****************************************************************************/

#if defined(__WIN__) && !defined(EMBEDDED_LIBRARY)
int mysql_service(void *p)
{
  if (use_opt_args)
    win_main(opt_argc, opt_argv);
  else
    win_main(Service.my_argc, Service.my_argv);
  return 0;
}


/* Quote string if it contains space, else copy */

static char *add_quoted_string(char *to, const char *from, char *to_end)
{
  uint length= (uint) (to_end-to);

  if (!strchr(from, ' '))
    return strmake(to, from, length-1);
  return strxnmov(to, length-1, "\"", from, "\"", NullS);
}


/*
  Handle basic handling of services, like installation and removal

  SYNOPSIS
    default_service_handling()
    argv		Pointer to argument list
    servicename		Internal name of service
    displayname		Display name of service (in taskbar ?)
    file_path		Path to this program
    startup_option	Startup option to mysqld

  RETURN VALUES
    0		option handled
    1		Could not handle option
 */

static bool
default_service_handling(char **argv,
			 const char *servicename,
			 const char *displayname,
			 const char *file_path,
			 const char *extra_opt,
			 const char *account_name)
{
  char path_and_service[FN_REFLEN+FN_REFLEN+32], *pos, *end;
  end= path_and_service + sizeof(path_and_service)-3;

  /* We have to quote filename if it contains spaces */
  pos= add_quoted_string(path_and_service, file_path, end);
  if (*extra_opt)
  {
    /* Add (possible quoted) option after file_path */
    *pos++= ' ';
    pos= add_quoted_string(pos, extra_opt, end);
  }
  /* We must have servicename last */
  *pos++= ' ';
  (void) add_quoted_string(pos, servicename, end);

  if (Service.got_service_option(argv, "install"))
  {
    Service.Install(1, servicename, displayname, path_and_service,
                    account_name);
    return 0;
  }
  if (Service.got_service_option(argv, "install-manual"))
  {
    Service.Install(0, servicename, displayname, path_and_service,
                    account_name);
    return 0;
  }
  if (Service.got_service_option(argv, "remove"))
  {
    Service.Remove(servicename);
    return 0;
  }
  return 1;
}


int main(int argc, char **argv)
{
  /*
    When several instances are running on the same machine, we
    need to have an  unique  named  hEventShudown  through the
    application PID e.g.: MySQLShutdown1890; MySQLShutdown2342
  */
  int10_to_str((int) GetCurrentProcessId(),strmov(shutdown_event_name,
                                                  "MySQLShutdown"), 10);

  /* Must be initialized early for comparison of service name */
  system_charset_info= &my_charset_utf8_general_ci;

  if (Service.GetOS())	/* true NT family */
  {
    char file_path[FN_REFLEN];
    my_path(file_path, argv[0], "");		      /* Find name in path */
    fn_format(file_path,argv[0],file_path,"",
	      MY_REPLACE_DIR | MY_UNPACK_FILENAME | MY_RESOLVE_SYMLINKS);

    if (argc == 2)
    {
      if (!default_service_handling(argv, MYSQL_SERVICENAME, MYSQL_SERVICENAME,
				   file_path, "", NULL))
	return 0;
      if (Service.IsService(argv[1]))        /* Start an optional service */
      {
	/*
	  Only add the service name to the groups read from the config file
	  if it's not "MySQL". (The default service name should be 'mysqld'
	  but we started a bad tradition by calling it MySQL from the start
	  and we are now stuck with it.
	*/
	if (my_strcasecmp(system_charset_info, argv[1],"mysql"))
	  load_default_groups[load_default_groups_sz-2]= argv[1];
        start_mode= 1;
        Service.Init(argv[1], mysql_service);
        return 0;
      }
    }
    else if (argc == 3) /* install or remove any optional service */
    {
      if (!default_service_handling(argv, argv[2], argv[2], file_path, "",
                                    NULL))
	return 0;
      if (Service.IsService(argv[2]))
      {
	/*
	  mysqld was started as
	  mysqld --defaults-file=my_path\my.ini service-name
	*/
	use_opt_args=1;
	opt_argc= 2;				// Skip service-name
	opt_argv=argv;
	start_mode= 1;
	if (my_strcasecmp(system_charset_info, argv[2],"mysql"))
	  load_default_groups[load_default_groups_sz-2]= argv[2];
	Service.Init(argv[2], mysql_service);
	return 0;
      }
    }
    else if (argc == 4 || argc == 5)
    {
      /*
        This may seem strange, because we handle --local-service while
        preserving 4.1's behavior of allowing any one other argument that is
        passed to the service on startup. (The assumption is that this is
        --defaults-file=file, but that was not enforced in 4.1, so we don't
        enforce it here.)
      */
      const char *extra_opt= NullS;
      const char *account_name = NullS;
      int index;
      for (index = 3; index < argc; index++)
      {
        if (!strcmp(argv[index], "--local-service"))
          account_name= "NT AUTHORITY\\LocalService";
        else
          extra_opt= argv[index];
      }

      if (argc == 4 || account_name)
        if (!default_service_handling(argv, argv[2], argv[2], file_path,
                                      extra_opt, account_name))
          return 0;
    }
    else if (argc == 1 && Service.IsService(MYSQL_SERVICENAME))
    {
      /* start the default service */
      start_mode= 1;
      Service.Init(MYSQL_SERVICENAME, mysql_service);
      return 0;
    }
  }
  /* Start as standalone server */
  Service.my_argc=argc;
  Service.my_argv=argv;
  mysql_service(NULL);
  return 0;
}
#endif


/*
  Execute all commands from a file. Used by the mysql_install_db script to
  create MySQL privilege tables without having to start a full MySQL server.
*/

static void bootstrap(FILE *file)
{
  DBUG_ENTER("bootstrap");

  THD *thd= new THD;
  thd->bootstrap=1;
  my_net_init(&thd->net,(st_vio*) 0);
  thd->max_client_packet_length= thd->net.max_packet;
  thd->security_ctx->master_access= ~(ulong)0;
  thd->thread_id= thd->variables.pseudo_thread_id= thread_id++;
  thread_count++;

  bootstrap_file=file;
#ifndef EMBEDDED_LIBRARY			// TODO:  Enable this
  if (pthread_create(&thd->real_id,&connection_attrib,handle_bootstrap,
		     (void*) thd))
  {
    sql_print_warning("Can't create thread to handle bootstrap");
    bootstrap_error=-1;
    DBUG_VOID_RETURN;
  }
  /* Wait for thread to die */
  (void) pthread_mutex_lock(&LOCK_thread_count);
  while (thread_count)
  {
    (void) pthread_cond_wait(&COND_thread_count,&LOCK_thread_count);
    DBUG_PRINT("quit",("One thread died (count=%u)",thread_count));
  }
  (void) pthread_mutex_unlock(&LOCK_thread_count);
#else
  thd->mysql= 0;
  handle_bootstrap((void *)thd);
#endif

  DBUG_VOID_RETURN;
}


static bool read_init_file(char *file_name)
{
  FILE *file;
  DBUG_ENTER("read_init_file");
  DBUG_PRINT("enter",("name: %s",file_name));
  if (!(file=my_fopen(file_name,O_RDONLY,MYF(MY_WME))))
    return(1);
  bootstrap(file);
  (void) my_fclose(file,MYF(MY_WME));
  return 0;
}


#ifndef EMBEDDED_LIBRARY

/*
   Simple scheduler that use the main thread to handle the request

   NOTES
     This is only used for debugging, when starting mysqld with
     --thread-handling=no-threads or --one-thread

     When we enter this function, LOCK_thread_count is hold!
*/
   
void handle_connection_in_main_thread(THD *thd)
{
  safe_mutex_assert_owner(&LOCK_thread_count);
  thread_cache_size=0;			// Safety
  threads.append(thd);
  (void) pthread_mutex_unlock(&LOCK_thread_count);
  handle_one_connection((void*) thd);
}


/*
  Scheduler that uses one thread per connection
*/

void create_thread_to_handle_connection(THD *thd)
{
  if (cached_thread_count > wake_thread)
  {
    /* Get thread from cache */
    thread_cache.append(thd);
    wake_thread++;
    pthread_cond_signal(&COND_thread_cache);
  }
  else
  {
    /* Create new thread to handle connection */
    int error;
    thread_created++;
    threads.append(thd);
    DBUG_PRINT("info",(("creating thread %lu"), thd->thread_id));
    thd->connect_time = time(NULL);
    if ((error=pthread_create(&thd->real_id,&connection_attrib,
                              handle_one_connection,
                              (void*) thd)))
    {
      /* purify: begin inspected */
      DBUG_PRINT("error",
                 ("Can't create thread to handle request (error %d)",
                  error));
      thread_count--;
      thd->killed= THD::KILL_CONNECTION;			// Safety
      (void) pthread_mutex_unlock(&LOCK_thread_count);
      statistic_increment(aborted_connects,&LOCK_status);
      net_printf_error(thd, ER_CANT_CREATE_THREAD, error);
      (void) pthread_mutex_lock(&LOCK_thread_count);
      close_connection(thd,0,0);
      delete thd;
      (void) pthread_mutex_unlock(&LOCK_thread_count);
      return;
      /* purecov: end */
    }
  }
  (void) pthread_mutex_unlock(&LOCK_thread_count);
  DBUG_PRINT("info",("Thread created"));
}


/*
  Create new thread to handle incoming connection.

  SYNOPSIS
    create_new_thread()
      thd in/out    Thread handle of future thread.

  DESCRIPTION
    This function will create new thread to handle the incoming
    connection.  If there are idle cached threads one will be used.
    'thd' will be pushed into 'threads'.

    In single-threaded mode (#define ONE_THREAD) connection will be
    handled inside this function.

  RETURN VALUE
    none
*/

static void create_new_thread(THD *thd)
{
  NET *net=&thd->net;
  DBUG_ENTER("create_new_thread");

  if (protocol_version > 9)
    net->return_errno=1;

  /* don't allow too many connections */
  if (thread_count - delayed_insert_threads >= max_connections+1 || abort_loop)
  {
    DBUG_PRINT("error",("Too many connections"));
    close_connection(thd, ER_CON_COUNT_ERROR, 1);
    delete thd;
    DBUG_VOID_RETURN;
  }
  pthread_mutex_lock(&LOCK_thread_count);
  thd->thread_id= thd->variables.pseudo_thread_id= thread_id++;

  /* Start a new thread to handle connection */
  thread_count++;

  if (thread_count - delayed_insert_threads > max_used_connections)
    max_used_connections= thread_count - delayed_insert_threads;

  thread_scheduler.add_connection(thd);
  DBUG_VOID_RETURN;
}
#endif /* EMBEDDED_LIBRARY */


#ifdef SIGNALS_DONT_BREAK_READ
inline void kill_broken_server()
{
  /* hack to get around signals ignored in syscalls for problem OS's */
  if (
#if !defined(__NETWARE__)
      unix_sock == INVALID_SOCKET ||
#endif
      (!opt_disable_networking && ip_sock == INVALID_SOCKET))
  {
    select_thread_in_use = 0;
    /* The following call will never return */
    kill_server(IF_NETWARE(MYSQL_KILL_SIGNAL, (void*) MYSQL_KILL_SIGNAL));
  }
}
#define MAYBE_BROKEN_SYSCALL kill_broken_server();
#else
#define MAYBE_BROKEN_SYSCALL
#endif

	/* Handle new connections and spawn new process to handle them */

#ifndef EMBEDDED_LIBRARY
pthread_handler_t handle_connections_sockets(void *arg __attribute__((unused)))
{
  my_socket sock,new_sock;
  uint error_count=0;
  uint max_used_connection= (uint) (max(ip_sock,unix_sock)+1);
  fd_set readFDs,clientFDs;
  THD *thd;
  struct sockaddr_in cAddr;
  int ip_flags=0,socket_flags=0,flags;
  st_vio *vio_tmp;
  DBUG_ENTER("handle_connections_sockets");

  LINT_INIT(new_sock);

  (void) my_pthread_getprio(pthread_self());		// For debugging

  FD_ZERO(&clientFDs);
  if (ip_sock != INVALID_SOCKET)
  {
    FD_SET(ip_sock,&clientFDs);
#ifdef HAVE_FCNTL
    ip_flags = fcntl(ip_sock, F_GETFL, 0);
#endif
  }
#ifdef HAVE_SYS_UN_H
  FD_SET(unix_sock,&clientFDs);
#ifdef HAVE_FCNTL
  socket_flags=fcntl(unix_sock, F_GETFL, 0);
#endif
#endif

  DBUG_PRINT("general",("Waiting for connections."));
  MAYBE_BROKEN_SYSCALL;
  while (!abort_loop)
  {
    readFDs=clientFDs;
#ifdef HPUX10
    if (select(max_used_connection,(int*) &readFDs,0,0,0) < 0)
      continue;
#else
    if (select((int) max_used_connection,&readFDs,0,0,0) < 0)
    {
      if (socket_errno != SOCKET_EINTR)
      {
	if (!select_errors++ && !abort_loop)	/* purecov: inspected */
	  sql_print_error("mysqld: Got error %d from select",socket_errno); /* purecov: inspected */
      }
      MAYBE_BROKEN_SYSCALL
      continue;
    }
#endif	/* HPUX10 */
    if (abort_loop)
    {
      MAYBE_BROKEN_SYSCALL;
      break;
    }

    /* Is this a new connection request ? */
#ifdef HAVE_SYS_UN_H
    if (FD_ISSET(unix_sock,&readFDs))
    {
      sock = unix_sock;
      flags= socket_flags;
    }
    else
#endif
    {
      sock = ip_sock;
      flags= ip_flags;
    }

#if !defined(NO_FCNTL_NONBLOCK)
    if (!(test_flags & TEST_BLOCKING))
    {
#if defined(O_NONBLOCK)
      fcntl(sock, F_SETFL, flags | O_NONBLOCK);
#elif defined(O_NDELAY)
      fcntl(sock, F_SETFL, flags | O_NDELAY);
#endif
    }
#endif /* NO_FCNTL_NONBLOCK */
    for (uint retry=0; retry < MAX_ACCEPT_RETRY; retry++)
    {
      size_socket length=sizeof(struct sockaddr_in);
      new_sock = accept(sock, my_reinterpret_cast(struct sockaddr *) (&cAddr),
			&length);
#ifdef __NETWARE__ 
      // TODO: temporary fix, waiting for TCP/IP fix - DEFECT000303149
      if ((new_sock == INVALID_SOCKET) && (socket_errno == EINVAL))
      {
        kill_server(SIGTERM);
      }
#endif
      if (new_sock != INVALID_SOCKET ||
	  (socket_errno != SOCKET_EINTR && socket_errno != SOCKET_EAGAIN))
	break;
      MAYBE_BROKEN_SYSCALL;
#if !defined(NO_FCNTL_NONBLOCK)
      if (!(test_flags & TEST_BLOCKING))
      {
	if (retry == MAX_ACCEPT_RETRY - 1)
	  fcntl(sock, F_SETFL, flags);		// Try without O_NONBLOCK
      }
#endif
    }
#if !defined(NO_FCNTL_NONBLOCK)
    if (!(test_flags & TEST_BLOCKING))
      fcntl(sock, F_SETFL, flags);
#endif
    if (new_sock == INVALID_SOCKET)
    {
      if ((error_count++ & 255) == 0)		// This can happen often
	sql_perror("Error in accept");
      MAYBE_BROKEN_SYSCALL;
      if (socket_errno == SOCKET_ENFILE || socket_errno == SOCKET_EMFILE)
	sleep(1);				// Give other threads some time
      continue;
    }

#ifdef HAVE_LIBWRAP
    {
      if (sock == ip_sock)
      {
	struct request_info req;
	signal(SIGCHLD, SIG_DFL);
	request_init(&req, RQ_DAEMON, libwrapName, RQ_FILE, new_sock, NULL);
	my_fromhost(&req);
	if (!my_hosts_access(&req))
	{
	  /*
	    This may be stupid but refuse() includes an exit(0)
	    which we surely don't want...
	    clean_exit() - same stupid thing ...
	  */
	  syslog(deny_severity, "refused connect from %s",
		 my_eval_client(&req));

	  /*
	    C++ sucks (the gibberish in front just translates the supplied
	    sink function pointer in the req structure from a void (*sink)();
	    to a void(*sink)(int) if you omit the cast, the C++ compiler
	    will cry...
	  */
	  if (req.sink)
	    ((void (*)(int))req.sink)(req.fd);

	  (void) shutdown(new_sock, SHUT_RDWR);
	  (void) closesocket(new_sock);
	  continue;
	}
      }
    }
#endif /* HAVE_LIBWRAP */

    {
      size_socket dummyLen;
      struct sockaddr dummy;
      dummyLen = sizeof(struct sockaddr);
      if (getsockname(new_sock,&dummy, &dummyLen) < 0)
      {
	sql_perror("Error on new connection socket");
	(void) shutdown(new_sock, SHUT_RDWR);
	(void) closesocket(new_sock);
	continue;
      }
    }

    /*
    ** Don't allow too many connections
    */

    if (!(thd= new THD))
    {
      (void) shutdown(new_sock, SHUT_RDWR);
      VOID(closesocket(new_sock));
      continue;
    }
    if (!(vio_tmp=vio_new(new_sock,
			  sock == unix_sock ? VIO_TYPE_SOCKET :
			  VIO_TYPE_TCPIP,
			  sock == unix_sock ? VIO_LOCALHOST: 0)) ||
	my_net_init(&thd->net,vio_tmp))
    {
      if (vio_tmp)
	vio_delete(vio_tmp);
      else
      {
	(void) shutdown(new_sock, SHUT_RDWR);
	(void) closesocket(new_sock);
      }
      delete thd;
      continue;
    }
    if (sock == unix_sock)
      thd->security_ctx->host=(char*) my_localhost;

    create_new_thread(thd);
  }

  decrement_handler_count();
  DBUG_RETURN(0);
}


#ifdef __NT__
pthread_handler_t handle_connections_namedpipes(void *arg)
{
  HANDLE hConnectedPipe;
  BOOL fConnected;
  THD *thd;
  my_thread_init();
  DBUG_ENTER("handle_connections_namedpipes");
  (void) my_pthread_getprio(pthread_self());		// For debugging

  DBUG_PRINT("general",("Waiting for named pipe connections."));
  while (!abort_loop)
  {
    /* wait for named pipe connection */
    fConnected = ConnectNamedPipe(hPipe, NULL);
    if (abort_loop)
      break;
    if (!fConnected)
      fConnected = GetLastError() == ERROR_PIPE_CONNECTED;
    if (!fConnected)
    {
      CloseHandle(hPipe);
      if ((hPipe= CreateNamedPipe(pipe_name,
                                  PIPE_ACCESS_DUPLEX,
                                  PIPE_TYPE_BYTE |
                                  PIPE_READMODE_BYTE |
                                  PIPE_WAIT,
                                  PIPE_UNLIMITED_INSTANCES,
                                  (int) global_system_variables.
                                  net_buffer_length,
                                  (int) global_system_variables.
                                  net_buffer_length,
                                  NMPWAIT_USE_DEFAULT_WAIT,
                                  &saPipeSecurity)) ==
	  INVALID_HANDLE_VALUE)
      {
	sql_perror("Can't create new named pipe!");
	break;					// Abort
      }
    }
    hConnectedPipe = hPipe;
    /* create new pipe for new connection */
    if ((hPipe = CreateNamedPipe(pipe_name,
				 PIPE_ACCESS_DUPLEX,
				 PIPE_TYPE_BYTE |
				 PIPE_READMODE_BYTE |
				 PIPE_WAIT,
				 PIPE_UNLIMITED_INSTANCES,
				 (int) global_system_variables.net_buffer_length,
				 (int) global_system_variables.net_buffer_length,
				 NMPWAIT_USE_DEFAULT_WAIT,
				 &saPipeSecurity)) ==
	INVALID_HANDLE_VALUE)
    {
      sql_perror("Can't create new named pipe!");
      hPipe=hConnectedPipe;
      continue;					// We have to try again
    }

    if (!(thd = new THD))
    {
      DisconnectNamedPipe(hConnectedPipe);
      CloseHandle(hConnectedPipe);
      continue;
    }
    if (!(thd->net.vio = vio_new_win32pipe(hConnectedPipe)) ||
	my_net_init(&thd->net, thd->net.vio))
    {
      close_connection(thd, ER_OUT_OF_RESOURCES, 1);
      delete thd;
      continue;
    }
    /* Host is unknown */
    thd->security_ctx->host= my_strdup(my_localhost, MYF(0));
    create_new_thread(thd);
  }

  decrement_handler_count();
  DBUG_RETURN(0);
}
#endif /* __NT__ */


/*
  Thread of shared memory's service

  SYNOPSIS
    handle_connections_shared_memory()
    arg                              Arguments of thread
*/

#ifdef HAVE_SMEM
pthread_handler_t handle_connections_shared_memory(void *arg)
{
  /* file-mapping object, use for create shared memory */
  HANDLE handle_connect_file_map= 0;
  char  *handle_connect_map= 0;                 // pointer on shared memory
  HANDLE event_connect_answer= 0;
  ulong smem_buffer_length= shared_memory_buffer_length + 4;
  ulong connect_number= 1;
  char tmp[63];
  char *suffix_pos;
  char connect_number_char[22], *p;
  const char *errmsg= 0;
  SECURITY_ATTRIBUTES *sa_event= 0, *sa_mapping= 0;
  my_thread_init();
  DBUG_ENTER("handle_connections_shared_memorys");
  DBUG_PRINT("general",("Waiting for allocated shared memory."));

  if (my_security_attr_create(&sa_event, &errmsg,
                              GENERIC_ALL, SYNCHRONIZE | EVENT_MODIFY_STATE))
    goto error;

  if (my_security_attr_create(&sa_mapping, &errmsg,
                             GENERIC_ALL, FILE_MAP_READ | FILE_MAP_WRITE))
    goto error;

  /*
    The name of event and file-mapping events create agree next rule:
      shared_memory_base_name+unique_part
    Where:
      shared_memory_base_name is unique value for each server
      unique_part is unique value for each object (events and file-mapping)
  */
  suffix_pos= strxmov(tmp,shared_memory_base_name,"_",NullS);
  strmov(suffix_pos, "CONNECT_REQUEST");
  if ((smem_event_connect_request= CreateEvent(sa_event,
                                               FALSE, FALSE, tmp)) == 0)
  {
    errmsg= "Could not create request event";
    goto error;
  }
  strmov(suffix_pos, "CONNECT_ANSWER");
  if ((event_connect_answer= CreateEvent(sa_event, FALSE, FALSE, tmp)) == 0)
  {
    errmsg="Could not create answer event";
    goto error;
  }
  strmov(suffix_pos, "CONNECT_DATA");
  if ((handle_connect_file_map=
       CreateFileMapping(INVALID_HANDLE_VALUE, sa_mapping,
                         PAGE_READWRITE, 0, sizeof(connect_number), tmp)) == 0)
  {
    errmsg= "Could not create file mapping";
    goto error;
  }
  if ((handle_connect_map= (char *)MapViewOfFile(handle_connect_file_map,
						  FILE_MAP_WRITE,0,0,
						  sizeof(DWORD))) == 0)
  {
    errmsg= "Could not create shared memory service";
    goto error;
  }

  while (!abort_loop)
  {
    /* Wait a request from client */
    WaitForSingleObject(smem_event_connect_request,INFINITE);

    /*
       it can be after shutdown command
    */
    if (abort_loop)
      goto error;

    HANDLE handle_client_file_map= 0;
    char  *handle_client_map= 0;
    HANDLE event_client_wrote= 0;
    HANDLE event_client_read= 0;    // for transfer data server <-> client
    HANDLE event_server_wrote= 0;
    HANDLE event_server_read= 0;
    HANDLE event_conn_closed= 0;
    THD *thd= 0;

    p= int10_to_str(connect_number, connect_number_char, 10);
    /*
      The name of event and file-mapping events create agree next rule:
        shared_memory_base_name+unique_part+number_of_connection
        Where:
	  shared_memory_base_name is uniquel value for each server
	  unique_part is unique value for each object (events and file-mapping)
	  number_of_connection is connection-number between server and client
    */
    suffix_pos= strxmov(tmp,shared_memory_base_name,"_",connect_number_char,
			 "_",NullS);
    strmov(suffix_pos, "DATA");
    if ((handle_client_file_map=
         CreateFileMapping(INVALID_HANDLE_VALUE, sa_mapping,
                           PAGE_READWRITE, 0, smem_buffer_length, tmp)) == 0)
    {
      errmsg= "Could not create file mapping";
      goto errorconn;
    }
    if ((handle_client_map= (char*)MapViewOfFile(handle_client_file_map,
						  FILE_MAP_WRITE,0,0,
						  smem_buffer_length)) == 0)
    {
      errmsg= "Could not create memory map";
      goto errorconn;
    }
    strmov(suffix_pos, "CLIENT_WROTE");
    if ((event_client_wrote= CreateEvent(sa_event, FALSE, FALSE, tmp)) == 0)
    {
      errmsg= "Could not create client write event";
      goto errorconn;
    }
    strmov(suffix_pos, "CLIENT_READ");
    if ((event_client_read= CreateEvent(sa_event, FALSE, FALSE, tmp)) == 0)
    {
      errmsg= "Could not create client read event";
      goto errorconn;
    }
    strmov(suffix_pos, "SERVER_READ");
    if ((event_server_read= CreateEvent(sa_event, FALSE, FALSE, tmp)) == 0)
    {
      errmsg= "Could not create server read event";
      goto errorconn;
    }
    strmov(suffix_pos, "SERVER_WROTE");
    if ((event_server_wrote= CreateEvent(sa_event,
                                         FALSE, FALSE, tmp)) == 0)
    {
      errmsg= "Could not create server write event";
      goto errorconn;
    }
    strmov(suffix_pos, "CONNECTION_CLOSED");
    if ((event_conn_closed= CreateEvent(sa_event,
                                        TRUE, FALSE, tmp)) == 0)
    {
      errmsg= "Could not create closed connection event";
      goto errorconn;
    }
    if (abort_loop)
      goto errorconn;
    if (!(thd= new THD))
      goto errorconn;
    /* Send number of connection to client */
    int4store(handle_connect_map, connect_number);
    if (!SetEvent(event_connect_answer))
    {
      errmsg= "Could not send answer event";
      goto errorconn;
    }
    /* Set event that client should receive data */
    if (!SetEvent(event_client_read))
    {
      errmsg= "Could not set client to read mode";
      goto errorconn;
    }
    if (!(thd->net.vio= vio_new_win32shared_memory(&thd->net,
                                                   handle_client_file_map,
                                                   handle_client_map,
                                                   event_client_wrote,
                                                   event_client_read,
                                                   event_server_wrote,
                                                   event_server_read,
                                                   event_conn_closed)) ||
                        my_net_init(&thd->net, thd->net.vio))
    {
      close_connection(thd, ER_OUT_OF_RESOURCES, 1);
      errmsg= 0;
      goto errorconn;
    }
    thd->security_ctx->host= my_strdup(my_localhost, MYF(0)); /* Host is unknown */
    create_new_thread(thd);
    connect_number++;
    continue;

errorconn:
    /* Could not form connection;  Free used handlers/memort and retry */
    if (errmsg)
    {
      char buff[180];
      strxmov(buff, "Can't create shared memory connection: ", errmsg, ".",
	      NullS);
      sql_perror(buff);
    }
    if (handle_client_file_map) 
      CloseHandle(handle_client_file_map);
    if (handle_client_map)
      UnmapViewOfFile(handle_client_map);
    if (event_server_wrote)
      CloseHandle(event_server_wrote);
    if (event_server_read)
      CloseHandle(event_server_read);
    if (event_client_wrote)
      CloseHandle(event_client_wrote);
    if (event_client_read)
      CloseHandle(event_client_read);
    if (event_conn_closed)
      CloseHandle(event_conn_closed);
    delete thd;
  }

  /* End shared memory handling */
error:
  if (errmsg)
  {
    char buff[180];
    strxmov(buff, "Can't create shared memory service: ", errmsg, ".", NullS);
    sql_perror(buff);
  }
  my_security_attr_free(sa_event);
  my_security_attr_free(sa_mapping);
  if (handle_connect_map)	UnmapViewOfFile(handle_connect_map);
  if (handle_connect_file_map)	CloseHandle(handle_connect_file_map);
  if (event_connect_answer)	CloseHandle(event_connect_answer);
  if (smem_event_connect_request) CloseHandle(smem_event_connect_request);

  decrement_handler_count();
  DBUG_RETURN(0);
}
#endif /* HAVE_SMEM */
#endif /* EMBEDDED_LIBRARY */


/****************************************************************************
  Handle start options
******************************************************************************/

enum options_mysqld
{
  OPT_ISAM_LOG=256,            OPT_SKIP_NEW, 
  OPT_SKIP_GRANT,              OPT_SKIP_LOCK, 
  OPT_ENABLE_LOCK,             OPT_USE_LOCKING,
  OPT_SOCKET,                  OPT_UPDATE_LOG,
  OPT_BIN_LOG,                 OPT_SKIP_RESOLVE,
  OPT_SKIP_NETWORKING,         OPT_BIN_LOG_INDEX,
  OPT_BIND_ADDRESS,            OPT_PID_FILE,
  OPT_SKIP_PRIOR,              OPT_BIG_TABLES,
  OPT_STANDALONE,              OPT_ONE_THREAD,
  OPT_CONSOLE,                 OPT_LOW_PRIORITY_UPDATES,
  OPT_SKIP_HOST_CACHE,         OPT_SHORT_LOG_FORMAT,
  OPT_FLUSH,                   OPT_SAFE,
  OPT_BOOTSTRAP,               OPT_SKIP_SHOW_DB,
  OPT_STORAGE_ENGINE,          OPT_INIT_FILE,
  OPT_DELAY_KEY_WRITE_ALL,     OPT_SLOW_QUERY_LOG,
  OPT_DELAY_KEY_WRITE,	       OPT_CHARSETS_DIR,
  OPT_BDB_HOME,                OPT_BDB_LOG,
  OPT_BDB_TMP,                 OPT_BDB_SYNC,
  OPT_BDB_LOCK,                OPT_BDB,
  OPT_BDB_NO_RECOVER,          OPT_BDB_SHARED,
  OPT_BDB_DATA_DIRECT,         OPT_BDB_LOG_DIRECT,
  OPT_MASTER_HOST,             OPT_MASTER_USER,
  OPT_MASTER_PASSWORD,         OPT_MASTER_PORT,
  OPT_MASTER_INFO_FILE,        OPT_MASTER_CONNECT_RETRY,
  OPT_MASTER_RETRY_COUNT,      OPT_LOG_TC, OPT_LOG_TC_SIZE,
  OPT_MASTER_SSL,              OPT_MASTER_SSL_KEY,
  OPT_MASTER_SSL_CERT,         OPT_MASTER_SSL_CAPATH,
  OPT_MASTER_SSL_CIPHER,       OPT_MASTER_SSL_CA,
  OPT_SQL_BIN_UPDATE_SAME,     OPT_REPLICATE_DO_DB,
  OPT_REPLICATE_IGNORE_DB,     OPT_LOG_SLAVE_UPDATES,
  OPT_BINLOG_DO_DB,            OPT_BINLOG_IGNORE_DB,
  OPT_BINLOG_FORMAT,
#ifndef DBUG_OFF
  OPT_BINLOG_SHOW_XID,
#endif
  OPT_BINLOG_ROWS_EVENT_MAX_SIZE, 
  OPT_WANT_CORE,               OPT_CONCURRENT_INSERT,
  OPT_MEMLOCK,                 OPT_MYISAM_RECOVER,
  OPT_REPLICATE_REWRITE_DB,    OPT_SERVER_ID,
  OPT_SKIP_SLAVE_START,        OPT_SKIP_INNOBASE,
  OPT_SAFEMALLOC_MEM_LIMIT,    OPT_REPLICATE_DO_TABLE,
  OPT_REPLICATE_IGNORE_TABLE,  OPT_REPLICATE_WILD_DO_TABLE,
  OPT_REPLICATE_WILD_IGNORE_TABLE, OPT_REPLICATE_SAME_SERVER_ID,
  OPT_DISCONNECT_SLAVE_EVENT_COUNT, OPT_TC_HEURISTIC_RECOVER,
  OPT_ABORT_SLAVE_EVENT_COUNT,
  OPT_INNODB_DATA_HOME_DIR,
  OPT_INNODB_DATA_FILE_PATH,
  OPT_INNODB_LOG_GROUP_HOME_DIR,
  OPT_INNODB_LOG_ARCH_DIR,
  OPT_INNODB_LOG_ARCHIVE,
  OPT_INNODB_FLUSH_LOG_AT_TRX_COMMIT,
  OPT_INNODB_FLUSH_METHOD,
  OPT_INNODB_DOUBLEWRITE,
  OPT_INNODB_CHECKSUMS,
  OPT_INNODB_FAST_SHUTDOWN,
  OPT_INNODB_FILE_PER_TABLE, OPT_CRASH_BINLOG_INNODB,
  OPT_INNODB_LOCKS_UNSAFE_FOR_BINLOG,
  OPT_LOG_BIN_TRUST_FUNCTION_CREATORS,
  OPT_SAFE_SHOW_DB, OPT_INNODB_SAFE_BINLOG,
  OPT_INNODB, OPT_ISAM,
  OPT_ENGINE_CONDITION_PUSHDOWN, OPT_NDBCLUSTER, OPT_NDB_CONNECTSTRING, 
  OPT_NDB_USE_EXACT_COUNT, OPT_NDB_USE_TRANSACTIONS,
  OPT_NDB_FORCE_SEND, OPT_NDB_AUTOINCREMENT_PREFETCH_SZ,
  OPT_NDB_SHM, OPT_NDB_OPTIMIZED_NODE_SELECTION, OPT_NDB_CACHE_CHECK_TIME,
  OPT_NDB_WAIT_CONNECTED,
  OPT_NDB_CLUSTER_CONNECTION_POOL,
  OPT_NDB_MGMD, OPT_NDB_NODEID,
  OPT_NDB_DISTRIBUTION,
  OPT_NDB_INDEX_STAT_ENABLE,
  OPT_NDB_EXTRA_LOGGING,
  OPT_NDB_REPORT_THRESH_BINLOG_EPOCH_SLIP,
  OPT_NDB_REPORT_THRESH_BINLOG_MEM_USAGE,
  OPT_NDB_USE_COPYING_ALTER_TABLE,
  OPT_SKIP_SAFEMALLOC,
  OPT_TEMP_POOL, OPT_TX_ISOLATION, OPT_COMPLETION_TYPE,
  OPT_SKIP_STACK_TRACE, OPT_SKIP_SYMLINKS,
  OPT_MAX_BINLOG_DUMP_EVENTS, OPT_SPORADIC_BINLOG_DUMP_FAIL,
  OPT_SAFE_USER_CREATE, OPT_SQL_MODE,
  OPT_HAVE_NAMED_PIPE,
  OPT_DO_PSTACK, OPT_EVENT_SCHEDULER, OPT_REPORT_HOST,
  OPT_REPORT_USER, OPT_REPORT_PASSWORD, OPT_REPORT_PORT,
  OPT_SHOW_SLAVE_AUTH_INFO,
  OPT_SLAVE_LOAD_TMPDIR, OPT_NO_MIX_TYPE,
  OPT_RPL_RECOVERY_RANK,OPT_INIT_RPL_ROLE,
  OPT_RELAY_LOG, OPT_RELAY_LOG_INDEX, OPT_RELAY_LOG_INFO_FILE,
  OPT_SLAVE_SKIP_ERRORS, OPT_DES_KEY_FILE, OPT_LOCAL_INFILE,
  OPT_SSL_SSL, OPT_SSL_KEY, OPT_SSL_CERT, OPT_SSL_CA,
  OPT_SSL_CAPATH, OPT_SSL_CIPHER,
  OPT_BACK_LOG, OPT_BINLOG_CACHE_SIZE,
  OPT_CONNECT_TIMEOUT, OPT_DELAYED_INSERT_TIMEOUT,
  OPT_DELAYED_INSERT_LIMIT, OPT_DELAYED_QUEUE_SIZE,
  OPT_FLUSH_TIME, OPT_FT_MIN_WORD_LEN, OPT_FT_BOOLEAN_SYNTAX,
  OPT_FT_MAX_WORD_LEN, OPT_FT_QUERY_EXPANSION_LIMIT, OPT_FT_STOPWORD_FILE,
  OPT_INTERACTIVE_TIMEOUT, OPT_JOIN_BUFF_SIZE,
  OPT_KEY_BUFFER_SIZE, OPT_KEY_CACHE_BLOCK_SIZE,
  OPT_KEY_CACHE_DIVISION_LIMIT, OPT_KEY_CACHE_AGE_THRESHOLD,
  OPT_LONG_QUERY_TIME,
  OPT_LOWER_CASE_TABLE_NAMES, OPT_MAX_ALLOWED_PACKET,
  OPT_MAX_BINLOG_CACHE_SIZE, OPT_MAX_BINLOG_SIZE,
  OPT_MAX_CONNECTIONS, OPT_MAX_CONNECT_ERRORS,
  OPT_MAX_DELAYED_THREADS, OPT_MAX_HEP_TABLE_SIZE,
  OPT_MAX_JOIN_SIZE, OPT_MAX_PREPARED_STMT_COUNT,
  OPT_MAX_RELAY_LOG_SIZE, OPT_MAX_SORT_LENGTH,
  OPT_MAX_SEEKS_FOR_KEY, OPT_MAX_TMP_TABLES, OPT_MAX_USER_CONNECTIONS,
  OPT_MAX_LENGTH_FOR_SORT_DATA,
  OPT_MAX_WRITE_LOCK_COUNT, OPT_BULK_INSERT_BUFFER_SIZE,
  OPT_MAX_ERROR_COUNT, OPT_MULTI_RANGE_COUNT, OPT_MYISAM_DATA_POINTER_SIZE,
  OPT_MYISAM_BLOCK_SIZE, OPT_MYISAM_MAX_EXTRA_SORT_FILE_SIZE,
  OPT_MYISAM_MAX_SORT_FILE_SIZE, OPT_MYISAM_SORT_BUFFER_SIZE,
  OPT_MYISAM_USE_MMAP,
  OPT_MYISAM_STATS_METHOD,
  OPT_NET_BUFFER_LENGTH, OPT_NET_RETRY_COUNT,
  OPT_NET_READ_TIMEOUT, OPT_NET_WRITE_TIMEOUT,
  OPT_OPEN_FILES_LIMIT,
  OPT_PRELOAD_BUFFER_SIZE,
  OPT_QUERY_CACHE_LIMIT, OPT_QUERY_CACHE_MIN_RES_UNIT, OPT_QUERY_CACHE_SIZE,
  OPT_QUERY_CACHE_TYPE, OPT_QUERY_CACHE_WLOCK_INVALIDATE, OPT_RECORD_BUFFER,
  OPT_RECORD_RND_BUFFER, OPT_DIV_PRECINCREMENT, OPT_RELAY_LOG_SPACE_LIMIT,
  OPT_RELAY_LOG_PURGE,
  OPT_SLAVE_NET_TIMEOUT, OPT_SLAVE_COMPRESSED_PROTOCOL, OPT_SLOW_LAUNCH_TIME,
  OPT_SLAVE_TRANS_RETRIES, OPT_READONLY, OPT_DEBUGGING,
  OPT_SORT_BUFFER, OPT_TABLE_OPEN_CACHE, OPT_TABLE_DEF_CACHE,
  OPT_THREAD_CONCURRENCY, OPT_THREAD_CACHE_SIZE,
  OPT_TMP_TABLE_SIZE, OPT_THREAD_STACK,
  OPT_WAIT_TIMEOUT, OPT_MYISAM_REPAIR_THREADS,
  OPT_INNODB_MIRRORED_LOG_GROUPS,
  OPT_INNODB_LOG_FILES_IN_GROUP,
  OPT_INNODB_LOG_FILE_SIZE,
  OPT_INNODB_LOG_BUFFER_SIZE,
  OPT_INNODB_BUFFER_POOL_SIZE,
  OPT_INNODB_BUFFER_POOL_AWE_MEM_MB,
  OPT_INNODB_ADDITIONAL_MEM_POOL_SIZE,
  OPT_INNODB_MAX_PURGE_LAG,
  OPT_INNODB_FILE_IO_THREADS,
  OPT_INNODB_LOCK_WAIT_TIMEOUT,
  OPT_INNODB_THREAD_CONCURRENCY,
  OPT_INNODB_COMMIT_CONCURRENCY,
  OPT_INNODB_FORCE_RECOVERY,
  OPT_INNODB_STATUS_FILE,
  OPT_INNODB_MAX_DIRTY_PAGES_PCT,
  OPT_INNODB_TABLE_LOCKS,
  OPT_INNODB_SUPPORT_XA,
  OPT_INNODB_OPEN_FILES,
  OPT_INNODB_AUTOEXTEND_INCREMENT,
  OPT_INNODB_SYNC_SPIN_LOOPS,
  OPT_INNODB_CONCURRENCY_TICKETS,
  OPT_INNODB_THREAD_SLEEP_DELAY,
  OPT_INNODB_STATS_ON_METADATA,
  OPT_BDB_CACHE_SIZE,
  OPT_BDB_CACHE_PARTS,
  OPT_BDB_LOG_BUFFER_SIZE,
  OPT_BDB_MAX_LOCK,
  OPT_BDB_REGION_SIZE,
  OPT_ERROR_LOG_FILE,
  OPT_DEFAULT_WEEK_FORMAT,
  OPT_RANGE_ALLOC_BLOCK_SIZE, OPT_ALLOW_SUSPICIOUS_UDFS,
  OPT_QUERY_ALLOC_BLOCK_SIZE, OPT_QUERY_PREALLOC_SIZE,
  OPT_TRANS_ALLOC_BLOCK_SIZE, OPT_TRANS_PREALLOC_SIZE,
  OPT_SYNC_FRM, OPT_SYNC_BINLOG,
  OPT_SYNC_REPLICATION,
  OPT_SYNC_REPLICATION_SLAVE_ID,
  OPT_SYNC_REPLICATION_TIMEOUT,
  OPT_BDB_NOSYNC,
  OPT_ENABLE_SHARED_MEMORY,
  OPT_SHARED_MEMORY_BASE_NAME,
  OPT_OLD_PASSWORDS,
  OPT_OLD_ALTER_TABLE,
  OPT_EXPIRE_LOGS_DAYS,
  OPT_GROUP_CONCAT_MAX_LEN,
  OPT_DEFAULT_COLLATION,
  OPT_CHARACTER_SET_CLIENT_HANDSHAKE,
  OPT_CHARACTER_SET_FILESYSTEM,
  OPT_LC_TIME_NAMES,
  OPT_INIT_CONNECT,
  OPT_INIT_SLAVE,
  OPT_SECURE_AUTH,
  OPT_DATE_FORMAT,
  OPT_TIME_FORMAT,
  OPT_DATETIME_FORMAT,
  OPT_LOG_QUERIES_NOT_USING_INDEXES,
  OPT_DEFAULT_TIME_ZONE,
  OPT_SYSDATE_IS_NOW,
  OPT_OPTIMIZER_SEARCH_DEPTH,
  OPT_OPTIMIZER_PRUNE_LEVEL,
  OPT_UPDATABLE_VIEWS_WITH_LIMIT,
  OPT_SP_AUTOMATIC_PRIVILEGES,
  OPT_MAX_SP_RECURSION_DEPTH,
  OPT_AUTO_INCREMENT, OPT_AUTO_INCREMENT_OFFSET,
  OPT_ENABLE_LARGE_PAGES,
  OPT_TIMED_MUTEXES,
  OPT_OLD_STYLE_USER_LIMITS,
  OPT_LOG_SLOW_ADMIN_STATEMENTS,
  OPT_TABLE_LOCK_WAIT_TIMEOUT,
  OPT_PLUGIN_DIR,
  OPT_LOG_OUTPUT,
  OPT_PORT_OPEN_TIMEOUT,
  OPT_GENERAL_LOG,
  OPT_SLOW_LOG,
  OPT_MERGE,
  OPT_THREAD_HANDLING,
  OPT_INNODB_ROLLBACK_ON_TIMEOUT,
  OPT_SECURE_FILE_PRIV,
  OPT_OLD_MODE
};


#define LONG_TIMEOUT ((ulong) 3600L*24L*365L)

struct my_option my_long_options[] =
{
  {"help", '?', "Display this help and exit.", 
   (gptr*) &opt_help, (gptr*) &opt_help, 0, GET_BOOL, NO_ARG, 0, 0, 0, 0,
   0, 0},
#ifdef HAVE_REPLICATION
  {"abort-slave-event-count", OPT_ABORT_SLAVE_EVENT_COUNT,
   "Option used by mysql-test for debugging and testing of replication.",
   (gptr*) &abort_slave_event_count,  (gptr*) &abort_slave_event_count,
   0, GET_INT, REQUIRED_ARG, 0, 0, 0, 0, 0, 0},
#endif /* HAVE_REPLICATION */
  {"allow-suspicious-udfs", OPT_ALLOW_SUSPICIOUS_UDFS,
   "Allows use of UDFs consisting of only one symbol xxx() "
   "without corresponding xxx_init() or xxx_deinit(). That also means "
   "that one can load any function from any library, for example exit() "
   "from libc.so",
   (gptr*) &opt_allow_suspicious_udfs, (gptr*) &opt_allow_suspicious_udfs,
   0, GET_BOOL, NO_ARG, 0, 0, 0, 0, 0, 0},
  {"ansi", 'a', "Use ANSI SQL syntax instead of MySQL syntax. This mode will also set transaction isolation level 'serializable'.", 0, 0, 0,
   GET_NO_ARG, NO_ARG, 0, 0, 0, 0, 0, 0},
  {"auto-increment-increment", OPT_AUTO_INCREMENT,
   "Auto-increment columns are incremented by this",
   (gptr*) &global_system_variables.auto_increment_increment,
   (gptr*) &max_system_variables.auto_increment_increment, 0, GET_ULONG,
   OPT_ARG, 1, 1, 65535, 0, 1, 0 },
  {"auto-increment-offset", OPT_AUTO_INCREMENT_OFFSET,
   "Offset added to Auto-increment columns. Used when auto-increment-increment != 1",
   (gptr*) &global_system_variables.auto_increment_offset,
   (gptr*) &max_system_variables.auto_increment_offset, 0, GET_ULONG, OPT_ARG,
   1, 1, 65535, 0, 1, 0 },
  {"automatic-sp-privileges", OPT_SP_AUTOMATIC_PRIVILEGES,
   "Creating and dropping stored procedures alters ACLs. Disable with --skip-automatic-sp-privileges.",
   (gptr*) &sp_automatic_privileges, (gptr*) &sp_automatic_privileges,
   0, GET_BOOL, NO_ARG, 1, 0, 0, 0, 0, 0},
  {"basedir", 'b',
   "Path to installation directory. All paths are usually resolved relative to this.",
   (gptr*) &mysql_home_ptr, (gptr*) &mysql_home_ptr, 0, GET_STR, REQUIRED_ARG,
   0, 0, 0, 0, 0, 0},
  {"big-tables", OPT_BIG_TABLES,
   "Allow big result sets by saving all temporary sets on file (Solves most 'table full' errors).",
   0, 0, 0, GET_NO_ARG, NO_ARG, 0, 0, 0, 0, 0, 0},
  {"bind-address", OPT_BIND_ADDRESS, "IP address to bind to.",
   (gptr*) &my_bind_addr_str, (gptr*) &my_bind_addr_str, 0, GET_STR,
   REQUIRED_ARG, 0, 0, 0, 0, 0, 0},
  {"binlog_format", OPT_BINLOG_FORMAT,
   "Does not have any effect without '--log-bin'. "
   "Tell the master the form of binary logging to use: either 'row' for "
   "row-based binary logging, or 'statement' for statement-based binary "
   "logging, or 'mixed'. 'mixed' is statement-based binary logging except "
   "for those statements where only row-based is correct: those which "
   "involve user-defined functions (i.e. UDFs) or the UUID() function; for "
   "those, row-based binary logging is automatically used. "
#ifdef HAVE_NDB_BINLOG
   "If ndbcluster is enabled and binlog_format is `mixed', the format switches"
   " to 'row' and back implicitly per each query accessing a NDB table."
#endif
   ,(gptr*) &opt_binlog_format, (gptr*) &opt_binlog_format,
   0, GET_STR, REQUIRED_ARG, BINLOG_FORMAT_MIXED, BINLOG_FORMAT_STMT,
   BINLOG_FORMAT_MIXED, 0, 0, 0},
  {"binlog-do-db", OPT_BINLOG_DO_DB,
   "Tells the master it should log updates for the specified database, and exclude all others not explicitly mentioned.",
   0, 0, 0, GET_STR, REQUIRED_ARG, 0, 0, 0, 0, 0, 0},
  {"binlog-ignore-db", OPT_BINLOG_IGNORE_DB,
   "Tells the master that updates to the given database should not be logged tothe binary log.",
   0, 0, 0, GET_STR, REQUIRED_ARG, 0, 0, 0, 0, 0, 0},
  {"binlog-row-event-max-size", OPT_BINLOG_ROWS_EVENT_MAX_SIZE,
   "The maximum size of a row-based binary log event in bytes. Rows will be "
   "grouped into events smaller than this size if possible. "
   "The value has to be a multiple of 256.",
   (gptr*) &opt_binlog_rows_event_max_size, 
   (gptr*) &opt_binlog_rows_event_max_size, 0, 
   GET_ULONG, REQUIRED_ARG, 
   /* def_value */ 1024, /* min_value */  256, /* max_value */ ULONG_MAX, 
   /* sub_size */     0, /* block_size */ 256, 
   /* app_type */ 0
  },
#ifndef DISABLE_GRANT_OPTIONS
  {"bootstrap", OPT_BOOTSTRAP, "Used by mysql installation scripts.", 0, 0, 0,
   GET_NO_ARG, NO_ARG, 0, 0, 0, 0, 0, 0},
#endif
  {"character-set-client-handshake", OPT_CHARACTER_SET_CLIENT_HANDSHAKE,
   "Don't ignore client side character set value sent during handshake.",
   (gptr*) &opt_character_set_client_handshake,
   (gptr*) &opt_character_set_client_handshake,
    0, GET_BOOL, NO_ARG, 1, 0, 0, 0, 0, 0},
  {"character-set-filesystem", OPT_CHARACTER_SET_FILESYSTEM,
   "Set the filesystem character set.",
   (gptr*) &character_set_filesystem_name,
   (gptr*) &character_set_filesystem_name,
   0, GET_STR, REQUIRED_ARG, 0, 0, 0, 0, 0, 0 },
  {"character-set-server", 'C', "Set the default character set.",
   (gptr*) &default_character_set_name, (gptr*) &default_character_set_name,
   0, GET_STR, REQUIRED_ARG, 0, 0, 0, 0, 0, 0 },
  {"character-sets-dir", OPT_CHARSETS_DIR,
   "Directory where character sets are.", (gptr*) &charsets_dir,
   (gptr*) &charsets_dir, 0, GET_STR, REQUIRED_ARG, 0, 0, 0, 0, 0, 0},
  {"chroot", 'r', "Chroot mysqld daemon during startup.",
   (gptr*) &mysqld_chroot, (gptr*) &mysqld_chroot, 0, GET_STR, REQUIRED_ARG,
   0, 0, 0, 0, 0, 0},
  {"collation-server", OPT_DEFAULT_COLLATION, "Set the default collation.",
   (gptr*) &default_collation_name, (gptr*) &default_collation_name,
   0, GET_STR, REQUIRED_ARG, 0, 0, 0, 0, 0, 0 },
  {"completion-type", OPT_COMPLETION_TYPE, "Default completion type.",
   (gptr*) &global_system_variables.completion_type,
   (gptr*) &max_system_variables.completion_type, 0, GET_ULONG,
   REQUIRED_ARG, 0, 0, 2, 0, 1, 0},
  {"concurrent-insert", OPT_CONCURRENT_INSERT,
   "Use concurrent insert with MyISAM. Disable with --concurrent-insert=0",
   (gptr*) &myisam_concurrent_insert, (gptr*) &myisam_concurrent_insert,
   0, GET_LONG, OPT_ARG, 1, 0, 2, 0, 0, 0},
  {"console", OPT_CONSOLE, "Write error output on screen; Don't remove the console window on windows.",
   (gptr*) &opt_console, (gptr*) &opt_console, 0, GET_BOOL, NO_ARG, 0, 0, 0,
   0, 0, 0},
  {"core-file", OPT_WANT_CORE, "Write core on errors.", 0, 0, 0, GET_NO_ARG,
   NO_ARG, 0, 0, 0, 0, 0, 0},
  {"datadir", 'h', "Path to the database root.", (gptr*) &mysql_data_home,
   (gptr*) &mysql_data_home, 0, GET_STR, REQUIRED_ARG, 0, 0, 0, 0, 0, 0},
#ifndef DBUG_OFF
  {"debug", '#', "Debug log.", (gptr*) &default_dbug_option,
   (gptr*) &default_dbug_option, 0, GET_STR, OPT_ARG, 0, 0, 0, 0, 0, 0},
#endif
  {"default-character-set", 'C', "Set the default character set (deprecated option, use --character-set-server instead).",
   (gptr*) &default_character_set_name, (gptr*) &default_character_set_name,
   0, GET_STR, REQUIRED_ARG, 0, 0, 0, 0, 0, 0 },
  {"default-collation", OPT_DEFAULT_COLLATION, "Set the default collation (deprecated option, use --collation-server instead).",
   (gptr*) &default_collation_name, (gptr*) &default_collation_name,
   0, GET_STR, REQUIRED_ARG, 0, 0, 0, 0, 0, 0 },
  {"default-storage-engine", OPT_STORAGE_ENGINE,
   "Set the default storage engine (table type) for tables.",
   (gptr*)&default_storage_engine_str, (gptr*)&default_storage_engine_str,
   0, GET_STR, REQUIRED_ARG, 0, 0, 0, 0, 0, 0},
  {"default-table-type", OPT_STORAGE_ENGINE,
   "(deprecated) Use --default-storage-engine.",
   (gptr*)&default_storage_engine_str, (gptr*)&default_storage_engine_str,
   0, GET_STR, REQUIRED_ARG, 0, 0, 0, 0, 0, 0},
  {"default-time-zone", OPT_DEFAULT_TIME_ZONE, "Set the default time zone.",
   (gptr*) &default_tz_name, (gptr*) &default_tz_name,
   0, GET_STR, REQUIRED_ARG, 0, 0, 0, 0, 0, 0 },
  {"delay-key-write", OPT_DELAY_KEY_WRITE, "Type of DELAY_KEY_WRITE.",
   0,0,0, GET_STR, OPT_ARG, 0, 0, 0, 0, 0, 0},
  {"delay-key-write-for-all-tables", OPT_DELAY_KEY_WRITE_ALL,
   "Don't flush key buffers between writes for any MyISAM table (Deprecated option, use --delay-key-write=all instead).",
   0, 0, 0, GET_NO_ARG, NO_ARG, 0, 0, 0, 0, 0, 0},
#ifdef HAVE_OPENSSL
  {"des-key-file", OPT_DES_KEY_FILE,
   "Load keys for des_encrypt() and des_encrypt from given file.",
   (gptr*) &des_key_file, (gptr*) &des_key_file, 0, GET_STR, REQUIRED_ARG,
   0, 0, 0, 0, 0, 0},
#endif /* HAVE_OPENSSL */
#ifdef HAVE_REPLICATION
  {"disconnect-slave-event-count", OPT_DISCONNECT_SLAVE_EVENT_COUNT,
   "Option used by mysql-test for debugging and testing of replication.",
   (gptr*) &disconnect_slave_event_count,
   (gptr*) &disconnect_slave_event_count, 0, GET_INT, REQUIRED_ARG, 0, 0, 0,
   0, 0, 0},
#endif /* HAVE_REPLICATION */
  {"enable-locking", OPT_ENABLE_LOCK,
   "Deprecated option, use --external-locking instead.",
   (gptr*) &opt_external_locking, (gptr*) &opt_external_locking,
   0, GET_BOOL, NO_ARG, 0, 0, 0, 0, 0, 0},
#ifdef __NT__
  {"enable-named-pipe", OPT_HAVE_NAMED_PIPE, "Enable the named pipe (NT).",
   (gptr*) &opt_enable_named_pipe, (gptr*) &opt_enable_named_pipe, 0, GET_BOOL,
   NO_ARG, 0, 0, 0, 0, 0, 0},
#endif
  {"enable-pstack", OPT_DO_PSTACK, "Print a symbolic stack trace on failure.",
   (gptr*) &opt_do_pstack, (gptr*) &opt_do_pstack, 0, GET_BOOL, NO_ARG, 0, 0,
   0, 0, 0, 0},
  {"engine-condition-pushdown",
   OPT_ENGINE_CONDITION_PUSHDOWN,
   "Push supported query conditions to the storage engine.",
   (gptr*) &global_system_variables.engine_condition_pushdown,
   (gptr*) &global_system_variables.engine_condition_pushdown,
   0, GET_BOOL, NO_ARG, 1, 0, 0, 0, 0, 0},
  /* See how it's handled in get_one_option() */
  {"event-scheduler", OPT_EVENT_SCHEDULER, "Enable/disable the event scheduler.",
   NULL,  NULL, 0, GET_STR, OPT_ARG, 0, 0, 0, 0, 0, 0},
  {"exit-info", 'T', "Used for debugging;  Use at your own risk!", 0, 0, 0,
   GET_LONG, OPT_ARG, 0, 0, 0, 0, 0, 0},
  {"external-locking", OPT_USE_LOCKING, "Use system (external) locking (disabled by default).  With this option enabled you can run myisamchk to test (not repair) tables while the MySQL server is running. Disable with --skip-external-locking.",
   (gptr*) &opt_external_locking, (gptr*) &opt_external_locking,
   0, GET_BOOL, NO_ARG, 0, 0, 0, 0, 0, 0},
  {"flush", OPT_FLUSH, "Flush tables to disk between SQL commands.", 0, 0, 0,
   GET_NO_ARG, NO_ARG, 0, 0, 0, 0, 0, 0},
  /* We must always support the next option to make scripts like mysqltest
     easier to do */
  {"gdb", OPT_DEBUGGING,
   "Set up signals usable for debugging",
   (gptr*) &opt_debugging, (gptr*) &opt_debugging,
   0, GET_BOOL, NO_ARG, 0, 0, 0, 0, 0, 0},
  {"general-log", OPT_GENERAL_LOG,
   "Enable|disable general log", (gptr*) &opt_log,
   (gptr*) &opt_log, 0, GET_BOOL, OPT_ARG, 0, 0, 0, 0, 0, 0},
#ifdef HAVE_LARGE_PAGES
  {"large-pages", OPT_ENABLE_LARGE_PAGES, "Enable support for large pages. \
Disable with --skip-large-pages.",
   (gptr*) &opt_large_pages, (gptr*) &opt_large_pages, 0, GET_BOOL, NO_ARG, 0, 0, 0,
   0, 0, 0},
#endif
  {"init-connect", OPT_INIT_CONNECT, "Command(s) that are executed for each new connection",
   (gptr*) &opt_init_connect, (gptr*) &opt_init_connect, 0, GET_STR_ALLOC,
   REQUIRED_ARG, 0, 0, 0, 0, 0, 0},
#ifndef DISABLE_GRANT_OPTIONS
  {"init-file", OPT_INIT_FILE, "Read SQL commands from this file at startup.",
   (gptr*) &opt_init_file, (gptr*) &opt_init_file, 0, GET_STR, REQUIRED_ARG,
   0, 0, 0, 0, 0, 0},
#endif
  {"init-rpl-role", OPT_INIT_RPL_ROLE, "Set the replication role.", 0, 0, 0,
   GET_STR, REQUIRED_ARG, 0, 0, 0, 0, 0, 0},
  {"init-slave", OPT_INIT_SLAVE, "Command(s) that are executed when a slave connects to this master",
   (gptr*) &opt_init_slave, (gptr*) &opt_init_slave, 0, GET_STR_ALLOC,
   REQUIRED_ARG, 0, 0, 0, 0, 0, 0},
  {"innodb", OPT_INNODB, "Enable InnoDB (if this version of MySQL supports it). \
Disable with --skip-innodb (will save memory).",
   (gptr*) &opt_innodb, (gptr*) &opt_innodb, 0, GET_BOOL, NO_ARG, OPT_INNODB_DEFAULT, 0, 0,
   0, 0, 0},
#ifdef WITH_INNOBASE_STORAGE_ENGINE
  {"innodb_checksums", OPT_INNODB_CHECKSUMS, "Enable InnoDB checksums validation (enabled by default). \
Disable with --skip-innodb-checksums.", (gptr*) &innobase_use_checksums,
   (gptr*) &innobase_use_checksums, 0, GET_BOOL, NO_ARG, 1, 0, 0, 0, 0, 0},
#endif
  {"innodb_data_file_path", OPT_INNODB_DATA_FILE_PATH,
   "Path to individual files and their sizes.",
   0, 0, 0, GET_STR, REQUIRED_ARG, 0, 0, 0, 0, 0, 0},
#ifdef WITH_INNOBASE_STORAGE_ENGINE
  {"innodb_data_home_dir", OPT_INNODB_DATA_HOME_DIR,
   "The common part for InnoDB table spaces.", (gptr*) &innobase_data_home_dir,
   (gptr*) &innobase_data_home_dir, 0, GET_STR, REQUIRED_ARG, 0, 0, 0, 0, 0,
   0},
  {"innodb_doublewrite", OPT_INNODB_DOUBLEWRITE, "Enable InnoDB doublewrite buffer (enabled by default). \
Disable with --skip-innodb-doublewrite.", (gptr*) &innobase_use_doublewrite,
   (gptr*) &innobase_use_doublewrite, 0, GET_BOOL, NO_ARG, 1, 0, 0, 0, 0, 0},
  {"innodb_fast_shutdown", OPT_INNODB_FAST_SHUTDOWN,
   "Speeds up the shutdown process of the InnoDB storage engine. Possible "
   "values are 0, 1 (faster)"
   /*
     NetWare can't close unclosed files, can't automatically kill remaining
     threads, etc, so on this OS we disable the crash-like InnoDB shutdown.
   */
#ifndef __NETWARE__
   " or 2 (fastest - crash-like)"
#endif
   ".",
   (gptr*) &innobase_fast_shutdown,
   (gptr*) &innobase_fast_shutdown, 0, GET_ULONG, OPT_ARG, 1, 0,
   IF_NETWARE(1,2), 0, 0, 0},
  {"innodb_file_per_table", OPT_INNODB_FILE_PER_TABLE,
   "Stores each InnoDB table to an .ibd file in the database dir.",
   (gptr*) &innobase_file_per_table,
   (gptr*) &innobase_file_per_table, 0, GET_BOOL, NO_ARG, 0, 0, 0, 0, 0, 0},
  {"innodb_flush_log_at_trx_commit", OPT_INNODB_FLUSH_LOG_AT_TRX_COMMIT,
   "Set to 0 (write and flush once per second), 1 (write and flush at each commit) or 2 (write at commit, flush once per second).",
   (gptr*) &srv_flush_log_at_trx_commit,
   (gptr*) &srv_flush_log_at_trx_commit,
   0, GET_ULONG, OPT_ARG,  1, 0, 2, 0, 0, 0},
  {"innodb_flush_method", OPT_INNODB_FLUSH_METHOD,
   "With which method to flush data.", (gptr*) &innobase_unix_file_flush_method,
   (gptr*) &innobase_unix_file_flush_method, 0, GET_STR, REQUIRED_ARG, 0, 0, 0,
   0, 0, 0},
  {"innodb_locks_unsafe_for_binlog", OPT_INNODB_LOCKS_UNSAFE_FOR_BINLOG,
   "Force InnoDB to not use next-key locking, to use only row-level locking.",
   (gptr*) &innobase_locks_unsafe_for_binlog,
   (gptr*) &innobase_locks_unsafe_for_binlog, 0, GET_BOOL, NO_ARG, 0, 0, 0, 0, 0, 0},
  {"innodb_log_arch_dir", OPT_INNODB_LOG_ARCH_DIR,
   "Where full logs should be archived.", (gptr*) &innobase_log_arch_dir,
   (gptr*) &innobase_log_arch_dir, 0, GET_STR, REQUIRED_ARG, 0, 0, 0, 0, 0, 0},
  {"innodb_log_archive", OPT_INNODB_LOG_ARCHIVE,
   "Set to 1 if you want to have logs archived.", 0, 0, 0, GET_LONG, OPT_ARG,
   0, 0, 0, 0, 0, 0},
  {"innodb_log_group_home_dir", OPT_INNODB_LOG_GROUP_HOME_DIR,
   "Path to InnoDB log files.", (gptr*) &innobase_log_group_home_dir,
   (gptr*) &innobase_log_group_home_dir, 0, GET_STR, REQUIRED_ARG, 0, 0, 0, 0,
   0, 0},
  {"innodb_max_dirty_pages_pct", OPT_INNODB_MAX_DIRTY_PAGES_PCT,
   "Percentage of dirty pages allowed in bufferpool.", (gptr*) &srv_max_buf_pool_modified_pct,
   (gptr*) &srv_max_buf_pool_modified_pct, 0, GET_ULONG, REQUIRED_ARG, 90, 0, 100, 0, 0, 0},
  {"innodb_max_purge_lag", OPT_INNODB_MAX_PURGE_LAG,
   "Desired maximum length of the purge queue (0 = no limit)",
   (gptr*) &srv_max_purge_lag,
   (gptr*) &srv_max_purge_lag, 0, GET_LONG, REQUIRED_ARG, 0, 0, ~0L,
   0, 1L, 0},
  {"innodb_rollback_on_timeout", OPT_INNODB_ROLLBACK_ON_TIMEOUT,
   "Roll back the complete transaction on lock wait timeout, for 4.x compatibility (disabled by default)",
   (gptr*) &innobase_rollback_on_timeout, (gptr*) &innobase_rollback_on_timeout,
   0, GET_BOOL, OPT_ARG, 0, 0, 0, 0, 0, 0},
  {"innodb_status_file", OPT_INNODB_STATUS_FILE,
   "Enable SHOW INNODB STATUS output in the innodb_status.<pid> file",
   (gptr*) &innobase_create_status_file, (gptr*) &innobase_create_status_file,
   0, GET_BOOL, OPT_ARG, 0, 0, 0, 0, 0, 0},
  {"innodb_stats_on_metadata", OPT_INNODB_STATS_ON_METADATA,
   "Enable statistics gathering for metadata commands such as SHOW TABLE STATUS (on by default)",
   (gptr*) &innobase_stats_on_metadata, (gptr*) &innobase_stats_on_metadata,
   0, GET_BOOL, NO_ARG, 1, 0, 0, 0, 0, 0},
  {"innodb_support_xa", OPT_INNODB_SUPPORT_XA,
   "Enable InnoDB support for the XA two-phase commit",
   (gptr*) &global_system_variables.innodb_support_xa,
   (gptr*) &global_system_variables.innodb_support_xa,
   0, GET_BOOL, OPT_ARG, 1, 0, 0, 0, 0, 0},
  {"innodb_table_locks", OPT_INNODB_TABLE_LOCKS,
   "Enable InnoDB locking in LOCK TABLES",
   (gptr*) &global_system_variables.innodb_table_locks,
   (gptr*) &global_system_variables.innodb_table_locks,
   0, GET_BOOL, OPT_ARG, 1, 0, 0, 0, 0, 0},
#endif /* End WITH_INNOBASE_STORAGE_ENGINE */
   {"language", 'L',
   "Client error messages in given language. May be given as a full path.",
   (gptr*) &language_ptr, (gptr*) &language_ptr, 0, GET_STR, REQUIRED_ARG,
   0, 0, 0, 0, 0, 0},
  {"lc-time-names", OPT_LC_TIME_NAMES,
   "Set the language used for the month names and the days of the week.",
   (gptr*) &lc_time_names_name,
   (gptr*) &lc_time_names_name,
   0, GET_STR, REQUIRED_ARG, 0, 0, 0, 0, 0, 0 },
  {"local-infile", OPT_LOCAL_INFILE,
   "Enable/disable LOAD DATA LOCAL INFILE (takes values 1|0).",
   (gptr*) &opt_local_infile,
   (gptr*) &opt_local_infile, 0, GET_BOOL, OPT_ARG,
   1, 0, 0, 0, 0, 0},
  {"log", 'l', "Log connections and queries to file.", (gptr*) &opt_logname,
   (gptr*) &opt_logname, 0, GET_STR, OPT_ARG, 0, 0, 0, 0, 0, 0},
  {"log-bin", OPT_BIN_LOG,
   "Log update queries in binary format. Optional (but strongly recommended "
   "to avoid replication problems if server's hostname changes) argument "
   "should be the chosen location for the binary log files.",
   (gptr*) &opt_bin_logname, (gptr*) &opt_bin_logname, 0, GET_STR_ALLOC,
   OPT_ARG, 0, 0, 0, 0, 0, 0},
  {"log-bin-index", OPT_BIN_LOG_INDEX,
   "File that holds the names for last binary log files.",
   (gptr*) &opt_binlog_index_name, (gptr*) &opt_binlog_index_name, 0, GET_STR,
   REQUIRED_ARG, 0, 0, 0, 0, 0, 0},
#ifndef TO_BE_REMOVED_IN_5_1_OR_6_0
  /*
    In 5.0.6 we introduced the below option, then in 5.0.16 we renamed it to
    log-bin-trust-function-creators but kept also the old name for
    compatibility; the behaviour was also changed to apply only to functions
    (and triggers). In a future release this old name could be removed.
  */
  {"log-bin-trust-routine-creators", OPT_LOG_BIN_TRUST_FUNCTION_CREATORS,
   "(deprecated) Use log-bin-trust-function-creators.",
   (gptr*) &trust_function_creators, (gptr*) &trust_function_creators, 0,
   GET_BOOL, NO_ARG, 0, 0, 0, 0, 0, 0},
#endif
  /*
    This option starts with "log-bin" to emphasize that it is specific of
    binary logging.
  */
  {"log-bin-trust-function-creators", OPT_LOG_BIN_TRUST_FUNCTION_CREATORS,
   "If equal to 0 (the default), then when --log-bin is used, creation of "
   "a stored function (or trigger) is allowed only to users having the SUPER privilege "
   "and only if this stored function (trigger) may not break binary logging."
   "Note that if ALL connections to this server ALWAYS use row-based binary "
   "logging, the security issues do not exist and the binary logging cannot "
   "break, so you can safely set this to 1."
   ,(gptr*) &trust_function_creators, (gptr*) &trust_function_creators, 0,
   GET_BOOL, NO_ARG, 0, 0, 0, 0, 0, 0},
  {"log-error", OPT_ERROR_LOG_FILE, "Error log file.",
   (gptr*) &log_error_file_ptr, (gptr*) &log_error_file_ptr, 0, GET_STR,
   OPT_ARG, 0, 0, 0, 0, 0, 0},
  {"log-isam", OPT_ISAM_LOG, "Log all MyISAM changes to file.",
   (gptr*) &myisam_log_filename, (gptr*) &myisam_log_filename, 0, GET_STR,
   OPT_ARG, 0, 0, 0, 0, 0, 0},
  {"log-long-format", '0',
   "Log some extra information to update log. Please note that this option is deprecated; see --log-short-format option.", 
   0, 0, 0, GET_NO_ARG, NO_ARG, 0, 0, 0, 0, 0, 0},
#ifdef WITH_CSV_STORAGE_ENGINE
  {"log-output", OPT_LOG_OUTPUT,
   "Syntax: log-output[=value[,value...]], where \"value\" could be TABLE, "
   "FILE or NONE.",
   (gptr*) &log_output_str, (gptr*) &log_output_str, 0,
   GET_STR, OPT_ARG, 0, 0, 0, 0, 0, 0},
#endif
  {"log-queries-not-using-indexes", OPT_LOG_QUERIES_NOT_USING_INDEXES,
   "Log queries that are executed without benefit of any index to the slow log if it is open.",
   (gptr*) &opt_log_queries_not_using_indexes, (gptr*) &opt_log_queries_not_using_indexes,
   0, GET_BOOL, NO_ARG, 0, 0, 0, 0, 0, 0},
  {"log-short-format", OPT_SHORT_LOG_FORMAT,
   "Don't log extra information to update and slow-query logs.",
   (gptr*) &opt_short_log_format, (gptr*) &opt_short_log_format,
   0, GET_BOOL, NO_ARG, 0, 0, 0, 0, 0, 0},
  {"log-slave-updates", OPT_LOG_SLAVE_UPDATES,
   "Tells the slave to log the updates from the slave thread to the binary log. You will need to turn it on if you plan to daisy-chain the slaves.",
   (gptr*) &opt_log_slave_updates, (gptr*) &opt_log_slave_updates, 0, GET_BOOL,
   NO_ARG, 0, 0, 0, 0, 0, 0},
  {"log-slow-admin-statements", OPT_LOG_SLOW_ADMIN_STATEMENTS,
   "Log slow OPTIMIZE, ANALYZE, ALTER and other administrative statements to the slow log if it is open.",
   (gptr*) &opt_log_slow_admin_statements,
   (gptr*) &opt_log_slow_admin_statements,
   0, GET_BOOL, NO_ARG, 0, 0, 0, 0, 0, 0},
  {"log-slow-queries", OPT_SLOW_QUERY_LOG,
    "Log slow queries to this log file. Defaults logging to hostname-slow.log file. Must be enabled to activate other slow log options.",
   (gptr*) &opt_slow_logname, (gptr*) &opt_slow_logname, 0, GET_STR, OPT_ARG,
   0, 0, 0, 0, 0, 0},
  {"log-tc", OPT_LOG_TC,
   "Path to transaction coordinator log (used for transactions that affect "
   "more than one storage engine, when binary log is disabled)",
   (gptr*) &opt_tc_log_file, (gptr*) &opt_tc_log_file, 0, GET_STR,
   REQUIRED_ARG, 0, 0, 0, 0, 0, 0},
#ifdef HAVE_MMAP
  {"log-tc-size", OPT_LOG_TC_SIZE, "Size of transaction coordinator log.",
   (gptr*) &opt_tc_log_size, (gptr*) &opt_tc_log_size, 0, GET_ULONG,
   REQUIRED_ARG, TC_LOG_MIN_SIZE, TC_LOG_MIN_SIZE, ~0L, 0, TC_LOG_PAGE_SIZE, 0},
#endif
  {"log-update", OPT_UPDATE_LOG,
   "The update log is deprecated since version 5.0, is replaced by the binary \
log and this option justs turns on --log-bin instead.",
   (gptr*) &opt_update_logname, (gptr*) &opt_update_logname, 0, GET_STR,
   OPT_ARG, 0, 0, 0, 0, 0, 0},
  {"log-warnings", 'W', "Log some not critical warnings to the log file.",
   (gptr*) &global_system_variables.log_warnings,
   (gptr*) &max_system_variables.log_warnings, 0, GET_ULONG, OPT_ARG, 1, 0, 0,
   0, 0, 0},
  {"low-priority-updates", OPT_LOW_PRIORITY_UPDATES,
   "INSERT/DELETE/UPDATE has lower priority than selects.",
   (gptr*) &global_system_variables.low_priority_updates,
   (gptr*) &max_system_variables.low_priority_updates,
   0, GET_BOOL, NO_ARG, 0, 0, 0, 0, 0, 0},
  {"master-connect-retry", OPT_MASTER_CONNECT_RETRY,
   "The number of seconds the slave thread will sleep before retrying to connect to the master in case the master goes down or the connection is lost.",
   (gptr*) &master_connect_retry, (gptr*) &master_connect_retry, 0, GET_UINT,
   REQUIRED_ARG, 60, 0, 0, 0, 0, 0},
  {"master-host", OPT_MASTER_HOST,
   "Master hostname or IP address for replication. If not set, the slave thread will not be started. Note that the setting of master-host will be ignored if there exists a valid master.info file.",
   (gptr*) &master_host, (gptr*) &master_host, 0, GET_STR, REQUIRED_ARG, 0, 0,
   0, 0, 0, 0},
  {"master-info-file", OPT_MASTER_INFO_FILE,
   "The location and name of the file that remembers the master and where the I/O replication \
thread is in the master's binlogs.",
   (gptr*) &master_info_file, (gptr*) &master_info_file, 0, GET_STR,
   REQUIRED_ARG, 0, 0, 0, 0, 0, 0},
  {"master-password", OPT_MASTER_PASSWORD,
   "The password the slave thread will authenticate with when connecting to the master. If not set, an empty password is assumed.The value in master.info will take precedence if it can be read.",
   (gptr*)&master_password, (gptr*)&master_password, 0,
   GET_STR, REQUIRED_ARG, 0, 0, 0, 0, 0, 0},
  {"master-port", OPT_MASTER_PORT,
   "The port the master is listening on. If not set, the compiled setting of MYSQL_PORT is assumed. If you have not tinkered with configure options, this should be 3306. The value in master.info will take precedence if it can be read.",
   (gptr*) &master_port, (gptr*) &master_port, 0, GET_UINT, REQUIRED_ARG,
   MYSQL_PORT, 0, 0, 0, 0, 0},
  {"master-retry-count", OPT_MASTER_RETRY_COUNT,
   "The number of tries the slave will make to connect to the master before giving up.",
   (gptr*) &master_retry_count, (gptr*) &master_retry_count, 0, GET_ULONG,
   REQUIRED_ARG, 3600*24, 0, 0, 0, 0, 0},
  {"master-ssl", OPT_MASTER_SSL,
   "Enable the slave to connect to the master using SSL.",
   (gptr*) &master_ssl, (gptr*) &master_ssl, 0, GET_BOOL, NO_ARG, 0, 0, 0, 0,
   0, 0},
  {"master-ssl-ca", OPT_MASTER_SSL_CA,
   "Master SSL CA file. Only applies if you have enabled master-ssl.",
   (gptr*) &master_ssl_ca, (gptr*) &master_ssl_ca, 0, GET_STR, OPT_ARG,
   0, 0, 0, 0, 0, 0},
  {"master-ssl-capath", OPT_MASTER_SSL_CAPATH,
   "Master SSL CA path. Only applies if you have enabled master-ssl.",
   (gptr*) &master_ssl_capath, (gptr*) &master_ssl_capath, 0, GET_STR, OPT_ARG,
   0, 0, 0, 0, 0, 0},
  {"master-ssl-cert", OPT_MASTER_SSL_CERT,
   "Master SSL certificate file name. Only applies if you have enabled \
master-ssl",
   (gptr*) &master_ssl_cert, (gptr*) &master_ssl_cert, 0, GET_STR, OPT_ARG,
   0, 0, 0, 0, 0, 0},
  {"master-ssl-cipher", OPT_MASTER_SSL_CIPHER,
   "Master SSL cipher. Only applies if you have enabled master-ssl.",
   (gptr*) &master_ssl_cipher, (gptr*) &master_ssl_capath, 0, GET_STR, OPT_ARG,
   0, 0, 0, 0, 0, 0},
  {"master-ssl-key", OPT_MASTER_SSL_KEY,
   "Master SSL keyfile name. Only applies if you have enabled master-ssl.",
   (gptr*) &master_ssl_key, (gptr*) &master_ssl_key, 0, GET_STR, OPT_ARG,
   0, 0, 0, 0, 0, 0},
  {"master-user", OPT_MASTER_USER,
   "The username the slave thread will use for authentication when connecting to the master. The user must have FILE privilege. If the master user is not set, user test is assumed. The value in master.info will take precedence if it can be read.",
   (gptr*) &master_user, (gptr*) &master_user, 0, GET_STR, REQUIRED_ARG, 0, 0,
   0, 0, 0, 0},
#ifdef HAVE_REPLICATION
  {"max-binlog-dump-events", OPT_MAX_BINLOG_DUMP_EVENTS,
   "Option used by mysql-test for debugging and testing of replication.",
   (gptr*) &max_binlog_dump_events, (gptr*) &max_binlog_dump_events, 0,
   GET_INT, REQUIRED_ARG, 0, 0, 0, 0, 0, 0},
#endif /* HAVE_REPLICATION */
  {"memlock", OPT_MEMLOCK, "Lock mysqld in memory.", (gptr*) &locked_in_memory,
   (gptr*) &locked_in_memory, 0, GET_BOOL, NO_ARG, 0, 0, 0, 0, 0, 0},
  {"myisam-recover", OPT_MYISAM_RECOVER,
   "Syntax: myisam-recover[=option[,option...]], where option can be DEFAULT, BACKUP, FORCE or QUICK.",
   (gptr*) &myisam_recover_options_str, (gptr*) &myisam_recover_options_str, 0,
   GET_STR, OPT_ARG, 0, 0, 0, 0, 0, 0},
  {"ndbcluster", OPT_NDBCLUSTER, "Enable NDB Cluster (if this version of MySQL supports it). \
Disable with --skip-ndbcluster (will save memory).",
   (gptr*) &opt_ndbcluster, (gptr*) &opt_ndbcluster, 0, GET_BOOL, NO_ARG,
   OPT_NDBCLUSTER_DEFAULT, 0, 0, 0, 0, 0},
#ifdef WITH_NDBCLUSTER_STORAGE_ENGINE
  {"ndb-connectstring", OPT_NDB_CONNECTSTRING,
   "Connect string for ndbcluster.",
   (gptr*) &opt_ndb_connectstring,
   (gptr*) &opt_ndb_connectstring,
   0, GET_STR, REQUIRED_ARG, 0, 0, 0, 0, 0, 0},
  {"ndb-mgmd-host", OPT_NDB_MGMD,
   "Set host and port for ndb_mgmd. Syntax: hostname[:port]",
   (gptr*) &opt_ndb_mgmd,
   (gptr*) &opt_ndb_mgmd,
   0, GET_STR, REQUIRED_ARG, 0, 0, 0, 0, 0, 0},
  {"ndb-nodeid", OPT_NDB_NODEID,
   "Nodeid for this mysqlserver in the cluster.",
   (gptr*) &opt_ndb_nodeid,
   (gptr*) &opt_ndb_nodeid,
   0, GET_INT, REQUIRED_ARG, 0, 0, 0, 0, 0, 0},
  {"ndb-autoincrement-prefetch-sz", OPT_NDB_AUTOINCREMENT_PREFETCH_SZ,
   "Specify number of autoincrement values that are prefetched.",
   (gptr*) &global_system_variables.ndb_autoincrement_prefetch_sz,
   (gptr*) &global_system_variables.ndb_autoincrement_prefetch_sz,
   0, GET_ULONG, REQUIRED_ARG, 32, 1, 256, 0, 0, 0},
  {"ndb-distribution", OPT_NDB_DISTRIBUTION,
   "Default distribution for new tables in ndb",
   (gptr*) &opt_ndb_distribution,
   (gptr*) &opt_ndb_distribution,
   0, GET_STR, REQUIRED_ARG, 0, 0, 0, 0, 0, 0},
  {"ndb-force-send", OPT_NDB_FORCE_SEND,
   "Force send of buffers to ndb immediately without waiting for "
   "other threads.",
   (gptr*) &global_system_variables.ndb_force_send,
   (gptr*) &global_system_variables.ndb_force_send,
   0, GET_BOOL, OPT_ARG, 1, 0, 0, 0, 0, 0},
  {"ndb_force_send", OPT_NDB_FORCE_SEND,
   "same as --ndb-force-send.",
   (gptr*) &global_system_variables.ndb_force_send,
   (gptr*) &global_system_variables.ndb_force_send,
   0, GET_BOOL, OPT_ARG, 1, 0, 0, 0, 0, 0},
  {"ndb-extra-logging", OPT_NDB_EXTRA_LOGGING,
   "Turn on more logging in the error log.",
   (gptr*) &ndb_extra_logging,
   (gptr*) &ndb_extra_logging,
   0, GET_INT, OPT_ARG, 0, 0, 0, 0, 0, 0},
#ifdef HAVE_NDB_BINLOG
  {"ndb-report-thresh-binlog-epoch-slip", OPT_NDB_REPORT_THRESH_BINLOG_EPOCH_SLIP,
   "Threshold on number of epochs to be behind before reporting binlog status. "
   "E.g. 3 means that if the difference between what epoch has been received "
   "from the storage nodes and what has been applied to the binlog is 3 or more, "
   "a status message will be sent to the cluster log.",
   (gptr*) &ndb_report_thresh_binlog_epoch_slip,
   (gptr*) &ndb_report_thresh_binlog_epoch_slip,
   0, GET_ULONG, REQUIRED_ARG, 3, 0, 256, 0, 0, 0},
  {"ndb-report-thresh-binlog-mem-usage", OPT_NDB_REPORT_THRESH_BINLOG_MEM_USAGE,
   "Threshold on percentage of free memory before reporting binlog status. E.g. "
   "10 means that if amount of available memory for receiving binlog data from "
   "the storage nodes goes below 10%, "
   "a status message will be sent to the cluster log.",
   (gptr*) &ndb_report_thresh_binlog_mem_usage,
   (gptr*) &ndb_report_thresh_binlog_mem_usage,
   0, GET_ULONG, REQUIRED_ARG, 10, 0, 100, 0, 0, 0},
#endif
  {"ndb-use-exact-count", OPT_NDB_USE_EXACT_COUNT,
   "Use exact records count during query planning and for fast "
   "select count(*), disable for faster queries.",
   (gptr*) &global_system_variables.ndb_use_exact_count,
   (gptr*) &global_system_variables.ndb_use_exact_count,
   0, GET_BOOL, OPT_ARG, 1, 0, 0, 0, 0, 0},
  {"ndb_use_exact_count", OPT_NDB_USE_EXACT_COUNT,
   "same as --ndb-use-exact-count.",
   (gptr*) &global_system_variables.ndb_use_exact_count,
   (gptr*) &global_system_variables.ndb_use_exact_count,
   0, GET_BOOL, OPT_ARG, 1, 0, 0, 0, 0, 0},
  {"ndb-use-transactions", OPT_NDB_USE_TRANSACTIONS,
   "Use transactions for large inserts, if enabled then large "
   "inserts will be split into several smaller transactions",
   (gptr*) &global_system_variables.ndb_use_transactions,
   (gptr*) &global_system_variables.ndb_use_transactions,
   0, GET_BOOL, OPT_ARG, 1, 0, 0, 0, 0, 0},
  {"ndb_use_transactions", OPT_NDB_USE_TRANSACTIONS,
   "same as --ndb-use-transactions.",
   (gptr*) &global_system_variables.ndb_use_transactions,
   (gptr*) &global_system_variables.ndb_use_transactions,
   0, GET_BOOL, OPT_ARG, 1, 0, 0, 0, 0, 0},
  {"ndb-shm", OPT_NDB_SHM,
   "Use shared memory connections when available.",
   (gptr*) &opt_ndb_shm,
   (gptr*) &opt_ndb_shm,
   0, GET_BOOL, OPT_ARG, OPT_NDB_SHM_DEFAULT, 0, 0, 0, 0, 0},
  {"ndb-optimized-node-selection", OPT_NDB_OPTIMIZED_NODE_SELECTION,
   "Select nodes for transactions in a more optimal way.",
   (gptr*) &opt_ndb_optimized_node_selection,
   (gptr*) &opt_ndb_optimized_node_selection,
   0, GET_BOOL, OPT_ARG, 1, 0, 0, 0, 0, 0},
  { "ndb-cache-check-time", OPT_NDB_CACHE_CHECK_TIME,
    "A dedicated thread is created to, at the given millisecons interval, invalidate the query cache if another MySQL server in the cluster has changed the data in the database.",
    (gptr*) &opt_ndb_cache_check_time, (gptr*) &opt_ndb_cache_check_time, 0, GET_ULONG, REQUIRED_ARG,
    0, 0, LONG_TIMEOUT, 0, 1, 0},
  {"ndb-index-stat-enable", OPT_NDB_INDEX_STAT_ENABLE,
   "Use ndb index statistics in query optimization.",
   (gptr*) &global_system_variables.ndb_index_stat_enable,
   (gptr*) &max_system_variables.ndb_index_stat_enable,
   0, GET_BOOL, OPT_ARG, 0, 0, 1, 0, 0, 0},
  {"ndb-use-copying-alter-table",
   OPT_NDB_USE_COPYING_ALTER_TABLE,
   "Force ndbcluster to always copy tables at alter table (should only be used if on-line alter table fails).",
   (gptr*) &global_system_variables.ndb_use_copying_alter_table,
   (gptr*) &global_system_variables.ndb_use_copying_alter_table,
   0, GET_BOOL, NO_ARG, 0, 0, 0, 0, 0, 0},  
  { "ndb-wait-connected", OPT_NDB_WAIT_CONNECTED,
    "Time (in seconds) for mysqld to wait for connection to cluster management and data nodes.",
    (gptr*) &opt_ndb_wait_connected, (gptr*) &opt_ndb_wait_connected,
    0, GET_ULONG, REQUIRED_ARG, 0, 0, LONG_TIMEOUT, 0, 0, 0},
  { "ndb-cluster-connection-pool", OPT_NDB_CLUSTER_CONNECTION_POOL,
    "Pool of cluster connections to cluster to be used by mysql server.",
    (gptr*) &opt_ndb_cluster_connection_pool,
    (gptr*) &opt_ndb_cluster_connection_pool,
    0, GET_ULONG, REQUIRED_ARG, 1, 1, 63, 0, 0, 0},
#endif
  {"new", 'n', "Use very new possible 'unsafe' functions.",
   (gptr*) &global_system_variables.new_mode,
   (gptr*) &max_system_variables.new_mode,
   0, GET_BOOL, NO_ARG, 0, 0, 0, 0, 0, 0},
#ifdef NOT_YET
  {"no-mix-table-types", OPT_NO_MIX_TYPE, "Don't allow commands with uses two different table types.",
   (gptr*) &opt_no_mix_types, (gptr*) &opt_no_mix_types, 0, GET_BOOL, NO_ARG,
   0, 0, 0, 0, 0, 0},
#endif
  {"old-alter-table", OPT_OLD_ALTER_TABLE,
   "Use old, non-optimized alter table.",
   (gptr*) &global_system_variables.old_alter_table,
   (gptr*) &max_system_variables.old_alter_table, 0, GET_BOOL, NO_ARG,
   0, 0, 0, 0, 0, 0},
  {"old-passwords", OPT_OLD_PASSWORDS, "Use old password encryption method (needed for 4.0 and older clients).",
   (gptr*) &global_system_variables.old_passwords,
   (gptr*) &max_system_variables.old_passwords, 0, GET_BOOL, NO_ARG,
   0, 0, 0, 0, 0, 0},
  {"one-thread", OPT_ONE_THREAD,
   "(deprecated): Only use one thread (for debugging under Linux). Use thread-handling=no-threads instead",
   0, 0, 0, GET_NO_ARG, NO_ARG, 0, 0, 0, 0, 0, 0},
  {"old-style-user-limits", OPT_OLD_STYLE_USER_LIMITS,
   "Enable old-style user limits (before 5.0.3 user resources were counted per each user+host vs. per account)",
   (gptr*) &opt_old_style_user_limits, (gptr*) &opt_old_style_user_limits,
   0, GET_BOOL, NO_ARG, 0, 0, 0, 0, 0, 0},
  {"pid-file", OPT_PID_FILE, "Pid file used by safe_mysqld.",
   (gptr*) &pidfile_name_ptr, (gptr*) &pidfile_name_ptr, 0, GET_STR,
   REQUIRED_ARG, 0, 0, 0, 0, 0, 0},
  {"port", 'P', "Port number to use for connection.", (gptr*) &mysqld_port,
   (gptr*) &mysqld_port, 0, GET_UINT, REQUIRED_ARG, 0, 0, 0, 0, 0, 0},
  {"port-open-timeout", OPT_PORT_OPEN_TIMEOUT,
   "Maximum time in seconds to wait for the port to become free. "
   "(Default: no wait)", (gptr*) &mysqld_port_timeout,
   (gptr*) &mysqld_port_timeout, 0, GET_UINT, REQUIRED_ARG, 0, 0, 0, 0, 0, 0},
  {"relay-log", OPT_RELAY_LOG,
   "The location and name to use for relay logs.",
   (gptr*) &opt_relay_logname, (gptr*) &opt_relay_logname, 0,
   GET_STR_ALLOC, REQUIRED_ARG, 0, 0, 0, 0, 0, 0},
  {"relay-log-index", OPT_RELAY_LOG_INDEX,
   "The location and name to use for the file that keeps a list of the last \
relay logs.",
   (gptr*) &opt_relaylog_index_name, (gptr*) &opt_relaylog_index_name, 0,
   GET_STR, REQUIRED_ARG, 0, 0, 0, 0, 0, 0},
  {"relay-log-info-file", OPT_RELAY_LOG_INFO_FILE,
   "The location and name of the file that remembers where the SQL replication \
thread is in the relay logs.",
   (gptr*) &relay_log_info_file, (gptr*) &relay_log_info_file, 0, GET_STR,
   REQUIRED_ARG, 0, 0, 0, 0, 0, 0},
  {"replicate-do-db", OPT_REPLICATE_DO_DB,
   "Tells the slave thread to restrict replication to the specified database. To specify more than one database, use the directive multiple times, once for each database. Note that this will only work if you do not use cross-database queries such as UPDATE some_db.some_table SET foo='bar' while having selected a different or no database. If you need cross database updates to work, make sure you have 3.23.28 or later, and use replicate-wild-do-table=db_name.%.",
   0, 0, 0, GET_STR, REQUIRED_ARG, 0, 0, 0, 0, 0, 0},
  {"replicate-do-table", OPT_REPLICATE_DO_TABLE,
   "Tells the slave thread to restrict replication to the specified table. To specify more than one table, use the directive multiple times, once for each table. This will work for cross-database updates, in contrast to replicate-do-db.",
   0, 0, 0, GET_STR, REQUIRED_ARG, 0, 0, 0, 0, 0, 0},
  {"replicate-ignore-db", OPT_REPLICATE_IGNORE_DB,
   "Tells the slave thread to not replicate to the specified database. To specify more than one database to ignore, use the directive multiple times, once for each database. This option will not work if you use cross database updates. If you need cross database updates to work, make sure you have 3.23.28 or later, and use replicate-wild-ignore-table=db_name.%. ",
   0, 0, 0, GET_STR, REQUIRED_ARG, 0, 0, 0, 0, 0, 0},
  {"replicate-ignore-table", OPT_REPLICATE_IGNORE_TABLE,
   "Tells the slave thread to not replicate to the specified table. To specify more than one table to ignore, use the directive multiple times, once for each table. This will work for cross-datbase updates, in contrast to replicate-ignore-db.",
   0, 0, 0, GET_STR, REQUIRED_ARG, 0, 0, 0, 0, 0, 0},
  {"replicate-rewrite-db", OPT_REPLICATE_REWRITE_DB,
   "Updates to a database with a different name than the original. Example: replicate-rewrite-db=master_db_name->slave_db_name.",
   0, 0, 0, GET_STR, REQUIRED_ARG, 0, 0, 0, 0, 0, 0},
#ifdef HAVE_REPLICATION
  {"replicate-same-server-id", OPT_REPLICATE_SAME_SERVER_ID,
   "In replication, if set to 1, do not skip events having our server id. \
Default value is 0 (to break infinite loops in circular replication). \
Can't be set to 1 if --log-slave-updates is used.",
   (gptr*) &replicate_same_server_id,
   (gptr*) &replicate_same_server_id,
   0, GET_BOOL, NO_ARG, 0, 0, 0, 0, 0, 0},
#endif
  {"replicate-wild-do-table", OPT_REPLICATE_WILD_DO_TABLE,
   "Tells the slave thread to restrict replication to the tables that match the specified wildcard pattern. To specify more than one table, use the directive multiple times, once for each table. This will work for cross-database updates. Example: replicate-wild-do-table=foo%.bar% will replicate only updates to tables in all databases that start with foo and whose table names start with bar.",
   0, 0, 0, GET_STR, REQUIRED_ARG, 0, 0, 0, 0, 0, 0},
  {"replicate-wild-ignore-table", OPT_REPLICATE_WILD_IGNORE_TABLE,
   "Tells the slave thread to not replicate to the tables that match the given wildcard pattern. To specify more than one table to ignore, use the directive multiple times, once for each table. This will work for cross-database updates. Example: replicate-wild-ignore-table=foo%.bar% will not do updates to tables in databases that start with foo and whose table names start with bar.",
   0, 0, 0, GET_STR, REQUIRED_ARG, 0, 0, 0, 0, 0, 0},
  // In replication, we may need to tell the other servers how to connect
  {"report-host", OPT_REPORT_HOST,
   "Hostname or IP of the slave to be reported to to the master during slave registration. Will appear in the output of SHOW SLAVE HOSTS. Leave unset if you do not want the slave to register itself with the master. Note that it is not sufficient for the master to simply read the IP of the slave off the socket once the slave connects. Due to NAT and other routing issues, that IP may not be valid for connecting to the slave from the master or other hosts.",
   (gptr*) &report_host, (gptr*) &report_host, 0, GET_STR, REQUIRED_ARG, 0, 0,
   0, 0, 0, 0},
  {"report-password", OPT_REPORT_PASSWORD, "Undocumented.",
   (gptr*) &report_password, (gptr*) &report_password, 0, GET_STR,
   REQUIRED_ARG, 0, 0, 0, 0, 0, 0},
  {"report-port", OPT_REPORT_PORT,
   "Port for connecting to slave reported to the master during slave registration. Set it only if the slave is listening on a non-default port or if you have a special tunnel from the master or other clients to the slave. If not sure, leave this option unset.",
   (gptr*) &report_port, (gptr*) &report_port, 0, GET_UINT, REQUIRED_ARG,
   MYSQL_PORT, 0, 0, 0, 0, 0},
  {"report-user", OPT_REPORT_USER, "Undocumented.", (gptr*) &report_user,
   (gptr*) &report_user, 0, GET_STR, REQUIRED_ARG, 0, 0, 0, 0, 0, 0},
  {"rpl-recovery-rank", OPT_RPL_RECOVERY_RANK, "Undocumented.",
   (gptr*) &rpl_recovery_rank, (gptr*) &rpl_recovery_rank, 0, GET_ULONG,
   REQUIRED_ARG, 0, 0, 0, 0, 0, 0},
  {"safe-mode", OPT_SAFE, "Skip some optimize stages (for testing).",
   0, 0, 0, GET_NO_ARG, NO_ARG, 0, 0, 0, 0, 0, 0},
#ifndef TO_BE_DELETED
  {"safe-show-database", OPT_SAFE_SHOW_DB,
   "Deprecated option; use GRANT SHOW DATABASES instead...",
   0, 0, 0, GET_NO_ARG, NO_ARG, 0, 0, 0, 0, 0, 0},
#endif
  {"safe-user-create", OPT_SAFE_USER_CREATE,
   "Don't allow new user creation by the user who has no write privileges to the mysql.user table.",
   (gptr*) &opt_safe_user_create, (gptr*) &opt_safe_user_create, 0, GET_BOOL,
   NO_ARG, 0, 0, 0, 0, 0, 0},
  {"safemalloc-mem-limit", OPT_SAFEMALLOC_MEM_LIMIT,
   "Simulate memory shortage when compiled with the --with-debug=full option.",
   0, 0, 0, GET_ULL, REQUIRED_ARG, 0, 0, 0, 0, 0, 0},
  {"secure-auth", OPT_SECURE_AUTH, "Disallow authentication for accounts that have old (pre-4.1) passwords.",
   (gptr*) &opt_secure_auth, (gptr*) &opt_secure_auth, 0, GET_BOOL, NO_ARG,
   my_bool(0), 0, 0, 0, 0, 0},
  {"secure-file-priv", OPT_SECURE_FILE_PRIV,
   "Limit LOAD DATA, SELECT ... OUTFILE, and LOAD_FILE() to files within specified directory",
   (gptr*) &opt_secure_file_priv, (gptr*) &opt_secure_file_priv, 0,
   GET_STR_ALLOC, REQUIRED_ARG, 0, 0, 0, 0, 0, 0},
  {"server-id",	OPT_SERVER_ID,
   "Uniquely identifies the server instance in the community of replication partners.",
   (gptr*) &server_id, (gptr*) &server_id, 0, GET_ULONG, REQUIRED_ARG, 0, 0, 0,
   0, 0, 0},
  {"set-variable", 'O',
   "Change the value of a variable. Please note that this option is deprecated;you can set variables directly with --variable-name=value.",
   0, 0, 0, GET_STR, REQUIRED_ARG, 0, 0, 0, 0, 0, 0},
#ifdef HAVE_SMEM
  {"shared-memory", OPT_ENABLE_SHARED_MEMORY,
   "Enable the shared memory.",(gptr*) &opt_enable_shared_memory, (gptr*) &opt_enable_shared_memory,
   0, GET_BOOL, NO_ARG, 0, 0, 0, 0, 0, 0},
#endif
#ifdef HAVE_SMEM
  {"shared-memory-base-name",OPT_SHARED_MEMORY_BASE_NAME,
   "Base name of shared memory.", (gptr*) &shared_memory_base_name, (gptr*) &shared_memory_base_name,
   0, GET_STR, REQUIRED_ARG, 0, 0, 0, 0, 0, 0},
#endif
  {"show-slave-auth-info", OPT_SHOW_SLAVE_AUTH_INFO,
   "Show user and password in SHOW SLAVE HOSTS on this master",
   (gptr*) &opt_show_slave_auth_info, (gptr*) &opt_show_slave_auth_info, 0,
   GET_BOOL, NO_ARG, 0, 0, 0, 0, 0, 0},
#ifndef DISABLE_GRANT_OPTIONS
  {"skip-grant-tables", OPT_SKIP_GRANT,
   "Start without grant tables. This gives all users FULL ACCESS to all tables!",
   (gptr*) &opt_noacl, (gptr*) &opt_noacl, 0, GET_BOOL, NO_ARG, 0, 0, 0, 0, 0,
   0},
#endif
  {"skip-host-cache", OPT_SKIP_HOST_CACHE, "Don't cache host names.", 0, 0, 0,
   GET_NO_ARG, NO_ARG, 0, 0, 0, 0, 0, 0},
  {"skip-locking", OPT_SKIP_LOCK,
   "Deprecated option, use --skip-external-locking instead.",
   0, 0, 0, GET_NO_ARG, NO_ARG, 0, 0, 0, 0, 0, 0},
  {"skip-name-resolve", OPT_SKIP_RESOLVE,
   "Don't resolve hostnames. All hostnames are IP's or 'localhost'.",
   0, 0, 0, GET_NO_ARG, NO_ARG, 0, 0, 0, 0, 0, 0},
  {"skip-networking", OPT_SKIP_NETWORKING,
   "Don't allow connection with TCP/IP.", 0, 0, 0, GET_NO_ARG, NO_ARG, 0, 0, 0,
   0, 0, 0},
  {"skip-new", OPT_SKIP_NEW, "Don't use new, possible wrong routines.",
   0, 0, 0, GET_NO_ARG, NO_ARG, 0, 0, 0, 0, 0, 0},
#ifndef DBUG_OFF
#ifdef SAFEMALLOC
  {"skip-safemalloc", OPT_SKIP_SAFEMALLOC,
   "Don't use the memory allocation checking.", 0, 0, 0, GET_NO_ARG, NO_ARG,
   0, 0, 0, 0, 0, 0},
#endif
#endif
  {"skip-show-database", OPT_SKIP_SHOW_DB,
   "Don't allow 'SHOW DATABASE' commands.", 0, 0, 0, GET_NO_ARG, NO_ARG, 0, 0,
   0, 0, 0, 0},
  {"skip-slave-start", OPT_SKIP_SLAVE_START,
   "If set, slave is not autostarted.", (gptr*) &opt_skip_slave_start,
   (gptr*) &opt_skip_slave_start, 0, GET_BOOL, NO_ARG, 0, 0, 0, 0, 0, 0},
  {"skip-stack-trace", OPT_SKIP_STACK_TRACE,
   "Don't print a stack trace on failure.", 0, 0, 0, GET_NO_ARG, NO_ARG, 0, 0,
   0, 0, 0, 0},
  {"skip-symlink", OPT_SKIP_SYMLINKS, "Don't allow symlinking of tables. Deprecated option.  Use --skip-symbolic-links instead.",
   0, 0, 0, GET_NO_ARG, NO_ARG, 0, 0, 0, 0, 0, 0},
  {"skip-thread-priority", OPT_SKIP_PRIOR,
   "Don't give threads different priorities.", 0, 0, 0, GET_NO_ARG, NO_ARG,
   DEFAULT_SKIP_THREAD_PRIORITY, 0, 0, 0, 0, 0},
#ifdef HAVE_REPLICATION
  {"slave-load-tmpdir", OPT_SLAVE_LOAD_TMPDIR,
   "The location where the slave should put its temporary files when \
replicating a LOAD DATA INFILE command.",
   (gptr*) &slave_load_tmpdir, (gptr*) &slave_load_tmpdir, 0, GET_STR_ALLOC,
   REQUIRED_ARG, 0, 0, 0, 0, 0, 0},
  {"slave-skip-errors", OPT_SLAVE_SKIP_ERRORS,
   "Tells the slave thread to continue replication when a query returns an error from the provided list.",
   0, 0, 0, GET_STR, REQUIRED_ARG, 0, 0, 0, 0, 0, 0},
#endif
  {"slow-query-log", OPT_SLOW_LOG,
   "Enable|disable slow query log", (gptr*) &opt_slow_log,
   (gptr*) &opt_slow_log, 0, GET_BOOL, OPT_ARG, 0, 0, 0, 0, 0, 0},
  {"socket", OPT_SOCKET, "Socket file to use for connection.",
   (gptr*) &mysqld_unix_port, (gptr*) &mysqld_unix_port, 0, GET_STR,
   REQUIRED_ARG, 0, 0, 0, 0, 0, 0},
#ifdef HAVE_REPLICATION
  {"sporadic-binlog-dump-fail", OPT_SPORADIC_BINLOG_DUMP_FAIL,
   "Option used by mysql-test for debugging and testing of replication.",
   (gptr*) &opt_sporadic_binlog_dump_fail,
   (gptr*) &opt_sporadic_binlog_dump_fail, 0, GET_BOOL, NO_ARG, 0, 0, 0, 0, 0,
   0},
#endif /* HAVE_REPLICATION */
  {"sql-bin-update-same", OPT_SQL_BIN_UPDATE_SAME,
   "The update log is deprecated since version 5.0, is replaced by the binary \
log and this option does nothing anymore.",
   0, 0, 0, GET_DISABLED, NO_ARG, 0, 0, 0, 0, 0, 0},
  {"sql-mode", OPT_SQL_MODE,
   "Syntax: sql-mode=option[,option[,option...]] where option can be one of: REAL_AS_FLOAT, PIPES_AS_CONCAT, ANSI_QUOTES, IGNORE_SPACE, ONLY_FULL_GROUP_BY, NO_UNSIGNED_SUBTRACTION.",
   (gptr*) &sql_mode_str, (gptr*) &sql_mode_str, 0, GET_STR, REQUIRED_ARG, 0,
   0, 0, 0, 0, 0},
#ifdef HAVE_OPENSSL
#include "sslopt-longopts.h"
#endif
#ifdef __WIN__
  {"standalone", OPT_STANDALONE,
  "Dummy option to start as a standalone program (NT).", 0, 0, 0, GET_NO_ARG,
   NO_ARG, 0, 0, 0, 0, 0, 0},
#endif
  {"symbolic-links", 's', "Enable symbolic link support.",
   (gptr*) &my_use_symdir, (gptr*) &my_use_symdir, 0, GET_BOOL, NO_ARG,
   /*
     The system call realpath() produces warnings under valgrind and
     purify. These are not suppressed: instead we disable symlinks
     option if compiled with valgrind support.
   */
   IF_PURIFY(0,1), 0, 0, 0, 0, 0},
  {"sysdate-is-now", OPT_SYSDATE_IS_NOW,
   "Non-default option to alias SYSDATE() to NOW() to make it safe-replicable. Since 5.0, SYSDATE() returns a `dynamic' value different for different invocations, even within the same statement.",
   (gptr*) &global_system_variables.sysdate_is_now,
   0, 0, GET_BOOL, NO_ARG, 0, 0, 1, 0, 1, 0},
  {"tc-heuristic-recover", OPT_TC_HEURISTIC_RECOVER,
   "Decision to use in heuristic recover process. Possible values are COMMIT or ROLLBACK.",
   (gptr*) &opt_tc_heuristic_recover, (gptr*) &opt_tc_heuristic_recover,
   0, GET_STR, REQUIRED_ARG, 0, 0, 0, 0, 0, 0},
  {"temp-pool", OPT_TEMP_POOL,
   "Using this option will cause most temporary files created to use a small set of names, rather than a unique name for each new file.",
   (gptr*) &use_temp_pool, (gptr*) &use_temp_pool, 0, GET_BOOL, NO_ARG, 1,
   0, 0, 0, 0, 0},
  {"timed_mutexes", OPT_TIMED_MUTEXES,
   "Specify whether to time mutexes (only InnoDB mutexes are currently supported)",
   (gptr*) &timed_mutexes, (gptr*) &timed_mutexes, 0, GET_BOOL, NO_ARG, 0, 
    0, 0, 0, 0, 0},
  {"tmpdir", 't',
   "Path for temporary files. Several paths may be specified, separated by a "
#if defined(__WIN__) || defined(__NETWARE__)
   "semicolon (;)"
#else
   "colon (:)"
#endif
   ", in this case they are used in a round-robin fashion.",
   (gptr*) &opt_mysql_tmpdir,
   (gptr*) &opt_mysql_tmpdir, 0, GET_STR, REQUIRED_ARG, 0, 0, 0, 0, 0, 0},
  {"transaction-isolation", OPT_TX_ISOLATION,
   "Default transaction isolation level.", 0, 0, 0, GET_STR, REQUIRED_ARG, 0,
   0, 0, 0, 0, 0},
  {"use-symbolic-links", 's', "Enable symbolic link support. Deprecated option; use --symbolic-links instead.",
   (gptr*) &my_use_symdir, (gptr*) &my_use_symdir, 0, GET_BOOL, NO_ARG,
   IF_PURIFY(0,1), 0, 0, 0, 0, 0},
  {"user", 'u', "Run mysqld daemon as user.", 0, 0, 0, GET_STR, REQUIRED_ARG,
   0, 0, 0, 0, 0, 0},
  {"verbose", 'v', "Used with --help option for detailed help",
   (gptr*) &opt_verbose, (gptr*) &opt_verbose, 0, GET_BOOL, NO_ARG, 0, 0, 0, 0,
   0, 0},
  {"version", 'V', "Output version information and exit.", 0, 0, 0, GET_NO_ARG,
   NO_ARG, 0, 0, 0, 0, 0, 0},
  {"warnings", 'W', "Deprecated; use --log-warnings instead.",
   (gptr*) &global_system_variables.log_warnings,
   (gptr*) &max_system_variables.log_warnings, 0, GET_ULONG, OPT_ARG, 1, 0, ~0L,
   0, 0, 0},
  { "back_log", OPT_BACK_LOG,
    "The number of outstanding connection requests MySQL can have. This comes into play when the main MySQL thread gets very many connection requests in a very short time.",
    (gptr*) &back_log, (gptr*) &back_log, 0, GET_ULONG,
    REQUIRED_ARG, 50, 1, 65535, 0, 1, 0 },
  {"binlog_cache_size", OPT_BINLOG_CACHE_SIZE,
   "The size of the cache to hold the SQL statements for the binary log during a transaction. If you often use big, multi-statement transactions you can increase this to get more performance.",
   (gptr*) &binlog_cache_size, (gptr*) &binlog_cache_size, 0, GET_ULONG,
   REQUIRED_ARG, 32*1024L, IO_SIZE, ~0L, 0, IO_SIZE, 0},
  {"bulk_insert_buffer_size", OPT_BULK_INSERT_BUFFER_SIZE,
   "Size of tree cache used in bulk insert optimisation. Note that this is a limit per thread!",
   (gptr*) &global_system_variables.bulk_insert_buff_size,
   (gptr*) &max_system_variables.bulk_insert_buff_size,
   0, GET_ULONG, REQUIRED_ARG, 8192*1024, 0, ~0L, 0, 1, 0},
  {"connect_timeout", OPT_CONNECT_TIMEOUT,
   "The number of seconds the mysqld server is waiting for a connect packet before responding with 'Bad handshake'.",
    (gptr*) &connect_timeout, (gptr*) &connect_timeout,
   0, GET_ULONG, REQUIRED_ARG, CONNECT_TIMEOUT, 2, LONG_TIMEOUT, 0, 1, 0 },
  { "date_format", OPT_DATE_FORMAT,
    "The DATE format (For future).",
    (gptr*) &opt_date_time_formats[MYSQL_TIMESTAMP_DATE],
    (gptr*) &opt_date_time_formats[MYSQL_TIMESTAMP_DATE],
    0, GET_STR, REQUIRED_ARG, 0, 0, 0, 0, 0, 0},
  { "datetime_format", OPT_DATETIME_FORMAT,
    "The DATETIME/TIMESTAMP format (for future).",
    (gptr*) &opt_date_time_formats[MYSQL_TIMESTAMP_DATETIME],
    (gptr*) &opt_date_time_formats[MYSQL_TIMESTAMP_DATETIME],
    0, GET_STR, REQUIRED_ARG, 0, 0, 0, 0, 0, 0},
  { "default_week_format", OPT_DEFAULT_WEEK_FORMAT,
    "The default week format used by WEEK() functions.",
    (gptr*) &global_system_variables.default_week_format,
    (gptr*) &max_system_variables.default_week_format,
    0, GET_ULONG, REQUIRED_ARG, 0, 0, 7L, 0, 1, 0},
  {"delayed_insert_limit", OPT_DELAYED_INSERT_LIMIT,
   "After inserting delayed_insert_limit rows, the INSERT DELAYED handler will check if there are any SELECT statements pending. If so, it allows these to execute before continuing.",
    (gptr*) &delayed_insert_limit, (gptr*) &delayed_insert_limit, 0, GET_ULONG,
    REQUIRED_ARG, DELAYED_LIMIT, 1, ~0L, 0, 1, 0},
  {"delayed_insert_timeout", OPT_DELAYED_INSERT_TIMEOUT,
   "How long a INSERT DELAYED thread should wait for INSERT statements before terminating.",
   (gptr*) &delayed_insert_timeout, (gptr*) &delayed_insert_timeout, 0,
   GET_ULONG, REQUIRED_ARG, DELAYED_WAIT_TIMEOUT, 1, LONG_TIMEOUT, 0, 1, 0},
  { "delayed_queue_size", OPT_DELAYED_QUEUE_SIZE,
    "What size queue (in rows) should be allocated for handling INSERT DELAYED. If the queue becomes full, any client that does INSERT DELAYED will wait until there is room in the queue again.",
    (gptr*) &delayed_queue_size, (gptr*) &delayed_queue_size, 0, GET_ULONG,
    REQUIRED_ARG, DELAYED_QUEUE_SIZE, 1, ~0L, 0, 1, 0},
  {"div_precision_increment", OPT_DIV_PRECINCREMENT,
   "Precision of the result of '/' operator will be increased on that value.",
   (gptr*) &global_system_variables.div_precincrement,
   (gptr*) &max_system_variables.div_precincrement, 0, GET_ULONG,
   REQUIRED_ARG, 4, 0, DECIMAL_MAX_SCALE, 0, 0, 0},
  {"expire_logs_days", OPT_EXPIRE_LOGS_DAYS,
   "If non-zero, binary logs will be purged after expire_logs_days "
   "days; possible purges happen at startup and at binary log rotation.",
   (gptr*) &expire_logs_days,
   (gptr*) &expire_logs_days, 0, GET_ULONG,
   REQUIRED_ARG, 0, 0, 99, 0, 1, 0},
  { "flush_time", OPT_FLUSH_TIME,
    "A dedicated thread is created to flush all tables at the given interval.",
    (gptr*) &flush_time, (gptr*) &flush_time, 0, GET_ULONG, REQUIRED_ARG,
    FLUSH_TIME, 0, LONG_TIMEOUT, 0, 1, 0},
  { "ft_boolean_syntax", OPT_FT_BOOLEAN_SYNTAX,
    "List of operators for MATCH ... AGAINST ( ... IN BOOLEAN MODE)",
    0, 0, 0, GET_STR,
    REQUIRED_ARG, 0, 0, 0, 0, 0, 0},
  { "ft_max_word_len", OPT_FT_MAX_WORD_LEN,
    "The maximum length of the word to be included in a FULLTEXT index. Note: FULLTEXT indexes must be rebuilt after changing this variable.",
    (gptr*) &ft_max_word_len, (gptr*) &ft_max_word_len, 0, GET_ULONG,
    REQUIRED_ARG, HA_FT_MAXCHARLEN, 10, HA_FT_MAXCHARLEN, 0, 1, 0},
  { "ft_min_word_len", OPT_FT_MIN_WORD_LEN,
    "The minimum length of the word to be included in a FULLTEXT index. Note: FULLTEXT indexes must be rebuilt after changing this variable.",
    (gptr*) &ft_min_word_len, (gptr*) &ft_min_word_len, 0, GET_ULONG,
    REQUIRED_ARG, 4, 1, HA_FT_MAXCHARLEN, 0, 1, 0},
  { "ft_query_expansion_limit", OPT_FT_QUERY_EXPANSION_LIMIT,
    "Number of best matches to use for query expansion",
    (gptr*) &ft_query_expansion_limit, (gptr*) &ft_query_expansion_limit, 0, GET_ULONG,
    REQUIRED_ARG, 20, 0, 1000, 0, 1, 0},
  { "ft_stopword_file", OPT_FT_STOPWORD_FILE,
    "Use stopwords from this file instead of built-in list.",
    (gptr*) &ft_stopword_file, (gptr*) &ft_stopword_file, 0, GET_STR,
    REQUIRED_ARG, 0, 0, 0, 0, 0, 0},
  { "group_concat_max_len", OPT_GROUP_CONCAT_MAX_LEN,
    "The maximum length of the result of function  group_concat.",
    (gptr*) &global_system_variables.group_concat_max_len,
    (gptr*) &max_system_variables.group_concat_max_len, 0, GET_ULONG,
    REQUIRED_ARG, 1024, 4, (long) ~0, 0, 1, 0},
#ifdef WITH_INNOBASE_STORAGE_ENGINE
  {"innodb_additional_mem_pool_size", OPT_INNODB_ADDITIONAL_MEM_POOL_SIZE,
   "Size of a memory pool InnoDB uses to store data dictionary information and other internal data structures.",
   (gptr*) &innobase_additional_mem_pool_size,
   (gptr*) &innobase_additional_mem_pool_size, 0, GET_LONG, REQUIRED_ARG,
   1*1024*1024L, 512*1024L, ~0L, 0, 1024, 0},
  {"innodb_autoextend_increment", OPT_INNODB_AUTOEXTEND_INCREMENT,
   "Data file autoextend increment in megabytes",
   (gptr*) &srv_auto_extend_increment,
   (gptr*) &srv_auto_extend_increment,
   0, GET_LONG, REQUIRED_ARG, 8L, 1L, 1000L, 0, 1L, 0},
  {"innodb_buffer_pool_size", OPT_INNODB_BUFFER_POOL_SIZE,
   "The size of the memory buffer InnoDB uses to cache data and indexes of its tables.",
   (gptr*) &innobase_buffer_pool_size, (gptr*) &innobase_buffer_pool_size, 0,
   GET_LL, REQUIRED_ARG, 8*1024*1024L, 1024*1024L, LONGLONG_MAX, 0,
   1024*1024L, 0},
  {"innodb_commit_concurrency", OPT_INNODB_COMMIT_CONCURRENCY,
   "Helps in performance tuning in heavily concurrent environments.",
   (gptr*) &srv_commit_concurrency, (gptr*) &srv_commit_concurrency,
   0, GET_LONG, REQUIRED_ARG, 0, 0, 1000, 0, 1, 0},
  {"innodb_concurrency_tickets", OPT_INNODB_CONCURRENCY_TICKETS,
   "Number of times a thread is allowed to enter InnoDB within the same \
    SQL query after it has once got the ticket",
   (gptr*) &srv_n_free_tickets_to_enter,
   (gptr*) &srv_n_free_tickets_to_enter,
   0, GET_LONG, REQUIRED_ARG, 500L, 1L, ~0L, 0, 1L, 0},
  {"innodb_file_io_threads", OPT_INNODB_FILE_IO_THREADS,
   "Number of file I/O threads in InnoDB.", (gptr*) &innobase_file_io_threads,
   (gptr*) &innobase_file_io_threads, 0, GET_LONG, REQUIRED_ARG, 4, 4, 64, 0,
   1, 0},
  {"innodb_force_recovery", OPT_INNODB_FORCE_RECOVERY,
   "Helps to save your data in case the disk image of the database becomes corrupt.",
   (gptr*) &innobase_force_recovery, (gptr*) &innobase_force_recovery, 0,
   GET_LONG, REQUIRED_ARG, 0, 0, 6, 0, 1, 0},
  {"innodb_lock_wait_timeout", OPT_INNODB_LOCK_WAIT_TIMEOUT,
   "Timeout in seconds an InnoDB transaction may wait for a lock before being rolled back.",
   (gptr*) &innobase_lock_wait_timeout, (gptr*) &innobase_lock_wait_timeout,
   0, GET_LONG, REQUIRED_ARG, 50, 1, 1024 * 1024 * 1024, 0, 1, 0},
  {"innodb_log_buffer_size", OPT_INNODB_LOG_BUFFER_SIZE,
   "The size of the buffer which InnoDB uses to write log to the log files on disk.",
   (gptr*) &innobase_log_buffer_size, (gptr*) &innobase_log_buffer_size, 0,
   GET_LONG, REQUIRED_ARG, 1024*1024L, 256*1024L, ~0L, 0, 1024, 0},
  {"innodb_log_file_size", OPT_INNODB_LOG_FILE_SIZE,
   "Size of each log file in a log group.",
   (gptr*) &innobase_log_file_size, (gptr*) &innobase_log_file_size, 0,
   GET_LL, REQUIRED_ARG, 5*1024*1024L, 1*1024*1024L, LONGLONG_MAX, 0,
   1024*1024L, 0},
  {"innodb_log_files_in_group", OPT_INNODB_LOG_FILES_IN_GROUP,
   "Number of log files in the log group. InnoDB writes to the files in a circular fashion. Value 3 is recommended here.",
   (gptr*) &innobase_log_files_in_group, (gptr*) &innobase_log_files_in_group,
   0, GET_LONG, REQUIRED_ARG, 2, 2, 100, 0, 1, 0},
  {"innodb_mirrored_log_groups", OPT_INNODB_MIRRORED_LOG_GROUPS,
   "Number of identical copies of log groups we keep for the database. Currently this should be set to 1.",
   (gptr*) &innobase_mirrored_log_groups,
   (gptr*) &innobase_mirrored_log_groups, 0, GET_LONG, REQUIRED_ARG, 1, 1, 10,
   0, 1, 0},
  {"innodb_open_files", OPT_INNODB_OPEN_FILES,
   "How many files at the maximum InnoDB keeps open at the same time.",
   (gptr*) &innobase_open_files, (gptr*) &innobase_open_files, 0,
   GET_LONG, REQUIRED_ARG, 300L, 10L, ~0L, 0, 1L, 0},
  {"innodb_sync_spin_loops", OPT_INNODB_SYNC_SPIN_LOOPS,
   "Count of spin-loop rounds in InnoDB mutexes",
   (gptr*) &srv_n_spin_wait_rounds,
   (gptr*) &srv_n_spin_wait_rounds,
   0, GET_LONG, REQUIRED_ARG, 20L, 0L, ~0L, 0, 1L, 0},
  {"innodb_thread_concurrency", OPT_INNODB_THREAD_CONCURRENCY,
   "Helps in performance tuning in heavily concurrent environments. "
   "Sets the maximum number of threads allowed inside InnoDB. Value 0"
   " will disable the thread throttling.",
   (gptr*) &srv_thread_concurrency, (gptr*) &srv_thread_concurrency,
   0, GET_LONG, REQUIRED_ARG, 8, 0, 1000, 0, 1, 0},
  {"innodb_thread_sleep_delay", OPT_INNODB_THREAD_SLEEP_DELAY,
   "Time of innodb thread sleeping before joining InnoDB queue (usec). Value 0"
    " disable a sleep",
   (gptr*) &srv_thread_sleep_delay,
   (gptr*) &srv_thread_sleep_delay,
   0, GET_LONG, REQUIRED_ARG, 10000L, 0L, ~0L, 0, 1L, 0},
#endif /* WITH_INNOBASE_STORAGE_ENGINE */
  {"interactive_timeout", OPT_INTERACTIVE_TIMEOUT,
   "The number of seconds the server waits for activity on an interactive connection before closing it.",
   (gptr*) &global_system_variables.net_interactive_timeout,
   (gptr*) &max_system_variables.net_interactive_timeout, 0,
   GET_ULONG, REQUIRED_ARG, NET_WAIT_TIMEOUT, 1, LONG_TIMEOUT, 0, 1, 0},
  {"join_buffer_size", OPT_JOIN_BUFF_SIZE,
   "The size of the buffer that is used for full joins.",
   (gptr*) &global_system_variables.join_buff_size,
   (gptr*) &max_system_variables.join_buff_size, 0, GET_ULONG,
   REQUIRED_ARG, 128*1024L, IO_SIZE*2+MALLOC_OVERHEAD, ~0L, MALLOC_OVERHEAD,
   IO_SIZE, 0},
  {"key_buffer_size", OPT_KEY_BUFFER_SIZE,
   "The size of the buffer used for index blocks for MyISAM tables. Increase this to get better index handling (for all reads and multiple writes) to as much as you can afford; 64M on a 256M machine that mainly runs MySQL is quite common.",
   (gptr*) &dflt_key_cache_var.param_buff_size,
   (gptr*) 0,
   0, (GET_ULL | GET_ASK_ADDR),
   REQUIRED_ARG, KEY_CACHE_SIZE, MALLOC_OVERHEAD, ~(ulong) 0, MALLOC_OVERHEAD,
   IO_SIZE, 0},
  {"key_cache_age_threshold", OPT_KEY_CACHE_AGE_THRESHOLD,
   "This characterizes the number of hits a hot block has to be untouched until it is considered aged enough to be downgraded to a warm block. This specifies the percentage ratio of that number of hits to the total number of blocks in key cache",
   (gptr*) &dflt_key_cache_var.param_age_threshold,
   (gptr*) 0,
   0, (GET_ULONG | GET_ASK_ADDR), REQUIRED_ARG, 
   300, 100, ~0L, 0, 100, 0},
  {"key_cache_block_size", OPT_KEY_CACHE_BLOCK_SIZE,
   "The default size of key cache blocks",
   (gptr*) &dflt_key_cache_var.param_block_size,
   (gptr*) 0,
   0, (GET_ULONG | GET_ASK_ADDR), REQUIRED_ARG,
   KEY_CACHE_BLOCK_SIZE , 512, 1024*16, MALLOC_OVERHEAD, 512, 0},
  {"key_cache_division_limit", OPT_KEY_CACHE_DIVISION_LIMIT,
   "The minimum percentage of warm blocks in key cache",
   (gptr*) &dflt_key_cache_var.param_division_limit,
   (gptr*) 0,
   0, (GET_ULONG | GET_ASK_ADDR) , REQUIRED_ARG, 100,
   1, 100, 0, 1, 0},
  {"long_query_time", OPT_LONG_QUERY_TIME,
   "Log all queries that have taken more than long_query_time seconds to execute to file.",
   (gptr*) &global_system_variables.long_query_time,
   (gptr*) &max_system_variables.long_query_time, 0, GET_ULONG,
   REQUIRED_ARG, 10, 1, LONG_TIMEOUT, 0, 1, 0},
  {"lower_case_table_names", OPT_LOWER_CASE_TABLE_NAMES,
   "If set to 1 table names are stored in lowercase on disk and table names will be case-insensitive.  Should be set to 2 if you are using a case insensitive file system",
   (gptr*) &lower_case_table_names,
   (gptr*) &lower_case_table_names, 0, GET_UINT, OPT_ARG,
#ifdef FN_NO_CASE_SENCE
    1
#else
    0
#endif
   , 0, 2, 0, 1, 0},
  {"max_allowed_packet", OPT_MAX_ALLOWED_PACKET,
   "Max packetlength to send/receive from to server.",
   (gptr*) &global_system_variables.max_allowed_packet,
   (gptr*) &max_system_variables.max_allowed_packet, 0, GET_ULONG,
   REQUIRED_ARG, 1024*1024L, 1024, 1024L*1024L*1024L, MALLOC_OVERHEAD, 1024, 0},
  {"max_binlog_cache_size", OPT_MAX_BINLOG_CACHE_SIZE,
   "Can be used to restrict the total size used to cache a multi-transaction query.",
   (gptr*) &max_binlog_cache_size, (gptr*) &max_binlog_cache_size, 0,
   GET_ULONG, REQUIRED_ARG, ~0L, IO_SIZE, ~0L, 0, IO_SIZE, 0},
  {"max_binlog_size", OPT_MAX_BINLOG_SIZE,
   "Binary log will be rotated automatically when the size exceeds this \
value. Will also apply to relay logs if max_relay_log_size is 0. \
The minimum value for this variable is 4096.",
   (gptr*) &max_binlog_size, (gptr*) &max_binlog_size, 0, GET_ULONG,
   REQUIRED_ARG, 1024*1024L*1024L, IO_SIZE, 1024*1024L*1024L, 0, IO_SIZE, 0},
  {"max_connect_errors", OPT_MAX_CONNECT_ERRORS,
   "If there is more than this number of interrupted connections from a host this host will be blocked from further connections.",
   (gptr*) &max_connect_errors, (gptr*) &max_connect_errors, 0, GET_ULONG,
    REQUIRED_ARG, MAX_CONNECT_ERRORS, 1, ~0L, 0, 1, 0},
  // Default max_connections of 151 is larger than Apache's default max
  // children, to avoid "too many connections" error in a common setup
  {"max_connections", OPT_MAX_CONNECTIONS,
   "The number of simultaneous clients allowed.", (gptr*) &max_connections,
   (gptr*) &max_connections, 0, GET_ULONG, REQUIRED_ARG, 151, 1, 100000, 0, 1,
   0},
  {"max_delayed_threads", OPT_MAX_DELAYED_THREADS,
   "Don't start more than this number of threads to handle INSERT DELAYED statements. If set to zero, which means INSERT DELAYED is not used.",
   (gptr*) &global_system_variables.max_insert_delayed_threads,
   (gptr*) &max_system_variables.max_insert_delayed_threads,
   0, GET_ULONG, REQUIRED_ARG, 20, 0, 16384, 0, 1, 0},
  {"max_error_count", OPT_MAX_ERROR_COUNT,
   "Max number of errors/warnings to store for a statement.",
   (gptr*) &global_system_variables.max_error_count,
   (gptr*) &max_system_variables.max_error_count,
   0, GET_ULONG, REQUIRED_ARG, DEFAULT_ERROR_COUNT, 0, 65535, 0, 1, 0},
  {"max_heap_table_size", OPT_MAX_HEP_TABLE_SIZE,
   "Don't allow creation of heap tables bigger than this.",
   (gptr*) &global_system_variables.max_heap_table_size,
   (gptr*) &max_system_variables.max_heap_table_size, 0, GET_ULL,
   REQUIRED_ARG, 16*1024*1024L, 16384, MAX_MEM_TABLE_SIZE,
   MALLOC_OVERHEAD, 1024, 0},
  {"max_join_size", OPT_MAX_JOIN_SIZE,
   "Joins that are probably going to read more than max_join_size records return an error.",
   (gptr*) &global_system_variables.max_join_size,
   (gptr*) &max_system_variables.max_join_size, 0, GET_HA_ROWS, REQUIRED_ARG,
   ~0L, 1, ~0L, 0, 1, 0},
   {"max_length_for_sort_data", OPT_MAX_LENGTH_FOR_SORT_DATA,
    "Max number of bytes in sorted records.",
    (gptr*) &global_system_variables.max_length_for_sort_data,
    (gptr*) &max_system_variables.max_length_for_sort_data, 0, GET_ULONG,
    REQUIRED_ARG, 1024, 4, 8192*1024L, 0, 1, 0},
  {"max_prepared_stmt_count", OPT_MAX_PREPARED_STMT_COUNT,
   "Maximum number of prepared statements in the server.",
   (gptr*) &max_prepared_stmt_count, (gptr*) &max_prepared_stmt_count,
   0, GET_ULONG, REQUIRED_ARG, 16382, 0, 1*1024*1024, 0, 1, 0},
  {"max_relay_log_size", OPT_MAX_RELAY_LOG_SIZE,
   "If non-zero: relay log will be rotated automatically when the size exceeds this value; if zero (the default): when the size exceeds max_binlog_size. 0 excepted, the minimum value for this variable is 4096.",
   (gptr*) &max_relay_log_size, (gptr*) &max_relay_log_size, 0, GET_ULONG,
   REQUIRED_ARG, 0L, 0L, 1024*1024L*1024L, 0, IO_SIZE, 0},
  { "max_seeks_for_key", OPT_MAX_SEEKS_FOR_KEY,
    "Limit assumed max number of seeks when looking up rows based on a key",
    (gptr*) &global_system_variables.max_seeks_for_key,
    (gptr*) &max_system_variables.max_seeks_for_key, 0, GET_ULONG,
    REQUIRED_ARG, ~0L, 1, ~0L, 0, 1, 0 },
  {"max_sort_length", OPT_MAX_SORT_LENGTH,
   "The number of bytes to use when sorting BLOB or TEXT values (only the first max_sort_length bytes of each value are used; the rest are ignored).",
   (gptr*) &global_system_variables.max_sort_length,
   (gptr*) &max_system_variables.max_sort_length, 0, GET_ULONG,
   REQUIRED_ARG, 1024, 4, 8192*1024L, 0, 1, 0},
  {"max_sp_recursion_depth", OPT_MAX_SP_RECURSION_DEPTH,
   "Maximum stored procedure recursion depth. (discussed with docs).",
   (gptr*) &global_system_variables.max_sp_recursion_depth,
   (gptr*) &max_system_variables.max_sp_recursion_depth, 0, GET_ULONG,
   OPT_ARG, 0, 0, 255, 0, 1, 0 },
  {"max_tmp_tables", OPT_MAX_TMP_TABLES,
   "Maximum number of temporary tables a client can keep open at a time.",
   (gptr*) &global_system_variables.max_tmp_tables,
   (gptr*) &max_system_variables.max_tmp_tables, 0, GET_ULONG,
   REQUIRED_ARG, 32, 1, ~0L, 0, 1, 0},
  {"max_user_connections", OPT_MAX_USER_CONNECTIONS,
   "The maximum number of active connections for a single user (0 = no limit).",
   (gptr*) &max_user_connections, (gptr*) &max_user_connections, 0, GET_UINT,
   REQUIRED_ARG, 0, 1, ~0, 0, 1, 0},
  {"max_write_lock_count", OPT_MAX_WRITE_LOCK_COUNT,
   "After this many write locks, allow some read locks to run in between.",
   (gptr*) &max_write_lock_count, (gptr*) &max_write_lock_count, 0, GET_ULONG,
   REQUIRED_ARG, ~0L, 1, ~0L, 0, 1, 0},
  {"multi_range_count", OPT_MULTI_RANGE_COUNT,
   "Number of key ranges to request at once.",
   (gptr*) &global_system_variables.multi_range_count,
   (gptr*) &max_system_variables.multi_range_count, 0,
   GET_ULONG, REQUIRED_ARG, 256, 1, ~0L, 0, 1, 0},
  {"myisam_block_size", OPT_MYISAM_BLOCK_SIZE,
   "Block size to be used for MyISAM index pages.",
   (gptr*) &opt_myisam_block_size,
   (gptr*) &opt_myisam_block_size, 0, GET_ULONG, REQUIRED_ARG,
   MI_KEY_BLOCK_LENGTH, MI_MIN_KEY_BLOCK_LENGTH, MI_MAX_KEY_BLOCK_LENGTH,
   0, MI_MIN_KEY_BLOCK_LENGTH, 0},
  {"myisam_data_pointer_size", OPT_MYISAM_DATA_POINTER_SIZE,
   "Default pointer size to be used for MyISAM tables.",
   (gptr*) &myisam_data_pointer_size,
   (gptr*) &myisam_data_pointer_size, 0, GET_ULONG, REQUIRED_ARG,
   6, 2, 7, 0, 1, 0},
  {"myisam_max_extra_sort_file_size", OPT_MYISAM_MAX_EXTRA_SORT_FILE_SIZE,
   "Deprecated option",
   (gptr*) &global_system_variables.myisam_max_extra_sort_file_size,
   (gptr*) &max_system_variables.myisam_max_extra_sort_file_size,
   0, GET_ULL, REQUIRED_ARG, (ulonglong) MI_MAX_TEMP_LENGTH,
   0, (ulonglong) MAX_FILE_SIZE, 0, 1, 0},
  {"myisam_max_sort_file_size", OPT_MYISAM_MAX_SORT_FILE_SIZE,
   "Don't use the fast sort index method to created index if the temporary file would get bigger than this.",
   (gptr*) &global_system_variables.myisam_max_sort_file_size,
   (gptr*) &max_system_variables.myisam_max_sort_file_size, 0,
   GET_ULL, REQUIRED_ARG, (longlong) LONG_MAX, 0, (ulonglong) MAX_FILE_SIZE,
   0, 1024*1024, 0},
  {"myisam_repair_threads", OPT_MYISAM_REPAIR_THREADS,
   "Number of threads to use when repairing MyISAM tables. The value of 1 disables parallel repair.",
   (gptr*) &global_system_variables.myisam_repair_threads,
   (gptr*) &max_system_variables.myisam_repair_threads, 0,
   GET_ULONG, REQUIRED_ARG, 1, 1, ~0L, 0, 1, 0},
  {"myisam_sort_buffer_size", OPT_MYISAM_SORT_BUFFER_SIZE,
   "The buffer that is allocated when sorting the index when doing a REPAIR or when creating indexes with CREATE INDEX or ALTER TABLE.",
   (gptr*) &global_system_variables.myisam_sort_buff_size,
   (gptr*) &max_system_variables.myisam_sort_buff_size, 0,
   GET_ULONG, REQUIRED_ARG, 8192*1024, 4, ~0L, 0, 1, 0},
  {"myisam_use_mmap", OPT_MYISAM_USE_MMAP,
   "Use memory mapping for reading and writing MyISAM tables",
   (gptr*) &opt_myisam_use_mmap,
   (gptr*) &opt_myisam_use_mmap, 0, GET_BOOL, NO_ARG, 0, 
    0, 0, 0, 0, 0},
  {"myisam_stats_method", OPT_MYISAM_STATS_METHOD,
   "Specifies how MyISAM index statistics collection code should threat NULLs. "
   "Possible values of name are \"nulls_unequal\" (default behavior for 4.1/5.0), "
   "\"nulls_equal\" (emulate 4.0 behavior), and \"nulls_ignored\".",
   (gptr*) &myisam_stats_method_str, (gptr*) &myisam_stats_method_str, 0,
    GET_STR, REQUIRED_ARG, 0, 0, 0, 0, 0, 0},
  {"net_buffer_length", OPT_NET_BUFFER_LENGTH,
   "Buffer length for TCP/IP and socket communication.",
   (gptr*) &global_system_variables.net_buffer_length,
   (gptr*) &max_system_variables.net_buffer_length, 0, GET_ULONG,
   REQUIRED_ARG, 16384, 1024, 1024*1024L, 0, 1024, 0},
  {"net_read_timeout", OPT_NET_READ_TIMEOUT,
   "Number of seconds to wait for more data from a connection before aborting the read.",
   (gptr*) &global_system_variables.net_read_timeout,
   (gptr*) &max_system_variables.net_read_timeout, 0, GET_ULONG,
   REQUIRED_ARG, NET_READ_TIMEOUT, 1, LONG_TIMEOUT, 0, 1, 0},
  {"net_retry_count", OPT_NET_RETRY_COUNT,
   "If a read on a communication port is interrupted, retry this many times before giving up.",
   (gptr*) &global_system_variables.net_retry_count,
   (gptr*) &max_system_variables.net_retry_count,0,
   GET_ULONG, REQUIRED_ARG, MYSQLD_NET_RETRY_COUNT, 1, ~0L, 0, 1, 0},
  {"net_write_timeout", OPT_NET_WRITE_TIMEOUT,
   "Number of seconds to wait for a block to be written to a connection  before aborting the write.",
   (gptr*) &global_system_variables.net_write_timeout,
   (gptr*) &max_system_variables.net_write_timeout, 0, GET_ULONG,
   REQUIRED_ARG, NET_WRITE_TIMEOUT, 1, LONG_TIMEOUT, 0, 1, 0},
  { "old", OPT_OLD_MODE, "Use compatible behavior.", 
    (gptr*) &global_system_variables.old_mode,
    (gptr*) &max_system_variables.old_mode, 0, GET_BOOL, NO_ARG, 
    0, 0, 0, 0, 0, 0},
  {"open_files_limit", OPT_OPEN_FILES_LIMIT,
   "If this is not 0, then mysqld will use this value to reserve file descriptors to use with setrlimit(). If this value is 0 then mysqld will reserve max_connections*5 or max_connections + table_cache*2 (whichever is larger) number of files.",
   (gptr*) &open_files_limit, (gptr*) &open_files_limit, 0, GET_ULONG,
   REQUIRED_ARG, 0, 0, OS_FILE_LIMIT, 0, 1, 0},
  {"optimizer_prune_level", OPT_OPTIMIZER_PRUNE_LEVEL,
   "Controls the heuristic(s) applied during query optimization to prune less-promising partial plans from the optimizer search space. Meaning: 0 - do not apply any heuristic, thus perform exhaustive search; 1 - prune plans based on number of retrieved rows.",
   (gptr*) &global_system_variables.optimizer_prune_level,
   (gptr*) &max_system_variables.optimizer_prune_level,
   0, GET_ULONG, OPT_ARG, 1, 0, 1, 0, 1, 0},
  {"optimizer_search_depth", OPT_OPTIMIZER_SEARCH_DEPTH,
   "Maximum depth of search performed by the query optimizer. Values larger than the number of relations in a query result in better query plans, but take longer to compile a query. Smaller values than the number of tables in a relation result in faster optimization, but may produce very bad query plans. If set to 0, the system will automatically pick a reasonable value; if set to MAX_TABLES+2, the optimizer will switch to the original find_best (used for testing/comparison).",
   (gptr*) &global_system_variables.optimizer_search_depth,
   (gptr*) &max_system_variables.optimizer_search_depth,
   0, GET_ULONG, OPT_ARG, MAX_TABLES+1, 0, MAX_TABLES+2, 0, 1, 0},
  {"plugin_dir", OPT_PLUGIN_DIR,
   "Directory for plugins.",
   (gptr*) &opt_plugin_dir_ptr, (gptr*) &opt_plugin_dir_ptr, 0,
   GET_STR, REQUIRED_ARG, 0, 0, 0, 0, 0, 0},
   {"preload_buffer_size", OPT_PRELOAD_BUFFER_SIZE,
    "The size of the buffer that is allocated when preloading indexes",
    (gptr*) &global_system_variables.preload_buff_size,
    (gptr*) &max_system_variables.preload_buff_size, 0, GET_ULONG,
    REQUIRED_ARG, 32*1024L, 1024, 1024*1024*1024L, 0, 1, 0},
  {"query_alloc_block_size", OPT_QUERY_ALLOC_BLOCK_SIZE,
   "Allocation block size for query parsing and execution",
   (gptr*) &global_system_variables.query_alloc_block_size,
   (gptr*) &max_system_variables.query_alloc_block_size, 0, GET_ULONG,
   REQUIRED_ARG, QUERY_ALLOC_BLOCK_SIZE, 1024, ~0L, 0, 1024, 0},
#ifdef HAVE_QUERY_CACHE
  {"query_cache_limit", OPT_QUERY_CACHE_LIMIT,
   "Don't cache results that are bigger than this.",
   (gptr*) &query_cache_limit, (gptr*) &query_cache_limit, 0, GET_ULONG,
   REQUIRED_ARG, 1024*1024L, 0, (longlong) ULONG_MAX, 0, 1, 0},
  {"query_cache_min_res_unit", OPT_QUERY_CACHE_MIN_RES_UNIT,
   "minimal size of unit in wich space for results is allocated (last unit will be trimed after writing all result data.",
   (gptr*) &query_cache_min_res_unit, (gptr*) &query_cache_min_res_unit,
   0, GET_ULONG, REQUIRED_ARG, QUERY_CACHE_MIN_RESULT_DATA_SIZE,
   0, (longlong) ULONG_MAX, 0, 1, 0},
#endif /*HAVE_QUERY_CACHE*/
  {"query_cache_size", OPT_QUERY_CACHE_SIZE,
   "The memory allocated to store results from old queries.",
   (gptr*) &query_cache_size, (gptr*) &query_cache_size, 0, GET_ULONG,
   REQUIRED_ARG, 0, 0, (longlong) ULONG_MAX, 0, 1024, 0},
#ifdef HAVE_QUERY_CACHE
  {"query_cache_type", OPT_QUERY_CACHE_TYPE,
   "0 = OFF = Don't cache or retrieve results. 1 = ON = Cache all results except SELECT SQL_NO_CACHE ... queries. 2 = DEMAND = Cache only SELECT SQL_CACHE ... queries.",
   (gptr*) &global_system_variables.query_cache_type,
   (gptr*) &max_system_variables.query_cache_type,
   0, GET_ULONG, REQUIRED_ARG, 1, 0, 2, 0, 1, 0},
  {"query_cache_wlock_invalidate", OPT_QUERY_CACHE_WLOCK_INVALIDATE,
   "Invalidate queries in query cache on LOCK for write",
   (gptr*) &global_system_variables.query_cache_wlock_invalidate,
   (gptr*) &max_system_variables.query_cache_wlock_invalidate,
   0, GET_BOOL, NO_ARG, 0, 0, 1, 0, 1, 0},
#endif /*HAVE_QUERY_CACHE*/
  {"query_prealloc_size", OPT_QUERY_PREALLOC_SIZE,
   "Persistent buffer for query parsing and execution",
   (gptr*) &global_system_variables.query_prealloc_size,
   (gptr*) &max_system_variables.query_prealloc_size, 0, GET_ULONG,
   REQUIRED_ARG, QUERY_ALLOC_PREALLOC_SIZE, QUERY_ALLOC_PREALLOC_SIZE,
   ~0L, 0, 1024, 0},
  {"range_alloc_block_size", OPT_RANGE_ALLOC_BLOCK_SIZE,
   "Allocation block size for storing ranges during optimization",
   (gptr*) &global_system_variables.range_alloc_block_size,
   (gptr*) &max_system_variables.range_alloc_block_size, 0, GET_ULONG,
   REQUIRED_ARG, RANGE_ALLOC_BLOCK_SIZE, 4096, ~0L, 0, 1024, 0},
  {"read_buffer_size", OPT_RECORD_BUFFER,
   "Each thread that does a sequential scan allocates a buffer of this size for each table it scans. If you do many sequential scans, you may want to increase this value.",
   (gptr*) &global_system_variables.read_buff_size,
   (gptr*) &max_system_variables.read_buff_size,0, GET_ULONG, REQUIRED_ARG,
   128*1024L, IO_SIZE*2+MALLOC_OVERHEAD, SSIZE_MAX, MALLOC_OVERHEAD, IO_SIZE,
   0},
  {"read_only", OPT_READONLY,
   "Make all non-temporary tables read-only, with the exception for replication (slave) threads and users with the SUPER privilege",
   (gptr*) &opt_readonly,
   (gptr*) &opt_readonly,
   0, GET_BOOL, NO_ARG, 0, 0, 1, 0, 1, 0},
  {"read_rnd_buffer_size", OPT_RECORD_RND_BUFFER,
   "When reading rows in sorted order after a sort, the rows are read through this buffer to avoid a disk seeks. If not set, then it's set to the value of record_buffer.",
   (gptr*) &global_system_variables.read_rnd_buff_size,
   (gptr*) &max_system_variables.read_rnd_buff_size, 0,
   GET_ULONG, REQUIRED_ARG, 256*1024L, IO_SIZE*2+MALLOC_OVERHEAD,
   SSIZE_MAX, MALLOC_OVERHEAD, IO_SIZE, 0},
  {"record_buffer", OPT_RECORD_BUFFER,
   "Alias for read_buffer_size",
   (gptr*) &global_system_variables.read_buff_size,
   (gptr*) &max_system_variables.read_buff_size,0, GET_ULONG, REQUIRED_ARG,
   128*1024L, IO_SIZE*2+MALLOC_OVERHEAD, SSIZE_MAX, MALLOC_OVERHEAD, IO_SIZE, 0},
#ifdef HAVE_REPLICATION
  {"relay_log_purge", OPT_RELAY_LOG_PURGE,
   "0 = do not purge relay logs. 1 = purge them as soon as they are no more needed.",
   (gptr*) &relay_log_purge,
   (gptr*) &relay_log_purge, 0, GET_BOOL, NO_ARG,
   1, 0, 1, 0, 1, 0},
  {"relay_log_space_limit", OPT_RELAY_LOG_SPACE_LIMIT,
   "Maximum space to use for all relay logs.",
   (gptr*) &relay_log_space_limit,
   (gptr*) &relay_log_space_limit, 0, GET_ULL, REQUIRED_ARG, 0L, 0L,
   (longlong) ULONG_MAX, 0, 1, 0},
  {"slave_compressed_protocol", OPT_SLAVE_COMPRESSED_PROTOCOL,
   "Use compression on master/slave protocol.",
   (gptr*) &opt_slave_compressed_protocol,
   (gptr*) &opt_slave_compressed_protocol,
   0, GET_BOOL, NO_ARG, 0, 0, 1, 0, 1, 0},
  {"slave_net_timeout", OPT_SLAVE_NET_TIMEOUT,
   "Number of seconds to wait for more data from a master/slave connection before aborting the read.",
   (gptr*) &slave_net_timeout, (gptr*) &slave_net_timeout, 0,
   GET_ULONG, REQUIRED_ARG, SLAVE_NET_TIMEOUT, 1, LONG_TIMEOUT, 0, 1, 0},
  {"slave_transaction_retries", OPT_SLAVE_TRANS_RETRIES,
   "Number of times the slave SQL thread will retry a transaction in case "
   "it failed with a deadlock or elapsed lock wait timeout, "
   "before giving up and stopping.",
   (gptr*) &slave_trans_retries, (gptr*) &slave_trans_retries, 0,
   GET_ULONG, REQUIRED_ARG, 10L, 0L, (longlong) ULONG_MAX, 0, 1, 0},
#endif /* HAVE_REPLICATION */
  {"slow_launch_time", OPT_SLOW_LAUNCH_TIME,
   "If creating the thread takes longer than this value (in seconds), the Slow_launch_threads counter will be incremented.",
   (gptr*) &slow_launch_time, (gptr*) &slow_launch_time, 0, GET_ULONG,
   REQUIRED_ARG, 2L, 0L, LONG_TIMEOUT, 0, 1, 0},
  {"sort_buffer_size", OPT_SORT_BUFFER,
   "Each thread that needs to do a sort allocates a buffer of this size.",
   (gptr*) &global_system_variables.sortbuff_size,
   (gptr*) &max_system_variables.sortbuff_size, 0, GET_ULONG, REQUIRED_ARG,
   MAX_SORT_MEMORY, MIN_SORT_MEMORY+MALLOC_OVERHEAD*2, ~0L, MALLOC_OVERHEAD,
   1, 0},
  {"sync-binlog", OPT_SYNC_BINLOG,
   "Synchronously flush binary log to disk after every #th event. "
   "Use 0 (default) to disable synchronous flushing.",
   (gptr*) &sync_binlog_period, (gptr*) &sync_binlog_period, 0, GET_ULONG,
   REQUIRED_ARG, 0, 0, ~0L, 0, 1, 0},
  {"sync-frm", OPT_SYNC_FRM, "Sync .frm to disk on create. Enabled by default.",
   (gptr*) &opt_sync_frm, (gptr*) &opt_sync_frm, 0, GET_BOOL, NO_ARG, 1, 0,
   0, 0, 0, 0},
  {"table_cache", OPT_TABLE_OPEN_CACHE,
   "Deprecated; use --table_open_cache instead.",
   (gptr*) &table_cache_size, (gptr*) &table_cache_size, 0, GET_ULONG,
   REQUIRED_ARG, TABLE_OPEN_CACHE_DEFAULT, 1, 512*1024L, 0, 1, 0},
  {"table_definition_cache", OPT_TABLE_DEF_CACHE,
   "The number of cached table definitions.",
   (gptr*) &table_def_size, (gptr*) &table_def_size,
   0, GET_ULONG, REQUIRED_ARG, 128, 1, 512*1024L, 0, 1, 0},
  {"table_open_cache", OPT_TABLE_OPEN_CACHE,
   "The number of cached open tables.",
   (gptr*) &table_cache_size, (gptr*) &table_cache_size, 0, GET_ULONG,
   REQUIRED_ARG, TABLE_OPEN_CACHE_DEFAULT, 1, 512*1024L, 0, 1, 0},
  {"table_lock_wait_timeout", OPT_TABLE_LOCK_WAIT_TIMEOUT,
   "Timeout in seconds to wait for a table level lock before returning an "
   "error. Used only if the connection has active cursors.",
   (gptr*) &table_lock_wait_timeout, (gptr*) &table_lock_wait_timeout,
   0, GET_ULONG, REQUIRED_ARG, 50, 1, 1024 * 1024 * 1024, 0, 1, 0},
  {"thread_cache_size", OPT_THREAD_CACHE_SIZE,
   "How many threads we should keep in a cache for reuse.",
   (gptr*) &thread_cache_size, (gptr*) &thread_cache_size, 0, GET_ULONG,
   REQUIRED_ARG, 0, 0, 16384, 0, 1, 0},
  {"thread_concurrency", OPT_THREAD_CONCURRENCY,
   "Permits the application to give the threads system a hint for the desired number of threads that should be run at the same time.",
   (gptr*) &concurrency, (gptr*) &concurrency, 0, GET_ULONG, REQUIRED_ARG,
   DEFAULT_CONCURRENCY, 1, 512, 0, 1, 0},
#if HAVE_POOL_OF_THREADS == 1
  {"thread_pool_size", OPT_THREAD_CACHE_SIZE,
   "How many threads we should create to handle query requests in case of 'thread_handling=pool-of-threads'",
   (gptr*) &thread_pool_size, (gptr*) &thread_pool_size, 0, GET_ULONG,
   REQUIRED_ARG, 20, 1, 16384, 0, 1, 0},
#endif
  {"thread_stack", OPT_THREAD_STACK,
   "The stack size for each thread.", (gptr*) &thread_stack,
   (gptr*) &thread_stack, 0, GET_ULONG, REQUIRED_ARG,DEFAULT_THREAD_STACK,
   1024L*128L, ~0L, 0, 1024, 0},
  { "time_format", OPT_TIME_FORMAT,
    "The TIME format (for future).",
    (gptr*) &opt_date_time_formats[MYSQL_TIMESTAMP_TIME],
    (gptr*) &opt_date_time_formats[MYSQL_TIMESTAMP_TIME],
    0, GET_STR, REQUIRED_ARG, 0, 0, 0, 0, 0, 0},
  {"tmp_table_size", OPT_TMP_TABLE_SIZE,
   "If an in-memory temporary table exceeds this size, MySQL will automatically convert it to an on-disk MyISAM table.",
   (gptr*) &global_system_variables.tmp_table_size,
   (gptr*) &max_system_variables.tmp_table_size, 0, GET_ULL,
   REQUIRED_ARG, 16*1024*1024L, 1024, MAX_MEM_TABLE_SIZE, 0, 1, 0},
  {"transaction_alloc_block_size", OPT_TRANS_ALLOC_BLOCK_SIZE,
   "Allocation block size for various transaction-related structures",
   (gptr*) &global_system_variables.trans_alloc_block_size,
   (gptr*) &max_system_variables.trans_alloc_block_size, 0, GET_ULONG,
   REQUIRED_ARG, QUERY_ALLOC_BLOCK_SIZE, 1024, ~0L, 0, 1024, 0},
  {"transaction_prealloc_size", OPT_TRANS_PREALLOC_SIZE,
   "Persistent buffer for various transaction-related structures",
   (gptr*) &global_system_variables.trans_prealloc_size,
   (gptr*) &max_system_variables.trans_prealloc_size, 0, GET_ULONG,
   REQUIRED_ARG, TRANS_ALLOC_PREALLOC_SIZE, 1024, ~0L, 0, 1024, 0},
  {"thread_handling", OPT_THREAD_HANDLING,
   "Define threads usage for handling queries:  "
   "one-thread-per-connection or no-threads", 0, 0,
   0, GET_STR, REQUIRED_ARG, 0, 0, 0, 0, 0, 0},
  {"updatable_views_with_limit", OPT_UPDATABLE_VIEWS_WITH_LIMIT,
   "1 = YES = Don't issue an error message (warning only) if a VIEW without presence of a key of the underlying table is used in queries with a LIMIT clause for updating. 0 = NO = Prohibit update of a VIEW, which does not contain a key of the underlying table and the query uses a LIMIT clause (usually get from GUI tools).",
   (gptr*) &global_system_variables.updatable_views_with_limit,
   (gptr*) &max_system_variables.updatable_views_with_limit,
   0, GET_ULONG, REQUIRED_ARG, 1, 0, 1, 0, 1, 0},
  {"wait_timeout", OPT_WAIT_TIMEOUT,
   "The number of seconds the server waits for activity on a connection before closing it.",
   (gptr*) &global_system_variables.net_wait_timeout,
   (gptr*) &max_system_variables.net_wait_timeout, 0, GET_ULONG,
   REQUIRED_ARG, NET_WAIT_TIMEOUT, 1, IF_WIN(INT_MAX32/1000, LONG_TIMEOUT),
   0, 1, 0},
  {0, 0, 0, 0, 0, 0, GET_NO_ARG, NO_ARG, 0, 0, 0, 0, 0, 0}
};

static int show_question(THD *thd, SHOW_VAR *var, char *buff)
{
  var->type= SHOW_LONGLONG;
  var->value= (char *)&thd->query_id;
  return 0;
}

static int show_net_compression(THD *thd, SHOW_VAR *var, char *buff)
{
  var->type= SHOW_MY_BOOL;
  var->value= (char *)&thd->net.compress;
  return 0;
}

static int show_starttime(THD *thd, SHOW_VAR *var, char *buff)
{
  var->type= SHOW_LONG;
  var->value= buff;
  *((long *)buff)= (long) (thd->query_start() - server_start_time);
  return 0;
}

#ifdef HAVE_REPLICATION
static int show_rpl_status(THD *thd, SHOW_VAR *var, char *buff)
{
  var->type= SHOW_CHAR;
  var->value= const_cast<char*>(rpl_status_type[(int)rpl_status]);
  return 0;
}

static int show_slave_running(THD *thd, SHOW_VAR *var, char *buff)
{
  var->type= SHOW_MY_BOOL;
  pthread_mutex_lock(&LOCK_active_mi);
  var->value= buff;
  *((my_bool *)buff)= (my_bool) (active_mi && active_mi->slave_running &&
                                 active_mi->rli.slave_running);
  pthread_mutex_unlock(&LOCK_active_mi);
  return 0;
}

static int show_slave_retried_trans(THD *thd, SHOW_VAR *var, char *buff)
{
  /*
    TODO: with multimaster, have one such counter per line in
    SHOW SLAVE STATUS, and have the sum over all lines here.
  */
  pthread_mutex_lock(&LOCK_active_mi);
  if (active_mi)
  {
    var->type= SHOW_LONG;
    var->value= buff;
    pthread_mutex_lock(&active_mi->rli.data_lock);
    *((long *)buff)= (long)active_mi->rli.retried_trans;
    pthread_mutex_unlock(&active_mi->rli.data_lock);
  }
  else
    var->type= SHOW_UNDEF;
  pthread_mutex_unlock(&LOCK_active_mi);
  return 0;
}
#endif /* HAVE_REPLICATION */

static int show_open_tables(THD *thd, SHOW_VAR *var, char *buff)
{
  var->type= SHOW_LONG;
  var->value= buff;
  *((long *)buff)= (long)cached_open_tables();
  return 0;
}

static int show_prepared_stmt_count(THD *thd, SHOW_VAR *var, char *buff)
{
  var->type= SHOW_LONG;
  var->value= buff;
  pthread_mutex_lock(&LOCK_prepared_stmt_count);
  *((long *)buff)= (long)prepared_stmt_count;
  pthread_mutex_unlock(&LOCK_prepared_stmt_count);
  return 0;
}

static int show_table_definitions(THD *thd, SHOW_VAR *var, char *buff)
{
  var->type= SHOW_LONG;
  var->value= buff;
  *((long *)buff)= (long)cached_table_definitions();
  return 0;
}

#ifdef HAVE_OPENSSL
/* Functions relying on CTX */
static int show_ssl_ctx_sess_accept(THD *thd, SHOW_VAR *var, char *buff)
{
  var->type= SHOW_LONG;
  var->value= buff;
  *((long *)buff)= (!ssl_acceptor_fd ? 0 :
                     SSL_CTX_sess_accept(ssl_acceptor_fd->ssl_context));
  return 0;
}

static int show_ssl_ctx_sess_accept_good(THD *thd, SHOW_VAR *var, char *buff)
{
  var->type= SHOW_LONG;
  var->value= buff;
  *((long *)buff)= (!ssl_acceptor_fd ? 0 :
                     SSL_CTX_sess_accept_good(ssl_acceptor_fd->ssl_context));
  return 0;
}

static int show_ssl_ctx_sess_connect_good(THD *thd, SHOW_VAR *var, char *buff)
{
  var->type= SHOW_LONG;
  var->value= buff;
  *((long *)buff)= (!ssl_acceptor_fd ? 0 :
                     SSL_CTX_sess_connect_good(ssl_acceptor_fd->ssl_context));
  return 0;
}

static int show_ssl_ctx_sess_accept_renegotiate(THD *thd, SHOW_VAR *var, char *buff)
{
  var->type= SHOW_LONG;
  var->value= buff;
  *((long *)buff)= (!ssl_acceptor_fd ? 0 :
                     SSL_CTX_sess_accept_renegotiate(ssl_acceptor_fd->ssl_context));
  return 0;
}

static int show_ssl_ctx_sess_connect_renegotiate(THD *thd, SHOW_VAR *var, char *buff)
{
  var->type= SHOW_LONG;
  var->value= buff;
  *((long *)buff)= (!ssl_acceptor_fd ? 0 :
                     SSL_CTX_sess_connect_renegotiate(ssl_acceptor_fd->ssl_context));
  return 0;
}

static int show_ssl_ctx_sess_cb_hits(THD *thd, SHOW_VAR *var, char *buff)
{
  var->type= SHOW_LONG;
  var->value= buff;
  *((long *)buff)= (!ssl_acceptor_fd ? 0 :
                     SSL_CTX_sess_cb_hits(ssl_acceptor_fd->ssl_context));
  return 0;
}

static int show_ssl_ctx_sess_hits(THD *thd, SHOW_VAR *var, char *buff)
{
  var->type= SHOW_LONG;
  var->value= buff;
  *((long *)buff)= (!ssl_acceptor_fd ? 0 :
                     SSL_CTX_sess_hits(ssl_acceptor_fd->ssl_context));
  return 0;
}

static int show_ssl_ctx_sess_cache_full(THD *thd, SHOW_VAR *var, char *buff)
{
  var->type= SHOW_LONG;
  var->value= buff;
  *((long *)buff)= (!ssl_acceptor_fd ? 0 :
                     SSL_CTX_sess_cache_full(ssl_acceptor_fd->ssl_context));
  return 0;
}

static int show_ssl_ctx_sess_misses(THD *thd, SHOW_VAR *var, char *buff)
{
  var->type= SHOW_LONG;
  var->value= buff;
  *((long *)buff)= (!ssl_acceptor_fd ? 0 :
                     SSL_CTX_sess_misses(ssl_acceptor_fd->ssl_context));
  return 0;
}

static int show_ssl_ctx_sess_timeouts(THD *thd, SHOW_VAR *var, char *buff)
{
  var->type= SHOW_LONG;
  var->value= buff;
  *((long *)buff)= (!ssl_acceptor_fd ? 0 :
                     SSL_CTX_sess_timeouts(ssl_acceptor_fd->ssl_context));
  return 0;
}

static int show_ssl_ctx_sess_number(THD *thd, SHOW_VAR *var, char *buff)
{
  var->type= SHOW_LONG;
  var->value= buff;
  *((long *)buff)= (!ssl_acceptor_fd ? 0 :
                     SSL_CTX_sess_number(ssl_acceptor_fd->ssl_context));
  return 0;
}

static int show_ssl_ctx_sess_connect(THD *thd, SHOW_VAR *var, char *buff)
{
  var->type= SHOW_LONG;
  var->value= buff;
  *((long *)buff)= (!ssl_acceptor_fd ? 0 :
                     SSL_CTX_sess_connect(ssl_acceptor_fd->ssl_context));
  return 0;
}

static int show_ssl_ctx_sess_get_cache_size(THD *thd, SHOW_VAR *var, char *buff)
{
  var->type= SHOW_LONG;
  var->value= buff;
  *((long *)buff)= (!ssl_acceptor_fd ? 0 :
                     SSL_CTX_sess_get_cache_size(ssl_acceptor_fd->ssl_context));
  return 0;
}

static int show_ssl_ctx_get_verify_mode(THD *thd, SHOW_VAR *var, char *buff)
{
  var->type= SHOW_LONG;
  var->value= buff;
  *((long *)buff)= (!ssl_acceptor_fd ? 0 :
                     SSL_CTX_get_verify_mode(ssl_acceptor_fd->ssl_context));
  return 0;
}

static int show_ssl_ctx_get_verify_depth(THD *thd, SHOW_VAR *var, char *buff)
{
  var->type= SHOW_LONG;
  var->value= buff;
  *((long *)buff)= (!ssl_acceptor_fd ? 0 :
                     SSL_CTX_get_verify_depth(ssl_acceptor_fd->ssl_context));
  return 0;
}

static int show_ssl_ctx_get_session_cache_mode(THD *thd, SHOW_VAR *var, char *buff)
{
  var->type= SHOW_CHAR;
  if (!ssl_acceptor_fd)
    var->value= const_cast<char*>("NONE");
  else
    switch (SSL_CTX_get_session_cache_mode(ssl_acceptor_fd->ssl_context))
    {
    case SSL_SESS_CACHE_OFF:
      var->value= const_cast<char*>("OFF"); break;
    case SSL_SESS_CACHE_CLIENT:
      var->value= const_cast<char*>("CLIENT"); break;
    case SSL_SESS_CACHE_SERVER:
      var->value= const_cast<char*>("SERVER"); break;
    case SSL_SESS_CACHE_BOTH:
      var->value= const_cast<char*>("BOTH"); break;
    case SSL_SESS_CACHE_NO_AUTO_CLEAR:
      var->value= const_cast<char*>("NO_AUTO_CLEAR"); break;
    case SSL_SESS_CACHE_NO_INTERNAL_LOOKUP:
      var->value= const_cast<char*>("NO_INTERNAL_LOOKUP"); break;
    default:
      var->value= const_cast<char*>("Unknown"); break;
    }
  return 0;
}

/*
   Functions relying on SSL 
   Note: In the show_ssl_* functions, we need to check if we have a
         valid vio-object since this isn't always true, specifically
         when session_status or global_status is requested from
         inside an Event.
 */
static int show_ssl_get_version(THD *thd, SHOW_VAR *var, char *buff)
{
  var->type= SHOW_CHAR;
  if( thd->vio_ok() && thd->net.vio->ssl_arg )
    var->value= const_cast<char*>(SSL_get_version((SSL*) thd->net.vio->ssl_arg));
  else
    var->value= (char *)"";
  return 0;
}

static int show_ssl_session_reused(THD *thd, SHOW_VAR *var, char *buff)
{
  var->type= SHOW_LONG;
  var->value= buff;
  if( thd->vio_ok() && thd->net.vio->ssl_arg )
    *((long *)buff)= (long)SSL_session_reused((SSL*) thd->net.vio->ssl_arg);
  else
    *((long *)buff)= 0;
  return 0;
}

static int show_ssl_get_default_timeout(THD *thd, SHOW_VAR *var, char *buff)
{
  var->type= SHOW_LONG;
  var->value= buff;
  if( thd->vio_ok() && thd->net.vio->ssl_arg )
    *((long *)buff)= (long)SSL_get_default_timeout((SSL*)thd->net.vio->ssl_arg);
  else
    *((long *)buff)= 0;
  return 0;
}

static int show_ssl_get_verify_mode(THD *thd, SHOW_VAR *var, char *buff)
{
  var->type= SHOW_LONG;
  var->value= buff;
  if( thd->net.vio && thd->net.vio->ssl_arg )
    *((long *)buff)= (long)SSL_get_verify_mode((SSL*)thd->net.vio->ssl_arg);
  else
    *((long *)buff)= 0;
  return 0;
}

static int show_ssl_get_verify_depth(THD *thd, SHOW_VAR *var, char *buff)
{
  var->type= SHOW_LONG;
  var->value= buff;
  if( thd->vio_ok() && thd->net.vio->ssl_arg )
    *((long *)buff)= (long)SSL_get_verify_depth((SSL*)thd->net.vio->ssl_arg);
  else
    *((long *)buff)= 0;
  return 0;
}

static int show_ssl_get_cipher(THD *thd, SHOW_VAR *var, char *buff)
{
  var->type= SHOW_CHAR;
  if( thd->vio_ok() && thd->net.vio->ssl_arg )
    var->value= const_cast<char*>(SSL_get_cipher((SSL*) thd->net.vio->ssl_arg));
  else
    var->value= (char *)"";
  return 0;
}

static int show_ssl_get_cipher_list(THD *thd, SHOW_VAR *var, char *buff)
{
  var->type= SHOW_CHAR;
  var->value= buff;
  if (thd->vio_ok() && thd->net.vio->ssl_arg)
  {
    int i;
    const char *p;
    char *end= buff + SHOW_VAR_FUNC_BUFF_SIZE;
    for (i=0; (p= SSL_get_cipher_list((SSL*) thd->net.vio->ssl_arg,i)) &&
               buff < end; i++)
    {
      buff= strnmov(buff, p, end-buff-1);
      *buff++= ':';
    }
    if (i)
      buff--;
  }
  *buff=0;
  return 0;
}

#endif /* HAVE_OPENSSL */


/*
  Variables shown by SHOW STATUS in alphabetical order
*/

SHOW_VAR status_vars[]= {
  {"Aborted_clients",          (char*) &aborted_threads,        SHOW_LONG},
  {"Aborted_connects",         (char*) &aborted_connects,       SHOW_LONG},
  {"Binlog_cache_disk_use",    (char*) &binlog_cache_disk_use,  SHOW_LONG},
  {"Binlog_cache_use",         (char*) &binlog_cache_use,       SHOW_LONG},
  {"Bytes_received",           (char*) offsetof(STATUS_VAR, bytes_received), SHOW_LONG_STATUS},
  {"Bytes_sent",               (char*) offsetof(STATUS_VAR, bytes_sent), SHOW_LONG_STATUS},
  {"Com_admin_commands",       (char*) offsetof(STATUS_VAR, com_other), SHOW_LONG_STATUS},
  {"Com_alter_db",	       (char*) offsetof(STATUS_VAR, com_stat[(uint) SQLCOM_ALTER_DB]), SHOW_LONG_STATUS},
  {"Com_alter_event",	       (char*) offsetof(STATUS_VAR, com_stat[(uint) SQLCOM_ALTER_EVENT]), SHOW_LONG_STATUS},
  {"Com_alter_table",	       (char*) offsetof(STATUS_VAR, com_stat[(uint) SQLCOM_ALTER_TABLE]), SHOW_LONG_STATUS},
  {"Com_analyze",	       (char*) offsetof(STATUS_VAR, com_stat[(uint) SQLCOM_ANALYZE]), SHOW_LONG_STATUS},
  {"Com_backup_table",	       (char*) offsetof(STATUS_VAR, com_stat[(uint) SQLCOM_BACKUP_TABLE]), SHOW_LONG_STATUS},
  {"Com_begin",		       (char*) offsetof(STATUS_VAR, com_stat[(uint) SQLCOM_BEGIN]), SHOW_LONG_STATUS},
  {"Com_change_db",	       (char*) offsetof(STATUS_VAR, com_stat[(uint) SQLCOM_CHANGE_DB]), SHOW_LONG_STATUS},
  {"Com_change_master",	       (char*) offsetof(STATUS_VAR, com_stat[(uint) SQLCOM_CHANGE_MASTER]), SHOW_LONG_STATUS},
  {"Com_check",		       (char*) offsetof(STATUS_VAR, com_stat[(uint) SQLCOM_CHECK]), SHOW_LONG_STATUS},
  {"Com_checksum",	       (char*) offsetof(STATUS_VAR, com_stat[(uint) SQLCOM_CHECKSUM]), SHOW_LONG_STATUS},
  {"Com_commit",	       (char*) offsetof(STATUS_VAR, com_stat[(uint) SQLCOM_COMMIT]), SHOW_LONG_STATUS},
  {"Com_create_db",	       (char*) offsetof(STATUS_VAR, com_stat[(uint) SQLCOM_CREATE_DB]), SHOW_LONG_STATUS},
  {"Com_create_event",	       (char*) offsetof(STATUS_VAR, com_stat[(uint) SQLCOM_CREATE_EVENT]), SHOW_LONG_STATUS},
  {"Com_create_function",      (char*) offsetof(STATUS_VAR, com_stat[(uint) SQLCOM_CREATE_FUNCTION]), SHOW_LONG_STATUS},
  {"Com_create_index",	       (char*) offsetof(STATUS_VAR, com_stat[(uint) SQLCOM_CREATE_INDEX]), SHOW_LONG_STATUS},
  {"Com_create_table",	       (char*) offsetof(STATUS_VAR, com_stat[(uint) SQLCOM_CREATE_TABLE]), SHOW_LONG_STATUS},
  {"Com_create_user",	       (char*) offsetof(STATUS_VAR, com_stat[(uint) SQLCOM_CREATE_USER]), SHOW_LONG_STATUS},
  {"Com_dealloc_sql",          (char*) offsetof(STATUS_VAR, com_stat[(uint) SQLCOM_DEALLOCATE_PREPARE]), SHOW_LONG_STATUS},
  {"Com_delete",	       (char*) offsetof(STATUS_VAR, com_stat[(uint) SQLCOM_DELETE]), SHOW_LONG_STATUS},
  {"Com_delete_multi",	       (char*) offsetof(STATUS_VAR, com_stat[(uint) SQLCOM_DELETE_MULTI]), SHOW_LONG_STATUS},
  {"Com_do",                   (char*) offsetof(STATUS_VAR, com_stat[(uint) SQLCOM_DO]), SHOW_LONG_STATUS},
  {"Com_drop_db",	       (char*) offsetof(STATUS_VAR, com_stat[(uint) SQLCOM_DROP_DB]), SHOW_LONG_STATUS},
  {"Com_drop_event",	       (char*) offsetof(STATUS_VAR, com_stat[(uint) SQLCOM_DROP_EVENT]), SHOW_LONG_STATUS},
  {"Com_drop_function",	       (char*) offsetof(STATUS_VAR, com_stat[(uint) SQLCOM_DROP_FUNCTION]), SHOW_LONG_STATUS},
  {"Com_drop_index",	       (char*) offsetof(STATUS_VAR, com_stat[(uint) SQLCOM_DROP_INDEX]), SHOW_LONG_STATUS},
  {"Com_drop_table",	       (char*) offsetof(STATUS_VAR, com_stat[(uint) SQLCOM_DROP_TABLE]), SHOW_LONG_STATUS},
  {"Com_drop_user",	       (char*) offsetof(STATUS_VAR, com_stat[(uint) SQLCOM_DROP_USER]), SHOW_LONG_STATUS},
  {"Com_execute_sql",          (char*) offsetof(STATUS_VAR, com_stat[(uint) SQLCOM_EXECUTE]), SHOW_LONG_STATUS},
  {"Com_flush",		       (char*) offsetof(STATUS_VAR, com_stat[(uint) SQLCOM_FLUSH]), SHOW_LONG_STATUS},
  {"Com_grant",		       (char*) offsetof(STATUS_VAR, com_stat[(uint) SQLCOM_GRANT]), SHOW_LONG_STATUS},
  {"Com_ha_close",	       (char*) offsetof(STATUS_VAR, com_stat[(uint) SQLCOM_HA_CLOSE]), SHOW_LONG_STATUS},
  {"Com_ha_open",	       (char*) offsetof(STATUS_VAR, com_stat[(uint) SQLCOM_HA_OPEN]), SHOW_LONG_STATUS},
  {"Com_ha_read",	       (char*) offsetof(STATUS_VAR, com_stat[(uint) SQLCOM_HA_READ]), SHOW_LONG_STATUS},
  {"Com_help",                 (char*) offsetof(STATUS_VAR, com_stat[(uint) SQLCOM_HELP]), SHOW_LONG_STATUS},
  {"Com_insert",	       (char*) offsetof(STATUS_VAR, com_stat[(uint) SQLCOM_INSERT]), SHOW_LONG_STATUS},
  {"Com_insert_select",	       (char*) offsetof(STATUS_VAR, com_stat[(uint) SQLCOM_INSERT_SELECT]), SHOW_LONG_STATUS},
  {"Com_kill",		       (char*) offsetof(STATUS_VAR, com_stat[(uint) SQLCOM_KILL]), SHOW_LONG_STATUS},
  {"Com_load",		       (char*) offsetof(STATUS_VAR, com_stat[(uint) SQLCOM_LOAD]), SHOW_LONG_STATUS},
  {"Com_load_master_data",     (char*) offsetof(STATUS_VAR, com_stat[(uint) SQLCOM_LOAD_MASTER_DATA]), SHOW_LONG_STATUS},
  {"Com_load_master_table",    (char*) offsetof(STATUS_VAR, com_stat[(uint) SQLCOM_LOAD_MASTER_TABLE]), SHOW_LONG_STATUS},
  {"Com_lock_tables",	       (char*) offsetof(STATUS_VAR, com_stat[(uint) SQLCOM_LOCK_TABLES]), SHOW_LONG_STATUS},
  {"Com_optimize",	       (char*) offsetof(STATUS_VAR, com_stat[(uint) SQLCOM_OPTIMIZE]), SHOW_LONG_STATUS},
  {"Com_preload_keys",	       (char*) offsetof(STATUS_VAR, com_stat[(uint) SQLCOM_PRELOAD_KEYS]), SHOW_LONG_STATUS},
  {"Com_prepare_sql",          (char*) offsetof(STATUS_VAR, com_stat[(uint) SQLCOM_PREPARE]), SHOW_LONG_STATUS},
  {"Com_purge",		       (char*) offsetof(STATUS_VAR, com_stat[(uint) SQLCOM_PURGE]), SHOW_LONG_STATUS},
  {"Com_purge_before_date",    (char*) offsetof(STATUS_VAR, com_stat[(uint) SQLCOM_PURGE_BEFORE]), SHOW_LONG_STATUS},
  {"Com_rename_table",	       (char*) offsetof(STATUS_VAR, com_stat[(uint) SQLCOM_RENAME_TABLE]), SHOW_LONG_STATUS},
  {"Com_repair",	       (char*) offsetof(STATUS_VAR, com_stat[(uint) SQLCOM_REPAIR]), SHOW_LONG_STATUS},
  {"Com_replace",	       (char*) offsetof(STATUS_VAR, com_stat[(uint) SQLCOM_REPLACE]), SHOW_LONG_STATUS},
  {"Com_replace_select",       (char*) offsetof(STATUS_VAR, com_stat[(uint) SQLCOM_REPLACE_SELECT]), SHOW_LONG_STATUS},
  {"Com_reset",		       (char*) offsetof(STATUS_VAR, com_stat[(uint) SQLCOM_RESET]), SHOW_LONG_STATUS},
  {"Com_restore_table",	       (char*) offsetof(STATUS_VAR, com_stat[(uint) SQLCOM_RESTORE_TABLE]), SHOW_LONG_STATUS},
  {"Com_revoke",	       (char*) offsetof(STATUS_VAR, com_stat[(uint) SQLCOM_REVOKE]), SHOW_LONG_STATUS},
  {"Com_revoke_all",	       (char*) offsetof(STATUS_VAR, com_stat[(uint) SQLCOM_REVOKE_ALL]), SHOW_LONG_STATUS},
  {"Com_rollback",	       (char*) offsetof(STATUS_VAR, com_stat[(uint) SQLCOM_ROLLBACK]), SHOW_LONG_STATUS},
  {"Com_savepoint",	       (char*) offsetof(STATUS_VAR, com_stat[(uint) SQLCOM_SAVEPOINT]), SHOW_LONG_STATUS},
  {"Com_select",	       (char*) offsetof(STATUS_VAR, com_stat[(uint) SQLCOM_SELECT]), SHOW_LONG_STATUS},
  {"Com_set_option",	       (char*) offsetof(STATUS_VAR, com_stat[(uint) SQLCOM_SET_OPTION]), SHOW_LONG_STATUS},
  {"Com_show_binlog_events",   (char*) offsetof(STATUS_VAR, com_stat[(uint) SQLCOM_SHOW_BINLOG_EVENTS]), SHOW_LONG_STATUS},
  {"Com_show_binlogs",	       (char*) offsetof(STATUS_VAR, com_stat[(uint) SQLCOM_SHOW_BINLOGS]), SHOW_LONG_STATUS},
  {"Com_show_charsets",	       (char*) offsetof(STATUS_VAR, com_stat[(uint) SQLCOM_SHOW_CHARSETS]), SHOW_LONG_STATUS},
  {"Com_show_collations",      (char*) offsetof(STATUS_VAR, com_stat[(uint) SQLCOM_SHOW_COLLATIONS]), SHOW_LONG_STATUS},
  {"Com_show_column_types",    (char*) offsetof(STATUS_VAR, com_stat[(uint) SQLCOM_SHOW_COLUMN_TYPES]), SHOW_LONG_STATUS},
  {"Com_show_create_db",       (char*) offsetof(STATUS_VAR, com_stat[(uint) SQLCOM_SHOW_CREATE_DB]), SHOW_LONG_STATUS},
  {"Com_show_create_event",    (char*) offsetof(STATUS_VAR, com_stat[(uint) SQLCOM_SHOW_CREATE_EVENT]), SHOW_LONG_STATUS},
  {"Com_show_create_table",    (char*) offsetof(STATUS_VAR, com_stat[(uint) SQLCOM_SHOW_CREATE]), SHOW_LONG_STATUS},
  {"Com_show_databases",       (char*) offsetof(STATUS_VAR, com_stat[(uint) SQLCOM_SHOW_DATABASES]), SHOW_LONG_STATUS},
  {"Com_show_engine_logs",     (char*) offsetof(STATUS_VAR, com_stat[(uint) SQLCOM_SHOW_ENGINE_LOGS]), SHOW_LONG_STATUS},
  {"Com_show_engine_mutex",    (char*) offsetof(STATUS_VAR, com_stat[(uint) SQLCOM_SHOW_ENGINE_MUTEX]), SHOW_LONG_STATUS},
  {"Com_show_engine_status",   (char*) offsetof(STATUS_VAR, com_stat[(uint) SQLCOM_SHOW_ENGINE_STATUS]), SHOW_LONG_STATUS},
  {"Com_show_events",          (char*) offsetof(STATUS_VAR, com_stat[(uint) SQLCOM_SHOW_EVENTS]), SHOW_LONG_STATUS},
  {"Com_show_errors",	       (char*) offsetof(STATUS_VAR, com_stat[(uint) SQLCOM_SHOW_ERRORS]), SHOW_LONG_STATUS},
  {"Com_show_fields",	       (char*) offsetof(STATUS_VAR, com_stat[(uint) SQLCOM_SHOW_FIELDS]), SHOW_LONG_STATUS},
  {"Com_show_grants",	       (char*) offsetof(STATUS_VAR, com_stat[(uint) SQLCOM_SHOW_GRANTS]), SHOW_LONG_STATUS},
  {"Com_show_keys",	       (char*) offsetof(STATUS_VAR, com_stat[(uint) SQLCOM_SHOW_KEYS]), SHOW_LONG_STATUS},
  {"Com_show_master_status",   (char*) offsetof(STATUS_VAR, com_stat[(uint) SQLCOM_SHOW_MASTER_STAT]), SHOW_LONG_STATUS},
  {"Com_show_new_master",      (char*) offsetof(STATUS_VAR, com_stat[(uint) SQLCOM_SHOW_NEW_MASTER]), SHOW_LONG_STATUS},
  {"Com_show_open_tables",     (char*) offsetof(STATUS_VAR, com_stat[(uint) SQLCOM_SHOW_OPEN_TABLES]), SHOW_LONG_STATUS},
  {"Com_show_plugins",         (char*) offsetof(STATUS_VAR, com_stat[(uint) SQLCOM_SHOW_PLUGINS]), SHOW_LONG_STATUS},
  {"Com_show_privileges",      (char*) offsetof(STATUS_VAR, com_stat[(uint) SQLCOM_SHOW_PRIVILEGES]), SHOW_LONG_STATUS},
  {"Com_show_processlist",     (char*) offsetof(STATUS_VAR, com_stat[(uint) SQLCOM_SHOW_PROCESSLIST]), SHOW_LONG_STATUS},
  {"Com_show_slave_hosts",     (char*) offsetof(STATUS_VAR, com_stat[(uint) SQLCOM_SHOW_SLAVE_HOSTS]), SHOW_LONG_STATUS},
  {"Com_show_slave_status",    (char*) offsetof(STATUS_VAR, com_stat[(uint) SQLCOM_SHOW_SLAVE_STAT]), SHOW_LONG_STATUS},
  {"Com_show_status",	       (char*) offsetof(STATUS_VAR, com_stat[(uint) SQLCOM_SHOW_STATUS]), SHOW_LONG_STATUS},
  {"Com_show_storage_engines", (char*) offsetof(STATUS_VAR, com_stat[(uint) SQLCOM_SHOW_STORAGE_ENGINES]), SHOW_LONG_STATUS},
  {"Com_show_tables",	       (char*) offsetof(STATUS_VAR, com_stat[(uint) SQLCOM_SHOW_TABLES]), SHOW_LONG_STATUS},
  {"Com_show_triggers",	       (char*) offsetof(STATUS_VAR, com_stat[(uint) SQLCOM_SHOW_TRIGGERS]), SHOW_LONG_STATUS},
  {"Com_show_variables",       (char*) offsetof(STATUS_VAR, com_stat[(uint) SQLCOM_SHOW_VARIABLES]), SHOW_LONG_STATUS},
  {"Com_show_warnings",        (char*) offsetof(STATUS_VAR, com_stat[(uint) SQLCOM_SHOW_WARNS]), SHOW_LONG_STATUS},
  {"Com_slave_start",	       (char*) offsetof(STATUS_VAR, com_stat[(uint) SQLCOM_SLAVE_START]), SHOW_LONG_STATUS},
  {"Com_slave_stop",	       (char*) offsetof(STATUS_VAR, com_stat[(uint) SQLCOM_SLAVE_STOP]), SHOW_LONG_STATUS},
  {"Com_stmt_close",           (char*) offsetof(STATUS_VAR, com_stmt_close), SHOW_LONG_STATUS},
  {"Com_stmt_execute",         (char*) offsetof(STATUS_VAR, com_stmt_execute), SHOW_LONG_STATUS},
  {"Com_stmt_fetch",           (char*) offsetof(STATUS_VAR, com_stmt_fetch), SHOW_LONG_STATUS},
  {"Com_stmt_prepare",         (char*) offsetof(STATUS_VAR, com_stmt_prepare), SHOW_LONG_STATUS},
  {"Com_stmt_reset",           (char*) offsetof(STATUS_VAR, com_stmt_reset), SHOW_LONG_STATUS},
  {"Com_stmt_send_long_data",  (char*) offsetof(STATUS_VAR, com_stmt_send_long_data), SHOW_LONG_STATUS},
  {"Com_truncate",	       (char*) offsetof(STATUS_VAR, com_stat[(uint) SQLCOM_TRUNCATE]), SHOW_LONG_STATUS},
  {"Com_unlock_tables",	       (char*) offsetof(STATUS_VAR, com_stat[(uint) SQLCOM_UNLOCK_TABLES]), SHOW_LONG_STATUS},
  {"Com_update",	       (char*) offsetof(STATUS_VAR, com_stat[(uint) SQLCOM_UPDATE]), SHOW_LONG_STATUS},
  {"Com_update_multi",	       (char*) offsetof(STATUS_VAR, com_stat[(uint) SQLCOM_UPDATE_MULTI]), SHOW_LONG_STATUS},
  {"Com_xa_commit",            (char*) offsetof(STATUS_VAR, com_stat[(uint) SQLCOM_XA_COMMIT]),SHOW_LONG_STATUS},
  {"Com_xa_end",               (char*) offsetof(STATUS_VAR, com_stat[(uint) SQLCOM_XA_END]),SHOW_LONG_STATUS},
  {"Com_xa_prepare",           (char*) offsetof(STATUS_VAR, com_stat[(uint) SQLCOM_XA_PREPARE]),SHOW_LONG_STATUS},
  {"Com_xa_recover",           (char*) offsetof(STATUS_VAR, com_stat[(uint) SQLCOM_XA_RECOVER]),SHOW_LONG_STATUS},
  {"Com_xa_rollback",          (char*) offsetof(STATUS_VAR, com_stat[(uint) SQLCOM_XA_ROLLBACK]),SHOW_LONG_STATUS},
  {"Com_xa_start",             (char*) offsetof(STATUS_VAR, com_stat[(uint) SQLCOM_XA_START]),SHOW_LONG_STATUS},
  {"Compression",              (char*) &show_net_compression, SHOW_FUNC},
  {"Connections",              (char*) &thread_id,              SHOW_LONG_NOFLUSH},
  {"Created_tmp_disk_tables",  (char*) offsetof(STATUS_VAR, created_tmp_disk_tables), SHOW_LONG_STATUS},
  {"Created_tmp_files",	       (char*) &my_tmp_file_created,	SHOW_LONG},
  {"Created_tmp_tables",       (char*) offsetof(STATUS_VAR, created_tmp_tables), SHOW_LONG_STATUS},
  {"Delayed_errors",           (char*) &delayed_insert_errors,  SHOW_LONG},
  {"Delayed_insert_threads",   (char*) &delayed_insert_threads, SHOW_LONG_NOFLUSH},
  {"Delayed_writes",           (char*) &delayed_insert_writes,  SHOW_LONG},
  {"Flush_commands",           (char*) &refresh_version,        SHOW_LONG_NOFLUSH},
  {"Handler_commit",           (char*) offsetof(STATUS_VAR, ha_commit_count), SHOW_LONG_STATUS},
  {"Handler_delete",           (char*) offsetof(STATUS_VAR, ha_delete_count), SHOW_LONG_STATUS},
  {"Handler_discover",         (char*) offsetof(STATUS_VAR, ha_discover_count), SHOW_LONG_STATUS},
  {"Handler_prepare",          (char*) offsetof(STATUS_VAR, ha_prepare_count),  SHOW_LONG_STATUS},
  {"Handler_read_first",       (char*) offsetof(STATUS_VAR, ha_read_first_count), SHOW_LONG_STATUS},
  {"Handler_read_key",         (char*) offsetof(STATUS_VAR, ha_read_key_count), SHOW_LONG_STATUS},
  {"Handler_read_next",        (char*) offsetof(STATUS_VAR, ha_read_next_count), SHOW_LONG_STATUS},
  {"Handler_read_prev",        (char*) offsetof(STATUS_VAR, ha_read_prev_count), SHOW_LONG_STATUS},
  {"Handler_read_rnd",         (char*) offsetof(STATUS_VAR, ha_read_rnd_count), SHOW_LONG_STATUS},
  {"Handler_read_rnd_next",    (char*) offsetof(STATUS_VAR, ha_read_rnd_next_count), SHOW_LONG_STATUS},
  {"Handler_rollback",         (char*) offsetof(STATUS_VAR, ha_rollback_count), SHOW_LONG_STATUS},
  {"Handler_savepoint",        (char*) offsetof(STATUS_VAR, ha_savepoint_count), SHOW_LONG_STATUS},
  {"Handler_savepoint_rollback",(char*) offsetof(STATUS_VAR, ha_savepoint_rollback_count), SHOW_LONG_STATUS},
  {"Handler_update",           (char*) offsetof(STATUS_VAR, ha_update_count), SHOW_LONG_STATUS},
  {"Handler_write",            (char*) offsetof(STATUS_VAR, ha_write_count), SHOW_LONG_STATUS},
  {"Key_blocks_not_flushed",   (char*) offsetof(KEY_CACHE, global_blocks_changed), SHOW_KEY_CACHE_LONG},
  {"Key_blocks_unused",        (char*) offsetof(KEY_CACHE, blocks_unused), SHOW_KEY_CACHE_LONG},
  {"Key_blocks_used",          (char*) offsetof(KEY_CACHE, blocks_used), SHOW_KEY_CACHE_LONG},
  {"Key_read_requests",        (char*) offsetof(KEY_CACHE, global_cache_r_requests), SHOW_KEY_CACHE_LONGLONG},
  {"Key_reads",                (char*) offsetof(KEY_CACHE, global_cache_read), SHOW_KEY_CACHE_LONGLONG},
  {"Key_write_requests",       (char*) offsetof(KEY_CACHE, global_cache_w_requests), SHOW_KEY_CACHE_LONGLONG},
  {"Key_writes",               (char*) offsetof(KEY_CACHE, global_cache_write), SHOW_KEY_CACHE_LONGLONG},
  {"Last_query_cost",          (char*) offsetof(STATUS_VAR, last_query_cost), SHOW_DOUBLE_STATUS},
  {"Max_used_connections",     (char*) &max_used_connections,  SHOW_LONG},
  {"Not_flushed_delayed_rows", (char*) &delayed_rows_in_use,    SHOW_LONG_NOFLUSH},
  {"Open_files",               (char*) &my_file_opened,         SHOW_LONG_NOFLUSH},
  {"Open_streams",             (char*) &my_stream_opened,       SHOW_LONG_NOFLUSH},
  {"Open_table_definitions",   (char*) &show_table_definitions, SHOW_FUNC},
  {"Open_tables",              (char*) &show_open_tables,       SHOW_FUNC},
  {"Opened_tables",            (char*) offsetof(STATUS_VAR, opened_tables), SHOW_LONG_STATUS},
  {"Prepared_stmt_count",      (char*) &show_prepared_stmt_count, SHOW_FUNC},
#ifdef HAVE_QUERY_CACHE
  {"Qcache_free_blocks",       (char*) &query_cache.free_memory_blocks, SHOW_LONG_NOFLUSH},
  {"Qcache_free_memory",       (char*) &query_cache.free_memory, SHOW_LONG_NOFLUSH},
  {"Qcache_hits",              (char*) &query_cache.hits,       SHOW_LONG},
  {"Qcache_inserts",           (char*) &query_cache.inserts,    SHOW_LONG},
  {"Qcache_lowmem_prunes",     (char*) &query_cache.lowmem_prunes, SHOW_LONG},
  {"Qcache_not_cached",        (char*) &query_cache.refused,    SHOW_LONG},
  {"Qcache_queries_in_cache",  (char*) &query_cache.queries_in_cache, SHOW_LONG_NOFLUSH},
  {"Qcache_total_blocks",      (char*) &query_cache.total_blocks, SHOW_LONG_NOFLUSH},
#endif /*HAVE_QUERY_CACHE*/
  {"Questions",                (char*) &show_question,            SHOW_FUNC},
#ifdef HAVE_REPLICATION
  {"Rpl_status",               (char*) &show_rpl_status,          SHOW_FUNC},
#endif
  {"Select_full_join",         (char*) offsetof(STATUS_VAR, select_full_join_count), SHOW_LONG_STATUS},
  {"Select_full_range_join",   (char*) offsetof(STATUS_VAR, select_full_range_join_count), SHOW_LONG_STATUS},
  {"Select_range",             (char*) offsetof(STATUS_VAR, select_range_count), SHOW_LONG_STATUS},
  {"Select_range_check",       (char*) offsetof(STATUS_VAR, select_range_check_count), SHOW_LONG_STATUS},
  {"Select_scan",	       (char*) offsetof(STATUS_VAR, select_scan_count), SHOW_LONG_STATUS},
  {"Slave_open_temp_tables",   (char*) &slave_open_temp_tables, SHOW_LONG},
#ifdef HAVE_REPLICATION
  {"Slave_retried_transactions",(char*) &show_slave_retried_trans, SHOW_FUNC},
  {"Slave_running",            (char*) &show_slave_running,     SHOW_FUNC},
#endif
  {"Slow_launch_threads",      (char*) &slow_launch_threads,    SHOW_LONG},
  {"Slow_queries",             (char*) offsetof(STATUS_VAR, long_query_count), SHOW_LONG_STATUS},
  {"Sort_merge_passes",	       (char*) offsetof(STATUS_VAR, filesort_merge_passes), SHOW_LONG_STATUS},
  {"Sort_range",	       (char*) offsetof(STATUS_VAR, filesort_range_count), SHOW_LONG_STATUS},
  {"Sort_rows",		       (char*) offsetof(STATUS_VAR, filesort_rows), SHOW_LONG_STATUS},
  {"Sort_scan",		       (char*) offsetof(STATUS_VAR, filesort_scan_count), SHOW_LONG_STATUS},
#ifdef HAVE_OPENSSL
  {"Ssl_accept_renegotiates",  (char*) &show_ssl_ctx_sess_accept_renegotiate, SHOW_FUNC},
  {"Ssl_accepts",              (char*) &show_ssl_ctx_sess_accept, SHOW_FUNC},
  {"Ssl_callback_cache_hits",  (char*) &show_ssl_ctx_sess_cb_hits, SHOW_FUNC},
  {"Ssl_cipher",               (char*) &show_ssl_get_cipher, SHOW_FUNC},
  {"Ssl_cipher_list",          (char*) &show_ssl_get_cipher_list, SHOW_FUNC},
  {"Ssl_client_connects",      (char*) &show_ssl_ctx_sess_connect, SHOW_FUNC},
  {"Ssl_connect_renegotiates", (char*) &show_ssl_ctx_sess_connect_renegotiate, SHOW_FUNC},
  {"Ssl_ctx_verify_depth",     (char*) &show_ssl_ctx_get_verify_depth, SHOW_FUNC},
  {"Ssl_ctx_verify_mode",      (char*) &show_ssl_ctx_get_verify_mode, SHOW_FUNC},
  {"Ssl_default_timeout",      (char*) &show_ssl_get_default_timeout, SHOW_FUNC},
  {"Ssl_finished_accepts",     (char*) &show_ssl_ctx_sess_accept_good, SHOW_FUNC},
  {"Ssl_finished_connects",    (char*) &show_ssl_ctx_sess_connect_good, SHOW_FUNC},
  {"Ssl_session_cache_hits",   (char*) &show_ssl_ctx_sess_hits, SHOW_FUNC},
  {"Ssl_session_cache_misses", (char*) &show_ssl_ctx_sess_misses, SHOW_FUNC},
  {"Ssl_session_cache_mode",   (char*) &show_ssl_ctx_get_session_cache_mode, SHOW_FUNC},
  {"Ssl_session_cache_overflows", (char*) &show_ssl_ctx_sess_cache_full, SHOW_FUNC},
  {"Ssl_session_cache_size",   (char*) &show_ssl_ctx_sess_get_cache_size, SHOW_FUNC},
  {"Ssl_session_cache_timeouts", (char*) &show_ssl_ctx_sess_timeouts, SHOW_FUNC},
  {"Ssl_sessions_reused",      (char*) &show_ssl_session_reused, SHOW_FUNC},
  {"Ssl_used_session_cache_entries",(char*) &show_ssl_ctx_sess_number, SHOW_FUNC},
  {"Ssl_verify_depth",         (char*) &show_ssl_get_verify_depth, SHOW_FUNC},
  {"Ssl_verify_mode",          (char*) &show_ssl_get_verify_mode, SHOW_FUNC},
  {"Ssl_version",              (char*) &show_ssl_get_version, SHOW_FUNC},
#endif /* HAVE_OPENSSL */
  {"Table_locks_immediate",    (char*) &locks_immediate,        SHOW_LONG},
  {"Table_locks_waited",       (char*) &locks_waited,           SHOW_LONG},
#ifdef HAVE_MMAP
  {"Tc_log_max_pages_used",    (char*) &tc_log_max_pages_used,  SHOW_LONG},
  {"Tc_log_page_size",         (char*) &tc_log_page_size,       SHOW_LONG},
  {"Tc_log_page_waits",        (char*) &tc_log_page_waits,      SHOW_LONG},
#endif
  {"Threads_cached",           (char*) &cached_thread_count,    SHOW_LONG_NOFLUSH},
  {"Threads_connected",        (char*) &thread_count,           SHOW_INT},
  {"Threads_created",	       (char*) &thread_created,		SHOW_LONG_NOFLUSH},
  {"Threads_running",          (char*) &thread_running,         SHOW_INT},
  {"Uptime",                   (char*) &show_starttime,         SHOW_FUNC},
  {NullS, NullS, SHOW_LONG}
};

static void print_version(void)
{
  set_server_version();
  /*
    Note: the instance manager keys off the string 'Ver' so it can find the
    version from the output of 'mysqld --version', so don't change it!
  */
  printf("%s  Ver %s for %s on %s (%s)\n",my_progname,
	 server_version,SYSTEM_TYPE,MACHINE_TYPE, MYSQL_COMPILATION_COMMENT);
}

static void usage(void)
{
  if (!(default_charset_info= get_charset_by_csname(default_character_set_name,
					           MY_CS_PRIMARY,
						   MYF(MY_WME))))
    exit(1);
  if (!default_collation_name)
    default_collation_name= (char*) default_charset_info->name;
  print_version();
  puts("\
Copyright (C) 2000 MySQL AB, by Monty and others\n\
This software comes with ABSOLUTELY NO WARRANTY. This is free software,\n\
and you are welcome to modify and redistribute it under the GPL license\n\n\
Starts the MySQL database server\n");

  printf("Usage: %s [OPTIONS]\n", my_progname);
  if (!opt_verbose)
    puts("\nFor more help options (several pages), use mysqld --verbose --help\n");
  else
  {
#ifdef __WIN__
  puts("NT and Win32 specific options:\n\
  --install                     Install the default service (NT)\n\
  --install-manual              Install the default service started manually (NT)\n\
  --install service_name        Install an optional service (NT)\n\
  --install-manual service_name Install an optional service started manually (NT)\n\
  --remove                      Remove the default service from the service list (NT)\n\
  --remove service_name         Remove the service_name from the service list (NT)\n\
  --enable-named-pipe           Only to be used for the	default server (NT)\n\
  --standalone                  Dummy option to start as a standalone server (NT)\
");
  puts("");
#endif
  print_defaults(MYSQL_CONFIG_NAME,load_default_groups);
  puts("");
  fix_paths();
  set_ports();

  my_print_help(my_long_options);
  my_print_variables(my_long_options);

  puts("\n\
To see what values a running MySQL server is using, type\n\
'mysqladmin variables' instead of 'mysqld --verbose --help'.\n");
  }
}


/*
  Initialize all MySQL global variables to default values

  SYNOPSIS
    mysql_init_variables()

  NOTES
    The reason to set a lot of global variables to zero is to allow one to
    restart the embedded server with a clean environment
    It's also needed on some exotic platforms where global variables are
    not set to 0 when a program starts.

    We don't need to set numeric variables refered to in my_long_options
    as these are initialized by my_getopt.
*/

static void mysql_init_variables(void)
{
  /* Things reset to zero */
  opt_skip_slave_start= opt_reckless_slave = 0;
  mysql_home[0]= pidfile_name[0]= log_error_file[0]= 0;
  opt_log= opt_slow_log= 0;
  opt_update_log= 0;
  log_output_options= find_bit_type(log_output_str, &log_output_typelib);
  opt_bin_log= 0;
  opt_disable_networking= opt_skip_show_db=0;
  opt_logname= opt_update_logname= opt_binlog_index_name= opt_slow_logname= 0;
  opt_tc_log_file= (char *)"tc.log";      // no hostname in tc_log file name !
  opt_secure_auth= 0;
  opt_secure_file_priv= 0;
  opt_bootstrap= opt_myisam_log= 0;
  mqh_used= 0;
  segfaulted= kill_in_progress= 0;
  cleanup_done= 0;
  defaults_argv= 0;
  server_id_supplied= 0;
  test_flags= select_errors= dropping_tables= ha_open_options=0;
  thread_count= thread_running= kill_cached_threads= wake_thread=0;
  slave_open_temp_tables= 0;
  cached_thread_count= 0;
  opt_endinfo= using_udf_functions= 0;
  opt_using_transactions= using_update_log= 0;
  abort_loop= select_thread_in_use= signal_thread_in_use= 0;
  ready_to_exit= shutdown_in_progress= grant_option= 0;
  aborted_threads= aborted_connects= 0;
  delayed_insert_threads= delayed_insert_writes= delayed_rows_in_use= 0;
  delayed_insert_errors= thread_created= 0;
  specialflag= 0;
  binlog_cache_use=  binlog_cache_disk_use= 0;
  max_used_connections= slow_launch_threads = 0;
  mysqld_user= mysqld_chroot= opt_init_file= opt_bin_logname = 0;
  prepared_stmt_count= 0;
  errmesg= 0;
  mysqld_unix_port= opt_mysql_tmpdir= my_bind_addr_str= NullS;
  bzero((gptr) &mysql_tmpdir_list, sizeof(mysql_tmpdir_list));
  bzero((char *) &global_status_var, sizeof(global_status_var));
  opt_large_pages= 0;
  key_map_full.set_all();

  /* Character sets */
  system_charset_info= &my_charset_utf8_general_ci;
  files_charset_info= &my_charset_utf8_general_ci;
  national_charset_info= &my_charset_utf8_general_ci;
  table_alias_charset= &my_charset_bin;
  character_set_filesystem= &my_charset_bin;

  opt_date_time_formats[0]= opt_date_time_formats[1]= opt_date_time_formats[2]= 0;

  /* Things with default values that are not zero */
  delay_key_write_options= (uint) DELAY_KEY_WRITE_ON;
  opt_specialflag= SPECIAL_ENGLISH;
  unix_sock= ip_sock= INVALID_SOCKET;
  mysql_home_ptr= mysql_home;
  pidfile_name_ptr= pidfile_name;
  log_error_file_ptr= log_error_file;
  language_ptr= language;
  mysql_data_home= mysql_real_data_home;
  thd_startup_options= (OPTION_AUTO_IS_NULL | OPTION_BIN_LOG |
                        OPTION_QUOTE_SHOW_CREATE | OPTION_SQL_NOTES);
  protocol_version= PROTOCOL_VERSION;
  what_to_log= ~ (1L << (uint) COM_TIME);
  refresh_version= 1L;	/* Increments on each reload */
  global_query_id= thread_id= 1L;
  strmov(server_version, MYSQL_SERVER_VERSION);
  myisam_recover_options_str= sql_mode_str= "OFF";
  myisam_stats_method_str= "nulls_unequal";
  my_bind_addr = htonl(INADDR_ANY);
  threads.empty();
  thread_cache.empty();
  key_caches.empty();
  if (!(dflt_key_cache= get_or_create_key_cache(default_key_cache_base.str,
					       default_key_cache_base.length)))
    exit(1);
  multi_keycache_init(); /* set key_cache_hash.default_value = dflt_key_cache */

  /* Set directory paths */
  strmake(language, LANGUAGE, sizeof(language)-1);
  strmake(mysql_real_data_home, get_relative_path(DATADIR),
	  sizeof(mysql_real_data_home)-1);
  mysql_data_home_buff[0]=FN_CURLIB;	// all paths are relative from here
  mysql_data_home_buff[1]=0;

  /* Replication parameters */
  master_user= (char*) "test";
  master_password= master_host= 0;
  master_info_file= (char*) "master.info",
    relay_log_info_file= (char*) "relay-log.info";
  master_ssl_key= master_ssl_cert= master_ssl_ca= 
    master_ssl_capath= master_ssl_cipher= 0;
  report_user= report_password = report_host= 0;	/* TO BE DELETED */
  opt_relay_logname= opt_relaylog_index_name= 0;

  /* Variables in libraries */
  charsets_dir= 0;
  default_character_set_name= (char*) MYSQL_DEFAULT_CHARSET_NAME;
  default_collation_name= compiled_default_collation_name;
  sys_charset_system.value= (char*) system_charset_info->csname;
  character_set_filesystem_name= (char*) "binary";
  lc_time_names_name= (char*) "en_US";
  /* Set default values for some option variables */
  default_storage_engine_str= (char*) "MyISAM";
  global_system_variables.table_type= myisam_hton;
  global_system_variables.tx_isolation= ISO_REPEATABLE_READ;
  global_system_variables.select_limit= (ulonglong) HA_POS_ERROR;
  max_system_variables.select_limit=    (ulonglong) HA_POS_ERROR;
  global_system_variables.max_join_size= (ulonglong) HA_POS_ERROR;
  max_system_variables.max_join_size=   (ulonglong) HA_POS_ERROR;
  global_system_variables.old_passwords= 0;
  global_system_variables.old_alter_table= 0;
  global_system_variables.binlog_format= BINLOG_FORMAT_UNSPEC;
  /*
    Default behavior for 4.1 and 5.0 is to treat NULL values as unequal
    when collecting index statistics for MyISAM tables.
  */
  global_system_variables.myisam_stats_method= MI_STATS_METHOD_NULLS_NOT_EQUAL;

  /* Variables that depends on compile options */
#ifndef DBUG_OFF
  default_dbug_option=IF_WIN("d:t:i:O,\\mysqld.trace",
			     "d:t:i:o,/tmp/mysqld.trace");
#endif
  opt_error_log= IF_WIN(1,0);
#ifdef WITH_INNOBASE_STORAGE_ENGINE
  have_innodb= SHOW_OPTION_YES;
#else
  have_innodb= SHOW_OPTION_NO;
#endif
#ifdef WITH_CSV_STORAGE_ENGINE
  have_csv_db= SHOW_OPTION_YES;
#else
  have_csv_db= SHOW_OPTION_NO;
#endif
#ifdef WITH_NDBCLUSTER_STORAGE_ENGINE
    have_ndbcluster= SHOW_OPTION_DISABLED;
#else
    have_ndbcluster= SHOW_OPTION_NO;
#endif
#ifdef WITH_PARTITION_STORAGE_ENGINE
    have_partition_db= SHOW_OPTION_YES;
#else
    have_partition_db= SHOW_OPTION_NO;
#endif
#ifdef WITH_NDBCLUSTER_STORAGE_ENGINE
  have_ndbcluster=SHOW_OPTION_DISABLED;
  global_system_variables.ndb_index_stat_enable=FALSE;
  max_system_variables.ndb_index_stat_enable=TRUE;
  global_system_variables.ndb_index_stat_cache_entries=32;
  max_system_variables.ndb_index_stat_cache_entries=~0L;
  global_system_variables.ndb_index_stat_update_freq=20;
  max_system_variables.ndb_index_stat_update_freq=~0L;
#else
  have_ndbcluster=SHOW_OPTION_NO;
#endif
#ifdef HAVE_OPENSSL
  have_ssl=SHOW_OPTION_YES;
#else
  have_ssl=SHOW_OPTION_NO;
#endif
#ifdef HAVE_BROKEN_REALPATH
  have_symlink=SHOW_OPTION_NO;
#else
  have_symlink=SHOW_OPTION_YES;
#endif
#ifdef HAVE_DLOPEN
  have_dlopen=SHOW_OPTION_YES;
#else
  have_dlopen=SHOW_OPTION_NO;
#endif
#ifdef HAVE_QUERY_CACHE
  have_query_cache=SHOW_OPTION_YES;
#else
  have_query_cache=SHOW_OPTION_NO;
#endif
#ifdef HAVE_SPATIAL
  have_geometry=SHOW_OPTION_YES;
#else
  have_geometry=SHOW_OPTION_NO;
#endif
#ifdef HAVE_RTREE_KEYS
  have_rtree_keys=SHOW_OPTION_YES;
#else
  have_rtree_keys=SHOW_OPTION_NO;
#endif
#ifdef HAVE_CRYPT
  have_crypt=SHOW_OPTION_YES;
#else
  have_crypt=SHOW_OPTION_NO;
#endif
#ifdef HAVE_COMPRESS
  have_compress= SHOW_OPTION_YES;
#else
  have_compress= SHOW_OPTION_NO;
#endif
#ifdef HAVE_LIBWRAP
  libwrapName= NullS;
#endif
#ifdef HAVE_OPENSSL
  des_key_file = 0;
  ssl_acceptor_fd= 0;
#endif
#ifdef HAVE_SMEM
  shared_memory_base_name= default_shared_memory_base_name;
#endif
#if !defined(my_pthread_setprio) && !defined(HAVE_PTHREAD_SETSCHEDPARAM)
  opt_specialflag |= SPECIAL_NO_PRIOR;
#endif

#if defined(__WIN__) || defined(__NETWARE__)
  /* Allow Win32 and NetWare users to move MySQL anywhere */
  {
    char prg_dev[LIBLEN];
#if defined __WIN__
	char executing_path_name[LIBLEN];
	if (!test_if_hard_path(my_progname))
	{
		// we don't want to use GetModuleFileName inside of my_path since
		// my_path is a generic path dereferencing function and here we care
		// only about the executing binary.
		GetModuleFileName(NULL, executing_path_name, sizeof(executing_path_name));
		my_path(prg_dev, executing_path_name, NULL);
	}
	else
#endif
    my_path(prg_dev,my_progname,"mysql/bin");
    strcat(prg_dev,"/../");			// Remove 'bin' to get base dir
    cleanup_dirname(mysql_home,prg_dev);
  }
#else
  const char *tmpenv;
  if (!(tmpenv = getenv("MY_BASEDIR_VERSION")))
    tmpenv = DEFAULT_MYSQL_HOME;
  (void) strmake(mysql_home, tmpenv, sizeof(mysql_home)-1);
#endif
}


static my_bool
get_one_option(int optid, const struct my_option *opt __attribute__((unused)),
	       char *argument)
{
  switch(optid) {
  case '#':
#ifndef DBUG_OFF
    DBUG_SET_INITIAL(argument ? argument : default_dbug_option);
#endif
    opt_endinfo=1;				/* unireg: memory allocation */
    break;
  case 'a':
    global_system_variables.sql_mode= fix_sql_mode(MODE_ANSI);
    global_system_variables.tx_isolation= ISO_SERIALIZABLE;
    break;
  case 'b':
    strmake(mysql_home,argument,sizeof(mysql_home)-1);
    break;
  case 'C':
    if (default_collation_name == compiled_default_collation_name)
      default_collation_name= 0;
    break;
  case 'l':
    opt_log=1;
    break;
  case 'h':
    strmake(mysql_real_data_home,argument, sizeof(mysql_real_data_home)-1);
    /* Correct pointer set by my_getopt (for embedded library) */
    mysql_data_home= mysql_real_data_home;
    break;
  case 'u':
    if (!mysqld_user || !strcmp(mysqld_user, argument))
      mysqld_user= argument;
    else
      sql_print_warning("Ignoring user change to '%s' because the user was set to '%s' earlier on the command line\n", argument, mysqld_user);
    break;
  case 'L':
    strmake(language, argument, sizeof(language)-1);
    break;
#ifdef HAVE_REPLICATION
  case OPT_SLAVE_SKIP_ERRORS:
    init_slave_skip_errors(argument);
    break;
#endif
  case OPT_SAFEMALLOC_MEM_LIMIT:
#if !defined(DBUG_OFF) && defined(SAFEMALLOC)
    sf_malloc_mem_limit = atoi(argument);
#endif
    break;
#include <sslopt-case.h>
  case 'V':
    print_version();
    exit(0);
  case 'W':
    if (!argument)
      global_system_variables.log_warnings++;
    else if (argument == disabled_my_option)
      global_system_variables.log_warnings= 0L;
    else
      global_system_variables.log_warnings= atoi(argument);
    break;
  case 'T':
    test_flags= argument ? (uint) atoi(argument) : 0;
    opt_endinfo=1;
    break;
  case (int) OPT_BIG_TABLES:
    thd_startup_options|=OPTION_BIG_TABLES;
    break;
  case (int) OPT_ISAM_LOG:
    opt_myisam_log=1;
    break;
  case (int) OPT_UPDATE_LOG:
    opt_update_log=1;
    break;
  case (int) OPT_BIN_LOG:
    opt_bin_log= test(argument != disabled_my_option);
    break;
  case (int) OPT_ERROR_LOG_FILE:
    opt_error_log= 1;
    break;
#ifdef HAVE_REPLICATION
  case (int) OPT_INIT_RPL_ROLE:
  {
    int role;
    role= find_type_or_exit(argument, &rpl_role_typelib, opt->name);
    rpl_status = (role == 1) ?  RPL_AUTH_MASTER : RPL_IDLE_SLAVE;
    break;
  }
  case (int)OPT_REPLICATE_IGNORE_DB:
  {
    rpl_filter->add_ignore_db(argument);
    break;
  }
  case (int)OPT_REPLICATE_DO_DB:
  {
    rpl_filter->add_do_db(argument);
    break;
  }
  case (int)OPT_REPLICATE_REWRITE_DB:
  {
    char* key = argument,*p, *val;

    if (!(p= strstr(argument, "->")))
    {
      fprintf(stderr,
	      "Bad syntax in replicate-rewrite-db - missing '->'!\n");
      exit(1);
    }
    val= p--;
    while (my_isspace(mysqld_charset, *p) && p > argument)
      *p-- = 0;
    if (p == argument)
    {
      fprintf(stderr,
	      "Bad syntax in replicate-rewrite-db - empty FROM db!\n");
      exit(1);
    }
    *val= 0;
    val+= 2;
    while (*val && my_isspace(mysqld_charset, *val))
      *val++;
    if (!*val)
    {
      fprintf(stderr,
	      "Bad syntax in replicate-rewrite-db - empty TO db!\n");
      exit(1);
    }

    rpl_filter->add_db_rewrite(key, val);
    break;
  }

  case (int)OPT_BINLOG_IGNORE_DB:
  {
    binlog_filter->add_ignore_db(argument);
    break;
  }
  case OPT_BINLOG_FORMAT:
  {
    int id;
    id= find_type_or_exit(argument, &binlog_format_typelib, opt->name);
    global_system_variables.binlog_format= opt_binlog_format_id= id - 1;
    break;
  }
  case (int)OPT_BINLOG_DO_DB:
  {
    binlog_filter->add_do_db(argument);
    break;
  }
  case (int)OPT_REPLICATE_DO_TABLE:
  {
    if (rpl_filter->add_do_table(argument))
    {
      fprintf(stderr, "Could not add do table rule '%s'!\n", argument);
      exit(1);
    }
    break;
  }
  case (int)OPT_REPLICATE_WILD_DO_TABLE:
  {
    if (rpl_filter->add_wild_do_table(argument))
    {
      fprintf(stderr, "Could not add do table rule '%s'!\n", argument);
      exit(1);
    }
    break;
  }
  case (int)OPT_REPLICATE_WILD_IGNORE_TABLE:
  {
    if (rpl_filter->add_wild_ignore_table(argument))
    {
      fprintf(stderr, "Could not add ignore table rule '%s'!\n", argument);
      exit(1);
    }
    break;
  }
  case (int)OPT_REPLICATE_IGNORE_TABLE:
  {
    if (rpl_filter->add_ignore_table(argument))
    {
      fprintf(stderr, "Could not add ignore table rule '%s'!\n", argument);
      exit(1);
    }
    break;
  }
#endif /* HAVE_REPLICATION */
  case (int) OPT_SLOW_QUERY_LOG:
    opt_slow_log= 1;
    break;
#ifdef WITH_CSV_STORAGE_ENGINE
  case  OPT_LOG_OUTPUT:
  {
    if (!argument || !argument[0])
    {
      log_output_options= LOG_TABLE;
      log_output_str= log_output_typelib.type_names[1];
    }
    else
    {
      log_output_str= argument;
      log_output_options=
        find_bit_type_or_exit(argument, &log_output_typelib, opt->name);
  }
    break;
  }
#endif
  case OPT_EVENT_SCHEDULER:
    if (Events::set_opt_event_scheduler(argument))
      exit(1);
    break;
  case (int) OPT_SKIP_NEW:
    opt_specialflag|= SPECIAL_NO_NEW_FUNC;
    delay_key_write_options= (uint) DELAY_KEY_WRITE_NONE;
    myisam_concurrent_insert=0;
    myisam_recover_options= HA_RECOVER_NONE;
    sp_automatic_privileges=0;
    my_use_symdir=0;
    ha_open_options&= ~(HA_OPEN_ABORT_IF_CRASHED | HA_OPEN_DELAY_KEY_WRITE);
#ifdef HAVE_QUERY_CACHE
    query_cache_size=0;
#endif
    break;
  case (int) OPT_SAFE:
    opt_specialflag|= SPECIAL_SAFE_MODE;
    delay_key_write_options= (uint) DELAY_KEY_WRITE_NONE;
    myisam_recover_options= HA_RECOVER_DEFAULT;
    ha_open_options&= ~(HA_OPEN_DELAY_KEY_WRITE);
    break;
  case (int) OPT_SKIP_PRIOR:
    opt_specialflag|= SPECIAL_NO_PRIOR;
    break;
  case (int) OPT_SKIP_LOCK:
    opt_external_locking=0;
    break;
  case (int) OPT_SKIP_HOST_CACHE:
    opt_specialflag|= SPECIAL_NO_HOST_CACHE;
    break;
  case (int) OPT_SKIP_RESOLVE:
    opt_specialflag|=SPECIAL_NO_RESOLVE;
    break;
  case (int) OPT_SKIP_NETWORKING:
#if defined(__NETWARE__)
    sql_perror("Can't start server: skip-networking option is currently not supported on NetWare");
    exit(1);
#endif
    opt_disable_networking=1;
    mysqld_port=0;
    break;
  case (int) OPT_SKIP_SHOW_DB:
    opt_skip_show_db=1;
    opt_specialflag|=SPECIAL_SKIP_SHOW_DB;
    break;
  case (int) OPT_WANT_CORE:
    test_flags |= TEST_CORE_ON_SIGNAL;
    break;
  case (int) OPT_SKIP_STACK_TRACE:
    test_flags|=TEST_NO_STACKTRACE;
    break;
  case (int) OPT_SKIP_SYMLINKS:
    my_use_symdir=0;
    break;
  case (int) OPT_BIND_ADDRESS:
    if ((my_bind_addr= (ulong) inet_addr(argument)) == INADDR_NONE)
    {
      struct hostent *ent;
      if (argument[0])
	ent=gethostbyname(argument);
      else
      {
	char myhostname[255];
	if (gethostname(myhostname,sizeof(myhostname)) < 0)
	{
	  sql_perror("Can't start server: cannot get my own hostname!");
	  exit(1);
	}
	ent=gethostbyname(myhostname);
      }
      if (!ent)
      {
	sql_perror("Can't start server: cannot resolve hostname!");
	exit(1);
      }
      my_bind_addr = (ulong) ((in_addr*)ent->h_addr_list[0])->s_addr;
    }
    break;
  case (int) OPT_PID_FILE:
    strmake(pidfile_name, argument, sizeof(pidfile_name)-1);
    break;
#ifdef __WIN__
  case (int) OPT_STANDALONE:		/* Dummy option for NT */
    break;
#endif
  /*
    The following change issues a deprecation warning if the slave
    configuration is specified either in the my.cnf file or on
    the command-line. See BUG#21490.
  */
  case OPT_MASTER_HOST:
  case OPT_MASTER_USER:
  case OPT_MASTER_PASSWORD:
  case OPT_MASTER_PORT:
  case OPT_MASTER_CONNECT_RETRY:
  case OPT_MASTER_SSL:          
  case OPT_MASTER_SSL_KEY:
  case OPT_MASTER_SSL_CERT:       
  case OPT_MASTER_SSL_CAPATH:
  case OPT_MASTER_SSL_CIPHER:
  case OPT_MASTER_SSL_CA:
    if (!slave_warning_issued)                 //only show the warning once
    {
      slave_warning_issued = true;   
      WARN_DEPRECATED(NULL, "5.2", "for replication startup options", 
        "'CHANGE MASTER'");
    }
    break;
  case OPT_CONSOLE:
    if (opt_console)
      opt_error_log= 0;			// Force logs to stdout
    break;
  case (int) OPT_FLUSH:
    myisam_flush=1;
    flush_time=0;			// No auto flush
    break;
  case OPT_LOW_PRIORITY_UPDATES:
    thr_upgraded_concurrent_insert_lock= TL_WRITE_LOW_PRIORITY;
    global_system_variables.low_priority_updates=1;
    break;
  case OPT_BOOTSTRAP:
    opt_noacl=opt_bootstrap=1;
    break;
  case OPT_SERVER_ID:
    server_id_supplied = 1;
    break;
  case OPT_DELAY_KEY_WRITE_ALL:
    if (argument != disabled_my_option)
      argument= (char*) "ALL";
    /* Fall through */
  case OPT_DELAY_KEY_WRITE:
    if (argument == disabled_my_option)
      delay_key_write_options= (uint) DELAY_KEY_WRITE_NONE;
    else if (! argument)
      delay_key_write_options= (uint) DELAY_KEY_WRITE_ON;
    else
    {
      int type;
      type= find_type_or_exit(argument, &delay_key_write_typelib, opt->name);
      delay_key_write_options= (uint) type-1;
    }
    break;
  case OPT_CHARSETS_DIR:
    strmake(mysql_charsets_dir, argument, sizeof(mysql_charsets_dir)-1);
    charsets_dir = mysql_charsets_dir;
    break;
  case OPT_TX_ISOLATION:
  {
    int type;
    type= find_type_or_exit(argument, &tx_isolation_typelib, opt->name);
    global_system_variables.tx_isolation= (type-1);
    break;
  }
  case OPT_MERGE:
  case OPT_BDB:
    break;
  case OPT_NDBCLUSTER:
#ifdef WITH_NDBCLUSTER_STORAGE_ENGINE
    if (opt_ndbcluster)
      have_ndbcluster= SHOW_OPTION_YES;
    else
      have_ndbcluster= SHOW_OPTION_DISABLED;
#endif
    break;
#ifdef WITH_NDBCLUSTER_STORAGE_ENGINE
  case OPT_NDB_MGMD:
  case OPT_NDB_NODEID:
  {
    int len= my_snprintf(opt_ndb_constrbuf+opt_ndb_constrbuf_len,
			 sizeof(opt_ndb_constrbuf)-opt_ndb_constrbuf_len,
			 "%s%s%s",opt_ndb_constrbuf_len > 0 ? ",":"",
			 optid == OPT_NDB_NODEID ? "nodeid=" : "",
			 argument);
    opt_ndb_constrbuf_len+= len;
  }
  /* fall through to add the connectstring to the end
   * and set opt_ndbcluster_connectstring
   */
  case OPT_NDB_CONNECTSTRING:
    if (opt_ndb_connectstring && opt_ndb_connectstring[0])
      my_snprintf(opt_ndb_constrbuf+opt_ndb_constrbuf_len,
		  sizeof(opt_ndb_constrbuf)-opt_ndb_constrbuf_len,
		  "%s%s", opt_ndb_constrbuf_len > 0 ? ",":"",
		  opt_ndb_connectstring);
    else
      opt_ndb_constrbuf[opt_ndb_constrbuf_len]= 0;
    opt_ndbcluster_connectstring= opt_ndb_constrbuf;
    break;
  case OPT_NDB_DISTRIBUTION:
    int id;
    id= find_type_or_exit(argument, &ndb_distribution_typelib, opt->name);
    opt_ndb_distribution_id= (enum ndb_distribution)(id-1);
    break;
  case OPT_NDB_EXTRA_LOGGING:
    if (!argument)
      ndb_extra_logging++;
    else if (argument == disabled_my_option)
      ndb_extra_logging= 0L;
    else
      ndb_extra_logging= atoi(argument);
    break;
#endif
  case OPT_INNODB:
#ifdef WITH_INNOBASE_STORAGE_ENGINE
    if (opt_innodb)
      have_innodb= SHOW_OPTION_YES;
    else
      have_innodb= SHOW_OPTION_DISABLED;
#endif
    break;
  case OPT_INNODB_DATA_FILE_PATH:
#ifdef WITH_INNOBASE_STORAGE_ENGINE
    innobase_data_file_path= argument;
#endif
    break;
#ifdef WITH_INNOBASE_STORAGE_ENGINE
  case OPT_INNODB_LOG_ARCHIVE:
    innobase_log_archive= argument ? test(atoi(argument)) : 1;
    break;
#endif /* WITH_INNOBASE_STORAGE_ENGINE */
  case OPT_MYISAM_RECOVER:
  {
    if (!argument || !argument[0])
    {
      myisam_recover_options=    HA_RECOVER_DEFAULT;
      myisam_recover_options_str= myisam_recover_typelib.type_names[0];
    }
    else
    {
      myisam_recover_options_str=argument;
      myisam_recover_options=
        find_bit_type_or_exit(argument, &myisam_recover_typelib, opt->name);
    }
    ha_open_options|=HA_OPEN_ABORT_IF_CRASHED;
    break;
  }
  case OPT_CONCURRENT_INSERT:
    /* The following code is mainly here to emulate old behavior */
    if (!argument)                      /* --concurrent-insert */
      myisam_concurrent_insert= 1;
    else if (argument == disabled_my_option)
      myisam_concurrent_insert= 0;      /* --skip-concurrent-insert */
    break;
  case OPT_TC_HEURISTIC_RECOVER:
    tc_heuristic_recover= find_type_or_exit(argument,
                                            &tc_heuristic_recover_typelib,
                                            opt->name);
    break;
  case OPT_MYISAM_STATS_METHOD:
  {
    ulong method_conv;
    int method;
    LINT_INIT(method_conv);

    myisam_stats_method_str= argument;
    method= find_type_or_exit(argument, &myisam_stats_method_typelib,
                              opt->name);
    switch (method-1) {
    case 2:
      method_conv= MI_STATS_METHOD_IGNORE_NULLS;
      break;
    case 1:
      method_conv= MI_STATS_METHOD_NULLS_EQUAL;
      break;
    case 0:
    default:
      method_conv= MI_STATS_METHOD_NULLS_NOT_EQUAL;
      break;
    }
    global_system_variables.myisam_stats_method= method_conv;
    break;
  }
  case OPT_SQL_MODE:
  {
    sql_mode_str= argument;
    global_system_variables.sql_mode=
      find_bit_type_or_exit(argument, &sql_mode_typelib, opt->name);
    global_system_variables.sql_mode= fix_sql_mode(global_system_variables.
						   sql_mode);
    break;
  }
  case OPT_ONE_THREAD:
    global_system_variables.thread_handling= 2;
    break;
  case OPT_THREAD_HANDLING:
  {
    global_system_variables.thread_handling=
      find_type_or_exit(argument, &thread_handling_typelib, opt->name);
    break;
  }
  case OPT_FT_BOOLEAN_SYNTAX:
    if (ft_boolean_check_syntax_string((byte*) argument))
    {
      fprintf(stderr, "Invalid ft-boolean-syntax string: %s\n", argument);
      exit(1);
    }
    strmake(ft_boolean_syntax, argument, sizeof(ft_boolean_syntax)-1);
    break;
  case OPT_SKIP_SAFEMALLOC:
#ifdef SAFEMALLOC
    sf_malloc_quick=1;
#endif
    break;
  case OPT_LOWER_CASE_TABLE_NAMES:
    lower_case_table_names= argument ? atoi(argument) : 1;
    lower_case_table_names_used= 1;
    break;
  }
  return 0;
}
	/* Initiates DEBUG - but no debugging here ! */

static gptr *
mysql_getopt_value(const char *keyname, uint key_length,
		   const struct my_option *option)
{
  switch (option->id) {
  case OPT_KEY_BUFFER_SIZE:
  case OPT_KEY_CACHE_BLOCK_SIZE:
  case OPT_KEY_CACHE_DIVISION_LIMIT:
  case OPT_KEY_CACHE_AGE_THRESHOLD:
  {
    KEY_CACHE *key_cache;
    if (!(key_cache= get_or_create_key_cache(keyname, key_length)))
      exit(1);
    switch (option->id) {
    case OPT_KEY_BUFFER_SIZE:
      return (gptr*) &key_cache->param_buff_size;
    case OPT_KEY_CACHE_BLOCK_SIZE:
      return (gptr*) &key_cache->param_block_size;
    case OPT_KEY_CACHE_DIVISION_LIMIT:
      return (gptr*) &key_cache->param_division_limit;
    case OPT_KEY_CACHE_AGE_THRESHOLD:
      return (gptr*) &key_cache->param_age_threshold;
    }
  }
  }
 return option->value;
}


static void option_error_reporter(enum loglevel level, const char *format, ...)
{
  va_list args;
  va_start(args, format);
  vprint_msg_to_log(level, format, args);
  va_end(args);
}


static void get_options(int argc,char **argv)
{
  int ho_error;

  my_getopt_register_get_addr(mysql_getopt_value);
  strmake(def_ft_boolean_syntax, ft_boolean_syntax,
	  sizeof(ft_boolean_syntax)-1);
  my_getopt_error_reporter= option_error_reporter;
  if ((ho_error= handle_options(&argc, &argv, my_long_options,
                                get_one_option)))
    exit(ho_error);

#ifndef WITH_NDBCLUSTER_STORAGE_ENGINE
  if (opt_ndbcluster)
    sql_print_warning("this binary does not contain NDBCLUSTER storage engine");
#endif
#ifndef WITH_INNOBASE_STORAGE_ENGINE
  if (opt_innodb)
    sql_print_warning("this binary does not contain INNODB storage engine");
#endif
  if ((opt_log_slow_admin_statements || opt_log_queries_not_using_indexes) &&
      !opt_slow_log)
    sql_print_warning("options --log-slow-admin-statements and --log-queries-not-using-indexes have no effect if --log-slow-queries is not set");

  if (argc > 0)
  {
    fprintf(stderr, "%s: Too many arguments (first extra is '%s').\nUse --help to get a list of available options\n", my_progname, *argv);
    /* FIXME add EXIT_TOO_MANY_ARGUMENTS to "mysys_err.h" and return that code? */
    exit(1);
  }

  if (opt_help)
  {
    usage();
    exit(0);
  }
#if defined(HAVE_BROKEN_REALPATH)
  my_use_symdir=0;
  my_disable_symlinks=1;
  have_symlink=SHOW_OPTION_NO;
#else
  if (!my_use_symdir)
  {
    my_disable_symlinks=1;
    have_symlink=SHOW_OPTION_DISABLED;
  }
#endif
  if (opt_debugging)
  {
    /* Allow break with SIGINT, no core or stack trace */
    test_flags|= TEST_SIGINT | TEST_NO_STACKTRACE;
    test_flags&= ~TEST_CORE_ON_SIGNAL;
  }
  /* Set global MyISAM variables from delay_key_write_options */
  fix_delay_key_write((THD*) 0, OPT_GLOBAL);

#ifndef EMBEDDED_LIBRARY
  if (mysqld_chroot)
    set_root(mysqld_chroot);
#else
  global_system_variables.thread_handling = SCHEDULER_NO_THREADS;
  max_allowed_packet= global_system_variables.max_allowed_packet;
  net_buffer_length= global_system_variables.net_buffer_length;
#endif
  fix_paths();

  /*
    Set some global variables from the global_system_variables
    In most cases the global variables will not be used
  */
  my_disable_locking= myisam_single_user= test(opt_external_locking == 0);
  my_default_record_cache_size=global_system_variables.read_buff_size;
  myisam_max_temp_length=
    (my_off_t) global_system_variables.myisam_max_sort_file_size;

  /* Set global variables based on startup options */
  myisam_block_size=(uint) 1 << my_bit_log2(opt_myisam_block_size);

  if (opt_short_log_format)
    opt_specialflag|= SPECIAL_SHORT_LOG_FORMAT;
  if (opt_log_queries_not_using_indexes)
    opt_specialflag|= SPECIAL_LOG_QUERIES_NOT_USING_INDEXES;

  if (init_global_datetime_format(MYSQL_TIMESTAMP_DATE,
				  &global_system_variables.date_format) ||
      init_global_datetime_format(MYSQL_TIMESTAMP_TIME,
				  &global_system_variables.time_format) ||
      init_global_datetime_format(MYSQL_TIMESTAMP_DATETIME,
				  &global_system_variables.datetime_format))
    exit(1);

#ifdef EMBEDDED_LIBRARY
  one_thread_scheduler(&thread_scheduler);
#else
  if (global_system_variables.thread_handling <=
      SCHEDULER_ONE_THREAD_PER_CONNECTION)
    one_thread_per_connection_scheduler(&thread_scheduler);
  else if (global_system_variables.thread_handling == SCHEDULER_NO_THREADS)
    one_thread_scheduler(&thread_scheduler);
  else
    pool_of_threads_scheduler(&thread_scheduler);  /* purecov: tested */
#endif
}


/*
  Create version name for running mysqld version
  We automaticly add suffixes -debug, -embedded and -log to the version
  name to make the version more descriptive.
  (MYSQL_SERVER_SUFFIX is set by the compilation environment)
*/

static void set_server_version(void)
{
  char *end= strxmov(server_version, MYSQL_SERVER_VERSION,
                     MYSQL_SERVER_SUFFIX_STR, NullS);
#ifdef EMBEDDED_LIBRARY
  end= strmov(end, "-embedded");
#endif
#ifndef DBUG_OFF
  if (!strstr(MYSQL_SERVER_SUFFIX_STR, "-debug"))
    end= strmov(end, "-debug");
#endif
  if (opt_log || opt_update_log || opt_slow_log || opt_bin_log)
    strmov(end, "-log");                        // This may slow down system
}


static char *get_relative_path(const char *path)
{
  if (test_if_hard_path(path) &&
      is_prefix(path,DEFAULT_MYSQL_HOME) &&
      strcmp(DEFAULT_MYSQL_HOME,FN_ROOTDIR))
  {
    path+=(uint) strlen(DEFAULT_MYSQL_HOME);
    while (*path == FN_LIBCHAR)
      path++;
  }
  return (char*) path;
}


/*
  Fix filename and replace extension where 'dir' is relative to
  mysql_real_data_home.
  Return 1 if len(path) > FN_REFLEN
*/

bool
fn_format_relative_to_data_home(my_string to, const char *name,
				const char *dir, const char *extension)
{
  char tmp_path[FN_REFLEN];
  if (!test_if_hard_path(dir))
  {
    strxnmov(tmp_path,sizeof(tmp_path)-1, mysql_real_data_home,
	     dir, NullS);
    dir=tmp_path;
  }
  return !fn_format(to, name, dir, extension,
		    MY_APPEND_EXT | MY_UNPACK_FILENAME | MY_SAFE_PATH);
}


static void fix_paths(void)
{
  char buff[FN_REFLEN],*pos;
  convert_dirname(mysql_home,mysql_home,NullS);
  /* Resolve symlinks to allow 'mysql_home' to be a relative symlink */
  my_realpath(mysql_home,mysql_home,MYF(0));
  /* Ensure that mysql_home ends in FN_LIBCHAR */
  pos=strend(mysql_home);
  if (pos[-1] != FN_LIBCHAR)
  {
    pos[0]= FN_LIBCHAR;
    pos[1]= 0;
  }
  convert_dirname(mysql_real_data_home,mysql_real_data_home,NullS);
  convert_dirname(language,language,NullS);
  (void) my_load_path(mysql_home,mysql_home,""); // Resolve current dir
  (void) my_load_path(mysql_real_data_home,mysql_real_data_home,mysql_home);
  (void) my_load_path(pidfile_name,pidfile_name,mysql_real_data_home);
  (void) my_load_path(opt_plugin_dir, opt_plugin_dir_ptr ? opt_plugin_dir_ptr :
                                      get_relative_path(LIBDIR), mysql_home);
  opt_plugin_dir_ptr= opt_plugin_dir;

  char *sharedir=get_relative_path(SHAREDIR);
  if (test_if_hard_path(sharedir))
    strmake(buff,sharedir,sizeof(buff)-1);		/* purecov: tested */
  else
    strxnmov(buff,sizeof(buff)-1,mysql_home,sharedir,NullS);
  convert_dirname(buff,buff,NullS);
  (void) my_load_path(language,language,buff);

  /* If --character-sets-dir isn't given, use shared library dir */
  if (charsets_dir != mysql_charsets_dir)
  {
    strxnmov(mysql_charsets_dir, sizeof(mysql_charsets_dir)-1, buff,
	     CHARSET_DIR, NullS);
  }
  (void) my_load_path(mysql_charsets_dir, mysql_charsets_dir, buff);
  convert_dirname(mysql_charsets_dir, mysql_charsets_dir, NullS);
  charsets_dir=mysql_charsets_dir;

  if (init_tmpdir(&mysql_tmpdir_list, opt_mysql_tmpdir))
    exit(1);
#ifdef HAVE_REPLICATION
  if (!slave_load_tmpdir)
  {
    if (!(slave_load_tmpdir = (char*) my_strdup(mysql_tmpdir, MYF(MY_FAE))))
      exit(1);
  }
#endif /* HAVE_REPLICATION */
  /*
    Convert the secure-file-priv option to system format, allowing
    a quick strcmp to check if read or write is in an allowed dir
   */
  if (opt_secure_file_priv)
  {
    convert_dirname(buff, opt_secure_file_priv, NullS);
    my_free(opt_secure_file_priv, MYF(0));
    opt_secure_file_priv= my_strdup(buff, MYF(MY_FAE));
  }
}


static ulong find_bit_type_or_exit(const char *x, TYPELIB *bit_lib,
                                   const char *option)
{
  ulong res;

  const char **ptr;
  
  if ((res= find_bit_type(x, bit_lib)) == ~(ulong) 0)
  {
    ptr= bit_lib->type_names;
    if (!*x)
      fprintf(stderr, "No option given to %s\n", option);
    else
      fprintf(stderr, "Wrong option to %s. Option(s) given: %s\n", option, x);
    fprintf(stderr, "Alternatives are: '%s'", *ptr);
    while (*++ptr)
      fprintf(stderr, ",'%s'", *ptr);
    fprintf(stderr, "\n");
    exit(1);
  }
  return res;
}


/*
  Return a bitfield from a string of substrings separated by ','
  returns ~(ulong) 0 on error.
*/

static ulong find_bit_type(const char *x, TYPELIB *bit_lib)
{
  bool found_end;
  int  found_count;
  const char *end,*i,*j;
  const char **array, *pos;
  ulong found,found_int,bit;
  DBUG_ENTER("find_bit_type");
  DBUG_PRINT("enter",("x: '%s'",x));

  found=0;
  found_end= 0;
  pos=(my_string) x;
  while (*pos == ' ') pos++;
  found_end= *pos == 0;
  while (!found_end)
  {
    if (!*(end=strcend(pos,',')))		/* Let end point at fieldend */
    {
      while (end > pos && end[-1] == ' ')
	end--;					/* Skip end-space */
      found_end=1;
    }
    found_int=0; found_count=0;
    for (array=bit_lib->type_names, bit=1 ; (i= *array++) ; bit<<=1)
    {
      j=pos;
      while (j != end)
      {
	if (my_toupper(mysqld_charset,*i++) !=
            my_toupper(mysqld_charset,*j++))
	  goto skip;
      }
      found_int=bit;
      if (! *i)
      {
	found_count=1;
	break;
      }
      else if (j != pos)			// Half field found
      {
	found_count++;				// Could be one of two values
      }
skip: ;
    }
    if (found_count != 1)
      DBUG_RETURN(~(ulong) 0);				// No unique value
    found|=found_int;
    pos=end+1;
  }

  DBUG_PRINT("exit",("bit-field: %ld",(ulong) found));
  DBUG_RETURN(found);
} /* find_bit_type */


/*
  Check if file system used for databases is case insensitive

  SYNOPSIS
    test_if_case_sensitive()
    dir_name			Directory to test

  RETURN
    -1  Don't know (Test failed)
    0   File system is case sensitive
    1   File system is case insensitive
*/

static int test_if_case_insensitive(const char *dir_name)
{
  int result= 0;
  File file;
  char buff[FN_REFLEN], buff2[FN_REFLEN];
  MY_STAT stat_info;
  DBUG_ENTER("test_if_case_insensitive");

  fn_format(buff, glob_hostname, dir_name, ".lower-test",
	    MY_UNPACK_FILENAME | MY_REPLACE_EXT | MY_REPLACE_DIR);
  fn_format(buff2, glob_hostname, dir_name, ".LOWER-TEST",
	    MY_UNPACK_FILENAME | MY_REPLACE_EXT | MY_REPLACE_DIR);
  (void) my_delete(buff2, MYF(0));
  if ((file= my_create(buff, 0666, O_RDWR, MYF(0))) < 0)
  {
    sql_print_warning("Can't create test file %s", buff);
    DBUG_RETURN(-1);
  }
  my_close(file, MYF(0));
  if (my_stat(buff2, &stat_info, MYF(0)))
    result= 1;					// Can access file
  (void) my_delete(buff, MYF(MY_WME));
  DBUG_PRINT("exit", ("result: %d", result));
  DBUG_RETURN(result);
}


/* Create file to store pid number */

#ifndef EMBEDDED_LIBRARY

static void create_pid_file()
{
  File file;
  if ((file = my_create(pidfile_name,0664,
			O_WRONLY | O_TRUNC, MYF(MY_WME))) >= 0)
  {
    char buff[21], *end;
    end= int10_to_str((long) getpid(), buff, 10);
    *end++= '\n';
    if (!my_write(file, (byte*) buff, (uint) (end-buff), MYF(MY_WME | MY_NABP)))
    {
      (void) my_close(file, MYF(0));
      return;
    }
    (void) my_close(file, MYF(0));
  }
  sql_perror("Can't start server: can't create PID file");
  exit(1);
}
#endif /* EMBEDDED_LIBRARY */

/* Clear most status variables */
void refresh_status(THD *thd)
{
  pthread_mutex_lock(&LOCK_status);

  /* Add thread's status variabes to global status */
  add_to_status(&global_status_var, &thd->status_var);

  /* Reset thread's status variables */
  bzero((char*) &thd->status_var, sizeof(thd->status_var));

  /* Reset some global variables */
  for (SHOW_VAR *ptr= status_vars; ptr->name; ptr++)
  {
    /* Note that SHOW_LONG_NOFLUSH variables are not reset */
    if (ptr->type == SHOW_LONG)
      *(ulong*) ptr->value= 0;
  }

  /* Reset the counters of all key caches (default and named). */
  process_key_caches(reset_key_cache_counters);
  pthread_mutex_unlock(&LOCK_status);

  /*
    Set max_used_connections to the number of currently open
    connections.  Lock LOCK_thread_count out of LOCK_status to avoid
    deadlocks.  Status reset becomes not atomic, but status data is
    not exact anyway.
  */
  pthread_mutex_lock(&LOCK_thread_count);
  max_used_connections= thread_count-delayed_insert_threads;
  pthread_mutex_unlock(&LOCK_thread_count);
}


/*****************************************************************************
  Instantiate have_xyx for missing storage engines
*****************************************************************************/
#undef have_innodb
#undef have_ndbcluster
#undef have_csv_db

SHOW_COMP_OPTION have_innodb= SHOW_OPTION_NO;
SHOW_COMP_OPTION have_ndbcluster= SHOW_OPTION_NO;
SHOW_COMP_OPTION have_csv_db= SHOW_OPTION_NO;
SHOW_COMP_OPTION have_partition_db= SHOW_OPTION_NO;

#ifndef WITH_INNOBASE_STORAGE_ENGINE
uint innobase_flush_log_at_trx_commit;
ulong innobase_fast_shutdown;
long innobase_mirrored_log_groups, innobase_log_files_in_group;
longlong innobase_log_file_size;
long innobase_log_buffer_size;
longlong innobase_buffer_pool_size;
long innobase_additional_mem_pool_size;
long innobase_file_io_threads, innobase_lock_wait_timeout;
long innobase_force_recovery;
long innobase_open_files;
char *innobase_data_home_dir, *innobase_data_file_path;
char *innobase_log_group_home_dir, *innobase_log_arch_dir;
char *innobase_unix_file_flush_method;
my_bool innobase_log_archive,
        innobase_use_doublewrite,
        innobase_use_checksums,
        innobase_file_per_table,
        innobase_locks_unsafe_for_binlog,
        innobase_rollback_on_timeout,
        innobase_stats_on_metadata;

extern "C" {
ulong srv_max_buf_pool_modified_pct;
ulong srv_max_purge_lag;
ulong srv_auto_extend_increment;
ulong srv_n_spin_wait_rounds;
ulong srv_n_free_tickets_to_enter;
ulong srv_thread_sleep_delay;
ulong srv_thread_concurrency;
ulong srv_commit_concurrency;
}

#endif

/*****************************************************************************
  Instantiate templates
*****************************************************************************/

#ifdef HAVE_EXPLICIT_TEMPLATE_INSTANTIATION
/* Used templates */
template class I_List<THD>;
template class I_List_iterator<THD>;
template class I_List<i_string>;
template class I_List<i_string_pair>;
template class I_List<NAMED_LIST>;
template class I_List<Statement>;
template class I_List_iterator<Statement>;
#endif<|MERGE_RESOLUTION|>--- conflicted
+++ resolved
@@ -1780,7 +1780,6 @@
 
   NOTES
     LOCK_thread_count has to be locked
-<<<<<<< HEAD
 
   RETURN
     0  Thread was not put in cache
@@ -1789,16 +1788,6 @@
 */
 
 
-=======
-
-  RETURN
-    0  Thread was not put in cache
-    1  Thread is to be reused by new connection.
-       (ie, caller should return, not abort with pthread_exit())
-*/
-
-
->>>>>>> 5463f4bd
 static bool cache_thread()
 {
   safe_mutex_assert_owner(&LOCK_thread_count);
