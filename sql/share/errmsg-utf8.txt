languages czech=cze latin2, danish=dan latin1, dutch=nla latin1, english=eng latin1, estonian=est latin7, french=fre latin1, german=ger latin1, greek=greek greek, hungarian=hun latin2, italian=ita latin1, japanese=jpn ujis, korean=kor euckr, norwegian-ny=norwegian-ny latin1, norwegian=nor latin1, polish=pol latin2, portuguese=por latin1, romanian=rum latin2, russian=rus koi8r, serbian=serbian cp1250, slovak=slo latin2, spanish=spa latin1, swedish=swe latin1, ukrainian=ukr koi8u, bulgarian=bgn cp1251;

default-language eng

start-error-number 1000

ER_HASHCHK  
        eng "hashchk"
ER_NISAMCHK  
        eng "isamchk"
ER_NO  
        cze "NE"
        dan "NEJ"
        nla "NEE"
        eng "NO"
        est "EI"
        fre "NON"
        ger "Nein"
        greek "ΟΧΙ"
        hun "NEM"
        kor "아니오"
        nor "NEI"
        norwegian-ny "NEI"
        pol "NIE"
        por "NÃO"
        rum "NU"
        rus "НЕТ"
        serbian "NE"
        slo "NIE"
        ukr "НІ"
ER_YES  
        cze "ANO"
        dan "JA"
        nla "JA"
        eng "YES"
        est "JAH"
        fre "OUI"
        ger "Ja"
        greek "ΝΑΙ"
        hun "IGEN"
        ita "SI"
        kor "예"
        nor "JA"
        norwegian-ny "JA"
        pol "TAK"
        por "SIM"
        rum "DA"
        rus "ДА"
        serbian "DA"
        slo "Áno"
        spa "SI"
        ukr "ТАК"
ER_CANT_CREATE_FILE  
        cze "Nemohu vytvořit soubor '%-.200s' (chybový kód: %d - %s)"
        dan "Kan ikke oprette filen '%-.200s' (Fejlkode: %d - %s)"
        nla "Kan file '%-.200s' niet aanmaken (Errcode: %d - %s)"
        eng "Can't create file '%-.200s' (errno: %d - %s)"
        est "Ei suuda luua faili '%-.200s' (veakood: %d - %s)"
        fre "Ne peut créer le fichier '%-.200s' (Errcode: %d - %s)"
        ger "Kann Datei '%-.200s' nicht erzeugen (Fehler: %d - %s)"
        greek "Αδύνατη η δημιουργία του αρχείου '%-.200s' (κωδικός λάθους: %d - %s)"
        hun "A '%-.200s' file nem hozhato letre (hibakod: %d - %s)"
        ita "Impossibile creare il file '%-.200s' (errno: %d - %s)"
        jpn "ファイル '%-.200s' を作成できません。(エラー番号: %d - %s)"
        kor "화일 '%-.200s'를 만들지 못했습니다. (에러번호: %d - %s)"
        nor "Kan ikke opprette fila '%-.200s' (Feilkode: %d - %s)"
        norwegian-ny "Kan ikkje opprette fila '%-.200s' (Feilkode: %d - %s)"
        pol "Nie można stworzyć pliku '%-.200s' (Kod błędu: %d - %s)"
        por "Não pode criar o arquivo '%-.200s' (erro no. %d - %s)"
        rum "Nu pot sa creez fisierul '%-.200s' (Eroare: %d - %s)"
        rus "Невозможно создать файл '%-.200s' (ошибка: %d - %s)"
        serbian "Ne mogu da kreiram file '%-.200s' (errno: %d - %s)"
        slo "Nemôžem vytvoriť súbor '%-.200s' (chybový kód: %d - %s)"
        spa "No puedo crear archivo '%-.200s' (Error: %d - %s)"
        swe "Kan inte skapa filen '%-.200s' (Felkod: %d - %s)"
        ukr "Не можу створити файл '%-.200s' (помилка: %d - %s)"
ER_CANT_CREATE_TABLE  
        cze "Nemohu vytvořit tabulku '%-.200s' (chybový kód: %d)"
        dan "Kan ikke oprette tabellen '%-.200s' (Fejlkode: %d)"
        nla "Kan tabel '%-.200s' niet aanmaken (Errcode: %d)"
        eng "Can't create table '%-.200s' (errno: %d)"
        est "Ei suuda luua tabelit '%-.200s' (veakood: %d)"
        fre "Ne peut créer la table '%-.200s' (Errcode: %d)"
        ger "Kann Tabelle '%-.200s' nicht erzeugen (Fehler: %d)"
        greek "Αδύνατη η δημιουργία του πίνακα '%-.200s' (κωδικός λάθους: %d)"
        hun "A '%-.200s' tabla nem hozhato letre (hibakod: %d)"
        ita "Impossibile creare la tabella '%-.200s' (errno: %d)"
        jpn "表 '%-.200s' を作成できません。(エラー番号: %d)"
        kor "테이블 '%-.200s'를 만들지 못했습니다. (에러번호: %d)"
        nor "Kan ikke opprette tabellen '%-.200s' (Feilkode: %d)"
        norwegian-ny "Kan ikkje opprette tabellen '%-.200s' (Feilkode: %d)"
        pol "Nie można stworzyć tabeli '%-.200s' (Kod błędu: %d)"
        por "Não pode criar a tabela '%-.200s' (erro no. %d)"
        rum "Nu pot sa creez tabla '%-.200s' (Eroare: %d)"
        rus "Невозможно создать таблицу '%-.200s' (ошибка: %d)"
        serbian "Ne mogu da kreiram tabelu '%-.200s' (errno: %d)"
        slo "Nemôžem vytvoriť tabuľku '%-.200s' (chybový kód: %d)"
        spa "No puedo crear tabla '%-.200s' (Error: %d)"
        swe "Kan inte skapa tabellen '%-.200s' (Felkod: %d)"
        ukr "Не можу створити таблицю '%-.200s' (помилка: %d)"
ER_CANT_CREATE_DB  
        cze "Nemohu vytvořit databázi '%-.192s' (chybový kód: %d)"
        dan "Kan ikke oprette databasen '%-.192s' (Fejlkode: %d)"
        nla "Kan database '%-.192s' niet aanmaken (Errcode: %d)"
        eng "Can't create database '%-.192s' (errno: %d)"
        est "Ei suuda luua andmebaasi '%-.192s' (veakood: %d)"
        fre "Ne peut créer la base '%-.192s' (Erreur %d)"
        ger "Kann Datenbank '%-.192s' nicht erzeugen (Fehler: %d)"
        greek "Αδύνατη η δημιουργία της βάσης δεδομένων '%-.192s' (κωδικός λάθους: %d)"
        hun "Az '%-.192s' adatbazis nem hozhato letre (hibakod: %d)"
        ita "Impossibile creare il database '%-.192s' (errno: %d)"
        jpn "データベース '%-.192s' を作成できません。(エラー番号: %d)"
        kor "데이타베이스 '%-.192s'를 만들지 못했습니다.. (에러번호: %d)"
        nor "Kan ikke opprette databasen '%-.192s' (Feilkode: %d)"
        norwegian-ny "Kan ikkje opprette databasen '%-.192s' (Feilkode: %d)"
        pol "Nie można stworzyć bazy danych '%-.192s' (Kod błędu: %d)"
        por "Não pode criar o banco de dados '%-.192s' (erro no. %d)"
        rum "Nu pot sa creez baza de date '%-.192s' (Eroare: %d)"
        rus "Невозможно создать базу данных '%-.192s' (ошибка: %d)"
        serbian "Ne mogu da kreiram bazu '%-.192s' (errno: %d)"
        slo "Nemôžem vytvoriť databázu '%-.192s' (chybový kód: %d)"
        spa "No puedo crear base de datos '%-.192s' (Error: %d)"
        swe "Kan inte skapa databasen '%-.192s' (Felkod: %d)"
        ukr "Не можу створити базу данних '%-.192s' (помилка: %d)"
ER_DB_CREATE_EXISTS  
        cze "Nemohu vytvořit databázi '%-.192s'; databáze již existuje"
        dan "Kan ikke oprette databasen '%-.192s'; databasen eksisterer"
        nla "Kan database '%-.192s' niet aanmaken; database bestaat reeds"
        eng "Can't create database '%-.192s'; database exists"
        est "Ei suuda luua andmebaasi '%-.192s': andmebaas juba eksisteerib"
        fre "Ne peut créer la base '%-.192s'; elle existe déjà"
        ger "Kann Datenbank '%-.192s' nicht erzeugen. Datenbank existiert bereits"
        greek "Αδύνατη η δημιουργία της βάσης δεδομένων '%-.192s'; Η βάση δεδομένων υπάρχει ήδη"
        hun "Az '%-.192s' adatbazis nem hozhato letre Az adatbazis mar letezik"
        ita "Impossibile creare il database '%-.192s'; il database esiste"
        jpn "データベース '%-.192s' を作成できません。データベースはすでに存在します。"
        kor "데이타베이스 '%-.192s'를 만들지 못했습니다.. 데이타베이스가 존재함"
        nor "Kan ikke opprette databasen '%-.192s'; databasen eksisterer"
        norwegian-ny "Kan ikkje opprette databasen '%-.192s'; databasen eksisterer"
        pol "Nie można stworzyć bazy danych '%-.192s'; baza danych już istnieje"
        por "Não pode criar o banco de dados '%-.192s'; este banco de dados já existe"
        rum "Nu pot sa creez baza de date '%-.192s'; baza de date exista deja"
        rus "Невозможно создать базу данных '%-.192s'. База данных уже существует"
        serbian "Ne mogu da kreiram bazu '%-.192s'; baza već postoji."
        slo "Nemôžem vytvoriť databázu '%-.192s'; databáza existuje"
        spa "No puedo crear base de datos '%-.192s'; la base de datos ya existe"
        swe "Databasen '%-.192s' existerar redan"
        ukr "Не можу створити базу данних '%-.192s'. База данних існує"
ER_DB_DROP_EXISTS  
        cze "Nemohu zrušit databázi '%-.192s', databáze neexistuje"
        dan "Kan ikke slette (droppe) '%-.192s'; databasen eksisterer ikke"
        nla "Kan database '%-.192s' niet verwijderen; database bestaat niet"
        eng "Can't drop database '%-.192s'; database doesn't exist"
        est "Ei suuda kustutada andmebaasi '%-.192s': andmebaasi ei eksisteeri"
        fre "Ne peut effacer la base '%-.192s'; elle n'existe pas"
        ger "Kann Datenbank '%-.192s' nicht löschen; Datenbank nicht vorhanden"
        greek "Αδύνατη η διαγραφή της βάσης δεδομένων '%-.192s'. Η βάση δεδομένων δεν υπάρχει"
        hun "A(z) '%-.192s' adatbazis nem szuntetheto meg. Az adatbazis nem letezik"
        ita "Impossibile cancellare '%-.192s'; il database non esiste"
        jpn "データベース '%-.192s' を削除できません。データベースは存在しません。"
        kor "데이타베이스 '%-.192s'를 제거하지 못했습니다. 데이타베이스가 존재하지 않음 "
        nor "Kan ikke fjerne (drop) '%-.192s'; databasen eksisterer ikke"
        norwegian-ny "Kan ikkje fjerne (drop) '%-.192s'; databasen eksisterer ikkje"
        pol "Nie można usun?ć bazy danych '%-.192s'; baza danych nie istnieje"
        por "Não pode eliminar o banco de dados '%-.192s'; este banco de dados não existe"
        rum "Nu pot sa drop baza de date '%-.192s'; baza da date este inexistenta"
        rus "Невозможно удалить базу данных '%-.192s'. Такой базы данных нет"
        serbian "Ne mogu da izbrišem bazu '%-.192s'; baza ne postoji."
        slo "Nemôžem zmazať databázu '%-.192s'; databáza neexistuje"
        spa "No puedo eliminar base de datos '%-.192s'; la base de datos no existe"
        swe "Kan inte radera databasen '%-.192s'; databasen finns inte"
        ukr "Не можу видалити базу данних '%-.192s'. База данних не існує"
ER_DB_DROP_DELETE  
        cze "Chyba při rušení databáze (nemohu vymazat '%-.192s', chyba %d)"
        dan "Fejl ved sletning (drop) af databasen (kan ikke slette '%-.192s', Fejlkode %d)"
        nla "Fout bij verwijderen database (kan '%-.192s' niet verwijderen, Errcode: %d)"
        eng "Error dropping database (can't delete '%-.192s', errno: %d)"
        est "Viga andmebaasi kustutamisel (ei suuda kustutada faili '%-.192s', veakood: %d)"
        fre "Ne peut effacer la base '%-.192s' (erreur %d)"
        ger "Fehler beim Löschen der Datenbank ('%-.192s' kann nicht gelöscht werden, Fehler: %d)"
        greek "Παρουσιάστηκε πρόβλημα κατά τη διαγραφή της βάσης δεδομένων (αδύνατη η διαγραφή '%-.192s', κωδικός λάθους: %d)"
        hun "Adatbazis megszuntetesi hiba ('%-.192s' nem torolheto, hibakod: %d)"
        ita "Errore durante la cancellazione del database (impossibile cancellare '%-.192s', errno: %d)"
        jpn "データベース削除エラー ('%-.192s' を削除できません。エラー番号: %d)"
        kor "데이타베이스 제거 에러('%-.192s'를 삭제할 수 없읍니다, 에러번호: %d)"
        nor "Feil ved fjerning (drop) av databasen (kan ikke slette '%-.192s', feil %d)"
        norwegian-ny "Feil ved fjerning (drop) av databasen (kan ikkje slette '%-.192s', feil %d)"
        pol "Bł?d podczas usuwania bazy danych (nie można usun?ć '%-.192s', bł?d %d)"
        por "Erro ao eliminar banco de dados (não pode eliminar '%-.192s' - erro no. %d)"
        rum "Eroare dropuind baza de date (nu pot sa sterg '%-.192s', Eroare: %d)"
        rus "Ошибка при удалении базы данных (невозможно удалить '%-.192s', ошибка: %d)"
        serbian "Ne mogu da izbrišem bazu (ne mogu da izbrišem '%-.192s', errno: %d)"
        slo "Chyba pri mazaní databázy (nemôžem zmazať '%-.192s', chybový kód: %d)"
        spa "Error eliminando la base de datos(no puedo borrar '%-.192s', error %d)"
        swe "Fel vid radering av databasen (Kan inte radera '%-.192s'. Felkod: %d)"
        ukr "Не можу видалити базу данних (Не можу видалити '%-.192s', помилка: %d)"
ER_DB_DROP_RMDIR  
        cze "Chyba při rušení databáze (nemohu vymazat adresář '%-.192s', chyba %d)"
        dan "Fejl ved sletting af database (kan ikke slette folderen '%-.192s', Fejlkode %d)"
        nla "Fout bij verwijderen database (kan rmdir '%-.192s' niet uitvoeren, Errcode: %d)"
        eng "Error dropping database (can't rmdir '%-.192s', errno: %d)"
        est "Viga andmebaasi kustutamisel (ei suuda kustutada kataloogi '%-.192s', veakood: %d)"
        fre "Erreur en effaçant la base (rmdir '%-.192s', erreur %d)"
        ger "Fehler beim Löschen der Datenbank (Verzeichnis '%-.192s' kann nicht gelöscht werden, Fehler: %d)"
        greek "Παρουσιάστηκε πρόβλημα κατά τη διαγραφή της βάσης δεδομένων (αδύνατη η διαγραφή του φακέλλου '%-.192s', κωδικός λάθους: %d)"
        hun "Adatbazis megszuntetesi hiba ('%-.192s' nem szuntetheto meg, hibakod: %d)"
        ita "Errore durante la cancellazione del database (impossibile rmdir '%-.192s', errno: %d)"
        jpn "データベース削除エラー (ディレクトリ '%-.192s' を削除できません。エラー番号: %d)"
        kor "데이타베이스 제거 에러(rmdir '%-.192s'를 할 수 없읍니다, 에러번호: %d)"
        nor "Feil ved sletting av database (kan ikke slette katalogen '%-.192s', feil %d)"
        norwegian-ny "Feil ved sletting av database (kan ikkje slette katalogen '%-.192s', feil %d)"
        pol "Bł?d podczas usuwania bazy danych (nie można wykonać rmdir '%-.192s', bł?d %d)"
        por "Erro ao eliminar banco de dados (não pode remover diretório '%-.192s' - erro no. %d)"
        rum "Eroare dropuind baza de date (nu pot sa rmdir '%-.192s', Eroare: %d)"
        rus "Невозможно удалить базу данных (невозможно удалить каталог '%-.192s', ошибка: %d)"
        serbian "Ne mogu da izbrišem bazu (ne mogu da izbrišem direktorijum '%-.192s', errno: %d)"
        slo "Chyba pri mazaní databázy (nemôžem vymazať adresár '%-.192s', chybový kód: %d)"
        spa "Error eliminando la base de datos (No puedo borrar directorio '%-.192s', error %d)"
        swe "Fel vid radering av databasen (Kan inte radera biblioteket '%-.192s'. Felkod: %d)"
        ukr "Не можу видалити базу данних (Не можу видалити теку '%-.192s', помилка: %d)"
ER_CANT_DELETE_FILE  
        cze "Chyba při výmazu '%-.192s' (chybový kód: %d - %s)"
        dan "Fejl ved sletning af '%-.192s' (Fejlkode: %d - %s)"
        nla "Fout bij het verwijderen van '%-.192s' (Errcode: %d - %s)"
        eng "Error on delete of '%-.192s' (errno: %d - %s)"
        est "Viga '%-.192s' kustutamisel (veakood: %d - %s)"
        fre "Erreur en effaçant '%-.192s' (Errcode: %d - %s)"
        ger "Fehler beim Löschen von '%-.192s' (Fehler: %d - %s)"
        greek "Παρουσιάστηκε πρόβλημα κατά τη διαγραφή '%-.192s' (κωδικός λάθους: %d - %s)"
        hun "Torlesi hiba: '%-.192s' (hibakod: %d - %s)"
        ita "Errore durante la cancellazione di '%-.192s' (errno: %d - %s)"
        jpn "ファイル '%-.192s' の削除エラー (エラー番号: %d - %s)"
        kor "'%-.192s' 삭제 중 에러 (에러번호: %d - %s)"
        nor "Feil ved sletting av '%-.192s' (Feilkode: %d - %s)"
        norwegian-ny "Feil ved sletting av '%-.192s' (Feilkode: %d - %s)"
        pol "Bł?d podczas usuwania '%-.192s' (Kod błędu: %d - %s)"
        por "Erro na remoção de '%-.192s' (erro no. %d - %s)"
        rum "Eroare incercind sa delete '%-.192s' (Eroare: %d - %s)"
        rus "Ошибка при удалении '%-.192s' (ошибка: %d - %s)"
        serbian "Greška pri brisanju '%-.192s' (errno: %d - %s)"
        slo "Chyba pri mazaní '%-.192s' (chybový kód: %d - %s)"
        spa "Error en el borrado de '%-.192s' (Error: %d - %s)"
        swe "Kan inte radera filen '%-.192s' (Felkod: %d - %s)"
        ukr "Не можу видалити '%-.192s' (помилка: %d - %s)"
ER_CANT_FIND_SYSTEM_REC  
        cze "Nemohu číst záznam v systémové tabulce"
        dan "Kan ikke læse posten i systemfolderen"
        nla "Kan record niet lezen in de systeem tabel"
        eng "Can't read record in system table"
        est "Ei suuda lugeda kirjet süsteemsest tabelist"
        fre "Ne peut lire un enregistrement de la table 'system'"
        ger "Datensatz in der Systemtabelle nicht lesbar"
        greek "Αδύνατη η ανάγνωση εγγραφής από πίνακα του συστήματος"
        hun "Nem olvashato rekord a rendszertablaban"
        ita "Impossibile leggere il record dalla tabella di sistema"
        jpn "システム表のレコードを読み込めません。"
        kor "system 테이블에서 레코드를 읽을 수 없습니다."
        nor "Kan ikke lese posten i systemkatalogen"
        norwegian-ny "Kan ikkje lese posten i systemkatalogen"
        pol "Nie można odczytać rekordu z tabeli systemowej"
        por "Não pode ler um registro numa tabela do sistema"
        rum "Nu pot sa citesc cimpurile in tabla de system (system table)"
        rus "Невозможно прочитать запись в системной таблице"
        serbian "Ne mogu da pročitam slog iz sistemske tabele"
        slo "Nemôžem čítať záznam v systémovej tabuľke"
        spa "No puedo leer el registro en la tabla del sistema"
        swe "Hittar inte posten i systemregistret"
        ukr "Не можу зчитати запис з системної таблиці"
ER_CANT_GET_STAT  
        cze "Nemohu získat stav '%-.200s' (chybový kód: %d - %s)"
        dan "Kan ikke læse status af '%-.200s' (Fejlkode: %d - %s)"
        nla "Kan de status niet krijgen van '%-.200s' (Errcode: %d - %s)"
        eng "Can't get status of '%-.200s' (errno: %d - %s)"
        est "Ei suuda lugeda '%-.200s' olekut (veakood: %d - %s)"
        fre "Ne peut obtenir le status de '%-.200s' (Errcode: %d - %s)"
        ger "Kann Status von '%-.200s' nicht ermitteln (Fehler: %d - %s)"
        greek "Αδύνατη η λήψη πληροφοριών για την κατάσταση του '%-.200s' (κωδικός λάθους: %d - %s)"
        hun "A(z) '%-.200s' statusza nem allapithato meg (hibakod: %d - %s)"
        ita "Impossibile leggere lo stato di '%-.200s' (errno: %d - %s)"
        jpn "'%-.200s' の状態を取得できません。(エラー番号: %d - %s)"
        kor "'%-.200s'의 상태를 얻지 못했습니다. (에러번호: %d - %s)"
        nor "Kan ikke lese statusen til '%-.200s' (Feilkode: %d - %s)"
        norwegian-ny "Kan ikkje lese statusen til '%-.200s' (Feilkode: %d - %s)"
        pol "Nie można otrzymać statusu '%-.200s' (Kod błędu: %d - %s)"
        por "Não pode obter o status de '%-.200s' (erro no. %d - %s)"
        rum "Nu pot sa obtin statusul lui '%-.200s' (Eroare: %d - %s)"
        rus "Невозможно получить статусную информацию о '%-.200s' (ошибка: %d - %s)"
        serbian "Ne mogu da dobijem stanje file-a '%-.200s' (errno: %d - %s)"
        slo "Nemôžem zistiť stav '%-.200s' (chybový kód: %d - %s)"
        spa "No puedo obtener el estado de '%-.200s' (Error: %d - %s)"
        swe "Kan inte läsa filinformationen (stat) från '%-.200s' (Felkod: %d - %s)"
        ukr "Не можу отримати статус '%-.200s' (помилка: %d - %s)"
ER_CANT_GET_WD  
        cze "Chyba při zjišťování pracovní adresář (chybový kód: %d - %s)"
        dan "Kan ikke læse aktive folder (Fejlkode: %d - %s)"
        nla "Kan de werkdirectory niet krijgen (Errcode: %d - %s)"
        eng "Can't get working directory (errno: %d - %s)"
        est "Ei suuda identifitseerida jooksvat kataloogi (veakood: %d - %s)"
        fre "Ne peut obtenir le répertoire de travail (Errcode: %d - %s)"
        ger "Kann Arbeitsverzeichnis nicht ermitteln (Fehler: %d - %s)"
        greek "Ο φάκελλος εργασίας δεν βρέθηκε (κωδικός λάθους: %d - %s)"
        hun "A munkakonyvtar nem allapithato meg (hibakod: %d - %s)"
        ita "Impossibile leggere la directory di lavoro (errno: %d - %s)"
        jpn "作業ディレクトリを取得できません。(エラー番号: %d - %s)"
        kor "수행 디렉토리를 찾지 못했습니다. (에러번호: %d - %s)"
        nor "Kan ikke lese aktiv katalog(Feilkode: %d - %s)"
        norwegian-ny "Kan ikkje lese aktiv katalog(Feilkode: %d - %s)"
        pol "Nie można rozpoznać aktualnego katalogu (Kod błędu: %d - %s)"
        por "Não pode obter o diretório corrente (erro no. %d - %s)"
        rum "Nu pot sa obtin directorul current (working directory) (Eroare: %d - %s)"
        rus "Невозможно определить рабочий каталог (ошибка: %d - %s)"
        serbian "Ne mogu da dobijem trenutni direktorijum (errno: %d - %s)"
        slo "Nemôžem zistiť pracovný adresár (chybový kód: %d - %s)"
        spa "No puedo acceder al directorio (Error: %d - %s)"
        swe "Kan inte inte läsa aktivt bibliotek. (Felkod: %d - %s)"
        ukr "Не можу визначити робочу теку (помилка: %d - %s)"
ER_CANT_LOCK  
        cze "Nemohu uzamknout soubor (chybový kód: %d - %s)"
        dan "Kan ikke låse fil (Fejlkode: %d - %s)"
        nla "Kan de file niet blokeren (Errcode: %d - %s)"
        eng "Can't lock file (errno: %d - %s)"
        est "Ei suuda lukustada faili (veakood: %d - %s)"
        fre "Ne peut verrouiller le fichier (Errcode: %d - %s)"
        ger "Datei kann nicht gesperrt werden (Fehler: %d - %s)"
        greek "Το αρχείο δεν μπορεί να κλειδωθεί (κωδικός λάθους: %d - %s)"
        hun "A file nem zarolhato. (hibakod: %d - %s)"
        ita "Impossibile il locking il file (errno: %d - %s)"
        jpn "ファイルをロックできません。(エラー番号: %d - %s)"
        kor "화일을 잠그지(lock) 못했습니다. (에러번호: %d - %s)"
        nor "Kan ikke låse fila (Feilkode: %d - %s)"
        norwegian-ny "Kan ikkje låse fila (Feilkode: %d - %s)"
        pol "Nie można zablokować pliku (Kod błędu: %d - %s)"
        por "Não pode travar o arquivo (erro no. %d - %s)"
        rum "Nu pot sa lock fisierul (Eroare: %d - %s)"
        rus "Невозможно поставить блокировку на файле (ошибка: %d - %s)"
        serbian "Ne mogu da zaključam file (errno: %d - %s)"
        slo "Nemôžem zamknúť súbor (chybový kód: %d - %s)"
        spa "No puedo bloquear archivo: (Error: %d - %s)"
        swe "Kan inte låsa filen. (Felkod: %d - %s)"
        ukr "Не можу заблокувати файл (помилка: %d - %s)"
ER_CANT_OPEN_FILE  
        cze "Nemohu otevřít soubor '%-.200s' (chybový kód: %d - %s)"
        dan "Kan ikke åbne fil: '%-.200s' (Fejlkode: %d - %s)"
        nla "Kan de file '%-.200s' niet openen (Errcode: %d - %s)"
        eng "Can't open file: '%-.200s' (errno: %d - %s)"
        est "Ei suuda avada faili '%-.200s' (veakood: %d - %s)"
        fre "Ne peut ouvrir le fichier: '%-.200s' (Errcode: %d - %s)"
        ger "Kann Datei '%-.200s' nicht öffnen (Fehler: %d - %s)"
        greek "Δεν είναι δυνατό να ανοιχτεί το αρχείο: '%-.200s' (κωδικός λάθους: %d - %s)"
        hun "A '%-.200s' file nem nyithato meg (hibakod: %d - %s)"
        ita "Impossibile aprire il file: '%-.200s' (errno: %d - %s)"
        jpn "ファイル '%-.200s' をオープンできません。(エラー番号: %d - %s)"
        kor "화일을 열지 못했습니다.: '%-.200s' (에러번호: %d - %s)"
        nor "Kan ikke åpne fila: '%-.200s' (Feilkode: %d - %s)"
        norwegian-ny "Kan ikkje åpne fila: '%-.200s' (Feilkode: %d - %s)"
        pol "Nie można otworzyć pliku: '%-.200s' (Kod błędu: %d - %s)"
        por "Não pode abrir o arquivo '%-.200s' (erro no. %d - %s)"
        rum "Nu pot sa deschid fisierul: '%-.200s' (Eroare: %d - %s)"
        rus "Невозможно открыть файл: '%-.200s' (ошибка: %d - %s)"
        serbian "Ne mogu da otvorim file: '%-.200s' (errno: %d - %s)"
        slo "Nemôžem otvoriť súbor: '%-.200s' (chybový kód: %d - %s)"
        spa "No puedo abrir archivo: '%-.200s' (Error: %d - %s)"
        swe "Kan inte använda '%-.200s' (Felkod: %d - %s)"
        ukr "Не можу відкрити файл: '%-.200s' (помилка: %d - %s)"
ER_FILE_NOT_FOUND  
        cze "Nemohu najít soubor '%-.200s' (chybový kód: %d - %s)"
        dan "Kan ikke finde fila: '%-.200s' (Fejlkode: %d - %s)"
        nla "Kan de file: '%-.200s' niet vinden (Errcode: %d - %s)"
        eng "Can't find file: '%-.200s' (errno: %d - %s)"
        est "Ei suuda leida faili '%-.200s' (veakood: %d - %s)"
        fre "Ne peut trouver le fichier: '%-.200s' (Errcode: %d - %s)"
        ger "Kann Datei '%-.200s' nicht finden (Fehler: %d - %s)"
        greek "Δεν βρέθηκε το αρχείο: '%-.200s' (κωδικός λάθους: %d - %s)"
        hun "A(z) '%-.200s' file nem talalhato (hibakod: %d - %s)"
        ita "Impossibile trovare il file: '%-.200s' (errno: %d - %s)"
        jpn "ファイル '%-.200s' が見つかりません。(エラー番号: %d - %s)"
        kor "화일을 찾지 못했습니다.: '%-.200s' (에러번호: %d - %s)"
        nor "Kan ikke finne fila: '%-.200s' (Feilkode: %d - %s)"
        norwegian-ny "Kan ikkje finne fila: '%-.200s' (Feilkode: %d - %s)"
        pol "Nie można znaleĽć pliku: '%-.200s' (Kod błędu: %d - %s)"
        por "Não pode encontrar o arquivo '%-.200s' (erro no. %d - %s)"
        rum "Nu pot sa gasesc fisierul: '%-.200s' (Eroare: %d - %s)"
        rus "Невозможно найти файл: '%-.200s' (ошибка: %d - %s)"
        serbian "Ne mogu da pronađem file: '%-.200s' (errno: %d - %s)"
        slo "Nemôžem nájsť súbor: '%-.200s' (chybový kód: %d - %s)"
        spa "No puedo encontrar archivo: '%-.200s' (Error: %d - %s)"
        swe "Hittar inte filen '%-.200s' (Felkod: %d - %s)"
        ukr "Не можу знайти файл: '%-.200s' (помилка: %d - %s)"
ER_CANT_READ_DIR  
        cze "Nemohu číst adresář '%-.192s' (chybový kód: %d - %s)"
        dan "Kan ikke læse folder '%-.192s' (Fejlkode: %d - %s)"
        nla "Kan de directory niet lezen van '%-.192s' (Errcode: %d - %s)"
        eng "Can't read dir of '%-.192s' (errno: %d - %s)"
        est "Ei suuda lugeda kataloogi '%-.192s' (veakood: %d - %s)"
        fre "Ne peut lire le répertoire de '%-.192s' (Errcode: %d - %s)"
        ger "Verzeichnis von '%-.192s' nicht lesbar (Fehler: %d - %s)"
        greek "Δεν είναι δυνατό να διαβαστεί ο φάκελλος του '%-.192s' (κωδικός λάθους: %d - %s)"
        hun "A(z) '%-.192s' konyvtar nem olvashato. (hibakod: %d - %s)"
        ita "Impossibile leggere la directory di '%-.192s' (errno: %d - %s)"
        jpn "ディレクトリ '%-.192s' を読み込めません。(エラー番号: %d - %s)"
        kor "'%-.192s'디렉토리를 읽지 못했습니다. (에러번호: %d - %s)"
        nor "Kan ikke lese katalogen '%-.192s' (Feilkode: %d - %s)"
        norwegian-ny "Kan ikkje lese katalogen '%-.192s' (Feilkode: %d - %s)"
        pol "Nie można odczytać katalogu '%-.192s' (Kod błędu: %d - %s)"
        por "Não pode ler o diretório de '%-.192s' (erro no. %d - %s)"
        rum "Nu pot sa citesc directorul '%-.192s' (Eroare: %d - %s)"
        rus "Невозможно прочитать каталог '%-.192s' (ошибка: %d - %s)"
        serbian "Ne mogu da pročitam direktorijum '%-.192s' (errno: %d - %s)"
        slo "Nemôžem čítať adresár '%-.192s' (chybový kód: %d - %s)"
        spa "No puedo leer el directorio de '%-.192s' (Error: %d - %s)"
        swe "Kan inte läsa från bibliotek '%-.192s' (Felkod: %d - %s)"
        ukr "Не можу прочитати теку '%-.192s' (помилка: %d - %s)"
ER_CANT_SET_WD  
        cze "Nemohu změnit adresář na '%-.192s' (chybový kód: %d - %s)"
        dan "Kan ikke skifte folder til '%-.192s' (Fejlkode: %d - %s)"
        nla "Kan de directory niet veranderen naar '%-.192s' (Errcode: %d - %s)"
        eng "Can't change dir to '%-.192s' (errno: %d - %s)"
        est "Ei suuda siseneda kataloogi '%-.192s' (veakood: %d - %s)"
        fre "Ne peut changer le répertoire pour '%-.192s' (Errcode: %d - %s)"
        ger "Kann nicht in das Verzeichnis '%-.192s' wechseln (Fehler: %d - %s)"
        greek "Αδύνατη η αλλαγή του τρέχοντος καταλόγου σε '%-.192s' (κωδικός λάθους: %d - %s)"
        hun "Konyvtarvaltas nem lehetseges a(z) '%-.192s'-ba. (hibakod: %d - %s)"
        ita "Impossibile cambiare la directory in '%-.192s' (errno: %d - %s)"
        jpn "ディレクトリ '%-.192s' に移動できません。(エラー番号: %d - %s)"
        kor "'%-.192s'디렉토리로 이동할 수 없었습니다. (에러번호: %d - %s)"
        nor "Kan ikke skifte katalog til '%-.192s' (Feilkode: %d - %s)"
        norwegian-ny "Kan ikkje skifte katalog til '%-.192s' (Feilkode: %d - %s)"
        pol "Nie można zmienić katalogu na '%-.192s' (Kod błędu: %d - %s)"
        por "Não pode mudar para o diretório '%-.192s' (erro no. %d - %s)"
        rum "Nu pot sa schimb directorul '%-.192s' (Eroare: %d - %s)"
        rus "Невозможно перейти в каталог '%-.192s' (ошибка: %d - %s)"
        serbian "Ne mogu da promenim direktorijum na '%-.192s' (errno: %d - %s)"
        slo "Nemôžem vojsť do adresára '%-.192s' (chybový kód: %d - %s)"
        spa "No puedo cambiar al directorio de '%-.192s' (Error: %d - %s)"
        swe "Kan inte byta till '%-.192s' (Felkod: %d - %s)"
        ukr "Не можу перейти у теку '%-.192s' (помилка: %d - %s)"
ER_CHECKREAD  
        cze "Záznam byl změněn od posledního čtení v tabulce '%-.192s'"
        dan "Posten er ændret siden sidste læsning '%-.192s'"
        nla "Record is veranderd sinds de laatste lees activiteit in de tabel '%-.192s'"
        eng "Record has changed since last read in table '%-.192s'"
        est "Kirje tabelis '%-.192s' on muutunud viimasest lugemisest saadik"
        fre "Enregistrement modifié depuis sa dernière lecture dans la table '%-.192s'"
        ger "Datensatz hat sich seit dem letzten Zugriff auf Tabelle '%-.192s' geändert"
        greek "Η εγγραφή έχει αλλάξει από την τελευταία φορά που ανασύρθηκε από τον πίνακα '%-.192s'"
        hun "A(z) '%-.192s' tablaban talalhato rekord megvaltozott az utolso olvasas ota"
        ita "Il record e` cambiato dall'ultima lettura della tabella '%-.192s'"
        jpn "表 '%-.192s' の最後の読み込み時点から、レコードが変化しました。"
        kor "테이블 '%-.192s'에서 마지막으로 읽은 후 Record가 변경되었습니다."
        nor "Posten har blitt endret siden den ble lest '%-.192s'"
        norwegian-ny "Posten har vorte endra sidan den sist vart lesen '%-.192s'"
        pol "Rekord został zmieniony od ostaniego odczytania z tabeli '%-.192s'"
        por "Registro alterado desde a última leitura da tabela '%-.192s'"
        rum "Cimpul a fost schimbat de la ultima citire a tabelei '%-.192s'"
        rus "Запись изменилась с момента последней выборки в таблице '%-.192s'"
        serbian "Slog je promenjen od zadnjeg čitanja tabele '%-.192s'"
        slo "Záznam bol zmenený od posledného čítania v tabuľke '%-.192s'"
        spa "El registro ha cambiado desde la ultima lectura de la tabla '%-.192s'"
        swe "Posten har förändrats sedan den lästes i register '%-.192s'"
        ukr "Запис було змінено з часу останнього читання з таблиці '%-.192s'"
ER_DISK_FULL  
        cze "Disk je plný (%s), čekám na uvolnění nějakého místa ... (chybový kód: %d - %s)"
        dan "Ikke mere diskplads (%s). Venter på at få frigjort plads... (Fejlkode: %d - %s)"
        nla "Schijf vol (%s). Aan het wachten totdat er ruimte vrij wordt gemaakt... (Errcode: %d - %s)"
        eng "Disk full (%s); waiting for someone to free some space... (errno: %d - %s)"
        est "Ketas täis (%s). Ootame kuni tekib vaba ruumi... (veakood: %d - %s)"
        fre "Disque plein (%s). J'attend que quelqu'un libère de l'espace... (Errcode: %d - %s)"
        ger "Festplatte voll (%s). Warte, bis jemand Platz schafft ... (Fehler: %d - %s)"
        greek "Δεν υπάρχει χώρος στο δίσκο (%s). Παρακαλώ, περιμένετε να ελευθερωθεί χώρος... (κωδικός λάθους: %d - %s)"
        hun "A lemez megtelt (%s). (hibakod: %d - %s)"
        ita "Disco pieno (%s). In attesa che qualcuno liberi un po' di spazio... (errno: %d - %s)"
        jpn "ディスク領域不足です(%s)。(エラー番号: %d - %s)"
        kor "Disk full (%s). 다른 사람이 지울때까지 기다립니다... (에러번호: %d - %s)"
        nor "Ikke mer diskplass (%s). Venter på å få frigjort plass... (Feilkode: %d - %s)"
        norwegian-ny "Ikkje meir diskplass (%s). Ventar på å få frigjort plass... (Feilkode: %d - %s)"
        pol "Dysk pełny (%s). Oczekiwanie na zwolnienie miejsca... (Kod błędu: %d - %s)"
        por "Disco cheio (%s). Aguardando alguém liberar algum espaço... (erro no. %d - %s)"
        rum "Hard-disk-ul este plin (%s). Astept sa se elibereze ceva spatiu... (Eroare: %d - %s)"
        rus "Диск заполнен. (%s). Ожидаем, пока кто-то не уберет после себя мусор... (ошибка: %d - %s)"
        serbian "Disk je pun (%s). Čekam nekoga da dođe i oslobodi nešto mesta... (errno: %d - %s)"
        slo "Disk je plný (%s), čakám na uvoľnenie miesta... (chybový kód: %d - %s)"
        spa "Disco lleno (%s). Esperando para que se libere algo de espacio... (Error: %d - %s)"
        swe "Disken är full (%s). Väntar tills det finns ledigt utrymme... (Felkod: %d - %s)"
        ukr "Диск заповнений (%s). Вичикую, доки звільниться трохи місця... (помилка: %d - %s)"
ER_DUP_KEY 23000 
        cze "Nemohu zapsat, zdvojený klíč v tabulce '%-.192s'"
        dan "Kan ikke skrive, flere ens nøgler i tabellen '%-.192s'"
        nla "Kan niet schrijven, dubbele zoeksleutel in tabel '%-.192s'"
        eng "Can't write; duplicate key in table '%-.192s'"
        est "Ei saa kirjutada, korduv võti tabelis '%-.192s'"
        fre "Ecriture impossible, doublon dans une clé de la table '%-.192s'"
        ger "Kann nicht speichern, Grund: doppelter Schlüssel in Tabelle '%-.192s'"
        greek "Δεν είναι δυνατή η καταχώρηση, η τιμή υπάρχει ήδη στον πίνακα '%-.192s'"
        hun "Irasi hiba, duplikalt kulcs a '%-.192s' tablaban."
        ita "Scrittura impossibile: chiave duplicata nella tabella '%-.192s'"
        jpn "書き込めません。表 '%-.192s' に重複するキーがあります。"
        kor "기록할 수 없읍니다., 테이블 '%-.192s'에서 중복 키"
        nor "Kan ikke skrive, flere like nøkler i tabellen '%-.192s'"
        norwegian-ny "Kan ikkje skrive, flere like nyklar i tabellen '%-.192s'"
        pol "Nie można zapisać, powtórzone klucze w tabeli '%-.192s'"
        por "Não pode gravar. Chave duplicada na tabela '%-.192s'"
        rum "Nu pot sa scriu (can't write), cheie duplicata in tabela '%-.192s'"
        rus "Невозможно произвести запись, дублирующийся ключ в таблице '%-.192s'"
        serbian "Ne mogu da pišem pošto postoji duplirani ključ u tabeli '%-.192s'"
        slo "Nemôžem zapísať, duplikát kľúča v tabuľke '%-.192s'"
        spa "No puedo escribir, clave duplicada en la tabla '%-.192s'"
        swe "Kan inte skriva, dubbel söknyckel i register '%-.192s'"
        ukr "Не можу записати, дублюючийся ключ в таблиці '%-.192s'"
ER_ERROR_ON_CLOSE  
        cze "Chyba při zavírání '%-.192s' (chybový kód: %d - %s)"
        dan "Fejl ved lukning af '%-.192s' (Fejlkode: %d - %s)"
        nla "Fout bij het sluiten van '%-.192s' (Errcode: %d - %s)"
        eng "Error on close of '%-.192s' (errno: %d - %s)"
        est "Viga faili '%-.192s' sulgemisel (veakood: %d - %s)"
        fre "Erreur a la fermeture de '%-.192s' (Errcode: %d - %s)"
        ger "Fehler beim Schließen von '%-.192s' (Fehler: %d - %s)"
        greek "Παρουσιάστηκε πρόβλημα κλείνοντας το '%-.192s' (κωδικός λάθους: %d - %s)"
        hun "Hiba a(z) '%-.192s' zarasakor. (hibakod: %d - %s)"
        ita "Errore durante la chiusura di '%-.192s' (errno: %d - %s)"
        jpn "'%-.192s' のクローズ時エラー (エラー番号: %d - %s)"
        kor "'%-.192s'닫는 중 에러 (에러번호: %d - %s)"
        nor "Feil ved lukking av '%-.192s' (Feilkode: %d - %s)"
        norwegian-ny "Feil ved lukking av '%-.192s' (Feilkode: %d - %s)"
        pol "Bł?d podczas zamykania '%-.192s' (Kod błędu: %d - %s)"
        por "Erro ao fechar '%-.192s' (erro no. %d - %s)"
        rum "Eroare inchizind '%-.192s' (errno: %d - %s)"
        rus "Ошибка при закрытии '%-.192s' (ошибка: %d - %s)"
        serbian "Greška pri zatvaranju '%-.192s' (errno: %d - %s)"
        slo "Chyba pri zatváraní '%-.192s' (chybový kód: %d - %s)"
        spa "Error en el cierre de '%-.192s' (Error: %d - %s)"
        swe "Fick fel vid stängning av '%-.192s' (Felkod: %d - %s)"
        ukr "Не можу закрити '%-.192s' (помилка: %d - %s)"
ER_ERROR_ON_READ  
        cze "Chyba při čtení souboru '%-.200s' (chybový kód: %d - %s)"
        dan "Fejl ved læsning af '%-.200s' (Fejlkode: %d - %s)"
        nla "Fout bij het lezen van file '%-.200s' (Errcode: %d - %s)"
        eng "Error reading file '%-.200s' (errno: %d - %s)"
        est "Viga faili '%-.200s' lugemisel (veakood: %d - %s)"
        fre "Erreur en lecture du fichier '%-.200s' (Errcode: %d - %s)"
        ger "Fehler beim Lesen der Datei '%-.200s' (Fehler: %d - %s)"
        greek "Πρόβλημα κατά την ανάγνωση του αρχείου '%-.200s' (κωδικός λάθους: %d - %s)"
        hun "Hiba a '%-.200s'file olvasasakor. (hibakod: %d - %s)"
        ita "Errore durante la lettura del file '%-.200s' (errno: %d - %s)"
        jpn "ファイル '%-.200s' の読み込みエラー (エラー番号: %d - %s)"
        kor "'%-.200s'화일 읽기 에러 (에러번호: %d - %s)"
        nor "Feil ved lesing av '%-.200s' (Feilkode: %d - %s)"
        norwegian-ny "Feil ved lesing av '%-.200s' (Feilkode: %d - %s)"
        pol "Bł?d podczas odczytu pliku '%-.200s' (Kod błędu: %d - %s)"
        por "Erro ao ler arquivo '%-.200s' (erro no. %d - %s)"
        rum "Eroare citind fisierul '%-.200s' (errno: %d - %s)"
        rus "Ошибка чтения файла '%-.200s' (ошибка: %d - %s)"
        serbian "Greška pri čitanju file-a '%-.200s' (errno: %d - %s)"
        slo "Chyba pri čítaní súboru '%-.200s' (chybový kód: %d - %s)"
        spa "Error leyendo el fichero '%-.200s' (Error: %d - %s)"
        swe "Fick fel vid läsning av '%-.200s' (Felkod %d - %s)"
        ukr "Не можу прочитати файл '%-.200s' (помилка: %d - %s)"
ER_ERROR_ON_RENAME  
        cze "Chyba při přejmenování '%-.210s' na '%-.210s' (chybový kód: %d - %s)"
        dan "Fejl ved omdøbning af '%-.210s' til '%-.210s' (Fejlkode: %d - %s)"
        nla "Fout bij het hernoemen van '%-.210s' naar '%-.210s' (Errcode: %d - %s)"
        eng "Error on rename of '%-.210s' to '%-.210s' (errno: %d - %s)"
        est "Viga faili '%-.210s' ümbernimetamisel '%-.210s'-ks (veakood: %d - %s)"
        fre "Erreur en renommant '%-.210s' en '%-.210s' (Errcode: %d - %s)"
        ger "Fehler beim Umbenennen von '%-.210s' in '%-.210s' (Fehler: %d - %s)"
        greek "Πρόβλημα κατά την μετονομασία του αρχείου '%-.210s' to '%-.210s' (κωδικός λάθους: %d - %s)"
        hun "Hiba a '%-.210s' file atnevezesekor '%-.210s'. (hibakod: %d - %s)"
        ita "Errore durante la rinominazione da '%-.210s' a '%-.210s' (errno: %d - %s)"
        jpn "'%-.210s' の名前を '%-.210s' に変更できません (エラー番号: %d - %s)"
        kor "'%-.210s'를 '%-.210s'로 이름 변경중 에러 (에러번호: %d - %s)"
        nor "Feil ved omdøping av '%-.210s' til '%-.210s' (Feilkode: %d - %s)"
        norwegian-ny "Feil ved omdøyping av '%-.210s' til '%-.210s' (Feilkode: %d - %s)"
        pol "Bł?d podczas zmieniania nazwy '%-.210s' na '%-.210s' (Kod błędu: %d - %s)"
        por "Erro ao renomear '%-.210s' para '%-.210s' (erro no. %d - %s)"
        rum "Eroare incercind sa renumesc '%-.210s' in '%-.210s' (errno: %d - %s)"
        rus "Ошибка при переименовании '%-.210s' в '%-.210s' (ошибка: %d - %s)"
        serbian "Greška pri promeni imena '%-.210s' na '%-.210s' (errno: %d - %s)"
        slo "Chyba pri premenovávaní '%-.210s' na '%-.210s' (chybový kód: %d - %s)"
        spa "Error en el renombrado de '%-.210s' a '%-.210s' (Error: %d - %s)"
        swe "Kan inte byta namn från '%-.210s' till '%-.210s' (Felkod: %d - %s)"
        ukr "Не можу перейменувати '%-.210s' у '%-.210s' (помилка: %d - %s)"
ER_ERROR_ON_WRITE  
        cze "Chyba při zápisu do souboru '%-.200s' (chybový kód: %d - %s)"
        dan "Fejl ved skriving av filen '%-.200s' (Fejlkode: %d - %s)"
        nla "Fout bij het wegschrijven van file '%-.200s' (Errcode: %d - %s)"
        eng "Error writing file '%-.200s' (errno: %d - %s)"
        est "Viga faili '%-.200s' kirjutamisel (veakood: %d - %s)"
        fre "Erreur d'écriture du fichier '%-.200s' (Errcode: %d - %s)"
        ger "Fehler beim Speichern der Datei '%-.200s' (Fehler: %d - %s)"
        greek "Πρόβλημα κατά την αποθήκευση του αρχείου '%-.200s' (κωδικός λάθους: %d - %s)"
        hun "Hiba a '%-.200s' file irasakor. (hibakod: %d - %s)"
        ita "Errore durante la scrittura del file '%-.200s' (errno: %d - %s)"
        jpn "ファイル '%-.200s' の書き込みエラー (エラー番号: %d - %s)"
        kor "'%-.200s'화일 기록 중 에러 (에러번호: %d - %s)"
        nor "Feil ved skriving av fila '%-.200s' (Feilkode: %d - %s)"
        norwegian-ny "Feil ved skriving av fila '%-.200s' (Feilkode: %d - %s)"
        pol "Bł?d podczas zapisywania pliku '%-.200s' (Kod błędu: %d - %s)"
        por "Erro ao gravar arquivo '%-.200s' (erro no. %d - %s)"
        rum "Eroare scriind fisierul '%-.200s' (errno: %d - %s)"
        rus "Ошибка записи в файл '%-.200s' (ошибка: %d - %s)"
        serbian "Greška pri upisu '%-.200s' (errno: %d - %s)"
        slo "Chyba pri zápise do súboru '%-.200s' (chybový kód: %d - %s)"
        spa "Error escribiendo el archivo '%-.200s' (Error: %d - %s)"
        swe "Fick fel vid skrivning till '%-.200s' (Felkod %d - %s)"
        ukr "Не можу записати файл '%-.200s' (помилка: %d - %s)"
ER_FILE_USED  
        cze "'%-.192s' je zamčen proti změnám"
        dan "'%-.192s' er låst mod opdateringer"
        nla "'%-.192s' is geblokeerd tegen veranderingen"
        eng "'%-.192s' is locked against change"
        est "'%-.192s' on lukustatud muudatuste vastu"
        fre "'%-.192s' est verrouillé contre les modifications"
        ger "'%-.192s' ist für Änderungen gesperrt"
        greek "'%-.192s' δεν επιτρέπονται αλλαγές"
        hun "'%-.192s' a valtoztatas ellen zarolva"
        ita "'%-.192s' e` soggetto a lock contro i cambiamenti"
        jpn "'%-.192s' はロックされています。"
        kor "'%-.192s'가 변경할 수 없도록 잠겨있읍니다."
        nor "'%-.192s' er låst mot oppdateringer"
        norwegian-ny "'%-.192s' er låst mot oppdateringar"
        pol "'%-.192s' jest zablokowany na wypadek zmian"
        por "'%-.192s' está com travamento contra alterações"
        rum "'%-.192s' este blocat pentry schimbari (loccked against change)"
        rus "'%-.192s' заблокирован для изменений"
        serbian "'%-.192s' je zaključan za upis"
        slo "'%-.192s' je zamknutý proti zmenám"
        spa "'%-.192s' esta bloqueado contra cambios"
        swe "'%-.192s' är låst mot användning"
        ukr "'%-.192s' заблокований на внесення змін"
ER_FILSORT_ABORT  
        cze "Třídění přerušeno"
        dan "Sortering afbrudt"
        nla "Sorteren afgebroken"
        eng "Sort aborted"
        est "Sorteerimine katkestatud"
        fre "Tri alphabétique abandonné"
        ger "Sortiervorgang abgebrochen"
        greek "Η διαδικασία ταξινόμισης ακυρώθηκε"
        hun "Sikertelen rendezes"
        ita "Operazione di ordinamento abbandonata"
        jpn "ソート処理を中断しました。"
        kor "소트가 중단되었습니다."
        nor "Sortering avbrutt"
        norwegian-ny "Sortering avbrote"
        pol "Sortowanie przerwane"
        por "Ordenação abortada"
        rum "Sortare intrerupta"
        rus "Сортировка прервана"
        serbian "Sortiranje je prekinuto"
        slo "Triedenie prerušené"
        spa "Ordeancion cancelada"
        swe "Sorteringen avbruten"
        ukr "Сортування перервано"
ER_FORM_NOT_FOUND  
        cze "Pohled '%-.192s' pro '%-.192s' neexistuje"
        dan "View '%-.192s' eksisterer ikke for '%-.192s'"
        nla "View '%-.192s' bestaat niet voor '%-.192s'"
        eng "View '%-.192s' doesn't exist for '%-.192s'"
        est "Vaade '%-.192s' ei eksisteeri '%-.192s' jaoks"
        fre "La vue (View) '%-.192s' n'existe pas pour '%-.192s'"
        ger "View '%-.192s' existiert für '%-.192s' nicht"
        greek "Το View '%-.192s' δεν υπάρχει για '%-.192s'"
        hun "A(z) '%-.192s' nezet nem letezik a(z) '%-.192s'-hoz"
        ita "La view '%-.192s' non esiste per '%-.192s'"
        jpn "ビュー '%-.192s' は '%-.192s' に存在しません。"
        kor "뷰 '%-.192s'가 '%-.192s'에서는 존재하지 않읍니다."
        nor "View '%-.192s' eksisterer ikke for '%-.192s'"
        norwegian-ny "View '%-.192s' eksisterar ikkje for '%-.192s'"
        pol "Widok '%-.192s' nie istnieje dla '%-.192s'"
        por "Visão '%-.192s' não existe para '%-.192s'"
        rum "View '%-.192s' nu exista pentru '%-.192s'"
        rus "Представление '%-.192s' не существует для '%-.192s'"
        serbian "View '%-.192s' ne postoji za '%-.192s'"
        slo "Pohľad '%-.192s' neexistuje pre '%-.192s'"
        spa "La vista '%-.192s' no existe para '%-.192s'"
        swe "Formulär '%-.192s' finns inte i '%-.192s'"
        ukr "Вигляд '%-.192s' не існує для '%-.192s'"
ER_GET_ERRNO  
        cze "Obsluha tabulky vrátila chybu %d"
        dan "Modtog fejl %d fra tabel håndteringen"
        nla "Fout %d van tabel handler"
        eng "Got error %d from storage engine"
        est "Tabeli handler tagastas vea %d"
        fre "Reçu l'erreur %d du handler de la table"
        ger "Fehler %d (Speicher-Engine)"
        greek "Ελήφθη μήνυμα λάθους %d από τον χειριστή πίνακα (table handler)"
        hun "%d hibajelzes a tablakezelotol"
        ita "Rilevato l'errore %d dal gestore delle tabelle"
        jpn "ストレージエンジンがエラー %d を返しました。"
        kor "테이블 handler에서 %d 에러가 발생 하였습니다."
        nor "Mottok feil %d fra tabell håndterer"
        norwegian-ny "Mottok feil %d fra tabell handterar"
        pol "Otrzymano bł?d %d z obsługi tabeli"
        por "Obteve erro %d no manipulador de tabelas"
        rum "Eroarea %d obtinuta din handlerul tabelei"
        rus "Получена ошибка %d от обработчика таблиц"
        serbian "Handler tabela je vratio grešku %d"
        slo "Obsluha tabuľky vrátila chybu %d"
        spa "Error %d desde el manejador de la tabla"
        swe "Fick felkod %d från databashanteraren"
        ukr "Отримано помилку %d від дескриптора таблиці"
ER_ILLEGAL_HA  
        cze "Obsluha tabulky '%-.192s' nemá tento parametr"
        dan "Denne mulighed eksisterer ikke for tabeltypen '%-.192s'"
        nla "Tabel handler voor '%-.192s' heeft deze optie niet"
        eng "Table storage engine for '%-.192s' doesn't have this option"
        est "Tabeli '%-.192s' handler ei toeta antud operatsiooni"
        fre "Le handler de la table '%-.192s' n'a pas cette option"
        ger "Diese Option gibt es nicht (Speicher-Engine für '%-.192s')"
        greek "Ο χειριστής πίνακα (table handler) για '%-.192s' δεν διαθέτει αυτή την επιλογή"
        hun "A(z) '%-.192s' tablakezelonek nincs ilyen opcioja"
        ita "Il gestore delle tabelle per '%-.192s' non ha questa opzione"
        jpn "表 '%-.192s' のストレージエンジンでは提供されないオプションです。"
        kor "'%-.192s'의 테이블 handler는 이러한 옵션을 제공하지 않읍니다."
        nor "Tabell håndtereren for '%-.192s' har ikke denne muligheten"
        norwegian-ny "Tabell håndteraren for '%-.192s' har ikkje denne moglegheita"
        pol "Obsługa tabeli '%-.192s' nie posiada tej opcji"
        por "Manipulador de tabela para '%-.192s' não tem esta opção"
        rum "Handlerul tabelei pentru '%-.192s' nu are aceasta optiune"
        rus "Обработчик таблицы '%-.192s' не поддерживает эту возможность"
        serbian "Handler tabela za '%-.192s' nema ovu opciju"
        slo "Obsluha tabuľky '%-.192s' nemá tento parameter"
        spa "El manejador de la tabla de '%-.192s' no tiene esta opcion"
	swe "Tabellhanteraren for tabell '%-.192s' stödjer ej detta"
        ukr "Дескриптор таблиці '%-.192s' не має цієї властивості"
ER_KEY_NOT_FOUND  
        cze "Nemohu najít záznam v '%-.192s'"
        dan "Kan ikke finde posten i '%-.192s'"
        nla "Kan record niet vinden in '%-.192s'"
        eng "Can't find record in '%-.192s'"
        est "Ei suuda leida kirjet '%-.192s'-s"
        fre "Ne peut trouver l'enregistrement dans '%-.192s'"
        ger "Kann Datensatz in '%-.192s' nicht finden"
        greek "Αδύνατη η ανεύρεση εγγραφής στο '%-.192s'"
        hun "Nem talalhato a rekord '%-.192s'-ben"
        ita "Impossibile trovare il record in '%-.192s'"
        jpn "'%-.192s' にレコードが見つかりません。"
        kor "'%-.192s'에서 레코드를 찾을 수 없읍니다."
        nor "Kan ikke finne posten i '%-.192s'"
        norwegian-ny "Kan ikkje finne posten i '%-.192s'"
        pol "Nie można znaleĽć rekordu w '%-.192s'"
        por "Não pode encontrar registro em '%-.192s'"
        rum "Nu pot sa gasesc recordul in '%-.192s'"
        rus "Невозможно найти запись в '%-.192s'"
        serbian "Ne mogu da pronađem slog u '%-.192s'"
        slo "Nemôžem nájsť záznam v '%-.192s'"
        spa "No puedo encontrar el registro en '%-.192s'"
	swe "Hittar inte posten '%-.192s'"
        ukr "Не можу записати у '%-.192s'"
ER_NOT_FORM_FILE  
        cze "Nesprávná informace v souboru '%-.200s'"
        dan "Forkert indhold i: '%-.200s'"
        nla "Verkeerde info in file: '%-.200s'"
        eng "Incorrect information in file: '%-.200s'"
        est "Vigane informatsioon failis '%-.200s'"
        fre "Information erronnée dans le fichier: '%-.200s'"
        ger "Falsche Information in Datei '%-.200s'"
        greek "Λάθος πληροφορίες στο αρχείο: '%-.200s'"
        hun "Ervenytelen info a file-ban: '%-.200s'"
        ita "Informazione errata nel file: '%-.200s'"
        jpn "ファイル '%-.200s' 内の情報が不正です。"
        kor "화일의 부정확한 정보: '%-.200s'"
        nor "Feil informasjon i filen: '%-.200s'"
        norwegian-ny "Feil informasjon i fila: '%-.200s'"
        pol "Niewła?ciwa informacja w pliku: '%-.200s'"
        por "Informação incorreta no arquivo '%-.200s'"
        rum "Informatie incorecta in fisierul: '%-.200s'"
        rus "Некорректная информация в файле '%-.200s'"
        serbian "Pogrešna informacija u file-u: '%-.200s'"
        slo "Nesprávna informácia v súbore: '%-.200s'"
        spa "Informacion erronea en el archivo: '%-.200s'"
        swe "Felaktig fil: '%-.200s'"
        ukr "Хибна інформація у файлі: '%-.200s'"
ER_NOT_KEYFILE  
        cze "Nesprávný klíč pro tabulku '%-.200s'; pokuste se ho opravit"
        dan "Fejl i indeksfilen til tabellen '%-.200s'; prøv at reparere den"
        nla "Verkeerde zoeksleutel file voor tabel: '%-.200s'; probeer het te repareren"
        eng "Incorrect key file for table '%-.200s'; try to repair it"
        est "Tabeli '%-.200s' võtmefail on vigane; proovi seda parandada"
        fre "Index corrompu dans la table: '%-.200s'; essayez de le réparer"
        ger "Fehlerhafte Index-Datei für Tabelle '%-.200s'; versuche zu reparieren"
        greek "Λάθος αρχείο ταξινόμισης (key file) για τον πίνακα: '%-.200s'; Παρακαλώ, διορθώστε το!"
        hun "Ervenytelen kulcsfile a tablahoz: '%-.200s'; probalja kijavitani!"
        ita "File chiave errato per la tabella : '%-.200s'; prova a riparalo"
        jpn "表 '%-.200s' の索引ファイル(key file)の内容が不正です。修復を試行してください。"
        kor "'%-.200s' 테이블의 부정확한 키 존재. 수정하시오!"
        nor "Tabellen '%-.200s' har feil i nøkkelfilen; forsøk å reparer den"
        norwegian-ny "Tabellen '%-.200s' har feil i nykkelfila; prøv å reparere den"
        pol "Niewła?ciwy plik kluczy dla tabeli: '%-.200s'; spróbuj go naprawić"
        por "Arquivo de índice incorreto para tabela '%-.200s'; tente repará-lo"
        rum "Cheia fisierului incorecta pentru tabela: '%-.200s'; incearca s-o repari"
        rus "Некорректный индексный файл для таблицы: '%-.200s'. Попробуйте восстановить его"
        serbian "Pogrešan key file za tabelu: '%-.200s'; probajte da ga ispravite"
        slo "Nesprávny kľúč pre tabuľku '%-.200s'; pokúste sa ho opraviť"
        spa "Clave de archivo erronea para la tabla: '%-.200s'; intente repararlo"
        swe "Fatalt fel vid hantering av register '%-.200s'; kör en reparation"
        ukr "Хибний файл ключей для таблиці: '%-.200s'; Спробуйте його відновити"
ER_OLD_KEYFILE  
        cze "Starý klíčový soubor pro '%-.192s'; opravte ho."
        dan "Gammel indeksfil for tabellen '%-.192s'; reparer den"
        nla "Oude zoeksleutel file voor tabel '%-.192s'; repareer het!"
        eng "Old key file for table '%-.192s'; repair it!"
        est "Tabeli '%-.192s' võtmefail on aegunud; paranda see!"
        fre "Vieux fichier d'index pour la table '%-.192s'; réparez le!"
        ger "Alte Index-Datei für Tabelle '%-.192s'. Bitte reparieren"
        greek "Παλαιό αρχείο ταξινόμισης (key file) για τον πίνακα '%-.192s'; Παρακαλώ, διορθώστε το!"
        hun "Regi kulcsfile a '%-.192s'tablahoz; probalja kijavitani!"
        ita "File chiave vecchio per la tabella '%-.192s'; riparalo!"
        jpn "表 '%-.192s' の索引ファイル(key file)は古い形式です。修復してください。"
        kor "'%-.192s' 테이블의 이전버젼의 키 존재. 수정하시오!"
        nor "Gammel nøkkelfil for tabellen '%-.192s'; reparer den!"
        norwegian-ny "Gammel nykkelfil for tabellen '%-.192s'; reparer den!"
        pol "Plik kluczy dla tabeli '%-.192s' jest starego typu; napraw go!"
        por "Arquivo de índice desatualizado para tabela '%-.192s'; repare-o!"
        rum "Cheia fisierului e veche pentru tabela '%-.192s'; repar-o!"
        rus "Старый индексный файл для таблицы '%-.192s'; отремонтируйте его!"
        serbian "Zastareo key file za tabelu '%-.192s'; ispravite ga"
        slo "Starý kľúčový súbor pre '%-.192s'; opravte ho!"
        spa "Clave de archivo antigua para la tabla '%-.192s'; reparelo!"
        swe "Gammal nyckelfil '%-.192s'; reparera registret"
        ukr "Старий файл ключей для таблиці '%-.192s'; Відновіть його!"
ER_OPEN_AS_READONLY  
        cze "'%-.192s' je jen pro čtení"
        dan "'%-.192s' er skrivebeskyttet"
        nla "'%-.192s' is alleen leesbaar"
        eng "Table '%-.192s' is read only"
        est "Tabel '%-.192s' on ainult lugemiseks"
        fre "'%-.192s' est en lecture seulement"
        ger "Tabelle '%-.192s' ist nur lesbar"
        greek "'%-.192s' επιτρέπεται μόνο η ανάγνωση"
        hun "'%-.192s' irasvedett"
        ita "'%-.192s' e` di sola lettura"
        jpn "表 '%-.192s' は読み込み専用です。"
        kor "테이블 '%-.192s'는 읽기전용 입니다."
        nor "'%-.192s' er skrivebeskyttet"
        norwegian-ny "'%-.192s' er skrivetryggja"
        pol "'%-.192s' jest tylko do odczytu"
        por "Tabela '%-.192s' é somente para leitura"
        rum "Tabela '%-.192s' e read-only"
        rus "Таблица '%-.192s' предназначена только для чтения"
        serbian "Tabelu '%-.192s' je dozvoljeno samo čitati"
        slo "'%-.192s' is čítať only"
        spa "'%-.192s' es de solo lectura"
        swe "'%-.192s' är skyddad mot förändring"
        ukr "Таблиця '%-.192s' тільки для читання"
ER_OUTOFMEMORY HY001 S1001
        cze "Málo paměti. Přestartujte daemona a zkuste znovu (je potřeba %d bytů)"
        dan "Ikke mere hukommelse. Genstart serveren og prøv igen (mangler %d bytes)"
        nla "Geen geheugen meer. Herstart server en probeer opnieuw (%d bytes nodig)"
        eng "Out of memory; restart server and try again (needed %d bytes)"
        est "Mälu  sai otsa. Proovi MySQL uuesti käivitada (puudu jäi %d baiti)"
        fre "Manque de mémoire. Redémarrez le démon et ré-essayez (%d octets nécessaires)"
        ger "Kein Speicher vorhanden (%d Bytes benötigt). Bitte Server neu starten"
        greek "Δεν υπάρχει διαθέσιμη μνήμη. Προσπαθήστε πάλι, επανεκινώντας τη διαδικασία (demon) (χρειάζονται %d bytes)"
        hun "Nincs eleg memoria. Inditsa ujra a demont, es probalja ismet. (%d byte szukseges.)"
        ita "Memoria esaurita. Fai ripartire il demone e riprova (richiesti %d bytes)"
        jpn "メモリが不足しています。サーバーを再起動してみてください。(%d バイトの割り当てに失敗)"
        kor "Out of memory. 데몬을 재 실행 후 다시 시작하시오 (needed %d bytes)"
        nor "Ikke mer minne. Star på nytt tjenesten og prøv igjen (trengte %d byter)"
        norwegian-ny "Ikkje meir minne. Start på nytt tenesten og prøv igjen (trengte %d bytar)"
        pol "Zbyt mało pamięci. Uruchom ponownie demona i spróbuj ponownie (potrzeba %d bajtów)"
        por "Sem memória. Reinicie o programa e tente novamente (necessita de %d bytes)"
        rum "Out of memory. Porneste daemon-ul din nou si incearca inca o data (e nevoie de %d bytes)"
        rus "Недостаточно памяти. Перезапустите сервер и попробуйте еще раз (нужно %d байт)"
        serbian "Nema memorije. Restartujte MySQL server i probajte ponovo (potrebno je %d byte-ova)"
        slo "Málo pamäti. Reštartujte daemona a skúste znova (je potrebných %d bytov)"
        spa "Memoria insuficiente. Reinicie el demonio e intentelo otra vez (necesita %d bytes)"
        swe "Oväntat slut på minnet, starta om programmet och försök på nytt (Behövde %d bytes)"
        ukr "Брак пам'яті. Рестартуйте сервер та спробуйте знову (потрібно %d байтів)"
ER_OUT_OF_SORTMEMORY HY001 S1001
        cze "Málo paměti pro třídění. Zvyšte velikost třídícího bufferu"
        dan "Ikke mere sorteringshukommelse. Øg sorteringshukommelse (sort buffer size) for serveren"
        nla "Geen geheugen om te sorteren. Verhoog de server sort buffer size"
        eng "Out of sort memory, consider increasing server sort buffer size"
        est "Mälu sai sorteerimisel otsa. Suurenda MySQL-i sorteerimispuhvrit"
        fre "Manque de mémoire pour le tri. Augmentez-la."
        ger "Kein Speicher zum Sortieren vorhanden. sort_buffer_size sollte im Server erhöht werden"
        greek "Δεν υπάρχει διαθέσιμη μνήμη για ταξινόμιση. Αυξήστε το sort buffer size για τη διαδικασία (demon)"
        hun "Nincs eleg memoria a rendezeshez. Novelje a rendezo demon puffermeretet"
        ita "Memoria per gli ordinamenti esaurita. Incrementare il 'sort_buffer' al demone"
        jpn "ソートメモリが不足しています。ソートバッファサイズ(sort buffer size)の増加を検討してください。"
        kor "Out of sort memory. daemon sort buffer의 크기를 증가시키세요"
        nor "Ikke mer sorteringsminne. Vurder å øke sorteringsminnet (sort buffer size) for tjenesten"
        norwegian-ny "Ikkje meir sorteringsminne. Vurder å auke sorteringsminnet (sorteringsbuffer storleik) for tenesten"
        pol "Zbyt mało pamięci dla sortowania. Zwiększ wielko?ć bufora demona dla sortowania"
        por "Não há memória suficiente para ordenação. Considere aumentar o tamanho do retentor (buffer) de ordenação."
        rum "Out of memory pentru sortare. Largeste marimea buffer-ului pentru sortare in daemon (sort buffer size)"
        rus "Недостаточно памяти для сортировки. Увеличьте размер буфера сортировки на сервере"
        serbian "Nema memorije za sortiranje. Povećajte veličinu sort buffer-a MySQL server-u"
        slo "Málo pamäti pre triedenie, zvýšte veľkosť triediaceho bufferu"
        spa "Memoria de ordenacion insuficiente. Incremente el tamano del buffer de ordenacion"
        swe "Sorteringsbufferten räcker inte till. Kontrollera startparametrarna"
        ukr "Брак пам'яті для сортування. Треба збільшити розмір буфера сортування у сервера"
ER_UNEXPECTED_EOF  
        cze "Neočekávaný konec souboru při čtení '%-.192s' (chybový kód: %d - %s)"
        dan "Uventet afslutning på fil (eof) ved læsning af filen '%-.192s' (Fejlkode: %d - %s)"
        nla "Onverwachte eof gevonden tijdens het lezen van file '%-.192s' (Errcode: %d - %s)"
        eng "Unexpected EOF found when reading file '%-.192s' (errno: %d - %s)"
        est "Ootamatu faililõpumärgend faili '%-.192s' lugemisel (veakood: %d - %s)"
        fre "Fin de fichier inattendue en lisant '%-.192s' (Errcode: %d - %s)"
        ger "Unerwartetes Ende beim Lesen der Datei '%-.192s' (Fehler: %d - %s)"
        greek "Κατά τη διάρκεια της ανάγνωσης, βρέθηκε απροσδόκητα το τέλος του αρχείου '%-.192s' (κωδικός λάθους: %d - %s)"
        hun "Varatlan filevege-jel a '%-.192s'olvasasakor. (hibakod: %d - %s)"
        ita "Fine del file inaspettata durante la lettura del file '%-.192s' (errno: %d - %s)"
        jpn "ファイル '%-.192s' を読み込み中に予期せずファイルの終端に達しました。(エラー番号: %d - %s)"
        kor "'%-.192s' 화일을 읽는 도중 잘못된 eof을 발견 (에러번호: %d - %s)"
        nor "Uventet slutt på fil (eof) ved lesing av filen '%-.192s' (Feilkode: %d - %s)"
        norwegian-ny "Uventa slutt på fil (eof) ved lesing av fila '%-.192s' (Feilkode: %d - %s)"
        pol "Nieoczekiwany 'eof' napotkany podczas czytania z pliku '%-.192s' (Kod błędu: %d - %s)"
        por "Encontrado fim de arquivo inesperado ao ler arquivo '%-.192s' (erro no. %d - %s)"
        rum "Sfirsit de fisier neasteptat in citirea fisierului '%-.192s' (errno: %d - %s)"
        rus "Неожиданный конец файла '%-.192s' (ошибка: %d - %s)"
        serbian "Neočekivani kraj pri čitanju file-a '%-.192s' (errno: %d - %s)"
        slo "Neočakávaný koniec súboru pri čítaní '%-.192s' (chybový kód: %d - %s)"
        spa "Inesperado fin de ficheroU mientras leiamos el archivo '%-.192s' (Error: %d - %s)"
        swe "Oväntat filslut vid läsning från '%-.192s' (Felkod: %d - %s)"
        ukr "Хибний кінець файлу '%-.192s' (помилка: %d - %s)"
ER_CON_COUNT_ERROR 08004 
        cze "Příliš mnoho spojení"
        dan "For mange forbindelser (connections)"
        nla "Te veel verbindingen"
        eng "Too many connections"
        est "Liiga palju samaaegseid ühendusi"
        fre "Trop de connexions"
        ger "Zu viele Verbindungen"
        greek "Υπάρχουν πολλές συνδέσεις..."
        hun "Tul sok kapcsolat"
        ita "Troppe connessioni"
        jpn "接続が多すぎます。"
        kor "너무 많은 연결... max_connection을 증가 시키시오..."
        nor "For mange tilkoblinger (connections)"
        norwegian-ny "For mange tilkoplingar (connections)"
        pol "Zbyt wiele poł?czeń"
        por "Excesso de conexões"
        rum "Prea multe conectiuni"
        rus "Слишком много соединений"
        serbian "Previše konekcija"
        slo "Príliš mnoho spojení"
        spa "Demasiadas conexiones"
        swe "För många anslutningar"
        ukr "Забагато з'єднань"
ER_OUT_OF_RESOURCES  
        cze "Málo prostoru/paměti pro thread"
        dan "Udgået for tråde/hukommelse"
        nla "Geen thread geheugen meer; controleer of mysqld of andere processen al het beschikbare geheugen gebruikt. Zo niet, dan moet u wellicht 'ulimit' gebruiken om mysqld toe te laten meer geheugen te benutten, of u kunt extra swap ruimte toevoegen"
        eng "Out of memory; check if mysqld or some other process uses all available memory; if not, you may have to use 'ulimit' to allow mysqld to use more memory or you can add more swap space"
        est "Mälu sai otsa. Võimalik, et aitab swap-i lisamine või käsu 'ulimit' abil MySQL-le rohkema mälu kasutamise lubamine"
        fre "Manque de 'threads'/mémoire"
        ger "Kein Speicher mehr vorhanden. Prüfen Sie, ob mysqld oder ein anderer Prozess den gesamten Speicher verbraucht. Wenn nicht, sollten Sie mit 'ulimit' dafür sorgen, dass mysqld mehr Speicher benutzen darf, oder mehr Swap-Speicher einrichten"
        greek "Πρόβλημα με τη διαθέσιμη μνήμη (Out of thread space/memory)"
        hun "Elfogyott a thread-memoria"
        ita "Fine dello spazio/memoria per i thread"
        jpn "メモリが不足しています。mysqld やその他のプロセスがメモリーを使い切っていないか確認して下さい。メモリーを使い切っていない場合、'ulimit'の設定等で mysqld のメモリー使用最大量を多くするか、スワップ領域を増やす必要があるかもしれません。"
# This message failed to convert from euc-kr, skipped
        nor "Tomt for tråd plass/minne"
        norwegian-ny "Tomt for tråd plass/minne"
        pol "Zbyt mało miejsca/pamięci dla w?tku"
        por "Sem memória. Verifique se o mysqld ou algum outro processo está usando toda memória disponível. Se não, você pode ter que usar 'ulimit' para permitir ao mysqld usar mais memória ou você pode adicionar mais área de 'swap'"
        rum "Out of memory;  Verifica daca mysqld sau vreun alt proces foloseste toate memoria disponbila. Altfel, trebuie sa folosesi 'ulimit' ca sa permiti lui memoria disponbila. Altfel, trebuie sa folosesi 'ulimit' ca sa permiti lui mysqld sa foloseasca mai multa memorie ori adauga mai mult spatiu pentru swap (swap space)"
        rus "Недостаточно памяти; удостоверьтесь, что mysqld или какой-либо другой процесс не занимает всю доступную память. Если нет, то вы можете использовать ulimit, чтобы выделить для mysqld больше памяти, или увеличить объем файла подкачки"
        serbian "Nema memorije; Proverite da li MySQL server ili neki drugi proces koristi svu slobodnu memoriju. (UNIX: Ako ne, probajte da upotrebite 'ulimit' komandu da biste dozvolili daemon-u da koristi više memorije ili probajte da dodate više swap memorije)"
        slo "Málo miesta-pamäti pre vlákno"
        spa "Memoria/espacio de tranpaso insuficiente"
        swe "Fick slut på minnet.  Kontrollera om mysqld eller någon annan process använder allt tillgängligt minne. Om inte, försök använda 'ulimit' eller allokera mera swap"
        ukr "Брак пам'яті;  Перевірте чи mysqld або якісь інші процеси використовують усю доступну пам'ять. Як ні, то ви можете скористатися 'ulimit', аби дозволити mysqld використовувати більше пам'яті або ви можете додати більше місця під свап"
ER_BAD_HOST_ERROR 08S01 
        cze "Nemohu zjistit jméno stroje pro Vaši adresu"
        dan "Kan ikke få værtsnavn for din adresse"
        nla "Kan de hostname niet krijgen van uw adres"
        eng "Can't get hostname for your address"
        est "Ei suuda lahendada IP aadressi masina nimeks"
        fre "Ne peut obtenir de hostname pour votre adresse"
        ger "Kann Hostnamen für diese Adresse nicht erhalten"
        greek "Δεν έγινε γνωστό το hostname για την address σας"
        hun "A gepnev nem allapithato meg a cimbol"
        ita "Impossibile risalire al nome dell'host dall'indirizzo (risoluzione inversa)"
        jpn "IPアドレスからホスト名を解決できません。"
        kor "당신의 컴퓨터의 호스트이름을 얻을 수 없읍니다."
        nor "Kan ikke få tak i vertsnavn for din adresse"
        norwegian-ny "Kan ikkje få tak i vertsnavn for di adresse"
        pol "Nie można otrzymać nazwy hosta dla twojego adresu"
        por "Não pode obter nome do 'host' para seu endereço"
        rum "Nu pot sa obtin hostname-ul adresei tale"
        rus "Невозможно получить имя хоста для вашего адреса"
        serbian "Ne mogu da dobijem ime host-a za vašu IP adresu"
        slo "Nemôžem zistiť meno hostiteľa pre vašu adresu"
        spa "No puedo obtener el nombre de maquina de tu direccion"
        swe "Kan inte hitta 'hostname' för din adress"
        ukr "Не можу визначити ім'я хосту для вашої адреси"
ER_HANDSHAKE_ERROR 08S01 
        cze "Chyba při ustavování spojení"
        dan "Forkert håndtryk (handshake)"
        nla "Verkeerde handshake"
        eng "Bad handshake"
        est "Väär handshake"
        fre "Mauvais 'handshake'"
        ger "Ungültiger Handshake"
        greek "Η αναγνώριση (handshake) δεν έγινε σωστά"
        hun "A kapcsolatfelvetel nem sikerult (Bad handshake)"
        ita "Negoziazione impossibile"
        jpn "ハンドシェイクエラー"
        nor "Feil håndtrykk (handshake)"
        norwegian-ny "Feil handtrykk (handshake)"
        pol "Zły uchwyt(handshake)"
        por "Negociação de acesso falhou"
        rum "Prost inceput de conectie (bad handshake)"
        rus "Некорректное приветствие"
        serbian "Loš početak komunikacije (handshake)"
        slo "Chyba pri nadväzovaní spojenia"
        spa "Protocolo erroneo"
        swe "Fel vid initiering av kommunikationen med klienten"
        ukr "Невірна установка зв'язку"
ER_DBACCESS_DENIED_ERROR 42000 
        cze "Přístup pro uživatele '%-.48s'@'%-.64s' k databázi '%-.192s' není povolen"
        dan "Adgang nægtet bruger: '%-.48s'@'%-.64s' til databasen '%-.192s'"
        nla "Toegang geweigerd voor gebruiker: '%-.48s'@'%-.64s' naar database '%-.192s'"
        eng "Access denied for user '%-.48s'@'%-.64s' to database '%-.192s'"
        est "Ligipääs keelatud kasutajale '%-.48s'@'%-.64s' andmebaasile '%-.192s'"
        fre "Accès refusé pour l'utilisateur: '%-.48s'@'@%-.64s'. Base '%-.192s'"
        ger "Benutzer '%-.48s'@'%-.64s' hat keine Zugriffsberechtigung für Datenbank '%-.192s'"
        greek "Δεν επιτέρεται η πρόσβαση στο χρήστη: '%-.48s'@'%-.64s' στη βάση δεδομένων '%-.192s'"
        hun "A(z) '%-.48s'@'%-.64s' felhasznalo szamara tiltott eleres az '%-.192s' adabazishoz."
        ita "Accesso non consentito per l'utente: '%-.48s'@'%-.64s' al database '%-.192s'"
        jpn "ユーザー '%-.48s'@'%-.64s' によるデータベース '%-.192s' へのアクセスは拒否されました。"
        kor "'%-.48s'@'%-.64s' 사용자는 '%-.192s' 데이타베이스에 접근이 거부 되었습니다."
        nor "Tilgang nektet for bruker: '%-.48s'@'%-.64s' til databasen '%-.192s' nektet"
        norwegian-ny "Tilgang ikkje tillate for brukar: '%-.48s'@'%-.64s' til databasen '%-.192s' nekta"
        por "Acesso negado para o usuário '%-.48s'@'%-.64s' ao banco de dados '%-.192s'"
        rum "Acces interzis pentru utilizatorul: '%-.48s'@'%-.64s' la baza de date '%-.192s'"
        rus "Для пользователя '%-.48s'@'%-.64s' доступ к базе данных '%-.192s' закрыт"
        serbian "Pristup je zabranjen korisniku '%-.48s'@'%-.64s' za bazu '%-.192s'"
        slo "Zakázaný prístup pre užívateľa: '%-.48s'@'%-.64s' k databázi '%-.192s'"
        spa "Acceso negado para usuario: '%-.48s'@'%-.64s' para la base de datos '%-.192s'"
        swe "Användare '%-.48s'@'%-.64s' är ej berättigad att använda databasen %-.192s"
        ukr "Доступ заборонено для користувача: '%-.48s'@'%-.64s' до бази данних '%-.192s'"
ER_ACCESS_DENIED_ERROR 28000 
        cze "Přístup pro uživatele '%-.48s'@'%-.64s' (s heslem %s)"
        dan "Adgang nægtet bruger: '%-.48s'@'%-.64s' (Bruger adgangskode: %s)"
        nla "Toegang geweigerd voor gebruiker: '%-.48s'@'%-.64s' (Wachtwoord gebruikt: %s)"
        eng "Access denied for user '%-.48s'@'%-.64s' (using password: %s)"
        est "Ligipääs keelatud kasutajale '%-.48s'@'%-.64s' (kasutab parooli: %s)"
        fre "Accès refusé pour l'utilisateur: '%-.48s'@'@%-.64s' (mot de passe: %s)"
        ger "Benutzer '%-.48s'@'%-.64s' hat keine Zugriffsberechtigung (verwendetes Passwort: %s)"
        greek "Δεν επιτέρεται η πρόσβαση στο χρήστη: '%-.48s'@'%-.64s' (χρήση password: %s)"
        hun "A(z) '%-.48s'@'%-.64s' felhasznalo szamara tiltott eleres. (Hasznalja a jelszot: %s)"
        ita "Accesso non consentito per l'utente: '%-.48s'@'%-.64s' (Password: %s)"
        jpn "ユーザー '%-.48s'@'%-.64s' のアクセスは拒否されました。(using password: %s)"
        kor "'%-.48s'@'%-.64s' 사용자는 접근이 거부 되었습니다. (using password: %s)"
        nor "Tilgang nektet for bruker: '%-.48s'@'%-.64s' (Bruker passord: %s)"
        norwegian-ny "Tilgang ikke tillate for brukar: '%-.48s'@'%-.64s' (Brukar passord: %s)"
        por "Acesso negado para o usuário '%-.48s'@'%-.64s' (senha usada: %s)"
        rum "Acces interzis pentru utilizatorul: '%-.48s'@'%-.64s' (Folosind parola: %s)"
        rus "Доступ закрыт для пользователя '%-.48s'@'%-.64s' (был использован пароль: %s)"
        serbian "Pristup je zabranjen korisniku '%-.48s'@'%-.64s' (koristi lozinku: '%s')"
        slo "Zakázaný prístup pre užívateľa: '%-.48s'@'%-.64s' (použitie hesla: %s)"
        spa "Acceso negado para usuario: '%-.48s'@'%-.64s' (Usando clave: %s)"
        swe "Användare '%-.48s'@'%-.64s' är ej berättigad att logga in (Använder lösen: %s)"
        ukr "Доступ заборонено для користувача: '%-.48s'@'%-.64s' (Використано пароль: %s)"
ER_NO_DB_ERROR 3D000 
        cze "Nebyla vybrána žádná databáze"
        dan "Ingen database valgt"
        nla "Geen database geselecteerd"
        eng "No database selected"
        est "Andmebaasi ei ole valitud"
        fre "Aucune base n'a été sélectionnée"
        ger "Keine Datenbank ausgewählt"
        greek "Δεν επιλέχθηκε βάση δεδομένων"
        hun "Nincs kivalasztott adatbazis"
        ita "Nessun database selezionato"
        jpn "データベースが選択されていません。"
        kor "선택된 데이타베이스가 없습니다."
        nor "Ingen database valgt"
        norwegian-ny "Ingen database vald"
        pol "Nie wybrano żadnej bazy danych"
        por "Nenhum banco de dados foi selecionado"
        rum "Nici o baza de data nu a fost selectata inca"
        rus "База данных не выбрана"
        serbian "Ni jedna baza nije selektovana"
        slo "Nebola vybraná databáza"
        spa "Base de datos no seleccionada"
        swe "Ingen databas i användning"
        ukr "Базу данних не вибрано"
ER_UNKNOWN_COM_ERROR 08S01 
        cze "Neznámý příkaz"
        dan "Ukendt kommando"
        nla "Onbekend commando"
        eng "Unknown command"
        est "Tundmatu käsk"
        fre "Commande inconnue"
        ger "Unbekannter Befehl"
        greek "Αγνωστη εντολή"
        hun "Ervenytelen parancs"
        ita "Comando sconosciuto"
        jpn "不明なコマンドです。"
        kor "명령어가 뭔지 모르겠어요..."
        nor "Ukjent kommando"
        norwegian-ny "Ukjent kommando"
        pol "Nieznana komenda"
        por "Comando desconhecido"
        rum "Comanda invalida"
        rus "Неизвестная команда коммуникационного протокола"
        serbian "Nepoznata komanda"
        slo "Neznámy príkaz"
        spa "Comando desconocido"
        swe "Okänt kommando"
        ukr "Невідома команда"
ER_BAD_NULL_ERROR 23000 
        cze "Sloupec '%-.192s' nemůže být null"
        dan "Kolonne '%-.192s' kan ikke være NULL"
        nla "Kolom '%-.192s' kan niet null zijn"
        eng "Column '%-.192s' cannot be null"
        est "Tulp '%-.192s' ei saa omada nullväärtust"
        fre "Le champ '%-.192s' ne peut être vide (null)"
        ger "Feld '%-.192s' darf nicht NULL sein"
        greek "Το πεδίο '%-.192s' δεν μπορεί να είναι κενό (null)"
        hun "A(z) '%-.192s' oszlop erteke nem lehet nulla"
        ita "La colonna '%-.192s' non puo` essere nulla"
        jpn "列 '%-.192s' は null にできません。"
        kor "칼럼 '%-.192s'는 널(Null)이 되면 안됩니다. "
        nor "Kolonne '%-.192s' kan ikke vere null"
        norwegian-ny "Kolonne '%-.192s' kan ikkje vere null"
        pol "Kolumna '%-.192s' nie może być null"
        por "Coluna '%-.192s' não pode ser vazia"
        rum "Coloana '%-.192s' nu poate sa fie null"
        rus "Столбец '%-.192s' не может принимать величину NULL"
        serbian "Kolona '%-.192s' ne može biti NULL"
        slo "Pole '%-.192s' nemôže byť null"
        spa "La columna '%-.192s' no puede ser nula"
        swe "Kolumn '%-.192s' får inte vara NULL"
        ukr "Стовбець '%-.192s' не може бути нульовим"
ER_BAD_DB_ERROR 42000 
        cze "Neznámá databáze '%-.192s'"
        dan "Ukendt database '%-.192s'"
        nla "Onbekende database '%-.192s'"
        eng "Unknown database '%-.192s'"
        est "Tundmatu andmebaas '%-.192s'"
        fre "Base '%-.192s' inconnue"
        ger "Unbekannte Datenbank '%-.192s'"
        greek "Αγνωστη βάση δεδομένων '%-.192s'"
        hun "Ervenytelen adatbazis: '%-.192s'"
        ita "Database '%-.192s' sconosciuto"
        jpn "'%-.192s' は不明なデータベースです。"
        kor "데이타베이스 '%-.192s'는 알수 없음"
        nor "Ukjent database '%-.192s'"
        norwegian-ny "Ukjent database '%-.192s'"
        pol "Nieznana baza danych '%-.192s'"
        por "Banco de dados '%-.192s' desconhecido"
        rum "Baza de data invalida '%-.192s'"
        rus "Неизвестная база данных '%-.192s'"
        serbian "Nepoznata baza '%-.192s'"
        slo "Neznáma databáza '%-.192s'"
        spa "Base de datos desconocida '%-.192s'"
        swe "Okänd databas: '%-.192s'"
        ukr "Невідома база данних '%-.192s'"
ER_TABLE_EXISTS_ERROR 42S01 
        cze "Tabulka '%-.192s' již existuje"
        dan "Tabellen '%-.192s' findes allerede"
        nla "Tabel '%-.192s' bestaat al"
        eng "Table '%-.192s' already exists"
        est "Tabel '%-.192s' juba eksisteerib"
        fre "La table '%-.192s' existe déjà"
        ger "Tabelle '%-.192s' bereits vorhanden"
        greek "Ο πίνακας '%-.192s' υπάρχει ήδη"
        hun "A(z) '%-.192s' tabla mar letezik"
        ita "La tabella '%-.192s' esiste gia`"
        jpn "表 '%-.192s' はすでに存在します。"
        kor "테이블 '%-.192s'는 이미 존재함"
        nor "Tabellen '%-.192s' eksisterer allerede"
        norwegian-ny "Tabellen '%-.192s' eksisterar allereide"
        pol "Tabela '%-.192s' już istnieje"
        por "Tabela '%-.192s' já existe"
        rum "Tabela '%-.192s' exista deja"
        rus "Таблица '%-.192s' уже существует"
        serbian "Tabela '%-.192s' već postoji"
        slo "Tabuľka '%-.192s' už existuje"
        spa "La tabla  '%-.192s' ya existe"
        swe "Tabellen '%-.192s' finns redan"
        ukr "Таблиця '%-.192s' вже існує"
ER_BAD_TABLE_ERROR 42S02 
        cze "Neznámá tabulka '%-.100s'"
        dan "Ukendt tabel '%-.100s'"
        nla "Onbekende tabel '%-.100s'"
        eng "Unknown table '%-.100s'"
        est "Tundmatu tabel '%-.100s'"
        fre "Table '%-.100s' inconnue"
        ger "Unbekannte Tabelle '%-.100s'"
        greek "Αγνωστος πίνακας '%-.100s'"
        hun "Ervenytelen tabla: '%-.100s'"
        ita "Tabella '%-.100s' sconosciuta"
        jpn "'%-.100s' は不明な表です。"
        kor "테이블 '%-.100s'는 알수 없음"
        nor "Ukjent tabell '%-.100s'"
        norwegian-ny "Ukjent tabell '%-.100s'"
        pol "Nieznana tabela '%-.100s'"
        por "Tabela '%-.100s' desconhecida"
        rum "Tabela '%-.100s' este invalida"
        rus "Неизвестная таблица '%-.100s'"
        serbian "Nepoznata tabela '%-.100s'"
        slo "Neznáma tabuľka '%-.100s'"
        spa "Tabla '%-.100s' desconocida"
        swe "Okänd tabell '%-.100s'"
        ukr "Невідома таблиця '%-.100s'"
ER_NON_UNIQ_ERROR 23000 
        cze "Sloupec '%-.192s' v %-.192s není zcela jasný"
        dan "Felt: '%-.192s' i tabel %-.192s er ikke entydigt"
        nla "Kolom: '%-.192s' in %-.192s is niet eenduidig"
        eng "Column '%-.192s' in %-.192s is ambiguous"
        est "Väli '%-.192s' %-.192s-s ei ole ühene"
        fre "Champ: '%-.192s' dans %-.192s est ambigu"
        ger "Feld '%-.192s' in %-.192s ist nicht eindeutig"
        greek "Το πεδίο: '%-.192s' σε %-.192s δεν έχει καθοριστεί"
        hun "A(z) '%-.192s' oszlop %-.192s-ben ketertelmu"
        ita "Colonna: '%-.192s' di %-.192s e` ambigua"
        jpn "列 '%-.192s' は %-.192s 内で曖昧です。"
        kor "칼럼: '%-.192s' in '%-.192s' 이 모호함"
        nor "Felt: '%-.192s' i tabell %-.192s er ikke entydig"
        norwegian-ny "Kolonne: '%-.192s' i tabell %-.192s er ikkje eintydig"
        pol "Kolumna: '%-.192s' w  %-.192s jest dwuznaczna"
        por "Coluna '%-.192s' em '%-.192s' é ambígua"
        rum "Coloana: '%-.192s' in %-.192s este ambigua"
        rus "Столбец '%-.192s' в %-.192s задан неоднозначно"
        serbian "Kolona '%-.192s' u %-.192s nije jedinstvena u kontekstu"
        slo "Pole: '%-.192s' v %-.192s je nejasné"
        spa "La columna: '%-.192s' en %-.192s es ambigua"
        swe "Kolumn '%-.192s' i %-.192s är inte unik"
        ukr "Стовбець '%-.192s' у %-.192s визначений неоднозначно"
ER_SERVER_SHUTDOWN 08S01 
        cze "Probíhá ukončování práce serveru"
        dan "Database nedlukning er i gang"
        nla "Bezig met het stoppen van de server"
        eng "Server shutdown in progress"
        est "Serveri seiskamine käib"
        fre "Arrêt du serveur en cours"
        ger "Der Server wird heruntergefahren"
        greek "Εναρξη διαδικασίας αποσύνδεσης του εξυπηρετητή (server shutdown)"
        hun "A szerver leallitasa folyamatban"
        ita "Shutdown del server in corso"
        jpn "サーバーをシャットダウン中です。"
        kor "Server가 셧다운 중입니다."
        nor "Database nedkobling er i gang"
        norwegian-ny "Tenar nedkopling er i gang"
        pol "Trwa kończenie działania serwera"
        por "'Shutdown' do servidor em andamento"
        rum "Terminarea serverului este in desfasurare"
        rus "Сервер находится в процессе остановки"
        serbian "Gašenje servera je u toku"
        slo "Prebieha ukončovanie práce servera"
        spa "Desconexion de servidor en proceso"
        swe "Servern går nu ned"
        ukr "Завершується работа сервера"
ER_BAD_FIELD_ERROR 42S22 S0022
        cze "Neznámý sloupec '%-.192s' v %-.192s"
        dan "Ukendt kolonne '%-.192s' i tabel %-.192s"
        nla "Onbekende kolom '%-.192s' in %-.192s"
        eng "Unknown column '%-.192s' in '%-.192s'"
        est "Tundmatu tulp '%-.192s' '%-.192s'-s"
        fre "Champ '%-.192s' inconnu dans %-.192s"
        ger "Unbekanntes Tabellenfeld '%-.192s' in %-.192s"
        greek "Αγνωστο πεδίο '%-.192s' σε '%-.192s'"
        hun "A(z) '%-.192s' oszlop ervenytelen '%-.192s'-ben"
        ita "Colonna sconosciuta '%-.192s' in '%-.192s'"
        jpn "列 '%-.192s' は '%-.192s' にはありません。"
        kor "Unknown 칼럼 '%-.192s' in '%-.192s'"
        nor "Ukjent kolonne '%-.192s' i tabell %-.192s"
        norwegian-ny "Ukjent felt '%-.192s' i tabell %-.192s"
        pol "Nieznana kolumna '%-.192s' w  %-.192s"
        por "Coluna '%-.192s' desconhecida em '%-.192s'"
        rum "Coloana invalida '%-.192s' in '%-.192s'"
        rus "Неизвестный столбец '%-.192s' в '%-.192s'"
        serbian "Nepoznata kolona '%-.192s' u '%-.192s'"
        slo "Neznáme pole '%-.192s' v '%-.192s'"
        spa "La columna '%-.192s' en %-.192s es desconocida"
        swe "Okänd kolumn '%-.192s' i %-.192s"
        ukr "Невідомий стовбець '%-.192s' у '%-.192s'"

# When using this error code, please use ER(ER_WRONG_FIELD_WITH_GROUP_V2)
# for the message string.
ER_WRONG_FIELD_WITH_GROUP 42000 S1009
        cze "Použité '%-.192s' nebylo v group by"
        dan "Brugte '%-.192s' som ikke var i group by"
        nla "Opdracht gebruikt '%-.192s' dat niet in de GROUP BY voorkomt"
        eng "'%-.192s' isn't in GROUP BY"
        est "'%-.192s' puudub GROUP BY klauslis"
        fre "'%-.192s' n'est pas dans 'group by'"
        ger "'%-.192s' ist nicht in GROUP BY vorhanden"
        greek "Χρησιμοποιήθηκε '%-.192s' που δεν υπήρχε στο group by"
        hun "Used '%-.192s' with wasn't in group by"
        ita "Usato '%-.192s' che non e` nel GROUP BY"
        jpn "'%-.192s' はGROUP BY句で指定されていません。"
        kor "'%-.192s'은 GROUP BY속에 없음"
        nor "Brukte '%-.192s' som ikke var i group by"
        norwegian-ny "Brukte '%-.192s' som ikkje var i group by"
        pol "Użyto '%-.192s' bez umieszczenia w group by"
        por "'%-.192s' não está em 'GROUP BY'"
        rum "'%-.192s' nu exista in clauza GROUP BY"
        rus "'%-.192s' не присутствует в GROUP BY"
        serbian "Entitet '%-.192s' nije naveden u komandi 'GROUP BY'"
        slo "Použité '%-.192s' nebolo v 'group by'"
        spa "Usado '%-.192s' el cual no esta group by"
        swe "'%-.192s' finns inte i GROUP BY"
        ukr "'%-.192s' не є у GROUP BY"
ER_WRONG_GROUP_FIELD 42000 S1009
        cze "Nemohu použít group na '%-.192s'"
        dan "Kan ikke gruppere på '%-.192s'"
        nla "Kan '%-.192s' niet groeperen"
        eng "Can't group on '%-.192s'"
        est "Ei saa grupeerida '%-.192s' järgi"
        fre "Ne peut regrouper '%-.192s'"
        ger "Gruppierung über '%-.192s' nicht möglich"
        greek "Αδύνατη η ομαδοποίηση (group on) '%-.192s'"
        hun "A group nem hasznalhato: '%-.192s'"
        ita "Impossibile raggruppare per '%-.192s'"
        jpn "'%-.192s' でのグループ化はできません。"
        kor "'%-.192s'를 그룹할 수 없음"
        nor "Kan ikke gruppere på '%-.192s'"
        norwegian-ny "Kan ikkje gruppere på '%-.192s'"
        pol "Nie można grupować po '%-.192s'"
        por "Não pode agrupar em '%-.192s'"
        rum "Nu pot sa grupez pe (group on) '%-.192s'"
        rus "Невозможно произвести группировку по '%-.192s'"
        serbian "Ne mogu da grupišem po '%-.192s'"
        slo "Nemôžem použiť 'group' na '%-.192s'"
        spa "No puedo agrupar por '%-.192s'"
        swe "Kan inte använda GROUP BY med '%-.192s'"
        ukr "Не можу групувати по '%-.192s'"
ER_WRONG_SUM_SELECT 42000 S1009
        cze "Příkaz obsahuje zároveň funkci sum a sloupce"
        dan "Udtrykket har summer (sum) funktioner og kolonner i samme udtryk"
        nla "Opdracht heeft totaliseer functies en kolommen in dezelfde opdracht"
        eng "Statement has sum functions and columns in same statement"
        est "Lauses on korraga nii tulbad kui summeerimisfunktsioonid"
        fre "Vous demandez la fonction sum() et des champs dans la même commande"
        ger "Die Verwendung von Summierungsfunktionen und Spalten im selben Befehl ist nicht erlaubt"
        greek "Η διατύπωση περιέχει sum functions και columns στην ίδια διατύπωση"
        ita "Il comando ha una funzione SUM e una colonna non specificata nella GROUP BY"
        jpn "集計関数と通常の列が同時に指定されています。"
        kor "Statement 가 sum기능을 동작중이고 칼럼도 동일한 statement입니다."
        nor "Uttrykket har summer (sum) funksjoner og kolonner i samme uttrykk"
        norwegian-ny "Uttrykket har summer (sum) funksjoner og kolonner i same uttrykk"
        pol "Zapytanie ma funkcje sumuj?ce i kolumny w tym samym zapytaniu"
        por "Cláusula contém funções de soma e colunas juntas"
        rum "Comanda are functii suma si coloane in aceeasi comanda"
        rus "Выражение содержит групповые функции и столбцы, но не включает GROUP BY. А как вы умудрились получить это сообщение об ошибке?"
        serbian "Izraz ima 'SUM' agregatnu funkciju i kolone u isto vreme"
        slo "Príkaz obsahuje zároveň funkciu 'sum' a poľa"
        spa "El estamento tiene funciones de suma y columnas en el mismo estamento"
        swe "Kommandot har både sum functions och enkla funktioner"
        ukr "У виразі використано підсумовуючі функції поряд з іменами стовбців"
ER_WRONG_VALUE_COUNT 21S01 
        cze "Počet sloupců neodpovídá zadané hodnotě"
        dan "Kolonne tæller stemmer ikke med antallet af værdier"
        nla "Het aantal kolommen komt niet overeen met het aantal opgegeven waardes"
        eng "Column count doesn't match value count"
        est "Tulpade arv erineb väärtuste arvust"
        ger "Die Anzahl der Spalten entspricht nicht der Anzahl der Werte"
        greek "Το Column count δεν ταιριάζει με το value count"
        hun "Az oszlopban levo ertek nem egyezik meg a szamitott ertekkel"
        ita "Il numero delle colonne non e` uguale al numero dei valori"
        jpn "列数が値の個数と一致しません。"
        kor "칼럼의 카운트가 값의 카운트와 일치하지 않습니다."
        nor "Felt telling stemmer verdi telling"
        norwegian-ny "Kolonne telling stemmer verdi telling"
        pol "Liczba kolumn nie odpowiada liczbie warto?ci"
        por "Contagem de colunas não confere com a contagem de valores"
        rum "Numarul de coloane nu este acelasi cu numarul valoarei"
        rus "Количество столбцов не совпадает с количеством значений"
        serbian "Broj kolona ne odgovara broju vrednosti"
        slo "Počet polí nezodpovedá zadanej hodnote"
        spa "La columna con count no tiene valores para contar"
        swe "Antalet kolumner motsvarar inte antalet värden"
        ukr "Кількість стовбців не співпадає з кількістю значень"
ER_TOO_LONG_IDENT 42000 S1009
        cze "Jméno identifikátoru '%-.100s' je příliš dlouhé"
        dan "Navnet '%-.100s' er for langt"
        nla "Naam voor herkenning '%-.100s' is te lang"
        eng "Identifier name '%-.100s' is too long"
        est "Identifikaatori '%-.100s' nimi on liiga pikk"
        fre "Le nom de l'identificateur '%-.100s' est trop long"
        ger "Name des Bezeichners '%-.100s' ist zu lang"
        greek "Το identifier name '%-.100s' είναι πολύ μεγάλο"
        hun "A(z) '%-.100s' azonositonev tul hosszu."
        ita "Il nome dell'identificatore '%-.100s' e` troppo lungo"
        jpn "識別子名 '%-.100s' は長すぎます。"
        kor "Identifier '%-.100s'는 너무 길군요."
        nor "Identifikator '%-.100s' er for lang"
        norwegian-ny "Identifikator '%-.100s' er for lang"
        pol "Nazwa identyfikatora '%-.100s' jest zbyt długa"
        por "Nome identificador '%-.100s' é longo demais"
        rum "Numele indentificatorului '%-.100s' este prea lung"
        rus "Слишком длинный идентификатор '%-.100s'"
        serbian "Ime '%-.100s' je predugačko"
        slo "Meno identifikátora '%-.100s' je príliš dlhé"
        spa "El nombre del identificador '%-.100s' es demasiado grande"
        swe "Kolumnnamn '%-.100s' är för långt"
        ukr "Ім'я ідентифікатора '%-.100s' задовге"
ER_DUP_FIELDNAME 42S21 S1009
        cze "Zdvojené jméno sloupce '%-.192s'"
        dan "Feltnavnet '%-.192s' findes allerede"
        nla "Dubbele kolom naam '%-.192s'"
        eng "Duplicate column name '%-.192s'"
        est "Kattuv tulba nimi '%-.192s'"
        fre "Nom du champ '%-.192s' déjà utilisé"
        ger "Doppelter Spaltenname: '%-.192s'"
        greek "Επανάληψη column name '%-.192s'"
        hun "Duplikalt oszlopazonosito: '%-.192s'"
        ita "Nome colonna duplicato '%-.192s'"
        jpn "列名 '%-.192s' は重複してます。"
        kor "중복된 칼럼 이름: '%-.192s'"
        nor "Feltnavnet '%-.192s' eksisterte fra før"
        norwegian-ny "Feltnamnet '%-.192s' eksisterte frå før"
        pol "Powtórzona nazwa kolumny '%-.192s'"
        por "Nome da coluna '%-.192s' duplicado"
        rum "Numele coloanei '%-.192s' e duplicat"
        rus "Дублирующееся имя столбца '%-.192s'"
        serbian "Duplirano ime kolone '%-.192s'"
        slo "Opakované meno poľa '%-.192s'"
        spa "Nombre de columna duplicado '%-.192s'"
        swe "Kolumnnamn '%-.192s finns flera gånger"
        ukr "Дублююче ім'я стовбця '%-.192s'"
ER_DUP_KEYNAME 42000 S1009
        cze "Zdvojené jméno klíče '%-.192s'"
        dan "Indeksnavnet '%-.192s' findes allerede"
        nla "Dubbele zoeksleutel naam '%-.192s'"
        eng "Duplicate key name '%-.192s'"
        est "Kattuv võtme nimi '%-.192s'"
        fre "Nom de clef '%-.192s' déjà utilisé"
        ger "Doppelter Name für Schlüssel vorhanden: '%-.192s'"
        greek "Επανάληψη key name '%-.192s'"
        hun "Duplikalt kulcsazonosito: '%-.192s'"
        ita "Nome chiave duplicato '%-.192s'"
        jpn "索引名 '%-.192s' は重複しています。"
        kor "중복된 키 이름 : '%-.192s'"
        nor "Nøkkelnavnet '%-.192s' eksisterte fra før"
        norwegian-ny "Nøkkelnamnet '%-.192s' eksisterte frå før"
        pol "Powtórzony nazwa klucza '%-.192s'"
        por "Nome da chave '%-.192s' duplicado"
        rum "Numele cheiei '%-.192s' e duplicat"
        rus "Дублирующееся имя ключа '%-.192s'"
        serbian "Duplirano ime ključa '%-.192s'"
        slo "Opakované meno kľúča '%-.192s'"
        spa "Nombre de clave duplicado '%-.192s'"
        swe "Nyckelnamn '%-.192s' finns flera gånger"
        ukr "Дублююче ім'я ключа '%-.192s'"
# When using this error code, please use ER(ER_DUP_ENTRY_WITH_KEY_NAME)
# for the message string.  See, for example, code in handler.cc.
ER_DUP_ENTRY 23000 S1009
	cze "Zdvojený klíč '%-.192s' (číslo klíče %d)"
	dan "Ens værdier '%-.192s' for indeks %d"
	nla "Dubbele ingang '%-.192s' voor zoeksleutel %d"
	eng "Duplicate entry '%-.192s' for key %d"
	est "Kattuv väärtus '%-.192s' võtmele %d"
	fre "Duplicata du champ '%-.192s' pour la clef %d"
	ger "Doppelter Eintrag '%-.192s' für Schlüssel %d"
	greek "Διπλή εγγραφή '%-.192s' για το κλειδί %d"
	hun "Duplikalt bejegyzes '%-.192s' a %d kulcs szerint."
	ita "Valore duplicato '%-.192s' per la chiave %d"
	jpn "'%-.192s' は索引 %d で重複しています。"
	kor "중복된 입력 값 '%-.192s': key %d"
	nor "Like verdier '%-.192s' for nøkkel %d"
	norwegian-ny "Like verdiar '%-.192s' for nykkel %d"
	pol "Powtórzone wystąpienie '%-.192s' dla klucza %d"
	por "Entrada '%-.192s' duplicada para a chave %d"
	rum "Cimpul '%-.192s' e duplicat pentru cheia %d"
	rus "Дублирующаяся запись '%-.192s' по ключу %d"
	serbian "Dupliran unos '%-.192s' za ključ '%d'"
	slo "Opakovaný kľúč '%-.192s' (číslo kľúča %d)"
	spa "Entrada duplicada '%-.192s' para la clave %d"
	swe "Dublett '%-.192s' för nyckel %d"
	ukr "Дублюючий запис '%-.192s' для ключа %d"
ER_WRONG_FIELD_SPEC 42000 S1009
        cze "Chybná specifikace sloupce '%-.192s'"
        dan "Forkert kolonnespecifikaton for felt '%-.192s'"
        nla "Verkeerde kolom specificatie voor kolom '%-.192s'"
        eng "Incorrect column specifier for column '%-.192s'"
        est "Vigane tulba kirjeldus tulbale '%-.192s'"
        fre "Mauvais paramètre de champ pour le champ '%-.192s'"
        ger "Falsche Spezifikation für Feld '%-.192s'"
        greek "Εσφαλμένο column specifier για το πεδίο '%-.192s'"
        hun "Rossz oszlopazonosito: '%-.192s'"
        ita "Specifica errata per la colonna '%-.192s'"
        jpn "列 '%-.192s' の定義が不正です。"
        kor "칼럼 '%-.192s'의 부정확한 칼럼 정의자"
        nor "Feil kolonne spesifikator for felt '%-.192s'"
        norwegian-ny "Feil kolonne spesifikator for kolonne '%-.192s'"
        pol "Błędna specyfikacja kolumny dla kolumny '%-.192s'"
        por "Especificador de coluna incorreto para a coluna '%-.192s'"
        rum "Specificandul coloanei '%-.192s' este incorect"
        rus "Некорректный определитель столбца для столбца '%-.192s'"
        serbian "Pogrešan naziv kolone za kolonu '%-.192s'"
        slo "Chyba v špecifikácii poľa '%-.192s'"
        spa "Especificador de columna erroneo para la columna '%-.192s'"
        swe "Felaktigt kolumntyp för kolumn '%-.192s'"
        ukr "Невірний специфікатор стовбця '%-.192s'"
ER_PARSE_ERROR 42000 s1009
        cze "%s blízko '%-.80s' na řádku %d"
        dan "%s nær '%-.80s' på linje %d"
        nla "%s bij '%-.80s' in regel %d"
        eng "%s near '%-.80s' at line %d"
        est "%s '%-.80s' ligidal real %d"
        fre "%s près de '%-.80s' à la ligne %d"
        ger "%s bei '%-.80s' in Zeile %d"
        greek "%s πλησίον '%-.80s' στη γραμμή %d"
        hun "A %s a '%-.80s'-hez kozeli a %d sorban"
        ita "%s vicino a '%-.80s' linea %d"
        jpn "%s : '%-.80s' 付近 %d 行目"
        kor "'%s' 에러 같읍니다. ('%-.80s' 명령어 라인 %d)"
        nor "%s nær '%-.80s' på linje %d"
        norwegian-ny "%s attmed '%-.80s' på line %d"
        pol "%s obok '%-.80s' w linii %d"
        por "%s próximo a '%-.80s' na linha %d"
        rum "%s linga '%-.80s' pe linia %d"
        rus "%s около '%-.80s' на строке %d"
        serbian "'%s' u iskazu '%-.80s' na liniji %d"
        slo "%s blízko '%-.80s' na riadku %d"
        spa "%s cerca '%-.80s' en la linea %d"
        swe "%s nära '%-.80s' på rad %d"
        ukr "%s біля '%-.80s' в строці %d"
ER_EMPTY_QUERY 42000  
        cze "Výsledek dotazu je prázdný"
        dan "Forespørgsel var tom"
        nla "Query was leeg"
        eng "Query was empty"
        est "Tühi päring"
        fre "Query est vide"
        ger "Leere Abfrage"
        greek "Το ερώτημα (query) που θέσατε ήταν κενό"
        hun "Ures lekerdezes."
        ita "La query e` vuota"
        jpn "クエリが空です。"
        kor "쿼리결과가 없습니다."
        nor "Forespørsel var tom"
        norwegian-ny "Førespurnad var tom"
        pol "Zapytanie było puste"
        por "Consulta (query) estava vazia"
        rum "Query-ul a fost gol"
        rus "Запрос оказался пустым"
        serbian "Upit je bio prazan"
        slo "Výsledok požiadavky bol prázdny"
        spa "La query estaba vacia"
        swe "Frågan var tom"
        ukr "Пустий запит"
ER_NONUNIQ_TABLE 42000 S1009
        cze "Nejednoznačná tabulka/alias: '%-.192s'"
        dan "Tabellen/aliaset: '%-.192s' er ikke unikt"
        nla "Niet unieke waarde tabel/alias: '%-.192s'"
        eng "Not unique table/alias: '%-.192s'"
        est "Ei ole unikaalne tabel/alias '%-.192s'"
        fre "Table/alias: '%-.192s' non unique"
        ger "Tabellenname/Alias '%-.192s' nicht eindeutig"
        greek "Αδύνατη η ανεύρεση unique table/alias: '%-.192s'"
        hun "Nem egyedi tabla/alias: '%-.192s'"
        ita "Tabella/alias non unico: '%-.192s'"
        jpn "表名／別名 '%-.192s' は一意ではありません。"
        kor "Unique 하지 않은 테이블/alias: '%-.192s'"
        nor "Ikke unikt tabell/alias: '%-.192s'"
        norwegian-ny "Ikkje unikt tabell/alias: '%-.192s'"
        pol "Tabela/alias nie s? unikalne: '%-.192s'"
        por "Tabela/alias '%-.192s' não única"
        rum "Tabela/alias: '%-.192s' nu este unic"
        rus "Повторяющаяся таблица/псевдоним '%-.192s'"
        serbian "Tabela ili alias nisu bili jedinstveni: '%-.192s'"
        slo "Nie jednoznačná tabuľka/alias: '%-.192s'"
        spa "Tabla/alias: '%-.192s' es no unica"
        swe "Icke unikt tabell/alias: '%-.192s'"
        ukr "Неунікальна таблиця/псевдонім: '%-.192s'"
ER_INVALID_DEFAULT 42000 S1009
        cze "Chybná defaultní hodnota pro '%-.192s'"
        dan "Ugyldig standardværdi for '%-.192s'"
        nla "Foutieve standaard waarde voor '%-.192s'"
        eng "Invalid default value for '%-.192s'"
        est "Vigane vaikeväärtus '%-.192s' jaoks"
        fre "Valeur par défaut invalide pour '%-.192s'"
        ger "Fehlerhafter Vorgabewert (DEFAULT) für '%-.192s'"
        greek "Εσφαλμένη προκαθορισμένη τιμή (default value) για '%-.192s'"
        hun "Ervenytelen ertek: '%-.192s'"
        ita "Valore di default non valido per '%-.192s'"
        jpn "'%-.192s' へのデフォルト値が無効です。"
        kor "'%-.192s'의 유효하지 못한 디폴트 값을 사용하셨습니다."
        nor "Ugyldig standardverdi for '%-.192s'"
        norwegian-ny "Ugyldig standardverdi for '%-.192s'"
        pol "Niewła?ciwa warto?ć domy?lna dla '%-.192s'"
        por "Valor padrão (default) inválido para '%-.192s'"
        rum "Valoarea de default este invalida pentru '%-.192s'"
        rus "Некорректное значение по умолчанию для '%-.192s'"
        serbian "Loša default vrednost za '%-.192s'"
        slo "Chybná implicitná hodnota pre '%-.192s'"
        spa "Valor por defecto invalido para '%-.192s'"
        swe "Ogiltigt DEFAULT värde för '%-.192s'"
        ukr "Невірне значення по замовчуванню для '%-.192s'"
ER_MULTIPLE_PRI_KEY 42000 S1009
        cze "Definováno více primárních klíčů"
        dan "Flere primærnøgler specificeret"
        nla "Meerdere primaire zoeksleutels gedefinieerd"
        eng "Multiple primary key defined"
        est "Mitut primaarset võtit ei saa olla"
        fre "Plusieurs clefs primaires définies"
        ger "Mehrere Primärschlüssel (PRIMARY KEY) definiert"
        greek "Περισσότερα από ένα primary key ορίστηκαν"
        hun "Tobbszoros elsodleges kulcs definialas."
        ita "Definite piu` chiave primarie"
        jpn "PRIMARY KEY が複数定義されています。"
        kor "Multiple primary key가 정의되어 있슴"
        nor "Fleire primærnøkle spesifisert"
        norwegian-ny "Fleire primærnyklar spesifisert"
        pol "Zdefiniowano wiele kluczy podstawowych"
        por "Definida mais de uma chave primária"
        rum "Chei primare definite de mai multe ori"
        rus "Указано несколько первичных ключей"
        serbian "Definisani višestruki primarni ključevi"
        slo "Zadefinovaných viac primárnych kľúčov"
        spa "Multiples claves primarias definidas"
        swe "Flera PRIMARY KEY använda"
        ukr "Первинного ключа визначено неодноразово"
ER_TOO_MANY_KEYS 42000 S1009
        cze "Zadáno příliš mnoho klíčů, je povoleno nejvíce %d klíčů"
        dan "For mange nøgler specificeret. Kun %d nøgler må bruges"
        nla "Teveel zoeksleutels gedefinieerd. Maximaal zijn %d zoeksleutels toegestaan"
        eng "Too many keys specified; max %d keys allowed"
        est "Liiga palju võtmeid. Maksimaalselt võib olla %d võtit"
        fre "Trop de clefs sont définies. Maximum de %d clefs alloué"
        ger "Zu viele Schlüssel definiert. Maximal %d Schlüssel erlaubt"
        greek "Πάρα πολλά key ορίσθηκαν. Το πολύ %d επιτρέπονται"
        hun "Tul sok kulcs. Maximum %d kulcs engedelyezett."
        ita "Troppe chiavi. Sono ammesse max %d chiavi"
        jpn "索引の数が多すぎます。最大 %d 個までです。"
        kor "너무 많은 키가 정의되어 있읍니다.. 최대 %d의 키가 가능함"
        nor "For mange nøkler spesifisert. Maks %d nøkler tillatt"
        norwegian-ny "For mange nykler spesifisert. Maks %d nyklar tillatt"
        pol "Okre?lono zbyt wiele kluczy. Dostępnych jest maksymalnie %d kluczy"
        por "Especificadas chaves demais. O máximo permitido são %d chaves"
        rum "Prea multe chei. Numarul de chei maxim este %d"
        rus "Указано слишком много ключей. Разрешается указывать не более %d ключей"
        serbian "Navedeno je previše ključeva. Maksimum %d ključeva je dozvoljeno"
        slo "Zadaných ríliš veľa kľúčov. Najviac %d kľúčov je povolených"
        spa "Demasiadas claves primarias declaradas. Un maximo de %d claves son permitidas"
        swe "För många nycklar använda. Man får ha högst %d nycklar"
        ukr "Забагато ключів зазначено. Дозволено не більше %d ключів"
ER_TOO_MANY_KEY_PARTS 42000 S1009
        cze "Zadáno příliš mnoho část klíčů, je povoleno nejvíce %d částí"
        dan "For mange nøgledele specificeret. Kun %d dele må bruges"
        nla "Teveel zoeksleutel onderdelen gespecificeerd. Maximaal %d onderdelen toegestaan"
        eng "Too many key parts specified; max %d parts allowed"
        est "Võti koosneb liiga paljudest osadest. Maksimaalselt võib olla %d osa"
        fre "Trop de parties specifiées dans la clef. Maximum de %d parties"
        ger "Zu viele Teilschlüssel definiert. Maximal %d Teilschlüssel erlaubt"
        greek "Πάρα πολλά key parts ορίσθηκαν. Το πολύ %d επιτρέπονται"
        hun "Tul sok kulcsdarabot definialt. Maximum %d resz engedelyezett"
        ita "Troppe parti di chiave specificate. Sono ammesse max %d parti"
        jpn "索引のキー列指定が多すぎます。最大 %d 個までです。"
        kor "너무 많은 키 부분(parts)들이 정의되어 있읍니다.. 최대 %d 부분이 가능함"
        nor "For mange nøkkeldeler spesifisert. Maks %d deler tillatt"
        norwegian-ny "For mange nykkeldelar spesifisert. Maks %d delar tillatt"
        pol "Okre?lono zbyt wiele czę?ci klucza. Dostępnych jest maksymalnie %d czę?ci"
        por "Especificadas partes de chave demais. O máximo permitido são %d partes"
        rum "Prea multe chei. Numarul de chei maxim este %d"
        rus "Указано слишком много частей составного ключа. Разрешается указывать не более %d частей"
        serbian "Navedeno je previše delova ključa. Maksimum %d delova je dozvoljeno"
        slo "Zadaných ríliš veľa častí kľúčov. Je povolených najviac %d častí"
        spa "Demasiadas partes de clave declaradas. Un maximo de %d partes son permitidas"
        swe "För många nyckeldelar använda. Man får ha högst %d nyckeldelar"
        ukr "Забагато частин ключа зазначено. Дозволено не більше %d частин"
ER_TOO_LONG_KEY 42000 S1009
        cze "Zadaný klíč byl příliš dlouhý, největší délka klíče je %d"
        dan "Specificeret nøgle var for lang. Maksimal nøglelængde er %d"
        nla "Gespecificeerde zoeksleutel was te lang. De maximale lengte is %d"
        eng "Specified key was too long; max key length is %d bytes"
        est "Võti on liiga pikk. Maksimaalne võtmepikkus on %d"
        fre "La clé est trop longue. Longueur maximale: %d"
        ger "Schlüssel ist zu lang. Die maximale Schlüssellänge beträgt %d"
        greek "Το κλειδί που ορίσθηκε είναι πολύ μεγάλο. Το μέγιστο μήκος είναι %d"
        hun "A megadott kulcs tul hosszu. Maximalis kulcshosszusag: %d"
        ita "La chiave specificata e` troppo lunga. La max lunghezza della chiave e` %d"
        jpn "索引のキーが長すぎます。最大 %d バイトまでです。"
        kor "정의된 키가 너무 깁니다. 최대 키의 길이는 %d입니다."
        nor "Spesifisert nøkkel var for lang. Maks nøkkellengde er is %d"
        norwegian-ny "Spesifisert nykkel var for lang. Maks nykkellengde er %d"
        pol "Zdefinowany klucz jest zbyt długi. Maksymaln? długo?ci? klucza jest %d"
        por "Chave especificada longa demais. O comprimento de chave máximo permitido é %d"
        rum "Cheia specificata este prea lunga. Marimea maxima a unei chei este de %d"
        rus "Указан слишком длинный ключ. Максимальная длина ключа составляет %d байт"
        serbian "Navedeni ključ je predug. Maksimalna dužina ključa je %d"
        slo "Zadaný kľúč je príliš dlhý, najväčšia dĺžka kľúča je %d"
        spa "Declaracion de clave demasiado larga. La maxima longitud de clave es %d"
        swe "För lång nyckel. Högsta tillåtna nyckellängd är %d"
        ukr "Зазначений ключ задовгий. Найбільша довжина ключа %d байтів"
ER_KEY_COLUMN_DOES_NOT_EXITS 42000 S1009
        cze "Klíčový sloupec '%-.192s' v tabulce neexistuje"
        dan "Nøglefeltet '%-.192s' eksisterer ikke i tabellen"
        nla "Zoeksleutel kolom '%-.192s' bestaat niet in tabel"
        eng "Key column '%-.192s' doesn't exist in table"
        est "Võtme tulp '%-.192s' puudub tabelis"
        fre "La clé '%-.192s' n'existe pas dans la table"
        ger "In der Tabelle gibt es kein Schlüsselfeld '%-.192s'"
        greek "Το πεδίο κλειδί '%-.192s' δεν υπάρχει στον πίνακα"
        hun "A(z) '%-.192s'kulcsoszlop nem letezik a tablaban"
        ita "La colonna chiave '%-.192s' non esiste nella tabella"
        jpn "キー列 '%-.192s' は表にありません。"
        kor "Key 칼럼 '%-.192s'는 테이블에 존재하지 않습니다."
        nor "Nøkkel felt '%-.192s' eksiterer ikke i tabellen"
        norwegian-ny "Nykkel kolonne '%-.192s' eksiterar ikkje i tabellen"
        pol "Kolumna '%-.192s' zdefiniowana w kluczu nie istnieje w tabeli"
        por "Coluna chave '%-.192s' não existe na tabela"
        rum "Coloana cheie '%-.192s' nu exista in tabela"
        rus "Ключевой столбец '%-.192s' в таблице не существует"
        serbian "Ključna kolona '%-.192s' ne postoji u tabeli"
        slo "Kľúčový stĺpec '%-.192s' v tabuľke neexistuje"
        spa "La columna clave '%-.192s' no existe en la tabla"
        swe "Nyckelkolumn '%-.192s' finns inte"
        ukr "Ключовий стовбець '%-.192s' не існує у таблиці"
ER_BLOB_USED_AS_KEY 42000 S1009
        cze "Blob sloupec '%-.192s' nemůže být použit jako klíč"
        dan "BLOB feltet '%-.192s' kan ikke bruges ved specifikation af indeks"
        nla "BLOB kolom '%-.192s' kan niet gebruikt worden bij zoeksleutel specificatie"
        eng "BLOB column '%-.192s' can't be used in key specification with the used table type"
        est "BLOB-tüüpi tulpa '%-.192s' ei saa kasutada võtmena"
        fre "Champ BLOB '%-.192s' ne peut être utilisé dans une clé"
        ger "BLOB-Feld '%-.192s' kann beim verwendeten Tabellentyp nicht als Schlüssel verwendet werden"
        greek "Πεδίο τύπου Blob '%-.192s' δεν μπορεί να χρησιμοποιηθεί στον ορισμό ενός κλειδιού (key specification)"
        hun "Blob objektum '%-.192s' nem hasznalhato kulcskent"
        ita "La colonna BLOB '%-.192s' non puo` essere usata nella specifica della chiave"
        jpn "指定されたストレージエンジンでは、BLOB列 '%-.192s' は索引キーにできません。"
        kor "BLOB 칼럼 '%-.192s'는 키 정의에서 사용될 수 없습니다."
        nor "Blob felt '%-.192s' kan ikke brukes ved spesifikasjon av nøkler"
        norwegian-ny "Blob kolonne '%-.192s' kan ikkje brukast ved spesifikasjon av nyklar"
        pol "Kolumna typu Blob '%-.192s' nie może być użyta w specyfikacji klucza"
        por "Coluna BLOB '%-.192s' não pode ser utilizada na especificação de chave para o tipo de tabela usado"
        rum "Coloana de tip BLOB '%-.192s' nu poate fi folosita in specificarea cheii cu tipul de tabla folosit"
        rus "Столбец типа BLOB '%-.192s' не может быть использован как значение ключа в таблице такого типа"
        serbian "BLOB kolona '%-.192s' ne može biti upotrebljena za navođenje ključa sa tipom tabele koji se trenutno koristi"
        slo "Blob pole '%-.192s' nemôže byť použité ako kľúč"
        spa "La columna Blob '%-.192s' no puede ser usada en una declaracion de clave"
        swe "En BLOB '%-.192s' kan inte vara nyckel med den använda tabelltypen"
        ukr "BLOB стовбець '%-.192s' не може бути використаний у визначенні ключа в цьому типі таблиці"
ER_TOO_BIG_FIELDLENGTH 42000 S1009
        cze "Příliš velká délka sloupce '%-.192s' (nejvíce %lu). Použijte BLOB"
        dan "For stor feltlængde for kolonne '%-.192s' (maks = %lu). Brug BLOB i stedet"
        nla "Te grote kolomlengte voor '%-.192s' (max = %lu). Maak hiervoor gebruik van het type BLOB"
        eng "Column length too big for column '%-.192s' (max = %lu); use BLOB or TEXT instead"
        est "Tulba '%-.192s' pikkus on liiga pikk (maksimaalne pikkus: %lu). Kasuta BLOB väljatüüpi"
        fre "Champ '%-.192s' trop long (max = %lu). Utilisez un BLOB"
        ger "Feldlänge für Feld '%-.192s' zu groß (maximal %lu). BLOB- oder TEXT-Spaltentyp verwenden!"
        greek "Πολύ μεγάλο μήκος για το πεδίο '%-.192s' (max = %lu). Παρακαλώ χρησιμοποιείστε τον τύπο BLOB"
        hun "A(z) '%-.192s' oszlop tul hosszu. (maximum = %lu). Hasznaljon BLOB tipust inkabb."
        ita "La colonna '%-.192s' e` troppo grande (max=%lu). Utilizza un BLOB."
        jpn "列 '%-.192s' のサイズ定義が大きすぎます (最大 %lu まで)。代わりに BLOB または TEXT を使用してください。"
        kor "칼럼 '%-.192s'의 칼럼 길이가 너무 깁니다 (최대 = %lu). 대신에 BLOB를 사용하세요."
        nor "For stor nøkkellengde for kolonne '%-.192s' (maks = %lu). Bruk BLOB istedenfor"
        norwegian-ny "For stor nykkellengde for felt '%-.192s' (maks = %lu). Bruk BLOB istadenfor"
        pol "Zbyt duża długo?ć kolumny '%-.192s' (maks. = %lu). W zamian użyj typu BLOB"
        por "Comprimento da coluna '%-.192s' grande demais (max = %lu); use BLOB em seu lugar"
        rum "Lungimea coloanei '%-.192s' este prea lunga (maximum = %lu). Foloseste BLOB mai bine"
        rus "Слишком большая длина столбца '%-.192s' (максимум = %lu). Используйте тип BLOB или TEXT вместо текущего"
        serbian "Previše podataka za kolonu '%-.192s' (maksimum je %lu). Upotrebite BLOB polje"
        slo "Príliš veľká dĺžka pre pole '%-.192s' (maximum = %lu). Použite BLOB"
        spa "Longitud de columna demasiado grande para la columna '%-.192s' (maximo = %lu).Usar BLOB en su lugar"
        swe "För stor kolumnlängd angiven för '%-.192s' (max= %lu). Använd en BLOB instället"
        ukr "Задовга довжина стовбця '%-.192s' (max = %lu). Використайте тип BLOB"
ER_WRONG_AUTO_KEY 42000 S1009
        cze "Můžete mít pouze jedno AUTO pole a to musí být definováno jako klíč"
        dan "Der kan kun specificeres eet AUTO_INCREMENT-felt, og det skal være indekseret"
        nla "Er kan slechts 1 autofield zijn en deze moet als zoeksleutel worden gedefinieerd."
        eng "Incorrect table definition; there can be only one auto column and it must be defined as a key"
        est "Vigane tabelikirjeldus; Tabelis tohib olla üks auto_increment tüüpi tulp ning see peab olema defineeritud võtmena"
        fre "Un seul champ automatique est permis et il doit être indexé"
        ger "Falsche Tabellendefinition. Es darf nur eine AUTO_INCREMENT-Spalte geben, und diese muss als Schlüssel definiert werden"
        greek "Μπορεί να υπάρχει μόνο ένα auto field και πρέπει να έχει ορισθεί σαν key"
        hun "Csak egy auto mezo lehetseges, es azt kulcskent kell definialni."
        ita "Puo` esserci solo un campo AUTO e deve essere definito come chiave"
        jpn "不正な表定義です。AUTO_INCREMENT列は１個までで、索引を定義する必要があります。"
        kor "부정확한 테이블 정의; 테이블은 하나의 auto 칼럼이 존재하고 키로 정의되어져야 합니다."
        nor "Bare ett auto felt kan være definert som nøkkel."
        norwegian-ny "Bare eitt auto felt kan være definert som nøkkel."
        pol "W tabeli może być tylko jedno pole auto i musi ono być zdefiniowane jako klucz"
        por "Definição incorreta de tabela. Somente é permitido um único campo auto-incrementado e ele tem que ser definido como chave"
        rum "Definitia tabelei este incorecta; Nu pot fi mai mult de o singura coloana de tip auto si aceasta trebuie definita ca cheie"
        rus "Некорректное определение таблицы: может существовать только один автоинкрементный столбец, и он должен быть определен как ключ"
        serbian "Pogrešna definicija tabele; U tabeli može postojati samo jedna 'AUTO' kolona i ona mora biti istovremeno definisana kao kolona ključa"
        slo "Môžete mať iba jedno AUTO pole a to musí byť definované ako kľúč"
        spa "Puede ser solamente un campo automatico y este debe ser definido como una clave"
        swe "Det får finnas endast ett AUTO_INCREMENT-fält och detta måste vara en nyckel"
        ukr "Невірне визначення таблиці; Може бути лише один автоматичний стовбець, що повинен бути визначений як ключ"
ER_READY  
        cze "%s: připraven na spojení\nVersion: '%s'  socket: '%s'  port: %d""
        dan "%s: klar til tilslutninger\nVersion: '%s'  socket: '%s'  port: %d""
        nla "%s: klaar voor verbindingen\nVersion: '%s'  socket: '%s'  port: %d""
        eng "%s: ready for connections.\nVersion: '%s'  socket: '%s'  port: %d"
        est "%s: ootab ühendusi\nVersion: '%s'  socket: '%s'  port: %d""
        fre "%s: Prêt pour des connexions\nVersion: '%s'  socket: '%s'  port: %d""
        ger "%s: Bereit für Verbindungen.\nVersion: '%s'  Socket: '%s'  Port: %d"
        greek "%s: σε αναμονή συνδέσεων\nVersion: '%s'  socket: '%s'  port: %d""
        hun "%s: kapcsolatra kesz\nVersion: '%s'  socket: '%s'  port: %d""
        ita "%s: Pronto per le connessioni\nVersion: '%s'  socket: '%s'  port: %d""
        jpn "%s: 接続準備完了。\nバージョン: '%s'  socket: '%s'  port: %d""
        kor "%s: 연결 준비중입니다\nVersion: '%s'  socket: '%s'  port: %d""
        nor "%s: klar for tilkoblinger\nVersion: '%s'  socket: '%s'  port: %d""
        norwegian-ny "%s: klar for tilkoblingar\nVersion: '%s'  socket: '%s'  port: %d""
        pol "%s: gotowe do poł?czenia\nVersion: '%s'  socket: '%s'  port: %d""
        por "%s: Pronto para conexões\nVersion: '%s'  socket: '%s'  port: %d""
        rum "%s: sint gata pentru conectii\nVersion: '%s'  socket: '%s'  port: %d""
        rus "%s: Готов принимать соединения.\nВерсия: '%s'  сокет: '%s'  порт: %d"
        serbian "%s: Spreman za konekcije\nVersion: '%s'  socket: '%s'  port: %d""
        slo "%s: pripravený na spojenie\nVersion: '%s'  socket: '%s'  port: %d""
        spa "%s: preparado para conexiones\nVersion: '%s'  socket: '%s'  port: %d""
        swe "%s: klar att ta emot klienter\nVersion: '%s'  socket: '%s'  port: %d""
        ukr "%s: Готовий для з'єднань!\nVersion: '%s'  socket: '%s'  port: %d""
ER_NORMAL_SHUTDOWN  
        cze "%s: normální ukončení\n"
        dan "%s: Normal nedlukning\n"
        nla "%s: Normaal afgesloten \n"
        eng "%s: Normal shutdown\n"
        est "%s: MySQL lõpetas\n"
        fre "%s: Arrêt normal du serveur\n"
        ger "%s: Normal heruntergefahren\n"
        greek "%s: Φυσιολογική διαδικασία shutdown\n"
        hun "%s: Normal leallitas\n"
        ita "%s: Shutdown normale\n"
        jpn "%s: 通常シャットダウン\n"
        kor "%s: 정상적인 shutdown\n"
        nor "%s: Normal avslutning\n"
        norwegian-ny "%s: Normal nedkopling\n"
        pol "%s: Standardowe zakończenie działania\n"
        por "%s: 'Shutdown' normal\n"
        rum "%s: Terminare normala\n"
        rus "%s: Корректная остановка\n"
        serbian "%s: Normalno gašenje\n"
        slo "%s: normálne ukončenie\n"
        spa "%s: Apagado normal\n"
        swe "%s: Normal avslutning\n"
        ukr "%s: Нормальне завершення\n"
ER_GOT_SIGNAL  
        cze "%s: přijat signal %d, končím\n"
        dan "%s: Fangede signal %d. Afslutter!!\n"
        nla "%s: Signaal %d. Systeem breekt af!\n"
        eng "%s: Got signal %d. Aborting!\n"
        est "%s: sain signaali %d. Lõpetan!\n"
        fre "%s: Reçu le signal %d. Abandonne!\n"
        ger "%s: Signal %d erhalten. Abbruch!\n"
        greek "%s: Ελήφθη το μήνυμα %d. Η διαδικασία εγκαταλείπεται!\n"
        hun "%s: %d jelzes. Megszakitva!\n"
        ita "%s: Ricevuto segnale %d. Interruzione!\n"
        jpn "%s: シグナル %d を受信しました。強制終了します！\n"
        kor "%s: %d 신호가 들어왔음. 중지!\n"
        nor "%s: Oppdaget signal %d. Avslutter!\n"
        norwegian-ny "%s: Oppdaga signal %d. Avsluttar!\n"
        pol "%s: Otrzymano sygnał %d. Kończenie działania!\n"
        por "%s: Obteve sinal %d. Abortando!\n"
        rum "%s: Semnal %d obtinut. Aborting!\n"
        rus "%s: Получен сигнал %d. Прекращаем!\n"
        serbian "%s: Dobio signal %d. Prekidam!\n"
        slo "%s: prijatý signál %d, ukončenie (Abort)!\n"
        spa "%s: Recibiendo signal %d. Abortando!\n"
        swe "%s: Fick signal %d. Avslutar!\n"
        ukr "%s: Отримано сигнал %d. Перериваюсь!\n"
ER_SHUTDOWN_COMPLETE  
        cze "%s: ukončení práce hotovo\n"
        dan "%s: Server lukket\n"
        nla "%s: Afsluiten afgerond\n"
        eng "%s: Shutdown complete\n"
        est "%s: Lõpp\n"
        fre "%s: Arrêt du serveur terminé\n"
        ger "%s: Herunterfahren beendet\n"
        greek "%s: Η διαδικασία Shutdown ολοκληρώθηκε\n"
        hun "%s: A leallitas kesz\n"
        ita "%s: Shutdown completato\n"
        jpn "%s: シャットダウン完了\n"
        kor "%s: Shutdown 이 완료됨!\n"
        nor "%s: Avslutning komplett\n"
        norwegian-ny "%s: Nedkopling komplett\n"
        pol "%s: Zakończenie działania wykonane\n"
        por "%s: 'Shutdown' completo\n"
        rum "%s: Terminare completa\n"
        rus "%s: Остановка завершена\n"
        serbian "%s: Gašenje završeno\n"
        slo "%s: práca ukončená\n"
        spa "%s: Apagado completado\n"
        swe "%s: Avslutning klar\n"
        ukr "%s: Роботу завершено\n"
ER_FORCING_CLOSE 08S01 
        cze "%s: násilné uzavření threadu %ld uživatele '%-.48s'\n"
        dan "%s: Forceret nedlukning af tråd: %ld  bruger: '%-.48s'\n"
        nla "%s: Afsluiten afgedwongen van thread %ld  gebruiker: '%-.48s'\n"
        eng "%s: Forcing close of thread %ld  user: '%-.48s'\n"
        est "%s: Sulgen jõuga lõime %ld  kasutaja: '%-.48s'\n"
        fre "%s: Arrêt forcé de la tâche (thread) %ld  utilisateur: '%-.48s'\n"
        ger "%s: Thread %ld zwangsweise beendet. Benutzer: '%-.48s'\n"
        greek "%s: Το thread θα κλείσει %ld  user: '%-.48s'\n"
        hun "%s: A(z) %ld thread kenyszeritett zarasa. Felhasznalo: '%-.48s'\n"
        ita "%s: Forzata la chiusura del thread %ld utente: '%-.48s'\n"
        jpn "%s: スレッド %ld を強制終了します (ユーザー: '%-.48s')\n"
        kor "%s: thread %ld의 강제 종료 user: '%-.48s'\n"
        nor "%s: Påtvinget avslutning av tråd %ld  bruker: '%-.48s'\n"
        norwegian-ny "%s: Påtvinga avslutning av tråd %ld  brukar: '%-.48s'\n"
        pol "%s: Wymuszenie zamknięcia w?tku %ld  użytkownik: '%-.48s'\n"
        por "%s: Forçando finalização da 'thread' %ld - usuário '%-.48s'\n"
        rum "%s: Terminare fortata a thread-ului %ld  utilizatorului: '%-.48s'\n"
        rus "%s: Принудительно закрываем поток %ld  пользователя: '%-.48s'\n"
        serbian "%s: Usiljeno gašenje thread-a %ld koji pripada korisniku: '%-.48s'\n"
        slo "%s: násilné ukončenie vlákna %ld užívateľa '%-.48s'\n"
        spa "%s: Forzando a cerrar el thread %ld  usuario: '%-.48s'\n"
        swe "%s: Stänger av tråd %ld; användare: '%-.48s'\n"
        ukr "%s: Прискорюю закриття гілки %ld користувача: '%-.48s'\n"
ER_IPSOCK_ERROR 08S01 
        cze "Nemohu vytvořit IP socket"
        dan "Kan ikke oprette IP socket"
        nla "Kan IP-socket niet openen"
        eng "Can't create IP socket"
        est "Ei suuda luua IP socketit"
        fre "Ne peut créer la connexion IP (socket)"
        ger "Kann IP-Socket nicht erzeugen"
        greek "Δεν είναι δυνατή η δημιουργία IP socket"
        hun "Az IP socket nem hozhato letre"
        ita "Impossibile creare il socket IP"
        jpn "IPソケットを作成できません。"
        kor "IP 소켓을 만들지 못했습니다."
        nor "Kan ikke opprette IP socket"
        norwegian-ny "Kan ikkje opprette IP socket"
        pol "Nie można stworzyć socket'u IP"
        por "Não pode criar o soquete IP"
        rum "Nu pot crea IP socket"
        rus "Невозможно создать IP-сокет"
        serbian "Ne mogu da kreiram IP socket"
        slo "Nemôžem vytvoriť IP socket"
        spa "No puedo crear IP socket"
        swe "Kan inte skapa IP-socket"
        ukr "Не можу створити IP роз'єм"
ER_NO_SUCH_INDEX 42S12 S1009
        cze "Tabulka '%-.192s' nemá index odpovídající CREATE INDEX. Vytvořte tabulku znovu"
        dan "Tabellen '%-.192s' har ikke den nøgle, som blev brugt i CREATE INDEX. Genopret tabellen"
        nla "Tabel '%-.192s' heeft geen INDEX zoals deze gemaakt worden met CREATE INDEX. Maak de tabel opnieuw"
        eng "Table '%-.192s' has no index like the one used in CREATE INDEX; recreate the table"
        est "Tabelil '%-.192s' puuduvad võtmed. Loo tabel uuesti"
        fre "La table '%-.192s' n'a pas d'index comme celle utilisée dans CREATE INDEX. Recréez la table"
        ger "Tabelle '%-.192s' besitzt keinen wie den in CREATE INDEX verwendeten Index. Tabelle neu anlegen"
        greek "Ο πίνακας '%-.192s' δεν έχει ευρετήριο (index) σαν αυτό που χρησιμοποιείτε στην CREATE INDEX. Παρακαλώ, ξαναδημιουργήστε τον πίνακα"
        hun "A(z) '%-.192s' tablahoz nincs meg a CREATE INDEX altal hasznalt index. Alakitsa at a tablat"
        ita "La tabella '%-.192s' non ha nessun indice come quello specificatato dalla CREATE INDEX. Ricrea la tabella"
        jpn "表 '%-.192s' に以前CREATE INDEXで作成された索引がありません。表を作り直してください。"
        kor "테이블 '%-.192s'는 인덱스를 만들지 않았습니다. alter 테이블명령을 이용하여 테이블을 수정하세요..."
        nor "Tabellen '%-.192s' har ingen index som den som er brukt i CREATE INDEX. Gjenopprett tabellen"
        norwegian-ny "Tabellen '%-.192s' har ingen index som den som er brukt i CREATE INDEX. Oprett tabellen på nytt"
        pol "Tabela '%-.192s' nie ma indeksu takiego jak w CREATE INDEX. Stwórz tabelę"
        por "Tabela '%-.192s' não possui um índice como o usado em CREATE INDEX. Recrie a tabela"
        rum "Tabela '%-.192s' nu are un index ca acela folosit in CREATE INDEX. Re-creeaza tabela"
        rus "В таблице '%-.192s' нет такого индекса, как в CREATE INDEX. Создайте таблицу заново"
        serbian "Tabela '%-.192s' nema isti indeks kao onaj upotrebljen pri komandi 'CREATE INDEX'. Napravite tabelu ponovo"
        slo "Tabuľka '%-.192s' nemá index zodpovedajúci CREATE INDEX. Vytvorte tabulku znova"
        spa "La tabla '%-.192s' no tiene indice como el usado en CREATE INDEX. Crea de nuevo la tabla"
        swe "Tabellen '%-.192s' har inget index som motsvarar det angivna i CREATE INDEX. Skapa om tabellen"
        ukr "Таблиця '%-.192s' має індекс, що не співпадає з вказанним у CREATE INDEX. Створіть таблицю знову"
ER_WRONG_FIELD_TERMINATORS 42000 S1009
        cze "Argument separátoru položek nebyl očekáván. Přečtěte si manuál"
        dan "Felt adskiller er ikke som forventet, se dokumentationen"
        nla "De argumenten om velden te scheiden zijn anders dan verwacht. Raadpleeg de handleiding"
        eng "Field separator argument is not what is expected; check the manual"
        est "Väljade eraldaja erineb oodatust. Tutvu kasutajajuhendiga"
        fre "Séparateur de champs inconnu.  Vérifiez dans le manuel"
        ger "Feldbegrenzer-Argument ist nicht in der erwarteten Form. Bitte im Handbuch nachlesen"
        greek "Ο διαχωριστής πεδίων δεν είναι αυτός που αναμενόταν. Παρακαλώ ανατρέξτε στο manual"
        hun "A mezoelvalaszto argumentumok nem egyeznek meg a varttal. Nezze meg a kezikonyvben!"
        ita "L'argomento 'Field separator' non e` quello atteso. Controlla il manuale"
        jpn "フィールド区切り文字が予期せぬ使われ方をしています。マニュアルを確認して下さい。"
        kor "필드 구분자 인수들이 완전하지 않습니다. 메뉴얼을 찾아 보세요."
        nor "Felt skiller argumentene er ikke som forventet, se dokumentasjonen"
        norwegian-ny "Felt skiljer argumenta er ikkje som venta, sjå dokumentasjonen"
        pol "Nie oczekiwano separatora. SprawdĽ podręcznik"
        por "Argumento separador de campos não é o esperado. Cheque o manual"
        rum "Argumentul pentru separatorul de cimpuri este diferit de ce ma asteptam. Verifica manualul"
        rus "Аргумент разделителя полей - не тот, который ожидался. Обращайтесь к документации"
        serbian "Argument separatora polja nije ono što se očekivalo. Proverite uputstvo MySQL server-a"
        slo "Argument oddeľovač polí nezodpovedá požiadavkám. Skontrolujte v manuáli"
        spa "Los separadores de argumentos del campo no son los especificados. Comprueba el manual"
        swe "Fältseparatorerna är vad som förväntades. Kontrollera mot manualen"
        ukr "Хибний розділювач полів. Почитайте документацію"
ER_BLOBS_AND_NO_TERMINATED 42000 S1009
        cze "Není možné použít pevný rowlength s BLOBem. Použijte 'fields terminated by'."
        dan "Man kan ikke bruge faste feltlængder med BLOB. Brug i stedet 'fields terminated by'."
        nla "Bij het gebruik van BLOBs is het niet mogelijk om vaste rijlengte te gebruiken. Maak s.v.p. gebruik van 'fields terminated by'."
        eng "You can't use fixed rowlength with BLOBs; please use 'fields terminated by'"
        est "BLOB-tüüpi väljade olemasolul ei saa kasutada fikseeritud väljapikkust. Vajalik 'fields terminated by' määrang."
        fre "Vous ne pouvez utiliser des lignes de longueur fixe avec des BLOBs. Utiliser 'fields terminated by'."
        ger "Eine feste Zeilenlänge kann für BLOB-Felder nicht verwendet werden. Bitte 'fields terminated by' verwenden"
        greek "Δεν μπορείτε να χρησιμοποιήσετε fixed rowlength σε BLOBs. Παρακαλώ χρησιμοποιείστε 'fields terminated by'."
        hun "Fix hosszusagu BLOB-ok nem hasznalhatok. Hasznalja a 'mezoelvalaszto jelet' ."
        ita "Non possono essere usate righe a lunghezza fissa con i BLOB. Usa 'FIELDS TERMINATED BY'."
        jpn "BLOBには固定長レコードが使用できません。'FIELDS TERMINATED BY'句を使用して下さい。"
        kor "BLOB로는 고정길이의 lowlength를 사용할 수 없습니다. 'fields terminated by'를 사용하세요."
        nor "En kan ikke bruke faste feltlengder med BLOB. Vennlisgt bruk 'fields terminated by'."
        norwegian-ny "Ein kan ikkje bruke faste feltlengder med BLOB. Vennlisgt bruk 'fields terminated by'."
        pol "Nie można użyć stałej długo?ci wiersza z polami typu BLOB. Użyj 'fields terminated by'."
        por "Você não pode usar comprimento de linha fixo com BLOBs. Por favor, use campos com comprimento limitado."
        rum "Nu poti folosi lungime de cimp fix pentru BLOB-uri. Foloseste 'fields terminated by'."
        rus "Фиксированный размер записи с полями типа BLOB использовать нельзя, применяйте 'fields terminated by'"
        serbian "Ne možete koristiti fiksnu veličinu sloga kada imate BLOB polja. Molim koristite 'fields terminated by' opciju."
        slo "Nie je možné použiť fixnú dĺžku s BLOBom. Použite 'fields terminated by'."
        spa "No puedes usar longitudes de filas fijos con BLOBs. Por favor usa 'campos terminados por '."
        swe "Man kan inte använda fast radlängd med blobs. Använd 'fields terminated by'"
        ukr "Не можна використовувати сталу довжину строки з BLOB. Зкористайтеся 'fields terminated by'"
ER_TEXTFILE_NOT_READABLE  
        cze "Soubor '%-.128s' musí být v adresáři databáze nebo čitelný pro všechny"
        dan "Filen '%-.128s' skal være i database-folderen og kunne læses af alle"
        nla "Het bestand '%-.128s' dient in de database directory voor the komen of leesbaar voor iedereen te zijn."
        eng "The file '%-.128s' must be in the database directory or be readable by all"
        est "Fail '%-.128s' peab asuma andmebaasi kataloogis või olema kõigile loetav"
        fre "Le fichier '%-.128s' doit être dans le répertoire de la base et lisible par tous"
        ger "Datei '%-.128s' muss im Datenbank-Verzeichnis vorhanden oder lesbar für alle sein"
        greek "Το αρχείο '%-.128s' πρέπει να υπάρχει στο database directory ή να μπορεί να διαβαστεί από όλους"
        hun "A(z) '%-.128s'-nak az adatbazis konyvtarban kell lennie, vagy mindenki szamara olvashatonak"
        ita "Il file '%-.128s' deve essere nella directory del database e deve essere leggibile da tutti"
        jpn "ファイル '%-.128s' はデータベースディレクトリにあるか、全てのユーザーから読める必要があります。"
        kor "'%-.128s' 화일는 데이타베이스 디렉토리에 존재하거나 모두에게 읽기 가능하여야 합니다."
        nor "Filen '%-.128s' må være i database-katalogen for å være lesbar for alle"
        norwegian-ny "Filen '%-.128s' må være i database-katalogen for å være lesbar for alle"
        pol "Plik '%-.128s' musi znajdować sie w katalogu bazy danych lub mieć prawa czytania przez wszystkich"
        por "Arquivo '%-.128s' tem que estar no diretório do banco de dados ou ter leitura possível para todos"
        rum "Fisierul '%-.128s' trebuie sa fie in directorul bazei de data sau trebuie sa poata sa fie citit de catre toata lumea (verifica permisiile)"
        rus "Файл '%-.128s' должен находиться в том же каталоге, что и база данных, или быть общедоступным для чтения"
        serbian "File '%-.128s' mora biti u direktorijumu gde su file-ovi baze i mora imati odgovarajuća prava pristupa"
        slo "Súbor '%-.128s' musí byť v adresári databázy, alebo čitateľný pre všetkých"
        spa "El archivo '%-.128s' debe estar en el directorio de la base de datos o ser de lectura por todos"
        swe "Textfilen '%-.128s' måste finnas i databasbiblioteket eller vara läsbar för alla"
        ukr "Файл '%-.128s' повинен бути у теці бази данних або мати встановлене право на читання для усіх"
ER_FILE_EXISTS_ERROR  
        cze "Soubor '%-.200s' již existuje"
        dan "Filen '%-.200s' eksisterer allerede"
        nla "Het bestand '%-.200s' bestaat reeds"
        eng "File '%-.200s' already exists"
        est "Fail '%-.200s' juba eksisteerib"
        fre "Le fichier '%-.200s' existe déjà"
        ger "Datei '%-.200s' bereits vorhanden"
        greek "Το αρχείο '%-.200s' υπάρχει ήδη"
        hun "A '%-.200s' file mar letezik."
        ita "Il file '%-.200s' esiste gia`"
        jpn "ファイル '%-.200s' はすでに存在します。"
        kor "'%-.200s' 화일은 이미 존재합니다."
        nor "Filen '%-.200s' eksisterte allerede"
        norwegian-ny "Filen '%-.200s' eksisterte allereide"
        pol "Plik '%-.200s' już istnieje"
        por "Arquivo '%-.200s' já existe"
        rum "Fisierul '%-.200s' exista deja"
        rus "Файл '%-.200s' уже существует"
        serbian "File '%-.200s' već postoji"
        slo "Súbor '%-.200s' už existuje"
        spa "El archivo '%-.200s' ya existe"
        swe "Filen '%-.200s' existerar redan"
        ukr "Файл '%-.200s' вже існує"
ER_LOAD_INFO  
        cze "Záznamů: %ld  Vymazáno: %ld  Přeskočeno: %ld  Varování: %ld"
        dan "Poster: %ld  Fjernet: %ld  Sprunget over: %ld  Advarsler: %ld"
        nla "Records: %ld  Verwijderd: %ld  Overgeslagen: %ld  Waarschuwingen: %ld"
        eng "Records: %ld  Deleted: %ld  Skipped: %ld  Warnings: %ld"
        est "Kirjeid: %ld  Kustutatud: %ld  Vahele jäetud: %ld  Hoiatusi: %ld"
        fre "Enregistrements: %ld  Effacés: %ld  Non traités: %ld  Avertissements: %ld"
        ger "Datensätze: %ld  Gelöscht: %ld  Ausgelassen: %ld  Warnungen: %ld"
        greek "Εγγραφές: %ld  Διαγραφές: %ld  Παρεκάμφθησαν: %ld  Προειδοποιήσεις: %ld"
        hun "Rekordok: %ld  Torolve: %ld  Skipped: %ld  Warnings: %ld"
        ita "Records: %ld  Cancellati: %ld  Saltati: %ld  Avvertimenti: %ld"
        jpn "レコード数: %ld  削除: %ld  スキップ: %ld  警告: %ld"
        kor "레코드: %ld개  삭제: %ld개  스킵: %ld개  경고: %ld개"
        nor "Poster: %ld  Fjernet: %ld  Hoppet over: %ld  Advarsler: %ld"
        norwegian-ny "Poster: %ld  Fjerna: %ld  Hoppa over: %ld  Åtvaringar: %ld"
        pol "Recordów: %ld  Usuniętych: %ld  Pominiętych: %ld  Ostrzeżeń: %ld"
        por "Registros: %ld - Deletados: %ld - Ignorados: %ld - Avisos: %ld"
        rum "Recorduri: %ld  Sterse: %ld  Sarite (skipped): %ld  Atentionari (warnings): %ld"
        rus "Записей: %ld  Удалено: %ld  Пропущено: %ld  Предупреждений: %ld"
        serbian "Slogova: %ld  Izbrisano: %ld  Preskočeno: %ld  Upozorenja: %ld"
        slo "Záznamov: %ld  Zmazaných: %ld  Preskočených: %ld  Varovania: %ld"
        spa "Registros: %ld  Borrados: %ld  Saltados: %ld  Peligros: %ld"
        swe "Rader: %ld  Bortagna: %ld  Dubletter: %ld  Varningar: %ld"
        ukr "Записів: %ld  Видалено: %ld  Пропущено: %ld  Застережень: %ld"
ER_ALTER_INFO  
        cze "Záznamů: %ld  Zdvojených: %ld"
        dan "Poster: %ld  Ens: %ld"
        nla "Records: %ld  Dubbel: %ld"
        eng "Records: %ld  Duplicates: %ld"
        est "Kirjeid: %ld  Kattuvaid: %ld"
        fre "Enregistrements: %ld  Doublons: %ld"
        ger "Datensätze: %ld  Duplikate: %ld"
        greek "Εγγραφές: %ld  Επαναλήψεις: %ld"
        hun "Rekordok: %ld  Duplikalva: %ld"
        ita "Records: %ld  Duplicati: %ld"
        jpn "レコード数: %ld  重複: %ld"
        kor "레코드: %ld개  중복: %ld개"
        nor "Poster: %ld  Like: %ld"
        norwegian-ny "Poster: %ld  Like: %ld"
        pol "Rekordów: %ld  Duplikatów: %ld"
        por "Registros: %ld - Duplicados: %ld"
        rum "Recorduri: %ld  Duplicate: %ld"
        rus "Записей: %ld  Дубликатов: %ld"
        serbian "Slogova: %ld  Duplikata: %ld"
        slo "Záznamov: %ld  Opakovaných: %ld"
        spa "Registros: %ld  Duplicados: %ld"
        swe "Rader: %ld  Dubletter: %ld"
        ukr "Записів: %ld  Дублікатів: %ld"
ER_WRONG_SUB_KEY  
        cze "Chybná podčást klíče -- není to řetězec nebo je delší než délka části klíče"
        dan "Forkert indeksdel. Den anvendte nøgledel er ikke en streng eller længden er større end nøglelængden"
        nla "Foutief sub-gedeelte van de zoeksleutel. De gebruikte zoeksleutel is geen onderdeel van een string of of de gebruikte lengte is langer dan de zoeksleutel"
        eng "Incorrect prefix key; the used key part isn't a string, the used length is longer than the key part, or the storage engine doesn't support unique prefix keys"
        est "Vigane võtme osa. Kasutatud võtmeosa ei ole string tüüpi, määratud pikkus on pikem kui võtmeosa või tabelihandler ei toeta seda tüüpi võtmeid"
        fre "Mauvaise sous-clef. Ce n'est pas un 'string' ou la longueur dépasse celle définie dans la clef"
        ger "Falscher Unterteilschlüssel. Der verwendete Schlüsselteil ist entweder kein String, die verwendete Länge ist länger als der Teilschlüssel oder die Speicher-Engine unterstützt keine Unterteilschlüssel"
        greek "Εσφαλμένο sub part key. Το χρησιμοποιούμενο key part δεν είναι string ή το μήκος του είναι μεγαλύτερο"
        hun "Rossz alkulcs. A hasznalt kulcsresz nem karaktersorozat vagy hosszabb, mint a kulcsresz"
        ita "Sotto-parte della chiave errata. La parte di chiave utilizzata non e` una stringa o la lunghezza e` maggiore della parte di chiave."
        jpn "キーのプレフィックスが不正です。キーが文字列ではないか、プレフィックス長がキーよりも長いか、ストレージエンジンが一意索引のプレフィックス指定をサポートしていません。"
        kor "부정확한 서버 파트 키. 사용된 키 파트가 스트링이 아니거나 키 파트의 길이가 너무 깁니다."
        nor "Feil delnøkkel. Den brukte delnøkkelen er ikke en streng eller den oppgitte lengde er lengre enn nøkkel lengden"
        norwegian-ny "Feil delnykkel. Den brukte delnykkelen er ikkje ein streng eller den oppgitte lengda er lengre enn nykkellengden"
        pol "Błędna podczę?ć klucza. Użyta czę?ć klucza nie jest łańcuchem lub użyta długo?ć  jest większa niż czę?ć klucza"
        por "Sub parte da chave incorreta. A parte da chave usada não é uma 'string' ou o comprimento usado é maior que parte da chave ou o manipulador de tabelas não suporta sub chaves únicas"
        rum "Componentul cheii este incorrect. Componentul folosit al cheii nu este un sir sau lungimea folosita este mai lunga decit lungimea cheii"
        rus "Некорректная часть ключа. Используемая часть ключа не является строкой, указанная длина больше, чем длина части ключа, или обработчик таблицы не поддерживает уникальные части ключа"
        serbian "Pogrešan pod-ključ dela ključa. Upotrebljeni deo ključa nije string, upotrebljena dužina je veća od dela ključa ili handler tabela ne podržava jedinstvene pod-ključeve"
        slo "Incorrect prefix key; the used key part isn't a string or the used length is longer than the key part"
        spa "Parte de la clave es erronea. Una parte de la clave no es una cadena o la longitud usada es tan grande como la parte de la clave"
        swe "Felaktig delnyckel. Nyckeldelen är inte en sträng eller den angivna längden är längre än kolumnlängden"
        ukr "Невірна частина ключа. Використана частина ключа не є строкою, задовга або вказівник таблиці не підтримує унікальних частин ключей"
ER_CANT_REMOVE_ALL_FIELDS 42000 
        cze "Není možné vymazat všechny položky s ALTER TABLE. Použijte DROP TABLE"
        dan "Man kan ikke slette alle felter med ALTER TABLE. Brug DROP TABLE i stedet."
        nla "Het is niet mogelijk alle velden te verwijderen met ALTER TABLE. Gebruik a.u.b. DROP TABLE hiervoor!"
        eng "You can't delete all columns with ALTER TABLE; use DROP TABLE instead"
        est "ALTER TABLE kasutades ei saa kustutada kõiki tulpasid. Kustuta tabel DROP TABLE abil"
        fre "Vous ne pouvez effacer tous les champs avec ALTER TABLE. Utilisez DROP TABLE"
        ger "Mit ALTER TABLE können nicht alle Felder auf einmal gelöscht werden. Dafür DROP TABLE verwenden"
        greek "Δεν είναι δυνατή η διαγραφή όλων των πεδίων με ALTER TABLE. Παρακαλώ χρησιμοποιείστε DROP TABLE"
        hun "Az osszes mezo nem torolheto az ALTER TABLE-lel. Hasznalja a DROP TABLE-t helyette"
        ita "Non si possono cancellare tutti i campi con una ALTER TABLE. Utilizzare DROP TABLE"
        jpn "ALTER TABLE では全ての列の削除はできません。DROP TABLE を使用してください。"
        kor "ALTER TABLE 명령으로는 모든 칼럼을 지울 수 없습니다. DROP TABLE 명령을 이용하세요."
        nor "En kan ikke slette alle felt med ALTER TABLE. Bruk DROP TABLE isteden."
        norwegian-ny "Ein kan ikkje slette alle felt med ALTER TABLE. Bruk DROP TABLE istadenfor."
        pol "Nie można usun?ć wszystkich pól wykorzystuj?c ALTER TABLE. W zamian użyj DROP TABLE"
        por "Você não pode deletar todas as colunas com ALTER TABLE; use DROP TABLE em seu lugar"
        rum "Nu poti sterge toate coloanele cu ALTER TABLE. Foloseste DROP TABLE in schimb"
        rus "Нельзя удалить все столбцы с помощью ALTER TABLE. Используйте  DROP TABLE"
        serbian "Ne možete da izbrišete sve kolone pomoću komande 'ALTER TABLE'. Upotrebite komandu 'DROP TABLE' ako želite to da uradite"
        slo "One nemôžem zmazať all fields with ALTER TABLE; use DROP TABLE instead"
        spa "No puede borrar todos los campos con ALTER TABLE. Usa DROP TABLE para hacerlo"
        swe "Man kan inte radera alla fält med ALTER TABLE. Använd DROP TABLE istället"
        ukr "Не можливо видалити всі стовбці за допомогою ALTER TABLE. Для цього скористайтеся DROP TABLE"
ER_CANT_DROP_FIELD_OR_KEY 42000 
        cze "Nemohu zrušit '%-.192s' (provést DROP). Zkontrolujte, zda neexistují záznamy/klíče"
        dan "Kan ikke udføre DROP '%-.192s'. Undersøg om feltet/nøglen eksisterer."
        nla "Kan '%-.192s' niet weggooien. Controleer of het veld of de zoeksleutel daadwerkelijk bestaat."
        eng "Can't DROP '%-.192s'; check that column/key exists"
        est "Ei suuda kustutada '%-.192s'. Kontrolli kas tulp/võti eksisteerib"
        fre "Ne peut effacer (DROP) '%-.192s'. Vérifiez s'il existe"
        ger "Kann '%-.192s' nicht löschen. Existiert die Spalte oder der Schlüssel?"
        greek "Αδύνατη η διαγραφή (DROP) '%-.192s'. Παρακαλώ ελέγξτε αν το πεδίο/κλειδί υπάρχει"
        hun "A DROP '%-.192s' nem lehetseges. Ellenorizze, hogy a mezo/kulcs letezik-e"
        ita "Impossibile cancellare '%-.192s'. Controllare che il campo chiave esista"
        jpn "'%-.192s' を削除できません。列／索引の存在を確認して下さい。"
        kor "'%-.192s'를 DROP할 수 없습니다. 칼럼이나 키가 존재하는지 채크하세요."
        nor "Kan ikke DROP '%-.192s'. Undersøk om felt/nøkkel eksisterer."
        norwegian-ny "Kan ikkje DROP '%-.192s'. Undersøk om felt/nøkkel eksisterar."
        pol "Nie można wykonać operacji DROP '%-.192s'. SprawdĽ, czy to pole/klucz istnieje"
        por "Não se pode fazer DROP '%-.192s'. Confira se esta coluna/chave existe"
        rum "Nu pot sa DROP '%-.192s'. Verifica daca coloana/cheia exista"
        rus "Невозможно удалить (DROP) '%-.192s'. Убедитесь что столбец/ключ действительно существует"
        serbian "Ne mogu da izvršim komandu drop 'DROP' na '%-.192s'. Proverite da li ta kolona (odnosno ključ) postoji"
        slo "Nemôžem zrušiť (DROP) '%-.192s'. Skontrolujte, či neexistujú záznamy/kľúče"
        spa "No puedo ELIMINAR '%-.192s'. compuebe que el campo/clave existe"
        swe "Kan inte ta bort '%-.192s'. Kontrollera att fältet/nyckel finns"
        ukr "Не можу DROP '%-.192s'. Перевірте, чи цей стовбець/ключ існує"
ER_INSERT_INFO  
        cze "Záznamů: %ld  Zdvojených: %ld  Varování: %ld"
        dan "Poster: %ld  Ens: %ld  Advarsler: %ld"
        nla "Records: %ld  Dubbel: %ld  Waarschuwing: %ld"
        eng "Records: %ld  Duplicates: %ld  Warnings: %ld"
        est "Kirjeid: %ld  Kattuvaid: %ld  Hoiatusi: %ld"
        fre "Enregistrements: %ld  Doublons: %ld  Avertissements: %ld"
        ger "Datensätze: %ld  Duplikate: %ld  Warnungen: %ld"
        greek "Εγγραφές: %ld  Επαναλήψεις: %ld  Προειδοποιήσεις: %ld"
        hun "Rekordok: %ld  Duplikalva: %ld  Warnings: %ld"
        ita "Records: %ld  Duplicati: %ld  Avvertimenti: %ld"
        jpn "レコード数: %ld  重複数: %ld  警告: %ld"
        kor "레코드: %ld개  중복: %ld개  경고: %ld개"
        nor "Poster: %ld  Like: %ld  Advarsler: %ld"
        norwegian-ny "Postar: %ld  Like: %ld  Åtvaringar: %ld"
        pol "Rekordów: %ld  Duplikatów: %ld  Ostrzeżeń: %ld"
        por "Registros: %ld - Duplicados: %ld - Avisos: %ld"
        rum "Recorduri: %ld  Duplicate: %ld  Atentionari (warnings): %ld"
        rus "Записей: %ld  Дубликатов: %ld  Предупреждений: %ld"
        serbian "Slogova: %ld  Duplikata: %ld  Upozorenja: %ld"
        slo "Záznamov: %ld  Opakovaných: %ld  Varovania: %ld"
        spa "Registros: %ld  Duplicados: %ld  Peligros: %ld"
        swe "Rader: %ld  Dubletter: %ld  Varningar: %ld"
        ukr "Записів: %ld  Дублікатів: %ld  Застережень: %ld"
ER_UPDATE_TABLE_USED  
        eng "You can't specify target table '%-.192s' for update in FROM clause"
        ger "Die Verwendung der zu aktualisierenden Zieltabelle '%-.192s' ist in der FROM-Klausel nicht zulässig."
        jpn "FROM句にある表 '%-.192s' はUPDATEの対象にできません。"
        rus "Не допускается указание таблицы '%-.192s' в списке таблиц FROM для внесения в нее изменений"
        swe "INSERT-table '%-.192s' får inte finnas i FROM tabell-listan"
        ukr "Таблиця '%-.192s' що змінюється не дозволена у переліку таблиць FROM"
ER_NO_SUCH_THREAD  
        cze "Neznámá identifikace threadu: %lu"
        dan "Ukendt tråd id: %lu"
        nla "Onbekend thread id: %lu"
        eng "Unknown thread id: %lu"
        est "Tundmatu lõim: %lu"
        fre "Numéro de tâche inconnu: %lu"
        ger "Unbekannte Thread-ID: %lu"
        greek "Αγνωστο thread id: %lu"
        hun "Ervenytelen szal (thread) id: %lu"
        ita "Thread id: %lu sconosciuto"
        jpn "不明なスレッドIDです: %lu"
        kor "알수 없는 쓰레드 id: %lu"
        nor "Ukjent tråd id: %lu"
        norwegian-ny "Ukjent tråd id: %lu"
        pol "Nieznany identyfikator w?tku: %lu"
        por "'Id' de 'thread' %lu desconhecido"
        rum "Id-ul: %lu thread-ului este necunoscut"
        rus "Неизвестный номер потока: %lu"
        serbian "Nepoznat thread identifikator: %lu"
        slo "Neznáma identifikácia vlákna: %lu"
        spa "Identificador del thread: %lu  desconocido"
        swe "Finns ingen tråd med id %lu"
        ukr "Невідомий ідентифікатор гілки: %lu"
ER_KILL_DENIED_ERROR  
        cze "Nejste vlastníkem threadu %lu"
        dan "Du er ikke ejer af tråden %lu"
        nla "U bent geen bezitter van thread %lu"
        eng "You are not owner of thread %lu"
        est "Ei ole lõime %lu omanik"
        fre "Vous n'êtes pas propriétaire de la tâche no: %lu"
        ger "Sie sind nicht Eigentümer von Thread %lu"
        greek "Δεν είσθε owner του thread %lu"
        hun "A %lu thread-nek mas a tulajdonosa"
        ita "Utente non proprietario del thread %lu"
        jpn "スレッド %lu のオーナーではありません。"
        kor "쓰레드(Thread) %lu의 소유자가 아닙니다."
        nor "Du er ikke eier av tråden %lu"
        norwegian-ny "Du er ikkje eigar av tråd %lu"
        pol "Nie jeste? wła?cicielem w?tku %lu"
        por "Você não é proprietário da 'thread' %lu"
        rum "Nu sinteti proprietarul threadului %lu"
        rus "Вы не являетесь владельцем потока %lu"
        serbian "Vi niste vlasnik thread-a %lu"
        slo "Nie ste vlastníkom vlákna %lu"
        spa "Tu no eres el propietario del thread%lu"
        swe "Du är inte ägare till tråd %lu"
        ukr "Ви не володар гілки %lu"
ER_NO_TABLES_USED  
        cze "Nejsou použity žádné tabulky"
        dan "Ingen tabeller i brug"
        nla "Geen tabellen gebruikt."
        eng "No tables used"
        est "Ühtegi tabelit pole kasutusel"
        fre "Aucune table utilisée"
        ger "Keine Tabellen verwendet"
        greek "Δεν χρησιμοποιήθηκαν πίνακες"
        hun "Nincs hasznalt tabla"
        ita "Nessuna tabella usata"
        jpn "表が指定されていません。"
        kor "어떤 테이블도 사용되지 않았습니다."
        nor "Ingen tabeller i bruk"
        norwegian-ny "Ingen tabellar i bruk"
        pol "Nie ma żadej użytej tabeli"
        por "Nenhuma tabela usada"
        rum "Nici o tabela folosita"
        rus "Никакие таблицы не использованы"
        serbian "Nema upotrebljenih tabela"
        slo "Nie je použitá žiadna tabuľka"
        spa "No ha tablas usadas"
        swe "Inga tabeller angivna"
        ukr "Не використано таблиць"
ER_TOO_BIG_SET  
        cze "Příliš mnoho řetězců pro sloupec %-.192s a SET"
        dan "For mange tekststrenge til specifikationen af SET i kolonne %-.192s"
        nla "Teveel strings voor kolom %-.192s en SET"
        eng "Too many strings for column %-.192s and SET"
        est "Liiga palju string tulbale %-.192s tüübile SET"
        fre "Trop de chaînes dans la colonne %-.192s avec SET"
        ger "Zu viele Strings für Feld %-.192s und SET angegeben"
        greek "Πάρα πολλά strings για το πεδίο %-.192s και SET"
        hun "Tul sok karakter: %-.192s es SET"
        ita "Troppe stringhe per la colonna %-.192s e la SET"
        jpn "SET型の列 '%-.192s' のメンバーの数が多すぎます。"
        kor "칼럼 %-.192s와 SET에서 스트링이 너무 많습니다."
        nor "For mange tekststrenger kolonne %-.192s og SET"
        norwegian-ny "For mange tekststrengar felt %-.192s og SET"
        pol "Zbyt wiele łańcuchów dla kolumny %-.192s i polecenia SET"
        por "'Strings' demais para coluna '%-.192s' e SET"
        rum "Prea multe siruri pentru coloana %-.192s si SET"
        rus "Слишком много значений для столбца %-.192s в SET"
        serbian "Previše string-ova za kolonu '%-.192s' i komandu 'SET'"
        slo "Príliš mnoho reťazcov pre pole %-.192s a SET"
        spa "Muchas strings para columna %-.192s y SET"
        swe "För många alternativ till kolumn %-.192s för SET"
        ukr "Забагато строк для стовбця %-.192s та SET"
ER_NO_UNIQUE_LOGFILE  
        cze "Nemohu vytvořit jednoznačné jméno logovacího souboru %-.200s.(1-999)\n"
        dan "Kan ikke lave unikt log-filnavn %-.200s.(1-999)\n"
        nla "Het is niet mogelijk een unieke naam te maken voor de logfile %-.200s.(1-999)\n"
        eng "Can't generate a unique log-filename %-.200s.(1-999)\n"
        est "Ei suuda luua unikaalset logifaili nime %-.200s.(1-999)\n"
        fre "Ne peut générer un unique nom de journal %-.200s.(1-999)\n"
        ger "Kann keinen eindeutigen Dateinamen für die Logdatei %-.200s(1-999) erzeugen\n"
        greek "Αδύνατη η δημιουργία unique log-filename %-.200s.(1-999)\n"
        hun "Egyedi log-filenev nem generalhato: %-.200s.(1-999)\n"
        ita "Impossibile generare un nome del file log unico %-.200s.(1-999)\n"
        jpn "一意なログファイル名 %-.200s.(1-999) を生成できません。\n"
        kor "Unique 로그화일 '%-.200s'를 만들수 없습니다.(1-999)\n"
        nor "Kan ikke lage unikt loggfilnavn %-.200s.(1-999)\n"
        norwegian-ny "Kan ikkje lage unikt loggfilnavn %-.200s.(1-999)\n"
        pol "Nie można stworzyć unikalnej nazwy pliku z logiem %-.200s.(1-999)\n"
        por "Não pode gerar um nome de arquivo de 'log' único '%-.200s'.(1-999)\n"
        rum "Nu pot sa generez un nume de log unic %-.200s.(1-999)\n"
        rus "Невозможно создать уникальное имя файла журнала %-.200s.(1-999)\n"
        serbian "Ne mogu da generišem jedinstveno ime log-file-a: '%-.200s.(1-999)'\n"
        slo "Nemôžem vytvoriť unikátne meno log-súboru %-.200s.(1-999)\n"
        spa "No puede crear un unico archivo log %-.200s.(1-999)\n"
        swe "Kan inte generera ett unikt filnamn %-.200s.(1-999)\n"
        ukr "Не можу згенерувати унікальне ім'я log-файлу %-.200s.(1-999)\n"
ER_TABLE_NOT_LOCKED_FOR_WRITE  
        cze "Tabulka '%-.192s' byla zamčena s READ a nemůže být změněna"
        dan "Tabellen '%-.192s' var låst med READ lås og kan ikke opdateres"
        nla "Tabel '%-.192s' was gelocked met een lock om te lezen. Derhalve kunnen geen wijzigingen worden opgeslagen."
        eng "Table '%-.192s' was locked with a READ lock and can't be updated"
        est "Tabel '%-.192s' on lukustatud READ lukuga ning ei ole muudetav"
        fre "Table '%-.192s' verrouillée lecture (READ): modification impossible"
        ger "Tabelle '%-.192s' ist mit Lesesperre versehen und kann nicht aktualisiert werden"
        greek "Ο πίνακας '%-.192s' έχει κλειδωθεί με READ lock και δεν επιτρέπονται αλλαγές"
        hun "A(z) '%-.192s' tabla zarolva lett (READ lock) es nem lehet frissiteni"
        ita "La tabella '%-.192s' e` soggetta a lock in lettura e non puo` essere aggiornata"
        jpn "表 '%-.192s' はREADロックされていて、更新できません。"
        kor "테이블 '%-.192s'는 READ 락이 잠겨있어서 갱신할 수 없습니다."
        nor "Tabellen '%-.192s' var låst med READ lås og kan ikke oppdateres"
        norwegian-ny "Tabellen '%-.192s' var låst med READ lås og kan ikkje oppdaterast"
        pol "Tabela '%-.192s' została zablokowana przez READ i nie może zostać zaktualizowana"
        por "Tabela '%-.192s' foi travada com trava de leitura e não pode ser atualizada"
        rum "Tabela '%-.192s' a fost locked cu un READ lock si nu poate fi actualizata"
        rus "Таблица '%-.192s' заблокирована уровнем READ lock и не может быть изменена"
        serbian "Tabela '%-.192s' je zaključana READ lock-om; iz nje se može samo čitati ali u nju se ne može pisati"
        slo "Tabuľka '%-.192s' bola zamknutá s READ a nemôže byť zmenená"
        spa "Tabla '%-.192s' fue trabada con un READ lock y no puede ser actualizada"
        swe "Tabell '%-.192s' kan inte uppdateras emedan den är låst för läsning"
        ukr "Таблицю '%-.192s' заблоковано тільки для читання, тому її не можна оновити"
ER_TABLE_NOT_LOCKED  
        cze "Tabulka '%-.192s' nebyla zamčena s LOCK TABLES"
        dan "Tabellen '%-.192s' var ikke låst med LOCK TABLES"
        nla "Tabel '%-.192s' was niet gelocked met LOCK TABLES"
        eng "Table '%-.192s' was not locked with LOCK TABLES"
        est "Tabel '%-.192s' ei ole lukustatud käsuga LOCK TABLES"
        fre "Table '%-.192s' non verrouillée: utilisez LOCK TABLES"
        ger "Tabelle '%-.192s' wurde nicht mit LOCK TABLES gesperrt"
        greek "Ο πίνακας '%-.192s' δεν έχει κλειδωθεί με LOCK TABLES"
        hun "A(z) '%-.192s' tabla nincs zarolva a LOCK TABLES-szel"
        ita "Non e` stato impostato il lock per la tabella '%-.192s' con LOCK TABLES"
        jpn "表 '%-.192s' は LOCK TABLES でロックされていません。"
        kor "테이블 '%-.192s'는 LOCK TABLES 명령으로 잠기지 않았습니다."
        nor "Tabellen '%-.192s' var ikke låst med LOCK TABLES"
        norwegian-ny "Tabellen '%-.192s' var ikkje låst med LOCK TABLES"
        pol "Tabela '%-.192s' nie została zablokowana poleceniem LOCK TABLES"
        por "Tabela '%-.192s' não foi travada com LOCK TABLES"
        rum "Tabela '%-.192s' nu a fost locked cu LOCK TABLES"
        rus "Таблица '%-.192s' не была заблокирована с помощью LOCK TABLES"
        serbian "Tabela '%-.192s' nije bila zaključana komandom 'LOCK TABLES'"
        slo "Tabuľka '%-.192s' nebola zamknutá s LOCK TABLES"
        spa "Tabla '%-.192s' no fue trabada con LOCK TABLES"
        swe "Tabell '%-.192s' är inte låst med LOCK TABLES"
        ukr "Таблицю '%-.192s' не було блоковано з LOCK TABLES"
ER_BLOB_CANT_HAVE_DEFAULT 42000 
        cze "Blob položka '%-.192s' nemůže mít defaultní hodnotu"
        dan "BLOB feltet '%-.192s' kan ikke have en standard værdi"
        nla "Blob veld '%-.192s' can geen standaardwaarde bevatten"
        eng "BLOB, TEXT, GEOMETRY or JSON column '%-.192s' can't have a default value"
        est "BLOB-tüüpi tulp '%-.192s' ei saa omada vaikeväärtust"
        fre "BLOB '%-.192s' ne peut avoir de valeur par défaut"
        ger "BLOB/TEXT-Feld '%-.192s' darf keinen Vorgabewert (DEFAULT) haben"
        greek "Τα Blob πεδία '%-.192s' δεν μπορούν να έχουν προκαθορισμένες τιμές (default value)"
        hun "A(z) '%-.192s' blob objektumnak nem lehet alapertelmezett erteke"
        ita "Il campo BLOB '%-.192s' non puo` avere un valore di default"
        jpn "BLOB/TEXT 列 '%-.192s' にはデフォルト値を指定できません。"
        kor "BLOB 칼럼 '%-.192s' 는 디폴트 값을 가질 수 없습니다."
        nor "Blob feltet '%-.192s' kan ikke ha en standard verdi"
        norwegian-ny "Blob feltet '%-.192s' kan ikkje ha ein standard verdi"
        pol "Pole typu blob '%-.192s' nie może mieć domy?lnej warto?ci"
        por "Coluna BLOB '%-.192s' não pode ter um valor padrão (default)"
        rum "Coloana BLOB '%-.192s' nu poate avea o valoare default"
        rus "Невозможно указывать значение по умолчанию для столбца BLOB '%-.192s'"
        serbian "BLOB kolona '%-.192s' ne može imati default vrednost"
        slo "Pole BLOB '%-.192s' nemôže mať implicitnú hodnotu"
        spa "Campo Blob '%-.192s' no puede tener valores patron"
        swe "BLOB fält '%-.192s' kan inte ha ett DEFAULT-värde"
        ukr "Стовбець BLOB '%-.192s' не може мати значення по замовчуванню"
ER_WRONG_DB_NAME 42000 
        cze "Nepřípustné jméno databáze '%-.100s'"
        dan "Ugyldigt database navn '%-.100s'"
        nla "Databasenaam '%-.100s' is niet getoegestaan"
        eng "Incorrect database name '%-.100s'"
        est "Vigane andmebaasi nimi '%-.100s'"
        fre "Nom de base de donnée illégal: '%-.100s'"
        ger "Unerlaubter Datenbankname '%-.100s'"
        greek "Λάθος όνομα βάσης δεδομένων '%-.100s'"
        hun "Hibas adatbazisnev: '%-.100s'"
        ita "Nome database errato '%-.100s'"
        jpn "データベース名 '%-.100s' は不正です。"
        kor "'%-.100s' 데이타베이스의 이름이 부정확합니다."
        nor "Ugyldig database navn '%-.100s'"
        norwegian-ny "Ugyldig database namn '%-.100s'"
        pol "Niedozwolona nazwa bazy danych '%-.100s'"
        por "Nome de banco de dados '%-.100s' incorreto"
        rum "Numele bazei de date este incorect '%-.100s'"
        rus "Некорректное имя базы данных '%-.100s'"
        serbian "Pogrešno ime baze '%-.100s'"
        slo "Neprípustné meno databázy '%-.100s'"
        spa "Nombre de base de datos ilegal '%-.100s'"
        swe "Felaktigt databasnamn '%-.100s'"
        ukr "Невірне ім'я бази данних '%-.100s'"
ER_WRONG_TABLE_NAME 42000 
        cze "Nepřípustné jméno tabulky '%-.100s'"
        dan "Ugyldigt tabel navn '%-.100s'"
        nla "Niet toegestane tabelnaam '%-.100s'"
        eng "Incorrect table name '%-.100s'"
        est "Vigane tabeli nimi '%-.100s'"
        fre "Nom de table illégal: '%-.100s'"
        ger "Unerlaubter Tabellenname '%-.100s'"
        greek "Λάθος όνομα πίνακα '%-.100s'"
        hun "Hibas tablanev: '%-.100s'"
        ita "Nome tabella errato '%-.100s'"
        jpn "表名 '%-.100s' は不正です。"
        kor "'%-.100s' 테이블 이름이 부정확합니다."
        nor "Ugyldig tabell navn '%-.100s'"
        norwegian-ny "Ugyldig tabell namn '%-.100s'"
        pol "Niedozwolona nazwa tabeli '%-.100s'..."
        por "Nome de tabela '%-.100s' incorreto"
        rum "Numele tabelei este incorect '%-.100s'"
        rus "Некорректное имя таблицы '%-.100s'"
        serbian "Pogrešno ime tabele '%-.100s'"
        slo "Neprípustné meno tabuľky '%-.100s'"
        spa "Nombre de tabla ilegal '%-.100s'"
        swe "Felaktigt tabellnamn '%-.100s'"
        ukr "Невірне ім'я таблиці '%-.100s'"
ER_TOO_BIG_SELECT 42000 
        cze "Zadaný SELECT by procházel příliš mnoho záznamů a trval velmi dlouho. Zkontrolujte tvar WHERE a je-li SELECT v pořádku, použijte SET SQL_BIG_SELECTS=1"
        dan "SELECT ville undersøge for mange poster og ville sandsynligvis tage meget lang tid. Undersøg WHERE delen og brug SET SQL_BIG_SELECTS=1 hvis udtrykket er korrekt"
        nla "Het SELECT-statement zou te veel records analyseren en dus veel tijd in beslagnemen. Kijk het WHERE-gedeelte van de query na en kies SET SQL_BIG_SELECTS=1 als het stament in orde is."
        eng "The SELECT would examine more than MAX_JOIN_SIZE rows; check your WHERE and use SET SQL_BIG_SELECTS=1 or SET MAX_JOIN_SIZE=# if the SELECT is okay"
        est "SELECT lause peab läbi vaatama suure hulga kirjeid ja võtaks tõenäoliselt liiga kaua aega. Tasub kontrollida WHERE klauslit ja vajadusel kasutada käsku SET SQL_BIG_SELECTS=1"
        fre "SELECT va devoir examiner beaucoup d'enregistrements ce qui va prendre du temps. Vérifiez la clause WHERE et utilisez SET SQL_BIG_SELECTS=1 si SELECT se passe bien"
        ger "Die Ausführung des SELECT würde zu viele Datensätze untersuchen und wahrscheinlich sehr lange dauern. Bitte WHERE-Klausel überprüfen und gegebenenfalls SET SQL_BIG_SELECTS=1 oder SET MAX_JOIN_SIZE=# verwenden"
        greek "Το SELECT θα εξετάσει μεγάλο αριθμό εγγραφών και πιθανώς θα καθυστερήσει. Παρακαλώ εξετάστε τις παραμέτρους του WHERE και χρησιμοποιείστε SET SQL_BIG_SELECTS=1 αν το SELECT είναι σωστό"
        hun "A SELECT tul sok rekordot fog megvizsgalni es nagyon sokaig fog tartani. Ellenorizze a WHERE-t es hasznalja a SET SQL_BIG_SELECTS=1 beallitast, ha a SELECT okay"
        ita "La SELECT dovrebbe esaminare troppi record e usare troppo tempo. Controllare la WHERE e usa SET SQL_BIG_SELECTS=1 se e` tutto a posto."
        jpn "SELECTがMAX_JOIN_SIZEを超える行数を処理しました。WHERE句を確認し、SELECT文に問題がなければ、 SET SQL_BIG_SELECTS=1 または SET MAX_JOIN_SIZE=# を使用して下さい。"
        kor "SELECT 명령에서 너무 많은 레코드를 찾기 때문에 많은 시간이 소요됩니다. 따라서 WHERE 문을 점검하거나, 만약 SELECT가 ok되면  SET SQL_BIG_SELECTS=1 옵션을 사용하세요."
        nor "SELECT ville undersøke for mange poster og ville sannsynligvis ta veldig lang tid. Undersøk WHERE klausulen og bruk SET SQL_BIG_SELECTS=1 om SELECTen er korrekt"
        norwegian-ny "SELECT ville undersøkje for mange postar og ville sannsynligvis ta veldig lang tid. Undersøk WHERE klausulen og bruk SET SQL_BIG_SELECTS=1 om SELECTen er korrekt"
        pol "Operacja SELECT będzie dotyczyła zbyt wielu rekordów i prawdopodobnie zajmie bardzo dużo czasu. SprawdĽ warunek WHERE i użyj SQL_OPTION BIG_SELECTS=1 je?li operacja SELECT jest poprawna"
        por "O SELECT examinaria registros demais e provavelmente levaria muito tempo. Cheque sua cláusula WHERE e use SET SQL_BIG_SELECTS=1, se o SELECT estiver correto"
        rum "SELECT-ul ar examina prea multe cimpuri si probabil ar lua prea mult timp; verifica clauza WHERE si foloseste SET SQL_BIG_SELECTS=1 daca SELECT-ul e okay"
        rus "Для такой выборки SELECT должен будет просмотреть слишком много записей и, видимо, это займет очень много времени. Проверьте ваше указание WHERE, и, если в нем все в порядке, укажите SET SQL_BIG_SELECTS=1"
        serbian "Komanda 'SELECT' će ispitati previše slogova i potrošiti previše vremena. Proverite vaš 'WHERE' filter i upotrebite 'SET OPTION SQL_BIG_SELECTS=1' ako želite baš ovakvu komandu"
        slo "Zadaná požiadavka SELECT by prechádzala príliš mnoho záznamov a trvala by príliš dlho. Skontrolujte tvar WHERE a ak je v poriadku, použite SET SQL_BIG_SELECTS=1"
        spa "El SELECT puede examinar muchos registros y probablemente con mucho tiempo. Verifique tu WHERE y usa SET SQL_BIG_SELECTS=1 si el SELECT esta correcto"
        swe "Den angivna frågan skulle läsa mer än MAX_JOIN_SIZE rader.  Kontrollera din WHERE och använd SET SQL_BIG_SELECTS=1 eller SET MAX_JOIN_SIZE=# ifall du vill hantera stora joins"
        ukr "Запиту SELECT потрібно обробити багато записів, що, певне, займе дуже багато часу. Перевірте ваше WHERE та використовуйте SET SQL_BIG_SELECTS=1, якщо цей запит SELECT є вірним"
ER_UNKNOWN_ERROR  
        cze "Neznámá chyba"
        dan "Ukendt fejl"
        nla "Onbekende Fout"
        eng "Unknown error"
        est "Tundmatu viga"
        fre "Erreur inconnue"
        ger "Unbekannter Fehler"
        greek "Προέκυψε άγνωστο λάθος"
        hun "Ismeretlen hiba"
        ita "Errore sconosciuto"
        jpn "不明なエラー"
        kor "알수 없는 에러입니다."
        nor "Ukjent feil"
        norwegian-ny "Ukjend feil"
        por "Erro desconhecido"
        rum "Eroare unknown"
        rus "Неизвестная ошибка"
        serbian "Nepoznata greška"
        slo "Neznámá chyba"
        spa "Error desconocido"
        swe "Okänt fel"
        ukr "Невідома помилка"
ER_UNKNOWN_PROCEDURE 42000 
        cze "Neznámá procedura %-.192s"
        dan "Ukendt procedure %-.192s"
        nla "Onbekende procedure %-.192s"
        eng "Unknown procedure '%-.192s'"
        est "Tundmatu protseduur '%-.192s'"
        fre "Procédure %-.192s inconnue"
        ger "Unbekannte Prozedur '%-.192s'"
        greek "Αγνωστη διαδικασία '%-.192s'"
        hun "Ismeretlen eljaras: '%-.192s'"
        ita "Procedura '%-.192s' sconosciuta"
        jpn "'%-.192s' は不明なプロシージャです。"
        kor "알수 없는 수행문 : '%-.192s'"
        nor "Ukjent prosedyre %-.192s"
        norwegian-ny "Ukjend prosedyre %-.192s"
        pol "Unkown procedure %-.192s"
        por "'Procedure' '%-.192s' desconhecida"
        rum "Procedura unknown '%-.192s'"
        rus "Неизвестная процедура '%-.192s'"
        serbian "Nepoznata procedura '%-.192s'"
        slo "Neznámá procedúra '%-.192s'"
        spa "Procedimiento desconocido %-.192s"
        swe "Okänd procedur: %-.192s"
        ukr "Невідома процедура '%-.192s'"
ER_WRONG_PARAMCOUNT_TO_PROCEDURE 42000 
        cze "Chybný počet parametrů procedury %-.192s"
        dan "Forkert antal  parametre til proceduren %-.192s"
        nla "Foutief aantal parameters doorgegeven aan procedure %-.192s"
        eng "Incorrect parameter count to procedure '%-.192s'"
        est "Vale parameetrite hulk protseduurile '%-.192s'"
        fre "Mauvais nombre de paramètres pour la procedure %-.192s"
        ger "Falsche Parameterzahl für Prozedur '%-.192s'"
        greek "Λάθος αριθμός παραμέτρων στη διαδικασία '%-.192s'"
        hun "Rossz parameter a(z) '%-.192s'eljaras szamitasanal"
        ita "Numero di parametri errato per la procedura '%-.192s'"
        jpn "プロシージャ '%-.192s' へのパラメータ数が不正です。"
        kor "'%-.192s' 수행문에 대한 부정확한 파라메터"
        nor "Feil parameter antall til prosedyren %-.192s"
        norwegian-ny "Feil parameter tal til prosedyra %-.192s"
        pol "Incorrect parameter count to procedure %-.192s"
        por "Número de parâmetros incorreto para a 'procedure' '%-.192s'"
        rum "Procedura '%-.192s' are un numar incorect de parametri"
        rus "Некорректное количество параметров для процедуры '%-.192s'"
        serbian "Pogrešan broj parametara za proceduru '%-.192s'"
        slo "Chybný počet parametrov procedúry '%-.192s'"
        spa "Equivocado parametro count para procedimiento %-.192s"
        swe "Felaktigt antal parametrar till procedur %-.192s"
        ukr "Хибна кількість параметрів процедури '%-.192s'"
ER_WRONG_PARAMETERS_TO_PROCEDURE  
        cze "Chybné parametry procedury %-.192s"
        dan "Forkert(e) parametre til proceduren %-.192s"
        nla "Foutieve parameters voor procedure %-.192s"
        eng "Incorrect parameters to procedure '%-.192s'"
        est "Vigased parameetrid protseduurile '%-.192s'"
        fre "Paramètre erroné pour la procedure %-.192s"
        ger "Falsche Parameter für Prozedur '%-.192s'"
        greek "Λάθος παράμετροι στην διαδικασία '%-.192s'"
        hun "Rossz parameter a(z) '%-.192s' eljarasban"
        ita "Parametri errati per la procedura '%-.192s'"
        jpn "プロシージャ '%-.192s' へのパラメータが不正です。"
        kor "'%-.192s' 수행문에 대한 부정확한 파라메터"
        nor "Feil parametre til prosedyren %-.192s"
        norwegian-ny "Feil parameter til prosedyra %-.192s"
        pol "Incorrect parameters to procedure %-.192s"
        por "Parâmetros incorretos para a 'procedure' '%-.192s'"
        rum "Procedura '%-.192s' are parametrii incorecti"
        rus "Некорректные параметры для процедуры '%-.192s'"
        serbian "Pogrešni parametri prosleđeni proceduri '%-.192s'"
        slo "Chybné parametre procedúry '%-.192s'"
        spa "Equivocados parametros para procedimiento %-.192s"
        swe "Felaktiga parametrar till procedur %-.192s"
        ukr "Хибний параметер процедури '%-.192s'"
ER_UNKNOWN_TABLE 42S02 
        cze "Neznámá tabulka '%-.192s' v %-.32s"
        dan "Ukendt tabel '%-.192s' i %-.32s"
        nla "Onbekende tabel '%-.192s' in %-.32s"
        eng "Unknown table '%-.192s' in %-.32s"
        est "Tundmatu tabel '%-.192s' %-.32s-s"
        fre "Table inconnue '%-.192s' dans %-.32s"
        ger "Unbekannte Tabelle '%-.192s' in '%-.32s'"
        greek "Αγνωστος πίνακας '%-.192s' σε %-.32s"
        hun "Ismeretlen tabla: '%-.192s' %-.32s-ban"
        ita "Tabella '%-.192s' sconosciuta in %-.32s"
        jpn "'%-.192s' は %-.32s では不明な表です。"
        kor "알수 없는 테이블 '%-.192s' (데이타베이스 %-.32s)"
        nor "Ukjent tabell '%-.192s' i %-.32s"
        norwegian-ny "Ukjend tabell '%-.192s' i %-.32s"
        pol "Unknown table '%-.192s' in %-.32s"
        por "Tabela '%-.192s' desconhecida em '%-.32s'"
        rum "Tabla '%-.192s' invalida in %-.32s"
        rus "Неизвестная таблица '%-.192s' в %-.32s"
        serbian "Nepoznata tabela '%-.192s' u '%-.32s'"
        slo "Neznáma tabuľka '%-.192s' v %-.32s"
        spa "Tabla desconocida '%-.192s' in %-.32s"
        swe "Okänd tabell '%-.192s' i '%-.32s'"
        ukr "Невідома таблиця '%-.192s' у %-.32s"
ER_FIELD_SPECIFIED_TWICE 42000 
        cze "Položka '%-.192s' je zadána dvakrát"
        dan "Feltet '%-.192s' er anvendt to gange"
        nla "Veld '%-.192s' is dubbel gespecificeerd"
        eng "Column '%-.192s' specified twice"
        est "Tulp '%-.192s' on määratletud topelt"
        fre "Champ '%-.192s' spécifié deux fois"
        ger "Feld '%-.192s' wurde zweimal angegeben"
        greek "Το πεδίο '%-.192s' έχει ορισθεί δύο φορές"
        hun "A(z) '%-.192s' mezot ketszer definialta"
        ita "Campo '%-.192s' specificato 2 volte"
        jpn "列 '%-.192s' は2回指定されています。"
        kor "칼럼 '%-.192s'는 두번 정의되어 있읍니다."
        nor "Feltet '%-.192s' er spesifisert to ganger"
        norwegian-ny "Feltet '%-.192s' er spesifisert to gangar"
        pol "Field '%-.192s' specified twice"
        por "Coluna '%-.192s' especificada duas vezes"
        rum "Coloana '%-.192s' specificata de doua ori"
        rus "Столбец '%-.192s' указан дважды"
        serbian "Kolona '%-.192s' je navedena dva puta"
        slo "Pole '%-.192s' je zadané dvakrát"
        spa "Campo '%-.192s' especificado dos veces"
        swe "Fält '%-.192s' är redan använt"
        ukr "Стовбець '%-.192s' зазначено двічі"
ER_INVALID_GROUP_FUNC_USE  
        cze "Nesprávné použití funkce group"
        dan "Forkert brug af grupperings-funktion"
        nla "Ongeldig gebruik van GROUP-functie"
        eng "Invalid use of group function"
        est "Vigane grupeerimisfunktsiooni kasutus"
        fre "Utilisation invalide de la clause GROUP"
        ger "Falsche Verwendung einer Gruppierungsfunktion"
        greek "Εσφαλμένη χρήση της group function"
        hun "A group funkcio ervenytelen hasznalata"
        ita "Uso non valido di una funzione di raggruppamento"
        jpn "集計関数の使用方法が不正です。"
        kor "잘못된 그룹 함수를 사용하였습니다."
        por "Uso inválido de função de agrupamento (GROUP)"
        rum "Folosire incorecta a functiei group"
        rus "Неправильное использование групповых функций"
        serbian "Pogrešna upotreba 'GROUP' funkcije"
        slo "Nesprávne použitie funkcie GROUP"
        spa "Invalido uso de función en grupo"
        swe "Felaktig användning av SQL grupp function"
        ukr "Хибне використання функції групування"
ER_UNSUPPORTED_EXTENSION 42000 
        cze "Tabulka '%-.192s' používá rozšíření, které v této verzi MySQL není"
        dan "Tabellen '%-.192s' bruger et filtypenavn som ikke findes i denne MySQL version"
        nla "Tabel '%-.192s' gebruikt een extensie, die niet in deze MySQL-versie voorkomt."
        eng "Table '%-.192s' uses an extension that doesn't exist in this MySQL version"
        est "Tabel '%-.192s' kasutab laiendust, mis ei eksisteeri antud MySQL versioonis"
        fre "Table '%-.192s' : utilise une extension invalide pour cette version de MySQL"
        ger "Tabelle '%-.192s' verwendet eine Erweiterung, die in dieser MySQL-Version nicht verfügbar ist"
        greek "Ο πίνακς '%-.192s' χρησιμοποιεί κάποιο extension που δεν υπάρχει στην έκδοση αυτή της MySQL"
        hun "A(z) '%-.192s' tabla olyan bovitest hasznal, amely nem letezik ebben a MySQL versioban."
        ita "La tabella '%-.192s' usa un'estensione che non esiste in questa versione di MySQL"
        jpn "表 '%-.192s' は、このMySQLバージョンには無い機能を使用しています。"
        kor "테이블 '%-.192s'는 확장명령을 이용하지만 현재의 MySQL 버젼에서는 존재하지 않습니다."
        nor "Table '%-.192s' uses a extension that doesn't exist in this MySQL version"
        norwegian-ny "Table '%-.192s' uses a extension that doesn't exist in this MySQL version"
        pol "Table '%-.192s' uses a extension that doesn't exist in this MySQL version"
        por "Tabela '%-.192s' usa uma extensão que não existe nesta versão do MySQL"
        rum "Tabela '%-.192s' foloseste o extensire inexistenta in versiunea curenta de MySQL"
        rus "В таблице '%-.192s' используются возможности, не поддерживаемые в этой версии MySQL"
        serbian "Tabela '%-.192s' koristi ekstenziju koje ne postoji u ovoj verziji MySQL-a"
        slo "Tabuľka '%-.192s' používa rozšírenie, ktoré v tejto verzii MySQL nie je"
        spa "Tabla '%-.192s' usa una extensión que no existe en esta MySQL versión"
        swe "Tabell '%-.192s' har en extension som inte finns i denna version av MySQL"
        ukr "Таблиця '%-.192s' використовує розширення, що не існує у цій версії MySQL"
ER_TABLE_MUST_HAVE_COLUMNS 42000 
        cze "Tabulka musí mít alespoň jeden sloupec"
        dan "En tabel skal have mindst een kolonne"
        nla "Een tabel moet minstens 1 kolom bevatten"
        eng "A table must have at least 1 column"
        est "Tabelis peab olema vähemalt üks tulp"
        fre "Une table doit comporter au moins une colonne"
        ger "Eine Tabelle muss mindestens eine Spalte besitzen"
        greek "Ενας πίνακας πρέπει να έχει τουλάχιστον ένα πεδίο"
        hun "A tablanak legalabb egy oszlopot tartalmazni kell"
        ita "Una tabella deve avere almeno 1 colonna"
        jpn "表には最低でも1個の列が必要です。"
        kor "하나의 테이블에서는 적어도 하나의 칼럼이 존재하여야 합니다."
        por "Uma tabela tem que ter pelo menos uma (1) coluna"
        rum "O tabela trebuie sa aiba cel putin o coloana"
        rus "В таблице должен быть как минимум один столбец"
        serbian "Tabela mora imati najmanje jednu kolonu"
        slo "Tabuľka musí mať aspoň 1 pole"
        spa "Una tabla debe tener al menos 1 columna"
        swe "Tabeller måste ha minst 1 kolumn"
        ukr "Таблиця повинна мати хочаб один стовбець"
ER_RECORD_FILE_FULL  
        cze "Tabulka '%-.192s' je plná"
        dan "Tabellen '%-.192s' er fuld"
        nla "De tabel '%-.192s' is vol"
        eng "The table '%-.192s' is full"
        est "Tabel '%-.192s' on täis"
        fre "La table '%-.192s' est pleine"
        ger "Tabelle '%-.192s' ist voll"
        greek "Ο πίνακας '%-.192s' είναι γεμάτος"
        hun "A '%-.192s' tabla megtelt"
        ita "La tabella '%-.192s' e` piena"
        jpn "表 '%-.192s' は満杯です。"
        kor "테이블 '%-.192s'가 full났습니다. "
        por "Tabela '%-.192s' está cheia"
        rum "Tabela '%-.192s' e plina"
        rus "Таблица '%-.192s' переполнена"
        serbian "Tabela '%-.192s' je popunjena do kraja"
        slo "Tabuľka '%-.192s' je plná"
        spa "La tabla '%-.192s' está llena"
        swe "Tabellen '%-.192s' är full"
        ukr "Таблиця '%-.192s' заповнена"
ER_UNKNOWN_CHARACTER_SET 42000 
        cze "Neznámá znaková sada: '%-.64s'"
        dan "Ukendt tegnsæt: '%-.64s'"
        nla "Onbekende character set: '%-.64s'"
        eng "Unknown character set: '%-.64s'"
        est "Vigane kooditabel '%-.64s'"
        fre "Jeu de caractères inconnu: '%-.64s'"
        ger "Unbekannter Zeichensatz: '%-.64s'"
        greek "Αγνωστο character set: '%-.64s'"
        hun "Ervenytelen karakterkeszlet: '%-.64s'"
        ita "Set di caratteri '%-.64s' sconosciuto"
        jpn "不明な文字コードセット: '%-.64s'"
        kor "알수없는 언어 Set: '%-.64s'"
        por "Conjunto de caracteres '%-.64s' desconhecido"
        rum "Set de caractere invalid: '%-.64s'"
        rus "Неизвестная кодировка '%-.64s'"
        serbian "Nepoznati karakter-set: '%-.64s'"
        slo "Neznáma znaková sada: '%-.64s'"
        spa "Juego de caracteres desconocido: '%-.64s'"
        swe "Okänd teckenuppsättning: '%-.64s'"
        ukr "Невідома кодова таблиця: '%-.64s'"
ER_TOO_MANY_TABLES  
        cze "Příliš mnoho tabulek, MySQL jich může mít v joinu jen %d"
        dan "For mange tabeller. MySQL kan kun bruge %d tabeller i et join"
        nla "Teveel tabellen. MySQL kan slechts %d tabellen in een join bevatten"
        eng "Too many tables; MySQL can only use %d tables in a join"
        est "Liiga palju tabeleid. MySQL suudab JOINiga ühendada kuni %d tabelit"
        fre "Trop de tables. MySQL ne peut utiliser que %d tables dans un JOIN"
        ger "Zu viele Tabellen. MySQL kann in einem Join maximal %d Tabellen verwenden"
        greek "Πολύ μεγάλος αριθμός πινάκων. Η MySQL μπορεί να χρησιμοποιήσει %d πίνακες σε διαδικασία join"
        hun "Tul sok tabla. A MySQL csak %d tablat tud kezelni osszefuzeskor"
        ita "Troppe tabelle. MySQL puo` usare solo %d tabelle in una join"
        jpn "表が多すぎます。MySQLがJOINできる表は %d 個までです。"
        kor "너무 많은 테이블이 Join되었습니다. MySQL에서는 JOIN시 %d개의 테이블만 사용할 수 있습니다."
        por "Tabelas demais. O MySQL pode usar somente %d tabelas em uma junção (JOIN)"
        rum "Prea multe tabele. MySQL nu poate folosi mai mult de %d tabele intr-un join"
        rus "Слишком много таблиц. MySQL может использовать только %d таблиц в соединении"
        serbian "Previše tabela. MySQL može upotrebiti maksimum %d tabela pri 'JOIN' operaciji"
        slo "Príliš mnoho tabuliek. MySQL môže použiť len %d v JOIN-e"
        spa "Muchas tablas. MySQL solamente puede usar %d tablas en un join"
        swe "För många tabeller. MySQL can ha högst %d tabeller i en och samma join"
        ukr "Забагато таблиць. MySQL може використовувати лише %d таблиць у об'єднанні"
ER_TOO_MANY_FIELDS  
        cze "Příliš mnoho položek"
        dan "For mange felter"
        nla "Te veel velden"
        eng "Too many columns"
        est "Liiga palju tulpasid"
        fre "Trop de champs"
        ger "Zu viele Felder"
        greek "Πολύ μεγάλος αριθμός πεδίων"
        hun "Tul sok mezo"
        ita "Troppi campi"
        jpn "列が多すぎます。"
        kor "칼럼이 너무 많습니다."
        por "Colunas demais"
        rum "Prea multe coloane"
        rus "Слишком много столбцов"
        serbian "Previše kolona"
        slo "Príliš mnoho polí"
        spa "Muchos campos"
        swe "För många fält"
        ukr "Забагато стовбців"
ER_TOO_BIG_ROWSIZE 42000 
        cze "Řádek je příliš velký. Maximální velikost řádku, nepočítaje položky blob, je %ld. Musíte změnit některé položky na blob"
        dan "For store poster. Max post størrelse, uden BLOB's, er %ld. Du må lave nogle felter til BLOB's"
        nla "Rij-grootte is groter dan toegestaan. Maximale rij grootte, blobs niet meegeteld, is %ld. U dient sommige velden in blobs te veranderen."
        eng "Row size too large. The maximum row size for the used table type, not counting BLOBs, is %ld. This includes storage overhead, check the manual. You have to change some columns to TEXT or BLOBs"
        est "Liiga pikk kirje. Kirje maksimumpikkus arvestamata BLOB-tüüpi välju on %ld. Muuda mõned väljad BLOB-tüüpi väljadeks"
        fre "Ligne trop grande. Le taille maximale d'une ligne, sauf les BLOBs, est %ld. Changez le type de quelques colonnes en BLOB"
        ger "Zeilenlänge zu groß. Die maximale Zeilenlänge für den verwendeten Tabellentyp (ohne BLOB-Felder) beträgt %ld. Einige Felder müssen in BLOB oder TEXT umgewandelt werden"
        greek "Πολύ μεγάλο μέγεθος εγγραφής. Το μέγιστο μέγεθος εγγραφής, χωρίς να υπολογίζονται τα blobs, είναι %ld. Πρέπει να ορίσετε κάποια πεδία σαν blobs"
        hun "Tul nagy sormeret. A maximalis sormeret (nem szamolva a blob objektumokat) %ld. Nehany mezot meg kell valtoztatnia"
        ita "Riga troppo grande. La massima grandezza di una riga, non contando i BLOB, e` %ld. Devi cambiare alcuni campi in BLOB"
        jpn "行サイズが大きすぎます。この表の最大行サイズは BLOB を含まずに %ld です。格納時のオーバーヘッドも含まれます(マニュアルを確認してください)。列をTEXTまたはBLOBに変更する必要があります。"
        kor "너무 큰 row 사이즈입니다. BLOB를 계산하지 않고 최대 row 사이즈는 %ld입니다. 얼마간의 필드들을 BLOB로 바꾸셔야 겠군요.."
        por "Tamanho de linha grande demais. O máximo tamanho de linha, não contando BLOBs, é %ld. Você tem que mudar alguns campos para BLOBs"
        rum "Marimea liniei (row) prea mare. Marimea maxima a liniei, excluzind BLOB-urile este de %ld. Trebuie sa schimbati unele cimpuri in BLOB-uri"
        rus "Слишком большой размер записи. Максимальный размер строки, исключая поля BLOB, - %ld. Возможно, вам следует изменить тип некоторых полей на BLOB"
        serbian "Prevelik slog. Maksimalna veličina sloga, ne računajući BLOB polja, je %ld. Trebali bi da promenite tip nekih polja u BLOB"
        slo "Riadok je príliš veľký. Maximálna veľkosť riadku, okrem 'BLOB', je %ld. Musíte zmeniť niektoré položky na BLOB"
        spa "Tamaño de línea muy grande. Máximo tamaño de línea, no contando blob, es %ld. Tu tienes que cambiar algunos campos para blob"
        swe "För stor total radlängd. Den högst tillåtna radlängden, förutom BLOBs, är %ld. Ändra några av dina fält till BLOB"
        ukr "Задовга строка. Найбільшою довжиною строки, не рахуючи BLOB, є %ld. Вам потрібно привести деякі стовбці до типу BLOB"
ER_STACK_OVERRUN  
        cze "Přetečení zásobníku threadu: použito %ld z %ld. Použijte 'mysqld --thread_stack=#' k zadání většího zásobníku"
        dan "Thread stack brugt:  Brugt: %ld af en %ld stak.  Brug 'mysqld --thread_stack=#' for at allokere en større stak om nødvendigt"
        nla "Thread stapel overrun:  Gebruikte: %ld van een %ld stack. Gebruik 'mysqld --thread_stack=#' om een grotere stapel te definieren (indien noodzakelijk)."
        eng "Thread stack overrun:  Used: %ld of a %ld stack.  Use 'mysqld --thread_stack=#' to specify a bigger stack if needed"
        fre "Débordement de la pile des tâches (Thread stack). Utilisées: %ld pour une pile de %ld.  Essayez 'mysqld --thread_stack=#' pour indiquer une plus grande valeur"
        ger "Thread-Stack-Überlauf. Benutzt: %ld von %ld Stack. 'mysqld --thread_stack=#' verwenden, um bei Bedarf einen größeren Stack anzulegen"
        greek "Stack overrun στο thread:  Used: %ld of a %ld stack.  Παρακαλώ χρησιμοποιείστε 'mysqld --thread_stack=#' για να ορίσετε ένα μεγαλύτερο stack αν χρειάζεται"
        hun "Thread verem tullepes:  Used: %ld of a %ld stack. Hasznalja a 'mysqld --thread_stack=#' nagyobb verem definialasahoz"
        ita "Thread stack overrun:  Usati: %ld di uno stack di %ld.  Usa 'mysqld --thread_stack=#' per specificare uno stack piu` grande."
        jpn "スレッドスタック不足です(使用: %ld ; サイズ: %ld)。必要に応じて、より大きい値で 'mysqld --thread_stack=#' の指定をしてください。"
        kor "쓰레드 스택이 넘쳤습니다.  사용: %ld개 스택: %ld개.  만약 필요시 더큰 스택을 원할때에는 'mysqld --thread_stack=#' 를 정의하세요"
        por "Estouro da pilha do 'thread'. Usados %ld de uma pilha de %ld. Use 'mysqld --thread_stack=#' para especificar uma pilha maior, se necessário"
        rum "Stack-ul thread-ului a fost depasit (prea mic):  Folositi: %ld intr-un stack de %ld.  Folositi 'mysqld --thread_stack=#' ca sa specifici un stack mai mare"
        rus "Стек потоков переполнен:  использовано: %ld из %ld стека.  Применяйте 'mysqld --thread_stack=#' для указания большего размера стека, если необходимо"
        serbian "Prepisivanje thread stack-a:  Upotrebljeno: %ld od %ld stack memorije.  Upotrebite 'mysqld --thread_stack=#' da navedete veći stack ako je potrebno"
        slo "Pretečenie zásobníku vlákna:  použité: %ld z %ld.  Použite 'mysqld --thread_stack=#' k zadaniu väčšieho zásobníka"
        spa "Sobrecarga de la pila de thread:  Usada: %ld de una %ld pila.  Use 'mysqld --thread_stack=#' para especificar una mayor pila si necesario"
        swe "Trådstacken tog slut:  Har använt %ld av %ld bytes.  Använd 'mysqld --thread_stack=#' ifall du behöver en större stack"
        ukr "Стек гілок переповнено:  Використано: %ld з %ld. Використовуйте 'mysqld --thread_stack=#' аби зазначити більший стек, якщо необхідно"
ER_WRONG_OUTER_JOIN 42000 
        cze "V OUTER JOIN byl nalezen křížový odkaz. Prověřte ON podmínky"
        dan "Krydsreferencer fundet i OUTER JOIN; check dine ON conditions"
        nla "Gekruiste afhankelijkheid gevonden in OUTER JOIN. Controleer uw ON-conditions"
        eng "Cross dependency found in OUTER JOIN; examine your ON conditions"
        est "Ristsõltuvus OUTER JOIN klauslis. Kontrolli oma ON tingimusi"
        fre "Dépendance croisée dans une clause OUTER JOIN. Vérifiez la condition ON"
        ger "OUTER JOIN enthält fehlerhafte Abhängigkeiten. In ON verwendete Bedingungen überprüfen"
        greek "Cross dependency βρέθηκε σε OUTER JOIN.  Παρακαλώ εξετάστε τις συνθήκες που θέσατε στο ON"
        hun "Keresztfuggoseg van az OUTER JOIN-ban. Ellenorizze az ON felteteleket"
        ita "Trovata una dipendenza incrociata nella OUTER JOIN. Controlla le condizioni ON"
        jpn "OUTER JOINに相互依存が見つかりました。ON句の条件を確認して下さい。"
        por "Dependência cruzada encontrada em junção externa (OUTER JOIN); examine as condições utilizadas nas cláusulas 'ON'"
        rum "Dependinta incrucisata (cross dependency) gasita in OUTER JOIN.  Examinati conditiile ON"
        rus "В OUTER JOIN обнаружена перекрестная зависимость. Внимательно проанализируйте свои условия ON"
        serbian "Unakrsna zavisnost pronađena u komandi 'OUTER JOIN'. Istražite vaše 'ON' uslove"
        slo "V OUTER JOIN bol nájdený krížový odkaz.  Skontrolujte podmienky ON"
        spa "Dependencia cruzada encontrada en OUTER JOIN.  Examine su condición ON"
        swe "Felaktigt referens i OUTER JOIN.  Kontrollera ON-uttrycket"
        ukr "Перехресна залежність у OUTER JOIN. Перевірте умову ON"
ER_NULL_COLUMN_IN_INDEX 42000 
        eng "Table handler doesn't support NULL in given index. Please change column '%-.192s' to be NOT NULL or use another handler"
        swe "Tabell hanteraren kan inte indexera NULL kolumner för den givna index typen. Ändra '%-.192s' till NOT NULL eller använd en annan hanterare"
ER_CANT_FIND_UDF  
        cze "Nemohu načíst funkci '%-.192s'"
        dan "Kan ikke læse funktionen '%-.192s'"
        nla "Kan functie '%-.192s' niet laden"
        eng "Can't load function '%-.192s'"
        est "Ei suuda avada funktsiooni '%-.192s'"
        fre "Imposible de charger la fonction '%-.192s'"
        ger "Kann Funktion '%-.192s' nicht laden"
        greek "Δεν είναι δυνατή η διαδικασία load για τη συνάρτηση '%-.192s'"
        hun "A(z) '%-.192s' fuggveny nem toltheto be"
        ita "Impossibile caricare la funzione '%-.192s'"
        jpn "関数 '%-.192s' をロードできません。"
        kor "'%-.192s' 함수를 로드하지 못했습니다."
        por "Não pode carregar a função '%-.192s'"
        rum "Nu pot incarca functia '%-.192s'"
        rus "Невозможно загрузить функцию '%-.192s'"
        serbian "Ne mogu da učitam funkciju '%-.192s'"
        slo "Nemôžem načítať funkciu '%-.192s'"
        spa "No puedo cargar función '%-.192s'"
        swe "Kan inte ladda funktionen '%-.192s'"
        ukr "Не можу завантажити функцію '%-.192s'"
ER_CANT_INITIALIZE_UDF  
        cze "Nemohu inicializovat funkci '%-.192s'; %-.80s"
        dan "Kan ikke starte funktionen '%-.192s'; %-.80s"
        nla "Kan functie '%-.192s' niet initialiseren; %-.80s"
        eng "Can't initialize function '%-.192s'; %-.80s"
        est "Ei suuda algväärtustada funktsiooni '%-.192s'; %-.80s"
        fre "Impossible d'initialiser la fonction '%-.192s'; %-.80s"
        ger "Kann Funktion '%-.192s' nicht initialisieren: %-.80s"
        greek "Δεν είναι δυνατή η έναρξη της συνάρτησης '%-.192s'; %-.80s"
        hun "A(z) '%-.192s' fuggveny nem inicializalhato; %-.80s"
        ita "Impossibile inizializzare la funzione '%-.192s'; %-.80s"
        jpn "関数 '%-.192s' を初期化できません。; %-.80s"
        kor "'%-.192s' 함수를 초기화 하지 못했습니다.; %-.80s"
        por "Não pode inicializar a função '%-.192s' - '%-.80s'"
        rum "Nu pot initializa functia '%-.192s'; %-.80s"
        rus "Невозможно инициализировать функцию '%-.192s'; %-.80s"
        serbian "Ne mogu da inicijalizujem funkciju '%-.192s'; %-.80s"
        slo "Nemôžem inicializovať funkciu '%-.192s'; %-.80s"
        spa "No puedo inicializar función '%-.192s'; %-.80s"
        swe "Kan inte initialisera funktionen '%-.192s'; '%-.80s'"
        ukr "Не можу ініціалізувати функцію '%-.192s'; %-.80s"
ER_UDF_NO_PATHS  
        cze "Pro sdílenou knihovnu nejsou povoleny cesty"
        dan "Angivelse af sti ikke tilladt for delt bibliotek"
        nla "Geen pad toegestaan voor shared library"
        eng "No paths allowed for shared library"
        est "Teegi nimes ei tohi olla kataloogi"
        fre "Chemin interdit pour les bibliothèques partagées"
        ger "Keine Pfade gestattet für Shared Library"
        greek "Δεν βρέθηκαν paths για την shared library"
        hun "Nincs ut a megosztott konyvtarakhoz (shared library)"
        ita "Non sono ammessi path per le librerie condivisa"
        jpn "共有ライブラリにはパスを指定できません。"
        kor "공유 라이버러리를 위한 패스가 정의되어 있지 않습니다."
        por "Não há caminhos (paths) permitidos para biblioteca compartilhada"
        rum "Nici un paths nu e permis pentru o librarie shared"
        rus "Недопустимо указывать пути для динамических библиотек"
        serbian "Ne postoje dozvoljene putanje do share-ovane biblioteke"
        slo "Neprípustné žiadne cesty k zdieľanej knižnici"
        spa "No pasos permitidos para librarias conjugadas"
        swe "Man får inte ange sökväg för dynamiska bibliotek"
        ukr "Не дозволено використовувати путі для розділюваних бібліотек"
ER_UDF_EXISTS  
        cze "Funkce '%-.192s' již existuje"
        dan "Funktionen '%-.192s' findes allerede"
        nla "Functie '%-.192s' bestaat reeds"
        eng "Function '%-.192s' already exists"
        est "Funktsioon '%-.192s' juba eksisteerib"
        fre "La fonction '%-.192s' existe déjà"
        ger "Funktion '%-.192s' existiert schon"
        greek "Η συνάρτηση '%-.192s' υπάρχει ήδη"
        hun "A '%-.192s' fuggveny mar letezik"
        ita "La funzione '%-.192s' esiste gia`"
        jpn "関数 '%-.192s' はすでに定義されています。"
        kor "'%-.192s' 함수는 이미 존재합니다."
        por "Função '%-.192s' já existe"
        rum "Functia '%-.192s' exista deja"
        rus "Функция '%-.192s' уже существует"
        serbian "Funkcija '%-.192s' već postoji"
        slo "Funkcia '%-.192s' už existuje"
        spa "Función '%-.192s' ya existe"
        swe "Funktionen '%-.192s' finns redan"
        ukr "Функція '%-.192s' вже існує"
ER_CANT_OPEN_LIBRARY  
        cze "Nemohu otevřít sdílenou knihovnu '%-.192s' (errno: %d %-.128s)"
        dan "Kan ikke åbne delt bibliotek '%-.192s' (errno: %d %-.128s)"
        nla "Kan shared library '%-.192s' niet openen (Errcode: %d %-.128s)"
        eng "Can't open shared library '%-.192s' (errno: %d %-.128s)"
        est "Ei suuda avada jagatud teeki '%-.192s' (veakood: %d %-.128s)"
        fre "Impossible d'ouvrir la bibliothèque partagée '%-.192s' (errno: %d %-.128s)"
        ger "Kann Shared Library '%-.192s' nicht öffnen (Fehler: %d %-.128s)"
        greek "Δεν είναι δυνατή η ανάγνωση της shared library '%-.192s' (κωδικός λάθους: %d %-.128s)"
        hun "A(z) '%-.192s' megosztott konyvtar nem hasznalhato (hibakod: %d %-.128s)"
        ita "Impossibile aprire la libreria condivisa '%-.192s' (errno: %d %-.128s)"
        jpn "共有ライブラリ '%-.192s' を開く事ができません。(エラー番号: %d %-.128s)"
        kor "'%-.192s' 공유 라이버러리를 열수 없습니다.(에러번호: %d %-.128s)"
        nor "Can't open shared library '%-.192s' (errno: %d %-.128s)"
        norwegian-ny "Can't open shared library '%-.192s' (errno: %d %-.128s)"
        pol "Can't open shared library '%-.192s' (errno: %d %-.128s)"
        por "Não pode abrir biblioteca compartilhada '%-.192s' (erro no. %d '%-.128s')"
        rum "Nu pot deschide libraria shared '%-.192s' (Eroare: %d %-.128s)"
        rus "Невозможно открыть динамическую библиотеку '%-.192s' (ошибка: %d %-.128s)"
        serbian "Ne mogu da otvorim share-ovanu biblioteku '%-.192s' (errno: %d %-.128s)"
        slo "Nemôžem otvoriť zdieľanú knižnicu '%-.192s' (chybový kód: %d %-.128s)"
        spa "No puedo abrir libraria conjugada '%-.192s' (errno: %d %-.128s)"
        swe "Kan inte öppna det dynamiska biblioteket '%-.192s' (Felkod: %d %-.128s)"
        ukr "Не можу відкрити розділювану бібліотеку '%-.192s' (помилка: %d %-.128s)"
ER_CANT_FIND_DL_ENTRY
        cze "Nemohu najít funkci '%-.128s' v knihovně"
        dan "Kan ikke finde funktionen '%-.128s' i bibliotek"
        nla "Kan functie '%-.128s' niet in library vinden"
        eng "Can't find symbol '%-.128s' in library"
        est "Ei leia funktsiooni '%-.128s' antud teegis"
        fre "Impossible de trouver la fonction '%-.128s' dans la bibliothèque"
        ger "Kann Funktion '%-.128s' in der Library nicht finden"
        greek "Δεν είναι δυνατή η ανεύρεση της συνάρτησης '%-.128s' στην βιβλιοθήκη"
        hun "A(z) '%-.128s' fuggveny nem talalhato a konyvtarban"
        ita "Impossibile trovare la funzione '%-.128s' nella libreria"
        jpn "関数 '%-.128s' は共有ライブラリー中にありません。"
        kor "라이버러리에서 '%-.128s' 함수를 찾을 수 없습니다."
        por "Não pode encontrar a função '%-.128s' na biblioteca"
        rum "Nu pot gasi functia '%-.128s' in libraria"
        rus "Невозможно отыскать символ '%-.128s' в библиотеке"
        serbian "Ne mogu da pronadjem funkciju '%-.128s' u biblioteci"
        slo "Nemôžem nájsť funkciu '%-.128s' v knižnici"
        spa "No puedo encontrar función '%-.128s' en libraria"
        swe "Hittar inte funktionen '%-.128s' in det dynamiska biblioteket"
        ukr "Не можу знайти функцію '%-.128s' у бібліотеці"
ER_FUNCTION_NOT_DEFINED  
        cze "Funkce '%-.192s' není definována"
        dan "Funktionen '%-.192s' er ikke defineret"
        nla "Functie '%-.192s' is niet gedefinieerd"
        eng "Function '%-.192s' is not defined"
        est "Funktsioon '%-.192s' ei ole defineeritud"
        fre "La fonction '%-.192s' n'est pas définie"
        ger "Funktion '%-.192s' ist nicht definiert"
        greek "Η συνάρτηση '%-.192s' δεν έχει ορισθεί"
        hun "A '%-.192s' fuggveny nem definialt"
        ita "La funzione '%-.192s' non e` definita"
        jpn "関数 '%-.192s' は定義されていません。"
        kor "'%-.192s' 함수가 정의되어 있지 않습니다."
        por "Função '%-.192s' não está definida"
        rum "Functia '%-.192s' nu e definita"
        rus "Функция '%-.192s' не определена"
        serbian "Funkcija '%-.192s' nije definisana"
        slo "Funkcia '%-.192s' nie je definovaná"
        spa "Función '%-.192s' no está definida"
        swe "Funktionen '%-.192s' är inte definierad"
        ukr "Функцію '%-.192s' не визначено"
ER_HOST_IS_BLOCKED  
        cze "Stroj '%-.64s' je zablokován kvůli mnoha chybám při připojování. Odblokujete použitím 'mysqladmin flush-hosts'"
        dan "Værten '%-.64s' er blokeret på grund af mange fejlforespørgsler. Lås op med 'mysqladmin flush-hosts'"
        nla "Host '%-.64s' is geblokkeeerd vanwege te veel verbindings fouten. Deblokkeer met 'mysqladmin flush-hosts'"
        eng "Host '%-.64s' is blocked because of many connection errors; unblock with 'mysqladmin flush-hosts'"
        est "Masin '%-.64s' on blokeeritud hulgaliste ühendusvigade tõttu. Blokeeringu saab tühistada 'mysqladmin flush-hosts' käsuga"
        fre "L'hôte '%-.64s' est bloqué à cause d'un trop grand nombre d'erreur de connexion. Débloquer le par 'mysqladmin flush-hosts'"
        ger "Host '%-.64s' blockiert wegen zu vieler Verbindungsfehler. Aufheben der Blockierung mit 'mysqladmin flush-hosts'"
        greek "Ο υπολογιστής '%-.64s' έχει αποκλεισθεί λόγω πολλαπλών λαθών σύνδεσης. Προσπαθήστε να διορώσετε με 'mysqladmin flush-hosts'"
        hun "A '%-.64s' host blokkolodott, tul sok kapcsolodasi hiba miatt. Hasznalja a 'mysqladmin flush-hosts' parancsot"
        ita "Sistema '%-.64s' bloccato a causa di troppi errori di connessione. Per sbloccarlo: 'mysqladmin flush-hosts'"
        jpn "接続エラーが多いため、ホスト '%-.64s' は拒否されました。'mysqladmin flush-hosts' で解除できます。"
        kor "너무 많은 연결오류로 인하여 호스트 '%-.64s'는 블락되었습니다. 'mysqladmin flush-hosts'를 이용하여 블락을 해제하세요"
        por "'Host' '%-.64s' está bloqueado devido a muitos erros de conexão. Desbloqueie com 'mysqladmin flush-hosts'"
        rum "Host-ul '%-.64s' e blocat din cauza multelor erori de conectie. Poti deploca folosind 'mysqladmin flush-hosts'"
        rus "Хост '%-.64s' заблокирован из-за слишком большого количества ошибок соединения. Разблокировать его можно с помощью 'mysqladmin flush-hosts'"
        serbian "Host '%-.64s' je blokiran zbog previše grešaka u konekciji.  Možete ga odblokirati pomoću komande 'mysqladmin flush-hosts'"
        spa "Servidor '%-.64s' está bloqueado por muchos errores de conexión.  Desbloquear con 'mysqladmin flush-hosts'"
        swe "Denna dator, '%-.64s', är blockerad pga många felaktig paket. Gör 'mysqladmin flush-hosts' för att ta bort alla blockeringarna"
        ukr "Хост '%-.64s' заблоковано з причини великої кількості помилок з'єднання. Для розблокування використовуйте 'mysqladmin flush-hosts'"
ER_HOST_NOT_PRIVILEGED  
        cze "Stroj '%-.64s' nemá povoleno se k tomuto MySQL serveru připojit"
        dan "Værten '%-.64s' kan ikke tilkoble denne MySQL-server"
        nla "Het is host '%-.64s' is niet toegestaan verbinding te maken met deze MySQL server"
        eng "Host '%-.64s' is not allowed to connect to this MySQL server"
        est "Masinal '%-.64s' puudub ligipääs sellele MySQL serverile"
        fre "Le hôte '%-.64s' n'est pas authorisé à se connecter à ce serveur MySQL"
        ger "Host '%-.64s' hat keine Berechtigung, sich mit diesem MySQL-Server zu verbinden"
        greek "Ο υπολογιστής '%-.64s' δεν έχει δικαίωμα σύνδεσης με τον MySQL server"
        hun "A '%-.64s' host szamara nem engedelyezett a kapcsolodas ehhez a MySQL szerverhez"
        ita "Al sistema '%-.64s' non e` consentita la connessione a questo server MySQL"
        jpn "ホスト '%-.64s' からのこの MySQL server への接続は許可されていません。"
        kor "'%-.64s' 호스트는 이 MySQL서버에 접속할 허가를 받지 못했습니다."
        por "'Host' '%-.64s' não tem permissão para se conectar com este servidor MySQL"
        rum "Host-ul '%-.64s' nu este permis a se conecta la aceste server MySQL"
        rus "Хосту '%-.64s' не разрешается подключаться к этому серверу MySQL"
        serbian "Host-u '%-.64s' nije dozvoljeno da se konektuje na ovaj MySQL server"
        spa "Servidor '%-.64s' no está permitido para conectar con este servidor MySQL"
        swe "Denna dator, '%-.64s', har inte privileger att använda denna MySQL server"
        ukr "Хосту '%-.64s' не доволено зв'язуватись з цим сервером MySQL"
ER_PASSWORD_ANONYMOUS_USER 42000 
        cze "Používáte MySQL jako anonymní uživatel a anonymní uživatelé nemají povoleno měnit hesla"
        dan "Du bruger MySQL som anonym bruger. Anonyme brugere må ikke ændre adgangskoder"
        nla "U gebruikt MySQL als anonieme gebruiker en deze mogen geen wachtwoorden wijzigen"
        eng "You are using MySQL as an anonymous user and anonymous users are not allowed to change passwords"
        est "Te kasutate MySQL-i anonüümse kasutajana, kelledel pole parooli muutmise õigust"
        fre "Vous utilisez un utilisateur anonyme et les utilisateurs anonymes ne sont pas autorisés à changer les mots de passe"
        ger "Sie benutzen MySQL als anonymer Benutzer und dürfen daher keine Passwörter ändern"
        greek "Χρησιμοποιείτε την MySQL σαν anonymous user και έτσι δεν μπορείτε να αλλάξετε τα passwords άλλων χρηστών"
        hun "Nevtelen (anonymous) felhasznalokent nem negedelyezett a jelszovaltoztatas"
        ita "Impossibile cambiare la password usando MySQL come utente anonimo"
        jpn "MySQL を匿名ユーザーで使用しているので、パスワードの変更はできません。"
        kor "당신은 MySQL서버에 익명의 사용자로 접속을 하셨습니다.익명의 사용자는 암호를 변경할 수 없습니다."
        por "Você está usando o MySQL como usuário anônimo e usuários anônimos não têm permissão para mudar senhas"
        rum "Dumneavoastra folositi MySQL ca un utilizator anonim si utilizatorii anonimi nu au voie sa schime parolele"
        rus "Вы используете MySQL от имени анонимного пользователя, а анонимным пользователям не разрешается менять пароли"
        serbian "Vi koristite MySQL kao anonimni korisnik a anonimnim korisnicima nije dozvoljeno da menjaju lozinke"
        spa "Tu estás usando MySQL como un usuario anonimo y usuarios anonimos no tienen permiso para cambiar las claves"
        swe "Du använder MySQL som en anonym användare och som sådan får du inte ändra ditt lösenord"
        ukr "Ви використовуєте MySQL як анонімний користувач, тому вам не дозволено змінювати паролі"
ER_PASSWORD_NOT_ALLOWED 42000 
        cze "Na změnu hesel ostatním musíte mít právo provést update tabulek v databázi mysql"
        dan "Du skal have tilladelse til at opdatere tabeller i MySQL databasen for at ændre andres adgangskoder"
        nla "U moet tabel update priveleges hebben in de mysql database om wachtwoorden voor anderen te mogen wijzigen"
        eng "You must have privileges to update tables in the mysql database to be able to change passwords for others"
        est "Teiste paroolide muutmiseks on nõutav tabelite muutmisõigus 'mysql' andmebaasis"
        fre "Vous devez avoir le privilège update sur les tables de la base de donnée mysql pour pouvoir changer les mots de passe des autres"
        ger "Sie benötigen die Berechtigung zum Aktualisieren von Tabellen in der Datenbank 'mysql', um die Passwörter anderer Benutzer ändern zu können"
        greek "Πρέπει να έχετε δικαίωμα διόρθωσης πινάκων (update) στη βάση δεδομένων mysql για να μπορείτε να αλλάξετε τα passwords άλλων χρηστών"
        hun "Onnek tabla-update joggal kell rendelkeznie a mysql adatbazisban masok jelszavanak megvaltoztatasahoz"
        ita "E` necessario il privilegio di update sulle tabelle del database mysql per cambiare le password per gli altri utenti"
        jpn "他のユーザーのパスワードを変更するためには、mysqlデータベースの表を更新する権限が必要です。"
        kor "당신은 다른사용자들의 암호를 변경할 수 있도록 데이타베이스 변경권한을 가져야 합니다."
        por "Você deve ter privilégios para atualizar tabelas no banco de dados mysql para ser capaz de mudar a senha de outros"
        rum "Trebuie sa aveti privilegii sa actualizati tabelele in bazele de date mysql ca sa puteti sa schimati parolele altora"
        rus "Для того чтобы изменять пароли других пользователей, у вас должны быть привилегии на изменение таблиц в базе данных mysql"
        serbian "Morate imati privilegije da možete da update-ujete određene tabele ako želite da menjate lozinke za druge korisnike"
        spa "Tu debes de tener permiso para actualizar tablas en la base de datos mysql para cambiar las claves para otros"
        swe "För att ändra lösenord för andra måste du ha rättigheter att uppdatera mysql-databasen"
        ukr "Ви повині мати право на оновлення таблиць у базі данних mysql, аби мати можливість змінювати пароль іншим"
ER_PASSWORD_NO_MATCH 42000 
        cze "V tabulce user není žádný odpovídající řádek"
        dan "Kan ikke finde nogen tilsvarende poster i bruger tabellen"
        nla "Kan geen enkele passende rij vinden in de gebruikers tabel"
        eng "Can't find any matching row in the user table"
        est "Ei leia vastavat kirjet kasutajate tabelis"
        fre "Impossible de trouver un enregistrement correspondant dans la table user"
        ger "Kann keinen passenden Datensatz in Tabelle 'user' finden"
        greek "Δεν είναι δυνατή η ανεύρεση της αντίστοιχης εγγραφής στον πίνακα των χρηστών"
        hun "Nincs megegyezo sor a user tablaban"
        ita "Impossibile trovare la riga corrispondente nella tabella user"
        jpn "ユーザーテーブルに該当するレコードが見つかりません。"
        kor "사용자 테이블에서 일치하는 것을 찾을 수 없읍니다."
        por "Não pode encontrar nenhuma linha que combine na tabela usuário (user table)"
        rum "Nu pot gasi nici o linie corespunzatoare in tabela utilizatorului"
        rus "Невозможно отыскать подходящую запись в таблице пользователей"
        serbian "Ne mogu da pronađem odgovarajući slog u 'user' tabeli"
        spa "No puedo encontrar una línea correponsdiente en la tabla user"
        swe "Hittade inte användaren i 'user'-tabellen"
        ukr "Не можу знайти відповідних записів у таблиці користувача"
ER_UPDATE_INFO  
        cze "Nalezených řádků: %ld  Změněno: %ld  Varování: %ld"
        dan "Poster fundet: %ld  Ændret: %ld  Advarsler: %ld"
        nla "Passende rijen: %ld  Gewijzigd: %ld  Waarschuwingen: %ld"
        eng "Rows matched: %ld  Changed: %ld  Warnings: %ld"
        est "Sobinud kirjeid: %ld  Muudetud: %ld  Hoiatusi: %ld"
        fre "Enregistrements correspondants: %ld  Modifiés: %ld  Warnings: %ld"
        ger "Datensätze gefunden: %ld  Geändert: %ld  Warnungen: %ld"
        hun "Megegyezo sorok szama: %ld  Valtozott: %ld  Warnings: %ld"
        ita "Rows riconosciute: %ld  Cambiate: %ld  Warnings: %ld"
        jpn "該当した行: %ld  変更: %ld  警告: %ld"
        kor "일치하는 Rows : %ld개 변경됨: %ld개  경고: %ld개"
        por "Linhas que combinaram: %ld - Alteradas: %ld - Avisos: %ld"
        rum "Linii identificate (matched): %ld  Schimbate: %ld  Atentionari (warnings): %ld"
        rus "Совпало записей: %ld  Изменено: %ld  Предупреждений: %ld"
        serbian "Odgovarajućih slogova: %ld  Promenjeno: %ld  Upozorenja: %ld"
        spa "Líneas correspondientes: %ld  Cambiadas: %ld  Avisos: %ld"
        swe "Rader: %ld  Uppdaterade: %ld  Varningar: %ld"
        ukr "Записів відповідає: %ld  Змінено: %ld  Застережень: %ld"
ER_CANT_CREATE_THREAD  
        cze "Nemohu vytvořit nový thread (errno %d). Pokud je ještě nějaká volná paměť, podívejte se do manuálu na část o chybách specifických pro jednotlivé operační systémy"
        dan "Kan ikke danne en ny tråd (fejl nr. %d). Hvis computeren ikke er løbet tør for hukommelse, kan du se i brugervejledningen for en mulig operativ-system - afhængig fejl"
        nla "Kan geen nieuwe thread aanmaken (Errcode: %d). Indien er geen tekort aan geheugen is kunt u de handleiding consulteren over een mogelijke OS afhankelijke fout"
        eng "Can't create a new thread (errno %d); if you are not out of available memory, you can consult the manual for a possible OS-dependent bug"
        est "Ei suuda luua uut lõime (veakood %d). Kui mälu ei ole otsas, on tõenäoliselt tegemist operatsioonisüsteemispetsiifilise veaga"
        fre "Impossible de créer une nouvelle tâche (errno %d). S'il reste de la mémoire libre, consultez le manual pour trouver un éventuel bug dépendant de l'OS"
        ger "Kann keinen neuen Thread erzeugen (Fehler: %d). Sollte noch Speicher verfügbar sein, bitte im Handbuch wegen möglicher Fehler im Betriebssystem nachschlagen"
        hun "Uj thread letrehozasa nem lehetseges (Hibakod: %d). Amenyiben van meg szabad memoria, olvassa el a kezikonyv operacios rendszerfuggo hibalehetosegekrol szolo reszet"
        ita "Impossibile creare un nuovo thread (errno %d). Se non ci sono problemi di memoria disponibile puoi consultare il manuale per controllare possibili problemi dipendenti dal SO"
        jpn "新規にスレッドを作成できません。(エラー番号 %d) もしも使用可能メモリーの不足でなければ、OS依存のバグである可能性があります。"
        kor "새로운 쓰레드를 만들 수 없습니다.(에러번호 %d). 만약 여유메모리가 있다면 OS-dependent버그 의 메뉴얼 부분을 찾아보시오."
        nor "Can't create a new thread (errno %d); if you are not out of available memory you can consult the manual for any possible OS dependent bug"
        norwegian-ny "Can't create a new thread (errno %d); if you are not out of available memory you can consult the manual for any possible OS dependent bug"
        pol "Can't create a new thread (errno %d); if you are not out of available memory you can consult the manual for any possible OS dependent bug"
        por "Não pode criar uma nova 'thread' (erro no. %d). Se você não estiver sem memória disponível, você pode consultar o manual sobre um possível 'bug' dependente do sistema operacional"
        rum "Nu pot crea un thread nou (Eroare %d). Daca mai aveti memorie disponibila in sistem, puteti consulta manualul - ar putea exista un potential bug in legatura cu sistemul de operare"
        rus "Невозможно создать новый поток (ошибка %d). Если это не ситуация, связанная с нехваткой памяти, то вам следует изучить документацию на предмет описания возможной ошибки работы в конкретной ОС"
        serbian "Ne mogu da kreiram novi thread (errno %d). Ako imate još slobodne memorije, trebali biste da pogledate u priručniku da li je ovo specifična greška vašeg operativnog sistema"
        spa "No puedo crear un nuevo thread (errno %d). Si tu está con falta de memoria disponible, tu puedes consultar el Manual para posibles problemas con SO"
        swe "Kan inte skapa en ny tråd (errno %d)"
        ukr "Не можу створити нову гілку (помилка %d). Якщо ви не використали усю пам'ять, то прочитайте документацію до вашої ОС - можливо це помилка ОС"
ER_WRONG_VALUE_COUNT_ON_ROW 21S01 
        cze "Počet sloupců neodpovídá počtu hodnot na řádku %ld"
        dan "Kolonne antallet stemmer ikke overens med antallet af værdier i post %ld"
        nla "Kolom aantal komt niet overeen met waarde aantal in rij %ld"
        eng "Column count doesn't match value count at row %ld"
        est "Tulpade hulk erineb väärtuste hulgast real %ld"
        ger "Anzahl der Felder stimmt nicht mit der Anzahl der Werte in Zeile %ld überein"
        hun "Az oszlopban talalhato ertek nem egyezik meg a %ld sorban szamitott ertekkel"
        ita "Il numero delle colonne non corrisponde al conteggio alla riga %ld"
        jpn "%ld 行目で、列の数が値の数と一致しません。"
        kor "Row %ld에서 칼럼 카운트와 value 카운터와 일치하지 않습니다."
        por "Contagem de colunas não confere com a contagem de valores na linha %ld"
        rum "Numarul de coloane nu corespunde cu numarul de valori la linia %ld"
        rus "Количество столбцов не совпадает с количеством значений в записи %ld"
        serbian "Broj kolona ne odgovara broju vrednosti u slogu %ld"
        spa "El número de columnas no corresponde al número en la línea %ld"
        swe "Antalet kolumner motsvarar inte antalet värden på rad: %ld"
        ukr "Кількість стовбців не співпадає з кількістю значень у строці %ld"
ER_CANT_REOPEN_TABLE  
        cze "Nemohu znovuotevřít tabulku: '%-.192s"
        dan "Kan ikke genåbne tabel '%-.192s"
        nla "Kan tabel niet opnieuw openen: '%-.192s"
        eng "Can't reopen table: '%-.192s'"
        est "Ei suuda taasavada tabelit '%-.192s'"
        fre "Impossible de réouvrir la table: '%-.192s"
        ger "Kann Tabelle'%-.192s' nicht erneut öffnen"
        hun "Nem lehet ujra-megnyitni a tablat: '%-.192s"
        ita "Impossibile riaprire la tabella: '%-.192s'"
        jpn "表を再オープンできません。: '%-.192s'"
        kor "테이블을 다시 열수 없군요: '%-.192s"
        nor "Can't reopen table: '%-.192s"
        norwegian-ny "Can't reopen table: '%-.192s"
        pol "Can't reopen table: '%-.192s"
        por "Não pode reabrir a tabela '%-.192s"
        rum "Nu pot redeschide tabela: '%-.192s'"
        rus "Невозможно заново открыть таблицу '%-.192s'"
        serbian "Ne mogu da ponovo otvorim tabelu '%-.192s'"
        slo "Can't reopen table: '%-.192s"
        spa "No puedo reabrir tabla: '%-.192s"
        swe "Kunde inte stänga och öppna tabell '%-.192s"
        ukr "Не можу перевідкрити таблицю: '%-.192s'"
ER_INVALID_USE_OF_NULL 22004 
        cze "Neplatné užití hodnoty NULL"
        dan "Forkert brug af nulværdi (NULL)"
        nla "Foutief gebruik van de NULL waarde"
        eng "Invalid use of NULL value"
        est "NULL väärtuse väärkasutus"
        fre "Utilisation incorrecte de la valeur NULL"
        ger "Unerlaubte Verwendung eines NULL-Werts"
        hun "A NULL ervenytelen hasznalata"
        ita "Uso scorretto del valore NULL"
        jpn "NULL 値の使用方法が不適切です。"
        kor "NULL 값을 잘못 사용하셨군요..."
        por "Uso inválido do valor NULL"
        rum "Folosirea unei value NULL e invalida"
        rus "Неправильное использование величины NULL"
        serbian "Pogrešna upotreba vrednosti NULL"
        spa "Invalido uso de valor NULL"
        swe "Felaktig använding av NULL"
        ukr "Хибне використання значення NULL"
ER_REGEXP_ERROR 42000 
        cze "Regulární výraz vrátil chybu '%-.64s'"
        dan "Fik fejl '%-.64s' fra regexp"
        nla "Fout '%-.64s' ontvangen van regexp"
        eng "Got error '%-.64s' from regexp"
        est "regexp tagastas vea '%-.64s'"
        fre "Erreur '%-.64s' provenant de regexp"
        ger "regexp lieferte Fehler '%-.64s'"
        hun "'%-.64s' hiba a regularis kifejezes hasznalata soran (regexp)"
        ita "Errore '%-.64s' da regexp"
        jpn "regexp がエラー '%-.64s' を返しました。"
        kor "regexp에서 '%-.64s'가 났습니다."
        por "Obteve erro '%-.64s' em regexp"
        rum "Eroarea '%-.64s' obtinuta din expresia regulara (regexp)"
        rus "Получена ошибка '%-.64s' от регулярного выражения"
        serbian "Funkcija regexp je vratila grešku '%-.64s'"
        spa "Obtenido error '%-.64s' de regexp"
        swe "Fick fel '%-.64s' från REGEXP"
        ukr "Отримано помилку '%-.64s' від регулярного виразу"

# When using this error code, please use ER(ER_MIX_OF_GROUP_FUNC_AND_FIELDS_V2)
# for the message string.
ER_MIX_OF_GROUP_FUNC_AND_FIELDS 42000 
        cze "Pokud není žádná GROUP BY klauzule, není dovoleno současné použití GROUP položek (MIN(),MAX(),COUNT()...) s ne GROUP položkami"
        dan "Sammenblanding af GROUP kolonner (MIN(),MAX(),COUNT()...) uden GROUP kolonner er ikke tilladt, hvis der ikke er noget GROUP BY prædikat"
        nla "Het mixen van GROUP kolommen (MIN(),MAX(),COUNT()...) met no-GROUP kolommen is foutief indien er geen GROUP BY clausule is"
        eng "Mixing of GROUP columns (MIN(),MAX(),COUNT(),...) with no GROUP columns is illegal if there is no GROUP BY clause"
        est "GROUP tulpade (MIN(),MAX(),COUNT()...) kooskasutamine tavaliste tulpadega ilma GROUP BY klauslita ei ole lubatud"
        fre "Mélanger les colonnes GROUP (MIN(),MAX(),COUNT()...) avec des colonnes normales est interdit s'il n'y a pas de clause GROUP BY"
        ger "Das Vermischen von GROUP-Feldern (MIN(),MAX(),COUNT()...) mit Nicht-GROUP-Feldern ist nicht zulässig, wenn keine GROUP-BY-Klausel vorhanden ist"
        hun "A GROUP mezok (MIN(),MAX(),COUNT()...) kevert hasznalata nem lehetseges GROUP BY hivatkozas nelkul"
        ita "Il mescolare funzioni di aggregazione (MIN(),MAX(),COUNT()...) e non e` illegale se non c'e` una clausula GROUP BY"
        jpn "GROUP BY句が無い場合、集計関数(MIN(),MAX(),COUNT(),...)と通常の列を同時に使用できません。"
        kor "Mixing of GROUP 칼럼s (MIN(),MAX(),COUNT(),...) with no GROUP 칼럼s is illegal if there is no GROUP BY clause"
        por "Mistura de colunas agrupadas (com MIN(), MAX(), COUNT(), ...) com colunas não agrupadas é ilegal, se não existir uma cláusula de agrupamento (cláusula GROUP BY)"
        rum "Amestecarea de coloane GROUP (MIN(),MAX(),COUNT()...) fara coloane GROUP este ilegala daca nu exista o clauza GROUP BY"
        rus "Одновременное использование сгруппированных (GROUP) столбцов (MIN(),MAX(),COUNT(),...) с несгруппированными столбцами является некорректным, если в выражении есть GROUP BY"
        serbian "Upotreba agregatnih funkcija (MIN(),MAX(),COUNT()...) bez 'GROUP' kolona je pogrešna ako ne postoji 'GROUP BY' iskaz"
        spa "Mezcla de columnas GROUP (MIN(),MAX(),COUNT()...) con no GROUP columnas es ilegal si no hat la clausula GROUP BY"
        swe "Man får ha både GROUP-kolumner (MIN(),MAX(),COUNT()...) och fält i en fråga om man inte har en GROUP BY-del"
        ukr "Змішування GROUP стовбців (MIN(),MAX(),COUNT()...) з не GROUP стовбцями є забороненим, якщо не має GROUP BY"
ER_NONEXISTING_GRANT 42000 
        cze "Neexistuje odpovídající grant pro uživatele '%-.48s' na stroji '%-.64s'"
        dan "Denne tilladelse findes ikke for brugeren '%-.48s' på vært '%-.64s'"
        nla "Deze toegang (GRANT) is niet toegekend voor gebruiker '%-.48s' op host '%-.64s'"
        eng "There is no such grant defined for user '%-.48s' on host '%-.64s'"
        est "Sellist õigust ei ole defineeritud kasutajale '%-.48s' masinast '%-.64s'"
        fre "Un tel droit n'est pas défini pour l'utilisateur '%-.48s' sur l'hôte '%-.64s'"
        ger "Für Benutzer '%-.48s' auf Host '%-.64s' gibt es keine solche Berechtigung"
        hun "A '%-.48s' felhasznalonak nincs ilyen joga a '%-.64s' host-on"
        ita "GRANT non definita per l'utente '%-.48s' dalla macchina '%-.64s'"
        jpn "ユーザー '%-.48s' (ホスト '%-.64s' 上) は許可されていません。"
        kor "사용자 '%-.48s' (호스트 '%-.64s')를 위하여 정의된 그런 승인은 없습니다."
        por "Não existe tal permissão (grant) definida para o usuário '%-.48s' no 'host' '%-.64s'"
        rum "Nu exista un astfel de grant definit pentru utilzatorul '%-.48s' de pe host-ul '%-.64s'"
        rus "Такие права не определены для пользователя '%-.48s' на хосте '%-.64s'"
        serbian "Ne postoji odobrenje za pristup korisniku '%-.48s' na host-u '%-.64s'"
        spa "No existe permiso definido para usuario '%-.48s' en el servidor '%-.64s'"
        swe "Det finns inget privilegium definierat för användare '%-.48s' på '%-.64s'"
        ukr "Повноважень не визначено для користувача '%-.48s' з хосту '%-.64s'"
ER_TABLEACCESS_DENIED_ERROR 42000 
        cze "%-.128s příkaz nepřístupný pro uživatele: '%-.48s'@'%-.64s' pro tabulku '%-.64s'"
        dan "%-.128s-kommandoen er ikke tilladt for brugeren '%-.48s'@'%-.64s' for tabellen '%-.64s'"
        nla "%-.128s commando geweigerd voor gebruiker: '%-.48s'@'%-.64s' voor tabel '%-.64s'"
        eng "%-.128s command denied to user '%-.48s'@'%-.64s' for table '%-.64s'"
        est "%-.128s käsk ei ole lubatud kasutajale '%-.48s'@'%-.64s' tabelis '%-.64s'"
        fre "La commande '%-.128s' est interdite à l'utilisateur: '%-.48s'@'@%-.64s' sur la table '%-.64s'"
        ger "%-.128s Befehl nicht erlaubt für Benutzer '%-.48s'@'%-.64s' auf Tabelle '%-.64s'"
        hun "%-.128s parancs a '%-.48s'@'%-.64s' felhasznalo szamara nem engedelyezett a '%-.64s' tablaban"
        ita "Comando %-.128s negato per l'utente: '%-.48s'@'%-.64s' sulla tabella '%-.64s'"
        jpn "コマンド %-.128s は ユーザー '%-.48s'@'%-.64s' の表 '%-.64s' の使用に関して許可されていません。"
        kor "'%-.128s' 명령은 다음 사용자에게 거부되었습니다. : '%-.48s'@'%-.64s' for 테이블 '%-.64s'"
        por "Comando '%-.128s' negado para o usuário '%-.48s'@'%-.64s' na tabela '%-.64s'"
        rum "Comanda %-.128s interzisa utilizatorului: '%-.48s'@'%-.64s' pentru tabela '%-.64s'"
        rus "Команда %-.128s запрещена пользователю '%-.48s'@'%-.64s' для таблицы '%-.64s'"
        serbian "%-.128s komanda zabranjena za korisnika '%-.48s'@'%-.64s' za tabelu '%-.64s'"
        spa "%-.128s comando negado para usuario: '%-.48s'@'%-.64s' para tabla '%-.64s'"
        swe "%-.128s ej tillåtet för '%-.48s'@'%-.64s' för tabell '%-.64s'"
        ukr "%-.128s команда заборонена користувачу: '%-.48s'@'%-.64s' у таблиці '%-.64s'"
ER_COLUMNACCESS_DENIED_ERROR 42000 
        cze "%-.16s příkaz nepřístupný pro uživatele: '%-.48s'@'%-.64s' pro sloupec '%-.192s' v tabulce '%-.192s'"
        dan "%-.16s-kommandoen er ikke tilladt for brugeren '%-.48s'@'%-.64s' for kolonne '%-.192s' in tabellen '%-.192s'"
        nla "%-.16s commando geweigerd voor gebruiker: '%-.48s'@'%-.64s' voor kolom '%-.192s' in tabel '%-.192s'"
        eng "%-.16s command denied to user '%-.48s'@'%-.64s' for column '%-.192s' in table '%-.192s'"
        est "%-.16s käsk ei ole lubatud kasutajale '%-.48s'@'%-.64s' tulbale '%-.192s' tabelis '%-.192s'"
        fre "La commande '%-.16s' est interdite à l'utilisateur: '%-.48s'@'@%-.64s' sur la colonne '%-.192s' de la table '%-.192s'"
        ger "%-.16s Befehl nicht erlaubt für Benutzer '%-.48s'@'%-.64s' und Feld '%-.192s' in Tabelle '%-.192s'"
        hun "%-.16s parancs a '%-.48s'@'%-.64s' felhasznalo szamara nem engedelyezett a '%-.192s' mezo eseten a '%-.192s' tablaban"
        ita "Comando %-.16s negato per l'utente: '%-.48s'@'%-.64s' sulla colonna '%-.192s' della tabella '%-.192s'"
        jpn "コマンド %-.16s は ユーザー '%-.48s'@'%-.64s'\n の列 '%-.192s'(表 '%-.192s') の利用に関して許可されていません。"
        kor "'%-.16s' 명령은 다음 사용자에게 거부되었습니다. : '%-.48s'@'%-.64s' for 칼럼 '%-.192s' in 테이블 '%-.192s'"
        por "Comando '%-.16s' negado para o usuário '%-.48s'@'%-.64s' na coluna '%-.192s', na tabela '%-.192s'"
        rum "Comanda %-.16s interzisa utilizatorului: '%-.48s'@'%-.64s' pentru coloana '%-.192s' in tabela '%-.192s'"
        rus "Команда %-.16s запрещена пользователю '%-.48s'@'%-.64s' для столбца '%-.192s' в таблице '%-.192s'"
        serbian "%-.16s komanda zabranjena za korisnika '%-.48s'@'%-.64s' za kolonu '%-.192s' iz tabele '%-.192s'"
        spa "%-.16s comando negado para usuario: '%-.48s'@'%-.64s' para columna '%-.192s' en la tabla '%-.192s'"
        swe "%-.16s ej tillåtet för '%-.48s'@'%-.64s' för kolumn '%-.192s' i tabell '%-.192s'"
        ukr "%-.16s команда заборонена користувачу: '%-.48s'@'%-.64s' для стовбця '%-.192s' у таблиці '%-.192s'"
ER_ILLEGAL_GRANT_FOR_TABLE 42000 
        cze "Neplatný příkaz GRANT/REVOKE. Prosím, přečtěte si v manuálu, jaká privilegia je možné použít."
        dan "Forkert GRANT/REVOKE kommando. Se i brugervejledningen hvilke privilegier der kan specificeres."
        nla "Foutief GRANT/REVOKE commando. Raadpleeg de handleiding welke priveleges gebruikt kunnen worden."
        eng "Illegal GRANT/REVOKE command; please consult the manual to see which privileges can be used"
        est "Vigane GRANT/REVOKE käsk. Tutvu kasutajajuhendiga"
        fre "Commande GRANT/REVOKE incorrecte. Consultez le manuel."
        ger "Unzulässiger GRANT- oder REVOKE-Befehl. Verfügbare Berechtigungen sind im Handbuch aufgeführt"
        greek "Illegal GRANT/REVOKE command; please consult the manual to see which privileges can be used."
        hun "Ervenytelen GRANT/REVOKE parancs. Kerem, nezze meg a kezikonyvben, milyen jogok lehetsegesek"
        ita "Comando GRANT/REVOKE illegale. Prego consultare il manuale per sapere quali privilegi possono essere usati."
        jpn "不正な GRANT/REVOKE コマンドです。どの権限で利用可能かはマニュアルを参照して下さい。"
        kor "잘못된 GRANT/REVOKE 명령. 어떤 권리와 승인이 사용되어 질 수 있는지 메뉴얼을 보시오."
        nor "Illegal GRANT/REVOKE command; please consult the manual to see which privleges can be used."
        norwegian-ny "Illegal GRANT/REVOKE command; please consult the manual to see which privleges can be used."
        pol "Illegal GRANT/REVOKE command; please consult the manual to see which privleges can be used."
        por "Comando GRANT/REVOKE ilegal. Por favor consulte no manual quais privilégios podem ser usados."
        rum "Comanda GRANT/REVOKE ilegala. Consultati manualul in privinta privilegiilor ce pot fi folosite."
        rus "Неверная команда GRANT или REVOKE. Обратитесь к документации, чтобы выяснить, какие привилегии можно использовать"
        serbian "Pogrešna 'GRANT' odnosno 'REVOKE' komanda. Molim Vas pogledajte u priručniku koje vrednosti mogu biti upotrebljene."
        slo "Illegal GRANT/REVOKE command; please consult the manual to see which privleges can be used."
        spa "Ilegal comando GRANT/REVOKE. Por favor consulte el manual para cuales permisos pueden ser usados."
        swe "Felaktigt GRANT-privilegium använt"
        ukr "Хибна GRANT/REVOKE команда; прочитайте документацію стосовно того, які права можна використовувати"
ER_GRANT_WRONG_HOST_OR_USER 42000 
        cze "Argument příkazu GRANT uživatel nebo stroj je příliš dlouhý"
        dan "Værts- eller brugernavn for langt til GRANT"
        nla "De host of gebruiker parameter voor GRANT is te lang"
        eng "The host or user argument to GRANT is too long"
        est "Masina või kasutaja nimi GRANT lauses on liiga pikk"
        fre "L'hôte ou l'utilisateur donné en argument à GRANT est trop long"
        ger "Das Host- oder User-Argument für GRANT ist zu lang"
        hun "A host vagy felhasznalo argumentuma tul hosszu a GRANT parancsban"
        ita "L'argomento host o utente per la GRANT e` troppo lungo"
        jpn "GRANTコマンドへの、ホスト名やユーザー名が長すぎます。"
        kor "승인(GRANT)을 위하여 사용한 사용자나 호스트의 값들이 너무 깁니다."
        por "Argumento de 'host' ou de usuário para o GRANT é longo demais"
        rum "Argumentul host-ului sau utilizatorului pentru GRANT e prea lung"
        rus "Слишком длинное имя пользователя/хоста для GRANT"
        serbian "Argument 'host' ili 'korisnik' prosleđen komandi 'GRANT' je predugačak"
        spa "El argumento para servidor o usuario para GRANT es demasiado grande"
        swe "Felaktigt maskinnamn eller användarnamn använt med GRANT"
        ukr "Аргумент host або user для GRANT задовгий"
ER_NO_SUCH_TABLE 42S02 
        cze "Tabulka '%-.192s.%-.192s' neexistuje"
        dan "Tabellen '%-.192s.%-.192s' eksisterer ikke"
        nla "Tabel '%-.192s.%-.192s' bestaat niet"
        eng "Table '%-.192s.%-.192s' doesn't exist"
        est "Tabelit '%-.192s.%-.192s' ei eksisteeri"
        fre "La table '%-.192s.%-.192s' n'existe pas"
        ger "Tabelle '%-.192s.%-.192s' existiert nicht"
        hun "A '%-.192s.%-.192s' tabla nem letezik"
        ita "La tabella '%-.192s.%-.192s' non esiste"
        jpn "表 '%-.192s.%-.192s' は存在しません。"
        kor "테이블 '%-.192s.%-.192s' 는 존재하지 않습니다."
        nor "Table '%-.192s.%-.192s' doesn't exist"
        norwegian-ny "Table '%-.192s.%-.192s' doesn't exist"
        pol "Table '%-.192s.%-.192s' doesn't exist"
        por "Tabela '%-.192s.%-.192s' não existe"
        rum "Tabela '%-.192s.%-.192s' nu exista"
        rus "Таблица '%-.192s.%-.192s' не существует"
        serbian "Tabela '%-.192s.%-.192s' ne postoji"
        slo "Table '%-.192s.%-.192s' doesn't exist"
        spa "Tabla '%-.192s.%-.192s' no existe"
        swe "Det finns ingen tabell som heter '%-.192s.%-.192s'"
        ukr "Таблиця '%-.192s.%-.192s' не існує"
ER_NONEXISTING_TABLE_GRANT 42000 
        cze "Neexistuje odpovídající grant pro uživatele '%-.48s' na stroji '%-.64s' pro tabulku '%-.192s'"
        dan "Denne tilladelse eksisterer ikke for brugeren '%-.48s' på vært '%-.64s' for tabellen '%-.192s'"
        nla "Deze toegang (GRANT) is niet toegekend voor gebruiker '%-.48s' op host '%-.64s' op tabel '%-.192s'"
        eng "There is no such grant defined for user '%-.48s' on host '%-.64s' on table '%-.192s'"
        est "Sellist õigust ei ole defineeritud kasutajale '%-.48s' masinast '%-.64s' tabelile '%-.192s'"
        fre "Un tel droit n'est pas défini pour l'utilisateur '%-.48s' sur l'hôte '%-.64s' sur la table '%-.192s'"
        ger "Eine solche Berechtigung ist für User '%-.48s' auf Host '%-.64s' an Tabelle '%-.192s' nicht definiert"
        hun "A '%-.48s' felhasznalo szamara a '%-.64s' host '%-.192s' tablajaban ez a parancs nem engedelyezett"
        ita "GRANT non definita per l'utente '%-.48s' dalla macchina '%-.64s' sulla tabella '%-.192s'"
        jpn "ユーザー '%-.48s' (ホスト '%-.64s' 上) の表 '%-.192s' への権限は定義されていません。"
        kor "사용자 '%-.48s'(호스트 '%-.64s')는 테이블 '%-.192s'를 사용하기 위하여 정의된 승인은 없습니다. "
        por "Não existe tal permissão (grant) definido para o usuário '%-.48s' no 'host' '%-.64s', na tabela '%-.192s'"
        rum "Nu exista un astfel de privilegiu (grant) definit pentru utilizatorul '%-.48s' de pe host-ul '%-.64s' pentru tabela '%-.192s'"
        rus "Такие права не определены для пользователя '%-.48s' на компьютере '%-.64s' для таблицы '%-.192s'"
        serbian "Ne postoji odobrenje za pristup korisniku '%-.48s' na host-u '%-.64s' tabeli '%-.192s'"
        spa "No existe tal permiso definido para usuario '%-.48s' en el servidor '%-.64s' en la tabla '%-.192s'"
        swe "Det finns inget privilegium definierat för användare '%-.48s' på '%-.64s' för tabell '%-.192s'"
        ukr "Повноважень не визначено для користувача '%-.48s' з хосту '%-.64s' для таблиці '%-.192s'"
ER_NOT_ALLOWED_COMMAND 42000 
        cze "Použitý příkaz není v této verzi MySQL povolen"
        dan "Den brugte kommando er ikke tilladt med denne udgave af MySQL"
        nla "Het used commando is niet toegestaan in deze MySQL versie"
        eng "The used command is not allowed with this MySQL version"
        est "Antud käsk ei ole lubatud käesolevas MySQL versioonis"
        fre "Cette commande n'existe pas dans cette version de MySQL"
        ger "Der verwendete Befehl ist in dieser MySQL-Version nicht zulässig"
        hun "A hasznalt parancs nem engedelyezett ebben a MySQL verzioban"
        ita "Il comando utilizzato non e` supportato in questa versione di MySQL"
        jpn "このMySQLバージョンでは利用できないコマンドです。"
        kor "사용된 명령은 현재의 MySQL 버젼에서는 이용되지 않습니다."
        por "Comando usado não é permitido para esta versão do MySQL"
        rum "Comanda folosita nu este permisa pentru aceasta versiune de MySQL"
        rus "Эта команда не допускается в данной  версии MySQL"
        serbian "Upotrebljena komanda nije dozvoljena sa ovom verzijom MySQL servera"
        spa "El comando usado no es permitido con esta versión de MySQL"
        swe "Du kan inte använda detta kommando med denna MySQL version"
        ukr "Використовувана команда не дозволена у цій версії MySQL"
ER_SYNTAX_ERROR 42000 
        cze "Vaše syntaxe je nějaká divná"
        dan "Der er en fejl i SQL syntaksen"
        nla "Er is iets fout in de gebruikte syntax"
        eng "You have an error in your SQL syntax; check the manual that corresponds to your MySQL server version for the right syntax to use"
        est "Viga SQL süntaksis"
        fre "Erreur de syntaxe"
        ger "Fehler in der SQL-Syntax. Bitte die korrekte Syntax im Handbuch nachschlagen"
        greek "You have an error in your SQL syntax"
        hun "Szintaktikai hiba"
        ita "Errore di sintassi nella query SQL"
        jpn "SQL構文エラーです。バージョンに対応するマニュアルを参照して正しい構文を確認してください。"
        kor "SQL 구문에 오류가 있습니다."
        nor "Something is wrong in your syntax"
        norwegian-ny "Something is wrong in your syntax"
        pol "Something is wrong in your syntax"
        por "Você tem um erro de sintaxe no seu SQL"
        rum "Aveti o eroare in sintaxa RSQL"
        rus "У вас ошибка в запросе. Изучите документацию по используемой версии MySQL на предмет корректного синтаксиса"
        serbian "Imate grešku u vašoj SQL sintaksi"
        slo "Something is wrong in your syntax"
        spa "Algo está equivocado en su sintax"
        swe "Du har något fel i din syntax"
        ukr "У вас помилка у синтаксисі SQL"
ER_UNUSED1
        eng "Delayed insert thread couldn't get requested lock for table %-.192s"
ER_UNUSED2
        eng "Too many delayed threads in use"
ER_ABORTING_CONNECTION 08S01 
        cze "Zrušeno spojení %ld do databáze: '%-.192s' uživatel: '%-.48s' (%-.64s)"
        dan "Afbrudt forbindelse %ld til database: '%-.192s' bruger: '%-.48s' (%-.64s)"
        nla "Afgebroken verbinding %ld naar db: '%-.192s' gebruiker: '%-.48s' (%-.64s)"
        eng "Aborted connection %ld to db: '%-.192s' user: '%-.48s' (%-.64s)"
        est "Ühendus katkestatud %ld andmebaasile: '%-.192s' kasutajale: '%-.48s' (%-.64s)"
        fre "Connection %ld avortée vers la bd: '%-.192s' utilisateur: '%-.48s' (%-.64s)"
        ger "Abbruch der Verbindung %ld zur Datenbank '%-.192s'. Benutzer: '%-.48s' (%-.64s)"
        hun "Megszakitott kapcsolat %ld db: '%-.192s' adatbazishoz, felhasznalo: '%-.48s' (%-.64s)"
        ita "Interrotta la connessione %ld al db: '%-.192s' utente: '%-.48s' (%-.64s)"
        jpn "接続 %ld が中断されました。データベース: '%-.192s' ユーザー: '%-.48s' (%-.64s)"
        kor "데이타베이스 접속을 위한 연결 %ld가 중단됨 : '%-.192s' 사용자: '%-.48s' (%-.64s)"
        nor "Aborted connection %ld to db: '%-.192s' user: '%-.48s' (%-.64s)"
        norwegian-ny "Aborted connection %ld to db: '%-.192s' user: '%-.48s' (%-.64s)"
        pol "Aborted connection %ld to db: '%-.192s' user: '%-.48s' (%-.64s)"
        por "Conexão %ld abortou para o banco de dados '%-.192s' - usuário '%-.48s' (%-.64s)"
        rum "Conectie terminata %ld la baza de date: '%-.192s' utilizator: '%-.48s' (%-.64s)"
        rus "Прервано соединение %ld к базе данных '%-.192s' пользователя '%-.48s' (%-.64s)"
        serbian "Prekinuta konekcija broj %ld ka bazi: '%-.192s' korisnik je bio: '%-.48s' (%-.64s)"
        slo "Aborted connection %ld to db: '%-.192s' user: '%-.48s' (%-.64s)"
        spa "Conexión abortada %ld para db: '%-.192s' usuario: '%-.48s' (%-.64s)"
        swe "Avbröt länken för tråd %ld till db '%-.192s', användare '%-.48s' (%-.64s)"
        ukr "Перервано з'єднання %ld до бази данних: '%-.192s' користувача: '%-.48s' (%-.64s)"
ER_NET_PACKET_TOO_LARGE 08S01 
        cze "Zjištěn příchozí packet delší než 'max_allowed_packet'"
        dan "Modtog en datapakke som var større end 'max_allowed_packet'"
        nla "Groter pakket ontvangen dan 'max_allowed_packet'"
        eng "Got a packet bigger than 'max_allowed_packet' bytes"
        est "Saabus suurem pakett kui lubatud 'max_allowed_packet' muutujaga"
        fre "Paquet plus grand que 'max_allowed_packet' reçu"
        ger "Empfangenes Paket ist größer als 'max_allowed_packet' Bytes"
        hun "A kapott csomag nagyobb, mint a maximalisan engedelyezett: 'max_allowed_packet'"
        ita "Ricevuto un pacchetto piu` grande di 'max_allowed_packet'"
        jpn "'max_allowed_packet'よりも大きなパケットを受信しました。"
        kor "'max_allowed_packet'보다 더큰 패킷을 받았습니다."
        por "Obteve um pacote maior do que a taxa máxima de pacotes definida (max_allowed_packet)"
        rum "Un packet mai mare decit 'max_allowed_packet' a fost primit"
        rus "Полученный пакет больше, чем 'max_allowed_packet'"
        serbian "Primio sam mrežni paket veći od definisane vrednosti 'max_allowed_packet'"
        spa "Obtenido un paquete mayor que 'max_allowed_packet'"
        swe "Kommunkationspaketet är större än 'max_allowed_packet'"
        ukr "Отримано пакет більший ніж max_allowed_packet"
ER_NET_READ_ERROR_FROM_PIPE 08S01 
        cze "Zjištěna chyba při čtení z roury spojení"
        dan "Fik læsefejl fra forbindelse (connection pipe)"
        nla "Kreeg leesfout van de verbindings pipe"
        eng "Got a read error from the connection pipe"
        est "Viga ühendustoru lugemisel"
        fre "Erreur de lecture reçue du pipe de connexion"
        ger "Lese-Fehler bei einer Verbindungs-Pipe"
        hun "Olvasasi hiba a kapcsolat soran"
        ita "Rilevato un errore di lettura dalla pipe di connessione"
        jpn "接続パイプの読み込みエラーです。"
        kor "연결 파이프로부터 에러가 발생하였습니다."
        por "Obteve um erro de leitura no 'pipe' da conexão"
        rum "Eroare la citire din cauza lui 'connection pipe'"
        rus "Получена ошибка чтения от потока соединения (connection pipe)"
        serbian "Greška pri čitanju podataka sa pipe-a"
        spa "Obtenido un error de lectura de la conexión pipe"
        swe "Fick läsfel från klienten vid läsning från 'PIPE'"
        ukr "Отримано помилку читання з комунікаційного каналу"
ER_NET_FCNTL_ERROR 08S01 
        cze "Zjištěna chyba fcntl()"
        dan "Fik fejlmeddelelse fra fcntl()"
        nla "Kreeg fout van fcntl()"
        eng "Got an error from fcntl()"
        est "fcntl() tagastas vea"
        fre "Erreur reçue de fcntl() "
        ger "fcntl() lieferte einen Fehler"
        hun "Hiba a fcntl() fuggvenyben"
        ita "Rilevato un errore da fcntl()"
        jpn "fcntl()がエラーを返しました。"
        kor "fcntl() 함수로부터 에러가 발생하였습니다."
        por "Obteve um erro em fcntl()"
        rum "Eroare obtinuta de la fcntl()"
        rus "Получена ошибка от fcntl()"
        serbian "Greška pri izvršavanju funkcije fcntl()"
        spa "Obtenido un error de fcntl()"
        swe "Fick fatalt fel från 'fcntl()'"
        ukr "Отримано помилкку від fcntl()"
ER_NET_PACKETS_OUT_OF_ORDER 08S01 
        cze "Příchozí packety v chybném pořadí"
        dan "Modtog ikke datapakker i korrekt rækkefølge"
        nla "Pakketten in verkeerde volgorde ontvangen"
        eng "Got packets out of order"
        est "Paketid saabusid vales järjekorras"
        fre "Paquets reçus dans le désordre"
        ger "Pakete nicht in der richtigen Reihenfolge empfangen"
        hun "Helytelen sorrendben erkezett adatcsomagok"
        ita "Ricevuti pacchetti non in ordine"
        jpn "不正な順序のパケットを受信しました。"
        kor "순서가 맞지않는 패킷을 받았습니다."
        por "Obteve pacotes fora de ordem"
        rum "Packets care nu sint ordonati au fost gasiti"
        rus "Пакеты получены в неверном порядке"
        serbian "Primio sam mrežne pakete van reda"
        spa "Obtenido paquetes desordenados"
        swe "Kommunikationspaketen kom i fel ordning"
        ukr "Отримано пакети у неналежному порядку"
ER_NET_UNCOMPRESS_ERROR 08S01 
        cze "Nemohu rozkomprimovat komunikační packet"
        dan "Kunne ikke dekomprimere kommunikations-pakke (communication packet)"
        nla "Communicatiepakket kon niet worden gedecomprimeerd"
        eng "Couldn't uncompress communication packet"
        est "Viga andmepaketi lahtipakkimisel"
        fre "Impossible de décompresser le paquet reçu"
        ger "Kommunikationspaket lässt sich nicht entpacken"
        hun "A kommunikacios adatcsomagok nem tomorithetok ki"
        ita "Impossibile scompattare i pacchetti di comunicazione"
        jpn "圧縮パケットの展開ができませんでした。"
        kor "통신 패킷의 압축해제를 할 수 없었습니다."
        por "Não conseguiu descomprimir pacote de comunicação"
        rum "Nu s-a putut decompresa pachetul de comunicatie (communication packet)"
        rus "Невозможно распаковать пакет, полученный через коммуникационный протокол"
        serbian "Ne mogu da dekompresujem mrežne pakete"
        spa "No puedo descomprimir paquetes de comunicación"
        swe "Kunde inte packa up kommunikationspaketet"
        ukr "Не можу декомпресувати комунікаційний пакет"
ER_NET_READ_ERROR 08S01 
        cze "Zjištěna chyba při čtení komunikačního packetu"
        dan "Fik fejlmeddelelse ved læsning af kommunikations-pakker (communication packets)"
        nla "Fout bij het lezen van communicatiepakketten"
        eng "Got an error reading communication packets"
        est "Viga andmepaketi lugemisel"
        fre "Erreur de lecture des paquets reçus"
        ger "Fehler beim Lesen eines Kommunikationspakets"
        hun "HIba a kommunikacios adatcsomagok olvasasa soran"
        ita "Rilevato un errore ricevendo i pacchetti di comunicazione"
        jpn "パケットの受信でエラーが発生しました。"
        kor "통신 패킷을 읽는 중 오류가 발생하였습니다."
        por "Obteve um erro na leitura de pacotes de comunicação"
        rum "Eroare obtinuta citind pachetele de comunicatie (communication packets)"
        rus "Получена ошибка в процессе получения пакета через коммуникационный протокол "
        serbian "Greška pri primanju mrežnih paketa"
        spa "Obtenido un error leyendo paquetes de comunicación"
        swe "Fick ett fel vid läsning från klienten"
        ukr "Отримано помилку читання комунікаційних пакетів"
ER_NET_READ_INTERRUPTED 08S01 
        cze "Zjištěn timeout při čtení komunikačního packetu"
        dan "Timeout-fejl ved læsning af kommunukations-pakker (communication packets)"
        nla "Timeout bij het lezen van communicatiepakketten"
        eng "Got timeout reading communication packets"
        est "Kontrollaja ületamine andmepakettide lugemisel"
        fre "Timeout en lecture des paquets reçus"
        ger "Zeitüberschreitung beim Lesen eines Kommunikationspakets"
        hun "Idotullepes a kommunikacios adatcsomagok olvasasa soran"
        ita "Rilevato un timeout ricevendo i pacchetti di comunicazione"
        jpn "パケットの受信でタイムアウトが発生しました。"
        kor "통신 패킷을 읽는 중 timeout이 발생하였습니다."
        por "Obteve expiração de tempo (timeout) na leitura de pacotes de comunicação"
        rum "Timeout obtinut citind pachetele de comunicatie (communication packets)"
        rus "Получен таймаут ожидания пакета через коммуникационный протокол "
        serbian "Vremenski limit za čitanje mrežnih paketa je istekao"
        spa "Obtenido timeout leyendo paquetes de comunicación"
        swe "Fick 'timeout' vid läsning från klienten"
        ukr "Отримано затримку читання комунікаційних пакетів"
ER_NET_ERROR_ON_WRITE 08S01 
        cze "Zjištěna chyba při zápisu komunikačního packetu"
        dan "Fik fejlmeddelelse ved skrivning af kommunukations-pakker (communication packets)"
        nla "Fout bij het schrijven van communicatiepakketten"
        eng "Got an error writing communication packets"
        est "Viga andmepaketi kirjutamisel"
        fre "Erreur d'écriture des paquets envoyés"
        ger "Fehler beim Schreiben eines Kommunikationspakets"
        hun "Hiba a kommunikacios csomagok irasa soran"
        ita "Rilevato un errore inviando i pacchetti di comunicazione"
        jpn "パケットの送信でエラーが発生しました。"
        kor "통신 패킷을 기록하는 중 오류가 발생하였습니다."
        por "Obteve um erro na escrita de pacotes de comunicação"
        rum "Eroare in scrierea pachetelor de comunicatie (communication packets)"
        rus "Получена ошибка при передаче пакета через коммуникационный протокол "
        serbian "Greška pri slanju mrežnih paketa"
        spa "Obtenido un error de escribiendo paquetes de comunicación"
        swe "Fick ett fel vid skrivning till klienten"
        ukr "Отримано помилку запису комунікаційних пакетів"
ER_NET_WRITE_INTERRUPTED 08S01 
        cze "Zjištěn timeout při zápisu komunikačního packetu"
        dan "Timeout-fejl ved skrivning af kommunukations-pakker (communication packets)"
        nla "Timeout bij het schrijven van communicatiepakketten"
        eng "Got timeout writing communication packets"
        est "Kontrollaja ületamine andmepakettide kirjutamisel"
        fre "Timeout d'écriture des paquets envoyés"
        ger "Zeitüberschreitung beim Schreiben eines Kommunikationspakets"
        hun "Idotullepes a kommunikacios csomagok irasa soran"
        ita "Rilevato un timeout inviando i pacchetti di comunicazione"
        jpn "パケットの送信でタイムアウトが発生しました。"
        kor "통신 패팃을 기록하는 중 timeout이 발생하였습니다."
        por "Obteve expiração de tempo ('timeout') na escrita de pacotes de comunicação"
        rum "Timeout obtinut scriind pachetele de comunicatie (communication packets)"
        rus "Получен таймаут в процессе передачи пакета через коммуникационный протокол "
        serbian "Vremenski limit za slanje mrežnih paketa je istekao"
        spa "Obtenido timeout escribiendo paquetes de comunicación"
        swe "Fick 'timeout' vid skrivning till klienten"
        ukr "Отримано затримку запису комунікаційних пакетів"
ER_TOO_LONG_STRING 42000 
        cze "Výsledný řetězec je delší než 'max_allowed_packet'"
        dan "Strengen med resultater er større end 'max_allowed_packet'"
        nla "Resultaat string is langer dan 'max_allowed_packet'"
        eng "Result string is longer than 'max_allowed_packet' bytes"
        est "Tulemus on pikem kui lubatud 'max_allowed_packet' muutujaga"
        fre "La chaîne résultat est plus grande que 'max_allowed_packet'"
        ger "Ergebnis-String ist länger als 'max_allowed_packet' Bytes"
        hun "Ez eredmeny sztring nagyobb, mint a lehetseges maximum: 'max_allowed_packet'"
        ita "La stringa di risposta e` piu` lunga di 'max_allowed_packet'"
        jpn "結果の文字列が 'max_allowed_packet' よりも大きいです。"
        por "'String' resultante é mais longa do que 'max_allowed_packet'"
        rum "Sirul rezultat este mai lung decit 'max_allowed_packet'"
        rus "Результирующая строка больше, чем 'max_allowed_packet'"
        serbian "Rezultujuči string je duži nego što to dozvoljava parametar servera 'max_allowed_packet'"
        spa "La string resultante es mayor que max_allowed_packet"
        swe "Resultatsträngen är längre än max_allowed_packet"
        ukr "Строка результату довша ніж max_allowed_packet"
ER_TABLE_CANT_HANDLE_BLOB 42000 
        cze "Typ použité tabulky nepodporuje BLOB/TEXT sloupce"
        dan "Denne tabeltype understøtter ikke brug af BLOB og TEXT kolonner"
        nla "Het gebruikte tabel type ondersteunt geen BLOB/TEXT kolommen"
        eng "The used table type doesn't support BLOB/TEXT columns"
        est "Valitud tabelitüüp ei toeta BLOB/TEXT tüüpi välju"
        fre "Ce type de table ne supporte pas les colonnes BLOB/TEXT"
        ger "Der verwendete Tabellentyp unterstützt keine BLOB- und TEXT-Felder"
        hun "A hasznalt tabla tipus nem tamogatja a BLOB/TEXT mezoket"
        ita "Il tipo di tabella usata non supporta colonne di tipo BLOB/TEXT"
        jpn "指定されたストレージエンジンでは、BLOB/TEXT型の列を使用できません。"
        por "Tipo de tabela usado não permite colunas BLOB/TEXT"
        rum "Tipul de tabela folosit nu suporta coloane de tip BLOB/TEXT"
        rus "Используемая таблица не поддерживает типы BLOB/TEXT"
        serbian "Iskorišteni tip tabele ne podržava kolone tipa 'BLOB' odnosno 'TEXT'"
        spa "El tipo de tabla usada no permite soporte para columnas BLOB/TEXT"
        swe "Den använda tabelltypen kan inte hantera BLOB/TEXT-kolumner"
        ukr "Використаний тип таблиці не підтримує BLOB/TEXT стовбці"
ER_TABLE_CANT_HANDLE_AUTO_INCREMENT 42000 
        cze "Typ použité tabulky nepodporuje AUTO_INCREMENT sloupce"
        dan "Denne tabeltype understøtter ikke brug af AUTO_INCREMENT kolonner"
        nla "Het gebruikte tabel type ondersteunt geen AUTO_INCREMENT kolommen"
        eng "The used table type doesn't support AUTO_INCREMENT columns"
        est "Valitud tabelitüüp ei toeta AUTO_INCREMENT tüüpi välju"
        fre "Ce type de table ne supporte pas les colonnes AUTO_INCREMENT"
        ger "Der verwendete Tabellentyp unterstützt keine AUTO_INCREMENT-Felder"
        hun "A hasznalt tabla tipus nem tamogatja az AUTO_INCREMENT tipusu mezoket"
        jpn "指定されたストレージエンジンでは、AUTO_INCREMENT列を使用できません。"
        ita "Il tipo di tabella usata non supporta colonne di tipo AUTO_INCREMENT"
        por "Tipo de tabela usado não permite colunas AUTO_INCREMENT"
        rum "Tipul de tabela folosit nu suporta coloane de tip AUTO_INCREMENT"
        rus "Используемая таблица не поддерживает автоинкрементные столбцы"
        serbian "Iskorišteni tip tabele ne podržava kolone tipa 'AUTO_INCREMENT'"
        spa "El tipo de tabla usada no permite soporte para columnas AUTO_INCREMENT"
        swe "Den använda tabelltypen kan inte hantera AUTO_INCREMENT-kolumner"
        ukr "Використаний тип таблиці не підтримує AUTO_INCREMENT стовбці"
ER_UNUSED3
        eng "INSERT DELAYED can't be used with table '%-.192s' because it is locked with LOCK TABLES"
ER_WRONG_COLUMN_NAME 42000 
        cze "Nesprávné jméno sloupce '%-.100s'"
        dan "Forkert kolonnenavn '%-.100s'"
        nla "Incorrecte kolom naam '%-.100s'"
        eng "Incorrect column name '%-.100s'"
        est "Vigane tulba nimi '%-.100s'"
        fre "Nom de colonne '%-.100s' incorrect"
        ger "Falscher Spaltenname '%-.100s'"
        hun "Ervenytelen mezonev: '%-.100s'"
        ita "Nome colonna '%-.100s' non corretto"
        jpn "列名 '%-.100s' は不正です。"
        por "Nome de coluna '%-.100s' incorreto"
        rum "Nume increct de coloana '%-.100s'"
        rus "Неверное имя столбца '%-.100s'"
        serbian "Pogrešno ime kolone '%-.100s'"
        spa "Incorrecto nombre de columna '%-.100s'"
        swe "Felaktigt kolumnnamn '%-.100s'"
        ukr "Невірне ім'я стовбця '%-.100s'"
ER_WRONG_KEY_COLUMN 42000 
        cze "Handler použité tabulky neumí indexovat sloupce '%-.192s'"
        dan "Den brugte tabeltype kan ikke indeksere kolonnen '%-.192s'"
        nla "De gebruikte tabel 'handler' kan kolom '%-.192s' niet indexeren"
        eng "The used storage engine can't index column '%-.192s'"
        est "Tabelihandler ei oska indekseerida tulpa '%-.192s'"
        fre "Le handler de la table ne peut indexé la colonne '%-.192s'"
        ger "Die verwendete Speicher-Engine kann die Spalte '%-.192s' nicht indizieren"
        greek "The used table handler can't index column '%-.192s'"
        hun "A hasznalt tablakezelo nem tudja a '%-.192s' mezot indexelni"
        ita "Il gestore delle tabelle non puo` indicizzare la colonna '%-.192s'"
        jpn "使用のストレージエンジンは列 '%-.192s' の索引を作成できません。"
        kor "The used table handler can't index column '%-.192s'"
        nor "The used table handler can't index column '%-.192s'"
        norwegian-ny "The used table handler can't index column '%-.192s'"
        pol "The used table handler can't index column '%-.192s'"
        por "O manipulador de tabela usado não pode indexar a coluna '%-.192s'"
        rum "Handler-ul tabelei folosite nu poate indexa coloana '%-.192s'"
        rus "Использованный обработчик таблицы не может проиндексировать столбец '%-.192s'"
        serbian "Handler tabele ne može da indeksira kolonu '%-.192s'"
        slo "The used table handler can't index column '%-.192s'"
        spa "El manipulador de tabla usado no puede indexar columna '%-.192s'"
        swe "Den använda tabelltypen kan inte indexera kolumn '%-.192s'"
        ukr "Використаний вказівник таблиці не може індексувати стовбець '%-.192s'"
ER_WRONG_MRG_TABLE  
        cze "Všechny tabulky v MERGE tabulce nejsou definovány stejně"
        dan "Tabellerne i MERGE er ikke defineret ens"
        nla "Niet alle tabellen in de MERGE tabel hebben identieke gedefinities"
        eng "Unable to open underlying table which is differently defined or of non-MyISAM type or doesn't exist"
        est "Kõik tabelid MERGE tabeli määratluses ei ole identsed"
        fre "Toutes les tables de la table de type MERGE n'ont pas la même définition"
        ger "Nicht alle Tabellen in der MERGE-Tabelle sind gleich definiert"
        hun "A MERGE tablaban talalhato tablak definicioja nem azonos"
        ita "Non tutte le tabelle nella tabella di MERGE sono definite in maniera identica"
        jpn "MERGE表の構成表がオープンできません。列定義が異なるか、MyISAM表ではないか、存在しません。"
        kor "All tables in the MERGE table are not defined identically"
        nor "All tables in the MERGE table are not defined identically"
        norwegian-ny "All tables in the MERGE table are not defined identically"
        pol "All tables in the MERGE table are not defined identically"
        por "Todas as tabelas contidas na tabela fundida (MERGE) não estão definidas identicamente"
        rum "Toate tabelele din tabela MERGE nu sint definite identic"
        rus "Не все таблицы в MERGE определены одинаково"
        serbian "Tabele iskorištene u 'MERGE' tabeli nisu definisane na isti način"
        slo "All tables in the MERGE table are not defined identically"
        spa "Todas las tablas en la MERGE tabla no estan definidas identicamente"
        swe "Tabellerna i MERGE-tabellen är inte identiskt definierade"
        ukr "Таблиці у MERGE TABLE мають різну структуру"
ER_DUP_UNIQUE 23000 
        cze "Kvůli unique constraintu nemozu zapsat do tabulky '%-.192s'"
        dan "Kan ikke skrive til tabellen '%-.192s' fordi det vil bryde CONSTRAINT regler"
        nla "Kan niet opslaan naar table '%-.192s' vanwege 'unique' beperking"
        eng "Can't write, because of unique constraint, to table '%-.192s'"
        est "Ei suuda kirjutada tabelisse '%-.192s', kuna see rikub ühesuse kitsendust"
        fre "Écriture impossible à cause d'un index UNIQUE sur la table '%-.192s'"
        ger "Schreiben in Tabelle '%-.192s' nicht möglich wegen einer Eindeutigkeitsbeschränkung (unique constraint)"
        hun "A '%-.192s' nem irhato, az egyedi mezok miatt"
        jpn "一意性制約違反のため、表 '%-.192s' に書き込めません。"
        ita "Impossibile scrivere nella tabella '%-.192s' per limitazione di unicita`"
        por "Não pode gravar, devido à restrição UNIQUE, na tabela '%-.192s'"
        rum "Nu pot scrie pe hard-drive, din cauza constraintului unic (unique constraint) pentru tabela '%-.192s'"
        rus "Невозможно записать в таблицу '%-.192s' из-за ограничений уникального ключа"
        serbian "Zbog provere jedinstvenosti ne mogu da upišem podatke u tabelu '%-.192s'"
        spa "No puedo escribir, debido al único constraint, para tabla '%-.192s'"
        swe "Kan inte skriva till tabell '%-.192s'; UNIQUE-test"
        ukr "Не можу записати до таблиці '%-.192s', з причини вимог унікальності"
ER_BLOB_KEY_WITHOUT_LENGTH 42000 
        cze "BLOB sloupec '%-.192s' je použit ve specifikaci klíče bez délky"
        dan "BLOB kolonnen '%-.192s' brugt i nøglespecifikation uden nøglelængde"
        nla "BLOB kolom '%-.192s' gebruikt in zoeksleutel specificatie zonder zoeksleutel lengte"
        eng "BLOB/TEXT column '%-.192s' used in key specification without a key length"
        est "BLOB-tüüpi tulp '%-.192s' on kasutusel võtmes ilma pikkust määratlemata"
        fre "La colonne '%-.192s' de type BLOB est utilisée dans une définition d'index sans longueur d'index"
        ger "BLOB- oder TEXT-Spalte '%-.192s' wird in der Schlüsseldefinition ohne Schlüssellängenangabe verwendet"
        greek "BLOB column '%-.192s' used in key specification without a key length"
        hun "BLOB mezo '%-.192s' hasznalt a mezo specifikacioban, a mezohossz megadasa nelkul"
        ita "La colonna '%-.192s' di tipo BLOB e` usata in una chiave senza specificarne la lunghezza"
        jpn "BLOB列 '%-.192s' をキーに使用するには長さ指定が必要です。"
        kor "BLOB column '%-.192s' used in key specification without a key length"
        nor "BLOB column '%-.192s' used in key specification without a key length"
        norwegian-ny "BLOB column '%-.192s' used in key specification without a key length"
        pol "BLOB column '%-.192s' used in key specification without a key length"
        por "Coluna BLOB '%-.192s' usada na especificação de chave sem o comprimento da chave"
        rum "Coloana BLOB '%-.192s' este folosita in specificarea unei chei fara ca o lungime de cheie sa fie folosita"
        rus "Столбец типа BLOB '%-.192s' был указан в определении ключа без указания длины ключа"
        serbian "BLOB kolona '%-.192s' je upotrebljena u specifikaciji ključa bez navođenja dužine ključa"
        slo "BLOB column '%-.192s' used in key specification without a key length"
        spa "Columna BLOB column '%-.192s' usada en especificación de clave sin tamaño de la clave"
        swe "Du har inte angett någon nyckellängd för BLOB '%-.192s'"
        ukr "Стовбець BLOB '%-.192s' використано у визначенні ключа без вказання довжини ключа"
ER_PRIMARY_CANT_HAVE_NULL 42000 
        cze "Všechny části primárního klíče musejí být NOT NULL; pokud potřebujete NULL, použijte UNIQUE"
        dan "Alle dele af en PRIMARY KEY skal være NOT NULL;  Hvis du skal bruge NULL i nøglen, brug UNIQUE istedet"
        nla "Alle delen van een PRIMARY KEY moeten NOT NULL zijn; Indien u NULL in een zoeksleutel nodig heeft kunt u UNIQUE gebruiken"
        eng "All parts of a PRIMARY KEY must be NOT NULL; if you need NULL in a key, use UNIQUE instead"
        est "Kõik PRIMARY KEY peavad olema määratletud NOT NULL piiranguga; vajadusel kasuta UNIQUE tüüpi võtit"
        fre "Toutes les parties d'un index PRIMARY KEY doivent être NOT NULL; Si vous avez besoin d'un NULL dans l'index, utilisez un index UNIQUE"
        ger "Alle Teile eines PRIMARY KEY müssen als NOT NULL definiert sein. Wenn NULL in einem Schlüssel benötigt wird, muss ein UNIQUE-Schlüssel verwendet werden"
        hun "Az elsodleges kulcs teljes egeszeben csak NOT NULL tipusu lehet; Ha NULL mezot szeretne a kulcskent, hasznalja inkabb a UNIQUE-ot"
        ita "Tutte le parti di una chiave primaria devono essere dichiarate NOT NULL; se necessitano valori NULL nelle chiavi utilizzare UNIQUE"
        jpn "PRIMARY KEYの列は全てNOT NULLでなければいけません。UNIQUE索引であればNULLを含むことが可能です。"
        por "Todas as partes de uma chave primária devem ser não-nulas. Se você precisou usar um valor nulo (NULL) em uma chave, use a cláusula UNIQUE em seu lugar"
        rum "Toate partile unei chei primare (PRIMARY KEY) trebuie sa fie NOT NULL; Daca aveti nevoie de NULL in vreo cheie, folositi UNIQUE in schimb"
        rus "Все части первичного ключа (PRIMARY KEY) должны быть определены как NOT NULL; Если вам нужна поддержка величин NULL в ключе, воспользуйтесь индексом UNIQUE"
        serbian "Svi delovi primarnog ključa moraju biti različiti od NULL;  Ako Vam ipak treba NULL vrednost u ključu, upotrebite 'UNIQUE'"
        spa "Todas las partes de un PRIMARY KEY deben ser NOT NULL;  Si necesitas NULL en una clave, use UNIQUE"
        swe "Alla delar av en PRIMARY KEY måste vara NOT NULL;  Om du vill ha en nyckel med NULL, använd UNIQUE istället"
        ukr "Усі частини PRIMARY KEY повинні бути NOT NULL; Якщо ви потребуєте NULL у ключі, скористайтеся UNIQUE"
ER_TOO_MANY_ROWS 42000 
        cze "Výsledek obsahuje více než jeden řádek"
        dan "Resultatet bestod af mere end een række"
        nla "Resultaat bevatte meer dan een rij"
        eng "Result consisted of more than one row"
        est "Tulemis oli rohkem kui üks kirje"
        fre "Le résultat contient plus d'un enregistrement"
        ger "Ergebnis besteht aus mehr als einer Zeile"
        hun "Az eredmeny tobb, mint egy sort tartalmaz"
        ita "Il risultato consiste di piu` di una riga"
        jpn "結果が2行以上です。"
        por "O resultado consistiu em mais do que uma linha"
        rum "Resultatul constista din mai multe linii"
        rus "В результате возвращена более чем одна строка"
        serbian "Rezultat je sačinjen od više slogova"
        spa "Resultado compuesto de mas que una línea"
        swe "Resultet bestod av mera än en rad"
        ukr "Результат знаходиться у більше ніж одній строці"
ER_REQUIRES_PRIMARY_KEY 42000 
        cze "Tento typ tabulky vyžaduje primární klíč"
        dan "Denne tabeltype kræver en primærnøgle"
        nla "Dit tabel type heeft een primaire zoeksleutel nodig"
        eng "This table type requires a primary key"
        est "Antud tabelitüüp nõuab primaarset võtit"
        fre "Ce type de table nécessite une clé primaire (PRIMARY KEY)"
        ger "Dieser Tabellentyp benötigt einen Primärschlüssel (PRIMARY KEY)"
        hun "Az adott tablatipushoz elsodleges kulcs hasznalata kotelezo"
        ita "Questo tipo di tabella richiede una chiave primaria"
        jpn "使用のストレージエンジンでは、PRIMARY KEYが必要です。"
        por "Este tipo de tabela requer uma chave primária"
        rum "Aceast tip de tabela are nevoie de o cheie primara"
        rus "Этот тип таблицы требует определения первичного ключа"
        serbian "Ovaj tip tabele zahteva da imate definisan primarni ključ"
        spa "Este tipo de tabla necesita de una primary key"
        swe "Denna tabelltyp kräver en PRIMARY KEY"
        ukr "Цей тип таблиці потребує первинного ключа"
ER_NO_RAID_COMPILED  
        cze "Tato verze MySQL není zkompilována s podporou RAID"
        dan "Denne udgave af MySQL er ikke oversat med understøttelse af RAID"
        nla "Deze versie van MySQL is niet gecompileerd met RAID ondersteuning"
        eng "This version of MySQL is not compiled with RAID support"
        est "Antud MySQL versioon on kompileeritud ilma RAID toeta"
        fre "Cette version de MySQL n'est pas compilée avec le support RAID"
        ger "Diese MySQL-Version ist nicht mit RAID-Unterstützung kompiliert"
        hun "Ezen leforditott MySQL verzio nem tartalmaz RAID support-ot"
        ita "Questa versione di MYSQL non e` compilata con il supporto RAID"
        jpn "このバージョンのMySQLはRAIDサポートを含めてコンパイルされていません。"
        por "Esta versão do MySQL não foi compilada com suporte a RAID"
        rum "Aceasta versiune de MySQL, nu a fost compilata cu suport pentru RAID"
        rus "Эта версия MySQL скомпилирована без поддержки RAID"
        serbian "Ova verzija MySQL servera nije kompajlirana sa podrškom za RAID uređaje"
        spa "Esta versión de MySQL no es compilada con soporte RAID"
        swe "Denna version av MySQL är inte kompilerad med RAID"
        ukr "Ця версія MySQL не зкомпільована з підтримкою RAID"
ER_UPDATE_WITHOUT_KEY_IN_SAFE_MODE  
        cze "Update tabulky bez WHERE s klíčem není v módu bezpečných update dovoleno"
        dan "Du bruger sikker opdaterings modus ('safe update mode') og du forsøgte at opdatere en tabel uden en WHERE klausul, der gør brug af et KEY felt"
        nla "U gebruikt 'safe update mode' en u probeerde een tabel te updaten zonder een WHERE met een KEY kolom"
        eng "You are using safe update mode and you tried to update a table without a WHERE that uses a KEY column"
        est "Katse muuta tabelit turvalises rezhiimis ilma WHERE klauslita"
        fre "Vous êtes en mode 'safe update' et vous essayez de faire un UPDATE sans clause WHERE utilisant un index"
        ger "MySQL läuft im sicheren Aktualisierungsmodus (safe update mode). Sie haben versucht, eine Tabelle zu aktualisieren, ohne in der WHERE-Klausel ein KEY-Feld anzugeben"
        hun "On a biztonsagos update modot hasznalja, es        WHERE that uses a KEY column"
        ita "In modalita` 'safe update' si e` cercato di aggiornare una tabella senza clausola WHERE su una chiave"
        jpn "'safe update mode'で、索引を利用するWHERE句の無い更新処理を実行しようとしました。"
        por "Você está usando modo de atualização seguro e tentou atualizar uma tabela sem uma cláusula WHERE que use uma coluna chave"
        rus "Вы работаете в режиме безопасных обновлений (safe update mode) и попробовали изменить таблицу без использования ключевого столбца в части WHERE"
        serbian "Vi koristite safe update mod servera, a probali ste da promenite podatke bez 'WHERE' komande koja koristi kolonu ključa"
        spa "Tu estás usando modo de actualización segura y tentado actualizar una tabla sin un WHERE que usa una KEY columna"
        swe "Du använder 'säker uppdateringsmod' och försökte uppdatera en tabell utan en WHERE-sats som använder sig av en nyckel"
        ukr "Ви у режимі безпечного оновлення та намагаєтесь оновити таблицю без оператора WHERE, що використовує KEY стовбець"
ER_KEY_DOES_NOT_EXITS 42000 S1009
        cze "Klíč '%-.192s' v tabulce '%-.192s' neexistuje"
        dan "Nøglen '%-.192s' eksisterer ikke i tabellen '%-.192s'"
        nla "Zoeksleutel '%-.192s' bestaat niet in tabel '%-.192s'"
        eng "Key '%-.192s' doesn't exist in table '%-.192s'"
        est "Võti '%-.192s' ei eksisteeri tabelis '%-.192s'"
        fre "L'index '%-.192s' n'existe pas sur la table '%-.192s'"
        ger "Schlüssel '%-.192s' existiert in der Tabelle '%-.192s' nicht"
        hun "A '%-.192s' kulcs nem letezik a '%-.192s' tablaban"
        ita "La chiave '%-.192s' non esiste nella tabella '%-.192s'"
        jpn "索引 '%-.192s' は表 '%-.192s' には存在しません。"
        por "Chave '%-.192s' não existe na tabela '%-.192s'"
        rus "Ключ '%-.192s' не существует в таблице '%-.192s'"
        serbian "Ključ '%-.192s' ne postoji u tabeli '%-.192s'"
        spa "Clave '%-.192s' no existe en la tabla '%-.192s'"
        swe "Nyckel '%-.192s' finns inte in tabell '%-.192s'"
        ukr "Ключ '%-.192s' не існує в таблиці '%-.192s'"
ER_CHECK_NO_SUCH_TABLE 42000 
        cze "Nemohu otevřít tabulku"
        dan "Kan ikke åbne tabellen"
        nla "Kan tabel niet openen"
        eng "Can't open table"
        est "Ei suuda avada tabelit"
        fre "Impossible d'ouvrir la table"
        ger "Kann Tabelle nicht öffnen"
        hun "Nem tudom megnyitni a tablat"
        ita "Impossibile aprire la tabella"
        jpn "表をオープンできません。"
        por "Não pode abrir a tabela"
        rus "Невозможно открыть таблицу"
        serbian "Ne mogu da otvorim tabelu"
        spa "No puedo abrir tabla"
        swe "Kan inte öppna tabellen"
        ukr "Не можу відкрити таблицю"
ER_CHECK_NOT_IMPLEMENTED 42000 
        cze "Handler tabulky nepodporuje %s"
        dan "Denne tabeltype understøtter ikke %s"
        nla "De 'handler' voor de tabel ondersteund geen %s"
        eng "The storage engine for the table doesn't support %s"
        est "Antud tabelitüüp ei toeta %s käske"
        fre "Ce type de table ne supporte pas les %s"
        ger "Die Speicher-Engine für diese Tabelle unterstützt kein %s"
        greek "The handler for the table doesn't support %s"
        hun "A tabla kezeloje (handler) nem tamogatja az %s"
        ita "Il gestore per la tabella non supporta il %s"
        jpn "この表のストレージエンジンは '%s' を利用できません。"
        kor "The handler for the table doesn't support %s"
        nor "The handler for the table doesn't support %s"
        norwegian-ny "The handler for the table doesn't support %s"
        pol "The handler for the table doesn't support %s"
        por "O manipulador de tabela não suporta %s"
        rum "The handler for the table doesn't support %s"
        rus "Обработчик таблицы не поддерживает этого: %s"
        serbian "Handler za ovu tabelu ne dozvoljava %s komande"
        slo "The handler for the table doesn't support %s"
        spa "El manipulador de la tabla no permite soporte para %s"
        swe "Tabellhanteraren för denna tabell kan inte göra %s"
        ukr "Вказівник таблиці не підтримуе %s"
ER_CANT_DO_THIS_DURING_AN_TRANSACTION 25000 
        cze "Provedení tohoto příkazu není v transakci dovoleno"
        dan "Du må ikke bruge denne kommando i en transaktion"
        nla "Het is u niet toegestaan dit commando uit te voeren binnen een transactie"
        eng "You are not allowed to execute this command in a transaction"
        est "Seda käsku ei saa kasutada transaktsiooni sees"
        fre "Vous n'êtes pas autorisé à exécute cette commande dans une transaction"
        ger "Sie dürfen diesen Befehl nicht in einer Transaktion ausführen"
        hun "Az On szamara nem engedelyezett a parancs vegrehajtasa a tranzakcioban"
        ita "Non puoi eseguire questo comando in una transazione"
        jpn "このコマンドはトランザクション内で実行できません。"
        por "Não lhe é permitido executar este comando em uma transação"
        rus "Вам не разрешено выполнять эту команду в транзакции"
        serbian "Nije Vam dozvoljeno da izvršite ovu komandu u transakciji"
        spa "No tienes el permiso para ejecutar este comando en una transición"
        swe "Du får inte utföra detta kommando i en transaktion"
        ukr "Вам не дозволено виконувати цю команду в транзакції"
ER_ERROR_DURING_COMMIT  
        cze "Chyba %d při COMMIT"
        dan "Modtog fejl %d mens kommandoen COMMIT blev udført"
        nla "Kreeg fout %d tijdens COMMIT"
        eng "Got error %d during COMMIT"
        est "Viga %d käsu COMMIT täitmisel"
        fre "Erreur %d lors du COMMIT"
        ger "Fehler %d beim COMMIT"
        hun "%d hiba a COMMIT vegrehajtasa soran"
        ita "Rilevato l'errore %d durante il COMMIT"
        jpn "COMMIT中にエラー %d が発生しました。"
        por "Obteve erro %d durante COMMIT"
        rus "Получена ошибка %d в процессе COMMIT"
        serbian "Greška %d za vreme izvršavanja komande 'COMMIT'"
        spa "Obtenido error %d durante COMMIT"
        swe "Fick fel %d vid COMMIT"
        ukr "Отримано помилку %d під час COMMIT"
ER_ERROR_DURING_ROLLBACK  
        cze "Chyba %d při ROLLBACK"
        dan "Modtog fejl %d mens kommandoen ROLLBACK blev udført"
        nla "Kreeg fout %d tijdens ROLLBACK"
        eng "Got error %d during ROLLBACK"
        est "Viga %d käsu ROLLBACK täitmisel"
        fre "Erreur %d lors du ROLLBACK"
        ger "Fehler %d beim ROLLBACK"
        hun "%d hiba a ROLLBACK vegrehajtasa soran"
        ita "Rilevato l'errore %d durante il ROLLBACK"
        jpn "ROLLBACK中にエラー %d が発生しました。"
        por "Obteve erro %d durante ROLLBACK"
        rus "Получена ошибка %d в процессе ROLLBACK"
        serbian "Greška %d za vreme izvršavanja komande 'ROLLBACK'"
        spa "Obtenido error %d durante ROLLBACK"
        swe "Fick fel %d vid ROLLBACK"
        ukr "Отримано помилку %d під час ROLLBACK"
ER_ERROR_DURING_FLUSH_LOGS  
        cze "Chyba %d při FLUSH_LOGS"
        dan "Modtog fejl %d mens kommandoen FLUSH_LOGS blev udført"
        nla "Kreeg fout %d tijdens FLUSH_LOGS"
        eng "Got error %d during FLUSH_LOGS"
        est "Viga %d käsu FLUSH_LOGS täitmisel"
        fre "Erreur %d lors du FLUSH_LOGS"
        ger "Fehler %d bei FLUSH_LOGS"
        hun "%d hiba a FLUSH_LOGS vegrehajtasa soran"
        ita "Rilevato l'errore %d durante il FLUSH_LOGS"
        jpn "FLUSH_LOGS中にエラー %d が発生しました。"
        por "Obteve erro %d durante FLUSH_LOGS"
        rus "Получена ошибка %d в процессе FLUSH_LOGS"
        serbian "Greška %d za vreme izvršavanja komande 'FLUSH_LOGS'"
        spa "Obtenido error %d durante FLUSH_LOGS"
        swe "Fick fel %d vid FLUSH_LOGS"
        ukr "Отримано помилку %d під час FLUSH_LOGS"
ER_ERROR_DURING_CHECKPOINT  
        cze "Chyba %d při CHECKPOINT"
        dan "Modtog fejl %d mens kommandoen CHECKPOINT blev udført"
        nla "Kreeg fout %d tijdens CHECKPOINT"
        eng "Got error %d during CHECKPOINT"
        est "Viga %d käsu CHECKPOINT täitmisel"
        fre "Erreur %d lors du CHECKPOINT"
        ger "Fehler %d bei CHECKPOINT"
        hun "%d hiba a CHECKPOINT vegrehajtasa soran"
        ita "Rilevato l'errore %d durante il CHECKPOINT"
        jpn "CHECKPOINT中にエラー %d が発生しました。"
        por "Obteve erro %d durante CHECKPOINT"
        rus "Получена ошибка %d в процессе CHECKPOINT"
        serbian "Greška %d za vreme izvršavanja komande 'CHECKPOINT'"
        spa "Obtenido error %d durante CHECKPOINT"
        swe "Fick fel %d vid CHECKPOINT"
        ukr "Отримано помилку %d під час CHECKPOINT"
ER_NEW_ABORTING_CONNECTION 08S01 
        cze "Spojení %u do databáze: '%-.192s' uživatel: '%-.48s' stroj: '%-.64s' (%-.64s) bylo přerušeno"
        dan "Afbrød forbindelsen %u til databasen '%-.192s' bruger: '%-.48s' vært: '%-.64s' (%-.64s)"
        nla "Afgebroken verbinding %u naar db: '%-.192s' gebruiker: '%-.48s' host: '%-.64s' (%-.64s)"
        eng "Aborted connection %u to db: '%-.192s' user: '%-.48s' host: '%-.64s' (%-.64s)"
        est "Ühendus katkestatud %u andmebaas: '%-.192s' kasutaja: '%-.48s' masin: '%-.64s' (%-.64s)"
        fre "Connection %u avortée vers la bd: '%-.192s' utilisateur: '%-.48s' hôte: '%-.64s' (%-.64s)"
        ger "Abbruch der Verbindung %u zur Datenbank '%-.192s'. Benutzer: '%-.48s', Host: '%-.64s' (%-.64s)"
        ita "Interrotta la connessione %u al db: ''%-.192s' utente: '%-.48s' host: '%-.64s' (%-.64s)"
        jpn "接続 %u が中断されました。データベース: '%-.192s' ユーザー: '%-.48s' ホスト: '%-.64s' (%-.64s)"
        por "Conexão %u abortada para banco de dados '%-.192s' - usuário '%-.48s' - 'host' '%-.64s' ('%-.64s')"
        rus "Прервано соединение %u к базе данных '%-.192s' пользователя '%-.48s' с хоста '%-.64s' (%-.64s)"
        serbian "Prekinuta konekcija broj %u ka bazi: '%-.192s' korisnik je bio: '%-.48s' a host: '%-.64s' (%-.64s)"
        spa "Abortada conexión %u para db: '%-.192s' usuario: '%-.48s' servidor: '%-.64s' (%-.64s)"
        swe "Avbröt länken för tråd %u till db '%-.192s', användare '%-.48s', host '%-.64s' (%-.64s)"
        ukr "Перервано з'єднання %u до бази данних: '%-.192s' користувач: '%-.48s' хост: '%-.64s' (%-.64s)"
ER_DUMP_NOT_IMPLEMENTED  
        cze "Handler tabulky nepodporuje binární dump"
        dan "Denne tabeltype unserstøtter ikke binært tabeldump"
        nla "De 'handler' voor de tabel ondersteund geen binaire tabel dump"
        eng "The storage engine for the table does not support binary table dump"
        fre "Ce type de table ne supporte pas les copies binaires"
        ger "Die Speicher-Engine für die Tabelle unterstützt keinen binären Tabellen-Dump"
        ita "Il gestore per la tabella non supporta il dump binario"
        jpn "この表のストレージエンジンはバイナリ形式の表ダンプを利用できません。"
        por "O manipulador de tabela não suporta 'dump' binário de tabela"
        rum "The handler for the table does not support binary table dump"
        rus "Обработчик этой таблицы не поддерживает двоичного сохранения образа таблицы (dump)"
        serbian "Handler tabele ne podržava binarni dump tabele"
        spa "El manipulador de tabla no soporta dump para tabla binaria"
        swe "Tabellhanteraren klarar inte en binär kopiering av tabellen"
        ukr "Цей тип таблиці не підтримує бінарну передачу таблиці"
ER_FLUSH_MASTER_BINLOG_CLOSED  
        eng "Binlog closed, cannot RESET MASTER"
        ger "Binlog geschlossen. Kann RESET MASTER nicht ausführen"
        jpn "バイナリログがクローズされています。RESET MASTER を実行できません。"
        por "Binlog fechado. Não pode fazer RESET MASTER"
        rus "Двоичный журнал обновления закрыт, невозможно выполнить RESET MASTER"
        serbian "Binarni log file zatvoren, ne mogu da izvršim komandu 'RESET MASTER'"
        ukr "Реплікаційний лог закрито, не можу виконати RESET MASTER"
ER_INDEX_REBUILD  
        cze "Přebudování indexu dumpnuté tabulky '%-.192s' nebylo úspěšné"
        dan "Kunne ikke genopbygge indekset for den dumpede tabel '%-.192s'"
        nla "Gefaald tijdens heropbouw index van gedumpte tabel '%-.192s'"
        eng "Failed rebuilding the index of  dumped table '%-.192s'"
        fre "La reconstruction de l'index de la table copiée '%-.192s' a échoué"
        ger "Neuerstellung des Index der Dump-Tabelle '%-.192s' fehlgeschlagen"
        greek "Failed rebuilding the index of dumped table '%-.192s'"
        hun "Failed rebuilding the index of dumped table '%-.192s'"
        ita "Fallita la ricostruzione dell'indice della tabella copiata '%-.192s'"
        jpn "ダンプ表 '%-.192s' の索引再構築に失敗しました。"
        por "Falhou na reconstrução do índice da tabela 'dumped' '%-.192s'"
        rus "Ошибка перестройки индекса сохраненной таблицы '%-.192s'"
        serbian "Izgradnja indeksa dump-ovane tabele '%-.192s' nije uspela"
        spa "Falla reconstruyendo el indice de la tabla dumped '%-.192s'"
        ukr "Невдале відновлення індекса переданої таблиці '%-.192s'"
ER_MASTER  
        cze "Chyba masteru: '%-.64s'"
        dan "Fejl fra master: '%-.64s'"
        nla "Fout van master: '%-.64s'"
        eng "Error from master: '%-.64s'"
        fre "Erreur reçue du maître: '%-.64s'"
        ger "Fehler vom Master: '%-.64s'"
        ita "Errore dal master: '%-.64s"
        jpn "マスターでエラーが発生: '%-.64s'"
        por "Erro no 'master' '%-.64s'"
        rus "Ошибка от головного сервера: '%-.64s'"
        serbian "Greška iz glavnog servera '%-.64s' u klasteru"
        spa "Error del master: '%-.64s'"
        swe "Fel från master: '%-.64s'"
        ukr "Помилка від головного: '%-.64s'"
ER_MASTER_NET_READ 08S01 
        cze "Síťová chyba při čtení z masteru"
        dan "Netværksfejl ved læsning fra master"
        nla "Net fout tijdens lezen van master"
        eng "Net error reading from master"
        fre "Erreur de lecture réseau reçue du maître"
        ger "Netzfehler beim Lesen vom Master"
        ita "Errore di rete durante la ricezione dal master"
        jpn "マスターからのデータ受信中のネットワークエラー"
        por "Erro de rede lendo do 'master'"
        rus "Возникла ошибка чтения в процессе коммуникации с головным сервером"
        serbian "Greška u primanju mrežnih paketa sa glavnog servera u klasteru"
        spa "Error de red leyendo del master"
        swe "Fick nätverksfel vid läsning från master"
        ukr "Мережева помилка читання від головного"
ER_MASTER_NET_WRITE 08S01 
        cze "Síťová chyba při zápisu na master"
        dan "Netværksfejl ved skrivning til master"
        nla "Net fout tijdens schrijven naar master"
        eng "Net error writing to master"
        fre "Erreur d'écriture réseau reçue du maître"
        ger "Netzfehler beim Schreiben zum Master"
        ita "Errore di rete durante l'invio al master"
        jpn "マスターへのデータ送信中のネットワークエラー"
        por "Erro de rede gravando no 'master'"
        rus "Возникла ошибка записи в процессе коммуникации с головным сервером"
        serbian "Greška u slanju mrežnih paketa na glavni server u klasteru"
        spa "Error de red escribiendo para el master"
        swe "Fick nätverksfel vid skrivning till master"
        ukr "Мережева помилка запису до головного"
ER_FT_MATCHING_KEY_NOT_FOUND  
        cze "Žádný sloupec nemá vytvořen fulltextový index"
        dan "Kan ikke finde en FULLTEXT nøgle som svarer til kolonne listen"
        nla "Kan geen FULLTEXT index vinden passend bij de kolom lijst"
        eng "Can't find FULLTEXT index matching the column list"
        est "Ei suutnud leida FULLTEXT indeksit, mis kattuks kasutatud tulpadega"
        fre "Impossible de trouver un index FULLTEXT correspondant à cette liste de colonnes"
        ger "Kann keinen FULLTEXT-Index finden, der der Feldliste entspricht"
        ita "Impossibile trovare un indice FULLTEXT che corrisponda all'elenco delle colonne"
        jpn "列リストに対応する全文索引(FULLTEXT)が見つかりません。"
        por "Não pode encontrar um índice para o texto todo que combine com a lista de colunas"
        rus "Невозможно отыскать полнотекстовый (FULLTEXT) индекс, соответствующий списку столбцов"
        serbian "Ne mogu da pronađem 'FULLTEXT' indeks koli odgovara listi kolona"
        spa "No puedo encontrar índice FULLTEXT correspondiendo a la lista de columnas"
        swe "Hittar inte ett FULLTEXT-index i kolumnlistan"
        ukr "Не можу знайти FULLTEXT індекс, що відповідає переліку стовбців"
ER_LOCK_OR_ACTIVE_TRANSACTION  
        cze "Nemohu provést zadaný příkaz, protože existují aktivní zamčené tabulky nebo aktivní transakce"
        dan "Kan ikke udføre den givne kommando fordi der findes aktive, låste tabeller eller fordi der udføres en transaktion"
        nla "Kan het gegeven commando niet uitvoeren, want u heeft actieve gelockte tabellen of een actieve transactie"
        eng "Can't execute the given command because you have active locked tables or an active transaction"
        est "Ei suuda täita antud käsku kuna on aktiivseid lukke või käimasolev transaktsioon"
        fre "Impossible d'exécuter la commande car vous avez des tables verrouillées ou une transaction active"
        ger "Kann den angegebenen Befehl wegen einer aktiven Tabellensperre oder einer aktiven Transaktion nicht ausführen"
        ita "Impossibile eseguire il comando richiesto: tabelle sotto lock o transazione in atto"
        jpn "すでにアクティブな表ロックやトランザクションがあるため、コマンドを実行できません。"
        por "Não pode executar o comando dado porque você tem tabelas ativas travadas ou uma transação ativa"
        rus "Невозможно выполнить указанную команду, поскольку у вас присутствуют активно заблокированные таблица или открытая транзакция"
        serbian "Ne mogu da izvršim datu komandu zbog toga što su tabele zaključane ili je transakcija u toku"
        spa "No puedo ejecutar el comando dado porque tienes tablas bloqueadas o una transición activa"
        swe "Kan inte utföra kommandot emedan du har en låst tabell eller an aktiv transaktion"
        ukr "Не можу виконати подану команду тому, що таблиця заблокована або виконується транзакція"
ER_UNKNOWN_SYSTEM_VARIABLE  
        cze "Neznámá systémová proměnná '%-.64s'"
        dan "Ukendt systemvariabel '%-.64s'"
        nla "Onbekende systeem variabele '%-.64s'"
        eng "Unknown system variable '%-.64s'"
        est "Tundmatu süsteemne muutuja '%-.64s'"
        fre "Variable système '%-.64s' inconnue"
        ger "Unbekannte Systemvariable '%-.64s'"
        ita "Variabile di sistema '%-.64s' sconosciuta"
        jpn "'%-.64s' は不明なシステム変数です。"
        por "Variável de sistema '%-.64s' desconhecida"
        rus "Неизвестная системная переменная '%-.64s'"
        serbian "Nepoznata sistemska promenljiva '%-.64s'"
        spa "Desconocida variable de sistema '%-.64s'"
        swe "Okänd systemvariabel: '%-.64s'"
        ukr "Невідома системна змінна '%-.64s'"
ER_CRASHED_ON_USAGE  
        cze "Tabulka '%-.192s' je označena jako porušená a měla by být opravena"
        dan "Tabellen '%-.192s' er markeret med fejl og bør repareres"
        nla "Tabel '%-.192s' staat als gecrashed gemarkeerd en dient te worden gerepareerd"
        eng "Table '%-.192s' is marked as crashed and should be repaired"
        est "Tabel '%-.192s' on märgitud vigaseks ja tuleb parandada"
        fre "La table '%-.192s' est marquée 'crashed' et devrait être réparée"
        ger "Tabelle '%-.192s' ist als defekt markiert und sollte repariert werden"
        ita "La tabella '%-.192s' e` segnalata come corrotta e deve essere riparata"
        jpn "表 '%-.192s' は壊れています。修復が必要です。"
        por "Tabela '%-.192s' está marcada como danificada e deve ser reparada"
        rus "Таблица '%-.192s' помечена как испорченная и должна пройти проверку и ремонт"
        serbian "Tabela '%-.192s' je markirana kao oštećena i trebala bi biti popravljena"
        spa "Tabla '%-.192s' está marcada como crashed y debe ser reparada"
        swe "Tabell '%-.192s' är trasig och bör repareras med REPAIR TABLE"
        ukr "Таблицю '%-.192s' марковано як зіпсовану та її потрібно відновити"
ER_CRASHED_ON_REPAIR  
        cze "Tabulka '%-.192s' je označena jako porušená a poslední (automatická?) oprava se nezdařila"
        dan "Tabellen '%-.192s' er markeret med fejl og sidste (automatiske?) REPAIR fejlede"
        nla "Tabel '%-.192s' staat als gecrashed gemarkeerd en de laatste (automatische?) reparatie poging mislukte"
        eng "Table '%-.192s' is marked as crashed and last (automatic?) repair failed"
        est "Tabel '%-.192s' on märgitud vigaseks ja viimane (automaatne?) parandus ebaõnnestus"
        fre "La table '%-.192s' est marquée 'crashed' et le dernier 'repair' a échoué"
        ger "Tabelle '%-.192s' ist als defekt markiert und der letzte (automatische?) Reparaturversuch schlug fehl"
        ita "La tabella '%-.192s' e` segnalata come corrotta e l'ultima ricostruzione (automatica?) e` fallita"
        jpn "表 '%-.192s' は壊れています。修復(自動？)にも失敗しています。"
        por "Tabela '%-.192s' está marcada como danificada e a última reparação (automática?) falhou"
        rus "Таблица '%-.192s' помечена как испорченная и последний (автоматический?) ремонт не был успешным"
        serbian "Tabela '%-.192s' je markirana kao oštećena, a zadnja (automatska?) popravka je bila neuspela"
        spa "Tabla '%-.192s' está marcada como crashed y la última reparación (automactica?) falló"
        swe "Tabell '%-.192s' är trasig och senast (automatiska?) reparation misslyckades"
        ukr "Таблицю '%-.192s' марковано як зіпсовану та останнє (автоматичне?) відновлення не вдалося"
ER_WARNING_NOT_COMPLETE_ROLLBACK  
        dan "Advarsel: Visse data i tabeller der ikke understøtter transaktioner kunne ikke tilbagestilles"
        nla "Waarschuwing: Roll back mislukt voor sommige buiten transacties gewijzigde tabellen"
        eng "Some non-transactional changed tables couldn't be rolled back"
        est "Hoiatus: mõnesid transaktsioone mittetoetavaid tabeleid ei suudetud tagasi kerida"
        fre "Attention: certaines tables ne supportant pas les transactions ont été changées et elles ne pourront pas être restituées"
        ger "Änderungen an einigen nicht transaktionalen Tabellen konnten nicht zurückgerollt werden"
        ita "Attenzione: Alcune delle modifiche alle tabelle non transazionali non possono essere ripristinate (roll back impossibile)"
        jpn "トランザクション対応ではない表への変更はロールバックされません。"
        por "Aviso: Algumas tabelas não-transacionais alteradas não puderam ser reconstituídas (rolled back)"
        rus "Внимание: по некоторым измененным нетранзакционным таблицам невозможно будет произвести откат транзакции"
        serbian "Upozorenje: Neke izmenjene tabele ne podržavaju komandu 'ROLLBACK'"
        spa "Aviso:  Algunas tablas no transancionales no pueden tener rolled back"
        swe "Warning:  Några icke transaktionella tabeller kunde inte återställas vid ROLLBACK"
        ukr "Застереження: Деякі нетранзакційні зміни таблиць не можна буде повернути"
ER_TRANS_CACHE_FULL  
        dan "Fler-udtryks transaktion krævede mere plads en 'max_binlog_cache_size' bytes. Forhøj værdien af denne variabel og prøv igen"
        nla "Multi-statement transactie vereist meer dan 'max_binlog_cache_size' bytes opslag. Verhoog deze mysqld variabele en probeer opnieuw"
        eng "Multi-statement transaction required more than 'max_binlog_cache_size' bytes of storage; increase this mysqld variable and try again"
        est "Mitme lausendiga transaktsioon nõudis rohkem ruumi kui lubatud 'max_binlog_cache_size' muutujaga. Suurenda muutuja väärtust ja proovi uuesti"
        fre "Cette transaction à commandes multiples nécessite plus de 'max_binlog_cache_size' octets de stockage, augmentez cette variable de mysqld et réessayez"
        ger "Transaktionen, die aus mehreren Befehlen bestehen, benötigten mehr als 'max_binlog_cache_size' Bytes an Speicher. Btte vergrössern Sie diese Server-Variable versuchen Sie es noch einmal"
        ita "La transazione a comandi multipli (multi-statement) ha richiesto piu` di 'max_binlog_cache_size' bytes di disco: aumentare questa variabile di mysqld e riprovare"
        jpn "複数ステートメントから成るトランザクションが 'max_binlog_cache_size' 以上の容量を必要としました。このシステム変数を増加して、再試行してください。"
        por "Transações multi-declaradas (multi-statement transactions) requeriram mais do que o valor limite (max_binlog_cache_size) de bytes para armazenagem. Aumente o valor desta variável do mysqld e tente novamente"
        rus "Транзакции, включающей большое количество команд, потребовалось более чем 'max_binlog_cache_size' байт. Увеличьте эту переменную сервера mysqld и попробуйте еще раз"
        spa "Multipla transición necesita mas que 'max_binlog_cache_size' bytes de almacenamiento. Aumente esta variable mysqld y tente de nuevo"
        swe "Transaktionen krävde mera än 'max_binlog_cache_size' minne. Öka denna mysqld-variabel och försök på nytt"
        ukr "Транзакція з багатьма виразами вимагає більше ніж 'max_binlog_cache_size' байтів для зберігання. Збільште цю змінну mysqld та спробуйте знову"
ER_SLAVE_MUST_STOP  
        dan "Denne handling kunne ikke udføres med kørende slave, brug først kommandoen STOP SLAVE"
        nla "Deze operatie kan niet worden uitgevoerd met een actieve slave, doe eerst STOP SLAVE"
        eng "This operation cannot be performed with a running slave; run STOP SLAVE first"
        fre "Cette opération ne peut être réalisée avec un esclave actif, faites STOP SLAVE d'abord"
        ger "Diese Operation kann bei einem aktiven Slave nicht durchgeführt werden. Bitte zuerst STOP SLAVE ausführen"
        ita "Questa operazione non puo' essere eseguita con un database 'slave' che gira, lanciare prima STOP SLAVE"
        jpn "この処理は、稼働中のスレーブでは実行できません。あらかじめSTOP SLAVEコマンドを実行してください。"
        por "Esta operação não pode ser realizada com um 'slave' em execução. Execute STOP SLAVE primeiro"
        rus "Эту операцию невозможно выполнить при работающем потоке подчиненного сервера. Сначала выполните STOP SLAVE"
        serbian "Ova operacija ne može biti izvršena dok je aktivan podređeni server. Zadajte prvo komandu 'STOP SLAVE' da zaustavite podređeni server."
        spa "Esta operación no puede ser hecha con el esclavo funcionando, primero use STOP SLAVE"
        swe "Denna operation kan inte göras under replikering; Gör STOP SLAVE först"
        ukr "Операція не може бути виконана з запущеним підлеглим, спочатку виконайте STOP SLAVE"
ER_SLAVE_NOT_RUNNING  
        dan "Denne handling kræver en kørende slave. Konfigurer en slave og brug kommandoen START SLAVE"
        nla "Deze operatie vereist een actieve slave, configureer slave en doe dan START SLAVE"
        eng "This operation requires a running slave; configure slave and do START SLAVE"
        fre "Cette opération nécessite un esclave actif, configurez les esclaves et faites START SLAVE"
        ger "Diese Operation benötigt einen aktiven Slave. Bitte Slave konfigurieren und mittels START SLAVE aktivieren"
        ita "Questa operaione richiede un database 'slave', configurarlo ed eseguire START SLAVE"
        jpn "この処理は、稼働中のスレーブでなければ実行できません。スレーブの設定をしてSTART SLAVEコマンドを実行してください。"
        por "Esta operação requer um 'slave' em execução. Configure  o 'slave' e execute START SLAVE"
        rus "Для этой операции требуется работающий подчиненный сервер. Сначала выполните START SLAVE"
        serbian "Ova operacija zahteva da je aktivan podređeni server. Konfigurišite prvo podređeni server i onda izvršite komandu 'START SLAVE'"
        spa "Esta operación necesita el esclavo funcionando, configure esclavo y haga el START SLAVE"
        swe "Denna operation kan endast göras under replikering; Konfigurera slaven och gör START SLAVE"
        ukr "Операція вимагає запущеного підлеглого, зконфігуруйте підлеглого та виконайте START SLAVE"
ER_BAD_SLAVE  
        dan "Denne server er ikke konfigureret som slave. Ret in config-filen eller brug kommandoen CHANGE MASTER TO"
        nla "De server is niet geconfigureerd als slave, fix in configuratie bestand of met CHANGE MASTER TO"
        eng "The server is not configured as slave; fix in config file or with CHANGE MASTER TO"
        fre "Le server n'est pas configuré comme un esclave, changez le fichier de configuration ou utilisez CHANGE MASTER TO"
        ger "Der Server ist nicht als Slave konfiguriert. Bitte in der Konfigurationsdatei oder mittels CHANGE MASTER TO beheben"
        ita "Il server non e' configurato come 'slave', correggere il file di configurazione cambiando CHANGE MASTER TO"
        jpn "このサーバーはスレーブとして設定されていません。コンフィグファイルかCHANGE MASTER TOコマンドで設定して下さい。"
        por "O servidor não está configurado como 'slave'. Acerte o arquivo de configuração ou use CHANGE MASTER TO"
        rus "Этот сервер не настроен как подчиненный. Внесите исправления в конфигурационном файле или с помощью CHANGE MASTER TO"
        serbian "Server nije konfigurisan kao podređeni server, ispravite konfiguracioni file ili na njemu izvršite komandu 'CHANGE MASTER TO'"
        spa "El servidor no está configurado como esclavo, edite el archivo config file o con CHANGE MASTER TO"
        swe "Servern är inte konfigurerade som en replikationsslav. Ändra konfigurationsfilen eller gör CHANGE MASTER TO"
        ukr "Сервер не зконфігуровано як підлеглий, виправте це у файлі конфігурації або з CHANGE MASTER TO"
ER_MASTER_INFO  
        eng "Could not initialize master info structure; more error messages can be found in the MySQL error log"
        fre "Impossible d'initialiser les structures d'information de maître, vous trouverez des messages d'erreur supplémentaires dans le journal des erreurs de MySQL"
        ger "Konnte Master-Info-Struktur nicht initialisieren. Weitere Fehlermeldungen können im MySQL-Error-Log eingesehen werden"
        jpn "'master info'構造体の初期化ができませんでした。MySQLエラーログでエラーメッセージを確認してください。"
        serbian "Nisam mogao da inicijalizujem informacionu strukturu glavnog servera, proverite da li imam privilegije potrebne za pristup file-u 'master.info'"
        swe "Kunde inte initialisera replikationsstrukturerna. See MySQL fel fil för mera information"
ER_SLAVE_THREAD  
        dan "Kunne ikke danne en slave-tråd; check systemressourcerne"
        nla "Kon slave thread niet aanmaken, controleer systeem resources"
        eng "Could not create slave thread; check system resources"
        fre "Impossible de créer une tâche esclave, vérifiez les ressources système"
        ger "Konnte Slave-Thread nicht starten. Bitte System-Ressourcen überprüfen"
        ita "Impossibile creare il thread 'slave', controllare le risorse di sistema"
        jpn "スレーブスレッドを作成できません。システムリソースを確認してください。"
        por "Não conseguiu criar 'thread' de 'slave'. Verifique os recursos do sistema"
        rus "Невозможно создать поток подчиненного сервера. Проверьте системные ресурсы"
        serbian "Nisam mogao da startujem thread za podređeni server, proverite sistemske resurse"
        spa "No puedo crear el thread esclavo, verifique recursos del sistema"
        swe "Kunde inte starta en tråd för replikering"
        ukr "Не можу створити підлеглу гілку, перевірте системні ресурси"
ER_TOO_MANY_USER_CONNECTIONS 42000 
        dan "Brugeren %-.64s har allerede mere end 'max_user_connections' aktive forbindelser"
        nla "Gebruiker %-.64s heeft reeds meer dan 'max_user_connections' actieve verbindingen"
        eng "User %-.64s already has more than 'max_user_connections' active connections"
        est "Kasutajal %-.64s on juba rohkem ühendusi kui lubatud 'max_user_connections' muutujaga"
        fre "L'utilisateur %-.64s possède déjà plus de 'max_user_connections' connexions actives"
        ger "Benutzer '%-.64s' hat mehr als 'max_user_connections' aktive Verbindungen"
        ita "L'utente %-.64s ha gia' piu' di 'max_user_connections' connessioni attive"
        jpn "ユーザー '%-.64s' はすでに 'max_user_connections' 以上のアクティブな接続を行っています。"
        por "Usuário '%-.64s' já possui mais que o valor máximo de conexões (max_user_connections) ativas"
        rus "У пользователя %-.64s уже больше чем 'max_user_connections' активных соединений"
        serbian "Korisnik %-.64s već ima više aktivnih konekcija nego što je to određeno 'max_user_connections' promenljivom"
        spa "Usario %-.64s ya tiene mas que 'max_user_connections' conexiones activas"
        swe "Användare '%-.64s' har redan 'max_user_connections' aktiva inloggningar"
        ukr "Користувач %-.64s вже має більше ніж 'max_user_connections' активних з'єднань"
ER_SET_CONSTANTS_ONLY  
        dan "Du må kun bruge konstantudtryk med SET"
        nla "U mag alleen constante expressies gebruiken bij SET"
        eng "You may only use constant expressions with SET"
        est "Ainult konstantsed suurused on lubatud SET klauslis"
        fre "Seules les expressions constantes sont autorisées avec SET"
        ger "Bei SET dürfen nur konstante Ausdrücke verwendet werden"
        ita "Si possono usare solo espressioni costanti con SET"
        jpn "SET処理が失敗しました。"
        por "Você pode usar apenas expressões constantes com SET"
        rus "Вы можете использовать в SET только константные выражения"
        serbian "Možete upotrebiti samo konstantan iskaz sa komandom 'SET'"
        spa "Tu solo debes usar expresiones constantes con SET"
        swe "Man kan endast använda konstantuttryck med SET"
        ukr "Можна використовувати лише вирази зі сталими у SET"
ER_LOCK_WAIT_TIMEOUT  
        dan "Lock wait timeout overskredet"
        nla "Lock wacht tijd overschreden"
        eng "Lock wait timeout exceeded; try restarting transaction"
        est "Kontrollaeg ületatud luku järel ootamisel; Proovi transaktsiooni otsast alata"
        fre "Timeout sur l'obtention du verrou"
        ger "Beim Warten auf eine Sperre wurde die zulässige Wartezeit überschritten. Bitte versuchen Sie, die Transaktion neu zu starten"
        ita "E' scaduto il timeout per l'attesa del lock"
        jpn "ロック待ちがタイムアウトしました。トランザクションを再試行してください。"
        por "Tempo de espera (timeout) de travamento excedido. Tente reiniciar a transação."
        rus "Таймаут ожидания блокировки истек; попробуйте перезапустить транзакцию"
        serbian "Vremenski limit za zaključavanje tabele je istekao; Probajte da ponovo startujete transakciju"
        spa "Tiempo de bloqueo de espera excedido"
        swe "Fick inte ett lås i tid ; Försök att starta om transaktionen"
        ukr "Затримку очікування блокування вичерпано"
ER_LOCK_TABLE_FULL  
        dan "Det totale antal låse overstiger størrelsen på låse-tabellen"
        nla "Het totale aantal locks overschrijdt de lock tabel grootte"
        eng "The total number of locks exceeds the lock table size"
        est "Lukkude koguarv ületab lukutabeli suuruse"
        fre "Le nombre total de verrou dépasse la taille de la table des verrous"
        ger "Die Gesamtzahl der Sperren überschreitet die Größe der Sperrtabelle"
        ita "Il numero totale di lock e' maggiore della grandezza della tabella di lock"
        jpn "ロックの数が多すぎます。"
        por "O número total de travamentos excede o tamanho da tabela de travamentos"
        rus "Общее количество блокировок превысило размеры таблицы блокировок"
        serbian "Broj totalnih zaključavanja tabele premašuje veličinu tabele zaključavanja"
        spa "El número total de bloqueos excede el tamaño de bloqueo de la tabla"
        swe "Antal lås överskrider antalet reserverade lås"
        ukr "Загальна кількість блокувань перевищила розмір блокувань для таблиці"
ER_READ_ONLY_TRANSACTION 25000 
        dan "Update lås kan ikke opnås under en READ UNCOMMITTED transaktion"
        nla "Update locks kunnen niet worden verkregen tijdens een READ UNCOMMITTED transactie"
        eng "Update locks cannot be acquired during a READ UNCOMMITTED transaction"
        est "Uuenduslukke ei saa kasutada READ UNCOMMITTED transaktsiooni käigus"
        fre "Un verrou en update ne peut être acquit pendant une transaction READ UNCOMMITTED"
        ger "Während einer READ-UNCOMMITTED-Transaktion können keine UPDATE-Sperren angefordert werden"
        ita "I lock di aggiornamento non possono essere acquisiti durante una transazione 'READ UNCOMMITTED'"
        jpn "読み込み専用トランザクションです。"
        por "Travamentos de atualização não podem ser obtidos durante uma transação de tipo READ UNCOMMITTED"
        rus "Блокировки обновлений нельзя получить в процессе чтения не принятой (в режиме READ UNCOMMITTED) транзакции"
        serbian "Zaključavanja izmena ne mogu biti realizovana sve dok traje 'READ UNCOMMITTED' transakcija"
        spa "Bloqueos de actualización no pueden ser adqueridos durante una transición READ UNCOMMITTED"
        swe "Updateringslås kan inte göras när man använder READ UNCOMMITTED"
        ukr "Оновити блокування не можливо на протязі транзакції READ UNCOMMITTED"
ER_DROP_DB_WITH_READ_LOCK  
        dan "DROP DATABASE er ikke tilladt mens en tråd holder på globalt read lock"
        nla "DROP DATABASE niet toegestaan terwijl thread een globale 'read lock' bezit"
        eng "DROP DATABASE not allowed while thread is holding global read lock"
        est "DROP DATABASE ei ole lubatud kui lõim omab globaalset READ lukku"
        fre "DROP DATABASE n'est pas autorisée pendant qu'une tâche possède un verrou global en lecture"
        ger "DROP DATABASE ist nicht erlaubt, solange der Thread eine globale Lesesperre hält"
        ita "DROP DATABASE non e' permesso mentre il thread ha un lock globale di lettura"
        jpn "グローバルリードロックを保持している間は、DROP DATABASE を実行できません。"
        por "DROP DATABASE não permitido enquanto uma 'thread' está mantendo um travamento global de leitura"
        rus "Не допускается DROP DATABASE, пока поток держит глобальную блокировку чтения"
        serbian "Komanda 'DROP DATABASE' nije dozvoljena dok thread globalno zaključava čitanje podataka"
        spa "DROP DATABASE no permitido mientras un thread está ejerciendo un bloqueo de lectura global"
        swe "DROP DATABASE är inte tillåtet när man har ett globalt läslås"
        ukr "DROP DATABASE не дозволено доки гілка перебуває під загальним блокуванням читання"
ER_CREATE_DB_WITH_READ_LOCK  
        dan "CREATE DATABASE er ikke tilladt mens en tråd holder på globalt read lock"
        nla "CREATE DATABASE niet toegestaan terwijl thread een globale 'read lock' bezit"
        eng "CREATE DATABASE not allowed while thread is holding global read lock"
        est "CREATE DATABASE ei ole lubatud kui lõim omab globaalset READ lukku"
        fre "CREATE DATABASE n'est pas autorisée pendant qu'une tâche possède un verrou global en lecture"
        ger "CREATE DATABASE ist nicht erlaubt, solange der Thread eine globale Lesesperre hält"
        ita "CREATE DATABASE non e' permesso mentre il thread ha un lock globale di lettura"
        jpn "グローバルリードロックを保持している間は、CREATE DATABASE を実行できません。"
        por "CREATE DATABASE não permitido enquanto uma 'thread' está mantendo um travamento global de leitura"
        rus "Не допускается CREATE DATABASE, пока поток держит глобальную блокировку чтения"
        serbian "Komanda 'CREATE DATABASE' nije dozvoljena dok thread globalno zaključava čitanje podataka"
        spa "CREATE DATABASE no permitido mientras un thread está ejerciendo un bloqueo de lectura global"
        swe "CREATE DATABASE är inte tillåtet när man har ett globalt läslås"
        ukr "CREATE DATABASE не дозволено доки гілка перебуває під загальним блокуванням читання"
ER_WRONG_ARGUMENTS  
        nla "Foutieve parameters voor %s"
        eng "Incorrect arguments to %s"
        est "Vigased parameetrid %s-le"
        fre "Mauvais arguments à %s"
        ger "Falsche Argumente für %s"
        ita "Argomenti errati a %s"
        jpn "%s の引数が不正です"
        por "Argumentos errados para %s"
        rus "Неверные параметры для %s"
        serbian "Pogrešni argumenti prosleđeni na %s"
        spa "Argumentos errados para %s"
        swe "Felaktiga argument till %s"
        ukr "Хибний аргумент для %s"
ER_NO_PERMISSION_TO_CREATE_USER 42000 
        nla "'%-.48s'@'%-.64s' mag geen nieuwe gebruikers creeren"
        eng "'%-.48s'@'%-.64s' is not allowed to create new users"
        est "Kasutajal '%-.48s'@'%-.64s' ei ole lubatud luua uusi kasutajaid"
        fre "'%-.48s'@'%-.64s' n'est pas autorisé à créer de nouveaux utilisateurs"
        ger "'%-.48s'@'%-.64s' ist nicht berechtigt, neue Benutzer hinzuzufügen"
        ita "A '%-.48s'@'%-.64s' non e' permesso creare nuovi utenti"
        jpn "'%-.48s'@'%-.64s' は新しいユーザーを作成できません。"
        por "Não é permitido a '%-.48s'@'%-.64s' criar novos usuários"
        rus "'%-.48s'@'%-.64s' не разрешается создавать новых пользователей"
        serbian "Korisniku '%-.48s'@'%-.64s' nije dozvoljeno da kreira nove korisnike"
        spa "'%-.48s`@`%-.64s` no es permitido para crear nuevos usuarios"
        swe "'%-.48s'@'%-.64s' har inte rättighet att skapa nya användare"
        ukr "Користувачу '%-.48s'@'%-.64s' не дозволено створювати нових користувачів"
ER_UNION_TABLES_IN_DIFFERENT_DIR  
        nla "Incorrecte tabel definitie; alle MERGE tabellen moeten tot dezelfde database behoren"
        eng "Incorrect table definition; all MERGE tables must be in the same database"
        est "Vigane tabelimääratlus; kõik MERGE tabeli liikmed peavad asuma samas andmebaasis"
        fre "Définition de table incorrecte; toutes les tables MERGE doivent être dans la même base de donnée"
        ger "Falsche Tabellendefinition. Alle MERGE-Tabellen müssen sich in derselben Datenbank befinden"
        ita "Definizione della tabella errata; tutte le tabelle di tipo MERGE devono essere nello stesso database"
        jpn "不正な表定義です。MERGE表の構成表はすべて同じデータベース内になければなりません。"
        por "Definição incorreta da tabela. Todas as tabelas contidas na junção devem estar no mesmo banco de dados."
        rus "Неверное определение таблицы; Все таблицы в MERGE должны принадлежать одной и той же базе данных"
        serbian "Pogrešna definicija tabele; sve 'MERGE' tabele moraju biti u istoj bazi podataka"
        spa "Incorrecta definición de la tabla; Todas las tablas MERGE deben estar en el mismo banco de datos"
        swe "Felaktig tabelldefinition; alla tabeller i en MERGE-tabell måste vara i samma databas"
ER_LOCK_DEADLOCK 40001 
        nla "Deadlock gevonden tijdens lock-aanvraag poging; Probeer herstart van de transactie"
        eng "Deadlock found when trying to get lock; try restarting transaction"
        est "Lukustamisel tekkis tupik (deadlock); alusta transaktsiooni otsast"
        fre "Deadlock découvert en essayant d'obtenir les verrous : essayez de redémarrer la transaction"
        ger "Beim Versuch, eine Sperre anzufordern, ist ein Deadlock aufgetreten. Versuchen Sie, die Transaktion neu zu starten"
        ita "Trovato deadlock durante il lock; Provare a far ripartire la transazione"
        jpn "ロック取得中にデッドロックが検出されました。トランザクションを再試行してください。"
        por "Encontrado um travamento fatal (deadlock) quando tentava obter uma trava. Tente reiniciar a transação."
        rus "Возникла тупиковая ситуация в процессе получения блокировки; Попробуйте перезапустить транзакцию"
        serbian "Unakrsno zaključavanje pronađeno kada sam pokušao da dobijem pravo na zaključavanje; Probajte da restartujete transakciju"
        spa "Encontrado deadlock cuando tentando obtener el bloqueo; Tente recomenzar la transición"
        swe "Fick 'DEADLOCK' vid låsförsök av block/rad. Försök att starta om transaktionen"
ER_TABLE_CANT_HANDLE_FT  
        nla "Het gebruikte tabel type ondersteund geen FULLTEXT indexen"
        eng "The used table type doesn't support FULLTEXT indexes"
        est "Antud tabelitüüp ei toeta FULLTEXT indekseid"
        fre "Le type de table utilisé ne supporte pas les index FULLTEXT"
        ger "Der verwendete Tabellentyp unterstützt keine FULLTEXT-Indizes"
        ita "La tabella usata non supporta gli indici FULLTEXT"
        jpn "使用の表は全文索引を利用できません。"
        por "O tipo de tabela utilizado não suporta índices de texto completo (fulltext indexes)"
        rus "Используемый тип таблиц не поддерживает полнотекстовых индексов"
        serbian "Upotrebljeni tip tabele ne podržava 'FULLTEXT' indekse"
        spa "El tipo de tabla usada no soporta índices FULLTEXT"
        swe "Tabelltypen har inte hantering av FULLTEXT-index"
        ukr "Використаний тип таблиці не підтримує FULLTEXT індексів"
ER_CANNOT_ADD_FOREIGN  
        nla "Kan foreign key beperking niet toevoegen"
        eng "Cannot add foreign key constraint"
        fre "Impossible d'ajouter des contraintes d'index externe"
        ger "Fremdschlüssel-Beschränkung kann nicht hinzugefügt werden"
        ita "Impossibile aggiungere il vincolo di integrita' referenziale (foreign key constraint)"
        jpn "外部キー制約を追加できません。"
        por "Não pode acrescentar uma restrição de chave estrangeira"
        rus "Невозможно добавить ограничения внешнего ключа"
        serbian "Ne mogu da dodam proveru spoljnog ključa"
        spa "No puede adicionar clave extranjera constraint"
        swe "Kan inte lägga till 'FOREIGN KEY constraint'"
ER_NO_REFERENCED_ROW 23000 
        nla "Kan onderliggende rij niet toevoegen: foreign key beperking gefaald"
        eng "Cannot add or update a child row: a foreign key constraint fails"
        fre "Impossible d'ajouter un enregistrement fils : une constrainte externe l'empèche"
        ger "Hinzufügen oder Aktualisieren eines Kind-Datensatzes schlug aufgrund einer Fremdschlüssel-Beschränkung fehl"
        greek "Cannot add a child row: a foreign key constraint fails"
        hun "Cannot add a child row: a foreign key constraint fails"
        ita "Impossibile aggiungere la riga: un vincolo d'integrita' referenziale non e' soddisfatto"
        jpn "親キーがありません。外部キー制約違反です。"
        norwegian-ny "Cannot add a child row: a foreign key constraint fails"
        por "Não pode acrescentar uma linha filha: uma restrição de chave estrangeira falhou"
        rus "Невозможно добавить или обновить дочернюю строку: проверка ограничений внешнего ключа не выполняется"
        spa "No puede adicionar una línea hijo: falla de clave extranjera constraint"
        swe "FOREIGN KEY-konflikt:  Kan inte skriva barn"
ER_ROW_IS_REFERENCED 23000 
        eng "Cannot delete or update a parent row: a foreign key constraint fails"
        fre "Impossible de supprimer un enregistrement père : une constrainte externe l'empèche"
        ger "Löschen oder Aktualisieren eines Eltern-Datensatzes schlug aufgrund einer Fremdschlüssel-Beschränkung fehl"
        greek "Cannot delete a parent row: a foreign key constraint fails"
        hun "Cannot delete a parent row: a foreign key constraint fails"
        ita "Impossibile cancellare la riga: un vincolo d'integrita' referenziale non e' soddisfatto"
        jpn "子レコードがあります。外部キー制約違反です。"
        por "Não pode apagar uma linha pai: uma restrição de chave estrangeira falhou"
        rus "Невозможно удалить или обновить родительскую строку: проверка ограничений внешнего ключа не выполняется"
        serbian "Ne mogu da izbrišem roditeljski slog: provera spoljnog ključa je neuspela"
        spa "No puede deletar una línea padre: falla de clave extranjera constraint"
        swe "FOREIGN KEY-konflikt:  Kan inte radera fader"
ER_CONNECT_TO_MASTER 08S01 
        nla "Fout bij opbouwen verbinding naar master: %-.128s"
        eng "Error connecting to master: %-.128s"
        ger "Fehler bei der Verbindung zum Master: %-.128s"
        ita "Errore durante la connessione al master: %-.128s"
        jpn "マスターへの接続エラー: %-.128s"
        por "Erro conectando com o master: %-.128s"
        rus "Ошибка соединения с головным сервером: %-.128s"
        spa "Error de coneccion a master: %-.128s"
        swe "Fick fel vid anslutning till master: %-.128s"
ER_QUERY_ON_MASTER  
        nla "Fout bij uitvoeren query op master: %-.128s"
        eng "Error running query on master: %-.128s"
        ger "Beim Ausführen einer Abfrage auf dem Master trat ein Fehler auf: %-.128s"
        ita "Errore eseguendo una query sul master: %-.128s"
        jpn "マスターでのクエリ実行エラー: %-.128s"
        por "Erro rodando consulta no master: %-.128s"
        rus "Ошибка выполнения запроса на головном сервере: %-.128s"
        spa "Error executando el query en master: %-.128s"
        swe "Fick fel vid utförande av command på mastern: %-.128s"
ER_ERROR_WHEN_EXECUTING_COMMAND  
        nla "Fout tijdens uitvoeren van commando %s: %-.128s"
        eng "Error when executing command %s: %-.128s"
        est "Viga käsu %s täitmisel: %-.128s"
        ger "Fehler beim Ausführen des Befehls %s: %-.128s"
        ita "Errore durante l'esecuzione del comando %s: %-.128s"
        jpn "%s コマンドの実行エラー: %-.128s"
        por "Erro quando executando comando %s: %-.128s"
        rus "Ошибка при выполнении команды %s: %-.128s"
        serbian "Greška pri izvršavanju komande %s: %-.128s"
        spa "Error de %s: %-.128s"
        swe "Fick fel vid utförande av %s: %-.128s"
ER_WRONG_USAGE  
        nla "Foutief gebruik van %s en %s"
        eng "Incorrect usage of %s and %s"
        est "Vigane %s ja %s kasutus"
        ger "Falsche Verwendung von %s und %s"
        ita "Uso errato di %s e %s"
        jpn "%s の %s に関する不正な使用法です。"
        por "Uso errado de %s e %s"
        rus "Неверное использование %s и %s"
        serbian "Pogrešna upotreba %s i %s"
        spa "Equivocado uso de %s y  %s"
        swe "Felaktig använding av %s and %s"
        ukr "Wrong usage of %s and %s"
ER_WRONG_NUMBER_OF_COLUMNS_IN_SELECT 21000 
        nla "De gebruikte SELECT commando's hebben een verschillend aantal kolommen"
        eng "The used SELECT statements have a different number of columns"
        est "Tulpade arv kasutatud SELECT lausetes ei kattu"
        ger "Die verwendeten SELECT-Befehle liefern unterschiedliche Anzahlen von Feldern zurück"
        ita "La SELECT utilizzata ha un numero di colonne differente"
        jpn "使用のSELECT文が返す列数が違います。"
        por "Os comandos SELECT usados têm diferente número de colunas"
        rus "Использованные операторы выборки (SELECT) дают разное количество столбцов"
        serbian "Upotrebljene 'SELECT' komande adresiraju različit broj kolona"
        spa "El comando SELECT usado tiene diferente número de columnas"
        swe "SELECT-kommandona har olika antal kolumner"
ER_CANT_UPDATE_WITH_READLOCK  
        nla "Kan de query niet uitvoeren vanwege een conflicterende read lock"
        eng "Can't execute the query because you have a conflicting read lock"
        est "Ei suuda täita päringut konfliktse luku tõttu"
        ger "Augrund eines READ-LOCK-Konflikts kann die Abfrage nicht ausgeführt werden"
        ita "Impossibile eseguire la query perche' c'e' un conflitto con in lock di lettura"
        jpn "競合するリードロックを保持しているので、クエリを実行できません。"
        por "Não posso executar a consulta porque você tem um conflito de travamento de leitura"
        rus "Невозможно исполнить запрос, поскольку у вас установлены конфликтующие блокировки чтения"
        serbian "Ne mogu da izvršim upit zbog toga što imate zaključavanja čitanja podataka u konfliktu"
        spa "No puedo ejecutar el query  porque usted tiene conflicto de traba de lectura"
        swe "Kan inte utföra kommandot emedan du har ett READ-lås"
ER_MIXING_NOT_ALLOWED  
        nla "Het combineren van transactionele en niet-transactionele tabellen is uitgeschakeld."
        eng "Mixing of transactional and non-transactional tables is disabled"
        est "Transaktsioone toetavate ning mittetoetavate tabelite kooskasutamine ei ole lubatud"
        ger "Die gleichzeitige Verwendung von Tabellen mit und ohne Transaktionsunterstützung ist deaktiviert"
        ita "E' disabilitata la possibilita' di mischiare tabelle transazionali e non-transazionali"
        jpn "トランザクション対応の表と非対応の表の同時使用は無効化されています。"
        por "Mistura de tabelas transacional e não-transacional está desabilitada"
        rus "Использование транзакционных таблиц наряду с нетранзакционными запрещено"
        serbian "Mešanje tabela koje podržavaju transakcije i onih koje ne podržavaju transakcije je isključeno"
        spa "Mezla de transancional y no-transancional tablas está deshabilitada"
        swe "Blandning av transaktionella och icke-transaktionella tabeller är inaktiverat"
ER_DUP_ARGUMENT  
        nla "Optie '%s' tweemaal gebruikt in opdracht"
        eng "Option '%s' used twice in statement"
        est "Määrangut '%s' on lauses kasutatud topelt"
        ger "Option '%s' wird im Befehl zweimal verwendet"
        ita "L'opzione '%s' e' stata usata due volte nel comando"
        jpn "オプション '%s' が2度使用されています。"
        por "Opção '%s' usada duas vezes no comando"
        rus "Опция '%s' дважды использована в выражении"
        spa "Opción '%s' usada dos veces en el comando"
        swe "Option '%s' användes två gånger"
ER_USER_LIMIT_REACHED 42000 
        nla "Gebruiker '%-.64s' heeft het maximale gebruik van de '%s' faciliteit overschreden (huidige waarde: %ld)"
        eng "User '%-.64s' has exceeded the '%s' resource (current value: %ld)"
        ger "Benutzer '%-.64s' hat die Ressourcenbeschränkung '%s' überschritten (aktueller Wert: %ld)"
        ita "L'utente '%-.64s' ha ecceduto la risorsa '%s' (valore corrente: %ld)"
        jpn "ユーザー '%-.64s' はリソースの上限 '%s' に達しました。(現在値: %ld)"
        por "Usuário '%-.64s' tem excedido o '%s' recurso (atual valor: %ld)"
        rus "Пользователь '%-.64s' превысил использование ресурса '%s' (текущее значение: %ld)"
        spa "Usuario '%-.64s' ha excedido el recurso '%s' (actual valor: %ld)"
        swe "Användare '%-.64s' har överskridit '%s' (nuvarande värde: %ld)"
ER_SPECIFIC_ACCESS_DENIED_ERROR 42000 
        nla "Toegang geweigerd. U moet het %-.128s privilege hebben voor deze operatie"
        eng "Access denied; you need (at least one of) the %-.128s privilege(s) for this operation"
        ger "Kein Zugriff. Hierfür wird die Berechtigung %-.128s benötigt"
        ita "Accesso non consentito. Serve il privilegio %-.128s per questa operazione"
        jpn "アクセスは拒否されました。この操作には %-.128s 権限が(複数の場合はどれか1つ)必要です。"
        por "Acesso negado. Você precisa o privilégio %-.128s para essa operação"
        rus "В доступе отказано. Вам нужны привилегии %-.128s для этой операции"
        spa "Acceso negado. Usted necesita el privilegio %-.128s para esta operación"
        swe "Du har inte privlegiet '%-.128s' som behövs för denna operation"
        ukr "Access denied. You need the %-.128s privilege for this operation"
ER_LOCAL_VARIABLE  
        nla "Variabele '%-.64s' is SESSION en kan niet worden gebruikt met SET GLOBAL"
        eng "Variable '%-.64s' is a SESSION variable and can't be used with SET GLOBAL"
        ger "Variable '%-.64s' ist eine lokale Variable und kann nicht mit SET GLOBAL verändert werden"
        ita "La variabile '%-.64s' e' una variabile locale ( SESSION ) e non puo' essere cambiata usando SET GLOBAL"
        jpn "変数 '%-.64s' はセッション変数です。SET GLOBALでは使用できません。"
        por "Variável '%-.64s' é uma SESSION variável e não pode ser usada com SET GLOBAL"
        rus "Переменная '%-.64s' является потоковой (SESSION) переменной и не может быть изменена с помощью SET GLOBAL"
        spa "Variable '%-.64s' es una SESSION variable y no puede ser usada con SET GLOBAL"
        swe "Variabel '%-.64s' är en SESSION variabel och kan inte ändrad med SET GLOBAL"
ER_GLOBAL_VARIABLE  
        nla "Variabele '%-.64s' is GLOBAL en dient te worden gewijzigd met SET GLOBAL"
        eng "Variable '%-.64s' is a GLOBAL variable and should be set with SET GLOBAL"
        ger "Variable '%-.64s' ist eine globale Variable und muss mit SET GLOBAL verändert werden"
        ita "La variabile '%-.64s' e' una variabile globale ( GLOBAL ) e deve essere cambiata usando SET GLOBAL"
        jpn "変数 '%-.64s' はグローバル変数です。SET GLOBALを使用してください。"
        por "Variável '%-.64s' é uma GLOBAL variável e deve ser configurada com SET GLOBAL"
        rus "Переменная '%-.64s' является глобальной (GLOBAL) переменной, и ее следует изменять с помощью SET GLOBAL"
        spa "Variable '%-.64s' es una GLOBAL variable y no puede ser configurada con SET GLOBAL"
        swe "Variabel '%-.64s' är en GLOBAL variabel och bör sättas med SET GLOBAL"
ER_NO_DEFAULT 42000 
        nla "Variabele '%-.64s' heeft geen standaard waarde"
        eng "Variable '%-.64s' doesn't have a default value"
        ger "Variable '%-.64s' hat keinen Vorgabewert"
        ita "La variabile '%-.64s' non ha un valore di default"
        jpn "変数 '%-.64s' にはデフォルト値がありません。"
        por "Variável '%-.64s' não tem um valor padrão"
        rus "Переменная '%-.64s' не имеет значения по умолчанию"
        spa "Variable '%-.64s' no tiene un valor patrón"
        swe "Variabel '%-.64s' har inte ett DEFAULT-värde"
ER_WRONG_VALUE_FOR_VAR 42000 
        nla "Variabele '%-.64s' kan niet worden gewijzigd naar de waarde '%-.200s'"
        eng "Variable '%-.64s' can't be set to the value of '%-.200s'"
        ger "Variable '%-.64s' kann nicht auf '%-.200s' gesetzt werden"
        ita "Alla variabile '%-.64s' non puo' essere assegato il valore '%-.200s'"
        jpn "変数 '%-.64s' に値 '%-.200s' を設定できません。"
        por "Variável '%-.64s' não pode ser configurada para o valor de '%-.200s'"
        rus "Переменная '%-.64s' не может быть установлена в значение '%-.200s'"
        spa "Variable '%-.64s' no puede ser configurada para el valor de '%-.200s'"
        swe "Variabel '%-.64s' kan inte sättas till '%-.200s'"
ER_WRONG_TYPE_FOR_VAR 42000 
        nla "Foutief argumenttype voor variabele '%-.64s'"
        eng "Incorrect argument type to variable '%-.64s'"
        ger "Falscher Argumenttyp für Variable '%-.64s'"
        ita "Tipo di valore errato per la variabile '%-.64s'"
        jpn "変数 '%-.64s' への値の型が不正です。"
        por "Tipo errado de argumento para variável '%-.64s'"
        rus "Неверный тип аргумента для переменной '%-.64s'"
        spa "Tipo de argumento equivocado para variable '%-.64s'"
        swe "Fel typ av argument till variabel '%-.64s'"
ER_VAR_CANT_BE_READ  
        nla "Variabele '%-.64s' kan alleen worden gewijzigd, niet gelezen"
        eng "Variable '%-.64s' can only be set, not read"
        ger "Variable '%-.64s' kann nur verändert, nicht gelesen werden"
        ita "Alla variabile '%-.64s' e' di sola scrittura quindi puo' essere solo assegnato un valore, non letto"
        jpn "変数 '%-.64s' は書き込み専用です。読み込みはできません。"
        por "Variável '%-.64s' somente pode ser configurada, não lida"
        rus "Переменная '%-.64s' может быть только установлена, но не считана"
        spa "Variable '%-.64s' solamente puede ser configurada, no leída"
        swe "Variabeln '%-.64s' kan endast sättas, inte läsas"
ER_CANT_USE_OPTION_HERE 42000 
        nla "Foutieve toepassing/plaatsing van '%s'"
        eng "Incorrect usage/placement of '%s'"
        ger "Falsche Verwendung oder Platzierung von '%s'"
        ita "Uso/posizione di '%s' sbagliato"
        jpn "'%s' の使用法または場所が不正です。"
        por "Errado uso/colocação de '%s'"
        rus "Неверное использование или в неверном месте указан '%s'"
        spa "Equivocado uso/colocación de '%s'"
        swe "Fel använding/placering av '%s'"
ER_NOT_SUPPORTED_YET 42000 
        nla "Deze versie van MySQL ondersteunt nog geen '%s'"
        eng "This version of MySQL doesn't yet support '%s'"
        ger "Diese MySQL-Version unterstützt '%s' nicht"
        ita "Questa versione di MySQL non supporta ancora '%s'"
        jpn "このバージョンのMySQLでは、まだ '%s' を利用できません。"
        por "Esta versão de MySQL não suporta ainda '%s'"
        rus "Эта версия MySQL пока еще не поддерживает '%s'"
        spa "Esta versión de MySQL no soporta todavia '%s'"
        swe "Denna version av MySQL kan ännu inte utföra '%s'"
ER_MASTER_FATAL_ERROR_READING_BINLOG  
        nla "Kreeg fatale fout %d: '%-.320s' van master tijdens lezen van data uit binaire log"
        eng "Got fatal error %d from master when reading data from binary log: '%-.320s'"
        ger "Schwerer Fehler %d: '%-.320s vom Master beim Lesen des binären Logs"
        ita "Errore fatale %d: '%-.320s' dal master leggendo i dati dal log binario"
        jpn "致命的なエラー %d: '%-.320s' がマスターでバイナリログ読み込み中に発生しました。"
        por "Obteve fatal erro %d: '%-.320s' do master quando lendo dados do binary log"
        rus "Получена неисправимая ошибка %d: '%-.320s' от головного сервера в процессе выборки данных из двоичного журнала"
        spa "Recibió fatal error %d: '%-.320s' del master cuando leyendo datos del binary log"
        swe "Fick fatalt fel %d: '%-.320s' från master vid läsning av binärloggen"
ER_SLAVE_IGNORED_TABLE  
        eng "Slave SQL thread ignored the query because of replicate-*-table rules"
        ger "Slave-SQL-Thread hat die Abfrage aufgrund von replicate-*-table-Regeln ignoriert"
        jpn "replicate-*-table ルールに従って、スレーブSQLスレッドはクエリを無視しました。"
        nla "Slave SQL thread negeerde de query vanwege replicate-*-table opties"
        por "Slave SQL thread ignorado a consulta devido às normas de replicação-*-tabela"
        spa "Slave SQL thread ignorado el query debido a las reglas de replicación-*-tabla"
        swe "Slav SQL tråden ignorerade frågan pga en replicate-*-table regel"
ER_INCORRECT_GLOBAL_LOCAL_VAR  
        eng "Variable '%-.192s' is a %s variable"
        serbian "Promenljiva '%-.192s' je %s promenljiva"
        ger "Variable '%-.192s' ist eine %s-Variable"
        jpn "変数 '%-.192s' は %s 変数です。"
        nla "Variabele '%-.192s' is geen %s variabele"
        spa "Variable '%-.192s' es una %s variable"
        swe "Variabel '%-.192s' är av typ %s"
ER_WRONG_FK_DEF 42000 
        eng "Incorrect foreign key definition for '%-.192s': %s"
        ger "Falsche Fremdschlüssel-Definition für '%-.192s': %s"
        jpn "外部キー '%-.192s' の定義の不正: %s"
        nla "Incorrecte foreign key definitie voor '%-.192s': %s"
        por "Definição errada da chave estrangeira para '%-.192s': %s"
        spa "Equivocada definición de llave extranjera para '%-.192s': %s"
        swe "Felaktig FOREIGN KEY-definition för '%-.192s': %s"
ER_KEY_REF_DO_NOT_MATCH_TABLE_REF  
        eng "Key reference and table reference don't match"
        ger "Schlüssel- und Tabellenverweis passen nicht zusammen"
        jpn "外部キーの参照表と定義が一致しません。"
        nla "Sleutel- en tabelreferentie komen niet overeen"
        por "Referência da chave e referência da tabela não coincidem"
        spa "Referencia de llave y referencia de tabla no coinciden"
        swe "Nyckelreferensen och tabellreferensen stämmer inte överens"
ER_OPERAND_COLUMNS 21000 
        eng "Operand should contain %d column(s)"
        ger "Operand sollte %d Spalte(n) enthalten"
        jpn "オペランドに %d 個の列が必要です。"
        nla "Operand behoort %d kolommen te bevatten"
        rus "Операнд должен содержать %d колонок"
        spa "Operando debe tener %d columna(s)"
        ukr "Операнд має складатися з %d стовбців"
ER_SUBQUERY_NO_1_ROW 21000 
        eng "Subquery returns more than 1 row"
        ger "Unterabfrage lieferte mehr als einen Datensatz zurück"
        jpn "サブクエリが2行以上の結果を返します。"
        nla "Subquery retourneert meer dan 1 rij"
        por "Subconsulta retorna mais que 1 registro"
        rus "Подзапрос возвращает более одной записи"
        spa "Subconsulta retorna mas que 1 línea"
        swe "Subquery returnerade mer än 1 rad"
        ukr "Підзапит повертає більш нiж 1 запис"
ER_UNKNOWN_STMT_HANDLER  
        dan "Unknown prepared statement handler (%.*s) given to %s"
        eng "Unknown prepared statement handler (%.*s) given to %s"
        ger "Unbekannter Prepared-Statement-Handler (%.*s) für %s angegeben"
        jpn "'%.*s' はプリペアードステートメントの不明なハンドルです。(%s で指定されました)"
        nla "Onebekende prepared statement handler (%.*s) voor %s aangegeven"
        por "Desconhecido manipulador de declaração preparado (%.*s) determinado para %s"
        spa "Desconocido preparado comando handler (%.*s) dado para %s"
        swe "Okänd PREPARED STATEMENT id (%.*s) var given till %s"
        ukr "Unknown prepared statement handler (%.*s) given to %s"
ER_CORRUPT_HELP_DB  
        eng "Help database is corrupt or does not exist"
        ger "Die Hilfe-Datenbank ist beschädigt oder existiert nicht"
        jpn "ヘルプデータベースは壊れているか存在しません。"
        nla "Help database is beschadigd of bestaat niet"
        por "Banco de dado de ajuda corrupto ou não existente"
        spa "Base de datos Help está corrupto o no existe"
        swe "Hjälpdatabasen finns inte eller är skadad"
ER_CYCLIC_REFERENCE  
        eng "Cyclic reference on subqueries"
        ger "Zyklischer Verweis in Unterabfragen"
        jpn "サブクエリの参照がループしています。"
        nla "Cyclische verwijzing in subqueries"
        por "Referência cíclica em subconsultas"
        rus "Циклическая ссылка на подзапрос"
        spa "Cíclica referencia en subconsultas"
        swe "Cyklisk referens i subqueries"
        ukr "Циклічне посилання на підзапит"
ER_AUTO_CONVERT  
        eng "Converting column '%s' from %s to %s"
        ger "Feld '%s' wird von %s nach %s umgewandelt"
        jpn "列 '%s' を %s から %s へ変換します。"
        nla "Veld '%s' wordt van %s naar %s geconverteerd"
        por "Convertendo coluna '%s' de %s para %s"
        rus "Преобразование поля '%s' из %s в %s"
        spa "Convirtiendo columna '%s' de %s para %s"
        swe "Konvertar kolumn '%s' från %s till %s"
        ukr "Перетворення стовбца '%s' з %s у %s"
ER_ILLEGAL_REFERENCE 42S22 
        eng "Reference '%-.64s' not supported (%s)"
        ger "Verweis '%-.64s' wird nicht unterstützt (%s)"
        jpn "'%-.64s' の参照はできません。(%s)"
        nla "Verwijzing '%-.64s' niet ondersteund (%s)"
        por "Referência '%-.64s' não suportada (%s)"
        rus "Ссылка '%-.64s' не поддерживается (%s)"
        spa "Referencia '%-.64s' no soportada (%s)"
        swe "Referens '%-.64s' stöds inte (%s)"
        ukr "Посилання '%-.64s' не пiдтримуется (%s)"
ER_DERIVED_MUST_HAVE_ALIAS 42000 
        eng "Every derived table must have its own alias"
        ger "Für jede abgeleitete Tabelle muss ein eigener Alias angegeben werden"
        jpn "導出表には別名が必須です。"
        nla "Voor elke afgeleide tabel moet een unieke alias worden gebruikt"
        por "Cada tabela derivada deve ter seu próprio alias"
        spa "Cada tabla derivada debe tener su propio alias"
        swe "Varje 'derived table' måste ha sitt eget alias"
ER_SELECT_REDUCED 01000 
        eng "Select %u was reduced during optimization"
        ger "Select %u wurde während der Optimierung reduziert"
        jpn "Select %u は最適化によって減らされました。"
        nla "Select %u werd geredureerd tijdens optimtalisatie"
        por "Select %u foi reduzido durante otimização"
        rus "Select %u был упразднен в процессе оптимизации"
        spa "Select %u fué reducido durante optimización"
        swe "Select %u reducerades vid optimiering"
        ukr "Select %u was скасовано при оптимiзацii"
ER_TABLENAME_NOT_ALLOWED_HERE 42000 
        eng "Table '%-.192s' from one of the SELECTs cannot be used in %-.32s"
        ger "Tabelle '%-.192s', die in einem der SELECT-Befehle verwendet wurde, kann nicht in %-.32s verwendet werden"
        jpn "特定のSELECTのみで使用の表 '%-.192s' は %-.32s では使用できません。"
        nla "Tabel '%-.192s' uit een van de SELECTS kan niet in %-.32s gebruikt worden"
        por "Tabela '%-.192s' de um dos SELECTs não pode ser usada em %-.32s"
        spa "Tabla '%-.192s' de uno de los SELECT no puede ser usada en %-.32s"
        swe "Tabell '%-.192s' från en SELECT kan inte användas i %-.32s"
ER_NOT_SUPPORTED_AUTH_MODE 08004 
        eng "Client does not support authentication protocol requested by server; consider upgrading MySQL client"
        ger "Client unterstützt das vom Server erwartete Authentifizierungsprotokoll nicht. Bitte aktualisieren Sie Ihren MySQL-Client"
        jpn "クライアントはサーバーが要求する認証プロトコルに対応できません。MySQLクライアントのアップグレードを検討してください。"
        nla "Client ondersteunt het door de server verwachtte authenticatieprotocol niet. Overweeg een nieuwere MySQL client te gebruiken"
        por "Cliente não suporta o protocolo de autenticação exigido pelo servidor; considere a atualização do cliente MySQL"
        spa "Cliente no soporta protocolo de autenticación solicitado por el servidor; considere actualizar el cliente MySQL"
        swe "Klienten stöder inte autentiseringsprotokollet som begärts av servern; överväg uppgradering av klientprogrammet."
ER_SPATIAL_CANT_HAVE_NULL 42000 
        eng "All parts of a SPATIAL index must be NOT NULL"
        ger "Alle Teile eines SPATIAL-Index müssen als NOT NULL deklariert sein"
        jpn "空間索引のキー列は NOT NULL でなければいけません。"
        nla "Alle delete van een  SPATIAL index dienen als NOT NULL gedeclareerd te worden"
        por "Todas as partes de uma SPATIAL index devem ser NOT NULL"
        spa "Todas las partes de una SPATIAL index deben ser NOT NULL"
        swe "Alla delar av en SPATIAL index måste vara NOT NULL"
ER_COLLATION_CHARSET_MISMATCH 42000 
        eng "COLLATION '%s' is not valid for CHARACTER SET '%s'"
        ger "COLLATION '%s' ist für CHARACTER SET '%s' ungültig"
        jpn "COLLATION '%s' は CHARACTER SET '%s' に適用できません。"
        nla "COLLATION '%s' is niet geldig voor CHARACTER SET '%s'"
        por "COLLATION '%s' não é válida para CHARACTER SET '%s'"
        spa "COLLATION '%s' no es válido para CHARACTER SET '%s'"
        swe "COLLATION '%s' är inte tillåtet för CHARACTER SET '%s'"
ER_SLAVE_WAS_RUNNING  
        eng "Slave is already running"
        ger "Slave läuft bereits"
        jpn "スレーブはすでに稼働中です。"
        nla "Slave is reeds actief"
        por "O slave já está rodando"
        spa "Slave ya está funcionando"
        swe "Slaven har redan startat"
ER_SLAVE_WAS_NOT_RUNNING  
        eng "Slave already has been stopped"
        ger "Slave wurde bereits angehalten"
        jpn "スレーブはすでに停止しています。"
        nla "Slave is reeds gestopt"
        por "O slave já está parado"
        spa "Slave ya fué parado"
        swe "Slaven har redan stoppat"
ER_TOO_BIG_FOR_UNCOMPRESS  
        eng "Uncompressed data size too large; the maximum size is %d (probably, length of uncompressed data was corrupted)"
        ger "Unkomprimierte Daten sind zu groß. Die maximale Größe beträgt %d (wahrscheinlich wurde die Länge der unkomprimierten Daten beschädigt)"
        jpn "展開後のデータが大きすぎます。最大サイズは %d です。(展開後データの長さ情報が壊れている可能性もあります。)"
        nla "Ongecomprimeerder data is te groot; de maximum lengte is %d (waarschijnlijk, de lengte van de gecomprimeerde data was beschadigd)"
        por "Tamanho muito grande dos dados des comprimidos. O máximo tamanho é %d. (provavelmente, o comprimento dos dados descomprimidos está corrupto)"
        spa "Tamaño demasiado grande para datos descomprimidos. El máximo tamaño es %d. (probablemente, extensión de datos descomprimidos fué corrompida)"
ER_ZLIB_Z_MEM_ERROR  
        eng "ZLIB: Not enough memory"
        ger "ZLIB: Nicht genug Speicher"
        jpn "ZLIB: メモリ不足です。"
        nla "ZLIB: Onvoldoende geheugen"
        por "ZLIB: Não suficiente memória disponível"
        spa "Z_MEM_ERROR: No suficiente memoria para zlib"
ER_ZLIB_Z_BUF_ERROR  
        eng "ZLIB: Not enough room in the output buffer (probably, length of uncompressed data was corrupted)"
        ger "ZLIB: Im Ausgabepuffer ist nicht genug Platz vorhanden (wahrscheinlich wurde die Länge der unkomprimierten Daten beschädigt)"
        jpn "ZLIB: 出力バッファに十分な空きがありません。(展開後データの長さ情報が壊れている可能性もあります。)"
        nla "ZLIB: Onvoldoende ruimte in uitgaande buffer (waarschijnlijk, de lengte van de ongecomprimeerde data was beschadigd)"
        por "ZLIB: Não suficiente espaço no buffer emissor (provavelmente, o comprimento dos dados descomprimidos está corrupto)"
        spa "Z_BUF_ERROR: No suficiente espacio en el búfer de salida para zlib (probablemente, extensión de datos descomprimidos fué corrompida)"
ER_ZLIB_Z_DATA_ERROR  
        eng "ZLIB: Input data corrupted"
        ger "ZLIB: Eingabedaten beschädigt"
        jpn "ZLIB: 入力データが壊れています。"
        nla "ZLIB: Invoer data beschadigd"
        por "ZLIB: Dados de entrada está corrupto"
        spa "ZLIB: Dato de entrada fué corrompido para zlib"
ER_CUT_VALUE_GROUP_CONCAT  
        eng "Row %u was cut by GROUP_CONCAT()"
ER_WARN_TOO_FEW_RECORDS 01000 
        eng "Row %ld doesn't contain data for all columns"
        ger "Zeile %ld enthält nicht für alle Felder Daten"
        jpn "行 %ld はすべての列へのデータを含んでいません。"
        nla "Rij %ld bevat niet de data voor alle kolommen"
        por "Conta de registro é menor que a conta de coluna na linha %ld"
        spa "Línea %ld no contiene datos para todas las columnas"
ER_WARN_TOO_MANY_RECORDS 01000 
        eng "Row %ld was truncated; it contained more data than there were input columns"
        ger "Zeile %ld gekürzt, die Zeile enthielt mehr Daten, als es Eingabefelder gibt"
        jpn "行 %ld はデータを切り捨てられました。列よりも多いデータを含んでいました。"
        nla "Regel %ld ingekort, bevatte meer data dan invoer kolommen"
        por "Conta de registro é maior que a conta de coluna na linha %ld"
        spa "Línea %ld fué truncada; La misma contine mas datos que las que existen en las columnas de entrada"
ER_WARN_NULL_TO_NOTNULL 22004 
        eng "Column set to default value; NULL supplied to NOT NULL column '%s' at row %ld"
        ger "Feld auf Vorgabewert gesetzt, da NULL für NOT-NULL-Feld '%s' in Zeile %ld angegeben"
        jpn "列にデフォルト値が設定されました。NOT NULLの列 '%s' に 行 %ld で NULL が与えられました。"
        por "Dado truncado, NULL fornecido para NOT NULL coluna '%s' na linha %ld"
        spa "Datos truncado, NULL suministrado para NOT NULL columna '%s' en la línea %ld"
ER_WARN_DATA_OUT_OF_RANGE 22003 
        eng "Out of range value for column '%s' at row %ld"
WARN_DATA_TRUNCATED 01000 
        eng "Data truncated for column '%s' at row %ld"
        ger "Daten abgeschnitten für Feld '%s' in Zeile %ld"
        jpn "列 '%s' の 行 %ld でデータが切り捨てられました。"
        por "Dado truncado para coluna '%s' na linha %ld"
        spa "Datos truncados para columna '%s' en la línea %ld"
ER_WARN_USING_OTHER_HANDLER  
        eng "Using storage engine %s for table '%s'"
        ger "Für Tabelle '%s' wird Speicher-Engine %s benutzt"
        jpn "ストレージエンジン %s が表 '%s' に利用されています。"
        por "Usando engine de armazenamento %s para tabela '%s'"
        spa "Usando motor de almacenamiento %s para tabla '%s'"
        swe "Använder handler %s för tabell '%s'"
ER_CANT_AGGREGATE_2COLLATIONS  
        eng "Illegal mix of collations (%s,%s) and (%s,%s) for operation '%s'"
        ger "Unerlaubte Mischung von Sortierreihenfolgen (%s, %s) und (%s, %s) für Operation '%s'"
        jpn "照合順序 (%s,%s) と (%s,%s) の混在は操作 '%s' では不正です。"
        por "Combinação ilegal de collations (%s,%s) e (%s,%s) para operação '%s'"
        spa "Ilegal mezcla de collations (%s,%s) y (%s,%s) para operación '%s'"
ER_DROP_USER  
        eng "Cannot drop one or more of the requested users"
        ger "Kann einen oder mehrere der angegebenen Benutzer nicht löschen"
ER_REVOKE_GRANTS  
        eng "Can't revoke all privileges for one or more of the requested users"
        ger "Kann nicht alle Berechtigungen widerrufen, die für einen oder mehrere Benutzer gewährt wurden"
        jpn "指定されたユーザーから指定された全ての権限を剥奪することができませんでした。"
        por "Não pode revocar todos os privilégios, grant para um ou mais dos usuários pedidos"
        spa "No puede revocar todos los privilegios, derecho para uno o mas de los usuarios solicitados"
ER_CANT_AGGREGATE_3COLLATIONS  
        eng "Illegal mix of collations (%s,%s), (%s,%s), (%s,%s) for operation '%s'"
        ger "Unerlaubte Mischung von Sortierreihenfolgen (%s, %s), (%s, %s), (%s, %s) für Operation '%s'"
        jpn "照合順序 (%s,%s), (%s,%s), (%s,%s) の混在は操作 '%s' では不正です。"
        por "Ilegal combinação de collations (%s,%s), (%s,%s), (%s,%s) para operação '%s'"
        spa "Ilegal mezcla de collations (%s,%s), (%s,%s), (%s,%s) para operación '%s'"
ER_CANT_AGGREGATE_NCOLLATIONS  
        eng "Illegal mix of collations for operation '%s'"
        ger "Unerlaubte Mischung von Sortierreihenfolgen für Operation '%s'"
        jpn "操作 '%s' では不正な照合順序の混在です。"
        por "Ilegal combinação de collations para operação '%s'"
        spa "Ilegal mezcla de collations para operación '%s'"
ER_VARIABLE_IS_NOT_STRUCT  
        eng "Variable '%-.64s' is not a variable component (can't be used as XXXX.variable_name)"
        ger "Variable '%-.64s' ist keine Variablen-Komponente (kann nicht als XXXX.variablen_name verwendet werden)"
        jpn "変数 '%-.64s' は構造変数の構成要素ではありません。(XXXX.変数名 という指定はできません。)"
        por "Variável '%-.64s' não é uma variável componente (Não pode ser usada como XXXX.variável_nome)"
        spa "Variable '%-.64s' no es una variable componente (No puede ser usada como XXXX.variable_name)"
ER_UNKNOWN_COLLATION  
        eng "Unknown collation: '%-.64s'"
        ger "Unbekannte Sortierreihenfolge: '%-.64s'"
        jpn "不明な照合順序: '%-.64s'"
        por "Collation desconhecida: '%-.64s'"
        spa "Collation desconocida: '%-.64s'"
ER_SLAVE_IGNORED_SSL_PARAMS  
        eng "SSL parameters in CHANGE MASTER are ignored because this MySQL slave was compiled without SSL support; they can be used later if MySQL slave with SSL is started"
        ger "SSL-Parameter in CHANGE MASTER werden ignoriert, weil dieser MySQL-Slave ohne SSL-Unterstützung kompiliert wurde. Sie können aber später verwendet werden, wenn ein MySQL-Slave mit SSL gestartet wird"
        jpn "このMySQLスレーブはSSLサポートを含めてコンパイルされていないので、CHANGE MASTER のSSLパラメータは無視されました。今後SSLサポートを持つMySQLスレーブを起動する際に利用されます。"
        por "SSL parâmetros em CHANGE MASTER são ignorados porque este escravo MySQL foi compilado sem o SSL suporte. Os mesmos podem ser usados mais tarde quando o escravo MySQL com SSL seja iniciado."
        spa "Parametros SSL en CHANGE MASTER son ignorados porque este slave MySQL fue compilado sin soporte SSL; pueden ser usados despues cuando el slave MySQL con SSL sea inicializado"
ER_SERVER_IS_IN_SECURE_AUTH_MODE  
        eng "Server is running in --secure-auth mode, but '%s'@'%s' has a password in the old format; please change the password to the new format"
        ger "Server läuft im Modus --secure-auth, aber '%s'@'%s' hat ein Passwort im alten Format. Bitte Passwort ins neue Format ändern"
        jpn "サーバーは --secure-auth モードで稼働しています。しかし '%s'@'%s' は古い形式のパスワードを使用しています。新しい形式のパスワードに変更してください。"
        por "Servidor está rodando em --secure-auth modo, porêm '%s'@'%s' tem senha no formato antigo; por favor troque a senha para o novo formato"
        rus "Сервер запущен в режиме --secure-auth (безопасной авторизации), но для пользователя '%s'@'%s' пароль сохранён в старом формате; необходимо обновить формат пароля"
        spa "Servidor está rodando en modo --secure-auth, pero '%s'@'%s' tiene clave en el antiguo formato; por favor cambie la clave para el nuevo formato"
ER_WARN_FIELD_RESOLVED  
        eng "Field or reference '%-.192s%s%-.192s%s%-.192s' of SELECT #%d was resolved in SELECT #%d"
        ger "Feld oder Verweis '%-.192s%s%-.192s%s%-.192s' im SELECT-Befehl Nr. %d wurde im SELECT-Befehl Nr. %d aufgelöst"
        jpn "フィールドまたは参照 '%-.192s%s%-.192s%s%-.192s' は SELECT #%d ではなく、SELECT #%d で解決されました。"
        por "Campo ou referência '%-.192s%s%-.192s%s%-.192s' de SELECT #%d foi resolvido em SELECT #%d"
        rus "Поле или ссылка '%-.192s%s%-.192s%s%-.192s' из SELECTа #%d была найдена в SELECTе #%d"
        spa "Campo o referencia '%-.192s%s%-.192s%s%-.192s' de SELECT #%d fue resolvido en SELECT #%d"
        ukr "Стовбець або посилання '%-.192s%s%-.192s%s%-.192s' із SELECTу #%d було знайдене у SELECTі #%d"
ER_BAD_SLAVE_UNTIL_COND  
        eng "Incorrect parameter or combination of parameters for START SLAVE UNTIL"
        ger "Falscher Parameter oder falsche Kombination von Parametern für START SLAVE UNTIL"
        jpn "START SLAVE UNTIL へのパラメータまたはその組み合わせが不正です。"
        por "Parâmetro ou combinação de parâmetros errado para START SLAVE UNTIL"
        spa "Parametro equivocado o combinación de parametros para START SLAVE UNTIL"
ER_MISSING_SKIP_SLAVE  
        eng "It is recommended to use --skip-slave-start when doing step-by-step replication with START SLAVE UNTIL; otherwise, you will get problems if you get an unexpected slave's mysqld restart"
        ger "Es wird empfohlen, mit --skip-slave-start zu starten, wenn mit START SLAVE UNTIL eine Schritt-für-Schritt-Replikation ausgeführt wird. Ansonsten gibt es Probleme, wenn ein Slave-Server unerwartet neu startet"
        jpn "START SLAVE UNTIL で段階的にレプリケーションを行う際には、--skip-slave-start オプションを使うことを推奨します。使わない場合、スレーブのmysqldが不慮の再起動をすると問題が発生します。"
        por "É recomendado para rodar com --skip-slave-start quando fazendo replicação passo-por-passo com START SLAVE UNTIL, de outra forma você não está seguro em caso de inesperada reinicialição do mysqld escravo"
        spa "Es recomendado rodar con --skip-slave-start cuando haciendo replicación step-by-step con START SLAVE UNTIL, a menos que usted no esté seguro en caso de inesperada reinicialización del mysqld slave"
ER_UNTIL_COND_IGNORED  
        eng "SQL thread is not to be started so UNTIL options are ignored"
        ger "SQL-Thread soll nicht gestartet werden. Daher werden UNTIL-Optionen ignoriert"
        jpn "スレーブSQLスレッドが開始されないため、UNTILオプションは無視されました。"
        por "Thread SQL não pode ser inicializado tal que opções UNTIL são ignoradas"
        spa "SQL thread no es inicializado tal que opciones UNTIL son ignoradas"
ER_WRONG_NAME_FOR_INDEX 42000 
        eng "Incorrect index name '%-.100s'"
        ger "Falscher Indexname '%-.100s'"
        jpn "索引名 '%-.100s' は不正です。"
        por "Incorreto nome de índice '%-.100s'"
        spa "Nombre de índice incorrecto '%-.100s'"
        swe "Felaktigt index namn '%-.100s'"
ER_WRONG_NAME_FOR_CATALOG 42000 
        eng "Incorrect catalog name '%-.100s'"
        ger "Falscher Katalogname '%-.100s'"
        jpn "カタログ名 '%-.100s' は不正です。"
        por "Incorreto nome de catálogo '%-.100s'"
        spa "Nombre de catalog incorrecto '%-.100s'"
        swe "Felaktigt katalog namn '%-.100s'"
ER_WARN_QC_RESIZE  
        eng "Query cache failed to set size %lu; new query cache size is %lu"
        ger "Änderung der Query-Cache-Größe auf %lu fehlgeschlagen; neue Query-Cache-Größe ist %lu"
        jpn "クエリキャッシュのサイズを %lu にできませんでした。サイズは %lu になりました。"
        por "Falha em Query cache para configurar tamanho %lu, novo tamanho de query cache é %lu"
        rus "Кеш запросов не может установить размер %lu, новый размер кеша зпросов - %lu"
        spa "Query cache fallada para configurar tamaño %lu, nuevo tamaño de query cache es %lu"
        swe "Storleken av 'Query cache' kunde inte sättas till %lu, ny storlek är %lu"
        ukr "Кеш запитів неспроможен встановити розмір %lu, новий розмір кеша запитів - %lu"
ER_BAD_FT_COLUMN  
        eng "Column '%-.192s' cannot be part of FULLTEXT index"
        ger "Feld '%-.192s' kann nicht Teil eines FULLTEXT-Index sein"
        jpn "列 '%-.192s' は全文索引のキーにはできません。"
        por "Coluna '%-.192s' não pode ser parte de índice FULLTEXT"
        spa "Columna '%-.192s' no puede ser parte de FULLTEXT index"
        swe "Kolumn '%-.192s' kan inte vara del av ett FULLTEXT index"
ER_UNKNOWN_KEY_CACHE  
        eng "Unknown key cache '%-.100s'"
        ger "Unbekannter Schlüssel-Cache '%-.100s'"
        jpn "'%-.100s' は不明なキーキャッシュです。"
        por "Key cache desconhecida '%-.100s'"
        spa "Desconocida key cache '%-.100s'"
        swe "Okänd nyckel cache '%-.100s'"
ER_WARN_HOSTNAME_WONT_WORK  
        eng "MySQL is started in --skip-name-resolve mode; you must restart it without this switch for this grant to work"
        ger "MySQL wurde mit --skip-name-resolve gestartet. Diese Option darf nicht verwendet werden, damit diese Rechtevergabe möglich ist"
        jpn "MySQLは --skip-name-resolve モードで起動しています。このオプションを外して再起動しなければ、この権限操作は機能しません。"
        por "MySQL foi inicializado em modo --skip-name-resolve. Você necesita reincializá-lo sem esta opção para este grant funcionar"
        spa "MySQL esta inicializado en modo --skip-name-resolve. Usted necesita reinicializarlo sin esta opción para este derecho funcionar"
ER_UNKNOWN_STORAGE_ENGINE 42000 
        eng "Unknown storage engine '%s'"
        ger "Unbekannte Speicher-Engine '%s'"
        jpn "'%s' は不明なストレージエンジンです。"
        por "Motor de tabela desconhecido '%s'"
        spa "Desconocido motor de tabla '%s'"
ER_WARN_DEPRECATED_SYNTAX  
        eng "'%s' is deprecated and will be removed in a future release. Please use %s instead"
        ger "'%s' ist veraltet. Bitte benutzen Sie '%s'"
        jpn "'%s' は将来のリリースで廃止予定です。代わりに %s を使用してください。"
        por "'%s' é desatualizado. Use '%s' em seu lugar"
        spa "'%s' está desaprobado, use '%s' en su lugar"
ER_NON_UPDATABLE_TABLE  
        eng "The target table %-.100s of the %s is not updatable"
        ger "Die Zieltabelle %-.100s von %s ist nicht aktualisierbar"
        jpn "対象表 %-.100s は更新可能ではないので、%s を行えません。"
        por "A tabela destino %-.100s do %s não é atualizável"
        rus "Таблица %-.100s в %s не может изменятся"
        spa "La tabla destino %-.100s del %s no es actualizable"
        swe "Tabell %-.100s använd med '%s' är inte uppdateringsbar"
        ukr "Таблиця %-.100s у %s не може оновлюватись"
ER_FEATURE_DISABLED  
        eng "The '%s' feature is disabled; you need MySQL built with '%s' to have it working"
        ger "Das Feature '%s' ist ausgeschaltet, Sie müssen MySQL mit '%s' übersetzen, damit es verfügbar ist"
        jpn "機能 '%s' は無効です。利用するためには '%s' を含めてビルドしたMySQLが必要です。"
        por "O recurso '%s' foi desativado; você necessita MySQL construído com '%s' para ter isto funcionando"
        spa "El recurso '%s' fue deshabilitado; usted necesita construir MySQL con '%s' para tener eso funcionando"
        swe "'%s' är inte aktiverad; För att aktivera detta måste du bygga om MySQL med '%s' definierad"
ER_OPTION_PREVENTS_STATEMENT  
        eng "The MySQL server is running with the %s option so it cannot execute this statement"
        ger "Der MySQL-Server läuft mit der Option %s und kann diese Anweisung deswegen nicht ausführen"
        jpn "MySQLサーバーが %s オプションで実行されているので、このステートメントは実行できません。"
        por "O servidor MySQL está rodando com a opção %s razão pela qual não pode executar esse commando"
        spa "El servidor MySQL está rodando con la opción %s tal que no puede ejecutar este comando"
        swe "MySQL är startad med %s. Pga av detta kan du inte använda detta kommando"
ER_DUPLICATED_VALUE_IN_TYPE  
        eng "Column '%-.100s' has duplicated value '%-.64s' in %s"
        ger "Feld '%-.100s' hat doppelten Wert '%-.64s' in %s"
        jpn "列 '%-.100s' で、重複する値 '%-.64s' が %s に指定されています。"
        por "Coluna '%-.100s' tem valor duplicado '%-.64s' em %s"
        spa "Columna '%-.100s' tiene valor doblado '%-.64s' en %s"
ER_TRUNCATED_WRONG_VALUE 22007 
        eng "Truncated incorrect %-.32s value: '%-.128s'"
        ger "Falscher %-.32s-Wert gekürzt: '%-.128s'"
        jpn "不正な %-.32s の値が切り捨てられました。: '%-.128s'"
        por "Truncado errado %-.32s valor: '%-.128s'"
        spa "Equivocado truncado %-.32s valor: '%-.128s'"
ER_TOO_MUCH_AUTO_TIMESTAMP_COLS  
        eng "Incorrect table definition; there can be only one TIMESTAMP column with CURRENT_TIMESTAMP in DEFAULT or ON UPDATE clause"
        ger "Fehlerhafte Tabellendefinition. Es kann nur eine einzige TIMESTAMP-Spalte mit CURRENT_TIMESTAMP als DEFAULT oder in einer ON-UPDATE-Klausel geben"
        jpn "不正な表定義です。DEFAULT句またはON UPDATE句に CURRENT_TIMESTAMP をともなうTIMESTAMP型の列は1つまでです。"
        por "Incorreta definição de tabela; Pode ter somente uma coluna TIMESTAMP com CURRENT_TIMESTAMP em DEFAULT ou ON UPDATE cláusula"
        spa "Incorrecta definición de tabla; Solamente debe haber una columna TIMESTAMP con CURRENT_TIMESTAMP en DEFAULT o ON UPDATE cláusula"
ER_INVALID_ON_UPDATE  
        eng "Invalid ON UPDATE clause for '%-.192s' column"
        ger "Ungültige ON-UPDATE-Klausel für Spalte '%-.192s'"
        jpn "列 '%-.192s' に ON UPDATE句は無効です。"
        por "Inválida cláusula ON UPDATE para campo '%-.192s'"
        spa "Inválido ON UPDATE cláusula para campo '%-.192s'"
ER_UNSUPPORTED_PS  
        eng "This command is not supported in the prepared statement protocol yet"
        ger "Dieser Befehl wird im Protokoll für vorbereitete Anweisungen noch nicht unterstützt"
ER_GET_ERRMSG  
        dan "Modtog fejl %d '%-.100s' fra %s"
        eng "Got error %d '%-.100s' from %s"
        ger "Fehler %d '%-.100s' von %s"
        jpn "エラー %d '%-.100s' が %s から返されました。"
        nor "Mottok feil %d '%-.100s' fa %s"
        norwegian-ny "Mottok feil %d '%-.100s' fra %s"
ER_GET_TEMPORARY_ERRMSG  
        dan "Modtog temporary fejl %d '%-.100s' fra %s"
        eng "Got temporary error %d '%-.100s' from %s"
        jpn "一時エラー %d '%-.100s' が %s から返されました。"
        ger "Temporärer Fehler %d '%-.100s' von %s"
        nor "Mottok temporary feil %d '%-.100s' fra %s"
        norwegian-ny "Mottok temporary feil %d '%-.100s' fra %s"
ER_UNKNOWN_TIME_ZONE  
        eng "Unknown or incorrect time zone: '%-.64s'"
        ger "Unbekannte oder falsche Zeitzone: '%-.64s'"
ER_WARN_INVALID_TIMESTAMP  
        eng "Invalid TIMESTAMP value in column '%s' at row %ld"
        ger "Ungültiger TIMESTAMP-Wert in Feld '%s', Zeile %ld"
ER_INVALID_CHARACTER_STRING  
        eng "Invalid %s character string: '%.64s'"
        ger "Ungültiger %s-Zeichen-String: '%.64s'"
ER_WARN_ALLOWED_PACKET_OVERFLOWED  
        eng "Result of %s() was larger than max_allowed_packet (%ld) - truncated"
        ger "Ergebnis von %s() war größer als max_allowed_packet (%ld) Bytes und wurde deshalb gekürzt"
ER_CONFLICTING_DECLARATIONS  
        eng "Conflicting declarations: '%s%s' and '%s%s'"
        ger "Widersprüchliche Deklarationen: '%s%s' und '%s%s'"
ER_SP_NO_RECURSIVE_CREATE 2F003 
        eng "Can't create a %s from within another stored routine"
        ger "Kann kein %s innerhalb einer anderen gespeicherten Routine erzeugen"
ER_SP_ALREADY_EXISTS 42000 
        eng "%s %s already exists"
        ger "%s %s existiert bereits"
ER_SP_DOES_NOT_EXIST 42000 
        eng "%s %s does not exist"
        ger "%s %s existiert nicht"
ER_SP_DROP_FAILED  
        eng "Failed to DROP %s %s"
        ger "DROP %s %s ist fehlgeschlagen"
ER_SP_STORE_FAILED  
        eng "Failed to CREATE %s %s"
        ger "CREATE %s %s ist fehlgeschlagen"
ER_SP_LILABEL_MISMATCH 42000 
        eng "%s with no matching label: %s"
        ger "%s ohne passende Marke: %s"
ER_SP_LABEL_REDEFINE 42000 
        eng "Redefining label %s"
        ger "Neudefinition der Marke %s"
ER_SP_LABEL_MISMATCH 42000 
        eng "End-label %s without match"
        ger "Ende-Marke %s ohne zugehörigen Anfang"
ER_SP_UNINIT_VAR 01000 
        eng "Referring to uninitialized variable %s"
        ger "Zugriff auf nichtinitialisierte Variable %s"
ER_SP_BADSELECT 0A000 
        eng "PROCEDURE %s can't return a result set in the given context"
        ger "PROCEDURE %s kann im gegebenen Kontext keine Ergebnismenge zurückgeben"
ER_SP_BADRETURN 42000 
        eng "RETURN is only allowed in a FUNCTION"
        ger "RETURN ist nur innerhalb einer FUNCTION erlaubt"
ER_SP_BADSTATEMENT 0A000 
        eng "%s is not allowed in stored procedures"
        ger "%s ist in gespeicherten Prozeduren nicht erlaubt"
ER_UPDATE_LOG_DEPRECATED_IGNORED 42000 
        eng "The update log is deprecated and replaced by the binary log; SET SQL_LOG_UPDATE has been ignored."
        ger "Das Update-Log ist veraltet und wurde durch das Binär-Log ersetzt. SET SQL_LOG_UPDATE wird ignoriert."
ER_UPDATE_LOG_DEPRECATED_TRANSLATED 42000 
        eng "The update log is deprecated and replaced by the binary log; SET SQL_LOG_UPDATE has been translated to SET SQL_LOG_BIN."
        ger "Das Update-Log ist veraltet und wurde durch das Binär-Log ersetzt. SET SQL_LOG_UPDATE wurde in SET SQL_LOG_BIN übersetzt."
ER_QUERY_INTERRUPTED 70100 
        eng "Query execution was interrupted"
        ger "Ausführung der Abfrage wurde unterbrochen"
ER_SP_WRONG_NO_OF_ARGS 42000 
        eng "Incorrect number of arguments for %s %s; expected %u, got %u"
        ger "Falsche Anzahl von Argumenten für %s %s; erwarte %u, erhalte %u"
ER_SP_COND_MISMATCH 42000 
        eng "Undefined CONDITION: %s"
        ger "Undefinierte CONDITION: %s"
ER_SP_NORETURN 42000 
        eng "No RETURN found in FUNCTION %s"
        ger "Kein RETURN in FUNCTION %s gefunden"
ER_SP_NORETURNEND 2F005 
        eng "FUNCTION %s ended without RETURN"
        ger "FUNCTION %s endete ohne RETURN"
ER_SP_BAD_CURSOR_QUERY 42000 
        eng "Cursor statement must be a SELECT"
        ger "Cursor-Anweisung muss ein SELECT sein"
ER_SP_BAD_CURSOR_SELECT 42000 
        eng "Cursor SELECT must not have INTO"
        ger "Cursor-SELECT darf kein INTO haben"
ER_SP_CURSOR_MISMATCH 42000 
        eng "Undefined CURSOR: %s"
        ger "Undefinierter CURSOR: %s"
ER_SP_CURSOR_ALREADY_OPEN 24000 
        eng "Cursor is already open"
        ger "Cursor ist schon geöffnet"
ER_SP_CURSOR_NOT_OPEN 24000 
        eng "Cursor is not open"
        ger "Cursor ist nicht geöffnet"
ER_SP_UNDECLARED_VAR 42000 
        eng "Undeclared variable: %s"
        ger "Nicht deklarierte Variable: %s"
ER_SP_WRONG_NO_OF_FETCH_ARGS  
        eng "Incorrect number of FETCH variables"
        ger "Falsche Anzahl von FETCH-Variablen"
ER_SP_FETCH_NO_DATA 02000 
        eng "No data - zero rows fetched, selected, or processed"
        ger "Keine Daten - null Zeilen geholt (fetch), ausgewählt oder verarbeitet"
ER_SP_DUP_PARAM 42000 
        eng "Duplicate parameter: %s"
        ger "Doppelter Parameter: %s"
ER_SP_DUP_VAR 42000 
        eng "Duplicate variable: %s"
        ger "Doppelte Variable: %s"
ER_SP_DUP_COND 42000 
        eng "Duplicate condition: %s"
        ger "Doppelte Bedingung: %s"
ER_SP_DUP_CURS 42000 
        eng "Duplicate cursor: %s"
        ger "Doppelter Cursor: %s"
ER_SP_CANT_ALTER  
        eng "Failed to ALTER %s %s"
        ger "ALTER %s %s fehlgeschlagen"
ER_SP_SUBSELECT_NYI 0A000 
        eng "Subquery value not supported"
        ger "Subquery-Wert wird nicht unterstützt"
ER_STMT_NOT_ALLOWED_IN_SF_OR_TRG 0A000
        eng "%s is not allowed in stored function or trigger"
        ger "%s ist in gespeicherten Funktionen und in Triggern nicht erlaubt"
ER_SP_VARCOND_AFTER_CURSHNDLR 42000 
        eng "Variable or condition declaration after cursor or handler declaration"
        ger "Deklaration einer Variablen oder einer Bedingung nach der Deklaration eines Cursors oder eines Handlers"
ER_SP_CURSOR_AFTER_HANDLER 42000 
        eng "Cursor declaration after handler declaration"
        ger "Deklaration eines Cursors nach der Deklaration eines Handlers"
ER_SP_CASE_NOT_FOUND 20000 
        eng "Case not found for CASE statement"
        ger "Fall für CASE-Anweisung nicht gefunden"
ER_FPARSER_TOO_BIG_FILE  
        eng "Configuration file '%-.192s' is too big"
        ger "Konfigurationsdatei '%-.192s' ist zu groß"
        rus "Слишком большой конфигурационный файл '%-.192s'"
        ukr "Занадто великий конфігураційний файл '%-.192s'"
ER_FPARSER_BAD_HEADER  
        eng "Malformed file type header in file '%-.192s'"
        ger "Nicht wohlgeformter Dateityp-Header in Datei '%-.192s'"
        rus "Неверный заголовок типа файла '%-.192s'"
        ukr "Невірний заголовок типу у файлі '%-.192s'"
ER_FPARSER_EOF_IN_COMMENT  
        eng "Unexpected end of file while parsing comment '%-.200s'"
        ger "Unerwartetes Dateiende beim Parsen des Kommentars '%-.200s'"
        rus "Неожиданный конец файла в коментарии '%-.200s'"
        ukr "Несподіванний кінець файлу у коментарі '%-.200s'"
ER_FPARSER_ERROR_IN_PARAMETER  
        eng "Error while parsing parameter '%-.192s' (line: '%-.192s')"
        ger "Fehler beim Parsen des Parameters '%-.192s' (Zeile: '%-.192s')"
        rus "Ошибка при распознавании параметра '%-.192s' (строка: '%-.192s')"
        ukr "Помилка в роспізнаванні параметру '%-.192s' (рядок: '%-.192s')"
ER_FPARSER_EOF_IN_UNKNOWN_PARAMETER  
        eng "Unexpected end of file while skipping unknown parameter '%-.192s'"
        ger "Unerwartetes Dateiende beim Überspringen des unbekannten Parameters '%-.192s'"
        rus "Неожиданный конец файла при пропуске неизвестного параметра '%-.192s'"
        ukr "Несподіванний кінець файлу у спробі проминути невідомий параметр '%-.192s'"
ER_VIEW_NO_EXPLAIN  
        eng "EXPLAIN/SHOW can not be issued; lacking privileges for underlying table"
        ger "EXPLAIN/SHOW kann nicht verlangt werden. Rechte für zugrunde liegende Tabelle fehlen"
        rus "EXPLAIN/SHOW не может быть выполненно; недостаточно прав на такблицы запроса"
        ukr "EXPLAIN/SHOW не може бути віконано; немає прав на тиблиці запиту"
ER_FRM_UNKNOWN_TYPE  
        eng "File '%-.192s' has unknown type '%-.64s' in its header"
        ger "Datei '%-.192s' hat unbekannten Typ '%-.64s' im Header"
        rus "Файл '%-.192s' содержит неизвестный тип '%-.64s' в заголовке"
        ukr "Файл '%-.192s' має невідомий тип '%-.64s' у заголовку"
ER_WRONG_OBJECT  
        eng "'%-.192s.%-.192s' is not %s"
        ger "'%-.192s.%-.192s' ist nicht %s"
        rus "'%-.192s.%-.192s' - не %s"
        ukr "'%-.192s.%-.192s' не є %s"
ER_NONUPDATEABLE_COLUMN  
        eng "Column '%-.192s' is not updatable"
        ger "Feld '%-.192s' ist nicht aktualisierbar"
        rus "Столбец '%-.192s' не обновляемый"
        ukr "Стовбець '%-.192s' не може бути зминений"
# Unused since MySQL 5.8.0
ER_VIEW_SELECT_DERIVED_UNUSED
        eng "View's SELECT contains a subquery in the FROM clause"
        ger "SELECT der View enthält eine Subquery in der FROM-Klausel"
        rus "View SELECT содержит подзапрос в конструкции FROM"
        ukr "View SELECT має підзапит у конструкції FROM"
ER_VIEW_SELECT_CLAUSE  
        eng "View's SELECT contains a '%s' clause"
        ger "SELECT der View enthält eine '%s'-Klausel"
        rus "View SELECT содержит конструкцию '%s'"
        ukr "View SELECT має конструкцію '%s'"
ER_VIEW_SELECT_VARIABLE  
        eng "View's SELECT contains a variable or parameter"
        ger "SELECT der View enthält eine Variable oder einen Parameter"
        rus "View SELECT содержит переменную или параметр"
        ukr "View SELECT має зминну або параметер"
ER_VIEW_SELECT_TMPTABLE  
        eng "View's SELECT refers to a temporary table '%-.192s'"
        ger "SELECT der View verweist auf eine temporäre Tabelle '%-.192s'"
        rus "View SELECT содержит ссылку на временную таблицу '%-.192s'"
        ukr "View SELECT використовує тимчасову таблицю '%-.192s'"
ER_VIEW_WRONG_LIST  
        eng "View's SELECT and view's field list have different column counts"
        ger "SELECT- und Feldliste der Views haben unterschiedliche Anzahlen von Spalten"
        rus "View SELECT и список полей view имеют разное количество столбцов"
        ukr "View SELECT і перелік стовбців view мають різну кількість сковбців"
ER_WARN_VIEW_MERGE  
        eng "View merge algorithm can't be used here for now (assumed undefined algorithm)"
        ger "View-Merge-Algorithmus kann hier momentan nicht verwendet werden (undefinierter Algorithmus wird angenommen)"
        rus "Алгоритм слияния view не может быть использован сейчас (алгоритм будет неопеределенным)"
        ukr "Алгоритм зливання view не може бути використаний зараз (алгоритм буде невизначений)"
ER_WARN_VIEW_WITHOUT_KEY  
        eng "View being updated does not have complete key of underlying table in it"
        ger "Die aktualisierte View enthält nicht den vollständigen Schlüssel der zugrunde liegenden Tabelle"
        rus "Обновляемый view не содержит ключа использованных(ой) в нем таблиц(ы)"
        ukr "View, що оновлюеться, не містить повного ключа таблиці(ь), що викорістана в ньюому"
ER_VIEW_INVALID  
        eng "View '%-.192s.%-.192s' references invalid table(s) or column(s) or function(s) or definer/invoker of view lack rights to use them"
ER_SP_NO_DROP_SP  
        eng "Can't drop or alter a %s from within another stored routine"
        ger "Kann eine %s nicht von innerhalb einer anderen gespeicherten Routine löschen oder ändern"
ER_SP_GOTO_IN_HNDLR  
        eng "GOTO is not allowed in a stored procedure handler"
        ger "GOTO ist im Handler einer gespeicherten Prozedur nicht erlaubt"
ER_TRG_ALREADY_EXISTS  
        eng "Trigger already exists"
        ger "Trigger existiert bereits"
ER_TRG_DOES_NOT_EXIST  
        eng "Trigger does not exist"
        ger "Trigger existiert nicht"
ER_TRG_ON_VIEW_OR_TEMP_TABLE  
        eng "Trigger's '%-.192s' is view or temporary table"
        ger "'%-.192s' des Triggers ist View oder temporäre Tabelle"
ER_TRG_CANT_CHANGE_ROW  
        eng "Updating of %s row is not allowed in %strigger"
        ger "Aktualisieren einer %s-Zeile ist in einem %s-Trigger nicht erlaubt"
ER_TRG_NO_SUCH_ROW_IN_TRG  
        eng "There is no %s row in %s trigger"
        ger "Es gibt keine %s-Zeile im %s-Trigger"
ER_NO_DEFAULT_FOR_FIELD  
        eng "Field '%-.192s' doesn't have a default value"
        ger "Feld '%-.192s' hat keinen Vorgabewert"
ER_DIVISION_BY_ZERO 22012 
        eng "Division by 0"
        ger "Division durch 0"
ER_TRUNCATED_WRONG_VALUE_FOR_FIELD  
        eng "Incorrect %-.32s value: '%-.128s' for column '%.192s' at row %ld"
        ger "Falscher %-.32s-Wert: '%-.128s' für Feld '%.192s' in Zeile %ld"
ER_ILLEGAL_VALUE_FOR_TYPE 22007 
        eng "Illegal %s '%-.192s' value found during parsing"
        ger "Nicht zulässiger %s-Wert '%-.192s' beim Parsen gefunden"
ER_VIEW_NONUPD_CHECK  
        eng "CHECK OPTION on non-updatable view '%-.192s.%-.192s'"
        ger "CHECK OPTION auf nicht-aktualisierbarem View '%-.192s.%-.192s'"
        rus "CHECK OPTION для необновляемого VIEW '%-.192s.%-.192s'"
        ukr "CHECK OPTION для VIEW '%-.192s.%-.192s' що не може бути оновленним"
ER_VIEW_CHECK_FAILED  
        eng "CHECK OPTION failed '%-.192s.%-.192s'"
        ger "CHECK OPTION fehlgeschlagen: '%-.192s.%-.192s'"
        rus "проверка CHECK OPTION для VIEW '%-.192s.%-.192s' провалилась"
        ukr "Перевірка CHECK OPTION для VIEW '%-.192s.%-.192s' не пройшла"
ER_PROCACCESS_DENIED_ERROR 42000 
        eng "%-.16s command denied to user '%-.48s'@'%-.64s' for routine '%-.192s'"
        ger "Befehl %-.16s nicht zulässig für Benutzer '%-.48s'@'%-.64s' in Routine '%-.192s'"
ER_RELAY_LOG_FAIL  
        eng "Failed purging old relay logs: %s"
        ger "Bereinigen alter Relais-Logs fehlgeschlagen: %s"
ER_PASSWD_LENGTH  
        eng "Password hash should be a %d-digit hexadecimal number"
        ger "Passwort-Hash sollte eine Hexdaezimalzahl mit %d Stellen sein"
ER_UNKNOWN_TARGET_BINLOG  
        eng "Target log not found in binlog index"
        ger "Ziel-Log im Binlog-Index nicht gefunden"
ER_IO_ERR_LOG_INDEX_READ  
        eng "I/O error reading log index file"
        ger "Fehler beim Lesen der Log-Index-Datei"
ER_BINLOG_PURGE_PROHIBITED  
        eng "Server configuration does not permit binlog purge"
        ger "Server-Konfiguration erlaubt keine Binlog-Bereinigung"
ER_FSEEK_FAIL  
        eng "Failed on fseek()"
        ger "fseek() fehlgeschlagen"
ER_BINLOG_PURGE_FATAL_ERR  
        eng "Fatal error during log purge"
        ger "Schwerwiegender Fehler bei der Log-Bereinigung"
ER_LOG_IN_USE  
        eng "A purgeable log is in use, will not purge"
        ger "Ein zu bereinigendes Log wird gerade benutzt, daher keine Bereinigung"
ER_LOG_PURGE_UNKNOWN_ERR  
        eng "Unknown error during log purge"
        ger "Unbekannter Fehler bei Log-Bereinigung"
ER_RELAY_LOG_INIT  
        eng "Failed initializing relay log position: %s"
        ger "Initialisierung der Relais-Log-Position fehlgeschlagen: %s"
ER_NO_BINARY_LOGGING  
        eng "You are not using binary logging"
        ger "Sie verwenden keine Binärlogs"
ER_RESERVED_SYNTAX  
        eng "The '%-.64s' syntax is reserved for purposes internal to the MySQL server"
        ger "Die Schreibweise '%-.64s' ist für interne Zwecke des MySQL-Servers reserviert"
ER_WSAS_FAILED  
        eng "WSAStartup Failed"
        ger "WSAStartup fehlgeschlagen"
ER_DIFF_GROUPS_PROC  
        eng "Can't handle procedures with different groups yet"
        ger "Kann Prozeduren mit unterschiedlichen Gruppen noch nicht verarbeiten"
ER_NO_GROUP_FOR_PROC  
        eng "Select must have a group with this procedure"
        ger "SELECT muss bei dieser Prozedur ein GROUP BY haben"
ER_ORDER_WITH_PROC  
        eng "Can't use ORDER clause with this procedure"
        ger "Kann bei dieser Prozedur keine ORDER-BY-Klausel verwenden"
ER_LOGGING_PROHIBIT_CHANGING_OF  
        eng "Binary logging and replication forbid changing the global server %s"
        ger "Binärlogs und Replikation verhindern Wechsel des globalen Servers %s"
ER_NO_FILE_MAPPING  
        eng "Can't map file: %-.200s, errno: %d"
        ger "Kann Datei nicht abbilden: %-.200s, Fehler: %d"
ER_WRONG_MAGIC  
        eng "Wrong magic in %-.64s"
        ger "Falsche magische Zahlen in %-.64s"
ER_PS_MANY_PARAM  
        eng "Prepared statement contains too many placeholders"
        ger "Vorbereitete Anweisung enthält zu viele Platzhalter"
ER_KEY_PART_0  
        eng "Key part '%-.192s' length cannot be 0"
        ger "Länge des Schlüsselteils '%-.192s' kann nicht 0 sein"
ER_VIEW_CHECKSUM  
        eng "View text checksum failed"
        ger "View-Text-Prüfsumme fehlgeschlagen"
        rus "Проверка контрольной суммы текста VIEW провалилась"
        ukr "Перевірка контрольної суми тексту VIEW не пройшла"
ER_VIEW_MULTIUPDATE  
        eng "Can not modify more than one base table through a join view '%-.192s.%-.192s'"
        ger "Kann nicht mehr als eine Basistabelle über Join-View '%-.192s.%-.192s' ändern"
        rus "Нельзя изменить больше чем одну базовую таблицу используя многотабличный VIEW '%-.192s.%-.192s'"
        ukr "Неможливо оновити більш ниж одну базову таблицю выкористовуючи VIEW '%-.192s.%-.192s', що містіть декілька таблиць"
ER_VIEW_NO_INSERT_FIELD_LIST  
        eng "Can not insert into join view '%-.192s.%-.192s' without fields list"
        ger "Kann nicht ohne Feldliste in Join-View '%-.192s.%-.192s' einfügen"
        rus "Нельзя вставлять записи в многотабличный VIEW '%-.192s.%-.192s' без списка полей"
        ukr "Неможливо уставити рядки у VIEW '%-.192s.%-.192s', що містить декілька таблиць, без списку стовбців"
ER_VIEW_DELETE_MERGE_VIEW  
        eng "Can not delete from join view '%-.192s.%-.192s'"
        ger "Kann nicht aus Join-View '%-.192s.%-.192s' löschen"
        rus "Нельзя удалять из многотабличного VIEW '%-.192s.%-.192s'"
        ukr "Неможливо видалити рядки у VIEW '%-.192s.%-.192s', що містить декілька таблиць"
ER_CANNOT_USER  
        eng "Operation %s failed for %.256s"
        ger "Operation %s schlug fehl für %.256s"
        norwegian-ny "Operation %s failed for '%.256s'"
ER_XAER_NOTA XAE04
        eng "XAER_NOTA: Unknown XID"
        ger "XAER_NOTA: Unbekannte XID"
ER_XAER_INVAL XAE05
        eng "XAER_INVAL: Invalid arguments (or unsupported command)"
        ger "XAER_INVAL: Ungültige Argumente (oder nicht unterstützter Befehl)"
ER_XAER_RMFAIL XAE07
        eng "XAER_RMFAIL: The command cannot be executed when global transaction is in the  %.64s state"
        ger "XAER_RMFAIL: DEr Befehl kann nicht ausgeführt werden, wenn die globale Transaktion im Zustand %.64s ist"
        rus "XAER_RMFAIL: эту команду нельзя выполнять когда глобальная транзакция находится в состоянии '%.64s'"
ER_XAER_OUTSIDE XAE09
        eng "XAER_OUTSIDE: Some work is done outside global transaction"
        ger "XAER_OUTSIDE: Einige Arbeiten werden außerhalb der globalen Transaktion verrichtet"
ER_XAER_RMERR XAE03
        eng "XAER_RMERR: Fatal error occurred in the transaction branch - check your data for consistency"
        ger "XAER_RMERR: Schwerwiegender Fehler im Transaktionszweig - prüfen Sie Ihre Daten auf Konsistenz"
ER_XA_RBROLLBACK XA100
        eng "XA_RBROLLBACK: Transaction branch was rolled back"
        ger "XA_RBROLLBACK: Transaktionszweig wurde zurückgerollt"
ER_NONEXISTING_PROC_GRANT 42000 
        eng "There is no such grant defined for user '%-.48s' on host '%-.64s' on routine '%-.192s'"
        ger "Es gibt diese Berechtigung für Benutzer '%-.48s' auf Host '%-.64s' für Routine '%-.192s' nicht"
ER_PROC_AUTO_GRANT_FAIL
        eng "Failed to grant EXECUTE and ALTER ROUTINE privileges"
        ger "Gewährung von EXECUTE- und ALTER-ROUTINE-Rechten fehlgeschlagen"
ER_PROC_AUTO_REVOKE_FAIL
        eng "Failed to revoke all privileges to dropped routine"
        ger "Rücknahme aller Rechte für die gelöschte Routine fehlgeschlagen"
ER_DATA_TOO_LONG 22001
        eng "Data too long for column '%s' at row %ld"
        ger "Daten zu lang für Feld '%s' in Zeile %ld"
ER_SP_BAD_SQLSTATE 42000
        eng "Bad SQLSTATE: '%s'"
        ger "Ungültiger SQLSTATE: '%s'"
ER_STARTUP
        eng "%s: ready for connections.\nVersion: '%s'  socket: '%s'  port: %d  %s"
        ger "%s: bereit für Verbindungen.\nVersion: '%s'  Socket: '%s'  Port: %d  %s"
ER_LOAD_FROM_FIXED_SIZE_ROWS_TO_VAR
        eng "Can't load value from file with fixed size rows to variable"
        ger "Kann Wert aus Datei mit Zeilen fester Größe nicht in Variable laden"
ER_CANT_CREATE_USER_WITH_GRANT 42000
        eng "You are not allowed to create a user with GRANT"
        ger "Sie dürfen keinen Benutzer mit GRANT anlegen"
ER_WRONG_VALUE_FOR_TYPE  
        eng "Incorrect %-.32s value: '%-.128s' for function %-.32s"
        ger "Falscher %-.32s-Wert: '%-.128s' für Funktion %-.32s"
ER_TABLE_DEF_CHANGED
        eng "Table definition has changed, please retry transaction"
        ger "Tabellendefinition wurde geändert, bitte starten Sie die Transaktion neu"
ER_SP_DUP_HANDLER 42000
        eng "Duplicate handler declared in the same block"
        ger "Doppelter Handler im selben Block deklariert"
ER_SP_NOT_VAR_ARG 42000
        eng "OUT or INOUT argument %d for routine %s is not a variable or NEW pseudo-variable in BEFORE trigger"
        ger "OUT- oder INOUT-Argument %d für Routine %s ist keine Variable"
ER_SP_NO_RETSET 0A000
        eng "Not allowed to return a result set from a %s"
        ger "Rückgabe einer Ergebnismenge aus einer %s ist nicht erlaubt"
ER_CANT_CREATE_GEOMETRY_OBJECT 22003 
        eng "Cannot get geometry object from data you send to the GEOMETRY field"
        ger "Kann kein Geometrieobjekt aus den Daten machen, die Sie dem GEOMETRY-Feld übergeben haben"
ER_FAILED_ROUTINE_BREAK_BINLOG
        eng "A routine failed and has neither NO SQL nor READS SQL DATA in its declaration and binary logging is enabled; if non-transactional tables were updated, the binary log will miss their changes"
        ger "Eine Routine, die weder NO SQL noch READS SQL DATA in der Deklaration hat, schlug fehl und Binärlogging ist aktiv. Wenn Nicht-Transaktions-Tabellen aktualisiert wurden, enthält das Binärlog ihre Änderungen nicht"
ER_BINLOG_UNSAFE_ROUTINE
        eng "This function has none of DETERMINISTIC, NO SQL, or READS SQL DATA in its declaration and binary logging is enabled (you *might* want to use the less safe log_bin_trust_function_creators variable)"
        ger "Diese Routine hat weder DETERMINISTIC, NO SQL noch READS SQL DATA in der Deklaration und Binärlogging ist aktiv (*vielleicht* sollten Sie die weniger sichere Variable log_bin_trust_function_creators verwenden)"
ER_BINLOG_CREATE_ROUTINE_NEED_SUPER
        eng "You do not have the SUPER privilege and binary logging is enabled (you *might* want to use the less safe log_bin_trust_function_creators variable)"
        ger "Sie haben keine SUPER-Berechtigung und Binärlogging ist aktiv (*vielleicht* sollten Sie die weniger sichere Variable log_bin_trust_function_creators verwenden)"
ER_EXEC_STMT_WITH_OPEN_CURSOR
        eng "You can't execute a prepared statement which has an open cursor associated with it. Reset the statement to re-execute it."
        ger "Sie können keine vorbereitete Anweisung ausführen, die mit einem geöffneten Cursor verknüpft ist. Setzen Sie die Anweisung zurück, um sie neu auszuführen"
ER_STMT_HAS_NO_OPEN_CURSOR
        eng "The statement (%lu) has no open cursor."
        ger "Die Anweisung (%lu) hat keinen geöffneten Cursor"
ER_COMMIT_NOT_ALLOWED_IN_SF_OR_TRG
        eng "Explicit or implicit commit is not allowed in stored function or trigger."
        ger "Explizites oder implizites Commit ist in gespeicherten Funktionen und in Triggern nicht erlaubt"
ER_NO_DEFAULT_FOR_VIEW_FIELD
        eng "Field of view '%-.192s.%-.192s' underlying table doesn't have a default value"
        ger "Ein Feld der dem View '%-.192s.%-.192s' zugrundeliegenden Tabelle hat keinen Vorgabewert"
ER_SP_NO_RECURSION
        eng "Recursive stored functions and triggers are not allowed."
        ger "Rekursive gespeicherte Routinen und Triggers sind nicht erlaubt"
ER_TOO_BIG_SCALE 42000 S1009
        eng "Too big scale %d specified for column '%-.192s'. Maximum is %lu."
        ger "Zu großer Skalierungsfaktor %d für Feld '%-.192s' angegeben. Maximum ist %lu"
ER_TOO_BIG_PRECISION 42000 S1009
        eng "Too-big precision %d specified for '%-.192s'. Maximum is %lu."
        ger "Zu große Genauigkeit %d für Feld '%-.192s' angegeben. Maximum ist %lu"
ER_M_BIGGER_THAN_D 42000 S1009
        eng "For float(M,D), double(M,D) or decimal(M,D), M must be >= D (column '%-.192s')."
        ger "Für FLOAT(M,D), DOUBLE(M,D) oder DECIMAL(M,D) muss M >= D sein (Feld '%-.192s')"
ER_WRONG_LOCK_OF_SYSTEM_TABLE
        eng "You can't combine write-locking of system tables with other tables or lock types"
	ger "Sie können Schreibsperren auf der Systemtabelle nicht mit anderen Tabellen kombinieren"
ER_CONNECT_TO_FOREIGN_DATA_SOURCE
        eng "Unable to connect to foreign data source: %.64s"
        ger "Kann nicht mit Fremddatenquelle verbinden: %.64s"
ER_QUERY_ON_FOREIGN_DATA_SOURCE
        eng "There was a problem processing the query on the foreign data source. Data source error: %-.64s"
        ger "Bei der Verarbeitung der Abfrage ist in der Fremddatenquelle ein Problem aufgetreten. Datenquellenfehlermeldung: %-.64s"
ER_FOREIGN_DATA_SOURCE_DOESNT_EXIST
        eng "The foreign data source you are trying to reference does not exist. Data source error:  %-.64s"
        ger "Die Fremddatenquelle, auf die Sie zugreifen wollen, existiert nicht. Datenquellenfehlermeldung:  %-.64s"
ER_FOREIGN_DATA_STRING_INVALID_CANT_CREATE
        eng "Can't create federated table. The data source connection string '%-.64s' is not in the correct format"
        ger "Kann föderierte Tabelle nicht erzeugen. Der Datenquellen-Verbindungsstring '%-.64s' hat kein korrektes Format"
ER_FOREIGN_DATA_STRING_INVALID
        eng "The data source connection string '%-.64s' is not in the correct format"
        ger "Der Datenquellen-Verbindungsstring '%-.64s' hat kein korrektes Format"
ER_CANT_CREATE_FEDERATED_TABLE  
        eng "Can't create federated table. Foreign data src error:  %-.64s"
        ger "Kann föderierte Tabelle nicht erzeugen. Fremddatenquellenfehlermeldung:  %-.64s"
ER_TRG_IN_WRONG_SCHEMA  
        eng "Trigger in wrong schema"
        ger "Trigger im falschen Schema"
ER_STACK_OVERRUN_NEED_MORE
        eng "Thread stack overrun:  %ld bytes used of a %ld byte stack, and %ld bytes needed.  Use 'mysqld --thread_stack=#' to specify a bigger stack."
        ger "Thread-Stack-Überlauf: %ld Bytes eines %ld-Byte-Stacks in Verwendung, und %ld Bytes benötigt. Verwenden Sie 'mysqld --thread_stack=#', um einen größeren Stack anzugeben"
        jpn "スレッドスタック不足です(使用: %ld ; サイズ: %ld ; 要求: %ld)。より大きい値で 'mysqld --thread_stack=#' の指定をしてください。"
ER_TOO_LONG_BODY 42000 S1009
        eng "Routine body for '%-.100s' is too long"
        ger "Routinen-Body für '%-.100s' ist zu lang"
ER_WARN_CANT_DROP_DEFAULT_KEYCACHE
        eng "Cannot drop default keycache"
        ger "Der vorgabemäßige Schlüssel-Cache kann nicht gelöscht werden"
ER_TOO_BIG_DISPLAYWIDTH 42000 S1009
        eng "Display width out of range for column '%-.192s' (max = %lu)"
        ger "Anzeigebreite außerhalb des zulässigen Bereichs für Spalte '%-.192s' (Maximum: %lu)"
ER_XAER_DUPID XAE08
        eng "XAER_DUPID: The XID already exists"
        ger "XAER_DUPID: Die XID existiert bereits"
ER_DATETIME_FUNCTION_OVERFLOW 22008
        eng "Datetime function: %-.32s field overflow"
        ger "Datetime-Funktion: %-.32s Feldüberlauf"
ER_CANT_UPDATE_USED_TABLE_IN_SF_OR_TRG
        eng "Can't update table '%-.192s' in stored function/trigger because it is already used by statement which invoked this stored function/trigger."
        ger "Kann Tabelle '%-.192s' in gespeicherter Funktion oder Trigger nicht aktualisieren, weil sie bereits von der Anweisung verwendet wird, die diese gespeicherte Funktion oder den Trigger aufrief"
ER_VIEW_PREVENT_UPDATE
        eng "The definition of table '%-.192s' prevents operation %.192s on table '%-.192s'."
        ger "Die Definition der Tabelle '%-.192s' verhindert die Operation %.192s auf Tabelle '%-.192s'"
ER_PS_NO_RECURSION
        eng "The prepared statement contains a stored routine call that refers to that same statement. It's not allowed to execute a prepared statement in such a recursive manner"
        ger "Die vorbereitete Anweisung enthält einen Aufruf einer gespeicherten Routine, die auf eben dieselbe Anweisung verweist. Es ist nicht erlaubt, eine vorbereitete Anweisung in solch rekursiver Weise auszuführen"
ER_SP_CANT_SET_AUTOCOMMIT
        eng "Not allowed to set autocommit from a stored function or trigger"
        ger "Es ist nicht erlaubt, innerhalb einer gespeicherten Funktion oder eines Triggers AUTOCOMMIT zu setzen"
ER_MALFORMED_DEFINER
        eng "Definer is not fully qualified"
        ger "Definierer des View ist nicht vollständig spezifiziert"
ER_VIEW_FRM_NO_USER
        eng "View '%-.192s'.'%-.192s' has no definer information (old table format). Current user is used as definer. Please recreate the view!"
        ger "View '%-.192s'.'%-.192s' hat keine Definierer-Information (altes Tabellenformat). Der aktuelle Benutzer wird als Definierer verwendet. Bitte erstellen Sie den View neu"
ER_VIEW_OTHER_USER
        eng "You need the SUPER privilege for creation view with '%-.192s'@'%-.192s' definer"
        ger "Sie brauchen die SUPER-Berechtigung, um einen View mit dem Definierer '%-.192s'@'%-.192s' zu erzeugen"
ER_NO_SUCH_USER
  eng "The user specified as a definer ('%-.64s'@'%-.64s') does not exist"
  ger "Der als Definierer angegebene Benutzer ('%-.64s'@'%-.64s') existiert nicht"
ER_FORBID_SCHEMA_CHANGE
        eng "Changing schema from '%-.192s' to '%-.192s' is not allowed."
        ger "Wechsel des Schemas von '%-.192s' auf '%-.192s' ist nicht erlaubt"
ER_ROW_IS_REFERENCED_2 23000
        eng "Cannot delete or update a parent row: a foreign key constraint fails (%.192s)"
        ger "Kann Eltern-Zeile nicht löschen oder aktualisieren: eine Fremdschlüsselbedingung schlägt fehl (%.192s)"
ER_NO_REFERENCED_ROW_2 23000
        eng "Cannot add or update a child row: a foreign key constraint fails (%.192s)"
        ger "Kann Kind-Zeile nicht hinzufügen oder aktualisieren: eine Fremdschlüsselbedingung schlägt fehl (%.192s)"
ER_SP_BAD_VAR_SHADOW 42000
        eng "Variable '%-.64s' must be quoted with `...`, or renamed"
        ger "Variable '%-.64s' muss mit `...` geschützt oder aber umbenannt werden"
ER_TRG_NO_DEFINER
        eng "No definer attribute for trigger '%-.192s'.'%-.192s'. The trigger will be activated under the authorization of the invoker, which may have insufficient privileges. Please recreate the trigger."
        ger "Kein Definierer-Attribut für Trigger '%-.192s'.'%-.192s'. Der Trigger wird mit der Autorisierung des Aufrufers aktiviert, der möglicherweise keine zureichenden Berechtigungen hat. Bitte legen Sie den Trigger neu an."
ER_OLD_FILE_FORMAT
        eng "'%-.192s' has an old format, you should re-create the '%s' object(s)"
        ger "'%-.192s' hat altes Format, Sie sollten die '%s'-Objekt(e) neu erzeugen"
ER_SP_RECURSION_LIMIT
        eng "Recursive limit %d (as set by the max_sp_recursion_depth variable) was exceeded for routine %.192s"
        ger "Rekursionsgrenze %d (durch Variable max_sp_recursion_depth gegeben) wurde für Routine %.192s überschritten"
ER_SP_PROC_TABLE_CORRUPT
        eng "Failed to load routine %-.192s. The table mysql.proc is missing, corrupt, or contains bad data (internal code %d)"
        ger "Routine %-.192s konnte nicht geladen werden. Die Tabelle mysql.proc fehlt, ist beschädigt, oder enthält fehlerhaften Daten (interner Code: %d)"
ER_SP_WRONG_NAME 42000
        eng "Incorrect routine name '%-.192s'"
        ger "Ungültiger Routinenname '%-.192s'"
ER_TABLE_NEEDS_UPGRADE
        eng "Table upgrade required. Please do \"REPAIR TABLE `%-.64s`\" or dump/reload to fix it!"
        ger "Tabellenaktualisierung erforderlich. Bitte zum Reparieren \"REPAIR TABLE `%-.64s`\" eingeben!"
ER_SP_NO_AGGREGATE 42000
        eng "AGGREGATE is not supported for stored functions"
        ger "AGGREGATE wird bei gespeicherten Funktionen nicht unterstützt"
ER_MAX_PREPARED_STMT_COUNT_REACHED 42000
        eng "Can't create more than max_prepared_stmt_count statements (current value: %lu)"
        ger "Kann nicht mehr Anweisungen als max_prepared_stmt_count erzeugen (aktueller Wert: %lu)"
ER_VIEW_RECURSIVE
        eng "`%-.192s`.`%-.192s` contains view recursion"
        ger "`%-.192s`.`%-.192s` enthält View-Rekursion"

# the one below is not used anymore:
ER_NON_GROUPING_FIELD_USED 42000
        eng "Non-grouping field '%-.192s' is used in %-.64s clause"
        ger "In der %-.192s-Klausel wird das die Nicht-Gruppierungsspalte '%-.64s' verwendet"
ER_TABLE_CANT_HANDLE_SPKEYS
        eng "The used table type doesn't support SPATIAL indexes"
        ger "Der verwendete Tabellentyp unterstützt keine SPATIAL-Indizes"
ER_NO_TRIGGERS_ON_SYSTEM_SCHEMA
        eng "Triggers can not be created on system tables"
        ger "Trigger können nicht auf Systemtabellen erzeugt werden"
ER_REMOVED_SPACES
        eng "Leading spaces are removed from name '%s'"
        ger "Führende Leerzeichen werden aus dem Namen '%s' entfernt"
ER_AUTOINC_READ_FAILED
        eng "Failed to read auto-increment value from storage engine"
        ger "Lesen des Autoincrement-Werts von der Speicher-Engine fehlgeschlagen"
ER_USERNAME
        eng "user name"
        ger "Benutzername"
ER_HOSTNAME
        eng "host name"
        ger "Hostname"
ER_WRONG_STRING_LENGTH
        eng "String '%-.70s' is too long for %s (should be no longer than %d)"
        ger "String '%-.70s' ist zu lang für %s (sollte nicht länger sein als %d)"
ER_NON_INSERTABLE_TABLE  
        eng "The target table %-.100s of the %s is not insertable-into"
        ger "Die Zieltabelle %-.100s von %s ist nicht einfügbar"
        jpn "対象表 %-.100s は挿入可能ではないので、%s を行えません。"
ER_ADMIN_WRONG_MRG_TABLE
  eng "Table '%-.64s' is differently defined or of non-MyISAM type or doesn't exist"
  ger "Tabelle '%-.64s' ist unterschiedlich definiert, nicht vom Typ MyISAM oder existiert nicht"
ER_TOO_HIGH_LEVEL_OF_NESTING_FOR_SELECT
  eng "Too high level of nesting for select"
  ger "Zu tief verschachtelte SELECT-Anweisungen"
ER_NAME_BECOMES_EMPTY
  eng "Name '%-.64s' has become ''"
  ger "Name '%-.64s' wurde zu ''"
ER_AMBIGUOUS_FIELD_TERM
  eng "First character of the FIELDS TERMINATED string is ambiguous; please use non-optional and non-empty FIELDS ENCLOSED BY"
  ger "Das erste Zeichen der Zeichenkette FIELDS TERMINATED ist mehrdeutig; bitte benutzen Sie nicht optionale und nicht leere FIELDS ENCLOSED BY"
ER_FOREIGN_SERVER_EXISTS
  eng "The foreign server, %s, you are trying to create already exists."
  ger "Der entfernte Server %s, den Sie versuchen zu erzeugen, existiert schon."
ER_FOREIGN_SERVER_DOESNT_EXIST
        eng "The foreign server name you are trying to reference does not exist. Data source error:  %-.64s"
	ger "Die externe Verbindung, auf die Sie zugreifen wollen, existiert nicht. Datenquellenfehlermeldung:  %-.64s"
ER_ILLEGAL_HA_CREATE_OPTION
        eng "Table storage engine '%-.64s' does not support the create option '%.64s'"
        ger "Speicher-Engine '%-.64s' der Tabelle unterstützt die Option '%.64s' nicht"
ER_PARTITION_REQUIRES_VALUES_ERROR
        eng "Syntax error: %-.64s PARTITIONING requires definition of VALUES %-.64s for each partition"
        ger "Fehler in der SQL-Syntax: %-.64s-PARTITIONierung erfordert Definition von VALUES %-.64s für jede Partition"
        swe "Syntaxfel: %-.64s PARTITIONering kräver definition av VALUES %-.64s för varje partition"
ER_PARTITION_WRONG_VALUES_ERROR
        eng "Only %-.64s PARTITIONING can use VALUES %-.64s in partition definition"
        ger "Nur %-.64s-PARTITIONierung kann VALUES %-.64s in der Partitionsdefinition verwenden"
        swe "Endast %-.64s partitionering kan använda VALUES %-.64s i definition av partitionen" 
ER_PARTITION_MAXVALUE_ERROR
        eng "MAXVALUE can only be used in last partition definition"
        ger "MAXVALUE kann nur für die Definition der letzten Partition verwendet werden"
        swe "MAXVALUE kan bara användas i definitionen av den sista partitionen"
ER_PARTITION_SUBPARTITION_ERROR
        eng "Subpartitions can only be hash partitions and by key"
        ger "Unterpartitionen dürfen nur HASH- oder KEY-Partitionen sein"
        swe "Subpartitioner kan bara vara hash och key partitioner"
ER_PARTITION_SUBPART_MIX_ERROR
        eng "Must define subpartitions on all partitions if on one partition"
        ger "Wenn Sie Unterpartitionen auf einer Partition definieren, müssen Sie das für alle Partitionen tun"
        swe "Subpartitioner måste definieras på alla partitioner om på en"
ER_PARTITION_WRONG_NO_PART_ERROR
        eng "Wrong number of partitions defined, mismatch with previous setting"
        ger "Falsche Anzahl von Partitionen definiert, stimmt nicht mit vorherigen Einstellungen überein"
        swe "Antal partitioner definierade och antal partitioner är inte lika"
ER_PARTITION_WRONG_NO_SUBPART_ERROR
        eng "Wrong number of subpartitions defined, mismatch with previous setting"
        ger "Falsche Anzahl von Unterpartitionen definiert, stimmt nicht mit vorherigen Einstellungen überein"
        swe "Antal subpartitioner definierade och antal subpartitioner är inte lika"
ER_WRONG_EXPR_IN_PARTITION_FUNC_ERROR
        eng "Constant, random or timezone-dependent expressions in (sub)partitioning function are not allowed"
        ger "Konstante oder Random-Ausdrücke in (Unter-)Partitionsfunktionen sind nicht erlaubt"
        swe "Konstanta uttryck eller slumpmässiga uttryck är inte tillåtna (sub)partitioneringsfunktioner"
ER_NO_CONST_EXPR_IN_RANGE_OR_LIST_ERROR
        eng "Expression in RANGE/LIST VALUES must be constant"
        ger "Ausdrücke in RANGE/LIST VALUES müssen konstant sein"
        swe "Uttryck i RANGE/LIST VALUES måste vara ett konstant uttryck"
ER_FIELD_NOT_FOUND_PART_ERROR
        eng "Field in list of fields for partition function not found in table"
        ger "Felder in der Feldliste der Partitionierungsfunktion wurden in der Tabelle nicht gefunden"
        swe "Fält i listan av fält för partitionering med key inte funnen i tabellen"
ER_LIST_OF_FIELDS_ONLY_IN_HASH_ERROR
        eng "List of fields is only allowed in KEY partitions"
        ger "Eine Feldliste ist nur in KEY-Partitionen erlaubt"
        swe "En lista av fält är endast tillåtet för KEY partitioner"
ER_INCONSISTENT_PARTITION_INFO_ERROR
        eng "The partition info in the frm file is not consistent with what can be written into the frm file"
        ger "Die Partitionierungsinformationen in der frm-Datei stimmen nicht mit dem überein, was in die frm-Datei geschrieben werden kann"
        swe "Partitioneringsinformationen i frm-filen är inte konsistent med vad som kan skrivas i frm-filen"
ER_PARTITION_FUNC_NOT_ALLOWED_ERROR
        eng "The %-.192s function returns the wrong type"
        ger "Die %-.192s-Funktion gibt einen falschen Typ zurück"
        swe "%-.192s-funktionen returnerar felaktig typ"
ER_PARTITIONS_MUST_BE_DEFINED_ERROR
        eng "For %-.64s partitions each partition must be defined"
        ger "Für %-.64s-Partitionen muss jede Partition definiert sein"
        swe "För %-.64s partitionering så måste varje partition definieras"
ER_RANGE_NOT_INCREASING_ERROR
        eng "VALUES LESS THAN value must be strictly increasing for each partition"
        ger "Werte in VALUES LESS THAN müssen für jede Partition strikt aufsteigend sein"
        swe "Värden i VALUES LESS THAN måste vara strikt växande för varje partition"
ER_INCONSISTENT_TYPE_OF_FUNCTIONS_ERROR
        eng "VALUES value must be of same type as partition function"
        ger "VALUES-Werte müssen vom selben Typ wie die Partitionierungsfunktion sein"
        swe "Värden i VALUES måste vara av samma typ som partitioneringsfunktionen"
ER_MULTIPLE_DEF_CONST_IN_LIST_PART_ERROR
        eng "Multiple definition of same constant in list partitioning"
        ger "Mehrfachdefinition derselben Konstante bei Listen-Partitionierung"
        swe "Multipel definition av samma konstant i list partitionering"
ER_PARTITION_ENTRY_ERROR
        eng "Partitioning can not be used stand-alone in query"
        ger "Partitionierung kann in einer Abfrage nicht alleinstehend benutzt werden"
        swe "Partitioneringssyntax kan inte användas på egen hand i en SQL-fråga"
ER_MIX_HANDLER_ERROR
        eng "The mix of handlers in the partitions is not allowed in this version of MySQL"
        ger "Das Vermischen von Handlern in Partitionen ist in dieser Version von MySQL nicht erlaubt"
        swe "Denna mix av lagringsmotorer är inte tillåten i denna version av MySQL"
ER_PARTITION_NOT_DEFINED_ERROR
        eng "For the partitioned engine it is necessary to define all %-.64s"
        ger "Für die partitionierte Engine müssen alle %-.64s definiert sein"
        swe "För partitioneringsmotorn så är det nödvändigt att definiera alla %-.64s"
ER_TOO_MANY_PARTITIONS_ERROR
        eng "Too many partitions (including subpartitions) were defined"
        ger "Es wurden zu vielen Partitionen (einschließlich Unterpartitionen) definiert"
        swe "För många partitioner (inkluderande subpartitioner) definierades"
ER_SUBPARTITION_ERROR
        eng "It is only possible to mix RANGE/LIST partitioning with HASH/KEY partitioning for subpartitioning"
        ger "RANGE/LIST-Partitionierung kann bei Unterpartitionen nur zusammen mit HASH/KEY-Partitionierung verwendet werden"
        swe "Det är endast möjligt att blanda RANGE/LIST partitionering med HASH/KEY partitionering för subpartitionering"
ER_CANT_CREATE_HANDLER_FILE
        eng "Failed to create specific handler file"
        ger "Erzeugen einer spezifischen Handler-Datei fehlgeschlagen"
        swe "Misslyckades med att skapa specifik fil i lagringsmotor"
ER_BLOB_FIELD_IN_PART_FUNC_ERROR
        eng "A BLOB field is not allowed in partition function"
        ger "In der Partitionierungsfunktion sind BLOB-Spalten nicht erlaubt"
        swe "Ett BLOB-fält är inte tillåtet i partitioneringsfunktioner"
ER_UNIQUE_KEY_NEED_ALL_FIELDS_IN_PF
        eng "A %-.192s must include all columns in the table's partitioning function"
ER_NO_PARTS_ERROR
        eng "Number of %-.64s = 0 is not an allowed value"
        ger "Eine Anzahl von %-.64s = 0 ist kein erlaubter Wert"
        swe "Antal %-.64s = 0 är inte ett tillåten värde"
ER_PARTITION_MGMT_ON_NONPARTITIONED
        eng "Partition management on a not partitioned table is not possible"
        ger "Partitionsverwaltung einer nicht partitionierten Tabelle ist nicht möglich"
        swe "Partitioneringskommando på en opartitionerad tabell är inte möjligt"
ER_FOREIGN_KEY_ON_PARTITIONED
        eng "Foreign keys are not yet supported in conjunction with partitioning"
        ger "Fremdschlüssel-Beschränkungen sind im Zusammenhang mit Partitionierung nicht zulässig"
        swe "Foreign keys är inte ännu implementerad i kombination med partitionering"
ER_DROP_PARTITION_NON_EXISTENT
        eng "Error in list of partitions to %-.64s"
        ger "Fehler in der Partitionsliste bei %-.64s"
        swe "Fel i listan av partitioner att %-.64s"
ER_DROP_LAST_PARTITION
        eng "Cannot remove all partitions, use DROP TABLE instead"
        ger "Es lassen sich nicht sämtliche Partitionen löschen, benutzen Sie statt dessen DROP TABLE"
        swe "Det är inte tillåtet att ta bort alla partitioner, använd DROP TABLE istället"
ER_COALESCE_ONLY_ON_HASH_PARTITION
        eng "COALESCE PARTITION can only be used on HASH/KEY partitions"
        ger "COALESCE PARTITION kann nur auf HASH- oder KEY-Partitionen benutzt werden"
        swe "COALESCE PARTITION kan bara användas på HASH/KEY partitioner"
ER_REORG_HASH_ONLY_ON_SAME_NO
        eng "REORGANIZE PARTITION can only be used to reorganize partitions not to change their numbers"
        ger "REORGANIZE PARTITION kann nur zur Reorganisation von Partitionen verwendet werden, nicht, um ihre Nummern zu ändern"
        swe "REORGANIZE PARTITION kan bara användas för att omorganisera partitioner, inte för att ändra deras antal"
ER_REORG_NO_PARAM_ERROR
        eng "REORGANIZE PARTITION without parameters can only be used on auto-partitioned tables using HASH PARTITIONs"
        ger "REORGANIZE PARTITION ohne Parameter kann nur für auto-partitionierte Tabellen verwendet werden, die HASH-Partitionierung benutzen"
        swe "REORGANIZE PARTITION utan parametrar kan bara användas på auto-partitionerade tabeller som använder HASH partitionering"
ER_ONLY_ON_RANGE_LIST_PARTITION
        eng "%-.64s PARTITION can only be used on RANGE/LIST partitions"
        ger "%-.64s PARTITION kann nur für RANGE- oder LIST-Partitionen verwendet werden"
        swe "%-.64s PARTITION kan bara användas på RANGE/LIST-partitioner"
ER_ADD_PARTITION_SUBPART_ERROR
        eng "Trying to Add partition(s) with wrong number of subpartitions"
        ger "Es wurde versucht, eine oder mehrere Partitionen mit der falschen Anzahl von Unterpartitionen hinzuzufügen"
        swe "ADD PARTITION med fel antal subpartitioner"
ER_ADD_PARTITION_NO_NEW_PARTITION
        eng "At least one partition must be added"
        ger "Es muss zumindest eine Partition hinzugefügt werden"
        swe "Åtminstone en partition måste läggas till vid ADD PARTITION"
ER_COALESCE_PARTITION_NO_PARTITION
        eng "At least one partition must be coalesced"
        ger "Zumindest eine Partition muss mit COALESCE PARTITION zusammengefügt werden"
        swe "Åtminstone en partition måste slås ihop vid COALESCE PARTITION"
ER_REORG_PARTITION_NOT_EXIST
        eng "More partitions to reorganize than there are partitions"
        ger "Es wurde versucht, mehr Partitionen als vorhanden zu reorganisieren"
        swe "Fler partitioner att reorganisera än det finns partitioner"
ER_SAME_NAME_PARTITION
        eng "Duplicate partition name %-.192s"
        ger "Doppelter Partitionsname: %-.192s"
        swe "Duplicerat partitionsnamn %-.192s"
ER_NO_BINLOG_ERROR
        eng "It is not allowed to shut off binlog on this command"
        ger "Es es nicht erlaubt, bei diesem Befehl binlog abzuschalten"
        swe "Det är inte tillåtet att stänga av binlog på detta kommando"
ER_CONSECUTIVE_REORG_PARTITIONS
        eng "When reorganizing a set of partitions they must be in consecutive order"
        ger "Bei der Reorganisation eines Satzes von Partitionen müssen diese in geordneter Reihenfolge vorliegen"
        swe "När ett antal partitioner omorganiseras måste de vara i konsekutiv ordning"
ER_REORG_OUTSIDE_RANGE
        eng "Reorganize of range partitions cannot change total ranges except for last partition where it can extend the range"
        ger "Die Reorganisation von RANGE-Partitionen kann Gesamtbereiche nicht verändern, mit Ausnahme der letzten Partition, die den Bereich erweitern kann"
        swe "Reorganisering av rangepartitioner kan inte ändra den totala intervallet utom för den sista partitionen där intervallet kan utökas"
ER_PARTITION_FUNCTION_FAILURE
        eng "Partition function not supported in this version for this handler"
        ger "Partitionsfunktion in dieser Version dieses Handlers nicht unterstützt"
ER_PART_STATE_ERROR
        eng "Partition state cannot be defined from CREATE/ALTER TABLE"
        ger "Partitionszustand kann nicht von CREATE oder ALTER TABLE aus definiert werden"
        swe "Partition state kan inte definieras från CREATE/ALTER TABLE"
ER_LIMITED_PART_RANGE
        eng "The %-.64s handler only supports 32 bit integers in VALUES"
        ger "Der Handler %-.64s unterstützt in VALUES nur 32-Bit-Integers"
        swe "%-.64s stödjer endast 32 bitar i integers i VALUES"
ER_PLUGIN_IS_NOT_LOADED
        eng "Plugin '%-.192s' is not loaded"
        ger "Plugin '%-.192s' ist nicht geladen"
ER_WRONG_VALUE
        eng "Incorrect %-.32s value: '%-.128s'"
        ger "Falscher %-.32s-Wert: '%-.128s'"
ER_NO_PARTITION_FOR_GIVEN_VALUE
        eng "Table has no partition for value %-.64s"
        ger "Tabelle hat für den Wert %-.64s keine Partition"
ER_FILEGROUP_OPTION_ONLY_ONCE
        eng "It is not allowed to specify %s more than once"
        ger "%s darf nicht mehr als einmal angegegeben werden"
ER_CREATE_FILEGROUP_FAILED
        eng "Failed to create %s"
        ger "Anlegen von %s fehlgeschlagen"
ER_DROP_FILEGROUP_FAILED
        eng "Failed to drop %s"
        ger "Löschen von %s fehlgeschlagen"
ER_TABLESPACE_AUTO_EXTEND_ERROR
        eng "The handler doesn't support autoextend of tablespaces"
        ger "Der Handler unterstützt keine automatische Erweiterung (Autoextend) von Tablespaces"
ER_WRONG_SIZE_NUMBER
        eng "A size parameter was incorrectly specified, either number or on the form 10M"
        ger "Ein Größen-Parameter wurde unkorrekt angegeben, muss entweder Zahl sein oder im Format 10M"
ER_SIZE_OVERFLOW_ERROR
        eng "The size number was correct but we don't allow the digit part to be more than 2 billion"
        ger "Die Zahl für die Größe war korrekt, aber der Zahlanteil darf nicht größer als 2 Milliarden sein"
ER_ALTER_FILEGROUP_FAILED
        eng "Failed to alter: %s"
        ger "Änderung von %s fehlgeschlagen"
ER_BINLOG_ROW_LOGGING_FAILED
        eng "Writing one row to the row-based binary log failed"
        ger "Schreiben einer Zeilen ins zeilenbasierte Binärlog fehlgeschlagen"
ER_BINLOG_ROW_WRONG_TABLE_DEF
        eng "Table definition on master and slave does not match: %s"
        ger "Tabellendefinition auf Master und Slave stimmt nicht überein: %s"
ER_BINLOG_ROW_RBR_TO_SBR
        eng "Slave running with --log-slave-updates must use row-based binary logging to be able to replicate row-based binary log events"
        ger "Slave, die mit --log-slave-updates laufen, müssen zeilenbasiertes Loggen verwenden, um zeilenbasierte Binärlog-Ereignisse loggen zu können"
ER_EVENT_ALREADY_EXISTS
        eng "Event '%-.192s' already exists"
        ger "Event '%-.192s' existiert bereits"
ER_EVENT_STORE_FAILED
        eng "Failed to store event %s. Error code %d from storage engine."
        ger "Speichern von Event %s fehlgeschlagen. Fehlercode der Speicher-Engine: %d"
ER_EVENT_DOES_NOT_EXIST
        eng "Unknown event '%-.192s'"
        ger "Unbekanntes Event '%-.192s'"
ER_EVENT_CANT_ALTER
        eng "Failed to alter event '%-.192s'"
        ger "Ändern des Events '%-.192s' fehlgeschlagen"
ER_EVENT_DROP_FAILED
        eng "Failed to drop %s"
        ger "Löschen von %s fehlgeschlagen"
ER_EVENT_INTERVAL_NOT_POSITIVE_OR_TOO_BIG
        eng "INTERVAL is either not positive or too big"
        ger "INTERVAL ist entweder nicht positiv oder zu groß"
ER_EVENT_ENDS_BEFORE_STARTS
        eng "ENDS is either invalid or before STARTS"
        ger "ENDS ist entweder ungültig oder liegt vor STARTS"
ER_EVENT_EXEC_TIME_IN_THE_PAST
  eng "Event execution time is in the past. Event has been disabled"
  ger "Ausführungszeit des Events liegt in der Vergangenheit. Event wurde deaktiviert"
ER_EVENT_OPEN_TABLE_FAILED
        eng "Failed to open mysql.event"
        ger "Öffnen von mysql.event fehlgeschlagen"
ER_EVENT_NEITHER_M_EXPR_NOR_M_AT
        eng "No datetime expression provided"
        ger "Kein DATETIME-Ausdruck angegeben"

# OBSOLETE, USE ER_COL_COUNT_DOESNT_MATCH_CORRUPTED_V2
ER_OBSOLETE_COL_COUNT_DOESNT_MATCH_CORRUPTED
        eng "Column count of mysql.%s is wrong. Expected %d, found %d. The table is probably corrupted"
        ger "Spaltenanzahl von mysql.%s falsch. %d erwartet, aber %d gefunden. Tabelle ist wahrscheinlich beschädigt"

# OBSOLETE, USE ER_CANNOT_LOAD_FROM_TABLE_V2
ER_OBSOLETE_CANNOT_LOAD_FROM_TABLE
        eng "Cannot load from mysql.%s. The table is probably corrupted"
        ger "Kann mysql.%s nicht einlesen. Tabelle ist wahrscheinlich beschädigt"

ER_EVENT_CANNOT_DELETE
        eng "Failed to delete the event from mysql.event"
        ger "Löschen des Events aus mysql.event fehlgeschlagen"
ER_EVENT_COMPILE_ERROR
        eng "Error during compilation of event's body"
        ger "Fehler beim Kompilieren des Event-Bodys"
ER_EVENT_SAME_NAME
        eng "Same old and new event name"
        ger "Alter und neuer Event-Name sind gleich"
ER_EVENT_DATA_TOO_LONG
        eng "Data for column '%s' too long"
        ger "Daten der Spalte '%s' zu lang"
ER_DROP_INDEX_FK
        eng "Cannot drop index '%-.192s': needed in a foreign key constraint"
        ger "Kann Index '%-.192s' nicht löschen: wird für eine Fremdschlüsselbeschränkung benötigt"
# When using this error message, use the ER_WARN_DEPRECATED_SYNTAX error
# code.
ER_WARN_DEPRECATED_SYNTAX_WITH_VER  
        eng  "The syntax '%s' is deprecated and will be removed in MySQL %s. Please use %s instead"
        ger "Die Syntax '%s' ist veraltet und wird in MySQL %s entfernt. Bitte benutzen Sie statt dessen %s"
ER_CANT_WRITE_LOCK_LOG_TABLE
        eng "You can't write-lock a log table. Only read access is possible"
        ger "Eine Log-Tabelle kann nicht schreibgesperrt werden. Es ist ohnehin nur Lesezugriff möglich"
ER_CANT_LOCK_LOG_TABLE
        eng "You can't use locks with log tables."
        ger "Log-Tabellen können nicht gesperrt werden."
ER_FOREIGN_DUPLICATE_KEY_OLD_UNUSED 23000 S1009
        eng "Upholding foreign key constraints for table '%.192s', entry '%-.192s', key %d would lead to a duplicate entry"
# OBSOLETE, USE ER_COL_COUNT_DOESNT_MATCH_PLEASE_UPDATE_V2
ER_COL_COUNT_DOESNT_MATCH_PLEASE_UPDATE
        eng "Column count of mysql.%s is wrong. Expected %d, found %d. Created with MySQL %d, now running %d. Please use mysql_upgrade to fix this error."
        ger "Spaltenanzahl von mysql.%s falsch. %d erwartet, aber %d erhalten. Erzeugt mit MySQL %d, jetzt unter %d. Bitte benutzen Sie mysql_upgrade, um den Fehler zu beheben"
ER_TEMP_TABLE_PREVENTS_SWITCH_OUT_OF_RBR
        eng "Cannot switch out of the row-based binary log format when the session has open temporary tables"
        ger "Kann nicht aus dem zeilenbasierten Binärlog-Format herauswechseln, wenn die Sitzung offene temporäre Tabellen hat"
ER_STORED_FUNCTION_PREVENTS_SWITCH_BINLOG_FORMAT
        eng "Cannot change the binary logging format inside a stored function or trigger"
        ger "Das Binärlog-Format kann innerhalb einer gespeicherten Funktion oder eines Triggers nicht geändert werden"
ER_NDB_CANT_SWITCH_BINLOG_FORMAT
        eng "The NDB cluster engine does not support changing the binlog format on the fly yet"
        ger "Die Speicher-Engine NDB Cluster unterstützt das Ändern des Binärlog-Formats zur Laufzeit noch nicht"
ER_PARTITION_NO_TEMPORARY
        eng "Cannot create temporary table with partitions"
        ger "Anlegen temporärer Tabellen mit Partitionen nicht möglich"
ER_PARTITION_CONST_DOMAIN_ERROR
        eng "Partition constant is out of partition function domain"
        ger "Partitionskonstante liegt außerhalb der Partitionsfunktionsdomäne"
        swe "Partitionskonstanten är utanför partitioneringsfunktionens domän"
ER_PARTITION_FUNCTION_IS_NOT_ALLOWED
        eng "This partition function is not allowed"
        ger "Diese Partitionierungsfunktion ist nicht erlaubt"
        swe "Denna partitioneringsfunktion är inte tillåten"
ER_DDL_LOG_ERROR
        eng "Error in DDL log"
        ger "Fehler im DDL-Log"
ER_NULL_IN_VALUES_LESS_THAN
        eng "Not allowed to use NULL value in VALUES LESS THAN"
        ger "In VALUES LESS THAN dürfen keine NULL-Werte verwendet werden"
        swe "Det är inte tillåtet att använda NULL-värden i VALUES LESS THAN"
ER_WRONG_PARTITION_NAME
        eng "Incorrect partition name"
        ger "Falscher Partitionsname"
        swe "Felaktigt partitionsnamn"
ER_CANT_CHANGE_TX_CHARACTERISTICS 25001
        eng "Transaction characteristics can't be changed while a transaction is in progress"
ER_DUP_ENTRY_AUTOINCREMENT_CASE
        eng "ALTER TABLE causes auto_increment resequencing, resulting in duplicate entry '%-.192s' for key '%-.192s'"
        ger "ALTER TABLE führt zur Neusequenzierung von auto_increment, wodurch der doppelte Eintrag '%-.192s' für Schlüssel '%-.192s' auftritt"
ER_EVENT_MODIFY_QUEUE_ERROR
        eng "Internal scheduler error %d"
        ger "Interner Scheduler-Fehler %d"
ER_EVENT_SET_VAR_ERROR
        eng "Error during starting/stopping of the scheduler. Error code %u"
        ger "Fehler während des Startens oder Anhalten des Schedulers. Fehlercode %u"
ER_PARTITION_MERGE_ERROR
        eng "Engine cannot be used in partitioned tables"
        ger "Engine kann in partitionierten Tabellen nicht verwendet werden"
        swe "Engine inte användas i en partitionerad tabell"
ER_CANT_ACTIVATE_LOG
        eng "Cannot activate '%-.64s' log"
        ger "Kann Logdatei '%-.64s' nicht aktivieren"
ER_RBR_NOT_AVAILABLE
        eng "The server was not built with row-based replication"
        ger "Der Server wurde nicht mit zeilenbasierter Replikation gebaut"
ER_BASE64_DECODE_ERROR
        eng "Decoding of base64 string failed"
        swe "Avkodning av base64 sträng misslyckades"
        ger "Der Server hat keine zeilenbasierte Replikation"
ER_EVENT_RECURSION_FORBIDDEN
        eng "Recursion of EVENT DDL statements is forbidden when body is present"
        ger "Rekursivität von EVENT-DDL-Anweisungen ist unzulässig wenn ein Hauptteil (Body) existiert"
ER_EVENTS_DB_ERROR
        eng "Cannot proceed because system tables used by Event Scheduler were found damaged at server start"
        ger "Kann nicht weitermachen, weil die Tabellen, die von Events verwendet werden, beim Serverstart als beschädigt markiert wurden"
ER_ONLY_INTEGERS_ALLOWED
        eng "Only integers allowed as number here"
        ger "An dieser Stelle sind nur Ganzzahlen zulässig"
ER_UNSUPORTED_LOG_ENGINE
        eng "This storage engine cannot be used for log tables""
        ger "Diese Speicher-Engine kann für Logtabellen nicht verwendet werden"
ER_BAD_LOG_STATEMENT
        eng "You cannot '%s' a log table if logging is enabled"
        ger "Sie können eine Logtabelle nicht '%s', wenn Loggen angeschaltet ist"
ER_CANT_RENAME_LOG_TABLE
        eng "Cannot rename '%s'. When logging enabled, rename to/from log table must rename two tables: the log table to an archive table and another table back to '%s'"
        ger "Kann '%s' nicht umbenennen. Wenn Loggen angeschaltet ist, müssen zwei Tabellen umbenannt werden: die Logtabelle zu einer Archivtabelle, und eine weitere Tabelle zu '%s'"
ER_WRONG_PARAMCOUNT_TO_NATIVE_FCT 42000
        eng "Incorrect parameter count in the call to native function '%-.192s'"
        ger "Falsche Anzahl von Parametern beim Aufruf der nativen Funktion '%-.192s'"
ER_WRONG_PARAMETERS_TO_NATIVE_FCT 42000
        eng "Incorrect parameters in the call to native function '%-.192s'"
        ger "Falscher Parameter beim Aufruf der nativen Funktion '%-.192s'"
ER_WRONG_PARAMETERS_TO_STORED_FCT 42000  
        eng "Incorrect parameters in the call to stored function %-.192s"
        ger "Falsche Parameter beim Aufruf der gespeicherten Funktion %-.192s"
ER_NATIVE_FCT_NAME_COLLISION
        eng "This function '%-.192s' has the same name as a native function"
        ger "Die Funktion '%-.192s' hat denselben Namen wie eine native Funktion"
# When using this error message, use the ER_DUP_ENTRY error code.  See, for
# example, code in handler.cc.
ER_DUP_ENTRY_WITH_KEY_NAME 23000 S1009
        cze "Zvojený klíč '%-.64s' (číslo klíče '%-.192s')"
        dan "Ens værdier '%-.64s' for indeks '%-.192s'"
        nla "Dubbele ingang '%-.64s' voor zoeksleutel '%-.192s'"
        eng "Duplicate entry '%-.64s' for key '%-.192s'"
        est "Kattuv väärtus '%-.64s' võtmele '%-.192s'"
        fre "Duplicata du champ '%-.64s' pour la clef '%-.192s'"
        ger "Doppelter Eintrag '%-.64s' für Schlüssel '%-.192s'"
        greek "Διπλή εγγραφή '%-.64s' για το κλειδί '%-.192s'"
        hun "Duplikalt bejegyzes '%-.64s' a '%-.192s' kulcs szerint."
        ita "Valore duplicato '%-.64s' per la chiave '%-.192s'"
        jpn "'%-.64s' は索引 '%-.192s' で重複しています。"
        kor "중복된 입력 값 '%-.64s': key '%-.192s'"
        nor "Like verdier '%-.64s' for nøkkel '%-.192s'"
        norwegian-ny "Like verdiar '%-.64s' for nykkel '%-.192s'"
        pol "Powtórzone wystąpienie '%-.64s' dla klucza '%-.192s'"
        por "Entrada '%-.64s' duplicada para a chave '%-.192s'"
        rum "Cimpul '%-.64s' e duplicat pentru cheia '%-.192s'"
        rus "Дублирующаяся запись '%-.64s' по ключу '%-.192s'"
        serbian "Dupliran unos '%-.64s' za ključ '%-.192s'"
        slo "Opakovaný kľúč '%-.64s' (číslo kľúča '%-.192s')"
        spa "Entrada duplicada '%-.64s' para la clave '%-.192s'"
        swe "Dublett '%-.64s' för nyckel '%-.192s'"
        ukr "Дублюючий запис '%-.64s' для ключа '%-.192s'"
ER_BINLOG_PURGE_EMFILE
  eng "Too many files opened, please execute the command again"
  ger "Zu viele offene Dateien, bitte führen Sie den Befehl noch einmal aus"
ER_EVENT_CANNOT_CREATE_IN_THE_PAST
  eng "Event execution time is in the past and ON COMPLETION NOT PRESERVE is set. The event was dropped immediately after creation."
  ger "Ausführungszeit des Events liegt in der Vergangenheit, und es wurde ON COMPLETION NOT PRESERVE gesetzt. Das Event wurde unmittelbar nach Erzeugung gelöscht."
ER_EVENT_CANNOT_ALTER_IN_THE_PAST
  eng "Event execution time is in the past and ON COMPLETION NOT PRESERVE is set. The event was not changed. Specify a time in the future."
  ger "Execution Zeitpunkt des Ereignisses in der Vergangenheit liegt, und es war NACH ABSCHLUSS Set nicht erhalten. Die Veranstaltung wurde nicht verändert. Geben Sie einen Zeitpunkt in der Zukunft."
ER_SLAVE_INCIDENT
  eng "The incident %s occured on the master. Message: %s"
  ger "Der Vorfall %s passierte auf dem Master. Meldung: %s"
ER_NO_PARTITION_FOR_GIVEN_VALUE_SILENT
  eng "Table has no partition for some existing values"
  ger "Tabelle hat für einige bestehende Werte keine Partition"
ER_BINLOG_UNSAFE_STATEMENT
  eng "Unsafe statement written to the binary log using statement format since BINLOG_FORMAT = STATEMENT. %s"
  swe "Detta är inte säkert att logga i statement-format, för BINLOG_FORMAT = STATEMENT. %s"
  ger "Unsichere Anweisung ins Binärlog geschrieben, weil Anweisungsformat BINLOG_FORMAT = STATEMENT. %s"
ER_SLAVE_FATAL_ERROR
  eng "Fatal error: %s"
  ger "Fataler Fehler: %s"
ER_SLAVE_RELAY_LOG_READ_FAILURE
  eng "Relay log read failure: %s"
  ger "Relaylog-Lesefehler: %s"
ER_SLAVE_RELAY_LOG_WRITE_FAILURE
  eng "Relay log write failure: %s"
  ger "Relaylog-Schreibfehler: %s"
ER_SLAVE_CREATE_EVENT_FAILURE
  eng "Failed to create %s"
  ger "Erzeugen von %s fehlgeschlagen"
ER_SLAVE_MASTER_COM_FAILURE
  eng "Master command %s failed: %s"
  ger "Master-Befehl %s fehlgeschlagen: %s"
ER_BINLOG_LOGGING_IMPOSSIBLE
  eng "Binary logging not possible. Message: %s"
  ger "Binärlogging nicht möglich. Meldung: %s"
ER_VIEW_NO_CREATION_CTX
  eng "View `%-.64s`.`%-.64s` has no creation context"
  ger "View `%-.64s`.`%-.64s` hat keinen Erzeugungskontext"
ER_VIEW_INVALID_CREATION_CTX
  eng "Creation context of view `%-.64s`.`%-.64s' is invalid"
  ger "Erzeugungskontext des Views`%-.64s`.`%-.64s' ist ungültig"
ER_SR_INVALID_CREATION_CTX
  eng "Creation context of stored routine `%-.64s`.`%-.64s` is invalid"
  ger "Erzeugungskontext der gespeicherten Routine`%-.64s`.`%-.64s` ist ungültig"
ER_TRG_CORRUPTED_FILE
  eng "Corrupted TRG file for table `%-.64s`.`%-.64s`"
  ger "Beschädigte TRG-Datei für Tabelle `%-.64s`.`%-.64s`"
ER_TRG_NO_CREATION_CTX
  eng "Triggers for table `%-.64s`.`%-.64s` have no creation context"
  ger "Trigger für Tabelle `%-.64s`.`%-.64s` haben keinen Erzeugungskontext"
ER_TRG_INVALID_CREATION_CTX
  eng "Trigger creation context of table `%-.64s`.`%-.64s` is invalid"
  ger "Trigger-Erzeugungskontext der Tabelle `%-.64s`.`%-.64s` ist ungültig"
ER_EVENT_INVALID_CREATION_CTX
  eng "Creation context of event `%-.64s`.`%-.64s` is invalid"
  ger "Erzeugungskontext des Events `%-.64s`.`%-.64s` ist ungültig"
ER_TRG_CANT_OPEN_TABLE
  eng "Cannot open table for trigger `%-.64s`.`%-.64s`"
  ger "Kann Tabelle für den Trigger `%-.64s`.`%-.64s` nicht öffnen"
ER_CANT_CREATE_SROUTINE
  eng "Cannot create stored routine `%-.64s`. Check warnings"
  ger "Kann gespeicherte Routine `%-.64s` nicht erzeugen. Beachten Sie die Warnungen"
ER_NEVER_USED
  eng "Ambiguous slave modes combination. %s"
  ger "Mehrdeutige Kombination von Slave-Modi. %s"
ER_NO_FORMAT_DESCRIPTION_EVENT_BEFORE_BINLOG_STATEMENT
  eng "The BINLOG statement of type `%s` was not preceded by a format description BINLOG statement."
  ger "Der BINLOG-Anweisung vom Typ `%s` ging keine BINLOG-Anweisung zur Formatbeschreibung voran."
ER_SLAVE_CORRUPT_EVENT
  eng "Corrupted replication event was detected"
  ger "Beschädigtes Replikationsereignis entdeckt"
ER_LOAD_DATA_INVALID_COLUMN_UNUSED
  eng "Invalid column reference (%-.64s) in LOAD DATA"
  ger "Ungültige Spaltenreferenz (%-.64s) bei LOAD DATA"
ER_LOG_PURGE_NO_FILE
  eng "Being purged log %s was not found"
  ger "Zu bereinigende Logdatei %s wurde nicht gefunden"
ER_XA_RBTIMEOUT XA106
  eng "XA_RBTIMEOUT: Transaction branch was rolled back: took too long"
  ger "XA_RBTIMEOUT: Transaktionszweig wurde zurückgerollt: Zeitüberschreitung"
ER_XA_RBDEADLOCK XA102
  eng "XA_RBDEADLOCK: Transaction branch was rolled back: deadlock was detected"
  ger "XA_RBDEADLOCK: Transaktionszweig wurde zurückgerollt: Deadlock entdeckt"
ER_NEED_REPREPARE
  eng "Prepared statement needs to be re-prepared"
  ger "Vorbereitete Anweisungen müssen noch einmal vorbereitet werden"
ER_DELAYED_NOT_SUPPORTED
  eng "DELAYED option not supported for table '%-.192s'"
  ger "Die DELAYED-Option wird für Tabelle '%-.192s' nicht unterstützt"
WARN_NO_MASTER_INFO  
  eng "The master info structure does not exist"
  ger "Die Master-Info-Struktur existiert nicht"
WARN_OPTION_IGNORED
  eng "<%-.64s> option ignored"
  ger "Option <%-.64s> ignoriert"
ER_PLUGIN_DELETE_BUILTIN
  eng "Built-in plugins cannot be deleted"
  ger "Eingebaute Plugins können nicht gelöscht werden"
WARN_PLUGIN_BUSY
  eng "Plugin is busy and will be uninstalled on shutdown"
  ger "Plugin wird verwendet und wird erst beim Herunterfahren deinstalliert"
ER_VARIABLE_IS_READONLY
  eng "%s variable '%s' is read-only. Use SET %s to assign the value"
  ger "%s Variable '%s' ist nur lesbar. Benutzen Sie SET %s, um einen Wert zuzuweisen"
ER_WARN_ENGINE_TRANSACTION_ROLLBACK
  eng "Storage engine %s does not support rollback for this statement. Transaction rolled back and must be restarted"
  ger "Speicher-Engine %s unterstützt für diese Anweisung kein Rollback. Transaktion wurde zurückgerollt und muss neu gestartet werden"
ER_SLAVE_HEARTBEAT_FAILURE
  eng "Unexpected master's heartbeat data: %s"
  ger "Unerwartete Daten vom Heartbeat des Masters: %s"
ER_SLAVE_HEARTBEAT_VALUE_OUT_OF_RANGE
  eng "The requested value for the heartbeat period is either negative or exceeds the maximum allowed (%s seconds)."
ER_NDB_REPLICATION_SCHEMA_ERROR
  eng "Bad schema for mysql.ndb_replication table. Message: %-.64s"
  ger "Fehlerhaftes Schema für mysql.ndb_replication table. Meldung: %-.64s"
ER_CONFLICT_FN_PARSE_ERROR
  eng "Error in parsing conflict function. Message: %-.64s"
  ger "Fehler beim Parsen einer Konflikt-Funktion. Meldung: %-.64s"
ER_EXCEPTIONS_WRITE_ERROR
  eng "Write to exceptions table failed. Message: %-.128s""
  ger "Schreiben in Ausnahme-Tabelle fehlgeschlagen. Meldung: %-.128s""
ER_TOO_LONG_TABLE_COMMENT
  eng "Comment for table '%-.64s' is too long (max = %lu)"
  por "Comentário para a tabela '%-.64s' é longo demais (max = %lu)"
  ger "Kommentar für Tabelle '%-.64s' ist zu lang (max = %lu)"
ER_TOO_LONG_FIELD_COMMENT
  eng "Comment for field '%-.64s' is too long (max = %lu)"
  por "Comentário para o campo '%-.64s' é longo demais (max = %lu)"
  ger "Kommentar für Feld '%-.64s' ist zu lang (max = %lu)"
ER_FUNC_INEXISTENT_NAME_COLLISION 42000 
  eng "FUNCTION %s does not exist. Check the 'Function Name Parsing and Resolution' section in the Reference Manual"
  ger "FUNCTION %s existiert nicht. Erläuterungen im Abschnitt 'Function Name Parsing and Resolution' im Referenzhandbuch"
# When updating these, please update EXPLAIN_FILENAME_MAX_EXTRA_LENGTH in
# sql_table.h with the new maximal additional length for explain_filename.
ER_DATABASE_NAME
  eng "Database"
  swe "Databas"
  ger "Datenbank"
ER_TABLE_NAME
  eng "Table"
  swe "Tabell"
  ger "Tabelle"
ER_PARTITION_NAME
  eng "Partition"
  swe "Partition"
  ger "Partition"
ER_SUBPARTITION_NAME
  eng "Subpartition"
  swe "Subpartition"
  ger "Unterpartition"
ER_TEMPORARY_NAME
  eng "Temporary"
  swe "Temporär"
  ger "Temporär"
ER_RENAMED_NAME
  eng "Renamed"
  swe "Namnändrad"
  ger "Umbenannt"
ER_TOO_MANY_CONCURRENT_TRXS
  eng  "Too many active concurrent transactions"
  ger  "Zu viele aktive simultane Transaktionen"
WARN_NON_ASCII_SEPARATOR_NOT_IMPLEMENTED
  eng "Non-ASCII separator arguments are not fully supported"
  ger "Nicht-ASCII-Trennargumente werden nicht vollständig unterstützt"
ER_DEBUG_SYNC_TIMEOUT
  eng "debug sync point wait timed out"
  ger "Debug Sync Point Wartezeit überschritten"
ER_DEBUG_SYNC_HIT_LIMIT
  eng "debug sync point hit limit reached"
  ger "Debug Sync Point Hit Limit erreicht"
ER_DUP_SIGNAL_SET 42000
  eng "Duplicate condition information item '%s'"
  ger "Informationselement '%s' für Duplikatbedingung"
# Note that the SQLSTATE is not 01000, it is provided by SIGNAL/RESIGNAL
ER_SIGNAL_WARN 01000
  eng "Unhandled user-defined warning condition"
  ger "Unbehandelte benutzerdefinierte Warnbedingung"
# Note that the SQLSTATE is not 02000, it is provided by SIGNAL/RESIGNAL
ER_SIGNAL_NOT_FOUND 02000
  eng "Unhandled user-defined not found condition"
  ger "Unbehandelte benutzerdefinierte Nicht-gefunden-Bedingung"
# Note that the SQLSTATE is not HY000, it is provided by SIGNAL/RESIGNAL
ER_SIGNAL_EXCEPTION HY000
  eng "Unhandled user-defined exception condition"
  ger "Unbehandelte benutzerdefinierte Ausnahmebedingung"
ER_RESIGNAL_WITHOUT_ACTIVE_HANDLER 0K000
  eng "RESIGNAL when handler not active"
  ger "RESIGNAL bei nicht aktivem Handler"
ER_SIGNAL_BAD_CONDITION_TYPE
  eng "SIGNAL/RESIGNAL can only use a CONDITION defined with SQLSTATE"
  ger "SIGNAL/RESIGNAL kann nur mit einer Bedingung (CONDITION) benutzt werden, die bei SQLSTATE definiert wurde"
WARN_COND_ITEM_TRUNCATED
  eng "Data truncated for condition item '%s'"
  ger "Daten gekürzt für Bedingungselement '%s'"
ER_COND_ITEM_TOO_LONG
  eng "Data too long for condition item '%s'"
  ger "Daten zu lang für Bedingungselement '%s'"
ER_UNKNOWN_LOCALE
  eng "Unknown locale: '%-.64s'"
  ger "Unbekannte Locale: '%-.64s'"
ER_SLAVE_IGNORE_SERVER_IDS
  eng "The requested server id %d clashes with the slave startup option --replicate-same-server-id"
  ger "Die angeforderte Server-ID %d steht im Konflikt mit der Startoption --replicate-same-server-id für den Slave"
ER_QUERY_CACHE_DISABLED
  eng "Query cache is disabled; restart the server with query_cache_type=1 to enable it"
  ger "Abfragen-Cache ist deaktiviert. Starten Sie den Server neu mit query_cache_type=1, um ihn zu aktivieren"
ER_SAME_NAME_PARTITION_FIELD
  eng "Duplicate partition field name '%-.192s'"
  ger "Partitionsfeld '%-.192s' ist ein Duplikat"
ER_PARTITION_COLUMN_LIST_ERROR
  eng "Inconsistency in usage of column lists for partitioning"
  ger "Inkonsistenz bei der Benutzung von Spaltenlisten für Partitionierung"
ER_WRONG_TYPE_COLUMN_VALUE_ERROR
  eng "Partition column values of incorrect type"
  ger "Partitionsspaltenwerte sind vom falschen Typ"
ER_TOO_MANY_PARTITION_FUNC_FIELDS_ERROR
  eng "Too many fields in '%-.192s'"
  ger "Zu viele Felder in '%-.192s'"
ER_MAXVALUE_IN_VALUES_IN
  eng "Cannot use MAXVALUE as value in VALUES IN"
  ger "MAXVALUE kann nicht als Wert in VALUES IN verwendet werden"
ER_TOO_MANY_VALUES_ERROR
  eng "Cannot have more than one value for this type of %-.64s partitioning"
  ger "Für den Partionierungstyp %-.64s darf es nicht mehr als einen Wert geben"
ER_ROW_SINGLE_PARTITION_FIELD_ERROR
  eng "Row expressions in VALUES IN only allowed for multi-field column partitioning"
  ger "Zeilenausdrücke in VALUES IN sind nur für Mehrfeld-Spaltenpartionierung erlaubt"
ER_FIELD_TYPE_NOT_ALLOWED_AS_PARTITION_FIELD
  eng "Field '%-.192s' is of a not allowed type for this type of partitioning"
  ger "Feld '%-.192s' ist für diese Art von Partitionierung von einem nicht zulässigen Typ"
ER_PARTITION_FIELDS_TOO_LONG
  eng "The total length of the partitioning fields is too large"
  ger "Die Gesamtlänge der Partitionsfelder ist zu groß"
ER_BINLOG_ROW_ENGINE_AND_STMT_ENGINE
  eng "Cannot execute statement: impossible to write to binary log since both row-incapable engines and statement-incapable engines are involved."
ER_BINLOG_ROW_MODE_AND_STMT_ENGINE
  eng "Cannot execute statement: impossible to write to binary log since BINLOG_FORMAT = ROW and at least one table uses a storage engine limited to statement-based logging."
ER_BINLOG_UNSAFE_AND_STMT_ENGINE
  eng "Cannot execute statement: impossible to write to binary log since statement is unsafe, storage engine is limited to statement-based logging, and BINLOG_FORMAT = MIXED. %s"
ER_BINLOG_ROW_INJECTION_AND_STMT_ENGINE
  eng "Cannot execute statement: impossible to write to binary log since statement is in row format and at least one table uses a storage engine limited to statement-based logging."
ER_BINLOG_STMT_MODE_AND_ROW_ENGINE
  eng "Cannot execute statement: impossible to write to binary log since BINLOG_FORMAT = STATEMENT and at least one table uses a storage engine limited to row-based logging.%s"
ER_BINLOG_ROW_INJECTION_AND_STMT_MODE
  eng "Cannot execute statement: impossible to write to binary log since statement is in row format and BINLOG_FORMAT = STATEMENT."
ER_BINLOG_MULTIPLE_ENGINES_AND_SELF_LOGGING_ENGINE
  eng "Cannot execute statement: impossible to write to binary log since more than one engine is involved and at least one engine is self-logging."

ER_BINLOG_UNSAFE_LIMIT
  eng "The statement is unsafe because it uses a LIMIT clause. This is unsafe because the set of rows included cannot be predicted."
ER_UNUSED4
  eng "The statement is unsafe because it uses INSERT DELAYED. This is unsafe because the times when rows are inserted cannot be predicted."
ER_BINLOG_UNSAFE_SYSTEM_TABLE
  eng "The statement is unsafe because it uses the general log, slow query log, or performance_schema table(s). This is unsafe because system tables may differ on slaves."
ER_BINLOG_UNSAFE_AUTOINC_COLUMNS
  eng "Statement is unsafe because it invokes a trigger or a stored function that inserts into an AUTO_INCREMENT column. Inserted values cannot be logged correctly."
ER_BINLOG_UNSAFE_UDF
  eng "Statement is unsafe because it uses a UDF which may not return the same value on the slave."
ER_BINLOG_UNSAFE_SYSTEM_VARIABLE
  eng "Statement is unsafe because it uses a system variable that may have a different value on the slave."
ER_BINLOG_UNSAFE_SYSTEM_FUNCTION
  eng "Statement is unsafe because it uses a system function that may return a different value on the slave."
ER_BINLOG_UNSAFE_NONTRANS_AFTER_TRANS
  eng "Statement is unsafe because it accesses a non-transactional table after accessing a transactional table within the same transaction."

ER_MESSAGE_AND_STATEMENT
  eng "%s Statement: %s"

ER_SLAVE_CONVERSION_FAILED
  eng "Column %d of table '%-.192s.%-.192s' cannot be converted from type '%-.32s' to type '%-.32s'"
ER_SLAVE_CANT_CREATE_CONVERSION
  eng "Can't create conversion table for table '%-.192s.%-.192s'"
ER_INSIDE_TRANSACTION_PREVENTS_SWITCH_BINLOG_FORMAT
  eng "Cannot modify @@session.binlog_format inside a transaction"
ER_PATH_LENGTH
  eng "The path specified for %.64s is too long."
ER_WARN_DEPRECATED_SYNTAX_NO_REPLACEMENT  
  eng "'%s' is deprecated and will be removed in a future release."
  ger "'%s' ist veraltet und wird in einer zukünftigen Version entfernt werden."

ER_WRONG_NATIVE_TABLE_STRUCTURE
        eng "Native table '%-.64s'.'%-.64s' has the wrong structure"

ER_WRONG_PERFSCHEMA_USAGE
        eng "Invalid performance_schema usage."
ER_WARN_I_S_SKIPPED_TABLE
  eng "Table '%s'.'%s' was skipped since its definition is being modified by concurrent DDL statement"

ER_INSIDE_TRANSACTION_PREVENTS_SWITCH_BINLOG_DIRECT
  eng "Cannot modify @@session.binlog_direct_non_transactional_updates inside a transaction"
ER_STORED_FUNCTION_PREVENTS_SWITCH_BINLOG_DIRECT
  eng "Cannot change the binlog direct flag inside a stored function or trigger"
ER_SPATIAL_MUST_HAVE_GEOM_COL 42000
  eng "A SPATIAL index may only contain a geometrical type column"
  ger "Ein raumbezogener Index (SPATIAL) darf nur Spalten geometrischen Typs enthalten"
ER_TOO_LONG_INDEX_COMMENT
  eng "Comment for index '%-.64s' is too long (max = %lu)"

ER_LOCK_ABORTED
  eng "Wait on a lock was aborted due to a pending exclusive lock"

ER_DATA_OUT_OF_RANGE 22003 
  eng "%s value is out of range in '%s'"

ER_WRONG_SPVAR_TYPE_IN_LIMIT
  eng "A variable of a non-integer based type in LIMIT clause"

ER_BINLOG_UNSAFE_MULTIPLE_ENGINES_AND_SELF_LOGGING_ENGINE
  eng "Mixing self-logging and non-self-logging engines in a statement is unsafe."

ER_BINLOG_UNSAFE_MIXED_STATEMENT
  eng "Statement accesses nontransactional table as well as transactional or temporary table, and writes to any of them."

ER_INSIDE_TRANSACTION_PREVENTS_SWITCH_SQL_LOG_BIN
  eng "Cannot modify @@session.sql_log_bin inside a transaction"

ER_STORED_FUNCTION_PREVENTS_SWITCH_SQL_LOG_BIN
  eng "Cannot change the sql_log_bin inside a stored function or trigger"

ER_FAILED_READ_FROM_PAR_FILE
  eng "Failed to read from the .par file"
  swe "Misslyckades läsa från .par filen"

ER_VALUES_IS_NOT_INT_TYPE_ERROR
  eng "VALUES value for partition '%-.64s' must have type INT"
  swe "Värden i VALUES för partition '%-.64s' måste ha typen INT"

ER_ACCESS_DENIED_NO_PASSWORD_ERROR 28000 
        cze "Přístup pro uživatele '%-.48s'@'%-.64s'"
        dan "Adgang nægtet bruger: '%-.48s'@'%-.64s'"
        nla "Toegang geweigerd voor gebruiker: '%-.48s'@'%-.64s'"
        eng "Access denied for user '%-.48s'@'%-.64s'"
        est "Ligipääs keelatud kasutajale '%-.48s'@'%-.64s'"
        fre "Accès refusé pour l'utilisateur: '%-.48s'@'@%-.64s'"
        ger "Benutzer '%-.48s'@'%-.64s' hat keine Zugriffsberechtigung"
        greek "Δεν επιτέρεται η πρόσβαση στο χρήστη: '%-.48s'@'%-.64s'"
        hun "A(z) '%-.48s'@'%-.64s' felhasznalo szamara tiltott eleres."
        ita "Accesso non consentito per l'utente: '%-.48s'@'%-.64s'"
        jpn "ユーザー '%-.48s'@'%-.64s' のアクセスは拒否されました。"
        kor "'%-.48s'@'%-.64s' 사용자는 접근이 거부 되었습니다."
        nor "Tilgang nektet for bruker: '%-.48s'@'%-.64s'"
        norwegian-ny "Tilgang ikke tillate for brukar: '%-.48s'@'%-.64s'"
        por "Acesso negado para o usuário '%-.48s'@'%-.64s'"
        rum "Acces interzis pentru utilizatorul: '%-.48s'@'%-.64s'"
        rus "Доступ закрыт для пользователя '%-.48s'@'%-.64s'"
        serbian "Pristup je zabranjen korisniku '%-.48s'@'%-.64s'"
        slo "Zakázaný prístup pre užívateľa: '%-.48s'@'%-.64s'"
        spa "Acceso negado para usuario: '%-.48s'@'%-.64s'"
        swe "Användare '%-.48s'@'%-.64s' är ej berättigad att logga in"
        ukr "Доступ заборонено для користувача: '%-.48s'@'%-.64s'"

ER_SET_PASSWORD_AUTH_PLUGIN
        eng "SET PASSWORD has no significance for users authenticating via plugins"

ER_GRANT_PLUGIN_USER_EXISTS
        eng "GRANT with IDENTIFIED WITH is illegal because the user %-.*s already exists"

ER_TRUNCATE_ILLEGAL_FK 42000
  eng "Cannot truncate a table referenced in a foreign key constraint (%.192s)"

ER_PLUGIN_IS_PERMANENT
  eng "Plugin '%s' is force_plus_permanent and can not be unloaded"

ER_SLAVE_HEARTBEAT_VALUE_OUT_OF_RANGE_MIN
  eng "The requested value for the heartbeat period is less than 1 millisecond. The value is reset to 0, meaning that heartbeating will effectively be disabled."

ER_SLAVE_HEARTBEAT_VALUE_OUT_OF_RANGE_MAX
  eng "The requested value for the heartbeat period exceeds the value of `slave_net_timeout' seconds. A sensible value for the period should be less than the timeout."

ER_STMT_CACHE_FULL  
        eng "Multi-row statements required more than 'max_binlog_stmt_cache_size' bytes of storage; increase this mysqld variable and try again"

ER_MULTI_UPDATE_KEY_CONFLICT
  eng "Primary key/partition key update is not allowed since the table is updated both as '%-.192s' and '%-.192s'."

# When translating this error message make sure to include "ALTER TABLE" in the
# message as mysqlcheck parses the error message looking for ALTER TABLE.
ER_TABLE_NEEDS_REBUILD
        eng "Table rebuild required. Please do \"ALTER TABLE `%-.64s` FORCE\" or dump/reload to fix it!"

WARN_OPTION_BELOW_LIMIT
  eng "The value of '%s' should be no less than the value of '%s'"

ER_INDEX_COLUMN_TOO_LONG
  eng "Index column size too large. The maximum column size is %lu bytes."

ER_ERROR_IN_TRIGGER_BODY
  eng "Trigger '%-.64s' has an error in its body: '%-.256s'"

ER_ERROR_IN_UNKNOWN_TRIGGER_BODY
  eng "Unknown trigger has an error in its body: '%-.256s'"

ER_INDEX_CORRUPT
  eng "Index %s is corrupted"

ER_UNDO_RECORD_TOO_BIG
  eng "Undo log record is too big."

ER_BINLOG_UNSAFE_INSERT_IGNORE_SELECT
  eng "INSERT IGNORE... SELECT is unsafe because the order in which rows are retrieved by the SELECT determines which (if any) rows are ignored. This order cannot be predicted and may differ on master and the slave."

ER_BINLOG_UNSAFE_INSERT_SELECT_UPDATE
  eng "INSERT... SELECT... ON DUPLICATE KEY UPDATE is unsafe because the order in which rows are retrieved by the SELECT determines which (if any) rows are updated. This order cannot be predicted and may differ on master and the slave."

ER_BINLOG_UNSAFE_REPLACE_SELECT
 eng "REPLACE... SELECT is unsafe because the order in which rows are retrieved by the SELECT determines which (if any) rows are replaced. This order cannot be predicted and may differ on master and the slave."

ER_BINLOG_UNSAFE_CREATE_IGNORE_SELECT
  eng "CREATE... IGNORE SELECT is unsafe because the order in which rows are retrieved by the SELECT determines which (if any) rows are ignored. This order cannot be predicted and may differ on master and the slave."

ER_BINLOG_UNSAFE_CREATE_REPLACE_SELECT
  eng "CREATE... REPLACE SELECT is unsafe because the order in which rows are retrieved by the SELECT determines which (if any) rows are replaced. This order cannot be predicted and may differ on master and the slave."

ER_BINLOG_UNSAFE_UPDATE_IGNORE
  eng "UPDATE IGNORE is unsafe because the order in which rows are updated determines which (if any) rows are ignored. This order cannot be predicted and may differ on master and the slave."

ER_PLUGIN_NO_UNINSTALL
  eng "Plugin '%s' is marked as not dynamically uninstallable. You have to stop the server to uninstall it."

ER_PLUGIN_NO_INSTALL
  eng "Plugin '%s' is marked as not dynamically installable. You have to stop the server to install it."

ER_BINLOG_UNSAFE_WRITE_AUTOINC_SELECT
  eng "Statements writing to a table with an auto-increment column after selecting from another table are unsafe because the order in which rows are retrieved determines what (if any) rows will be written. This order cannot be predicted and may differ on master and the slave."

ER_BINLOG_UNSAFE_CREATE_SELECT_AUTOINC
  eng "CREATE TABLE... SELECT...  on a table with an auto-increment column is unsafe because the order in which rows are retrieved by the SELECT determines which (if any) rows are inserted. This order cannot be predicted and may differ on master and the slave."

ER_BINLOG_UNSAFE_INSERT_TWO_KEYS
  eng "INSERT... ON DUPLICATE KEY UPDATE  on a table with more than one UNIQUE KEY is unsafe"

ER_TABLE_IN_FK_CHECK
  eng "Table is being used in foreign key check."

ER_UNSUPPORTED_ENGINE
  eng "Storage engine '%s' does not support system tables. [%s.%s]"

ER_BINLOG_UNSAFE_AUTOINC_NOT_FIRST
  eng "INSERT into autoincrement field which is not the first part in the composed primary key is unsafe."
#
#  End of 5.5 error messages.
#

ER_CANNOT_LOAD_FROM_TABLE_V2
  eng "Cannot load from %s.%s. The table is probably corrupted"
  ger "Kann %s.%s nicht einlesen. Tabelle ist wahrscheinlich beschädigt"


ER_MASTER_DELAY_VALUE_OUT_OF_RANGE
  eng "The requested value %s for the master delay exceeds the maximum %u"
ER_ONLY_FD_AND_RBR_EVENTS_ALLOWED_IN_BINLOG_STATEMENT
  eng "Only Format_description_log_event and row events are allowed in BINLOG statements (but %s was provided)"

ER_PARTITION_EXCHANGE_DIFFERENT_OPTION
  eng "Non matching attribute '%-.64s' between partition and table"
  swe "Attributet '%-.64s' är olika mellan partition och tabell"
ER_PARTITION_EXCHANGE_PART_TABLE
  eng "Table to exchange with partition is partitioned: '%-.64s'"
  swe "Tabellen att byta ut mot partition är partitionerad: '%-.64s'"
ER_PARTITION_EXCHANGE_TEMP_TABLE
  eng "Table to exchange with partition is temporary: '%-.64s'"
  swe "Tabellen att byta ut mot partition är temporär: '%-.64s'"
ER_PARTITION_INSTEAD_OF_SUBPARTITION
  eng "Subpartitioned table, use subpartition instead of partition"
  swe "Subpartitionerad tabell, använd subpartition istället för partition"
ER_UNKNOWN_PARTITION
  eng "Unknown partition '%-.64s' in table '%-.64s'"
  swe "Okänd partition '%-.64s' i tabell '%-.64s'"
ER_TABLES_DIFFERENT_METADATA
  eng "Tables have different definitions"
  swe "Tabellerna har olika definitioner"
ER_ROW_DOES_NOT_MATCH_PARTITION
  eng "Found a row that does not match the partition"
  swe "Hittade en rad som inte passar i partitionen"
ER_BINLOG_CACHE_SIZE_GREATER_THAN_MAX
  eng "Option binlog_cache_size (%lu) is greater than max_binlog_cache_size (%lu); setting binlog_cache_size equal to max_binlog_cache_size."
ER_WARN_INDEX_NOT_APPLICABLE
  eng "Cannot use %-.64s access on index '%-.64s' due to type or collation conversion on field '%-.64s'"

ER_PARTITION_EXCHANGE_FOREIGN_KEY
  eng "Table to exchange with partition has foreign key references: '%-.64s'"
  swe "Tabellen att byta ut mot partition har foreign key referenser: '%-.64s'"
ER_NO_SUCH_KEY_VALUE
  eng "Key value '%-.192s' was not found in table '%-.192s.%-.192s'"
ER_RPL_INFO_DATA_TOO_LONG
  eng "Data for column '%s' too long"
ER_NETWORK_READ_EVENT_CHECKSUM_FAILURE
  eng "Replication event checksum verification failed while reading from network."
ER_BINLOG_READ_EVENT_CHECKSUM_FAILURE
  eng "Replication event checksum verification failed while reading from a log file."

ER_BINLOG_STMT_CACHE_SIZE_GREATER_THAN_MAX
  eng "Option binlog_stmt_cache_size (%lu) is greater than max_binlog_stmt_cache_size (%lu); setting binlog_stmt_cache_size equal to max_binlog_stmt_cache_size."
ER_CANT_UPDATE_TABLE_IN_CREATE_TABLE_SELECT
  eng "Can't update table '%-.192s' while '%-.192s' is being created."

ER_PARTITION_CLAUSE_ON_NONPARTITIONED
  eng "PARTITION () clause on non partitioned table"
  swe "PARTITION () klausul för en icke partitionerad tabell"
ER_ROW_DOES_NOT_MATCH_GIVEN_PARTITION_SET
  eng "Found a row not matching the given partition set"
  swe "Hittade en rad som inte passar i någon given partition"

# Not used any longer, use ER_UNKNOWN_PARTITION which includes the tablename.
# was ER_NO_SUCH_PARTITION
ER_NO_SUCH_PARTITION__UNUSED
  cze "partion '%-.64s' neexistuje"
  dan "partition '%-.64s' eksisterer ikke"
  nla "partition '%-.64s' bestaat niet"
  eng "partition '%-.64s' doesn't exist"
  est "partition '%-.64s' ei eksisteeri"
  fre "La partition '%-.64s' n'existe pas"
  ger "Die partition '%-.64s' existiert nicht"
  hun "A '%-.64s' partition nem letezik"
  ita "La tabella particione '%-.64s' non esiste"
  jpn "パーティション '%-.64s' は存在しません。"
  nor "Partition '%-.64s' doesn't exist"
  norwegian-ny "Partition '%-.64s' doesn't exist"
  pol "Partition '%-.64s' doesn't exist"
  por "Particion '%-.64s' n�o existe"
  rum "Partition '%-.64s' nu exista"
  serbian "Partition '%-.64s' ne postoji"
  slo "Partition '%-.64s' doesn't exist"
  spa "Particion '%-.64s' no existe"
  swe "Det finns ingen partition som heter '%-.64s'"

ER_CHANGE_RPL_INFO_REPOSITORY_FAILURE
  eng "Failure while changing the type of replication repository: %s."

ER_WARNING_NOT_COMPLETE_ROLLBACK_WITH_CREATED_TEMP_TABLE
  eng "The creation of some temporary tables could not be rolled back."
ER_WARNING_NOT_COMPLETE_ROLLBACK_WITH_DROPPED_TEMP_TABLE
  eng "Some temporary tables were dropped, but these operations could not be rolled back."

ER_MTS_FEATURE_IS_NOT_SUPPORTED
  eng "%s is not supported in multi-threaded slave mode. %s"
ER_MTS_UPDATED_DBS_GREATER_MAX
  eng "The number of modified databases exceeds the maximum %d; the database names will not be included in the replication event metadata."
ER_MTS_CANT_PARALLEL
  eng "Cannot execute the current event group in the parallel mode. Encountered event %s, relay-log name %s, position %s which prevents execution of this event group in parallel mode. Reason: %s."
ER_MTS_INCONSISTENT_DATA
  eng "%s"

ER_FULLTEXT_NOT_SUPPORTED_WITH_PARTITIONING
  eng "FULLTEXT index is not supported for partitioned tables."
  swe "FULLTEXT index stöds ej för partitionerade tabeller."

ER_DA_INVALID_CONDITION_NUMBER 35000
  eng "Invalid condition number"
  por "Número de condição inválido"

ER_INSECURE_PLAIN_TEXT
  eng "Sending passwords in plain text without SSL/TLS is extremely insecure."

ER_INSECURE_CHANGE_MASTER
  eng "Storing MySQL user name or password information in the master info repository is not secure and is therefore not recommended. Please consider using the USER and PASSWORD connection options for START SLAVE; see the 'START SLAVE Syntax' in the MySQL Manual for more information."

ER_FOREIGN_DUPLICATE_KEY_WITH_CHILD_INFO 23000 S1009
        eng "Foreign key constraint for table '%.192s', record '%-.192s' would lead to a duplicate entry in table '%.192s', key '%.192s'"
        ger "Fremdschlüssel-Beschränkung für Tabelle '%.192s', Datensatz '%-.192s' würde zu einem doppelten Eintrag in Tabelle '%.192s', Schlüssel '%.192s' führen"
        swe "FOREIGN KEY constraint för tabell '%.192s', posten '%-.192s' kan inte uppdatera barntabell '%.192s' på grund av nyckel '%.192s'"

ER_FOREIGN_DUPLICATE_KEY_WITHOUT_CHILD_INFO 23000 S1009
        eng "Foreign key constraint for table '%.192s', record '%-.192s' would lead to a duplicate entry in a child table"
        ger "Fremdschlüssel-Beschränkung für Tabelle '%.192s', Datensatz '%-.192s' würde zu einem doppelten Eintrag in einer Kind-Tabelle führen"
        swe "FOREIGN KEY constraint för tabell '%.192s', posten '%-.192s' kan inte uppdatera en barntabell på grund av UNIQUE-test"

ER_SQLTHREAD_WITH_SECURE_SLAVE
  eng "Setting authentication options is not possible when only the Slave SQL Thread is being started."

ER_TABLE_HAS_NO_FT
  eng "The table does not have FULLTEXT index to support this query"

ER_VARIABLE_NOT_SETTABLE_IN_SF_OR_TRIGGER
  eng "The system variable %.200s cannot be set in stored functions or triggers."

ER_VARIABLE_NOT_SETTABLE_IN_TRANSACTION
  eng "The system variable %.200s cannot be set when there is an ongoing transaction."

ER_GTID_NEXT_IS_NOT_IN_GTID_NEXT_LIST
  eng "The system variable @@SESSION.GTID_NEXT has the value %.200s, which is not listed in @@SESSION.GTID_NEXT_LIST."

ER_CANT_CHANGE_GTID_NEXT_IN_TRANSACTION
  eng "The system variable @@SESSION.GTID_NEXT cannot change inside a transaction."

ER_SET_STATEMENT_CANNOT_INVOKE_FUNCTION
  eng "The statement 'SET %.200s' cannot invoke a stored function."

ER_GTID_NEXT_CANT_BE_AUTOMATIC_IF_GTID_NEXT_LIST_IS_NON_NULL
  eng "The system variable @@SESSION.GTID_NEXT cannot be 'AUTOMATIC' when @@SESSION.GTID_NEXT_LIST is non-NULL."

ER_SKIPPING_LOGGED_TRANSACTION
  eng "Skipping transaction %.200s because it has already been executed and logged."

ER_MALFORMED_GTID_SET_SPECIFICATION
  eng "Malformed GTID set specification '%.200s'."

ER_MALFORMED_GTID_SET_ENCODING
  eng "Malformed GTID set encoding."

ER_MALFORMED_GTID_SPECIFICATION
  eng "Malformed GTID specification '%.200s'."

ER_GNO_EXHAUSTED
  eng "Impossible to generate Global Transaction Identifier: the integer component reached the maximal value. Restart the server with a new server_uuid."

ER_BAD_SLAVE_AUTO_POSITION
  eng "Parameters MASTER_LOG_FILE, MASTER_LOG_POS, RELAY_LOG_FILE and RELAY_LOG_POS cannot be set when MASTER_AUTO_POSITION is active."

ER_AUTO_POSITION_REQUIRES_GTID_MODE_NOT_OFF
  eng "CHANGE MASTER TO MASTER_AUTO_POSITION = 1 cannot be executed because @@GLOBAL.GTID_MODE = OFF."

ER_CANT_DO_IMPLICIT_COMMIT_IN_TRX_WHEN_GTID_NEXT_IS_SET
  eng "Cannot execute statements with implicit commit inside a transaction when @@SESSION.GTID_NEXT == 'UUID:NUMBER'."

ER_GTID_MODE_ON_REQUIRES_ENFORCE_GTID_CONSISTENCY_ON
  eng "GTID_MODE = ON requires ENFORCE_GTID_CONSISTENCY = ON."

ER_GTID_MODE_REQUIRES_BINLOG
  eng "@@GLOBAL.GTID_MODE = ON or ON_PERMISSIVE or OFF_PERMISSIVE requires --log-bin and --log-slave-updates."

ER_CANT_SET_GTID_NEXT_TO_GTID_WHEN_GTID_MODE_IS_OFF
  eng "@@SESSION.GTID_NEXT cannot be set to UUID:NUMBER when @@GLOBAL.GTID_MODE = OFF."

ER_CANT_SET_GTID_NEXT_TO_ANONYMOUS_WHEN_GTID_MODE_IS_ON
  eng "@@SESSION.GTID_NEXT cannot be set to ANONYMOUS when @@GLOBAL.GTID_MODE = ON."

ER_CANT_SET_GTID_NEXT_LIST_TO_NON_NULL_WHEN_GTID_MODE_IS_OFF
  eng "@@SESSION.GTID_NEXT_LIST cannot be set to a non-NULL value when @@GLOBAL.GTID_MODE = OFF."

ER_FOUND_GTID_EVENT_WHEN_GTID_MODE_IS_OFF__UNUSED
  eng "Found a Gtid_log_event when @@GLOBAL.GTID_MODE = OFF."

ER_GTID_UNSAFE_NON_TRANSACTIONAL_TABLE
  eng "Statement violates GTID consistency: Updates to non-transactional tables can only be done in either autocommitted statements or single-statement transactions, and never in the same statement as updates to transactional tables."

ER_GTID_UNSAFE_CREATE_SELECT
  eng "Statement violates GTID consistency: CREATE TABLE ... SELECT."

ER_GTID_UNSAFE_CREATE_DROP_TEMPORARY_TABLE_IN_TRANSACTION
  eng "Statement violates GTID consistency: Under statement binary log mode CREATE TEMPORARY TABLE and DROP TEMPORARY TABLE can only be executed outside transactional context.  These statements are also not allowed in a function or trigger because functions and triggers are also considered to be multi-statement transactions."

ER_GTID_MODE_CAN_ONLY_CHANGE_ONE_STEP_AT_A_TIME
  eng "The value of @@GLOBAL.GTID_MODE can only be changed one step at a time: OFF <-> OFF_PERMISSIVE <-> ON_PERMISSIVE <-> ON. Also note that this value must be stepped up or down simultaneously on all servers. See the Manual for instructions."

ER_MASTER_HAS_PURGED_REQUIRED_GTIDS
  eng "The slave is connecting using CHANGE MASTER TO MASTER_AUTO_POSITION = 1, but the master has purged binary logs containing GTIDs that the slave requires."

ER_CANT_SET_GTID_NEXT_WHEN_OWNING_GTID
  eng "@@SESSION.GTID_NEXT cannot be changed by a client that owns a GTID. The client owns %s. Ownership is released on COMMIT or ROLLBACK."

ER_UNKNOWN_EXPLAIN_FORMAT
  eng "Unknown EXPLAIN format name: '%s'"
  rus "Неизвестное имя формата команды EXPLAIN: '%s'"

ER_CANT_EXECUTE_IN_READ_ONLY_TRANSACTION 25006
  eng "Cannot execute statement in a READ ONLY transaction."

ER_TOO_LONG_TABLE_PARTITION_COMMENT
  eng "Comment for table partition '%-.64s' is too long (max = %lu)"

ER_SLAVE_CONFIGURATION
  eng "Slave is not configured or failed to initialize properly. You must at least set --server-id to enable either a master or a slave. Additional error messages can be found in the MySQL error log."

ER_INNODB_FT_LIMIT
  eng "InnoDB presently supports one FULLTEXT index creation at a time"

ER_INNODB_NO_FT_TEMP_TABLE
  eng "Cannot create FULLTEXT index on temporary InnoDB table"

ER_INNODB_FT_WRONG_DOCID_COLUMN
  eng "Column '%-.192s' is of wrong type for an InnoDB FULLTEXT index"

ER_INNODB_FT_WRONG_DOCID_INDEX
  eng "Index '%-.192s' is of wrong type for an InnoDB FULLTEXT index"

ER_INNODB_ONLINE_LOG_TOO_BIG
  eng "Creating index '%-.192s' required more than 'innodb_online_alter_log_max_size' bytes of modification log. Please try again."

ER_UNKNOWN_ALTER_ALGORITHM
  eng "Unknown ALGORITHM '%s'"

ER_UNKNOWN_ALTER_LOCK
  eng "Unknown LOCK type '%s'"

ER_MTS_CHANGE_MASTER_CANT_RUN_WITH_GAPS
  eng "CHANGE MASTER cannot be executed when the slave was stopped with an error or killed in MTS mode. Consider using RESET SLAVE or START SLAVE UNTIL."

ER_MTS_RECOVERY_FAILURE
  eng "Cannot recover after SLAVE errored out in parallel execution mode. Additional error messages can be found in the MySQL error log."

ER_MTS_RESET_WORKERS
  eng "Cannot clean up worker info tables. Additional error messages can be found in the MySQL error log."

ER_COL_COUNT_DOESNT_MATCH_CORRUPTED_V2
  eng "Column count of %s.%s is wrong. Expected %d, found %d. The table is probably corrupted"
  ger "Spaltenanzahl von %s.%s falsch. %d erwartet, aber %d gefunden. Tabelle ist wahrscheinlich beschädigt"

ER_SLAVE_SILENT_RETRY_TRANSACTION
  eng "Slave must silently retry current transaction"

ER_DISCARD_FK_CHECKS_RUNNING
  eng "There is a foreign key check running on table '%-.192s'. Cannot discard the table."

ER_TABLE_SCHEMA_MISMATCH
  eng "Schema mismatch (%s)"

ER_TABLE_IN_SYSTEM_TABLESPACE
  eng "Table '%-.192s' in system tablespace"

ER_IO_READ_ERROR
  eng "IO Read error: (%lu, %s) %s"

ER_IO_WRITE_ERROR
  eng "IO Write error: (%lu, %s) %s"

ER_TABLESPACE_MISSING
  eng "Tablespace is missing for table %s."

ER_TABLESPACE_EXISTS
  eng "Tablespace '%-.192s' exists."

ER_TABLESPACE_DISCARDED
  eng "Tablespace has been discarded for table '%-.192s'"

ER_INTERNAL_ERROR
  eng "Internal error: %s"

ER_INNODB_IMPORT_ERROR
  eng "ALTER TABLE %-.192s IMPORT TABLESPACE failed with error %lu : '%s'"

ER_INNODB_INDEX_CORRUPT
  eng "Index corrupt: %s"

ER_INVALID_YEAR_COLUMN_LENGTH
  eng "Supports only YEAR or YEAR(4) column."
  rus "Поддерживаются только типы колонок YEAR или YEAR(4)."

ER_NOT_VALID_PASSWORD
  eng "Your password does not satisfy the current policy requirements"

ER_MUST_CHANGE_PASSWORD
  eng "You must reset your password using ALTER USER statement before executing this statement."
  bgn "Трябва първо да си смените паролата със SET PASSWORD за да можете да изпълните тази команда"

ER_FK_NO_INDEX_CHILD
        eng "Failed to add the foreign key constaint. Missing index for constraint '%s' in the foreign table '%s'"

ER_FK_NO_INDEX_PARENT
        eng "Failed to add the foreign key constaint. Missing index for constraint '%s' in the referenced table '%s'"

ER_FK_FAIL_ADD_SYSTEM
        eng "Failed to add the foreign key constraint '%s' to system tables"

ER_FK_CANNOT_OPEN_PARENT
        eng "Failed to open the referenced table '%s'"

ER_FK_INCORRECT_OPTION
        eng "Failed to add the foreign key constraint on table '%s'. Incorrect options in FOREIGN KEY constraint '%s'"

ER_FK_DUP_NAME
	eng "Duplicate foreign key constraint name '%s'"

ER_PASSWORD_FORMAT
  eng "The password hash doesn't have the expected format. Check if the correct password algorithm is being used with the PASSWORD() function."

ER_FK_COLUMN_CANNOT_DROP
        eng "Cannot drop column '%-.192s': needed in a foreign key constraint '%-.192s'"
        ger "Kann Spalte '%-.192s' nicht löschen: wird für eine Fremdschlüsselbeschränkung '%-.192s' benötigt"

ER_FK_COLUMN_CANNOT_DROP_CHILD
        eng "Cannot drop column '%-.192s': needed in a foreign key constraint '%-.192s' of table '%-.192s'"
        ger "Kann Spalte '%-.192s' nicht löschen: wird für eine Fremdschlüsselbeschränkung '%-.192s' der Tabelle '%-.192s' benötigt"

ER_FK_COLUMN_NOT_NULL
        eng "Column '%-.192s' cannot be NOT NULL: needed in a foreign key constraint '%-.192s' SET NULL"
        ger "Spalte '%-.192s' kann nicht NOT NULL sein: wird für eine Fremdschlüsselbeschränkung '%-.192s' SET NULL benötigt"

ER_DUP_INDEX
  eng "Duplicate index '%-.64s' defined on the table '%-.64s.%-.64s'. This is deprecated and will be disallowed in a future release."

ER_FK_COLUMN_CANNOT_CHANGE
  eng "Cannot change column '%-.192s': used in a foreign key constraint '%-.192s'"

ER_FK_COLUMN_CANNOT_CHANGE_CHILD
  eng "Cannot change column '%-.192s': used in a foreign key constraint '%-.192s' of table '%-.192s'"

# No longer used as IGNORE support for ALTER TABLE was removed.
ER_UNUSED5
  eng "Cannot delete rows from table which is parent in a foreign key constraint '%-.192s' of table '%-.192s'"

ER_MALFORMED_PACKET
  eng "Malformed communication packet."

ER_READ_ONLY_MODE
        eng "Running in read-only mode"

ER_GTID_NEXT_TYPE_UNDEFINED_GROUP
  eng "When @@SESSION.GTID_NEXT is set to a GTID, you must explicitly set it to a different value after a COMMIT or ROLLBACK. Please check GTID_NEXT variable manual page for detailed explanation. Current @@SESSION.GTID_NEXT is '%s'."

ER_VARIABLE_NOT_SETTABLE_IN_SP
  eng "The system variable %.200s cannot be set in stored procedures."

ER_CANT_SET_GTID_PURGED_WHEN_GTID_MODE_IS_OFF
  eng "@@GLOBAL.GTID_PURGED can only be set when @@GLOBAL.GTID_MODE = ON."

ER_CANT_SET_GTID_PURGED_WHEN_GTID_EXECUTED_IS_NOT_EMPTY
  eng "@@GLOBAL.GTID_PURGED can only be set when @@GLOBAL.GTID_EXECUTED is empty."

ER_CANT_SET_GTID_PURGED_WHEN_OWNED_GTIDS_IS_NOT_EMPTY
  eng "@@GLOBAL.GTID_PURGED can only be set when there are no ongoing transactions (not even in other clients)."

ER_GTID_PURGED_WAS_CHANGED
  eng "@@GLOBAL.GTID_PURGED was changed from '%s' to '%s'."

ER_GTID_EXECUTED_WAS_CHANGED
  eng "@@GLOBAL.GTID_EXECUTED was changed from '%s' to '%s'."

ER_BINLOG_STMT_MODE_AND_NO_REPL_TABLES
  eng "Cannot execute statement: impossible to write to binary log since BINLOG_FORMAT = STATEMENT, and both replicated and non replicated tables are written to."

ER_ALTER_OPERATION_NOT_SUPPORTED 0A000
  eng "%s is not supported for this operation. Try %s."

ER_ALTER_OPERATION_NOT_SUPPORTED_REASON 0A000
  eng "%s is not supported. Reason: %s. Try %s."

ER_ALTER_OPERATION_NOT_SUPPORTED_REASON_COPY
  eng "COPY algorithm requires a lock"

ER_ALTER_OPERATION_NOT_SUPPORTED_REASON_PARTITION
  eng "Partition specific operations do not yet support LOCK/ALGORITHM"

ER_ALTER_OPERATION_NOT_SUPPORTED_REASON_FK_RENAME
  eng "Columns participating in a foreign key are renamed"

ER_ALTER_OPERATION_NOT_SUPPORTED_REASON_COLUMN_TYPE
  eng "Cannot change column type INPLACE"

ER_ALTER_OPERATION_NOT_SUPPORTED_REASON_FK_CHECK
  eng "Adding foreign keys needs foreign_key_checks=OFF"

# No longer used as IGNORE support for ALTER TABLE was removed.
ER_UNUSED6
  eng "Creating unique indexes with IGNORE requires COPY algorithm to remove duplicate rows"

ER_ALTER_OPERATION_NOT_SUPPORTED_REASON_NOPK
  eng "Dropping a primary key is not allowed without also adding a new primary key"

ER_ALTER_OPERATION_NOT_SUPPORTED_REASON_AUTOINC
  eng "Adding an auto-increment column requires a lock"

ER_ALTER_OPERATION_NOT_SUPPORTED_REASON_HIDDEN_FTS
  eng "Cannot replace hidden FTS_DOC_ID with a user-visible one"

ER_ALTER_OPERATION_NOT_SUPPORTED_REASON_CHANGE_FTS
  eng "Cannot drop or rename FTS_DOC_ID"

ER_ALTER_OPERATION_NOT_SUPPORTED_REASON_FTS
  eng "Fulltext index creation requires a lock"

ER_SQL_SLAVE_SKIP_COUNTER_NOT_SETTABLE_IN_GTID_MODE
  eng "sql_slave_skip_counter can not be set when the server is running with @@GLOBAL.GTID_MODE = ON. Instead, for each transaction that you want to skip, generate an empty transaction with the same GTID as the transaction"

ER_DUP_UNKNOWN_IN_INDEX 23000
  cze "Zdvojený klíč (číslo klíče '%-.192s')"
  dan "Flere ens nøgler for indeks '%-.192s'"
  nla "Dubbele ingang voor zoeksleutel '%-.192s'"
  eng "Duplicate entry for key '%-.192s'"
  est "Kattuv väärtus võtmele '%-.192s'"
  fre "Duplicata du champ pour la clef '%-.192s'"
  ger "Doppelter Eintrag für Schlüssel '%-.192s'"
  greek "Διπλή εγγραφή για το κλειδί '%-.192s'"
  hun "Duplikalt bejegyzes a '%-.192s' kulcs szerint."
  ita "Valore duplicato per la chiave '%-.192s'"
  jpn "は索引 '%-.192s' で重複しています。"
  kor "중복된 입력 값: key '%-.192s'"
  nor "Like verdier for nøkkel '%-.192s'"
  norwegian-ny "Like verdiar for nykkel '%-.192s'"
  pol "Powtórzone wystąpienie dla klucza '%-.192s'"
  por "Entrada duplicada para a chave '%-.192s'"
  rum "Cimpul e duplicat pentru cheia '%-.192s'"
  rus "Дублирующаяся запись по ключу '%-.192s'"
  serbian "Dupliran unos za ključ '%-.192s'"
  slo "Opakovaný kľúč (číslo kľúča '%-.192s')"
  spa "Entrada duplicada para la clave '%-.192s'"
  swe "Dublett för nyckel '%-.192s'"
  ukr "Дублюючий запис для ключа '%-.192s'"

ER_IDENT_CAUSES_TOO_LONG_PATH
  eng "Long database name and identifier for object resulted in path length exceeding %d characters. Path: '%s'."

ER_ALTER_OPERATION_NOT_SUPPORTED_REASON_NOT_NULL
  eng "cannot silently convert NULL values, as required in this SQL_MODE"

ER_MUST_CHANGE_PASSWORD_LOGIN
  eng "Your password has expired. To log in you must change it using a client that supports expired passwords."
  bgn "Паролата ви е изтекла. За да влезете трябва да я смените използвайки клиент който поддрържа такива пароли."

ER_ROW_IN_WRONG_PARTITION
  eng "Found a row in wrong partition %s"
  swe "Hittade en rad i fel partition %s"

ER_MTS_EVENT_BIGGER_PENDING_JOBS_SIZE_MAX
  eng "Cannot schedule event %s, relay-log name %s, position %s to Worker thread because its size %lu exceeds %lu of slave_pending_jobs_size_max."

ER_INNODB_NO_FT_USES_PARSER
  eng "Cannot CREATE FULLTEXT INDEX WITH PARSER on InnoDB table"

ER_BINLOG_LOGICAL_CORRUPTION
  eng "The binary log file '%s' is logically corrupted: %s"

ER_WARN_PURGE_LOG_IN_USE
  eng "file %s was not purged because it was being read by %d thread(s), purged only %d out of %d files."

ER_WARN_PURGE_LOG_IS_ACTIVE
  eng "file %s was not purged because it is the active log file."

ER_AUTO_INCREMENT_CONFLICT
  eng "Auto-increment value in UPDATE conflicts with internally generated values"

WARN_ON_BLOCKHOLE_IN_RBR
  eng "Row events are not logged for %s statements that modify BLACKHOLE tables in row format. Table(s): '%-.192s'"

ER_SLAVE_MI_INIT_REPOSITORY
  eng "Slave failed to initialize master info structure from the repository"

ER_SLAVE_RLI_INIT_REPOSITORY
  eng "Slave failed to initialize relay log info structure from the repository"

ER_ACCESS_DENIED_CHANGE_USER_ERROR 28000 
        eng "Access denied trying to change to user '%-.48s'@'%-.64s' (using password: %s). Disconnecting."
        bgn "Отказан достъп при опит за смяна към потребител %-.48s'@'%-.64s' (използвана парола: %s). Затваряне на връзката."

ER_INNODB_READ_ONLY
  eng "InnoDB is in read only mode."

ER_STOP_SLAVE_SQL_THREAD_TIMEOUT
  eng "STOP SLAVE command execution is incomplete: Slave SQL thread got the stop signal, thread is busy, SQL thread will stop once the current task is complete."

ER_STOP_SLAVE_IO_THREAD_TIMEOUT
  eng "STOP SLAVE command execution is incomplete: Slave IO thread got the stop signal, thread is busy, IO thread will stop once the current task is complete."

ER_TABLE_CORRUPT
  eng "Operation cannot be performed. The table '%-.64s.%-.64s' is missing, corrupt or contains bad data."

ER_TEMP_FILE_WRITE_FAILURE
  eng "Temporary file write failure."

ER_INNODB_FT_AUX_NOT_HEX_ID
  eng "Upgrade index name failed, please use create index(alter table) algorithm copy to rebuild index."

ER_OLD_TEMPORALS_UPGRADED
  eng "TIME/TIMESTAMP/DATETIME columns of old format have been upgraded to the new format."

ER_INNODB_FORCED_RECOVERY
  eng "Operation not allowed when innodb_forced_recovery > 0."

ER_AES_INVALID_IV
  eng "The initialization vector supplied to %s is too short. Must be at least %d bytes long"
  bg "Инициализационния вектор подаден на %s е прекалено къс. Трябва да е поне %d байта"

ER_PLUGIN_CANNOT_BE_UNINSTALLED
  eng "Plugin '%s' cannot be uninstalled now. %s"

ER_GTID_UNSAFE_BINLOG_SPLITTABLE_STATEMENT_AND_GTID_GROUP
  eng "Cannot execute statement because it needs to be written to the binary log as multiple statements, and this is not allowed when @@SESSION.GTID_NEXT == 'UUID:NUMBER'."

ER_SLAVE_HAS_MORE_GTIDS_THAN_MASTER
  eng "Slave has more GTIDs than the master has, using the master's SERVER_UUID. This may indicate that the end of the binary log was truncated or that the last binary log file was lost, e.g., after a power or disk failure when sync_binlog != 1. The master may or may not have rolled back transactions that were already replicated to the slave. Suggest to replicate any transactions that master has rolled back from slave to master, and/or commit empty transactions on master to account for transactions that have been committed on master but are not included in GTID_EXECUTED."

ER_MISSING_KEY
  eng "The table '%s.%s' does not have the necessary key(s) defined on it. Please check the table definition and create index(s) accordingly."
#
#  End of 5.6 error messages.
#

start-error-number 3000

ER_FILE_CORRUPT
  eng "File %s is corrupted"

ER_ERROR_ON_MASTER
  eng "Query partially completed on the master (error on master: %d) and was aborted. There is a chance that your master is inconsistent at this point. If you are sure that your master is ok, run this query manually on the slave and then restart the slave with SET GLOBAL SQL_SLAVE_SKIP_COUNTER=1; START SLAVE;. Query:'%s'" 

ER_INCONSISTENT_ERROR
  eng "Query caused different errors on master and slave. Error on master: message (format)='%s' error code=%d; Error on slave:actual message='%s', error code=%d. Default database:'%s'. Query:'%s'"

ER_STORAGE_ENGINE_NOT_LOADED
        eng "Storage engine for table '%s'.'%s' is not loaded."

ER_GET_STACKED_DA_WITHOUT_ACTIVE_HANDLER 0Z002
  eng "GET STACKED DIAGNOSTICS when handler not active"

ER_WARN_LEGACY_SYNTAX_CONVERTED
  eng "%s is no longer supported. The statement was converted to %s."

ER_BINLOG_UNSAFE_FULLTEXT_PLUGIN
  eng "Statement is unsafe because it uses a fulltext parser plugin which may not return the same value on the slave."

ER_CANNOT_DISCARD_TEMPORARY_TABLE
  eng "Cannot DISCARD/IMPORT tablespace associated with temporary table"

ER_FK_DEPTH_EXCEEDED
  eng "Foreign key cascade delete/update exceeds max depth of %d."

ER_COL_COUNT_DOESNT_MATCH_PLEASE_UPDATE_V2
        eng "Column count of %s.%s is wrong. Expected %d, found %d. Created with MySQL %d, now running %d. Please use mysql_upgrade to fix this error."
        ger "Spaltenanzahl von %s.%s falsch. %d erwartet, aber %d erhalten. Erzeugt mit MySQL %d, jetzt unter %d. Bitte benutzen Sie mysql_upgrade, um den Fehler zu beheben"

ER_WARN_TRIGGER_DOESNT_HAVE_CREATED
  eng "Trigger %s.%s.%s does not have CREATED attribute."

ER_REFERENCED_TRG_DOES_NOT_EXIST
  eng "Referenced trigger '%s' for the given action time and event type does not exist."

ER_EXPLAIN_NOT_SUPPORTED
        eng "EXPLAIN FOR CONNECTION command is supported only for SELECT/UPDATE/INSERT/DELETE/REPLACE"
ER_INVALID_FIELD_SIZE
        eng "Invalid size for column '%-.192s'."

ER_MISSING_HA_CREATE_OPTION
        eng "Table storage engine '%-.64s' found required create option missing"

ER_ENGINE_OUT_OF_MEMORY
  eng "Out of memory in storage engine '%-.64s'."

ER_PASSWORD_EXPIRE_ANONYMOUS_USER
  eng "The password for anonymous user cannot be expired."

ER_SLAVE_SQL_THREAD_MUST_STOP
  eng "This operation cannot be performed with a running slave sql thread; run STOP SLAVE SQL_THREAD first"

ER_NO_FT_MATERIALIZED_SUBQUERY
  eng "Cannot create FULLTEXT index on materialized subquery"

ER_INNODB_UNDO_LOG_FULL
  eng "Undo Log error: %s"

ER_INVALID_ARGUMENT_FOR_LOGARITHM 2201E
  eng "Invalid argument for logarithm"

ER_SLAVE_CHANNEL_IO_THREAD_MUST_STOP
  eng "This operation cannot be performed with a running slave io thread; run STOP SLAVE IO_THREAD FOR CHANNEL '%s' first."

ER_WARN_OPEN_TEMP_TABLES_MUST_BE_ZERO
  eng "This operation may not be safe when the slave has temporary tables. The tables will be kept open until the server restarts or until the tables are deleted by any replicated DROP statement. Suggest to wait until slave_open_temp_tables = 0."

ER_WARN_ONLY_MASTER_LOG_FILE_NO_POS
  eng "CHANGE MASTER TO with a MASTER_LOG_FILE clause but no MASTER_LOG_POS clause may not be safe. The old position value may not be valid for the new binary log file."

ER_QUERY_TIMEOUT 
  eng "Query execution was interrupted, maximum statement execution time exceeded"

ER_NON_RO_SELECT_DISABLE_TIMER
  eng "Select is not a read only statement, disabling timer"

ER_DUP_LIST_ENTRY
  eng "Duplicate entry '%-.192s'."

ER_SQL_MODE_NO_EFFECT
  eng "'%s' mode no longer has any effect. Use STRICT_ALL_TABLES or STRICT_TRANS_TABLES instead."

ER_AGGREGATE_ORDER_FOR_UNION
  eng "Expression #%u of ORDER BY contains aggregate function and applies to a UNION"

ER_AGGREGATE_ORDER_NON_AGG_QUERY
  eng "Expression #%u of ORDER BY contains aggregate function and applies to the result of a non-aggregated query"

ER_SLAVE_WORKER_STOPPED_PREVIOUS_THD_ERROR
  eng "Slave worker has stopped after at least one previous worker encountered an error when slave-preserve-commit-order was enabled. To preserve commit order, the last transaction executed by this thread has not been committed. When restarting the slave after fixing any failed threads, you should fix this worker as well."

ER_DONT_SUPPORT_SLAVE_PRESERVE_COMMIT_ORDER
  eng "slave_preserve_commit_order is not supported %s."

ER_SERVER_OFFLINE_MODE
  eng "The server is currently in offline mode"

ER_GIS_DIFFERENT_SRIDS
  eng "Binary geometry function %s given two geometries of different srids: %u and %u, which should have been identical."

ER_GIS_UNSUPPORTED_ARGUMENT
  eng "Calling geometry function %s with unsupported types of arguments."

ER_GIS_UNKNOWN_ERROR
  eng "Unknown GIS error occured in function %s."

ER_GIS_UNKNOWN_EXCEPTION
  eng "Unknown exception caught in GIS function %s."

ER_GIS_INVALID_DATA 22023
  eng "Invalid GIS data provided to function %s."

ER_BOOST_GEOMETRY_EMPTY_INPUT_EXCEPTION
  eng "The geometry has no data in function %s."

ER_BOOST_GEOMETRY_CENTROID_EXCEPTION
  eng "Unable to calculate centroid because geometry is empty in function %s."

ER_BOOST_GEOMETRY_OVERLAY_INVALID_INPUT_EXCEPTION
  eng "Geometry overlay calculation error: geometry data is invalid in function %s."

ER_BOOST_GEOMETRY_TURN_INFO_EXCEPTION
  eng "Geometry turn info calculation error: geometry data is invalid in function %s."

ER_BOOST_GEOMETRY_SELF_INTERSECTION_POINT_EXCEPTION
  eng "Analysis procedures of intersection points interrupted unexpectedly in function %s."

ER_BOOST_GEOMETRY_UNKNOWN_EXCEPTION
  eng "Unknown exception thrown in function %s."

ER_STD_BAD_ALLOC_ERROR
  eng "Memory allocation error: %-.256s in function %s."

ER_STD_DOMAIN_ERROR
  eng "Domain error: %-.256s in function %s."

ER_STD_LENGTH_ERROR
  eng "Length error: %-.256s in function %s."

ER_STD_INVALID_ARGUMENT
  eng "Invalid argument error: %-.256s in function %s."

ER_STD_OUT_OF_RANGE_ERROR
  eng "Out of range error: %-.256s in function %s."

ER_STD_OVERFLOW_ERROR
  eng "Overflow error error: %-.256s in function %s."

ER_STD_RANGE_ERROR
  eng "Range error: %-.256s in function %s."

ER_STD_UNDERFLOW_ERROR
  eng "Underflow error: %-.256s in function %s."

ER_STD_LOGIC_ERROR
  eng "Logic error: %-.256s in function %s."

ER_STD_RUNTIME_ERROR
  eng "Runtime error: %-.256s in function %s."

ER_STD_UNKNOWN_EXCEPTION
  eng "Unknown exception: %-.384s in function %s."

ER_GIS_DATA_WRONG_ENDIANESS
  eng "Geometry byte string must be little endian."

ER_CHANGE_MASTER_PASSWORD_LENGTH
  eng "The password provided for the replication user exceeds the maximum length of 32 characters"

ER_USER_LOCK_WRONG_NAME 42000
        eng "Incorrect user-level lock name '%-.192s'."

# Should be different from ER_LOCK_DEADLOCK since it doesn't cause implicit
# rollback. Should not be mapped to SQLSTATE 40001 for the same reason.
ER_USER_LOCK_DEADLOCK
  eng "Deadlock found when trying to get user-level lock; try rolling back transaction/releasing locks and restarting lock acquisition."

ER_REPLACE_INACCESSIBLE_ROWS
  eng "REPLACE cannot be executed as it requires deleting rows that are not in the view"

ER_ALTER_OPERATION_NOT_SUPPORTED_REASON_GIS
  eng "Do not support online operation on table with GIS index"

ER_ILLEGAL_USER_VAR 42000 S1009
  eng "User variable name '%-.100s' is illegal"

ER_GTID_MODE_OFF
  eng "Cannot %s when GTID_MODE = OFF."

ER_UNSUPPORTED_BY_REPLICATION_THREAD
  eng "Cannot %s from a replication slave thread."

ER_INCORRECT_TYPE
  eng "Incorrect type for argument %s in function %s."

ER_FIELD_IN_ORDER_NOT_SELECT
  eng "Expression #%u of ORDER BY clause is not in SELECT list, references column '%-.192s' which is not in SELECT list; this is incompatible with %s"

ER_AGGREGATE_IN_ORDER_NOT_SELECT
  eng "Expression #%u of ORDER BY clause is not in SELECT list, contains aggregate function; this is incompatible with %s"

ER_INVALID_RPL_WILD_TABLE_FILTER_PATTERN
  eng "Supplied filter list contains a value which is not in the required format 'db_pattern.table_pattern'"

ER_NET_OK_PACKET_TOO_LARGE 08S01
  eng "OK packet too large"

ER_INVALID_JSON_DATA
  eng "Invalid JSON data provided to function %s: %s"

ER_INVALID_GEOJSON_MISSING_MEMBER
  eng "Invalid GeoJSON data provided to function %s: Missing required member '%s'"

ER_INVALID_GEOJSON_WRONG_TYPE
  eng "Invalid GeoJSON data provided to function %s: Member '%s' must be of type '%s'"

ER_INVALID_GEOJSON_UNSPECIFIED
  eng "Invalid GeoJSON data provided to function %s"

ER_DIMENSION_UNSUPPORTED
  eng "Unsupported number of coordinate dimensions in function %s: Found %u, expected %u"

ER_SLAVE_CHANNEL_DOES_NOT_EXIST
  eng "Slave channel '%s' does not exist."

ER_SLAVE_MULTIPLE_CHANNELS_HOST_PORT
  eng "A slave channel '%s' already exists for the given host and port combination."

ER_SLAVE_CHANNEL_NAME_INVALID_OR_TOO_LONG
  eng "Couldn't create channel: Channel name is either invalid or too long."

ER_SLAVE_NEW_CHANNEL_WRONG_REPOSITORY
  eng "To have multiple channels, repository cannot be of type FILE; Please check the repository configuration and convert them to TABLE."

ER_SLAVE_CHANNEL_DELETE
   eng "Cannot delete slave info objects for channel '%s'."

ER_SLAVE_MULTIPLE_CHANNELS_CMD
   eng "Multiple channels exist on the slave. Please provide channel name as an argument."

ER_SLAVE_MAX_CHANNELS_EXCEEDED
   eng "Maximum number of replication channels allowed exceeded."

ER_SLAVE_CHANNEL_MUST_STOP
   eng "This operation cannot be performed with running replication threads; run STOP SLAVE FOR CHANNEL '%s' first"

ER_SLAVE_CHANNEL_NOT_RUNNING
   eng "This operation requires running replication threads; configure slave and run START SLAVE FOR CHANNEL '%s'"

ER_SLAVE_CHANNEL_WAS_RUNNING
   eng "Replication thread(s) for channel '%s' are already runnning."

ER_SLAVE_CHANNEL_WAS_NOT_RUNNING
  eng "Replication thread(s) for channel '%s' are already stopped."

ER_SLAVE_CHANNEL_SQL_THREAD_MUST_STOP
  eng "This operation cannot be performed with a running slave sql thread; run STOP SLAVE SQL_THREAD FOR CHANNEL '%s' first."

ER_SLAVE_CHANNEL_SQL_SKIP_COUNTER
  eng "When sql_slave_skip_counter > 0, it is not allowed to start more than one SQL thread by using 'START SLAVE [SQL_THREAD]'. Value of sql_slave_skip_counter can only be used by one SQL thread at a time. Please use 'START SLAVE [SQL_THREAD] FOR CHANNEL' to start the SQL thread which will use the value of sql_slave_skip_counter."

# When using this error message, use the ER_WRONG_FIELD_WITH_GROUP error code.
ER_WRONG_FIELD_WITH_GROUP_V2
  eng "Expression #%u of %s is not in GROUP BY clause and contains nonaggregated column '%-.192s' which is not functionally dependent on columns in GROUP BY clause; this is incompatible with sql_mode=only_full_group_by"

# When using this error message, use the ER_MIX_OF_GROUP_FUNC_AND_FIELDS error code.
ER_MIX_OF_GROUP_FUNC_AND_FIELDS_V2
  eng "In aggregated query without GROUP BY, expression #%u of %s contains nonaggregated column '%-.192s'; this is incompatible with sql_mode=only_full_group_by"

# When using this error message, use the ER_WARN_DEPRECATED_SYNTAX_NO_REPLACEMENT error code.
ER_WARN_DEPRECATED_SYSVAR_UPDATE
  eng "Updating '%s' is deprecated. It will be made read-only in a future release."

# Use this error message to deprecate SQL MODES
ER_WARN_DEPRECATED_SQLMODE
  eng "Changing sql mode '%s' is deprecated. It will be removed in a future release."

ER_CANNOT_LOG_PARTIAL_DROP_DATABASE_WITH_GTID
  eng "DROP DATABASE failed; some tables may have been dropped but the database directory remains. The GTID has not been added to GTID_EXECUTED and the statement was not written to the binary log. Fix this as follows: (1) remove all files from the database directory %-.192s; (2) SET GTID_NEXT='%-.192s'; (3) DROP DATABASE `%-.192s`."

ER_GROUP_REPLICATION_CONFIGURATION
  eng "The server is not configured properly to be an active member of the group. Please see more details on error log."

ER_GROUP_REPLICATION_RUNNING
  eng "The START GROUP_REPLICATION command failed since the group is already running."

ER_GROUP_REPLICATION_APPLIER_INIT_ERROR
  eng "The START GROUP_REPLICATION command failed as the applier module failed to start."

ER_GROUP_REPLICATION_STOP_APPLIER_THREAD_TIMEOUT
  eng "The STOP GROUP_REPLICATION command execution is incomplete: The applier thread got the stop signal while it was busy. The applier thread will stop once the current task is complete."

ER_GROUP_REPLICATION_COMMUNICATION_LAYER_SESSION_ERROR
  eng "The START GROUP_REPLICATION command failed as there was an error when initializing the group communication layer."

ER_GROUP_REPLICATION_COMMUNICATION_LAYER_JOIN_ERROR
  eng "The START GROUP_REPLICATION command failed as there was an error when joining the communication group."

ER_BEFORE_DML_VALIDATION_ERROR
  eng "The table does not comply with the requirements by an external plugin."

ER_PREVENTS_VARIABLE_WITHOUT_RBR
  eng "Cannot change the value of variable %s without binary log format as ROW."

ER_RUN_HOOK_ERROR
  eng "Error on observer while running replication hook '%s'."

ER_TRANSACTION_ROLLBACK_DURING_COMMIT
  eng "Plugin instructed the server to rollback the current transaction."

ER_GENERATED_COLUMN_FUNCTION_IS_NOT_ALLOWED
  eng "Expression of generated column '%s' contains a disallowed function."

ER_UNSUPPORTED_ALTER_INPLACE_ON_VIRTUAL_COLUMN
  eng "INPLACE ADD or DROP of virtual columns cannot be combined with other ALTER TABLE actions"

ER_WRONG_FK_OPTION_FOR_GENERATED_COLUMN
  eng "Cannot define foreign key with %s clause on a generated column."

ER_NON_DEFAULT_VALUE_FOR_GENERATED_COLUMN
  eng "The value specified for generated column '%s' in table '%s' is not allowed."

ER_UNSUPPORTED_ACTION_ON_GENERATED_COLUMN
  eng "'%s' is not supported for generated columns."

ER_GENERATED_COLUMN_NON_PRIOR
  eng "Generated column can refer only to generated columns defined prior to it."

ER_DEPENDENT_BY_GENERATED_COLUMN
  eng "Column '%s' has a generated column dependency."

ER_GENERATED_COLUMN_REF_AUTO_INC,
  eng "Generated column '%s' cannot refer to auto-increment column."

ER_FEATURE_NOT_AVAILABLE
  eng "The '%-.64s' feature is not available; you need to remove '%-.64s' or use MySQL built with '%-.64s'"

ER_CANT_SET_GTID_MODE
  eng "SET @@GLOBAL.GTID_MODE = %-.64s is not allowed because %-.384s."

ER_CANT_USE_AUTO_POSITION_WITH_GTID_MODE_OFF
  eng "The replication receiver thread%-.192s cannot start in AUTO_POSITION mode: this server uses @@GLOBAL.GTID_MODE = OFF."

ER_CANT_REPLICATE_ANONYMOUS_WITH_AUTO_POSITION
  eng "Cannot replicate anonymous transaction when AUTO_POSITION = 1, at file %.512s, position %lld."

ER_CANT_REPLICATE_ANONYMOUS_WITH_GTID_MODE_ON
  eng "Cannot replicate anonymous transaction when @@GLOBAL.GTID_MODE = ON, at file %.512s, position %lld."

ER_CANT_REPLICATE_GTID_WITH_GTID_MODE_OFF
  eng "Cannot replicate GTID-transaction when @@GLOBAL.GTID_MODE = OFF, at file %.512s, position %lld."

ER_CANT_SET_ENFORCE_GTID_CONSISTENCY_ON_WITH_ONGOING_GTID_VIOLATING_TRANSACTIONS
  eng "Cannot set ENFORCE_GTID_CONSISTENCY = ON because there are ongoing transactions that violate GTID consistency."

ER_SET_ENFORCE_GTID_CONSISTENCY_WARN_WITH_ONGOING_GTID_VIOLATING_TRANSACTIONS
  eng "There are ongoing transactions that violate GTID consistency."

ER_ACCOUNT_HAS_BEEN_LOCKED
  eng "Access denied for user '%-.48s'@'%-.64s'. Account is locked."
  pol "Odmowa dostępu dla użytkownika '%-.48s'@'%-.64s'. Konto zablokowane."

ER_WRONG_TABLESPACE_NAME 42000
  eng "Incorrect tablespace name `%-.192s`"

ER_TABLESPACE_IS_NOT_EMPTY
  eng "Tablespace `%-.192s` is not empty."

ER_WRONG_FILE_NAME
  eng "Incorrect File Name '%s'."

ER_BOOST_GEOMETRY_INCONSISTENT_TURNS_EXCEPTION
  eng "Inconsistent intersection points."

ER_WARN_OPTIMIZER_HINT_SYNTAX_ERROR
  eng "Optimizer hint syntax error"

ER_WARN_BAD_MAX_EXECUTION_TIME
  eng "Unsupported MAX_EXECUTION_TIME"

ER_WARN_UNSUPPORTED_MAX_EXECUTION_TIME
  eng "MAX_EXECUTION_TIME hint is supported by top-level standalone SELECT statements only"

ER_WARN_CONFLICTING_HINT
  eng "Hint %s is ignored as conflicting/duplicated"

ER_WARN_UNKNOWN_QB_NAME
  eng "Query block name %s is not found for %s hint"

ER_UNRESOLVED_HINT_NAME
  eng "Unresolved name %s for %s hint"

ER_WARN_ON_MODIFYING_GTID_EXECUTED_TABLE
  eng "Please do not modify the %s table. This is a mysql internal system table to store GTIDs for committed transactions. Modifying it can lead to an inconsistent GTID state."

ER_PLUGGABLE_PROTOCOL_COMMAND_NOT_SUPPORTED
  eng "Command not supported by pluggable protocols"

ER_LOCKING_SERVICE_WRONG_NAME 42000
  eng "Incorrect locking service lock name '%-.192s'."

# Should be different from ER_LOCK_DEADLOCK since it doesn't cause implicit
# rollback. Should not be mapped to SQLSTATE 40001 for the same reason.
ER_LOCKING_SERVICE_DEADLOCK
  eng "Deadlock found when trying to get locking service lock; try releasing locks and restarting lock acquisition."

ER_LOCKING_SERVICE_TIMEOUT
  eng "Service lock wait timeout exceeded."

ER_GIS_MAX_POINTS_IN_GEOMETRY_OVERFLOWED
  eng "Parameter %s exceeds the maximum number of points in a geometry (%lu) in function %s."

ER_SQL_MODE_MERGED
  eng "'NO_ZERO_DATE', 'NO_ZERO_IN_DATE' and 'ERROR_FOR_DIVISION_BY_ZERO' sql modes should be used with strict mode. They will be merged with strict mode in a future release."

ER_VTOKEN_PLUGIN_TOKEN_MISMATCH
  eng "Version token mismatch for %.*s. Correct value %.*s"
  bg "Клеймото за версия %.*s не съвпада. Правилната стойност е %.*s"

ER_VTOKEN_PLUGIN_TOKEN_NOT_FOUND
  eng "Version token %.*s not found."
  bg "Не е намерено клеймо за версия %.*s"

ER_CANT_SET_VARIABLE_WHEN_OWNING_GTID
  eng "Variable %-.192s cannot be changed by a client that owns a GTID. The client owns %s. Ownership is released on COMMIT or ROLLBACK."

ER_SLAVE_CHANNEL_OPERATION_NOT_ALLOWED
   eng "%-.192s cannot be performed on channel '%-.192s'."

ER_INVALID_JSON_TEXT 22032
  eng "Invalid JSON text: \"%s\" at position %u in value for column '%-.200s'."

# The last parameter is now always empty but kept for backward compatibility
ER_INVALID_JSON_TEXT_IN_PARAM 22032
  eng "Invalid JSON text in argument %u to function %s: \"%s\" at position %u.%-.0s"

ER_INVALID_JSON_BINARY_DATA
  eng "The JSON binary value contains invalid data."

ER_INVALID_JSON_PATH 42000
  eng "Invalid JSON path expression. The error is around character position %u.%-.200s"

ER_INVALID_JSON_CHARSET 22032
  eng "Cannot create a JSON value from a string with CHARACTER SET '%s'."

ER_INVALID_JSON_CHARSET_IN_FUNCTION 22032
  eng "Invalid JSON character data provided to function %s: '%s'; utf8 is required."

ER_INVALID_TYPE_FOR_JSON 22032
  eng "Invalid data type for JSON data in argument %u to function %s; a JSON string or JSON type is required."

ER_INVALID_CAST_TO_JSON 22032
  eng "Cannot CAST value to JSON."

ER_INVALID_JSON_PATH_CHARSET 42000
  eng "A path expression must be encoded in the utf8 character set. The path expression '%-.200s' is encoded in character set '%-.200s'."

ER_INVALID_JSON_PATH_WILDCARD 42000
  eng "In this situation, path expressions may not contain the * and ** tokens."

ER_JSON_VALUE_TOO_BIG 22032
  eng "The JSON value is too big to be stored in a JSON column."

ER_JSON_KEY_TOO_BIG 22032
  eng "The JSON object contains a key name that is too long."

ER_JSON_USED_AS_KEY 42000
  eng "JSON column '%-.192s' cannot be used in key specification."

ER_JSON_VACUOUS_PATH 42000
  eng "The path expression '$' is not allowed in this context."

ER_JSON_BAD_ONE_OR_ALL_ARG 42000
  eng "The oneOrAll argument to %s may take these values: 'one' or 'all'."

# The second parameter is now always empty but kept for backward compatibility
ER_NUMERIC_JSON_VALUE_OUT_OF_RANGE 22003
  eng "Out of range JSON value for CAST to %s%-.0s from column %s at row %ld"

# The second parameter is now always empty but kept for backward compatibility
ER_INVALID_JSON_VALUE_FOR_CAST 22018
  eng "Invalid JSON value for CAST to %s%-.0s from column %s at row %ld"

ER_JSON_DOCUMENT_TOO_DEEP 22032
  eng "The JSON document exceeds the maximum depth."

ER_JSON_DOCUMENT_NULL_KEY 22032
  eng "JSON documents may not contain NULL member names."

ER_SECURE_TRANSPORT_REQUIRED
  eng "Connections using insecure transport are prohibited while --require_secure_transport=ON."

ER_NO_SECURE_TRANSPORTS_CONFIGURED
  eng "No secure transports (SSL or Shared Memory) are configured, unable to set --require_secure_transport=ON."

ER_DISABLED_STORAGE_ENGINE
  eng "Storage engine %s is disabled (Table creation is disallowed)."

ER_USER_DOES_NOT_EXIST
  eng "User %s does not exist."

ER_USER_ALREADY_EXISTS
  eng "User %s already exists."

ER_AUDIT_API_ABORT
  eng "Aborted by Audit API ('%-.48s';%d)."

ER_INVALID_JSON_PATH_ARRAY_CELL 42000
  eng "A path expression is not a path to a cell in an array."

ER_BUFPOOL_RESIZE_INPROGRESS
  eng "Another buffer pool resize is already in progress."

ER_FEATURE_DISABLED_SEE_DOC
  eng "The '%s' feature is disabled; see the documentation for '%s'"

ER_SERVER_ISNT_AVAILABLE
  eng "Server isn't available"

ER_SESSION_WAS_KILLED
  eng "Session was killed"

ER_CAPACITY_EXCEEDED
  eng "Memory capacity of %llu bytes for '%s' exceeded. %s"

ER_CAPACITY_EXCEEDED_IN_RANGE_OPTIMIZER
  eng "Range optimization was not done for this query."

ER_TABLE_NEEDS_UPG_PART
  eng "Partitioning upgrade required. Please dump/reload to fix it or do: ALTER TABLE `%-.192s`.`%-.192s` UPGRADE PARTITIONING"

ER_CANT_WAIT_FOR_EXECUTED_GTID_SET_WHILE_OWNING_A_GTID
  eng "The client holds ownership of the GTID %s. Therefore, WAIT_FOR_EXECUTED_GTID_SET cannot wait for this GTID."

ER_CANNOT_ADD_FOREIGN_BASE_COL_VIRTUAL
  eng "Cannot add foreign key on the base column of indexed virtual column."

ER_CANNOT_CREATE_VIRTUAL_INDEX_CONSTRAINT
  eng "Cannot create index on virtual column whose base column has foreign constraint."

ER_ERROR_ON_MODIFYING_GTID_EXECUTED_TABLE
  eng "Please do not modify the %s table with an XA transaction. This is an internal system table used to store GTIDs for committed transactions. Although modifying it can lead to an inconsistent GTID state, if neccessary you can modify it with a non-XA transaction."

ER_LOCK_REFUSED_BY_ENGINE
  eng "Lock acquisition refused by storage engine."

ER_UNSUPPORTED_ALTER_ONLINE_ON_VIRTUAL_COLUMN
  eng "ADD COLUMN col...VIRTUAL, ADD INDEX(col)"

ER_MASTER_KEY_ROTATION_NOT_SUPPORTED_BY_SE
  eng "Master key rotation is not supported by storage engine."

ER_MASTER_KEY_ROTATION_ERROR_BY_SE
  eng "Encryption key rotation error reported by SE: %s"

ER_MASTER_KEY_ROTATION_BINLOG_FAILED
  eng "Write to binlog failed. However, master key rotation has been completed successfully."

ER_MASTER_KEY_ROTATION_SE_UNAVAILABLE
  eng "Storage engine is not available."

ER_TABLESPACE_CANNOT_ENCRYPT
  eng "This tablespace can't be encrypted."

ER_INVALID_ENCRYPTION_OPTION
  eng "Invalid encryption option."

ER_CANNOT_FIND_KEY_IN_KEYRING
  eng "Can't find master key from keyring, please check in the server log if a keyring plugin is loaded and initialized successfully."

ER_CAPACITY_EXCEEDED_IN_PARSER
  eng "Parser bailed out for this query."

ER_UNSUPPORTED_ALTER_ENCRYPTION_INPLACE
  eng "Cannot alter encryption attribute by inplace algorithm."

ER_KEYRING_UDF_KEYRING_SERVICE_ERROR
  eng "Function '%s' failed because underlying keyring service returned an error. Please check if a keyring plugin is installed and that provided arguments are valid for the keyring you are using."

ER_USER_COLUMN_OLD_LENGTH
  eng "It seems that your db schema is old. The %s column is 77 characters long and should be 93 characters long. Please run mysql_upgrade."

ER_CANT_RESET_MASTER
  eng "RESET MASTER is not allowed because %-.384s."

ER_GROUP_REPLICATION_MAX_GROUP_SIZE
  eng "The START GROUP_REPLICATION command failed since the group already has 9 members."

ER_CANNOT_ADD_FOREIGN_BASE_COL_STORED
  eng "Cannot add foreign key on the base column of stored column. "

ER_TABLE_REFERENCED
  eng "Cannot complete the operation because table is referenced by another connection."

ER_PARTITION_ENGINE_DEPRECATED_FOR_TABLE
  eng "The partition engine, used by table '%-.192s.%-.192s', is deprecated and will be removed in a future release. Please use native partitioning instead."

ER_WARN_USING_GEOMFROMWKB_TO_SET_SRID_ZERO 01000
  eng "%.192s(geometry) is deprecated and will be replaced by st_srid(geometry, 0) in a future version. Use %.192s(st_aswkb(geometry), 0) instead."

ER_WARN_USING_GEOMFROMWKB_TO_SET_SRID 01000
  eng "%.192s(geometry, srid) is deprecated and will be replaced by st_srid(geometry, srid) in a future version. Use %.192s(st_aswkb(geometry), srid) instead."

ER_XA_RETRY
  eng "The resource manager is not able to commit the transaction branch at this time. Please retry later."

ER_KEYRING_AWS_UDF_AWS_KMS_ERROR
  eng "Function %s failed due to: %s."

ER_BINLOG_UNSAFE_XA
  eng "Statement is unsafe because it is being used inside a XA transaction. Concurrent XA transactions may deadlock on slaves when replicated using statements."

ER_UDF_ERROR
  eng "%s UDF failed; %s"

ER_KEYRING_MIGRATION_FAILURE
  eng "Can not perform keyring migration : %s"

ER_KEYRING_ACCESS_DENIED_ERROR 42000
  eng "Access denied; you need %-.128s privileges for this operation"a

ER_KEYRING_MIGRATION_STATUS
  eng "Keyring migration %s."

<<<<<<< HEAD
ER_COMPRESSED_COLUMN_USED_AS_KEY
  eng "Compressed column '%-.192s' is not allowed in the key list"

ER_UNSUPPORTED_COMPRESSED_COLUMN_TYPE
  eng "Can not define column '%-.192s' in compressed format"

ER_COMPRESSION_DICTIONARY_EXISTS
  eng "Compression dictionary '%-.192s' already exists"

ER_COMPRESSION_DICTIONARY_DOES_NOT_EXIST
  eng "Compression dictionary '%-.192s' does not exist"

ER_COMPRESSION_DICTIONARY_NAME_TOO_LONG
  eng "Compression dictionary name '%-.192s' is too long (max length = %lu)"

ER_COMPRESSION_DICTIONARY_DATA_TOO_LONG
  eng "Data for compression dictionary '%-.192s' is too long (max length = %lu)"

ER_COMPRESSION_DICTIONARY_IS_REFERENCED
  eng "Compression dictionary '%-.192s' is in use"
=======
ER_PLUGIN_FAILED_TO_OPEN_TABLES
  eng "Failed to open the %s filter tables."

ER_PLUGIN_FAILED_TO_OPEN_TABLE
  eng "Failed to open '%s.%s' %s table."

ER_AUDIT_LOG_NO_KEYRING_PLUGIN_INSTALLED
  eng "No keyring plugin installed."

ER_AUDIT_LOG_ENCRYPTION_PASSWORD_HAS_NOT_BEEN_SET
  eng "Audit log encryption password has not been set; it will be generated automatically. Use audit_log_encryption_password_get to obtain the password or audit_log_encryption_password_set to set a new one."

ER_AUDIT_LOG_COULD_NOT_CREATE_AES_KEY
  eng "Could not create AES key. OpenSSL's EVP_BytesToKey function failed."

ER_AUDIT_LOG_ENCRYPTION_PASSWORD_CANNOT_BE_FETCHED
  eng "Audit log encryption password cannot be fetched from the keyring. Password used so far is used for encryption."

ER_AUDIT_LOG_JSON_FILTERING_NOT_ENABLED
  eng "Audit Log filtering has not been installed."

ER_AUDIT_LOG_UDF_INSUFFICIENT_PRIVILEGE
  eng "Request ignored for '%s'@'%s'. SUPER_ACL needed to perform operation"

ER_AUDIT_LOG_SUPER_PRIVILEGE_REQUIRED
  eng "SUPER privilege required for '%s'@'%s' user."

ER_COULD_NOT_REINITIALIZE_AUDIT_LOG_FILTERS
  eng "Could not reinitialize audit log filters."

ER_AUDIT_LOG_UDF_INVALID_ARGUMENT_TYPE
  eng "Invalid argument type"

ER_AUDIT_LOG_UDF_INVALID_ARGUMENT_COUNT
  eng "Invalid argument count"

ER_AUDIT_LOG_HAS_NOT_BEEN_INSTALLED
  eng "audit_log plugin has not been installed using INSTALL PLUGIN syntax."

ER_AUDIT_LOG_UDF_READ_INVALID_MAX_ARRAY_LENGTH_ARG_TYPE
  eng "Invalid \"max_array_length\" argument type."

ER_AUDIT_LOG_UDF_READ_INVALID_MAX_ARRAY_LENGTH_ARG_VALUE
  eng "Invalid \"max_array_length\" argument value."

ER_AUDIT_LOG_JSON_FILTER_PARSING_ERROR
  eng "%s"

ER_AUDIT_LOG_JSON_FILTER_NAME_CANNOT_BE_EMPTY
  eng "Filter name cannot be empty."

ER_AUDIT_LOG_JSON_USER_NAME_CANNOT_BE_EMPTY
  eng "User cannot be empty."

ER_AUDIT_LOG_JSON_FILTER_DOES_NOT_EXISTS
  eng "Specified filter has not been found."

ER_AUDIT_LOG_USER_FIRST_CHARACTER_MUST_BE_ALPHANUMERIC
  eng "First character of the user name must be alphanumeric."

ER_AUDIT_LOG_USER_NAME_INVALID_CHARACTER
  eng "Invalid character in the user name."

ER_AUDIT_LOG_HOST_NAME_INVALID_CHARACTER
  eng "Invalid character in the host name."

WARN_DEPRECATED_MAXDB_SQL_MODE_FOR_TIMESTAMP
  eng "With the MAXDB SQL mode enabled, TIMESTAMP is identical with DATETIME. The MAXDB SQL mode is deprecated and will be removed in a future release. Please disable the MAXDB SQL mode and use DATETIME instead."
>>>>>>> df0bc0a6

#
#  End of 5.7 error messages.
#

ER_CANT_EXECUTE_WITH_BACKUP_LOCK
  eng "Can't execute the query because you have a conflicting backup lock"
  rus "Запрос не может быть выполнен из-за конфликтующей блокировки резервного копирования"

#
# Start of MyRocks specific messages
#

start-error-number 12000

ER_KEYS_OUT_OF_ORDER
  eng "Keys are out order during bulk load"

ER_OVERLAPPING_KEYS
  eng "Bulk load rows overlap existing rows"

ER_REQUIRE_ROW_BINLOG_FORMAT
  eng "Can't execute updates on master with binlog_format != ROW."

ER_ISOLATION_MODE_NOT_SUPPORTED
  eng "MyRocks supports only READ COMMITTED and REPEATABLE READ isolation levels. Please change from current isolation level %s"

ER_ON_DUPLICATE_DISABLED
  eng "When unique checking is disabled in MyRocks, INSERT,UPDATE,LOAD statements with clauses that update or replace the key (i.e. INSERT ON DUPLICATE KEY UPDATE, REPLACE) are not allowed. Query: %s"

ER_UPDATES_WITH_CONSISTENT_SNAPSHOT
  eng "Can't execute updates when you started a transaction with START TRANSACTION WITH CONSISTENT [ROCKSDB] SNAPSHOT."

ER_ROLLBACK_ONLY
  eng "This transaction was rolled back and cannot be committed. Only supported operation is to roll it back, so all pending changes will be discarded. Please restart another transaction."

ER_ROLLBACK_TO_SAVEPOINT
  eng "MyRocks currently does not support ROLLBACK TO SAVEPOINT if modifying rows."

ER_ISOLATION_LEVEL_WITH_CONSISTENT_SNAPSHOT
  eng "Only REPEATABLE READ isolation level is supported for START TRANSACTION WITH CONSISTENT SNAPSHOT in RocksDB Storage Engine."

ER_UNSUPPORTED_COLLATION
  eng "Unsupported collation on string indexed column %s.%s Use binary collation (%s)."

ER_METADATA_INCONSISTENCY
  eng "Table '%s' does not exist, but metadata information exists inside MyRocks. This is a sign of data inconsistency. Please check if '%s.frm' exists, and try to restore it if it does not exist."

ER_KEY_CREATE_DURING_ALTER
  eng "MyRocks failed creating new key definitions during alter."

ER_SK_POPULATE_DURING_ALTER
  eng "MyRocks failed populating secondary key during alter."

ER_CF_DIFFERENT
  eng "Column family ('%s') flag (%d) is different from an existing flag (%d). Assign a new CF flag, or do not change existing CF flag."

ER_RDB_STATUS_GENERAL
  eng "Status error %d received from RocksDB: %s"

ER_RDB_STATUS_MSG
  eng "%s, Status error %d received from RocksDB: %s"

ER_RDB_TTL_UNSUPPORTED
  eng "TTL support is currently disabled when table has a hidden PK."

ER_RDB_TTL_COL_FORMAT
  eng "TTL column (%s) in MyRocks must be an unsigned non-null 64-bit integer, exist inside the table, and have an accompanying ttl duration."

ER_RDB_TTL_DURATION_FORMAT
  eng "TTL duration (%s) in MyRocks must be an unsigned non-null 64-bit integer."

ER_PER_INDEX_CF_DEPRECATED
  eng "The per-index column family option has been deprecated."

#
# End of MyRocks specific messages
#<|MERGE_RESOLUTION|>--- conflicted
+++ resolved
@@ -7699,7 +7699,75 @@
 ER_KEYRING_MIGRATION_STATUS
   eng "Keyring migration %s."
 
-<<<<<<< HEAD
+ER_PLUGIN_FAILED_TO_OPEN_TABLES
+  eng "Failed to open the %s filter tables."
+
+ER_PLUGIN_FAILED_TO_OPEN_TABLE
+  eng "Failed to open '%s.%s' %s table."
+
+ER_AUDIT_LOG_NO_KEYRING_PLUGIN_INSTALLED
+  eng "No keyring plugin installed."
+
+ER_AUDIT_LOG_ENCRYPTION_PASSWORD_HAS_NOT_BEEN_SET
+  eng "Audit log encryption password has not been set; it will be generated automatically. Use audit_log_encryption_password_get to obtain the password or audit_log_encryption_password_set to set a new one."
+
+ER_AUDIT_LOG_COULD_NOT_CREATE_AES_KEY
+  eng "Could not create AES key. OpenSSL's EVP_BytesToKey function failed."
+
+ER_AUDIT_LOG_ENCRYPTION_PASSWORD_CANNOT_BE_FETCHED
+  eng "Audit log encryption password cannot be fetched from the keyring. Password used so far is used for encryption."
+
+ER_AUDIT_LOG_JSON_FILTERING_NOT_ENABLED
+  eng "Audit Log filtering has not been installed."
+
+ER_AUDIT_LOG_UDF_INSUFFICIENT_PRIVILEGE
+  eng "Request ignored for '%s'@'%s'. SUPER_ACL needed to perform operation"
+
+ER_AUDIT_LOG_SUPER_PRIVILEGE_REQUIRED
+  eng "SUPER privilege required for '%s'@'%s' user."
+
+ER_COULD_NOT_REINITIALIZE_AUDIT_LOG_FILTERS
+  eng "Could not reinitialize audit log filters."
+
+ER_AUDIT_LOG_UDF_INVALID_ARGUMENT_TYPE
+  eng "Invalid argument type"
+
+ER_AUDIT_LOG_UDF_INVALID_ARGUMENT_COUNT
+  eng "Invalid argument count"
+
+ER_AUDIT_LOG_HAS_NOT_BEEN_INSTALLED
+  eng "audit_log plugin has not been installed using INSTALL PLUGIN syntax."
+
+ER_AUDIT_LOG_UDF_READ_INVALID_MAX_ARRAY_LENGTH_ARG_TYPE
+  eng "Invalid \"max_array_length\" argument type."
+
+ER_AUDIT_LOG_UDF_READ_INVALID_MAX_ARRAY_LENGTH_ARG_VALUE
+  eng "Invalid \"max_array_length\" argument value."
+
+ER_AUDIT_LOG_JSON_FILTER_PARSING_ERROR
+  eng "%s"
+
+ER_AUDIT_LOG_JSON_FILTER_NAME_CANNOT_BE_EMPTY
+  eng "Filter name cannot be empty."
+
+ER_AUDIT_LOG_JSON_USER_NAME_CANNOT_BE_EMPTY
+  eng "User cannot be empty."
+
+ER_AUDIT_LOG_JSON_FILTER_DOES_NOT_EXISTS
+  eng "Specified filter has not been found."
+
+ER_AUDIT_LOG_USER_FIRST_CHARACTER_MUST_BE_ALPHANUMERIC
+  eng "First character of the user name must be alphanumeric."
+
+ER_AUDIT_LOG_USER_NAME_INVALID_CHARACTER
+  eng "Invalid character in the user name."
+
+ER_AUDIT_LOG_HOST_NAME_INVALID_CHARACTER
+  eng "Invalid character in the host name."
+
+WARN_DEPRECATED_MAXDB_SQL_MODE_FOR_TIMESTAMP
+  eng "With the MAXDB SQL mode enabled, TIMESTAMP is identical with DATETIME. The MAXDB SQL mode is deprecated and will be removed in a future release. Please disable the MAXDB SQL mode and use DATETIME instead."
+
 ER_COMPRESSED_COLUMN_USED_AS_KEY
   eng "Compressed column '%-.192s' is not allowed in the key list"
 
@@ -7720,76 +7788,6 @@
 
 ER_COMPRESSION_DICTIONARY_IS_REFERENCED
   eng "Compression dictionary '%-.192s' is in use"
-=======
-ER_PLUGIN_FAILED_TO_OPEN_TABLES
-  eng "Failed to open the %s filter tables."
-
-ER_PLUGIN_FAILED_TO_OPEN_TABLE
-  eng "Failed to open '%s.%s' %s table."
-
-ER_AUDIT_LOG_NO_KEYRING_PLUGIN_INSTALLED
-  eng "No keyring plugin installed."
-
-ER_AUDIT_LOG_ENCRYPTION_PASSWORD_HAS_NOT_BEEN_SET
-  eng "Audit log encryption password has not been set; it will be generated automatically. Use audit_log_encryption_password_get to obtain the password or audit_log_encryption_password_set to set a new one."
-
-ER_AUDIT_LOG_COULD_NOT_CREATE_AES_KEY
-  eng "Could not create AES key. OpenSSL's EVP_BytesToKey function failed."
-
-ER_AUDIT_LOG_ENCRYPTION_PASSWORD_CANNOT_BE_FETCHED
-  eng "Audit log encryption password cannot be fetched from the keyring. Password used so far is used for encryption."
-
-ER_AUDIT_LOG_JSON_FILTERING_NOT_ENABLED
-  eng "Audit Log filtering has not been installed."
-
-ER_AUDIT_LOG_UDF_INSUFFICIENT_PRIVILEGE
-  eng "Request ignored for '%s'@'%s'. SUPER_ACL needed to perform operation"
-
-ER_AUDIT_LOG_SUPER_PRIVILEGE_REQUIRED
-  eng "SUPER privilege required for '%s'@'%s' user."
-
-ER_COULD_NOT_REINITIALIZE_AUDIT_LOG_FILTERS
-  eng "Could not reinitialize audit log filters."
-
-ER_AUDIT_LOG_UDF_INVALID_ARGUMENT_TYPE
-  eng "Invalid argument type"
-
-ER_AUDIT_LOG_UDF_INVALID_ARGUMENT_COUNT
-  eng "Invalid argument count"
-
-ER_AUDIT_LOG_HAS_NOT_BEEN_INSTALLED
-  eng "audit_log plugin has not been installed using INSTALL PLUGIN syntax."
-
-ER_AUDIT_LOG_UDF_READ_INVALID_MAX_ARRAY_LENGTH_ARG_TYPE
-  eng "Invalid \"max_array_length\" argument type."
-
-ER_AUDIT_LOG_UDF_READ_INVALID_MAX_ARRAY_LENGTH_ARG_VALUE
-  eng "Invalid \"max_array_length\" argument value."
-
-ER_AUDIT_LOG_JSON_FILTER_PARSING_ERROR
-  eng "%s"
-
-ER_AUDIT_LOG_JSON_FILTER_NAME_CANNOT_BE_EMPTY
-  eng "Filter name cannot be empty."
-
-ER_AUDIT_LOG_JSON_USER_NAME_CANNOT_BE_EMPTY
-  eng "User cannot be empty."
-
-ER_AUDIT_LOG_JSON_FILTER_DOES_NOT_EXISTS
-  eng "Specified filter has not been found."
-
-ER_AUDIT_LOG_USER_FIRST_CHARACTER_MUST_BE_ALPHANUMERIC
-  eng "First character of the user name must be alphanumeric."
-
-ER_AUDIT_LOG_USER_NAME_INVALID_CHARACTER
-  eng "Invalid character in the user name."
-
-ER_AUDIT_LOG_HOST_NAME_INVALID_CHARACTER
-  eng "Invalid character in the host name."
-
-WARN_DEPRECATED_MAXDB_SQL_MODE_FOR_TIMESTAMP
-  eng "With the MAXDB SQL mode enabled, TIMESTAMP is identical with DATETIME. The MAXDB SQL mode is deprecated and will be removed in a future release. Please disable the MAXDB SQL mode and use DATETIME instead."
->>>>>>> df0bc0a6
 
 #
 #  End of 5.7 error messages.
