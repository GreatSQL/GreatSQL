--- conflicted
+++ resolved
@@ -79,8 +79,6 @@
   }
 };
 
-<<<<<<< HEAD
-=======
 
 /* 
   Array of pointers to Elem that uses memory from MEM_ROOT
@@ -152,5 +150,4 @@
   }
 };
 
->>>>>>> 20ca15d4
 #endif /* SQL_ARRAY_INCLUDED */