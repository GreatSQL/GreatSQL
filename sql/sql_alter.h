--- conflicted
+++ resolved
@@ -23,7 +23,6 @@
 #ifndef SQL_ALTER_TABLE_H
 #define SQL_ALTER_TABLE_H
 
-<<<<<<< HEAD
 #include <assert.h>
 #include <stddef.h>
 #include <sys/types.h>
@@ -36,16 +35,13 @@
 #include "mysql/psi/psi_base.h"
 #include "nullable.h"
 #include "sql/gis/srid.h"
+#include "sql/key.h"  // KEY
+#include "sql/key_spec.h"
 #include "sql/mem_root_array.h"     // Mem_root_array
 #include "sql/sql_cmd.h"            // Sql_cmd
 #include "sql/sql_cmd_ddl_table.h"  // Sql_cmd_ddl_table
 #include "sql/sql_list.h"           // List
 #include "sql/thr_malloc.h"
-=======
-#include "sql_cmd.h"  // Sql_cmd
-#include "sql_list.h" // List
-#include "key.h"        // KEY
->>>>>>> 333b4508
 
 class Create_field;
 class FOREIGN_KEY;
@@ -330,17 +326,14 @@
   Mem_root_array<const Alter_index_visibility *> alter_index_visibility_list;
 
   // List of columns, used by both CREATE and ALTER TABLE.
-<<<<<<< HEAD
   List<Create_field> create_list;
-=======
-  List<Create_field>            create_list;
   // List of keys, which creation is delayed to benefit from fast index creation
-  List<Key>                     delayed_key_list;
+  Mem_root_array<const Key_spec *> delayed_key_list;
   // Keys, which creation is delayed to benefit from fast index creation
-  KEY                           *delayed_key_info;
-  // Count of keys, which creation is delayed to benefit from fast index creation
-  uint                          delayed_key_count;
->>>>>>> 333b4508
+  KEY *delayed_key_info;
+  // Count of keys, which creation is delayed to benefit from fast index
+  // creation
+  uint delayed_key_count;
   // Type of ALTER TABLE operation.
   uint flags;
   // Enable or disable keys.
@@ -372,6 +365,7 @@
         key_list(mem_root),
         alter_rename_key_list(mem_root),
         alter_index_visibility_list(mem_root),
+        delayed_key_list(mem_root),
         flags(0),
         keys_onoff(LEAVE_AS_IS),
         num_parts(0),
@@ -398,58 +392,27 @@
   */
   Alter_info(const Alter_info &rhs, MEM_ROOT *mem_root);
 
-<<<<<<< HEAD
   bool add_field(THD *thd, const LEX_STRING *field_name,
                  enum enum_field_types type, const char *length,
                  const char *decimal, uint type_modifier, Item *default_value,
                  Item *on_update_value, LEX_STRING *comment, const char *change,
                  List<String> *interval_list, const CHARSET_INFO *cs,
                  bool has_explicit_collation, uint uint_geom_type,
-                 class Generated_column *gcol_info, const char *opt_after,
-                 Nullable<gis::srid_t> srid);
+                 const LEX_CSTRING *zip_dict, class Generated_column *gcol_info,
+                 const char *opt_after, Nullable<gis::srid_t> srid);
+
+  /**
+    Checks if there are any columns with COLUMN_FORMAT COMRPESSED
+    attribute among field definitions in create_list.
+
+    @retval false there are no compressed columns
+    @retval true there is at least one compressed column
+  */
+  bool has_compressed_columns() const;
 
  private:
   Alter_info &operator=(const Alter_info &rhs);  // not implemented
   Alter_info(const Alter_info &rhs);             // not implemented
-=======
-
-  /**
-     Parses the given string and sets requested_algorithm
-     if the string value matches a supported value.
-     Supported values: INPLACE, COPY, DEFAULT
-
-     @param  str    String containing the supplied value
-     @retval false  Supported value found, state updated
-     @retval true   Not supported value, no changes made
-  */
-  bool set_requested_algorithm(const LEX_STRING *str);
-
-
-  /**
-     Parses the given string and sets requested_lock
-     if the string value matches a supported value.
-     Supported values: NONE, SHARED, EXCLUSIVE, DEFAULT
-
-     @param  str    String containing the supplied value
-     @retval false  Supported value found, state updated
-     @retval true   Not supported value, no changes made
-  */
-
-  bool set_requested_lock(const LEX_STRING *str);
-
-  /**
-    Checks if there are any columns with COLUMN_FORMAT COMRPESSED
-    attribute among field definitions in create_list.
-
-    @retval false there are no compressed columns
-    @retval true there is at least one compressed column
-  */
-  bool has_compressed_columns() const;
-
-private:
-  Alter_info &operator=(const Alter_info &rhs); // not implemented
-  Alter_info(const Alter_info &rhs);            // not implemented
->>>>>>> 333b4508
 };
 
 /** Runtime context for ALTER TABLE. */
