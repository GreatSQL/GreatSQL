/* Copyright (c) 2010, 2019, Oracle and/or its affiliates. All rights reserved.

   This program is free software; you can redistribute it and/or modify
   it under the terms of the GNU General Public License, version 2.0,
   as published by the Free Software Foundation.

   This program is also distributed with certain software (including
   but not limited to OpenSSL) that is licensed under separate terms,
   as designated in a particular file or component or in included license
   documentation.  The authors of MySQL hereby grant you an additional
   permission to link the program and your derivative works with the
   separately licensed software that they have included with MySQL.

   This program is distributed in the hope that it will be useful,
   but WITHOUT ANY WARRANTY; without even the implied warranty of
   MERCHANTABILITY or FITNESS FOR A PARTICULAR PURPOSE.  See the
   GNU General Public License, version 2.0, for more details.

   You should have received a copy of the GNU General Public License
   along with this program; if not, write to the Free Software
   Foundation, Inc., 51 Franklin St, Fifth Floor, Boston, MA 02110-1301  USA */

#ifndef SQL_BASE_INCLUDED
#define SQL_BASE_INCLUDED

#include <stddef.h>
#include <sys/types.h>
#include <memory>
#include <string>

#include "lex_string.h"
#include "map_helpers.h"
#include "my_base.h"  // ha_extra_function
#include "my_inttypes.h"
#include "mysql/components/services/mysql_mutex_bits.h"
#include "prealloced_array.h"  // Prealloced_array
#include "sql/mdl.h"           // MDL_savepoint
#include "sql/sql_array.h"     // Bounds_checked_array
#include "sql/sql_const.h"     // enum_resolution_type
#include "sql/trigger_def.h"   // enum_trigger_event_type
#include "thr_lock.h"          // thr_lock_type

class COPY_INFO;
class Field;
class Item;
class Item_ident;
class Open_table_context;
class Open_tables_backup;
class Prelocking_strategy;
class Query_tables_list;
class SELECT_LEX;
class Sroutine_hash_entry;
class THD;
class sp_head;
struct LEX;
struct MY_BITMAP;
struct Name_resolution_context;
struct OPEN_TABLE_LIST;
struct TABLE;
struct TABLE_LIST;
struct TABLE_SHARE;
struct handlerton;
template <class T>
class List;
template <class T>
class List_iterator;

typedef Bounds_checked_array<Item *> Ref_item_array;
namespace dd {
class Table;
}  // namespace dd

#define TEMP_PREFIX "MY"

/* Defines for use with openfrm, openprt and openfrd */

#define READ_ALL 1        /* openfrm: Read all parameters */
#define EXTRA_RECORD 8    /* Reservera plats f|r extra record */
#define DELAYED_OPEN 4096 /* Open table later */
/**
  If set, open_table_from_share() will skip calling get_new_handler() to
  create a new handler object for the table. Designed to be used when
  opening a table from inside storage engines.
*/
#define SKIP_NEW_HANDLER 32768

enum find_item_error_report_type {
  REPORT_ALL_ERRORS,
  REPORT_EXCEPT_NOT_FOUND,
  IGNORE_ERRORS,
  REPORT_EXCEPT_NON_UNIQUE,
  IGNORE_EXCEPT_NON_UNIQUE
};

enum enum_tdc_remove_table_type {
  TDC_RT_REMOVE_ALL,
  TDC_RT_REMOVE_NOT_OWN,
  TDC_RT_REMOVE_UNUSED,
  TDC_RT_REMOVE_NOT_OWN_KEEP_SHARE
};

extern mysql_mutex_t LOCK_open;
bool table_def_init(void);
void table_def_free(void);
void table_def_start_shutdown(void);
void assign_new_table_id(TABLE_SHARE *share);
uint cached_table_definitions(void);
size_t get_table_def_key(const TABLE_LIST *table_list, const char **key);
TABLE_SHARE *get_table_share(THD *thd, const char *db, const char *table_name,
                             const char *key, size_t key_length, bool open_view,
                             bool open_secondary = false);
void release_table_share(TABLE_SHARE *share);

TABLE *open_ltable(THD *thd, TABLE_LIST *table_list, thr_lock_type update,
                   uint lock_flags);

/* mysql_lock_tables() and open_table() flags bits */
#define MYSQL_OPEN_IGNORE_GLOBAL_READ_LOCK 0x0001
#define MYSQL_OPEN_IGNORE_FLUSH 0x0002
/* MYSQL_OPEN_TEMPORARY_ONLY (0x0004) is not used anymore. */
#define MYSQL_LOCK_IGNORE_GLOBAL_READ_ONLY 0x0008
#define MYSQL_LOCK_LOG_TABLE 0x0010
/**
  Do not try to acquire a metadata lock on the table: we
  already have one.
*/
#define MYSQL_OPEN_HAS_MDL_LOCK 0x0020
/**
  If in locked tables mode, ignore the locked tables and get
  a new instance of the table.
*/
#define MYSQL_OPEN_GET_NEW_TABLE 0x0040
/* 0x0080 used to be MYSQL_OPEN_SKIP_TEMPORARY */
/** Fail instead of waiting when conficting metadata lock is discovered. */
#define MYSQL_OPEN_FAIL_ON_MDL_CONFLICT 0x0100
/** Open tables using MDL_SHARED lock instead of one specified in parser. */
#define MYSQL_OPEN_FORCE_SHARED_MDL 0x0200
/**
  Open tables using MDL_SHARED_HIGH_PRIO lock instead of one specified
  in parser.
*/
#define MYSQL_OPEN_FORCE_SHARED_HIGH_PRIO_MDL 0x0400
/**
  When opening or locking the table, use the maximum timeout
  (LONG_TIMEOUT = 1 year) rather than the user-supplied timeout value.
*/
#define MYSQL_LOCK_IGNORE_TIMEOUT 0x0800
/**
  When acquiring "strong" (SNW, SNRW, X) metadata locks on tables to
  be open do not acquire global, tablespace-scope and schema-scope IX locks.
*/
#define MYSQL_OPEN_SKIP_SCOPED_MDL_LOCK 0x1000
/**
  When opening or locking a replication table through an internal
  operation rather than explicitly through an user thread.
*/
#define MYSQL_LOCK_RPL_INFO_TABLE 0x2000
/**
  Only check THD::killed if waits happen (e.g. wait on MDL, wait on
  table flush, wait on thr_lock.c locks) while opening and locking table.
*/
#define MYSQL_OPEN_IGNORE_KILLED 0x4000
/**
  For new TABLE instances constructed do not open table in the storage
  engine. Existing TABLE instances for which there is a handler object
  which represents table open in storage engines can still be used.
*/
#define MYSQL_OPEN_NO_NEW_TABLE_IN_SE 0x8000
/** Open a shadow copy of a table from a secondary storage engine. */
#define MYSQL_OPEN_SECONDARY_ENGINE 0x10000

/** Please refer to the internals manual. */
#define MYSQL_OPEN_REOPEN                                           \
  (MYSQL_OPEN_IGNORE_FLUSH | MYSQL_OPEN_IGNORE_GLOBAL_READ_LOCK |   \
   MYSQL_LOCK_IGNORE_GLOBAL_READ_ONLY | MYSQL_LOCK_IGNORE_TIMEOUT | \
   MYSQL_OPEN_IGNORE_KILLED | MYSQL_OPEN_GET_NEW_TABLE |            \
   MYSQL_OPEN_HAS_MDL_LOCK)
<<<<<<< HEAD

struct ORDER;
=======
>>>>>>> 4869291f

bool open_table(THD *thd, TABLE_LIST *table_list, Open_table_context *ot_ctx);

TABLE *open_table_uncached(THD *thd, const char *path, const char *db,
                           const char *table_name,
                           bool add_to_temporary_tables_list,
                           bool open_in_engine, const dd::Table &table_def);
TABLE *find_locked_table(TABLE *list, const char *db, const char *table_name);
thr_lock_type read_lock_type_for_table(THD *thd,
                                       Query_tables_list *prelocking_ctx,
                                       TABLE_LIST *table_list,
                                       bool routine_modifies_data);

bool mysql_rm_tmp_tables(void);
bool rm_temporary_table(THD *thd, handlerton *base, const char *path,
                        const dd::Table *table_def);
void close_tables_for_reopen(THD *thd, TABLE_LIST **tables,
                             const MDL_savepoint &start_of_statement_svp);
TABLE *find_temporary_table(THD *thd, const char *db, const char *table_name);
TABLE *find_temporary_table(THD *thd, const TABLE_LIST *tl);
void close_thread_tables(THD *thd);
bool fill_record_n_invoke_before_triggers(THD *thd, COPY_INFO *optype_info,
                                          List<Item> &fields,
                                          List<Item> &values, TABLE *table,
                                          enum enum_trigger_event_type event,
                                          int num_fields);
bool fill_record_n_invoke_before_triggers(THD *thd, Field **field,
                                          List<Item> &values, TABLE *table,
                                          enum enum_trigger_event_type event,
                                          int num_fields);
bool resolve_var_assignments(THD *thd, LEX *lex);
bool insert_fields(THD *thd, Name_resolution_context *context,
                   const char *db_name, const char *table_name,
                   List_iterator<Item> *it, bool any_privileges);
bool setup_fields(THD *thd, Ref_item_array ref_item_array, List<Item> &item,
                  ulong privilege, List<Item> *sum_func_list,
                  bool allow_sum_func, bool column_update);
bool fill_record(THD *thd, TABLE *table, List<Item> &fields, List<Item> &values,
                 MY_BITMAP *bitmap, MY_BITMAP *insert_into_fields_bitmap);
bool fill_record(THD *thd, TABLE *table, Field **field, List<Item> &values,
                 MY_BITMAP *bitmap, MY_BITMAP *insert_into_fields_bitmap);

bool check_record(THD *thd, Field **ptr);

/**
  Invoke check constraints defined on the table.

  @param  thd                   Thread handle.
  @param  table                 Instance of TABLE.

  @retval  false  If all enforced check constraints are satisfied.
  @retval  true   Otherwise. THD::is_error() may be "true" in this case.
*/
bool invoke_table_check_constraints(THD *thd, const TABLE *table);

Field *find_field_in_tables(THD *thd, Item_ident *item, TABLE_LIST *first_table,
                            TABLE_LIST *last_table, Item **ref,
                            find_item_error_report_type report_error,
                            ulong want_privilege, bool register_tree_change);
Field *find_field_in_table_ref(THD *thd, TABLE_LIST *table_list,
                               const char *name, size_t length,
                               const char *item_name, const char *db_name,
                               const char *table_name, Item **ref,
                               ulong want_privilege, bool allow_rowid,
                               uint *cached_field_index_ptr,
                               bool register_tree_change,
                               TABLE_LIST **actual_table);
Field *find_field_in_table(TABLE *table, const char *name, size_t length,
                           bool allow_rowid, uint *cached_field_index_ptr);
Field *find_field_in_table_sef(TABLE *table, const char *name);
Item **find_item_in_list(THD *thd, Item *item, List<Item> &items, uint *counter,
                         find_item_error_report_type report_error,
                         enum_resolution_type *resolution);
bool setup_natural_join_row_types(THD *thd, List<TABLE_LIST> *from_clause,
                                  Name_resolution_context *context);
bool wait_while_table_is_used(THD *thd, TABLE *table,
                              enum ha_extra_function function);

void update_non_unique_table_error(TABLE_LIST *update, const char *operation,
                                   TABLE_LIST *duplicate);
int setup_ftfuncs(const THD *thd, SELECT_LEX *select);
bool init_ftfuncs(THD *thd, SELECT_LEX *select);
int run_before_dml_hook(THD *thd);
bool get_and_lock_tablespace_names(THD *thd, TABLE_LIST *tables_start,
                                   TABLE_LIST *tables_end,
                                   ulong lock_wait_timeout, uint flags);
bool lock_table_names(
    THD *thd, TABLE_LIST *table_list, TABLE_LIST *table_list_end,
    ulong lock_wait_timeout, uint flags,
    Prealloced_array<MDL_request *, 1> *schema_reqs = nullptr);
bool open_tables(THD *thd, TABLE_LIST **tables, uint *counter, uint flags,
                 Prelocking_strategy *prelocking_strategy);
/* open_and_lock_tables */
bool open_and_lock_tables(THD *thd, TABLE_LIST *tables, uint flags,
                          Prelocking_strategy *prelocking_strategy);
/* simple open_and_lock_tables for single table */
TABLE *open_n_lock_single_table(THD *thd, TABLE_LIST *table_l,
                                thr_lock_type lock_type, uint flags,
                                Prelocking_strategy *prelocking_strategy);
bool open_tables_for_query(THD *thd, TABLE_LIST *tables, uint flags);
bool lock_tables(THD *thd, TABLE_LIST *tables, uint counter, uint flags);
void free_io_cache(TABLE *entry);
void intern_close_table(TABLE *entry);
void close_thread_table(THD *thd, TABLE **table_ptr);
bool close_temporary_tables(THD *thd);
TABLE_LIST *unique_table(const TABLE_LIST *table, TABLE_LIST *table_list,
                         bool check_alias);
void drop_temporary_table(THD *thd, TABLE_LIST *table_list);
void close_temporary_table(THD *thd, TABLE *table, bool free_share,
                           bool delete_table);
void close_temporary(THD *thd, TABLE *table, bool free_share,
                     bool delete_table);
bool rename_temporary_table(THD *thd, TABLE *table, const char *new_db,
                            const char *table_name);
bool open_temporary_tables(THD *thd, TABLE_LIST *tl_list);
bool open_temporary_table(THD *thd, TABLE_LIST *tl);
<<<<<<< HEAD
bool is_equal(const LEX_STRING *a, const LEX_STRING *b);
bool is_equal(const LEX_CSTRING *a, const LEX_CSTRING *b) noexcept;
bool is_order_deterministic(List<TABLE_LIST> *join_list, Item *cond,
                            ORDER *order);
bool is_order_deterministic(TABLE_LIST *table, Item *cond, ORDER *order);
=======
>>>>>>> 4869291f

/* Functions to work with system tables. */
bool open_trans_system_tables_for_read(THD *thd, TABLE_LIST *table_list);
void close_trans_system_tables(THD *thd);
void close_mysql_tables(THD *thd);
TABLE *open_log_table(THD *thd, TABLE_LIST *one_table,
                      Open_tables_backup *backup);
void close_log_table(THD *thd, Open_tables_backup *backup);

bool close_cached_tables(THD *thd, TABLE_LIST *tables, bool wait_for_refresh,
                         ulong timeout);

/**
  Close all open instances of the table but keep the MDL lock.

  Works both under LOCK TABLES and in the normal mode.
  Removes all closed instances of the table from the table cache.

  @param  thd         Thread context.
  @param  share       Table share, but is just a handy way to
                      access the table cache key.
  @param  remove_from_locked_tables
                      True if the table is being dropped.
                      In that case the documented behaviour is to
                      implicitly remove the table from LOCK TABLES list.
  @param  skip_table  TABLE instance that should be kept open.

  @pre Must be called with an X MDL lock on the table.
*/
void close_all_tables_for_name(THD *thd, TABLE_SHARE *share,
                               bool remove_from_locked_tables,
                               TABLE *skip_table);

/**
  Close all open instances of the table but keep the MDL lock.

  Works both under LOCK TABLES and in the normal mode.
  Removes all closed instances of the table from the table cache.

  @param  thd         Thread context.
  @param  db          Database name.
  @param  table_name  Table name.
  @param  remove_from_locked_tables
                      True if the table is being dropped.
                      In that case the documented behaviour is to
                      implicitly remove the table from LOCK TABLES list.

  @pre Must be called with an X MDL lock on the table.
*/
void close_all_tables_for_name(THD *thd, const char *db, const char *table_name,
                               bool remove_from_locked_tables);

OPEN_TABLE_LIST *list_open_tables(THD *thd, const char *db, const char *wild);
void tdc_remove_table(THD *thd, enum_tdc_remove_table_type remove_type,
                      const char *db, const char *table_name, bool has_lock);
void tdc_flush_unused_tables();
TABLE *find_table_for_mdl_upgrade(THD *thd, const char *db,
                                  const char *table_name, bool no_error);
void mark_tmp_table_for_reuse(TABLE *table);

extern Item **not_found_item;
extern Field *not_found_field;
extern Field *view_ref_found;

struct Table_share_deleter {
  void operator()(TABLE_SHARE *share) const;
};
extern malloc_unordered_map<std::string,
                            std::unique_ptr<TABLE_SHARE, Table_share_deleter>>
    *table_def_cache;

TABLE_LIST *find_table_in_global_list(TABLE_LIST *table, const char *db_name,
                                      const char *table_name);

/**
  An abstract class for a strategy specifying how the prelocking
  algorithm should extend the prelocking set while processing
  already existing elements in the set.
*/

class Prelocking_strategy {
 public:
  virtual ~Prelocking_strategy() {}

  virtual bool handle_routine(THD *thd, Query_tables_list *prelocking_ctx,
                              Sroutine_hash_entry *rt, sp_head *sp,
                              bool *need_prelocking) = 0;
  virtual bool handle_table(THD *thd, Query_tables_list *prelocking_ctx,
                            TABLE_LIST *table_list, bool *need_prelocking) = 0;
  virtual bool handle_view(THD *thd, Query_tables_list *prelocking_ctx,
                           TABLE_LIST *table_list, bool *need_prelocking) = 0;
};

/**
  A Strategy for prelocking algorithm suitable for DML statements.

  Ensures that all tables used by all statement's SF/SP/triggers and
  required for foreign key checks are prelocked and SF/SPs used are
  cached.
*/

class DML_prelocking_strategy : public Prelocking_strategy {
 public:
  virtual bool handle_routine(THD *thd, Query_tables_list *prelocking_ctx,
                              Sroutine_hash_entry *rt, sp_head *sp,
                              bool *need_prelocking);
  virtual bool handle_table(THD *thd, Query_tables_list *prelocking_ctx,
                            TABLE_LIST *table_list, bool *need_prelocking);
  virtual bool handle_view(THD *thd, Query_tables_list *prelocking_ctx,
                           TABLE_LIST *table_list, bool *need_prelocking);
};

/**
  A strategy for prelocking algorithm to be used for LOCK TABLES
  statement.
*/

class Lock_tables_prelocking_strategy : public DML_prelocking_strategy {
  virtual bool handle_table(THD *thd, Query_tables_list *prelocking_ctx,
                            TABLE_LIST *table_list, bool *need_prelocking);
};

/**
  Strategy for prelocking algorithm to be used for ALTER TABLE statements.

  Unlike DML or LOCK TABLES strategy, it doesn't
  prelock triggers, views or stored routines, since they are not
  used during ALTER.
*/

class Alter_table_prelocking_strategy : public Prelocking_strategy {
 public:
  virtual bool handle_routine(THD *thd, Query_tables_list *prelocking_ctx,
                              Sroutine_hash_entry *rt, sp_head *sp,
                              bool *need_prelocking);
  virtual bool handle_table(THD *thd, Query_tables_list *prelocking_ctx,
                            TABLE_LIST *table_list, bool *need_prelocking);
  virtual bool handle_view(THD *thd, Query_tables_list *prelocking_ctx,
                           TABLE_LIST *table_list, bool *need_prelocking);
};

inline bool open_tables(THD *thd, TABLE_LIST **tables, uint *counter,
                        uint flags) {
  DML_prelocking_strategy prelocking_strategy;

  return open_tables(thd, tables, counter, flags, &prelocking_strategy);
}

inline TABLE *open_n_lock_single_table(THD *thd, TABLE_LIST *table_l,
                                       thr_lock_type lock_type, uint flags) {
  DML_prelocking_strategy prelocking_strategy;

  return open_n_lock_single_table(thd, table_l, lock_type, flags,
                                  &prelocking_strategy);
}

// open_and_lock_tables with default prelocking strategy
inline bool open_and_lock_tables(THD *thd, TABLE_LIST *tables, uint flags) {
  DML_prelocking_strategy prelocking_strategy;

  return open_and_lock_tables(thd, tables, flags, &prelocking_strategy);
}

/**
  A context of open_tables() function, used to recover
  from a failed open_table() or open_routine() attempt.
*/

class Open_table_context {
 public:
  enum enum_open_table_action {
    OT_NO_ACTION = 0,
    OT_BACKOFF_AND_RETRY,
    OT_REOPEN_TABLES,
    OT_DISCOVER,
    OT_REPAIR,
    OT_FIX_ROW_TYPE
  };
  Open_table_context(THD *thd, uint flags);

  bool recover_from_failed_open();
  bool request_backoff_action(enum_open_table_action action_arg,
                              TABLE_LIST *table);

  bool can_recover_from_failed_open() const { return m_action != OT_NO_ACTION; }

  /**
    When doing a back-off, we close all tables acquired by this
    statement.  Return an MDL savepoint taken at the beginning of
    the statement, so that we can rollback to it before waiting on
    locks.
  */
  const MDL_savepoint &start_of_statement_svp() const {
    return m_start_of_statement_svp;
  }

  inline ulong get_timeout() const { return m_timeout; }

  uint get_flags() const { return m_flags; }

  /**
    Set flag indicating that we have already acquired metadata lock
    protecting this statement against GRL while opening tables.
  */
  void set_has_protection_against_grl() { m_has_protection_against_grl = true; }

  bool has_protection_against_grl() const {
    return m_has_protection_against_grl;
  }

  bool can_back_off() const { return !m_has_locks; }

 private:
  /* THD for which tables are opened. */
  THD *m_thd;
  /**
    For OT_DISCOVER, OT_REPAIR and OT_FIX_ROW_TYPE actions, the table list
    element for the table which definition should be re-discovered/updated
    or which should be repaired.
  */
  TABLE_LIST *m_failed_table;
  MDL_savepoint m_start_of_statement_svp;
  /**
    Lock timeout in seconds. Initialized to LONG_TIMEOUT when opening system
    tables or to the "lock_wait_timeout" system variable for regular tables.
  */
  ulong m_timeout;
  /* open_table() flags. */
  uint m_flags;
  /** Back off action. */
  enum enum_open_table_action m_action;
  /**
    Whether we had any locks when this context was created.
    If we did, they are from the previous statement of a transaction,
    and we can't safely do back-off (and release them).
  */
  bool m_has_locks;
  /**
    Indicates that in the process of opening tables we have acquired
    protection against global read lock.
  */
  bool m_has_protection_against_grl;
};

#endif /* SQL_BASE_INCLUDED */<|MERGE_RESOLUTION|>--- conflicted
+++ resolved
@@ -175,11 +175,8 @@
    MYSQL_LOCK_IGNORE_GLOBAL_READ_ONLY | MYSQL_LOCK_IGNORE_TIMEOUT | \
    MYSQL_OPEN_IGNORE_KILLED | MYSQL_OPEN_GET_NEW_TABLE |            \
    MYSQL_OPEN_HAS_MDL_LOCK)
-<<<<<<< HEAD
 
 struct ORDER;
-=======
->>>>>>> 4869291f
 
 bool open_table(THD *thd, TABLE_LIST *table_list, Open_table_context *ot_ctx);
 
@@ -296,14 +293,11 @@
                             const char *table_name);
 bool open_temporary_tables(THD *thd, TABLE_LIST *tl_list);
 bool open_temporary_table(THD *thd, TABLE_LIST *tl);
-<<<<<<< HEAD
-bool is_equal(const LEX_STRING *a, const LEX_STRING *b);
+
 bool is_equal(const LEX_CSTRING *a, const LEX_CSTRING *b) noexcept;
 bool is_order_deterministic(List<TABLE_LIST> *join_list, Item *cond,
                             ORDER *order);
 bool is_order_deterministic(TABLE_LIST *table, Item *cond, ORDER *order);
-=======
->>>>>>> 4869291f
 
 /* Functions to work with system tables. */
 bool open_trans_system_tables_for_read(THD *thd, TABLE_LIST *table_list);
