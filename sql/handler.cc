/* Copyright (c) 2000, 2015, Oracle and/or its affiliates. All rights reserved.

   This program is free software; you can redistribute it and/or modify
   it under the terms of the GNU General Public License as published by
   the Free Software Foundation; version 2 of the License.

   This program is distributed in the hope that it will be useful,
   but WITHOUT ANY WARRANTY; without even the implied warranty of
   MERCHANTABILITY or FITNESS FOR A PARTICULAR PURPOSE.  See the
   GNU General Public License for more details.

   You should have received a copy of the GNU General Public License
   along with this program; if not, write to the Free Software Foundation,
   Inc., 51 Franklin Street, Suite 500, Boston, MA 02110-1335 USA */

/** @file handler.cc

    @brief
  Handler-calling-functions
*/

#include "handler.h"

#include "my_bit.h"                   // my_count_bits
#include "myisam.h"                   // TT_FOR_UPGRADE
#include "mysql_version.h"            // MYSQL_VERSION_ID

#include "binlog.h"                   // mysql_bin_log
#include "current_thd.h"
#include "debug_sync.h"               // DEBUG_SYNC
#include "derror.h"                   // ER_DEFAULT
#include "discover.h"                 // writefrm
#include "lock.h"                     // MYSQL_LOCK
#include "log.h"                      // sql_print_error
#include "log_event.h"                // Write_rows_log_event
<<<<<<< HEAD
#include "mysqld.h"                   // global_system_variables heap_hton ..
=======
#include "my_bitmap.h"                // MY_BITMAP
>>>>>>> 1713009b
#include "probes_mysql.h"             // MYSQL_HANDLER_WRLOCK_START
#include "opt_costconstantcache.h"    // reload_optimizer_cost_constants
#include "psi_memory_key.h"
#include "rpl_handler.h"              // RUN_HOOK
#include "sql_base.h"                 // free_io_cache
#include "sql_parse.h"                // check_stack_overrun
#include "sql_plugin.h"               // plugin_foreach
#include "sql_table.h"                // build_table_filename
#include "transaction.h"              // trans_commit_implicit
#include "trigger_def.h"              // TRG_EXT
#include "sql_select.h"               // actual_key_parts
#include "rpl_write_set_handler.h"    // add_pke
#include "auth_common.h"              // check_readonly() and SUPER_ACL


#include "pfs_file_provider.h"
#include "mysql/psi/mysql_file.h"

#include <pfs_table_provider.h>
#include <mysql/psi/mysql_table.h>

#include <pfs_transaction_provider.h>
#include <mysql/psi/mysql_transaction.h>
#include "opt_hints.h"

#include <list>
#include <cstring>
#include <string>
#include <boost/foreach.hpp>
#include <boost/tokenizer.hpp>
#include <boost/algorithm/string.hpp>

/**
  @def MYSQL_TABLE_IO_WAIT
  Instrumentation helper for table io_waits.
  Note that this helper is intended to be used from
  within the handler class only, as it uses members
  from @c handler
  Performance schema events are instrumented as follows:
  - in non batch mode, one event is generated per call
  - in batch mode, the number of rows affected is saved
  in @c m_psi_numrows, so that @c end_psi_batch_mode()
  generates a single event for the batch.
  @param OP the table operation to be performed
  @param INDEX the table index used if any, or MAX_KEY.
  @param PAYLOAD instrumented code to execute
  @sa handler::end_psi_batch_mode.
*/
#ifdef HAVE_PSI_TABLE_INTERFACE
  #define MYSQL_TABLE_IO_WAIT(OP, INDEX, RESULT, PAYLOAD)     \
    {                                                         \
      if (m_psi != NULL)                                      \
      {                                                       \
        switch (m_psi_batch_mode)                             \
        {                                                     \
          case PSI_BATCH_MODE_NONE:                           \
          {                                                   \
            PSI_table_locker *sub_locker= NULL;               \
            sub_locker= PSI_TABLE_CALL(start_table_io_wait)   \
              (& m_psi_locker_state, m_psi, OP, INDEX,        \
               __FILE__, __LINE__);                           \
            PAYLOAD                                           \
            if (sub_locker != NULL)                           \
              PSI_TABLE_CALL(end_table_io_wait)               \
                (sub_locker, 1);                              \
            break;                                            \
          }                                                   \
          case PSI_BATCH_MODE_STARTING:                       \
          {                                                   \
            m_psi_locker= PSI_TABLE_CALL(start_table_io_wait) \
              (& m_psi_locker_state, m_psi, OP, INDEX,        \
               __FILE__, __LINE__);                           \
            PAYLOAD                                           \
            if (!RESULT)                                      \
              m_psi_numrows++;                                \
            m_psi_batch_mode= PSI_BATCH_MODE_STARTED;         \
            break;                                            \
          }                                                   \
          case PSI_BATCH_MODE_STARTED:                        \
          default:                                            \
          {                                                   \
            DBUG_ASSERT(m_psi_batch_mode                      \
                        == PSI_BATCH_MODE_STARTED);           \
            PAYLOAD                                           \
            if (!RESULT)                                      \
              m_psi_numrows++;                                \
            break;                                            \
          }                                                   \
        }                                                     \
      }                                                       \
      else                                                    \
      {                                                       \
        PAYLOAD                                               \
      }                                                       \
    }
#else
  #define MYSQL_TABLE_IO_WAIT(OP, INDEX, RESULT, PAYLOAD) \
    PAYLOAD
#endif

/**
  @def MYSQL_TABLE_LOCK_WAIT
  Instrumentation helper for table io_waits.
  @param OP the table operation to be performed
  @param FLAGS per table operation flags.
  @param PAYLOAD the code to instrument.
  @sa MYSQL_END_TABLE_WAIT.
*/
#ifdef HAVE_PSI_TABLE_INTERFACE
  #define MYSQL_TABLE_LOCK_WAIT(OP, FLAGS, PAYLOAD)    \
    {                                                  \
      if (m_psi != NULL)                               \
      {                                                \
        PSI_table_locker *locker;                      \
        PSI_table_locker_state state;                  \
        locker= PSI_TABLE_CALL(start_table_lock_wait)  \
          (& state, m_psi, OP, FLAGS,                  \
          __FILE__, __LINE__);                         \
        PAYLOAD                                        \
        if (locker != NULL)                            \
          PSI_TABLE_CALL(end_table_lock_wait)(locker); \
      }                                                \
      else                                             \
      {                                                \
        PAYLOAD                                        \
      }                                                \
    }
#else
  #define MYSQL_TABLE_LOCK_WAIT(OP, FLAGS, PAYLOAD) \
    PAYLOAD
#endif

using std::min;
using std::max;
using std::list;

// This is a temporary backporting fix.
#ifndef HAVE_LOG2
/*
  This will be slightly slower and perhaps a tiny bit less accurate than
  doing it the IEEE754 way but log2() should be available on C99 systems.
*/
inline double log2(double x)
{
  return (log(x) / M_LN2);
}
#endif

/*
  While we have legacy_db_type, we have this array to
  check for dups and to find handlerton from legacy_db_type.
  Remove when legacy_db_type is finally gone
*/
st_plugin_int *hton2plugin[MAX_HA];

/**
  Array allowing to check if handlerton is builtin without
  acquiring LOCK_plugin.
*/
static bool builtin_htons[MAX_HA];

const char *ha_resolve_storage_engine_name(const handlerton *db_type)
{
  return db_type == NULL ? "UNKNOWN" : hton2plugin[db_type->slot]->name.str;
}

static handlerton *installed_htons[128];

KEY_CREATE_INFO default_key_create_info=
  { HA_KEY_ALG_UNDEF, 0, {NullS, 0}, {NullS, 0}, true };

/* number of entries in installed_htons[] */
static ulong total_ha= 0;
/* number of storage engines (from installed_htons[]) that support 2pc */
ulong total_ha_2pc= 0;
/* size of savepoint storage area (see ha_init) */
ulong savepoint_alloc_size= 0;

static const LEX_STRING sys_table_aliases[]=
{
  { C_STRING_WITH_LEN("INNOBASE") },  { C_STRING_WITH_LEN("INNODB") },
  { C_STRING_WITH_LEN("NDB") },       { C_STRING_WITH_LEN("NDBCLUSTER") },
  { C_STRING_WITH_LEN("HEAP") },      { C_STRING_WITH_LEN("MEMORY") },
  { C_STRING_WITH_LEN("MERGE") },     { C_STRING_WITH_LEN("MRG_MYISAM") },
  {NullS, 0}
};

const char *ha_row_type[] = {
  "", "FIXED", "DYNAMIC", "COMPRESSED", "REDUNDANT", "COMPACT",
  /* Reserved to be "PAGE" in future versions */ "?",
  "?","?","?"
};

const char *tx_isolation_names[] =
{ "READ-UNCOMMITTED", "READ-COMMITTED", "REPEATABLE-READ", "SERIALIZABLE",
  NullS};
TYPELIB tx_isolation_typelib= {array_elements(tx_isolation_names)-1,"",
			       tx_isolation_names, NULL};

/**
  Database name that hold most of mysqld system tables.
  Current code assumes that, there exists only some
  specific "database name" designated as system database.
*/
static const char* mysqld_system_database= "mysql";

// System tables that belong to mysqld_system_database.
st_system_tablename mysqld_system_tables[]= {
  {mysqld_system_database, "db"},
  {mysqld_system_database, "user"},
  {mysqld_system_database, "host"},
  {mysqld_system_database, "func"},
  {mysqld_system_database, "proc"},
  {mysqld_system_database, "event"},
  {mysqld_system_database, "plugin"},
  {mysqld_system_database, "servers"},
  {mysqld_system_database, "procs_priv"},
  {mysqld_system_database, "tables_priv"},
  {mysqld_system_database, "proxies_priv"},
  {mysqld_system_database, "columns_priv"},
  {mysqld_system_database, "time_zone"},
  {mysqld_system_database, "time_zone_name"},
  {mysqld_system_database, "time_zone_leap_second"},
  {mysqld_system_database, "time_zone_transition"},
  {mysqld_system_database, "time_zone_transition_type"},
  {mysqld_system_database, "help_category"},
  {mysqld_system_database, "help_keyword"},
  {mysqld_system_database, "help_relation"},
  {mysqld_system_database, "help_topic"},
  {(const char *)NULL, (const char *)NULL} /* This must be at the end */
};

/**
  This static pointer holds list of system databases from SQL layer and
  various SE's. The required memory is allocated once, and never freed.
*/
static const char **known_system_databases= NULL;
static const char **ha_known_system_databases();

// Called for each SE to get SE specific system database.
static my_bool system_databases_handlerton(THD *unused, plugin_ref plugin,
                                           void *arg);

// Called for each SE to check if given db.table_name is a system table.
static my_bool check_engine_system_table_handlerton(THD *unused,
                                                    plugin_ref plugin,
                                                    void *arg);

static int ha_discover(THD *thd, const char *db, const char *name,
                       uchar **frmblob, size_t *frmlen);

/**
  Structure used by SE during check for system table.
  This structure is passed to each SE handlerton and the status (OUT param)
  is collected.
*/
struct st_sys_tbl_chk_params
{
  const char *db;                             // IN param
  const char *table_name;                     // IN param
  bool is_sql_layer_system_table;             // IN param
  legacy_db_type db_type;                     // IN param

  enum enum_sys_tbl_chk_status
  {
    // db.table_name is not a supported system table.
    NOT_KNOWN_SYSTEM_TABLE,
    /*
      db.table_name is a system table,
      but may not be supported by SE.
    */
    KNOWN_SYSTEM_TABLE,
    /*
      db.table_name is a system table,
      and is supported by SE.
    */
    SUPPORTED_SYSTEM_TABLE
  } status;                                    // OUT param
};


static plugin_ref ha_default_plugin(THD *thd)
{
  if (thd->variables.table_plugin)
    return thd->variables.table_plugin;
  return my_plugin_lock(thd, &global_system_variables.table_plugin);
}


/** @brief
  Return the default storage engine handlerton used for non-temp tables 
  for thread

  SYNOPSIS
    ha_default_handlerton(thd)
    thd         current thread

  RETURN
    pointer to handlerton
*/
handlerton *ha_default_handlerton(THD *thd)
{
  plugin_ref plugin= ha_default_plugin(thd);
  DBUG_ASSERT(plugin);
  handlerton *hton= plugin_data<handlerton*>(plugin);
  DBUG_ASSERT(hton);
  return hton;
}


static plugin_ref ha_default_temp_plugin(THD *thd)
{
  if (thd->variables.temp_table_plugin)
    return thd->variables.temp_table_plugin;
  return my_plugin_lock(thd, &global_system_variables.temp_table_plugin);
}


/** @brief
  Return the default storage engine handlerton used for explicitly 
  created temp tables for a thread

  SYNOPSIS
    ha_default_temp_handlerton(thd)
    thd         current thread

  RETURN
    pointer to handlerton
*/
handlerton *ha_default_temp_handlerton(THD *thd)
{
  plugin_ref plugin= ha_default_temp_plugin(thd);
  DBUG_ASSERT(plugin);
  handlerton *hton= plugin_data<handlerton*>(plugin);
  DBUG_ASSERT(hton);
  return hton;
}


/**
  Resolve handlerton plugin by name, without checking for "DEFAULT" or
  HTON_NOT_USER_SELECTABLE.

  @param thd  Thread context.
  @param name Plugin name.

  @return plugin or NULL if not found.
*/
plugin_ref ha_resolve_by_name_raw(THD *thd, const LEX_CSTRING &name)
{
  return plugin_lock_by_name(thd, name, MYSQL_STORAGE_ENGINE_PLUGIN);
}

/** @brief
  Return the storage engine handlerton for the supplied name
  
  SYNOPSIS
    ha_resolve_by_name(thd, name)
    thd         current thread
    name        name of storage engine
  
  RETURN
    pointer to storage engine plugin handle
*/
plugin_ref ha_resolve_by_name(THD *thd, const LEX_STRING *name, 
                              bool is_temp_table)
{
  const LEX_STRING *table_alias;
  plugin_ref plugin;

redo:
  /* my_strnncoll is a macro and gcc doesn't do early expansion of macro */
  if (thd && !my_charset_latin1.coll->strnncoll(&my_charset_latin1,
                           (const uchar *)name->str, name->length,
                           (const uchar *)STRING_WITH_LEN("DEFAULT"), 0))
    return is_temp_table ? 
      ha_default_plugin(thd) : ha_default_temp_plugin(thd);

  LEX_CSTRING cstring_name= {name->str, name->length};
  if ((plugin= ha_resolve_by_name_raw(thd, cstring_name)))
  {
    handlerton *hton= plugin_data<handlerton*>(plugin);
    if (!(hton->flags & HTON_NOT_USER_SELECTABLE))
      return plugin;
      
    /*
      unlocking plugin immediately after locking is relatively low cost.
    */
    plugin_unlock(thd, plugin);
  }

  /*
    We check for the historical aliases.
  */
  for (table_alias= sys_table_aliases; table_alias->str; table_alias+= 2)
  {
    if (!my_strnncoll(&my_charset_latin1,
                      (const uchar *)name->str, name->length,
                      (const uchar *)table_alias->str, table_alias->length))
    {
      name= table_alias + 1;
      goto redo;
    }
  }

  return NULL;
}

std::string normalized_se_str= "";

/*
  Parse comma separated list of disabled storage engine names
  and create a normalized string by appending storage names that
  have aliases. This normalized string is used to disallow
  table/tablespace creation under the storage engines specified.
*/
void ha_set_normalized_disabled_se_str(const std::string &disabled_se)
{
  boost::char_separator<char> sep(",");
  boost::tokenizer< boost::char_separator<char> > tokens(disabled_se, sep);
  normalized_se_str.append(",");
  BOOST_FOREACH (std::string se_name, tokens)
  {
    const LEX_STRING *table_alias;
    boost::algorithm::to_upper(se_name);
    for (table_alias= sys_table_aliases; table_alias->str; table_alias+= 2)
    {
      if (!strcasecmp(se_name.c_str(), table_alias->str) ||
          !strcasecmp(se_name.c_str(), (table_alias+1)->str))
      {
        normalized_se_str.append(std::string(table_alias->str) + "," +
                                 std::string((table_alias+1)->str) + ",");
        break;
      }
    }

    if (table_alias->str == NULL)
      normalized_se_str.append(se_name+",");
  }
}

// Check if storage engine is disabled for table/tablespace creation.
bool ha_is_storage_engine_disabled(handlerton *se_handle)
{
  if (normalized_se_str.size())
  {
    std::string se_name(",");
    se_name.append(ha_resolve_storage_engine_name(se_handle));
    se_name.append(",");
    boost::algorithm::to_upper(se_name);
    if(strstr(normalized_se_str.c_str(), se_name.c_str()))
    {
      my_error(ER_DISABLED_STORAGE_ENGINE, MYF(0),
               ha_resolve_storage_engine_name(se_handle));
      return true;
    }
  }
  return false;
}


plugin_ref ha_lock_engine(THD *thd, const handlerton *hton)
{
  if (hton)
  {
    st_plugin_int **plugin= hton2plugin + hton->slot;

#ifdef DBUG_OFF
    /*
      Take a shortcut for builtin engines -- return pointer to plugin
      without acquiring LOCK_plugin mutex. This is safe safe since such
      plugins are not deleted until shutdown and we don't do reference
      counting in non-debug builds for them.

      Since we have reference to handlerton on our hands, this method
      can't be called concurrently to non-builtin handlerton initialization/
      deinitialization. So it is safe to access builtin_htons[] without
      additional locking.
     */
    if (builtin_htons[hton->slot])
      return *plugin;

    return my_plugin_lock(thd, plugin);
#else
    /*
      We can't take shortcut in debug builds.
      At least assert that builtin_htons[slot] is set correctly.
    */
    DBUG_ASSERT(builtin_htons[hton->slot] == (plugin[0]->plugin_dl == NULL));
    return my_plugin_lock(thd, &plugin);
#endif
  }
  return NULL;
}


handlerton *ha_resolve_by_legacy_type(THD *thd, enum legacy_db_type db_type)
{
  plugin_ref plugin;
  switch (db_type) {
  case DB_TYPE_DEFAULT:
    return ha_default_handlerton(thd);
  default:
    if (db_type > DB_TYPE_UNKNOWN && db_type < DB_TYPE_DEFAULT &&
        (plugin= ha_lock_engine(thd, installed_htons[db_type])))
      return plugin_data<handlerton*>(plugin);
    /* fall through */
  case DB_TYPE_UNKNOWN:
    return NULL;
  }
}


/**
  Use other database handler if databasehandler is not compiled in.
*/
handlerton *ha_checktype(THD *thd, enum legacy_db_type database_type,
                          bool no_substitute, bool report_error)
{
  handlerton *hton= ha_resolve_by_legacy_type(thd, database_type);
  if (ha_storage_engine_is_enabled(hton))
    return hton;

  if (no_substitute)
  {
    if (report_error)
    {
      const char *engine_name= ha_resolve_storage_engine_name(hton);
      my_error(ER_FEATURE_DISABLED,MYF(0),engine_name,engine_name);
    }
    return NULL;
  }

  (void) RUN_HOOK(transaction, after_rollback, (thd, FALSE));

  switch (database_type) {
  case DB_TYPE_MRG_ISAM:
    return ha_resolve_by_legacy_type(thd, DB_TYPE_MRG_MYISAM);
  default:
    break;
  }

  return ha_default_handlerton(thd);
} /* ha_checktype */


handler *get_new_handler(TABLE_SHARE *share, MEM_ROOT *alloc,
                         handlerton *db_type)
{
  handler *file;
  DBUG_ENTER("get_new_handler");
  DBUG_PRINT("enter", ("alloc: 0x%lx", (long) alloc));

  if (db_type && db_type->state == SHOW_OPTION_YES && db_type->create)
  {
    if ((file= db_type->create(db_type, share, alloc)))
      file->init();
    DBUG_RETURN(file);
  }
  /*
    Try the default table type
    Here the call to current_thd() is ok as we call this function a lot of
    times but we enter this branch very seldom.
  */
  DBUG_RETURN(get_new_handler(share, alloc, ha_default_handlerton(current_thd)));
}


static const char **handler_errmsgs;

C_MODE_START
static const char *get_handler_errmsg(int nr)
{
  return handler_errmsgs[nr - HA_ERR_FIRST];
}
C_MODE_END


/**
  Register handler error messages for use with my_error().

  @retval
    0           OK
  @retval
    !=0         Error
*/

int ha_init_errors(void)
{
#define SETMSG(nr, msg) handler_errmsgs[(nr) - HA_ERR_FIRST]= (msg)

  /* Allocate a pointer array for the error message strings. */
  /* Zerofill it to avoid uninitialized gaps. */
  if (! (handler_errmsgs= (const char**) my_malloc(key_memory_handler_errmsgs,
                                                   HA_ERR_ERRORS * sizeof(char*),
                                                   MYF(MY_WME | MY_ZEROFILL))))
    return 1;

  /* Set the dedicated error messages. */
  SETMSG(HA_ERR_KEY_NOT_FOUND,          ER_DEFAULT(ER_KEY_NOT_FOUND));
  SETMSG(HA_ERR_FOUND_DUPP_KEY,         ER_DEFAULT(ER_DUP_KEY));
  SETMSG(HA_ERR_RECORD_CHANGED,         "Update wich is recoverable");
  SETMSG(HA_ERR_WRONG_INDEX,            "Wrong index given to function");
  SETMSG(HA_ERR_CRASHED,                ER_DEFAULT(ER_NOT_KEYFILE));
  SETMSG(HA_ERR_WRONG_IN_RECORD,        ER_DEFAULT(ER_CRASHED_ON_USAGE));
  SETMSG(HA_ERR_OUT_OF_MEM,             "Table handler out of memory");
  SETMSG(HA_ERR_NOT_A_TABLE,            "Incorrect file format '%.64s'");
  SETMSG(HA_ERR_WRONG_COMMAND,          "Command not supported");
  SETMSG(HA_ERR_OLD_FILE,               ER_DEFAULT(ER_OLD_KEYFILE));
  SETMSG(HA_ERR_NO_ACTIVE_RECORD,       "No record read in update");
  SETMSG(HA_ERR_RECORD_DELETED,         "Intern record deleted");
  SETMSG(HA_ERR_RECORD_FILE_FULL,       ER_DEFAULT(ER_RECORD_FILE_FULL));
  SETMSG(HA_ERR_INDEX_FILE_FULL,        "No more room in index file '%.64s'");
  SETMSG(HA_ERR_END_OF_FILE,            "End in next/prev/first/last");
  SETMSG(HA_ERR_UNSUPPORTED,            ER_DEFAULT(ER_ILLEGAL_HA));
  SETMSG(HA_ERR_TOO_BIG_ROW,            "Too big row");
  SETMSG(HA_WRONG_CREATE_OPTION,        "Wrong create option");
  SETMSG(HA_ERR_FOUND_DUPP_UNIQUE,      ER_DEFAULT(ER_DUP_UNIQUE));
  SETMSG(HA_ERR_UNKNOWN_CHARSET,        "Can't open charset");
  SETMSG(HA_ERR_WRONG_MRG_TABLE_DEF,    ER_DEFAULT(ER_WRONG_MRG_TABLE));
  SETMSG(HA_ERR_CRASHED_ON_REPAIR,      ER_DEFAULT(ER_CRASHED_ON_REPAIR));
  SETMSG(HA_ERR_CRASHED_ON_USAGE,       ER_DEFAULT(ER_CRASHED_ON_USAGE));
  SETMSG(HA_ERR_LOCK_WAIT_TIMEOUT,      ER_DEFAULT(ER_LOCK_WAIT_TIMEOUT));
  SETMSG(HA_ERR_LOCK_TABLE_FULL,        ER_DEFAULT(ER_LOCK_TABLE_FULL));
  SETMSG(HA_ERR_READ_ONLY_TRANSACTION,  ER_DEFAULT(ER_READ_ONLY_TRANSACTION));
  SETMSG(HA_ERR_LOCK_DEADLOCK,          ER_DEFAULT(ER_LOCK_DEADLOCK));
  SETMSG(HA_ERR_CANNOT_ADD_FOREIGN,     ER_DEFAULT(ER_CANNOT_ADD_FOREIGN));
  SETMSG(HA_ERR_NO_REFERENCED_ROW,      ER_DEFAULT(ER_NO_REFERENCED_ROW_2));
  SETMSG(HA_ERR_ROW_IS_REFERENCED,      ER_DEFAULT(ER_ROW_IS_REFERENCED_2));
  SETMSG(HA_ERR_NO_SAVEPOINT,           "No savepoint with that name");
  SETMSG(HA_ERR_NON_UNIQUE_BLOCK_SIZE,  "Non unique key block size");
  SETMSG(HA_ERR_NO_SUCH_TABLE,          "No such table: '%.64s'");
  SETMSG(HA_ERR_TABLE_EXIST,            ER_DEFAULT(ER_TABLE_EXISTS_ERROR));
  SETMSG(HA_ERR_NO_CONNECTION,          "Could not connect to storage engine");
  SETMSG(HA_ERR_TABLE_DEF_CHANGED,      ER_DEFAULT(ER_TABLE_DEF_CHANGED));
  SETMSG(HA_ERR_FOREIGN_DUPLICATE_KEY,  "FK constraint would lead to duplicate key");
  SETMSG(HA_ERR_TABLE_NEEDS_UPGRADE,    ER_DEFAULT(ER_TABLE_NEEDS_UPGRADE));
  SETMSG(HA_ERR_TABLE_READONLY,         ER_DEFAULT(ER_OPEN_AS_READONLY));
  SETMSG(HA_ERR_AUTOINC_READ_FAILED,    ER_DEFAULT(ER_AUTOINC_READ_FAILED));
  SETMSG(HA_ERR_AUTOINC_ERANGE,         ER_DEFAULT(ER_WARN_DATA_OUT_OF_RANGE));
  SETMSG(HA_ERR_TOO_MANY_CONCURRENT_TRXS, ER_DEFAULT(ER_TOO_MANY_CONCURRENT_TRXS));
  SETMSG(HA_ERR_INDEX_COL_TOO_LONG,     ER_DEFAULT(ER_INDEX_COLUMN_TOO_LONG));
  SETMSG(HA_ERR_INDEX_CORRUPT,          ER_DEFAULT(ER_INDEX_CORRUPT));
  SETMSG(HA_FTS_INVALID_DOCID,          "Invalid InnoDB FTS Doc ID");
  SETMSG(HA_ERR_TABLE_IN_FK_CHECK,	ER_DEFAULT(ER_TABLE_IN_FK_CHECK));
  SETMSG(HA_ERR_TABLESPACE_EXISTS,      "Tablespace already exists");
  SETMSG(HA_ERR_TABLESPACE_MISSING,     ER_DEFAULT(ER_TABLESPACE_MISSING));
  SETMSG(HA_ERR_FTS_EXCEED_RESULT_CACHE_LIMIT,  "FTS query exceeds result cache limit");
  SETMSG(HA_ERR_TEMP_FILE_WRITE_FAILURE,	ER_DEFAULT(ER_TEMP_FILE_WRITE_FAILURE));
  SETMSG(HA_ERR_INNODB_FORCED_RECOVERY,	ER_DEFAULT(ER_INNODB_FORCED_RECOVERY));
  SETMSG(HA_ERR_FTS_TOO_MANY_WORDS_IN_PHRASE,  "Too many words in a FTS phrase or proximity search");
  SETMSG(HA_ERR_TABLE_CORRUPT,		ER_DEFAULT(ER_TABLE_CORRUPT));
  SETMSG(HA_ERR_TABLESPACE_MISSING,	ER_DEFAULT(ER_TABLESPACE_MISSING));
  SETMSG(HA_ERR_TABLESPACE_IS_NOT_EMPTY,	ER_DEFAULT(ER_TABLESPACE_IS_NOT_EMPTY));
  SETMSG(HA_ERR_WRONG_FILE_NAME,		ER_DEFAULT(ER_WRONG_FILE_NAME));
  SETMSG(HA_ERR_NOT_ALLOWED_COMMAND,		ER_DEFAULT(ER_NOT_ALLOWED_COMMAND));
  /* Register the error messages for use with my_error(). */
  return my_error_register(get_handler_errmsg, HA_ERR_FIRST, HA_ERR_LAST);
}


int ha_finalize_handlerton(st_plugin_int *plugin)
{
  handlerton *hton= (handlerton *)plugin->data;
  DBUG_ENTER("ha_finalize_handlerton");

  /* hton can be NULL here, if ha_initialize_handlerton() failed. */
  if (!hton)
    goto end;

  switch (hton->state)
  {
  case SHOW_OPTION_NO:
  case SHOW_OPTION_DISABLED:
    break;
  case SHOW_OPTION_YES:
    if (installed_htons[hton->db_type] == hton)
      installed_htons[hton->db_type]= NULL;
    break;
  };

  if (hton->panic)
    hton->panic(hton, HA_PANIC_CLOSE);

  if (plugin->plugin->deinit)
  {
    /*
      Today we have no defined/special behavior for uninstalling
      engine plugins.
    */
    DBUG_PRINT("info", ("Deinitializing plugin: '%s'", plugin->name.str));
    if (plugin->plugin->deinit(NULL))
    {
      DBUG_PRINT("warning", ("Plugin '%s' deinit function returned error.",
                             plugin->name.str));
    }
  }

  /*
    In case a plugin is uninstalled and re-installed later, it should
    reuse an array slot. Otherwise the number of uninstall/install
    cycles would be limited.
  */
  if (hton->slot != HA_SLOT_UNDEF)
  {
    /* Make sure we are not unpluging another plugin */
    DBUG_ASSERT(hton2plugin[hton->slot] == plugin);
    DBUG_ASSERT(hton->slot < MAX_HA);
    hton2plugin[hton->slot]= NULL;
    builtin_htons[hton->slot]= false; /* Extra correctness. */
  }

  my_free(hton);

 end:
  DBUG_RETURN(0);
}


int ha_initialize_handlerton(st_plugin_int *plugin)
{
  handlerton *hton;
  DBUG_ENTER("ha_initialize_handlerton");
  DBUG_PRINT("plugin", ("initialize plugin: '%s'", plugin->name.str));

  hton= (handlerton *)my_malloc(key_memory_handlerton,
                                sizeof(handlerton),
                                MYF(MY_WME | MY_ZEROFILL));

  if (hton == NULL)
  {
    sql_print_error("Unable to allocate memory for plugin '%s' handlerton.",
                    plugin->name.str);
    goto err_no_hton_memory;
  }

  hton->slot= HA_SLOT_UNDEF;
  /* Historical Requirement */
  plugin->data= hton; // shortcut for the future
  if (plugin->plugin->init && plugin->plugin->init(hton))
  {
    sql_print_error("Plugin '%s' init function returned error.",
                    plugin->name.str);
    goto err;  
  }

  /*
    the switch below and hton->state should be removed when
    command-line options for plugins will be implemented
  */
  DBUG_PRINT("info", ("hton->state=%d", hton->state));
  switch (hton->state) {
  case SHOW_OPTION_NO:
    break;
  case SHOW_OPTION_YES:
    {
      uint tmp;
      ulong fslot;
      /* now check the db_type for conflict */
      if (hton->db_type <= DB_TYPE_UNKNOWN ||
          hton->db_type >= DB_TYPE_DEFAULT ||
          installed_htons[hton->db_type])
      {
        int idx= (int) DB_TYPE_FIRST_DYNAMIC;

        while (idx < (int) DB_TYPE_DEFAULT && installed_htons[idx])
          idx++;

        if (idx == (int) DB_TYPE_DEFAULT)
        {
          sql_print_warning("Too many storage engines!");
          goto err_deinit;
        }
        if (hton->db_type != DB_TYPE_UNKNOWN)
          sql_print_warning("Storage engine '%s' has conflicting typecode. "
                            "Assigning value %d.", plugin->plugin->name, idx);
        hton->db_type= (enum legacy_db_type) idx;
      }

      /*
        In case a plugin is uninstalled and re-installed later, it should
        reuse an array slot. Otherwise the number of uninstall/install
        cycles would be limited. So look for a free slot.
      */
      DBUG_PRINT("plugin", ("total_ha: %lu", total_ha));
      for (fslot= 0; fslot < total_ha; fslot++)
      {
        if (!hton2plugin[fslot])
          break;
      }
      if (fslot < total_ha)
        hton->slot= fslot;
      else
      {
        if (total_ha >= MAX_HA)
        {
          sql_print_error("Too many plugins loaded. Limit is %lu. "
                          "Failed on '%s'", (ulong) MAX_HA, plugin->name.str);
          goto err_deinit;
        }
        hton->slot= total_ha++;
      }
      installed_htons[hton->db_type]= hton;
      tmp= hton->savepoint_offset;
      hton->savepoint_offset= savepoint_alloc_size;
      savepoint_alloc_size+= tmp;
      hton2plugin[hton->slot]=plugin;
      builtin_htons[hton->slot]= (plugin->plugin_dl == NULL);
      if (hton->prepare)
        total_ha_2pc++;
      break;
    }
    /* fall through */
  default:
    hton->state= SHOW_OPTION_DISABLED;
    break;
  }
  
  /* 
    This is entirely for legacy. We will create a new "disk based" hton and a 
    "memory" hton which will be configurable longterm. We should be able to 
    remove partition and myisammrg.
  */
  switch (hton->db_type) {
  case DB_TYPE_HEAP:
    heap_hton= hton;
    break;
  case DB_TYPE_MYISAM:
    myisam_hton= hton;
    break;
  case DB_TYPE_INNODB:
    innodb_hton= hton;
    break;
  default:
    break;
  };

  /*
    Re-load the optimizer cost constants since this storage engine can
    have non-default cost constants.
  */
  reload_optimizer_cost_constants();

  DBUG_RETURN(0);

err_deinit:
  /* 
    Let plugin do its inner deinitialization as plugin->init() 
    was successfully called before.
  */
  if (plugin->plugin->deinit)
    (void) plugin->plugin->deinit(NULL);
          
err:
  my_free(hton);
err_no_hton_memory:
  plugin->data= NULL;
  DBUG_RETURN(1);
}

int ha_init()
{
  int error= 0;
  DBUG_ENTER("ha_init");

  DBUG_ASSERT(total_ha < MAX_HA);
  /*
    Check if there is a transaction-capable storage engine besides the
    binary log (which is considered a transaction-capable storage engine in
    counting total_ha)
  */
  opt_using_transactions= total_ha>(ulong)opt_bin_log;
  savepoint_alloc_size+= sizeof(SAVEPOINT);

  /*
    Initialize system database name cache.
    This cache is used to do a quick check if a given
    db.tablename is a system table.
  */
  known_system_databases= ha_known_system_databases();

  DBUG_RETURN(error);
}

void ha_end()
{
  // Unregister handler error messages.
  my_error_unregister(HA_ERR_FIRST, HA_ERR_LAST);
  my_free(handler_errmsgs);
}

static my_bool dropdb_handlerton(THD *unused1, plugin_ref plugin,
                                 void *path)
{
  handlerton *hton= plugin_data<handlerton*>(plugin);
  if (hton->state == SHOW_OPTION_YES && hton->drop_database)
    hton->drop_database(hton, (char *)path);
  return FALSE;
}


void ha_drop_database(char* path)
{
  plugin_foreach(NULL, dropdb_handlerton, MYSQL_STORAGE_ENGINE_PLUGIN, path);
}


static my_bool closecon_handlerton(THD *thd, plugin_ref plugin,
                                   void *unused)
{
  handlerton *hton= plugin_data<handlerton*>(plugin);
  /*
    there's no need to rollback here as all transactions must
    be rolled back already
  */
  if (hton->state == SHOW_OPTION_YES && thd_get_ha_data(thd, hton))
  {
    if (hton->close_connection)
      hton->close_connection(hton, thd);
    /* make sure ha_data is reset and ha_data_lock is released */
    thd_set_ha_data(thd, hton, NULL);
  }
  return FALSE;
}


/**
  @note
    don't bother to rollback here, it's done already
*/
void ha_close_connection(THD* thd)
{
  plugin_foreach(thd, closecon_handlerton, MYSQL_STORAGE_ENGINE_PLUGIN, 0);
}


static my_bool kill_handlerton(THD *thd, plugin_ref plugin, void *)
{
  handlerton *hton= plugin_data<handlerton*>(plugin);

  if (hton->state == SHOW_OPTION_YES && hton->kill_connection)
  {
    if (thd_get_ha_data(thd, hton))
      hton->kill_connection(hton, thd);
  }

  return FALSE;
}

void ha_kill_connection(THD *thd)
{
  plugin_foreach(thd, kill_handlerton, MYSQL_STORAGE_ENGINE_PLUGIN, 0);
}


/* ========================================================================
 ======================= TRANSACTIONS ===================================*/

/**
  Transaction handling in the server
  ==================================

  In each client connection, MySQL maintains two transactional
  states:
  - a statement transaction,
  - a standard, also called normal transaction.

  Historical note
  ---------------
  "Statement transaction" is a non-standard term that comes
  from the times when MySQL supported BerkeleyDB storage engine.

  First of all, it should be said that in BerkeleyDB auto-commit
  mode auto-commits operations that are atomic to the storage
  engine itself, such as a write of a record, and are too
  high-granular to be atomic from the application perspective
  (MySQL). One SQL statement could involve many BerkeleyDB
  auto-committed operations and thus BerkeleyDB auto-commit was of
  little use to MySQL.

  Secondly, instead of SQL standard savepoints, BerkeleyDB
  provided the concept of "nested transactions". In a nutshell,
  transactions could be arbitrarily nested, but when the parent
  transaction was committed or aborted, all its child (nested)
  transactions were handled committed or aborted as well.
  Commit of a nested transaction, in turn, made its changes
  visible, but not durable: it destroyed the nested transaction,
  all its changes would become available to the parent and
  currently active nested transactions of this parent.

  So the mechanism of nested transactions was employed to
  provide "all or nothing" guarantee of SQL statements
  required by the standard.
  A nested transaction would be created at start of each SQL
  statement, and destroyed (committed or aborted) at statement
  end. Such nested transaction was internally referred to as
  a "statement transaction" and gave birth to the term.

  (Historical note ends)

  Since then a statement transaction is started for each statement
  that accesses transactional tables or uses the binary log.  If
  the statement succeeds, the statement transaction is committed.
  If the statement fails, the transaction is rolled back. Commits
  of statement transactions are not durable -- each such
  transaction is nested in the normal transaction, and if the
  normal transaction is rolled back, the effects of all enclosed
  statement transactions are undone as well.  Technically,
  a statement transaction can be viewed as a savepoint which is
  maintained automatically in order to make effects of one
  statement atomic.

  The normal transaction is started by the user and is ended
  usually upon a user request as well. The normal transaction
  encloses transactions of all statements issued between
  its beginning and its end.
  In autocommit mode, the normal transaction is equivalent
  to the statement transaction.

  Since MySQL supports PSEA (pluggable storage engine
  architecture), more than one transactional engine can be
  active at a time. Hence transactions, from the server
  point of view, are always distributed. In particular,
  transactional state is maintained independently for each
  engine. In order to commit a transaction the two phase
  commit protocol is employed.

  Not all statements are executed in context of a transaction.
  Administrative and status information statements do not modify
  engine data, and thus do not start a statement transaction and
  also have no effect on the normal transaction. Examples of such
  statements are SHOW STATUS and RESET SLAVE.

  Similarly DDL statements are not transactional,
  and therefore a transaction is [almost] never started for a DDL
  statement. The difference between a DDL statement and a purely
  administrative statement though is that a DDL statement always
  commits the current transaction before proceeding, if there is
  any.

  At last, SQL statements that work with non-transactional
  engines also have no effect on the transaction state of the
  connection. Even though they are written to the binary log,
  and the binary log is, overall, transactional, the writes
  are done in "write-through" mode, directly to the binlog
  file, followed with a OS cache sync, in other words,
  bypassing the binlog undo log (translog).
  They do not commit the current normal transaction.
  A failure of a statement that uses non-transactional tables
  would cause a rollback of the statement transaction, but
  in case there no non-transactional tables are used,
  no statement transaction is started.

  Data layout
  -----------

  The server stores its transaction-related data in
  thd->transaction. This structure has two members of type
  THD_TRANS. These members correspond to the statement and
  normal transactions respectively:

  - thd->transaction.stmt contains a list of engines
  that are participating in the given statement
  - thd->transaction.all contains a list of engines that
  have participated in any of the statement transactions started
  within the context of the normal transaction.
  Each element of the list contains a pointer to the storage
  engine, engine-specific transactional data, and engine-specific
  transaction flags.

  In autocommit mode thd->transaction.all is empty.
  Instead, data of thd->transaction.stmt is
  used to commit/rollback the normal transaction.

  The list of registered engines has a few important properties:
  - no engine is registered in the list twice
  - engines are present in the list a reverse temporal order --
  new participants are always added to the beginning of the list.

  Transaction life cycle
  ----------------------

  When a new connection is established, thd->transaction
  members are initialized to an empty state.
  If a statement uses any tables, all affected engines
  are registered in the statement engine list. In
  non-autocommit mode, the same engines are registered in
  the normal transaction list.
  At the end of the statement, the server issues a commit
  or a roll back for all engines in the statement list.
  At this point transaction flags of an engine, if any, are
  propagated from the statement list to the list of the normal
  transaction.
  When commit/rollback is finished, the statement list is
  cleared. It will be filled in again by the next statement,
  and emptied again at the next statement's end.

  The normal transaction is committed in a similar way
  (by going over all engines in thd->transaction.all list)
  but at different times:
  - upon COMMIT SQL statement is issued by the user
  - implicitly, by the server, at the beginning of a DDL statement
  or SET AUTOCOMMIT={0|1} statement.

  The normal transaction can be rolled back as well:
  - if the user has requested so, by issuing ROLLBACK SQL
  statement
  - if one of the storage engines requested a rollback
  by setting thd->transaction_rollback_request. This may
  happen in case, e.g., when the transaction in the engine was
  chosen a victim of the internal deadlock resolution algorithm
  and rolled back internally. When such a situation happens, there
  is little the server can do and the only option is to rollback
  transactions in all other participating engines.  In this case
  the rollback is accompanied by an error sent to the user.

  As follows from the use cases above, the normal transaction
  is never committed when there is an outstanding statement
  transaction. In most cases there is no conflict, since
  commits of the normal transaction are issued by a stand-alone
  administrative or DDL statement, thus no outstanding statement
  transaction of the previous statement exists. Besides,
  all statements that manipulate with the normal transaction
  are prohibited in stored functions and triggers, therefore
  no conflicting situation can occur in a sub-statement either.
  The remaining rare cases when the server explicitly has
  to commit the statement transaction prior to committing the normal
  one cover error-handling scenarios (see for example
  SQLCOM_LOCK_TABLES).

  When committing a statement or a normal transaction, the server
  either uses the two-phase commit protocol, or issues a commit
  in each engine independently. The two-phase commit protocol
  is used only if:
  - all participating engines support two-phase commit (provide
    handlerton::prepare PSEA API call) and
  - transactions in at least two engines modify data (i.e. are
  not read-only).

  Note that the two phase commit is used for
  statement transactions, even though they are not durable anyway.
  This is done to ensure logical consistency of data in a multiple-
  engine transaction.
  For example, imagine that some day MySQL supports unique
  constraint checks deferred till the end of statement. In such
  case a commit in one of the engines may yield ER_DUP_KEY,
  and MySQL should be able to gracefully abort statement
  transactions of other participants.

  After the normal transaction has been committed,
  thd->transaction.all list is cleared.

  When a connection is closed, the current normal transaction, if
  any, is rolled back.

  Roles and responsibilities
  --------------------------

  The server has no way to know that an engine participates in
  the statement and a transaction has been started
  in it unless the engine says so. Thus, in order to be
  a part of a transaction, the engine must "register" itself.
  This is done by invoking trans_register_ha() server call.
  Normally the engine registers itself whenever handler::external_lock()
  is called. trans_register_ha() can be invoked many times: if
  an engine is already registered, the call does nothing.
  In case autocommit is not set, the engine must register itself
  twice -- both in the statement list and in the normal transaction
  list.
  In which list to register is a parameter of trans_register_ha().

  Note, that although the registration interface in itself is
  fairly clear, the current usage practice often leads to undesired
  effects. E.g. since a call to trans_register_ha() in most engines
  is embedded into implementation of handler::external_lock(), some
  DDL statements start a transaction (at least from the server
  point of view) even though they are not expected to. E.g.
  CREATE TABLE does not start a transaction, since
  handler::external_lock() is never called during CREATE TABLE. But
  CREATE TABLE ... SELECT does, since handler::external_lock() is
  called for the table that is being selected from. This has no
  practical effects currently, but must be kept in mind
  nevertheless.

  Once an engine is registered, the server will do the rest
  of the work.

  During statement execution, whenever any of data-modifying
  PSEA API methods is used, e.g. handler::write_row() or
  handler::update_row(), the read-write flag is raised in the
  statement transaction for the involved engine.
  Currently All PSEA calls are "traced", and the data can not be
  changed in a way other than issuing a PSEA call. Important:
  unless this invariant is preserved the server will not know that
  a transaction in a given engine is read-write and will not
  involve the two-phase commit protocol!

  At the end of a statement, server call trans_commit_stmt is
  invoked. This call in turn invokes handlerton::prepare()
  for every involved engine. Prepare is followed by a call
  to handlerton::commit_one_phase() If a one-phase commit
  will suffice, handlerton::prepare() is not invoked and
  the server only calls handlerton::commit_one_phase().
  At statement commit, the statement-related read-write
  engine flag is propagated to the corresponding flag in the
  normal transaction.  When the commit is complete, the list
  of registered engines is cleared.

  Rollback is handled in a similar fashion.

  Additional notes on DDL and the normal transaction.
  ---------------------------------------------------

  DDLs and operations with non-transactional engines
  do not "register" in thd->transaction lists, and thus do not
  modify the transaction state. Besides, each DDL in
  MySQL is prefixed with an implicit normal transaction commit
  (a call to trans_commit_implicit()), and thus leaves nothing
  to modify.
  However, as it has been pointed out with CREATE TABLE .. SELECT,
  some DDL statements can start a *new* transaction.

  Behaviour of the server in this case is currently badly
  defined.
  DDL statements use a form of "semantic" logging
  to maintain atomicity: if CREATE TABLE .. SELECT failed,
  the newly created table is deleted.
  In addition, some DDL statements issue interim transaction
  commits: e.g. ALTER TABLE issues a commit after data is copied
  from the original table to the internal temporary table. Other
  statements, e.g. CREATE TABLE ... SELECT do not always commit
  after itself.
  And finally there is a group of DDL statements such as
  RENAME/DROP TABLE that doesn't start a new transaction
  and doesn't commit.

  This diversity makes it hard to say what will happen if
  by chance a stored function is invoked during a DDL --
  whether any modifications it makes will be committed or not
  is not clear. Fortunately, SQL grammar of few DDLs allows
  invocation of a stored function.

  A consistent behaviour is perhaps to always commit the normal
  transaction after all DDLs, just like the statement transaction
  is always committed at the end of all statements.
*/

/**
  Register a storage engine for a transaction.

  Every storage engine MUST call this function when it starts
  a transaction or a statement (that is it must be called both for the
  "beginning of transaction" and "beginning of statement").
  Only storage engines registered for the transaction/statement
  will know when to commit/rollback it.

  @note
    trans_register_ha is idempotent - storage engine may register many
    times per transaction.

*/
void trans_register_ha(THD *thd, bool all, handlerton *ht_arg,
                       const ulonglong *trxid)
{
  Ha_trx_info *ha_info;
  Transaction_ctx *trn_ctx= thd->get_transaction();
  Transaction_ctx::enum_trx_scope trx_scope=
    all ? Transaction_ctx::SESSION : Transaction_ctx::STMT;

  DBUG_ENTER("trans_register_ha");
  DBUG_PRINT("enter",("%s", all ? "all" : "stmt"));

  Ha_trx_info *knownn_trans= trn_ctx->ha_trx_info(trx_scope);
  if (all)
  {
    thd->server_status|= SERVER_STATUS_IN_TRANS;
    if (thd->tx_read_only)
      thd->server_status|= SERVER_STATUS_IN_TRANS_READONLY;
    DBUG_PRINT("info", ("setting SERVER_STATUS_IN_TRANS"));
  }

  ha_info= thd->ha_data[ht_arg->slot].ha_info + (all ? 1 : 0);

  if (ha_info->is_started())
    DBUG_VOID_RETURN; /* already registered, return */

  ha_info->register_ha(knownn_trans, ht_arg);
  trn_ctx->set_ha_trx_info(trx_scope, ha_info);

  if (ht_arg->prepare == 0)
    trn_ctx->set_no_2pc(trx_scope, true);

  trn_ctx->xid_state()->set_query_id(thd->query_id);
/*
  Register transaction start in performance schema if not done already.
  By doing this, we handle cases when the transaction is started implicitly in
  autocommit=0 mode, and cases when we are in normal autocommit=1 mode and the
  executed statement is a single-statement transaction.

  Explicitly started transactions are handled in trans_begin().

  Do not register transactions in which binary log is the only participating
  transactional storage engine.
*/
#ifdef HAVE_PSI_TRANSACTION_INTERFACE
  if (thd->m_transaction_psi == NULL &&
      ht_arg->db_type != DB_TYPE_BINLOG)
  {
    const XID *xid= trn_ctx->xid_state()->get_xid();
    my_bool autocommit= !thd->in_multi_stmt_transaction_mode();
    thd->m_transaction_psi= MYSQL_START_TRANSACTION(&thd->m_transaction_state,
                                         xid, trxid, thd->tx_isolation,
                                         thd->tx_read_only, autocommit);
    DEBUG_SYNC(thd, "after_set_transaction_psi_before_set_transaction_gtid");
    gtid_set_performance_schema_values(thd);
  }
#endif
  DBUG_VOID_RETURN;
}

/**
  @retval
    0   ok
  @retval
    1   error, transaction was rolled back
*/
int ha_prepare(THD *thd)
{
  int error=0;
  Transaction_ctx *trn_ctx= thd->get_transaction();
  DBUG_ENTER("ha_prepare");

  if (trn_ctx->is_active(Transaction_ctx::SESSION))
  {
    const Ha_trx_info *ha_info= trn_ctx->ha_trx_info(
      Transaction_ctx::SESSION);

    while (ha_info)
    {
      int err;
      handlerton *ht= ha_info->ht();
      thd->status_var.ha_prepare_count++;
      if (ht->prepare)
      {
        if ((err= ht->prepare(ht, thd, true)))
        {
          my_error(ER_ERROR_DURING_COMMIT, MYF(0), err);
          ha_rollback_trans(thd, true);
          error=1;
          break;
        }
      }
      else
      {
        push_warning_printf(thd, Sql_condition::SL_WARNING,
                            ER_ILLEGAL_HA, ER_THD(thd, ER_ILLEGAL_HA),
                            ha_resolve_storage_engine_name(ht));
      }
      ha_info= ha_info->next();
    }
  }

  DBUG_RETURN(error);
}

/**
  Check if we can skip the two-phase commit.

  A helper function to evaluate if two-phase commit is mandatory.
  As a side effect, propagates the read-only/read-write flags
  of the statement transaction to its enclosing normal transaction.
  
  If we have at least two engines with read-write changes we must
  run a two-phase commit. Otherwise we can run several independent
  commits as the only transactional engine has read-write changes
  and others are read-only.

  @retval   0   All engines are read-only.
  @retval   1   We have the only engine with read-write changes.
  @retval   >1  More than one engine have read-write changes.
                Note: return value might NOT be the exact number of
                engines with read-write changes.
*/

static
uint
ha_check_and_coalesce_trx_read_only(THD *thd, Ha_trx_info *ha_list,
                                    bool all)
{
  /* The number of storage engines that have actual changes. */
  unsigned rw_ha_count= 0;
  Ha_trx_info *ha_info;

  for (ha_info= ha_list; ha_info; ha_info= ha_info->next())
  {
    if (ha_info->is_trx_read_write())
      ++rw_ha_count;

    if (! all)
    {
      Ha_trx_info *ha_info_all= &thd->ha_data[ha_info->ht()->slot].ha_info[1];
      DBUG_ASSERT(ha_info != ha_info_all);
      /*
        Merge read-only/read-write information about statement
        transaction to its enclosing normal transaction. Do this
        only if in a real transaction -- that is, if we know
        that ha_info_all is registered in thd->transaction.all.
        Since otherwise we only clutter the normal transaction flags.
      */
      if (ha_info_all->is_started()) /* FALSE if autocommit. */
        ha_info_all->coalesce_trx_with(ha_info);
    }
    else if (rw_ha_count > 1)
    {
      /*
        It is a normal transaction, so we don't need to merge read/write
        information up, and the need for two-phase commit has been
        already established. Break the loop prematurely.
      */
      break;
    }
  }
  return rw_ha_count;
}


/**
  @param[in] ignore_global_read_lock   Allow commit to complete even if a
                                       global read lock is active. This can be
                                       used to allow changes to internal tables
                                       (e.g. slave status tables).

  @retval
    0   ok
  @retval
    1   transaction was rolled back
  @retval
    2   error during commit, data may be inconsistent

  @todo
    Since we don't support nested statement transactions in 5.0,
    we can't commit or rollback stmt transactions while we are inside
    stored functions or triggers. So we simply do nothing now.
    TODO: This should be fixed in later ( >= 5.1) releases.
*/

int ha_commit_trans(THD *thd, bool all, bool ignore_global_read_lock)
{
  int error= 0;
  bool need_clear_owned_gtid= false;
  /*
    Save transaction owned gtid into table before transaction prepare
    if binlog is disabled, or binlog is enabled and log_slave_updates
    is disabled with slave SQL thread or slave worker thread.
  */
  if ((!opt_bin_log || (thd->slave_thread && !opt_log_slave_updates)) &&
      (all || !thd->in_multi_stmt_transaction_mode()) &&
      thd->owned_gtid.sidno > 0 &&
      !thd->is_operating_gtid_table_implicitly &&
      !thd->is_operating_substatement_implicitly)
  {
    error= gtid_state->save(thd);
    need_clear_owned_gtid= true;
  }

  /*
    'all' means that this is either an explicit commit issued by
    user, or an implicit commit issued by a DDL.
  */
  Transaction_ctx *trn_ctx= thd->get_transaction();
  Transaction_ctx::enum_trx_scope trx_scope=
    all ? Transaction_ctx::SESSION : Transaction_ctx::STMT;

  /*
    "real" is a nick name for a transaction for which a commit will
    make persistent changes. E.g. a 'stmt' transaction inside a 'all'
    transation is not 'real': even though it's possible to commit it,
    the changes are not durable as they might be rolled back if the
    enclosing 'all' transaction is rolled back.
  */
  bool is_real_trans=
    all || !trn_ctx->is_active(Transaction_ctx::SESSION);

  Ha_trx_info *ha_info= trn_ctx->ha_trx_info(trx_scope);
  XID_STATE *xid_state= trn_ctx->xid_state();

  DBUG_ENTER("ha_commit_trans");

  DBUG_PRINT("info", ("all=%d thd->in_sub_stmt=%d ha_info=%p is_real_trans=%d",
                      all, thd->in_sub_stmt, ha_info, is_real_trans));
  /*
    We must not commit the normal transaction if a statement
    transaction is pending. Otherwise statement transaction
    flags will not get propagated to its normal transaction's
    counterpart.
  */
  DBUG_ASSERT(!trn_ctx->is_active(Transaction_ctx::STMT) ||
              !all);

  if (thd->in_sub_stmt)
  {
    DBUG_ASSERT(0);
    /*
      Since we don't support nested statement transactions in 5.0,
      we can't commit or rollback stmt transactions while we are inside
      stored functions or triggers. So we simply do nothing now.
      TODO: This should be fixed in later ( >= 5.1) releases.
    */
    if (!all)
      DBUG_RETURN(0);
    /*
      We assume that all statements which commit or rollback main transaction
      are prohibited inside of stored functions or triggers. So they should
      bail out with error even before ha_commit_trans() call. To be 100% safe
      let us throw error in non-debug builds.
    */
    my_error(ER_COMMIT_NOT_ALLOWED_IN_SF_OR_TRG, MYF(0));
    DBUG_RETURN(2);
  }

  MDL_request mdl_request;
  bool release_mdl= false;
  if (ha_info)
  {
    uint rw_ha_count;
    bool rw_trans;

    DBUG_EXECUTE_IF("crash_commit_before", DBUG_SUICIDE(););

    rw_ha_count= ha_check_and_coalesce_trx_read_only(thd, ha_info, all);
    trn_ctx->set_rw_ha_count(trx_scope, rw_ha_count);
    /* rw_trans is TRUE when we in a transaction changing data */
    rw_trans= is_real_trans && (rw_ha_count > 0);

    DBUG_EXECUTE_IF("dbug.enabled_commit",
                    {
                      const char act[]= "now signal Reached wait_for signal.commit_continue";
                      DBUG_ASSERT(!debug_sync_set_action(thd,
                                                         STRING_WITH_LEN(act)));
                    };);
    if (rw_trans && !ignore_global_read_lock)
    {
      /*
        Acquire a metadata lock which will ensure that COMMIT is blocked
        by an active FLUSH TABLES WITH READ LOCK (and vice versa:
        COMMIT in progress blocks FTWRL).

        We allow the owner of FTWRL to COMMIT; we assume that it knows
        what it does.
      */
      MDL_REQUEST_INIT(&mdl_request,
                       MDL_key::COMMIT, "", "", MDL_INTENTION_EXCLUSIVE,
                       MDL_EXPLICIT);

      DBUG_PRINT("debug", ("Acquire MDL commit lock"));
      if (thd->mdl_context.acquire_lock(&mdl_request,
                                        thd->variables.lock_wait_timeout))
      {
        ha_rollback_trans(thd, all);
        DBUG_RETURN(1);
      }
      release_mdl= true;

      DEBUG_SYNC(thd, "ha_commit_trans_after_acquire_commit_lock");
    }

    if (rw_trans && check_readonly(thd, true))
    {
      ha_rollback_trans(thd, all);
      error= 1;
      goto end;
    }

    if (!trn_ctx->no_2pc(trx_scope) && (trn_ctx->rw_ha_count(trx_scope) > 1))
      error= tc_log->prepare(thd, all);
  }
  /*
    The state of XA transaction is changed to Prepared, intermediately.
    It's going to change to the regular NOTR at the end.
    The fact of the Prepared state is of interest to binary logger.
  */
  if (!error && all && xid_state->has_state(XID_STATE::XA_IDLE))
  {
    DBUG_ASSERT(thd->lex->sql_command == SQLCOM_XA_COMMIT &&
                static_cast<Sql_cmd_xa_commit*>(thd->lex->m_sql_cmd)->
                get_xa_opt() == XA_ONE_PHASE);

    xid_state->set_state(XID_STATE::XA_PREPARED);
  }
  if (error || (error= tc_log->commit(thd, all)))
  {
    ha_rollback_trans(thd, all);
    error= 1;
    goto end;
  }
/*
  Mark multi-statement (any autocommit mode) or single-statement
  (autocommit=1) transaction as rolled back
*/
#ifdef HAVE_PSI_TRANSACTION_INTERFACE
  if (is_real_trans && thd->m_transaction_psi != NULL)
  {
    MYSQL_COMMIT_TRANSACTION(thd->m_transaction_psi);
    thd->m_transaction_psi= NULL;
  }
#endif
  DBUG_EXECUTE_IF("crash_commit_after",
                  if (!thd->is_operating_gtid_table_implicitly)
                    DBUG_SUICIDE(););
end:
  if (release_mdl && mdl_request.ticket)
  {
    /*
      We do not always immediately release transactional locks
      after ha_commit_trans() (see uses of ha_enable_transaction()),
      thus we release the commit blocker lock as soon as it's
      not needed.
    */
    DBUG_PRINT("debug", ("Releasing MDL commit lock"));
    thd->mdl_context.release_lock(mdl_request.ticket);
  }
  /* Free resources and perform other cleanup even for 'empty' transactions. */
  if (is_real_trans)
  {
    trn_ctx->cleanup();
    thd->tx_priority= 0;
  }

  if (need_clear_owned_gtid)
  {
    thd->server_status&= ~SERVER_STATUS_IN_TRANS;
    /*
      Release the owned GTID when binlog is disabled, or binlog is
      enabled and log_slave_updates is disabled with slave SQL thread
      or slave worker thread.
    */
    if (error)
      gtid_state->update_on_rollback(thd);
    else
      gtid_state->update_on_commit(thd);
  }

  DBUG_RETURN(error);
}

/**
  Commit the sessions outstanding transaction.

  @pre thd->transaction.flags.commit_low == true
  @post thd->transaction.flags.commit_low == false

  @note This function does not care about global read lock; the caller
  should.

  @param[in]  all  Is set in case of explicit commit
                   (COMMIT statement), or implicit commit
                   issued by DDL. Is not set when called
                   at the end of statement, even if
                   autocommit=1.
  @param[in]  run_after_commit
                   True by default, otherwise, does not execute
                   the after_commit hook in the function.
*/

int ha_commit_low(THD *thd, bool all, bool run_after_commit)
{
  int error=0;
  Transaction_ctx *trn_ctx= thd->get_transaction();
  Transaction_ctx::enum_trx_scope trx_scope=
    all ? Transaction_ctx::SESSION : Transaction_ctx::STMT;
  Ha_trx_info *ha_info= trn_ctx->ha_trx_info(trx_scope), *ha_info_next;
  bool restore_backup_trx= false;

  DBUG_ENTER("ha_commit_low");

  if (ha_info)
  {
    /*
      binlog applier thread can execute XA COMMIT and it would
      have to restore its local thread native transaction
      context, previously saved at XA START.
    */
    if (thd->variables.pseudo_slave_mode &&
        thd->lex->sql_command == SQLCOM_XA_COMMIT)
    {
      DBUG_ASSERT(static_cast<Sql_cmd_xa_commit*>(thd->lex->m_sql_cmd)->
                  get_xa_opt() == XA_ONE_PHASE);
      restore_backup_trx= true;
    }

    for (; ha_info; ha_info= ha_info_next)
    {
      int err;
      handlerton *ht= ha_info->ht();
      if ((err= ht->commit(ht, thd, all)))
      {
        my_error(ER_ERROR_DURING_COMMIT, MYF(0), err);
        error=1;
      }
      thd->status_var.ha_commit_count++;
      ha_info_next= ha_info->next();

      if (restore_backup_trx && ht->replace_native_transaction_in_thd)
      {
        void **trx_backup= thd_ha_data_backup(thd, ht);

        ht->replace_native_transaction_in_thd(thd, *trx_backup, NULL);
        *trx_backup= NULL;
      }
      ha_info->reset(); /* keep it conveniently zero-filled */
    }
    trn_ctx->reset_scope(trx_scope);
    if (all)
    {
      trn_ctx->invalidate_changed_tables_in_cache(thd);
    }
  }
  /* Free resources and perform other cleanup even for 'empty' transactions. */
  if (all)
    trn_ctx->cleanup();
  /*
    When the transaction has been committed, we clear the commit_low
    flag. This allow other parts of the system to check if commit_low
    was called.
  */
  trn_ctx->m_flags.commit_low= false;
  if (run_after_commit && thd->get_transaction()->m_flags.run_hooks)
  {
    /*
       If commit succeeded, we call the after_commit hook.

       TODO: Investigate if this can be refactored so that there is
             only one invocation of this hook in the code (in
             MYSQL_LOG_BIN::finish_commit).
    */
    if (!error)
      (void) RUN_HOOK(transaction, after_commit, (thd, all));
    trn_ctx->m_flags.run_hooks= false;
  }
  DBUG_RETURN(error);
}


int ha_rollback_low(THD *thd, bool all)
{
  Transaction_ctx *trn_ctx= thd->get_transaction();
  int error= 0;
  Transaction_ctx::enum_trx_scope trx_scope=
    all ? Transaction_ctx::SESSION : Transaction_ctx::STMT;
  Ha_trx_info *ha_info= trn_ctx->ha_trx_info(trx_scope), *ha_info_next;

  (void) RUN_HOOK(transaction, before_rollback, (thd, all));

  if (ha_info)
  {
    for (; ha_info; ha_info= ha_info_next)
    {
      int err;
      handlerton *ht= ha_info->ht();
      if ((err= ht->rollback(ht, thd, all)))
      { // cannot happen
        my_error(ER_ERROR_DURING_ROLLBACK, MYF(0), err);
        error= 1;
      }
      thd->status_var.ha_rollback_count++;
      ha_info_next= ha_info->next();
      ha_info->reset(); /* keep it conveniently zero-filled */
    }
    trn_ctx->reset_scope(trx_scope);
  }

  /*
    Thanks to possibility of MDL deadlock rollback request can come even if
    transaction hasn't been started in any transactional storage engine.
  */
  if (all && thd->transaction_rollback_request)
    trn_ctx->xid_state()->set_error(thd);

  (void) RUN_HOOK(transaction, after_rollback, (thd, all));
  return error;
}


int ha_rollback_trans(THD *thd, bool all)
{
  int error=0;
  Transaction_ctx *trn_ctx= thd->get_transaction();
  bool is_xa_rollback= trn_ctx->xid_state()->has_state(XID_STATE::XA_PREPARED);

  /*
    "real" is a nick name for a transaction for which a commit will
    make persistent changes. E.g. a 'stmt' transaction inside a 'all'
    transaction is not 'real': even though it's possible to commit it,
    the changes are not durable as they might be rolled back if the
    enclosing 'all' transaction is rolled back.
    We establish the value of 'is_real_trans' by checking
    if it's an explicit COMMIT or BEGIN statement, or implicit
    commit issued by DDL (in these cases all == TRUE),
    or if we're running in autocommit mode (it's only in the autocommit mode
    ha_commit_one_phase() is called with an empty
    transaction.all.ha_list, see why in trans_register_ha()).
  */
  bool is_real_trans=
    all || !trn_ctx->is_active(Transaction_ctx::SESSION);

  DBUG_ENTER("ha_rollback_trans");

  /*
    We must not rollback the normal transaction if a statement
    transaction is pending.
  */
  DBUG_ASSERT(!trn_ctx->is_active(Transaction_ctx::STMT) ||
              !all);

  if (thd->in_sub_stmt)
  {
    DBUG_ASSERT(0);
    /*
      If we are inside stored function or trigger we should not commit or
      rollback current statement transaction. See comment in ha_commit_trans()
      call for more information.
    */
    if (!all)
      DBUG_RETURN(0);
    my_error(ER_COMMIT_NOT_ALLOWED_IN_SF_OR_TRG, MYF(0));
    DBUG_RETURN(1);
  }

  if (tc_log)
    error= tc_log->rollback(thd, all);
  /*
    Mark multi-statement (any autocommit mode) or single-statement
    (autocommit=1) transaction as rolled back
  */
#ifdef HAVE_PSI_TRANSACTION_INTERFACE
  if (all || !thd->in_active_multi_stmt_transaction())
  {
    MYSQL_ROLLBACK_TRANSACTION(thd->m_transaction_psi);
    thd->m_transaction_psi= NULL;
  }
#endif

  /* Always cleanup. Even if nht==0. There may be savepoints. */
  if (is_real_trans)
  {
    trn_ctx->cleanup();
    thd->tx_priority= 0;
  }

  if (all)
    thd->transaction_rollback_request= FALSE;

  /*
    Only call gtid_rollback(THD*), which will purge thd->owned_gtid, if
    complete transaction is being rollback or autocommit=1.
    Notice, XA rollback has just invoked update_on_commit() through
    tc_log->*rollback* stack.
  */
  if (is_real_trans && !is_xa_rollback)
    gtid_state->update_on_rollback(thd);

  /*
    If the transaction cannot be rolled back safely, warn; don't warn if this
    is a slave thread (because when a slave thread executes a ROLLBACK, it has
    been read from the binary log, so it's 100% sure and normal to produce
    error ER_WARNING_NOT_COMPLETE_ROLLBACK. If we sent the warning to the
    slave SQL thread, it would not stop the thread but just be printed in
    the error log; but we don't want users to wonder why they have this
    message in the error log, so we don't send it.
  */
  if (is_real_trans &&
      trn_ctx->cannot_safely_rollback(
        Transaction_ctx::SESSION) &&
      !thd->slave_thread && thd->killed != THD::KILL_CONNECTION)
    trn_ctx->push_unsafe_rollback_warnings(thd);

  DBUG_RETURN(error);
}


/**
  @details
  This function should be called when MySQL sends rows of a SELECT result set
  or the EOF mark to the client. It releases a possible adaptive hash index
  S-latch held by thd in InnoDB and also releases a possible InnoDB query
  FIFO ticket to enter InnoDB. To save CPU time, InnoDB allows a thd to
  keep them over several calls of the InnoDB handler interface when a join
  is executed. But when we let the control to pass to the client they have
  to be released because if the application program uses mysql_use_result(),
  it may deadlock on the S-latch if the application on another connection
  performs another SQL query. In MySQL-4.1 this is even more important because
  there a connection can have several SELECT queries open at the same time.

  @param thd           the thread handle of the current connection

  @return
    always 0
*/

int ha_release_temporary_latches(THD *thd)
{
  const Ha_trx_info *info;
  Transaction_ctx *trn_ctx= thd->get_transaction();

  /*
    Note that below we assume that only transactional storage engines
    may need release_temporary_latches(). If this will ever become false,
    we could iterate on thd->open_tables instead (and remove duplicates
    as if (!seen[hton->slot]) { seen[hton->slot]=1; ... }).
  */
  for (info= trn_ctx->ha_trx_info(Transaction_ctx::STMT);
       info; info= info->next())
  {
    handlerton *hton= info->ht();
    if (hton && hton->release_temporary_latches)
        hton->release_temporary_latches(hton, thd);
  }
  return 0;
}

/**
  Check if all storage engines used in transaction agree that after
  rollback to savepoint it is safe to release MDL locks acquired after
  savepoint creation.

  @param thd   The client thread that executes the transaction.

  @return true  - It is safe to release MDL locks.
          false - If it is not.
*/
bool ha_rollback_to_savepoint_can_release_mdl(THD *thd)
{
  Ha_trx_info *ha_info;
  Transaction_ctx *trn_ctx= thd->get_transaction();
  Transaction_ctx::enum_trx_scope trx_scope=
    thd->in_sub_stmt ? Transaction_ctx::STMT : Transaction_ctx::SESSION;

  DBUG_ENTER("ha_rollback_to_savepoint_can_release_mdl");

  /**
    Checking whether it is safe to release metadata locks after rollback to
    savepoint in all the storage engines that are part of the transaction.
  */
  for (ha_info= trn_ctx->ha_trx_info(trx_scope);
       ha_info; ha_info= ha_info->next())
  {
    handlerton *ht= ha_info->ht();
    DBUG_ASSERT(ht);

    if (ht->savepoint_rollback_can_release_mdl == 0 ||
        ht->savepoint_rollback_can_release_mdl(ht, thd) == false)
      DBUG_RETURN(false);
  }

  DBUG_RETURN(true);
}

int ha_rollback_to_savepoint(THD *thd, SAVEPOINT *sv)
{
  int error=0;
  Transaction_ctx *trn_ctx= thd->get_transaction();
  Transaction_ctx::enum_trx_scope trx_scope=
    !thd->in_sub_stmt ? Transaction_ctx::SESSION : Transaction_ctx::STMT;

  Ha_trx_info *ha_info, *ha_info_next;

  DBUG_ENTER("ha_rollback_to_savepoint");

  trn_ctx->set_rw_ha_count(trx_scope, 0);
  trn_ctx->set_no_2pc(trx_scope, 0);
  /*
    rolling back to savepoint in all storage engines that were part of the
    transaction when the savepoint was set
  */
  for (ha_info= sv->ha_list; ha_info; ha_info= ha_info->next())
  {
    int err;
    handlerton *ht= ha_info->ht();
    DBUG_ASSERT(ht);
    DBUG_ASSERT(ht->savepoint_set != 0);
    if ((err= ht->savepoint_rollback(ht, thd,
                                     (uchar *)(sv+1)+ht->savepoint_offset)))
    { // cannot happen
      my_error(ER_ERROR_DURING_ROLLBACK, MYF(0), err);
      error=1;
    }
    thd->status_var.ha_savepoint_rollback_count++;
    if (ht->prepare == 0)
      trn_ctx->set_no_2pc(trx_scope, true);
  }

  /*
    rolling back the transaction in all storage engines that were not part of
    the transaction when the savepoint was set
  */
  for (ha_info= trn_ctx->ha_trx_info(trx_scope); ha_info != sv->ha_list;
       ha_info= ha_info_next)
  {
    int err;
    handlerton *ht= ha_info->ht();
    if ((err= ht->rollback(ht, thd, !thd->in_sub_stmt)))
    { // cannot happen
      my_error(ER_ERROR_DURING_ROLLBACK, MYF(0), err);
      error=1;
    }
    thd->status_var.ha_rollback_count++;
    ha_info_next= ha_info->next();
    ha_info->reset(); /* keep it conveniently zero-filled */
  }
  trn_ctx->set_ha_trx_info(trx_scope, sv->ha_list);

#ifdef HAVE_PSI_TRANSACTION_INTERFACE
  if (thd->m_transaction_psi != NULL)
    MYSQL_INC_TRANSACTION_ROLLBACK_TO_SAVEPOINT(thd->m_transaction_psi, 1);
#endif

  DBUG_RETURN(error);
}

int ha_prepare_low(THD *thd, bool all)
{
  int error= 0;
  Transaction_ctx::enum_trx_scope trx_scope=
    all ? Transaction_ctx::SESSION : Transaction_ctx::STMT;
  Ha_trx_info *ha_info= thd->get_transaction()->ha_trx_info(trx_scope);

  DBUG_ENTER("ha_prepare_low");

  if (ha_info)
  {
    for (; ha_info && !error; ha_info= ha_info->next())
    {
      int err= 0;
      handlerton *ht= ha_info->ht();
      /*
        Do not call two-phase commit if this particular
        transaction is read-only. This allows for simpler
        implementation in engines that are always read-only.
      */
      if (!ha_info->is_trx_read_write())
        continue;
      if ((err= ht->prepare(ht, thd, all)))
      {
        my_error(ER_ERROR_DURING_COMMIT, MYF(0), err);
        error= 1;
      }
      thd->status_var.ha_prepare_count++;
    }
    DBUG_EXECUTE_IF("crash_commit_after_prepare", DBUG_SUICIDE(););
  }

  DBUG_RETURN(error);
}

/**
  @note
  according to the sql standard (ISO/IEC 9075-2:2003)
  section "4.33.4 SQL-statements and transaction states",
  SAVEPOINT is *not* transaction-initiating SQL-statement
*/
int ha_savepoint(THD *thd, SAVEPOINT *sv)
{
  int error=0;
  Transaction_ctx::enum_trx_scope trx_scope=
    !thd->in_sub_stmt ? Transaction_ctx::SESSION : Transaction_ctx::STMT;
  Ha_trx_info *ha_info= thd->get_transaction()->ha_trx_info(trx_scope);
  Ha_trx_info *begin_ha_info= ha_info;

  DBUG_ENTER("ha_savepoint");

  for (; ha_info; ha_info= ha_info->next())
  {
    int err;
    handlerton *ht= ha_info->ht();
    DBUG_ASSERT(ht);
    if (! ht->savepoint_set)
    {
      my_error(ER_CHECK_NOT_IMPLEMENTED, MYF(0), "SAVEPOINT");
      error=1;
      break;
    }
    if ((err= ht->savepoint_set(ht, thd, (uchar *)(sv+1)+ht->savepoint_offset)))
    { // cannot happen
      my_error(ER_GET_ERRNO, MYF(0), err);
      error=1;
    }
    thd->status_var.ha_savepoint_count++;
  }
  /*
    Remember the list of registered storage engines. All new
    engines are prepended to the beginning of the list.
  */
  sv->ha_list= begin_ha_info;

#ifdef HAVE_PSI_TRANSACTION_INTERFACE
  if (!error && thd->m_transaction_psi != NULL)
    MYSQL_INC_TRANSACTION_SAVEPOINTS(thd->m_transaction_psi, 1);
#endif

  DBUG_RETURN(error);
}

int ha_release_savepoint(THD *thd, SAVEPOINT *sv)
{
  int error=0;
  Ha_trx_info *ha_info= sv->ha_list;
  DBUG_ENTER("ha_release_savepoint");

  for (; ha_info; ha_info= ha_info->next())
  {
    int err;
    handlerton *ht= ha_info->ht();
    /* Savepoint life time is enclosed into transaction life time. */
    DBUG_ASSERT(ht);
    if (!ht->savepoint_release)
      continue;
    if ((err= ht->savepoint_release(ht, thd,
                                    (uchar *)(sv+1) + ht->savepoint_offset)))
    { // cannot happen
      my_error(ER_GET_ERRNO, MYF(0), err);
      error=1;
    }
  }

#ifdef HAVE_PSI_TRANSACTION_INTERFACE
  if (thd->m_transaction_psi != NULL)
    MYSQL_INC_TRANSACTION_RELEASE_SAVEPOINT(thd->m_transaction_psi, 1);
#endif
  DBUG_RETURN(error);
}


static my_bool snapshot_handlerton(THD *thd, plugin_ref plugin,
                                   void *arg)
{
  handlerton *hton= plugin_data<handlerton*>(plugin);
  if (hton->state == SHOW_OPTION_YES &&
      hton->start_consistent_snapshot)
  {
    hton->start_consistent_snapshot(hton, thd);
    *((bool *)arg)= false;
  }
  return FALSE;
}

int ha_start_consistent_snapshot(THD *thd)
{
  bool warn= true;

  plugin_foreach(thd, snapshot_handlerton, MYSQL_STORAGE_ENGINE_PLUGIN, &warn);

  /*
    Same idea as when one wants to CREATE TABLE in one engine which does not
    exist:
  */
  if (warn)
    push_warning(thd, Sql_condition::SL_WARNING, ER_UNKNOWN_ERROR,
                 "This MySQL server does not support any "
                 "consistent-read capable storage engine");
  return 0;
}


static my_bool flush_handlerton(THD *thd, plugin_ref plugin,
                                void *arg)
{
  handlerton *hton= plugin_data<handlerton*>(plugin);
  if (hton->state == SHOW_OPTION_YES && hton->flush_logs &&
      hton->flush_logs(hton, *(static_cast<bool *>(arg))))
    return TRUE;
  return FALSE;
}


bool ha_flush_logs(handlerton *db_type, bool binlog_group_flush)
{
  if (db_type == NULL)
  {
    if (plugin_foreach(NULL, flush_handlerton,
                       MYSQL_STORAGE_ENGINE_PLUGIN,
                       static_cast<void *>(&binlog_group_flush)))
      return TRUE;
  }
  else
  {
    if (db_type->state != SHOW_OPTION_YES ||
        (db_type->flush_logs &&
         db_type->flush_logs(db_type, binlog_group_flush)))
      return TRUE;
  }
  return FALSE;
}


/**
  @brief make canonical filename

  @param[in]  file     table handler
  @param[in]  path     original path
  @param[out] tmp_path buffer for canonized path

  @details Lower case db name and table name path parts for
           non file based tables when lower_case_table_names
           is 2 (store as is, compare in lower case).
           Filesystem path prefix (mysql_data_home or tmpdir)
           is left intact.

  @note tmp_path may be left intact if no conversion was
        performed.

  @retval canonized path

  @todo This may be done more efficiently when table path
        gets built. Convert this function to something like
        ASSERT_CANONICAL_FILENAME.
*/
const char *get_canonical_filename(handler *file, const char *path,
                                   char *tmp_path)
{
  uint i;
  if (lower_case_table_names != 2 || (file->ha_table_flags() & HA_FILE_BASED))
    return path;

  for (i= 0; i <= mysql_tmpdir_list.max; i++)
  {
    if (is_prefix(path, mysql_tmpdir_list.list[i]))
      return path;
  }

  /* Ensure that table handler get path in lower case */
  if (tmp_path != path)
    my_stpcpy(tmp_path, path);

  /*
    we only should turn into lowercase database/table part
    so start the process after homedirectory
  */
  my_casedn_str(files_charset_info, tmp_path + mysql_data_home_len);
  return tmp_path;
}


class Ha_delete_table_error_handler: public Internal_error_handler
{
public:
  virtual bool handle_condition(THD *thd,
                                uint sql_errno,
                                const char* sqlstate,
                                Sql_condition::enum_severity_level *level,
                                const char* msg)
  {
    /* Downgrade errors to warnings. */
    if (*level == Sql_condition::SL_ERROR)
      *level= Sql_condition::SL_WARNING;
    return false;
  }
};


/** @brief
  This should return ENOENT if the file doesn't exists.
  The .frm file will be deleted only if we return 0 or ENOENT
*/
int ha_delete_table(THD *thd, handlerton *table_type, const char *path,
                    const char *db, const char *alias, bool generate_warning)
{
  handler *file;
  char tmp_path[FN_REFLEN];
  int error;
  TABLE dummy_table;
  TABLE_SHARE dummy_share;
  DBUG_ENTER("ha_delete_table");

  memset(&dummy_table, 0, sizeof(dummy_table));
  memset(&dummy_share, 0, sizeof(dummy_share));
  dummy_table.s= &dummy_share;

  /* DB_TYPE_UNKNOWN is used in ALTER TABLE when renaming only .frm files */
  if (table_type == NULL ||
      ! (file=get_new_handler((TABLE_SHARE*)0, thd->mem_root, table_type)))
    DBUG_RETURN(ENOENT);

  path= get_canonical_filename(file, path, tmp_path);
  if ((error= file->ha_delete_table(path)) && generate_warning)
  {
    /*
      Because file->print_error() use my_error() to generate the error message
      we use an internal error handler to intercept it and store the text
      in a temporary buffer. Later the message will be presented to user
      as a warning.
    */
    Ha_delete_table_error_handler ha_delete_table_error_handler;

    /* Fill up strucutures that print_error may need */
    dummy_share.path.str= (char*) path;
    dummy_share.path.length= strlen(path);
    dummy_share.db.str= (char*) db;
    dummy_share.db.length= strlen(db);
    dummy_share.table_name.str= (char*) alias;
    dummy_share.table_name.length= strlen(alias);
    dummy_table.alias= alias;

    file->change_table_ptr(&dummy_table, &dummy_share);

    /*
      XXX: should we convert *all* errors to warnings here?
      What if the error is fatal?
    */
    thd->push_internal_handler(&ha_delete_table_error_handler);
    file->print_error(error, 0);

    thd->pop_internal_handler();
  }
  delete file;

#ifdef HAVE_PSI_TABLE_INTERFACE
  if (likely(error == 0))
  {
    my_bool temp_table= (my_bool)is_prefix(alias, tmp_file_prefix);
    PSI_TABLE_CALL(drop_table_share)
      (temp_table, db, strlen(db), alias, strlen(alias));
  }
#endif

  DBUG_RETURN(error);
}

/****************************************************************************
** General handler functions
****************************************************************************/
handler *handler::clone(const char *name, MEM_ROOT *mem_root)
{
  DBUG_ENTER("handler::clone");
  handler *new_handler= get_new_handler(table->s, mem_root, ht);

  if (!new_handler)
    DBUG_RETURN(NULL);
  if (new_handler->set_ha_share_ref(ha_share))
    goto err;

  /*
    Allocate handler->ref here because otherwise ha_open will allocate it
    on this->table->mem_root and we will not be able to reclaim that memory 
    when the clone handler object is destroyed.
  */
  if (!(new_handler->ref= (uchar*) alloc_root(mem_root,
                                              ALIGN_SIZE(ref_length)*2)))
    goto err;
  /*
    TODO: Implement a more efficient way to have more than one index open for
    the same table instance. The ha_open call is not cachable for clone.
  */
  if (new_handler->ha_open(table, name, table->db_stat,
                           HA_OPEN_IGNORE_IF_LOCKED))
    goto err;

  DBUG_RETURN(new_handler);

err:
  delete new_handler;
  DBUG_RETURN(NULL);
}


void handler::ha_statistic_increment(ulonglong System_status_var::*offset) const
{
  (table->in_use->status_var.*offset)++;
}


THD *handler::ha_thd(void) const
{
  DBUG_ASSERT(!table || !table->in_use || table->in_use == current_thd);
  return (table && table->in_use) ? table->in_use : current_thd;
}

void handler::unbind_psi()
{
#ifdef HAVE_PSI_TABLE_INTERFACE
  DBUG_ASSERT(m_lock_type == F_UNLCK);
  DBUG_ASSERT(inited == NONE);
  /*
    Notify the instrumentation that this table is not owned
    by this thread any more.
  */
  PSI_TABLE_CALL(unbind_table)(m_psi);
#endif
}

void handler::rebind_psi()
{
#ifdef HAVE_PSI_TABLE_INTERFACE
  DBUG_ASSERT(m_lock_type == F_UNLCK);
  DBUG_ASSERT(inited == NONE);
  /*
    Notify the instrumentation that this table is now owned
    by this thread.
  */
  PSI_table_share *share_psi= ha_table_share_psi(table_share);
  m_psi= PSI_TABLE_CALL(rebind_table)(share_psi, this, m_psi);
#endif
}

void handler::start_psi_batch_mode()
{
#ifdef HAVE_PSI_TABLE_INTERFACE
  DBUG_ASSERT(m_psi_batch_mode == PSI_BATCH_MODE_NONE);
  DBUG_ASSERT(m_psi_locker == NULL);
  m_psi_batch_mode= PSI_BATCH_MODE_STARTING;
  m_psi_numrows= 0;
#endif
}

void handler::end_psi_batch_mode()
{
#ifdef HAVE_PSI_TABLE_INTERFACE
  DBUG_ASSERT(m_psi_batch_mode != PSI_BATCH_MODE_NONE);
  if (m_psi_locker != NULL)
  {
    DBUG_ASSERT(m_psi_batch_mode == PSI_BATCH_MODE_STARTED);
    PSI_TABLE_CALL(end_table_io_wait)(m_psi_locker, m_psi_numrows);
    m_psi_locker= NULL;
  }
  m_psi_batch_mode= PSI_BATCH_MODE_NONE;
#endif
}

PSI_table_share *handler::ha_table_share_psi(const TABLE_SHARE *share) const
{
  return share->m_psi;
}

/** @brief
  Open database-handler.

  IMPLEMENTATION
    Try O_RDONLY if cannot open as O_RDWR
    Don't wait for locks if not HA_OPEN_WAIT_IF_LOCKED is set
*/
int handler::ha_open(TABLE *table_arg, const char *name, int mode,
                     int test_if_locked)
{
  int error;
  DBUG_ENTER("handler::ha_open");
  DBUG_PRINT("enter",
             ("name: %s  db_type: %d  db_stat: %d  mode: %d  lock_test: %d",
              name, ht->db_type, table_arg->db_stat, mode,
              test_if_locked));

  table= table_arg;
  DBUG_ASSERT(table->s == table_share);
  DBUG_ASSERT(m_lock_type == F_UNLCK);
  DBUG_PRINT("info", ("old m_lock_type: %d F_UNLCK %d", m_lock_type, F_UNLCK));
  DBUG_ASSERT(alloc_root_inited(&table->mem_root));

  if ((error=open(name,mode,test_if_locked)))
  {
    if ((error == EACCES || error == EROFS) && mode == O_RDWR &&
	(table->db_stat & HA_TRY_READ_ONLY))
    {
      table->db_stat|=HA_READ_ONLY;
      error=open(name,O_RDONLY,test_if_locked);
    }
  }
  if (error)
  {
    my_errno= error;                            /* Safeguard */
    DBUG_PRINT("error",("error: %d  errno: %d",error,errno));
  }
  else
  {
    DBUG_ASSERT(m_psi == NULL);
    DBUG_ASSERT(table_share != NULL);
#ifdef HAVE_PSI_TABLE_INTERFACE
    /*
      Do not call this for partitions handlers, since it may take too much
      resources.
      So only use the m_psi on table level, not for individual partitions.
    */
    if (!(test_if_locked & HA_OPEN_NO_PSI_CALL))
    {
      PSI_table_share *share_psi= ha_table_share_psi(table_share);
      m_psi= PSI_TABLE_CALL(open_table)(share_psi, this);
    }
#endif

    if (table->s->db_options_in_use & HA_OPTION_READ_ONLY_DATA)
      table->db_stat|=HA_READ_ONLY;
    (void) extra(HA_EXTRA_NO_READCHECK);	// Not needed in SQL

    /* ref is already allocated for us if we're called from handler::clone() */
    if (!ref && !(ref= (uchar*) alloc_root(&table->mem_root, 
                                          ALIGN_SIZE(ref_length)*2)))
    {
      ha_close();
      error=HA_ERR_OUT_OF_MEM;
    }
    else
      dup_ref=ref+ALIGN_SIZE(ref_length);
    cached_table_flags= table_flags();
  }
  DBUG_RETURN(error);
}


/**
  Close handler.
*/

int handler::ha_close(void)
{
  DBUG_ENTER("handler::ha_close");
#ifdef HAVE_PSI_TABLE_INTERFACE
  PSI_TABLE_CALL(close_table)(table_share, m_psi);
  m_psi= NULL; /* instrumentation handle, invalid after close_table() */
  DBUG_ASSERT(m_psi_batch_mode == PSI_BATCH_MODE_NONE);
  DBUG_ASSERT(m_psi_locker == NULL);
#endif
  // TODO: set table= NULL to mark the handler as closed?
  DBUG_ASSERT(m_psi == NULL);
  DBUG_ASSERT(m_lock_type == F_UNLCK);
  DBUG_ASSERT(inited == NONE);
  DBUG_RETURN(close());
}


/**
  Initialize use of index.

  @param idx     Index to use
  @param sorted  Use sorted order

  @return Operation status
    @retval 0     Success
    @retval != 0  Error (error code returned)
*/

int handler::ha_index_init(uint idx, bool sorted)
{
  DBUG_EXECUTE_IF("ha_index_init_fail", return HA_ERR_TABLE_DEF_CHANGED;);
  int result;
  DBUG_ENTER("ha_index_init");
  DBUG_ASSERT(table_share->tmp_table != NO_TMP_TABLE ||
              m_lock_type != F_UNLCK);
  DBUG_ASSERT(inited == NONE);
  if (!(result= index_init(idx, sorted)))
    inited= INDEX;
  end_range= NULL;
  DBUG_RETURN(result);
}


/**
  End use of index.

  @return Operation status
    @retval 0     Success
    @retval != 0  Error (error code returned)
*/

int handler::ha_index_end()
{
  DBUG_ENTER("ha_index_end");
  /* SQL HANDLER function can call this without having it locked. */
  DBUG_ASSERT(table->open_by_handler ||
              table_share->tmp_table != NO_TMP_TABLE ||
              m_lock_type != F_UNLCK);
  DBUG_ASSERT(inited == INDEX);
  inited= NONE;
  end_range= NULL;
  DBUG_RETURN(index_end());
}


/**
  Initialize table for random read or scan.

  @param scan  if true: Initialize for random scans through rnd_next()
               if false: Initialize for random reads through rnd_pos()

  @return Operation status
    @retval 0     Success
    @retval != 0  Error (error code returned)
*/

int handler::ha_rnd_init(bool scan)
{
  DBUG_EXECUTE_IF("ha_rnd_init_fail", return HA_ERR_TABLE_DEF_CHANGED;);
  int result;
  DBUG_ENTER("ha_rnd_init");
  DBUG_ASSERT(table_share->tmp_table != NO_TMP_TABLE ||
              m_lock_type != F_UNLCK);
  DBUG_ASSERT(inited == NONE || (inited == RND && scan));
  inited= (result= rnd_init(scan)) ? NONE : RND;
  end_range= NULL;
  DBUG_RETURN(result);
}


/**
  End use of random access.

  @return Operation status
    @retval 0     Success
    @retval != 0  Error (error code returned)
*/

int handler::ha_rnd_end()
{
  DBUG_ENTER("ha_rnd_end");
  /* SQL HANDLER function can call this without having it locked. */
  DBUG_ASSERT(table->open_by_handler ||
              table_share->tmp_table != NO_TMP_TABLE ||
              m_lock_type != F_UNLCK);
  DBUG_ASSERT(inited == RND);
  inited= NONE;
  end_range= NULL;
  DBUG_RETURN(rnd_end());
}


/**
  Read next row via random scan.

  @param buf  Buffer to read the row into

  @return Operation status
    @retval 0     Success
    @retval != 0  Error (error code returned)
*/

int handler::ha_rnd_next(uchar *buf)
{
  int result;
  DBUG_EXECUTE_IF("ha_rnd_next_deadlock", return HA_ERR_LOCK_DEADLOCK;);
  DBUG_ENTER("handler::ha_rnd_next");
  DBUG_ASSERT(table_share->tmp_table != NO_TMP_TABLE ||
              m_lock_type != F_UNLCK);
  DBUG_ASSERT(inited == RND);

  MYSQL_TABLE_IO_WAIT(PSI_TABLE_FETCH_ROW, MAX_KEY, result,
    { result= rnd_next(buf); })
  if (!result && table->vfield)
    result= update_generated_read_fields(buf, table);
  DBUG_RETURN(result);
}


/**
  Read row via random scan from position.

  @param[out] buf  Buffer to read the row into
  @param      pos  Position from position() call

  @return Operation status
    @retval 0     Success
    @retval != 0  Error (error code returned)
*/

int handler::ha_rnd_pos(uchar *buf, uchar *pos)
{
  int result;
  DBUG_ENTER("handler::ha_rnd_pos");
  DBUG_ASSERT(table_share->tmp_table != NO_TMP_TABLE ||
              m_lock_type != F_UNLCK);
  /* TODO: Find out how to solve ha_rnd_pos when finding duplicate update. */
  /* DBUG_ASSERT(inited == RND); */

  MYSQL_TABLE_IO_WAIT(PSI_TABLE_FETCH_ROW, MAX_KEY, result,
    { result= rnd_pos(buf, pos); })
  if (!result && table->vfield)
    result= update_generated_read_fields(buf, table);
  DBUG_RETURN(result);
}


/**
  Read [part of] row via [part of] index.
  @param[out] buf          buffer where store the data
  @param      key          Key to search for
  @param      keypart_map  Which part of key to use
  @param      find_flag    Direction/condition on key usage

  @returns Operation status
    @retval  0                   Success (found a record, and function has
                                 set table->status to 0)
    @retval  HA_ERR_END_OF_FILE  Row not found (function has set table->status
                                 to STATUS_NOT_FOUND). End of index passed.
    @retval  HA_ERR_KEY_NOT_FOUND Row not found (function has set table->status
                                 to STATUS_NOT_FOUND). Index cursor positioned.
    @retval  != 0                Error

  @note Positions an index cursor to the index specified in the handle.
  Fetches the row if available. If the key value is null,
  begin at the first key of the index.
  ha_index_read_map can be restarted without calling index_end on the previous
  index scan and without calling ha_index_init. In this case the
  ha_index_read_map is on the same index as the previous ha_index_scan.
  This is particularly used in conjunction with multi read ranges.
*/

int handler::ha_index_read_map(uchar *buf, const uchar *key,
                               key_part_map keypart_map,
                               enum ha_rkey_function find_flag)
{
  int result;
  DBUG_ENTER("handler::ha_index_read_map");
  DBUG_ASSERT(table_share->tmp_table != NO_TMP_TABLE ||
              m_lock_type != F_UNLCK);
  DBUG_ASSERT(inited == INDEX);
  DBUG_ASSERT(!pushed_idx_cond || buf == table->record[0]);

  MYSQL_TABLE_IO_WAIT(PSI_TABLE_FETCH_ROW, active_index, result,
    { result= index_read_map(buf, key, keypart_map, find_flag); })
  if (!result && table->vfield)
    result= update_generated_read_fields(buf, table, active_index);
  DBUG_RETURN(result);
}

int handler::ha_index_read_last_map(uchar *buf, const uchar *key,
                                    key_part_map keypart_map)
{
  int result;
  DBUG_ENTER("handler::ha_index_read_last_map");
  DBUG_ASSERT(table_share->tmp_table != NO_TMP_TABLE ||
              m_lock_type != F_UNLCK);
  DBUG_ASSERT(inited == INDEX);
  DBUG_ASSERT(!pushed_idx_cond || buf == table->record[0]);

  MYSQL_TABLE_IO_WAIT(PSI_TABLE_FETCH_ROW, active_index, result,
    { result= index_read_last_map(buf, key, keypart_map); })
  if (!result && table->vfield)
    result= update_generated_read_fields(buf, table, active_index);
  DBUG_RETURN(result);
}

/**
  Initializes an index and read it.

  @see handler::ha_index_read_map.
*/

int handler::ha_index_read_idx_map(uchar *buf, uint index, const uchar *key,
                                   key_part_map keypart_map,
                                   enum ha_rkey_function find_flag)
{
  int result;
  DBUG_ASSERT(table_share->tmp_table != NO_TMP_TABLE ||
              m_lock_type != F_UNLCK);
  DBUG_ASSERT(end_range == NULL);
  DBUG_ASSERT(!pushed_idx_cond || buf == table->record[0]);

  MYSQL_TABLE_IO_WAIT(PSI_TABLE_FETCH_ROW, index, result,
    { result= index_read_idx_map(buf, index, key, keypart_map, find_flag); })
  if (!result && table->vfield)
    result= update_generated_read_fields(buf, table, index);
  return result;
}


/**
  Reads the next row via index.

  @param[out] buf  Row data

  @return Operation status.
    @retval  0                   Success
    @retval  HA_ERR_END_OF_FILE  Row not found
    @retval  != 0                Error
*/

int handler::ha_index_next(uchar * buf)
{
  int result;
  DBUG_ENTER("handler::ha_index_next");
  DBUG_ASSERT(table_share->tmp_table != NO_TMP_TABLE ||
              m_lock_type != F_UNLCK);
  DBUG_ASSERT(inited == INDEX);
  DBUG_ASSERT(!pushed_idx_cond || buf == table->record[0]);

  MYSQL_TABLE_IO_WAIT(PSI_TABLE_FETCH_ROW, active_index, result,
    { result= index_next(buf); })
  if (!result && table->vfield)
    result= update_generated_read_fields(buf, table, active_index);
  DBUG_RETURN(result);
}


/**
  Reads the previous row via index.

  @param[out] buf  Row data

  @return Operation status.
    @retval  0                   Success
    @retval  HA_ERR_END_OF_FILE  Row not found
    @retval  != 0                Error
*/

int handler::ha_index_prev(uchar * buf)
{
  int result;
  DBUG_ENTER("handler::ha_index_prev");
  DBUG_ASSERT(table_share->tmp_table != NO_TMP_TABLE ||
              m_lock_type != F_UNLCK);
  DBUG_ASSERT(inited == INDEX);
  DBUG_ASSERT(!pushed_idx_cond || buf == table->record[0]);

  MYSQL_TABLE_IO_WAIT(PSI_TABLE_FETCH_ROW, active_index, result,
    { result= index_prev(buf); })
  if (!result && table->vfield)
    result= update_generated_read_fields(buf, table, active_index);
  DBUG_RETURN(result);
}


/**
  Reads the first row via index.

  @param[out] buf  Row data

  @return Operation status.
    @retval  0                   Success
    @retval  HA_ERR_END_OF_FILE  Row not found
    @retval  != 0                Error
*/

int handler::ha_index_first(uchar * buf)
{
  int result;
  DBUG_ENTER("handler::ha_index_first");
  DBUG_ASSERT(table_share->tmp_table != NO_TMP_TABLE ||
              m_lock_type != F_UNLCK);
  DBUG_ASSERT(inited == INDEX);
  DBUG_ASSERT(!pushed_idx_cond || buf == table->record[0]);

  MYSQL_TABLE_IO_WAIT(PSI_TABLE_FETCH_ROW, active_index, result,
    { result= index_first(buf); })
  if (!result && table->vfield)
    result= update_generated_read_fields(buf, table, active_index);
  DBUG_RETURN(result);
}


/**
  Reads the last row via index.

  @param[out] buf  Row data

  @return Operation status.
    @retval  0                   Success
    @retval  HA_ERR_END_OF_FILE  Row not found
    @retval  != 0                Error
*/

int handler::ha_index_last(uchar * buf)
{
  int result;
  DBUG_ENTER("handler::ha_index_last");
  DBUG_ASSERT(table_share->tmp_table != NO_TMP_TABLE ||
              m_lock_type != F_UNLCK);
  DBUG_ASSERT(inited == INDEX);
  DBUG_ASSERT(!pushed_idx_cond || buf == table->record[0]);

  MYSQL_TABLE_IO_WAIT(PSI_TABLE_FETCH_ROW, active_index, result,
    { result= index_last(buf); })
  if (!result && table->vfield)
    result= update_generated_read_fields(buf, table, active_index);
  DBUG_RETURN(result);
}


/**
  Reads the next same row via index.

  @param[out] buf     Row data
  @param      key     Key to search for
  @param      keylen  Length of key

  @return Operation status.
    @retval  0                   Success
    @retval  HA_ERR_END_OF_FILE  Row not found
    @retval  != 0                Error
*/

int handler::ha_index_next_same(uchar *buf, const uchar *key, uint keylen)
{
  int result;
  DBUG_ENTER("handler::ha_index_next_same");
  DBUG_ASSERT(table_share->tmp_table != NO_TMP_TABLE ||
              m_lock_type != F_UNLCK);
  DBUG_ASSERT(inited == INDEX);
  DBUG_ASSERT(!pushed_idx_cond || buf == table->record[0]);

  MYSQL_TABLE_IO_WAIT(PSI_TABLE_FETCH_ROW, active_index, result,
    { result= index_next_same(buf, key, keylen); })
  if (!result && table->vfield)
    result= update_generated_read_fields(buf, table, active_index);
  DBUG_RETURN(result);
}


/**
  Read first row (only) from a table.

  This is never called for InnoDB tables, as these table types
  has the HA_STATS_RECORDS_IS_EXACT set.
*/
int handler::read_first_row(uchar * buf, uint primary_key)
{
  int error;
  DBUG_ENTER("handler::read_first_row");

  ha_statistic_increment(&System_status_var::ha_read_first_count);

  /*
    If there is very few deleted rows in the table, find the first row by
    scanning the table.
    TODO remove the test for HA_READ_ORDER
  */
  if (stats.deleted < 10 || primary_key >= MAX_KEY ||
      !(index_flags(primary_key, 0, 0) & HA_READ_ORDER))
  {
    if (!(error= ha_rnd_init(1)))
    {
      while ((error= ha_rnd_next(buf)) == HA_ERR_RECORD_DELETED)
        /* skip deleted row */;
      const int end_error= ha_rnd_end();
      if (!error)
        error= end_error;
    }
  }
  else
  {
    /* Find the first row through the primary key */
    if (!(error= ha_index_init(primary_key, 0)))
    {
      error= ha_index_first(buf);
      const int end_error= ha_index_end();
      if (!error)
        error= end_error;
    }
  }
  DBUG_RETURN(error);
}

/**
  Generate the next auto-increment number based on increment and offset.
  computes the lowest number
  - strictly greater than "nr"
  - of the form: auto_increment_offset + N * auto_increment_increment
  If overflow happened then return MAX_ULONGLONG value as an
  indication of overflow.
  In most cases increment= offset= 1, in which case we get:
  @verbatim 1,2,3,4,5,... @endverbatim
    If increment=10 and offset=5 and previous number is 1, we get:
  @verbatim 1,5,15,25,35,... @endverbatim
*/
inline ulonglong
compute_next_insert_id(ulonglong nr,struct System_variables *variables)
{
  const ulonglong save_nr= nr;

  if (variables->auto_increment_increment == 1)
    nr= nr + 1; // optimization of the formula below
  else
  {
    nr= (((nr+ variables->auto_increment_increment -
           variables->auto_increment_offset)) /
         (ulonglong) variables->auto_increment_increment);
    nr= (nr* (ulonglong) variables->auto_increment_increment +
         variables->auto_increment_offset);
  }

  if (unlikely(nr <= save_nr))
    return ULLONG_MAX;

  return nr;
}


void handler::adjust_next_insert_id_after_explicit_value(ulonglong nr)
{
  /*
    If we have set THD::next_insert_id previously and plan to insert an
    explicitely-specified value larger than this, we need to increase
    THD::next_insert_id to be greater than the explicit value.
  */
  if ((next_insert_id > 0) && (nr >= next_insert_id))
    set_next_insert_id(compute_next_insert_id(nr, &table->in_use->variables));
}


/** @brief
  Computes the largest number X:
  - smaller than or equal to "nr"
  - of the form: auto_increment_offset + N * auto_increment_increment
  where N>=0.

  SYNOPSIS
    prev_insert_id
      nr            Number to "round down"
      variables     variables struct containing auto_increment_increment and
                    auto_increment_offset

  RETURN
    The number X if it exists, "nr" otherwise.
*/
inline ulonglong
prev_insert_id(ulonglong nr, struct System_variables *variables)
{
  if (unlikely(nr < variables->auto_increment_offset))
  {
    /*
      There's nothing good we can do here. That is a pathological case, where
      the offset is larger than the column's max possible value, i.e. not even
      the first sequence value may be inserted. User will receive warning.
    */
    DBUG_PRINT("info",("auto_increment: nr: %lu cannot honour "
                       "auto_increment_offset: %lu",
                       (ulong) nr, variables->auto_increment_offset));
    return nr;
  }
  if (variables->auto_increment_increment == 1)
    return nr; // optimization of the formula below
  nr= (((nr - variables->auto_increment_offset)) /
       (ulonglong) variables->auto_increment_increment);
  return (nr * (ulonglong) variables->auto_increment_increment +
          variables->auto_increment_offset);
}


/**
  Update the auto_increment field if necessary.

  Updates columns with type NEXT_NUMBER if:

  - If column value is set to NULL (in which case
    auto_increment_field_not_null is 0)
  - If column is set to 0 and (sql_mode & MODE_NO_AUTO_VALUE_ON_ZERO) is not
    set. In the future we will only set NEXT_NUMBER fields if one sets them
    to NULL (or they are not included in the insert list).

    In those cases, we check if the currently reserved interval still has
    values we have not used. If yes, we pick the smallest one and use it.
    Otherwise:

  - If a list of intervals has been provided to the statement via SET
    INSERT_ID or via an Intvar_log_event (in a replication slave), we pick the
    first unused interval from this list, consider it as reserved.

  - Otherwise we set the column for the first row to the value
    next_insert_id(get_auto_increment(column))) which is usually
    max-used-column-value+1.
    We call get_auto_increment() for the first row in a multi-row
    statement. get_auto_increment() will tell us the interval of values it
    reserved for us.

  - In both cases, for the following rows we use those reserved values without
    calling the handler again (we just progress in the interval, computing
    each new value from the previous one). Until we have exhausted them, then
    we either take the next provided interval or call get_auto_increment()
    again to reserve a new interval.

  - In both cases, the reserved intervals are remembered in
    thd->auto_inc_intervals_in_cur_stmt_for_binlog if statement-based
    binlogging; the last reserved interval is remembered in
    auto_inc_interval_for_cur_row. The number of reserved intervals is
    remembered in auto_inc_intervals_count. It differs from the number of
    elements in thd->auto_inc_intervals_in_cur_stmt_for_binlog() because the
    latter list is cumulative over all statements forming one binlog event
    (when stored functions and triggers are used), and collapses two
    contiguous intervals in one (see its append() method).

    The idea is that generated auto_increment values are predictable and
    independent of the column values in the table.  This is needed to be
    able to replicate into a table that already has rows with a higher
    auto-increment value than the one that is inserted.

    After we have already generated an auto-increment number and the user
    inserts a column with a higher value than the last used one, we will
    start counting from the inserted value.

    This function's "outputs" are: the table's auto_increment field is filled
    with a value, thd->next_insert_id is filled with the value to use for the
    next row, if a value was autogenerated for the current row it is stored in
    thd->insert_id_for_cur_row, if get_auto_increment() was called
    thd->auto_inc_interval_for_cur_row is modified, if that interval is not
    present in thd->auto_inc_intervals_in_cur_stmt_for_binlog it is added to
    this list.

  @todo
    Replace all references to "next number" or NEXT_NUMBER to
    "auto_increment", everywhere (see below: there is
    table->auto_increment_field_not_null, and there also exists
    table->next_number_field, it's not consistent).

  @retval
    0	ok
  @retval
    HA_ERR_AUTOINC_READ_FAILED  get_auto_increment() was called and
    returned ~(ulonglong) 0
  @retval
    HA_ERR_AUTOINC_ERANGE storing value in field caused strict mode
    failure.
*/

#define AUTO_INC_DEFAULT_NB_ROWS 1 // Some prefer 1024 here
#define AUTO_INC_DEFAULT_NB_MAX_BITS 16
#define AUTO_INC_DEFAULT_NB_MAX ((1 << AUTO_INC_DEFAULT_NB_MAX_BITS) - 1)

int handler::update_auto_increment()
{
  ulonglong nr, nb_reserved_values= 0;
  bool append= FALSE;
  THD *thd= table->in_use;
  struct System_variables *variables= &thd->variables;
  DBUG_ASSERT(table_share->tmp_table != NO_TMP_TABLE ||
              m_lock_type != F_UNLCK);
  DBUG_ENTER("handler::update_auto_increment");

  /*
    next_insert_id is a "cursor" into the reserved interval, it may go greater
    than the interval, but not smaller.
  */
  DBUG_ASSERT(next_insert_id >= auto_inc_interval_for_cur_row.minimum());

  if ((nr= table->next_number_field->val_int()) != 0 ||
      (table->auto_increment_field_not_null &&
      thd->variables.sql_mode & MODE_NO_AUTO_VALUE_ON_ZERO))
  {
    /*
      Update next_insert_id if we had already generated a value in this
      statement (case of INSERT VALUES(null),(3763),(null):
      the last NULL needs to insert 3764, not the value of the first NULL plus
      1).
      Also we should take into account the the sign of the value.
      Since auto_increment value can't have negative value we should update
      next_insert_id only in case when we INSERTing explicit positive value.
      It means that for a table that has SIGNED INTEGER column when we execute
      the following statement
      INSERT INTO t1 VALUES( NULL), (-1), (NULL)
      we shouldn't call adjust_next_insert_id_after_explicit_value()
      and the result row will be (1, -1, 2) (for new opened connection
      to the server). On the other hand, for the statement
      INSERT INTO t1 VALUES( NULL), (333), (NULL)
      we should call adjust_next_insert_id_after_explicit_value()
      and result row will be (1, 333, 334).
    */
    if (((Field_num*)table->next_number_field)->unsigned_flag ||
        ((longlong)nr) > 0)
      adjust_next_insert_id_after_explicit_value(nr);

    insert_id_for_cur_row= 0; // didn't generate anything
    DBUG_RETURN(0);
  }

  if (next_insert_id > table->next_number_field->get_max_int_value())
    DBUG_RETURN(HA_ERR_AUTOINC_READ_FAILED);

  if ((nr= next_insert_id) >= auto_inc_interval_for_cur_row.maximum())
  {
    /* next_insert_id is beyond what is reserved, so we reserve more. */
    const Discrete_interval *forced=
      thd->auto_inc_intervals_forced.get_next();
    if (forced != NULL)
    {
      nr= forced->minimum();
      /*
        In a multi insert statement when the number of affected rows is known
        then reserve those many number of auto increment values. So that
        interval will be starting value to starting value + number of affected
        rows * increment of auto increment.
       */
      nb_reserved_values= (estimation_rows_to_insert > 0) ?
        estimation_rows_to_insert : forced->values();
    }
    else
    {
      /*
        handler::estimation_rows_to_insert was set by
        handler::ha_start_bulk_insert(); if 0 it means "unknown".
      */
      ulonglong nb_desired_values;
      /*
        If an estimation was given to the engine:
        - use it.
        - if we already reserved numbers, it means the estimation was
        not accurate, then we'll reserve 2*AUTO_INC_DEFAULT_NB_ROWS the 2nd
        time, twice that the 3rd time etc.
        If no estimation was given, use those increasing defaults from the
        start, starting from AUTO_INC_DEFAULT_NB_ROWS.
        Don't go beyond a max to not reserve "way too much" (because
        reservation means potentially losing unused values).
        Note that in prelocked mode no estimation is given.
      */

      if ((auto_inc_intervals_count == 0) && (estimation_rows_to_insert > 0))
        nb_desired_values= estimation_rows_to_insert;
      else if ((auto_inc_intervals_count == 0) &&
               (thd->lex->bulk_insert_row_cnt > 0))
      {
        /*
          For multi-row inserts, if the bulk inserts cannot be started, the
          handler::estimation_rows_to_insert will not be set. But we still
          want to reserve the autoinc values.
        */
        nb_desired_values= thd->lex->bulk_insert_row_cnt;
      }
      else /* go with the increasing defaults */
      {
        /* avoid overflow in formula, with this if() */
        if (auto_inc_intervals_count <= AUTO_INC_DEFAULT_NB_MAX_BITS)
        {
          nb_desired_values= AUTO_INC_DEFAULT_NB_ROWS *
            (1 << auto_inc_intervals_count);
          set_if_smaller(nb_desired_values, AUTO_INC_DEFAULT_NB_MAX);
        }
        else
          nb_desired_values= AUTO_INC_DEFAULT_NB_MAX;
      }
      /* This call ignores all its parameters but nr, currently */
      get_auto_increment(variables->auto_increment_offset,
                         variables->auto_increment_increment,
                         nb_desired_values, &nr,
                         &nb_reserved_values);
      if (nr == ULLONG_MAX)
        DBUG_RETURN(HA_ERR_AUTOINC_READ_FAILED);  // Mark failure

      /*
        That rounding below should not be needed when all engines actually
        respect offset and increment in get_auto_increment(). But they don't
        so we still do it. Wonder if for the not-first-in-index we should do
        it. Hope that this rounding didn't push us out of the interval; even
        if it did we cannot do anything about it (calling the engine again
        will not help as we inserted no row).
      */
      nr= compute_next_insert_id(nr-1, variables);
    }

    if (table->s->next_number_keypart == 0)
    {
      /* We must defer the appending until "nr" has been possibly truncated */
      append= TRUE;
    }
    else
    {
      /*
        For such auto_increment there is no notion of interval, just a
        singleton. The interval is not even stored in
        thd->auto_inc_interval_for_cur_row, so we are sure to call the engine
        for next row.
      */
      DBUG_PRINT("info",("auto_increment: special not-first-in-index"));
    }
  }

  if (unlikely(nr == ULLONG_MAX))
      DBUG_RETURN(HA_ERR_AUTOINC_ERANGE); 

  DBUG_PRINT("info",("auto_increment: %lu", (ulong) nr));

  if (unlikely(table->next_number_field->store((longlong) nr, TRUE)))
  {
    /*
      first test if the query was aborted due to strict mode constraints
    */
    if (thd->killed == THD::KILL_BAD_DATA)
      DBUG_RETURN(HA_ERR_AUTOINC_ERANGE);

    /*
      field refused this value (overflow) and truncated it, use the result of
      the truncation (which is going to be inserted); however we try to
      decrease it to honour auto_increment_* variables.
      That will shift the left bound of the reserved interval, we don't
      bother shifting the right bound (anyway any other value from this
      interval will cause a duplicate key).
    */
    nr= prev_insert_id(table->next_number_field->val_int(), variables);
    if (unlikely(table->next_number_field->store((longlong) nr, TRUE)))
      nr= table->next_number_field->val_int();
  }
  if (append)
  {
    auto_inc_interval_for_cur_row.replace(nr, nb_reserved_values,
                                          variables->auto_increment_increment);
    auto_inc_intervals_count++;
    /* Row-based replication does not need to store intervals in binlog */
    if (mysql_bin_log.is_open() && !thd->is_current_stmt_binlog_format_row())
        thd->auto_inc_intervals_in_cur_stmt_for_binlog.append(auto_inc_interval_for_cur_row.minimum(),
                                                              auto_inc_interval_for_cur_row.values(),
                                                              variables->auto_increment_increment);
  }

  /*
    Record this autogenerated value. If the caller then
    succeeds to insert this value, it will call
    record_first_successful_insert_id_in_cur_stmt()
    which will set first_successful_insert_id_in_cur_stmt if it's not
    already set.
  */
  insert_id_for_cur_row= nr;
  /*
    Set next insert id to point to next auto-increment value to be able to
    handle multi-row statements.
  */
  set_next_insert_id(compute_next_insert_id(nr, variables));

  DBUG_RETURN(0);
}


/** @brief
  MySQL signal that it changed the column bitmap

  USAGE
    This is for handlers that needs to setup their own column bitmaps.
    Normally the handler should set up their own column bitmaps in
    index_init() or rnd_init() and in any column_bitmaps_signal() call after
    this.

    The handler is allowd to do changes to the bitmap after a index_init or
    rnd_init() call is made as after this, MySQL will not use the bitmap
    for any program logic checking.
*/
void handler::column_bitmaps_signal()
{
  DBUG_ENTER("column_bitmaps_signal");
  DBUG_PRINT("info", ("read_set: 0x%lx  write_set: 0x%lx", (long) table->read_set,
                      (long)table->write_set));
  DBUG_VOID_RETURN;
}


/**
  Reserves an interval of auto_increment values from the handler.

  @param       offset              offset (modulus increment)
  @param       increment           increment between calls
  @param       nb_desired_values   how many values we want
  @param[out]  first_value         the first value reserved by the handler
  @param[out]  nb_reserved_values  how many values the handler reserved

  offset and increment means that we want values to be of the form
  offset + N * increment, where N>=0 is integer.
  If the function sets *first_value to ULLONG_MAX it means an error.
  If the function sets *nb_reserved_values to ULLONG_MAX it means it has
  reserved to "positive infinite".
*/

void handler::get_auto_increment(ulonglong offset, ulonglong increment,
                                 ulonglong nb_desired_values,
                                 ulonglong *first_value,
                                 ulonglong *nb_reserved_values)
{
  ulonglong nr;
  int error;
  DBUG_ENTER("handler::get_auto_increment");

  (void) extra(HA_EXTRA_KEYREAD);
  table->mark_columns_used_by_index_no_reset(table->s->next_number_index,
                                        table->read_set);
  column_bitmaps_signal();

  if (ha_index_init(table->s->next_number_index, 1))
  {
    /* This should never happen, assert in debug, and fail in release build */
    DBUG_ASSERT(0);
    *first_value= ULLONG_MAX;
    DBUG_VOID_RETURN;
  }

  if (table->s->next_number_keypart == 0)
  {						// Autoincrement at key-start
    error= ha_index_last(table->record[1]);
    /*
      MySQL implicitely assumes such method does locking (as MySQL decides to
      use nr+increment without checking again with the handler, in
      handler::update_auto_increment()), so reserves to infinite.
    */
    *nb_reserved_values= ULLONG_MAX;
  }
  else
  {
    uchar key[MAX_KEY_LENGTH];
    key_copy(key, table->record[0],
             table->key_info + table->s->next_number_index,
             table->s->next_number_key_offset);
    error= ha_index_read_map(table->record[1], key,
                             make_prev_keypart_map(table->s->next_number_keypart),
                             HA_READ_PREFIX_LAST);
    /*
      MySQL needs to call us for next row: assume we are inserting ("a",null)
      here, we return 3, and next this statement will want to insert
      ("b",null): there is no reason why ("b",3+1) would be the good row to
      insert: maybe it already exists, maybe 3+1 is too large...
    */
    *nb_reserved_values= 1;
  }

  if (error)
  {
    if (error == HA_ERR_END_OF_FILE || error == HA_ERR_KEY_NOT_FOUND)
    {
      /* No entry found, start with 1. */
      nr= 1;
    }
    else
    {
      DBUG_ASSERT(0);
      nr= ULLONG_MAX;
    }
  }
  else
    nr= ((ulonglong) table->next_number_field->
         val_int_offset(table->s->rec_buff_length)+1);
  ha_index_end();
  (void) extra(HA_EXTRA_NO_KEYREAD);
  *first_value= nr;
  DBUG_VOID_RETURN;
}


void handler::ha_release_auto_increment()
{
  DBUG_ASSERT(table_share->tmp_table != NO_TMP_TABLE ||
              m_lock_type != F_UNLCK ||
              (!next_insert_id && !insert_id_for_cur_row));
  DEBUG_SYNC(ha_thd(), "release_auto_increment");
  release_auto_increment();
  insert_id_for_cur_row= 0;
  auto_inc_interval_for_cur_row.replace(0, 0, 0);
  auto_inc_intervals_count= 0;
  if (next_insert_id > 0)
  {
    next_insert_id= 0;
    /*
      this statement used forced auto_increment values if there were some,
      wipe them away for other statements.
    */
    table->in_use->auto_inc_intervals_forced.empty();
  }
}


const char *table_case_name(HA_CREATE_INFO *info, const char *name)
{
  return ((lower_case_table_names == 2 && info->alias) ? info->alias : name);
}


/**
  Construct and emit duplicate key error message using information
  from table's record buffer.

  @param table    TABLE object which record buffer should be used as
                  source for column values.
  @param key      Key description.
  @param msg      Error message template to which key value should be
                  added.
  @param errflag  Flags for my_error() call.
*/

void print_keydup_error(TABLE *table, KEY *key, const char *msg, myf errflag)
{
  /* Write the duplicated key in the error message */
  char key_buff[MAX_KEY_LENGTH];
  String str(key_buff,sizeof(key_buff),system_charset_info);

  if (key == NULL)
  {
    /* Key is unknown */
    str.copy("", 0, system_charset_info);
    my_printf_error(ER_DUP_ENTRY, msg, errflag, str.c_ptr(), "*UNKNOWN*");
  }
  else
  {
    /* Table is opened and defined at this point */
    key_unpack(&str,table, key);
    size_t max_length= MYSQL_ERRMSG_SIZE - strlen(msg);
    if (str.length() >= max_length)
    {
      str.length(max_length-4);
      str.append(STRING_WITH_LEN("..."));
    }
    my_printf_error(ER_DUP_ENTRY, msg, errflag, str.c_ptr_safe(), key->name);
  }
}


/**
  Construct and emit duplicate key error message using information
  from table's record buffer.

  @sa print_keydup_error(table, key, msg, errflag).
*/

void print_keydup_error(TABLE *table, KEY *key, myf errflag)
{
  print_keydup_error(table, key,
                     ER_THD(current_thd, ER_DUP_ENTRY_WITH_KEY_NAME), errflag);
}


/**
  This method is used to analyse the error to see whether the error
  is ignorable or not. Further comments in header file.
*/

bool handler::is_ignorable_error(int error)
{
  DBUG_ENTER("is_ignorable_error");

  // Catch errors that are ignorable
  switch (error)
  {
    // Error code 0 is not an error.
    case 0:
    // Dup key errors may be explicitly ignored.
    case HA_ERR_FOUND_DUPP_KEY:
    case HA_ERR_FOUND_DUPP_UNIQUE:
    // Foreign key constraint violations are ignorable.
    case HA_ERR_ROW_IS_REFERENCED:
    case HA_ERR_NO_REFERENCED_ROW:
      DBUG_RETURN(true);
  }

  // Default is that an error is not ignorable.
  DBUG_RETURN(false);
}


/**
  This method is used to analyse the error to see whether the error
  is fatal or not. Further comments in header file.
*/

bool handler::is_fatal_error(int error)
{
  DBUG_ENTER("is_fatal_error");

  // No ignorable errors are fatal
  if (is_ignorable_error(error))
    DBUG_RETURN(false);

  // Catch errors that are not fatal
  switch (error)
  {
    /*
      Deadlock and lock timeout cause transaction/statement rollback so that
      THD::is_fatal_sub_stmt_error will be set. This means that they will not
      be possible to handle by stored program handlers inside stored functions
      and triggers even if non-fatal.
    */
    case HA_ERR_LOCK_WAIT_TIMEOUT:
    case HA_ERR_LOCK_DEADLOCK:
      DBUG_RETURN(false);

    case HA_ERR_NULL_IN_SPATIAL:
      DBUG_RETURN(false);
  }

  // Default is that an error is fatal
  DBUG_RETURN(true);
}


/**
  Print error that we got from handler function.

  @note
    In case of delete table it's only safe to use the following parts of
    the 'table' structure:
    - table->s->path
    - table->alias
*/
void handler::print_error(int error, myf errflag)
{
  DBUG_ENTER("handler::print_error");
  DBUG_PRINT("enter",("error: %d",error));

  int textno=ER_GET_ERRNO;
  switch (error) {
  case EACCES:
    textno=ER_OPEN_AS_READONLY;
    break;
  case EAGAIN:
    textno=ER_FILE_USED;
    break;
  case ENOENT:
    {
      char errbuf[MYSYS_STRERROR_SIZE];
      textno=ER_FILE_NOT_FOUND;
      my_error(textno, errflag, table_share->table_name.str,
               error, my_strerror(errbuf, sizeof(errbuf), error));
    }
    break;
  case HA_ERR_KEY_NOT_FOUND:
  case HA_ERR_NO_ACTIVE_RECORD:
  case HA_ERR_RECORD_DELETED:
  case HA_ERR_END_OF_FILE:
    textno=ER_KEY_NOT_FOUND;
    break;
  case HA_ERR_WRONG_MRG_TABLE_DEF:
    textno=ER_WRONG_MRG_TABLE;
    break;
  case HA_ERR_FOUND_DUPP_KEY:
  {
    uint key_nr= table ? get_dup_key(error) : -1;
    if ((int) key_nr >= 0)
    {
      print_keydup_error(table,
                         key_nr == MAX_KEY ? NULL : &table->key_info[key_nr],
                         errflag);
      DBUG_VOID_RETURN;
    }
    textno=ER_DUP_KEY;
    break;
  }
  case HA_ERR_FOREIGN_DUPLICATE_KEY:
  {
    DBUG_ASSERT(table_share->tmp_table != NO_TMP_TABLE ||
                m_lock_type != F_UNLCK);

    char rec_buf[MAX_KEY_LENGTH];
    String rec(rec_buf, sizeof(rec_buf), system_charset_info);
    /* Table is opened and defined at this point */

    /*
      Just print the subset of fields that are part of the first index,
      printing the whole row from there is not easy.
    */
    key_unpack(&rec, table, &table->key_info[0]);

    char child_table_name[NAME_LEN + 1];
    char child_key_name[NAME_LEN + 1];
    if (get_foreign_dup_key(child_table_name, sizeof(child_table_name),
                            child_key_name, sizeof(child_key_name)))
    {
      my_error(ER_FOREIGN_DUPLICATE_KEY_WITH_CHILD_INFO, errflag,
               table_share->table_name.str, rec.c_ptr_safe(),
               child_table_name, child_key_name);
    }
    else
    {
      my_error(ER_FOREIGN_DUPLICATE_KEY_WITHOUT_CHILD_INFO, errflag,
               table_share->table_name.str, rec.c_ptr_safe());
    }
    DBUG_VOID_RETURN;
  }
  case HA_ERR_NULL_IN_SPATIAL:
    my_error(ER_CANT_CREATE_GEOMETRY_OBJECT, errflag);
    DBUG_VOID_RETURN;
  case HA_ERR_FOUND_DUPP_UNIQUE:
    textno=ER_DUP_UNIQUE;
    break;
  case HA_ERR_RECORD_CHANGED:
    textno=ER_CHECKREAD;
    break;
  case HA_ERR_CRASHED:
    textno=ER_NOT_KEYFILE;
    break;
  case HA_ERR_WRONG_IN_RECORD:
    textno= ER_CRASHED_ON_USAGE;
    break;
  case HA_ERR_CRASHED_ON_USAGE:
    textno=ER_CRASHED_ON_USAGE;
    break;
  case HA_ERR_NOT_A_TABLE:
    textno= error;
    break;
  case HA_ERR_CRASHED_ON_REPAIR:
    textno=ER_CRASHED_ON_REPAIR;
    break;
  case HA_ERR_OUT_OF_MEM:
    textno=ER_OUT_OF_RESOURCES;
    break;
  case HA_ERR_SE_OUT_OF_MEMORY:
    my_error(ER_ENGINE_OUT_OF_MEMORY, errflag,
             table->file->table_type());
    DBUG_VOID_RETURN;
  case HA_ERR_WRONG_COMMAND:
    textno=ER_ILLEGAL_HA;
    break;
  case HA_ERR_OLD_FILE:
    textno=ER_OLD_KEYFILE;
    break;
  case HA_ERR_UNSUPPORTED:
    textno=ER_UNSUPPORTED_EXTENSION;
    break;
  case HA_ERR_RECORD_FILE_FULL:
  case HA_ERR_INDEX_FILE_FULL:
  {
    textno=ER_RECORD_FILE_FULL;
    /* Write the error message to error log */
    errflag|= ME_ERRORLOG;
    break;
  }
  case HA_ERR_LOCK_WAIT_TIMEOUT:
    textno=ER_LOCK_WAIT_TIMEOUT;
    break;
  case HA_ERR_LOCK_TABLE_FULL:
    textno=ER_LOCK_TABLE_FULL;
    break;
  case HA_ERR_LOCK_DEADLOCK:
    textno=ER_LOCK_DEADLOCK;
    break;
  case HA_ERR_READ_ONLY_TRANSACTION:
    textno=ER_READ_ONLY_TRANSACTION;
    break;
  case HA_ERR_CANNOT_ADD_FOREIGN:
    textno=ER_CANNOT_ADD_FOREIGN;
    break;
  case HA_ERR_ROW_IS_REFERENCED:
  {
    String str;
    get_error_message(error, &str);
    my_error(ER_ROW_IS_REFERENCED_2, errflag, str.c_ptr_safe());
    DBUG_VOID_RETURN;
  }
  case HA_ERR_NO_REFERENCED_ROW:
  {
    String str;
    get_error_message(error, &str);
    my_error(ER_NO_REFERENCED_ROW_2, errflag, str.c_ptr_safe());
    DBUG_VOID_RETURN;
  }
  case HA_ERR_TABLE_DEF_CHANGED:
    textno=ER_TABLE_DEF_CHANGED;
    break;
  case HA_ERR_NO_SUCH_TABLE:
    my_error(ER_NO_SUCH_TABLE, errflag, table_share->db.str,
             table_share->table_name.str);
    DBUG_VOID_RETURN;
  case HA_ERR_RBR_LOGGING_FAILED:
    textno= ER_BINLOG_ROW_LOGGING_FAILED;
    break;
  case HA_ERR_DROP_INDEX_FK:
  {
    const char *ptr= "???";
    uint key_nr= table ? get_dup_key(error) : -1;
    if ((int) key_nr >= 0 && key_nr != MAX_KEY)
      ptr= table->key_info[key_nr].name;
    my_error(ER_DROP_INDEX_FK, errflag, ptr);
    DBUG_VOID_RETURN;
  }
  case HA_ERR_TABLE_NEEDS_UPGRADE:
    textno=ER_TABLE_NEEDS_UPGRADE;
    break;
  case HA_ERR_NO_PARTITION_FOUND:
    textno=ER_WRONG_PARTITION_NAME;
    break;
  case HA_ERR_TABLE_READONLY:
    textno= ER_OPEN_AS_READONLY;
    break;
  case HA_ERR_AUTOINC_READ_FAILED:
    textno= ER_AUTOINC_READ_FAILED;
    break;
  case HA_ERR_AUTOINC_ERANGE:
    textno= ER_WARN_DATA_OUT_OF_RANGE;
    break;
  case HA_ERR_TOO_MANY_CONCURRENT_TRXS:
    textno= ER_TOO_MANY_CONCURRENT_TRXS;
    break;
  case HA_ERR_INDEX_COL_TOO_LONG:
    textno= ER_INDEX_COLUMN_TOO_LONG;
    break;
  case HA_ERR_NOT_IN_LOCK_PARTITIONS:
    textno=ER_ROW_DOES_NOT_MATCH_GIVEN_PARTITION_SET;
    break;
  case HA_ERR_INDEX_CORRUPT:
    textno= ER_INDEX_CORRUPT;
    break;
  case HA_ERR_UNDO_REC_TOO_BIG:
    textno= ER_UNDO_RECORD_TOO_BIG;
    break;
  case HA_ERR_TABLE_IN_FK_CHECK:
    textno= ER_TABLE_IN_FK_CHECK;
    break;
  case HA_WRONG_CREATE_OPTION:
    textno= ER_ILLEGAL_HA;
    break;
  case HA_MISSING_CREATE_OPTION:
  {
    const char* engine= table_type();
    my_error(ER_MISSING_HA_CREATE_OPTION, errflag, engine);
    DBUG_VOID_RETURN;
  }
  case HA_ERR_TOO_MANY_FIELDS:
    textno= ER_TOO_MANY_FIELDS;
    break;
  case HA_ERR_INNODB_READ_ONLY:
    textno= ER_INNODB_READ_ONLY;
    break;
  case HA_ERR_TEMP_FILE_WRITE_FAILURE:
    textno= ER_TEMP_FILE_WRITE_FAILURE;
    break;
  case HA_ERR_INNODB_FORCED_RECOVERY:
    textno= ER_INNODB_FORCED_RECOVERY;
    break;
  case HA_ERR_TABLE_CORRUPT:
    my_error(ER_TABLE_CORRUPT, errflag, table_share->db.str,
             table_share->table_name.str);
    DBUG_VOID_RETURN;
  case HA_ERR_QUERY_INTERRUPTED:
    textno= ER_QUERY_INTERRUPTED;
    break;
  case HA_ERR_TABLESPACE_MISSING:
  {
    char errbuf[MYSYS_STRERROR_SIZE];
    my_snprintf(errbuf, MYSYS_STRERROR_SIZE, "`%s`.`%s`", table_share->db.str,
    table_share->table_name.str);
    my_error(ER_TABLESPACE_MISSING, errflag, errbuf, error);
    DBUG_VOID_RETURN;
  }
  case HA_ERR_TABLESPACE_IS_NOT_EMPTY:
    my_error(ER_TABLESPACE_IS_NOT_EMPTY, errflag, table_share->db.str,
             table_share->table_name.str);
    DBUG_VOID_RETURN;
  case HA_ERR_WRONG_FILE_NAME:
    my_error(ER_WRONG_FILE_NAME, errflag, table_share->table_name.str);
    DBUG_VOID_RETURN;
  case HA_ERR_NOT_ALLOWED_COMMAND:
    textno=ER_NOT_ALLOWED_COMMAND;
    break;
  default:
    {
      /* The error was "unknown" to this function.
	 Ask handler if it has got a message for this error */
      String str;
      bool temporary= get_error_message(error, &str);
      if (!str.is_empty())
      {
	const char* engine= table_type();
	if (temporary)
	  my_error(ER_GET_TEMPORARY_ERRMSG, errflag, error, str.ptr(), engine);
	else
	  my_error(ER_GET_ERRMSG, errflag, error, str.ptr(), engine);
      }
      else
	my_error(ER_GET_ERRNO,errflag,error);
      DBUG_VOID_RETURN;
    }
  }
  if (textno != ER_FILE_NOT_FOUND)
    my_error(textno, errflag, table_share->table_name.str, error);
  DBUG_VOID_RETURN;
}


/**
  Return an error message specific to this handler.

  @param error  error code previously returned by handler
  @param buf    pointer to String where to add error message

  @return
    Returns true if this is a temporary error
*/
bool handler::get_error_message(int error, String* buf)
{
  return FALSE;
}


/**
  Check for incompatible collation changes.
   
  @retval
    HA_ADMIN_NEEDS_UPGRADE   Table may have data requiring upgrade.
  @retval
    0                        No upgrade required.
*/

int handler::check_collation_compatibility()
{
  ulong mysql_version= table->s->mysql_version;

  if (mysql_version < 50124)
  {
    KEY *key= table->key_info;
    KEY *key_end= key + table->s->keys;
    for (; key < key_end; key++)
    {
      KEY_PART_INFO *key_part= key->key_part;
      KEY_PART_INFO *key_part_end= key_part + key->user_defined_key_parts;
      for (; key_part < key_part_end; key_part++)
      {
        if (!key_part->fieldnr)
          continue;
        Field *field= table->field[key_part->fieldnr - 1];
        uint cs_number= field->charset()->number;
        if ((mysql_version < 50048 &&
             (cs_number == 11 || /* ascii_general_ci - bug #29499, bug #27562 */
              cs_number == 41 || /* latin7_general_ci - bug #29461 */
              cs_number == 42 || /* latin7_general_cs - bug #29461 */
              cs_number == 20 || /* latin7_estonian_cs - bug #29461 */
              cs_number == 21 || /* latin2_hungarian_ci - bug #29461 */
              cs_number == 22 || /* koi8u_general_ci - bug #29461 */
              cs_number == 23 || /* cp1251_ukrainian_ci - bug #29461 */
              cs_number == 26)) || /* cp1250_general_ci - bug #29461 */
             (mysql_version < 50124 &&
             (cs_number == 33 || /* utf8_general_ci - bug #27877 */
              cs_number == 35))) /* ucs2_general_ci - bug #27877 */
          return HA_ADMIN_NEEDS_UPGRADE;
      }  
    }  
  }  
  return 0;
}


int handler::ha_check_for_upgrade(HA_CHECK_OPT *check_opt)
{
  int error;
  KEY *keyinfo, *keyend;
  KEY_PART_INFO *keypart, *keypartend;

  if (!table->s->mysql_version)
  {
    /* check for blob-in-key error */
    keyinfo= table->key_info;
    keyend= table->key_info + table->s->keys;
    for (; keyinfo < keyend; keyinfo++)
    {
      keypart= keyinfo->key_part;
      keypartend= keypart + keyinfo->user_defined_key_parts;
      for (; keypart < keypartend; keypart++)
      {
        if (!keypart->fieldnr)
          continue;
        Field *field= table->field[keypart->fieldnr-1];
        if (field->type() == MYSQL_TYPE_BLOB)
        {
          if (check_opt->sql_flags & TT_FOR_UPGRADE)
            check_opt->flags= T_MEDIUM;
          return HA_ADMIN_NEEDS_CHECK;
        }
      }
    }
  }
  if (table->s->frm_version != FRM_VER_TRUE_VARCHAR)
    return HA_ADMIN_NEEDS_ALTER;

  if ((error= check_collation_compatibility()))
    return error;
    
  return check_for_upgrade(check_opt);
}


int handler::check_old_types()
{
  Field** field;

  for (field= table->field; (*field); field++)
  {
    if (table->s->mysql_version == 0) // prior to MySQL 5.0
    {
      /* check for bad DECIMAL field */
      if ((*field)->type() == MYSQL_TYPE_NEWDECIMAL) // TODO: error? MYSQL_TYPE_DECIMAL?
      {
        return HA_ADMIN_NEEDS_ALTER;
      }
      if ((*field)->type() == MYSQL_TYPE_VAR_STRING)
      {
        return HA_ADMIN_NEEDS_ALTER;
      }
    }
    if ((*field)->type() == MYSQL_TYPE_YEAR && (*field)->field_length == 2)
      return HA_ADMIN_NEEDS_ALTER; // obsolete YEAR(2) type

    //Check for old temporal format if avoid_temporal_upgrade is disabled.
    mysql_mutex_lock(&LOCK_global_system_variables);
    bool check_temporal_upgrade= !avoid_temporal_upgrade;
    mysql_mutex_unlock(&LOCK_global_system_variables);

    if (check_temporal_upgrade)
    {
      if (((*field)->real_type() == MYSQL_TYPE_TIME) ||
          ((*field)->real_type() == MYSQL_TYPE_DATETIME) ||
          ((*field)->real_type() == MYSQL_TYPE_TIMESTAMP))
        return HA_ADMIN_NEEDS_ALTER;
    }
  }
  return 0;
}


static bool update_frm_version(TABLE *table)
{
  char path[FN_REFLEN];
  File file;
  int result= 1;
  DBUG_ENTER("update_frm_version");

  /*
    No need to update frm version in case table was created or checked
    by server with the same version. This also ensures that we do not
    update frm version for temporary tables as this code doesn't support
    temporary tables.
  */
  if (table->s->mysql_version == MYSQL_VERSION_ID)
    DBUG_RETURN(0);

  strxmov(path, table->s->normalized_path.str, reg_ext, NullS);

  if ((file= mysql_file_open(key_file_frm,
                             path, O_RDWR|O_BINARY, MYF(MY_WME))) >= 0)
  {
    uchar version[4];

    int4store(version, MYSQL_VERSION_ID);

    if ((result= mysql_file_pwrite(file, (uchar*) version, 4, 51L, MYF_RW)))
      goto err;

    table->s->mysql_version= MYSQL_VERSION_ID;
  }
err:
  if (file >= 0)
    (void) mysql_file_close(file, MYF(MY_WME));
  DBUG_RETURN(result);
}



/**
  @return
    key if error because of duplicated keys
*/
uint handler::get_dup_key(int error)
{
  DBUG_ASSERT(table_share->tmp_table != NO_TMP_TABLE ||
              m_lock_type != F_UNLCK);
  DBUG_ENTER("handler::get_dup_key");
  table->file->errkey  = (uint) -1;
  if (error == HA_ERR_FOUND_DUPP_KEY ||
      error == HA_ERR_FOUND_DUPP_UNIQUE || error == HA_ERR_NULL_IN_SPATIAL ||
      error == HA_ERR_DROP_INDEX_FK)
    table->file->info(HA_STATUS_ERRKEY | HA_STATUS_NO_LOCK);
  DBUG_RETURN(table->file->errkey);
}


/**
  Delete all files with extension from bas_ext().

  @param name		Base name of table

  @note
    We assume that the handler may return more extensions than
    was actually used for the file.

  @retval
    0   If we successfully deleted at least one file from base_ext and
    didn't get any other errors than ENOENT
  @retval
    !0  Error
*/
int handler::delete_table(const char *name)
{
  int saved_error= 0;
  int error= 0;
  int enoent_or_zero= ENOENT;                   // Error if no file was deleted
  char buff[FN_REFLEN];
  DBUG_ASSERT(m_lock_type == F_UNLCK);

  for (const char **ext=bas_ext(); *ext ; ext++)
  {
    fn_format(buff, name, "", *ext, MY_UNPACK_FILENAME|MY_APPEND_EXT);
    if (mysql_file_delete_with_symlink(key_file_misc, buff, MYF(0)))
    {
      if (my_errno != ENOENT)
      {
        /*
          If error on the first existing file, return the error.
          Otherwise delete as much as possible.
        */
        if (enoent_or_zero)
          return my_errno;
	saved_error= my_errno;
      }
    }
    else
      enoent_or_zero= 0;                        // No error for ENOENT
    error= enoent_or_zero;
  }
  return saved_error ? saved_error : error;
}


int handler::rename_table(const char * from, const char * to)
{
  int error= 0;
  const char **ext, **start_ext;
  start_ext= bas_ext();
  for (ext= start_ext; *ext ; ext++)
  {
    if (rename_file_ext(from, to, *ext))
    {
      if ((error=my_errno) != ENOENT)
	break;
      error= 0;
    }
  }
  if (error)
  {
    /* Try to revert the rename. Ignore errors. */
    for (; ext >= start_ext; ext--)
      rename_file_ext(to, from, *ext);
  }
  return error;
}


void handler::drop_table(const char *name)
{
  close();
  delete_table(name);
}


/**
  Performs checks upon the table.

  @param thd                thread doing CHECK TABLE operation
  @param check_opt          options from the parser

  @retval
    HA_ADMIN_OK               Successful upgrade
  @retval
    HA_ADMIN_NEEDS_UPGRADE    Table has structures requiring upgrade
  @retval
    HA_ADMIN_NEEDS_ALTER      Table has structures requiring ALTER TABLE
  @retval
    HA_ADMIN_NOT_IMPLEMENTED
*/
int handler::ha_check(THD *thd, HA_CHECK_OPT *check_opt)
{
  int error;
  DBUG_ASSERT(table_share->tmp_table != NO_TMP_TABLE ||
              m_lock_type != F_UNLCK);

  if ((table->s->mysql_version >= MYSQL_VERSION_ID) &&
      (check_opt->sql_flags & TT_FOR_UPGRADE))
    return 0;

  if (table->s->mysql_version < MYSQL_VERSION_ID)
  {
    if ((error= check_old_types()))
      return error;
    error= ha_check_for_upgrade(check_opt);
    if (error && (error != HA_ADMIN_NEEDS_CHECK))
      return error;
    if (!error && (check_opt->sql_flags & TT_FOR_UPGRADE))
      return 0;
  }
  if ((error= check(thd, check_opt)))
    return error;
  /* Skip updating frm version if not main handler. */
  if (table->file != this)
    return error;
  return update_frm_version(table);
}

/**
  A helper function to mark a transaction read-write,
  if it is started.
*/

void
handler::mark_trx_read_write()
{
  Ha_trx_info *ha_info= &ha_thd()->ha_data[ht->slot].ha_info[0];
  /*
    When a storage engine method is called, the transaction must
    have been started, unless it's a DDL call, for which the
    storage engine starts the transaction internally, and commits
    it internally, without registering in the ha_list.
    Unfortunately here we can't know know for sure if the engine
    has registered the transaction or not, so we must check.
  */
  if (ha_info->is_started())
  {
    DBUG_ASSERT(has_transactions());
    /*
      table_share can be NULL in ha_delete_table(). See implementation
      of standalone function ha_delete_table() in sql_base.cc.
    */
    if (table_share == NULL || table_share->tmp_table == NO_TMP_TABLE)
      ha_info->set_trx_read_write();
  }
}


/**
  Repair table: public interface.

  @sa handler::repair()
*/

int handler::ha_repair(THD* thd, HA_CHECK_OPT* check_opt)
{
  int result;
  mark_trx_read_write();

  result= repair(thd, check_opt);
  DBUG_ASSERT(result == HA_ADMIN_NOT_IMPLEMENTED ||
              ha_table_flags() & HA_CAN_REPAIR);

  if (result == HA_ADMIN_OK)
    result= update_frm_version(table);
  return result;
}


/**
  Start bulk insert.

  Allow the handler to optimize for multiple row insert.

  @param rows  Estimated rows to insert
*/

void handler::ha_start_bulk_insert(ha_rows rows)
{
  DBUG_ENTER("handler::ha_start_bulk_insert");
  DBUG_ASSERT(table_share->tmp_table != NO_TMP_TABLE ||
              m_lock_type == F_WRLCK);
  estimation_rows_to_insert= rows;
  start_bulk_insert(rows);
  DBUG_VOID_RETURN;
}


/**
  End bulk insert.

  @return Operation status
    @retval 0     Success
    @retval != 0  Failure (error code returned)
*/

int handler::ha_end_bulk_insert()
{
  DBUG_ENTER("handler::ha_end_bulk_insert");
  DBUG_ASSERT(table_share->tmp_table != NO_TMP_TABLE ||
              m_lock_type == F_WRLCK);
  estimation_rows_to_insert= 0;
  DBUG_RETURN(end_bulk_insert());
}


/**
  Bulk update row: public interface.

  @sa handler::bulk_update_row()
*/

int
handler::ha_bulk_update_row(const uchar *old_data, uchar *new_data,
                            uint *dup_key_found)
{
  DBUG_ASSERT(table_share->tmp_table != NO_TMP_TABLE ||
              m_lock_type == F_WRLCK);
  mark_trx_read_write();

  return bulk_update_row(old_data, new_data, dup_key_found);
}


/**
  Delete all rows: public interface.

  @sa handler::delete_all_rows()
*/

int
handler::ha_delete_all_rows()
{
  DBUG_ASSERT(table_share->tmp_table != NO_TMP_TABLE ||
              m_lock_type == F_WRLCK);
  mark_trx_read_write();

  return delete_all_rows();
}


/**
  Truncate table: public interface.

  @sa handler::truncate()
*/

int
handler::ha_truncate()
{
  DBUG_ASSERT(table_share->tmp_table != NO_TMP_TABLE ||
              m_lock_type == F_WRLCK);
  mark_trx_read_write();

  return truncate();
}


/**
  Optimize table: public interface.

  @sa handler::optimize()
*/

int
handler::ha_optimize(THD* thd, HA_CHECK_OPT* check_opt)
{
  DBUG_ASSERT(table_share->tmp_table != NO_TMP_TABLE ||
              m_lock_type == F_WRLCK);
  mark_trx_read_write();

  return optimize(thd, check_opt);
}


/**
  Analyze table: public interface.

  @sa handler::analyze()
*/

int
handler::ha_analyze(THD* thd, HA_CHECK_OPT* check_opt)
{
  DBUG_ASSERT(table_share->tmp_table != NO_TMP_TABLE ||
              m_lock_type != F_UNLCK);
  mark_trx_read_write();

  return analyze(thd, check_opt);
}


/**
  Check and repair table: public interface.

  @sa handler::check_and_repair()
*/

bool
handler::ha_check_and_repair(THD *thd)
{
  DBUG_ASSERT(table_share->tmp_table != NO_TMP_TABLE ||
              m_lock_type == F_UNLCK);
  mark_trx_read_write();

  return check_and_repair(thd);
}


/**
  Disable indexes: public interface.

  @sa handler::disable_indexes()
*/

int
handler::ha_disable_indexes(uint mode)
{
  DBUG_ASSERT(table_share->tmp_table != NO_TMP_TABLE ||
              m_lock_type != F_UNLCK);
  mark_trx_read_write();

  return disable_indexes(mode);
}


/**
  Enable indexes: public interface.

  @sa handler::enable_indexes()
*/

int
handler::ha_enable_indexes(uint mode)
{
  DBUG_ASSERT(table_share->tmp_table != NO_TMP_TABLE ||
              m_lock_type != F_UNLCK);
  mark_trx_read_write();

  return enable_indexes(mode);
}


/**
  Discard or import tablespace: public interface.

  @sa handler::discard_or_import_tablespace()
*/

int
handler::ha_discard_or_import_tablespace(my_bool discard)
{
  DBUG_ASSERT(table_share->tmp_table != NO_TMP_TABLE ||
              m_lock_type == F_WRLCK);
  mark_trx_read_write();

  return discard_or_import_tablespace(discard);
}


bool handler::ha_prepare_inplace_alter_table(TABLE *altered_table,
                                             Alter_inplace_info *ha_alter_info)
{
  DBUG_ASSERT(table_share->tmp_table != NO_TMP_TABLE ||
              m_lock_type != F_UNLCK);
  mark_trx_read_write();

  return prepare_inplace_alter_table(altered_table, ha_alter_info);
}


bool handler::ha_commit_inplace_alter_table(TABLE *altered_table,
                                            Alter_inplace_info *ha_alter_info,
                                            bool commit)
{
   /*
     At this point we should have an exclusive metadata lock on the table.
     The exception is if we're about to roll back changes (commit= false).
     In this case, we might be rolling back after a failed lock upgrade,
     so we could be holding the same lock level as for inplace_alter_table().
   */
   DBUG_ASSERT(ha_thd()->mdl_context.owns_equal_or_stronger_lock(MDL_key::TABLE,
                                       table->s->db.str,
                                       table->s->table_name.str,
                                       MDL_EXCLUSIVE) ||
               !commit);

   return commit_inplace_alter_table(altered_table, ha_alter_info, commit);
}


/*
   Default implementation to support in-place alter table
   and old online add/drop index API
*/

enum_alter_inplace_result
handler::check_if_supported_inplace_alter(TABLE *altered_table,
                                          Alter_inplace_info *ha_alter_info)
{
  DBUG_ENTER("check_if_supported_alter");

  HA_CREATE_INFO *create_info= ha_alter_info->create_info;

  Alter_inplace_info::HA_ALTER_FLAGS inplace_offline_operations=
    Alter_inplace_info::ALTER_COLUMN_EQUAL_PACK_LENGTH |
    Alter_inplace_info::ALTER_COLUMN_NAME |
    Alter_inplace_info::ALTER_COLUMN_DEFAULT |
    Alter_inplace_info::CHANGE_CREATE_OPTION |
    Alter_inplace_info::ALTER_RENAME |
    Alter_inplace_info::RENAME_INDEX |
    Alter_inplace_info::HA_ALTER_STORED_GCOL |
    Alter_inplace_info::ALTER_INDEX_COMMENT;

  /* Is there at least one operation that requires copy algorithm? */
  if (ha_alter_info->handler_flags & ~inplace_offline_operations)
    DBUG_RETURN(HA_ALTER_INPLACE_NOT_SUPPORTED);

  /*
    ALTER TABLE tbl_name CONVERT TO CHARACTER SET .. and
    ALTER TABLE table_name DEFAULT CHARSET = .. most likely
    change column charsets and so not supported in-place through
    old API.

    Changing of PACK_KEYS, MAX_ROWS and ROW_FORMAT options were
    not supported as in-place operations in old API either.
  */
  if (create_info->used_fields & (HA_CREATE_USED_CHARSET |
                                  HA_CREATE_USED_DEFAULT_CHARSET |
                                  HA_CREATE_USED_PACK_KEYS |
                                  HA_CREATE_USED_MAX_ROWS) ||
      (table->s->row_type != create_info->row_type))
    DBUG_RETURN(HA_ALTER_INPLACE_NOT_SUPPORTED);

  uint table_changes= (ha_alter_info->handler_flags &
                       Alter_inplace_info::ALTER_COLUMN_EQUAL_PACK_LENGTH) ?
    IS_EQUAL_PACK_LENGTH : IS_EQUAL_YES;
  if (table->file->check_if_incompatible_data(create_info, table_changes)
      == COMPATIBLE_DATA_YES)
    DBUG_RETURN(HA_ALTER_INPLACE_EXCLUSIVE_LOCK);

  DBUG_RETURN(HA_ALTER_INPLACE_NOT_SUPPORTED);
}


/*
   Default implementation to support in-place alter table
   and old online add/drop index API
*/

void handler::notify_table_changed()
{
  ha_create_handler_files(table->s->path.str, NULL, CHF_INDEX_FLAG, NULL);
}


void Alter_inplace_info::report_unsupported_error(const char *not_supported,
                                                  const char *try_instead)
{
  if (unsupported_reason == NULL)
    my_error(ER_ALTER_OPERATION_NOT_SUPPORTED, MYF(0),
             not_supported, try_instead);
  else
    my_error(ER_ALTER_OPERATION_NOT_SUPPORTED_REASON, MYF(0),
             not_supported, unsupported_reason, try_instead);
}


/**
  Rename table: public interface.

  @sa handler::rename_table()
*/

int
handler::ha_rename_table(const char *from, const char *to)
{
  DBUG_ASSERT(m_lock_type == F_UNLCK);
  mark_trx_read_write();

  return rename_table(from, to);
}


/**
  Delete table: public interface.

  @sa handler::delete_table()
*/

int
handler::ha_delete_table(const char *name)
{
  DBUG_ASSERT(m_lock_type == F_UNLCK);
  mark_trx_read_write();

  return delete_table(name);
}


/**
  Drop table in the engine: public interface.

  @sa handler::drop_table()
*/

void
handler::ha_drop_table(const char *name)
{
  DBUG_ASSERT(m_lock_type == F_UNLCK);
  mark_trx_read_write();

  return drop_table(name);
}


/**
  Create a table in the engine: public interface.

  @sa handler::create()
*/

int
handler::ha_create(const char *name, TABLE *form, HA_CREATE_INFO *info)
{
  DBUG_ASSERT(m_lock_type == F_UNLCK);
  mark_trx_read_write();

  return create(name, form, info);
}


/**
  Create handler files for CREATE TABLE: public interface.

  @sa handler::create_handler_files()
*/

int
handler::ha_create_handler_files(const char *name, const char *old_name,
                        int action_flag, HA_CREATE_INFO *info)
{
  /*
    Normally this is done when unlocked, but in fast_alter_partition_table,
    it is done on an already locked handler when preparing to alter/rename
    partitions.
  */
  DBUG_ASSERT(m_lock_type == F_UNLCK ||
              (!old_name && strcmp(name, table_share->path.str)));
  mark_trx_read_write();

  return create_handler_files(name, old_name, action_flag, info);
}


/**
  Tell the storage engine that it is allowed to "disable transaction" in the
  handler. It is a hint that ACID is not required - it is used in NDB for
  ALTER TABLE, for example, when data are copied to temporary table.
  A storage engine may treat this hint any way it likes. NDB for example
  starts to commit every now and then automatically.
  This hint can be safely ignored.
*/
int ha_enable_transaction(THD *thd, bool on)
{
  int error=0;
  DBUG_ENTER("ha_enable_transaction");
  DBUG_PRINT("enter", ("on: %d", (int) on));

  if ((thd->get_transaction()->m_flags.enabled= on))
  {
    /*
      Now all storage engines should have transaction handling enabled.
      But some may have it enabled all the time - "disabling" transactions
      is an optimization hint that storage engine is free to ignore.
      So, let's commit an open transaction (if any) now.
    */
    if (!(error= ha_commit_trans(thd, 0)))
      error= trans_commit_implicit(thd);
  }
  DBUG_RETURN(error);
}

int handler::index_next_same(uchar *buf, const uchar *key, uint keylen)
{
  int error;
  DBUG_ENTER("index_next_same");
  if (!(error=index_next(buf)))
  {
    my_ptrdiff_t ptrdiff= buf - table->record[0];
    uchar *save_record_0= NULL;
    KEY *key_info= NULL;
    KEY_PART_INFO *key_part= NULL;
    KEY_PART_INFO *key_part_end= NULL;

    /*
      key_cmp_if_same() compares table->record[0] against 'key'.
      In parts it uses table->record[0] directly, in parts it uses
      field objects with their local pointers into table->record[0].
      If 'buf' is distinct from table->record[0], we need to move
      all record references. This is table->record[0] itself and
      the field pointers of the fields used in this key.
    */
    if (ptrdiff)
    {
      save_record_0= table->record[0];
      table->record[0]= buf;
      key_info= table->key_info + active_index;
      key_part= key_info->key_part;
      key_part_end= key_part + key_info->user_defined_key_parts;
      for (; key_part < key_part_end; key_part++)
      {
        DBUG_ASSERT(key_part->field);
        key_part->field->move_field_offset(ptrdiff);
      }
    }

    if (key_cmp_if_same(table, key, active_index, keylen))
    {
      table->status=STATUS_NOT_FOUND;
      error=HA_ERR_END_OF_FILE;
    }

    /* Move back if necessary. */
    if (ptrdiff)
    {
      table->record[0]= save_record_0;
      for (key_part= key_info->key_part; key_part < key_part_end; key_part++)
        key_part->field->move_field_offset(-ptrdiff);
    }
  }
  DBUG_RETURN(error);
}

/****************************************************************************
** Some general functions that isn't in the handler class
****************************************************************************/

/**
  Initiates table-file and calls appropriate database-creator.

  @retval
   0  ok
  @retval
   1  error
*/
int ha_create_table(THD *thd, const char *path,
                    const char *db, const char *table_name,
                    HA_CREATE_INFO *create_info,
                    bool update_create_info,
                    bool is_temp_table)
{
  int error= 1;
  TABLE table;
  char name_buff[FN_REFLEN];
  const char *name;
  TABLE_SHARE share;
  DBUG_ENTER("ha_create_table");
#ifdef HAVE_PSI_TABLE_INTERFACE
  my_bool temp_table= (my_bool)is_temp_table ||
               (my_bool)is_prefix(table_name, tmp_file_prefix) ||
               (create_info->options & HA_LEX_CREATE_TMP_TABLE ? TRUE : FALSE);
#endif
  
  init_tmp_table_share(thd, &share, db, 0, table_name, path);
  if (open_table_def(thd, &share, 0))
    goto err;

#ifdef HAVE_PSI_TABLE_INTERFACE
  share.m_psi= PSI_TABLE_CALL(get_table_share)(temp_table, &share);
#endif

  if (open_table_from_share(thd, &share, "", 0, (uint) READ_ALL, 0, &table,
                            TRUE))
  {
#ifdef HAVE_PSI_TABLE_INTERFACE
    PSI_TABLE_CALL(drop_table_share)
      (temp_table, db, strlen(db), table_name, strlen(table_name));
#endif
    goto err;
  }

  if (update_create_info)
    update_create_info_from_table(create_info, &table);

  name= get_canonical_filename(table.file, share.path.str, name_buff);

  error= table.file->ha_create(name, &table, create_info);
  if (error)
  {
    table.file->print_error(error, MYF(0));
#ifdef HAVE_PSI_TABLE_INTERFACE
    PSI_TABLE_CALL(drop_table_share)
      (temp_table, db, strlen(db), table_name, strlen(table_name));
#endif
  }
  (void) closefrm(&table, 0);
err:
  free_table_share(&share);
  DBUG_RETURN(error != 0);
}

/**
  Try to discover table from engine.

  @note
    If found, write the frm file to disk.

  @retval
  -1    Table did not exists
  @retval
   0    Table created ok
  @retval
   > 0  Error, table existed but could not be created
*/
int ha_create_table_from_engine(THD* thd, const char *db, const char *name)
{
  int error;
  uchar *frmblob;
  size_t frmlen;
  char path[FN_REFLEN + 1];
  HA_CREATE_INFO create_info;
  TABLE table;
  TABLE_SHARE share;
  DBUG_ENTER("ha_create_table_from_engine");
  DBUG_PRINT("enter", ("name '%s'.'%s'", db, name));

  memset(&create_info, 0, sizeof(create_info));
  if ((error= ha_discover(thd, db, name, &frmblob, &frmlen)))
  {
    /* Table could not be discovered and thus not created */
    DBUG_RETURN(error);
  }

  /*
    Table exists in handler and could be discovered
    frmblob and frmlen are set, write the frm to disk
  */

  build_table_filename(path, sizeof(path) - 1, db, name, "", 0);
  // Save the frm file
  error= writefrm(path, frmblob, frmlen);
  my_free(frmblob);
  if (error)
    DBUG_RETURN(2);

  init_tmp_table_share(thd, &share, db, 0, name, path);
  if (open_table_def(thd, &share, 0))
  {
    DBUG_RETURN(3);
  }

#ifdef HAVE_PSI_TABLE_INTERFACE
  /*
    Table discovery is not instrumented.
    Once discovered, the table will be opened normally,
    and instrumented normally.
  */
#endif

  if (open_table_from_share(thd, &share, "" ,0, 0, 0, &table, FALSE))
  {
    free_table_share(&share);
    DBUG_RETURN(3);
  }

  update_create_info_from_table(&create_info, &table);
  create_info.table_options|= HA_OPTION_CREATE_FROM_ENGINE;

  get_canonical_filename(table.file, path, path);
  error=table.file->ha_create(path, &table, &create_info);
  (void) closefrm(&table, 1);

  DBUG_RETURN(error != 0);
}


/**
  Try to find a table in a storage engine. 

  @param db   Normalized table schema name
  @param name Normalized table name.
  @param[out] exists Only valid if the function succeeded.

  @retval TRUE   An error is found
  @retval FALSE  Success, check *exists
*/

bool
ha_check_if_table_exists(THD* thd, const char *db, const char *name,
                         bool *exists)
{
  uchar *frmblob= NULL;
  size_t frmlen;
  DBUG_ENTER("ha_check_if_table_exists");

  *exists= ! ha_discover(thd, db, name, &frmblob, &frmlen);
  if (*exists)
    my_free(frmblob);

  DBUG_RETURN(FALSE);
}

/**
  @brief Check if a given table is a system table.

  @details The primary purpose of introducing this function is to stop system
  tables to be created or being moved to undesired storage engines.

  @todo There is another function called is_system_table_name() used by
        get_table_category(), which is used to set TABLE_SHARE table_category.
        It checks only a subset of table name like proc, event and time*.
        We cannot use below function in get_table_category(),
        as that affects locking mechanism. If we need to
        unify these functions, we need to fix locking issues generated.

  @param   hton                  Handlerton of new engine.
  @param   db                    Database name.
  @param   table_name            Table name to be checked.

  @return Operation status
    @retval  true                If the table name is a valid system table
                                 or if its a valid user table.

    @retval  false               If the table name is a system table name
                                 and does not belong to engine specified
                                 in the command.
*/
bool ha_check_if_supported_system_table(handlerton *hton, const char *db,
                                        const char *table_name)
{
  DBUG_ENTER("ha_check_if_supported_system_table");
  st_sys_tbl_chk_params check_params;
  bool is_system_database= false;
  const char **names;
  st_system_tablename *systab;

  // Check if we have a system database name in the command.
  DBUG_ASSERT(known_system_databases != NULL);
  names= known_system_databases;
  while (names && *names)
  {
    if (strcmp(*names, db) == 0)
    {
      /* Used to compare later, will be faster */
      check_params.db= *names;
      is_system_database= true;
      break;
    }
    names++;
  }
  if (!is_system_database)
    DBUG_RETURN(true); // It's a user table name.

  // Check if this is SQL layer system tables.
  systab= mysqld_system_tables;
  check_params.is_sql_layer_system_table= false;
  while (systab && systab->db)
  {
    if (systab->db == check_params.db &&
        strcmp(systab->tablename, table_name) == 0)
    {
      check_params.is_sql_layer_system_table= true;
      break;
    }
    systab++;
  }

  // Check if this is a system table and if some engine supports it.
  check_params.status= check_params.is_sql_layer_system_table ?
    st_sys_tbl_chk_params::KNOWN_SYSTEM_TABLE :
    st_sys_tbl_chk_params::NOT_KNOWN_SYSTEM_TABLE;
  check_params.db_type= hton->db_type;
  check_params.table_name= table_name;
  plugin_foreach(NULL, check_engine_system_table_handlerton,
                 MYSQL_STORAGE_ENGINE_PLUGIN, &check_params);

  // SE does not support this system table.
  if (check_params.status == st_sys_tbl_chk_params::KNOWN_SYSTEM_TABLE)
    DBUG_RETURN(false);

  // It's a system table or a valid user table.
  DBUG_RETURN(true);
}

/**
  @brief Called for each SE to check if given db, tablename is a system table.

  @details The primary purpose of introducing this function is to stop system
  tables to be created or being moved to undesired storage engines.

  @param   unused  unused THD*
  @param   plugin  Points to specific SE.
  @param   arg     Is of type struct st_sys_tbl_chk_params.

  @note
    args->status   Indicates OUT param,
                   see struct st_sys_tbl_chk_params definition for more info.

  @return Operation status
    @retval  true  There was a match found.
                   This will stop doing checks with other SE's.

    @retval  false There was no match found.
                   Other SE's will be checked to find a match.
*/
static my_bool check_engine_system_table_handlerton(THD *unused,
                                                    plugin_ref plugin,
                                                    void *arg)
{
  st_sys_tbl_chk_params *check_params= (st_sys_tbl_chk_params*) arg;
  handlerton *hton= plugin_data<handlerton*>(plugin);

  // Do we already know that the table is a system table?
  if (check_params->status == st_sys_tbl_chk_params::KNOWN_SYSTEM_TABLE)
  {
    /*
      If this is the same SE specified in the command, we can
      simply ask the SE if it supports it stop the search regardless.
    */
    if (hton->db_type == check_params->db_type)
    {
      if (hton->is_supported_system_table &&
          hton->is_supported_system_table(check_params->db,
                                       check_params->table_name,
                                       check_params->is_sql_layer_system_table))
        check_params->status= st_sys_tbl_chk_params::SUPPORTED_SYSTEM_TABLE;
      return TRUE;
    }
    /*
      If this is a different SE, there is no point in asking the SE
      since we already know it's a system table and we don't care
      if it is supported or not.
    */
    return FALSE;
  }

  /*
    We don't yet know if the table is a system table or not.
    We therefore must always ask the SE.
  */
  if (hton->is_supported_system_table &&
      hton->is_supported_system_table(check_params->db,
                                      check_params->table_name,
                                      check_params->is_sql_layer_system_table))
  {
    /*
      If this is the same SE specified in the command, we know it's a
      supported system table and can stop the search.
    */
    if (hton->db_type == check_params->db_type)
    {
      check_params->status= st_sys_tbl_chk_params::SUPPORTED_SYSTEM_TABLE;
      return TRUE;
    }
    else
      check_params->status= st_sys_tbl_chk_params::KNOWN_SYSTEM_TABLE;
  }

  return FALSE;
}

/*
  Prepare list of all known system database names
  current we just have 'mysql' as system database name.

  Later ndbcluster, innodb SE's can define some new database
  name which can store system tables specific to SE.
*/
const char** ha_known_system_databases(void)
{
  list<const char*> found_databases;
  const char **databases, **database;

  // Get mysqld system database name.
  found_databases.push_back((char*) mysqld_system_database);

  // Get system database names from every specific storage engine.
  plugin_foreach(NULL, system_databases_handlerton,
                 MYSQL_STORAGE_ENGINE_PLUGIN, &found_databases);

  databases= (const char **) my_once_alloc(sizeof(char *)*
                                     (found_databases.size()+1),
                                     MYF(MY_WME | MY_FAE));
  DBUG_ASSERT(databases != NULL);

  list<const char*>::iterator it;
  database= databases;
  for (it= found_databases.begin(); it != found_databases.end(); it++)
    *database++= *it;
  *database= 0; // Last element.

  return databases;
}

/**
  @brief Fetch system database name specific to SE.

  @details This function is invoked by plugin_foreach() from
           ha_known_system_databases(), for each storage engine.
*/
static my_bool system_databases_handlerton(THD *unused, plugin_ref plugin,
                                           void *arg)
{
  list<const char*> *found_databases= (list<const char*> *) arg;
  const char *db;

  handlerton *hton= plugin_data<handlerton*>(plugin);
  if (hton->system_database)
  {
    db= hton->system_database();
    if (db)
      found_databases->push_back(db);
  }

  return FALSE;
}

void st_ha_check_opt::init()
{
  flags= sql_flags= 0;
}


/*****************************************************************************
  Key cache handling.

  This code is only relevant for ISAM/MyISAM tables

  key_cache->cache may be 0 only in the case where a key cache is not
  initialized or when we where not able to init the key cache in a previous
  call to ha_init_key_cache() (probably out of memory)
*****************************************************************************/

/**
  Init a key cache if it has not been initied before.
*/
int ha_init_key_cache(const char *name, KEY_CACHE *key_cache)
{
  DBUG_ENTER("ha_init_key_cache");

  if (!key_cache->key_cache_inited)
  {
    mysql_mutex_lock(&LOCK_global_system_variables);
    size_t tmp_buff_size= (size_t) key_cache->param_buff_size;
    ulonglong tmp_block_size= key_cache->param_block_size;
    ulonglong division_limit= key_cache->param_division_limit;
    ulonglong age_threshold=  key_cache->param_age_threshold;
    mysql_mutex_unlock(&LOCK_global_system_variables);
    DBUG_RETURN(!init_key_cache(key_cache,
				tmp_block_size,
				tmp_buff_size,
				division_limit, age_threshold));
  }
  DBUG_RETURN(0);
}


/**
  Resize key cache.
*/
int ha_resize_key_cache(KEY_CACHE *key_cache)
{
  DBUG_ENTER("ha_resize_key_cache");

  if (key_cache->key_cache_inited)
  {
    mysql_mutex_lock(&LOCK_global_system_variables);
    size_t tmp_buff_size= (size_t) key_cache->param_buff_size;
    ulonglong tmp_block_size= key_cache->param_block_size;
    ulonglong division_limit= key_cache->param_division_limit;
    ulonglong age_threshold=  key_cache->param_age_threshold;
    mysql_mutex_unlock(&LOCK_global_system_variables);
    DBUG_RETURN(!resize_key_cache(key_cache, tmp_block_size,
				  tmp_buff_size,
				  division_limit, age_threshold));
  }
  DBUG_RETURN(0);
}


/**
  Move all tables from one key cache to another one.
*/
int ha_change_key_cache(KEY_CACHE *old_key_cache,
			KEY_CACHE *new_key_cache)
{
  mi_change_key_cache(old_key_cache, new_key_cache);
  return 0;
}


/**
  Try to discover one table from handler(s).

  @retval
    -1   Table did not exists
  @retval
    0   OK. In this case *frmblob and *frmlen are set
  @retval
    >0   error.  frmblob and frmlen may not be set
*/
struct st_discover_args
{
  const char *db;
  const char *name;
  uchar **frmblob; 
  size_t *frmlen;
};

static my_bool discover_handlerton(THD *thd, plugin_ref plugin,
                                   void *arg)
{
  st_discover_args *vargs= (st_discover_args *)arg;
  handlerton *hton= plugin_data<handlerton*>(plugin);
  if (hton->state == SHOW_OPTION_YES && hton->discover &&
      (!(hton->discover(hton, thd, vargs->db, vargs->name, 
                        vargs->frmblob, 
                        vargs->frmlen))))
    return TRUE;

  return FALSE;
}


static int ha_discover(THD *thd, const char *db, const char *name,
                       uchar **frmblob, size_t *frmlen)
{
  int error= -1; // Table does not exist in any handler
  DBUG_ENTER("ha_discover");
  DBUG_PRINT("enter", ("db: %s, name: %s", db, name));
  st_discover_args args= {db, name, frmblob, frmlen};

  if (is_prefix(name,tmp_file_prefix)) /* skip temporary tables */
    DBUG_RETURN(error);

  if (plugin_foreach(thd, discover_handlerton,
                 MYSQL_STORAGE_ENGINE_PLUGIN, &args))
    error= 0;

  if (!error)
    thd->status_var.ha_discover_count++;
  DBUG_RETURN(error);
}


/**
  Call this function in order to give the handler the possiblity
  to ask engine if there are any new tables that should be written to disk
  or any dropped tables that need to be removed from disk
*/
struct st_find_files_args
{
  const char *db;
  const char *path;
  const char *wild;
  bool dir;
  List<LEX_STRING> *files;
};

static my_bool find_files_handlerton(THD *thd, plugin_ref plugin,
                                   void *arg)
{
  st_find_files_args *vargs= (st_find_files_args *)arg;
  handlerton *hton= plugin_data<handlerton*>(plugin);


  if (hton->state == SHOW_OPTION_YES && hton->find_files)
      if (hton->find_files(hton, thd, vargs->db, vargs->path, vargs->wild, 
                          vargs->dir, vargs->files))
        return TRUE;

  return FALSE;
}

int
ha_find_files(THD *thd,const char *db,const char *path,
	      const char *wild, bool dir, List<LEX_STRING> *files)
{
  int error= 0;
  DBUG_ENTER("ha_find_files");
  DBUG_PRINT("enter", ("db: '%s'  path: '%s'  wild: '%s'  dir: %d", 
		       db, path, wild ? wild : "NULL", dir));
  st_find_files_args args= {db, path, wild, dir, files};

  plugin_foreach(thd, find_files_handlerton,
                 MYSQL_STORAGE_ENGINE_PLUGIN, &args);
  /* The return value is not currently used */
  DBUG_RETURN(error);
}

/**
  Ask handler if the table exists in engine.
  @retval
    HA_ERR_NO_SUCH_TABLE     Table does not exist
  @retval
    HA_ERR_TABLE_EXIST       Table exists
*/
struct st_table_exists_in_engine_args
{
  const char *db;
  const char *name;
  int err;
};

static my_bool table_exists_in_engine_handlerton(THD *thd, plugin_ref plugin,
                                   void *arg)
{
  st_table_exists_in_engine_args *vargs= (st_table_exists_in_engine_args *)arg;
  handlerton *hton= plugin_data<handlerton*>(plugin);

  int err= HA_ERR_NO_SUCH_TABLE;

  if (hton->state == SHOW_OPTION_YES && hton->table_exists_in_engine)
    err = hton->table_exists_in_engine(hton, thd, vargs->db, vargs->name);

  vargs->err = err;
  if (vargs->err == HA_ERR_TABLE_EXIST)
    return TRUE;

  return FALSE;
}

int ha_table_exists_in_engine(THD* thd, const char* db, const char* name)
{
  DBUG_ENTER("ha_table_exists_in_engine");
  DBUG_PRINT("enter", ("db: %s, name: %s", db, name));
  st_table_exists_in_engine_args args= {db, name, HA_ERR_NO_SUCH_TABLE};
  plugin_foreach(thd, table_exists_in_engine_handlerton,
                 MYSQL_STORAGE_ENGINE_PLUGIN, &args);
  DBUG_PRINT("exit", ("error: %d", args.err));
  DBUG_RETURN(args.err);
}

/**
  Prepare (sub-) sequences of joins in this statement 
  which may be pushed to each storage engine for execution.
*/
struct st_make_pushed_join_args
{
  const AQP::Join_plan* plan; // Query plan provided by optimizer
  int err;                    // Error code to return.
};

static my_bool make_pushed_join_handlerton(THD *thd, plugin_ref plugin,
                                   void *arg)
{
  st_make_pushed_join_args *vargs= (st_make_pushed_join_args *)arg;
  handlerton *hton= plugin_data<handlerton*>(plugin);

  if (hton && hton->make_pushed_join)
  {
    const int error= hton->make_pushed_join(hton, thd, vargs->plan);
    if (unlikely(error))
    {
      vargs->err = error;
      return TRUE;
    }
  }
  return FALSE;
}

int ha_make_pushed_joins(THD *thd, const AQP::Join_plan* plan)
{
  DBUG_ENTER("ha_make_pushed_joins");
  st_make_pushed_join_args args= {plan, 0};
  plugin_foreach(thd, make_pushed_join_handlerton,
                 MYSQL_STORAGE_ENGINE_PLUGIN, &args);
  DBUG_PRINT("exit", ("error: %d", args.err));
  DBUG_RETURN(args.err);
}

/*
  TODO: change this into a dynamic struct
  List<handlerton> does not work as
  1. binlog_end is called when MEM_ROOT is gone
  2. cannot work with thd MEM_ROOT as memory should be freed
*/
#define MAX_HTON_LIST_ST 63
struct hton_list_st
{
  handlerton *hton[MAX_HTON_LIST_ST];
  uint sz;
};

struct binlog_func_st
{
  enum_binlog_func fn;
  void *arg;
};

/** @brief
  Listing handlertons first to avoid recursive calls and deadlock
*/
static my_bool binlog_func_list(THD *thd, plugin_ref plugin, void *arg)
{
  hton_list_st *hton_list= (hton_list_st *)arg;
  handlerton *hton= plugin_data<handlerton*>(plugin);
  if (hton->state == SHOW_OPTION_YES && hton->binlog_func)
  {
    uint sz= hton_list->sz;
    if (sz == MAX_HTON_LIST_ST-1)
    {
      /* list full */
      return FALSE;
    }
    hton_list->hton[sz]= hton;
    hton_list->sz= sz+1;
  }
  return FALSE;
}

static my_bool binlog_func_foreach(THD *thd, binlog_func_st *bfn)
{
  hton_list_st hton_list;
  uint i, sz;

  hton_list.sz= 0;
  plugin_foreach(thd, binlog_func_list,
                 MYSQL_STORAGE_ENGINE_PLUGIN, &hton_list);

  for (i= 0, sz= hton_list.sz; i < sz ; i++)
    hton_list.hton[i]->binlog_func(hton_list.hton[i], thd, bfn->fn, bfn->arg);
  return FALSE;
}


int ha_reset_logs(THD *thd)
{
  binlog_func_st bfn= {BFN_RESET_LOGS, 0};
  binlog_func_foreach(thd, &bfn);
  return 0;
}

void ha_reset_slave(THD* thd)
{
  binlog_func_st bfn= {BFN_RESET_SLAVE, 0};
  binlog_func_foreach(thd, &bfn);
}

void ha_binlog_wait(THD* thd)
{
  binlog_func_st bfn= {BFN_BINLOG_WAIT, 0};
  binlog_func_foreach(thd, &bfn);
}

int ha_binlog_index_purge_file(THD *thd, const char *file)
{
  binlog_func_st bfn= {BFN_BINLOG_PURGE_FILE, (void *)file};
  binlog_func_foreach(thd, &bfn);
  return 0;
}

struct binlog_log_query_st
{
  enum_binlog_command binlog_command;
  const char *query;
  size_t query_length;
  const char *db;
  const char *table_name;
};

static my_bool binlog_log_query_handlerton2(THD *thd,
                                            handlerton *hton,
                                            void *args)
{
  struct binlog_log_query_st *b= (struct binlog_log_query_st*)args;
  if (hton->state == SHOW_OPTION_YES && hton->binlog_log_query)
    hton->binlog_log_query(hton, thd,
                           b->binlog_command,
                           b->query,
                           b->query_length,
                           b->db,
                           b->table_name);
  return FALSE;
}

static my_bool binlog_log_query_handlerton(THD *thd,
                                           plugin_ref plugin,
                                           void *args)
{
  return binlog_log_query_handlerton2(thd,
                                      plugin_data<handlerton*>(plugin), args);
}

void ha_binlog_log_query(THD *thd, handlerton *hton,
                         enum_binlog_command binlog_command,
                         const char *query, size_t query_length,
                         const char *db, const char *table_name)
{
  struct binlog_log_query_st b;
  b.binlog_command= binlog_command;
  b.query= query;
  b.query_length= query_length;
  b.db= db;
  b.table_name= table_name;
  if (hton == 0)
    plugin_foreach(thd, binlog_log_query_handlerton,
                   MYSQL_STORAGE_ENGINE_PLUGIN, &b);
  else
    binlog_log_query_handlerton2(thd, hton, &b);
}

int ha_binlog_end(THD* thd)
{
  binlog_func_st bfn= {BFN_BINLOG_END, 0};
  binlog_func_foreach(thd, &bfn);
  return 0;
}

/**
  Calculate cost of 'index only' scan for given index and number of records

  @param keynr    Index number
  @param records  Estimated number of records to be retrieved

  @note
    It is assumed that we will read trough the whole key range and that all
    key blocks are half full (normally things are much better). It is also
    assumed that each time we read the next key from the index, the handler
    performs a random seek, thus the cost is proportional to the number of
    blocks read.

  @return
    Estimated cost of 'index only' scan
*/

double handler::index_only_read_time(uint keynr, double records)
{
  double read_time;
  uint keys_per_block= (stats.block_size/2/
                        (table_share->key_info[keynr].key_length + ref_length) +
                        1);
  read_time=((double) (records + keys_per_block-1) /
             (double) keys_per_block);
  return read_time;
}


double handler::table_in_memory_estimate() const
{
  DBUG_ASSERT(stats.table_in_mem_estimate == IN_MEMORY_ESTIMATE_UNKNOWN ||
              (stats.table_in_mem_estimate >= 0.0 &&
               stats.table_in_mem_estimate <= 1.0));

  /*
    If the storage engine has supplied information about how much of the
    table that is currently in a memory buffer, then use this estimate.
  */
  if (stats.table_in_mem_estimate != IN_MEMORY_ESTIMATE_UNKNOWN)
    return stats.table_in_mem_estimate;

  /*
    The storage engine has not provided any information about how much of
    this index is in memory, use an heuristic to produce an estimate.
  */
  return estimate_in_memory_buffer(stats.data_file_length);
}


double handler::index_in_memory_estimate(uint keyno) const
{
  const KEY *key= &table->key_info[keyno];

  /*
    If the storage engine has supplied information about how much of the
    index that is currently in a memory buffer, then use this estimate.
  */
  const double est= key->in_memory_estimate();
  if (est != IN_MEMORY_ESTIMATE_UNKNOWN)
    return est;

  /*
    The storage engine has not provided any information about how much of
    this index is in memory, use an heuristic to produce an estimate.
  */
  ulonglong file_length;

  /*
    If the index is a clustered primary index, then use the data file
    size as estimate for how large the index is.
  */
  if (keyno == table->s->primary_key && primary_key_is_clustered())
    file_length= stats.data_file_length;
  else
    file_length= stats.index_file_length;

  return estimate_in_memory_buffer(file_length);
}


double handler::estimate_in_memory_buffer(ulonglong table_index_size) const
{
  /*
    The storage engine has not provided any information about how much of
    the table/index is in memory. In this case we use a heuristic:

    - if the size of the table/index is less than 20 percent (pick any
      number) of the memory buffer, then the entire table/index is likely in
      memory.
    - if the size of the table/index is larger than the memory buffer, then
      assume nothing of the table/index is in memory.
    - if the size of the table/index is larger than 20 percent but less than
      the memory buffer size, then use a linear function of the table/index
      size that goes from 1.0 to 0.0.
  */

  /*
    If the storage engine has information about the size of its
    memory buffer, then use this. Otherwise, assume that at least 100 MB
    of data can be chached in memory.
  */
  longlong memory_buf_size= get_memory_buffer_size();
  if (memory_buf_size <= 0)
    memory_buf_size= 100 * 1024 * 1024;    // 100 MB

  /*
    Upper limit for the relative size of a table to be considered
    entirely available in a memory buffer. If the actual table size is
    less than this we assume it is complete cached in a memory buffer.
  */
  const double table_index_in_memory_limit= 0.2;

  /*
    Estimate for how much of the total memory buffer this table/index
    can occupy.
  */
  const double percent_of_mem= static_cast<double>(table_index_size) /
    memory_buf_size;

  double in_mem_est;

  if (percent_of_mem < table_index_in_memory_limit) // Less than 20 percent
    in_mem_est= 1.0;
  else if (percent_of_mem > 1.0)                // Larger than buffer
    in_mem_est= 0.0;
  else
  {
    /*
      The size of the table/index is larger than
      "table_index_in_memory_limit" * "memory_buf_size" but less than
      the total size of the memory buffer.
    */
    in_mem_est= 1.0 - (percent_of_mem - table_index_in_memory_limit) /
      (1.0 - table_index_in_memory_limit);
  }
  DBUG_ASSERT(in_mem_est >= 0.0 && in_mem_est <= 1.0);

  return in_mem_est;
}


Cost_estimate handler::table_scan_cost()
{
  /*
    This function returns a Cost_estimate object. The function should be
    implemented in a way that allows the compiler to use "return value
    optimization" to avoid creating the temporary object for the return value
    and use of the copy constructor.
  */

  const double io_cost= scan_time() * table->cost_model()->page_read_cost(1.0);
  Cost_estimate cost;
  cost.add_io(io_cost);
  return cost;
}

  
Cost_estimate handler::index_scan_cost(uint index, double ranges, double rows)
{
  /*
    This function returns a Cost_estimate object. The function should be
    implemented in a way that allows the compiler to use "return value
    optimization" to avoid creating the temporary object for the return value
    and use of the copy constructor.
  */

  DBUG_ASSERT(ranges >= 0.0);
  DBUG_ASSERT(rows >= 0.0);

  const double io_cost= index_only_read_time(index, rows) *
    table->cost_model()->page_read_cost_index(index, 1.0);
  Cost_estimate cost;
  cost.add_io(io_cost);
  return cost;
}


Cost_estimate handler::read_cost(uint index, double ranges, double rows)
{
  /*
    This function returns a Cost_estimate object. The function should be
    implemented in a way that allows the compiler to use "return value
    optimization" to avoid creating the temporary object for the return value
    and use of the copy constructor.
  */

  DBUG_ASSERT(ranges >= 0.0);
  DBUG_ASSERT(rows >= 0.0);

  const double io_cost= read_time(index, static_cast<uint>(ranges),
                                  static_cast<ha_rows>(rows)) *
                        table->cost_model()->page_read_cost(1.0);
  Cost_estimate cost;
  cost.add_io(io_cost);
  return cost;
}
  

/**
  Check if key has partially-covered columns

  We can't use DS-MRR to perform range scans when the ranges are over
  partially-covered keys, because we'll not have full key part values
  (we'll have their prefixes from the index) and will not be able to check
  if we've reached the end the range.

  @param keyno  Key to check

  @todo
    Allow use of DS-MRR in cases where the index has partially-covered
    components but they are not used for scanning.

  @retval TRUE   Yes
  @retval FALSE  No
*/

static bool key_uses_partial_cols(TABLE *table, uint keyno)
{
  KEY_PART_INFO *kp= table->key_info[keyno].key_part;
  KEY_PART_INFO *kp_end= kp + table->key_info[keyno].user_defined_key_parts;
  for (; kp != kp_end; kp++)
  {
    if (!kp->field->part_of_key.is_set(keyno))
      return TRUE;
  }
  return FALSE;
}

/****************************************************************************
 * Default MRR implementation (MRR to non-MRR converter)
 ***************************************************************************/

/**
  Get cost and other information about MRR scan over a known list of ranges

  Calculate estimated cost and other information about an MRR scan for given
  sequence of ranges.

  @param keyno           Index number
  @param seq             Range sequence to be traversed
  @param seq_init_param  First parameter for seq->init()
  @param n_ranges_arg    Number of ranges in the sequence, or 0 if the caller
                         can't efficiently determine it
  @param [in,out] bufsz  IN:  Size of the buffer available for use
                         OUT: Size of the buffer that is expected to be actually
                              used, or 0 if buffer is not needed.
  @param [in,out] flags  A combination of HA_MRR_* flags
  @param [out] cost      Estimated cost of MRR access

  @note
    This method (or an overriding one in a derived class) must check for
    \c thd->killed and return HA_POS_ERROR if it is not zero. This is required
    for a user to be able to interrupt the calculation by killing the
    connection/query.

  @retval
    HA_POS_ERROR  Error or the engine is unable to perform the requested
                  scan. Values of OUT parameters are undefined.
  @retval
    other         OK, *cost contains cost of the scan, *bufsz and *flags
                  contain scan parameters.
*/

ha_rows 
handler::multi_range_read_info_const(uint keyno, RANGE_SEQ_IF *seq,
                                     void *seq_init_param, uint n_ranges_arg,
                                     uint *bufsz, uint *flags, 
                                     Cost_estimate *cost)
{
  KEY_MULTI_RANGE range;
  range_seq_t seq_it;
  ha_rows rows, total_rows= 0;
  uint n_ranges=0;
  THD *thd= current_thd;
  
  /* Default MRR implementation doesn't need buffer */
  *bufsz= 0;

  DBUG_EXECUTE_IF("bug13822652_2", thd->killed= THD::KILL_QUERY;);

  seq_it= seq->init(seq_init_param, n_ranges, *flags);
  while (!seq->next(seq_it, &range))
  {
    if (unlikely(thd->killed != 0))
      return HA_POS_ERROR;
    
    n_ranges++;
    key_range *min_endp, *max_endp;
    if (range.range_flag & GEOM_FLAG)
    {
      min_endp= &range.start_key;
      max_endp= NULL;
    }
    else
    {
      min_endp= range.start_key.length? &range.start_key : NULL;
      max_endp= range.end_key.length? &range.end_key : NULL;
    }
    /*
      Get the number of rows in the range. This is done by calling
      records_in_range() unless:

        1) The range is an equality range and the index is unique.
           There cannot be more than one matching row, so 1 is
           assumed. Note that it is possible that the correct number
           is actually 0, so the row estimate may be too high in this
           case. Also note: ranges of the form "x IS NULL" may have more
           than 1 mathing row so records_in_range() is called for these.
        2) a) The range is an equality range but the index is either 
              not unique or all of the keyparts are not used. 
           b) The user has requested that index statistics should be used
              for equality ranges to avoid the incurred overhead of 
              index dives in records_in_range().
           c) Index statistics is available.
           Ranges of the form "x IS NULL" will not use index statistics 
           because the number of rows with this value are likely to be 
           very different than the values in the index statistics.
    */
    int keyparts_used= 0;
    if ((range.range_flag & UNIQUE_RANGE) &&                        // 1)
        !(range.range_flag & NULL_RANGE))
      rows= 1; /* there can be at most one row */
    else if ((range.range_flag & EQ_RANGE) &&                       // 2a)
             (range.range_flag & USE_INDEX_STATISTICS) &&           // 2b)
             (keyparts_used= my_count_bits(range.start_key.keypart_map)) &&
             table->
               key_info[keyno].has_records_per_key(keyparts_used-1) && // 2c)
             !(range.range_flag & NULL_RANGE))
    {
      rows= static_cast<ha_rows>(
        table->key_info[keyno].records_per_key(keyparts_used - 1));
    }
    else
    {
      DBUG_EXECUTE_IF("crash_records_in_range", DBUG_SUICIDE(););
      DBUG_ASSERT(min_endp || max_endp);
      if (HA_POS_ERROR == (rows= this->records_in_range(keyno, min_endp, 
                                                        max_endp)))
      {
        /* Can't scan one range => can't do MRR scan at all */
        total_rows= HA_POS_ERROR;
        break;
      }
    }
    total_rows += rows;
  }
  
  if (total_rows != HA_POS_ERROR)
  {
    const Cost_model_table *const cost_model= table->cost_model();

    /* The following calculation is the same as in multi_range_read_info(): */
    *flags|= HA_MRR_USE_DEFAULT_IMPL;
    *flags|= HA_MRR_SUPPORT_SORTED;

    DBUG_ASSERT(cost->is_zero());
    if (*flags & HA_MRR_INDEX_ONLY)
      *cost= index_scan_cost(keyno, static_cast<double>(n_ranges),
                             static_cast<double>(total_rows));
    else
      *cost= read_cost(keyno, static_cast<double>(n_ranges),
                       static_cast<double>(total_rows));
    cost->add_cpu(cost_model->row_evaluate_cost(
      static_cast<double>(total_rows)) + 0.01);
  }
  return total_rows;
}


/**
  Get cost and other information about MRR scan over some sequence of ranges

  Calculate estimated cost and other information about an MRR scan for some
  sequence of ranges.

  The ranges themselves will be known only at execution phase. When this
  function is called we only know number of ranges and a (rough) E(#records)
  within those ranges.

  Currently this function is only called for "n-keypart singlepoint" ranges,
  i.e. each range is "keypart1=someconst1 AND ... AND keypartN=someconstN"

  The flags parameter is a combination of those flags: HA_MRR_SORTED,
  HA_MRR_INDEX_ONLY, HA_MRR_NO_ASSOCIATION, HA_MRR_LIMITS.

  @param keyno           Index number
  @param n_ranges        Estimated number of ranges (i.e. intervals) in the
                         range sequence.
  @param n_rows          Estimated total number of records contained within all
                         of the ranges
  @param [in,out] bufsz  IN:  Size of the buffer available for use
                         OUT: Size of the buffer that will be actually used, or
                              0 if buffer is not needed.
  @param [in,out] flags  A combination of HA_MRR_* flags
  @param [out] cost      Estimated cost of MRR access

  @retval
    0     OK, *cost contains cost of the scan, *bufsz and *flags contain scan
          parameters.
  @retval
    other Error or can't perform the requested scan
*/

ha_rows handler::multi_range_read_info(uint keyno, uint n_ranges, uint n_rows,
                                       uint *bufsz, uint *flags, 
                                       Cost_estimate *cost)
{
  *bufsz= 0; /* Default implementation doesn't need a buffer */

  *flags|= HA_MRR_USE_DEFAULT_IMPL;
  *flags|= HA_MRR_SUPPORT_SORTED;

  DBUG_ASSERT(cost->is_zero());

  /* Produce the same cost as non-MRR code does */
  if (*flags & HA_MRR_INDEX_ONLY)
    *cost= index_scan_cost(keyno, n_ranges, n_rows);
  else
    *cost= read_cost(keyno, n_ranges, n_rows);
  return 0;
}


/**
  Initialize the MRR scan.

  This function may do heavyweight scan 
  initialization like row prefetching/sorting/etc (NOTE: but better not do
  it here as we may not need it, e.g. if we never satisfy WHERE clause on
  previous tables. For many implementations it would be natural to do such
  initializations in the first multi_read_range_next() call)

  mode is a combination of the following flags: HA_MRR_SORTED,
  HA_MRR_INDEX_ONLY, HA_MRR_NO_ASSOCIATION 

  @param seq_funcs       Range sequence to be traversed
  @param seq_init_param  First parameter for seq->init()
  @param n_ranges        Number of ranges in the sequence
  @param mode            Flags, see the description section for the details
  @param buf             INOUT: memory buffer to be used

  @note
    One must have called index_init() before calling this function. Several
    multi_range_read_init() calls may be made in course of one query.

    Until WL#2623 is done (see its text, section 3.2), the following will 
    also hold:
    The caller will guarantee that if "seq->init == mrr_ranges_array_init"
    then seq_init_param is an array of n_ranges KEY_MULTI_RANGE structures.
    This property will only be used by NDB handler until WL#2623 is done.
     
    Buffer memory management is done according to the following scenario:
    The caller allocates the buffer and provides it to the callee by filling
    the members of HANDLER_BUFFER structure.
    The callee consumes all or some fraction of the provided buffer space, and
    sets the HANDLER_BUFFER members accordingly.
    The callee may use the buffer memory until the next multi_range_read_init()
    call is made, all records have been read, or until index_end() call is
    made, whichever comes first.

  @retval 0  OK
  @retval 1  Error
*/

int
handler::multi_range_read_init(RANGE_SEQ_IF *seq_funcs, void *seq_init_param,
                               uint n_ranges, uint mode, HANDLER_BUFFER *buf)
{
  DBUG_ENTER("handler::multi_range_read_init");
  mrr_iter= seq_funcs->init(seq_init_param, n_ranges, mode);
  mrr_funcs= *seq_funcs;
  mrr_is_output_sorted= MY_TEST(mode & HA_MRR_SORTED);
  mrr_have_range= FALSE;
  DBUG_RETURN(0);
}


/**
  Get next record in MRR scan

  Default MRR implementation: read the next record

  @param range_info  OUT  Undefined if HA_MRR_NO_ASSOCIATION flag is in effect
                          Otherwise, the opaque value associated with the range
                          that contains the returned record.

  @retval 0      OK
  @retval other  Error code
*/

int handler::multi_range_read_next(char **range_info)
{
  int result= HA_ERR_END_OF_FILE;
  int range_res= 0;
  DBUG_ENTER("handler::multi_range_read_next");

  if (!mrr_have_range)
  {
    mrr_have_range= TRUE;
    goto start;
  }

  do
  {
    /* Save a call if there can be only one row in range. */
    if (mrr_cur_range.range_flag != (UNIQUE_RANGE | EQ_RANGE))
    {
      result= read_range_next();
      /* On success or non-EOF errors jump to the end. */
      if (result != HA_ERR_END_OF_FILE)
        break;
    }
    else
    {
      if (was_semi_consistent_read())
        goto scan_it_again;
    }

start:
    /* Try the next range(s) until one matches a record. */
    while (!(range_res= mrr_funcs.next(mrr_iter, &mrr_cur_range)))
    {
scan_it_again:
      result= read_range_first(mrr_cur_range.start_key.keypart_map ?
                                 &mrr_cur_range.start_key : 0,
                               mrr_cur_range.end_key.keypart_map ?
                                 &mrr_cur_range.end_key : 0,
                               MY_TEST(mrr_cur_range.range_flag & EQ_RANGE),
                               mrr_is_output_sorted);
      if (result != HA_ERR_END_OF_FILE)
        break;
    }
  }
  while ((result == HA_ERR_END_OF_FILE) && !range_res);

  *range_info= mrr_cur_range.ptr;
  DBUG_PRINT("exit",("handler::multi_range_read_next result %d", result));
  DBUG_RETURN(result);
}


/****************************************************************************
 * DS-MRR implementation 
 ***************************************************************************/

/**
  DS-MRR: Initialize and start MRR scan

  Initialize and start the MRR scan. Depending on the mode parameter, this
  may use default or DS-MRR implementation.

  The DS-MRR implementation will use a second handler object (h2) for
  doing scan on the index:
  - on the first call to this function the h2 handler will be created
    and h2 will be opened using the same index as the main handler
    is set to use. The index scan on the main index will be closed
    and it will be re-opened to read records from the table using either 
    no key or the primary key. The h2 handler will be deleted when
    reset() is called (which should happen on the end of the statement).
  - when dsmrr_close() is called the index scan on h2 is closed.
  - on following calls to this function one of the following must be valid:
    a. if dsmrr_close has been called:
       the main handler (h) must be open on an index, h2 will be opened
       using this index, and the index on h will be closed and 
       h will be re-opened to read reads from the table using either
       no key or the primary key.
    b. dsmrr_close has not been called:
       h2 will already be open, the main handler h must be set up
       to read records from the table (handler->inited is RND) either
       using the primary index or using no index at all.

  @param         seq_funcs       Interval sequence enumeration functions
  @param         seq_init_param  Interval sequence enumeration parameter
  @param         n_ranges        Number of ranges in the sequence.
  @param         mode            HA_MRR_* modes to use
  @param[in,out] buf             Buffer to use

  @retval 0     Ok, Scan started.
  @retval other Error
*/

int DsMrr_impl::dsmrr_init(RANGE_SEQ_IF *seq_funcs, void *seq_init_param,
                           uint n_ranges, uint mode, HANDLER_BUFFER *buf)
{
  DBUG_ASSERT(table != NULL);                   // Verify init() called

  uint elem_size;
  int retval= 0;
  DBUG_ENTER("DsMrr_impl::dsmrr_init");
  THD *const thd= table->in_use;                // current THD

  if (!hint_key_state(thd, table, h->active_index,
                      MRR_HINT_ENUM, OPTIMIZER_SWITCH_MRR) ||
      mode & (HA_MRR_USE_DEFAULT_IMPL | HA_MRR_SORTED)) // DS-MRR doesn't sort
  {
    use_default_impl= TRUE;
    retval= h->handler::multi_range_read_init(seq_funcs, seq_init_param,
                                              n_ranges, mode, buf);
    DBUG_RETURN(retval);
  }

  /* 
    This assert will hit if we have pushed an index condition to the
    primary key index and then "change our mind" and use a different
    index for retrieving data with MRR. One of the following criteria
    must be true:
      1. We have not pushed an index conditon on this handler.
      2. We have pushed an index condition and this is on the currently used
         index.
      3. We have pushed an index condition but this is not for the primary key.
      4. We have pushed an index condition and this has been transferred to 
         the clone (h2) of the handler object.
  */
  DBUG_ASSERT(!h->pushed_idx_cond ||
              h->pushed_idx_cond_keyno == h->active_index ||
              h->pushed_idx_cond_keyno != table->s->primary_key ||
              (h2 && h->pushed_idx_cond_keyno == h2->active_index));

  rowids_buf= buf->buffer;

  is_mrr_assoc= !MY_TEST(mode & HA_MRR_NO_ASSOCIATION);

  if (is_mrr_assoc)
    table->in_use->status_var.ha_multi_range_read_init_count++;
 
  rowids_buf_end= buf->buffer_end;
  elem_size= h->ref_length + (int)is_mrr_assoc * sizeof(void*);
  rowids_buf_last= rowids_buf + 
                      ((rowids_buf_end - rowids_buf)/ elem_size)*
                      elem_size;
  rowids_buf_end= rowids_buf_last;

  /*
    The DS-MRR scan uses a second handler object (h2) for doing the
    index scan. Create this by cloning the primary handler
    object. The h2 handler object is deleted when DsMrr_impl::reset()
    is called.
  */
  if (!h2)
  {
    handler *new_h2;
    /*
      ::clone() takes up a lot of stack, especially on 64 bit platforms.
      The constant 5 is an empiric result.
      @todo Is this still the case? Leave it as it is for now but could
            likely be removed?
    */
    if (check_stack_overrun(thd, 5*STACK_MIN_SIZE, (uchar*) &new_h2))
      DBUG_RETURN(1);

    if (!(new_h2= h->clone(table->s->normalized_path.str, thd->mem_root)))
      DBUG_RETURN(1);
    h2= new_h2; /* Ok, now can put it into h2 */
    table->prepare_for_position();
  }

  /*
    Open the index scan on h2 using the key from the primary handler.
  */
  if (h2->active_index == MAX_KEY)
  {
    DBUG_ASSERT(h->active_index != MAX_KEY);
    const uint mrr_keyno= h->active_index;

    if ((retval= h2->ha_external_lock(thd, h->get_lock_type())))
      goto error;

    if ((retval= h2->extra(HA_EXTRA_KEYREAD)))
      goto error;

    if ((retval= h2->ha_index_init(mrr_keyno, false)))
      goto error;

    // Transfer ICP from h to h2
    if (mrr_keyno == h->pushed_idx_cond_keyno)
    {
      if (h2->idx_cond_push(mrr_keyno, h->pushed_idx_cond))
      {
        retval= 1;
        goto error;
      }
    }
    else
    {
      // Cancel any potentially previously pushed index conditions
      h2->cancel_pushed_idx_cond();
    }
  }
  else
  {
    /*
      h2 has already an open index. This happens when the DS-MRR scan
      is re-started without closing it first. In this case the primary
      handler must be used for reading records from the table, ie. it
      must not be opened for doing a new range scan. In this case
      the active_index must either not be set or be the primary key.
    */
    DBUG_ASSERT(h->inited == handler::RND);
    DBUG_ASSERT(h->active_index == MAX_KEY || 
                h->active_index == table->s->primary_key);
  }

  /*
    The index scan is now transferred to h2 and we can close the open
    index scan on the primary handler.
  */
  if (h->inited == handler::INDEX)
  {
    /*
      Calling h->ha_index_end() will invoke dsmrr_close() for this object,
      which will close the index scan on h2. We need to keep it open, so 
      temporarily move h2 out of the DsMrr object.
    */
    handler *save_h2= h2;
    h2= NULL;
    retval= h->ha_index_end();
    h2= save_h2;
    if (retval)
      goto error;
  }

  /*
    Verify consistency between h and h2.
  */
  DBUG_ASSERT(h->inited != handler::INDEX);
  DBUG_ASSERT(h->active_index == MAX_KEY || 
              h->active_index == table->s->primary_key);
  DBUG_ASSERT(h2->inited == handler::INDEX);
  DBUG_ASSERT(h2->active_index != MAX_KEY);
  DBUG_ASSERT(h->get_lock_type() == h2->get_lock_type());

  if ((retval= h2->handler::multi_range_read_init(seq_funcs, seq_init_param, 
                                                  n_ranges, mode, buf)))
    goto error;

  if ((retval= dsmrr_fill_buffer()))
    goto error;

  /*
    If the above call has scanned through all intervals in *seq, then
    adjust *buf to indicate that the remaining buffer space will not be used.
  */
  if (dsmrr_eof) 
    buf->end_of_used_area= rowids_buf_last;

  /*
     h->inited == INDEX may occur when 'range checked for each record' is
     used.
  */
  if ((h->inited != handler::RND) && 
      ((h->inited==handler::INDEX? h->ha_index_end(): FALSE) || 
       (h->ha_rnd_init(FALSE))))
  {
    retval= 1;
    goto error;
  }

  use_default_impl= FALSE;
  h->mrr_funcs= *seq_funcs;
  
  DBUG_RETURN(0);
error:
  h2->ha_index_or_rnd_end();
  h2->ha_external_lock(thd, F_UNLCK);
  h2->ha_close();
  delete h2;
  h2= NULL;
  DBUG_ASSERT(retval != 0);
  DBUG_RETURN(retval);
}


void DsMrr_impl::dsmrr_close()
{
  DBUG_ENTER("DsMrr_impl::dsmrr_close");

  // If there is an open index on h2, then close it
  if (h2 && h2->active_index != MAX_KEY)
  {
    h2->ha_index_or_rnd_end();
    h2->ha_external_lock(current_thd, F_UNLCK);
  }
  use_default_impl= true;
  DBUG_VOID_RETURN;
}


void DsMrr_impl::reset()
{
  DBUG_ENTER("DsMrr_impl::reset");

  if (h2)
  {
    // Close any ongoing DS-MRR scan 
    dsmrr_close();

    // Close and delete the h2 handler
    h2->ha_close();
    delete h2;
    h2= NULL;
  }
  DBUG_VOID_RETURN;
}


static int rowid_cmp(void *h, uchar *a, uchar *b)
{
  return ((handler*)h)->cmp_ref(a, b);
}


/**
  DS-MRR: Fill the buffer with rowids and sort it by rowid

  {This is an internal function of DiskSweep MRR implementation}
  Scan the MRR ranges and collect ROWIDs (or {ROWID, range_id} pairs) into 
  buffer. When the buffer is full or scan is completed, sort the buffer by 
  rowid and return.
  
  The function assumes that rowids buffer is empty when it is invoked. 
  
  @retval 0      OK, the next portion of rowids is in the buffer,
                 properly ordered
  @retval other  Error
*/

int DsMrr_impl::dsmrr_fill_buffer()
{
  char *range_info;
  int res= 0;
  DBUG_ENTER("DsMrr_impl::dsmrr_fill_buffer");
  DBUG_ASSERT(rowids_buf < rowids_buf_end);

  rowids_buf_cur= rowids_buf;
  while ((rowids_buf_cur < rowids_buf_end) && 
         !(res= h2->handler::multi_range_read_next(&range_info)))
  {
    KEY_MULTI_RANGE *curr_range= &h2->handler::mrr_cur_range;
    if (h2->mrr_funcs.skip_index_tuple &&
        h2->mrr_funcs.skip_index_tuple(h2->mrr_iter, curr_range->ptr))
      continue;
    
    /* Put rowid, or {rowid, range_id} pair into the buffer */
    h2->position(table->record[0]);
    memcpy(rowids_buf_cur, h2->ref, h2->ref_length);
    rowids_buf_cur += h2->ref_length;

    if (is_mrr_assoc)
    {
      memcpy(rowids_buf_cur, &range_info, sizeof(void*));
      rowids_buf_cur += sizeof(void*);
    }
  }

  if (res && res != HA_ERR_END_OF_FILE)
    DBUG_RETURN(res); 
  dsmrr_eof= MY_TEST(res == HA_ERR_END_OF_FILE);

  /* Sort the buffer contents by rowid */
  uint elem_size= h->ref_length + (int)is_mrr_assoc * sizeof(void*);
  size_t n_rowids= (rowids_buf_cur - rowids_buf) / elem_size;
  
  my_qsort2(rowids_buf, n_rowids, elem_size, (qsort2_cmp)rowid_cmp,
            (void*)h);
  rowids_buf_last= rowids_buf_cur;
  rowids_buf_cur=  rowids_buf;
  DBUG_RETURN(0);
}


/*
  DS-MRR implementation: multi_range_read_next() function
*/

int DsMrr_impl::dsmrr_next(char **range_info)
{
  int res;
  uchar *cur_range_info= 0;
  uchar *rowid;

  if (use_default_impl)
    return h->handler::multi_range_read_next(range_info);
  
  do
  {
    if (rowids_buf_cur == rowids_buf_last)
    {
      if (dsmrr_eof)
      {
        res= HA_ERR_END_OF_FILE;
        goto end;
      }

      res= dsmrr_fill_buffer();
      if (res)
        goto end;
    }
   
    /* return eof if there are no rowids in the buffer after re-fill attempt */
    if (rowids_buf_cur == rowids_buf_last)
    {
      res= HA_ERR_END_OF_FILE;
      goto end;
    }
    rowid= rowids_buf_cur;

    if (is_mrr_assoc)
      memcpy(&cur_range_info, rowids_buf_cur + h->ref_length, sizeof(uchar*));

    rowids_buf_cur += h->ref_length + sizeof(void*) * MY_TEST(is_mrr_assoc);
    if (h2->mrr_funcs.skip_record &&
	h2->mrr_funcs.skip_record(h2->mrr_iter, (char *) cur_range_info, rowid))
      continue;
    res= h->ha_rnd_pos(table->record[0], rowid);
    break;
  } while (true);
 
  if (is_mrr_assoc)
  {
    memcpy(range_info, rowid + h->ref_length, sizeof(void*));
  }
end:
  return res;
}


/*
  DS-MRR implementation: multi_range_read_info() function
*/
ha_rows DsMrr_impl::dsmrr_info(uint keyno, uint n_ranges, uint rows,
                               uint *bufsz, uint *flags, Cost_estimate *cost)
{
  ha_rows res __attribute__((unused));
  uint def_flags= *flags;
  uint def_bufsz= *bufsz;

  /* Get cost/flags/mem_usage of default MRR implementation */
  res=
    h->handler::multi_range_read_info(keyno, n_ranges, rows, &def_bufsz,
                                      &def_flags, cost);
  DBUG_ASSERT(!res);

  if ((*flags & HA_MRR_USE_DEFAULT_IMPL) || 
      choose_mrr_impl(keyno, rows, flags, bufsz, cost))
  {
    /* Default implementation is choosen */
    DBUG_PRINT("info", ("Default MRR implementation choosen"));
    *flags= def_flags;
    *bufsz= def_bufsz;
    DBUG_ASSERT(*flags & HA_MRR_USE_DEFAULT_IMPL);
  }
  else
  {
    /* *flags and *bufsz were set by choose_mrr_impl */
    DBUG_PRINT("info", ("DS-MRR implementation choosen"));
  }
  return 0;
}


/*
  DS-MRR Implementation: multi_range_read_info_const() function
*/

ha_rows DsMrr_impl::dsmrr_info_const(uint keyno, RANGE_SEQ_IF *seq,
                                 void *seq_init_param, uint n_ranges, 
                                 uint *bufsz, uint *flags, Cost_estimate *cost)
{
  ha_rows rows;
  uint def_flags= *flags;
  uint def_bufsz= *bufsz;
  /* Get cost/flags/mem_usage of default MRR implementation */
  rows= h->handler::multi_range_read_info_const(keyno, seq, seq_init_param,
                                                n_ranges, &def_bufsz, 
                                                &def_flags, cost);
  if (rows == HA_POS_ERROR)
  {
    /* Default implementation can't perform MRR scan => we can't either */
    return rows;
  }

  /*
    If HA_MRR_USE_DEFAULT_IMPL has been passed to us, that is an order to
    use the default MRR implementation (we need it for UPDATE/DELETE).
    Otherwise, make a choice based on cost and mrr* flags of
    @@optimizer_switch.
  */
  if ((*flags & HA_MRR_USE_DEFAULT_IMPL) ||
      choose_mrr_impl(keyno, rows, flags, bufsz, cost))
  {
    DBUG_PRINT("info", ("Default MRR implementation choosen"));
    *flags= def_flags;
    *bufsz= def_bufsz;
    DBUG_ASSERT(*flags & HA_MRR_USE_DEFAULT_IMPL);
  }
  else
  {
    /* *flags and *bufsz were set by choose_mrr_impl */
    DBUG_PRINT("info", ("DS-MRR implementation choosen"));
  }
  return rows;
}


/**
  DS-MRR Internals: Choose between Default MRR implementation and DS-MRR

  Make the choice between using Default MRR implementation and DS-MRR.
  This function contains common functionality factored out of dsmrr_info()
  and dsmrr_info_const(). The function assumes that the default MRR
  implementation's applicability requirements are satisfied.

  @param keyno       Index number
  @param rows        E(full rows to be retrieved)
  @param flags  IN   MRR flags provided by the MRR user
                OUT  If DS-MRR is choosen, flags of DS-MRR implementation
                     else the value is not modified
  @param bufsz  IN   If DS-MRR is choosen, buffer use of DS-MRR implementation
                     else the value is not modified
  @param cost   IN   Cost of default MRR implementation
                OUT  If DS-MRR is choosen, cost of DS-MRR scan
                     else the value is not modified

  @retval TRUE   Default MRR implementation should be used
  @retval FALSE  DS-MRR implementation should be used
*/

bool DsMrr_impl::choose_mrr_impl(uint keyno, ha_rows rows, uint *flags,
                                 uint *bufsz, Cost_estimate *cost)
{
  bool res;
  THD *thd= current_thd;

  const bool mrr_on= hint_key_state(thd, table, keyno, MRR_HINT_ENUM,
                                    OPTIMIZER_SWITCH_MRR);
  const bool force_dsmrr_by_hints=
    hint_key_state(thd, table, keyno, MRR_HINT_ENUM, 0) ||
    hint_table_state(thd, table, BKA_HINT_ENUM, 0);

  if (!(mrr_on || force_dsmrr_by_hints) ||
      *flags & (HA_MRR_INDEX_ONLY | HA_MRR_SORTED) || // Unsupported by DS-MRR
      (keyno == table->s->primary_key && h->primary_key_is_clustered()) ||
       key_uses_partial_cols(table, keyno) ||
       table->s->tmp_table != NO_TMP_TABLE)
  {
    /* Use the default implementation, don't modify args: See comments  */
    return TRUE;
  }

  /*
    If @@optimizer_switch has "mrr_cost_based" on, we should avoid
    using DS-MRR for queries where it is likely that the records are
    stored in memory. Since there is currently no way to determine
    this, we use a heuristic:
    a) if the storage engine has a memory buffer, DS-MRR is only
       considered if the table size is bigger than the buffer.
    b) if the storage engine does not have a memory buffer, DS-MRR is
       only considered if the table size is bigger than 100MB.
    c) Since there is an initial setup cost of DS-MRR, so it is only
       considered if at least 50 records will be read.
  */
  if (thd->optimizer_switch_flag(OPTIMIZER_SWITCH_MRR_COST_BASED) &&
      !force_dsmrr_by_hints)
  {
    /*
      If the storage engine has a database buffer we use this as the
      minimum size the table should have before considering DS-MRR.
    */ 
    longlong min_file_size= table->file->get_memory_buffer_size();
    if (min_file_size == -1)
    {
      // No estimate for database buffer
      min_file_size= 100 * 1024 * 1024;    // 100 MB
    }

    if (table->file->stats.data_file_length < 
        static_cast<ulonglong>(min_file_size) ||
        rows <= 50)
      return true;                 // Use the default implementation 
  }

  Cost_estimate dsmrr_cost;
  if (get_disk_sweep_mrr_cost(keyno, rows, *flags, bufsz, &dsmrr_cost))
    return TRUE;
  
  /* 
    If @@optimizer_switch has "mrr" on and "mrr_cost_based" off, then set cost
    of DS-MRR to be minimum of DS-MRR and Default implementations cost. This
    allows one to force use of DS-MRR whenever it is applicable without
    affecting other cost-based choices. Note that if MRR or BKA hint is
    specified, DS-MRR will be used regardless of cost.
  */
  const bool force_dsmrr=
    (force_dsmrr_by_hints ||
     !thd->optimizer_switch_flag(OPTIMIZER_SWITCH_MRR_COST_BASED));

  if (force_dsmrr && dsmrr_cost.total_cost() > cost->total_cost())
    dsmrr_cost= *cost;

  if (force_dsmrr || (dsmrr_cost.total_cost() <= cost->total_cost()))
  {
    *flags &= ~HA_MRR_USE_DEFAULT_IMPL;  /* Use the DS-MRR implementation */
    *flags &= ~HA_MRR_SUPPORT_SORTED;    /* We can't provide ordered output */
    *cost= dsmrr_cost;
    res= FALSE;
  }
  else
  {
    /* Use the default MRR implementation */
    res= TRUE;
  }
  return res;
}


static void get_sort_and_sweep_cost(TABLE *table, ha_rows nrows, 
                                    Cost_estimate *cost);


/**
  Get cost of DS-MRR scan

  @param keynr              Index to be used
  @param rows               E(Number of rows to be scanned)
  @param flags              Scan parameters (HA_MRR_* flags)
  @param buffer_size INOUT  Buffer size
  @param cost        OUT    The cost

  @retval FALSE  OK
  @retval TRUE   Error, DS-MRR cannot be used (the buffer is too small
                 for even 1 rowid)
*/

bool DsMrr_impl::get_disk_sweep_mrr_cost(uint keynr, ha_rows rows, uint flags,
                                         uint *buffer_size, 
                                         Cost_estimate *cost)
{
  ha_rows rows_in_last_step;
  uint n_full_steps;

  const uint elem_size= h->ref_length + 
                        sizeof(void*) * (!MY_TEST(flags & HA_MRR_NO_ASSOCIATION));
  const ha_rows max_buff_entries= *buffer_size / elem_size;

  if (!max_buff_entries)
    return TRUE; /* Buffer has not enough space for even 1 rowid */

  /* Number of iterations we'll make with full buffer */
  n_full_steps= (uint)floor(rows2double(rows) / max_buff_entries);

  /*
    Get numbers of rows we'll be processing in last iteration, with
    non-full buffer
  */
  rows_in_last_step= rows % max_buff_entries;
  
  DBUG_ASSERT(cost->is_zero());

  if (n_full_steps)
  {
    get_sort_and_sweep_cost(table, max_buff_entries, cost);
    cost->multiply(n_full_steps);
  }
  else
  {
    /* 
      Adjust buffer size since only parts of the buffer will be used:
      1. Adjust record estimate for the last scan to reduce likelyhood
         of needing more than one scan by adding 20 percent to the
         record estimate and by ensuring this is at least 100 records.
      2. If the estimated needed buffer size is lower than suggested by 
         the caller then set it to the estimated buffer size.
    */
    const ha_rows keys_in_buffer=
      max<ha_rows>(static_cast<ha_rows>(1.2 * rows_in_last_step), 100);
    *buffer_size= min<ulong>(*buffer_size,
                             static_cast<ulong>(keys_in_buffer) * elem_size);
  }

  Cost_estimate last_step_cost;
  get_sort_and_sweep_cost(table, rows_in_last_step, &last_step_cost);
  (*cost)+= last_step_cost;

  /*
    Cost of memory is not included in the total_cost() function and
    thus will not be considered when comparing costs. Still, we
    record it in the cost estimate object for future use.
  */
  cost->add_mem(*buffer_size);

  /* Total cost of all index accesses */
  (*cost)+= h->index_scan_cost(keynr, 1, static_cast<double>(rows));

  /*
    Add CPU cost for processing records (see
    @handler::multi_range_read_info_const()).
  */
  cost->add_cpu(table->cost_model()->row_evaluate_cost(
    static_cast<double>(rows)));
  return FALSE;
}


/* 
  Get cost of one sort-and-sweep step

  SYNOPSIS
    get_sort_and_sweep_cost()
      table       Table being accessed
      nrows       Number of rows to be sorted and retrieved
      cost   OUT  The cost

  DESCRIPTION
    Get cost of these operations:
     - sort an array of #nrows ROWIDs using qsort
     - read #nrows records from table in a sweep.
*/

static 
void get_sort_and_sweep_cost(TABLE *table, ha_rows nrows, Cost_estimate *cost)
{
  DBUG_ASSERT(cost->is_zero());
  if (nrows)
  {
    get_sweep_read_cost(table, nrows, FALSE, cost);

    /*
      @todo CostModel: For the old version of the cost model the
      following code should be used. For the new version of the cost
      model Cost_model::key_compare_cost() should be used.  When
      removing support for the old cost model this code should be
      removed. The reason for this is that we should get rid of the
      ROWID_COMPARE_SORT_COST and use key_compare_cost() instead. For
      the current value returned by key_compare_cost() this would
      overestimate the cost for sorting.
    */

    /* 
      Constant for the cost of doing one key compare operation in the
      sort operation. We should have used the value returned by
      key_compare_cost() here but this would make the cost
      estimate of sorting very high for queries accessing many
      records. Until this constant is adjusted we introduce a constant
      that is more realistic. @todo: Replace this with
      key_compare_cost() when this has been given a realistic value.
    */
    const double ROWID_COMPARE_SORT_COST=
      table->cost_model()->key_compare_cost(1.0) / 10;

    /* Add cost of qsort call: n * log2(n) * cost(rowid_comparison) */
    
    // For the old version of the cost model this cost calculations should
    // be used....
    const double cpu_sort= nrows * log2(nrows) * ROWID_COMPARE_SORT_COST;
    // .... For the new cost model something like this should be used...
    // cpu_sort= nrows * log2(nrows) *
    //           table->cost_model()->rowid_compare_cost();
    cost->add_cpu(cpu_sort);
  }
}


/**
  Get cost of reading nrows table records in a "disk sweep"

  A disk sweep read is a sequence of handler->rnd_pos(rowid) calls that made
  for an ordered sequence of rowids.

  We take into account that some of the records might be in a memory
  buffer while others need to be read from a secondary storage
  device. The model for this assumes hard disk IO. A disk read is
  performed as follows:

   1. The disk head is moved to the needed cylinder
   2. The controller waits for the plate to rotate
   3. The data is transferred

  Time to do #3 is insignificant compared to #2+#1.

  Time to move the disk head is proportional to head travel distance.

  Time to wait for the plate to rotate depends on whether the disk head
  was moved or not. 

  If disk head wasn't moved, the wait time is proportional to distance
  between the previous block and the block we're reading.

  If the head was moved, we don't know how much we'll need to wait for the
  plate to rotate. We assume the wait time to be a variate with a mean of
  0.5 of full rotation time.

  Our cost units are "random disk seeks". The cost of random disk seek is
  actually not a constant, it depends one range of cylinders we're going
  to access. We make it constant by introducing a fuzzy concept of "typical 
  datafile length" (it's fuzzy as it's hard to tell whether it should
  include index file, temp.tables etc). Then random seek cost is:

    1 = half_rotation_cost + move_cost * 1/3 * typical_data_file_length

  We define half_rotation_cost as disk_seek_base_cost() (see
  Cost_model_server::disk_seek_base_cost()).

  @param      table        Table to be accessed
  @param      nrows        Number of rows to retrieve
  @param      interrupted  true <=> Assume that the disk sweep will be
                           interrupted by other disk IO. false - otherwise.
  @param[out] cost         the cost
*/

void get_sweep_read_cost(TABLE *table, ha_rows nrows, bool interrupted, 
                         Cost_estimate *cost)
{
  DBUG_ENTER("get_sweep_read_cost");

  DBUG_ASSERT(cost->is_zero());
  if(nrows > 0)
  {
    const Cost_model_table *const cost_model= table->cost_model();

    // The total number of blocks used by this table
    double n_blocks=
      ceil(ulonglong2double(table->file->stats.data_file_length) / IO_SIZE);
    if (n_blocks < 1.0)                         // When data_file_length is 0
      n_blocks= 1.0;

    /*
      The number of blocks that in average need to be read given that
      the records are uniformly distribution over the table.
    */
    double busy_blocks=
      n_blocks * (1.0 - pow(1.0 - 1.0/n_blocks, rows2double(nrows)));
    if (busy_blocks < 1.0)
      busy_blocks= 1.0;

    DBUG_PRINT("info",("sweep: nblocks=%g, busy_blocks=%g", n_blocks,
                       busy_blocks));
    if (interrupted)
      cost->add_io(cost_model->page_read_cost(busy_blocks));
    else
    {
      /*
        Assume reading pages from disk is done in one 'sweep'. 

        The cost model and cost estimate for pages already in a memory
        buffer will be different from pages that needed to be read from
        disk. Calculate the number of blocks that likely already are
        in memory and the number of blocks that need to be read from
        disk.
      */
      const double busy_blocks_mem=
        busy_blocks * table->file->table_in_memory_estimate();
      const double busy_blocks_disk= busy_blocks - busy_blocks_mem;
      DBUG_ASSERT(busy_blocks_disk >= 0.0);

      // Cost of accessing blocks in main memory buffer
      cost->add_io(cost_model->buffer_block_read_cost(busy_blocks_mem));

      // Cost of reading blocks from disk in a 'sweep'
      const double seek_distance= (busy_blocks_disk > 1.0) ?
        n_blocks / busy_blocks_disk : n_blocks;

      const double disk_cost=
        busy_blocks_disk * cost_model->disk_seek_cost(seek_distance);
      cost->add_io(disk_cost);
    }
  }
  DBUG_PRINT("info",("returning cost=%g", cost->total_cost()));
  DBUG_VOID_RETURN;
}


/****************************************************************************
 * DS-MRR implementation ends
 ***************************************************************************/

/** @brief
  Read first row between two ranges.
  Store ranges for future calls to read_range_next.

  @param start_key		Start key. Is 0 if no min range
  @param end_key		End key.  Is 0 if no max range
  @param eq_range_arg	        Set to 1 if start_key == end_key
  @param sorted		Set to 1 if result should be sorted per key

  @note
    Record is read into table->record[0]

  @retval
    0			Found row
  @retval
    HA_ERR_END_OF_FILE	No rows in range
*/
int handler::read_range_first(const key_range *start_key,
			      const key_range *end_key,
			      bool eq_range_arg,
                              bool sorted /* ignored */)
{
  int result;
  DBUG_ENTER("handler::read_range_first");

  eq_range= eq_range_arg;
  set_end_range(end_key, RANGE_SCAN_ASC);

  range_key_part= table->key_info[active_index].key_part;

  if (!start_key)			// Read first record
    result= ha_index_first(table->record[0]);
  else
    result= ha_index_read_map(table->record[0],
                              start_key->key,
                              start_key->keypart_map,
                              start_key->flag);
  if (result)
    DBUG_RETURN((result == HA_ERR_KEY_NOT_FOUND) 
		? HA_ERR_END_OF_FILE
		: result);

  if (compare_key(end_range) <= 0)
  {
    DBUG_RETURN(0);
  }
  else
  {
    /*
      The last read row does not fall in the range. So request
      storage engine to release row lock if possible.
    */
    unlock_row();
    DBUG_RETURN(HA_ERR_END_OF_FILE);
  }
}


/** @brief
  Read next row between two endpoints.

  @note
    Record is read into table->record[0]

  @retval
    0			Found row
  @retval
    HA_ERR_END_OF_FILE	No rows in range
*/
int handler::read_range_next()
{
  int result;
  DBUG_ENTER("handler::read_range_next");

  if (eq_range)
  {
    /* We trust that index_next_same always gives a row in range */
    DBUG_RETURN(ha_index_next_same(table->record[0],
                                   end_range->key,
                                   end_range->length));
  }
  result= ha_index_next(table->record[0]);
  if (result)
    DBUG_RETURN(result);

  if (compare_key(end_range) <= 0)
  {
    DBUG_RETURN(0);
  }
  else
  {
    /*
      The last read row does not fall in the range. So request
      storage engine to release row lock if possible.
    */
    unlock_row();
    DBUG_RETURN(HA_ERR_END_OF_FILE);
  }
}


void handler::set_end_range(const key_range* range,
                            enum_range_scan_direction direction)
{
  if (range)
  {
    save_end_range= *range;
    end_range= &save_end_range;
    range_key_part= table->key_info[active_index].key_part;
    key_compare_result_on_equal= ((range->flag == HA_READ_BEFORE_KEY) ? 1 :
                                  (range->flag == HA_READ_AFTER_KEY) ? -1 : 0);
  }
  else
    end_range= NULL;

  range_scan_direction= direction;
}


/**
  Compare if found key (in row) is over max-value.

  @param range		range to compare to row. May be 0 for no range

  @sa
    key.cc::key_cmp()

  @return
    The return value is SIGN(key_in_row - range_key):

    - 0   : Key is equal to range or 'range' == 0 (no range)
    - -1  : Key is less than range
    - 1   : Key is larger than range
*/
int handler::compare_key(key_range *range)
{
  int cmp;
  if (!range || in_range_check_pushed_down)
    return 0;					// No max range
  cmp= key_cmp(range_key_part, range->key, range->length);
  if (!cmp)
    cmp= key_compare_result_on_equal;
  return cmp;
}


/*
  Compare if a found key (in row) is within the range.

  This function is similar to compare_key() but checks the range scan
  direction to determine if this is a descending scan. This function
  is used by the index condition pushdown implementation to determine
  if the read record is within the range scan.

  @param range Range to compare to row. May be NULL for no range.

  @seealso
    handler::compare_key()

  @return Returns whether the key is within the range

    - 0   : Key is equal to range or 'range' == 0 (no range)
    - -1  : Key is within the current range
    - 1   : Key is outside the current range
*/

int handler::compare_key_icp(const key_range *range) const
{
  int cmp;
  if (!range)
    return 0;					// no max range
  cmp= key_cmp(range_key_part, range->key, range->length);
  if (!cmp)
    cmp= key_compare_result_on_equal;
  if (range_scan_direction == RANGE_SCAN_DESC)
    cmp= -cmp;
  return cmp;
}

int handler::index_read_idx_map(uchar * buf, uint index, const uchar * key,
                                key_part_map keypart_map,
                                enum ha_rkey_function find_flag)
{
  int error, error1= 0;
  error= index_init(index, 0);
  if (!error)
  {
    error= index_read_map(buf, key, keypart_map, find_flag);
    error1= index_end();
  }
  return error ?  error : error1;
}


uint calculate_key_len(TABLE *table, uint key,
                       key_part_map keypart_map)
{
  /* works only with key prefixes */
  DBUG_ASSERT(((keypart_map + 1) & keypart_map) == 0);

  KEY *key_info= table->key_info + key;
  KEY_PART_INFO *key_part= key_info->key_part;
  KEY_PART_INFO *end_key_part= key_part + actual_key_parts(key_info);
  uint length= 0;

  while (key_part < end_key_part && keypart_map)
  {
    length+= key_part->store_length;
    keypart_map >>= 1;
    key_part++;
  }
  return length;
}


/**
  Returns a list of all known extensions.

    No mutexes, worst case race is a minor surplus memory allocation
    We have to recreate the extension map if mysqld is restarted (for example
    within libmysqld)

  @retval
    pointer		pointer to TYPELIB structure
*/
static my_bool exts_handlerton(THD *unused, plugin_ref plugin,
                               void *arg)
{
  List<char> *found_exts= (List<char> *) arg;
  handlerton *hton= plugin_data<handlerton*>(plugin);
  handler *file;
  if (hton->state == SHOW_OPTION_YES && hton->create &&
      (file= hton->create(hton, (TABLE_SHARE*) 0, current_thd->mem_root)))
  {
    List_iterator_fast<char> it(*found_exts);
    const char **ext, *old_ext;

    for (ext= file->bas_ext(); *ext; ext++)
    {
      while ((old_ext= it++))
      {
        if (!strcmp(old_ext, *ext))
	  break;
      }
      if (!old_ext)
        found_exts->push_back((char *) *ext);

      it.rewind();
    }
    delete file;
  }
  return FALSE;
}

TYPELIB* ha_known_exts()
{
  TYPELIB *known_extensions = (TYPELIB*) sql_alloc(sizeof(TYPELIB));
  known_extensions->name= "known_exts";
  known_extensions->type_lengths= NULL;
  
  List<char> found_exts;
  const char **ext, *old_ext;

  found_exts.push_back((char*) TRG_EXT);
  found_exts.push_back((char*) TRN_EXT);

  plugin_foreach(NULL, exts_handlerton,
                 MYSQL_STORAGE_ENGINE_PLUGIN, &found_exts);

  size_t arr_length= sizeof(char *)* (found_exts.elements+1);
  ext= (const char **) sql_alloc(arr_length);

  DBUG_ASSERT(NULL != ext);
  known_extensions->count= found_exts.elements;
  known_extensions->type_names= ext;

  List_iterator_fast<char> it(found_exts);
  while ((old_ext= it++))
    *ext++= old_ext;
  *ext= NULL;
  return known_extensions;
}


static bool stat_print(THD *thd, const char *type, size_t type_len,
                       const char *file, size_t file_len,
                       const char *status, size_t status_len)
{
  Protocol *protocol= thd->get_protocol();
  protocol->start_row();
  protocol->store(type, type_len, system_charset_info);
  protocol->store(file, file_len, system_charset_info);
  protocol->store(status, status_len, system_charset_info);
  if (protocol->end_row())
    return TRUE;
  return FALSE;
}


static my_bool showstat_handlerton(THD *thd, plugin_ref plugin,
                                   void *arg)
{
  enum ha_stat_type stat= *(enum ha_stat_type *) arg;
  handlerton *hton= plugin_data<handlerton*>(plugin);
  if (hton->state == SHOW_OPTION_YES && hton->show_status &&
      hton->show_status(hton, thd, stat_print, stat))
    return TRUE;
  return FALSE;
}

bool ha_show_status(THD *thd, handlerton *db_type, enum ha_stat_type stat)
{
  List<Item> field_list;
  bool result;

  field_list.push_back(new Item_empty_string("Type",10));
  field_list.push_back(new Item_empty_string("Name",FN_REFLEN));
  field_list.push_back(new Item_empty_string("Status",10));

  if (thd->send_result_metadata(&field_list,
                                Protocol::SEND_NUM_ROWS | Protocol::SEND_EOF))
    return TRUE;

  if (db_type == NULL)
  {
    result= plugin_foreach(thd, showstat_handlerton,
                           MYSQL_STORAGE_ENGINE_PLUGIN, &stat);
  }
  else
  {
    if (db_type->state != SHOW_OPTION_YES)
    {
      const LEX_STRING *name=&hton2plugin[db_type->slot]->name;
      result= stat_print(thd, name->str, name->length,
                         "", 0, "DISABLED", 8) ? 1 : 0;
    }
    else
    {
      DBUG_EXECUTE_IF("simulate_show_status_failure",
                      DBUG_SET("+d,simulate_net_write_failure"););
      result= db_type->show_status &&
              db_type->show_status(db_type, thd, stat_print, stat) ? 1 : 0;
      DBUG_EXECUTE_IF("simulate_show_status_failure",
                      DBUG_SET("-d,simulate_net_write_failure"););
    }
  }

  if (!result)
    my_eof(thd);
  return result;
}

/*
  Function to check if the conditions for row-based binlogging is
  correct for the table.

  A row in the given table should be replicated if:
  - Row-based replication is enabled in the current thread
  - The binlog is enabled
  - It is not a temporary table
  - The binary log is open
  - The database the table resides in shall be binlogged (binlog_*_db rules)
  - table is not mysql.event
*/

static bool check_table_binlog_row_based(THD *thd, TABLE *table)
{
  if (table->s->cached_row_logging_check == -1)
  {
    int const check(table->s->tmp_table == NO_TMP_TABLE &&
                    ! table->no_replicate &&
                    binlog_filter->db_ok(table->s->db.str));
    table->s->cached_row_logging_check= check;
  }

  DBUG_ASSERT(table->s->cached_row_logging_check == 0 ||
              table->s->cached_row_logging_check == 1);

  return (thd->is_current_stmt_binlog_format_row() &&
          table->s->cached_row_logging_check &&
          (thd->variables.option_bits & OPTION_BIN_LOG) &&
          mysql_bin_log.is_open());
}


/** @brief
   Write table maps for all (manually or automatically) locked tables
   to the binary log.

   SYNOPSIS
     write_locked_table_maps()
       thd     Pointer to THD structure

   DESCRIPTION
       This function will generate and write table maps for all tables
       that are locked by the thread 'thd'.

   RETURN VALUE
       0   All OK
       1   Failed to write all table maps

   SEE ALSO
       THD::lock
*/

static int write_locked_table_maps(THD *thd)
{
  DBUG_ENTER("write_locked_table_maps");
  DBUG_PRINT("enter", ("thd: 0x%lx  thd->lock: 0x%lx "
                       "thd->extra_lock: 0x%lx",
                       (long) thd, (long) thd->lock, (long) thd->extra_lock));

  DBUG_PRINT("debug", ("get_binlog_table_maps(): %d", thd->get_binlog_table_maps()));

  if (thd->get_binlog_table_maps() == 0)
  {
    MYSQL_LOCK *locks[2];
    locks[0]= thd->extra_lock;
    locks[1]= thd->lock;
    for (uint i= 0 ; i < sizeof(locks)/sizeof(*locks) ; ++i )
    {
      MYSQL_LOCK const *const lock= locks[i];
      if (lock == NULL)
        continue;

      bool need_binlog_rows_query= thd->variables.binlog_rows_query_log_events;
      TABLE **const end_ptr= lock->table + lock->table_count;
      for (TABLE **table_ptr= lock->table ; 
           table_ptr != end_ptr ;
           ++table_ptr)
      {
        TABLE *const table= *table_ptr;
        DBUG_PRINT("info", ("Checking table %s", table->s->table_name.str));
        if (table->current_lock == F_WRLCK &&
            check_table_binlog_row_based(thd, table))
        {
          /*
            We need to have a transactional behavior for SQLCOM_CREATE_TABLE
            (e.g. CREATE TABLE... SELECT * FROM TABLE) in order to keep a
            compatible behavior with the STMT based replication even when
            the table is not transactional. In other words, if the operation
            fails while executing the insert phase nothing is written to the
            binlog.

            Note that at this point, we check the type of a set of tables to
            create the table map events. In the function binlog_log_row(),
            which calls the current function, we check the type of the table
            of the current row.
          */
          bool const has_trans= thd->lex->sql_command == SQLCOM_CREATE_TABLE ||
                                table->file->has_transactions();
          int const error= thd->binlog_write_table_map(table, has_trans,
                                                       need_binlog_rows_query);
          /* Binlog Rows_query log event once for one statement which updates
             two or more tables.*/
          if (need_binlog_rows_query)
            need_binlog_rows_query= FALSE;
          /*
            If an error occurs, it is the responsibility of the caller to
            roll back the transaction.
          */
          if (unlikely(error))
            DBUG_RETURN(1);
        }
      }
    }
  }
  DBUG_RETURN(0);
}


typedef bool Log_func(THD*, TABLE*, bool,
                      const uchar*, const uchar*);

int binlog_log_row(TABLE* table,
                          const uchar *before_record,
                          const uchar *after_record,
                          Log_func *log_func)
{
  bool error= 0;
  THD *const thd= table->in_use;

  if (check_table_binlog_row_based(thd, table))
  {
    if (thd->variables.transaction_write_set_extraction != HASH_ALGORITHM_OFF)
    {
      bitmap_set_all(table->read_set);
      if (before_record && after_record)
      {
        size_t length= table->s->reclength;
        uchar* temp_image=(uchar*) my_malloc(PSI_NOT_INSTRUMENTED,
                                             length,
                                             MYF(MY_WME));
        if (!temp_image)
        {
          sql_print_error("Out of memory on transaction write set extraction");
          return 1;
        }
        add_pke(table, thd);

        memcpy(temp_image, table->record[0],(size_t) table->s->reclength);
        memcpy(table->record[0],table->record[1],(size_t) table->s->reclength);

        add_pke(table, thd);

        memcpy(table->record[0], temp_image, (size_t) table->s->reclength);

        my_free(temp_image);
      }
      else
      {
        add_pke(table, thd);
      }
    }
    DBUG_DUMP("read_set 10", (uchar*) table->read_set->bitmap,
              (table->s->fields + 7) / 8);

    /*
      If there are no table maps written to the binary log, this is
      the first row handled in this statement. In that case, we need
      to write table maps for all locked tables to the binary log.
    */
    if (likely(!(error= write_locked_table_maps(thd))))
    {
      /*
        We need to have a transactional behavior for SQLCOM_CREATE_TABLE
        (i.e. CREATE TABLE... SELECT * FROM TABLE) in order to keep a
        compatible behavior with the STMT based replication even when
        the table is not transactional. In other words, if the operation
        fails while executing the insert phase nothing is written to the
        binlog.
      */
      bool const has_trans= thd->lex->sql_command == SQLCOM_CREATE_TABLE ||
                           table->file->has_transactions();
      error=
        (*log_func)(thd, table, has_trans, before_record, after_record);
    }
  }
  return error ? HA_ERR_RBR_LOGGING_FAILED : 0;
}

int handler::ha_external_lock(THD *thd, int lock_type)
{
  int error;
  DBUG_ENTER("handler::ha_external_lock");
  /*
    Whether this is lock or unlock, this should be true, and is to verify that
    if get_auto_increment() was called (thus may have reserved intervals or
    taken a table lock), ha_release_auto_increment() was too.
  */
  DBUG_ASSERT(next_insert_id == 0);
  /* Consecutive calls for lock without unlocking in between is not allowed */
  DBUG_ASSERT(table_share->tmp_table != NO_TMP_TABLE ||
              ((lock_type != F_UNLCK && m_lock_type == F_UNLCK) ||
               lock_type == F_UNLCK));
  /* SQL HANDLER call locks/unlock while scanning (RND/INDEX). */
  DBUG_ASSERT(inited == NONE || table->open_by_handler);

  if (MYSQL_HANDLER_RDLOCK_START_ENABLED() && lock_type == F_RDLCK)
  {
    MYSQL_HANDLER_RDLOCK_START(table_share->db.str,
                               table_share->table_name.str);
  }
  else if (MYSQL_HANDLER_WRLOCK_START_ENABLED() && lock_type == F_WRLCK)
  {
    MYSQL_HANDLER_WRLOCK_START(table_share->db.str,
                               table_share->table_name.str);
  }
  else if (MYSQL_HANDLER_UNLOCK_START_ENABLED() && lock_type == F_UNLCK)
  {
    MYSQL_HANDLER_UNLOCK_START(table_share->db.str,
                               table_share->table_name.str);
  }

  ha_statistic_increment(&System_status_var::ha_external_lock_count);

  MYSQL_TABLE_LOCK_WAIT(PSI_TABLE_EXTERNAL_LOCK, lock_type,
    { error= external_lock(thd, lock_type); })

  /*
    We cache the table flags if the locking succeeded. Otherwise, we
    keep them as they were when they were fetched in ha_open().
  */

  if (error == 0)
  {
    /*
      The lock type is needed by MRR when creating a clone of this handler
      object.
    */
    m_lock_type= lock_type;
    cached_table_flags= table_flags();
  }

  if (MYSQL_HANDLER_RDLOCK_DONE_ENABLED() && lock_type == F_RDLCK)
  {
    MYSQL_HANDLER_RDLOCK_DONE(error);
  }
  else if (MYSQL_HANDLER_WRLOCK_DONE_ENABLED() && lock_type == F_WRLCK)
  {
    MYSQL_HANDLER_WRLOCK_DONE(error);
  }
  else if (MYSQL_HANDLER_UNLOCK_DONE_ENABLED() && lock_type == F_UNLCK)
  {
    MYSQL_HANDLER_UNLOCK_DONE(error);
  }
  DBUG_RETURN(error);
}


/** @brief
  Check handler usage and reset state of file to after 'open'

  @note can be called regardless of it is locked or not.
*/
int handler::ha_reset()
{
  DBUG_ENTER("handler::ha_reset");
  /* Check that we have called all proper deallocation functions */
  DBUG_ASSERT((uchar*) table->def_read_set.bitmap +
              table->s->column_bitmap_size ==
              (uchar*) table->def_write_set.bitmap);
  DBUG_ASSERT(bitmap_is_set_all(&table->s->all_set));
  DBUG_ASSERT(table->key_read == 0);
  /* ensure that ha_index_end / ha_rnd_end has been called */
  DBUG_ASSERT(inited == NONE);
  /* Free cache used by filesort */
  free_io_cache(table);
  /* reset the bitmaps to point to defaults */
  table->default_column_bitmaps();
  /* Reset information about pushed engine conditions */
  pushed_cond= NULL;
  /* Reset information about pushed index conditions */
  cancel_pushed_idx_cond();

  const int retval= reset();
  DBUG_RETURN(retval);
}


int handler::ha_write_row(uchar *buf)
{
  int error;
  Log_func *log_func= Write_rows_log_event::binlog_row_logging_function;
  DBUG_ASSERT(table_share->tmp_table != NO_TMP_TABLE ||
              m_lock_type == F_WRLCK);

  DBUG_ENTER("handler::ha_write_row");
  DBUG_EXECUTE_IF("inject_error_ha_write_row",
                  DBUG_RETURN(HA_ERR_INTERNAL_ERROR); );
  DBUG_EXECUTE_IF("simulate_storage_engine_out_of_memory",
                  DBUG_RETURN(HA_ERR_SE_OUT_OF_MEMORY); );
  MYSQL_INSERT_ROW_START(table_share->db.str, table_share->table_name.str);
  mark_trx_read_write();

  DBUG_EXECUTE_IF("handler_crashed_table_on_usage",
                  my_error(HA_ERR_CRASHED, MYF(ME_ERRORLOG), table_share->table_name.str);
                  DBUG_RETURN(my_errno= HA_ERR_CRASHED););

  MYSQL_TABLE_IO_WAIT(PSI_TABLE_WRITE_ROW, MAX_KEY, error,
    { error= write_row(buf); })

  MYSQL_INSERT_ROW_DONE(error);
  if (unlikely(error))
    DBUG_RETURN(error);

  if (unlikely((error= binlog_log_row(table, 0, buf, log_func))))
    DBUG_RETURN(error); /* purecov: inspected */

  DEBUG_SYNC_C("ha_write_row_end");
  DBUG_RETURN(0);
}


int handler::ha_update_row(const uchar *old_data, uchar *new_data)
{
  int error;
  DBUG_ASSERT(table_share->tmp_table != NO_TMP_TABLE ||
              m_lock_type == F_WRLCK);
  Log_func *log_func= Update_rows_log_event::binlog_row_logging_function;

  /*
    Some storage engines require that the new record is in record[0]
    (and the old record is in record[1]).
   */
  DBUG_ASSERT(new_data == table->record[0]);
  DBUG_ASSERT(old_data == table->record[1]);

  MYSQL_UPDATE_ROW_START(table_share->db.str, table_share->table_name.str);
  mark_trx_read_write();

  DBUG_EXECUTE_IF("handler_crashed_table_on_usage",
                  my_error(HA_ERR_CRASHED, MYF(ME_ERRORLOG), table_share->table_name.str);
                  return(my_errno= HA_ERR_CRASHED););

  MYSQL_TABLE_IO_WAIT(PSI_TABLE_UPDATE_ROW, active_index, error,
    { error= update_row(old_data, new_data);})

  MYSQL_UPDATE_ROW_DONE(error);
  if (unlikely(error))
    return error;
  if (unlikely((error= binlog_log_row(table, old_data, new_data, log_func))))
    return error;
  return 0;
}

int handler::ha_delete_row(const uchar *buf)
{
  int error;
  DBUG_ASSERT(table_share->tmp_table != NO_TMP_TABLE ||
              m_lock_type == F_WRLCK);
  Log_func *log_func= Delete_rows_log_event::binlog_row_logging_function;
  /*
    Normally table->record[0] is used, but sometimes table->record[1] is used.
  */
  DBUG_ASSERT(buf == table->record[0] ||
              buf == table->record[1]);
  DBUG_EXECUTE_IF("inject_error_ha_delete_row",
                  return HA_ERR_INTERNAL_ERROR; );

  DBUG_EXECUTE_IF("handler_crashed_table_on_usage",
                  my_error(HA_ERR_CRASHED, MYF(ME_ERRORLOG), table_share->table_name.str);
                  return(my_errno= HA_ERR_CRASHED););

  MYSQL_DELETE_ROW_START(table_share->db.str, table_share->table_name.str);
  mark_trx_read_write();

  MYSQL_TABLE_IO_WAIT(PSI_TABLE_DELETE_ROW, active_index, error,
    { error= delete_row(buf);})

  MYSQL_DELETE_ROW_DONE(error);
  if (unlikely(error))
    return error;
  if (unlikely((error= binlog_log_row(table, buf, 0, log_func))))
    return error;
  return 0;
}



/** @brief
  use_hidden_primary_key() is called in case of an update/delete when
  (table_flags() and HA_PRIMARY_KEY_REQUIRED_FOR_DELETE) is defined
  but we don't have a primary key
*/
void handler::use_hidden_primary_key()
{
  /* fallback to use all columns in the table to identify row */
  table->use_all_columns();
}


/**
  Get an initialized ha_share.

  @return Initialized ha_share
    @retval NULL    ha_share is not yet initialized.
    @retval != NULL previous initialized ha_share.

  @note
  If not a temp table, then LOCK_ha_data must be held.
*/

Handler_share *handler::get_ha_share_ptr()
{
  DBUG_ENTER("handler::get_ha_share_ptr");
  DBUG_ASSERT(ha_share && table_share);

#ifndef DBUG_OFF
  if (table_share->tmp_table == NO_TMP_TABLE)
    mysql_mutex_assert_owner(&table_share->LOCK_ha_data);
#endif

  DBUG_RETURN(*ha_share);
}


/**
  Set ha_share to be used by all instances of the same table/partition.

  @param arg_ha_share    Handler_share to be shared.

  @note
  If not a temp table, then LOCK_ha_data must be held.
*/

void handler::set_ha_share_ptr(Handler_share *arg_ha_share)
{
  DBUG_ENTER("handler::set_ha_share_ptr");
  DBUG_ASSERT(ha_share);
#ifndef DBUG_OFF
  if (table_share->tmp_table == NO_TMP_TABLE)
    mysql_mutex_assert_owner(&table_share->LOCK_ha_data);
#endif

  *ha_share= arg_ha_share;
  DBUG_VOID_RETURN;
}


/**
  Take a lock for protecting shared handler data.
*/

void handler::lock_shared_ha_data()
{
  DBUG_ASSERT(table_share);
  if (table_share->tmp_table == NO_TMP_TABLE)
    mysql_mutex_lock(&table_share->LOCK_ha_data);
}


/**
  Release lock for protecting ha_share.
*/

void handler::unlock_shared_ha_data()
{
  DBUG_ASSERT(table_share);
  if (table_share->tmp_table == NO_TMP_TABLE)
    mysql_mutex_unlock(&table_share->LOCK_ha_data);
}


/**
  This structure is a helper structure for passing the length and pointer of
  blob space allocated by storage engine.
*/
struct blob_len_ptr{
  uint length;  // length of the blob
  uchar *ptr;   // pointer of the value
};


/**
  Get the blob length and pointer of allocated space from the record buffer.

  During evaluating the blob virtual generated columns, the blob space will
  be allocated by server. In order to keep the blob data after the table is
  closed, we need write the data into a specified space allocated by storage
  engine. Here, we have to extract the space pointer and length from the
  record buffer.
  After we get the value of virtual generated columns, copy the data into
  the specified space and store it in the record buffer (@see copy_blob_data()).

  @param table                    the pointer of table
  @param fields                   bitmap of field index of evaluated
                                  generated column
  @param[out] blob_len_ptr_array  an array to record the length and pointer
                                  of allocated space by storage engine.
  @note The caller should provide the blob_len_ptr_array with a size of
        MAX_FIELDS.
*/

static void extract_blob_space_and_length_from_record_buff(const TABLE *table,
                                           const MY_BITMAP *const fields,
                                           blob_len_ptr *blob_len_ptr_array)
{
  int num= 0;
  for (Field **vfield= table->vfield; *vfield; vfield++)
  {
    // Check if this field should be included
    if (bitmap_is_set(fields, (*vfield)->field_index) &&
        (*vfield)->is_virtual_gcol() && (*vfield)->type() == MYSQL_TYPE_BLOB)
    {
      blob_len_ptr_array[num].length= (*vfield)->data_length();
      // TODO: The following check is only for Innodb.
      DBUG_ASSERT(blob_len_ptr_array[num].length == 768 ||
                  blob_len_ptr_array[num].length == 3073);

      uchar *ptr;
      (*vfield)->get_ptr(&ptr);
      blob_len_ptr_array[num].ptr= ptr;

      // Let server allocate the space for BLOB virtual generated columns
      (*vfield)->reset();

      num++;
      DBUG_ASSERT(num <= MAX_FIELDS);
    }
  }
}


/**
  Copy the value of BLOB virtual generated columns into the space allocated
  by storage engine.

  This is because the table is closed after evaluating the value. In order to
  keep the BLOB value after the table is closed, we have to copy the value into
  the place where storage engine prepares for.

  @param table              pointer of the table to be operated on
  @param fields             bitmap of field index of evaluated generated column
  @param blob_len_ptr_array array of length and pointer of allocated space by
                            storage engine.
*/

static void copy_blob_data(const TABLE *table,
                           const MY_BITMAP *const fields,
                           blob_len_ptr *blob_len_ptr_array)
{
  uint  num= 0;
  for (Field **vfield= table->vfield; *vfield; vfield++)
  {
    // Check if this field should be included
    if (bitmap_is_set(fields, (*vfield)->field_index) &&
        (*vfield)->is_virtual_gcol() && (*vfield)->type() == MYSQL_TYPE_BLOB)
    {
      DBUG_ASSERT(blob_len_ptr_array[num].length > 0);
      DBUG_ASSERT(blob_len_ptr_array[num].ptr != NULL);

      /*
        Only copy as much of the blob as the storage engine has
        allocated space for. This is sufficient since the only use of the
        blob in the storage engine is for using a prefix of it in a
        secondary index.
      */
      uint length= (*vfield)->data_length();
      const uint alloc_len= blob_len_ptr_array[num].length;
      length= length > alloc_len ? alloc_len : length;

      uchar *ptr;
      (*vfield)->get_ptr(&ptr);
      memcpy(blob_len_ptr_array[num].ptr, ptr, length);
      (down_cast<Field_blob *>(*vfield))->store_in_allocated_space(
                            pointer_cast<char *>(blob_len_ptr_array[num].ptr),
                            length);
      num++;
      DBUG_ASSERT(num <= MAX_FIELDS);
    }
  }
}


/*
  Evaluate generated column's value. This is an internal helper reserved for
  handler::my_eval_gcolumn_expr().

  @param thd        pointer of THD
  @param table      The pointer of table where evaluted generated
                    columns are in
  @param fields     bitmap of field index of evaluated generated column
  @param[in,out] record record buff of base columns generated column depends.
                        After calling this function, it will be used to return
                        the value of generated column.
  @param in_purge   whehter the function is called by purge thread

  @return true in case of error, false otherwise.
*/

static bool my_eval_gcolumn_expr_helper(THD *thd, TABLE *table,
                                        const MY_BITMAP *const fields,
                                        uchar *record,
                                        bool in_purge)
{
  DBUG_ENTER("my_eval_gcolumn_expr_helper");
  DBUG_ASSERT(table && table->vfield);

  uchar *old_buf= table->record[0];
  repoint_field_to_record(table, old_buf, record);

  blob_len_ptr blob_len_ptr_array[MAX_FIELDS];
  
  /*
    If it's purge thread, we need get the space allocated by storage engine
    for blob.
  */
  if (in_purge)
    extract_blob_space_and_length_from_record_buff(table, fields,
                                                   blob_len_ptr_array);

  bool res= false;
  for (Field **vfield_ptr= table->vfield; *vfield_ptr; vfield_ptr++)
  {
    Field *field= *vfield_ptr;

    // Validate that the field number is less than the bit map size
    DBUG_ASSERT(field->field_index < fields->n_bits);

    // Check if we should evaluate this field
    if (bitmap_is_set(fields, field->field_index))
    {
      DBUG_ASSERT(field->gcol_info && field->gcol_info->expr_item->fixed);
      if (in_purge)
      {
        /*
          Adding to read_set/write_set is normally done up-front by high-level
          layers before calling any handler's read/delete/etc functions.
          But, for the specific case of the purge thread, it has no high-level
          layer to manage read_set/write_set.
        */
        table->mark_column_used(thd, field, MARK_COLUMNS_WRITE);
      }

      res= field->gcol_info->expr_item->save_in_field(field, 0);
      DBUG_ASSERT(!thd->is_error() || res);
      if (res)
        break;
    }
  }

  /*
    If it's a purge thread, we need copy the blob data into specified place
    allocated by storage engine so that the blob data still can be accessed
    after table is closed.
  */
  if (in_purge)
    copy_blob_data(table, fields, blob_len_ptr_array);

  repoint_field_to_record(table, record, old_buf);
  DBUG_RETURN(res);
}


/**
   Callback to allow InnoDB to prepare a template for generated
   column processing. This function will open the table without
   opening in the engine and call the provided function with
   the TABLE object made. The function will then close the TABLE.

   @param thd            Thread handle
   @param db_name        Name of database containing the table
   @param table_name     Name of table to open
   @param myc            InnoDB function to call for processing TABLE
   @param ib_table       Argument for InnoDB function

   @return true in case of error, false otherwise.
*/

bool handler::my_prepare_gcolumn_template(THD *thd,
                                          const char *db_name,
                                          const char *table_name,
                                          my_gcolumn_template_callback_t myc,
                                          void* ib_table)
{
  /*
    This is a background thread, so we can re-initialize the main LEX, its
    current content is not important.
  */
  DBUG_ASSERT(thd->system_thread == SYSTEM_THREAD_BACKGROUND);
  char path[FN_REFLEN + 1];
  bool was_truncated;
  build_table_filename(path, sizeof(path) - 1 - reg_ext_length,
                       db_name, table_name, "", 0, &was_truncated);
  DBUG_ASSERT(!was_truncated);
  lex_start(thd);
  bool rc= true;
  TABLE *table= open_table_uncached(thd, path, db_name, table_name,
                                    false, false);
  if (table)
  {
    myc(table, ib_table);
    intern_close_table(table);
    rc= false;
  }
  lex_end(thd->lex);
  return rc;
}


/**
   Callback for generated columns processing. Will open the table
   and call my_eval_gcolumn_expr_helper() to do the actual
   processing. This function is a variant of the other
   handler::my_eval_gcolumn_expr() but is intended for use when no TABLE
   object already exists - e.g. from purge threads.

   @param thd             Thread handle
   @param open_in_engine  Should ha_open() be called?
   @param db_name         Database containing the table to open
   @param table_name      Name of table to open
   @param fields          Bitmap of field index of evaluated generated column
   @param record          Record buffer

   @return true in case of error, false otherwise.
*/

bool handler::my_eval_gcolumn_expr(THD *thd,
                                   bool open_in_engine,
                                   const char *db_name,
                                   const char *table_name,
                                   const MY_BITMAP *const fields,
                                   uchar *record)
{
  DBUG_ASSERT(thd->system_thread == SYSTEM_THREAD_BACKGROUND);
  bool retval= true;
  lex_start(thd);

  if (open_in_engine)
  {
    TABLE_LIST table_list;
    table_list.init_one_table(db_name, strlen(db_name),
                              table_name, strlen(table_name),
                              table_name, TL_READ);

    TABLE *table= open_ltable(thd, &table_list, table_list.lock_type,
                              MYSQL_LOCK_IGNORE_TIMEOUT);
    if (table)
    {
      retval=
        my_eval_gcolumn_expr_helper(thd, table_list.table, fields, record, true);
      trans_commit_stmt(thd);
      close_thread_tables(thd);
    }
  }
  else
  {
    char path[FN_REFLEN + 1];
    bool was_truncated;
    build_table_filename(path, sizeof(path) - 1 - reg_ext_length,
                         db_name, table_name, "", 0, &was_truncated);
    DBUG_ASSERT(!was_truncated);

    TABLE *table= open_table_uncached(thd, path, db_name, table_name,
                                      false, false);
    if (table)
    {
      retval= my_eval_gcolumn_expr_helper(thd, table, fields, record, true);
      intern_close_table(table);
    }
  }

  lex_end(thd->lex);
  return retval;
}


/*
  Evaluate generated Column's value. If the engine has to write an index entry
  to its UNDO log (in a DELETE or UPDATE), and the index is on a virtual
  generated column, engine needs to calculate the column's value. This variant
  of handler::my_eval_gcolumn_expr() is used by client threads which have a
  TABLE.

  @param thd        Thread handle
  @param db_name    name of database
  @param table_name name of the opened table
  @param fields     bitmap of field index of evaluated generated column
  @param[in,out]    record buff of base columns generated column depends.
                    After calling this function, it will be used to return
                    the value of generated column.

  @return true in case of error, false otherwise.
*/

bool handler::my_eval_gcolumn_expr(THD *thd,
                                   const char *db_name,
                                   const char *table_name,
                                   const MY_BITMAP *const fields,
                                   uchar *record)
{
  DBUG_ENTER("my_eval_gcolumn_expr");

  TABLE *table= find_locked_table(thd->open_tables, db_name, table_name);
  if (!table)
  {
    if (!(table= find_temporary_table(thd, db_name, table_name)))
    {
      my_error(ER_TABLE_NOT_LOCKED, MYF(0), table_name);
      DBUG_RETURN(true);
    }
  }
  const bool res= my_eval_gcolumn_expr_helper(thd, table, fields, record, false);
  DBUG_RETURN(res);
}
<|MERGE_RESOLUTION|>--- conflicted
+++ resolved
@@ -33,11 +33,8 @@
 #include "lock.h"                     // MYSQL_LOCK
 #include "log.h"                      // sql_print_error
 #include "log_event.h"                // Write_rows_log_event
-<<<<<<< HEAD
 #include "mysqld.h"                   // global_system_variables heap_hton ..
-=======
 #include "my_bitmap.h"                // MY_BITMAP
->>>>>>> 1713009b
 #include "probes_mysql.h"             // MYSQL_HANDLER_WRLOCK_START
 #include "opt_costconstantcache.h"    // reload_optimizer_cost_constants
 #include "psi_memory_key.h"
