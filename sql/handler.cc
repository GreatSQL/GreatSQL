--- conflicted
+++ resolved
@@ -2708,12 +2708,10 @@
 
 void handler::ha_statistic_increment(
     ulonglong System_status_var::*offset) const {
-<<<<<<< HEAD
-  DBUG_ASSERT(!table->in_use->status_var_aggregated);
-  (table->in_use->status_var.*offset)++;
-=======
-  if (table && table->in_use) (table->in_use->status_var.*offset)++;
->>>>>>> e4924f36
+  if (table && table->in_use) {
+    DBUG_ASSERT(!table->in_use->status_var_aggregated);
+    (table->in_use->status_var.*offset)++;
+  }
 }
 
 THD *handler::ha_thd(void) const {
@@ -2851,14 +2849,11 @@
     cached_table_flags = table_flags();
   }
 
-<<<<<<< HEAD
   if (unlikely(opt_userstat)) {
     rows_read = rows_changed = 0;
     memset(index_rows_read, 0, sizeof(index_rows_read));
   }
 
-=======
->>>>>>> e4924f36
   DBUG_RETURN(error);
 }
 
