--- conflicted
+++ resolved
@@ -1157,17 +1157,8 @@
 
 /**
   Free thd variables used by Audit
-<<<<<<< HEAD
   
   @param thd Current thread
-=======
-
-  @param[in] thd
-  @param[in] plugin
-  @param[in] arg
-
-  @retval FALSE Always
->>>>>>> acbf0254
 */
 
 void mysql_audit_free_thd(THD *thd)
