#ifndef PARTITION_HANDLER_INCLUDED
#define PARTITION_HANDLER_INCLUDED

/*
   Copyright (c) 2005, 2019, Oracle and/or its affiliates. All rights reserved.

   This program is free software; you can redistribute it and/or modify
   it under the terms of the GNU General Public License, version 2.0,
   as published by the Free Software Foundation.

   This program is also distributed with certain software (including
   but not limited to OpenSSL) that is licensed under separate terms,
   as designated in a particular file or component or in included license
   documentation.  The authors of MySQL hereby grant you an additional
   permission to link the program and your derivative works with the
   separately licensed software that they have included with MySQL.

   This program is distributed in the hope that it will be useful,
   but WITHOUT ANY WARRANTY; without even the implied warranty of
   MERCHANTABILITY or FITNESS FOR A PARTICULAR PURPOSE.  See the
   GNU General Public License, version 2.0, for more details.

   You should have received a copy of the GNU General Public License
   along with this program; if not, write to the Free Software
   Foundation, Inc., 51 Franklin St, Fifth Floor, Boston, MA 02110-1301  USA
*/

#include <string.h>
#include <sys/types.h>
#include <memory>
#include <string>
#include <vector>

#include "my_base.h"  // ha_rows.
#include "my_bitmap.h"
#include "my_compiler.h"
#include "my_dbug.h"
#include "my_inttypes.h"
#include "my_sys.h"
#include "mysql/psi/mysql_mutex.h"
#include "priority_queue.h"
#include "sql/handler.h"        // Handler_share
#include "sql/key.h"            // key_rec_cmp
#include "sql/sql_partition.h"  // part_id_range

class Field;
class THD;
class partition_info;
struct mysql_mutex_t;
template <class Key, class Value>
class collation_unordered_map;

namespace dd {
class Table;
}  // namespace dd
struct TABLE;
struct TABLE_SHARE;

#define PARTITION_BYTES_IN_POS 2

struct MEM_ROOT;

static const uint NO_CURRENT_PART_ID = UINT_MAX32;

/**
  bits in Partition_handler::alter_flags():

  HA_PARTITION_FUNCTION_SUPPORTED indicates that the function is
  supported at all.
  HA_INPLACE_CHANGE_PARTITION means that changes to partitioning can be done
  through in-place ALTER TABLE API but special mark-up in partition_info
  object is required for this.
*/
#define HA_PARTITION_FUNCTION_SUPPORTED (1L << 0)
#define HA_INPLACE_CHANGE_PARTITION (1L << 1)

enum enum_part_operation {
  OPTIMIZE_PARTS = 0,
  ANALYZE_PARTS,
  CHECK_PARTS,
  REPAIR_PARTS,
  ASSIGN_KEYCACHE_PARTS,
  PRELOAD_KEYS_PARTS
};

/** Struct used for partition_name_hash */
struct PART_NAME_DEF {
  uchar *partition_name;
  uint length;
  uint32 part_id;
  bool is_subpart;
};

/**
  Initialize partitioning (currently only PSI keys).
*/
void partitioning_init();

/**
  Partition specific Handler_share.
*/
class Partition_share : public Handler_share {
 public:
  Partition_share();
  ~Partition_share();

  /** Set if auto increment is used an initialized. */
  bool auto_inc_initialized;
  /**
    Mutex protecting next_auto_inc_val.
    Initialized if table uses auto increment.
  */
  mysql_mutex_t *auto_inc_mutex;
  /** First non reserved auto increment value. */
  ulonglong next_auto_inc_val;
  /**
    Hash of partition names. Initialized by the first handler instance of a
    table_share calling populate_partition_name_hash().
    After that it is read-only, i.e. no locking required for reading.
  */
  std::unique_ptr<
      collation_unordered_map<std::string, unique_ptr_my_free<PART_NAME_DEF>>>
      partition_name_hash;

  /**
    Initializes and sets auto_inc_mutex.
    Only needed to be called if the table have an auto increment.
    Must hold TABLE_SHARE::LOCK_ha_data when calling.
  */
  bool init_auto_inc_mutex(TABLE_SHARE *table_share);
  /**
    Release reserved auto increment values not used.
    @param thd             Thread.
    @param table_share     Table Share
    @param next_insert_id  Next insert id (first non used auto inc value).
    @param max_reserved    End of reserved auto inc range.
  */
  void release_auto_inc_if_possible(THD *thd, TABLE_SHARE *table_share,
                                    const ulonglong next_insert_id,
                                    const ulonglong max_reserved);

  /** lock mutex protecting auto increment value next_auto_inc_val. */
  inline void lock_auto_inc() {
    DBUG_ASSERT(auto_inc_mutex);
    mysql_mutex_lock(auto_inc_mutex);
  }
  /** unlock mutex protecting auto increment value next_auto_inc_val. */
  inline void unlock_auto_inc() {
    DBUG_ASSERT(auto_inc_mutex);
    mysql_mutex_unlock(auto_inc_mutex);
  }
  /**
    Populate partition_name_hash with partition and subpartition names
    from part_info.
    @param part_info  Partition info containing all partitions metadata.

    @return Operation status.
      @retval false Success.
      @retval true  Failure.
  */
  bool populate_partition_name_hash(partition_info *part_info);
  /** Get partition name.

  @param part_id  Partition id (for subpartitioned table only subpartition
                  names will be returned.)

  @return partition name or NULL if error.
  */
  const char *get_partition_name(size_t part_id) const;

 private:
  const uchar **partition_names;
  /**
    Insert [sub]partition name into  partition_name_hash
    @param name        Partition name.
    @param part_id     Partition id.
    @param is_subpart  True if subpartition else partition.

    @return Operation status.
      @retval false Success.
      @retval true  Failure.
  */
  bool insert_partition_name_in_hash(const char *name, uint part_id,
                                     bool is_subpart);
};

/**
  Class for partitioning specific operations.

  Returned from handler::get_partition_handler().
*/
class Partition_handler {
 public:
  Partition_handler() {}
  virtual ~Partition_handler() {}

  /**
    Get dynamic table information from partition.

    @param[out] stat_info  Statistics struct to fill in.
    @param[out] check_sum  Check sum value to fill in if supported.
    @param[in]  part_id    Partition to report for.

    @note stat_info and check_sum are initialized by caller.
    check_sum is only expected to be updated if HA_HAS_CHECKSUM.
  */
  virtual void get_dynamic_partition_info(ha_statistics *stat_info,
                                          ha_checksum *check_sum,
                                          uint part_id) = 0;
  /**
    Get default number of partitions.

    Used during creating a partitioned table.

    @param info  Create info.
    @return Number of default partitions.
  */
  virtual int get_default_num_partitions(
      HA_CREATE_INFO *info MY_ATTRIBUTE((unused))) {
    return 1;
  }
  /**
    Setup auto partitioning.

    Called for engines with HA_USE_AUTO_PARTITION to setup the partition info
    object

    @param[in,out] part_info  Partition object to setup.
  */
  virtual void set_auto_partitions(
      partition_info *part_info MY_ATTRIBUTE((unused))) {}
  /**
    Get number of partitions for table in SE

    @param name normalized path(same as open) to the table

    @param[out] num_parts Number of partitions

    @retval false for success
    @retval true for failure, for example table didn't exist in engine
  */
  virtual bool get_num_parts(const char *name MY_ATTRIBUTE((unused)),
                             uint *num_parts) {
    *num_parts = 0;
    return false;
  }
  /**
    Set the partition info object to be used by the handler.

    @param part_info  Partition info to be used by the handler.
    @param early      True if called when part_info only created and parsed,
                      but not setup, checked or fixed.
  */
  virtual void set_part_info(partition_info *part_info, bool early) = 0;

  /**
    Truncate partitions.

    Truncate all partitions matching table->part_info->read_partitions.
    Handler level wrapper for truncating partitions, will ensure that
    mark_trx_read_write() is called and also checks locking assertions.

    @param[in,out]  table_def    dd::Table object for the table. Engines
                                 which support atomic DDL are allowed to
                                 adjust this object. Changes will be saved
                                 to the data-dictionary.

    @return Operation status.
      @retval    0  Success.
      @retval != 0  Error code.
  */
  int truncate_partition(dd::Table *table_def);

  /**
    Exchange partition.

    @param[in]      part_table_path   Path to partition in partitioned table
                                      to be exchanged.
    @param[in]      swap_table_path   Path to non-partitioned table to be
                                      exchanged with partition.
    @param[in]      part_id           Id of partition to be exchanged.
    @param[in,out]  part_table_def    dd::Table object for partitioned table.
    @param[in,out]  swap_table_def    dd::Table object for non-partitioned
                                      table.

    @note   Both tables are locked in exclusive mode.

    @note   Changes to dd::Table object done by this method will be saved
            to data-dictionary only if storage engine supporting atomic
            DDL (i.e. with HTON_SUPPORTS_ATOMIC_DDL flag).

    @return Operation status.
      @retval    0  Success.
      @retval != 0  Error code.
  */
  int exchange_partition(const char *part_table_path,
                         const char *swap_table_path, uint part_id,
                         dd::Table *part_table_def, dd::Table *swap_table_def);

  /**
    Alter flags.

    Given a set of alter table flags, return which is supported.

    @param flags  Alter table operation flags.

    @return Supported alter table flags.
  */
  virtual uint alter_flags(uint flags MY_ATTRIBUTE((unused))) const {
    return 0;
  }
<<<<<<< HEAD
=======

  /**
    Get partition row type from SE
    @param       table      partition table
    @param       part_id    Id of partition for which row type to be retrieved
    @return      Partition row type.
  */
  virtual enum row_type get_partition_row_type(const dd::Table *table,
                                               uint part_id) = 0;
>>>>>>> 4869291f

 private:
  /**
    Truncate partition.

    Low-level primitive for handler, implementing
    Partition_handler::truncate_partition().

    @sa Partition_handler::truncate_partition().
  */
  virtual int truncate_partition_low(dd::Table *) {
    return HA_ERR_WRONG_COMMAND;
  }

  /**
    Exchange partition.

    Low-level primitive which implementation to be provided by SE.

    @sa Partition_handler::exchange_partition().
  */
  virtual int exchange_partition_low(
      const char *part_table_path MY_ATTRIBUTE((unused)),
      const char *swap_table_path MY_ATTRIBUTE((unused)),
      uint part_id MY_ATTRIBUTE((unused)),
      dd::Table *part_table_def MY_ATTRIBUTE((unused)),
      dd::Table *swap_table_def MY_ATTRIBUTE((unused))) {
    return HA_ERR_WRONG_COMMAND;
  }

  /**
    Return the table handler.

    For some partitioning specific functions it is still needed to access
    the handler directly for transaction handling (mark_trx_read_write())
    and to assert correct locking.

    @return handler or NULL if not supported.
  */
  virtual handler *get_handler() { return NULL; }
};

/// Maps compare function to strict weak ordering required by Priority_queue.
struct Key_rec_less {
  typedef int (*key_compare_fun)(KEY **, uchar *, uchar *);

  explicit Key_rec_less(KEY **keys)
      : m_keys(keys), m_fun(key_rec_cmp), m_max_at_top(false) {}

  bool operator()(uchar *first, uchar *second) {
    const int cmpval =
        (*m_fun)(m_keys, first + m_rec_offset, second + m_rec_offset);
    return m_max_at_top ? cmpval < 0 : cmpval > 0;
  }

  KEY **m_keys;
  key_compare_fun m_fun;
  uint m_rec_offset;
  bool m_max_at_top;
};

/**
  Partition_helper is a helper class that implements most generic partitioning
  functionality such as:
  table scan, index scan (both ordered and non-ordered),
  insert (write_row()), delete and update.
  And includes ALTER TABLE ... ADD/COALESCE/DROP/REORGANIZE/... PARTITION
  support.
  It also implements a cache for the auto increment value and check/repair for
  rows in wrong partition.

  How to use it:
  Inherit it and implement:
  - *_in_part() functions for row operations.
  - write_row_in_new_part() for handling 'fast' alter partition.
*/
class Partition_helper {
  typedef Priority_queue<uchar *, std::vector<uchar *>, Key_rec_less>
      Prio_queue;

 public:
  Partition_helper(handler *main_handler);
  virtual ~Partition_helper();

  void set_active_index(uint inx) { m_handler->active_index = inx; }
  /**
    Set partition info.

    To be called from Partition_handler.

    @param  part_info  Partition info to use.
    @param  early      True if called when part_info only created and parsed,
                       but not setup, checked or fixed.
  */
  virtual void set_part_info_low(partition_info *part_info, bool early);
  /**
    Initialize variables used before the table is opened.

    @param mem_root  Memory root to allocate things from (not yet used).

    @return Operation status.
      @retval false success.
      @retval true  failure.
  */
  bool init_partitioning(MEM_ROOT *mem_root MY_ATTRIBUTE((unused))) {
#ifndef DBUG_OFF
    m_key_not_found_partitions.bitmap = NULL;
#endif
    return false;
  }

  /**
    INSERT/UPDATE/DELETE functions.
    @see handler.h
    @{
  */

  /**
    Insert a row to the partitioned table.

    @param buf The row in MySQL Row Format.

    @return Operation status.
      @retval    0 Success
      @retval != 0 Error code
  */
  int ph_write_row(uchar *buf);
  /**
    Update an existing row in the partitioned table.

    Yes, update_row() does what you expect, it updates a row. old_data will
    have the previous row record in it, while new_data will have the newest
    data in it.
    Keep in mind that the server can do updates based on ordering if an
    ORDER BY clause was used. Consecutive ordering is not guaranteed.

    If the new record belongs to a different partition than the old record
    then it will be inserted into the new partition and deleted from the old.

    new_data is always record[0]
    old_data is always record[1]

    @param old_data  The old record in MySQL Row Format.
    @param new_data  The new record in MySQL Row Format.
    @param lookup_rows Indicator for TokuDB read free replication.

    @return Operation status.
      @retval    0 Success
      @retval != 0 Error code
  */
  int ph_update_row(const uchar *old_data, uchar *new_data,
                    bool lookup_rows = true);
  /**
    Delete an existing row in the partitioned table.

    This will delete a row. buf will contain a copy of the row to be deleted.
    The server will call this right after the current row has been read
    (from either a previous rnd_xxx() or index_xxx() call).
    If you keep a pointer to the last row or can access a primary key it will
    make doing the deletion quite a bit easier.
    Keep in mind that the server does no guarantee consecutive deletions.
    ORDER BY clauses can be used.

    buf is either record[0] or record[1]

    @param buf  The record in MySQL Row Format.
    @param lookup_rows Indicator for TokuDB read free replication.

    @return Operation status.
      @retval    0 Success
      @retval != 0 Error code
  */
  int ph_delete_row(const uchar *buf, bool lookup_rows = true);

  /** @} */

  /** Release unused auto increment values. */
  void ph_release_auto_increment();
  /**
    Calculate key hash value from an null terminated array of fields.
    Support function for KEY partitioning.

    @param field_array   An array of the fields in KEY partitioning

    @return hash_value calculated

    @note Uses the hash function on the character set of the field.
    Integer and floating point fields use the binary character set by default.
  */
  static uint32 ph_calculate_key_hash_value(Field **field_array);

  /**
    MODULE full table scan

    This module is used for the most basic access method for any table
    handler. This is to fetch all data through a full table scan. No
    indexes are needed to implement this part.
    It contains one method to start the scan (rnd_init) that can also be
    called multiple times (typical in a nested loop join). Then proceeding
    to the next record (rnd_next) and closing the scan (rnd_end).
    To remember a record for later access there is a method (position)
    and there is a method used to retrieve the record based on the stored
    position.
    The position can be a file position, a primary key, a ROWID dependent
    on the handler below.

    unlike index_init(), rnd_init() can be called two times
    without rnd_end() in between (it only makes sense if scan=1).
    then the second call should prepare for the new table scan
    (e.g if rnd_init allocates the cursor, second call should
    position it to the start of the table, no need to deallocate
    and allocate it again.
    @see handler.h
    @{
  */

  int ph_rnd_init(bool scan);
  int ph_rnd_end();
  int ph_rnd_next(uchar *buf);
  void ph_position(const uchar *record);

  /** @} */

  /**
    MODULE index scan

    This part of the handler interface is used to perform access through
    indexes. The interface is defined as a scan interface but the handler
    can also use key lookup if the index is a unique index or a primary
    key index.
    Index scans are mostly useful for SELECT queries but are an important
    part also of UPDATE, DELETE, REPLACE and CREATE TABLE table AS SELECT
    and so forth.
    Naturally an index is needed for an index scan and indexes can either
    be ordered, hash based. Some ordered indexes can return data in order
    but not necessarily all of them.
    There are many flags that define the behavior of indexes in the
    various handlers. These methods are found in the optimizer module.
    -------------------------------------------------------------------------

    index_read is called to start a scan of an index. The find_flag defines
    the semantics of the scan. These flags are defined in
    include/my_base.h
    index_read_idx is the same but also initializes index before calling doing
    the same thing as index_read. Thus it is similar to index_init followed
    by index_read. This is also how we implement it.

    index_read/index_read_idx does also return the first row. Thus for
    key lookups, the index_read will be the only call to the handler in
    the index scan.

    index_init initializes an index before using it and index_end does
    any end processing needed.
    @{
  */

  int ph_index_init_setup(uint key_nr, bool sorted);
  /*
    These methods are used to jump to next or previous entry in the index
    scan. There are also methods to jump to first and last entry.
  */
  int ph_index_first(uchar *buf);
  int ph_index_last(uchar *buf);
  int ph_index_next(uchar *buf);
  int ph_index_next_same(uchar *buf, uint keylen);
  int ph_index_prev(uchar *buf);
  int ph_index_read_map(uchar *buf, const uchar *key, key_part_map keypart_map,
                        enum ha_rkey_function find_flag);
  int ph_index_read_last_map(uchar *buf, const uchar *key,
                             key_part_map keypart_map);
  int ph_index_read_idx_map(uchar *buf, uint index, const uchar *key,
                            key_part_map keypart_map,
                            enum ha_rkey_function find_flag);
  int ph_read_range_first(const key_range *start_key, const key_range *end_key,
                          bool eq_range_arg, bool sorted);
  int ph_read_range_next();
  /** @} */

  /**
    Functions matching Partition_handler API.
    @{
  */

  /**
    Get statistics from a specific partition.
    @param[out] stat_info  Area to report values into.
    @param[out] check_sum  Check sum of partition.
    @param[in]  part_id    Partition to report from.
  */
  virtual void get_dynamic_partition_info_low(ha_statistics *stat_info,
                                              ha_checksum *check_sum,
                                              uint part_id);

  /**
    Prepare for reorganizing partitions by setting up
    partition_info::read_partitions according to the partition_info
    mark-up.

    This is helper method which can also be used by SEs implementing
    support for reorganizing partitions through ALTER TABLE INPLACE
    SE API.
  */
  void prepare_change_partitions();

  /** @} */

 protected:
  /* Common helper functions to be used by inheriting engines. */

  /*
    open/close functions.
  */

  /**
    Set m_part_share, Allocate internal bitmaps etc. used by open tables.

    @return Operation status.
      @retval false success.
      @retval true  failure.
  */
  bool open_partitioning(Partition_share *part_share);
  /**
    Close partitioning for a table.

    Frees memory and release other resources.
  */
  void close_partitioning();

  /**
    Lock auto increment value if needed.
  */
  void lock_auto_increment();

  /**
    unlock auto increment.
  */
  inline void unlock_auto_increment() {
    /*
      If m_auto_increment_safe_stmt_log_lock is true, we have to keep the lock.
      It will be set to false and thus unlocked at the end of the statement by
      ha_partition::release_auto_increment.
    */
    if (m_auto_increment_lock && !m_auto_increment_safe_stmt_log_lock) {
      m_part_share->unlock_auto_inc();
      m_auto_increment_lock = false;
    }
  }
  /**
    Get auto increment.

    Only to be used for auto increment values that are the first field in
    an unique index.

    @param[in]  increment           Increment between generated numbers.
    @param[in]  nb_desired_values   Number of values requested.
    @param[out] first_value         First reserved value (ULLONG_MAX on error).
    @param[out] nb_reserved_values  Number of values reserved.
  */
  void get_auto_increment_first_field(ulonglong increment,
                                      ulonglong nb_desired_values,
                                      ulonglong *first_value,
                                      ulonglong *nb_reserved_values);

  /**
    Initialize the record priority queue used for sorted index scans.
    @return Operation status.
      @retval    0   Success.
      @retval != 0   Error code.
  */
  int init_record_priority_queue();
  /**
    Destroy the record priority queue used for sorted index scans.
  */
  void destroy_record_priority_queue();
  /*
    Administrative support functions.
  */

  /** Print partitioning specific error.
    @param error   Error code.
    @return false if error is printed else true.
  */
  bool print_partition_error(int error);
  /**
    Print a message row formatted for ANALYZE/CHECK/OPTIMIZE/REPAIR TABLE.

    Modeled after mi_check_print_msg.

    @param thd         Thread context.
    @param len         Needed length for message buffer.
    @param msg_type    Message type.
    @param db_name     Database name.
    @param table_name  Table name.
    @param op_name     Operation name.
    @param fmt         Message (in printf format with additional arguments).

    @return Operation status.
      @retval false for success else true.
  */
  bool print_admin_msg(THD *thd, uint len, const char *msg_type,
                       const char *db_name, const char *table_name,
                       const char *op_name, const char *fmt, ...)
      MY_ATTRIBUTE((format(printf, 8, 9)));

  /**
    Check/fix misplaced rows.

    @param read_part_id  Partition to check/fix.
    @param repair   If true, move misplaced rows to correct partition.

    @return Operation status.
      @retval    0  Success
      @retval != 0  Error
  */
  int check_misplaced_rows(uint read_part_id, bool repair);
  /**
    Set used partitions bitmap from Alter_info.

    @return false if success else true.
  */
  bool set_altered_partitions();

  /**
    Copy partitions as part of ALTER TABLE of partitions.

    SE and prepare_change_partitions has done all the preparations,
    now it is time to actually copy the data from the reorganized
    partitions to the new partitions.

    @param[out] deleted  Number of records deleted.

    @return Operation status
      @retval  0  Success
      @retval >0  Error code
  */
  virtual int copy_partitions(ulonglong *const deleted);

 private:
  enum partition_index_scan_type {
    PARTITION_INDEX_READ = 1,
    PARTITION_INDEX_FIRST,
    PARTITION_INDEX_FIRST_UNORDERED,
    PARTITION_INDEX_LAST,
    PARTITION_INDEX_READ_LAST,
    PARTITION_READ_RANGE,
    PARTITION_NO_INDEX_SCAN
  };

  /** handler to use (ha_innopart etc.) */
  handler *m_handler;
  /*
    Access methods to protected areas in handler to avoid adding
    friend class Partition_helper in class handler.
  */
  virtual THD *get_thd() const = 0;
  virtual TABLE *get_table() const = 0;
  virtual bool get_eq_range() const = 0;
  virtual void set_eq_range(bool eq_range) = 0;
  virtual void set_range_key_part(KEY_PART_INFO *key_part) = 0;

  /*
    Implementation of per partition operation by instantiated engine.
    These must be implemented in the 'real' partition_helper subclass.
  */

  /**
    Write a row in the specified partition.

    @see handler::write_row().

    @param  part_id  Partition to write to.
    @param  buf      Buffer with data to write.

    @return Operation status.
      @retval    0  Success.
      @retval != 0  Error code.
  */
  virtual int write_row_in_part(uint part_id, uchar *buf) = 0;
  /**
    Update a row in the specified partition.

    @see handler::update_row().

    @param  part_id   Partition to update in.
    @param  old_data  Buffer containing old row.
    @param  new_data  Buffer containing new row.

    @return Operation status.
      @retval    0  Success.
      @retval != 0  Error code.
  */
  virtual int update_row_in_part(uint part_id, const uchar *old_data,
                                 uchar *new_data) = 0;
  /**
    Delete an existing row in the specified partition.

    @see handler::delete_row().

    @param  part_id  Partition to delete from.
    @param  buf      Buffer containing row to delete.

    @return Operation status.
      @retval    0  Success.
      @retval != 0  Error code.
  */
  virtual int delete_row_in_part(uint part_id, const uchar *buf) = 0;
  /**
    Initialize the shared auto increment value.

    @param no_lock  If HA_STATUS_NO_LOCK should be used in info(HA_STATUS_AUTO).

    Also sets stats.auto_increment_value.
  */
  virtual int initialize_auto_increment(bool no_lock) = 0;
  /** Release auto_increment in all underlying partitions. */
  virtual void release_auto_increment_all_parts() {}
  /** Save or persist the current max auto increment. */
  virtual void save_auto_increment(ulonglong nr MY_ATTRIBUTE((unused))) {}
  /**
    Per partition equivalent of rnd_* and index_* functions.

    @see class handler.
  */
  virtual int rnd_init_in_part(uint part_id, bool table_scan) = 0;
  int ph_rnd_next_in_part(uint part_id, uchar *buf);
  virtual int rnd_next_in_part(uint part_id, uchar *buf) = 0;
  virtual int rnd_end_in_part(uint part_id, bool scan) = 0;
  virtual void position_in_last_part(uchar *ref, const uchar *row) = 0;
  virtual int index_first_in_part(uint part, uchar *buf) = 0;
  virtual int index_last_in_part(uint part, uchar *buf) = 0;
  virtual int index_prev_in_part(uint part, uchar *buf) = 0;
  virtual int index_next_in_part(uint part, uchar *buf) = 0;
  virtual int index_next_same_in_part(uint part, uchar *buf, const uchar *key,
                                      uint length) = 0;
  virtual int index_read_map_in_part(uint part, uchar *buf, const uchar *key,
                                     key_part_map keypart_map,
                                     enum ha_rkey_function find_flag) = 0;
  virtual int index_read_last_map_in_part(uint part, uchar *buf,
                                          const uchar *key,
                                          key_part_map keypart_map) = 0;
  /**
    Do read_range_first in the specified partition.
    If buf is set, then copy the result there instead of table->record[0].
  */
  virtual int read_range_first_in_part(uint part, uchar *buf,
                                       const key_range *start_key,
                                       const key_range *end_key,
                                       bool sorted) = 0;
  /**
    Do read_range_next in the specified partition.
    If buf is set, then copy the result there instead of table->record[0].
  */
  virtual int read_range_next_in_part(uint part, uchar *buf) = 0;
  virtual int index_read_idx_map_in_part(uint part, uchar *buf, uint index,
                                         const uchar *key,
                                         key_part_map keypart_map,
                                         enum ha_rkey_function find_flag) = 0;
  /**
    Initialize engine specific resources for the record priority queue
    used duing ordered index reads for multiple partitions.

    @param used_parts  Number of partitions used in query
                       (number of set bits in m_part_info->read_partitions).

    @return Operation status.
      @retval    0   Success.
      @retval != 0   Error code.
  */
  virtual int init_record_priority_queue_for_parts(
      uint used_parts MY_ATTRIBUTE((unused))) {
    return 0;
  }
  /**
    Destroy and release engine specific resources used by the record
    priority queue.
  */
  virtual void destroy_record_priority_queue_for_parts() {}
  /**
    Checksum for a partition.

    @param part_id  Partition to checksum.
  */
  virtual ha_checksum checksum_in_part(
      uint part_id MY_ATTRIBUTE((unused))) const {
    DBUG_ASSERT(0);
    return 0;
  }
  /**
    Copy a cached row.

    Used when copying a row from the record priority queue to the return buffer.
    For some engines, like InnoDB, only marked columns must be copied,
    to preserve non-read columns.

    @param[out] to_rec    Buffer to copy to.
    @param[in]  from_rec  Buffer to copy from.
  */
  virtual void copy_cached_row(uchar *to_rec, const uchar *from_rec) {
    memcpy(to_rec, from_rec, m_rec_length);
  }

  /**
    write row to new partition.
    @param  new_part   New partition to write to.

    @return Operation status.
      @retval    0  Success.
      @retval != 0  Error code.
  */
  virtual int write_row_in_new_part(uint new_part) = 0;

  /* Internal helper functions*/
  /**
    Update auto increment value if current row contains a higher value.
  */
  inline void set_auto_increment_if_higher();
  /**
    Common routine to set up index scans.

    Find out which partitions we'll need to read when scanning the specified
    range.

    If we need to scan only one partition, set m_ordered_scan_ongoing=false
    as we will not need to do merge ordering.

    @param buf            Buffer to later return record in (this function
                          needs it to calculate partitioning function values)

    @param idx_read_flag  True <=> m_start_key has range start endpoint which
                          probably can be used to determine the set of
                          partitions to scan.
                          False <=> there is no start endpoint.

    @return Operation status.
      @retval   0  Success
      @retval !=0  Error code
  */
  int partition_scan_set_up(uchar *buf, bool idx_read_flag);
  /**
    Common routine to handle index_next with unordered results.

    These routines are used to scan partitions without considering order.
    This is performed in two situations.
    1) In read_multi_range this is the normal case
    2) When performing any type of index_read, index_first, index_last where
    all fields in the partition function is bound. In this case the index
    scan is performed on only one partition and thus it isn't necessary to
    perform any sort.

    @param[out] buf        Read row in MySQL Row Format.
    @param[in]  is_next_same  Called from index_next_same.

    @return Operation status.
      @retval HA_ERR_END_OF_FILE  End of scan
      @retval 0                   Success
      @retval other               Error code
  */
  int handle_unordered_next(uchar *buf, bool is_next_same);
  /**
    Handle index_next when changing to new partition.

    This routine is used to start the index scan on the next partition.
    Both initial start and after completing scan on one partition.

    @param[out] buf  Read row in MySQL Row Format

    @return Operation status.
      @retval HA_ERR_END_OF_FILE  End of scan
      @retval 0                   Success
      @retval other               Error code
  */
  int handle_unordered_scan_next_partition(uchar *buf);
  /**
    Common routine to start index scan with ordered results.

    @param[out] buf  Read row in MySQL Row Format

    @return Operation status
      @retval HA_ERR_END_OF_FILE    End of scan
      @retval HA_ERR_KEY_NOT_FOUND  End of scan
      @retval 0                     Success
      @retval other                 Error code
  */
  int handle_ordered_index_scan(uchar *buf);
  /**
    Add index_next/prev results from partitions without exact match.

    If there where any partitions that returned HA_ERR_KEY_NOT_FOUND when
    ha_index_read_map was done, those partitions must be included in the
    following index_next/prev call.

    @return Operation status
      @retval HA_ERR_END_OF_FILE    End of scan
      @retval 0                     Success
      @retval other                 Error code
  */
  int handle_ordered_index_scan_key_not_found();
  /**
    Common routine to handle index_prev with ordered results.

    @param[out] buf  Read row in MySQL Row Format.

    @return Operation status.
      @retval HA_ERR_END_OF_FILE  End of scan
      @retval 0                   Success
      @retval other               Error code
  */
  int handle_ordered_prev(uchar *buf);
  /**
    Common routine to handle index_next with ordered results.

    @param[out] buf        Read row in MySQL Row Format.
    @param[in]  is_next_same  Called from index_next_same.

    @return Operation status.
      @retval HA_ERR_END_OF_FILE  End of scan
      @retval 0                   Success
      @retval other               Error code
  */
  int handle_ordered_next(uchar *buf, bool is_next_same);
  /**
    Common routine for a number of index_read variants.

    @param[out] buf             Buffer where the record should be returned.
    @param[in]  have_start_key  true <=> the left endpoint is available, i.e.
                                we're in index_read call or in read_range_first
                                call and the range has left endpoint.
                                false <=> there is no left endpoint (we're in
                                read_range_first() call and the range has no
                                left endpoint).

    @return Operation status
      @retval 0                    OK
      @retval HA_ERR_END_OF_FILE   Whole index scanned, without finding the
    record.
      @retval HA_ERR_KEY_NOT_FOUND Record not found, but index cursor
    positioned.
      @retval other                Error code.
  */
  int common_index_read(uchar *buf, bool have_start_key);
  /**
    Common routine for index_first/index_last.

    @param[out] buf  Read row in MySQL Row Format.

    @return Operation status.
      @retval    0  Success
      @retval != 0  Error code
  */
  int common_first_last(uchar *buf);
  /**
    Return the top record in sort order.

    @param[out] buf  Row returned in MySQL Row Format.
  */
  void return_top_record(uchar *buf);

  /**
    Set table->read_set taking partitioning expressions into account.
  */
  void set_partition_read_set();

  /*
    These could be private as well,
    but easier to expose them to derived classes to use.
  */
 protected:
  /** Convenience pointer to table from m_handler (i.e. m_handler->table). */
  TABLE *m_table;

  /** All internal partitioning data! @{ */
  /** Tables partitioning info (same as table->part_info) */
  partition_info *m_part_info;
  /** Is primary key clustered. */
  bool m_pkey_is_clustered;
  /** Cached value of m_part_info->is_sub_partitioned(). */
  bool m_is_sub_partitioned;
  /** Total number of partitions. */
  uint m_tot_parts;
  uint m_last_part;        // Last accessed partition.
  const uchar *m_err_rec;  // record which gave error.
  bool m_auto_increment_safe_stmt_log_lock;
  bool m_auto_increment_lock;
  part_id_range m_part_spec;                         // Which parts to scan
  uint m_scan_value;                                 // Value passed in rnd_init
                                                     // call
  key_range m_start_key;                             // index read key range
  enum partition_index_scan_type m_index_scan_type;  // What type of index
                                                     // scan
  uint m_rec_length;  // Local copy of record length

  bool m_ordered;               // Ordered/Unordered index scan.
  bool m_ordered_scan_ongoing;  // Ordered index scan ongoing.
  bool m_reverse_order;         // Scanning in reverse order (prev).
  /** Row and key buffer for ordered index scan. */
  uchar *m_ordered_rec_buffer;
  /** Prio queue used by sorted read. */
  Prio_queue *m_queue;
  /** Which partition is to deliver next result. */
  uint m_top_entry;
  /** Offset in m_ordered_rec_buffer from part buffer to its record buffer. */
  uint m_rec_offset;
  /**
    Current index used for sorting.
    If clustered PK exists, then it will be used as secondary index to
    sort on if the first is equal in key_rec_cmp.
    So if clustered pk: m_curr_key_info[0]= current index and
    m_curr_key_info[1]= pk and [2]= NULL.
    Otherwise [0]= current index, [1]= NULL, and we will
    sort by rowid as secondary sort key if equal first key.
  */
  KEY *m_curr_key_info[3];
  enum enum_using_ref {
    /** handler::ref is not copied to the PQ. */
    REF_NOT_USED = 0,
    /**
      handler::ref is copied to the PQ but does not need to be used in sorting.
    */
    REF_STORED_IN_PQ,
    /** handler::ref is copied to the PQ and must be used during sorting. */
    REF_USED_FOR_SORT
  };
  /** How handler::ref is used in the priority queue. */
  enum_using_ref m_ref_usage;
  /** Set if previous index_* call returned HA_ERR_KEY_NOT_FOUND. */
  bool m_key_not_found;
  /** Partitions that returned HA_ERR_KEY_NOT_FOUND. */
  MY_BITMAP m_key_not_found_partitions;
  /** @} */

 private:
  /** Partition share for auto_inc handling. */
  Partition_share *m_part_share;
};
#endif /* PARTITION_HANDLER_INCLUDED */<|MERGE_RESOLUTION|>--- conflicted
+++ resolved
@@ -309,8 +309,6 @@
   virtual uint alter_flags(uint flags MY_ATTRIBUTE((unused))) const {
     return 0;
   }
-<<<<<<< HEAD
-=======
 
   /**
     Get partition row type from SE
@@ -320,7 +318,6 @@
   */
   virtual enum row_type get_partition_row_type(const dd::Table *table,
                                                uint part_id) = 0;
->>>>>>> 4869291f
 
  private:
   /**
