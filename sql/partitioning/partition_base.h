#ifndef PARTITION_BASE_INCLUDED
#define PARTITION_BASE_INCLUDED

/*
   Copyright (c) 2005, 2017, Oracle and/or its affiliates. All rights reserved.

   This program is free software; you can redistribute it and/or modify
   it under the terms of the GNU General Public License as published by
   the Free Software Foundation; version 2 of the License.

   This program is distributed in the hope that it will be useful,
   but WITHOUT ANY WARRANTY; without even the implied warranty of
   MERCHANTABILITY or FITNESS FOR A PARTICULAR PURPOSE.  See the
   GNU General Public License for more details.

   You should have received a copy of the GNU General Public License
   along with this program; if not, write to the Free Software
   Foundation, Inc., 51 Franklin St, Fifth Floor, Boston, MA 02110-1301  USA */

#include "sql/item.h"                           // enum_monotonicity_info
#include "sql/partitioning/partition_handler.h" /* Partition_handler */

namespace native_part {

/** class where to save partitions Handler_share's */
class Parts_share_refs {
 public:
  uint num_parts;            /**< Size of ha_share array */
  Handler_share **ha_shares; /**< Storage for each part */
  Parts_share_refs();
  ~Parts_share_refs();
  bool init(uint arg_num_parts);
};

/**
  Partition specific Handler_share.
*/
class Partition_base_share : public Partition_share {
 public:
  /** Storage for each partitions Handler_share */
  Parts_share_refs *partitions_share_refs;
  Partition_base_share();
  ~Partition_base_share() override;
  bool init(uint num_parts);
};

class Partition_base : public handler,
                       public Partition_helper,
                       public Partition_handler {
 public:
  bool init_partitioning(MEM_ROOT *mem_root) {
    return Partition_helper::init_partitioning(mem_root);
  }

 private:
  virtual handler *get_file_handler(TABLE_SHARE *share,
                                    MEM_ROOT *alloc) const = 0;

 private:
  /* Data for the partition handler */
  int m_mode;  // Open mode
 protected:
  /* Allow engine-specific handlers to access to the partitions array. */
  handler **m_file;  // Array of references to handler inst.
 private:
  uint m_file_tot_parts;  // Debug
  enum enum_handler_status {
    handler_not_initialized = 0,
    handler_initialized,
    handler_opened,
    handler_closed
  };
  enum_handler_status m_handler_status;

  /**
    Array of new partitions used during
    fast_alter_part_table() / ALTER TABLE ... ADD/DROP/REORGANIZE... PARTITION.
  */
  handler **m_new_file;
  /** Maximum of new partitions in m_new_file. */
  uint m_num_new_partitions;
  /** True if the new partitions should be created but not opened and locked. */
  bool m_new_parts_open_only;
  /** cached value of indexes_are_disabled(). */
  int m_indexes_are_disabled;
<<<<<<< HEAD
  /*
    If set, this object was created with Partition_base::clone and doesn't
    "own" the m_part_info structure.
  */
  Partition_base *m_is_clone_of;
  MEM_ROOT *m_clone_mem_root;
=======
>>>>>>> 7aa30e67

  void init_handler_variables();
  /*
    Variables for lock structures.
  */
  THR_LOCK_DATA lock; /* MySQL lock */

  /** For optimizing ha_start_bulk_insert calls */
  MY_BITMAP m_bulk_insert_started;
  ha_rows m_bulk_inserted_rows;
  /** used for prediction of start_bulk_insert rows */
  enum_monotonicity_info m_part_func_monotonicity_info;
  /** keep track of locked partitions */
  MY_BITMAP m_locked_partitions;
  /** Stores shared auto_increment etc. */
  Partition_base_share *part_share;
  /** Temporary storage for new partitions Handler_shares during ALTER */
  List<Parts_share_refs> m_new_partitions_share_refs;
  /** Sorted array of partition ids in descending order of number of rows. */
  uint32 *m_part_ids_sorted_by_num_of_records;
  /* Compare function for my_qsort2, for reversed order. */
  static int compare_number_of_records(Partition_base *me, const uint32 *a,
                                       const uint32 *b);
  /** keep track of partitions to call ha_reset */
  MY_BITMAP m_partitions_to_reset;

 public:
  handler *clone(const char *name, MEM_ROOT *mem_root) override = 0;

  /*
    -------------------------------------------------------------------------
    MODULE create/delete handler object
    -------------------------------------------------------------------------
    Object create/delete method. The normal called when a table object
    exists. There is also a method to create the handler object with only
    partition information. This is used from mysql_create_table when the
    table is to be created and the engine type is deduced to be the
    partition handler.
    -------------------------------------------------------------------------
  */
  Partition_base(handlerton *hton, TABLE_SHARE *table);

  Partition_base(handlerton *hton, TABLE_SHARE *table, Handler_share** ha_share);

  ~Partition_base() override;
  bool init_with_fields() override;
  /*
    A partition handler has no characteristics in itself. It only inherits
    those from the underlying handlers. Here we set-up those constants to
    enable later calls of the methods to retrieve constants from the under-
    lying handlers. Returns false if not successful.
  */
  bool initialize_partition(MEM_ROOT *mem_root);
  /*
    -------------------------------------------------------------------------
    MODULE meta data changes
    -------------------------------------------------------------------------
    Meta data routines to CREATE, DROP, RENAME table and often used at
    ALTER TABLE (update_create_info used from ALTER TABLE and SHOW ..).

    create_handler_files is called before opening a new handler object
    with openfrm to call create. It is used to create any local handler
    object needed in opening the object in openfrm
    -------------------------------------------------------------------------
  */
  int delete_table(const char *, const dd::Table *) override;
  int rename_table(const char *, const char *, const dd::Table *,
                   dd::Table *) override;
  int create(const char *, TABLE *, HA_CREATE_INFO *, dd::Table *) override;
  void update_create_info(HA_CREATE_INFO *create_info) override;

 private:
  template <typename Fn>
  bool foreach_partition(const Fn &fn);

  void change_table_ptr(TABLE *table_arg, TABLE_SHARE *share) override;
  bool check_if_incompatible_data(HA_CREATE_INFO *create_info,
                                  uint table_changes) override;
  int prepare_for_new_partitions(uint num_partitions);
  int write_row_in_new_part(uint part_id) override;
  void close_new_partitions();
  /*
    delete_table and rename_table uses very similar logic which
    is packed into this routine.
  */
  int del_ren_table(const char *from, const char *to,
                    const dd::Table *table_def_from, dd::Table *table_def_to);
  bool setup_engine_array(MEM_ROOT *mem_root);
  bool new_handlers_from_part_info(MEM_ROOT *mem_root);
  partition_element *find_partition_element(uint part_id);
  bool populate_partition_name_hash();
  Partition_base_share *get_share();
  bool set_ha_share_ref(Handler_share **ha_share) override;
  bool init_part_share();
  void fix_data_dir(char *path);
  bool init_partition_bitmaps();
  void free_partition_bitmaps();

 public:
  /*
    -------------------------------------------------------------------------
    MODULE open/close object
    -------------------------------------------------------------------------
    Open and close handler object to ensure all underlying files and
    objects allocated and deallocated for query handling is handled
    properly.
    -------------------------------------------------------------------------

    A handler object is opened as part of its initialisation and before
    being used for normal queries (not before meta-data changes always.
    If the object was opened it will also be closed before being deleted.
  */
  int open(const char *, int, uint, const dd::Table *) override;
  int close(void) override;

  /*
    -------------------------------------------------------------------------
    MODULE start/end statement
    -------------------------------------------------------------------------
    This module contains methods that are used to understand start/end of
    statements, transaction boundaries, and aid for proper concurrency
    control.
    The partition handler need not implement abort and commit since this
    will be handled by any underlying handlers implementing transactions.
    There is only one call to each handler type involved per transaction
    and these go directly to the handlers supporting transactions
    currently InnoDB, BDB and NDB).
    -------------------------------------------------------------------------
  */
  THR_LOCK_DATA **store_lock(THD *thd, THR_LOCK_DATA **to,
                             enum thr_lock_type lock_type) override;
  int external_lock(THD *thd, int lock_type) override;
  /*
    When table is locked a statement is started by calling start_stmt
    instead of external_lock
  */
  int start_stmt(THD *thd, thr_lock_type lock_type) override;
  /*
    Lock count is number of locked underlying handlers (I assume)
  */
  uint lock_count(void) const override;
  /*
    Call to unlock rows not to be updated in transaction
  */
  void unlock_row() override;
  /*
    Check if semi consistent read
  */
  bool was_semi_consistent_read() override;
  /*
    Call to hint about semi consistent read
  */
  void try_semi_consistent_read(bool) override;

  /*
    -------------------------------------------------------------------------
    MODULE change record
    -------------------------------------------------------------------------
    This part of the handler interface is used to change the records
    after INSERT, DELETE, UPDATE, REPLACE method calls but also other
    special meta-data operations as ALTER TABLE, LOAD DATA, TRUNCATE.
    -------------------------------------------------------------------------

    These methods are used for insert (write_row), update (update_row)
    and delete (delete_row). All methods to change data always work on
    one row at a time. update_row and delete_row also contains the old
    row.
    delete_all_rows will delete all rows in the table in one call as a
    special optimization for DELETE from table;

    Bulk inserts are supported if all underlying handlers support it.
    start_bulk_insert and end_bulk_insert is called before and after a
    number of calls to write_row.
  */
  int write_row(uchar *buf) override {
    return Partition_helper::ph_write_row(buf);
  }
  int update_row(const uchar *old_data, uchar *new_data) override {
    return Partition_helper::ph_update_row(old_data, new_data,
                                           rpl_lookup_rows());
  }
  int delete_row(const uchar *buf) override {
    return Partition_helper::ph_delete_row(buf, rpl_lookup_rows());
  }
  int delete_all_rows(void) override;
  int truncate(dd::Table *) override;
  void start_bulk_insert(ha_rows rows) override;
  int end_bulk_insert() override;

 private:
  ha_rows guess_bulk_insert_rows();
  void start_part_bulk_insert(THD *thd, uint part_id);
  long estimate_read_buffer_size(long original_size);

 public:
  /*
    Method for truncating a specific partition.
    (i.e. ALTER TABLE t1 TRUNCATE PARTITION p).

    @remark This method is a partitioning-specific hook
            and thus not a member of the general SE API.
  */
  int truncate_partition_low(dd::Table *) override;

  bool is_ignorable_error(int error) override {
    return (handler::is_ignorable_error(error) ||
            error == HA_ERR_NO_PARTITION_FOUND ||
            error == HA_ERR_NOT_IN_LOCK_PARTITIONS);
  }

  bool continue_partition_copying_on_error(int error) override;
  /*
    -------------------------------------------------------------------------
    MODULE full table scan
    -------------------------------------------------------------------------
    This module is used for the most basic access method for any table
    handler. This is to fetch all data through a full table scan. No
    indexes are needed to implement this part.
    It contains one method to start the scan (rnd_init) that can also be
    called multiple times (typical in a nested loop join). Then proceeding
    to the next record (rnd_next) and closing the scan (rnd_end).
    To remember a record for later access there is a method (position)
    and there is a method used to retrieve the record based on the stored
    position.
    The position can be a file position, a primary key, a ROWID dependent
    on the handler below.
    -------------------------------------------------------------------------
  */
  /*
    unlike index_init(), rnd_init() can be called two times
    without rnd_end() in between (it only makes sense if scan=1).
    then the second call should prepare for the new table scan
    (e.g if rnd_init allocates the cursor, second call should
    position it to the start of the table, no need to deallocate
    and allocate it again
  */
  int rnd_init(bool scan) override {
    return Partition_helper::ph_rnd_init(scan);
  }
  int rnd_end() override { return Partition_helper::ph_rnd_end(); }
  int rnd_next(uchar *buf) override {
    return Partition_helper::ph_rnd_next(buf);
  }
  int rnd_pos(uchar *buf, uchar *pos) override;
  int rnd_pos_by_record(uchar *record) override {
    if (unlikely(get_part_for_delete(record, m_table->record[0], m_part_info,
                                     &m_last_part))) {
      return (HA_ERR_INTERNAL_ERROR);
    }
    return (m_file[m_last_part]->rnd_pos_by_record(record));
  }
  void position(const uchar *record) override {
    return Partition_helper::ph_position(record);
  }

  /*
    -------------------------------------------------------------------------
    MODULE index scan
    -------------------------------------------------------------------------
    This part of the handler interface is used to perform access through
    indexes. The interface is defined as a scan interface but the handler
    can also use key lookup if the index is a unique index or a primary
    key index.
    Index scans are mostly useful for SELECT queries but are an important
    part also of UPDATE, DELETE, REPLACE and CREATE TABLE table AS SELECT
    and so forth.
    Naturally an index is needed for an index scan and indexes can either
    be ordered, hash based. Some ordered indexes can return data in order
    but not necessarily all of them.
    There are many flags that define the behavior of indexes in the
    various handlers. These methods are found in the optimizer module.
    -------------------------------------------------------------------------

    index_read is called to start a scan of an index. The find_flag defines
    the semantics of the scan. These flags are defined in
    include/my_base.h
    index_read_idx is the same but also initializes index before calling doing
    the same thing as index_read. Thus it is similar to index_init followed
    by index_read. This is also how we implement it.

    index_read/index_read_idx does also return the first row. Thus for
    key lookups, the index_read will be the only call to the handler in
    the index scan.

    index_init initializes an index before using it and index_end does
    any end processing needed.
  */
  int index_read_map(uchar *buf, const uchar *key, key_part_map keypart_map,
                     enum ha_rkey_function find_flag) override {
    return Partition_helper::ph_index_read_map(buf, key, keypart_map,
                                               find_flag);
  }
  int index_init(uint idx, bool sorted) override;
  int index_end() override;

  /**
    @brief
    Positions an index cursor to the index specified in the hanlde. Fetches the
    row if available. If the key value is null, begin at first key of the
    index.
  */
  int index_read_idx_map(uchar *buf, uint index, const uchar *key,
                         key_part_map keypart_map,
                         enum ha_rkey_function find_flag) override {
    return Partition_helper::ph_index_read_idx_map(buf, index, key, keypart_map,
                                                   find_flag);
  }
  /*
    These methods are used to jump to next or previous entry in the index
    scan. There are also methods to jump to first and last entry.
  */
  int index_next(uchar *buf) override {
    return Partition_helper::ph_index_next(buf);
  }
  int index_prev(uchar *buf) override {
    return Partition_helper::ph_index_prev(buf);
  }
  int index_first(uchar *buf) override {
    return Partition_helper::ph_index_first(buf);
  }
  int index_last(uchar *buf) override {
    return Partition_helper::ph_index_last(buf);
  }
  int index_next_same(uchar *buf, const uchar * /*key*/, uint keylen) override {
    return Partition_helper::ph_index_next_same(buf, keylen);
  }
  int index_read_last_map(uchar *buf, const uchar *key,
                          key_part_map keypart_map) override {
    return Partition_helper::ph_index_read_last_map(buf, key, keypart_map);
  }

  int read_range_first(const key_range *start_key, const key_range *end_key,
                       bool eq_range, bool sorted) override {
    return Partition_helper::ph_read_range_first(start_key, end_key, eq_range,
                                                 sorted);
  }
  int read_range_next() override {
    return Partition_helper::ph_read_range_next();
  }
  bool has_gap_locks() const noexcept override;

 public:
  /*
    -------------------------------------------------------------------------
    MODULE information calls
    -------------------------------------------------------------------------
    This calls are used to inform the handler of specifics of the ongoing
    scans and other actions. Most of these are used for optimisation
    purposes.
    -------------------------------------------------------------------------
  */
  int info(uint) override;
  void get_dynamic_partition_info(ha_statistics *stat_info,
                                  ha_checksum *check_sum,
                                  uint part_id) override;
  int extra(enum ha_extra_function operation) override;
  int reset(void) override;

 private:
  static const uint NO_CURRENT_PART_ID;
  int loop_extra(enum ha_extra_function operation);

 public:
  /*
    -------------------------------------------------------------------------
    MODULE optimizer support
    -------------------------------------------------------------------------
  */

  /*
    NOTE !!!!!!
     -------------------------------------------------------------------------
     -------------------------------------------------------------------------
     One important part of the public handler interface that is not depicted in
     the methods is the attribute records which is defined in the base class.
     This is looked upon directly and is set by calling info(HA_STATUS_INFO) ?
     -------------------------------------------------------------------------
  */

 private:
  /* Helper functions for optimizer hints. */
  ha_rows min_rows_for_estimate();
  uint get_biggest_used_partition(uint *part_index);

 public:
  /*
    Called in test_quick_select to determine if indexes should be used.
  */
  double scan_time() override;

  /*
    The next method will never be called if you do not implement indexes.
  */
  double read_time(uint index, uint ranges, ha_rows rows) override;
  /*
    For the given range how many records are estimated to be in this range.
    Used by optimizer to calculate cost of using a particular index.
  */
  ha_rows records_in_range(uint inx, key_range *min_key,
                           key_range *max_key) override;

  /*
    Upper bound of number records returned in scan is sum of all
    underlying handlers.
  */
  ha_rows estimate_rows_upper_bound() override;

  int records(ha_rows *num_rows) override;

  /* Calculate hash value for PARTITION BY KEY tables. */
  uint32 calculate_key_hash_value(Field **field_array) override {
    return ph_calculate_key_hash_value(field_array);
  }

  /*
    -------------------------------------------------------------------------
    MODULE print messages
    -------------------------------------------------------------------------
    This module contains various methods that returns text messages for
    table types, index type and error messages.
    -------------------------------------------------------------------------
  */
  /* The name of the table type that will be used for display purposes */
  const char *table_type() const override;

  /*
     Handler specific error messages
  */
  void print_error(int error, myf errflag) override;
  bool get_error_message(int error, String *buf) override;
  /*
   -------------------------------------------------------------------------
    MODULE handler characteristics
    -------------------------------------------------------------------------
    This module contains a number of methods defining limitations and
    characteristics of the handler. The partition handler will calculate
    this characteristics based on underlying handler characteristics.
    -------------------------------------------------------------------------

    This is a list of flags that says what the storage engine
    implements. The current table flags are documented in handler.h
    The partition handler will support whatever the underlying handlers
    support except when specifically mentioned below about exceptions
    to this rule.
    NOTE: This cannot be cached since it can depend on TRANSACTION ISOLATION
    LEVEL which is dynamic, see bug#39084.

    HA_TABLE_SCAN_ON_INDEX:
    Used to avoid scanning full tables on an index. If this flag is set then
    the handler always has a primary key (hidden if not defined) and this
    index is used for scanning rather than a full table scan in all
    situations.
    (InnoDB, BDB, Federated)

    HA_REC_NOT_IN_SEQ:
    This flag is set for handlers that cannot guarantee that the rows are
    returned accroding to incremental positions (0, 1, 2, 3...).
    This also means that rnd_next() should return HA_ERR_RECORD_DELETED
    if it finds a deleted row.
    (MyISAM (not fixed length row), BDB, HEAP, NDB, InooDB)

    HA_CAN_GEOMETRY:
    Can the storage engine handle spatial data.
    Used to check that no spatial attributes are declared unless
    the storage engine is capable of handling it.
    (MyISAM)

    HA_FAST_KEY_READ:
    Setting this flag indicates that the handler is equally fast in
    finding a row by key as by position.
    This flag is used in a very special situation in conjunction with
    filesort's. For further explanation see intro to init_read_record.
    (BDB, HEAP, InnoDB)

    HA_NULL_IN_KEY:
    Is NULL values allowed in indexes.
    If this is not allowed then it is not possible to use an index on a
    nullptrable field.
    (BDB, HEAP, MyISAM, NDB, InnoDB)

    HA_DUPLICATE_POS:
    Tells that we can the position for the conflicting duplicate key
    record is stored in table->file->dupp_ref. (insert uses rnd_pos() on
    this to find the duplicated row)
    (MyISAM)

    HA_CAN_INDEX_BLOBS:
    Is the storage engine capable of defining an index of a prefix on
    a BLOB attribute.
    (BDB, Federated, MyISAM, InnoDB)

    HA_AUTO_PART_KEY:
    Auto increment fields can be part of a multi-part key. For second part
    auto-increment keys, the auto_incrementing is done in handler.cc
    (BDB, Federated, MyISAM, NDB)

    HA_REQUIRE_PRIMARY_KEY:
    Can't define a table without primary key (and cannot handle a table
    with hidden primary key)
    (No handler has this limitation currently)

    HA_STATS_RECORDS_IS_EXACT:
    Does the counter of records after the info call specify an exact
    value or not. If it does this flag is set.
    Only MyISAM and HEAP uses exact count.

    HA_PRIMARY_KEY_IN_READ_INDEX:
    This parameter is set when the handler will also return the primary key
    when doing read-only-key on another index.

    HA_NOT_DELETE_WITH_CACHE:
    Seems to be an old MyISAM feature that is no longer used. No handler
    has it defined but it is checked in init_read_record.
    Further investigation needed.
    (No handler defines it)

    HA_NO_PREFIX_CHAR_KEYS:
    Indexes on prefixes of character fields is not allowed.
    (NDB)

    HA_CAN_FULLTEXT:
    Does the storage engine support fulltext indexes
    The partition handler will start by not supporting fulltext indexes.
    (MyISAM)

    HA_CAN_SQL_HANDLER:
    Can the HANDLER interface in the MySQL API be used towards this
    storage engine.
    (MyISAM, InnoDB)

    HA_NO_AUTO_INCREMENT:
    Set if the storage engine does not support auto increment fields.
    (Currently not set by any handler)

    HA_HAS_CHECKSUM:
    Special MyISAM feature. Has special SQL support in CREATE TABLE.
    No special handling needed by partition handler.
    (MyISAM)

    HA_FILE_BASED:
    Should file names always be in lower case (used by engines
    that map table names to file names.
    Since partition handler has a local file this flag is set.
    (BDB, Federated, MyISAM)

    HA_CAN_BIT_FIELD:
    Is the storage engine capable of handling bit fields?
    (MyISAM, NDB)

    HA_PRIMARY_KEY_REQUIRED_FOR_POSITION:
    Does the storage engine need a PK for position?
    (InnoDB)

    HA_FILE_BASED is always set for partition handler since we use a
    special file for handling names of partitions, engine types.
    HA_REC_NOT_IN_SEQ is always set for partition handler since we cannot
    guarantee that the records will be returned in sequence.
    HA_CAN_GEOMETRY, HA_CAN_FULLTEXT, HA_DUPLICATE_POS,
    HA_PRIMARY_KEY_REQUIRED_FOR_POSITION is disabled
    until further investigated.
  */
  Table_flags table_flags() const override;

  /*
    This is a bitmap of flags that says how the storage engine
    implements indexes. The current index flags are documented in
    handler.h. If you do not implement indexes, just return zero
    here.

    part is the key part to check. First key part is 0
    If all_parts it's set, MySQL want to know the flags for the combined
    index up to and including 'part'.

    HA_READ_NEXT:
    Does the index support read next, this is assumed in the server
    code and never checked so all indexes must support this.
    Note that the handler can be used even if it doesn't have any index.
    (BDB, HEAP, MyISAM, Federated, NDB, InnoDB)

    HA_READ_PREV:
    Can the index be used to scan backwards.
    (BDB, HEAP, MyISAM, NDB, InnoDB)

    HA_READ_ORDER:
    Can the index deliver its record in index order. Typically true for
    all ordered indexes and not true for hash indexes.
    In first step this is not true for partition handler until a merge
    sort has been implemented in partition handler.
    Used to set keymap part_of_sortkey
    This keymap is only used to find indexes usable for resolving an ORDER BY
    in the query. Thus in most cases index_read will work just fine without
    order in result production. When this flag is set it is however safe to
    order all output started by index_read since most engines do this. With
    read_multi_range calls there is a specific flag setting order or not
    order so in those cases ordering of index output can be avoided.
    (BDB, InnoDB, HEAP, MyISAM, NDB)

    HA_READ_RANGE:
    Specify whether index can handle ranges, typically true for all
    ordered indexes and not true for hash indexes.
    Used by optimiser to check if ranges (as key >= 5) can be optimised
    by index.
    (BDB, InnoDB, NDB, MyISAM, HEAP)

    HA_ONLY_WHOLE_INDEX:
    Can't use part key searches. This is typically true for hash indexes
    and typically not true for ordered indexes.
    (Federated, NDB, HEAP)

    HA_KEYREAD_ONLY:
    Does the storage engine support index-only scans on this index.
    Enables use of HA_EXTRA_KEYREAD and HA_EXTRA_NO_KEYREAD
    Used to set Key_map keys_for_keyread and to check in optimiser for
    index-only scans.  When doing a read under HA_EXTRA_KEYREAD the handler
    only have to fill in the columns the key covers. If
    HA_PRIMARY_KEY_IN_READ_INDEX is set then also the PRIMARY KEY columns
    must be updated in the row.
    (BDB, InnoDB, MyISAM)
  */
  ulong index_flags(uint inx, uint part, bool all_parts) const override {
    return m_file[0]->index_flags(inx, part, all_parts);
  }
  /*
    unireg.cc will call the following to make sure that the storage engine
    can handle the data it is about to send.

    The maximum supported values is the minimum of all handlers in the table
  */
  uint min_of_the_max_uint(uint (handler::*operator_func)(void) const) const;
  uint max_supported_record_length() const override;
  uint max_supported_keys() const override;
  uint max_supported_key_parts() const override;
  uint max_supported_key_length() const override;
  uint max_supported_key_part_length(
      HA_CREATE_INFO *create_info) const override;

  /*
    The extra record buffer length is the maximum needed by all handlers.
    The minimum record length is the maximum of all involved handlers.
  */
  uint extra_rec_buf_length() const override;
  uint min_record_length(uint options) const override;

  /*
    Primary key is clustered can only be true if all underlying handlers have
    this feature.
  */
  bool primary_key_is_clustered() const override { return m_pkey_is_clustered; }

  /*
    -------------------------------------------------------------------------
    MODULE compare records
    -------------------------------------------------------------------------
    cmp_ref checks if two references are the same. For most handlers this is
    a simple memcmp of the reference. However some handlers use primary key
    as reference and this can be the same even if memcmp says they are
    different. This is due to character sets and end spaces and so forth.
    For the partition handler the reference is first two bytes providing the
    partition identity of the referred record and then the reference of the
    underlying handler.
    Thus cmp_ref for the partition handler always returns false for records
    not in the same partition and uses cmp_ref on the underlying handler
    to check whether the rest of the reference part is also the same.
    -------------------------------------------------------------------------
  */
  int cmp_ref(const uchar *ref1, const uchar *ref2) const override;

  /*
    -------------------------------------------------------------------------
    MODULE condition pushdown
    -------------------------------------------------------------------------
    cond_push
    -------------------------------------------------------------------------
  */

  /* No support of engine condition pushdown yet! */
  // const Item *cond_push(const Item *cond);
  // void cond_pop();
  /* Only Index condition pushdown is supported currently. */
  Item *idx_cond_push(uint keyno, Item *idx_cond) override;
  void cancel_pushed_idx_cond() override;
  /* No support of pushed joins yet! */
  // uint number_of_pushed_joins()
  // virtual const TABLE* root_of_pushed_join() const
  // virtual const TABLE* parent_of_pushed_join() const
  // virtual int index_read_pushed(uchar * buf, const uchar * key,
  // key_part_map keypart_map)
  // virtual int index_next_pushed(uchar * buf)

  /*
    -------------------------------------------------------------------------
    MODULE auto increment
    -------------------------------------------------------------------------
    This module is used to handle the support of auto increments.

    This variable in the handler is used as part of the handler interface
    It is maintained by the parent handler object and should not be
    touched by child handler objects (see handler.cc for its use).

    auto_increment_column_changed
     -------------------------------------------------------------------------
  */
  void get_auto_increment(ulonglong offset, ulonglong increment,
                          ulonglong nb_desired_values, ulonglong *first_value,
                          ulonglong *nb_reserved_values) override;
  void release_auto_increment() override {
    Partition_helper::ph_release_auto_increment();
  }
  /** Release the auto increment for all underlying partitions. */
  void release_auto_increment_all_parts() override;

 public:
  /*
     -------------------------------------------------------------------------
     MODULE initialize handler for HANDLER call
     -------------------------------------------------------------------------
     This method is a special InnoDB method called before a HANDLER query.
     -------------------------------------------------------------------------
  */
  void init_table_handle_for_HANDLER() override;

  /*
    The remainder of this file defines the handler methods not implemented
    by the partition handler
  */

  /*
    -------------------------------------------------------------------------
    MODULE fulltext index
    -------------------------------------------------------------------------
    Fulltext stuff not yet.
    -------------------------------------------------------------------------
    virtual int ft_init() { return HA_ERR_WRONG_COMMAND; }
    virtual FT_INFO *ft_init_ext(uint flags,uint inx,const uchar *key,
    uint keylen)
    { return nullptr; }
    virtual int ft_read(uchar *buf) { return HA_ERR_WRONG_COMMAND; }
  */

  /*
    -------------------------------------------------------------------------
    MODULE in-place ALTER TABLE
    -------------------------------------------------------------------------
    These methods are in the handler interface. (used by innodb-plugin)
    They are used for in-place alter table:
    -------------------------------------------------------------------------
  */
  enum_alter_inplace_result check_if_supported_inplace_alter(
      TABLE *altered_table, Alter_inplace_info *ha_alter_info) override;
  bool prepare_inplace_alter_table(TABLE *, Alter_inplace_info *,
                                   const dd::Table *, dd::Table *) override;
  bool inplace_alter_table(TABLE *, Alter_inplace_info *, const dd::Table *,
                           dd::Table *) override;
  bool commit_inplace_alter_table(TABLE *, Alter_inplace_info *, bool,
                                  const dd::Table *, dd::Table *) override;
  void notify_table_changed(Alter_inplace_info *) override;

  /*
    -------------------------------------------------------------------------
    MODULE admin MyISAM
    -------------------------------------------------------------------------

    -------------------------------------------------------------------------
      OPTIMIZE TABLE, CHECK TABLE, ANALYZE TABLE and REPAIR TABLE are
      mapped to a routine that handles looping over a given set of
      partitions and those routines send a flag indicating to execute on
      all partitions.
    -------------------------------------------------------------------------
  */
  int optimize(THD *thd, HA_CHECK_OPT *check_opt) override;
  int analyze(THD *thd, HA_CHECK_OPT *check_opt) override;
  int check(THD *thd, HA_CHECK_OPT *check_opt) override;
  int repair(THD *thd, HA_CHECK_OPT *check_opt) override;
  bool check_and_repair(THD *thd) override;
  bool auto_repair() const override;
  bool is_crashed() const override;
  int check_for_upgrade(HA_CHECK_OPT *check_opt) override;

 private:
  int handle_opt_partitions(THD *thd, HA_CHECK_OPT *check_opt,
                            enum_part_operation operation);
  int handle_opt_part(THD *thd, HA_CHECK_OPT *check_opt, uint part_id,
                      enum_part_operation operation);

 public:
  /*
    -------------------------------------------------------------------------
    Admin commands not supported currently (almost purely MyISAM routines)
    This means that the following methods are not implemented:
    -------------------------------------------------------------------------

    virtual int backup(TD* thd, HA_CHECK_OPT *check_opt);
    virtual int restore(THD* thd, HA_CHECK_OPT *check_opt);
    virtual int dump(THD* thd, int fd = -1);
    virtual int net_read_dump(NET* net);
  */
  ha_checksum checksum() const override;

  /* Enabled keycache for performance reasons, WL#4571 */
  int assign_to_keycache(THD *thd, HA_CHECK_OPT *check_opt) override;
  int preload_keys(THD *thd, HA_CHECK_OPT *check_opt) override;

  /*
    -------------------------------------------------------------------------
    MODULE enable/disable indexes
    -------------------------------------------------------------------------
    Enable/Disable Indexes are only supported by HEAP and MyISAM.
    -------------------------------------------------------------------------
  */
  int disable_indexes(uint mode) override;
  int enable_indexes(uint mode) override;
  int indexes_are_disabled(void) override;

  /*
    -------------------------------------------------------------------------
    MODULE append_create_info
    -------------------------------------------------------------------------
    append_create_info is only used by MyISAM MERGE tables and the partition
    handler will not support this handler as underlying handler.
    Implement this??
    -------------------------------------------------------------------------
    virtual void append_create_info(String *packet)
  */

  /* For TokuDB Read Free Replication */
  void rpl_before_write_rows() override;
  void rpl_after_write_rows() override;
  void rpl_before_delete_rows() override;
  void rpl_after_delete_rows() override;
  void rpl_before_update_rows() override;
  void rpl_after_update_rows() override;
  bool rpl_lookup_rows() override = 0;

  /* For MyRocks Writebatch Replication validation */
  bool rpl_can_handle_stm_event() const noexcept override {
    return m_file[0]->rpl_can_handle_stm_event();
  }

  /*
    -------------------------------------------------------------------------
    MODULE partitioning specific handler API
    -------------------------------------------------------------------------
  */
  handler *get_handler() override { return static_cast<handler *>(this); }
  Partition_handler *get_partition_handler() override {
    return static_cast<Partition_handler *>(this);
  }
  void set_part_info(partition_info *part_info, bool early) override {
    Partition_helper::set_part_info_low(part_info, early);
  }
  uint alter_flags(uint flags MY_ATTRIBUTE((unused))) const override {
    return (HA_PARTITION_FUNCTION_SUPPORTED | HA_INPLACE_CHANGE_PARTITION);
  }

 private:
  /* private support functions for Partition_helper: */
  int write_row_in_part(uint part_id, uchar *buf) override;
  int update_row_in_part(uint part_id, const uchar *old_data,
                         uchar *new_data) override;
  int delete_row_in_part(uint part_id, const uchar *buf) override;
  int rnd_init_in_part(uint part_id, bool table_scan) override;
  int rnd_next_in_part(uint part_id, uchar *buf) override;
  int rnd_end_in_part(uint part_id, bool scan) override;
  void position_in_last_part(uchar *ref, const uchar *record) override;
  int rnd_pos_in_part(uint part_id, uchar *buf, uchar *pos);
  int index_init_in_part(uint part, uint keynr, bool sorted);
  int index_end_in_part(uint part);
  int index_last_in_part(uint part, uchar *buf) override;
  int index_first_in_part(uint part, uchar *buf) override;
  int index_prev_in_part(uint part, uchar *buf) override;
  int index_next_in_part(uint part, uchar *buf) override;
  int index_next_same_in_part(uint part, uchar *buf, const uchar *key,
                              uint length) override;
  int index_read_map_in_part(uint part, uchar *buf, const uchar *key,
                             key_part_map keypart_map,
                             enum ha_rkey_function find_flag) override;
  int index_read_idx_map_in_part(uint part, uchar *buf, uint index,
                                 const uchar *key, key_part_map keypart_map,
                                 enum ha_rkey_function find_flag) override;
  int index_read_last_map_in_part(uint part, uchar *buf, const uchar *key,
                                  key_part_map keypart_map) override;
  int read_range_first_in_part(uint part_id, uchar *buf,
                               const key_range *start_key,
                               const key_range *end_key, bool eq_range_arg,
                               bool sorted) override;
  int read_range_next_in_part(uint part, uchar *buf) override;
  ha_checksum checksum_in_part(uint part_id) const override;
  int initialize_auto_increment(bool no_lock) override;
  /*
    Access methods to protected areas in handler to avoid adding
    friend class Partition_helper in class handler.
  */
  THD *get_thd() const override { return ha_thd(); }
  TABLE *get_table() const override { return table; }
  bool get_eq_range() const override { return eq_range; }
  void set_eq_range(bool eq_range_arg) override { eq_range = eq_range_arg; }
  void set_range_key_part(KEY_PART_INFO *key_part) override {
    range_key_part = key_part;
  }
};

}  // namespace native_part
#endif /* PARTITION_BASE_INCLUDED */<|MERGE_RESOLUTION|>--- conflicted
+++ resolved
@@ -83,15 +83,6 @@
   bool m_new_parts_open_only;
   /** cached value of indexes_are_disabled(). */
   int m_indexes_are_disabled;
-<<<<<<< HEAD
-  /*
-    If set, this object was created with Partition_base::clone and doesn't
-    "own" the m_part_info structure.
-  */
-  Partition_base *m_is_clone_of;
-  MEM_ROOT *m_clone_mem_root;
-=======
->>>>>>> 7aa30e67
 
   void init_handler_variables();
   /*
@@ -134,7 +125,8 @@
   */
   Partition_base(handlerton *hton, TABLE_SHARE *table);
 
-  Partition_base(handlerton *hton, TABLE_SHARE *table, Handler_share** ha_share);
+  Partition_base(handlerton *hton, TABLE_SHARE *table,
+                 Handler_share **ha_share);
 
   ~Partition_base() override;
   bool init_with_fields() override;
