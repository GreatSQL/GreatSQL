/* Copyright (C) 2000 MySQL AB & MySQL Finland AB & TCX DataKonsult AB

   This program is free software; you can redistribute it and/or modify
   it under the terms of the GNU General Public License as published by
   the Free Software Foundation; either version 2 of the License, or
   (at your option) any later version.

   This program is distributed in the hope that it will be useful,
   but WITHOUT ANY WARRANTY; without even the implied warranty of
   MERCHANTABILITY or FITNESS FOR A PARTICULAR PURPOSE.  See the
   GNU General Public License for more details.

   You should have received a copy of the GNU General Public License
   along with this program; if not, write to the Free Software
   Foundation, Inc., 59 Temple Place, Suite 330, Boston, MA  02111-1307  USA */


#ifdef __GNUC__
#pragma interface			/* gcc class implementation */
#endif

class Protocol;
struct st_table_list;
void item_init(void);			/* Init item functions */

class Item {
  uint loop_id;                         /* Used to find selfrefering loops */
  Item(const Item &);			/* Prevent use of these */
  void operator=(Item &);
public:
  static void *operator new(size_t size) {return (void*) sql_alloc((uint) size); }
  static void operator delete(void *ptr,size_t size) {} /*lint -e715 */

<<<<<<< HEAD
  enum Type {FIELD_ITEM, FUNC_ITEM, SUM_FUNC_ITEM, STRING_ITEM,
	     INT_ITEM, REAL_ITEM, NULL_ITEM, VARBIN_ITEM,
	     COPY_STR_ITEM, FIELD_AVG_ITEM, DEFAULT_ITEM,
	     PROC_ITEM,COND_ITEM, REF_ITEM, FIELD_STD_ITEM, 
	     FIELD_VARIANCE_ITEM, CONST_ITEM,
             SUBSELECT_ITEM, ROW_ITEM, CACHE_ITEM};
=======
  enum Type {FIELD_ITEM,FUNC_ITEM,SUM_FUNC_ITEM,STRING_ITEM,
	     INT_ITEM,REAL_ITEM,NULL_ITEM,VARBIN_ITEM,
	     COPY_STR_ITEM,FIELD_AVG_ITEM, DEFAULT_ITEM,
	     PROC_ITEM,COND_ITEM,REF_ITEM,FIELD_STD_ITEM, 
	     FIELD_VARIANCE_ITEM,CONST_ITEM,
             SUBSELECT_ITEM, ROW_ITEM, DEFAULT_VALUE_ITEM};
>>>>>>> f6e8e1f9
  enum cond_result { COND_UNDEF,COND_OK,COND_TRUE,COND_FALSE };

  String str_value;			/* used to store value */
  my_string name;			/* Name from select */
  Item *next;
  uint32 max_length;
  uint8 marker,decimals;
  my_bool maybe_null;			/* If item may be null */
  my_bool null_value;			/* if item is null */
  my_bool unsigned_flag;
  my_bool with_sum_func;
  my_bool fixed;                        /* If item fixed with fix_fields */

  // alloc & destruct is done as start of select using sql_alloc
  Item();
  virtual ~Item() { name=0; }		/*lint -e1509 */
  void set_name(const char *str,uint length=0);
  void init_make_field(Send_field *tmp_field,enum enum_field_types type);
  virtual void make_field(Send_field *field);
  virtual bool fix_fields(THD *, struct st_table_list *, Item **);
  virtual int save_in_field(Field *field, bool no_conversions);
  virtual void save_org_in_field(Field *field)
  { (void) save_in_field(field, 1); }
  virtual int save_safe_in_field(Field *field)
  { return save_in_field(field, 1); }
  virtual bool send(Protocol *protocol, String *str);
  virtual bool eq(const Item *, bool binary_cmp) const;
  virtual Item_result result_type () const { return REAL_RESULT; }
  virtual enum_field_types field_type() const;
  virtual enum Type type() const =0;
  virtual double val()=0;
  virtual longlong val_int()=0;
  virtual String *val_str(String*)=0;
  virtual Field *tmp_table_field(TABLE *t_arg=(TABLE *)0) { return 0; }
  virtual const char *full_name() const { return name ? name : "???"; }
  virtual double  val_result() { return val(); }
  virtual longlong val_int_result() { return val_int(); }
  virtual String *str_result(String* tmp) { return val_str(tmp); }
  virtual table_map used_tables() const { return (table_map) 0L; }
  virtual bool basic_const_item() const { return 0; }
  virtual Item *new_item() { return 0; }	/* Only for const items */
  virtual cond_result eq_cmp_result() const { return COND_OK; }
  inline uint float_length(uint decimals_par) const
  { return decimals != NOT_FIXED_DEC ? (DBL_DIG+2+decimals_par) : DBL_DIG+8;}
  virtual bool const_item() const { return used_tables() == 0; }
  virtual void print(String *str_arg) { str_arg->append(full_name()); }
  virtual void update_used_tables() {}
  virtual void split_sum_func(List<Item> &fields) {}
  virtual bool get_date(TIME *ltime,bool fuzzydate);
  virtual bool get_time(TIME *ltime);
  virtual bool is_null() { return 0; };
  virtual bool check_loop(uint id);
  virtual void top_level_item() {}

  virtual bool binary() const
  { return str_value.charset()->state & MY_CS_BINSORT ? 1 : 0 ; }
  CHARSET_INFO *thd_charset() const;
  CHARSET_INFO *charset() const { return str_value.charset(); };
  void set_charset(CHARSET_INFO *cs) { str_value.set_charset(cs); }
  virtual void set_outer_resolving() {}

  // Row emulation
  virtual uint cols() { return 1; }
  virtual Item* el(uint i) { return this; }
  virtual Item** addr(uint i) { return 0; }
  virtual bool check_cols(uint c);
  // It is not row => null inside is impossible
  virtual bool null_inside() { return 0; }
  // used in row subselects to get value of elements
  virtual void bring_value() {}
};


class st_select_lex;
class Item_ident :public Item
{
public:
  const char *db_name;
  const char *table_name;
  const char *field_name;
  st_select_lex *depended_from;
  bool outer_resolving; /* used for items from reduced subselect */
  Item_ident(const char *db_name_par,const char *table_name_par,
	     const char *field_name_par)
    :db_name(db_name_par), table_name(table_name_par),
     field_name(field_name_par), depended_from(0), outer_resolving(0)
    { name = (char*) field_name_par; }
  const char *full_name() const;
  void set_outer_resolving() { outer_resolving= 1; }
};


class Item_field :public Item_ident
{
  void set_field(Field *field);
public:
  Field *field,*result_field;
  // Item_field() {}

  Item_field(const char *db_par,const char *table_name_par,
	     const char *field_name_par)
    :Item_ident(db_par,table_name_par,field_name_par),field(0),result_field(0)
  {}
  Item_field(Field *field);
  enum Type type() const { return FIELD_ITEM; }
  bool eq(const Item *item, bool binary_cmp) const;
  double val();
  longlong val_int();
  String *val_str(String*);
  double val_result();
  longlong val_int_result();
  String *str_result(String* tmp);
  bool send(Protocol *protocol, String *str_arg);
  bool fix_fields(THD *, struct st_table_list *, Item **);
  void make_field(Send_field *tmp_field);
  int save_in_field(Field *field,bool no_conversions);
  void save_org_in_field(Field *field);
  table_map used_tables() const;
  enum Item_result result_type () const
  {
    return field->result_type();
  }
  enum_field_types field_type() const
  {
    return field->type();
  }
  Field *tmp_table_field(TABLE *t_arg=(TABLE *)0) { return result_field; }
  bool get_date(TIME *ltime,bool fuzzydate);  
  bool get_time(TIME *ltime);  
  bool is_null() { return field->is_null(); }
  friend class Item_default_value;
};

class Item_null :public Item
{
public:
  Item_null(char *name_par=0)
    { maybe_null=null_value=TRUE; name= name_par ? name_par : (char*) "NULL";}
  enum Type type() const { return NULL_ITEM; }
  bool eq(const Item *item, bool binary_cmp) const;
  double val();
  longlong val_int();
  String *val_str(String *str);
  int save_in_field(Field *field, bool no_conversions);
  int save_safe_in_field(Field *field);
  enum Item_result result_type () const { return STRING_RESULT; }
  enum_field_types field_type() const   { return MYSQL_TYPE_NULL; }
  bool fix_fields(THD *thd, struct st_table_list *list, Item **item)
  {
    bool res= Item::fix_fields(thd, list, item);
    max_length=0;
    return res;
  }
  bool send(Protocol *protocol, String *str);
  bool basic_const_item() const { return 1; }
  Item *new_item() { return new Item_null(name); }
  bool is_null() { return 1; }
};

class Item_param :public Item
{
public:    
  longlong int_value;
  double   real_value;
  enum Item_result item_result_type;
  enum Type item_type;
  enum enum_field_types buffer_type;
  my_bool long_data_supplied;

  Item_param(char *name_par=0)
  { 
    name= name_par ? name_par : (char*) "?";
    long_data_supplied= false;
    item_type= STRING_ITEM;
    item_result_type = STRING_RESULT;
  }
  enum Type type() const { return item_type; }
  double val();
  longlong val_int();
  String *val_str(String*);
  int  save_in_field(Field *field, bool no_conversions);
  void set_null();
  void set_int(longlong i);
  void set_double(double i);
  void set_value(const char *str, uint length);
  void set_long_str(const char *str, ulong length);
  void set_long_binary(const char *str, ulong length);
  void set_longdata(const char *str, ulong length);
  void set_long_end();
  void reset() {}
  void (*setup_param_func)(Item_param *param, uchar **pos);
  enum Item_result result_type () const
  { return item_result_type; }
  enum_field_types field_type() const { return MYSQL_TYPE_STRING; }
  Item *new_item() { return new Item_param(name); }
};

class Item_int :public Item
{
public:
  const longlong value;
  Item_int(int32 i,uint length=11) :value((longlong) i)
    { max_length=length;}
#ifdef HAVE_LONG_LONG
  Item_int(longlong i,uint length=21) :value(i)
    { max_length=length;}
#endif
  Item_int(const char *str_arg,longlong i,uint length) :value(i)
    { max_length=length; name=(char*) str_arg;}
  Item_int(const char *str_arg) :
    value(str_arg[0] == '-' ? strtoll(str_arg,(char**) 0,10) :
	  (longlong) strtoull(str_arg,(char**) 0,10))
    { max_length= (uint) strlen(str_arg); name=(char*) str_arg;}
  enum Type type() const { return INT_ITEM; }
  enum Item_result result_type () const { return INT_RESULT; }
  enum_field_types field_type() const { return MYSQL_TYPE_LONGLONG; }
  longlong val_int() { return value; }
  double val() { return (double) value; }
  String *val_str(String*);
  int save_in_field(Field *field, bool no_conversions);
  bool basic_const_item() const { return 1; }
  Item *new_item() { return new Item_int(name,value,max_length); }
  void print(String *str);
};


class Item_uint :public Item_int
{
public:
  Item_uint(const char *str_arg, uint length) :
    Item_int(str_arg, (longlong) strtoull(str_arg,(char**) 0,10), length) {}
  Item_uint(uint32 i) :Item_int((longlong) i, 10) {}
  double val() { return ulonglong2double(value); }
  String *val_str(String*);
  Item *new_item() { return new Item_uint(name,max_length); }
  bool fix_fields(THD *thd, struct st_table_list *list, Item **item)
  {
    bool res= Item::fix_fields(thd, list, item);
    unsigned_flag= 1;
    return res;
  }
  void print(String *str);
};


class Item_real :public Item
{
public:
  const double value;
  // Item_real() :value(0) {}
  Item_real(const char *str_arg,uint length) :value(atof(str_arg))
  {
    name=(char*) str_arg;
    decimals=(uint8) nr_of_decimals(str_arg);
    max_length=length;
  }
  Item_real(const char *str,double val_arg,uint decimal_par,uint length)
    :value(val_arg)
  {
    name=(char*) str;
    decimals=(uint8) decimal_par;
    max_length=length;
  }
  Item_real(double value_par) :value(value_par) {}
  int save_in_field(Field *field, bool no_conversions);
  enum Type type() const { return REAL_ITEM; }
  enum_field_types field_type() const { return MYSQL_TYPE_DOUBLE; }
  double val() { return value; }
  longlong val_int() { return (longlong) (value+(value > 0 ? 0.5 : -0.5));}
  String *val_str(String*);
  bool basic_const_item() const { return 1; }
  Item *new_item() { return new Item_real(name,value,decimals,max_length); }
};


class Item_float :public Item_real
{
public:
  Item_float(const char *str,uint length) :Item_real(str,length)
  {
    decimals=NOT_FIXED_DEC;
    max_length=DBL_DIG+8;
  }
};

class Item_string :public Item
{
public:
  Item_string(const char *str,uint length,CHARSET_INFO *cs)
  {
    str_value.set(str,length,cs);
    max_length=length;
    name=(char*) str_value.ptr();
    decimals=NOT_FIXED_DEC;
  }
  Item_string(const char *name_par, const char *str, uint length,
	      CHARSET_INFO *cs)
  {
    str_value.set(str,length,cs);
    max_length=length;
    name=(char*) name_par;
    decimals=NOT_FIXED_DEC;
  }
  ~Item_string() {}
  enum Type type() const { return STRING_ITEM; }
  double val()
  { 
    return my_strntod(str_value.charset(), str_value.ptr(),
		      str_value.length(), (char**) 0);
  }
  longlong val_int()
  {
    return my_strntoll(str_value.charset(), str_value.ptr(),
		       str_value.length(), (char**) 0, 10);
  }
  String *val_str(String*) { return (String*) &str_value; }
  int save_in_field(Field *field, bool no_conversions);
  enum Item_result result_type () const { return STRING_RESULT; }
  enum_field_types field_type() const { return MYSQL_TYPE_STRING; }
  bool basic_const_item() const { return 1; }
  bool eq(const Item *item, bool binary_cmp) const;
  Item *new_item() 
  {
    return new Item_string(name, str_value.ptr(), max_length,
			   default_charset_info);
  }
  String *const_string() { return &str_value; }
  inline void append(char *str, uint length) { str_value.append(str, length); }
  void print(String *str);
};


/* For INSERT ... VALUES (DEFAULT) */

class Item_default :public Item
{
public:
  Item_default() { name= (char*) "DEFAULT"; }
  enum Type type() const { return DEFAULT_ITEM; }
  int save_in_field(Field *field, bool no_conversions)
  {
    field->set_default();
    return 0;
  }
  virtual double val() { return 0.0; }
  virtual longlong val_int() { return 0; }
  virtual String *val_str(String *str) { return 0; }
  bool basic_const_item() const { return 1; }
};


/* for show tables */

class Item_datetime :public Item_string
{
public:
  Item_datetime(const char *item_name): Item_string(item_name,"",0,default_charset_info)
  { max_length=19;}
  enum_field_types field_type() const { return MYSQL_TYPE_DATETIME; }
};

class Item_empty_string :public Item_string
{
public:
  Item_empty_string(const char *header,uint length) :Item_string("",0,default_charset_info)
    { name=(char*) header; max_length=length;}
};

class Item_return_int :public Item_int
{
  enum_field_types int_field_type;
public:
  Item_return_int(const char *name, uint length,
		  enum_field_types field_type_arg)
    :Item_int(name, 0, length), int_field_type(field_type_arg)
  {
    unsigned_flag=1;
  }
  enum_field_types field_type() const { return int_field_type; }
};


class Item_varbinary :public Item
{
public:
  Item_varbinary(const char *str,uint str_length);
  ~Item_varbinary() {}
  enum Type type() const { return VARBIN_ITEM; }
  double val() { return (double) Item_varbinary::val_int(); }
  longlong val_int();
  String *val_str(String*) { return &str_value; }
  int save_in_field(Field *field, bool no_conversions);
  enum Item_result result_type () const { return INT_RESULT; }
  enum_field_types field_type() const { return MYSQL_TYPE_STRING; }
};


class Item_result_field :public Item	/* Item with result field */
{
public:
  Field *result_field;				/* Save result here */
  Item_result_field() :result_field(0) {}
  ~Item_result_field() {}			/* Required with gcc 2.95 */
  Field *tmp_table_field(TABLE *t_arg=(TABLE *)0) { return result_field; }
  table_map used_tables() const { return 1; }
  virtual void fix_length_and_dec()=0;
};


class Item_ref :public Item_ident
{
public:
  Item **ref;
  Item_ref(char *db_par,char *table_name_par,char *field_name_par)
    :Item_ident(db_par,table_name_par,field_name_par),ref(0) {}
  Item_ref(Item **item, char *table_name_par,char *field_name_par)
    :Item_ident(NullS,table_name_par,field_name_par),ref(item) {}
  enum Type type() const		{ return REF_ITEM; }
  bool eq(const Item *item, bool binary_cmp) const
  { return ref && (*ref)->eq(item, binary_cmp); }
  ~Item_ref() { if (ref && (*ref) != this) delete *ref; }
  double val()
  {
    double tmp=(*ref)->val_result();
    null_value=(*ref)->null_value;
    return tmp;
  }
  longlong val_int()
  {
    longlong tmp=(*ref)->val_int_result();
    null_value=(*ref)->null_value;
    return tmp;
  }
  String *val_str(String* tmp)
  {
    tmp=(*ref)->str_result(tmp);
    null_value=(*ref)->null_value;
    return tmp;
  }
  bool is_null()
  {
    (void) (*ref)->val_int_result();
    return (*ref)->null_value;
  }
  bool get_date(TIME *ltime,bool fuzzydate)
  {  
    return (null_value=(*ref)->get_date(ltime,fuzzydate));
  }
  bool send(Protocol *prot, String *tmp){ return (*ref)->send(prot, tmp); }
  void make_field(Send_field *field)	{ (*ref)->make_field(field); }
  bool fix_fields(THD *, struct st_table_list *, Item **);
  int save_in_field(Field *field, bool no_conversions)
  { return (*ref)->save_in_field(field, no_conversions); }
  void save_org_in_field(Field *field)	{ (*ref)->save_org_in_field(field); }
  enum Item_result result_type () const { return (*ref)->result_type(); }
  enum_field_types field_type() const   { return (*ref)->field_type(); }
  table_map used_tables() const		{ return (*ref)->used_tables(); }
  bool check_loop(uint id);
};

class Item_in_subselect;
class Item_ref_null_helper: public Item_ref
{
protected:
  Item_in_subselect* owner;
public:
  Item_ref_null_helper(Item_in_subselect* master, Item **item,
		       char *table_name_par, char *field_name_par):
    Item_ref(item, table_name_par, field_name_par), owner(master) {}
  double val();
  longlong val_int();
  String* val_str(String* s);
  bool get_date(TIME *ltime, bool fuzzydate);
};


/*
  Used to find item in list of select items after '*' items processing.

  Because item '*' can be used in item list. when we create
  Item_ref_on_list_position we do not know how item list will be changed, but
  we know number of item position (I mean queries like "select * from t").
*/
class Item_ref_on_list_position: public Item_ref_null_helper
{
protected:
  List<Item> &list;
  uint pos;
public:
  Item_ref_on_list_position(Item_in_subselect* master,
			    List<Item> &li, uint num,
			    char *table_name, char *field_name):
    Item_ref_null_helper(master, 0, table_name, field_name),
    list(li), pos(num) {}
  bool fix_fields(THD *, struct st_table_list *, Item ** ref);
};

/*
  To resolve '*' field moved to condition
  and register NULL values
*/
class Item_asterisk_remover :public Item_ref_null_helper
{
  Item *item;
public:
  Item_asterisk_remover(Item_in_subselect *master, Item *it,
			char *table, char *field):
    Item_ref_null_helper(master, &item, table, field),
    item(it) 
  {}
  bool fix_fields(THD *, struct st_table_list *, Item ** ref);
};

/*
  The following class is used to optimize comparing of date columns
  We need to save the original item, to be able to set the field to the
  original value in 'opt_range'.
*/

class Item_int_with_ref :public Item_int
{
  Item *ref;
public:
  Item_int_with_ref(longlong i, Item *ref_arg) :Item_int(i), ref(ref_arg)
  {}
  int save_in_field(Field *field, bool no_conversions)
  {
    return ref->save_in_field(field, no_conversions);
  }
};


#include "gstream.h"
#include "spatial.h"
#include "item_sum.h"
#include "item_func.h"
#include "item_cmpfunc.h"
#include "item_strfunc.h"
#include "item_timefunc.h"
#include "item_uniq.h"
#include "item_subselect.h"
#include "item_row.h"

class Item_copy_string :public Item
{
  enum enum_field_types cached_field_type;
public:
  Item *item;
  Item_copy_string(Item *i) :item(i)
  {
    null_value=maybe_null=item->maybe_null;
    decimals=item->decimals;
    max_length=item->max_length;
    name=item->name;
    cached_field_type= item->field_type();
  }
  ~Item_copy_string() { delete item; }
  enum Type type() const { return COPY_STR_ITEM; }
  enum Item_result result_type () const { return STRING_RESULT; }
  enum_field_types field_type() const { return cached_field_type; }
  double val()
  { return null_value ? 0.0 : my_strntod(str_value.charset(),str_value.ptr(),str_value.length(),NULL); }
  longlong val_int()
  { return null_value ? LL(0) : my_strntoll(str_value.charset(),str_value.ptr(),str_value.length(),(char**) 0,10); }
  String *val_str(String*);
  void make_field(Send_field *field) { item->make_field(field); }
  void copy();
  table_map used_tables() const { return (table_map) 1L; }
  bool const_item() const { return 0; }
  bool is_null() { return null_value; }
};


class Item_buff :public Sql_alloc
{
public:
  my_bool null_value;
  Item_buff() :null_value(0) {}
  virtual bool cmp(void)=0;
  virtual ~Item_buff(); /*line -e1509 */
};

class Item_str_buff :public Item_buff
{
  Item *item;
  String value,tmp_value;
public:
  Item_str_buff(Item *arg) :item(arg),value(arg->max_length) {}
  bool cmp(void);
  ~Item_str_buff();				// Deallocate String:s
};


class Item_real_buff :public Item_buff
{
  Item *item;
  double value;
public:
  Item_real_buff(Item *item_par) :item(item_par),value(0.0) {}
  bool cmp(void);
};

class Item_int_buff :public Item_buff
{
  Item *item;
  longlong value;
public:
  Item_int_buff(Item *item_par) :item(item_par),value(0) {}
  bool cmp(void);
};


class Item_field_buff :public Item_buff
{
  char *buff;
  Field *field;
  uint length;

public:
  Item_field_buff(Item_field *item)
  {
    field=item->field;
    buff= (char*) sql_calloc(length=field->pack_length());
  }
  bool cmp(void);
};

<<<<<<< HEAD
class Item_cache: public Item
{
public:
  virtual bool allocate(uint i) { return 0; };
  virtual bool setup(Item *) { return 0; };
  virtual void store(Item *)= 0;
  void set_len_n_dec(uint32 max_len, uint8 dec)
  {
    max_length= max_len;
    decimals= dec;
  }
  enum Type type() const { return CACHE_ITEM; }
  static Item_cache* get_cache(Item_result type);
};

class Item_cache_int: public Item_cache
{
  longlong value;
public:
  Item_cache_int() { fixed= 1; null_value= 1; }
  
  void store(Item *item)
  {
    value= item->val_int_result();
    null_value= item->null_value;
  }
  double val() { return (double) value; }
  longlong val_int() { return value; }
  String* val_str(String *str) { str->set(value, thd_charset()); return str; }
  enum Item_result result_type() const { return INT_RESULT; }
};

class Item_cache_real: public Item_cache
{
  double value;
public:
  Item_cache_real() { fixed= 1; null_value= 1; }
  
  void store(Item *item)
  {
    value= item->val_result();
    null_value= item->null_value;
  }
  double val() { return value; }
  longlong val_int() { return (longlong) (value+(value > 0 ? 0.5 : -0.5)); }
  String* val_str(String *str)
  {
    str->set(value, decimals, thd_charset());
    return str;
  }
  enum Item_result result_type() const { return REAL_RESULT; }
};

class Item_cache_str: public Item_cache
{
  char buffer[80];
  String *value;
public:
  Item_cache_str() { fixed= 1; null_value= 1; }
  
  void store(Item *item);
  double val();
  longlong val_int();
  String* val_str(String *) { return value; }
  enum Item_result result_type() const { return STRING_RESULT; }
  CHARSET_INFO *charset() const { return value->charset(); };
};

class Item_cache_row: public Item_cache
{
  Item_cache  **values;
  uint item_count;
public:
  Item_cache_row(): values(0), item_count(2) { fixed= 1; null_value= 1; }
  
  /*
    'allocate' used only in row transformer, to preallocate space for row 
    cache.
  */
  bool allocate(uint num);
  /*
    'setup' is needed only by row => it not called by simple row subselect
    (only by IN subselect (in subselect optimizer))
  */
  bool setup(Item *item);
  void store(Item *item);
  void illegal_method_call(const char *);
  void make_field(Send_field *)
  {
    illegal_method_call((const char*)"make_field");
  };
  double val()
  {
    illegal_method_call((const char*)"val");
    return 0;
  };
  longlong val_int()
  {
    illegal_method_call((const char*)"val_int");
    return 0;
  };
  String *val_str(String *)
  {
    illegal_method_call((const char*)"val_str");
    return 0;
  };
  enum Item_result result_type() const { return ROW_RESULT; }
  
  uint cols() { return item_count; }
  Item* el(uint i) { return values[i]; }
  Item** addr(uint i) { return (Item **) (values + i); }
  bool check_cols(uint c);
  bool null_inside();
  void bring_value();
=======
class Item_default_value : public Item_field
{
public:
  Item *arg;
  Item_default_value(Item *a) : 
    Item_field((const char *)NULL, (const char *)NULL, (const char *)NULL), arg(a) {}
  enum Type type() const { return DEFAULT_VALUE_ITEM; }
  bool eq(const Item *item, bool binary_cmp) const;
  bool fix_fields(THD *, struct st_table_list *, Item **);
>>>>>>> f6e8e1f9
};

extern Item_buff *new_Item_buff(Item *item);
extern Item_result item_cmp_type(Item_result a,Item_result b);
extern Item *resolve_const_item(Item *item,Item *cmp_item);
extern bool field_is_equal_to_item(Field *field,Item *item);<|MERGE_RESOLUTION|>--- conflicted
+++ resolved
@@ -31,21 +31,13 @@
   static void *operator new(size_t size) {return (void*) sql_alloc((uint) size); }
   static void operator delete(void *ptr,size_t size) {} /*lint -e715 */
 
-<<<<<<< HEAD
   enum Type {FIELD_ITEM, FUNC_ITEM, SUM_FUNC_ITEM, STRING_ITEM,
 	     INT_ITEM, REAL_ITEM, NULL_ITEM, VARBIN_ITEM,
 	     COPY_STR_ITEM, FIELD_AVG_ITEM, DEFAULT_ITEM,
 	     PROC_ITEM,COND_ITEM, REF_ITEM, FIELD_STD_ITEM, 
 	     FIELD_VARIANCE_ITEM, CONST_ITEM,
-             SUBSELECT_ITEM, ROW_ITEM, CACHE_ITEM};
-=======
-  enum Type {FIELD_ITEM,FUNC_ITEM,SUM_FUNC_ITEM,STRING_ITEM,
-	     INT_ITEM,REAL_ITEM,NULL_ITEM,VARBIN_ITEM,
-	     COPY_STR_ITEM,FIELD_AVG_ITEM, DEFAULT_ITEM,
-	     PROC_ITEM,COND_ITEM,REF_ITEM,FIELD_STD_ITEM, 
-	     FIELD_VARIANCE_ITEM,CONST_ITEM,
-             SUBSELECT_ITEM, ROW_ITEM, DEFAULT_VALUE_ITEM};
->>>>>>> f6e8e1f9
+             SUBSELECT_ITEM, ROW_ITEM, CACHE_ITEM,
+             DEFAULT_VALUE_ITEM};
   enum cond_result { COND_UNDEF,COND_OK,COND_TRUE,COND_FALSE };
 
   String str_value;			/* used to store value */
@@ -673,7 +665,17 @@
   bool cmp(void);
 };
 
-<<<<<<< HEAD
+class Item_default_value : public Item_field
+{
+public:
+  Item *arg;
+  Item_default_value(Item *a) : 
+    Item_field((const char *)NULL, (const char *)NULL, (const char *)NULL), arg(a) {}
+  enum Type type() const { return DEFAULT_VALUE_ITEM; }
+  bool eq(const Item *item, bool binary_cmp) const;
+  bool fix_fields(THD *, struct st_table_list *, Item **);
+}:
+
 class Item_cache: public Item
 {
 public:
@@ -788,17 +790,6 @@
   bool check_cols(uint c);
   bool null_inside();
   void bring_value();
-=======
-class Item_default_value : public Item_field
-{
-public:
-  Item *arg;
-  Item_default_value(Item *a) : 
-    Item_field((const char *)NULL, (const char *)NULL, (const char *)NULL), arg(a) {}
-  enum Type type() const { return DEFAULT_VALUE_ITEM; }
-  bool eq(const Item *item, bool binary_cmp) const;
-  bool fix_fields(THD *, struct st_table_list *, Item **);
->>>>>>> f6e8e1f9
 };
 
 extern Item_buff *new_Item_buff(Item *item);
