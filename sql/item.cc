--- conflicted
+++ resolved
@@ -2330,13 +2330,8 @@
       no_const_subst(false),
       have_privileges(0),
       any_privileges(false) {
-<<<<<<< HEAD
-  if (f->table->pos_in_table_list != nullptr &&
-      f->table->pos_in_table_list->select_lex != nullptr)
-=======
   if (f->table->pos_in_table_list != NULL) {
     DBUG_ASSERT(f->table->pos_in_table_list->select_lex != nullptr);
->>>>>>> e4924f36
     context = &(f->table->pos_in_table_list->select_lex->context);
   }
   set_field(f);
