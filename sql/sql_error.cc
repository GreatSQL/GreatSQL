--- conflicted
+++ resolved
@@ -917,16 +917,12 @@
 /**
    Convert value for dispatch to error message(see WL#751).
 
-<<<<<<< HEAD
-   @param buff        buffer for converted string
-=======
-   @param to          buffer for converted string, 0-terminated
->>>>>>> f78417d9
+   @param buff        buffer for converted string, 0-terminated
    @param to_length   size of the buffer
    @param from        string which should be converted
    @param from_length string length
    @param from_cs     charset from convert
- 
+
    @retval
    number of bytes written to "to"
 */
