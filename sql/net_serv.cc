/* Copyright (c) 2000, 2016, Oracle and/or its affiliates. All rights reserved.

   This program is free software; you can redistribute it and/or modify
   it under the terms of the GNU General Public License as published by
   the Free Software Foundation; version 2 of the License.

   This program is distributed in the hope that it will be useful,
   but WITHOUT ANY WARRANTY; without even the implied warranty of
   MERCHANTABILITY or FITNESS FOR A PARTICULAR PURPOSE.  See the
   GNU General Public License for more details.

   You should have received a copy of the GNU General Public License
   along with this program; if not, write to the Free Software
   Foundation, Inc., 51 Franklin St, Fifth Floor, Boston, MA 02110-1301 USA */

/**
  @file

  This file is the net layer API for the MySQL client/server protocol.

  Write and read of logical packets to/from socket.

  Writes are cached into net_buffer_length big packets.
  Read packets are reallocated dynamicly when reading big packets.
  Each logical packet has the following pre-info:
  3 byte length & 1 byte package-number.

  This file needs to be written in C as it's used by the libmysql client as a
  C file.
*/

/*
  HFTODO this must be hidden if we don't want client capabilities in 
  embedded library
 */
#include <my_global.h>
#include <mysql.h>
#include <mysql_com.h>
#include <mysqld_error.h>
#include <my_sys.h>
#include <m_string.h>
#include <my_net.h>
#include <violite.h>
#include <signal.h>
#include <errno.h>
#include "probes_mysql.h"

#include <algorithm>

using std::min;
using std::max;

#ifdef EMBEDDED_LIBRARY
#undef MYSQL_SERVER
#undef MYSQL_CLIENT
#define MYSQL_CLIENT
#endif /*EMBEDDED_LIBRARY */


/*
  The following handles the differences when this is linked between the
  client and the server.

  This gives an error if a too big packet is found.
  The server can change this, but because the client can't normally do this
  the client should have a bigger max_allowed_packet.
*/

#ifdef MYSQL_SERVER
/*
  The following variables/functions should really not be declared
  extern, but as it's hard to include sql_priv.h here, we have to
  live with this for a while.
*/
#ifdef HAVE_QUERY_CACHE
#define USE_QUERY_CACHE
extern void query_cache_insert(const char *packet, ulong length,
                               unsigned pkt_nr);
#endif /* HAVE_QUERY_CACHE */
#define update_statistics(A) A
#else /* MYSQL_SERVER */
#define update_statistics(A)
#define thd_increment_bytes_sent(N)
#endif

#ifdef MYSQL_SERVER
/* Additional instrumentation hooks for the server */
#include "mysql_com_server.h"
#endif

#define VIO_SOCKET_ERROR  ((size_t) -1)
#define MAX_PACKET_LENGTH (256L*256L*256L-1)

static my_bool net_write_buff(NET *, const uchar *, ulong);

/** Init with packet info. */

my_bool my_net_init(NET *net, Vio* vio)
{
  DBUG_ENTER("my_net_init");
  net->vio = vio;
  my_net_local_init(net);			/* Set some limits */
  if (!(net->buff=(uchar*) my_malloc((size_t) net->max_packet+
             NET_HEADER_SIZE + COMP_HEADER_SIZE,
             MYF(MY_WME))))
    DBUG_RETURN(1);
  net->buff_end=net->buff+net->max_packet;
  net->error=0; net->return_status=0;
  net->pkt_nr=net->compress_pkt_nr=0;
  net->write_pos=net->read_pos = net->buff;
  net->last_error[0]=0;
  net->compress=0; net->reading_or_writing=0;
  net->where_b = net->remain_in_buf=0;
  net->last_errno=0;
  net->unused= 0;
#ifdef MYSQL_SERVER
  net->extension= NULL;
#endif

  if (vio)
  {
    /* For perl DBI/DBD. */
    net->fd= vio_fd(vio);
    vio_fastsend(vio);
  }
  DBUG_RETURN(0);
}


void net_end(NET *net)
{
  DBUG_ENTER("net_end");
  my_free(net->buff);
  net->buff=0;
  DBUG_VOID_RETURN;
}


/** Realloc the packet buffer. */

my_bool net_realloc(NET *net, size_t length)
{
  uchar *buff;
  size_t pkt_length;
  DBUG_ENTER("net_realloc");
  DBUG_PRINT("enter",("length: %lu", (ulong) length));

  if (length >= net->max_packet_size)
  {
    DBUG_PRINT("error", ("Packet too large. Max size: %lu",
                         net->max_packet_size));
    /* @todo: 1 and 2 codes are identical. */
    net->error= 1;
    net->last_errno= ER_NET_PACKET_TOO_LARGE;
#ifdef MYSQL_SERVER
    my_error(ER_NET_PACKET_TOO_LARGE, MYF(0));
#endif
    DBUG_RETURN(1);
  }
  pkt_length = (length+IO_SIZE-1) & ~(IO_SIZE-1); 
  /*
    We must allocate some extra bytes for the end 0 and to be able to
    read big compressed blocks + 1 safety byte since uint3korr() in
    net_read_packet() may actually read 4 bytes depending on build flags and
    platform.
  */
  if (!(buff= (uchar*) my_realloc((char*) net->buff, pkt_length +
                                  NET_HEADER_SIZE + COMP_HEADER_SIZE + 1,
                                  MYF(MY_WME))))
  {
    /* @todo: 1 and 2 codes are identical. */
    net->error= 1;
    net->last_errno= ER_OUT_OF_RESOURCES;
    /* In the server the error is reported by MY_WME flag. */
    DBUG_RETURN(1);
  }
  net->buff=net->write_pos=buff;
  net->buff_end=buff+(net->max_packet= (ulong) pkt_length);
  DBUG_RETURN(0);
}


/**
  Clear (reinitialize) the NET structure for a new command.

  @remark Performs debug checking of the socket buffer to
          ensure that the protocol sequence is correct.

  @param net          NET handler
  @param check_buffer  Whether to check the socket buffer.
*/

void net_clear(NET *net,
               my_bool check_buffer MY_ATTRIBUTE((unused)))
{
  DBUG_ENTER("net_clear");

#if !defined(EMBEDDED_LIBRARY)
  /* Ensure the socket buffer is empty, except for an EOF (at least 1). */
  DBUG_ASSERT(!check_buffer || (vio_pending(net->vio) <= 1));
#endif

  /* Ready for new command */
  net->pkt_nr= net->compress_pkt_nr= 0;
  net->write_pos= net->buff;

  DBUG_VOID_RETURN;
}


/** Flush write_buffer if not empty. */

my_bool net_flush(NET *net)
{
  my_bool error= 0;
  DBUG_ENTER("net_flush");
  if (net->buff != net->write_pos)
  {
    error= net_write_packet(net, net->buff,
                            (size_t) (net->write_pos - net->buff));
    net->write_pos= net->buff;
  }
  /* Sync packet number if using compression */
  if (net->compress)
    net->pkt_nr=net->compress_pkt_nr;
  DBUG_RETURN(error);
}


/**
  Whether a I/O operation should be retried later.

  @param net          NET handler.
  @param retry_count  Maximum number of interrupted operations.

  @retval TRUE    Operation should be retried.
  @retval FALSE   Operation should not be retried. Fatal error.
*/

static my_bool
net_should_retry(NET *net, uint *retry_count MY_ATTRIBUTE((unused)))
{
  my_bool retry;

<<<<<<< HEAD
#if !defined(MYSQL_SERVER)
=======
#ifndef MYSQL_SERVER
>>>>>>> 12357193
  /*
    In the  client library, interrupted I/O operations are always retried.
    Otherwise, it's either a timeout or an unrecoverable error.
  */
  retry= vio_should_retry(net->vio);
#else
  /*
    In the server, interrupted I/O operations are retried up to a limit.
    In this scenario, pthread_kill can be used to wake up
    (interrupt) threads waiting for I/O.
  */
  retry= vio_should_retry(net->vio) && ((*retry_count)++ < net->retry_count);
#endif

  return retry;
}


/*****************************************************************************
** Write something to server/client buffer
*****************************************************************************/

/**
  Write a logical packet with packet header.

  Format: Packet length (3 bytes), packet number (1 byte)
  When compression is used, a 3 byte compression length is added.

  @note If compression is used, the original packet is modified!
*/

my_bool my_net_write(NET *net, const uchar *packet, size_t len)
{
  uchar buff[NET_HEADER_SIZE];
  int rc;

  if (unlikely(!net->vio)) /* nowhere to write */
    return 0;

  MYSQL_NET_WRITE_START(len);

  DBUG_EXECUTE_IF("simulate_net_write_failure", {
                  my_error(ER_NET_ERROR_ON_WRITE, MYF(0));
                  return 1;
                  };
                 );

  /*
    Big packets are handled by splitting them in packets of MAX_PACKET_LENGTH
    length. The last packet is always a packet that is < MAX_PACKET_LENGTH.
    (The last packet may even have a length of 0)
  */
  while (len >= MAX_PACKET_LENGTH)
  {
    const ulong z_size = MAX_PACKET_LENGTH;
    int3store(buff, z_size);
    buff[3]= (uchar) net->pkt_nr++;
    if (net_write_buff(net, buff, NET_HEADER_SIZE) ||
        net_write_buff(net, packet, z_size))
    {
      MYSQL_NET_WRITE_DONE(1);
      return 1;
    }
    packet += z_size;
    len-=     z_size;
  }
  /* Write last packet */
  int3store(buff,len);
  buff[3]= (uchar) net->pkt_nr++;
  if (net_write_buff(net, buff, NET_HEADER_SIZE))
  {
    MYSQL_NET_WRITE_DONE(1);
    return 1;
  }
#ifndef DEBUG_DATA_PACKETS
  DBUG_DUMP("packet_header", buff, NET_HEADER_SIZE);
#endif
  rc= MY_TEST(net_write_buff(net,packet,len));
  MYSQL_NET_WRITE_DONE(rc);
  return rc;
}


/**
  Send a command to the server.

    The reason for having both header and packet is so that libmysql
    can easy add a header to a special command (like prepared statements)
    without having to re-alloc the string.

    As the command is part of the first data packet, we have to do some data
    juggling to put the command in there, without having to create a new
    packet.
  
    This function will split big packets into sub-packets if needed.
    (Each sub packet can only be 2^24 bytes)

  @param net		NET handler
  @param command	Command in MySQL server (enum enum_server_command)
  @param header	Header to write after command
  @param head_len	Length of header
  @param packet	Query or parameter to query
  @param len		Length of packet

  @retval
    0	ok
  @retval
    1	error
*/

my_bool
net_write_command(NET *net,uchar command,
      const uchar *header, size_t head_len,
      const uchar *packet, size_t len)
{
  size_t length=len+1+head_len;			/* 1 extra byte for command */
  uchar buff[NET_HEADER_SIZE+1];
  uint header_size=NET_HEADER_SIZE+1;
  int rc;
  DBUG_ENTER("net_write_command");
  DBUG_PRINT("enter",("length: %lu", (ulong) len));

  MYSQL_NET_WRITE_START(length);

  buff[4]=command;				/* For first packet */

  if (length >= MAX_PACKET_LENGTH)
  {
    /* Take into account that we have the command in the first header */
    len= MAX_PACKET_LENGTH - 1 - head_len;
    do
    {
      int3store(buff, MAX_PACKET_LENGTH);
      buff[3]= (uchar) net->pkt_nr++;
      if (net_write_buff(net, buff, header_size) ||
          net_write_buff(net, header, head_len) ||
          net_write_buff(net, packet, len))
      {
        MYSQL_NET_WRITE_DONE(1);
        DBUG_RETURN(1);
      }
      packet+= len;
      length-= MAX_PACKET_LENGTH;
      len= MAX_PACKET_LENGTH;
      head_len= 0;
      header_size= NET_HEADER_SIZE;
    } while (length >= MAX_PACKET_LENGTH);
    len=length;         /* Data left to be written */
  }
  int3store(buff,length);
  buff[3]= (uchar) net->pkt_nr++;
  rc= MY_TEST(net_write_buff(net, buff, header_size) ||
              (head_len && net_write_buff(net, header, head_len)) ||
              net_write_buff(net, packet, len) || net_flush(net));
  MYSQL_NET_WRITE_DONE(rc);
  DBUG_RETURN(rc);
}


/**
  Caching the data in a local buffer before sending it.

   Fill up net->buffer and send it to the client when full.

    If the rest of the to-be-sent-packet is bigger than buffer,
    send it in one big block (to avoid copying to internal buffer).
    If not, copy the rest of the data to the buffer and return without
    sending data.

  @param net		Network handler
  @param packet	Packet to send
  @param len		Length of packet

  @note
    The cached buffer can be sent as it is with 'net_flush()'.
    In this code we have to be careful to not send a packet longer than
    MAX_PACKET_LENGTH to net_write_packet() if we are using the compressed
    protocol as we store the length of the compressed packet in 3 bytes.

  @retval
    0	ok
  @retval
    1
*/

static my_bool
net_write_buff(NET *net, const uchar *packet, ulong len)
{
  ulong left_length;
  if (net->compress && net->max_packet > MAX_PACKET_LENGTH)
    left_length= (ulong) (MAX_PACKET_LENGTH - (net->write_pos - net->buff));
  else
    left_length= (ulong) (net->buff_end - net->write_pos);

#ifdef DEBUG_DATA_PACKETS
  DBUG_DUMP("data", packet, len);
#endif
  if (len > left_length)
  {
    if (net->write_pos != net->buff)
    {
      /* Fill up already used packet and write it */
      memcpy(net->write_pos, packet, left_length);
      if (net_write_packet(net, net->buff,
                           (size_t) (net->write_pos - net->buff) + left_length))
        return 1;
      net->write_pos= net->buff;
      packet+= left_length;
      len-= left_length;
    }
    if (net->compress)
    {
      /*
        We can't have bigger packets than 16M with compression
        Because the uncompressed length is stored in 3 bytes
      */
      left_length= MAX_PACKET_LENGTH;
      while (len > left_length)
      {
        if (net_write_packet(net, packet, left_length))
          return 1;
        packet+= left_length;
        len-= left_length;
      }
    }
    if (len > net->max_packet)
      return net_write_packet(net, packet, len);
    /* Send out rest of the blocks as full sized blocks */
  }
  memcpy(net->write_pos, packet, len);
  net->write_pos+= len;
  return 0;
}


/**
  Write a determined number of bytes to a network handler.

  @param  net     NET handler.
  @param  buf     Buffer containing the data to be written.
  @param  count   The length, in bytes, of the buffer.

  @return TRUE on error, FALSE on success.
*/

static my_bool
net_write_raw_loop(NET *net, const uchar *buf, size_t count)
{
  unsigned int retry_count= 0;

  while (count)
  {
    size_t sentcnt= vio_write(net->vio, buf, count);

    /* VIO_SOCKET_ERROR (-1) indicates an error. */
    if (sentcnt == VIO_SOCKET_ERROR)
    {
      /* A recoverable I/O error occurred? */
      if (net_should_retry(net, &retry_count))
        continue;
      else
        break;
    }

    count-= sentcnt;
    buf+= sentcnt;
    update_statistics(thd_increment_bytes_sent(sentcnt));
  }

  /* On failure, propagate the error code. */
  if (count)
  {
    /* Socket should be closed. */
    net->error= 2;

    /* Interrupted by a timeout? */
    if (vio_was_timeout(net->vio))
      net->last_errno= ER_NET_WRITE_INTERRUPTED;
    else
      net->last_errno= ER_NET_ERROR_ON_WRITE;

#ifdef MYSQL_SERVER
    my_error(net->last_errno, MYF(0));
#endif
  }

  return MY_TEST(count);
}


/**
  Compress and encapsulate a packet into a compressed packet.

  @param          net      NET handler.
  @param          packet   The packet to compress.
  @param[in,out]  length   Length of the packet.

  A compressed packet header is compromised of the packet
  length (3 bytes), packet number (1 byte) and the length
  of the original (uncompressed) packet.

  @return Pointer to the (new) compressed packet.
*/

static uchar *
compress_packet(NET *net, const uchar *packet, size_t *length)
{
  uchar *compr_packet;
  size_t compr_length;
  const uint header_length= NET_HEADER_SIZE + COMP_HEADER_SIZE;

  compr_packet= (uchar *) my_malloc(*length + header_length, MYF(MY_WME));

  if (compr_packet == NULL)
    return NULL;

  memcpy(compr_packet + header_length, packet, *length);

  /* Compress the encapsulated packet. */
  if (my_compress(compr_packet + header_length, length, &compr_length))
  {
    /*
      If the length of the compressed packet is larger than the
      original packet, the original packet is sent uncompressed.
    */
    compr_length= 0;
  }

  /* Length of the compressed (original) packet. */
  int3store(&compr_packet[NET_HEADER_SIZE], compr_length);
  /* Length of this packet. */
  int3store(compr_packet, *length);
  /* Packet number. */
  compr_packet[3]= (uchar) (net->compress_pkt_nr++);

  *length+= header_length;

  return compr_packet;
}


/**
  Write a MySQL protocol packet to the network handler.

  @param  net     NET handler.
  @param  packet  The packet to write.
  @param  length  Length of the packet.

  @remark The packet might be encapsulated into a compressed packet.

  @return TRUE on error, FALSE on success.
*/

my_bool
net_write_packet(NET *net, const uchar *packet, size_t length)
{
  my_bool res;
  DBUG_ENTER("net_write_packet");

#if defined(MYSQL_SERVER) && defined(USE_QUERY_CACHE)
  query_cache_insert((char*) packet, length, net->pkt_nr);
#endif

  /* Socket can't be used */
  if (net->error == 2)
    DBUG_RETURN(TRUE);

  net->reading_or_writing= 2;

#ifdef HAVE_COMPRESS
  const bool do_compress= net->compress;
  if (do_compress)
  {
    if ((packet= compress_packet(net, packet, &length)) == NULL)
    {
      net->error= 2;
      net->last_errno= ER_OUT_OF_RESOURCES;
      /* In the server, allocation failure raises a error. */
      net->reading_or_writing= 0;
      DBUG_RETURN(TRUE);
    }
  }
#endif /* HAVE_COMPRESS */

#ifdef DEBUG_DATA_PACKETS
  DBUG_DUMP("data", packet, length);
#endif

  res= net_write_raw_loop(net, packet, length);

#ifdef HAVE_COMPRESS
  if (do_compress)
    my_free((void *) packet);
#endif

  net->reading_or_writing= 0;

  DBUG_RETURN(res);
}

/*****************************************************************************
** Read something from server/clinet
*****************************************************************************/

/**
  Read a determined number of bytes from a network handler.

  @param  net     NET handler.
  @param  count   The number of bytes to read.

  @return TRUE on error, FALSE on success.
*/

static my_bool net_read_raw_loop(NET *net, size_t count)
{
  bool eof= false;
  unsigned int retry_count= 0;
  uchar *buf= net->buff + net->where_b;

  while (count)
  {
    size_t recvcnt= vio_read(net->vio, buf, count);

    /* VIO_SOCKET_ERROR (-1) indicates an error. */
    if (recvcnt == VIO_SOCKET_ERROR)
    {
      /* A recoverable I/O error occurred? */
      if (net_should_retry(net, &retry_count))
        continue;
      else
        break;
    }
    /* Zero indicates end of file. */
    else if (!recvcnt)
    {
      eof= true;
      break;
    }

    count-= recvcnt;
    buf+= recvcnt;
    update_statistics(thd_increment_bytes_received(recvcnt));
  }

  /* On failure, propagate the error code. */
  if (count)
  {
    /* Socket should be closed. */
    net->error= 2;

    /* Interrupted by a timeout? */
    if (!eof && vio_was_timeout(net->vio))
      net->last_errno= ER_NET_READ_INTERRUPTED;
    else
      net->last_errno= ER_NET_READ_ERROR;

#ifdef MYSQL_SERVER
    my_error(net->last_errno, MYF(0));
#endif
  }

  return MY_TEST(count);
}


/**
  Read the header of a packet. The MySQL protocol packet header
  consists of the length, in bytes, of the payload (packet data)
  and a serial number.

  @remark The encoded length is the length of the packet payload,
          which does not include the packet header.

  @remark The serial number is used to ensure that the packets are
          received in order. If the packet serial number does not
          match the expected value, a error is returned.

  @param  net  NET handler.

  @return TRUE on error, FALSE on success.
*/

static my_bool net_read_packet_header(NET *net)
{
  uchar pkt_nr;
  size_t count= NET_HEADER_SIZE;
  my_bool rc;

  if (net->compress)
    count+= COMP_HEADER_SIZE;

#ifdef MYSQL_SERVER
  struct st_net_server *server_extension;

  server_extension= static_cast<st_net_server*> (net->extension);

  if (server_extension != NULL)
  {
    void *user_data= server_extension->m_user_data;
    DBUG_ASSERT(server_extension->m_before_header != NULL);
    DBUG_ASSERT(server_extension->m_after_header != NULL);

    server_extension->m_before_header(net, user_data, count);
    rc= net_read_raw_loop(net, count);
    server_extension->m_after_header(net, user_data, count, rc);
  }
  else
#endif
  {
    rc= net_read_raw_loop(net, count);
  }

  if (rc)
    return TRUE;

  DBUG_DUMP("packet_header", net->buff + net->where_b, NET_HEADER_SIZE);

  pkt_nr= net->buff[net->where_b + 3];

  /*
    Verify packet serial number against the truncated packet counter.
    The local packet counter must be truncated since its not reset.
  */
  if (pkt_nr != (uchar) net->pkt_nr)
  {
    /* Not a NET error on the client. XXX: why? */
#if defined(MYSQL_SERVER)
    my_error(ER_NET_PACKETS_OUT_OF_ORDER, MYF(0));
#elif defined(EXTRA_DEBUG)
    /*
      We don't make noise server side, since the client is expected
      to break the protocol for e.g. --send LOAD DATA .. LOCAL where
      the server expects the client to send a file, but the client
      may reply with a new command instead.
    */
    fprintf(stderr, "Error: packets out of order (found %u, expected %u)\n",
            (uint) pkt_nr, net->pkt_nr);
    DBUG_ASSERT(pkt_nr == net->pkt_nr);
#endif
    return TRUE;
  }

  net->pkt_nr++;

  return FALSE;
}


/**
  Read one (variable-length) MySQL protocol packet.
  A MySQL packet consists of a header and a payload.

  @remark Reads one packet to net->buff + net->where_b.
  @remark Long packets are handled by my_net_read().
  @remark The network buffer is expanded if necessary.

  @return The length of the packet, or @packet_error on error.
*/

static ulong net_read_packet(NET *net, size_t *complen)
{
  size_t pkt_len, pkt_data_len;

  *complen= 0;

  net->reading_or_writing= 1;

  /* Retrieve packet length and number. */
  if (net_read_packet_header(net))
    goto error;

  net->compress_pkt_nr= net->pkt_nr;

#ifdef HAVE_COMPRESS
  if (net->compress)
  {
    /*
      The following uint3korr() may read 4 bytes, so make sure we don't
      read unallocated or uninitialized memory. The right-hand expression
      must match the size of the buffer allocated in net_realloc().
    */
    DBUG_ASSERT(net->where_b + NET_HEADER_SIZE + sizeof(uint32) <=
                net->max_packet + NET_HEADER_SIZE + COMP_HEADER_SIZE + 1);

    /*
      If the packet is compressed then complen > 0 and contains the
      number of bytes in the uncompressed packet.
    */
    *complen= uint3korr(&(net->buff[net->where_b + NET_HEADER_SIZE]));
  }
#endif

  /* The length of the packet that follows. */
  pkt_len= uint3korr(net->buff+net->where_b);

  /* End of big multi-packet. */
  if (!pkt_len)
    goto end;

  pkt_data_len = max(pkt_len, *complen) + net->where_b;

  /* Expand packet buffer if necessary. */
  if ((pkt_data_len >= net->max_packet) && net_realloc(net, pkt_data_len))
    goto error;

  /* Read the packet data (payload). */
  if (net_read_raw_loop(net, pkt_len))
    goto error;

end:
  net->reading_or_writing= 0;
  return pkt_len;

error:
  net->reading_or_writing= 0;
  return packet_error;
}


/**
  Read a packet from the client/server and return it without the internal
  package header.

  If the packet is the first packet of a multi-packet packet
  (which is indicated by the length of the packet = 0xffffff) then
  all sub packets are read and concatenated.

  If the packet was compressed, its uncompressed and the length of the
  uncompressed packet is returned.

  @return
  The function returns the length of the found packet or packet_error.
  net->read_pos points to the read data.
*/

ulong
my_net_read(NET *net)
{
  size_t len, complen;

  MYSQL_NET_READ_START();

#ifdef HAVE_COMPRESS
  if (!net->compress)
  {
#endif
    len= net_read_packet(net, &complen);
    if (len == MAX_PACKET_LENGTH)
    {
      /* First packet of a multi-packet.  Concatenate the packets */
      ulong save_pos = net->where_b;
      size_t total_length= 0;
      do
      {
        net->where_b += len;
        total_length += len;
        len= net_read_packet(net, &complen);
      } while (len == MAX_PACKET_LENGTH);
      if (len != packet_error)
        len+= total_length;
      net->where_b = save_pos;
    }
    net->read_pos = net->buff + net->where_b;
    if (len != packet_error)
      net->read_pos[len]=0;		/* Safeguard for mysql_use_result */
    MYSQL_NET_READ_DONE(0, len);
    return len;
#ifdef HAVE_COMPRESS
  }
  else
  {
    /* We are using the compressed protocol */

    ulong buf_length;
    ulong start_of_packet;
    ulong first_packet_offset;
    uint read_length, multi_byte_packet=0;

    if (net->remain_in_buf)
    {
      buf_length= net->buf_length;		/* Data left in old packet */
      first_packet_offset= start_of_packet= (net->buf_length -
                                             net->remain_in_buf);
      /* Restore the character that was overwritten by the end 0 */
      net->buff[start_of_packet]= net->save_char;
    }
    else
    {
      /* reuse buffer, as there is nothing in it that we need */
      buf_length= start_of_packet= first_packet_offset= 0;
    }
    for (;;)
    {
      ulong packet_len;

      if (buf_length - start_of_packet >= NET_HEADER_SIZE)
      {
        read_length = uint3korr(net->buff+start_of_packet);
        if (!read_length)
        { 
          /* End of multi-byte packet */
          start_of_packet += NET_HEADER_SIZE;
          break;
        }
        if (read_length + NET_HEADER_SIZE <= buf_length - start_of_packet)
        {
          if (multi_byte_packet)
          {
            /* Remove packet header for second packet */
            memmove(net->buff + first_packet_offset + start_of_packet,
              net->buff + first_packet_offset + start_of_packet +
              NET_HEADER_SIZE,
              buf_length - start_of_packet);
            start_of_packet += read_length;
            buf_length -= NET_HEADER_SIZE;
          }
          else
            start_of_packet+= read_length + NET_HEADER_SIZE;

          if (read_length != MAX_PACKET_LENGTH)	/* last package */
          {
            multi_byte_packet= 0;		/* No last zero len packet */
            break;
          }
          multi_byte_packet= NET_HEADER_SIZE;
          /* Move data down to read next data packet after current one */
          if (first_packet_offset)
          {
            memmove(net->buff,net->buff+first_packet_offset,
              buf_length-first_packet_offset);
            buf_length-=first_packet_offset;
            start_of_packet -= first_packet_offset;
            first_packet_offset=0;
          }
          continue;
        }
      }
      /* Move data down to read next data packet after current one */
      if (first_packet_offset)
      {
        memmove(net->buff,net->buff+first_packet_offset,
          buf_length-first_packet_offset);
        buf_length-=first_packet_offset;
        start_of_packet -= first_packet_offset;
        first_packet_offset=0;
      }

      net->where_b=buf_length;
      if ((packet_len= net_read_packet(net, &complen)) == packet_error)
      {
        MYSQL_NET_READ_DONE(1, 0);
        return packet_error;
      }
      if (my_uncompress(net->buff + net->where_b, packet_len,
                        &complen))
      {
        net->error= 2;			/* caller will close socket */
        net->last_errno= ER_NET_UNCOMPRESS_ERROR;
#ifdef MYSQL_SERVER
        my_error(ER_NET_UNCOMPRESS_ERROR, MYF(0));
#endif
        MYSQL_NET_READ_DONE(1, 0);
        return packet_error;
      }
      buf_length+= complen;
    }

    net->read_pos=      net->buff+ first_packet_offset + NET_HEADER_SIZE;
    net->buf_length=    buf_length;
    net->remain_in_buf= (ulong) (buf_length - start_of_packet);
    len = ((ulong) (start_of_packet - first_packet_offset) - NET_HEADER_SIZE -
           multi_byte_packet);
    net->save_char= net->read_pos[len];	/* Must be saved */
    net->read_pos[len]=0;		/* Safeguard for mysql_use_result */
  }
#endif /* HAVE_COMPRESS */
  MYSQL_NET_READ_DONE(0, len);
  return len;
}


void my_net_set_read_timeout(NET *net, uint timeout)
{
  DBUG_ENTER("my_net_set_read_timeout");
  DBUG_PRINT("enter", ("timeout: %d", timeout));
  if (net->read_timeout == timeout)
    DBUG_VOID_RETURN;
  net->read_timeout= timeout;
  if (net->vio)
    vio_timeout(net->vio, 0, timeout);
  DBUG_VOID_RETURN;
}


void my_net_set_write_timeout(NET *net, uint timeout)
{
  DBUG_ENTER("my_net_set_write_timeout");
  DBUG_PRINT("enter", ("timeout: %d", timeout));
  if (net->write_timeout == timeout)
    DBUG_VOID_RETURN;
  net->write_timeout= timeout;
  if (net->vio)
    vio_timeout(net->vio, 1, timeout);
  DBUG_VOID_RETURN;
}

#if defined(EXPORT_SYMVER16)
#ifndef EMBEDDED_LIBRARY
C_MODE_START

// Hack to provide Fedora symbols

my_bool mysql_net_realloc(NET *net, size_t length)
{
  return net_realloc(net, length);
}

C_MODE_END
#endif
#endif  // EXPORT_SYMVER16<|MERGE_RESOLUTION|>--- conflicted
+++ resolved
@@ -242,11 +242,7 @@
 {
   my_bool retry;
 
-<<<<<<< HEAD
-#if !defined(MYSQL_SERVER)
-=======
 #ifndef MYSQL_SERVER
->>>>>>> 12357193
   /*
     In the  client library, interrupted I/O operations are always retried.
     Otherwise, it's either a timeout or an unrecoverable error.
