/*
   Copyright (c) 2013, 2019, Oracle and/or its affiliates. All rights reserved.

   This program is free software; you can redistribute it and/or modify
   it under the terms of the GNU General Public License, version 2.0,
   as published by the Free Software Foundation.

   This program is also distributed with certain software (including
   but not limited to OpenSSL) that is licensed under separate terms,
   as designated in a particular file or component or in included license
   documentation.  The authors of MySQL hereby grant you an additional
   permission to link the program and your derivative works with the
   separately licensed software that they have included with MySQL.

   This program is distributed in the hope that it will be useful,
   but WITHOUT ANY WARRANTY; without even the implied warranty of
   MERCHANTABILITY or FITNESS FOR A PARTICULAR PURPOSE.  See the
   GNU General Public License, version 2.0, for more details.

   You should have received a copy of the GNU General Public License
   along with this program; if not, write to the Free Software
   Foundation, Inc., 51 Franklin St, Fifth Floor, Boston, MA 02110-1301  USA
*/

#include "sql/conn_handler/socket_connection.h"

#include "my_config.h"

#include <errno.h>
#include <fcntl.h>

#include <limits.h>
#ifndef _WIN32
#include <netdb.h>
#endif
#ifdef HAVE_NETINET_IN_H
#include <netinet/in.h>
#endif
#include <signal.h>
#include <stdio.h>
#include <stdlib.h>
#include <string.h>
#ifdef HAVE_SYS_SOCKET_H
#include <sys/socket.h>
#endif
#include <sys/stat.h>
#ifdef HAVE_UNISTD_H
#include <unistd.h>
#endif
#include <algorithm>
#include <atomic>
#include <new>
#include <utility>

#include "m_string.h"
#include "my_dbug.h"
#include "my_io.h"
#include "my_loglevel.h"
#include "my_sys.h"
#include "my_thread.h"
#include "mysql/components/services/log_builtins.h"
#include "mysql/psi/mysql_thread.h"
#include "mysqld_error.h"
#include "sql/auth/sql_security_ctx.h"
#include "sql/conn_handler/channel_info.h"               // Channel_info
#include "sql/conn_handler/init_net_server_extension.h"  // init_net_server_extension
#include "sql/log.h"
#include "sql/mysqld.h"  // key_socket_tcpip
#include "sql/net_ns.h"
#include "sql/sql_class.h"  // THD
#include "sql/sql_const.h"
#include "violite.h"  // Vio
#ifdef HAVE_SYS_UN_H
#include <sys/un.h>
#endif
#ifdef HAVE_LIBWRAP
#include <syslog.h>
#ifndef HAVE_LIBWRAP_PROTOTYPES
extern "C" {
#include <tcpd.h>
}
#else
#include <tcpd.h>
#endif
#endif
#include "connection_handler_manager.h"

using std::max;

/** Number of connection errors when selecting on the listening port */
static std::atomic<ulong> connection_errors_select{0};

/** Number of connection errors when accepting sockets in the listening port. */
static std::atomic<ulong> connection_errors_accept{0};

/** Number of connection errors from TCP wrappers. */
static std::atomic<ulong> connection_errors_tcpwrap{0};

ulong get_connection_errors_select() { return connection_errors_select.load(); }

ulong get_connection_errors_accept() { return connection_errors_accept.load(); }

ulong get_connection_errors_tcpwrap() {
  return connection_errors_tcpwrap.load();
}

#ifdef HAVE_LIBWRAP
static const char *libwrap_name;
#endif

///////////////////////////////////////////////////////////////////////////
// Channel_info_local_socket implementation
///////////////////////////////////////////////////////////////////////////

/**
  This class abstracts the info. about local socket mode of communication with
  the server.
*/
class Channel_info_local_socket : public Channel_info {
  // connect socket object
  MYSQL_SOCKET m_connect_sock;

 protected:
  virtual Vio *create_and_init_vio() const {
    Vio *vio =
        mysql_socket_vio_new(m_connect_sock, VIO_TYPE_SOCKET, VIO_LOCALHOST);
#ifdef USE_PPOLL_IN_VIO
    if (vio != nullptr) {
      vio->thread_id = my_thread_self();
      vio->signal_mask = mysqld_signal_mask;
    }
#endif
    return vio;
  }

 public:
  /**
    Constructor that sets the connect socket.

    @param connect_socket set connect socket descriptor.
  */
  Channel_info_local_socket(MYSQL_SOCKET connect_socket)
      : m_connect_sock(connect_socket) {}

  virtual THD *create_thd() {
    THD *thd = Channel_info::create_thd();

    if (thd != NULL) {
      init_net_server_extension(thd);
      thd->security_context()->set_host_ptr(my_localhost, strlen(my_localhost));
    }
    return thd;
  }

  virtual void send_error_and_close_channel(uint errorcode, int error,
                                            bool senderror) {
    Channel_info::send_error_and_close_channel(errorcode, error, senderror);

    mysql_socket_shutdown(m_connect_sock, SHUT_RDWR);
    mysql_socket_close(m_connect_sock);
  }
};

///////////////////////////////////////////////////////////////////////////
// Channel_info_tcpip_socket implementation
///////////////////////////////////////////////////////////////////////////

/**
  This class abstracts the info. about TCP/IP socket mode of communication with
  the server.
*/
class Channel_info_tcpip_socket : public Channel_info {
  // connect socket object
  MYSQL_SOCKET m_connect_sock;
  /*
    Flag specifying whether a connection is admin connection or
    ordinary connection.
  */
  bool m_is_admin_conn;
#ifdef HAVE_SETNS
  /*
    Network namespace associated with the socket.
  */
  std::string m_network_namespace;
#endif

 protected:
  virtual Vio *create_and_init_vio() const {
    Vio *vio = mysql_socket_vio_new(m_connect_sock, VIO_TYPE_TCPIP, 0);
#ifdef USE_PPOLL_IN_VIO
    if (vio != nullptr) {
      vio->thread_id = my_thread_self();
      vio->signal_mask = mysqld_signal_mask;
    }
#endif

#ifdef HAVE_SETNS
    strncpy(vio->network_namespace, m_network_namespace.c_str(),
            sizeof(vio->network_namespace) - 1);
    vio->network_namespace[sizeof(vio->network_namespace) - 1] = '\0';
#endif

    return vio;
  }

 public:
  /**
    Constructor that sets the connect socket.

    @param connect_socket set connect socket descriptor.
    @param is_admin_conn  flag specifying whether a connection is admin
                          connection.
  */
  Channel_info_tcpip_socket(MYSQL_SOCKET connect_socket, bool is_admin_conn)
      : m_connect_sock(connect_socket), m_is_admin_conn(is_admin_conn) {}

  virtual THD *create_thd() {
    THD *thd = Channel_info::create_thd();

    if (thd != NULL) {
      thd->set_admin_connection(m_is_admin_conn);
      init_net_server_extension(thd);
    }
    return thd;
  }

  virtual void send_error_and_close_channel(uint errorcode, int error,
                                            bool senderror) {
    Channel_info::send_error_and_close_channel(errorcode, error, senderror);

    mysql_socket_shutdown(m_connect_sock, SHUT_RDWR);
    mysql_socket_close(m_connect_sock);
  }

  virtual bool is_admin_connection() const { return m_is_admin_conn; }

#ifdef HAVE_SETNS
  /**
    Set a network namespace for channel.

    @param network_namespace  Network namespace associated with a channel.
  */
  void set_network_namespace(const std::string &network_namespace) {
    m_network_namespace = network_namespace;
  }
#endif
};

///////////////////////////////////////////////////////////////////////////
// TCP_socket implementation
///////////////////////////////////////////////////////////////////////////
#ifdef _WIN32
using Socket_error_message_buf = TCHAR[1024];
#endif

/**
  MY_BIND_ALL_ADDRESSES defines a special value for the bind-address option,
  which means that the server should listen to all available network addresses,
  both IPv6 (if available) and IPv4.

  Basically, this value instructs the server to make an attempt to bind the
  server socket to '::' address, and rollback to '0.0.0.0' if the attempt fails.
*/
const char *MY_BIND_ALL_ADDRESSES = "*";

const char *ipv4_all_addresses = "0.0.0.0";

const char *ipv6_all_addresses = "::";

/**
  TCP_socket class represents the TCP sockets abstraction. It provides
  the get_listener_socket that setup a TCP listener socket to listen.
*/
class TCP_socket {
  std::string m_bind_addr_str;      // IP address as string.
  std::string m_network_namespace;  // Network namespace if specified
  uint m_tcp_port;                  // TCP port to bind to
  uint m_backlog;       // Backlog length for queue of pending connections.
  uint m_port_timeout;  // Port timeout

  MYSQL_SOCKET create_socket(const struct addrinfo *addrinfo_list,
                             int addr_family, struct addrinfo **use_addrinfo) {
    for (const struct addrinfo *cur_ai = addrinfo_list; cur_ai != NULL;
         cur_ai = cur_ai->ai_next) {
      if (cur_ai->ai_family != addr_family) continue;

      MYSQL_SOCKET sock =
          mysql_socket_socket(key_socket_tcpip, cur_ai->ai_family,
                              cur_ai->ai_socktype, cur_ai->ai_protocol);

      char ip_addr[INET6_ADDRSTRLEN];

      if (vio_getnameinfo(cur_ai->ai_addr, ip_addr, sizeof(ip_addr), NULL, 0,
                          NI_NUMERICHOST)) {
        ip_addr[0] = 0;
      }

      if (mysql_socket_getfd(sock) == INVALID_SOCKET) {
        LogErr(ERROR_LEVEL, ER_CONN_TCP_NO_SOCKET,
               (addr_family == AF_INET) ? "IPv4" : "IPv6",
               (const char *)ip_addr, (int)socket_errno);
      } else {
        LogErr(INFORMATION_LEVEL, ER_CONN_TCP_CREATED, (const char *)ip_addr);

        *use_addrinfo = (struct addrinfo *)cur_ai;
        return sock;
      }
    }

    return MYSQL_INVALID_SOCKET;
  }

 public:
  /**
    Constructor that takes tcp port and ip address string and other
    related parameters to set up listener tcp to listen for connection
    events.

    @param  bind_addr_str  ip address as string value.
    @param  network_namespace_str  network namespace as string value
    @param  tcp_port  tcp port number.
    @param  backlog backlog specifying length of pending connection queue.
    @param  port_timeout port timeout value
  */
  TCP_socket(std::string bind_addr_str, std::string network_namespace_str,
             uint tcp_port, uint backlog, uint port_timeout)
      : m_bind_addr_str(bind_addr_str),
        m_network_namespace(network_namespace_str),
        m_tcp_port(tcp_port),
        m_backlog(backlog),
        m_port_timeout(port_timeout) {}

  /**
    Set up a listener to listen for connection events.

    @retval   valid socket if successful else MYSQL_INVALID_SOCKET on failure.
  */
  MYSQL_SOCKET get_listener_socket() {
    struct addrinfo *ai;
    const char *bind_address_str = NULL;

    LogErr(INFORMATION_LEVEL, ER_CONN_TCP_ADDRESS, m_bind_addr_str.c_str(),
           m_tcp_port);

    // Get list of IP-addresses associated with the bind-address.

    struct addrinfo hints;
    memset(&hints, 0, sizeof(hints));
    hints.ai_flags = AI_PASSIVE;
    hints.ai_socktype = SOCK_STREAM;
    hints.ai_family = AF_UNSPEC;

    char port_buf[NI_MAXSERV];
    snprintf(port_buf, NI_MAXSERV, "%d", m_tcp_port);

    if (!m_network_namespace.empty()) {
#ifdef HAVE_SETNS
      if (set_network_namespace(m_network_namespace))
        return MYSQL_INVALID_SOCKET;
#else
      LogErr(ERROR_LEVEL, ER_NETWORK_NAMESPACES_NOT_SUPPORTED);
      return MYSQL_INVALID_SOCKET;
#endif
    }

    if (native_strcasecmp(m_bind_addr_str.c_str(), MY_BIND_ALL_ADDRESSES) ==
        0) {
      /*
        That's the case when bind-address is set to a special value ('*'),
        meaning "bind to all available IP addresses". If the box supports
        the IPv6 stack, that means binding to '::'. If only IPv4 is available,
        bind to '0.0.0.0'.
      */

      bool ipv6_available = false;
      if (!getaddrinfo(ipv6_all_addresses, port_buf, &hints, &ai)) {
        /*
          IPv6 might be available (the system might be able to resolve an IPv6
          address, but not be able to create an IPv6-socket). Try to create a
          dummy IPv6-socket. Do not instrument that socket by P_S.
        */

        MYSQL_SOCKET s = mysql_socket_socket(0, AF_INET6, SOCK_STREAM, 0);
        ipv6_available = mysql_socket_getfd(s) != INVALID_SOCKET;
        if (ipv6_available) mysql_socket_close(s);
      }
      if (ipv6_available) {
        LogErr(INFORMATION_LEVEL, ER_CONN_TCP_IPV6_AVAILABLE);

        // Address info (ai) for IPv6 address is already set.

        bind_address_str = ipv6_all_addresses;
      } else {
        LogErr(INFORMATION_LEVEL, ER_CONN_TCP_IPV6_UNAVAILABLE);

        // Retrieve address info (ai) for IPv4 address.

        if (getaddrinfo(ipv4_all_addresses, port_buf, &hints, &ai)) {
#ifdef _WIN32
          Socket_error_message_buf msg_buff;
          FormatMessage(FORMAT_MESSAGE_FROM_SYSTEM, NULL, socket_errno,
                        MAKELANGID(LANG_NEUTRAL, SUBLANG_DEFAULT),
                        (LPTSTR)msg_buff, sizeof(msg_buff), NULL);
          LogErr(ERROR_LEVEL, ER_CONN_TCP_ERROR_WITH_STRERROR, msg_buff);
#else
          LogErr(ERROR_LEVEL, ER_CONN_TCP_ERROR_WITH_STRERROR, strerror(errno));
#endif
          LogErr(ERROR_LEVEL, ER_CONN_TCP_CANT_RESOLVE_HOSTNAME);
#ifdef HAVE_SETNS
          if (!m_network_namespace.empty())
            (void)restore_original_network_namespace();
#endif
          return MYSQL_INVALID_SOCKET;
        }

        bind_address_str = ipv4_all_addresses;
      }
    } else {
      if (getaddrinfo(m_bind_addr_str.c_str(), port_buf, &hints, &ai)) {
#ifdef _WIN32
        Socket_error_message_buf msg_buff;
        FormatMessage(FORMAT_MESSAGE_FROM_SYSTEM, NULL, socket_errno,
                      MAKELANGID(LANG_NEUTRAL, SUBLANG_DEFAULT),
                      (LPTSTR)msg_buff, sizeof(msg_buff), NULL);
        LogErr(ERROR_LEVEL, ER_CONN_TCP_ERROR_WITH_STRERROR, msg_buff);
#else
        LogErr(ERROR_LEVEL, ER_CONN_TCP_ERROR_WITH_STRERROR, strerror(errno));
#endif
        LogErr(ERROR_LEVEL, ER_CONN_TCP_CANT_RESOLVE_HOSTNAME);
#ifdef HAVE_SETNS
        if (!m_network_namespace.empty())
          (void)restore_original_network_namespace();
#endif

        return MYSQL_INVALID_SOCKET;
      }

      bind_address_str = m_bind_addr_str.c_str();
    }

    // Log all the IP-addresses
    for (struct addrinfo *cur_ai = ai; cur_ai != NULL;
         cur_ai = cur_ai->ai_next) {
      char ip_addr[INET6_ADDRSTRLEN];

      if (vio_getnameinfo(cur_ai->ai_addr, ip_addr, sizeof(ip_addr), NULL, 0,
                          NI_NUMERICHOST)) {
        LogErr(ERROR_LEVEL, ER_CONN_TCP_IP_NOT_LOGGED);
        continue;
      }

      LogErr(INFORMATION_LEVEL, ER_CONN_TCP_RESOLVE_INFO, bind_address_str,
             ip_addr);
    }

    /*
      If the 'bind-address' option specifies the hostname, which resolves to
      multiple IP-address, use the following rule:
      - if there are IPv4-addresses, use the first IPv4-address
      returned by getaddrinfo();
      - if there are IPv6-addresses, use the first IPv6-address
      returned by getaddrinfo();
    */

    struct addrinfo *a = nullptr;

    MYSQL_SOCKET listener_socket = create_socket(ai, AF_INET, &a);

    if (mysql_socket_getfd(listener_socket) == INVALID_SOCKET)
      listener_socket = create_socket(ai, AF_INET6, &a);

#ifdef HAVE_SETNS
    if (!m_network_namespace.empty() && restore_original_network_namespace())
      return MYSQL_INVALID_SOCKET;
#endif

    // Report user-error if we failed to create a socket.
    if (mysql_socket_getfd(listener_socket) == INVALID_SOCKET) {
#ifdef _WIN32
      Socket_error_message_buf msg_buff;
      FormatMessage(FORMAT_MESSAGE_FROM_SYSTEM, NULL, socket_errno,
                    MAKELANGID(LANG_NEUTRAL, SUBLANG_DEFAULT), (LPTSTR)msg_buff,
                    sizeof(msg_buff), NULL);
      LogErr(ERROR_LEVEL, ER_CONN_TCP_ERROR_WITH_STRERROR, msg_buff);
#else
      LogErr(ERROR_LEVEL, ER_CONN_TCP_ERROR_WITH_STRERROR, strerror(errno));
#endif
      return MYSQL_INVALID_SOCKET;
    }

    mysql_socket_set_thread_owner(listener_socket);

#ifndef _WIN32
    /*
      We should not use SO_REUSEADDR on windows as this would enable a
      user to open two mysqld servers with the same TCP/IP port.
    */
    {
      int option_flag = 1;
      (void)mysql_socket_setsockopt(listener_socket, SOL_SOCKET, SO_REUSEADDR,
                                    (char *)&option_flag, sizeof(option_flag));
    }
#endif
#ifdef IPV6_V6ONLY
    /*
      For interoperability with older clients, IPv6 socket should
      listen on both IPv6 and IPv4 wildcard addresses.
      Turn off IPV6_V6ONLY option.

      NOTE: this will work starting from Windows Vista only.
      On Windows XP dual stack is not available, so it will not
      listen on the corresponding IPv4-address.
    */
    if (a->ai_family == AF_INET6) {
      int option_flag = 0;

      if (mysql_socket_setsockopt(listener_socket, IPPROTO_IPV6, IPV6_V6ONLY,
                                  (char *)&option_flag, sizeof(option_flag))) {
        LogErr(WARNING_LEVEL, ER_CONN_TCP_CANT_RESET_V6ONLY, (int)socket_errno);
      }
    }
#endif
    /*
      Sometimes the port is not released fast enough when stopping and
      restarting the server. This happens quite often with the test suite
      on busy Linux systems. Retry to bind the address at these intervals:
      Sleep intervals: 1, 2, 4,  6,  9, 13, 17, 22, ...
      Retry at second: 1, 3, 7, 13, 22, 35, 52, 74, ...
      Limit the sequence by m_port_timeout (set --port-open-timeout=#).
    */
    uint this_wait = 0;
    int ret = 0;
    for (uint waited = 0, retry = 1;; retry++, waited += this_wait) {
      if (((ret = mysql_socket_bind(listener_socket, a->ai_addr,
                                    a->ai_addrlen)) >= 0) ||
          (socket_errno != SOCKET_EADDRINUSE) || (waited >= m_port_timeout))
        break;
      LogErr(INFORMATION_LEVEL, ER_CONN_TCP_BIND_RETRY, mysqld_port);
      this_wait = retry * retry / 3 + 1;
      sleep(this_wait);
    }
    freeaddrinfo(ai);
    if (ret < 0) {
      DBUG_PRINT("error", ("Got error: %d from bind", socket_errno));
#ifdef _WIN32
      Socket_error_message_buf msg_buff;
      FormatMessage(FORMAT_MESSAGE_FROM_SYSTEM, NULL, socket_errno,
                    MAKELANGID(LANG_NEUTRAL, SUBLANG_DEFAULT), (LPTSTR)msg_buff,
                    sizeof(msg_buff), NULL);
      LogErr(ERROR_LEVEL, ER_CONN_TCP_BIND_FAIL, msg_buff);
#else
      LogErr(ERROR_LEVEL, ER_CONN_TCP_BIND_FAIL, strerror(socket_errno));
#endif
      LogErr(ERROR_LEVEL, ER_CONN_TCP_IS_THERE_ANOTHER_USING_PORT, m_tcp_port);
      mysql_socket_close(listener_socket);
      return MYSQL_INVALID_SOCKET;
    }

    if (mysql_socket_listen(listener_socket, static_cast<int>(m_backlog)) < 0) {
#ifdef _WIN32
      Socket_error_message_buf msg_buff;
      FormatMessage(FORMAT_MESSAGE_FROM_SYSTEM, NULL, socket_errno,
                    MAKELANGID(LANG_NEUTRAL, SUBLANG_DEFAULT), (LPTSTR)msg_buff,
                    sizeof(msg_buff), NULL);
      LogErr(ERROR_LEVEL, ER_CONN_TCP_START_FAIL, msg_buff);
#else
      LogErr(ERROR_LEVEL, ER_CONN_TCP_START_FAIL, strerror(errno));
#endif

      LogErr(ERROR_LEVEL, ER_CONN_TCP_LISTEN_FAIL, socket_errno);
      mysql_socket_close(listener_socket);
      return MYSQL_INVALID_SOCKET;
    }

#if !defined(NO_FCNTL_NONBLOCK)
    (void)mysql_sock_set_nonblocking(listener_socket);
#endif

    return listener_socket;
  }
};

#if defined(HAVE_SYS_UN_H)
///////////////////////////////////////////////////////////////////////////
// Unix_socket implementation
///////////////////////////////////////////////////////////////////////////

/**
  The Unix_socket class represents an abstraction for creating a unix
  socket ready to listen for new connections from clients.
*/
class Unix_socket {
  std::string m_unix_sockname;  // pathname for socket to bind to.
  uint m_backlog;  // backlog specifying lenght of pending queue connection.
  /**
    Create a lockfile which contains the pid of the mysqld instance started
    and pathname as name of unix socket pathname appended with .lock

    @retval   false if lockfile creation is successful else true if lockfile
              file could not be created.

  */
  bool create_lockfile();

 public:
  /**
    Constructor that takes pathname for unix socket to bind to
    and backlog specifying the length of pending connection queue.

    @param  unix_sockname pointer to pathname for the created unix socket
            to bind.
    @param  backlog   specifying the length of pending connection queue.
  */
  Unix_socket(const std::string *unix_sockname, uint backlog)
      : m_unix_sockname(*unix_sockname), m_backlog(backlog) {}

  /**
    Set up a listener socket which is ready to listen for connection from
    clients.

    @retval   valid socket if successful else MYSQL_INVALID_SOCKET on failure.
  */
  MYSQL_SOCKET get_listener_socket() {
    struct sockaddr_un UNIXaddr;
    DBUG_PRINT("general", ("UNIX Socket is %s", m_unix_sockname.c_str()));

    // Check path length, probably move to set unix port?
    if (m_unix_sockname.length() > (sizeof(UNIXaddr.sun_path) - 1)) {
      LogErr(ERROR_LEVEL, ER_CONN_UNIX_PATH_TOO_LONG,
             (uint)sizeof(UNIXaddr.sun_path) - 1, m_unix_sockname.c_str());
      return MYSQL_INVALID_SOCKET;
    }

    if (create_lockfile()) {
      LogErr(ERROR_LEVEL, ER_CONN_UNIX_LOCK_FILE_FAIL);
      return MYSQL_INVALID_SOCKET;
    }

    MYSQL_SOCKET listener_socket =
        mysql_socket_socket(key_socket_unix, AF_UNIX, SOCK_STREAM, 0);

    if (mysql_socket_getfd(listener_socket) < 0) {
      LogErr(ERROR_LEVEL, ER_CONN_UNIX_NO_FD, strerror(errno));
      return MYSQL_INVALID_SOCKET;
    }

    mysql_socket_set_thread_owner(listener_socket);

    memset(&UNIXaddr, 0, sizeof(UNIXaddr));
    UNIXaddr.sun_family = AF_UNIX;
    my_stpcpy(UNIXaddr.sun_path, m_unix_sockname.c_str());
    (void)unlink(m_unix_sockname.c_str());

    // Set socket option SO_REUSEADDR
    int option_enable = 1;
    (void)mysql_socket_setsockopt(listener_socket, SOL_SOCKET, SO_REUSEADDR,
                                  (char *)&option_enable,
                                  sizeof(option_enable));
    // bind
    umask(0);
    if (mysql_socket_bind(listener_socket,
                          reinterpret_cast<struct sockaddr *>(&UNIXaddr),
                          sizeof(UNIXaddr)) < 0) {
      LogErr(ERROR_LEVEL, ER_CONN_UNIX_NO_BIND_NO_START, strerror(errno));
      LogErr(ERROR_LEVEL, ER_CONN_UNIX_IS_THERE_ANOTHER_USING_SOCKET,
             m_unix_sockname.c_str());
      mysql_socket_close(listener_socket);
      return MYSQL_INVALID_SOCKET;
    }
    umask(((~my_umask) & 0666));

    // listen
    if (mysql_socket_listen(listener_socket, (int)m_backlog) < 0)
      LogErr(WARNING_LEVEL, ER_CONN_UNIX_LISTEN_FAILED, socket_errno);

      // set sock fd non blocking.
#if !defined(NO_FCNTL_NONBLOCK)
    (void)mysql_sock_set_nonblocking(listener_socket);
#endif

    return listener_socket;
  }
};

bool Unix_socket::create_lockfile() {
  int fd;
  char buffer[8];
  pid_t cur_pid = getpid();
  std::string lock_filename = m_unix_sockname + ".lock";

  static_assert(sizeof(pid_t) == 4, "");
  int retries = 3;
  while (true) {
    if (!retries--) {
      LogErr(ERROR_LEVEL, ER_CONN_UNIX_LOCK_FILE_GIVING_UP,
             lock_filename.c_str());
      return true;
    }

    fd = open(lock_filename.c_str(), O_RDWR | O_CREAT | O_EXCL, 0600);

    if (fd >= 0) break;

    if (errno != EEXIST) {
      LogErr(ERROR_LEVEL, ER_CONN_UNIX_LOCK_FILE_CANT_CREATE,
             lock_filename.c_str());
      return true;
    }

    fd = open(lock_filename.c_str(), O_RDONLY, 0600);
    if (fd < 0) {
      LogErr(ERROR_LEVEL, ER_CONN_UNIX_LOCK_FILE_CANT_OPEN,
             lock_filename.c_str());
      return true;
    }

    ssize_t len;
    if ((len = read(fd, buffer, sizeof(buffer) - 1)) < 0) {
      LogErr(ERROR_LEVEL, ER_CONN_UNIX_LOCK_FILE_CANT_READ,
             lock_filename.c_str());
      close(fd);
      return true;
    }

    close(fd);

    if (len == 0) {
      LogErr(ERROR_LEVEL, ER_CONN_UNIX_LOCK_FILE_EMPTY, lock_filename.c_str());
      return true;
    }
    buffer[len] = '\0';

    pid_t parent_pid = getppid();
    pid_t read_pid = atoi(buffer);

    if (read_pid <= 0) {
      LogErr(ERROR_LEVEL, ER_CONN_UNIX_LOCK_FILE_PIDLESS,
             lock_filename.c_str());
      return true;
    }

    if (read_pid != cur_pid && read_pid != parent_pid) {
      if (kill(read_pid, 0) == 0) {
        LogErr(ERROR_LEVEL, ER_CONN_UNIX_PID_CLAIMED_SOCKET_FILE,
               static_cast<int>(read_pid));
        return true;
      }
    }

    /*
      Unlink the lock file as it is not associated with any process and
      retry.
    */
    if (unlink(lock_filename.c_str()) < 0) {
      LogErr(ERROR_LEVEL, ER_CONN_UNIX_LOCK_FILE_CANT_DELETE,
             lock_filename.c_str(), errno);
      return true;
    }
  }

  snprintf(buffer, sizeof(buffer), "%d\n", static_cast<int>(cur_pid));
  if (write(fd, buffer, strlen(buffer)) !=
      static_cast<signed>(strlen(buffer))) {
    close(fd);
    LogErr(ERROR_LEVEL, ER_CONN_UNIX_LOCK_FILE_CANT_WRITE,
           lock_filename.c_str(), errno);

    if (unlink(lock_filename.c_str()) == -1)
      LogErr(ERROR_LEVEL, ER_CONN_UNIX_LOCK_FILE_CANT_DELETE,
             lock_filename.c_str(), errno);

    return true;
  }

  if (fsync(fd) != 0) {
    close(fd);
    LogErr(ERROR_LEVEL, ER_CONN_UNIX_LOCK_FILE_CANT_SYNC, lock_filename.c_str(),
           errno);

    if (unlink(lock_filename.c_str()) == -1)
      LogErr(ERROR_LEVEL, ER_CONN_UNIX_LOCK_FILE_CANT_DELETE,
             lock_filename.c_str(), errno);

    return true;
  }

  if (close(fd) != 0) {
    LogErr(ERROR_LEVEL, ER_CONN_UNIX_LOCK_FILE_CANT_CLOSE,
           lock_filename.c_str(), errno);

    if (unlink(lock_filename.c_str()) == -1)
      LogErr(ERROR_LEVEL, ER_CONN_UNIX_LOCK_FILE_CANT_DELETE,
             lock_filename.c_str(), errno);

    return true;
  }
  return false;
}

#endif  // HAVE_SYS_UN_H

///////////////////////////////////////////////////////////////////////////
// Mysqld_socket_listener implementation
///////////////////////////////////////////////////////////////////////////

Mysqld_socket_listener::Mysqld_socket_listener(
    const std::list<Bind_address_info> &bind_addresses, uint tcp_port,
    const Bind_address_info &admin_bind_addr, uint admin_tcp_port,
    bool use_separate_thread_for_admin, uint backlog, uint port_timeout,
    std::string unix_sockname)
    : m_bind_addresses(bind_addresses),
      m_admin_bind_address(admin_bind_addr),
      m_tcp_port(tcp_port),
      m_admin_tcp_port(admin_tcp_port),
      m_use_separate_thread_for_admin(use_separate_thread_for_admin),
      m_backlog(backlog),
      m_port_timeout(port_timeout),
      m_unix_sockname(unix_sockname),
      m_unlink_sockname(false),
      m_admin_interface_listen_socket(mysql_socket_invalid()) {
#ifdef HAVE_LIBWRAP
  /*
    Set up syslog parameters on behalf of the TCP-wrappers.
    The loadable component that logs server errors to syslog
    may re-open it with user-defined attributes (logging of
    PIDS / ident) later, but we establish a sensible baseline
    here in case that log-sink is not used. Note that the
    wrapper is hard-coded to use LOG_AUTH in the syslog()
    call below, which lets the wrapper log to a different
    facility than the rest of the server (the facility of
    which defaults to LOG_DAEMON and is user-configurable)
    if desired.
  */
  libwrap_name = my_progname + dirname_length(my_progname);
  openlog(libwrap_name, LOG_PID, LOG_AUTH);
#endif /* HAVE_LIBWRAP */
}

void Mysqld_socket_listener::add_socket_to_listener(
    MYSQL_SOCKET listen_socket) {
  mysql_socket_set_thread_owner(listen_socket);

#ifdef HAVE_POLL
  m_poll_info.m_fds.emplace_back(
      pollfd{mysql_socket_getfd(listen_socket), POLLIN, 0});
  m_poll_info.m_pfs_fds.push_back(listen_socket);
#else   // HAVE_POLL
  FD_SET(mysql_socket_getfd(listen_socket), &m_select_info.m_client_fds);
  if ((uint)mysql_socket_getfd(listen_socket) >
      m_select_info.m_max_used_connection)
    m_select_info.m_max_used_connection = mysql_socket_getfd(listen_socket);
#endif  // HAVE_POLL
}

void Mysqld_socket_listener::setup_connection_events(
    const socket_map_t &socket_map) {
#ifdef HAVE_POLL
  const socket_map_t::size_type total_number_of_addresses_to_bind =
      socket_map.size();
  m_poll_info.m_fds.reserve(total_number_of_addresses_to_bind);
  m_poll_info.m_pfs_fds.reserve(total_number_of_addresses_to_bind);
#endif

  for (const auto &element : socket_map) add_socket_to_listener(element.first);
}

/**
  Accept a new connection on a ready listening socket.

  @param listen_sock  Listening socket ready to accept a new connection
  @param [out] connect_sock  Socket corresponding to a new accepted connection

  @return operation result
    @retval true on error
    @retval false on success
*/
static bool accept_connection(MYSQL_SOCKET listen_sock,
                              MYSQL_SOCKET *connect_sock) {
  struct sockaddr_storage c_addr;
  for (uint retry = 0; retry < MAX_ACCEPT_RETRY; retry++) {
    socket_len_t length = sizeof(struct sockaddr_storage);
    *connect_sock =
        mysql_socket_accept(key_socket_client_connection, listen_sock,
                            (struct sockaddr *)(&c_addr), &length);
    if (mysql_socket_getfd(*connect_sock) != INVALID_SOCKET ||
        (socket_errno != SOCKET_EINTR && socket_errno != SOCKET_EAGAIN))
      break;
  }
  if (mysql_socket_getfd(*connect_sock) == INVALID_SOCKET) {
    /*
      accept(2) failed on the listening port, after many retries.
      There is not much details to report about the client,
      increment the server global status variable.
    */

    if ((connection_errors_accept++ & 255) == 0) {  // This can happen often
#ifdef _WIN32
      Socket_error_message_buf msg_buff;
      FormatMessage(FORMAT_MESSAGE_FROM_SYSTEM, NULL, socket_errno,
                    MAKELANGID(LANG_NEUTRAL, SUBLANG_DEFAULT), (LPTSTR)msg_buff,
                    sizeof(msg_buff), NULL);
      LogErr(ERROR_LEVEL, ER_CONN_SOCKET_ACCEPT_FAILED, msg_buff);
#else
      LogErr(ERROR_LEVEL, ER_CONN_SOCKET_ACCEPT_FAILED, strerror(errno));
#endif
    }
    if (socket_errno == SOCKET_ENFILE || socket_errno == SOCKET_EMFILE)
      sleep(1);  // Give other threads some time
    return true;
  }

  return false;
}

#ifdef HAVE_LIBWRAP
/**
  Ask TCP wrapper whether an accepted connection is allowed.

  @param connect_sock  Socket corresponding to accepted connection

  @return operation result
    @retval true  connection is prohibited by TCP wrapper's policy
    @retval false  connection is allowed by TCP wrapper's policy
*/
bool check_connection_refused_by_tcp_wrapper(MYSQL_SOCKET connect_sock) {
  struct request_info req;
  signal(SIGCHLD, SIG_DFL);
  request_init(&req, RQ_DAEMON, libwrap_name, RQ_FILE,
               mysql_socket_getfd(connect_sock), NULL);
  fromhost(&req);

  if (!hosts_access(&req)) {
    /*
      This may be stupid but refuse() includes an exit(0)
      which we surely don't want...
      clean_exit() - same stupid thing ...

      We're using syslog() here instead of my_syslog()
      as this lets us pass in a facility that may differ
      from that used by the error logging component.
      This is unproblematic as TCP-wrapper is unix specific,
      anyway.
    */
    syslog(LOG_AUTH | LOG_WARNING, "refused connect from %s",
           eval_client(&req));

#ifdef HAVE_LIBWRAP_PROTOTYPES
    // Some distros have patched tcpd.h to have proper prototypes
    if (req.sink) (req.sink)(req.fd);
#else
    // Some distros have not patched tcpd.h
    if (req.sink) ((void (*)(int))req.sink)(req.fd);
#endif
    /*
      The connection was refused by TCP wrappers.
      There are no details (by client IP) available to update the host_cache.
    */
    mysql_socket_shutdown(connect_sock, SHUT_RDWR);
    mysql_socket_close(connect_sock);

    connection_errors_tcpwrap++;
    return true;
  }

  return false;
}
#endif  // HAVE_LIBWRAP

static my_thread_handle admin_socket_thread_id;
static my_thread_attr_t admin_socket_thread_attrib;
static bool admin_thread_started = false;

static mysql_mutex_t LOCK_start_admin_thread;
static mysql_cond_t COND_start_admin_thread;

#ifdef HAVE_PSI_INTERFACE
static PSI_mutex_key key_LOCK_start_admin_thread;
static PSI_cond_key key_COND_start_admin_thread;

static PSI_mutex_info admin_socket_thread_mutexes[] = {
    {&key_LOCK_start_admin_thread, "LOCK_start_admin_thread",
     PSI_FLAG_SINGLETON, 0, PSI_DOCUMENT_ME}};

static PSI_cond_info admin_socket_thread_conds[] = {
    {&key_COND_start_admin_thread, "COND_start_admin_thread",
     PSI_FLAG_SINGLETON, 0, PSI_DOCUMENT_ME}};

static inline void init_psi_keys(void) {
  const char *category = "sql";
  int count = array_elements(admin_socket_thread_mutexes);
  mysql_mutex_register(category, admin_socket_thread_mutexes, count);

  count = array_elements(admin_socket_thread_conds);
  mysql_cond_register(category, admin_socket_thread_conds, count);
}
#endif

/**
  Signal to a spawning thread that spawned thread has been started.
*/
static inline void mark_admin_thread_started() {
  mysql_mutex_lock(&LOCK_start_admin_thread);
  admin_thread_started = true;
  mysql_cond_signal(&COND_start_admin_thread);
  mysql_mutex_unlock(&LOCK_start_admin_thread);
}

/**
  Wait until admin thread has started execution.
*/
static inline void wait_for_admin_thread_started() {
  mysql_mutex_lock(&LOCK_start_admin_thread);
  while (!admin_thread_started)
    mysql_cond_wait(&COND_start_admin_thread, &LOCK_start_admin_thread);
  mysql_mutex_unlock(&LOCK_start_admin_thread);
}

/**
  Listen to admin interface and accept incoming connection on it.
  This function is run in a separate thread.

<<<<<<< HEAD
  @param admin_socket  pointer to a socket for listening to admin interface
  @param network_namespace_for_listening_socket  network namespace associated
                                                 with the socket
  @return operation result. false on success, true on error
*/
static bool handle_admin_socket(
    MYSQL_SOCKET admin_socket
#ifdef HAVE_SETNS
    ,
=======
  @return operation result. false on success, true on error
*/
static bool handle_admin_socket(
    /// pointer to a socket for listening to admin interface
    MYSQL_SOCKET admin_socket
#ifdef HAVE_SETNS
    ,
    /// network namespace associated with the socket
>>>>>>> 4869291f
    const std::string &network_namespace_for_listening_socket
#endif
) {
  mark_admin_thread_started();

#ifdef HAVE_POLL
  static const int NUMBER_OF_POLLED_FDS = 1;
  struct pollfd fds[NUMBER_OF_POLLED_FDS] = {
      {mysql_socket_getfd(admin_socket), POLLIN, 0}};
#else
  fd_set client_fds;
  FD_ZERO(&client_fds);
  FD_SET(mysql_socket_getfd(admin_socket), &client_fds);
  int max_used_connection = mysql_socket_getfd(admin_socket);
#endif

  while (!connection_events_loop_aborted()) {
#ifdef HAVE_POLL
    int retval = poll(fds, NUMBER_OF_POLLED_FDS, -1);
#else
    fd_set read_fds = client_fds;
    int retval = select(max_used_connection, &read_fds, 0, 0, 0);
#endif

    if (retval < 0 && socket_errno != SOCKET_EINTR) {
      /*
        select(2)/poll(2) failed on the listening port.
        There is not much details to report about the client,
        increment the server global status variable.
      */
      ++connection_errors_select;
      if (!select_errors++ && !connection_events_loop_aborted())
        LogErr(ERROR_LEVEL, ER_CONN_SOCKET_SELECT_FAILED, socket_errno);
    }

    if (retval < 0) return true;

    if (connection_events_loop_aborted()) return false;

#ifdef HAVE_SETNS
    /*
      If a network namespace is specified for a listening socket then set this
      network namespace as active before call to accept().
      It is not clear from manuals whether a socket returned by a call to
      accept() borrows a network namespace from a server socket used for
      accepting a new connection. For that reason, assign a network namespace
      explicitly before calling accept().
    */
    if (!network_namespace_for_listening_socket.empty() &&
        set_network_namespace(network_namespace_for_listening_socket))
      return true;
#endif

    MYSQL_SOCKET connect_sock;
    bool accept_retval = accept_connection(admin_socket, &connect_sock);

#ifdef HAVE_SETNS
    if (!network_namespace_for_listening_socket.empty() &&
        restore_original_network_namespace())
      return true;
#endif

    if (accept_retval) continue;

#ifdef HAVE_LIBWRAP
    if (check_connection_refused_by_tcp_wrapper(connect_sock)) return true;
#endif  // HAVE_LIBWRAP

    Channel_info_tcpip_socket *channel_info =
        new (std::nothrow) Channel_info_tcpip_socket(connect_sock, true);
    if (channel_info == nullptr) {
      (void)mysql_socket_shutdown(connect_sock, SHUT_RDWR);
      (void)mysql_socket_close(connect_sock);
      connection_errors_internal++;
      return true;
    }

#ifdef HAVE_SETNS
    if (!network_namespace_for_listening_socket.empty())
      channel_info->set_network_namespace(
          network_namespace_for_listening_socket);
#endif

    Connection_handler_manager *mgr =
        Connection_handler_manager::get_instance();

    if (channel_info != nullptr) mgr->process_new_connection(channel_info);
  }

  return false;
}

using admin_thread_arg_t = std::pair<MYSQL_SOCKET, std::string>;

/**
  Initialize thread's internal structures, run thread loop,
  deinitialize thread's internal structure on thread exit.

  @param arg  pointer to a socket for listening to admin interface
*/
extern "C" void *admin_socket_thread(void *arg) {
  my_thread_init();

  std::unique_ptr<admin_thread_arg_t> arg_for_admin_socket_thread(
      (admin_thread_arg_t *)arg);

  (void)handle_admin_socket(arg_for_admin_socket_thread->first
#ifdef HAVE_SETNS
                            ,
                            arg_for_admin_socket_thread->second
#endif
  );

  my_thread_end();
  my_thread_exit(0);

  return nullptr;
}

/**
  Initialize context required for running a thread handling connection requests
  on admin interface. Such context include mutex LOCK_start_admin_thread,
  condition variable COND_start_admin_thread and attributes used for thread
  spawning.
*/
static inline void initialize_thread_context() {
#ifdef HAVE_PSI_INTERFACE
  init_psi_keys();
#endif

  mysql_mutex_init(key_LOCK_start_admin_thread, &LOCK_start_admin_thread,
                   MY_MUTEX_INIT_FAST);
  mysql_cond_init(key_COND_start_admin_thread, &COND_start_admin_thread);

  (void)my_thread_attr_init(&admin_socket_thread_attrib);
  my_thread_attr_setdetachstate(&admin_socket_thread_attrib,
                                MY_THREAD_CREATE_JOINABLE);
#ifndef _WIN32
  pthread_attr_setscope(&admin_socket_thread_attrib, PTHREAD_SCOPE_SYSTEM);
#endif
}

/**
  Spawn a thread for handling incoming connections request on admin interface.

  @param admin_socket  A socket to listen corresponding admin interface.
  @param network_namespace Network namespace to use for communicating
                           via admin socket
  @return Operation result. false on success, true on failure.
*/
static inline bool spawn_admin_thread(MYSQL_SOCKET admin_socket,
                                      const std::string &network_namespace) {
  initialize_thread_context();

  admin_thread_arg_t *arg_for_admin_socket_thread =
      new (std::nothrow) admin_thread_arg_t(admin_socket, network_namespace);

  if (arg_for_admin_socket_thread == nullptr) return true;

  int ret = mysql_thread_create(
      key_thread_handle_con_admin_sockets, &admin_socket_thread_id,
      &admin_socket_thread_attrib, admin_socket_thread,
      (void *)arg_for_admin_socket_thread);

  (void)my_thread_attr_destroy(&admin_socket_thread_attrib);

  if (ret) {
    LogErr(ERROR_LEVEL, ER_CANT_CREATE_ADMIN_THREAD, errno);
    return true;
  }

  wait_for_admin_thread_started();

  return false;
}

bool Mysqld_socket_listener::setup_listener() {
  /*
    It's matter to add a socket for admin connection listener firstly,
    before listening sockets for other connection types be added.
    It is done in order to check availability of new incoming connection
    on admin interface with higher priority than on other interfaces..
  */
  if (!m_admin_bind_address.address.empty()) {
    TCP_socket tcp_socket(m_admin_bind_address.address,
                          m_admin_bind_address.network_namespace,
                          m_admin_tcp_port, m_backlog, m_port_timeout);

    MYSQL_SOCKET mysql_socket = tcp_socket.get_listener_socket();
    if (mysql_socket.fd == INVALID_SOCKET) return true;

    m_admin_interface_listen_socket = mysql_socket;

    if (m_use_separate_thread_for_admin) {
      if (spawn_admin_thread(m_admin_interface_listen_socket,
                             m_admin_bind_address.network_namespace))
        return true;
    } else {
      Socket_attr s(Socket_type::TCP_SOCKET,
                    m_admin_bind_address.network_namespace);
      m_socket_map.insert(
          std::pair<MYSQL_SOCKET, Socket_attr>(mysql_socket, s));
    }
  }

  // Setup tcp socket listener
  if (m_tcp_port) {
    for (const auto &bind_address_info : m_bind_addresses) {
      TCP_socket tcp_socket(bind_address_info.address,
                            bind_address_info.network_namespace, m_tcp_port,
                            m_backlog, m_port_timeout);

      MYSQL_SOCKET mysql_socket = tcp_socket.get_listener_socket();
      if (mysql_socket.fd == INVALID_SOCKET) return true;

      Socket_attr s(Socket_type::TCP_SOCKET,
                    bind_address_info.network_namespace);
      m_socket_map.insert(
          std::pair<MYSQL_SOCKET, Socket_attr>(mysql_socket, s));
    }
  }
#if defined(HAVE_SYS_UN_H)
  // Setup unix socket listener
  if (m_unix_sockname != "") {
    Unix_socket unix_socket(&m_unix_sockname, m_backlog);

    MYSQL_SOCKET mysql_socket = unix_socket.get_listener_socket();
    if (mysql_socket.fd == INVALID_SOCKET) return true;

    m_socket_map.insert(std::pair<MYSQL_SOCKET, Socket_attr>(
        mysql_socket, Socket_attr(Socket_type::UNIX_SOCKET)));
    m_unlink_sockname = true;
  }
#endif /* HAVE_SYS_UN_H */

  setup_connection_events(m_socket_map);

  return false;
}

MYSQL_SOCKET Mysqld_socket_listener::get_ready_socket(
    bool *is_unix_socket, bool *is_admin_socket) const {
/*
  In case admin interface was set up, then first check whether an admin socket
  ready to accept a new connection. Doing this way provides higher priority
  to admin interface over other listeners.
*/
#ifdef HAVE_POLL
  uint start_index = 0;

  if (!m_admin_bind_address.address.empty() &&
      !m_use_separate_thread_for_admin) {
    if (m_poll_info.m_fds[0].revents & POLLIN) {
      *is_unix_socket = false;
      *is_admin_socket = true;
      return m_admin_interface_listen_socket;
    } else
      start_index = 1;
  }

  *is_admin_socket = false;
  for (uint i = start_index; i < m_socket_map.size(); ++i) {
    if (m_poll_info.m_fds[i].revents & POLLIN) {
      MYSQL_SOCKET listen_sock = m_poll_info.m_pfs_fds[i];
      *is_unix_socket = m_socket_map.at(listen_sock).m_socket_type ==
                        Socket_type::UNIX_SOCKET;
      return listen_sock;
    }
  }

#else  // HAVE_POLL
  if (!m_admin_bind_address.address.empty() &&
      !m_use_separate_thread_for_admin &&
      FD_ISSET(mysql_socket_getfd(m_admin_interface_listen_socket),
               &m_select_info.m_read_fds)) {
    *is_unix_socket = false;
    *is_admin_socket = true;
    return m_admin_interface_listen_socket;
  }

  *is_admin_socket = false;
  for (socket_map_const_iterator_t sock_map_const_iter = m_socket_map.cbegin();
       sock_map_const_iter != m_socket_map.cend(); ++sock_map_const_iter) {
    if (FD_ISSET(mysql_socket_getfd(sock_map_const_iter->first),
                 &m_select_info.m_read_fds)) {
      *is_unix_socket =
          sock_map_const_iter->second.m_socket_type == Socket_type::UNIX_SOCKET;
      return sock_map_const_iter->first;
    }
  }

#endif  // HAVE_POLL

  return MYSQL_INVALID_SOCKET;
}

Channel_info *Mysqld_socket_listener::listen_for_connection_event() {
#ifdef HAVE_POLL
  int retval = poll(&m_poll_info.m_fds[0], m_socket_map.size(), -1);
#else
  m_select_info.m_read_fds = m_select_info.m_client_fds;
  int retval = select((int)m_select_info.m_max_used_connection,
                      &m_select_info.m_read_fds, 0, 0, 0);
#endif

  if (retval < 0 && socket_errno != SOCKET_EINTR) {
    /*
      select(2)/poll(2) failed on the listening port.
      There is not much details to report about the client,
      increment the server global status variable.
    */
    ++connection_errors_select;
    if (!select_errors++ && !connection_events_loop_aborted())
      LogErr(ERROR_LEVEL, ER_CONN_SOCKET_SELECT_FAILED, socket_errno);
  }

  if (retval < 0 || connection_events_loop_aborted()) return NULL;

  /* Is this a new connection request ? */
  bool is_unix_socket = false, is_admin_sock;
  MYSQL_SOCKET listen_sock = get_ready_socket(&is_unix_socket, &is_admin_sock);
  /*
    When poll/select returns control flow then at least one ready server socket
    must exist. Check that get_ready_socket() returns a valid socket.
  */
  DBUG_ASSERT(mysql_socket_getfd(listen_sock) != INVALID_SOCKET);

  MYSQL_SOCKET connect_sock;
#ifdef HAVE_SETNS
  /*
    If a network namespace is specified for a listening socket then set this
    network namespace as active before call to accept().
    It is not clear from manuals whether a socket returned by a call to
    accept() borrows a network namespace from a server socket used for
    accepting a new connection. For that reason, assign a network namespace
    explicitly before calling accept().
  */
  std::string network_namespace_for_listening_socket;
  if (!is_unix_socket) {
    network_namespace_for_listening_socket =
        m_socket_map.at(listen_sock).m_network_namespace;
    if (!network_namespace_for_listening_socket.empty() &&
        set_network_namespace(network_namespace_for_listening_socket))
      return nullptr;
  }
#endif
  if (accept_connection(listen_sock, &connect_sock)) {
#ifdef HAVE_SETNS
    if (!network_namespace_for_listening_socket.empty())
      (void)restore_original_network_namespace();
#endif
    return nullptr;
  }

#ifdef HAVE_SETNS
  if (!network_namespace_for_listening_socket.empty() &&
      restore_original_network_namespace())
    return nullptr;
#endif

#ifdef HAVE_LIBWRAP
  if (!is_unix_socket &&
      check_connection_refused_by_tcp_wrapper(connect_sock)) {
    return nullptr;
  }
#endif  // HAVE_LIBWRAP

  Channel_info *channel_info = NULL;
  if (is_unix_socket)
    channel_info = new (std::nothrow) Channel_info_local_socket(connect_sock);
  else
    channel_info = new (std::nothrow)
        Channel_info_tcpip_socket(connect_sock, is_admin_sock);
  if (channel_info == NULL) {
    (void)mysql_socket_shutdown(connect_sock, SHUT_RDWR);
    (void)mysql_socket_close(connect_sock);
    connection_errors_internal++;
    return NULL;
  }

#ifdef HAVE_SETNS
  if (!is_unix_socket && !network_namespace_for_listening_socket.empty())
    static_cast<Channel_info_tcpip_socket *>(channel_info)
        ->set_network_namespace(network_namespace_for_listening_socket);
#endif
  return channel_info;
}

void Mysqld_socket_listener::close_listener() {
  for (socket_map_const_iterator_t sock_map_const_iter = m_socket_map.cbegin();
       sock_map_const_iter != m_socket_map.cend(); ++sock_map_const_iter) {
    (void)mysql_socket_shutdown(sock_map_const_iter->first, SHUT_RDWR);
    (void)mysql_socket_close(sock_map_const_iter->first);
  }

  /*
    In case a separate thread was spawned to handle incoming connection
    requests on admin interface, a socket corresponding to an admin interface
    being listened is not included in the m_socket_map. Instead, this socket
    referenced by the data member m_admin_interface_listen_socket.
  */
  if (m_use_separate_thread_for_admin) {
#ifdef _WIN32
    /*
      For Windows, first close the socket referenced by the data member
      m_admin_interface_listen_socket. It results in return from select()
      API call running from a separate thread.
    */
    (void)mysql_socket_close(m_admin_interface_listen_socket);
    my_thread_join(&admin_socket_thread_id, nullptr);
#else
    // First, finish listening thread.
    pthread_kill(admin_socket_thread_id.thread, SIGUSR1);
    my_thread_join(&admin_socket_thread_id, nullptr);
    /*
      After a thread listening on admin interface finished, it is safe
      to close listening socket.
    */
    (void)mysql_socket_close(m_admin_interface_listen_socket);
#endif

    mysql_mutex_destroy(&LOCK_start_admin_thread);
    mysql_cond_destroy(&COND_start_admin_thread);
  }

#if defined(HAVE_SYS_UN_H)
  if (m_unix_sockname != "" && m_unlink_sockname) {
    std::string lock_filename = m_unix_sockname + ".lock";
    (void)unlink(lock_filename.c_str());
    (void)unlink(m_unix_sockname.c_str());
  }
#endif

#ifdef HAVE_SETNS
  release_network_namespace_resources();
#endif

  m_socket_map.clear();
  m_bind_addresses.clear();
}<|MERGE_RESOLUTION|>--- conflicted
+++ resolved
@@ -1019,17 +1019,6 @@
   Listen to admin interface and accept incoming connection on it.
   This function is run in a separate thread.
 
-<<<<<<< HEAD
-  @param admin_socket  pointer to a socket for listening to admin interface
-  @param network_namespace_for_listening_socket  network namespace associated
-                                                 with the socket
-  @return operation result. false on success, true on error
-*/
-static bool handle_admin_socket(
-    MYSQL_SOCKET admin_socket
-#ifdef HAVE_SETNS
-    ,
-=======
   @return operation result. false on success, true on error
 */
 static bool handle_admin_socket(
@@ -1038,7 +1027,6 @@
 #ifdef HAVE_SETNS
     ,
     /// network namespace associated with the socket
->>>>>>> 4869291f
     const std::string &network_namespace_for_listening_socket
 #endif
 ) {
