--- conflicted
+++ resolved
@@ -73,26 +73,15 @@
   via mysqld command-line  and a unix socket which is bind to a mysqld
   defaul pathname.
 */
-<<<<<<< HEAD
 class Mysqld_socket_listener {
   std::string m_bind_addr_str;  // IP address string
   uint m_tcp_port;              // TCP port to bind to
+  uint m_extra_tcp_port;        // Extra TCP port to bind to if non-zero
+  int m_extra_tcp_port_fd;
   uint m_backlog;       // backlog specifying length of pending connection queue
   uint m_port_timeout;  // port timeout value
   std::string m_unix_sockname;  // unix socket pathname to bind to
   bool m_unlink_sockname;       // Unlink socket & lock file if true.
-=======
-class Mysqld_socket_listener
-{
-  std::string m_bind_addr_str; // IP address string
-  uint m_tcp_port; // TCP port to bind to
-  uint m_extra_tcp_port; // Extra TCP port to bind to if non-zero
-  int  m_extra_tcp_port_fd;
-  uint m_backlog; // backlog specifying length of pending connection queue
-  uint m_port_timeout; // port timeout value
-  std::string m_unix_sockname; // unix socket pathname to bind to
-  bool m_unlink_sockname; // Unlink socket & lock file if true.
->>>>>>> 333b4508
   /*
     Map indexed by MYSQL socket fds and correspoding bool to distinguish
     between unix and tcp socket.
@@ -102,14 +91,8 @@
   uint m_error_count;  // Internal variable for maintaining error count.
 
 #ifdef HAVE_POLL
-<<<<<<< HEAD
-  static const int MAX_SOCKETS = 2;
+  static const int MAX_SOCKETS = 3;
   struct poll_info_t {
-=======
-  static const int MAX_SOCKETS=3;
-  struct poll_info_t
-  {
->>>>>>> 333b4508
     struct pollfd m_fds[MAX_SOCKETS];
     MYSQL_SOCKET m_pfs_fds[MAX_SOCKETS];
   };
@@ -163,14 +146,9 @@
     @param   port_timeout   portname.
     @param   unix_sockname  pathname for unix socket to bind to
   */
-<<<<<<< HEAD
-  Mysqld_socket_listener(std::string bind_addr_str, uint tcp_port, uint backlog,
-                         uint port_timeout, std::string unix_sockname);
-=======
   Mysqld_socket_listener(std::string bind_addr_str, uint tcp_port,
                          uint extra_tcp_port, uint backlog, uint port_timeout,
                          std::string unix_sockname);
->>>>>>> 333b4508
 
   /**
     Set up a listener - set of sockets to listen for connection events
