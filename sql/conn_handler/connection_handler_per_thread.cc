--- conflicted
+++ resolved
@@ -316,10 +316,6 @@
       end_connection(thd);
     }
     close_connection(thd);
-<<<<<<< HEAD
-    Connection_handler_manager::dec_connection_count(extra_port_connection);
-=======
->>>>>>> 67d52e7c
 
     thd->get_stmt_da()->reset_diagnostics_area();
     thd->release_resources();
@@ -328,7 +324,7 @@
     ERR_remove_state(0);
 
     thd_manager->remove_thd(thd);
-    Connection_handler_manager::dec_connection_count();
+    Connection_handler_manager::dec_connection_count(extra_port_connection);
 
 #ifdef HAVE_PSI_THREAD_INTERFACE
     /*
