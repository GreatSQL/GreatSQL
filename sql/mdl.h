#ifndef MDL_H
#define MDL_H
/* Copyright (c) 2009, 2019, Oracle and/or its affiliates. All rights reserved.

   This program is free software; you can redistribute it and/or modify
   it under the terms of the GNU General Public License, version 2.0,
   as published by the Free Software Foundation.

   This program is also distributed with certain software (including
   but not limited to OpenSSL) that is licensed under separate terms,
   as designated in a particular file or component or in included license
   documentation.  The authors of MySQL hereby grant you an additional
   permission to link the program and your derivative works with the
   separately licensed software that they have included with MySQL.

   This program is distributed in the hope that it will be useful,
   but WITHOUT ANY WARRANTY; without even the implied warranty of
   MERCHANTABILITY or FITNESS FOR A PARTICULAR PURPOSE.  See the
   GNU General Public License, version 2.0, for more details.

   You should have received a copy of the GNU General Public License
   along with this program; if not, write to the Free Software
   Foundation, Inc., 51 Franklin St, Fifth Floor, Boston, MA 02110-1301  USA */

#include <string.h>
#include <sys/types.h>
#include <algorithm>
#include <new>
#include <unordered_map>

#include "m_string.h"
#include "my_alloc.h"
#include "my_compiler.h"
#include "my_dbug.h"
#include "my_inttypes.h"
#include "my_psi_config.h"
#include "my_sys.h"
#include "my_systime.h"  // Timout_type
#include "mysql/components/services/mysql_cond_bits.h"
#include "mysql/components/services/mysql_mutex_bits.h"
#include "mysql/components/services/mysql_rwlock_bits.h"
#include "mysql/components/services/psi_mdl_bits.h"
#include "mysql/components/services/psi_stage_bits.h"
#include "mysql/psi/mysql_rwlock.h"
#include "mysql_com.h"
#include "sql/sql_plist.h"

class MDL_context;
class MDL_lock;
class MDL_ticket;
class THD;
struct LF_PINS;
struct MDL_key;
struct MEM_ROOT;

/**
  @def ENTER_COND(C, M, S, O)
  Start a wait on a condition.
  @param C the condition to wait on
  @param M the associated mutex
  @param S the new stage to enter
  @param O the previous stage
  @sa EXIT_COND().
*/
#define ENTER_COND(C, M, S, O) \
  enter_cond(C, M, S, O, __func__, __FILE__, __LINE__)

/**
  @def EXIT_COND(S)
  End a wait on a condition
  @param S the new stage to enter
*/
#define EXIT_COND(S) exit_cond(S, __func__, __FILE__, __LINE__)

/**
   An interface to separate the MDL module from the THD, and the rest of the
   server code.
 */

class MDL_context_owner {
 public:
  virtual ~MDL_context_owner() {}

  /**
    Enter a condition wait.
    For @c enter_cond() / @c exit_cond() to work the mutex must be held before
    @c enter_cond(); this mutex must then be released before @c exit_cond().
    Usage must be: lock mutex; enter_cond(); your code; unlock mutex;
    exit_cond().
    @param cond the condition to wait on
    @param mutex the associated mutex
    @param [in] stage the stage to enter, or NULL
    @param [out] old_stage the previous stage, or NULL
    @param src_function function name of the caller
    @param src_file file name of the caller
    @param src_line line number of the caller
    @sa ENTER_COND(), THD::enter_cond()
    @sa EXIT_COND(), THD::exit_cond()
  */
  virtual void enter_cond(mysql_cond_t *cond, mysql_mutex_t *mutex,
                          const PSI_stage_info *stage,
                          PSI_stage_info *old_stage, const char *src_function,
                          const char *src_file, int src_line) = 0;

  /**
    End a wait on a condition
    @param [in] stage the new stage to enter
    @param src_function function name of the caller
    @param src_file file name of the caller
    @param src_line line number of the caller
    @sa ENTER_COND(), THD::enter_cond()
    @sa EXIT_COND(), THD::exit_cond()
  */
  virtual void exit_cond(const PSI_stage_info *stage, const char *src_function,
                         const char *src_file, int src_line) = 0;
  /**
     Has the owner thread been killed?
   */
  virtual int is_killed() const = 0;

  /**
    Does the owner still have connection to the client?
  */
  virtual bool is_connected() = 0;

  /**
     Within MDL subsystem this one is only used for DEBUG_SYNC.
     Do not use it to peek/poke into other parts of THD from MDL.
     However it is OK to use this method in callbacks provided
     by SQL-layer to MDL subsystem (since SQL-layer has full
     access to THD anyway).

     @warning For some derived classes implementation of this method
              can return nullptr. Calling side must be ready to handle
              this case.
   */
  virtual THD *get_thd() = 0;

  /**
     @see THD::notify_shared_lock()
   */
  virtual void notify_shared_lock(MDL_context_owner *in_use,
                                  bool needs_thr_lock_abort) = 0;

  /**
    Notify/get permission from interested storage engines before acquiring
    exclusive lock for the key.

    The returned argument 'victimized' specify reason for lock
    not granted. If 'true', lock was refused in an attempt to
    resolve a possible MDL->GSL deadlock. Locking may then be retried.

    @return False if notification was successful and it is OK to acquire lock,
            True if one of SEs asks to abort lock acquisition.
  */
  virtual bool notify_hton_pre_acquire_exclusive(const MDL_key *mdl_key,
                                                 bool *victimized) = 0;
  /**
    Notify interested storage engines that we have just released exclusive
    lock for the key.
  */
  virtual void notify_hton_post_release_exclusive(const MDL_key *mdl_key) = 0;

  /**
    Get random seed specific to this THD to be used for initialization
    of PRNG for the MDL_context.
  */
  virtual uint get_rand_seed() const = 0;
};

/**
  Type of metadata lock request.

  @sa Comments for MDL_object_lock::can_grant_lock() and
      MDL_scoped_lock::can_grant_lock() for details.
*/

enum enum_mdl_type {
  /*
    An intention exclusive metadata lock. Used only for scoped locks.
    Owner of this type of lock can acquire upgradable exclusive locks on
    individual objects.
    This lock type is also used when doing lookups in the dictionary
    cache. When acquiring objects in a schema, we lock the schema with IX
    to prevent the schema from being deleted. This should conceptually
    be an IS lock, but it would have the same behavior as the current IX.
    Compatible with other IX locks, but is incompatible with scoped S and
    X locks.
  */
  MDL_INTENTION_EXCLUSIVE = 0,
  /*
    A shared metadata lock.
    To be used in cases when we are interested in object metadata only
    and there is no intention to access object data (e.g. for stored
    routines or during preparing prepared statements).
    We also mis-use this type of lock for open HANDLERs, since lock
    acquired by this statement has to be compatible with lock acquired
    by LOCK TABLES ... WRITE statement, i.e. SNRW (We can't get by by
    acquiring S lock at HANDLER ... OPEN time and upgrading it to SR
    lock for HANDLER ... READ as it doesn't solve problem with need
    to abort DML statements which wait on table level lock while having
    open HANDLER in the same connection).
    To avoid deadlock which may occur when SNRW lock is being upgraded to
    X lock for table on which there is an active S lock which is owned by
    thread which waits in its turn for table-level lock owned by thread
    performing upgrade we have to use thr_abort_locks_for_thread()
    facility in such situation.
    This problem does not arise for locks on stored routines as we don't
    use SNRW locks for them. It also does not arise when S locks are used
    during PREPARE calls as table-level locks are not acquired in this
    case.
  */
  MDL_SHARED,
  /*
    A high priority shared metadata lock.
    Used for cases when there is no intention to access object data (i.e.
    data in the table).
    "High priority" means that, unlike other shared locks, it is granted
    ignoring pending requests for exclusive locks. Intended for use in
    cases when we only need to access metadata and not data, e.g. when
    filling an INFORMATION_SCHEMA table.
    Since SH lock is compatible with SNRW lock, the connection that
    holds SH lock lock should not try to acquire any kind of table-level
    or row-level lock, as this can lead to a deadlock. Moreover, after
    acquiring SH lock, the connection should not wait for any other
    resource, as it might cause starvation for X locks and a potential
    deadlock during upgrade of SNW or SNRW to X lock (e.g. if the
    upgrading connection holds the resource that is being waited for).
  */
  MDL_SHARED_HIGH_PRIO,
  /*
    A shared metadata lock for cases when there is an intention to read data
    from table.
    A connection holding this kind of lock can read table metadata and read
    table data (after acquiring appropriate table and row-level locks).
    This means that one can only acquire TL_READ, TL_READ_NO_INSERT, and
    similar table-level locks on table if one holds SR MDL lock on it.
    To be used for tables in SELECTs, subqueries, and LOCK TABLE ...  READ
    statements.
  */
  MDL_SHARED_READ,
  /*
    A shared metadata lock for cases when there is an intention to modify
    (and not just read) data in the table.
    A connection holding SW lock can read table metadata and modify or read
    table data (after acquiring appropriate table and row-level locks).
    To be used for tables to be modified by INSERT, UPDATE, DELETE
    statements, but not LOCK TABLE ... WRITE or DDL). Also taken by
    SELECT ... FOR UPDATE.
  */
  MDL_SHARED_WRITE,
  /*
    A version of MDL_SHARED_WRITE lock which has lower priority than
    MDL_SHARED_READ_ONLY locks. Used by DML statements modifying
    tables and using the LOW_PRIORITY clause.
  */
  MDL_SHARED_WRITE_LOW_PRIO,
  /*
    An upgradable shared metadata lock which allows concurrent updates and
    reads of table data.
    A connection holding this kind of lock can read table metadata and read
    table data. It should not modify data as this lock is compatible with
    SRO locks.
    Can be upgraded to SNW, SNRW and X locks. Once SU lock is upgraded to X
    or SNRW lock data modification can happen freely.
    To be used for the first phase of ALTER TABLE.
  */
  MDL_SHARED_UPGRADABLE,
  /*
    A shared metadata lock for cases when we need to read data from table
    and block all concurrent modifications to it (for both data and metadata).
    Used by LOCK TABLES READ statement.
  */
  MDL_SHARED_READ_ONLY,
  /*
    An upgradable shared metadata lock which blocks all attempts to update
    table data, allowing reads.
    A connection holding this kind of lock can read table metadata and read
    table data.
    Can be upgraded to X metadata lock.
    Note, that since this type of lock is not compatible with SNRW or SW
    lock types, acquiring appropriate engine-level locks for reading
    (TL_READ* for MyISAM, shared row locks in InnoDB) should be
    contention-free.
    To be used for the first phase of ALTER TABLE, when copying data between
    tables, to allow concurrent SELECTs from the table, but not UPDATEs.
  */
  MDL_SHARED_NO_WRITE,
  /*
    An upgradable shared metadata lock which allows other connections
    to access table metadata, but not data.
    It blocks all attempts to read or update table data, while allowing
    INFORMATION_SCHEMA and SHOW queries.
    A connection holding this kind of lock can read table metadata modify and
    read table data.
    Can be upgraded to X metadata lock.
    To be used for LOCK TABLES WRITE statement.
    Not compatible with any other lock type except S and SH.
  */
  MDL_SHARED_NO_READ_WRITE,
  /*
    An exclusive metadata lock.
    A connection holding this lock can modify both table's metadata and data.
    No other type of metadata lock can be granted while this lock is held.
    To be used for CREATE/DROP/RENAME TABLE statements and for execution of
    certain phases of other DDL statements.
  */
  MDL_EXCLUSIVE,
  /* This should be the last !!! */
  MDL_TYPE_END
};

/** Duration of metadata lock. */

enum enum_mdl_duration {
  /**
    Locks with statement duration are automatically released at the end
    of statement or transaction.
  */
  MDL_STATEMENT = 0,
  /**
    Locks with transaction duration are automatically released at the end
    of transaction.
  */
  MDL_TRANSACTION,
  /**
    Locks with explicit duration survive the end of statement and transaction.
    They have to be released explicitly by calling MDL_context::release_lock().
  */
  MDL_EXPLICIT,
  /* This should be the last ! */
  MDL_DURATION_END
};

/** Maximal length of key for metadata locking subsystem. */
#define MAX_MDLKEY_LENGTH (1 + NAME_LEN + 1 + NAME_LEN + 1)

/**
  Metadata lock object key.

  A lock is requested or granted based on a fully qualified name and type.
  E.g. They key for a table consists of @<0 (=table)@>+@<database@>+@<table
  name@>. Elsewhere in the comments this triple will be referred to simply as
  "key" or "name".
*/

struct MDL_key {
 public:
#ifdef HAVE_PSI_INTERFACE
  static void init_psi_keys();
#endif

  /**
    Object namespaces.
    Sic: when adding a new member to this enum make sure to
    update m_namespace_to_wait_state_name array in mdl.cc!

    Different types of objects exist in different namespaces
     - GLOBAL is used for the global read lock.
     - TABLESPACE is for tablespaces.
     - SCHEMA is for schemas (aka databases).
     - TABLE is for tables and views.
     - FUNCTION is for stored functions.
     - PROCEDURE is for stored procedures.
     - TRIGGER is for triggers.
     - EVENT is for event scheduler events.
     - COMMIT is for enabling the global read lock to block commits.
     - USER_LEVEL_LOCK is for user-level locks.
     - LOCKING_SERVICE is for the name plugin RW-lock service
     - SRID is for spatial reference systems
     - ACL_CACHE is for ACL caches
     - COLUMN_STATISTICS is for column statistics, such as histograms
     - BACKUP_LOCK is to block any operations that could cause
       inconsistent backup. Such operations are most DDL statements,
       and some administrative statements.
     - RESOURCE_GROUPS is for resource groups.
     - FOREIGN_KEY is for foreign key names.
     - CHECK_CONSTRAINT is for check constraint names.
    Note that requests waiting for user-level locks get special
    treatment - waiting is aborted if connection to client is lost.
  */
  enum enum_mdl_namespace {
    GLOBAL = 0,
    TABLESPACE,
    SCHEMA,
    TABLE,
    FUNCTION,
    PROCEDURE,
    TRIGGER,
    EVENT,
    COMMIT,
    USER_LEVEL_LOCK,
    LOCKING_SERVICE,
    SRID,
    ACL_CACHE,
    COLUMN_STATISTICS,
    BACKUP_LOCK, /* Oracle LOCK INSTANCE FOR BACKUP */
    RESOURCE_GROUPS,
    FOREIGN_KEY,
<<<<<<< HEAD
    BACKUP_TABLES, /* Percona LOCK TABLES FOR BACKUP */
=======
    CHECK_CONSTRAINT,
>>>>>>> 124c7ab1
    /* This should be the last ! */
    NAMESPACE_END
  };

  const uchar *ptr() const { return (uchar *)m_ptr; }
  uint length() const { return m_length; }

  const char *db_name() const { return m_ptr + 1; }
  uint db_name_length() const { return m_db_name_length; }

  const char *name() const {
    return (use_normalized_object_name() ? m_ptr + m_length
                                         : m_ptr + m_db_name_length + 2);
  }
  uint name_length() const { return m_object_name_length; }

  const char *col_name() const {
    DBUG_ASSERT(!use_normalized_object_name());

    if (m_db_name_length + m_object_name_length + 3 < m_length) {
      /* A column name was stored in the key buffer. */
      return m_ptr + m_db_name_length + m_object_name_length + 3;
    }

    /* No column name stored. */
    return NULL;
  }

  uint col_name_length() const {
    DBUG_ASSERT(!use_normalized_object_name());

    if (m_db_name_length + m_object_name_length + 3 < m_length) {
      /* A column name was stored in the key buffer. */
      return m_length - m_db_name_length - m_object_name_length - 4;
    }

    /* No column name stored. */
    return 0;
  }

  enum_mdl_namespace mdl_namespace() const {
    return (enum_mdl_namespace)(m_ptr[0]);
  }

  /**
    Construct a metadata lock key from a triplet (mdl_namespace,
    database and name).

    @remark The key for a table is @<mdl_namespace@>+@<database name@>+@<table
    name@>

    @param  mdl_namespace Id of namespace of object to be locked
    @param  db            Name of database to which the object belongs
    @param  name          Name of of the object
  */
  void mdl_key_init(enum_mdl_namespace mdl_namespace, const char *db,
                    const char *name) {
    m_ptr[0] = (char)mdl_namespace;

    DBUG_ASSERT(!use_normalized_object_name());

    /*
      It is responsibility of caller to ensure that db and object names
      are not longer than NAME_LEN. Still we play safe and try to avoid
      buffer overruns.

      Implicit tablespace names in InnoDB may be longer than NAME_LEN.
      We will lock based on the first NAME_LEN characters.

      TODO: The patch acquires metadata locks on the NAME_LEN
            first bytest of the tablespace names. For long names,
            the consequence of locking on this prefix is
            that locking a single implicit tablespace might end up
            effectively lock all implicit tablespaces in the same
            schema. A possible fix is to lock on a prefix of length
            NAME_LEN * 2, since this is the real buffer size of
            the metadata lock key. Dependencies from the PFS
            implementation, possibly relying on the key format,
            must be investigated first, though.
    */
    DBUG_ASSERT(strlen(db) <= NAME_LEN);
    DBUG_ASSERT((mdl_namespace == TABLESPACE) || (strlen(name) <= NAME_LEN));
    m_db_name_length =
        static_cast<uint16>(strmake(m_ptr + 1, db, NAME_LEN) - m_ptr - 1);
    m_object_name_length = static_cast<uint16>(
        strmake(m_ptr + m_db_name_length + 2, name, NAME_LEN) - m_ptr -
        m_db_name_length - 2);
    m_length = m_db_name_length + m_object_name_length + 3;
  }

  /**
    Construct a metadata lock key from a quadruplet (mdl_namespace,
    database, table and column name).

    @remark The key for a column is
      @<mdl_namespace@>+@<database name@>+@<table name@>+@<column name@>

    @param  mdl_namespace Id of namespace of object to be locked
    @param  db            Name of database to which the object belongs
    @param  name          Name of of the object
    @param  column_name   Name of of the column
  */
  void mdl_key_init(enum_mdl_namespace mdl_namespace, const char *db,
                    const char *name, const char *column_name) {
    m_ptr[0] = (char)mdl_namespace;
    char *start;
    char *end;

    DBUG_ASSERT(!use_normalized_object_name());

    DBUG_ASSERT(strlen(db) <= NAME_LEN);
    start = m_ptr + 1;
    end = strmake(start, db, NAME_LEN);
    m_db_name_length = static_cast<uint16>(end - start);

    DBUG_ASSERT(strlen(name) <= NAME_LEN);
    start = end + 1;
    end = strmake(start, name, NAME_LEN);
    m_object_name_length = static_cast<uint16>(end - start);

    size_t col_len = strlen(column_name);
    DBUG_ASSERT(col_len <= NAME_LEN);
    start = end + 1;
    size_t remaining =
        MAX_MDLKEY_LENGTH - m_db_name_length - m_object_name_length - 3;
    uint16 extra_length = 0;

    /*
      In theory:
      - schema name is up to NAME_LEN characters
      - object name is up to NAME_LEN characters
      - column name is up to NAME_LEN characters
      - NAME_LEN is 64 characters
      - 1 character is up to 3 bytes (UTF8MB3),
        and when moving to UTF8MB4, up to 4 bytes.
      - Storing a SCHEMA + OBJECT MDL key
        can take up to 387 bytes
      - Storing a SCHEMA + OBJECT + COLUMN MDL key
        can take up to 580 bytes.

      In practice:
      - full storage is allocated for SCHEMA + OBJECT only,
        storage for COLUMN is **NOT** reserved.
      - SCHEMA and OBJECT names are typically shorter,
        and are not using systematically multi-bytes characters
        for each character, so that less space is required.
      - MDL keys that are not COLUMN_STATISTICS
        are stored in full, without truncation.

      For the COLUMN_STATISTICS name space:
      - either the full SCHEMA + OBJECT + COLUMN key fits
        within 387 bytes, in which case the fully qualified
        column name is stored,
        leading to MDL locks per column (as intended)
      - or the SCHEMA and OBJECT names are very long,
        so that not enough room is left to store a column name,
        in which case the MDL key is truncated to be
        COLUMN_STATISTICS + SCHEMA + NAME.
        In this case, MDL locks for columns col_X and col_Y
        in table LONG_FOO.LONG_BAR will both share the same
        key LONG_FOO.LONG_BAR, in effect providing a lock
        granularity not per column but per table.
        This is a degraded mode of operation,
        which serializes MDL access to columns
        (for tables with a very long fully qualified name),
        to reduce the memory footprint for all MDL access.

      To be revised if the MDL key buffer is allocated dynamically
      instead.
    */

    static_assert(MAX_MDLKEY_LENGTH == 387, "UTF8MB3");

    /*
      Check if there is room to store the whole column name.
      This code is not trying to store truncated column names,
      to avoid cutting column_name in the middle of a
      multi-byte character.
    */
    if (remaining >= col_len + 1) {
      end = strmake(start, column_name, remaining);
      extra_length = static_cast<uint16>(end - start) + 1;  // With \0
    }
    m_length = m_db_name_length + m_object_name_length + 3 + extra_length;
    DBUG_ASSERT(m_length <= MAX_MDLKEY_LENGTH);
  }

  /**
    Construct a metadata lock key from a quadruplet (mdl_namespace, database,
    normalized object name buffer and the object name).

    @remark The key for a routine/event/resource group/trigger is
      @<mdl_namespace@>+@<database name@>+@<normalized object name@>
      additionaly @<object name@> is stored in the same buffer for information
      purpose if buffer has sufficent space.

    Routine, Event and Resource group names are case sensitive and accent
    sensitive. So normalized object name is used to form a MDL_key.

    With the UTF8MB3 charset space reserved for the db name/object name is
    64 * 3  bytes. utf8_general_ci collation is used for the Routine, Event and
    Resource group names. With this collation, the normalized object name uses
    just 2 bytes for each character (max length = 64 * 2 bytes). MDL_key has
    still some space to store the object names. If there is a sufficient space
    for the object name in the MDL_key then it is stored in the MDL_key (similar
    to the column names in the MDL_key). Actual object name is used by the PFS.
    Not listing actual object name from the PFS should be OK when there is no
    space to store it (instead of increasing the MDL_key size). Object name is
    not used in the key comparisons. So only (mdl_namespace + strlen(db) + 1 +
    normalized_name_len + 1) value is stored in the m_length member.

    @param  mdl_namespace       Id of namespace of object to be locked.
    @param  db                  Name of database to which the object belongs.
    @param  normalized_name     Normalized name of the object.
    @param  normalized_name_len Length of the normalized object name.
    @param  name                Name of the object.
  */
  void mdl_key_init(enum_mdl_namespace mdl_namespace, const char *db,
                    const char *normalized_name, size_t normalized_name_len,
                    const char *name) {
    m_ptr[0] = (char)mdl_namespace;

    /*
      FUNCTION, PROCEDURE, EVENT and RESOURCE_GROUPS names are case and accent
      insensitive. For other objects key should not be formed from this method.
    */
    DBUG_ASSERT(use_normalized_object_name());

    DBUG_ASSERT(strlen(db) <= NAME_LEN && strlen(name) <= NAME_LEN &&
                normalized_name_len <= NAME_CHAR_LEN * 2);

    // Database name.
    m_db_name_length =
        static_cast<uint16>(strmake(m_ptr + 1, db, NAME_LEN) - m_ptr - 1);

    // Normalized object name.
    m_length = static_cast<uint16>(m_db_name_length + normalized_name_len + 3);
    memcpy(m_ptr + m_db_name_length + 2, normalized_name, normalized_name_len);
    *(m_ptr + m_length - 1) = 0;

    /*
      Copy name of the object if there is a sufficient space to store the name
      in the MDL key. This code is not trying to store truncated object names,
      to avoid cutting object_name in the middle of a multi-byte character.
    */
    if (strlen(name) < static_cast<size_t>(MAX_MDLKEY_LENGTH - m_length)) {
      m_object_name_length = static_cast<uint16>(
          (strmake(m_ptr + m_length, name, MAX_MDLKEY_LENGTH - m_length - 1) -
           m_ptr - m_length));
    } else {
      m_object_name_length = 0;
      *(m_ptr + m_length) = 0;
    }

    DBUG_ASSERT(m_length + m_object_name_length < MAX_MDLKEY_LENGTH);
  }

  /**
    Construct a metadata lock key from namespace and partial key, which
    contains info about object database and name.

    @remark The partial key must be "<database>\0<name>\0".

    @param  mdl_namespace   Id of namespace of object to be locked
    @param  part_key        Partial key.
    @param  part_key_length Partial key length
    @param  db_length       Database name length.
  */
  void mdl_key_init(enum_mdl_namespace mdl_namespace, const char *part_key,
                    size_t part_key_length, size_t db_length) {
    /*
      Key suffix provided should be in compatible format and
      its components should adhere to length restrictions.
    */
    DBUG_ASSERT(strlen(part_key) == db_length);
    DBUG_ASSERT(db_length + 1 + strlen(part_key + db_length + 1) + 1 ==
                part_key_length);
    DBUG_ASSERT(db_length <= NAME_LEN);
    DBUG_ASSERT(part_key_length <= NAME_LEN + 1 + NAME_LEN + 1);

    m_ptr[0] = (char)mdl_namespace;
    /*
      Partial key of objects with normalized object name can not be used to
      initialize MDL key.
    */
    DBUG_ASSERT(!use_normalized_object_name());

    memcpy(m_ptr + 1, part_key, part_key_length);
    m_length = static_cast<uint16>(part_key_length + 1);
    m_db_name_length = static_cast<uint16>(db_length);
    m_object_name_length = m_length - m_db_name_length - 3;
  }
  void mdl_key_init(const MDL_key *rhs) {
    uint16 copy_length = rhs->use_normalized_object_name()
                             ? rhs->m_length + rhs->m_object_name_length + 1
                             : rhs->m_length;
    memcpy(m_ptr, rhs->m_ptr, copy_length);
    m_length = rhs->m_length;
    m_db_name_length = rhs->m_db_name_length;
    m_object_name_length = rhs->m_object_name_length;
  }
  void reset() {
    m_ptr[0] = NAMESPACE_END;
    m_db_name_length = 0;
    m_object_name_length = 0;
    m_length = 0;
  }
  bool is_equal(const MDL_key *rhs) const {
    return (m_length == rhs->m_length &&
            memcmp(m_ptr, rhs->m_ptr, m_length) == 0);
  }
  /**
    Compare two MDL keys lexicographically.
  */
  int cmp(const MDL_key *rhs) const {
    /*
      For the keys with the normalized names, there is a possibility of getting
      '\0' in its middle. So only key content comparison would yield incorrect
      result. Hence comparing key length too when keys are equal.
      For other keys, key buffer is always '\0'-terminated. Since key character
      set is utf-8, we can safely assume that no character starts with a zero
      byte.
    */
    int res = memcmp(m_ptr, rhs->m_ptr, std::min(m_length, rhs->m_length));
    if (res == 0) res = m_length - rhs->m_length;
    return res;
  }

  MDL_key(const MDL_key &rhs) { mdl_key_init(&rhs); }

  MDL_key &operator=(const MDL_key &rhs) {
    mdl_key_init(&rhs);
    return *this;
  }

  MDL_key(enum_mdl_namespace namespace_arg, const char *db_arg,
          const char *name_arg) {
    mdl_key_init(namespace_arg, db_arg, name_arg);
  }
  MDL_key() {} /* To use when part of MDL_request. */

  /**
    Get thread state name to be used in case when we have to
    wait on resource identified by key.
  */
  const PSI_stage_info *get_wait_state_name() const {
    return &m_namespace_to_wait_state_name[(int)mdl_namespace()];
  }

 private:
  /**
    Check if normalized object name should be used.

    @return true if normlized object name should be used, false
    otherwise.
  */
  bool use_normalized_object_name() const {
    return (mdl_namespace() == FUNCTION || mdl_namespace() == PROCEDURE ||
            mdl_namespace() == EVENT || mdl_namespace() == RESOURCE_GROUPS ||
            mdl_namespace() == TRIGGER);
  }

 private:
  uint16 m_length{0};
  uint16 m_db_name_length{0};
  uint16 m_object_name_length{0};
  char m_ptr[MAX_MDLKEY_LENGTH]{0};
  static PSI_stage_info m_namespace_to_wait_state_name[NAMESPACE_END];
};

/**
  A pending metadata lock request.

  A lock request and a granted metadata lock are represented by
  different classes because they have different allocation
  sites and hence different lifetimes. The allocation of lock requests is
  controlled from outside of the MDL subsystem, while allocation of granted
  locks (tickets) is controlled within the MDL subsystem.
*/

class MDL_request {
 public:
  /** Type of metadata lock. */
  enum_mdl_type type{MDL_INTENTION_EXCLUSIVE};
  /** Duration for requested lock. */
  enum_mdl_duration duration{MDL_STATEMENT};

  /**
    Pointers for participating in the list of lock requests for this context.
  */
  MDL_request *next_in_list{nullptr};
  MDL_request **prev_in_list{nullptr};
  /**
    Pointer to the lock ticket object for this lock request.
    Valid only if this lock request is satisfied.
  */
  MDL_ticket *ticket{nullptr};

  /** A lock is requested based on a fully qualified name and type. */
  MDL_key key;

  const char *m_src_file{nullptr};
  uint m_src_line{0};

 public:
  static void *operator new(size_t size, MEM_ROOT *mem_root,
                            const std::nothrow_t &arg MY_ATTRIBUTE((unused)) =
                                std::nothrow) noexcept {
    return alloc_root(mem_root, size);
  }

  static void operator delete(void *, MEM_ROOT *,
                              const std::nothrow_t &)noexcept {}

  void init_with_source(MDL_key::enum_mdl_namespace namespace_arg,
                        const char *db_arg, const char *name_arg,
                        enum_mdl_type mdl_type_arg,
                        enum_mdl_duration mdl_duration_arg,
                        const char *src_file, uint src_line);
  void init_by_key_with_source(const MDL_key *key_arg,
                               enum_mdl_type mdl_type_arg,
                               enum_mdl_duration mdl_duration_arg,
                               const char *src_file, uint src_line);
  void init_by_part_key_with_source(MDL_key::enum_mdl_namespace namespace_arg,
                                    const char *part_key_arg,
                                    size_t part_key_length_arg,
                                    size_t db_length_arg,
                                    enum_mdl_type mdl_type_arg,
                                    enum_mdl_duration mdl_duration_arg,
                                    const char *src_file, uint src_line);
  /** Set type of lock request. Can be only applied to pending locks. */
  inline void set_type(enum_mdl_type type_arg) {
    DBUG_ASSERT(ticket == NULL);
    type = type_arg;
  }

  /**
    Is this a request for a lock which allow data to be updated?

    @note This method returns true for MDL_SHARED_UPGRADABLE type of
          lock. Even though this type of lock doesn't allow updates
          it will always be upgraded to one that does.
  */
  bool is_write_lock_request() const {
    return (type >= MDL_SHARED_WRITE && type != MDL_SHARED_READ_ONLY);
  }

  /** Is this a request for a strong, DDL/LOCK TABLES-type, of lock? */
  bool is_ddl_or_lock_tables_lock_request() const {
    return type >= MDL_SHARED_UPGRADABLE;
  }

  /**
    This constructor exists for two reasons:

    - TABLE_LIST objects are sometimes default-constructed. We plan to remove
      this as there is no practical reason, the call to the default
      constructor is always followed by either a call to
      TABLE_LIST::init_one_table() or memberwise assignments.

    - In some legacy cases TABLE_LIST objects are copy-assigned without
      intention to copy the TABLE_LIST::mdl_request member. In this cases they
      are overwritten with an uninitialized MDL_request object. The cases are:

      - Sql_cmd_handler_open::execute()
      - mysql_execute_command()
      - SELECT_LEX_UNIT::prepare()
      - fill_defined_view_parts()

      No new cases are expected.  In all other cases, so far only
      Locked_tables_list::rename_locked_table(), a move assignment is actually
      what is intended.
  */
  MDL_request() {}

  MDL_request(const MDL_request &rhs)
      : type(rhs.type), duration(rhs.duration), ticket(NULL), key(rhs.key) {}

  MDL_request(MDL_request &&) = default;

  MDL_request &operator=(MDL_request &&) = default;
};

#define MDL_REQUEST_INIT(R, P1, P2, P3, P4, P5) \
  (*R).init_with_source(P1, P2, P3, P4, P5, __FILE__, __LINE__)

#define MDL_REQUEST_INIT_BY_KEY(R, P1, P2, P3) \
  (*R).init_by_key_with_source(P1, P2, P3, __FILE__, __LINE__)

#define MDL_REQUEST_INIT_BY_PART_KEY(R, P1, P2, P3, P4, P5, P6) \
  (*R).init_by_part_key_with_source(P1, P2, P3, P4, P5, P6, __FILE__, __LINE__)

/**
  An abstract class for inspection of a connected
  subgraph of the wait-for graph.
*/

class MDL_wait_for_graph_visitor {
 public:
  virtual bool enter_node(MDL_context *node) = 0;
  virtual void leave_node(MDL_context *node) = 0;

  virtual bool inspect_edge(MDL_context *dest) = 0;
  virtual ~MDL_wait_for_graph_visitor();
  MDL_wait_for_graph_visitor() : m_lock_open_count(0) {}

 public:
  /**
   XXX, hack: During deadlock search, we may need to
   inspect TABLE_SHAREs and acquire LOCK_open. Since
   LOCK_open is not a recursive mutex, count here how many
   times we "took" it (but only take and release once).
   Not using a native recursive mutex or rwlock in 5.5 for
   LOCK_open since it has significant performance impacts.
  */
  uint m_lock_open_count;
};

/**
  Abstract class representing an edge in the waiters graph
  to be traversed by deadlock detection algorithm.
*/

class MDL_wait_for_subgraph {
 public:
  virtual ~MDL_wait_for_subgraph();

  /**
    Accept a wait-for graph visitor to inspect the node
    this edge is leading to.
  */
  virtual bool accept_visitor(MDL_wait_for_graph_visitor *gvisitor) = 0;

  static const uint DEADLOCK_WEIGHT_DML = 0;
  static const uint DEADLOCK_WEIGHT_ULL = 50;
  static const uint DEADLOCK_WEIGHT_DDL = 100;

  /* A helper used to determine which lock request should be aborted. */
  virtual uint get_deadlock_weight() const = 0;
};

/**
  A granted metadata lock.

  @warning MDL_ticket members are private to the MDL subsystem.

  @note Multiple shared locks on a same object are represented by a
        single ticket. The same does not apply for other lock types.

  @note There are two groups of MDL_ticket members:
        - "Externally accessible". These members can be accessed from
          threads/contexts different than ticket owner in cases when
          ticket participates in some list of granted or waiting tickets
          for a lock. Therefore one should change these members before
          including then to waiting/granted lists or while holding lock
          protecting those lists.
        - "Context private". Such members are private to thread/context
          owning this ticket. I.e. they should not be accessed from other
          threads/contexts.
*/

class MDL_ticket : public MDL_wait_for_subgraph {
 public:
  /**
    Pointers for participating in the list of lock requests for this context.
    Context private.
  */
  MDL_ticket *next_in_context;
  MDL_ticket **prev_in_context;

  /**
    Pointers for participating in the list of satisfied/pending requests
    for the lock. Externally accessible.
  */
  MDL_ticket *next_in_lock;
  MDL_ticket **prev_in_lock;

 public:
  bool has_pending_conflicting_lock() const;

  MDL_context *get_ctx() const { return m_ctx; }
  bool is_upgradable_or_exclusive() const {
    return m_type == MDL_SHARED_UPGRADABLE || m_type == MDL_SHARED_NO_WRITE ||
           m_type == MDL_SHARED_NO_READ_WRITE || m_type == MDL_EXCLUSIVE;
  }
  enum_mdl_type get_type() const { return m_type; }
  MDL_lock *get_lock() const { return m_lock; }
  const MDL_key *get_key() const;
  void downgrade_lock(enum_mdl_type type);

  bool has_stronger_or_equal_type(enum_mdl_type type) const;

  bool is_incompatible_when_granted(enum_mdl_type type) const;
  bool is_incompatible_when_waiting(enum_mdl_type type) const;

  /** Implement MDL_wait_for_subgraph interface. */
  virtual bool accept_visitor(MDL_wait_for_graph_visitor *dvisitor);
  virtual uint get_deadlock_weight() const;

#ifndef DBUG_OFF
  enum_mdl_duration get_duration() const { return m_duration; }
  void set_duration(enum_mdl_duration dur) { m_duration = dur; }
#endif

 public:
  /**
    Status of lock request represented by the ticket as reflected in P_S.
  */
  enum enum_psi_status {
    PENDING = 0,
    GRANTED,
    PRE_ACQUIRE_NOTIFY,
    POST_RELEASE_NOTIFY
  };

 private:
  friend class MDL_context;

  MDL_ticket(MDL_context *ctx_arg, enum_mdl_type type_arg
#ifndef DBUG_OFF
             ,
             enum_mdl_duration duration_arg
#endif
             )
      : m_type(type_arg),
#ifndef DBUG_OFF
        m_duration(duration_arg),
#endif
        m_ctx(ctx_arg),
        m_lock(NULL),
        m_is_fast_path(false),
        m_hton_notified(false),
        m_psi(NULL) {
  }

  virtual ~MDL_ticket() { DBUG_ASSERT(m_psi == NULL); }

  static MDL_ticket *create(MDL_context *ctx_arg, enum_mdl_type type_arg
#ifndef DBUG_OFF
                            ,
                            enum_mdl_duration duration_arg
#endif
  );
  static void destroy(MDL_ticket *ticket);

 private:
  /** Type of metadata lock. Externally accessible. */
  enum enum_mdl_type m_type;
#ifndef DBUG_OFF
  /**
    Duration of lock represented by this ticket.
    Context private. Debug-only.
  */
  enum_mdl_duration m_duration;
#endif
  /**
    Context of the owner of the metadata lock ticket. Externally accessible.
  */
  MDL_context *m_ctx;

  /**
    Pointer to the lock object for this lock ticket. Externally accessible.
  */
  MDL_lock *m_lock;

  /**
    Indicates that ticket corresponds to lock acquired using "fast path"
    algorithm. Particularly this means that it was not included into
    MDL_lock::m_granted bitmap/list and instead is accounted for by
    MDL_lock::m_fast_path_locks_granted_counter
  */
  bool m_is_fast_path;

  /**
    Indicates that ticket corresponds to lock request which required
    storage engine notification during its acquisition and requires
    storage engine notification after its release.
  */
  bool m_hton_notified;

  PSI_metadata_lock *m_psi;

 private:
  MDL_ticket(const MDL_ticket &);            /* not implemented */
  MDL_ticket &operator=(const MDL_ticket &); /* not implemented */
};

/**
  Keep track of MDL_ticket for different durations. Maintains a
  hash-based secondary index into the linked lists, to speed up access
  by MDL_key.
 */
class MDL_ticket_store {
 public:
  /**
    Utility struct for representing a ticket pointer and its duration.
   */
  struct MDL_ticket_handle {
    enum_mdl_duration m_dur = MDL_DURATION_END;
    MDL_ticket *m_ticket = nullptr;

    MDL_ticket_handle() = default;
    MDL_ticket_handle(MDL_ticket *t, enum_mdl_duration d)
        : m_dur{d}, m_ticket{t} {}
  };

 private:
  using Ticket_p_list =
      I_P_List<MDL_ticket,
               I_P_List_adapter<MDL_ticket, &MDL_ticket::next_in_context,
                                &MDL_ticket::prev_in_context>>;

  struct Duration {
    Ticket_p_list m_ticket_list;
    /**
      m_mat_front tracks what was the front of m_ticket_list, the last
      time MDL_context::materialize_fast_path_locks() was called. This
      just an optimization which allows
      MDL_context::materialize_fast_path_locks() only to consider the
      locks added since the last time it ran. Consequently, it can be
      assumed that every ticket after m_mat_front is materialized, but
      the converse is not necessarily true as new, already
      materialized, locks may have been added since the last time
      materialize_fast_path_locks() ran.
     */
    MDL_ticket *m_mat_front = nullptr;
  };

  Duration m_durations[MDL_DURATION_END];

  struct Hash {
    size_t operator()(const MDL_key *k) const;
  };

  struct Key_equal {
    bool operator()(const MDL_key *a, const MDL_key *b) const {
      return a->is_equal(b);
    }
  };

  using Ticket_map = std::unordered_multimap<const MDL_key *, MDL_ticket_handle,
                                             Hash, Key_equal>;

  /**
    If the number of tickets in the ticket store (in all durations) is equal
    to, or exceeds this constant the hash index (in the form of an
    unordered_multi_map) will be maintained and used for lookups.

    The value 256 is chosen as it has worked well in benchmarks.
  */
  const size_t THRESHOLD = 256;

  /**
    Initial number of buckets in the hash index. THRESHOLD is chosen
    to get a fill-factor of 50% when reaching the threshold value.
   */
  const size_t INITIAL_BUCKET_COUNT = THRESHOLD * 2;
  size_t m_count = 0;

  std::unique_ptr<Ticket_map> m_map;

  MDL_ticket_handle find_in_lists(const MDL_request &req) const;
  MDL_ticket_handle find_in_hash(const MDL_request &req) const;

 public:
  /**
    Public alias.
  */
  using List_iterator = Ticket_p_list::Iterator;

  /**
    Constructs store. The hash index is initially empty. Filled on demand.
  */
  MDL_ticket_store()
      :  // Comment in to test threshold values in unit test micro benchmark
         // THRESHOLD{read_from_env("TS_THRESHOLD", 500)},
        m_map{nullptr} {}

  /**
    Calls the closure provided as argument for each of the MDL_tickets
    in the given duration.
    @param dur duration list to iterate over
    @param clos closure to invoke for each ticket in the list
   */
  template <typename CLOS>
  void for_each_ticket_in_duration_list(enum_mdl_duration dur, CLOS &&clos) {
    List_iterator it(m_durations[dur].m_ticket_list);
    for (MDL_ticket *t = it++; t != nullptr; t = it++) {
      clos(t, dur);
    }
  }

  /**
    Calls the closure provided as argument for each of the MDL_tickets
    in the store.
    @param clos closure to invoke for each ticket in the store
   */
  template <typename CLOS>
  void for_each_ticket_in_ticket_lists(CLOS &&clos) {
    for_each_ticket_in_duration_list(MDL_STATEMENT, std::forward<CLOS>(clos));
    for_each_ticket_in_duration_list(MDL_TRANSACTION, std::forward<CLOS>(clos));
    for_each_ticket_in_duration_list(MDL_EXPLICIT, std::forward<CLOS>(clos));
  }

  /**
    Predicate for the emptiness of the store.
    @return true if there are no tickets in the store
   */
  bool is_empty() const;

  /**
    Predicate for the emptiness of a given duration list.
    @param di the duration to check
    @return true if there are no tickets with the given duration
  */
  bool is_empty(int di) const;

  /**
    Return the first MDL_ticket for the given duration.

    @param di duration to get first ticket for

    @return first ticket in the given duration or nullptr if no such
    tickets exist
   */
  MDL_ticket *front(int di);

  /**
    Push a ticket onto the list for a given duration.
    @param dur duration list to push into
    @param ticket to push
  */
  void push_front(enum_mdl_duration dur, MDL_ticket *ticket);

  /**
    Remove a ticket from a duration list. Note that since the
    underlying list is an intrusive linked list there is no guarantee
    that the ticket is actually in the duration list. It will be
    removed from which ever list it is in.
   */
  void remove(enum_mdl_duration dur, MDL_ticket *ticket);

  /**
    Return a P-list iterator to the given duration.
    @param di duration list index
    @return P-list iterator to tickets with given duration
   */
  List_iterator list_iterator(int di) const {
    return List_iterator{m_durations[di].m_ticket_list};
  }

  /**
    Move all tickets to the explicit duration list.
   */
  void move_all_to_explicit_duration();

  /**
    Move all tickets to the transaction duration list.
   */
  void move_explicit_to_transaction_duration();

  /**
    Look up a ticket based on its MDL_key.
    @param req request to locate ticket for
    @return MDL_ticket_handle with ticket pointer and found duration
            (or nullptr and MDL_DURATION_END if not found
   */
  MDL_ticket_handle find(const MDL_request &req) const;

  /**
    Mark boundary for tickets with fast_path=false, so that later
    calls to materialize_fast_path_locks() do not have to traverse the
    whole set of tickets.
   */
  void set_materialized();

  /**
    Return the first ticket for which materialize_fast_path_locks
    already has been called for the given duration.

    @param di duration list index
    @return first materialized ticket for the given duration
   */
  MDL_ticket *materialized_front(int di);
};

/**
  Savepoint for MDL context.

  Doesn't include metadata locks with explicit duration as
  they are not released during rollback to savepoint.
*/

class MDL_savepoint {
 public:
  MDL_savepoint() {}

 private:
  MDL_savepoint(MDL_ticket *stmt_ticket, MDL_ticket *trans_ticket)
      : m_stmt_ticket(stmt_ticket), m_trans_ticket(trans_ticket) {}

  friend class MDL_context;

 private:
  /**
    Pointer to last lock with statement duration which was taken
    before creation of savepoint.
  */
  MDL_ticket *m_stmt_ticket;
  /**
    Pointer to last lock with transaction duration which was taken
    before creation of savepoint.
  */
  MDL_ticket *m_trans_ticket;
};

/**
  A reliable way to wait on an MDL lock.
*/

class MDL_wait {
 public:
  MDL_wait();
  ~MDL_wait();

  // WS_EMPTY since EMPTY conflicts with #define in system headers on some
  // platforms.
  enum enum_wait_status { WS_EMPTY = 0, GRANTED, VICTIM, TIMEOUT, KILLED };

  bool set_status(enum_wait_status result_arg);
  enum_wait_status get_status();
  void reset_status();
  enum_wait_status timed_wait(MDL_context_owner *owner,
                              struct timespec *abs_timeout, bool signal_timeout,
                              const PSI_stage_info *wait_state_name);

 private:
  /**
    Condvar which is used for waiting until this context's pending
    request can be satisfied or this thread has to perform actions
    to resolve a potential deadlock (we subscribe to such
    notification by adding a ticket corresponding to the request
    to an appropriate queue of waiters).
  */
  mysql_mutex_t m_LOCK_wait_status;
  mysql_cond_t m_COND_wait_status;
  enum_wait_status m_wait_status;
};

/**
  Base class to find out if the lock represented by a given ticket
  should be released. Users of release_locks() need to subclass
  this and specify an implementation of release(). Only for locks
  with explicit duration.
*/

class MDL_release_locks_visitor {
 public:
  virtual ~MDL_release_locks_visitor() {}
  /**
    Check if the given ticket represents a lock that should be released.

    @retval true if the lock should be released, false otherwise.
  */
  virtual bool release(MDL_ticket *ticket) = 0;
};

/**
  Abstract visitor class for inspecting MDL_context.
*/

class MDL_context_visitor {
 public:
  virtual ~MDL_context_visitor() {}
  virtual void visit_context(const MDL_context *ctx) = 0;
};

typedef I_P_List<MDL_request,
                 I_P_List_adapter<MDL_request, &MDL_request::next_in_list,
                                  &MDL_request::prev_in_list>,
                 I_P_List_counter>
    MDL_request_list;

/**
  Context of the owner of metadata locks. I.e. each server
  connection has such a context.
*/

class MDL_context {
 public:
  typedef I_P_List<MDL_ticket,
                   I_P_List_adapter<MDL_ticket, &MDL_ticket::next_in_context,
                                    &MDL_ticket::prev_in_context>>
      Ticket_list;

  typedef Ticket_list::Iterator Ticket_iterator;

  MDL_context();
  void destroy();

  bool try_acquire_lock(MDL_request *mdl_request);
  bool acquire_lock(MDL_request *mdl_request, Timeout_type lock_wait_timeout);
  bool acquire_locks(MDL_request_list *requests,
                     Timeout_type lock_wait_timeout);
  bool upgrade_shared_lock(MDL_ticket *mdl_ticket, enum_mdl_type new_type,
                           Timeout_type lock_wait_timeout);

  bool clone_ticket(MDL_request *mdl_request);

  /**
    Create copy of all granted tickets of particular duration from given
    context to current context.
    Used by XA for preserving locks during client disconnect.

    @param ticket_owner  Owner of tickets to be cloned
    @param duration      MDL lock duration for that tickets are to be cloned

    @retval true   Out of memory or deadlock happened or
                   lock request was refused by storage engine.
    @retval false  Success.
  */

  bool clone_tickets(const MDL_context *ticket_owner,
                     enum_mdl_duration duration);

  void release_all_locks_for_name(MDL_ticket *ticket);
  void release_locks(MDL_release_locks_visitor *visitor);
  void release_lock(MDL_ticket *ticket);

  bool owns_equal_or_stronger_lock(const MDL_key *mdl_key,
                                   enum_mdl_type mdl_type);

  bool owns_equal_or_stronger_lock(MDL_key::enum_mdl_namespace mdl_namespace,
                                   const char *db, const char *name,
                                   enum_mdl_type mdl_type);

  bool find_lock_owner(const MDL_key *mdl_key, MDL_context_visitor *visitor);

  bool has_lock(const MDL_savepoint &mdl_savepoint, MDL_ticket *mdl_ticket);

  inline bool has_locks() const { return !m_ticket_store.is_empty(); }

  bool has_locks(MDL_key::enum_mdl_namespace mdl_namespace) const;

  bool has_locks_waited_for() const;

#ifndef DBUG_OFF
  bool has_locks(enum_mdl_duration duration) {
    return !m_ticket_store.is_empty(duration);
  }
#endif

  MDL_savepoint mdl_savepoint() {
    return MDL_savepoint(m_ticket_store.front(MDL_STATEMENT),
                         m_ticket_store.front(MDL_TRANSACTION));
  }

  void set_explicit_duration_for_all_locks();
  void set_transaction_duration_for_all_locks();
  void set_lock_duration(MDL_ticket *mdl_ticket, enum_mdl_duration duration);

  void release_statement_locks();
  void release_transactional_locks();
  void rollback_to_savepoint(const MDL_savepoint &mdl_savepoint);

  MDL_context_owner *get_owner() const { return m_owner; }

  /** @pre Only valid if we started waiting for lock. */
  inline uint get_deadlock_weight() const {
    return m_force_dml_deadlock_weight
               ? MDL_wait_for_subgraph::DEADLOCK_WEIGHT_DML
               : m_waiting_for->get_deadlock_weight();
  }

  void init(MDL_context_owner *arg) { m_owner = arg; }

  void set_needs_thr_lock_abort(bool needs_thr_lock_abort) {
    /*
      @note In theory, this member should be modified under protection
            of some lock since it can be accessed from different threads.
            In practice, this is not necessary as code which reads this
            value and so might miss the fact that value was changed will
            always re-try reading it after small timeout and therefore
            will see the new value eventually.
    */
    m_needs_thr_lock_abort = needs_thr_lock_abort;

    if (m_needs_thr_lock_abort) {
      /*
        For MDL_object_lock::notify_conflicting_locks() to work properly
        all context requiring thr_lock aborts should not have any "fast
        path" locks.
      */
      materialize_fast_path_locks();
    }
  }
  bool get_needs_thr_lock_abort() const { return m_needs_thr_lock_abort; }

  void set_force_dml_deadlock_weight(bool force_dml_deadlock_weight) {
    m_force_dml_deadlock_weight = force_dml_deadlock_weight;
  }

  /**
    Get pseudo random value in [0 .. 2^31-1] range.

    @note We use Linear Congruential Generator with venerable constant
          parameters for this.
          It is known to have problems with its lower bits are not being
          very random so probably is not good enough for generic use.
          However, we only use it to do random dives into MDL_lock objects
          hash when searching for unused objects to be freed, and for this
          purposes it is sufficient.
          We rely on values of "get_random() % 2^k" expression having "2^k"
          as a period to ensure that random dives eventually cover all hash
          (the former can be proven to be true). This also means that there
          is no bias towards any specific objects to be expelled (as hash
          values don't repeat), which is nice for performance.
  */
  uint get_random() {
    if (m_rand_state > INT_MAX32) {
      /*
        Perform lazy initialization of LCG. We can't initialize it at the
        point when MDL_context is created since THD represented through
        MDL_context_owner interface is not fully initialized at this point
        itself.
      */
      m_rand_state = m_owner->get_rand_seed() & INT_MAX32;
    }
    m_rand_state = (m_rand_state * 1103515245 + 12345) & INT_MAX32;
    return m_rand_state;
  }

  /**
    Within MDL subsystem this one is only used for DEBUG_SYNC.
    Do not use it to peek/poke into other parts of THD from MDL.
    @sa MDL_context_owner::get_thd().
  */
  THD *get_thd() const { return m_owner->get_thd(); }

 public:
  /**
    If our request for a lock is scheduled, or aborted by the deadlock
    detector, the result is recorded in this class.
  */
  MDL_wait m_wait;

 private:
  /**
    Lists of all MDL tickets acquired by this connection.

    Lists of MDL tickets:
    ---------------------
    The entire set of locks acquired by a connection can be separated
    in three subsets according to their duration: locks released at
    the end of statement, at the end of transaction and locks are
    released explicitly.

    Statement and transactional locks are locks with automatic scope.
    They are accumulated in the course of a transaction, and released
    either at the end of uppermost statement (for statement locks) or
    on COMMIT, ROLLBACK or ROLLBACK TO SAVEPOINT (for transactional
    locks). They must not be (and never are) released manually,
    i.e. with release_lock() call.

    Tickets with explicit duration are taken for locks that span
    multiple transactions or savepoints.
    These are: HANDLER SQL locks (HANDLER SQL is
    transaction-agnostic), LOCK TABLES locks (you can COMMIT/etc
    under LOCK TABLES, and the locked tables stay locked), user level
    locks (GET_LOCK()/RELEASE_LOCK() functions) and
    locks implementing "global read lock".

    Statement/transactional locks are always prepended to the
    beginning of the appropriate list. In other words, they are
    stored in reverse temporal order. Thus, when we rollback to
    a savepoint, we start popping and releasing tickets from the
    front until we reach the last ticket acquired after the savepoint.

    Locks with explicit duration are not stored in any
    particular order, and among each other can be split into
    four sets:
    - LOCK TABLES locks
    - User-level locks
    - HANDLER locks
    - GLOBAL READ LOCK locks
  */
  MDL_ticket_store m_ticket_store;

  MDL_context_owner *m_owner;
  /**
    true -  if for this context we will break protocol and try to
            acquire table-level locks while having only S lock on
            some table.
            To avoid deadlocks which might occur during concurrent
            upgrade of SNRW lock on such object to X lock we have to
            abort waits for table-level locks for such connections.
    false - Otherwise.
  */
  bool m_needs_thr_lock_abort;

  /**
    Indicates that we need to use DEADLOCK_WEIGHT_DML deadlock
    weight for this context and ignore the deadlock weight provided
    by the MDL_wait_for_subgraph object which we are waiting for.

    @note Can be changed only when there is a guarantee that this
          MDL_context is not waiting for a metadata lock or table
          definition entry.
  */
  bool m_force_dml_deadlock_weight;

  /**
    Read-write lock protecting m_waiting_for member.

    @note The fact that this read-write lock prefers readers is
          important as deadlock detector won't work correctly
          otherwise. @sa Comment for MDL_lock::m_rwlock.
  */
  mysql_prlock_t m_LOCK_waiting_for;
  /**
    Tell the deadlock detector what metadata lock or table
    definition cache entry this session is waiting for.
    In principle, this is redundant, as information can be found
    by inspecting waiting queues, but we'd very much like it to be
    readily available to the wait-for graph iterator.
   */
  MDL_wait_for_subgraph *m_waiting_for;
  /**
    Thread's pins (a.k.a. hazard pointers) to be used by lock-free
    implementation of MDL_map::m_locks container. NULL if pins are
    not yet allocated from container's pinbox.
  */
  LF_PINS *m_pins;
  /**
    State for pseudo random numbers generator (PRNG) which output
    is used to perform random dives into MDL_lock objects hash
    when searching for unused objects to free.
  */
  uint m_rand_state;

 private:
  MDL_ticket *find_ticket(MDL_request *mdl_req, enum_mdl_duration *duration);
  void release_locks_stored_before(enum_mdl_duration duration,
                                   MDL_ticket *sentinel);
  void release_lock(enum_mdl_duration duration, MDL_ticket *ticket);
  bool try_acquire_lock_impl(MDL_request *mdl_request, MDL_ticket **out_ticket);
  void materialize_fast_path_locks();
  inline bool fix_pins();

 public:
  void find_deadlock();

  bool visit_subgraph(MDL_wait_for_graph_visitor *dvisitor);

  /** Inform the deadlock detector there is an edge in the wait-for graph. */
  void will_wait_for(MDL_wait_for_subgraph *waiting_for_arg) {
    /*
      Before starting wait for any resource we need to materialize
      all "fast path" tickets belonging to this thread. Otherwise
      locks acquired which are represented by these tickets won't
      be present in wait-for graph and could cause missed deadlocks.

      It is OK for context which doesn't wait for any resource to
      have "fast path" tickets, as such context can't participate
      in any deadlock.
    */
    materialize_fast_path_locks();

    mysql_prlock_wrlock(&m_LOCK_waiting_for);
    m_waiting_for = waiting_for_arg;
    mysql_prlock_unlock(&m_LOCK_waiting_for);
  }

  /** Remove the wait-for edge from the graph after we're done waiting. */
  void done_waiting_for() {
    mysql_prlock_wrlock(&m_LOCK_waiting_for);
    m_waiting_for = NULL;
    mysql_prlock_unlock(&m_LOCK_waiting_for);
  }
  void lock_deadlock_victim() { mysql_prlock_rdlock(&m_LOCK_waiting_for); }
  void unlock_deadlock_victim() { mysql_prlock_unlock(&m_LOCK_waiting_for); }

 private:
  MDL_context(const MDL_context &rhs);      /* not implemented */
  MDL_context &operator=(MDL_context &rhs); /* not implemented */
};

void mdl_init();
void mdl_destroy();

#ifndef DBUG_OFF
extern mysql_mutex_t LOCK_open;
#endif

/*
  Metadata locking subsystem tries not to grant more than
  max_write_lock_count high priority, strong locks successively,
  to avoid starving out weak, lower priority locks.
*/
extern ulong max_write_lock_count;

extern int32 mdl_locks_unused_locks_low_water;

/**
  Default value for threshold for number of unused MDL_lock objects after
  exceeding which we start considering freeing them. Only unit tests use
  different threshold value.
*/
const int32 MDL_LOCKS_UNUSED_LOCKS_LOW_WATER_DEFAULT = 1000;

/**
  Ratio of unused/total MDL_lock objects after exceeding which we
  start trying to free unused MDL_lock objects (assuming that
  mdl_locks_unused_locks_low_water threshold is passed as well).
  Note that this value should be high enough for our algorithm
  using random dives into hash to work well.
*/
const double MDL_LOCKS_UNUSED_LOCKS_MIN_RATIO = 0.25;

int32 mdl_get_unused_locks_count();

/**
  Inspect if MDL_context is owned by any thread.
*/
class MDL_lock_is_owned_visitor : public MDL_context_visitor {
 public:
  MDL_lock_is_owned_visitor() : m_exists(false) {}

  /**
    Collects relevant information about the MDL lock owner.

    This function is only called by MDL_context::find_lock_owner() when
    searching for MDL lock owners to collect extra information about the
    owner. As we only need to know that the MDL lock is owned, setting
    m_exists to true is enough.
  */

  void visit_context(const MDL_context *ctx MY_ATTRIBUTE((unused))) override {
    m_exists = true;
  }

  /**
    Returns if an owner for the MDL lock being inspected exists.

    @return true when MDL lock is owned, false otherwise.
  */

  bool exists() const { return m_exists; }

 private:
  /* holds information about MDL being owned by any thread */
  bool m_exists;
};

#endif<|MERGE_RESOLUTION|>--- conflicted
+++ resolved
@@ -397,11 +397,8 @@
     BACKUP_LOCK, /* Oracle LOCK INSTANCE FOR BACKUP */
     RESOURCE_GROUPS,
     FOREIGN_KEY,
-<<<<<<< HEAD
+    CHECK_CONSTRAINT,
     BACKUP_TABLES, /* Percona LOCK TABLES FOR BACKUP */
-=======
-    CHECK_CONSTRAINT,
->>>>>>> 124c7ab1
     /* This should be the last ! */
     NAMESPACE_END
   };
