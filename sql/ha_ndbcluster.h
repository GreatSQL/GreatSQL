--- conflicted
+++ resolved
@@ -669,8 +669,6 @@
   bool m_lock_tuple;
   NDB_SHARE *m_share;
   NDB_INDEX_DATA  m_index[MAX_KEY];
-<<<<<<< HEAD
-  THD_NDB_SHARE *m_thd_ndb_share;
   /*
     Pointer to row returned from scan nextResult().
   */
@@ -692,8 +690,6 @@
   char *m_row_buffer_current;
   /* Extra bytes needed in row for hidden fields. */
   uint m_extra_reclength;
-=======
->>>>>>> b1e97c86
   // NdbRecAttr has no reference to blob
   NdbValue m_value[NDB_MAX_ATTRIBUTES_IN_TABLE];
   Uint64 m_ref;
