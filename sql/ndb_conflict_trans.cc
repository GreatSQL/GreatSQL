--- conflicted
+++ resolved
@@ -326,11 +326,7 @@
 st_mem_root_allocator::alloc(void* ctx, size_t bytes)
 {
   st_mem_root_allocator* a = (st_mem_root_allocator*) ctx;
-<<<<<<< HEAD
-  return alloc_root(a->mem_root, bytes);
-=======
   return a->mem_root->Alloc(bytes);
->>>>>>> 4869291f
 }
 
 void*
