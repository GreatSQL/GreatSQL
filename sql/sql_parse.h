<<<<<<< HEAD
/* Copyright (c) 2006, 2018, Oracle and/or its affiliates. All rights reserved.
=======
/* Copyright (c) 2006, 2019, Oracle and/or its affiliates. All rights reserved.
>>>>>>> 4869291f

   This program is free software; you can redistribute it and/or modify
   it under the terms of the GNU General Public License, version 2.0,
   as published by the Free Software Foundation.

   This program is also distributed with certain software (including
   but not limited to OpenSSL) that is licensed under separate terms,
   as designated in a particular file or component or in included license
   documentation.  The authors of MySQL hereby grant you an additional
   permission to link the program and your derivative works with the
   separately licensed software that they have included with MySQL.

   This program is distributed in the hope that it will be useful,
   but WITHOUT ANY WARRANTY; without even the implied warranty of
   MERCHANTABILITY or FITNESS FOR A PARTICULAR PURPOSE.  See the
   GNU General Public License, version 2.0, for more details.

   You should have received a copy of the GNU General Public License
   along with this program; if not, write to the Free Software
   Foundation, Inc., 51 Franklin St, Fifth Floor, Boston, MA 02110-1301  USA */

#ifndef SQL_PARSE_INCLUDED
#define SQL_PARSE_INCLUDED

#include <stddef.h>
#include <sys/types.h>

#include "lex_string.h"
#include "m_ctype.h"
#include "my_command.h"
#include "my_sqlcommand.h"
#include "mysql_com.h"    // enum_server_command
#include "sql/handler.h"  // enum_schema_tables

struct mysql_rwlock_t;
template <typename T>
class SQL_I_List;

/**
  @addtogroup GROUP_PARSER
  @{
*/

class Comp_creator;
class Item;
class Object_creation_ctx;
class Parser_state;
class THD;
class Table_ident;
struct LEX;
struct LEX_USER;
struct ORDER;
struct Parse_context;
struct TABLE_LIST;
union COM_DATA;

extern "C" int test_if_data_home_dir(const char *dir);

bool stmt_causes_implicit_commit(const THD *thd, uint mask);

#ifndef DBUG_OFF
extern void turn_parser_debug_on();
#endif

bool parse_sql(THD *thd, Parser_state *parser_state,
               Object_creation_ctx *creation_ctx);

void free_items(Item *item);
void cleanup_items(Item *item);

Comp_creator *comp_eq_creator(bool invert);
Comp_creator *comp_equal_creator(bool invert);
Comp_creator *comp_ge_creator(bool invert);
Comp_creator *comp_gt_creator(bool invert);
Comp_creator *comp_le_creator(bool invert);
Comp_creator *comp_lt_creator(bool invert);
Comp_creator *comp_ne_creator(bool invert);

int prepare_schema_table(THD *thd, LEX *lex, Table_ident *table_ident,
                         enum enum_schema_tables schema_table_idx);
void get_default_definer(THD *thd, LEX_USER *definer);
LEX_USER *create_default_definer(THD *thd);
LEX_USER *get_current_user(THD *thd, LEX_USER *user);
bool check_string_char_length(const LEX_CSTRING &str, const char *err_msg,
                              size_t max_char_length, const CHARSET_INFO *cs,
                              bool no_error);
bool merge_charset_and_collation(const CHARSET_INFO *charset,
                                 const CHARSET_INFO *collation,
                                 const CHARSET_INFO **to);
bool merge_sp_var_charset_and_collation(const CHARSET_INFO *charset,
                                        const CHARSET_INFO *collation,
                                        const CHARSET_INFO **to);
bool check_host_name(const LEX_CSTRING &str);
bool mysql_test_parse_for_slave(THD *thd);
bool is_update_query(enum enum_sql_command command);
bool is_explainable_query(enum enum_sql_command command);
bool is_log_table_write_query(enum enum_sql_command command);
bool alloc_query(THD *thd, const char *packet, size_t packet_length);
void mysql_parse(THD *thd, Parser_state *parser_state, bool update_userstat);
void mysql_reset_thd_for_next_command(THD *thd);
bool create_select_for_variable(Parse_context *pc, const char *var_name);
void create_table_set_open_action_and_adjust_tables(LEX *lex);
int mysql_execute_command(THD *thd, bool first_level = false);
bool do_command(THD *thd);
bool dispatch_command(THD *thd, const COM_DATA *com_data,
                      enum enum_server_command command);
bool prepare_index_and_data_dir_path(THD *thd, const char **data_file_name,
                                     const char **index_file_name,
                                     const char *table_name);
int append_file_to_dir(THD *thd, const char **filename_ptr,
                       const char *table_name);
void execute_init_command(THD *thd, LEX_STRING *init_command,
                          mysql_rwlock_t *var_lock);
void add_to_list(SQL_I_List<ORDER> &list, ORDER *order);
void add_join_on(TABLE_LIST *b, Item *expr);
bool push_new_name_resolution_context(Parse_context *pc, TABLE_LIST *left_op,
                                      TABLE_LIST *right_op);
void init_sql_command_flags(void);
<<<<<<< HEAD
Item *negate_expression(Parse_context *pc, Item *expr);
=======
>>>>>>> 4869291f
const CHARSET_INFO *get_bin_collation(const CHARSET_INFO *cs);
void killall_non_super_threads(THD *thd);
bool shutdown(THD *thd, enum mysql_enum_shutdown_level level);
bool show_precheck(THD *thd, LEX *lex, bool lock);

/* Variables */

extern uint sql_command_flags[];
extern const LEX_STRING command_name[];

inline bool is_supported_parser_charset(const CHARSET_INFO *cs) {
  return (cs->mbminlen == 1);
}

bool sqlcom_can_generate_row_events(enum enum_sql_command command);

bool all_tables_not_ok(THD *thd, TABLE_LIST *tables);
bool some_non_temp_table_to_be_updated(THD *thd, TABLE_LIST *tables);

bool execute_show(THD *thd, TABLE_LIST *all_tables);

// TODO: remove after refactoring of ALTER DATABASE:
bool set_default_charset(HA_CREATE_INFO *create_info,
                         const CHARSET_INFO *value);
// TODO: remove after refactoring of ALTER DATABASE:
bool set_default_collation(HA_CREATE_INFO *create_info,
                           const CHARSET_INFO *value);

/* Bits in sql_command_flags */

#define CF_CHANGES_DATA (1U << 0)
/* The 2nd bit is unused -- it used to be CF_HAS_ROW_COUNT. */
#define CF_STATUS_COMMAND (1U << 2)
#define CF_SHOW_TABLE_COMMAND (1U << 3)
#define CF_WRITE_LOGS_COMMAND (1U << 4)
/**
  Must be set for SQL statements that may contain
  Item expressions and/or use joins and tables.
  Indicates that the parse tree of such statement may
  contain rule-based optimizations that depend on metadata
  (i.e. number of columns in a table), and consequently
  that the statement must be re-prepared whenever
  referenced metadata changes. Must not be set for
  statements that themselves change metadata, e.g. RENAME,
  ALTER and other DDL, since otherwise will trigger constant
  reprepare. Consequently, complex item expressions and
  joins are currently prohibited in these statements.
*/
#define CF_REEXECUTION_FRAGILE (1U << 5)
/**
  Implicitly commit before the SQL statement is executed.

  Statements marked with this flag will cause any active
  transaction to end (commit) before proceeding with the
  command execution.

  This flag should be set for statements that probably can't
  be rolled back or that do not expect any previously metadata
  locked tables.
*/
#define CF_IMPLICIT_COMMIT_BEGIN (1U << 6)
/**
  Implicitly commit after the SQL statement.

  Statements marked with this flag are automatically committed
  at the end of the statement.

  This flag should be set for statements that will implicitly
  open and take metadata locks on system tables that should not
  be carried for the whole duration of a active transaction.
*/
#define CF_IMPLICIT_COMMIT_END (1U << 7)
/**
  CF_IMPLICIT_COMMIT_BEGIN and CF_IMPLICIT_COMMIT_END are used
  to ensure that the active transaction is implicitly committed
  before and after every DDL statement and any statement that
  modifies our currently non-transactional system tables.
*/
#define CF_AUTO_COMMIT_TRANS (CF_IMPLICIT_COMMIT_BEGIN | CF_IMPLICIT_COMMIT_END)

/**
  Diagnostic statement.
  Diagnostic statements:
  - SHOW WARNING
  - SHOW ERROR
  - GET DIAGNOSTICS (WL#2111)
  do not modify the Diagnostics Area during execution.
*/
#define CF_DIAGNOSTIC_STMT (1U << 8)

/**
  Identifies statements that may generate row events
  and that may end up in the binary log.
*/
#define CF_CAN_GENERATE_ROW_EVENTS (1U << 9)

/**
  Identifies statements which may deal with temporary tables and for which
  temporary tables should be pre-opened to simplify privilege checks.
*/
#define CF_PREOPEN_TMP_TABLES (1U << 10)

/**
  Identifies statements for which open handlers should be closed in the
  beginning of the statement.
*/
#define CF_HA_CLOSE (1U << 11)

/**
  Identifies statements that can be explained with EXPLAIN.
*/
#define CF_CAN_BE_EXPLAINED (1U << 12)

/** Identifies statements which may generate an optimizer trace */
#define CF_OPTIMIZER_TRACE (1U << 14)

/**
   Identifies statements that should always be disallowed in
   read only transactions.
*/
#define CF_DISALLOW_IN_RO_TRANS (1U << 15)

/**
  Identifies statements and commands that can be used with Protocol Plugin
*/
#define CF_ALLOW_PROTOCOL_PLUGIN (1U << 16)

/**
  Identifies statements (typically DDL) which needs auto-commit mode
  temporarily turned off.

  @note This is necessary to prevent InnoDB from automatically committing
        InnoDB transaction each time data-dictionary tables are closed
        after being updated.

  @note This is also necessary for ACL DDL, so the code which
        saves GTID state or slave state in the system tables at the
        commit time works correctly. This code does statement commit
        on low-level (see System_table_access:: close_table()) and
        thus can pre-maturely commit DDL if @@autocommit=1.
*/
#define CF_NEEDS_AUTOCOMMIT_OFF (1U << 17)

/**
  Identifies statements which can return rows of data columns (SELECT, SHOW ...)
*/
#define CF_HAS_RESULT_SET (1U << 18)

/**
  Identifies DDL statements which can be atomic.
  Having the bit ON does not yet define an atomic.
  The property is used both on the master and slave.
  On the master atomicity infers the binlog and gtid_executed system table.
  On the slave it more involves the slave info table.

  @note At the momemnt of declaration the covered DDL subset coincides
        with the of CF_NEEDS_AUTOCOMMIT_OFF.
*/
#define CF_POTENTIAL_ATOMIC_DDL (1U << 19)

/**
  Statement is depending on the ACL cache, which can be disabled by the
  --skip-grant-tables server option.
*/
#define CF_REQUIRE_ACL_CACHE (1U << 20)

/* Bits in server_command_flags */

/**
  Skip the increase of the global query id counter. Commonly set for
  commands that are stateless (won't cause any change on the server
  internal states). This is made obsolete as query id is incremented
  for ping and statistics commands as well because of race condition
  (Bug#58785).
*/
#define CF_SKIP_QUERY_ID (1U << 0)

/**
  Skip the increase of the number of statements that clients have
  sent to the server. Commonly used for commands that will cause
  a statement to be executed but the statement might have not been
  sent by the user (ie: stored procedure).
*/
#define CF_SKIP_QUESTIONS (1U << 1)

/**
  1U << 16 is reserved for Protocol Plugin statements and commands
*/

/**
  @} (end of group GROUP_PARSER)
*/

#endif /* SQL_PARSE_INCLUDED */<|MERGE_RESOLUTION|>--- conflicted
+++ resolved
@@ -1,8 +1,4 @@
-<<<<<<< HEAD
-/* Copyright (c) 2006, 2018, Oracle and/or its affiliates. All rights reserved.
-=======
 /* Copyright (c) 2006, 2019, Oracle and/or its affiliates. All rights reserved.
->>>>>>> 4869291f
 
    This program is free software; you can redistribute it and/or modify
    it under the terms of the GNU General Public License, version 2.0,
@@ -121,10 +117,6 @@
 bool push_new_name_resolution_context(Parse_context *pc, TABLE_LIST *left_op,
                                       TABLE_LIST *right_op);
 void init_sql_command_flags(void);
-<<<<<<< HEAD
-Item *negate_expression(Parse_context *pc, Item *expr);
-=======
->>>>>>> 4869291f
 const CHARSET_INFO *get_bin_collation(const CHARSET_INFO *cs);
 void killall_non_super_threads(THD *thd);
 bool shutdown(THD *thd, enum mysql_enum_shutdown_level level);
