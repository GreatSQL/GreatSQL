#ifndef SQL_AUDIT_INCLUDED
#define SQL_AUDIT_INCLUDED

/* Copyright (c) 2007, 2015, Oracle and/or its affiliates. All rights reserved.

   This program is free software; you can redistribute it and/or modify
   it under the terms of the GNU General Public License as published by
   the Free Software Foundation; version 2 of the License.

   This program is distributed in the hope that it will be useful,
   but WITHOUT ANY WARRANTY; without even the implied warranty of
   MERCHANTABILITY or FITNESS FOR A PARTICULAR PURPOSE.  See the
   GNU General Public License for more details.

   You should have received a copy of the GNU General Public License
   along with this program; if not, write to the Free Software
   Foundation, Inc., 51 Franklin St, Fifth Floor, Boston, MA 02110-1301  USA */


#include <my_global.h>

#include <mysql/plugin_audit.h>
#include "sql_class.h"
#include "mysqld.h"
#include "sql_rewrite.h"

extern unsigned long mysql_global_audit_mask[];


extern void mysql_audit_initialize();
extern void mysql_audit_finalize();


extern void mysql_audit_init_thd(THD *thd);
extern void mysql_audit_free_thd(THD *thd);
extern void mysql_audit_acquire_plugins(THD *thd, uint event_class);


#ifndef EMBEDDED_LIBRARY
extern void mysql_audit_notify(THD *thd, uint event_class,
                               uint event_subtype, ...);
#else
#define mysql_audit_notify(...)
#endif
extern void mysql_audit_release(THD *thd);

#define MAX_USER_HOST_SIZE 512
static inline size_t make_user_name(THD *thd, char *buf)
{
  Security_context *sctx= thd->security_context();
  LEX_CSTRING sctx_user= sctx->user();
  LEX_CSTRING sctx_host= sctx->host();
  LEX_CSTRING sctx_ip= sctx->ip();
  LEX_CSTRING sctx_priv_user= sctx->priv_user();
  return static_cast<size_t>(strxnmov(buf, MAX_USER_HOST_SIZE,
                                      sctx_priv_user.str[0] ?
                                        sctx_priv_user.str : "", "[",
                                      sctx_user.length ? sctx_user.str :
                                                         "", "] @ ",
                                      sctx_host.length ? sctx_host.str :
                                                         "", " [",
                                      sctx_ip.length ? sctx_ip.str : "", "]",
                                      NullS)
                             - buf);
}

/**
  Call audit plugins of GENERAL audit class, MYSQL_AUDIT_GENERAL_LOG subtype.
  
  @param[in] thd
  @param[in] time             time that event occurred
  @param[in] user             User name
  @param[in] userlen          User name length
  @param[in] cmd              Command name
  @param[in] cmdlen           Command name length
  @param[in] query            Query string
  @param[in] querylen         Query string length
*/
 
static inline
void mysql_audit_general_log(THD *thd, const char *cmd, size_t cmdlen)
{
#ifndef EMBEDDED_LIBRARY
  if (mysql_global_audit_mask[0] & MYSQL_AUDIT_GENERAL_CLASSMASK)
  {
    MYSQL_LEX_STRING sql_command, ip, host, external_user;
    LEX_CSTRING query= EMPTY_CSTR;
    static MYSQL_LEX_STRING empty= { C_STRING_WITH_LEN("") };
<<<<<<< HEAD
    char user_buff[MAX_USER_HOST_SIZE + 1];
    const char *user= user_buff;
    size_t userlen= make_user_name(thd, user_buff);
    time_t time= (time_t) thd->start_time.tv_sec;
=======
    ha_rows rows= 0;
    int error_code= 0; 
>>>>>>> af6ed090

    if (thd)
    {
      if (!thd->rewritten_query.length())
        mysql_rewrite_query(thd);
      if (thd->rewritten_query.length())
      {
        query.str= thd->rewritten_query.ptr();
        query.length= thd->rewritten_query.length();
      }
      else
        query= thd->query();
      Security_context *sctx= thd->security_context();
      LEX_CSTRING sctx_host= sctx->host();
      LEX_CSTRING sctx_ip= sctx->ip();
      LEX_CSTRING sctx_external_user= sctx->external_user();
      ip.str= (char *) sctx_ip.str;
      ip.length= sctx_ip.length;
      host.str= (char *) sctx_host.str;
      host.length= sctx_host.length;
      external_user.str= (char *) sctx_external_user.str;
      external_user.length= sctx_external_user.length;
      sql_command.str= (char *) sql_statement_names[thd->lex->sql_command].str;
      sql_command.length= sql_statement_names[thd->lex->sql_command].length;
    }
    else
    {
      ip= empty;
      host= empty;
      external_user= empty;
      sql_command= empty;
    }
    const CHARSET_INFO *clientcs= thd ? thd->variables.character_set_client
      : global_system_variables.character_set_client;

    mysql_audit_notify(thd, MYSQL_AUDIT_GENERAL_CLASS, MYSQL_AUDIT_GENERAL_LOG,
<<<<<<< HEAD
                       0, time, user, userlen, cmd, cmdlen, query.str,
                       query.length, clientcs,
                       static_cast<ha_rows>(0), /* general_rows */
                       sql_command, host, external_user, ip);

=======
                       error_code, time, user, userlen, cmd, cmdlen, query,
                       querylen, clientcs, rows, sql_command, host,
                       external_user, ip);
>>>>>>> af6ed090
  }
#endif
}


/**
  Call audit plugins of GENERAL audit class.
  event_subtype should be set to one of:
    MYSQL_AUDIT_GENERAL_ERROR
    MYSQL_AUDIT_GENERAL_RESULT
    MYSQL_AUDIT_GENERAL_STATUS
  
  @param[in] thd
  @param[in] event_subtype    Type of general audit event.
  @param[in] error_code       Error code
  @param[in] msg              Message
*/
static inline
void mysql_audit_general(THD *thd, uint event_subtype,
                         int error_code, const char *msg)
{
#ifndef EMBEDDED_LIBRARY
  if (mysql_global_audit_mask[0] & MYSQL_AUDIT_GENERAL_CLASSMASK)
  {
    time_t time= my_time(0);
    size_t msglen= msg ? strlen(msg) : 0;
    size_t userlen;
    const char *user;
    char user_buff[MAX_USER_HOST_SIZE];
    LEX_CSTRING query= EMPTY_CSTR;
    const CHARSET_INFO *query_charset= thd->charset();
    MYSQL_LEX_STRING ip, host, external_user, sql_command;
    ha_rows rows;
    Security_context *sctx;
    LEX_CSTRING sctx_host, sctx_ip, sctx_external_user;
    static MYSQL_LEX_STRING empty= { C_STRING_WITH_LEN("") };

    if (thd)
    {
      if (!thd->rewritten_query.length())
        mysql_rewrite_query(thd);
      if (thd->rewritten_query.length())
      {
        query.str= thd->rewritten_query.ptr();
        query.length= thd->rewritten_query.length();
        query_charset= thd->rewritten_query.charset();
      }
      else
        query= thd->query();
      user= user_buff;
      userlen= make_user_name(thd, user_buff);
      sctx= thd->security_context();
      rows= thd->get_stmt_da()->current_row_for_condition();
      sctx_ip= sctx->ip();
      ip.str= (char *) sctx_ip.str;
      ip.length= sctx_ip.length;
      sctx_host= sctx->host();
      host.str= (char *) sctx_host.str;
      host.length= sctx_host.length;
      sctx_external_user= sctx->external_user();
      external_user.str= (char *) sctx_external_user.str;
      external_user.length= sctx_external_user.length;
      sql_command.str= (char *) sql_statement_names[thd->lex->sql_command].str;
      sql_command.length= sql_statement_names[thd->lex->sql_command].length;
    }
    else
    {
      user= 0;
      userlen= 0;
      ip= empty;
      host= empty;
      external_user= empty;
      sql_command= empty;
      rows= 0;
    }

    mysql_audit_notify(thd, MYSQL_AUDIT_GENERAL_CLASS, event_subtype,
                       error_code, time, user, userlen, msg, msglen,
                       query.str, query.length, query_charset, rows,
                       sql_command, host, external_user, ip);
  }
#endif
}

#define MYSQL_AUDIT_NOTIFY_CONNECTION_CONNECT(thd) mysql_audit_notify(\
  (thd), MYSQL_AUDIT_CONNECTION_CLASS, MYSQL_AUDIT_CONNECTION_CONNECT,\
  (thd)->get_stmt_da()->is_error() ? (thd)->get_stmt_da()->mysql_errno() : 0,\
  (thd)->thread_id(), (thd)->security_context()->user().str,\
  (thd)->security_context()->user().length,\
  (thd)->security_context()->priv_user().str,\
  (thd)->security_context()->priv_user().length,\
  (thd)->security_context()->external_user().str,\
  (thd)->security_context()->external_user().length,\
  (thd)->security_context()->proxy_user().str,\
  (thd)->security_context()->proxy_user().length,\
  (thd)->security_context()->host().str,\
  (thd)->security_context()->host().length,\
  (thd)->security_context()->ip().str,\
  (thd)->security_context()->ip().length,\
  (thd)->db().str, (thd)->db().length)

#define MYSQL_AUDIT_NOTIFY_CONNECTION_DISCONNECT(thd, errcode)\
  mysql_audit_notify(\
  (thd), MYSQL_AUDIT_CONNECTION_CLASS, MYSQL_AUDIT_CONNECTION_DISCONNECT,\
  (errcode), (thd)->thread_id(),\
  (thd)->security_context()->user().str,\
  (thd)->security_context()->user().length,\
  (thd)->security_context()->priv_user().str,\
  (thd)->security_context()->priv_user().length,\
  (thd)->security_context()->external_user().str,\
  (thd)->security_context()->external_user().length,\
  (thd)->security_context()->proxy_user().str,\
  (thd)->security_context()->proxy_user().length,\
  (thd)->security_context()->host().str,\
  (thd)->security_context()->host().length,\
  (thd)->security_context()->ip().str,\
  (thd)->security_context()->ip().length,\
  (thd)->db().str, (thd)->db().length)


#define MYSQL_AUDIT_NOTIFY_CONNECTION_CHANGE_USER(thd) mysql_audit_notify(\
  (thd), MYSQL_AUDIT_CONNECTION_CLASS, MYSQL_AUDIT_CONNECTION_CHANGE_USER,\
  (thd)->get_stmt_da()->is_error() ? (thd)->get_stmt_da()->mysql_errno() : 0,\
  (thd)->thread_id(), (thd)->security_context()->user().str,\
  (thd)->security_context()->user().length,\
  (thd)->security_context()->priv_user().str,\
  (thd)->security_context()->priv_user().length,\
  (thd)->security_context()->external_user().str,\
  (thd)->security_context()->external_user().length,\
  (thd)->security_context()->proxy_user().str,\
  (thd)->security_context()->proxy_user().length,\
  (thd)->security_context()->host().str,\
  (thd)->security_context()->host().length,\
  (thd)->security_context()->ip().str,\
  (thd)->security_context()->ip().length,\
  (thd)->db().str, (thd)->db().length)

#endif /* SQL_AUDIT_INCLUDED */<|MERGE_RESOLUTION|>--- conflicted
+++ resolved
@@ -86,15 +86,11 @@
     MYSQL_LEX_STRING sql_command, ip, host, external_user;
     LEX_CSTRING query= EMPTY_CSTR;
     static MYSQL_LEX_STRING empty= { C_STRING_WITH_LEN("") };
-<<<<<<< HEAD
     char user_buff[MAX_USER_HOST_SIZE + 1];
     const char *user= user_buff;
     size_t userlen= make_user_name(thd, user_buff);
     time_t time= (time_t) thd->start_time.tv_sec;
-=======
-    ha_rows rows= 0;
-    int error_code= 0; 
->>>>>>> af6ed090
+    int error_code= 0;
 
     if (thd)
     {
@@ -131,17 +127,11 @@
       : global_system_variables.character_set_client;
 
     mysql_audit_notify(thd, MYSQL_AUDIT_GENERAL_CLASS, MYSQL_AUDIT_GENERAL_LOG,
-<<<<<<< HEAD
-                       0, time, user, userlen, cmd, cmdlen, query.str,
+                       error_code, time, user, userlen, cmd, cmdlen, query.str,
                        query.length, clientcs,
                        static_cast<ha_rows>(0), /* general_rows */
                        sql_command, host, external_user, ip);
 
-=======
-                       error_code, time, user, userlen, cmd, cmdlen, query,
-                       querylen, clientcs, rows, sql_command, host,
-                       external_user, ip);
->>>>>>> af6ed090
   }
 #endif
 }
