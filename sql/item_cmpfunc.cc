--- conflicted
+++ resolved
@@ -4806,21 +4806,10 @@
     if (functype() == COND_AND_FUNC && abort_on_null)
       not_null_tables_cache|= item->not_null_tables();
     else
-<<<<<<< HEAD
       not_null_tables_cache&= item->not_null_tables();
     with_sum_func|=  item->with_sum_func;
     with_subselect|= item->has_subquery();
     with_stored_program|= item->has_stored_program();
-=======
-    {
-      tmp_table_map= item->not_null_tables();
-      not_null_tables_cache|= tmp_table_map;
-      and_tables_cache&= tmp_table_map;
-      const_item_cache= FALSE;
-    }  
-    with_sum_func=	    with_sum_func || item->with_sum_func;
-    with_subselect|=        item->has_subquery();
->>>>>>> 4743ba00
     if (item->maybe_null)
       maybe_null= true;
   }
@@ -5174,11 +5163,7 @@
     Handle optimization if the argument can't be null
     This has to be here because of the test in update_used_tables().
   */
-<<<<<<< HEAD
-  if (!used_tables_cache && !with_subselect && !with_stored_program)
-=======
   if (const_item_cache)
->>>>>>> 4743ba00
     return cached_value;
   return args[0]->is_null() ? 1: 0;
 }
@@ -5187,11 +5172,7 @@
 {
   DBUG_ASSERT(fixed == 1);
   DBUG_ENTER("Item_is_not_null_test::val_int");
-<<<<<<< HEAD
-  if (!used_tables_cache && !with_subselect && !with_stored_program)
-=======
   if (const_item_cache)
->>>>>>> 4743ba00
   {
     owner->was_null|= (!cached_value);
     DBUG_PRINT("info", ("cached: %ld", (long) cached_value));
@@ -5212,31 +5193,14 @@
 */
 void Item_is_not_null_test::update_used_tables()
 {
-<<<<<<< HEAD
   const table_map initial_pseudo_tables= get_initial_pseudo_tables();
   used_tables_cache= initial_pseudo_tables;
-  if (!args[0]->maybe_null)
-  {
-    cached_value= 1;
-    return;
-=======
   const_item_cache= false;
   if (!args[0]->maybe_null)
   {
-    used_tables_cache= 0;			/* is always true */
-    cached_value= (longlong) 1;
+    cached_value= 1;
     const_item_cache= true;
-  }
-  else
-  {
-    args[0]->update_used_tables();
-    if (!(used_tables_cache=args[0]->used_tables()) && !with_subselect)
-    {
-      /* Remember if the value is always NULL or never NULL */
-      cached_value= (longlong) !args[0]->is_null();
-      const_item_cache= true;
-    }
->>>>>>> 4743ba00
+    return;
   }
   args[0]->update_used_tables();
   with_subselect= args[0]->has_subquery();
@@ -5244,8 +5208,11 @@
   used_tables_cache|= args[0]->used_tables();
   if (used_tables_cache == initial_pseudo_tables && !with_subselect &&
       !with_stored_program)
+  {
     /* Remember if the value is always NULL or never NULL */
     cached_value= !args[0]->is_null();
+    const_item_cache= true;
+  }
 }
 
 
@@ -5497,6 +5464,8 @@
     return TRUE;				/* purecov: inspected */
   with_sum_func=args[0]->with_sum_func || args[1]->with_sum_func;
   with_subselect= args[0]->has_subquery() || args[1]->has_subquery();
+  with_stored_program= args[0]->has_stored_program() ||
+                       args[1]->has_stored_program();
   max_length= 1;
   decimals= 0;
 
