--- conflicted
+++ resolved
@@ -1,8 +1,4 @@
-<<<<<<< HEAD
-/* Copyright (c) 2012, 2017, Oracle and/or its affiliates. All rights reserved.
-=======
 /* Copyright (c) 2012, 2019, Oracle and/or its affiliates. All rights reserved.
->>>>>>> 4869291f
 
    This program is free software; you can redistribute it and/or modify
    it under the terms of the GNU General Public License, version 2.0,
@@ -37,11 +33,7 @@
 enum_return_status Gtid_specification::parse(Sid_map *sid_map,
                                              const char *text) {
   DBUG_ENTER("Gtid_specification::parse");
-<<<<<<< HEAD
-  DBUG_ASSERT(text != NULL);
-=======
   DBUG_ASSERT(text != nullptr);
->>>>>>> 4869291f
   if (my_strcasecmp(&my_charset_latin1, text, "AUTOMATIC") == 0) {
     type = AUTOMATIC_GTID;
     gtid.sidno = 0;
@@ -103,10 +95,6 @@
                                   bool need_lock) const {
   return to_string(type == ASSIGNED_GTID || type == UNDEFINED_GTID
                        ? &sid_map->sidno_to_sid(gtid.sidno, need_lock)
-<<<<<<< HEAD
-                       : NULL,
-=======
                        : nullptr,
->>>>>>> 4869291f
                    buf);
 }