--- conflicted
+++ resolved
@@ -23,7 +23,7 @@
 extern "C" {
 #if defined( __WIN__)
 #include <conio.h>
-#else
+#elif !defined(__NETWARE__)
 #include <readline/readline.h>
 extern "C" int add_history(const char *command); /* From readline directory */
 extern "C" int read_history(const char *command);
@@ -56,15 +56,11 @@
   NDB_STD_OPTS("ndb_mgm"),
   { "execute", 'e',
     "execute command and exit", 
-    &opt_execute_str, &opt_execute_str, 0,
+    (uchar**) &opt_execute_str, (uchar**) &opt_execute_str, 0,
     GET_STR, REQUIRED_ARG, 0, 0, 0, 0, 0, 0 },
   { "try-reconnect", 't',
     "Specify number of tries for connecting to ndb_mgmd (0 = infinite)", 
-<<<<<<< HEAD
-    &_try_reconnect, &_try_reconnect, 0,
-=======
     (uchar**) &opt_try_reconnect, (uchar**) &opt_try_reconnect, 0,
->>>>>>> f83397ce
     GET_UINT, REQUIRED_ARG, 3, 0, 0, 0, 0, 0 },
   { "verbose", 'v',
     "Control the amount of printout",
