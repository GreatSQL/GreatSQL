--- conflicted
+++ resolved
@@ -292,11 +292,8 @@
   tcFailRecord = 0;
   c_apiConTimer = 0;
   c_apiConTimer_line = 0;
-<<<<<<< HEAD
   cpackedListIndex = 0;
-=======
   c_ongoing_take_over_cnt = 0;
->>>>>>> 9074e573
 
 #ifdef VM_TRACE
   {
