--- conflicted
+++ resolved
@@ -2967,16 +2967,11 @@
 
   ArrayPool<Page> c_page_pool;
   Uint32 cnoOfAllocatedPages;
-<<<<<<< HEAD
   Uint32 c_no_of_pages;
-
-=======
-  Uint32 m_max_allocate_pages;
 
   /* read ahead in pages during disk order scan */
   Uint32 m_max_page_read_ahead;
   
->>>>>>> c9798697
   Tablerec *tablerec;
   Uint32 cnoOfTablerec;
 
