# Copyright (C) 2004-2006 MySQL AB
#  All rights reserved. Use is subject to license terms.
#
# This program is free software; you can redistribute it and/or modify
# it under the terms of the GNU General Public License as published by
# the Free Software Foundation; version 2 of the License.
#
# This program is distributed in the hope that it will be useful,
# but WITHOUT ANY WARRANTY; without even the implied warranty of
# MERCHANTABILITY or FITNESS FOR A PARTICULAR PURPOSE.  See the
# GNU General Public License for more details.
#
# You should have received a copy of the GNU General Public License
# along with this program; if not, write to the Free Software
# Foundation, Inc., 51 Franklin St, Fifth Floor, Boston, MA 02110-1301  USA

SUBDIRS = \
	dbdict		\
	dbdih		\
	dblqh		\
	dbtup		\
        backup          

noinst_LIBRARIES = libblocks.a

INCLUDES_LOC = -I$(top_srcdir)/storage/ndb/src/kernel/blocks/dblqh \
		@ZLIB_INCLUDES@
libblocks_a_SOURCES = tsman.cpp lgman.cpp pgman.cpp diskpage.cpp restore.cpp\
  cmvmi/Cmvmi.cpp \
  dbacc/DbaccInit.cpp dbacc/DbaccMain.cpp \
  dbdict/Dbdict.cpp \
  dbdih/DbdihInit.cpp dbdih/DbdihMain.cpp \
  dblqh/DblqhInit.cpp dblqh/DblqhMain.cpp \
  dbspj/DbspjInit.cpp dbspj/DbspjMain.cpp dbspj/DbspjProxy.cpp \
  dbtc/DbtcInit.cpp dbtc/DbtcMain.cpp \
  dbtup/DbtupExecQuery.cpp dbtup/DbtupBuffer.cpp \
  dbtup/DbtupRoutines.cpp dbtup/DbtupCommit.cpp \
  dbtup/DbtupFixAlloc.cpp dbtup/DbtupTrigger.cpp \
  dbtup/DbtupAbort.cpp dbtup/DbtupPageMap.cpp \
  dbtup/DbtupPagMan.cpp dbtup/DbtupStoredProcDef.cpp \
  dbtup/DbtupMeta.cpp dbtup/DbtupTabDesMan.cpp \
  dbtup/DbtupGen.cpp dbtup/DbtupIndex.cpp \
  dbtup/DbtupDebug.cpp dbtup/DbtupScan.cpp \
  dbtup/DbtupDiskAlloc.cpp dbtup/DbtupVarAlloc.cpp \
  dbtup/tuppage.cpp dbtup/Undo_buffer.cpp \
  ndbfs/AsyncIoThread.cpp \
  ndbfs/PosixAsyncFile.cpp ndbfs/AsyncFile.cpp \
  ndbfs/Ndbfs.cpp \
  ndbfs/VoidFs.cpp \
  ndbfs/Filename.cpp ndbfs/CircularIndex.cpp \
  ndbcntr/NdbcntrInit.cpp ndbcntr/NdbcntrSysTable.cpp ndbcntr/NdbcntrMain.cpp \
  qmgr/QmgrInit.cpp qmgr/QmgrMain.cpp \
  trix/Trix.cpp \
  backup/Backup.cpp backup/BackupInit.cpp \
  dbutil/DbUtil.cpp \
  suma/Suma.cpp suma/SumaInit.cpp \
  dbtux/DbtuxGen.cpp dbtux/DbtuxMeta.cpp dbtux/DbtuxMaint.cpp \
  dbtux/DbtuxNode.cpp dbtux/DbtuxTree.cpp dbtux/DbtuxScan.cpp \
  dbtux/DbtuxSearch.cpp dbtux/DbtuxCmp.cpp dbtux/DbtuxStat.cpp \
  dbtux/DbtuxDebug.cpp dbtux/DbtuxBuild.cpp \
  LocalProxy.cpp \
  dblqh/DblqhProxy.cpp \
  dbacc/DbaccProxy.cpp \
  dbtup/DbtupProxy.cpp \
  dbtux/DbtuxProxy.cpp \
  backup/BackupProxy.cpp \
  RestoreProxy.cpp \
  dbinfo/Dbinfo.cpp \
  dblqh/DblqhCommon.cpp \
  PgmanProxy.cpp \
  dbtup/DbtupClient.cpp

EXTRA_PROGRAMS = ndb_print_file
ndb_print_file_SOURCES = print_file.cpp diskpage.cpp dbtup/tuppage.cpp
ndb_print_file_LDFLAGS = @ndb_bin_am_ldflags@ \
  $(top_builddir)/storage/ndb/src/libndbclient.la \
         $(top_builddir)/dbug/libdbuglt.la \
         $(top_builddir)/mysys/libmysyslt.la \
         $(top_builddir)/strings/libmystringslt.la

include $(top_srcdir)/storage/ndb/config/common.mk.am
include $(top_srcdir)/storage/ndb/config/type_kernel.mk.am

# Don't update the files from bitkeeper
%::SCCS/s.%

EXTRA_DIST = CMakeLists.txt    \
	backup/CMakeLists.txt  \
	dbdict/CMakeLists.txt  \
	dbdih/CMakeLists.txt   \
	dblqh/CMakeLists.txt   \
<<<<<<< HEAD
	dbspj/CMakeLists.txt    \
	dbtc/CMakeLists.txt    \
=======
>>>>>>> 77e2c043
	dbtup/CMakeLists.txt   \
	ndbfs/Win32AsyncFile.cpp \
	ndbfs/Win32AsyncFile.hpp

# Don't update the files from bitkeeper
%::SCCS/s.%<|MERGE_RESOLUTION|>--- conflicted
+++ resolved
@@ -89,11 +89,8 @@
 	dbdict/CMakeLists.txt  \
 	dbdih/CMakeLists.txt   \
 	dblqh/CMakeLists.txt   \
-<<<<<<< HEAD
 	dbspj/CMakeLists.txt    \
 	dbtc/CMakeLists.txt    \
-=======
->>>>>>> 77e2c043
 	dbtup/CMakeLists.txt   \
 	ndbfs/Win32AsyncFile.cpp \
 	ndbfs/Win32AsyncFile.hpp
