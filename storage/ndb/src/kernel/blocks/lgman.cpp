/* Copyright (c) 2005, 2015, Oracle and/or its affiliates. All rights reserved.

   This program is free software; you can redistribute it and/or
   modify it under the terms of the GNU General Public License
   as published by the Free Software Foundation; version 2 of
   the License.

   This program is distributed in the hope that it will be useful,
   but WITHOUT ANY WARRANTY; without even the implied warranty of
   MERCHANTABILITY or FITNESS FOR A PARTICULAR PURPOSE. See the
   GNU General Public License for more details.

   You should have received a copy of the GNU General Public License
   along with this program; if not, write to the Free Software
   Foundation, Inc., 51 Franklin St, Fifth Floor, Boston, MA 02110-1301  USA
*/

#include "lgman.hpp"
#include "diskpage.hpp"
#include <signaldata/FsRef.hpp>
#include <signaldata/FsConf.hpp>
#include <signaldata/FsOpenReq.hpp>
#include <signaldata/FsCloseReq.hpp>
#include <signaldata/CreateFilegroupImpl.hpp>
#include <signaldata/DropFilegroupImpl.hpp>
#include <signaldata/FsReadWriteReq.hpp>
#include <signaldata/LCP.hpp>
#include <signaldata/SumaImpl.hpp>
#include <signaldata/LgmanContinueB.hpp>
#include <signaldata/GetTabInfo.hpp>
#include <signaldata/NodeFailRep.hpp>
#include <signaldata/DbinfoScan.hpp>
#include <signaldata/CallbackSignal.hpp>
#include "dbtup/Dbtup.hpp"

#include <EventLogger.hpp>
extern EventLogger * g_eventLogger;

#include <record_types.hpp>

#define JAM_FILE_ID 441


/**
 *
 * IMPORTANT NOTE:
 * ---------------
 * Although the code in many aspects is prepared to handle multiple logfile
 * groups, it can at the moment not handle any more than one logfile group.
 * There is lacking functionality for multiple logfile groups e.g. when
 * executing the UNDO log records.
 *
 * ---<a>-----<b>-----<c>-----<d>---> (time)
 *
 * <a> = start of lcp 1
 * <b> = stop of lcp 1
 * <c> = start of lcp 2
 * <d> = stop of lcp 2
 *
 * If ndb crashes before <d>
 *   the entire undo log from crash point until <a> has to be applied
 *
 * at <d> the undo log can be cut til <c> 
 *
 * LSN = Log Sequence Number, an increasing number which is the id of each
 * UNDO log record. Each page is marked with the last LSN it has been
 * updated with. Thus it is easy to check if a log record should be applied
 * to a page, it should be applied if pageLSN > logLSN. After applying this
 * log record the pageLSN should be set to logLSN.
 *
 * UNDO log entry layout
 * ---------------------
 *
 * There are two types of UNDO log entry types:
 *
 * Type 1 variant:
 * --------------------------------------
 * | data1 | data2 ... | dataN | header |
 * --------------------------------------
 * Type 2 variant:
 * ---------------------------------------------------------------------
 * | next_LSN_low | next_LSN_high | data1 | data2 ... | dataN | header |
 * ---------------------------------------------------------------------
 *
 * Header has 3 fields:
 * Bit 0-15: Length of UNDO log entry
 * Bit 16-30: Type of UNDO log entry
 * Bit 31: Set to to 1 for Type 1 of UNDO log entry and 0 for Type 2
 * (Bit 31 is called UNDO_NEXT_LSN when set to 1)
 *
 * In type 1 the previous LSN record have the LSN of the current record
 * minus one. So we save the 2 words used here. This is the only type
 * used in production software since we currently only support one
 * logfile group.
 *
 * Type 2 is used when we have introduce support for more than one logfile
 * group. Then the previous LSN is not necessarily simply minus one. So
 * here we need to have a back pointer of the LSN value of the previous
 * record.
 *
 * In Type 2 record the length of the UNDO log record doesn't include
 * the extra LSN words. These words are implied by the bit 31 in the
 * header not being set.
 *
 * The current types of UNDO log records are:
 * TUP_ALLOC (UNDO allocate in a page)
 * TUP_UPDATE (UNDO update in a page)
 * TUP_FREE (UNDO free in a page)
 * TUP_CREATE (UNDO allocate a page)
 * TUP_DROP (UNDO deallocate a page)
 * TUP_ALLOC_EXTENT (UNDO allocate an extent of pages)
 * TUP_FREE_EXTENT (UNDO deallocate of an extent of pages)
 *
 * UNDO Page layout
 * ----------------
 * -------------------------------------
 * |   Page Header                     |
 * |------------------------------------
 * |   UNDO log record                 |
 * |------------------------------------
 * |   UNDO log record                 |
 * |------------------------------------
 * | ........... more UNDO log records |
 * |------------------------------------
 *
 * Page Header Layout
 * ------------------
 *
 * -------------------------------------
 * |   LSN High Word                   |
 * -------------------------------------
 * |   LSN Low Word                    |
 * -------------------------------------
 * |   Page type                       |
 * -------------------------------------
 * |   Page position                   |
 * -------------------------------------
 *
 * alloc_log_space, get_log_buffer, add_entry, free_log_space
 * ----------------------------------------------------------
 * LGMAN receives commands to log an UNDO entry from DBTUP.
 * During preparation of a transaction we allocate space in the UNDO log
 * file through the call alloc_log_space in the Logfile_client.
 * 
 * At a later time when we are preparing to actually write this entry into
 * the UNDO log we need a two-step approach, we first ensure there is space
 * in the log buffer for the UNDO log and then finally we send the UNDO log
 * entry.
 * 
 * So writing an entry into the UNDO log normally requires 3 calls through the
 * Logfile_client. First at prepare time we allocate space in UNDO log file,
 * Then at commit time we first allocate space into the UNDO log buffer
 * whereafter we finally send the UNDO log entry.
 *
 * All of this interaction happens between DBTUP in any of the LDM threads
 * and LGMAN which normally executes in the main thread. LGMAN can however
 * execute in the LDM threads through the concept of a Logfile_client which
 * uses a mutex to ensure that access to LGMAN is serialised.
 *
 * During allocation of space in the UNDO log buffer we can discover that no
 * space is available, in this case LGMAN will insert the request into a queue
 * and service it once space is available. This queueing service is handled by
 * the CONTINUEB process using PROCESS_LOG_BUFFER_WAITERS. Since this happens
 * as part of a commit we must continue waiting until we get space, there is
 * no option to quit waiting here since that would break the commit protocol.
 * This means that large commits can take quite long time.
 *
 * TODO: We should ensure that TC is informed of the delay to ensure that TC
 * knows that we have a valid reason for waiting. This makes it easier for
 * TC to track progress on the transaction. It also makes it easier to
 * implement human supportable tracking through ndbinfo tables and so forth.
 *
 * In case we abort the transaction we give back the allocated space in the
 * transaction through calls to free_log_space using the Logfile_client.
 *
 * sync_lsn
 * --------
 * LGMAN participates as the Log manager in the WAL protocol. The WAL
 * (Write Ahead Log) protocol uses the following algorithm. Each time a page
 * is changed in PGMAN an UNDO log entry has been sent to the UNDO log first.
 * This UNDO log entry receives an LSN. The page in PGMAN is updated
 * with the latest LSN. Before writing a page in PGMAN to disk we must
 * ensure that all UNDO log entries up until the page LSN have been written
 * to disk.
 *
 * This is performed using the call sync_lsn using the Logfile_client. Most
 * commonly this occurs from PGMAN before writing a page. It can also occur
 * in relation to LCPs where it is used at end of an LCP to ensure that an LCP
 * can be fully restored (which requires that all UNDO log entries generated
 * as part of LCP is flushed to the disk.
 *
 * Signal END_LCP_REQ
 * ------------------
 * As mentioned in the above section we need to call sync_lsn at end of an LCP.
 * We are informed of LCP end through the signal END_LCP_REQ and will respond
 * with END_LCP_CONF when all logfile groups have completed their sync_lsn
 * calls.
 *
 * exec_lcp_frag_ord
 * -----------------
 * exec_lcp_frag_ord is called from DBLQH each time a new LCP is discovered
 * in DBLQH. So effectively this is called at the start of an LCP.
 *
 * In order to be able to write the UNDO log continously we need to cut the
 * log tail every now and then. We enable cutting of the log tail for both
 * REDO and UNDO logs by running checkpoints. We call our checkpoints, LCPs.
 * At start of a new LCP we can cut away the log tail back until we reach the
 * the start of the previous LCP. As explained above we could cut this already
 * at end of the LCP, but we have no knowledge in LGMAN about when a
 * distributed LCP is completed, so we cut it away instead at the next start
 * of an LCP.
 *
 * So in short LGMAN receives log entries from DBTUP, before PGMAN can write
 * any page it ensures that all log entries of the page have been flushed to
 * disk. To ensure that the log doesn't grow to infinity, we use LCPs to
 * cut the log tail every now and then.
 *
 * Signal START_RECREQ
 * -------------------
 * At restart (system restart or node restart) we need to execute the UNDO log
 * back to the start of an LCP. Given that the UNDO log is used for disk data
 * we don't need to restore the disk pages at first, we simply execute the UNDO
 * log records from the end of the UNDO log until we reach the starting LSN
 * of the LCP. There is an UNDO log entry indicating this.
 *
 * This is implemented in a number of steps where we start to find the head and
 * tail of the UNDO log, then we start reading the UNDO log pages in one
 * parallel process which runs until it runs out of free pages to read more.
 * As soon as new free pages becomes available (through the UNDO execution
 * process) the read undo page process can continue. It sends CONTINUEB
 * signals to itself to continue the process until it completes. When no
 * free pages are around it sends CONTINUEB with a 100msec delay.
 *
 * The UNDO execution process happens in parallel to the read undo pages.
 * As soon as there are UNDO pages to execute it will execute those through
 * use of a DBTUP client. In many cases this will actually send a signal
 * to the proper LDM thread to apply the UNDO log.
 * 
 * TODO:
 *   There is a fairly apparent possibility to improve parallelism in executing
 *   the UNDO log by having multiple outstanding UNDO log records. As long as
 *   they are not directed towards the same page in PGMAN it is safe to send
 *   another UNDO log record. So even with just one instance of LGMAN it is
 *   possible to quite easily keep a number of LDM threads busy applying UNDO
 *   log records.
 *
 * Complications in LGMAN
 * ----------------------
 * There are some practical problems related to implementing the above. We are
 * implementing the above on top of a file system. The only guarantees we get
 * from the file system (and hardly even that) is that all writes issued before
 * an fsync call of a specific file is safe on disk when the fsync call
 * completes. For files in LGMAN all FSWRITEREQ calls are done with fsync
 * integrated as the file is opened with the sync flag set.
 * 
 * This gives us at least the following problems to solve in LGMAN:
 * 1) LGMAN logfile groups can consist of multiple files, we need to ensure
 * that sync_lsn means that before we report any LSN's as written in a new
 * file that all LSN entries of the previous file have been sync:ed.
 * We solve this by special file change logic where we don't report any
 * LSNs as completed in a new file until the previous file have had all its
 * writes completed.
 *
 * 2) We can have a set of pages in LGMAN in unknown state after the last
 * sync in a file. This could be a mix of pages not written at all, pages
 * fully written and even pages that are half-written. It is possible to
 * start executing UNDO log entries all the way from the first written
 * page in the log. If we do must however handle two things, we must ignore
 * all records on unwritten log pages and also on half-written log pages.
 *
 * TODO: For us to discover half-written pages we need a checksum on each
 * page which is currently not supported.
 *
 * We must also ensure that we don't allow any unwritten and half-written
 * log pages once we found the first UNDO log entry that actually needed to
 * be applied. The reason is that when we have found such an entry we know
 * that a sync_lsn up until this log entry was performed since the page
 * had been written only after the sync_lsn returned with success.
 *
 * 3) Finding the last written log pages in this lap is not trivial. At first
 * we can insert new log files at any time. We handle this by performing a
 * sort of the log files at restart based on the first LSN they have recorded
 * in the file. To simplify restart logic we always start by writing only the
 * first page in the file before writing anything more in the file. This means
 * that the file sort only need to look at the first page of a file to be able
 * to sort it in the list of files. Second we ensure that at file change we
 * write the last in the old file and the first page in the new file. This
 * simplifies the restart logic.
 *
 * The above complication is actually only efficiently solvable if we also have
 * a finite limit on how much UNDO log pages we can write before we synch the
 * file. If we synch at least once every e.g. 1 MByte then we're certain that
 * we need not search any further than 1 MByte from the first unwritten page.
 * However if no such limit exists, than we have no way of knowing when to stop
 * searching since e.g. the Linux file system could save as much writes in the
 * file system cache as there is memory in the system (which could be quite
 * substantial amounts in modern machines).
 *
 * To handle this we put a cap on the amount written to the UNDO log per
 * FSWRITEREQ (that includes both an OS file write and an fsync for LGMAN
 * files). We also ensure that at restart we continue scanning ahead
 * as much as the size of this cap, only when we have found a segment of
 * unwritten pages this long after the first unwritten page will we stop
 * the search and point to the page before the first unwritten page as the
 * last written page in the UNDO log.
 *
 * We can also have a set of unwritten/half-written pages in the previous
 * file, but these require no special handling other than skipping them
 * when applying the UNDO log which is part of the normal check for each
 * UNDO page before applying.
 *
 * Unwritten pages are treated in exactly the same fashion as half-written
 * pages (we discover half-written pages through the page checksum being
 * wrong).
 *
 * 4) After we found the last written log page in the UNDO log page we will
 * have to start applying the UNDO log records backwards from this position.
 * If we reach an unwritten/half-written page while proceeding backwards,
 * we need to ignore this page. This is safe since it is part of a set of
 * UNDO log pages which didn't have its synch of the file completed. Thus
 * none of the LSNs can have been applied to any page yet according to the
 * WAL protocol that we follow for the UNDO log.
 *
 * As an extra security effort we keep track of the first UNDO log entry
 * that is actually applied on a page, after we found such a record we cannot
 * find any more unwritten/half-written pages while progressing backwards. If
 * we found an unwritten page/half-written page after this, then there is a
 * real issue and the log is corrupted. We check this condition.
 *
 * Implementation details
 * ----------------------
 *
 * 1) Maintaining free log file space
 * ----------------------------------
 * The amount of free space for an UNDO log file group is maintained by the
 * variable m_free_file_words on the struct Logfile_group.
 *
 * It gets its initial value from either creation of a new log file group
 * in which case this is calculated in create_file_commit. Otherwise it is
 * calculated after executing the UNDO log in stop_run_undo_log.
 *
 * The free space is decremented each time we call alloc_log_space, at creation
 * of special LCP UNDO log records in execEND_LCP_CONF, and exec_lcp_frag_ord.
 * It is also decremented due to changing to a new page where we add a number
 * of NOOP entries to fill all pages, this happens in get_log_buffer when
 * page is full and also when we sync pages in flush_log and force_log_sync.
 *
 * The free space is incremented each time we call free_log_space, in
 * add_entry if we discover that we're not changing file group since last
 * LSN. Most importantly it is incremented in cut_log_tail where we add
 * free space for each page that we move ahead the tail.
 * 
 * So in situations where we get error 1501 (out of UNDO log) we can only
 * get back to a normal situation after completing an LCP and starting a
 * new again immediately.
 *
 * The error 1501 is immediately reported when the log file is full. Log being
 * full here means that all the free space of the file have already been
 * allocated by various transactions. At that point we will report back error
 * 1501 (Out of UNDO log space) to the application. This error will mean that
 * any disk data transactions will be blocked for an extended period of time
 * until a new LCP can free up space again. This is obviously a highly
 * undesirable state and should be avoided by ensuring that the UNDO log
 * is sufficiently big and also by ensuring that LCP write speed is high
 * enough to create new LCPs quicker. This variable is not needed during
 * restart, so it's only used during normal operation.
 *
 * 2) Maintaining free log buffer space
 * ------------------------------------
 * The amount of free UNDO log buffer space is maintained by the variable
 * m_free_buffer_words in the struct Logfile_group.
 *
 * This variable is maintained both at restart and during normal operation.
 * It gets the initial value from the size of the UNDO log buffer which is
 * specified when creating the log file group.
 *
 * During restart we decrement the free space when we allocate a page as
 * initial page, when we allocate to read the UNDO log. We increase the
 * free space when we have completed reading the UNDO log page during
 * UNDO log execution.
 *
 * During normal operation we check the amount of free space in the call
 * get_log_buffer in Logfile_client. If there isn't enough free space the
 * caller must wait for a callback when receiving the return value 1.
 * When a wait is started we check that we have CONTINUEB messages sent
 * with the id PROCESS_LOG_BUFFER_WAITERS, this CONTINUEB calls
 * regularly process_log_buffer_waiters until there are no more waiters.
 *
 * When sending a callback we allocate a list entry that contains the
 * request information needed to send the callback. This list is using
 * memory allocated from the GlobalSharedMemory. This is memory that
 * can be used to some extent by other allocation regions at
 * overallocation. It is used for all data structures describing log buffer
 * requests, all data structures describing page requests when needing to read
 * from disk and finally also for the UNDO log buffer itself.
 *
 * If we have set the config parameter InitialLogFileGroup then the size of the
 * Undo buffer in this specification will be added to the size of
 * GlobalSharedMemory. So in this case the request lists will get the entire
 * GlobalSharedMemory except for its use for overallocation. It's likely over
 * time that more and more resources will be sharing this GlobalSharedMemory,
 * care then needs to be taken that we have sufficient memory to handle these
 * lists. Currently we crash when we run out of this resource.
 *
 * TODO: Ensure that we handle these kind of resource problems in an
 * appropriate manner.
 *
 * In normal operations we decrement the free space when calling flush_log
 * to account for NOOP space, same for force_log_sync, we also decrement
 * it when calling the internal get_log_buffer which is called from
 * add_entry and also other places where we create special UNDO log records.
 * Finally we add back space to the UNDO log buffer when FSWRITECONF returns
 * with the log pages being written and the pages are free to be used for
 * other log pages.
 *
 * Maintaining LSN numbers
 * -----------------------
 * We have a number of LSN variables that are used to maintain the LSNs and
 * their current state:
 * 1) m_next_lsn
 * This is the next LSN that we will write into the UNDO log.
 * This variable exists in two instances. It exists for each logfile group
 * where it represents the last LSN written in this logfile group. It also
 * exists as a global variable for the LGMAN block.
 * Actually LGMAN only supports one log file group, so these numbers will
 * always be equal.
 * 2) m_last_sync_req_lsn
 * This is the highest LSN which is currently in the process of being
 * written to the UNDO log file. The file write of this LSN isn't completed
 * yet.
 * 3) m_last_synced_lsn
 * This is the highest LSN which have been written safely to disk.
 * 4) m_max_sync_req_lsn
 * This is the highest LSN which have been requested for sync to disk by a call
 * to sync_lsn.
 *
 * The condition:
 * m_next_lsn > m_max_sync_req_lsn >= m_last_sync_req_lsn >= m_last_synced_lsn
 * will always be true.
 *
 * Performing a restart (system restart or node restart)
 * -----------------------------------------------------
 * At restart we get started on recovery by receiving the START_RECREQ signal.
 * This signal contains the LCP id that we will restore. Disk data gets its
 * data from only one set of pages since the base information is on disk. The
 * information in LGMAN is used to play the tape backwards figuratively
 * speakin (UNDO) until we reach an UNDO log record that represents this LCP.
 * When we reach this log record we have ensured that all data in the disk
 * data parts are as they were at the time of the LCP. Before completing the
 * UNDO execution we also ensure that all pages in PGMAN are flushed to disk
 * to ensure that the UNDO log we have executed is no longer used. Once we
 * have flushed the PGMAN pages to disk we are done and we can write a new LCP
 * record for the same LCP id. Once this record reaches the disk we will never
 * need to replay the UNDO log already executed. There is no specific write of
 * this record, it will be written as soon as some write of the UNDO log is
 * performed. However if it isn't written before the next crash it isn't a
 * problem since we will simply run through a lot of UNDO logs that have
 * already been applied.
 *
 * The place in the code where we flush the pages in PGMAN is marked by:
 * START_FLUSH_PGMAN_CACHE.
 * The place where we return from flushing PGMAN cache is marked by:
 * END_FLUSH_PGMAN_CACHE.
 *
 * At this point we're done with our part of the restart and we're ready
 * to start generating new UNDO log records which will also happen as
 * part of the processing of REDO log records.
 *
 * At restart we need to discover the following things:
 *
 * 1) We need to sort the UNDO log files in the correct order.
 * This is actually the first step in the restart processing.
 *
 * 2) We need to find the end of the UNDO log.
 * Marked by END_OF_UNDO_LOG_FOUND in code below. We reach this code once for
 * each logfile group defined in the cluster. In most cases we only use one
 * logfile group per cluster which can even be defined in the config file.
 *
 * 3) We need to set up the new head and tail of the UNDO log.
 * The new head is set up to the first non-written UNDO log page and the tail
 * is set up to be the page preceding this (could be in previous file). As we
 * proceed to execute the UNDO log records the tail position will be moved
 * back to its final position.
 *
 * 4) We need to set up the UNDO log such that it starts adding the new
 *    log records at the new end of the UNDO log.
 * 
 * 5) We need to find the next LSN to use for the log records we start to
 *    produce after the restart.
 *
 * 3), 4) and 5) happens when finding the end of the UNDO log.
 *
 * 6) We need to initialise the free space in the buffer and in the files.
 *
 * The most problematic part here is 2).
 * The problem is that we can be in the middle of a file change when we
 * crashed, we can also have large writes to the file system that are in
 * a half-written state. This means that e.g. if the last write to the
 * file system was a write of 128 pages, all of those pages can be in one
 * of 3 states. They can be written, they can be unwritten and they can be
 * half-written. We detect first if they are half-written by using a checksum
 * on the log page. If the checksum was ok we look at the starting LSN to
 * detect whether it was written or not written.
 *
 * Finding the end of the UNDO log means finding the very last of the pages
 * that have been written. If we don't find this log page, then we can end
 * up in a situation where the written pages ahead of the end we found, are
 * put together with new log entries generated after the restart. We could
 * have very complicated bugs in that case which would be more or less
 * impossible to ever detect and find.
 *
 * Also 1) is somewhat tied into 2) and we want this to fairly simple. The
 * sorting happens by reading page 1. To make this searching easier and
 * avoiding that we have to look at more than just page 1, we use a special
 * order of writing at file change.
 * 
 * 1) Write the last pages in file X.
 * 2) Next write page 1 in file X+1.
 * 3) Continue writing as usual in file X+1 as soon as 2) is done.
 * 4) sync_lsn for new file cannot move synced_lsn forward until 1) is done.
 * (Write here means both filesystem write and the fsync to ensure the write
 * saved on disk, or using O_DIRECT flag in file system).
 * The UNDO log file is fixed size after creating it since we start by
 * writing the entire file to ensure that it is allocated on disk. In this
 * case O_DIRECT means that writes behaves as write + fsynch when O_DIRECT
 * flag is set. This is explained in detail in:
 * https://lwn.net/Articles/348739.
 *
 * A special problem to handle here is if we get a half-written page 1. In
 * this case we know that the page must be the next file after the file which
 * has the most recent change. Page 1 will get a correctly written soon after
 * completion of restart since it will soon be the next file to use. We need
 * to crash however if we discover more than one half-written page as page 1.
 * This should never happen unless we have a corrupted file system. This is
 * the case since we will never proceed writing in a file until we have
 * completed writing of page 1, so we can't reach the next file to write
 * before we have completed writing of page 1 in the previous file.
 *
 * Additionally to avoid that we have to search extensive distances for the end
 * of the UNDO log we will set a limit of file writes to 16 MByte as a constant.
 * This means that we need to search 128 pages forward in the file before we
 * can be sure that we have found the end of the UNDO log. We never need to
 * bother searching beyond end of file into the next file due to the file
 * change protocol we are using.
 *
 * While executing the UNDO log backwards we need to look out for unwritten
 * pages and half-written pages. No UNDO records from these pages should be
 * applied. Also we need to get a flag from PGMAN when we reach the first
 * UNDO log record which is actually applied. This UNDO log record represents
 * a point in the UNDO log where we are sure that the LSN must have been
 * sync:ed to this point since the page had been forced to disk which only
 * happens after the log have been sync:ed to disk according to the WAL
 * protocol. So when continuing backwards in the UNDO log file we should not
 * encounter any more unwritten pages or half-written pages. Encountering such
 * a page is an indication of a corrupt file system and thus we cannot proceed
 * with the restart.
 *
 * When looking for end of UNDO log we use the following state variables what
 * we are currently doing:
 *
 * FS_SEARCHING : Binary search
 * FS_SEARCHING_END : Forward linear search bounded by 16MB 'rule'
 * FS_SEARCHING_FINAL_READ : Search completed, re-reading 'final' page before
 *                           applying UNDO log.
 *
 * LSNs are only recorded per page and this represents the last LSN written in
 * this page. So the page_lsn is the highest LSN represented in the file, then
 * the UNDO log before the last record has its LSN implied unless the UNDO log
 * records is a special log record that also stores the LSN.
 */

#define DEBUG_UNDO_EXECUTION 0
#define DEBUG_SEARCH_LOG_HEAD 0

#define FREE_BUFFER_MARGIN (2 * File_formats::UNDO_PAGE_WORDS)

Lgman::Lgman(Block_context & ctx) :
  SimulatedBlock(LGMAN, ctx),
  m_tup(0),
  m_logfile_group_list(m_logfile_group_pool),
  m_logfile_group_hash(m_logfile_group_pool),
  m_client_mutex("lgman-client", 2, true)
{
  BLOCK_CONSTRUCTOR(Lgman);
  
  // Add received signals
  addRecSignal(GSN_STTOR, &Lgman::execSTTOR);
  addRecSignal(GSN_READ_CONFIG_REQ, &Lgman::execREAD_CONFIG_REQ);
  addRecSignal(GSN_DUMP_STATE_ORD, &Lgman::execDUMP_STATE_ORD);
  addRecSignal(GSN_DBINFO_SCANREQ, &Lgman::execDBINFO_SCANREQ);
  addRecSignal(GSN_CONTINUEB, &Lgman::execCONTINUEB);
  addRecSignal(GSN_NODE_FAILREP, &Lgman::execNODE_FAILREP);

  addRecSignal(GSN_CREATE_FILE_IMPL_REQ, &Lgman::execCREATE_FILE_IMPL_REQ);
  addRecSignal(GSN_CREATE_FILEGROUP_IMPL_REQ,
               &Lgman::execCREATE_FILEGROUP_IMPL_REQ);

  addRecSignal(GSN_DROP_FILE_IMPL_REQ, &Lgman::execDROP_FILE_IMPL_REQ);
  addRecSignal(GSN_DROP_FILEGROUP_IMPL_REQ,
               &Lgman::execDROP_FILEGROUP_IMPL_REQ);

  addRecSignal(GSN_FSWRITEREQ, &Lgman::execFSWRITEREQ);
  addRecSignal(GSN_FSWRITEREF, &Lgman::execFSWRITEREF, true);
  addRecSignal(GSN_FSWRITECONF, &Lgman::execFSWRITECONF);

  addRecSignal(GSN_FSOPENREF, &Lgman::execFSOPENREF, true);
  addRecSignal(GSN_FSOPENCONF, &Lgman::execFSOPENCONF);

  addRecSignal(GSN_FSCLOSECONF, &Lgman::execFSCLOSECONF);
  
  addRecSignal(GSN_FSREADREF, &Lgman::execFSREADREF, true);
  addRecSignal(GSN_FSREADCONF, &Lgman::execFSREADCONF);

<<<<<<< HEAD
  addRecSignal(GSN_LCP_FRAG_ORD, &Lgman::execLCP_FRAG_ORD);
  addRecSignal(GSN_END_LCPREQ, &Lgman::execEND_LCPREQ);
=======
  addRecSignal(GSN_END_LCP_REQ, &Lgman::execEND_LCP_REQ);
>>>>>>> 66ac7973
  addRecSignal(GSN_SUB_GCP_COMPLETE_REP, &Lgman::execSUB_GCP_COMPLETE_REP);
  addRecSignal(GSN_START_RECREQ, &Lgman::execSTART_RECREQ);
  
  addRecSignal(GSN_END_LCPCONF, &Lgman::execEND_LCPCONF);

  addRecSignal(GSN_GET_TABINFOREQ, &Lgman::execGET_TABINFOREQ);
  addRecSignal(GSN_CALLBACK_ACK, &Lgman::execCALLBACK_ACK);

  m_next_lsn = 1;
  m_logfile_group_hash.setSize(10);

  if (isNdbMtLqh()) {
    jam();
    int ret = m_client_mutex.create();
    ndbrequire(ret == 0);
  }

  {
    CallbackEntry& ce = m_callbackEntry[THE_NULL_CALLBACK];
    ce.m_function = TheNULLCallback.m_callbackFunction;
    ce.m_flags = 0;
  }
  {
    CallbackEntry& ce = m_callbackEntry[ENDLCP_CALLBACK];
    ce.m_function = safe_cast(&Lgman::endlcp_callback);
    ce.m_flags = 0;
  }
  {
    CallbackTable& ct = m_callbackTable;
    ct.m_count = COUNT_CALLBACKS;
    ct.m_entry = m_callbackEntry;
    m_callbackTableAddr = &ct;
  }
}
  
Lgman::~Lgman()
{
  if (isNdbMtLqh()) {
    (void)m_client_mutex.destroy();
  }
}

void
Lgman::client_lock(BlockNumber block, int line)
{
  if (isNdbMtLqh()) {
#ifdef VM_TRACE
    Uint32 bno = blockToMain(block);
    Uint32 ino = blockToInstance(block);
#endif
    D("try lock " << bno << "/" << ino << V(line));
    int ret = m_client_mutex.lock();
    ndbrequire(ret == 0);
    D("got lock " << bno << "/" << ino << V(line));
  }
}

void
Lgman::client_unlock(BlockNumber block, int line)
{
  if (isNdbMtLqh()) {
#ifdef VM_TRACE
    Uint32 bno = blockToMain(block);
    Uint32 ino = blockToInstance(block);
#endif
    D("unlock " << bno << "/" << ino << V(line));
    int ret = m_client_mutex.unlock();
    ndbrequire(ret == 0);
  }
}

BLOCK_FUNCTIONS(Lgman)

void 
Lgman::execREAD_CONFIG_REQ(Signal* signal)
{
  jamEntry();

  const ReadConfigReq * req = (ReadConfigReq*)signal->getDataPtr();

  Uint32 ref = req->senderRef;
  Uint32 senderData = req->senderData;

  const ndb_mgm_configuration_iterator * p = 
    m_ctx.m_config.getOwnConfigIterator();
  ndbrequire(p != 0);

  Pool_context pc;
  pc.m_block = this;
  m_log_waiter_pool.wo_pool_init(RT_LGMAN_LOG_WAITER, pc);
  m_file_pool.init(RT_LGMAN_FILE, pc);
  m_logfile_group_pool.init(RT_LGMAN_FILEGROUP, pc);
  // 10 -> 150M
  m_data_buffer_pool.setSize(40);

  ReadConfigConf * conf = (ReadConfigConf*)signal->getDataPtrSend();
  conf->senderRef = reference();
  conf->senderData = senderData;
  sendSignal(ref, GSN_READ_CONFIG_CONF, signal, 
	     ReadConfigConf::SignalLength, JBB);
}

void
Lgman::execSTTOR(Signal* signal) 
{
  jamEntry();                            
  Uint32 startPhase = signal->theData[1];
  switch (startPhase) {
  case 1:
    jam();
    m_tup = globalData.getBlock(DBTUP);
    ndbrequire(m_tup != 0);
    break;
  }
  sendSTTORRY(signal);
}

void
Lgman::sendSTTORRY(Signal* signal)
{
  signal->theData[0] = 0;
  signal->theData[3] = 1;
  signal->theData[4] = 255; // No more start phases from missra
  sendSignal(NDBCNTR_REF, GSN_STTORRY, signal, 5, JBB);
}

void
Lgman::execCONTINUEB(Signal* signal){
  jamEntry();

  Uint32 type= signal->theData[0];
  Uint32 ptrI = signal->theData[1];
  client_lock(number(), __LINE__);
  switch(type){
  case LgmanContinueB::FILTER_LOG:
    jam();
    break;
  case LgmanContinueB::CUT_LOG_TAIL:
  {
    jam();
    Ptr<Logfile_group> ptr;
    m_logfile_group_pool.getPtr(ptr, ptrI);
    cut_log_tail(signal, ptr);
    break;
  }
  case LgmanContinueB::FLUSH_LOG:
  {
    jam();
    Ptr<Logfile_group> ptr;
    m_logfile_group_pool.getPtr(ptr, ptrI);
    flush_log(signal, ptr, signal->theData[2]);
    break;
  }
  case LgmanContinueB::PROCESS_LOG_BUFFER_WAITERS:
  {
    jam();
    Ptr<Logfile_group> ptr;
    m_logfile_group_pool.getPtr(ptr, ptrI);
    process_log_buffer_waiters(signal, ptr);
    break;
  }
  case LgmanContinueB::FIND_LOG_HEAD:
  {
    jam();
    Ptr<Logfile_group> ptr;
    if(ptrI != RNIL)
    {
      jam();
      m_logfile_group_pool.getPtr(ptr, ptrI);
      find_log_head(signal, ptr);
    }
    else
    {
      jam();
      init_run_undo_log(signal);
    }
    break;
  }
  case LgmanContinueB::EXECUTE_UNDO_RECORD:
    jam();
    {
      Ptr<Logfile_group> ptr;
      m_logfile_group_list.first(ptr);
      if (signal->theData[1] == 1 && !ptr.p->m_applied)
      {
        /**
         * The variable m_applied is set the first UNDO log record which is
         * applied, we signal if an UNDO log record was applied in the
         * CONTINUEB signal to execute the next UNDO log record.
         */
        jam();
        ptr.p->m_applied = true;
      }
    }
    execute_undo_record(signal);
    break;
  case LgmanContinueB::STOP_UNDO_LOG:
    jam();
    stop_run_undo_log(signal);
    break;
  case LgmanContinueB::READ_UNDO_LOG:
  {
    jam();
    Ptr<Logfile_group> ptr;
    m_logfile_group_pool.getPtr(ptr, ptrI);
    read_undo_log(signal, ptr);
    break;
  }
  case LgmanContinueB::PROCESS_LOG_SYNC_WAITERS:
  {
    jam();
    Ptr<Logfile_group> ptr;
    m_logfile_group_pool.getPtr(ptr, ptrI);
    process_log_sync_waiters(signal, ptr);
    break;
  }
  case LgmanContinueB::FORCE_LOG_SYNC:
  {
    jam();
    Ptr<Logfile_group> ptr;
    m_logfile_group_pool.getPtr(ptr, ptrI);
    force_log_sync(signal, ptr, signal->theData[2], signal->theData[3]);
    break;
  }
  case LgmanContinueB::DROP_FILEGROUP:
  {
    jam();
    Ptr<Logfile_group> ptr;
    m_logfile_group_pool.getPtr(ptr, ptrI);
    if ((ptr.p->m_state & Logfile_group::LG_THREAD_MASK) ||
        ptr.p->m_outstanding_fs > 0)
    {
      jam();
      sendSignalWithDelay(reference(), GSN_CONTINUEB, signal, 100, 
			  signal->length());
      break;
    }
    Uint32 ref = signal->theData[2];
    Uint32 data = signal->theData[3];
    drop_filegroup_drop_files(signal, ptr, ref, data);
    break;
  }
  }
  client_unlock(number(), __LINE__);
}

void
Lgman::execNODE_FAILREP(Signal* signal)
{
  jamEntry();
  const NodeFailRep * rep = (NodeFailRep*)signal->getDataPtr();
  NdbNodeBitmask failed; 
  failed.assign(NdbNodeBitmask::Size, rep->theNodes);

  /* Block level cleanup */
  for(unsigned i = 1; i < MAX_NDB_NODES; i++) {
    jam();
    if(failed.get(i)) {
      jam();
      Uint32 elementsCleaned = simBlockNodeFailure(signal, i); // No callback
      ndbassert(elementsCleaned == 0); // No distributed fragmented signals
      (void) elementsCleaned; // Remove compiler warning
    }//if
  }//for
}

void
Lgman::execDUMP_STATE_ORD(Signal* signal){
  jamNoBlock();  /* Due to bug#20135976 */
  if (signal->theData[0] == 12001 || signal->theData[0] == 12002)
  {
    char tmp[1024];
    Ptr<Logfile_group> ptr;
    m_logfile_group_list.first(ptr);
    while(!ptr.isNull())
    {
      BaseString::snprintf(tmp, sizeof(tmp),
                           "lfg %u state: %x fs: %u lsn "
                           " [ next: %llu s(req): %llu s:ed: %llu lcp: %llu ] "
                           " waiters: %d %d",
                           ptr.p->m_logfile_group_id, ptr.p->m_state,
                           ptr.p->m_outstanding_fs,
                           ptr.p->m_next_lsn, ptr.p->m_last_sync_req_lsn,
                           ptr.p->m_last_synced_lsn, ptr.p->m_last_lcp_lsn,
                           !ptr.p->m_log_buffer_waiters.isEmpty(),
                           !ptr.p->m_log_sync_waiters.isEmpty());
      if (signal->theData[0] == 12001)
        infoEvent("%s", tmp);
      ndbout_c("%s", tmp);

      BaseString::snprintf(tmp, sizeof(tmp),
                           "   callback_buffer_words: %u"
                           " free_buffer_words: %u free_file_words: %llu",
                           ptr.p->m_callback_buffer_words,
                           ptr.p->m_free_buffer_words,
                           ptr.p->m_free_file_words);
      if (signal->theData[0] == 12001)
        infoEvent("%s", tmp);
      ndbout_c("%s", tmp);
      if (!ptr.p->m_log_buffer_waiters.isEmpty())
      {
	Ptr<Log_waiter> waiter;
	Local_log_waiter_list 
	  list(m_log_waiter_pool, ptr.p->m_log_buffer_waiters);
	list.first(waiter);
        BaseString::snprintf(tmp, sizeof(tmp),
                             "  head(waiters).sz: %u %u",
                             waiter.p->m_size,
                             FREE_BUFFER_MARGIN);
        if (signal->theData[0] == 12001)
          infoEvent("%s", tmp);
        ndbout_c("%s", tmp);
      }
      if (!ptr.p->m_log_sync_waiters.isEmpty())
      {
	Ptr<Log_waiter> waiter;
	Local_log_waiter_list 
	  list(m_log_waiter_pool, ptr.p->m_log_sync_waiters);
	list.first(waiter);
        BaseString::snprintf(tmp, sizeof(tmp),
                             "  m_last_synced_lsn: %llu head(waiters %x).m_sync_lsn: %llu",
                             ptr.p->m_last_synced_lsn,
                             waiter.i,
                             waiter.p->m_sync_lsn);
        if (signal->theData[0] == 12001)
          infoEvent("%s", tmp);
        ndbout_c("%s", tmp);
	
	while(!waiter.isNull())
	{
	  ndbout_c("ptr: %x %p lsn: %llu next: %x",
		   waiter.i, waiter.p, waiter.p->m_sync_lsn, waiter.p->nextList);
	  list.next(waiter);
	}
      }
      m_logfile_group_list.next(ptr);
    }
  }
  if (signal->theData[0] == 12003)
  {
    bool crash = false;
    Ptr<Logfile_group> ptr;
    for (m_logfile_group_list.first(ptr); !ptr.isNull();
         m_logfile_group_list.next(ptr))
    {
      if (ptr.p->m_callback_buffer_words != 0)
      {
        crash = true;
        break;
      }
    }

    if (crash)
    {
      ndbout_c("Detected logfile-group with non zero m_callback_buffer_words");
      signal->theData[0] = 12002;
      execDUMP_STATE_ORD(signal);
      ndbrequire(false);
    }
#ifdef VM_TRACE
    else
    {
      ndbout_c("Check for non zero m_callback_buffer_words OK!");
    }
#endif
  }
}

void
Lgman::execDBINFO_SCANREQ(Signal *signal)
{
  DbinfoScanReq req= *(DbinfoScanReq*)signal->theData;
  const Ndbinfo::ScanCursor* cursor = 
    CAST_CONSTPTR(Ndbinfo::ScanCursor, DbinfoScan::getCursorPtr(&req));
  Ndbinfo::Ratelimit rl;

  jamEntry();

  switch(req.tableId) {
  case Ndbinfo::LOGSPACES_TABLEID:
  {
    jam();
    Uint32 startBucket = cursor->data[0];
    Logfile_group_hash_iterator iter;
    m_logfile_group_hash.next(startBucket, iter);

    while (!iter.curr.isNull())
    {
      jam();

      Uint32 currentBucket = iter.bucket;
      Ptr<Logfile_group> ptr = iter.curr;

      Uint64 free = ptr.p->m_free_file_words*4;

      Uint64 total = 0;
      Local_undofile_list list(m_file_pool, ptr.p->m_files);
      Ptr<Undofile> filePtr;
      for (list.first(filePtr); !filePtr.isNull(); list.next(filePtr))
      {
        jam();
        total += (Uint64)filePtr.p->m_file_size *
          (Uint64)File_formats::NDB_PAGE_SIZE;
      }

      Uint64 high = 0; // TODO

      Ndbinfo::Row row(signal, req);
      row.write_uint32(getOwnNodeId());
      row.write_uint32(1); // log type, 1 = DD-UNDO
      row.write_uint32(ptr.p->m_logfile_group_id); // log id
      row.write_uint32(0); // log part

      row.write_uint64(total);          // total allocated
      row.write_uint64((total-free));   // currently in use
      row.write_uint64(high);           // in use high water mark
      ndbinfo_send_row(signal, req, row, rl);

      // move to next
      if (m_logfile_group_hash.next(iter) == false)
      {
        jam(); // no more...
        break;
      }
      else if (iter.bucket == currentBucket)
      {
        jam();
        continue; // we need to iterate an entire bucket
      }
      else if (rl.need_break(req))
      {
        jam();
        ndbinfo_send_scan_break(signal, req, rl, iter.bucket);
        return;
      }
    }
    break;
  }

  case Ndbinfo::LOGBUFFERS_TABLEID:
  {
    jam();
    Uint32 startBucket = cursor->data[0];
    Logfile_group_hash_iterator iter;
    m_logfile_group_hash.next(startBucket, iter);

    while (!iter.curr.isNull())
    {
      jam();

      Uint32 currentBucket = iter.bucket;
      Ptr<Logfile_group> ptr = iter.curr;

      Uint64 free = ptr.p->m_free_buffer_words*4;
      Uint64 total = ptr.p->m_total_buffer_words*4;
      Uint64 high = 0; // TODO

      Ndbinfo::Row row(signal, req);
      row.write_uint32(getOwnNodeId());
      row.write_uint32(1); // log type, 1 = DD-UNDO
      row.write_uint32(ptr.p->m_logfile_group_id); // log id
      row.write_uint32(0); // log part

      row.write_uint64(total);          // total allocated
      row.write_uint64((total-free));   // currently in use
      row.write_uint64(high);           // in use high water mark
      ndbinfo_send_row(signal, req, row, rl);

      // move to next
      if (m_logfile_group_hash.next(iter) == false)
      {
        jam(); // no more...
        break;
      }
      else if (iter.bucket == currentBucket)
      {
        jam();
        continue; // we need to iterate an entire bucket
      }
      else if (rl.need_break(req))
      {
        jam();
        ndbinfo_send_scan_break(signal, req, rl, iter.bucket);
        return;
      }
    }
    break;
  }

  default:
    break;
  }

  ndbinfo_send_scan_conf(signal, req, rl);
}

/**
 * Create a new LOGFILE GROUP. This can either happen as part of DICT creating
 * object for the first time or it could happen as part of a restart. We
 * set the state to LG_ONLINE when it is created for the first time and set
 * it to LG_STARTING in case where we are restarting and will need the
 * logfile group to execute the UNDO log on the disk data parts.
 *
 * We currently have a limit on only creating one log file group, so the
 * list of log file groups is always empty or contains one element in the
 * list.
 */
void
Lgman::execCREATE_FILEGROUP_IMPL_REQ(Signal* signal){
  jamEntry();
  CreateFilegroupImplReq* req= (CreateFilegroupImplReq*)signal->getDataPtr();

  Uint32 senderRef = req->senderRef;
  Uint32 senderData = req->senderData;
  
  Ptr<Logfile_group> ptr;
  CreateFilegroupImplRef::ErrorCode err = CreateFilegroupImplRef::NoError;
  do {
    if (m_logfile_group_hash.find(ptr, req->filegroup_id))
    {
      jam();
      err = CreateFilegroupImplRef::FilegroupAlreadyExists;
      break;
    }
    
    if (!m_logfile_group_list.isEmpty())
    {
      jam();
      err = CreateFilegroupImplRef::OneLogfileGroupLimit;
      break;
    }

    if (!m_logfile_group_pool.seize(ptr))
    {
      jam();
      err = CreateFilegroupImplRef::OutOfFilegroupRecords;
      break;
    }

    new (ptr.p) Logfile_group(req);
    
    if (!alloc_logbuffer_memory(ptr, req->logfile_group.buffer_size))
    {
      jam();
      err= CreateFilegroupImplRef::OutOfLogBufferMemory;
      m_logfile_group_pool.release(ptr);
      break;
    }
    
    m_logfile_group_hash.add(ptr);
    m_logfile_group_list.addLast(ptr);

    if ((getNodeState().getNodeRestartInProgress() &&
         getNodeState().starting.restartType !=
         NodeState::ST_INITIAL_NODE_RESTART)||
        getNodeState().getSystemRestartInProgress())
    {
      jam();
      ptr.p->m_state = Logfile_group::LG_STARTING;
    }
    
    CreateFilegroupImplConf* conf= 
      (CreateFilegroupImplConf*)signal->getDataPtr();
    conf->senderData = senderData;
    conf->senderRef = reference();
    sendSignal(senderRef, GSN_CREATE_FILEGROUP_IMPL_CONF, signal,
	       CreateFilegroupImplConf::SignalLength, JBB);
    
    return;
  } while(0);
  
  CreateFilegroupImplRef* ref= (CreateFilegroupImplRef*)signal->getDataPtr();
  ref->senderData = senderData;
  ref->senderRef = reference();
  ref->errorCode = err;
  sendSignal(senderRef, GSN_CREATE_FILEGROUP_IMPL_REF, signal,
	     CreateFilegroupImplRef::SignalLength, JBB);
}

void
Lgman::execDROP_FILEGROUP_IMPL_REQ(Signal* signal)
{
  jamEntry();

  Uint32 errorCode = 0;
  DropFilegroupImplReq req = *(DropFilegroupImplReq*)signal->getDataPtr();  
  do 
  {
    jam();
    Ptr<Logfile_group> ptr;
    if (!m_logfile_group_hash.find(ptr, req.filegroup_id))
    {
      jam();
      errorCode = DropFilegroupImplRef::NoSuchFilegroup;
      break;
    }
    
    if (ptr.p->m_version != req.filegroup_version)
    {
      jam();
      errorCode = DropFilegroupImplRef::InvalidFilegroupVersion;
      break;
    }
    
    switch(req.requestInfo){
    case DropFilegroupImplReq::Prepare:
      jam();
      break;
    case DropFilegroupImplReq::Commit:
      jam();
      m_logfile_group_list.remove(ptr);
      ptr.p->m_state |= Logfile_group::LG_DROPPING;
      signal->theData[0] = LgmanContinueB::DROP_FILEGROUP;
      signal->theData[1] = ptr.i;
      signal->theData[2] = req.senderRef;
      signal->theData[3] = req.senderData;
      sendSignal(reference(), GSN_CONTINUEB, signal, 4, JBB);
      return;
    case DropFilegroupImplReq::Abort:
      jam();
      break;
    default:
      ndbrequire(false);
    }
  } while(0);
  
  if (errorCode)
  {
    jam();
    DropFilegroupImplRef* ref = 
      (DropFilegroupImplRef*)signal->getDataPtrSend();
    ref->senderRef = reference();
    ref->senderData = req.senderData;
    ref->errorCode = errorCode;
    sendSignal(req.senderRef, GSN_DROP_FILEGROUP_IMPL_REF, signal,
	       DropFilegroupImplRef::SignalLength, JBB);
  }
  else
  {
    jam();
    DropFilegroupImplConf* conf = 
      (DropFilegroupImplConf*)signal->getDataPtrSend();
    conf->senderRef = reference();
    conf->senderData = req.senderData;
    sendSignal(req.senderRef, GSN_DROP_FILEGROUP_IMPL_CONF, signal,
	       DropFilegroupImplConf::SignalLength, JBB);
  }
}

void
Lgman::drop_filegroup_drop_files(Signal* signal,
				 Ptr<Logfile_group> ptr,
				 Uint32 ref, Uint32 data)
{
  jam();
  ndbrequire(! (ptr.p->m_state & Logfile_group::LG_THREAD_MASK));
  ndbrequire(ptr.p->m_outstanding_fs == 0);

  Local_undofile_list list(m_file_pool, ptr.p->m_files);
  Ptr<Undofile> file_ptr;

  if (list.first(file_ptr))
  {
    jam();
    ndbrequire(! (file_ptr.p->m_state & Undofile::FS_OUTSTANDING));
    file_ptr.p->m_create.m_senderRef = ref;
    file_ptr.p->m_create.m_senderData = data;
    create_file_abort(signal, ptr, file_ptr);
    return;
  }

  Local_undofile_list metalist(m_file_pool, ptr.p->m_meta_files);
  if (metalist.first(file_ptr))
  {
    jam();
    metalist.remove(file_ptr);
    list.addLast(file_ptr);
    file_ptr.p->m_create.m_senderRef = ref;
    file_ptr.p->m_create.m_senderData = data;
    create_file_abort(signal, ptr, file_ptr);
    return;
  }

  free_logbuffer_memory(ptr);
  m_logfile_group_hash.release(ptr);
  DropFilegroupImplConf *conf = (DropFilegroupImplConf*)signal->getDataPtr();  
  conf->senderData = data;
  conf->senderRef = reference();
  sendSignal(ref, GSN_DROP_FILEGROUP_IMPL_CONF, signal,
	     DropFilegroupImplConf::SignalLength, JBB);
}

/**
 * Request to create/open a file as part of a log group. This is performed
 * as part of a metadata transaction. This means that we start by opening
 * or creating the file and then responding back to DBDICT. If DICT decides
 * to commit it sends a new request with commit flag and likewise if it
 * decides to abort it will send a new CREATE_FILE_IMPL_REQ signal, but with
 * a abort flag.
 *
 * If the file is created as part of creating a new log file group or extending
 * an existing log file group, then the file needs to be created. When this
 * happens as part of a restart, it is sufficient to open the file since the
 * file already exists.
 */
void
Lgman::execCREATE_FILE_IMPL_REQ(Signal* signal)
{
  jamEntry();
  CreateFileImplReq* req= (CreateFileImplReq*)signal->getDataPtr();
  
  Uint32 senderRef = req->senderRef;
  Uint32 senderData = req->senderData;
  Uint32 requestInfo = req->requestInfo;
  
  Ptr<Logfile_group> ptr;
  CreateFileImplRef::ErrorCode err = CreateFileImplRef::NoError;
  SectionHandle handle(this, signal);
  do {
    if (!m_logfile_group_hash.find(ptr, req->filegroup_id))
    {
      jam();
      err = CreateFileImplRef::InvalidFilegroup;
      break;
    }

    if (ptr.p->m_version != req->filegroup_version)
    {
      jam();
      err = CreateFileImplRef::InvalidFilegroupVersion;
      break;
    }

    Ptr<Undofile> file_ptr;
    switch(requestInfo){
    case CreateFileImplReq::Commit:
    {
      jam();
      ndbrequire(find_file_by_id(file_ptr, ptr.p->m_meta_files, req->file_id));
      file_ptr.p->m_create.m_senderRef = req->senderRef;
      file_ptr.p->m_create.m_senderData = req->senderData;
      create_file_commit(signal, ptr, file_ptr);
      return;
    }
    case CreateFileImplReq::Abort:
    {
      Uint32 senderRef = req->senderRef;
      Uint32 senderData = req->senderData;
      if (find_file_by_id(file_ptr, ptr.p->m_meta_files, req->file_id))
      {
        jam();
	file_ptr.p->m_create.m_senderRef = senderRef;
	file_ptr.p->m_create.m_senderData = senderData;
	create_file_abort(signal, ptr, file_ptr);
      }
      else
      {
	CreateFileImplConf* conf= (CreateFileImplConf*)signal->getDataPtr();
        jam();
	conf->senderData = senderData;
	conf->senderRef = reference();
	sendSignal(senderRef, GSN_CREATE_FILE_IMPL_CONF, signal,
		   CreateFileImplConf::SignalLength, JBB);
      }
      return;
    }
    default: // prepare
      jam();
      break;
    }
    
    if (!m_file_pool.seize(file_ptr))
    {
      jam();
      err = CreateFileImplRef::OutOfFileRecords;
      break;
    }

    ndbrequire(handle.m_cnt > 0);
    
    if (ERROR_INSERTED(15000) ||
        (sizeof(void*) == 4 && req->file_size_hi & 0xFFFFFFFF))
    {
      jam();
      err = CreateFileImplRef::FileSizeTooLarge;
      break;
    }
    
    Uint64 sz = (Uint64(req->file_size_hi) << 32) + req->file_size_lo;
    if (sz < 1024*1024)
    {
      jam();
      err = CreateFileImplRef::FileSizeTooSmall;
      break;
    }

    new (file_ptr.p) Undofile(req, ptr.i);

    Local_undofile_list tmp(m_file_pool, ptr.p->m_meta_files);
    tmp.addLast(file_ptr);
    
    open_file(signal, file_ptr, req->requestInfo, &handle);
    return;
  } while(0);

  releaseSections(handle);
  CreateFileImplRef* ref= (CreateFileImplRef*)signal->getDataPtr();
  ref->senderData = senderData;
  ref->senderRef = reference();
  ref->errorCode = err;
  sendSignal(senderRef, GSN_CREATE_FILE_IMPL_REF, signal,
	     CreateFileImplRef::SignalLength, JBB);
}

void
Lgman::open_file(Signal* signal, Ptr<Undofile> ptr,
		 Uint32 requestInfo,
		 SectionHandle * handle)
{
  FsOpenReq* req = (FsOpenReq*)signal->getDataPtrSend();
  req->userReference = reference();
  req->userPointer = ptr.i;
  
  memset(req->fileNumber, 0, sizeof(req->fileNumber));
  FsOpenReq::setVersion(req->fileNumber, 4); // Version 4 = specified filename
  FsOpenReq::v4_setBasePath(req->fileNumber, FsOpenReq::BP_DD_UF);

  req->fileFlags = 0;
  req->fileFlags |= FsOpenReq::OM_READWRITE;
  req->fileFlags |= FsOpenReq::OM_DIRECT;
  req->fileFlags |= FsOpenReq::OM_SYNC;
  switch(requestInfo){
  case CreateFileImplReq::Create:
    jam();
    req->fileFlags |= FsOpenReq::OM_CREATE_IF_NONE;
    req->fileFlags |= FsOpenReq::OM_INIT;
    ptr.p->m_state = Undofile::FS_CREATING;
    break;
  case CreateFileImplReq::CreateForce:
    jam();
    req->fileFlags |= FsOpenReq::OM_CREATE;
    req->fileFlags |= FsOpenReq::OM_INIT;
    ptr.p->m_state = Undofile::FS_CREATING;
    break;
  case CreateFileImplReq::Open:
    jam();
    req->fileFlags |= FsOpenReq::OM_CHECK_SIZE;
    ptr.p->m_state = Undofile::FS_OPENING;
    break;
  default:
    ndbrequire(false);
  }

  req->page_size = File_formats::NDB_PAGE_SIZE;
  Uint64 size = (Uint64)ptr.p->m_file_size * (Uint64)File_formats::NDB_PAGE_SIZE;
  req->file_size_hi = (Uint32)(size >> 32);
  req->file_size_lo = (Uint32)(size & 0xFFFFFFFF);

  sendSignal(NDBFS_REF, GSN_FSOPENREQ, signal, FsOpenReq::SignalLength, JBB,
	     handle);
}

/**
 * This code is called during initialisation of the file to ensure that the
 * file content is properly set when the file is created, it is a direct
 * function call via block methods from the file system thread into this
 * block. So this means that we are not allowed to change any block variables
 * and even for reading we have to be careful. The pages are allocated in
 * NDBFS from the DataMemory in DBTUP. So these pages we are allowed to
 * change since they are owned at this moment by the NDB file system thread.
 */
void
Lgman::execFSWRITEREQ(Signal* signal)
{
  jamNoBlock();
  Ptr<Undofile> ptr;
  Ptr<GlobalPage> page_ptr;
  FsReadWriteReq* req= (FsReadWriteReq*)signal->getDataPtr();
  
  m_file_pool.getPtr(ptr, req->userPointer);
  m_shared_page_pool.getPtr(page_ptr, req->data.pageData[0]);

  if (req->varIndex == 0)
  {
    File_formats::Undofile::Zero_page* page = 
      (File_formats::Undofile::Zero_page*)page_ptr.p;
    page->m_page_header.init(File_formats::FT_Undofile, 
			     getOwnNodeId(),
			     ndbGetOwnVersion(),
			     (Uint32)time(0));
    page->m_file_id = ptr.p->m_file_id;
    page->m_logfile_group_id = ptr.p->m_create.m_logfile_group_id;
    page->m_logfile_group_version = ptr.p->m_create.m_logfile_group_version;
    page->m_undo_pages = ptr.p->m_file_size - 1; // minus zero page
  }
  else if (req->varIndex == 1)
  {
    /**
     * We write an UNDO END log record into the very first page. This is to
     * ensure that we don't pass this point if we crash before completing
     * the first synch to the UNDO log. Without this log record we could
     * have written other pages but not this page. In that case we would
     * have no way to distinguish when we find the end of the UNDO log.
     */
    File_formats::Undofile::Undo_page* page = 
      (File_formats::Undofile::Undo_page*)page_ptr.p;
    page->m_page_header.m_page_lsn_hi = 0;
    page->m_page_header.m_page_lsn_lo = 0;
    page->m_words_used = 1;
    page->m_data[0] = (File_formats::Undofile::UNDO_END << 16) | 1 ;
    page->m_page_header.m_page_type = File_formats::PT_Undopage;
  }
  else
  {
    File_formats::Undofile::Undo_page* page = 
      (File_formats::Undofile::Undo_page*)page_ptr.p;
    page->m_page_header.m_page_lsn_hi = 0;
    page->m_page_header.m_page_lsn_lo = 0;
    page->m_page_header.m_page_type = File_formats::PT_Undopage;
    page->m_words_used = 0;
  }
}

void
Lgman::execFSOPENREF(Signal* signal)
{
  jamNoBlock();

  Ptr<Undofile> ptr;  
  Ptr<Logfile_group> lg_ptr;
  FsRef* ref = (FsRef*)signal->getDataPtr();

  Uint32 errCode = ref->errorCode;
  Uint32 osErrCode = ref->osErrorCode;

  m_file_pool.getPtr(ptr, ref->userPointer);
  m_logfile_group_pool.getPtr(lg_ptr, ptr.p->m_logfile_group_ptr_i);

  {
    CreateFileImplRef* ref= (CreateFileImplRef*)signal->getDataPtr();
    ref->senderData = ptr.p->m_create.m_senderData;
    ref->senderRef = reference();
    ref->errorCode = CreateFileImplRef::FileError;
    ref->fsErrCode = errCode;
    ref->osErrCode = osErrCode;

    sendSignal(ptr.p->m_create.m_senderRef, GSN_CREATE_FILE_IMPL_REF, signal,
	       CreateFileImplRef::SignalLength, JBB);
  }

  Local_undofile_list meta(m_file_pool, lg_ptr.p->m_meta_files);
  meta.release(ptr);
}

#define HEAD 0
#define TAIL 1

void
Lgman::execFSOPENCONF(Signal* signal)
{
  jamEntry();
  Ptr<Undofile> ptr;  

  FsConf* conf = (FsConf*)signal->getDataPtr();
  
  Uint32 fd = conf->filePointer;
  m_file_pool.getPtr(ptr, conf->userPointer);

  ptr.p->m_fd = fd;

  {
    Uint32 senderRef = ptr.p->m_create.m_senderRef;
    Uint32 senderData = ptr.p->m_create.m_senderData;
    
    CreateFileImplConf* conf= (CreateFileImplConf*)signal->getDataPtr();
    conf->senderData = senderData;
    conf->senderRef = reference();
    sendSignal(senderRef, GSN_CREATE_FILE_IMPL_CONF, signal,
	       CreateFileImplConf::SignalLength, JBB);
  }
}

bool 
Lgman::find_file_by_id(Ptr<Undofile>& ptr, 
		       Local_undofile_list::Head& head, Uint32 id)
{
  Local_undofile_list list(m_file_pool, head);
  for(list.first(ptr); !ptr.isNull(); list.next(ptr))
  {
    jam();
    if(ptr.p->m_file_id == id)
    {
      jam();
      return true;
    }
  }
  return false;
}

void
Lgman::create_file_commit(Signal* signal, 
			  Ptr<Logfile_group> lg_ptr, 
			  Ptr<Undofile> ptr)
{
  Uint32 senderRef = ptr.p->m_create.m_senderRef;
  Uint32 senderData = ptr.p->m_create.m_senderData;

  bool first= false;
  if(ptr.p->m_state == Undofile::FS_CREATING &&
     (lg_ptr.p->m_state & Logfile_group::LG_ONLINE))
  {
    jam();
    Local_undofile_list free(m_file_pool, lg_ptr.p->m_files);
    Local_undofile_list meta(m_file_pool, lg_ptr.p->m_meta_files);
    first= free.isEmpty();
    meta.remove(ptr);
    if(!first)
    {
      jam();
      /**
       * Add log file next after current head
       */
      Ptr<Undofile> curr;
      m_file_pool.getPtr(curr, lg_ptr.p->m_file_pos[HEAD].m_ptr_i);
      if(free.next(curr))
      {
        jam();
        free.insertBefore(ptr, curr);
      }
      else
      {
        jam();
        free.addLast(ptr);
      }

      ptr.p->m_state = Undofile::FS_ONLINE | Undofile::FS_EMPTY;
    }
    else
    {
      jam();
      /**
       * First file isn't empty as it can be written to at any time
       */
      free.addLast(ptr);
      ptr.p->m_state = Undofile::FS_ONLINE;
      lg_ptr.p->m_state |= Logfile_group::LG_FLUSH_THREAD;
      signal->theData[0] = LgmanContinueB::FLUSH_LOG;
      signal->theData[1] = lg_ptr.i;
      signal->theData[2] = 0;
      sendSignal(reference(), GSN_CONTINUEB, signal, 3, JBB);
    }
  }
  else
  {
    jam();
    ptr.p->m_state = Undofile::FS_SORTING;
  }
  
  ptr.p->m_online.m_lsn = 0;
  ptr.p->m_online.m_outstanding = 0;
  
  Uint64 add= ptr.p->m_file_size - 1;
  lg_ptr.p->m_free_file_words += add * File_formats::UNDO_PAGE_WORDS;

  if(first)
  {
    jam();
    
    Buffer_idx tmp= { ptr.i, 0 };
    lg_ptr.p->m_file_pos[HEAD] = lg_ptr.p->m_file_pos[TAIL] = tmp;
    
    /**
     * Init log tail pointer
     */
    lg_ptr.p->m_tail_pos[0] = tmp;
    lg_ptr.p->m_tail_pos[1] = tmp;
    lg_ptr.p->m_tail_pos[2] = tmp;
    lg_ptr.p->m_next_reply_ptr_i = ptr.i;
  }

  validate_logfile_group(lg_ptr, "create_file_commit", jamBuffer());

  CreateFileImplConf* conf= (CreateFileImplConf*)signal->getDataPtr();
  conf->senderData = senderData;
  conf->senderRef = reference();
  sendSignal(senderRef, GSN_CREATE_FILE_IMPL_CONF, signal,
	     CreateFileImplConf::SignalLength, JBB);
}

void
Lgman::create_file_abort(Signal* signal, 
			 Ptr<Logfile_group> lg_ptr, 
			 Ptr<Undofile> ptr)
{
  if (ptr.p->m_fd == RNIL)
  {
    jam();
    ((FsConf*)signal->getDataPtr())->userPointer = ptr.i;
    execFSCLOSECONF(signal);
    return;
  }

  FsCloseReq *req= (FsCloseReq*)signal->getDataPtrSend();
  req->filePointer = ptr.p->m_fd;
  req->userReference = reference();
  req->userPointer = ptr.i;
  req->fileFlag = 0;
  FsCloseReq::setRemoveFileFlag(req->fileFlag, true);
  
  sendSignal(NDBFS_REF, GSN_FSCLOSEREQ, signal, 
	     FsCloseReq::SignalLength, JBB);
}

void
Lgman::execFSCLOSECONF(Signal* signal)
{
  Ptr<Undofile> ptr;
  Ptr<Logfile_group> lg_ptr;
  Uint32 ptrI = ((FsConf*)signal->getDataPtr())->userPointer;
  m_file_pool.getPtr(ptr, ptrI);
  
  Uint32 senderRef = ptr.p->m_create.m_senderRef;
  Uint32 senderData = ptr.p->m_create.m_senderData;
  
  m_logfile_group_pool.getPtr(lg_ptr, ptr.p->m_logfile_group_ptr_i);

  if (lg_ptr.p->m_state & Logfile_group::LG_DROPPING)
  {
    jam();
    {
      Local_undofile_list list(m_file_pool, lg_ptr.p->m_files);
      list.release(ptr);
    }
    drop_filegroup_drop_files(signal, lg_ptr, senderRef, senderData);
  }
  else
  {
    jam();
    Local_undofile_list list(m_file_pool, lg_ptr.p->m_meta_files);
    list.release(ptr);

    CreateFileImplConf* conf= (CreateFileImplConf*)signal->getDataPtr();
    conf->senderData = senderData;
    conf->senderRef = reference();
    sendSignal(senderRef, GSN_CREATE_FILE_IMPL_CONF, signal,
	       CreateFileImplConf::SignalLength, JBB);
  }
}

void
Lgman::execDROP_FILE_IMPL_REQ(Signal* signal)
{
  jamEntry();
  ndbrequire(false);
}

#define CONSUMER 0
#define PRODUCER 1

Lgman::Logfile_group::Logfile_group(const CreateFilegroupImplReq* req)
{
  m_logfile_group_id = req->filegroup_id;
  m_version = req->filegroup_version;
  m_state = LG_ONLINE;
  m_outstanding_fs = 0;
  m_next_reply_ptr_i = RNIL;
  
  m_applied = false;
  m_next_lsn = 1;
  m_last_synced_lsn = 0;
  m_last_sync_req_lsn = 0;
  m_max_sync_req_lsn = 0;
  m_last_read_lsn = 0;
  m_file_pos[0].m_ptr_i= m_file_pos[1].m_ptr_i = RNIL;

  m_free_file_words = 0;
  m_total_buffer_words = 0;
  m_free_buffer_words = 0;
  m_callback_buffer_words = 0;

  m_pos[CONSUMER].m_current_page.m_ptr_i = RNIL;// { m_buffer_pages, idx }
  m_pos[CONSUMER].m_current_pos.m_ptr_i = RNIL; // { page ptr.i, m_words_used}
  m_pos[PRODUCER].m_current_page.m_ptr_i = RNIL;// { m_buffer_pages, idx }
  m_pos[PRODUCER].m_current_pos.m_ptr_i = RNIL; // { page ptr.i, m_words_used}

  m_tail_pos[2].m_ptr_i= RNIL;
  m_tail_pos[2].m_idx= ~0;
  
  m_tail_pos[0] = m_tail_pos[1] = m_tail_pos[2];
}

bool
Lgman::alloc_logbuffer_memory(Ptr<Logfile_group> ptr, Uint32 bytes)
{
  Uint32 pages= (((bytes + 3) >> 2) + File_formats::NDB_PAGE_SIZE_WORDS - 1)
    / File_formats::NDB_PAGE_SIZE_WORDS;
#if defined VM_TRACE || defined ERROR_INSERT
  Uint32 requested= pages;
#endif
  {
    Page_map map(m_data_buffer_pool, ptr.p->m_buffer_pages);
    while(pages)
    {
      Uint32 ptrI;
      Uint32 cnt = pages > 64 ? 64 : pages;
      m_ctx.m_mm.alloc_pages(RG_DISK_OPERATIONS, &ptrI, &cnt, 1);
      if (cnt)
      {
        jam();
	Buffer_idx range;
	range.m_ptr_i= ptrI;
	range.m_idx = cnt;
        
	if (map.append((Uint32*)&range, 2) == false)
        {
          /**
           * Failed to append page-range...
           *   jump out of alloc routine
           */
          jam();
          m_ctx.m_mm.release_pages(RG_DISK_OPERATIONS, 
                                   range.m_ptr_i, range.m_idx);
          break;
        }
	pages -= range.m_idx;
      }
      else
      {
        jam();
	break;
      }
    }
  }

  if(pages)
  {
    jam();
    /* Could not allocate all of the requested memory.
     * So release that already allocated.
     */
    free_logbuffer_memory(ptr);
    return false;
  }
  
#if defined VM_TRACE || defined ERROR_INSERT
  ndbout << "DD lgman: fg id:" << ptr.p->m_logfile_group_id << " undo buffer pages/bytes:" << (requested-pages) << "/" << (requested-pages)*File_formats::NDB_PAGE_SIZE << endl;
#endif
  
  init_logbuffer_pointers(ptr);
  return true;
}

void
Lgman::init_logbuffer_pointers(Ptr<Logfile_group> ptr)
{
  Page_map map(m_data_buffer_pool, ptr.p->m_buffer_pages);
  Page_map::Iterator it;
  union {
    Uint32 tmp[2];
    Buffer_idx range;
  };
  
  map.first(it);
  tmp[0] = *it.data;
  ndbrequire(map.next(it));
  tmp[1] = *it.data;
  
  ptr.p->m_pos[CONSUMER].m_current_page.m_ptr_i = 0;      // Index in page map
  ptr.p->m_pos[CONSUMER].m_current_page.m_idx = range.m_idx - 1;// left range
  ptr.p->m_pos[CONSUMER].m_current_pos.m_ptr_i = range.m_ptr_i; // Which page
  ptr.p->m_pos[CONSUMER].m_current_pos.m_idx = 0;               // Page pos
  
  ptr.p->m_pos[PRODUCER].m_current_page.m_ptr_i = 0;      // Index in page map
  ptr.p->m_pos[PRODUCER].m_current_page.m_idx = range.m_idx - 1;// left range
  ptr.p->m_pos[PRODUCER].m_current_pos.m_ptr_i = range.m_ptr_i; // Which page
  ptr.p->m_pos[PRODUCER].m_current_pos.m_idx = 0;               // Page pos

  Uint32 pages= range.m_idx;
  while(map.next(it))
  {
    jam();
    tmp[0] = *it.data;
    ndbrequire(map.next(it));
    tmp[1] = *it.data;
    pages += range.m_idx;
  }
  
  ptr.p->m_total_buffer_words =
    ptr.p->m_free_buffer_words = pages * File_formats::UNDO_PAGE_WORDS;
}

/**
 * Cannot use jam on this method since it is used before jam buffers
 * have been properly set up.
 */
Uint32
Lgman::compute_free_file_pages(Ptr<Logfile_group> ptr,
                               EmulatedJamBuffer *jamBuf)
{
  Buffer_idx head= ptr.p->m_file_pos[HEAD];
  Buffer_idx tail= ptr.p->m_file_pos[TAIL];
  Uint32 pages = 0;
  if (head.m_ptr_i == tail.m_ptr_i && head.m_idx < tail.m_idx)
  {
    thrjam(jamBuf);
    pages += tail.m_idx - head.m_idx;
  }
  else
  {
    thrjam(jamBuf);
    Ptr<Undofile> file;
    m_file_pool.getPtr(file, head.m_ptr_i);
    Local_undofile_list list(m_file_pool, ptr.p->m_files);
    
    do 
    {
      thrjam(jamBuf);
      pages += (file.p->m_file_size - head.m_idx - 1);
      if(!list.next(file))
      {
        thrjam(jamBuf);
	list.first(file);
      }
      head.m_idx = 0;
    } while(file.i != tail.m_ptr_i);
    
    pages += tail.m_idx - head.m_idx;
  }
  return pages;
}

void
Lgman::free_logbuffer_memory(Ptr<Logfile_group> ptr)
{
  union {
    Uint32 tmp[2];
    Buffer_idx range;
  };

  Page_map map(m_data_buffer_pool, ptr.p->m_buffer_pages);

  Page_map::Iterator it;
  map.first(it);
  while(!it.isNull())
  {
    jam();
    tmp[0] = *it.data;
    ndbrequire(map.next(it));
    tmp[1] = *it.data;
    
    m_ctx.m_mm.release_pages(RG_DISK_OPERATIONS, range.m_ptr_i, range.m_idx);
    map.next(it);
  }
  map.release();
}

Lgman::Undofile::Undofile(const struct CreateFileImplReq* req, Uint32 ptrI)
{
  m_fd = RNIL;
  m_file_id = req->file_id;
  m_logfile_group_ptr_i= ptrI;
  
  Uint64 pages = req->file_size_hi;
  pages = (pages << 32) | req->file_size_lo;
  pages /= GLOBAL_PAGE_SIZE;
  m_file_size = Uint32(pages);
#if defined VM_TRACE || defined ERROR_INSERT
  ndbout << "DD lgman: file id:" << m_file_id << " undofile pages/bytes:" << m_file_size << "/" << m_file_size*GLOBAL_PAGE_SIZE << endl;
#endif

  m_create.m_senderRef = req->senderRef; // During META
  m_create.m_senderData = req->senderData; // During META
  m_create.m_logfile_group_id = req->filegroup_id;
}

Logfile_client::Logfile_client(SimulatedBlock* block, 
			       Lgman* lgman, Uint32 logfile_group_id,
                               bool lock)
{
  Uint32 bno = block->number();
  Uint32 ino = block->instance();
  m_client_block= block;
  m_block= numberToBlock(bno, ino);
  m_lgman= lgman;
  m_lock = lock;
  m_logfile_group_id= logfile_group_id;
  D("client ctor " << bno << "/" << ino);
  if (m_lock)
  {
    jamBlock(block);
    m_lgman->client_lock(m_block, 0);
  }
}

Logfile_client::~Logfile_client()
{
#ifdef VM_TRACE
  Uint32 bno = blockToMain(m_block);
  Uint32 ino = blockToInstance(m_block);
#endif
  D("client dtor " << bno << "/" << ino);
  if (m_lock)
    m_lgman->client_unlock(m_block, 0);
}

int
Logfile_client::sync_lsn(Signal* signal, 
			 Uint64 lsn, Request* req, Uint32 flags)
{
  Ptr<Lgman::Logfile_group> ptr;
  if(m_lgman->m_logfile_group_list.first(ptr))
  {
    jamBlock(m_client_block);
    if(ptr.p->m_last_synced_lsn >= lsn)
    {
      jamBlock(m_client_block);
      return 1;
    }
    
    bool empty= false;
    Ptr<Lgman::Log_waiter> wait;
    {
      Lgman::Local_log_waiter_list
	list(m_lgman->m_log_waiter_pool, ptr.p->m_log_sync_waiters);
      
      empty= list.isEmpty();
      if (!list.seizeLast(wait))
      {
        jamBlock(m_client_block);
	return -1;
      }
      
      wait.p->m_block= m_block;
      wait.p->m_sync_lsn= lsn;
      memcpy(&wait.p->m_callback, &req->m_callback, 
	     sizeof(SimulatedBlock::CallbackPtr));

      ptr.p->m_max_sync_req_lsn = lsn > ptr.p->m_max_sync_req_lsn ?
	lsn : ptr.p->m_max_sync_req_lsn;
    }
    
    if(ptr.p->m_last_sync_req_lsn < lsn && 
       ! (ptr.p->m_state & Lgman::Logfile_group::LG_FORCE_SYNC_THREAD))
    {
      jamBlock(m_client_block);
      ptr.p->m_state |= Lgman::Logfile_group::LG_FORCE_SYNC_THREAD;
      signal->theData[0] = LgmanContinueB::FORCE_LOG_SYNC;
      signal->theData[1] = ptr.i;
      signal->theData[2] = (Uint32)(lsn >> 32);
      signal->theData[3] = (Uint32)(lsn & 0xFFFFFFFF);
      m_client_block->sendSignalWithDelay(m_lgman->reference(), 
                                          GSN_CONTINUEB, signal, 10, 4);
    }
    return 0;
  }
  jamBlock(m_client_block);
  return -1;
}

void
Lgman::force_log_sync(Signal* signal, 
		      Ptr<Logfile_group> ptr, 
		      Uint32 lsn_hi, Uint32 lsn_lo)
{
  Local_log_waiter_list list(m_log_waiter_pool, ptr.p->m_log_sync_waiters);
  Uint64 force_lsn = lsn_hi; force_lsn <<= 32; force_lsn += lsn_lo;

  if(ptr.p->m_last_sync_req_lsn < force_lsn)
  {
    jam();
    /**
     * Do force
     */
    Buffer_idx pos= ptr.p->m_pos[PRODUCER].m_current_pos;
    GlobalPage *page = m_shared_page_pool.getPtr(pos.m_ptr_i);
  
    Uint32 free= File_formats::UNDO_PAGE_WORDS - pos.m_idx;
    if(pos.m_idx) // don't flush empty page...
    {
<<<<<<< HEAD
      jam();
      Uint64 lsn= ptr.p->m_last_lsn - 1;
=======
      Uint64 lsn= ptr.p->m_next_lsn - 1;
>>>>>>> 66ac7973
      
      File_formats::Undofile::Undo_page* undo= 
	(File_formats::Undofile::Undo_page*)page;
      undo->m_page_header.m_page_lsn_lo = (Uint32)(lsn & 0xFFFFFFFF);
      undo->m_page_header.m_page_lsn_hi = (Uint32)(lsn >> 32);
      undo->m_words_used= File_formats::UNDO_PAGE_WORDS - free;
      
      /**
       * Update free space with extra NOOP
       */
      ndbrequire(ptr.p->m_free_file_words >= free);
      ndbrequire(ptr.p->m_free_buffer_words > free);
      ptr.p->m_free_file_words -= free;
      ptr.p->m_free_buffer_words -= free;
      
      validate_logfile_group(ptr, "force_log_sync", jamBuffer());

      next_page(ptr.p, PRODUCER, jamBuffer());
      ptr.p->m_pos[PRODUCER].m_current_pos.m_idx = 0;
    }
  }

  
  
  Uint64 max_req_lsn = ptr.p->m_max_sync_req_lsn;
  if(max_req_lsn > force_lsn && 
     max_req_lsn > ptr.p->m_last_sync_req_lsn)
  {
    jam();
    ndbrequire(ptr.p->m_state & Lgman::Logfile_group::LG_FORCE_SYNC_THREAD);
    signal->theData[0] = LgmanContinueB::FORCE_LOG_SYNC;
    signal->theData[1] = ptr.i;
    signal->theData[2] = (Uint32)(max_req_lsn >> 32);
    signal->theData[3] = (Uint32)(max_req_lsn & 0xFFFFFFFF);
    sendSignalWithDelay(reference(), GSN_CONTINUEB, signal, 10, 4);
  }
  else
  {
    ptr.p->m_state &= ~(Uint32)Lgman::Logfile_group::LG_FORCE_SYNC_THREAD;
  }
}

void
Lgman::process_log_sync_waiters(Signal* signal, Ptr<Logfile_group> ptr)
{
  Local_log_waiter_list 
    list(m_log_waiter_pool, ptr.p->m_log_sync_waiters);

  if(list.isEmpty())
  {
    jam();
    return;
  }

  bool removed= false;
  Ptr<Log_waiter> waiter;
  list.first(waiter);
  Uint32 logfile_group_id = ptr.p->m_logfile_group_id;

  if(waiter.p->m_sync_lsn <= ptr.p->m_last_synced_lsn)
  {
    jam();
    removed= true;
    Uint32 block = waiter.p->m_block;
    CallbackPtr & callback = waiter.p->m_callback;
    sendCallbackConf(signal, block, callback, logfile_group_id,
                     LgmanContinueB::PROCESS_LOG_SYNC_WAITERS, 0);
    
    list.releaseFirst(/* waiter */);
  }
  
  if(removed && !list.isEmpty())
  {
    jam();
    ptr.p->m_state |= Logfile_group::LG_SYNC_WAITERS_THREAD;
    signal->theData[0] = LgmanContinueB::PROCESS_LOG_SYNC_WAITERS;
    signal->theData[1] = ptr.i;
    sendSignal(reference(), GSN_CONTINUEB, signal, 2, JBB);
  }
  else
  {
    jam();
    ptr.p->m_state &= ~(Uint32)Logfile_group::LG_SYNC_WAITERS_THREAD;
  }
}


Uint32*
Lgman::get_log_buffer(Ptr<Logfile_group> ptr,
                      Uint32 sz,
                      EmulatedJamBuffer *jamBuf)
{
  GlobalPage *page;
  page=m_shared_page_pool.getPtr(ptr.p->m_pos[PRODUCER].m_current_pos.m_ptr_i);
  
  Uint32 total_free= ptr.p->m_free_buffer_words;
  ndbrequire(total_free >= sz);
  Uint32 pos= ptr.p->m_pos[PRODUCER].m_current_pos.m_idx;
  Uint32 free= File_formats::UNDO_PAGE_WORDS - pos;

  if(sz <= free)
  {
next:
    thrjam(jamBuf);
    // fits this page wo/ problem
    ndbrequire(total_free >= sz);
    ptr.p->m_free_buffer_words = total_free - sz;
    ptr.p->m_pos[PRODUCER].m_current_pos.m_idx = pos + sz;
    return ((File_formats::Undofile::Undo_page*)page)->m_data + pos;
  }
  thrjam(jamBuf);
  
  /**
   * It didn't fit page...fill page with a NOOP log entry
   */
  Uint64 lsn= ptr.p->m_next_lsn - 1;
  File_formats::Undofile::Undo_page* undo= 
    (File_formats::Undofile::Undo_page*)page;
  undo->m_page_header.m_page_lsn_lo = (Uint32)(lsn & 0xFFFFFFFF);
  undo->m_page_header.m_page_lsn_hi = (Uint32)(lsn >> 32);
  undo->m_words_used= File_formats::UNDO_PAGE_WORDS - free;
  
  /**
   * Update free space with extra NOOP
   */
  ndbrequire(ptr.p->m_free_file_words >= free);
  ptr.p->m_free_file_words -= free;

  validate_logfile_group(ptr, "get_log_buffer", jamBuf);
  
  pos= 0;
  assert(total_free >= free);
  total_free -= free;
  page= m_shared_page_pool.getPtr(next_page(ptr.p, PRODUCER, jamBuf));
  goto next;
}

Uint32 
Lgman::next_page(Logfile_group* ptrP,
                 Uint32 i,
                 EmulatedJamBuffer *jamBuf)
{
  Uint32 page_ptr_i= ptrP->m_pos[i].m_current_pos.m_ptr_i;
  Uint32 left_in_range= ptrP->m_pos[i].m_current_page.m_idx;
  if(left_in_range > 0)
  {
    thrjam(jamBuf);
    ptrP->m_pos[i].m_current_page.m_idx = left_in_range - 1;
    ptrP->m_pos[i].m_current_pos.m_ptr_i = page_ptr_i + 1;
    return page_ptr_i + 1;
  }
  else
  {
    thrjam(jamBuf);
    Lgman::Page_map map(m_data_buffer_pool, ptrP->m_buffer_pages);
    Uint32 pos= (ptrP->m_pos[i].m_current_page.m_ptr_i + 2) % map.getSize();
    Lgman::Page_map::Iterator it;
    map.position(it, pos);

    union {
      Uint32 tmp[2];
      Lgman::Buffer_idx range;
    };
    
    tmp[0] = *it.data; map.next(it);
    tmp[1] = *it.data;
    
    ptrP->m_pos[i].m_current_page.m_ptr_i = pos;           // New index in map
    ptrP->m_pos[i].m_current_page.m_idx = range.m_idx - 1; // Free pages 
    ptrP->m_pos[i].m_current_pos.m_ptr_i = range.m_ptr_i;  // Current page
    // No need to set ptrP->m_current_pos.m_idx, that is set "in higher"-func
    return range.m_ptr_i;
  }
}

int
Logfile_client::get_log_buffer(Signal* signal,
                               Uint32 sz, 
			       SimulatedBlock::CallbackPtr* callback)
{
  sz += 2; // lsn
  Lgman::Logfile_group key;
  key.m_logfile_group_id= m_logfile_group_id;
  Ptr<Lgman::Logfile_group> ptr;
  if(m_lgman->m_logfile_group_hash.find(ptr, key))
  {
    jamBlock(m_client_block);
    Uint32 callback_buffer = ptr.p->m_callback_buffer_words;
    Uint32 free_buffer = ptr.p->m_free_buffer_words;
    if (free_buffer >= (sz + callback_buffer + FREE_BUFFER_MARGIN) &&
        ptr.p->m_log_buffer_waiters.isEmpty())
    {
      jamBlock(m_client_block);
      ptr.p->m_callback_buffer_words = callback_buffer + sz;
      return 1;
    }
    
    bool empty= false;
    {
      Ptr<Lgman::Log_waiter> wait;
      Lgman::Local_log_waiter_list
	list(m_lgman->m_log_waiter_pool, ptr.p->m_log_buffer_waiters);
      
      empty= list.isEmpty();
      if (!list.seizeFirst(wait))
      {
        jamBlock(m_client_block);
	return -1;
      }      

      wait.p->m_size= sz;
      wait.p->m_block= m_block;
      memcpy(&wait.p->m_callback, callback,sizeof(SimulatedBlock::CallbackPtr));
    }
    return 0;
  }
  jamBlock(m_client_block);
  return -1;
}

NdbOut&
operator<<(NdbOut& out, const Lgman::Buffer_idx& pos)
{
  out << "[ " 
      << pos.m_ptr_i << " "
      << pos.m_idx << " ]";
  return out;
}

NdbOut&
operator<<(NdbOut& out, const Lgman::Logfile_group::Position& pos)
{
  out << "[ (" 
      << pos.m_current_page.m_ptr_i << " "
      << pos.m_current_page.m_idx << ") ("
      << pos.m_current_pos.m_ptr_i << " "
      << pos.m_current_pos.m_idx << ") ]";
  return out;
}

void
Lgman::flush_log(Signal* signal, Ptr<Logfile_group> ptr, Uint32 force)
{
  Logfile_group::Position consumer= ptr.p->m_pos[CONSUMER];
  Logfile_group::Position producer= ptr.p->m_pos[PRODUCER];
 
  jamEntry();

  if (consumer.m_current_page == producer.m_current_page)
  {
    jam();
    Buffer_idx pos = producer.m_current_pos;

#if 0
    if (force)
    {
      ndbout_c("force: %d ptr.p->m_file_pos[HEAD].m_ptr_i= %x", 
	       force, ptr.p->m_file_pos[HEAD].m_ptr_i);
      ndbout_c("consumer.m_current_page: %d %d producer.m_current_page: %d %d",
	       consumer.m_current_page.m_ptr_i, consumer.m_current_page.m_idx,
	       producer.m_current_page.m_ptr_i, producer.m_current_page.m_idx);
    }
#endif
    if (! (ptr.p->m_state & Logfile_group::LG_DROPPING))
    {
      if (ptr.p->m_log_buffer_waiters.isEmpty() || pos.m_idx == 0)
      {
        jam();
	force =  0;
      }
      else if (ptr.p->m_free_buffer_words < FREE_BUFFER_MARGIN)
      {
        jam();
        force = 2;
      }

      if (force < 2 || ptr.p->m_outstanding_fs)
      {
        jam();
	signal->theData[0] = LgmanContinueB::FLUSH_LOG;
	signal->theData[1] = ptr.i;
	signal->theData[2] = force + 1;
	sendSignalWithDelay(reference(), GSN_CONTINUEB, signal, 
			    force ? 10 : 100, 3);
	return;
      }
      else
      {
        jam();
	GlobalPage *page = m_shared_page_pool.getPtr(pos.m_ptr_i);
	
	Uint32 free= File_formats::UNDO_PAGE_WORDS - pos.m_idx;

	g_eventLogger->info("LGMAN: force flush %d %d outstanding: %u"
                            " isEmpty(): %u",
                            pos.m_idx, ptr.p->m_free_buffer_words,
                            ptr.p->m_outstanding_fs,
                            ptr.p->m_log_buffer_waiters.isEmpty());
	
	ndbrequire(pos.m_idx); // don't flush empty page...
	Uint64 lsn= ptr.p->m_next_lsn - 1;
	
	File_formats::Undofile::Undo_page* undo= 
	  (File_formats::Undofile::Undo_page*)page;
	undo->m_page_header.m_page_lsn_lo = (Uint32)(lsn & 0xFFFFFFFF);
	undo->m_page_header.m_page_lsn_hi = (Uint32)(lsn >> 32);
	undo->m_words_used= File_formats::UNDO_PAGE_WORDS - free;
	
	/**
	 * Update free space with extra NOOP
	 */
	ndbrequire(ptr.p->m_free_file_words >= free);
	ndbrequire(ptr.p->m_free_buffer_words > free);
	ptr.p->m_free_file_words -= free;
	ptr.p->m_free_buffer_words -= free;
         
	validate_logfile_group(ptr, "force_log_flush", jamBuffer());
	
	next_page(ptr.p, PRODUCER, jamBuffer());
	ptr.p->m_pos[PRODUCER].m_current_pos.m_idx = 0;
	producer = ptr.p->m_pos[PRODUCER];
	// break through
      }
    }
    else
    {
      jam();
      ptr.p->m_state &= ~(Uint32)Logfile_group::LG_FLUSH_THREAD;
      return;
    }
  }
  
  bool full= false;
  Uint32 tot= 0;
  while(!(consumer.m_current_page == producer.m_current_page) && !full)
  {
    jam();
    validate_logfile_group(ptr, "before flush log", jamBuffer());

    Uint32 cnt; // pages written
    Uint32 page= consumer.m_current_pos.m_ptr_i;
    if(consumer.m_current_page.m_ptr_i == producer.m_current_page.m_ptr_i)
    {
      /**
       * In same range
       */
      if(producer.m_current_pos.m_ptr_i > page)
      {
        /**
         * producer ahead of consumer in same chunk
         */
	jam();
	Uint32 tmp= producer.m_current_pos.m_ptr_i - page;
	cnt= write_log_pages(signal, ptr, page, tmp);
	assert(cnt <= tmp);
	
	consumer.m_current_pos.m_ptr_i += cnt;
	consumer.m_current_page.m_idx -= cnt;
	full= (tmp > cnt);
      }
      else
      {
        /**
         * consumer ahead of producer in same chunk
         */
	Uint32 tmp= consumer.m_current_page.m_idx + 1;
	cnt= write_log_pages(signal, ptr, page, tmp);
	assert(cnt <= tmp);

	if(cnt == tmp)
	{
	  jam();
	  /**
	   * Entire chunk is written
	   *   move to next
	   */
	  ptr.p->m_pos[CONSUMER].m_current_page.m_idx= 0;
	  next_page(ptr.p, CONSUMER, jamBuffer());
	  consumer = ptr.p->m_pos[CONSUMER];
 	}
	else
	{
	  jam();
	  /**
	   * Failed to write entire chunk...
	   */
	  full= true;
	  consumer.m_current_page.m_idx -= cnt;
	  consumer.m_current_pos.m_ptr_i += cnt;
	}
      }
    }
    else
    {
      Uint32 tmp= consumer.m_current_page.m_idx + 1;
      cnt= write_log_pages(signal, ptr, page, tmp);
      assert(cnt <= tmp);

      if(cnt == tmp)
      {
	jam();
	/**
	 * Entire chunk is written
	 *   move to next
	 */
	ptr.p->m_pos[CONSUMER].m_current_page.m_idx= 0;
	next_page(ptr.p, CONSUMER, jamBuffer());
	consumer = ptr.p->m_pos[CONSUMER];
      }
      else
      {
	jam();
	/**
	 * Failed to write entire chunk...
	 */
	full= true;
	consumer.m_current_page.m_idx -= cnt;
	consumer.m_current_pos.m_ptr_i += cnt;
      }
    }

    tot += cnt;
    if(cnt)
      validate_logfile_group(ptr, " after flush_log", jamBuffer());
  }

  ptr.p->m_pos[CONSUMER]= consumer;
  
  if (! (ptr.p->m_state & Logfile_group::LG_DROPPING))
  {
    jam();
    signal->theData[0] = LgmanContinueB::FLUSH_LOG;
    signal->theData[1] = ptr.i;
    signal->theData[2] = 0;
    sendSignal(reference(), GSN_CONTINUEB, signal, 3, JBB);
  }
  else
  {
    jam();
    ptr.p->m_state &= ~(Uint32)Logfile_group::LG_FLUSH_THREAD;
  }
}

/*
 * Overloaded UNDO buffer creates waiters for buffer space.
 * As in direct return from Logfile_client::get_log_buffer()
 * the FREE_BUFFER_MARGIN allows for a possible NOOP entry
 * when the logged entry does not fit on current page.
 *
 * In non-MT case the entry is added in same time-slice.
 * In MT case callback is via signals.  Here the problem is
 * that we cannot account for multiple NOOP entries created
 * in non-deterministic order.  So we serialize processing
 * to one entry at a time via CALLBACK_ACK signals.  This all
 * happens in memory at commit and should not have major impact.
 */
void
Lgman::process_log_buffer_waiters(Signal* signal, Ptr<Logfile_group> ptr)
{
  Uint32 free_buffer= ptr.p->m_free_buffer_words;
  Uint32 callback_buffer = ptr.p->m_callback_buffer_words;
  Local_log_waiter_list 
    list(m_log_waiter_pool, ptr.p->m_log_buffer_waiters);

  if (list.isEmpty())
  {
    jam();
    ptr.p->m_state &= ~(Uint32)Logfile_group::LG_WAITERS_THREAD;
    return;
  }
  
  bool removed= false;
  Ptr<Log_waiter> waiter;
  list.first(waiter);
  Uint32 sz  = waiter.p->m_size;
  Uint32 logfile_group_id = ptr.p->m_logfile_group_id;
  if (sz + callback_buffer + FREE_BUFFER_MARGIN < free_buffer)
  {
    jam();
    removed= true;
    Uint32 block = waiter.p->m_block;
    CallbackPtr & callback = waiter.p->m_callback;
    ptr.p->m_callback_buffer_words += sz;
    sendCallbackConf(signal, block, callback, logfile_group_id,
                     LgmanContinueB::PROCESS_LOG_BUFFER_WAITERS, 0);

    list.releaseFirst(/* waiter */);
  }
  
  if (removed && !list.isEmpty())
  {
    jam();
    ptr.p->m_state |= Logfile_group::LG_WAITERS_THREAD;
    // continue via CALLBACK_ACK
  }
  else
  {
    jam();
    ptr.p->m_state &= ~(Uint32)Logfile_group::LG_WAITERS_THREAD;
  }
}

void
Lgman::execCALLBACK_ACK(Signal* signal)
{
  jamEntry();
  BlockReference senderRef = signal->getSendersBlockRef();
  BlockNumber senderBlock = refToMain(senderRef);

  const CallbackAck* ack = (const CallbackAck*)signal->getDataPtr();
  Uint32 logfile_group_id = ack->senderData;
  Uint32 callbackInfo = ack->callbackInfo;

  Ptr<Logfile_group> ptr;
  ndbrequire(m_logfile_group_hash.find(ptr, logfile_group_id));

  // using ContinueB as convenience

  switch (callbackInfo) {
  case LgmanContinueB::PROCESS_LOG_BUFFER_WAITERS:
    jam();
    ndbrequire(senderBlock == DBTUP || senderBlock == LGMAN);
    break;
  // no PROCESS_LOG_SYNC_WAITERS yet (or ever)
  default:
    ndbrequire(false);
    break;
  }

  signal->theData[0] = callbackInfo;
  signal->theData[1] = ptr.i;
  sendSignal(reference(), GSN_CONTINUEB, signal, 2, JBB);
}

/**
 * 512 => 512 * 32 kByte = 16 MByte
 * This means that we can have at most 16 MBytes of UNDO log pages
 * outstanding at any time. This number represents a compromise
 * between not having to search so far ahead in the UNDO log when
 * restarting and ensuring that we can get good throughput in
 * writing to the UNDO log.
 */
#define MAX_UNDO_PAGES_OUTSTANDING 512

Uint32
Lgman::write_log_pages(Signal* signal, Ptr<Logfile_group> ptr,
		       Uint32 pageId, Uint32 in_pages)
{
  assert(in_pages);
  Ptr<Undofile> filePtr;
  Buffer_idx head= ptr.p->m_file_pos[HEAD];
  Buffer_idx tail= ptr.p->m_file_pos[TAIL];
  m_file_pool.getPtr(filePtr, head.m_ptr_i);
  
  if(filePtr.p->m_online.m_outstanding > 0)
  {
    jam();
    return 0;
  }
  
  Uint32 sz= filePtr.p->m_file_size - 1; // skip zero
  Uint32 max, pages= in_pages;

  if(!(head.m_ptr_i == tail.m_ptr_i && head.m_idx < tail.m_idx))
  {
    jam();
    max= sz - head.m_idx;
  }
  else
  {
    jam();
    max= tail.m_idx - head.m_idx;
  }

  if (head.m_idx == 0)
  {
    /**
     * The first write in a file is always just one page. The reason is that
     * we want the restart logic to sort the UNDO log files to be easy. We
     * need to add a recommendation that the UNDO log should have at least
     * 2 files if possible and also to be of reasonably large size.
     *
     * If we allow larger writes of the first page we also need to adapt the
     * file sort logic during restarts to look further into the file before
     * concluding the file sort order of a file.
     */
    jam();
    pages = 1;
  }
  if (pages > MAX_UNDO_PAGES_OUTSTANDING)
  {
    /**
     * We will never write more than 16 MBytes per write. If more is
     * available it will have to wait until we come back after this
     * write. This is to ensure that we have a limit that can be used
     * to find the last written UNDO log page during restart.
     *
     * LGMAN files are opened with the OM_SYNC flag set, so each
     * FSWRITEREQ is translated into both a file system write and
     * a fsync call (unless using O_DIRECT when no fsync call is
     * needed). See above comment on O_DIRECT and why no fsync calls
     * are needed.
     */
    jam();
    pages = MAX_UNDO_PAGES_OUTSTANDING;
  }

  FsReadWriteReq* req= (FsReadWriteReq*)signal->getDataPtrSend();
  req->filePointer = filePtr.p->m_fd;
  req->userReference = reference();
  req->userPointer = filePtr.i;
  req->varIndex = 1+head.m_idx; // skip zero page
  req->numberOfPages = pages;
  req->data.pageData[0] = pageId;
  req->operationFlag = 0;
  FsReadWriteReq::setFormatFlag(req->operationFlag,
				FsReadWriteReq::fsFormatSharedPage);

  if(max > pages)
  {
    /**
     * The write will be entirely within the current file, just proceed with
     * the write and se states accordingly.
     */
    jam();
    max= pages;
    head.m_idx += max;
    ptr.p->m_file_pos[HEAD] = head;  

    sendSignal(NDBFS_REF, GSN_FSWRITEREQ, signal, 
               FsReadWriteReq::FixedLength + 1, JBA);

    ptr.p->m_outstanding_fs++;
    filePtr.p->m_online.m_outstanding = max;
    filePtr.p->m_state |= Undofile::FS_OUTSTANDING;

    File_formats::Undofile::Undo_page *page= (File_formats::Undofile::Undo_page*)
      m_shared_page_pool.getPtr(pageId + max - 1);
    Uint64 lsn = 0;
    lsn += page->m_page_header.m_page_lsn_hi; lsn <<= 32;
    lsn += page->m_page_header.m_page_lsn_lo;
    
    filePtr.p->m_online.m_lsn = lsn;  // Store last writereq lsn on file
    ptr.p->m_last_sync_req_lsn = lsn; // And logfile_group
  }
  else
  {
    /**
     * We need to write the last part of this UNDO log file, this includes
     * changing into a new file.
     */
    jam();
    req->numberOfPages = max;
    
    sendSignal(NDBFS_REF, GSN_FSWRITEREQ, signal, 
               FsReadWriteReq::FixedLength + 1, JBA);

    ptr.p->m_outstanding_fs++;
    filePtr.p->m_online.m_outstanding = max;
    filePtr.p->m_state |= Undofile::FS_OUTSTANDING;

    File_formats::Undofile::Undo_page *page= (File_formats::Undofile::Undo_page*)
      m_shared_page_pool.getPtr(pageId + max - 1);
    Uint64 lsn = 0;
    lsn += page->m_page_header.m_page_lsn_hi; lsn <<= 32;
    lsn += page->m_page_header.m_page_lsn_lo;
    
    filePtr.p->m_online.m_lsn = lsn;  // Store last writereq lsn on file
    ptr.p->m_last_sync_req_lsn = lsn; // And logfile_group
    
    Ptr<Undofile> next = filePtr;
    Local_undofile_list files(m_file_pool, ptr.p->m_files);
    if(!files.next(next))
    {
      jam();
      files.first(next);
    }
<<<<<<< HEAD
    g_eventLogger->info("LGMAN: changing file from %d to %d",
                        filePtr.i,
                        next.i);
=======
    SimulatedBlock* fs = globalData.getBlock(NDBFS);
    ndbout_c("LGMAN: changing file from %s to %s",
             fs->get_filename(filePtr.p->m_fd),
             fs->get_filename(next.p->m_fd));
>>>>>>> 66ac7973
    filePtr.p->m_state |= Undofile::FS_MOVE_NEXT;
    next.p->m_state &= ~(Uint32)Undofile::FS_EMPTY;

    head.m_idx= 0;
    head.m_ptr_i= next.i;
    ptr.p->m_file_pos[HEAD] = head;
    if (max < pages)
    {
      max += write_log_pages(signal, ptr, pageId + max, pages - max);
    }
  }
  
  assert(max);
  return max;
}

void
Lgman::execFSWRITEREF(Signal* signal)
{
  jamEntry();
  SimulatedBlock::execFSWRITEREF(signal);
  ndbrequire(false);
}

void
Lgman::execFSWRITECONF(Signal* signal)
{
  jamEntry();
  client_lock(number(), __LINE__);
  FsConf * conf = (FsConf*)signal->getDataPtr();
  Ptr<Undofile> ptr;
  m_file_pool.getPtr(ptr, conf->userPointer);

  ndbrequire(ptr.p->m_state & Undofile::FS_OUTSTANDING);
  ptr.p->m_state &= ~(Uint32)Undofile::FS_OUTSTANDING;

  Ptr<Logfile_group> lg_ptr;
  m_logfile_group_pool.getPtr(lg_ptr, ptr.p->m_logfile_group_ptr_i);
  
  Uint32 cnt= lg_ptr.p->m_outstanding_fs;
  ndbrequire(cnt);
  
  if(lg_ptr.p->m_next_reply_ptr_i == ptr.i)
  {
    jam();
    Uint32 tot= 0;
    Uint64 lsn = 0;
    {
      Local_undofile_list files(m_file_pool, lg_ptr.p->m_files);
      while(cnt && ! (ptr.p->m_state & Undofile::FS_OUTSTANDING))
      {
        jam();
	Uint32 state= ptr.p->m_state;
	Uint32 pages= ptr.p->m_online.m_outstanding;
	ndbrequire(pages);
	ptr.p->m_online.m_outstanding= 0;
	ptr.p->m_state &= ~(Uint32)Undofile::FS_MOVE_NEXT;
	tot += pages;
	cnt--;
	
	lsn = ptr.p->m_online.m_lsn;
	
	if((state & Undofile::FS_MOVE_NEXT) && !files.next(ptr))
        {
          jam();
	  files.first(ptr);
        }
      }
    }
    
    ndbassert(tot);
    lg_ptr.p->m_outstanding_fs = cnt;
    lg_ptr.p->m_free_buffer_words += (tot * File_formats::UNDO_PAGE_WORDS);
    lg_ptr.p->m_next_reply_ptr_i = ptr.i;
    lg_ptr.p->m_last_synced_lsn = lsn;

    if(! (lg_ptr.p->m_state & Logfile_group::LG_SYNC_WAITERS_THREAD))
    {
      jam();
      process_log_sync_waiters(signal, lg_ptr);
    }

    if(! (lg_ptr.p->m_state & Logfile_group::LG_WAITERS_THREAD))
    {
      jam();
      process_log_buffer_waiters(signal, lg_ptr);
    }
  }
  else
  {
    jam();
    g_eventLogger->info("LGMAN: miss matched writes");
  }
  client_unlock(number(), __LINE__);
  return;
}

void
Lgman::exec_lcp_frag_ord(Signal* signal, SimulatedBlock* client_block)
{
  jamBlock(client_block);

  LcpFragOrd * ord = (LcpFragOrd *)signal->getDataPtr();
  Uint32 lcp_id= ord->lcpId;
  Uint32 frag_id = ord->fragmentId;
  Uint32 table_id = ord->tableId;

  Ptr<Logfile_group> ptr;
  m_logfile_group_list.first(ptr);
  
  Uint32 entry= lcp_id == m_latest_lcp ? 
    File_formats::Undofile::UNDO_LCP : File_formats::Undofile::UNDO_LCP_FIRST;
  if(!ptr.isNull() && ! (ptr.p->m_state & Logfile_group::LG_CUT_LOG_THREAD))
  {
    jamBlock(client_block);
    ptr.p->m_state |= Logfile_group::LG_CUT_LOG_THREAD;
    signal->theData[0] = LgmanContinueB::CUT_LOG_TAIL;
    signal->theData[1] = ptr.i;
    client_block->sendSignal(reference(), GSN_CONTINUEB, signal, 2, JBB);
  }
  
  if(!ptr.isNull() && ptr.p->m_next_lsn)
  {
    jamBlock(client_block);
    Uint32 undo[3];
    undo[0] = lcp_id;
    undo[1] = (table_id << 16) | frag_id;
    undo[2] = (entry << 16 ) | (sizeof(undo) >> 2);

    Uint64 next_lsn= m_next_lsn;
    
    if(ptr.p->m_next_lsn == next_lsn
#ifdef VM_TRACE
       && ((rand() % 100) > 50)
#endif
       )
    {
<<<<<<< HEAD
      jamBlock(client_block);
      undo[2] |= File_formats::Undofile::UNDO_NEXT_LSN << 16;
      Uint32 *dst= get_log_buffer(ptr,
                                  sizeof(undo) >> 2,
                                  client_block->jamBuffer());
=======
      undo[2] |= (File_formats::Undofile::UNDO_NEXT_LSN << 16);
      Uint32 *dst= get_log_buffer(ptr, sizeof(undo) >> 2);
>>>>>>> 66ac7973
      memcpy(dst, undo, sizeof(undo));
      ndbrequire(ptr.p->m_free_file_words >= (sizeof(undo) >> 2));
      ptr.p->m_free_file_words -= (sizeof(undo) >> 2);
    }
    else
    {
<<<<<<< HEAD
      jamBlock(client_block);
      Uint32 *dst= get_log_buffer(ptr,
                                  (sizeof(undo) >> 2) + 2,
                                  client_block->jamBuffer());      
      * dst++ = (Uint32)(last_lsn >> 32);
      * dst++ = (Uint32)(last_lsn & 0xFFFFFFFF);
=======
      Uint32 *dst= get_log_buffer(ptr, (sizeof(undo) >> 2) + 2);      
      * dst++ = (Uint32)(next_lsn >> 32);
      * dst++ = (Uint32)(next_lsn & 0xFFFFFFFF);
>>>>>>> 66ac7973
      memcpy(dst, undo, sizeof(undo));
      ndbrequire(ptr.p->m_free_file_words >= (sizeof(undo) >> 2));
      ptr.p->m_free_file_words -= ((sizeof(undo) >> 2) + 2);
    }
    ptr.p->m_last_lcp_lsn = next_lsn;
    m_next_lsn = ptr.p->m_next_lsn = next_lsn + 1;

    validate_logfile_group(ptr, "execLCP_FRAG_ORD", client_block->jamBuffer());
  }
  
  while(!ptr.isNull())
  {
<<<<<<< HEAD
    jamBlock(client_block);
    if (ptr.p->m_last_lsn)
    { 
      jamBlock(client_block);
=======
    if (ptr.p->m_next_lsn)
    {
>>>>>>> 66ac7973
      /**
       * First LCP_FRAGORD for each LCP, sets tail pos
       */
      if(m_latest_lcp != lcp_id)
      {
        jamBlock(client_block);
	ptr.p->m_tail_pos[0] = ptr.p->m_tail_pos[1];
	ptr.p->m_tail_pos[1] = ptr.p->m_tail_pos[2];
	ptr.p->m_tail_pos[2] = ptr.p->m_file_pos[HEAD];
      }
      
      if(0)
	ndbout_c
	  ("execLCP_FRAG_ORD (%d %d) (%d %d) (%d %d) free pages: %ld", 
	   ptr.p->m_tail_pos[0].m_ptr_i, ptr.p->m_tail_pos[0].m_idx,
	   ptr.p->m_tail_pos[1].m_ptr_i, ptr.p->m_tail_pos[1].m_idx,
	   ptr.p->m_tail_pos[2].m_ptr_i, ptr.p->m_tail_pos[2].m_idx,
	   (long) (ptr.p->m_free_file_words / File_formats::UNDO_PAGE_WORDS));
    }
    m_logfile_group_list.next(ptr);
  }
  m_latest_lcp = lcp_id;
}

void
Lgman::execEND_LCPREQ(Signal* signal)
{
  jamEntry();
  EndLcpReq* req= (EndLcpReq*)signal->getDataPtr();
  ndbrequire(m_latest_lcp == req->backupId);
  m_end_lcp_senderdata = req->senderData;

  Ptr<Logfile_group> ptr;
  m_logfile_group_list.first(ptr);
  bool wait= false;
  while(!ptr.isNull())
  {
    jam();
    Uint64 lcp_lsn = ptr.p->m_last_lcp_lsn;
    if(ptr.p->m_last_synced_lsn < lcp_lsn)
    {
      jam();
      wait= true;
      if(signal->getSendersBlockRef() != reference())
      {
        jam();
        D("Logfile_client - execEND_LCPREQ");
	Logfile_client tmp(this, this, ptr.p->m_logfile_group_id);
	Logfile_client::Request req;
	req.m_callback.m_callbackData = ptr.i;
	req.m_callback.m_callbackIndex = ENDLCP_CALLBACK;
	ndbrequire(tmp.sync_lsn(signal, lcp_lsn, &req, 0) == 0);
      }
    }
    else
    {
      jam();
      ptr.p->m_last_lcp_lsn = 0;
    }
    m_logfile_group_list.next(ptr);
  }
  
  if(wait)
  {
    jam();
    return;
  }

  EndLcpConf* conf = (EndLcpConf*)signal->getDataPtrSend();
  conf->senderData = m_end_lcp_senderdata;
  conf->senderRef = reference();
  sendSignal(DBLQH_REF, GSN_END_LCPCONF,
             signal, EndLcpConf::SignalLength, JBB);
}

void
Lgman::endlcp_callback(Signal* signal, Uint32 ptr, Uint32 res)
{
  EndLcpReq* req= (EndLcpReq*)signal->getDataPtr();
  req->backupId = m_latest_lcp;
  req->senderData = m_end_lcp_senderdata;
  execEND_LCPREQ(signal);
}

void
Lgman::cut_log_tail(Signal* signal, Ptr<Logfile_group> ptr)
{
  bool done= true;
  if (likely(ptr.p->m_next_lsn))
  {
    jam();
    Buffer_idx tmp= ptr.p->m_tail_pos[0];
    Buffer_idx tail= ptr.p->m_file_pos[TAIL];
    
    Ptr<Undofile> filePtr;
    m_file_pool.getPtr(filePtr, tail.m_ptr_i);
    
    if(!(tmp == tail))
    {
      Uint32 free;
      if(tmp.m_ptr_i == tail.m_ptr_i && tail.m_idx < tmp.m_idx)
      {
        jam();
	free= tmp.m_idx - tail.m_idx; 
	ptr.p->m_free_file_words += free * File_formats::UNDO_PAGE_WORDS;
	ptr.p->m_file_pos[TAIL] = tmp;
      }
      else
      {
        jam();
	free= filePtr.p->m_file_size - tail.m_idx - 1;
	ptr.p->m_free_file_words += free * File_formats::UNDO_PAGE_WORDS;
	
	Ptr<Undofile> next = filePtr;
	Local_undofile_list files(m_file_pool, ptr.p->m_files);
	while(files.next(next) && (next.p->m_state & Undofile::FS_EMPTY))
        {
	  ndbrequire(next.i != filePtr.i);
        }
	if(next.isNull())
	{
	  jam();
	  files.first(next);
	  while((next.p->m_state & Undofile::FS_EMPTY) && files.next(next))
          {
	    ndbrequire(next.i != filePtr.i);
          }
	}
	
	tmp.m_idx= 0;
	tmp.m_ptr_i= next.i;
	ptr.p->m_file_pos[TAIL] = tmp;
	done= false;      
      }
    } 
    validate_logfile_group(ptr, "cut log", jamBuffer());
  }
  
  if (done)
  {
    jam();
    ptr.p->m_state &= ~(Uint32)Logfile_group::LG_CUT_LOG_THREAD;
    m_logfile_group_list.next(ptr); 
  }
  
  if(!done || !ptr.isNull())
  {
    jam();
    ptr.p->m_state |= Logfile_group::LG_CUT_LOG_THREAD;
    signal->theData[0] = LgmanContinueB::CUT_LOG_TAIL;
    signal->theData[1] = ptr.i;
    sendSignal(reference(), GSN_CONTINUEB, signal, 2, JBB);
  }
}

void
Lgman::execSUB_GCP_COMPLETE_REP(Signal* signal)
{
  jamEntry();

  Ptr<Logfile_group> ptr;
  m_logfile_group_list.first(ptr);

  /**
   * Filter all logfile groups in parallell
   */
  return; // NOT IMPLEMENTED YET
  
  signal->theData[0] = LgmanContinueB::FILTER_LOG;
  while(!ptr.isNull())
  {
    jam();
    signal->theData[1] = ptr.i;
    sendSignal(reference(), GSN_CONTINUEB, signal, 2, JBB);
    m_logfile_group_list.next(ptr);
  }
}

int
Lgman::alloc_log_space(Uint32 ref,
                       Uint32 words,
                       EmulatedJamBuffer *jamBuf)
{
  thrjamEntry(jamBuf);
  ndbrequire(words);
  words += 2; // lsn
  Logfile_group key;
  key.m_logfile_group_id= ref;
  Ptr<Logfile_group> ptr;
  if(m_logfile_group_hash.find(ptr, key) && 
     ptr.p->m_free_file_words >= (words + (4 * File_formats::UNDO_PAGE_WORDS)))
  {
    thrjam(jamBuf);
    ptr.p->m_free_file_words -= words;
    validate_logfile_group(ptr, "alloc_log_space", jamBuf);
    return 0;
  }
  
  if(ptr.isNull())
  {
    thrjam(jamBuf);
    return -1;
  }
  thrjam(jamBuf);
  return 1501;
}

int
Lgman::free_log_space(Uint32 ref,
                      Uint32 words,
                      EmulatedJamBuffer *jamBuf)
{
  thrjamEntry(jamBuf);
  ndbrequire(words);
  Logfile_group key;
  key.m_logfile_group_id= ref;
  Ptr<Logfile_group> ptr;
  if(m_logfile_group_hash.find(ptr, key))
  {
    thrjam(jamBuf);
    ptr.p->m_free_file_words += (words + 2);
    validate_logfile_group(ptr, "free_log_space", jamBuf);
    return 0;
  }
  ndbrequire(false);
  return -1;
}

Uint64
Logfile_client::add_entry(const Change* src, Uint32 cnt)
{
  Uint32 i, tot= 0;
  jamBlock(m_client_block);
  jamBlockLine(m_client_block, cnt);
  for(i= 0; i<cnt; i++)
  {
    tot += src[i].len;
  }
  
  Uint32 *dst;
  Uint64 next_lsn= m_lgman->m_next_lsn;
  {
    Lgman::Logfile_group key;
    key.m_logfile_group_id= m_logfile_group_id;
    Ptr<Lgman::Logfile_group> ptr;
    if(m_lgman->m_logfile_group_hash.find(ptr, key))
    {
      jamBlock(m_client_block);
      Uint32 callback_buffer = ptr.p->m_callback_buffer_words;
      Uint64 next_lsn_filegroup= ptr.p->m_next_lsn;
      if(next_lsn_filegroup == next_lsn
#ifdef VM_TRACE
	 && ((rand() % 100) > 50)
#endif
	 )
      {
        jamBlock(m_client_block);
	dst= m_lgman->get_log_buffer(ptr, tot, m_client_block->jamBuffer());
	for(i= 0; i<cnt; i++)
	{
	  memcpy(dst, src[i].ptr, 4*src[i].len);
	  dst += src[i].len;
	}
	* (dst - 1) |= (File_formats::Undofile::UNDO_NEXT_LSN << 16);
	ptr.p->m_free_file_words += 2;
	m_lgman->validate_logfile_group(ptr,
                                        (const char*)0,
                                        m_client_block->jamBuffer());
      }
      else
      {
<<<<<<< HEAD
        jamBlock(m_client_block);
	dst= m_lgman->get_log_buffer(ptr,
                                     tot + 2,
                                     m_client_block->jamBuffer());
	* dst++ = (Uint32)(last_lsn >> 32);
	* dst++ = (Uint32)(last_lsn & 0xFFFFFFFF);
=======
	dst= m_lgman->get_log_buffer(ptr, tot + 2);
	* dst++ = (Uint32)(next_lsn >> 32);
	* dst++ = (Uint32)(next_lsn & 0xFFFFFFFF);
>>>>>>> 66ac7973
	for(i= 0; i<cnt; i++)
	{
	  memcpy(dst, src[i].ptr, 4*src[i].len);
	  dst += src[i].len;
	}
      }
      /**
       * for callback_buffer, always allocats 2 extra...
       *   not knowing if LSN must be added or not
       */
      tot += 2;

      if (unlikely(! (tot <= callback_buffer)))
      {
        jamBlock(m_client_block);
        abort();
      }
      ptr.p->m_callback_buffer_words = callback_buffer - tot;
    }
<<<<<<< HEAD
    m_lgman->m_last_lsn = ptr.p->m_last_lsn = last_lsn + 1;
    return last_lsn;
=======
    
    m_lgman->m_next_lsn = ptr.p->m_next_lsn = next_lsn + 1;
    
    return next_lsn;
>>>>>>> 66ac7973
  }
}

/**
 * Start Recovery in LGMAN
 * -----------------------
 * Recovery in LGMAN means running the UNDO log for disk data tables.
 * This is performed after receiving information about all tables to
 * restore from DBDIH. It happens before executing the REDO log but
 * after restoring the LCP that we want to use for restoring. So we
 * have restored an old variant of the main memory data when arriving
 * here. The disk data is at least current since the last completed
 * LCP. It resides on disk, so no special preparatory action is needed
 * here.
 *
 * We need to restore the page state of the tables as they were at the
 * time of the start of the last completed LCP. We receive the latest
 * completed LCP id in this signal. We do this by executing UNDO log
 * records that roll back the state of pages by running log backwards
 * unto the point where the LCP id was started.
 *
 * After this is completed we will run the REDO log to get the table
 * into a fairly recent but consistent state.
 *
 * The steps preceding this in a restart is:
 * 1) Create the log file group (if any)
 *   This happens through the signal CREATE_FILEGROUP_IMPL_REQ
 * 2) Create the log file(s) (if any)
 *   This happens through the signal CREATE_FILE_IMPL_REQ
 *   In a restart the file is only opened since it already exists.
 *   These signals initiate the data about log file groups and
 *   log files.
 * So as we arrive here the files are opened and can immediately be used
 * to read and write to. We also have set up the necessary data structures
 * around log file groups and log files.
 */
void
Lgman::execSTART_RECREQ(Signal* signal)
{
  jamEntry();
  m_latest_lcp = signal->theData[0];
  
  Ptr<Logfile_group> ptr;
  m_logfile_group_list.first(ptr);

  if(ptr.i != RNIL)
  {
<<<<<<< HEAD
    infoEvent("Applying undo to LCP: %d", m_latest_lcp);
    g_eventLogger->info("LGMAN: Applying undo to LCP: %d", m_latest_lcp);
=======
    infoEvent("LGMAN: Applying undo to LCP: %d", m_latest_lcp);
    ndbout_c("Applying undo to LCP: %d", m_latest_lcp);
>>>>>>> 66ac7973
    find_log_head(signal, ptr);
    return;
  }
  /**
   * No log file groups available in the data node. This means we're
   * not using disk data in this data node. So we can immediately respond
   * the execution of UNDO log for disk data is completed.
   */
  signal->theData[0] = reference();
  sendSignal(DBLQH_REF, GSN_START_RECCONF, signal, 1, JBB);
}

void
Lgman::find_log_head(Signal* signal, Ptr<Logfile_group> ptr)
{
  ndbrequire(ptr.p->m_state & 
             (Logfile_group::LG_STARTING | Logfile_group::LG_SORTING));

  if(ptr.p->m_meta_files.isEmpty() && ptr.p->m_files.isEmpty())
  {
    jam();
    /**
     * Logfile_group wo/ any files 
     * This means we're done obviously
     */
    ptr.p->m_state &= ~(Uint32)Logfile_group::LG_STARTING;
    ptr.p->m_state |= Logfile_group::LG_ONLINE;
    m_logfile_group_list.next(ptr);
    signal->theData[0] = LgmanContinueB::FIND_LOG_HEAD;
    signal->theData[1] = ptr.i;
    sendSignal(reference(), GSN_CONTINUEB, signal, 2, JBB);
    return;
  }

  ptr.p->m_state = Logfile_group::LG_SORTING;
  
  /**
   * Read first page from each undofile (1 file at a time...)
   */
  Local_undofile_list files(m_file_pool, ptr.p->m_meta_files);
  Ptr<Undofile> file_ptr;
  files.first(file_ptr);
  
  if(!file_ptr.isNull())
  {
    jam();
    /**
     * Use log buffer memory when reading
     */
    Uint32 page_id = ptr.p->m_pos[CONSUMER].m_current_pos.m_ptr_i;
    file_ptr.p->m_online.m_outstanding= page_id;
    
    FsReadWriteReq* req= (FsReadWriteReq*)signal->getDataPtrSend();
    req->filePointer = file_ptr.p->m_fd;
    req->userReference = reference();
    req->userPointer = file_ptr.i;
    req->varIndex = 1; // skip zero page
    req->numberOfPages = 1;
    req->data.pageData[0] = page_id;
    req->operationFlag = 0;
    FsReadWriteReq::setFormatFlag(req->operationFlag,
				  FsReadWriteReq::fsFormatSharedPage);
    
    sendSignal(NDBFS_REF, GSN_FSREADREQ, signal,
	       FsReadWriteReq::FixedLength + 1, JBA);

    ptr.p->m_outstanding_fs++;
    file_ptr.p->m_state |= Undofile::FS_OUTSTANDING;
    return;
  }
  else
  {
    jam();
    /**
     * All files have read first page
     *   and m_files is sorted acording to lsn
     */
    ndbrequire(!ptr.p->m_files.isEmpty());
    Local_undofile_list read_files(m_file_pool, ptr.p->m_files);
    read_files.last(file_ptr);

    /**
     * Init binary search
     */
    ptr.p->m_state = Logfile_group::LG_SEARCHING;
    file_ptr.p->m_state = Undofile::FS_SEARCHING;
    ptr.p->m_file_pos[TAIL].m_idx = 1;                   // left page
    ptr.p->m_file_pos[HEAD].m_idx = file_ptr.p->m_file_size;
    ptr.p->m_file_pos[HEAD].m_ptr_i = ((file_ptr.p->m_file_size - 1) >> 1) + 1;
    
    Uint32 page_id = ptr.p->m_pos[CONSUMER].m_current_pos.m_ptr_i;
    file_ptr.p->m_online.m_outstanding= page_id;

    FsReadWriteReq* req= (FsReadWriteReq*)signal->getDataPtrSend();
    req->filePointer = file_ptr.p->m_fd;
    req->userReference = reference();
    req->userPointer = file_ptr.i;
    req->varIndex = ptr.p->m_file_pos[HEAD].m_ptr_i;
    req->numberOfPages = 1;
    req->data.pageData[0] = page_id;
    req->operationFlag = 0;
    FsReadWriteReq::setFormatFlag(req->operationFlag,
				  FsReadWriteReq::fsFormatSharedPage);
    
    sendSignal(NDBFS_REF, GSN_FSREADREQ, signal, 
	       FsReadWriteReq::FixedLength + 1, JBA);
    
    ptr.p->m_outstanding_fs++;
    file_ptr.p->m_state |= Undofile::FS_OUTSTANDING;
    return;
  }
}

void
Lgman::execFSREADCONF(Signal* signal)
{
  jamEntry();
  client_lock(number(), __LINE__);

  Ptr<Undofile> file_ptr;
  Ptr<Logfile_group> lg_ptr;
  FsConf* conf = (FsConf*)signal->getDataPtr();
  
  m_file_pool.getPtr(file_ptr, conf->userPointer);
  m_logfile_group_pool.getPtr(lg_ptr, file_ptr.p->m_logfile_group_ptr_i);

  ndbrequire(file_ptr.p->m_state & Undofile::FS_OUTSTANDING);
  file_ptr.p->m_state &= ~(Uint32)Undofile::FS_OUTSTANDING;
  
  Uint32 cnt= lg_ptr.p->m_outstanding_fs;
  ndbrequire(cnt);
  
  if((file_ptr.p->m_state & Undofile::FS_EXECUTING)== Undofile::FS_EXECUTING)
  {
    jam();
    
    if(lg_ptr.p->m_next_reply_ptr_i == file_ptr.i)
    {
      jam();
      Uint32 tot= 0;
      Local_undofile_list files(m_file_pool, lg_ptr.p->m_files);
      while(cnt && ! (file_ptr.p->m_state & Undofile::FS_OUTSTANDING))
      {
<<<<<<< HEAD
        jam();
	Uint32 state= ptr.p->m_state;
	Uint32 pages= ptr.p->m_online.m_outstanding;
=======
	Uint32 state= file_ptr.p->m_state;
	Uint32 pages= file_ptr.p->m_online.m_outstanding;
>>>>>>> 66ac7973
	ndbrequire(pages);
	file_ptr.p->m_online.m_outstanding= 0;
	file_ptr.p->m_state &= ~(Uint32)Undofile::FS_MOVE_NEXT;
	tot += pages;
	cnt--;
	
<<<<<<< HEAD
	if((state & Undofile::FS_MOVE_NEXT) && !files.prev(ptr))
        {
          jam();
	  files.last(ptr);
        }
=======
	if((state & Undofile::FS_MOVE_NEXT) && !files.prev(file_ptr))
	  files.last(file_ptr);
>>>>>>> 66ac7973
      }
      
      lg_ptr.p->m_outstanding_fs = cnt;
      lg_ptr.p->m_pos[PRODUCER].m_current_pos.m_idx += tot;
      lg_ptr.p->m_next_reply_ptr_i = file_ptr.i;
    }
    client_unlock(number(), __LINE__);
    return;
  }
  
  lg_ptr.p->m_outstanding_fs = cnt - 1;

  Ptr<GlobalPage> page_ptr;
  m_shared_page_pool.getPtr(page_ptr, file_ptr.p->m_online.m_outstanding);
  file_ptr.p->m_online.m_outstanding= 0;
  
  File_formats::Undofile::Undo_page* page = 
    (File_formats::Undofile::Undo_page*)page_ptr.p;
  
  Uint64 lsn = 0;
  lsn += page->m_page_header.m_page_lsn_hi; lsn <<= 32;
  lsn += page->m_page_header.m_page_lsn_lo;

  switch(file_ptr.p->m_state){
  case Undofile::FS_SORTING:
    jam();
    break;
  case Undofile::FS_SEARCHING:
    jam();
    find_log_head_in_file(signal, lg_ptr, file_ptr, lsn);
    client_unlock(number(), __LINE__);
    return;
  case Undofile::FS_SEARCHING_END:
    jam();
    find_log_head_end_check(signal, lg_ptr, file_ptr, lsn);
    client_unlock(number(), __LINE__);
    return;
  case Undofile::FS_SEARCHING_FINAL_READ:
    jam();
    find_log_head_complete(signal, lg_ptr, file_ptr);
    client_unlock(number(), __LINE__);
    return;
  default:
  case Undofile::FS_EXECUTING:
  case Undofile::FS_CREATING:
  case Undofile::FS_DROPPING:
  case Undofile::FS_ONLINE:
  case Undofile::FS_OPENING:
  case Undofile::FS_EMPTY:
    jam();
    jamLine(ptr.p->m_state);
    ndbrequire(false);
  }

  /**
   * Prepare for execution
   */
  file_ptr.p->m_state = Undofile::FS_EXECUTING;
  file_ptr.p->m_online.m_lsn = lsn;
  file_ptr.p->m_start_lsn = lsn;
  
  /**
   * Insert into m_files
   */
  {
    Local_undofile_list meta(m_file_pool, lg_ptr.p->m_meta_files);  
    Local_undofile_list files(m_file_pool, lg_ptr.p->m_files);
    meta.remove(file_ptr);

    Ptr<Undofile> loop;  
    files.first(loop);
    while(!loop.isNull() && loop.p->m_online.m_lsn <= lsn)
    {
      jam();
      files.next(loop);
    }
    
    if(loop.isNull())
    {
      /**
       * File has highest lsn, add last
       */
      jam();
      files.addLast(file_ptr);
    }
    else
    {
      jam();
      /**
       * Insert file in correct position in file list
       */
      files.insertBefore(file_ptr, loop);
    }
  }
  find_log_head(signal, lg_ptr);
  client_unlock(number(), __LINE__);
}
  
void
Lgman::execFSREADREF(Signal* signal)
{
  jamEntry();
  SimulatedBlock::execFSREADREF(signal);
  ndbrequire(false);
}

/**
 * We're performing a binary search to find the end of the UNDO log.
 * We're comparing with the LSN number found so far in the file.
 * At start we know the LSN of the first page, so any pages with
 * larger LSN have been written after this page, so when the page
 * LSN is greater than the highest found so far, then we move forward
 * in the binary search, otherwise we will move backwards.
 */
void
Lgman::find_log_head_in_file(Signal* signal, 
                             Ptr<Logfile_group> ptr, 
                             Ptr<Undofile> file_ptr,
                             Uint64 last_lsn)
{ 
  Uint32 curr= ptr.p->m_file_pos[HEAD].m_ptr_i;
  Uint32 head= ptr.p->m_file_pos[HEAD].m_idx;
  Uint32 tail= ptr.p->m_file_pos[TAIL].m_idx;

  ndbrequire(head > tail);
  Uint32 diff = head - tail;
  
  if(DEBUG_SEARCH_LOG_HEAD)
    printf("tail: %d(%lld) head: %d last: %d(%lld) -> ", 
	   tail, file_ptr.p->m_online.m_lsn,
	   head, curr, last_lsn);
  if(last_lsn > file_ptr.p->m_online.m_lsn)
  {
<<<<<<< HEAD
    jam();
=======
    /**
     * Move forward in binary search since page LSN is higher than the largest
     * LSN found so far.
     */
>>>>>>> 66ac7973
    if(DEBUG_SEARCH_LOG_HEAD)
      printf("moving tail ");
    
    file_ptr.p->m_online.m_lsn = last_lsn;
    ptr.p->m_file_pos[TAIL].m_idx = tail = curr;
  }
  else
  {
<<<<<<< HEAD
    jam();
=======
    /**
     * A page with lower LSN than the highest is found, this means that the
     * page wasn't written in this log lap. This means that we're now close
     * to the end of the UNDO log. We'll continue the binary search to the
     * left in the log file.
     */
>>>>>>> 66ac7973
    if(DEBUG_SEARCH_LOG_HEAD)
      printf("moving head ");

    ptr.p->m_file_pos[HEAD].m_idx = head = curr;
  }
  
  if(diff > 1)
  {
    jam();
    // We need to find more pages to be sure...
    ptr.p->m_file_pos[HEAD].m_ptr_i = curr = ((head + tail) >> 1);

    if(DEBUG_SEARCH_LOG_HEAD)    
      ndbout_c("-> new search tail: %d(%lld) head: %d -> %d", 
	       tail, file_ptr.p->m_online.m_lsn,
	       head, curr);

    Uint32 page_id = ptr.p->m_pos[CONSUMER].m_current_pos.m_ptr_i;
    file_ptr.p->m_online.m_outstanding= page_id;
    
    FsReadWriteReq* req= (FsReadWriteReq*)signal->getDataPtrSend();
    req->filePointer = file_ptr.p->m_fd;
    req->userReference = reference();
    req->userPointer = file_ptr.i;
    req->varIndex = curr;
    req->numberOfPages = 1;
    req->data.pageData[0] = page_id;
    req->operationFlag = 0;
    FsReadWriteReq::setFormatFlag(req->operationFlag,
				  FsReadWriteReq::fsFormatSharedPage);
    
    sendSignal(NDBFS_REF, GSN_FSREADREQ, signal, 
	       FsReadWriteReq::FixedLength + 1, JBA);
    
    ptr.p->m_outstanding_fs++;
    file_ptr.p->m_state |= Undofile::FS_OUTSTANDING;
    return;
  }
  
  ndbrequire(diff == 1);
  /**
   * We have found the end of the UNDO log through a binary search of the
   * UNDO log pages. There can still be pages up to 16 MByte ahead of us.
   * We will look for more pages up to 16 MBytes ahead or until we find the
   * end of the file.
   *
   * The reason is that we synch up to 16 MByte at a time to the
   * UNDO log, so this means that we must take into account the
   * case that the UNDO log is not written consecutively at the
   * end.
   *
   * We want to find the last page which have been written to
   * avoid weirdness later when applying the UNDO log. We will
   * keep track that no records are applied until we have executed
   * backwards until we have found this end since it is impossible
   * that a log record is applied if it lies in this region of
   * written/unwritten log pages. This is because of that we
   * use the WAL protocol to write pages to disk.
   */

  if(DEBUG_SEARCH_LOG_HEAD)    
    ndbout_c("-> found last page in binary search: %d", tail);

  /**
   * m_next_lsn indicates next LSN to write, so we step this forward one
   * step to ensure that we don't write one more record with the same
   * LSN number.
   */
  m_next_lsn = ptr.p->m_next_lsn = (file_ptr.p->m_online.m_lsn + 1);
  ptr.p->m_last_read_lsn = file_ptr.p->m_online.m_lsn;
  ptr.p->m_last_synced_lsn = file_ptr.p->m_online.m_lsn;
  
  /**
   * Set HEAD and TAIL position to use when we start logging again.
   * We might have to change those during the check of the end of
   * the log file search check. But we won't change the file, only
   * end page index.
   */
  ptr.p->m_file_pos[HEAD].m_ptr_i = file_ptr.i;
  ptr.p->m_file_pos[HEAD].m_idx = tail;
  
  ptr.p->m_file_pos[TAIL].m_ptr_i = file_ptr.i;
  ptr.p->m_file_pos[TAIL].m_idx = tail - 1;
  ptr.p->m_next_reply_ptr_i = file_ptr.i;


  file_ptr.p->m_state = Undofile::FS_SEARCHING_END;

  file_ptr.p->m_online.m_current_scan_index = curr;
  file_ptr.p->m_online.m_current_scanned_pages = 0;
  file_ptr.p->m_online.m_binary_search_end = true;
  find_log_head_end_check(signal, ptr, file_ptr, last_lsn);
}

void
Lgman::find_log_head_end_check(Signal* signal,
                               Ptr<Logfile_group> ptr,
                               Ptr<Undofile> file_ptr,
                               Uint64 last_lsn)
{
  Uint32 curr = file_ptr.p->m_online.m_current_scan_index;
  Uint32 scanned_pages = file_ptr.p->m_online.m_current_scanned_pages;

  if(last_lsn > file_ptr.p->m_online.m_lsn)
  {
    /**
     * We did actually find a written page after the end which the binary
     * search found. We need to record this as the new end of the UNDO
     * log.
     */
    jam();
    if (file_ptr.p->m_online.m_binary_search_end)
    {
      jam();
      file_ptr.p->m_online.m_binary_search_end = false;
      g_eventLogger->info("LGMAN: Found written page after end found by binary"
                          " search, binary search head found: %u",
                          ptr.p->m_file_pos[HEAD].m_idx);
    }
    ptr.p->m_file_pos[HEAD].m_idx = curr;
    ptr.p->m_file_pos[TAIL].m_idx = curr - 1;

    /**
     * m_next_lsn indicates next LSN to write, so we step this forward one
     * step to ensure that we don't write one more record with the same
     * LSN number.
     */
    m_next_lsn = ptr.p->m_next_lsn = (file_ptr.p->m_online.m_lsn + 1);
    ptr.p->m_last_read_lsn = file_ptr.p->m_online.m_lsn;
    ptr.p->m_last_synced_lsn = file_ptr.p->m_online.m_lsn;
  }

  curr++;
  scanned_pages++;
  file_ptr.p->m_online.m_current_scan_index = curr;
  file_ptr.p->m_online.m_current_scanned_pages = scanned_pages;
  if ((curr < file_ptr.p->m_file_size) &&
      (scanned_pages <= MAX_UNDO_PAGES_OUTSTANDING))
  {
    jam();
    Uint32 page_id = ptr.p->m_pos[CONSUMER].m_current_pos.m_ptr_i;
    file_ptr.p->m_online.m_outstanding= page_id;

    FsReadWriteReq* req= (FsReadWriteReq*)signal->getDataPtrSend();
    req->filePointer = file_ptr.p->m_fd;
    req->userReference = reference();
    req->userPointer = file_ptr.i;
    req->varIndex = curr;
    req->numberOfPages = 1;
    req->data.pageData[0] = page_id;
    req->operationFlag = 0;
    FsReadWriteReq::setFormatFlag(req->operationFlag,
                                  FsReadWriteReq::fsFormatSharedPage);

    sendSignal(NDBFS_REF, GSN_FSREADREQ, signal,
               FsReadWriteReq::FixedLength + 1, JBA);

    ptr.p->m_outstanding_fs++;
    file_ptr.p->m_state |= Undofile::FS_OUTSTANDING;
    return;
  }
  jam();

  /**
   * Now we are done with the search for the end. However when starting to
   * execute the UNDO log we expect the first page to be already read. So
   * we reread the last page in the UNDO log that we found.
   */
  Uint32 page_id = ptr.p->m_pos[CONSUMER].m_current_pos.m_ptr_i;
  file_ptr.p->m_online.m_outstanding= page_id;
  curr = ptr.p->m_file_pos[HEAD].m_idx;

  FsReadWriteReq* req= (FsReadWriteReq*)signal->getDataPtrSend();
  req->filePointer = file_ptr.p->m_fd;
  req->userReference = reference();
  req->userPointer = file_ptr.i;
  req->varIndex = curr;
  req->numberOfPages = 1;
  req->data.pageData[0] = page_id;
  req->operationFlag = 0;
  FsReadWriteReq::setFormatFlag(req->operationFlag,
                                FsReadWriteReq::fsFormatSharedPage);

  sendSignal(NDBFS_REF, GSN_FSREADREQ, signal,
             FsReadWriteReq::FixedLength + 1, JBA);

  ptr.p->m_outstanding_fs++;
  file_ptr.p->m_state = Undofile::FS_SEARCHING_FINAL_READ;
  file_ptr.p->m_state |= Undofile::FS_OUTSTANDING;
  return;
}

void
Lgman::find_log_head_complete(Signal *signal,
                              Ptr<Logfile_group> ptr,
                              Ptr<Undofile> file_ptr)
{
  Uint32 head = ptr.p->m_file_pos[HEAD].m_idx;
  /**
   * END_OF_UNDO_LOG_FOUND
   *
   * We have found the end of the UNDO log. This is the position
   * from which we will start the UNDO execution and the position
   * from which we later will start adding new UNDO log records.
   * We have just reread the last UNDO log page, so we are ready
   * to start executing the UNDO log.
   */
  ptr.p->m_state = 0;
  file_ptr.p->m_state = Undofile::FS_EXECUTING;

  {
    Local_undofile_list files(m_file_pool, ptr.p->m_files);
    if(head == 1)
    {
      jam();
      /**
       * HEAD is first page in a file...
       *   -> TAIL should be last page in previous file
       */
      Ptr<Undofile> prev = file_ptr;
      if(!files.prev(prev))
      {
        jam();
	files.last(prev);
      }
      ptr.p->m_file_pos[TAIL].m_ptr_i = prev.i;
      ptr.p->m_file_pos[TAIL].m_idx = prev.p->m_file_size - 1;
      ptr.p->m_next_reply_ptr_i = prev.i;
    }
    
    SimulatedBlock* fs = globalData.getBlock(NDBFS);
    infoEvent("LGMAN: Undo head - %s page: %d lsn: %lld",
	      fs->get_filename(file_ptr.p->m_fd), 
	      head, file_ptr.p->m_online.m_lsn);
    g_eventLogger->info("LGMAN: Undo head - %s page: %d lsn: %lld",
                        fs->get_filename(file_ptr.p->m_fd),
                        head, file_ptr.p->m_online.m_lsn);
    
    for(files.prev(file_ptr); !file_ptr.isNull(); files.prev(file_ptr))
    {
      infoEvent("   - next - %s(%lld)", 
		fs->get_filename(file_ptr.p->m_fd), 
		file_ptr.p->m_online.m_lsn);

      g_eventLogger->info("   - next - %s(%lld)", 
                          fs->get_filename(file_ptr.p->m_fd),
                          file_ptr.p->m_online.m_lsn);
    }
  }
  
  /**
   * Start next logfile group
   */
  m_logfile_group_list.next(ptr);
  signal->theData[0] = LgmanContinueB::FIND_LOG_HEAD;
  signal->theData[1] = ptr.i;
  sendSignal(reference(), GSN_CONTINUEB, signal, 2, JBB);
}

void
Lgman::init_run_undo_log(Signal* signal)
{
  /**
   * Perform initial sorting of logfile groups
   */
  Ptr<Logfile_group> group;
  Logfile_group_list& list= m_logfile_group_list;
  Logfile_group_list::Head tmpHead;
  bool found_any = false;
  {
    Logfile_group_list::Local tmp(m_logfile_group_pool, tmpHead);

    list.first(group);
    while (!group.isNull())
    {
      jam();
      Ptr<Logfile_group> ptr= group;
      list.next(group);
      list.remove(ptr);

      if (ptr.p->m_state & Logfile_group::LG_ONLINE)
      {
        /**
         * No logfiles in group
         */
        jam();
        tmp.addLast(ptr);
        continue;
      }

      found_any = true;

      {
        /**
         * Init buffer pointers
         */
        ptr.p->m_free_buffer_words -= File_formats::UNDO_PAGE_WORDS;
        ptr.p->m_pos[CONSUMER].m_current_page.m_idx = 0; // 0 more pages read
        ptr.p->m_pos[PRODUCER].m_current_page.m_idx = 0; // 0 more pages read

        Uint32 page = ptr.p->m_pos[CONSUMER].m_current_pos.m_ptr_i;
        File_formats::Undofile::Undo_page* pageP =
          (File_formats::Undofile::Undo_page*)m_shared_page_pool.getPtr(page);

        ptr.p->m_pos[CONSUMER].m_current_pos.m_idx = pageP->m_words_used;
        ptr.p->m_pos[PRODUCER].m_current_pos.m_idx = 1;
        ptr.p->m_last_read_lsn++;

        ptr.p->m_consumer_file_pos = ptr.p->m_file_pos[HEAD];
      }

      /**
       * Start producer thread
       */
      signal->theData[0] = LgmanContinueB::READ_UNDO_LOG;
      signal->theData[1] = ptr.i;
      sendSignal(reference(), GSN_CONTINUEB, signal, 2, JBB);
    
      /**
       * Insert in correct position in list of logfile_group's
       */
      Ptr<Logfile_group> pos;
      for (tmp.first(pos); !pos.isNull(); tmp.next(pos))
      {
        jam();
        if (ptr.p->m_last_read_lsn >= pos.p->m_last_read_lsn)
        {
          break;
        }
      }
    
      if (pos.isNull())
      {
        jam();
        tmp.addLast(ptr);
      }
      else
      {
        jam();
        tmp.insertBefore(ptr, pos);
      }
    
      ptr.p->m_state =
        Logfile_group::LG_EXEC_THREAD | Logfile_group::LG_READ_THREAD;
    }
  }
  ndbassert(list.isEmpty());
  list.appendList(tmpHead);

  if (found_any == false)
  {
    /**
     * No logfilegroup had any logfiles
     */
    jam();
    signal->theData[0] = reference();
    sendSignal(DBLQH_REF, GSN_START_RECCONF, signal, 1, JBB);
    return;
  }
  
  execute_undo_record(signal);
}

void
Lgman::read_undo_log(Signal* signal, Ptr<Logfile_group> ptr)
{
  Uint32 cnt, free= ptr.p->m_free_buffer_words;

  if(! (ptr.p->m_state & Logfile_group::LG_EXEC_THREAD))
  {
    jam();
    /**
     * Logfile_group is done...
     */
    ptr.p->m_state &= ~(Uint32)Logfile_group::LG_READ_THREAD;
    stop_run_undo_log(signal);
    return;
  }
  
  if(free <= File_formats::UNDO_PAGE_WORDS)
  {
    signal->theData[0] = LgmanContinueB::READ_UNDO_LOG;
    signal->theData[1] = ptr.i;
    sendSignalWithDelay(reference(), GSN_CONTINUEB, signal, 100, 2);
    return;
  }

  Logfile_group::Position producer= ptr.p->m_pos[PRODUCER];
  Logfile_group::Position consumer= ptr.p->m_pos[CONSUMER];

  if(producer.m_current_page.m_idx == 0)
  {
    jam();
    /**
     * zero pages left in range -> switch range
     */
    Lgman::Page_map::Iterator it;
    Page_map map(m_data_buffer_pool, ptr.p->m_buffer_pages);
    Uint32 sz = map.getSize();
    Uint32 pos= (producer.m_current_page.m_ptr_i + sz - 2) % sz;
    map.position(it, pos);
    union {
      Uint32 _tmp[2];
      Lgman::Buffer_idx range;
    };
    _tmp[0] = *it.data; map.next(it); _tmp[1] = *it.data;
    producer.m_current_page.m_ptr_i = pos;
    producer.m_current_page.m_idx = range.m_idx;
    producer.m_current_pos.m_ptr_i = range.m_ptr_i + range.m_idx;
  }
  
  if(producer.m_current_page.m_ptr_i == consumer.m_current_page.m_ptr_i &&
     producer.m_current_pos.m_ptr_i > consumer.m_current_pos.m_ptr_i)
  {
    jam();
    Uint32 max= 
      producer.m_current_pos.m_ptr_i - consumer.m_current_pos.m_ptr_i - 1;
    ndbrequire(free >= max * File_formats::UNDO_PAGE_WORDS);
    cnt= read_undo_pages(signal, ptr, producer.m_current_pos.m_ptr_i, max);
    ndbrequire(cnt <= max);    
    producer.m_current_pos.m_ptr_i -= cnt;
    producer.m_current_page.m_idx -= cnt;
  } 
  else
  {
    jam();
    Uint32 max= producer.m_current_page.m_idx;
    ndbrequire(free >= max * File_formats::UNDO_PAGE_WORDS);
    cnt= read_undo_pages(signal, ptr, producer.m_current_pos.m_ptr_i, max);
    ndbrequire(cnt <= max);
    producer.m_current_pos.m_ptr_i -= cnt;
    producer.m_current_page.m_idx -= cnt;
  } 
  
  ndbrequire(free >= cnt * File_formats::UNDO_PAGE_WORDS);
  free -= (cnt * File_formats::UNDO_PAGE_WORDS);
  ptr.p->m_free_buffer_words = free;
  ptr.p->m_pos[PRODUCER] = producer;  

  signal->theData[0] = LgmanContinueB::READ_UNDO_LOG;
  signal->theData[1] = ptr.i;

  if(free > File_formats::UNDO_PAGE_WORDS)
  {
    jam();
    sendSignal(reference(), GSN_CONTINUEB, signal, 2, JBB);
  }
  else
  {
    jam();
    sendSignalWithDelay(reference(), GSN_CONTINUEB, signal, 100, 2);
  }
}

Uint32
Lgman::read_undo_pages(Signal* signal, Ptr<Logfile_group> ptr, 
		       Uint32 pageId, Uint32 pages)
{
  ndbrequire(pages);
  Ptr<Undofile> filePtr;
  Buffer_idx tail= ptr.p->m_file_pos[TAIL];
  m_file_pool.getPtr(filePtr, tail.m_ptr_i);
  
  if(filePtr.p->m_online.m_outstanding > 0)
  {
    jam();
    return 0;
  }

  Uint32 max= tail.m_idx;

  FsReadWriteReq* req= (FsReadWriteReq*)signal->getDataPtrSend();
  req->filePointer = filePtr.p->m_fd;
  req->userReference = reference();
  req->userPointer = filePtr.i;
  req->operationFlag = 0;
  FsReadWriteReq::setFormatFlag(req->operationFlag, 
				FsReadWriteReq::fsFormatSharedPage);


  if(max > pages)
  {
    jam();
    tail.m_idx -= pages;

    req->varIndex = 1 + tail.m_idx;
    req->numberOfPages = pages;
    req->data.pageData[0] = pageId - pages;
    ptr.p->m_file_pos[TAIL] = tail;
    
    if(DEBUG_UNDO_EXECUTION)
      ndbout_c("a reading from file: %d page(%d-%d) into (%d-%d)",
	       ptr.i, 1 + tail.m_idx, 1+tail.m_idx+pages-1,
	       pageId - pages, pageId - 1);

    sendSignal(NDBFS_REF, GSN_FSREADREQ, signal, 
	       FsReadWriteReq::FixedLength + 1, JBA);
    
    ptr.p->m_outstanding_fs++;
    filePtr.p->m_state |= Undofile::FS_OUTSTANDING;
    filePtr.p->m_online.m_outstanding = pages;
    max = pages;
  }
  else
  {
    jam();

    ndbrequire(tail.m_idx - max == 0);
    req->varIndex = 1;
    req->numberOfPages = max;
    req->data.pageData[0] = pageId - max;
    
    if(DEBUG_UNDO_EXECUTION)
      ndbout_c("b reading from file: %d page(%d-%d) into (%d-%d)",
	       ptr.i, 1 , 1+max-1,
	       pageId - max, pageId - 1);
    
    sendSignal(NDBFS_REF, GSN_FSREADREQ, signal, 
	       FsReadWriteReq::FixedLength + 1, JBA);
    
    ptr.p->m_outstanding_fs++;
    filePtr.p->m_online.m_outstanding = max;
    filePtr.p->m_state |= Undofile::FS_OUTSTANDING | Undofile::FS_MOVE_NEXT;
    
    Ptr<Undofile> prev = filePtr;
    {
      Local_undofile_list files(m_file_pool, ptr.p->m_files);
      if(!files.prev(prev))
      {
	jam();
	files.last(prev);
      }
    }
    if(DEBUG_UNDO_EXECUTION)
      ndbout_c("changing file from %d to %d", filePtr.i, prev.i);

    tail.m_idx= prev.p->m_file_size - 1;
    tail.m_ptr_i= prev.i;
    ptr.p->m_file_pos[TAIL] = tail;
    if(max < pages && filePtr.i != prev.i)
    {
      jam();
      max += read_undo_pages(signal, ptr, pageId - max, pages - max);
    }
  }
  return max;
}

void
Lgman::execute_undo_record(Signal* signal)
{
  /**
   * This code isn't prepared to handle more than one logfile group.
   * To support multiple logfile groups one needs to adapt this code
   * for this requirement.
   */

  Uint64 lsn;
  const Uint32* ptr;
  if((ptr = get_next_undo_record(&lsn)))
  {
    Uint32 len= (* ptr) & 0xFFFF;
    Uint32 type= (* ptr) >> 16;
    Uint32 mask= type & (~((Uint32)File_formats::Undofile::UNDO_NEXT_LSN));
    switch(mask){
    case File_formats::Undofile::UNDO_END:
<<<<<<< HEAD
      jam();
=======
      g_eventLogger->info("LGMAN: Stop UNDO log execution at LSN %llu,"
                          " found END record",
                          lsn);
>>>>>>> 66ac7973
      stop_run_undo_log(signal);
      return;
    case File_formats::Undofile::UNDO_LCP:
    case File_formats::Undofile::UNDO_LCP_FIRST:
    {
      Uint32 lcp = * (ptr - len + 1);
      jam();
      if(m_latest_lcp && lcp > m_latest_lcp)
      {
        jam();
        if (0)
        {
	  const Uint32 * base = ptr - len + 1;
          Uint32 lcp = base[0];
          Uint32 tableId = base[1] >> 16;
          Uint32 fragId = base[1] & 0xFFFF;

	  ndbout_c("NOT! ignoring lcp: %u tab: %u frag: %u", 
		   lcp, tableId, fragId);
	}
      }

      if(m_latest_lcp == 0 || 
	 lcp < m_latest_lcp || 
	 (lcp == m_latest_lcp && 
	  mask == File_formats::Undofile::UNDO_LCP_FIRST))
      {
<<<<<<< HEAD
        jam();
=======
        g_eventLogger->info("LGMAN: Stop UNDO log execution at LSN %llu,"
                            " found LCP record",
                            lsn);
>>>>>>> 66ac7973
	stop_run_undo_log(signal);
	return;
      }
      // Fallthrough
    }
    case File_formats::Undofile::UNDO_TUP_ALLOC:
    case File_formats::Undofile::UNDO_TUP_UPDATE:
    case File_formats::Undofile::UNDO_TUP_FREE:
    case File_formats::Undofile::UNDO_TUP_CREATE:
    case File_formats::Undofile::UNDO_TUP_DROP:
    case File_formats::Undofile::UNDO_TUP_ALLOC_EXTENT:
    case File_formats::Undofile::UNDO_TUP_FREE_EXTENT:
      {
        jam();
        jamLine(mask);
        Dbtup_client tup(this, m_tup);
        tup.disk_restart_undo(signal, lsn, mask, ptr - len + 1, len);
        jamEntry();
      }
      return;
    default:
      ndbrequire(false);
    }
  }
  signal->theData[0] = LgmanContinueB::EXECUTE_UNDO_RECORD;
<<<<<<< HEAD
  sendSignal(LGMAN_REF, GSN_CONTINUEB, signal, 1, JBB);
=======
  signal->theData[1] = 0; /* Not applied flag */
  sendSignal(LGMAN_REF, GSN_CONTINUEB, signal, 2, JBB);
>>>>>>> 66ac7973
  return;
}

/**
 * Move back one page in the file position of the currently
 * executing UNDO log. Change to previous file if needed.
 */
void Lgman::update_consumer_file_pos(Ptr<Logfile_group> lg_ptr)
{
  Buffer_idx consumer_file_pos = lg_ptr.p->m_consumer_file_pos;
  if (consumer_file_pos.m_idx == 1)
  {
    /* We switch to a new file now */
    jam();
    Ptr<Undofile> filePtr;
    m_file_pool.getPtr(filePtr, consumer_file_pos.m_ptr_i);
    Ptr<Undofile> prev = filePtr;
    Local_undofile_list files(m_file_pool, lg_ptr.p->m_files);
    if(!files.prev(prev))
    {
      jam();
      files.last(prev);
    }
    consumer_file_pos.m_ptr_i = prev.i;
    consumer_file_pos.m_idx = prev.p->m_file_size - 1;
  }
  else
  {
    jam();
    consumer_file_pos.m_idx--;
  }
  lg_ptr.p->m_consumer_file_pos = consumer_file_pos;
}

const Uint32*
Lgman::get_next_undo_record(Uint64 * this_lsn)
{
  Ptr<Logfile_group> ptr;
  m_logfile_group_list.first(ptr);

  Logfile_group::Position consumer= ptr.p->m_pos[CONSUMER];
  if(ptr.p->m_pos[PRODUCER].m_current_pos.m_idx < 2)
  {
    jam();
    /**
     * Wait for fetching pages...
     */
    return 0;
  }
  
  Uint32 pos = consumer.m_current_pos.m_idx;
  Uint32 page = consumer.m_current_pos.m_ptr_i;
  
  File_formats::Undofile::Undo_page* pageP=(File_formats::Undofile::Undo_page*)
    m_shared_page_pool.getPtr(page);


  if (ptr.p->m_last_read_lsn == (Uint64)1)
  {
    /**
     * End of log, we hadn't concluded any LCPs before the crash.
     * So we find the end of the log by noting that we expect this LSN
     * number to be 0 which doesn't exist.
     *
     * When initialising we have also written an UNDO_END log record
     * into the first page, so we should not be able to run past that
     * point even when the first pages in the file are unwritten and
     * others ahead are written which is a difficult corner case to
     * handle.
     */
    jam();
    pageP->m_data[0] = (File_formats::Undofile::UNDO_END << 16) | 1 ;
    pageP->m_page_header.m_page_lsn_hi = 0;
    pageP->m_page_header.m_page_lsn_lo = 0;
    ptr.p->m_pos[CONSUMER].m_current_pos.m_idx= pageP->m_words_used = 1;
    this_lsn = 0;
    return pageP->m_data;
  }

  /**
   * Before we start using the page we need to verify that the page has a
   * LSN which is what we expect it to be. It needs to be bigger than the
   * LSN of the first LSN in the file and it needs to be smaller than the
   * LSN of the previous UNDO log record applied since we are applying the
   * UNDO log backwards.
   *
   * If we discover a page which has an invalid LSN it means this page was
   * unwritten and should be ignored. Such pages are ok to encounter at the
   * end of the UNDO log. If we encounter such a page after we already
   * applied an UNDO log then the WAL protocol says that this is wrong since
   * we should have sync:ed everything before that LSN and thus no unwritten
   * pages are ok to encounter anymore.
   */

  Uint32 page_position = pageP->m_words_used;
  bool ignore_page = false;
  bool new_page;

  if (page_position == pos)
  {
<<<<<<< HEAD
    jam();
    lsn = ptr.p->m_last_read_lsn - 1;
    ndbrequire((Int64)lsn >= 0);
=======
    /**
     * This is the first log entry in a new page, we need to
     * verify this page before we start using it.
     */
    Uint64 page_lsn = pageP->m_page_header.m_page_lsn_hi;
    page_lsn <<= 32;
    page_lsn += pageP->m_page_header.m_page_lsn_lo;
    if (page_lsn != (ptr.p->m_last_read_lsn - 1))
    {
      jam();
      /**
       * The page LSN wasn't the expected one. We need to verify that
       * it is ok that this page is here.
       */
      Ptr<Undofile> filePtr;
      m_file_pool.getPtr(filePtr, ptr.p->m_consumer_file_pos.m_ptr_i);
      /**
       * Due to an old bug we can have rewrite an LSN number, so we can
       * only assert on that we don't write a second LSN with the same
       * number, but we require that it isn't more than two LSNs with
       * the same number.
       *
       * We can upgrade this assert to a require when we are sure that
       * the log wasn't produced by these older versions.
       */
      ndbassert(page_lsn < (ptr.p->m_last_read_lsn - 1));
      ndbrequire(page_lsn < (ptr.p->m_last_read_lsn - 1) ||
                 page_lsn == ptr.p->m_last_read_lsn);
      if (filePtr.p->m_start_lsn <= page_lsn)
      {
        /**
         * A normal page, continue as usual.
         * However given that we now have skipped over a few pages we need to
         * set back the last read LSN to be the last LSN of the previous page
         * that was never written, or in other words this pageLSN + 1.
         */
        jam();
        ptr.p->m_last_read_lsn = page_lsn + 1;
        SimulatedBlock* fs = globalData.getBlock(NDBFS);
        g_eventLogger->info("LGMAN: Continue applying log records in written"
                            "page: %u in the file %s",
                            ptr.p->m_consumer_file_pos.m_idx,
                            fs->get_filename(filePtr.p->m_fd));
      }
      else
      {
        jam();
        if (ptr.p->m_applied)
        {
          /**
           * We need to crash since we found a not OK page after an UNDO log
           * record have already been applied.
           */
          SimulatedBlock* fs = globalData.getBlock(NDBFS);
          g_eventLogger->info("LGMAN: File %s have wrong pageLSN in page: %u",
                              fs->get_filename(filePtr.p->m_fd),
                              ptr.p->m_consumer_file_pos.m_idx);
          progError(__LINE__, NDBD_EXIT_SR_UNDOLOG);
        }
        SimulatedBlock* fs = globalData.getBlock(NDBFS);
        g_eventLogger->info("LGMAN: Ignoring log records in unwritten page: "
                            "%u in the file %s",
                            ptr.p->m_consumer_file_pos.m_idx,
                            fs->get_filename(filePtr.p->m_fd));
        ignore_page = true;
        new_page = true;
      }
    }
>>>>>>> 66ac7973
  }
  /**
   * Read the UNDO record
   */
  Uint32 *record = NULL;
  if (!ignore_page)
  {
<<<<<<< HEAD
    ndbrequire(pos >= 3);
    jam();
    lsn += * (prev - 1); lsn <<= 32;
    lsn += * (prev - 0);
    len += 2;
    ndbrequire((Int64)lsn >= 0);
  }
  
  ndbrequire(pos >= len);
  
  if(pos == len)
=======
    record= pageP->m_data + pos - 1;
    Uint32 len= (* record) & 0xFFFF;
    ndbrequire(len);
    Uint32 *prev= record - len;
    Uint64 lsn = 0;

    if (((* record) >> 16) & (File_formats::Undofile::UNDO_NEXT_LSN))
    {
      /* This was a Type 1 record, previous LSN is -1 of current */
      jam();
      lsn = ptr.p->m_last_read_lsn - 1;
      ndbrequire((Int64)lsn >= 0);
    }
    else
    {
      /**
       * This was a Type 2 record, previous LSN given by LSNs in the UNDO
       * log record, see UNDO log record layout in beginning of file.
       */
      ndbrequire(pos >= 3);
      jam();
      lsn += * (prev - 1); lsn <<= 32;
      lsn += * (prev - 0);
      len += 2;
      ndbrequire((Int64)lsn >= 0);
    }
    *this_lsn = ptr.p->m_last_read_lsn = lsn;
    ndbrequire(pos >= len);
    new_page = (pos == len);
    consumer.m_current_pos.m_idx -= len;
  }

  /**
   * Now step back to previous UNDO log record. Also change to new page
   * if necessary.
   */

  if (new_page)
>>>>>>> 66ac7973
  {
    /**
     * Switching to next page in our backwards scan of UNDO log pages.
     *
     * The length of the UNDO record is the same as the position of the
     * header of the UNDO log record which means that this was the first
     * UNDO log record in the page and thus the last UNDO log record to
     * apply in the page. We prepare moving to the next page.
     */
<<<<<<< HEAD
    jam();
    ndbrequire(producer.m_current_pos.m_idx);
    ptr.p->m_pos[PRODUCER].m_current_pos.m_idx --;
=======
    ndbrequire(ptr.p->m_pos[PRODUCER].m_current_pos.m_idx);
    ptr.p->m_pos[PRODUCER].m_current_pos.m_idx--;
>>>>>>> 66ac7973

    if(consumer.m_current_page.m_idx)
    {
      jam();
      consumer.m_current_page.m_idx--;   // left in range
      consumer.m_current_pos.m_ptr_i--; // page
    }
    else
    {
      jam();
      // 0 pages left in range...switch range
      Lgman::Page_map::Iterator it;
      Page_map map(m_data_buffer_pool, ptr.p->m_buffer_pages);
      Uint32 sz = map.getSize();
      Uint32 tmp = (consumer.m_current_page.m_ptr_i + sz - 2) % sz;
      
      map.position(it, tmp);
      union {
	Uint32 _tmp[2];
	Lgman::Buffer_idx range;
      };
      
      _tmp[0] = *it.data;
      map.next(it);
      _tmp[1] = *it.data;
      
      consumer.m_current_page.m_idx = range.m_idx - 1; // left in range
      consumer.m_current_page.m_ptr_i = tmp;           // pos in map

      consumer.m_current_pos.m_ptr_i = range.m_ptr_i + range.m_idx - 1; // page
    }

    if(DEBUG_UNDO_EXECUTION)
      ndbout_c("reading from %d", consumer.m_current_pos.m_ptr_i);

    ptr.p->m_free_buffer_words += File_formats::UNDO_PAGE_WORDS;

    /**
     * We have switched to a new page. Before starting to apply this page
     * we need to ensure that this page is containing valid entries to
     * apply. We might come to pages that don't have an accurate set of
     * LSNs. This should however never happen after we reach an UNDO log
     * record that have been applied due to the WAL protocol. If this
     * happens the UNDO log is inconsistent and we need to crash with
     * a report about this.
     *
     * We will verify the LSN of the page by checking that the LSN of the
     * page is bigger than or equal to the LSN of the first page in the
     * file. To do this we need to keep track of the current file and to
     * keep track of this we simply keep track of the file position of the
     * UNDO logs we execute.
     *
     * We will then verify that the page LSN is smaller than the highest
     * we reached so far, but still bigger or equal to the page LSN of the
     * first page in the file we are currently executing the UNDO log in.
     */
    update_consumer_file_pos(ptr);

    pageP=(File_formats::Undofile::Undo_page*)
      m_shared_page_pool.getPtr(consumer.m_current_pos.m_ptr_i);

    consumer.m_current_pos.m_idx = pageP->m_words_used;
  }
<<<<<<< HEAD
  else
  {
    jam();
    ptr.p->m_pos[CONSUMER].m_current_pos.m_idx -= len;
  }
  
  *this_lsn = ptr.p->m_last_read_lsn = lsn;
=======
  ptr.p->m_pos[CONSUMER] = consumer;
>>>>>>> 66ac7973

  /**
   * Re-sort log file groups
   * This is code prepared for future use of multiple logfile groups.
   * We comment it out for now.
   */
#if 0
  Ptr<Logfile_group> sort = ptr;
  if(m_logfile_group_list.next(sort))
  {
    jam();
    while(!sort.isNull() && sort.p->m_last_read_lsn > lsn)
    {
      jam();
      m_logfile_group_list.next(sort);
    }
    
    if(sort.i != ptr.p->nextList)
    {
      m_logfile_group_list.remove(ptr);
      if(sort.isNull())
      {
        jam();
        m_logfile_group_list.addLast(ptr);
      }
      else
      {
        jam();
        m_logfile_group_list.insertBefore(ptr, sort);
      }
    }
  }
#endif
  return record;
}

void
Lgman::stop_run_undo_log(Signal* signal)
{
  bool running = false, outstanding = false;
  Ptr<Logfile_group> ptr;
  m_logfile_group_list.first(ptr);
  while(!ptr.isNull())
  {
    jam();
    /**
     * Mark exec thread as completed
     */
    ptr.p->m_state &= ~(Uint32)Logfile_group::LG_EXEC_THREAD;

    if(ptr.p->m_state & Logfile_group::LG_READ_THREAD)
    {
      jam();
      /**
       * Thread is still running...wait for it to complete
       */
      running = true;
    }
    else if(ptr.p->m_outstanding_fs)
    {
      jam();
      outstanding = true; // a FSREADREQ is outstanding...wait for it
    }
    else if(ptr.p->m_state != Logfile_group::LG_ONLINE)
    {
      jam();
      /**
       * Fix log TAIL
       */
      ndbrequire(ptr.p->m_state == 0);
      ptr.p->m_state = Logfile_group::LG_ONLINE;
      Buffer_idx tail= ptr.p->m_file_pos[TAIL];
      Uint32 pages= ptr.p->m_pos[PRODUCER].m_current_pos.m_idx;
      
      while(pages)
      {
	Ptr<Undofile> file;
	m_file_pool.getPtr(file, tail.m_ptr_i);
	Uint32 page= tail.m_idx;
	Uint32 size= file.p->m_file_size;
	ndbrequire(size >= page);
	Uint32 diff= size - page;
	
	if(pages >= diff)
	{
          jam();
	  pages -= diff;
	  Local_undofile_list files(m_file_pool, ptr.p->m_files);
	  if(!files.next(file))
	    files.first(file);
	  tail.m_idx = 1;
	  tail.m_ptr_i= file.i;
	}
	else
	{
          jam();
	  tail.m_idx += pages;
	  pages= 0;
	}
      }
      ptr.p->m_tail_pos[0] = tail;
      ptr.p->m_tail_pos[1] = tail;
      ptr.p->m_tail_pos[2] = tail;
      ptr.p->m_file_pos[TAIL] = tail;

      init_logbuffer_pointers(ptr);

      {
	Buffer_idx head= ptr.p->m_file_pos[HEAD];
	Ptr<Undofile> file;
	m_file_pool.getPtr(file, head.m_ptr_i);
	if (head.m_idx == file.p->m_file_size - 1)
	{
          jam();
	  Local_undofile_list files(m_file_pool, ptr.p->m_files);
	  if(!files.next(file))
	  {
	    jam();
	    files.first(file);
	  }
	  head.m_idx = 0;
	  head.m_ptr_i = file.i;
	  ptr.p->m_file_pos[HEAD] = head;
	}
      }
      
      client_lock(number(), __LINE__);
      ptr.p->m_free_file_words = (Uint64)File_formats::UNDO_PAGE_WORDS * 
	(Uint64)compute_free_file_pages(ptr, jamBuffer());
      client_unlock(number(), __LINE__);
      ptr.p->m_next_reply_ptr_i = ptr.p->m_file_pos[HEAD].m_ptr_i;
      
      ptr.p->m_state |= Logfile_group::LG_FLUSH_THREAD;
      signal->theData[0] = LgmanContinueB::FLUSH_LOG;
      signal->theData[1] = ptr.i;
      signal->theData[2] = 0;
      sendSignal(reference(), GSN_CONTINUEB, signal, 3, JBB);

      if(1)
      {
	SimulatedBlock* fs = globalData.getBlock(NDBFS);
	Ptr<Undofile> hf, tf;
	m_file_pool.getPtr(tf, tail.m_ptr_i);
	m_file_pool.getPtr(hf,  ptr.p->m_file_pos[HEAD].m_ptr_i);
	infoEvent("LGMAN: Logfile group: %d ", ptr.p->m_logfile_group_id);
        g_eventLogger->info("LGMAN: Logfile group: %d ",
                            ptr.p->m_logfile_group_id);
	infoEvent("  head: %s page: %d",
                  fs->get_filename(hf.p->m_fd),
                  ptr.p->m_file_pos[HEAD].m_idx);
        g_eventLogger->info("  head: %s page: %d",
                            fs->get_filename(hf.p->m_fd),
                            ptr.p->m_file_pos[HEAD].m_idx);
	infoEvent("  tail: %s page: %d",
		  fs->get_filename(tf.p->m_fd), tail.m_idx);
        g_eventLogger->info("  tail: %s page: %d",
                            fs->get_filename(tf.p->m_fd), tail.m_idx);
      }
    }
    
    m_logfile_group_list.next(ptr);
  }
  
  if(running)
  {
    jam();
    return;
  }
  
  if(outstanding)
  {
    jam();
    signal->theData[0] = LgmanContinueB::STOP_UNDO_LOG;
    sendSignalWithDelay(reference(), GSN_CONTINUEB, signal, 100, 1);
    return;
  }
  
  infoEvent("LGMAN: Flushing page cache after undo completion");
  g_eventLogger->info("LGMAN: Flushing page cache after undo completion");

  /**
   * START_FLUSH_PGMAN_CACHE
   * 
   * Start flushing pages (a form of a local LCP)
   *
   * As part of a restart we want to ensure that we don't need to replay
   * the UNDO log again. This is done by ensuring that all pages
   * currently in PGMAN cache is flushed to disk. We do this by faking
   * a LCP to PGMAN by a first LCP_FRAG_ORD followed by END_LCP_REQ.
   */

  LcpFragOrd * ord = (LcpFragOrd *)signal->getDataPtr();
  ord->lcpId = m_latest_lcp;
  sendSignal(PGMAN_REF, GSN_LCP_FRAG_ORD, signal, 
	     LcpFragOrd::SignalLength, JBB);
  
  EndLcpReq* req= (EndLcpReq*)signal->getDataPtr();
  req->senderData = 0;
  req->senderRef = reference();
  req->backupId = m_latest_lcp;
  sendSignal(PGMAN_REF, GSN_END_LCPREQ, signal, 
	     EndLcpReq::SignalLength, JBB);
}

void
Lgman::execEND_LCPCONF(Signal* signal)
{
  {
    Dbtup_client tup(this, m_tup);
    tup.disk_restart_undo(signal, 0, File_formats::Undofile::UNDO_END, 0, 0);
    jamEntry();
  }
  
  /**
   * END_FLUSH_PGMAN_CACHE
   *
   * PGMAN has completed flushing all pages
   *
   * Insert "fake" LCP record preventing undo to be "rerun"
   */

  Uint32 undo[3];
  undo[0] = m_latest_lcp;
  undo[1] = (0 << 16) | 0;
  undo[2] = (File_formats::Undofile::UNDO_LCP_FIRST << 16 ) 
    | (sizeof(undo) >> 2);
  
  Ptr<Logfile_group> ptr;
  ndbrequire(m_logfile_group_list.first(ptr));

  Uint64 next_lsn= m_next_lsn;
  if(ptr.p->m_next_lsn == next_lsn
#ifdef VM_TRACE
     && ((rand() % 100) > 50)
#endif
     )
  {
    jam();
    undo[2] |= File_formats::Undofile::UNDO_NEXT_LSN << 16;
    Uint32 *dst= get_log_buffer(ptr,
                                sizeof(undo) >> 2,
                                jamBuffer());
    memcpy(dst, undo, sizeof(undo));
    ndbrequire(ptr.p->m_free_file_words >= (sizeof(undo) >> 2));
    ptr.p->m_free_file_words -= (sizeof(undo) >> 2);
  }
  else
  {
<<<<<<< HEAD
    jam();
    Uint32 *dst= get_log_buffer(ptr,
                                (sizeof(undo) >> 2) + 2,
                                jamBuffer());      
    * dst++ = (Uint32)(last_lsn >> 32);
    * dst++ = (Uint32)(last_lsn & 0xFFFFFFFF);
=======
    Uint32 *dst= get_log_buffer(ptr, (sizeof(undo) >> 2) + 2);      
    * dst++ = (Uint32)(next_lsn >> 32);
    * dst++ = (Uint32)(next_lsn & 0xFFFFFFFF);
>>>>>>> 66ac7973
    memcpy(dst, undo, sizeof(undo));
    ndbrequire(ptr.p->m_free_file_words >= ((sizeof(undo) >> 2) + 2));
    ptr.p->m_free_file_words -= ((sizeof(undo) >> 2) + 2);
  }
  m_next_lsn = ptr.p->m_next_lsn = next_lsn + 1;

  ptr.p->m_last_synced_lsn = next_lsn;
  while(m_logfile_group_list.next(ptr))
<<<<<<< HEAD
  {
    jam();
    ptr.p->m_last_synced_lsn = last_lsn;
  }
=======
    ptr.p->m_last_synced_lsn = next_lsn;
>>>>>>> 66ac7973
  
  infoEvent("LGMAN: Flushing complete");
  g_eventLogger->info("LGMAN: Flushing complete");

  signal->theData[0] = reference();
  sendSignal(DBLQH_REF, GSN_START_RECCONF, signal, 1, JBB);
}

#ifdef VM_TRACE
void 
Lgman::validate_logfile_group(Ptr<Logfile_group> ptr,
                              const char * heading,
                              EmulatedJamBuffer *jamBuf)
{
  do 
  {
    if (ptr.p->m_file_pos[HEAD].m_ptr_i == RNIL)
    {
      thrjam(jamBuf);
      break;
    }
    
    Uint32 pages = compute_free_file_pages(ptr, jamBuf);
    
    Uint32 group_pages = 
      ((ptr.p->m_free_file_words + File_formats::UNDO_PAGE_WORDS - 1) /
        File_formats::UNDO_PAGE_WORDS) ;
    Uint32 last = ptr.p->m_free_file_words % File_formats::UNDO_PAGE_WORDS;
    
    if(! (pages >= group_pages))
    {
      ndbout << heading << " Tail: " << ptr.p->m_file_pos[TAIL] 
	     << " Head: " << ptr.p->m_file_pos[HEAD] 
	     << " free: " << group_pages << "(" << last << ")" 
	     << " found: " << pages;
      for(Uint32 i = 0; i<3; i++)
      {
	ndbout << " - " << ptr.p->m_tail_pos[i];
      }
      ndbout << endl;
      
      ndbrequire(pages >= group_pages);
    }
  } while(0);
}
#endif

void Lgman::execGET_TABINFOREQ(Signal* signal)
{
  jamEntry();

  if(!assembleFragments(signal))
  {
    return;
  }

  GetTabInfoReq * const req = (GetTabInfoReq *)&signal->theData[0];

  const Uint32 reqType = req->requestType & (~GetTabInfoReq::LongSignalConf);
  BlockReference retRef= req->senderRef;
  Uint32 senderData= req->senderData;
  Uint32 tableId= req->tableId;

  if(reqType == GetTabInfoReq::RequestByName)
  {
    jam();
    SectionHandle handle(this, signal);
    releaseSections(handle);

    sendGET_TABINFOREF(signal, req, GetTabInfoRef::NoFetchByName);
    return;
  }

  Logfile_group key;
  key.m_logfile_group_id= tableId;
  Ptr<Logfile_group> ptr;
  m_logfile_group_hash.find(ptr, key);

  if(ptr.p->m_logfile_group_id != tableId)
  {
    jam();

    sendGET_TABINFOREF(signal, req, GetTabInfoRef::InvalidTableId);
    return;
  }


  GetTabInfoConf *conf = (GetTabInfoConf *)&signal->theData[0];

  conf->senderData= senderData;
  conf->tableId= tableId;
  conf->freeWordsHi= (Uint32)(ptr.p->m_free_file_words >> 32);
  conf->freeWordsLo= (Uint32)(ptr.p->m_free_file_words & 0xFFFFFFFF);
  conf->tableType= DictTabInfo::LogfileGroup;
  conf->senderRef= reference();
  sendSignal(retRef, GSN_GET_TABINFO_CONF, signal,
	     GetTabInfoConf::SignalLength, JBB);
}

void Lgman::sendGET_TABINFOREF(Signal* signal,
			       GetTabInfoReq * req,
			       GetTabInfoRef::ErrorCode errorCode)
{
  jamEntry();
  GetTabInfoRef * const ref = (GetTabInfoRef *)&signal->theData[0];
  /**
   * The format of GetTabInfo Req/Ref is the same
   */
  BlockReference retRef = req->senderRef;
  ref->errorCode = errorCode;

  sendSignal(retRef, GSN_GET_TABINFOREF, signal, signal->length(), JBB);
}<|MERGE_RESOLUTION|>--- conflicted
+++ resolved
@@ -611,12 +611,7 @@
   addRecSignal(GSN_FSREADREF, &Lgman::execFSREADREF, true);
   addRecSignal(GSN_FSREADCONF, &Lgman::execFSREADCONF);
 
-<<<<<<< HEAD
-  addRecSignal(GSN_LCP_FRAG_ORD, &Lgman::execLCP_FRAG_ORD);
   addRecSignal(GSN_END_LCPREQ, &Lgman::execEND_LCPREQ);
-=======
-  addRecSignal(GSN_END_LCP_REQ, &Lgman::execEND_LCP_REQ);
->>>>>>> 66ac7973
   addRecSignal(GSN_SUB_GCP_COMPLETE_REP, &Lgman::execSUB_GCP_COMPLETE_REP);
   addRecSignal(GSN_START_RECREQ, &Lgman::execSTART_RECREQ);
   
@@ -2096,12 +2091,8 @@
     Uint32 free= File_formats::UNDO_PAGE_WORDS - pos.m_idx;
     if(pos.m_idx) // don't flush empty page...
     {
-<<<<<<< HEAD
-      jam();
-      Uint64 lsn= ptr.p->m_last_lsn - 1;
-=======
+      jam();
       Uint64 lsn= ptr.p->m_next_lsn - 1;
->>>>>>> 66ac7973
       
       File_formats::Undofile::Undo_page* undo= 
 	(File_formats::Undofile::Undo_page*)page;
@@ -2779,16 +2770,10 @@
       jam();
       files.first(next);
     }
-<<<<<<< HEAD
-    g_eventLogger->info("LGMAN: changing file from %d to %d",
-                        filePtr.i,
-                        next.i);
-=======
     SimulatedBlock* fs = globalData.getBlock(NDBFS);
-    ndbout_c("LGMAN: changing file from %s to %s",
-             fs->get_filename(filePtr.p->m_fd),
-             fs->get_filename(next.p->m_fd));
->>>>>>> 66ac7973
+    g_eventLogger->info("LGMAN: changing file from %s to %s",
+                        fs->get_filename(filePtr.p->m_fd),
+                        fs->get_filename(next.p->m_fd));
     filePtr.p->m_state |= Undofile::FS_MOVE_NEXT;
     next.p->m_state &= ~(Uint32)Undofile::FS_EMPTY;
 
@@ -2926,34 +2911,23 @@
 #endif
        )
     {
-<<<<<<< HEAD
       jamBlock(client_block);
-      undo[2] |= File_formats::Undofile::UNDO_NEXT_LSN << 16;
+      undo[2] |= (File_formats::Undofile::UNDO_NEXT_LSN << 16);
       Uint32 *dst= get_log_buffer(ptr,
                                   sizeof(undo) >> 2,
                                   client_block->jamBuffer());
-=======
-      undo[2] |= (File_formats::Undofile::UNDO_NEXT_LSN << 16);
-      Uint32 *dst= get_log_buffer(ptr, sizeof(undo) >> 2);
->>>>>>> 66ac7973
       memcpy(dst, undo, sizeof(undo));
       ndbrequire(ptr.p->m_free_file_words >= (sizeof(undo) >> 2));
       ptr.p->m_free_file_words -= (sizeof(undo) >> 2);
     }
     else
     {
-<<<<<<< HEAD
       jamBlock(client_block);
       Uint32 *dst= get_log_buffer(ptr,
                                   (sizeof(undo) >> 2) + 2,
                                   client_block->jamBuffer());      
-      * dst++ = (Uint32)(last_lsn >> 32);
-      * dst++ = (Uint32)(last_lsn & 0xFFFFFFFF);
-=======
-      Uint32 *dst= get_log_buffer(ptr, (sizeof(undo) >> 2) + 2);      
       * dst++ = (Uint32)(next_lsn >> 32);
       * dst++ = (Uint32)(next_lsn & 0xFFFFFFFF);
->>>>>>> 66ac7973
       memcpy(dst, undo, sizeof(undo));
       ndbrequire(ptr.p->m_free_file_words >= (sizeof(undo) >> 2));
       ptr.p->m_free_file_words -= ((sizeof(undo) >> 2) + 2);
@@ -2966,15 +2940,10 @@
   
   while(!ptr.isNull())
   {
-<<<<<<< HEAD
     jamBlock(client_block);
-    if (ptr.p->m_last_lsn)
+    if (ptr.p->m_next_lsn)
     { 
       jamBlock(client_block);
-=======
-    if (ptr.p->m_next_lsn)
-    {
->>>>>>> 66ac7973
       /**
        * First LCP_FRAGORD for each LCP, sets tail pos
        */
@@ -3246,18 +3215,12 @@
       }
       else
       {
-<<<<<<< HEAD
         jamBlock(m_client_block);
 	dst= m_lgman->get_log_buffer(ptr,
                                      tot + 2,
                                      m_client_block->jamBuffer());
-	* dst++ = (Uint32)(last_lsn >> 32);
-	* dst++ = (Uint32)(last_lsn & 0xFFFFFFFF);
-=======
-	dst= m_lgman->get_log_buffer(ptr, tot + 2);
 	* dst++ = (Uint32)(next_lsn >> 32);
 	* dst++ = (Uint32)(next_lsn & 0xFFFFFFFF);
->>>>>>> 66ac7973
 	for(i= 0; i<cnt; i++)
 	{
 	  memcpy(dst, src[i].ptr, 4*src[i].len);
@@ -3277,15 +3240,8 @@
       }
       ptr.p->m_callback_buffer_words = callback_buffer - tot;
     }
-<<<<<<< HEAD
-    m_lgman->m_last_lsn = ptr.p->m_last_lsn = last_lsn + 1;
-    return last_lsn;
-=======
-    
     m_lgman->m_next_lsn = ptr.p->m_next_lsn = next_lsn + 1;
-    
     return next_lsn;
->>>>>>> 66ac7973
   }
 }
 
@@ -3333,13 +3289,8 @@
 
   if(ptr.i != RNIL)
   {
-<<<<<<< HEAD
-    infoEvent("Applying undo to LCP: %d", m_latest_lcp);
+    infoEvent("LGMAN: Applying undo to LCP: %d", m_latest_lcp);
     g_eventLogger->info("LGMAN: Applying undo to LCP: %d", m_latest_lcp);
-=======
-    infoEvent("LGMAN: Applying undo to LCP: %d", m_latest_lcp);
-    ndbout_c("Applying undo to LCP: %d", m_latest_lcp);
->>>>>>> 66ac7973
     find_log_head(signal, ptr);
     return;
   }
@@ -3483,30 +3434,20 @@
       Local_undofile_list files(m_file_pool, lg_ptr.p->m_files);
       while(cnt && ! (file_ptr.p->m_state & Undofile::FS_OUTSTANDING))
       {
-<<<<<<< HEAD
         jam();
-	Uint32 state= ptr.p->m_state;
-	Uint32 pages= ptr.p->m_online.m_outstanding;
-=======
 	Uint32 state= file_ptr.p->m_state;
 	Uint32 pages= file_ptr.p->m_online.m_outstanding;
->>>>>>> 66ac7973
 	ndbrequire(pages);
 	file_ptr.p->m_online.m_outstanding= 0;
 	file_ptr.p->m_state &= ~(Uint32)Undofile::FS_MOVE_NEXT;
 	tot += pages;
 	cnt--;
 	
-<<<<<<< HEAD
-	if((state & Undofile::FS_MOVE_NEXT) && !files.prev(ptr))
+	if((state & Undofile::FS_MOVE_NEXT) && !files.prev(file_ptr))
         {
           jam();
-	  files.last(ptr);
+	  files.last(file_ptr);
         }
-=======
-	if((state & Undofile::FS_MOVE_NEXT) && !files.prev(file_ptr))
-	  files.last(file_ptr);
->>>>>>> 66ac7973
       }
       
       lg_ptr.p->m_outstanding_fs = cnt;
@@ -3557,7 +3498,7 @@
   case Undofile::FS_OPENING:
   case Undofile::FS_EMPTY:
     jam();
-    jamLine(ptr.p->m_state);
+    jamLine(file_ptr.p->m_state);
     ndbrequire(false);
   }
 
@@ -3640,14 +3581,11 @@
 	   head, curr, last_lsn);
   if(last_lsn > file_ptr.p->m_online.m_lsn)
   {
-<<<<<<< HEAD
-    jam();
-=======
     /**
      * Move forward in binary search since page LSN is higher than the largest
      * LSN found so far.
      */
->>>>>>> 66ac7973
+    jam();
     if(DEBUG_SEARCH_LOG_HEAD)
       printf("moving tail ");
     
@@ -3656,16 +3594,13 @@
   }
   else
   {
-<<<<<<< HEAD
-    jam();
-=======
     /**
      * A page with lower LSN than the highest is found, this means that the
      * page wasn't written in this log lap. This means that we're now close
      * to the end of the UNDO log. We'll continue the binary search to the
      * left in the log file.
      */
->>>>>>> 66ac7973
+    jam();
     if(DEBUG_SEARCH_LOG_HEAD)
       printf("moving head ");
 
@@ -4232,20 +4167,17 @@
     Uint32 mask= type & (~((Uint32)File_formats::Undofile::UNDO_NEXT_LSN));
     switch(mask){
     case File_formats::Undofile::UNDO_END:
-<<<<<<< HEAD
-      jam();
-=======
+      jam();
       g_eventLogger->info("LGMAN: Stop UNDO log execution at LSN %llu,"
                           " found END record",
                           lsn);
->>>>>>> 66ac7973
       stop_run_undo_log(signal);
       return;
     case File_formats::Undofile::UNDO_LCP:
     case File_formats::Undofile::UNDO_LCP_FIRST:
     {
+      jam();
       Uint32 lcp = * (ptr - len + 1);
-      jam();
       if(m_latest_lcp && lcp > m_latest_lcp)
       {
         jam();
@@ -4266,13 +4198,10 @@
 	 (lcp == m_latest_lcp && 
 	  mask == File_formats::Undofile::UNDO_LCP_FIRST))
       {
-<<<<<<< HEAD
         jam();
-=======
         g_eventLogger->info("LGMAN: Stop UNDO log execution at LSN %llu,"
                             " found LCP record",
                             lsn);
->>>>>>> 66ac7973
 	stop_run_undo_log(signal);
 	return;
       }
@@ -4298,12 +4227,8 @@
     }
   }
   signal->theData[0] = LgmanContinueB::EXECUTE_UNDO_RECORD;
-<<<<<<< HEAD
-  sendSignal(LGMAN_REF, GSN_CONTINUEB, signal, 1, JBB);
-=======
   signal->theData[1] = 0; /* Not applied flag */
   sendSignal(LGMAN_REF, GSN_CONTINUEB, signal, 2, JBB);
->>>>>>> 66ac7973
   return;
 }
 
@@ -4404,11 +4329,7 @@
 
   if (page_position == pos)
   {
-<<<<<<< HEAD
-    jam();
-    lsn = ptr.p->m_last_read_lsn - 1;
-    ndbrequire((Int64)lsn >= 0);
-=======
+    jam();
     /**
      * This is the first log entry in a new page, we need to
      * verify this page before we start using it.
@@ -4477,7 +4398,6 @@
         new_page = true;
       }
     }
->>>>>>> 66ac7973
   }
   /**
    * Read the UNDO record
@@ -4485,19 +4405,7 @@
   Uint32 *record = NULL;
   if (!ignore_page)
   {
-<<<<<<< HEAD
-    ndbrequire(pos >= 3);
-    jam();
-    lsn += * (prev - 1); lsn <<= 32;
-    lsn += * (prev - 0);
-    len += 2;
-    ndbrequire((Int64)lsn >= 0);
-  }
-  
-  ndbrequire(pos >= len);
-  
-  if(pos == len)
-=======
+    jam();
     record= pageP->m_data + pos - 1;
     Uint32 len= (* record) & 0xFFFF;
     ndbrequire(len);
@@ -4536,7 +4444,6 @@
    */
 
   if (new_page)
->>>>>>> 66ac7973
   {
     /**
      * Switching to next page in our backwards scan of UNDO log pages.
@@ -4546,14 +4453,9 @@
      * UNDO log record in the page and thus the last UNDO log record to
      * apply in the page. We prepare moving to the next page.
      */
-<<<<<<< HEAD
-    jam();
-    ndbrequire(producer.m_current_pos.m_idx);
-    ptr.p->m_pos[PRODUCER].m_current_pos.m_idx --;
-=======
+    jam();
     ndbrequire(ptr.p->m_pos[PRODUCER].m_current_pos.m_idx);
     ptr.p->m_pos[PRODUCER].m_current_pos.m_idx--;
->>>>>>> 66ac7973
 
     if(consumer.m_current_page.m_idx)
     {
@@ -4617,17 +4519,7 @@
 
     consumer.m_current_pos.m_idx = pageP->m_words_used;
   }
-<<<<<<< HEAD
-  else
-  {
-    jam();
-    ptr.p->m_pos[CONSUMER].m_current_pos.m_idx -= len;
-  }
-  
-  *this_lsn = ptr.p->m_last_read_lsn = lsn;
-=======
   ptr.p->m_pos[CONSUMER] = consumer;
->>>>>>> 66ac7973
 
   /**
    * Re-sort log file groups
@@ -4876,18 +4768,12 @@
   }
   else
   {
-<<<<<<< HEAD
     jam();
     Uint32 *dst= get_log_buffer(ptr,
                                 (sizeof(undo) >> 2) + 2,
                                 jamBuffer());      
-    * dst++ = (Uint32)(last_lsn >> 32);
-    * dst++ = (Uint32)(last_lsn & 0xFFFFFFFF);
-=======
-    Uint32 *dst= get_log_buffer(ptr, (sizeof(undo) >> 2) + 2);      
     * dst++ = (Uint32)(next_lsn >> 32);
     * dst++ = (Uint32)(next_lsn & 0xFFFFFFFF);
->>>>>>> 66ac7973
     memcpy(dst, undo, sizeof(undo));
     ndbrequire(ptr.p->m_free_file_words >= ((sizeof(undo) >> 2) + 2));
     ptr.p->m_free_file_words -= ((sizeof(undo) >> 2) + 2);
@@ -4896,14 +4782,10 @@
 
   ptr.p->m_last_synced_lsn = next_lsn;
   while(m_logfile_group_list.next(ptr))
-<<<<<<< HEAD
-  {
-    jam();
-    ptr.p->m_last_synced_lsn = last_lsn;
-  }
-=======
+  {
+    jam();
     ptr.p->m_last_synced_lsn = next_lsn;
->>>>>>> 66ac7973
+  }
   
   infoEvent("LGMAN: Flushing complete");
   g_eventLogger->info("LGMAN: Flushing complete");
