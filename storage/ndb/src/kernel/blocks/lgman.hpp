--- conflicted
+++ resolved
@@ -68,12 +68,7 @@
   void execFSREADREF(Signal*);
   void execFSREADCONF(Signal*);
 
-<<<<<<< HEAD
-  void execLCP_FRAG_ORD(Signal*);
   void execEND_LCPREQ(Signal*);
-=======
-  void execEND_LCP_REQ(Signal*);
->>>>>>> 66ac7973
   void execSUB_GCP_COMPLETE_REP(Signal*);
   
   void execSTART_RECREQ(Signal*);
