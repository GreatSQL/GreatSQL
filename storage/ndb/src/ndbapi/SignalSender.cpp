/*
   Copyright (C) 2003 MySQL AB
    All rights reserved. Use is subject to license terms.

   This program is free software; you can redistribute it and/or modify
   it under the terms of the GNU General Public License as published by
   the Free Software Foundation; version 2 of the License.

   This program is distributed in the hope that it will be useful,
   but WITHOUT ANY WARRANTY; without even the implied warranty of
   MERCHANTABILITY or FITNESS FOR A PARTICULAR PURPOSE.  See the
   GNU General Public License for more details.

   You should have received a copy of the GNU General Public License
   along with this program; if not, write to the Free Software
   Foundation, Inc., 51 Franklin St, Fifth Floor, Boston, MA 02110-1301  USA
*/

#include "SignalSender.hpp"
#include <kernel/GlobalSignalNumbers.h>
#include <NdbSleep.h>
#include <SignalLoggerManager.hpp>
#include <signaldata/NFCompleteRep.hpp>
#include <signaldata/NodeFailRep.hpp>
#include <signaldata/TestOrd.hpp>


SimpleSignal::SimpleSignal(bool dealloc)
  : header((BlockReference)0)
{
  memset(ptr, 0, sizeof(ptr));
  deallocSections = dealloc;
}

SimpleSignal::SimpleSignal(const SimpleSignal& src)
  : header(src.header)
{
  deallocSections = true;

  for (Uint32 i = 0; i<NDB_ARRAY_SIZE(ptr); i++)
  {
    ptr[i].p = 0;
    if (src.ptr[i].p != 0)
    {
      ptr[i].p = new Uint32[src.ptr[i].sz];
      ptr[i].sz = src.ptr[i].sz;
      memcpy(ptr[i].p, src.ptr[i].p, 4 * src.ptr[i].sz);
    }
  }
}


SimpleSignal&
SimpleSignal::operator=(const SimpleSignal& src)
{
  deallocSections = true;
  header = src.header;
  for (Uint32 i = 0; i<NDB_ARRAY_SIZE(ptr); i++)
  {
    ptr[i].p = 0;
    if (src.ptr[i].p != 0)
    {
      ptr[i].p = new Uint32[src.ptr[i].sz];
      ptr[i].sz = src.ptr[i].sz;
      memcpy(ptr[i].p, src.ptr[i].p, 4 * src.ptr[i].sz);
    }
  }
  return * this;
}

SimpleSignal::~SimpleSignal(){
  if(!deallocSections)
    return;

  for (Uint32 i = 0; i<NDB_ARRAY_SIZE(ptr); i++)
  {
    if (ptr[i].p != 0)
    {
      delete [] ptr[i].p;
    }
  }
}

void 
SimpleSignal::set(class SignalSender& ss,
		  Uint8  trace, Uint16 recBlock, Uint16 gsn, Uint32 len)
{
  header.set(trace, recBlock, gsn, len);
  header.theSendersBlockRef      = refToBlock(ss.getOwnRef());
}

void
SimpleSignal::print(FILE * out) const {
  fprintf(out, "---- Signal ----------------\n");
  SignalLoggerManager::printSignalHeader(out, header, 0, 0, false);
  SignalLoggerManager::printSignalData(out, header, getDataPtr());
  for(Uint32 i = 0; i<header.m_noOfSections; i++){
    Uint32 len = ptr[i].sz;
    fprintf(out, " --- Section %d size=%d ---\n", i, len);
    Uint32 * signalData = ptr[i].p;
    while(len >= 7){
      fprintf(out, 
              " H\'%.8x H\'%.8x H\'%.8x H\'%.8x H\'%.8x H\'%.8x H\'%.8x\n",
              signalData[0], signalData[1], signalData[2], signalData[3], 
              signalData[4], signalData[5], signalData[6]);
      len -= 7;
      signalData += 7;
    }
    if(len > 0){
      fprintf(out, " H\'%.8x", signalData[0]);
      for(Uint32 i = 1; i<len; i++)
        fprintf(out, " H\'%.8x", signalData[i]);
      fprintf(out, "\n");
    }
  }
}

SignalSender::SignalSender(TransporterFacade *facade, int blockNo)
{
  theFacade = facade;
  m_blockNo = open(theFacade, blockNo);
  assert(m_blockNo > 0);
}

SignalSender::SignalSender(Ndb_cluster_connection* connection)
{
  theFacade = connection->m_impl.m_transporter_facade;
  m_blockNo = open(theFacade, -1);
  assert(m_blockNo > 0);
}

SignalSender::~SignalSender(){
  int i;
  unlock();
  close();

  // free these _after_ closing theFacade to ensure that
  // we delete all signals
  for (i= m_jobBuffer.size()-1; i>= 0; i--)
    delete m_jobBuffer[i];
  for (i= m_usedBuffer.size()-1; i>= 0; i--)
    delete m_usedBuffer[i];
}

int SignalSender::lock()
{
  start_poll();
  return 0;
}

int SignalSender::unlock()
{
  complete_poll();
  return 0;
}

Uint32
SignalSender::getOwnRef() const {
  return numberToRef(m_blockNo, theFacade->ownId());
}

Uint32
SignalSender::getNoOfConnectedNodes() const {
  return theFacade->theClusterMgr->getNoOfConnectedNodes();
}


NodeBitmask
SignalSender::broadcastSignal(NodeBitmask mask,
                              SimpleSignal& sig,
                              Uint16 recBlock, Uint16 gsn,
                              Uint32 len)
{
  sig.set(*this, TestOrd::TraceAPI, recBlock, gsn, len);

  NodeBitmask result;
  for(Uint32 i = 0; i < MAX_NODES; i++)
  {
    if(mask.get(i) && sendSignal(i, &sig) == SEND_OK)
      result.set(i);
  }
  return result;
}


SendStatus
SignalSender::sendSignal(Uint16 nodeId,
                         SimpleSignal& sig,
                         Uint16 recBlock, Uint16 gsn,
                         Uint32 len)
{
  sig.set(*this, TestOrd::TraceAPI, recBlock, gsn, len);
  return sendSignal(nodeId, &sig);
}

int
SignalSender::sendFragmentedSignal(Uint16 nodeId,
                                   SimpleSignal& sig,
                                   Uint16 recBlock, Uint16 gsn,
                                   Uint32 len)
{
  sig.set(*this, TestOrd::TraceAPI, recBlock, gsn, len);

<<<<<<< HEAD
  return theFacade->sendFragmentedSignal((NdbApiSignal*)&sig.header,
                                         nodeId,
                                         &sig.ptr[0],
                                         sig.header.m_noOfSections);
=======
  int ret = raw_sendFragmentedSignal(&sig.header,
                                     nodeId,
                                     &sig.ptr[0],
                                     sig.header.m_noOfSections);
  if (ret == 0)
  {
    forceSend();
    return SEND_OK;
  }
  return SEND_DISCONNECTED;
>>>>>>> 80621de3
}

SendStatus
SignalSender::sendSignal(Uint16 nodeId, const SimpleSignal * s)
{
  int ret = raw_sendSignal((NdbApiSignal*)&s->header,
                           nodeId,
                           s->ptr,
                           s->header.m_noOfSections);
  if (ret == 0)
  {
    forceSend();
    return SEND_OK;
  }
  return SEND_DISCONNECTED;
}

template<class T>
SimpleSignal *
SignalSender::waitFor(Uint32 timeOutMillis, T & t)
{
  SimpleSignal * s = t.check(m_jobBuffer);
  if(s != 0){
    if (m_usedBuffer.push_back(s))
    {
      return 0;
    }
    return s;
  }

  /* Remove old signals from usedBuffer */
  for (unsigned i= 0; i < m_usedBuffer.size(); i++)
    delete m_usedBuffer[i];
  m_usedBuffer.clear();

  NDB_TICKS now = NdbTick_CurrentMillisecond();
  NDB_TICKS stop = now + timeOutMillis;
  Uint32 wait = (timeOutMillis == 0 ? 10 : timeOutMillis);
  do {
    do_poll(wait);
    
    SimpleSignal * s = t.check(m_jobBuffer);
    if(s != 0){
      if (m_usedBuffer.push_back(s))
      {
        return 0;
      }
      return s;
    }
    
    now = NdbTick_CurrentMillisecond();
    wait = (Uint32)(timeOutMillis == 0 ? 10 : stop - now);
  } while(stop > now || timeOutMillis == 0);
  
  return 0;
} 

class WaitForAny {
public:
  WaitForAny() {}
  SimpleSignal * check(Vector<SimpleSignal*> & m_jobBuffer){
    if(m_jobBuffer.size() > 0){
      SimpleSignal * s = m_jobBuffer[0];
      m_jobBuffer.erase(0);
      return s;
    }
    return 0;
  }
};
  
SimpleSignal *
SignalSender::waitFor(Uint32 timeOutMillis){
  
  WaitForAny w;
  return waitFor(timeOutMillis, w);
}

#include <NdbApiSignal.hpp>

void
SignalSender::trp_deliver_signal(const NdbApiSignal* signal,
                                 const struct LinearSectionPtr ptr[3])
{
  SimpleSignal * s = new SimpleSignal(true);
  s->header = * signal;
  for(Uint32 i = 0; i<s->header.m_noOfSections; i++){
    s->ptr[i].p = new Uint32[ptr[i].sz];
    s->ptr[i].sz = ptr[i].sz;
    memcpy(s->ptr[i].p, ptr[i].p, 4 * ptr[i].sz);
  }
  m_jobBuffer.push_back(s);
  wakeup();
}
  
void 
SignalSender::trp_node_status(Uint32 nodeId, Uint32 _event)
{
  NS_Event event = (NS_Event)_event;
  switch(event){
  case NS_CONNECTED:
  case NS_NODE_ALIVE:
    return;
  case NS_NODE_FAILED:
  case NS_NODE_NF_COMPLETE:
    goto ok;
  }
  return;

ok:
  SimpleSignal * s = new SimpleSignal(true);

  // node disconnected
  if (event == NS_NODE_NF_COMPLETE)
  {
    // node shutdown complete
    s->header.theVerId_signalNumber = GSN_NF_COMPLETEREP;
    NFCompleteRep *rep = (NFCompleteRep *)s->getDataPtrSend();
    rep->blockNo = 0;
    rep->nodeId = 0;
    rep->failedNodeId = nodeId;
    rep->unused = 0;
    rep->from = 0;
  }
  else
  {
    // node failure
    s->header.theVerId_signalNumber = GSN_NODE_FAILREP;
    NodeFailRep *rep = (NodeFailRep *)s->getDataPtrSend();
    rep->failNo = 0;
    rep->masterNodeId = 0;
    rep->noOfNodes = 1;
    NdbNodeBitmask::clear(rep->theNodes);

    // Mark ndb nodes as failed in bitmask
    const trp_node node= getNodeInfo(nodeId);
    if (node.m_info.getType() ==  NodeInfo::DB)
      NdbNodeBitmask::set(rep->theNodes, nodeId);
  }

  m_jobBuffer.push_back(s);
  wakeup();
}


template<class T>
NodeId
SignalSender::find_node(const NodeBitmask& mask, T & t)
{
  unsigned n= 0;
  do {
     n= mask.find(n+1);

     if (n == NodeBitmask::NotFound)
       return 0;

    assert(n < MAX_NODES);

  } while (!t.found_ok(*this, getNodeInfo(n)));

  return n;
}


class FindConfirmedNode {
public:
  bool found_ok(const SignalSender& ss, const trp_node & node){
    return node.is_confirmed();
  }
};


NodeId
SignalSender::find_confirmed_node(const NodeBitmask& mask)
{
  FindConfirmedNode f;
  return find_node(mask, f);
}


class FindConnectedNode {
public:
  bool found_ok(const SignalSender& ss, const trp_node & node){
    return node.is_connected();
  }
};


NodeId
SignalSender::find_connected_node(const NodeBitmask& mask)
{
  FindConnectedNode f;
  return find_node(mask, f);
}


class FindAliveNode {
public:
  bool found_ok(const SignalSender& ss, const trp_node & node){
    return node.m_alive;
  }
};


NodeId
SignalSender::find_alive_node(const NodeBitmask& mask)
{
  FindAliveNode f;
  return find_node(mask, f);
}


#if __SUNPRO_CC != 0x560
template SimpleSignal* SignalSender::waitFor<WaitForAny>(unsigned, WaitForAny&);
template NodeId SignalSender::find_node<FindConfirmedNode>(const NodeBitmask&,
                                                           FindConfirmedNode&);
template NodeId SignalSender::find_node<FindAliveNode>(const NodeBitmask&,
                                                       FindAliveNode&);
template NodeId SignalSender::find_node<FindConnectedNode>(const NodeBitmask&,
                                                           FindConnectedNode&);
#endif
template class Vector<SimpleSignal*>;
  <|MERGE_RESOLUTION|>--- conflicted
+++ resolved
@@ -201,12 +201,6 @@
 {
   sig.set(*this, TestOrd::TraceAPI, recBlock, gsn, len);
 
-<<<<<<< HEAD
-  return theFacade->sendFragmentedSignal((NdbApiSignal*)&sig.header,
-                                         nodeId,
-                                         &sig.ptr[0],
-                                         sig.header.m_noOfSections);
-=======
   int ret = raw_sendFragmentedSignal(&sig.header,
                                      nodeId,
                                      &sig.ptr[0],
@@ -217,7 +211,6 @@
     return SEND_OK;
   }
   return SEND_DISCONNECTED;
->>>>>>> 80621de3
 }
 
 SendStatus
