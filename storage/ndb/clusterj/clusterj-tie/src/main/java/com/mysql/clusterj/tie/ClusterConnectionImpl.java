--- conflicted
+++ resolved
@@ -353,34 +353,25 @@
 
     /** Remove the cached NdbRecord(s) associated with this table. This allows schema change to work.
      * All NdbRecords including any index NdbRecords will be removed. Index NdbRecords are named
-<<<<<<< HEAD
-     * tableName+indexName.
-=======
      * tableName+indexName. Cached schema objects in NdbDictionary are also removed.
      * This method should be called by the application after receiving an exception that indicates
      * that the table definition has changed since the metadata was loaded. Such changes as
      * truncate table or dropping indexes, columns, or tables may cause errors reported
      * to the application, including code 241 "Invalid schema object version" and
      * code 284 "Unknown table error in transaction coordinator".
->>>>>>> 64c88599
      * @param tableName the name of the table
      */
     public void unloadSchema(String tableName) {
         // synchronize to avoid multiple threads unloading schema simultaneously
         // it is possible although unlikely that another thread is adding an entry while 
         // we are removing entries; if this occurs an error will be signaled here
-<<<<<<< HEAD
-=======
         boolean haveCachedTable = false;
->>>>>>> 64c88599
         synchronized(ndbRecordImplMap) {
             Iterator<Map.Entry<String, NdbRecordImpl>> iterator = ndbRecordImplMap.entrySet().iterator();
             while (iterator.hasNext()) {
                 Map.Entry<String, NdbRecordImpl> entry = iterator.next();
                 String key = entry.getKey();
                 if (key.startsWith(tableName)) {
-<<<<<<< HEAD
-=======
                     haveCachedTable = true;
                     // entries are of the form:
                     //   tableName or
@@ -394,7 +385,6 @@
                                 tableName + " " + indexName);
                         dictionaryForNdbRecord.invalidateIndex(indexName, tableName);
                     }
->>>>>>> 64c88599
                     // remove all records whose key begins with the table name; this will remove index records also
                     if (logger.isDebugEnabled())logger.debug("Removing cached NdbRecord for " + key);
                     NdbRecordImpl record = entry.getValue();
@@ -404,16 +394,11 @@
                     }
                 }
             }
-<<<<<<< HEAD
-            if (logger.isDebugEnabled())logger.debug("Removing dictionary entry for cached table " + tableName);
-            dictionaryForNdbRecord.removeCachedTable(tableName);
-=======
             // invalidate cached dictionary table after invalidate cached indexes
             if (haveCachedTable) {
                 if (logger.isDebugEnabled())logger.debug("Removing dictionary entry for cached table " + tableName);
                 dictionaryForNdbRecord.invalidateTable(tableName);
             }
->>>>>>> 64c88599
         }
     }
 
