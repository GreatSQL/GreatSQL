--- conflicted
+++ resolved
@@ -39,11 +39,7 @@
   };
   
   NdbReceiver(Ndb *aNdb);
-<<<<<<< HEAD
-  int init(ReceiverType type, void* owner);
-=======
-  void init(ReceiverType type, bool useRec, void* owner);
->>>>>>> 36ea77b2
+  int init(ReceiverType type, bool useRec, void* owner);
   void release();
   ~NdbReceiver();
   
@@ -79,12 +75,8 @@
    * At setup
    */
   class NdbRecAttr * getValue(const class NdbColumnImpl*, char * user_dst_ptr);
-<<<<<<< HEAD
+  void getValues(const NdbRecord*, char*);
   int do_get_value(NdbReceiver*, Uint32 rows, Uint32 key_size, Uint32 range);
-=======
-  void getValues(const NdbRecord*, char*);
-  void do_get_value(NdbReceiver*, Uint32 rows, Uint32 key_size, Uint32 range);
->>>>>>> 36ea77b2
   void prepareSend();
   void calculate_batch_size(Uint32, Uint32, Uint32&, Uint32&, Uint32&,
                             const NdbRecord *);
