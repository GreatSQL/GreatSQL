/*
<<<<<<< HEAD
 Copyright (c) 2011, 2014, Oracle and/or its affiliates. All rights reserved.
=======
 Copyright (c) 2011, 2015, Oracle and/or its affiliates. All rights
 reserved.
>>>>>>> cdb5162a
 
 This program is free software; you can redistribute it and/or
 modify it under the terms of the GNU General Public License
 as published by the Free Software Foundation; version 2 of
 the License.
 
 This program is distributed in the hope that it will be useful,
 but WITHOUT ANY WARRANTY; without even the implied warranty of
 MERCHANTABILITY or FITNESS FOR A PARTICULAR PURPOSE. See the
 GNU General Public License for more details.
 
 You should have received a copy of the GNU General Public License
 along with this program; if not, write to the Free Software
 Foundation, Inc., 51 Franklin St, Fifth Floor, Boston, MA
 02110-1301  USA
 */

#include <my_config.h>
#include <arpa/inet.h>
#include <assert.h>
#include <NdbApi.hpp>

#include "workitem.h"
#include "NdbInstance.h"
#include "Operation.h"
#include "Scheduler.h"
#include "status_block.h"
#include "ExpireTime.h"
#include "ExternalValue.h"
#include "TabSeparatedValues.h"

/* Externs */
extern EXTENSION_LOGGER_DESCRIPTOR *logger;
extern status_block status_block_memcache_error;
extern status_block status_block_misc_error;
extern status_block status_block_too_big;
extern status_block status_block_cas_mismatch;
extern status_block status_block_item_not_found;
extern void worker_set_cas(ndb_pipeline *p, uint64_t *cas);

/* Callback functions from ndb_worker.cc */
extern ndb_async_callback callback_main;
extern ndb_async_callback callback_close;
extern worker_step worker_finalize_write;
extern worker_step worker_commit;
extern worker_step worker_close;
extern worker_step worker_append;

/* Callbacks defined here */
ndb_async_callback callback_ext_parts_read;
ndb_async_callback callback_ext_write;

worker_step finalize_append;
worker_step delete_after_header_read;

int pad8(int);
inline int pad8(int sz) {
  int bad_offset = sz % 8;
  if(bad_offset) sz += (8 - bad_offset);
  return sz;
}


/*************************************************************************/
/* Public static class methods */

/* Called from Configuration reader
*/
TableSpec * ExternalValue::createContainerRecord(const char *sqltab) {
  TableSpec *t = new TableSpec(sqltab, "id,part", "content");
  return t;
}


/* This is called from FLUSH_ALL.
   It returns the number of parts deleted.
   It uses a memory pool, passed in, to allocate key buffers.
*/
int ExternalValue::do_delete(memory_pool *mpool, NdbTransaction *delTx, 
                             QueryPlan *plan, Operation & op) {
  Uint32 id, nparts = 0;
  QueryPlan * extern_plan = plan->extern_store;
  
  if(extern_plan 
     && ! (op.isNull(COL_STORE_EXT_SIZE) || op.isNull(COL_STORE_EXT_ID))) {

    /* How many parts? */
    Uint32 stripe_size = extern_plan->val_record->value_length;
    Uint32 len = op.getIntValue(COL_STORE_EXT_SIZE);
    id  = op.getIntValue(COL_STORE_EXT_ID);  
    nparts = len / stripe_size;
    if(len % stripe_size) nparts += 1;

    /* Delete them */
    int key_size = extern_plan->key_record->rec_size;
    
    for(Uint32 i = 0; i < nparts ; i++) {
      Operation part_op(extern_plan);
      part_op.key_buffer = (char *) memory_pool_alloc(mpool, key_size);
      
      part_op.clearKeyNullBits();
      part_op.setKeyPartInt(COL_STORE_KEY + 0, id);
      part_op.setKeyPartInt(COL_STORE_KEY + 1, i);    
      part_op.deleteTuple(delTx);
    }
  }
  return nparts;
}


bool ExternalValue::setupKey(workitem *item, Operation &op) { 
  const TableSpec & spec = * (item->plan->spec);
  op.key_buffer = item->ndb_key_buffer;
  const char *dbkey = workitem_get_key_suffix(item);
  
  return op.setKey(spec.nkeycols, dbkey, item->base.nsuffix);
}


/* Operation starters called from ndb_worker.  These are static so we don't 
   have to allocate the ExternalValue unless its first step succeeds. 
*/
op_status_t ExternalValue::do_delete(workitem *item) {
  return do_read_header(item, callback_main, delete_after_header_read);
}


op_status_t ExternalValue::do_write(workitem *item) {
  uint32_t & len = item->cache_item->nbytes;
  
  if(len > item->plan->max_value_len) {
    return op_overflow;
  }

  if(item->base.verb == OPERATION_ADD) {
    /* In this case we need to create an object, but then delete it on error */
    ExternalValue *ext_val = new ExternalValue(item);
    op_status_t r = ext_val->do_insert();
    if(r != op_prepared)
      delete ext_val;
    return r;
  }
  else
    return do_read_header(item, callback_ext_write, 0);
}


/* Read the header with an Exclusive lock, and execute NoCommit */
op_status_t ExternalValue::do_read_header(workitem *item,
                                          ndb_async_callback the_callback,
                                          worker_step the_next_step) {
  DEBUG_ENTER();
  Operation op(item->plan, OP_READ);
  op.key_buffer = item->ndb_key_buffer;
  
  op.readSelectedColumns();
  op.readColumn(COL_STORE_EXT_ID);
  op.readColumn(COL_STORE_EXT_SIZE);
  op.readColumn(COL_STORE_CAS);
  
  if(! setupKey(item, op)) {
    return op_bad_key;
  }
  
  workitem_allocate_rowbuffer_1(item, op.requiredBuffer());
  op.buffer = item->row_buffer_1;
  
  NdbTransaction *tx = op.startTransaction(item->ndb_instance->db);
  if(! tx) {
    return op_failed;
  }
  if(! op.readTuple(tx, NdbOperation::LM_Exclusive)) {
    logger->log(LOG_WARNING, 0, "readTuple(): %s\n", tx->getNdbError().message);
    tx->close();
    return op_failed;
  }
  
  item->next_step = (void *) the_next_step;
  Scheduler::execute(tx, NdbTransaction::NoCommit, the_callback, item, YIELD);
  return op_prepared;
}


void ExternalValue::append_after_read(NdbTransaction *tx, workitem *item) {
  DEBUG_PRINT(" %d.%d", item->pipeline->id, item->id);
  
  char * inline_val = 0;
  size_t current_len = 0;
  uint32_t & affix_len = item->cache_item->nbytes;
  
  Operation readop(item->plan, OP_READ);
  readop.buffer = item->row_buffer_1;
    
  /* Several possibilities: 
   A. the old value was short, and the new value is also short.
   B. the old value was short and the new value is long.
   C. the old value is long and the new value is of an allowable length.
   D. the new value is too long.
   */
  if(readop.isNull(COL_STORE_EXT_SIZE)) { /* old value is short */
    readop.getStringValueNoCopy(COL_STORE_VALUE, & inline_val, & current_len);
    if(! item->plan->shouldExternalizeValue(current_len + affix_len)) {
      /* (A) new value is short; restart using standard code path  */
      item->base.use_ext_val = 0;
      return worker_append(tx, item);
    }
  }
  else { /* old value is long */
    current_len = readop.getIntValue(COL_STORE_EXT_SIZE);
  }
  
  if(current_len + affix_len > item->plan->max_value_len) {   // (D) too long
    item->status = & status_block_too_big;
    return worker_close(tx, item);
  }
  
  /* Possibilities (B) and (C) remain.  Instantiate an ExternalValue.  */
  
  assert(item->ext_val == 0);
  item->ext_val = new ExternalValue(item, tx);

  /* Generate a new CAS */
  if(item->ext_val->do_server_cas) {
    worker_set_cas(item->pipeline, item->cas);  
    hash_item_set_cas(item->cache_item, * item->cas);
  }
  
  if(! item->ext_val->old_hdr.readFromHeader(readop)) {
    /* (B) old value was short */
    return item->ext_val->affix_short(current_len, inline_val);
  }

  /* (C) old value is long.  Read the parts. */
  if(item->base.verb == OPERATION_PREPEND)  
    item->ext_val->readParts();
  else {
    bool r = item->ext_val->readFinalPart();
    /* If value ends on a part boundary, skip reading it */
    if(! r) return item->ext_val->append(); 
  }

  Scheduler::execute(tx, NdbTransaction::NoCommit, 
                     callback_ext_parts_read, item, RESCHEDULE);
}


/*************************************************************************/
/* Public non-static instance methods */

/* Constructor */
ExternalValue::ExternalValue(workitem *item, NdbTransaction *t) :
  old_hdr(item->plan->extern_store->val_record->value_length),  // (part size)
  new_hdr(item->plan->extern_store->val_record->value_length),
  expire_time(item),
  tx(t),
  wqitem(item),
  ext_plan(item->plan->extern_store),
  value(0),
  value_size_in_header(item->plan->row_record->value_length),
  stored_cas(0)
{
  do_server_cas = (item->prefix_info.has_cas_col && item->cas);
  wqitem->ext_val = this;
  pool = pipeline_create_memory_pool(wqitem->pipeline);
}


/* Destructor */
ExternalValue::~ExternalValue() {
  DEBUG_ENTER();
  memory_pool_free(pool);
  memory_pool_destroy(pool);
  wqitem->ext_val = 0;
}


/* Called after a read operation */
void ExternalValue::worker_read_external(Operation &op,
                                         NdbTransaction *the_read_tx) {
  tx = the_read_tx;
  old_hdr.readFromHeader(op);

  if(expire_time.stored_item_has_expired(op)) {
    DEBUG_PRINT("EXPIRED");
    deleteParts();
    delete_expired_item(wqitem, tx);
    return;
  }

  if(wqitem->prefix_info.has_flags_col && ! op.isNull(COL_STORE_FLAGS))
    wqitem->math_flags = htonl(op.getIntValue(COL_STORE_FLAGS));
  else if(wqitem->plan->static_flags)
    wqitem->math_flags = htonl(wqitem->plan->static_flags);
  else
    wqitem->math_flags = 0;
  
  readParts();
  Scheduler::execute(tx, NdbTransaction::Commit, 
                     callback_ext_parts_read, wqitem, RESCHEDULE);
}


/*************************************************************************/
/* Spec Methods */

void ExternalValue::Spec::setLength(int len) {
  length = len;
  nparts = length / part_size;
  if(length % part_size) nparts += 1;
}


bool ExternalValue::Spec::readFromHeader(Operation &op) {
  if(op.isNull(COL_STORE_EXT_ID))
    return false;
  else
    id = op.getIntValue(COL_STORE_EXT_ID);

  if(op.isNull(COL_STORE_EXT_SIZE))
    return false;
  
  setLength(op.getIntValue(COL_STORE_EXT_SIZE));
  DEBUG_PRINT("%llu/%lu (%d parts of size %lu)", id, length, nparts, part_size);
  return true;
}


/*************************************************************************/
/*  Private Methods */


inline void ExternalValue::finalize_write() {
  wqitem->next_step = (void *) worker_finalize_write;
  Scheduler::execute(tx, NdbTransaction::Commit, 
                     callback_main, wqitem, RESCHEDULE);
}


op_status_t ExternalValue::do_insert() {
  if(! insert()) {
    return op_overflow;
  }

  wqitem->next_step = (void *) worker_finalize_write;
  
  Scheduler::execute(tx, NdbTransaction::Commit, callback_main, wqitem, YIELD);
  return op_prepared;  
}


inline void ExternalValue::readStoredCas(Operation &op) {
  if(wqitem->plan->spec->cas_column)
    stored_cas = op.getBigUnsignedValue(COL_STORE_CAS);
}


void ExternalValue::insert_after_header_read() {
  bool r = insert();

  if(r)
    finalize_write();
  else {
    DEBUG_PRINT("%s", tx->getNdbError().message);
    wqitem->status = & status_block_misc_error;
    worker_commit(tx, wqitem);
  }
}


void ExternalValue::update_after_header_read() {
  /* Read the length, id, and stored cas from the header row */
  DEBUG_ENTER();
  Operation read_op(wqitem->plan, OP_READ);
  read_op.buffer = wqitem->row_buffer_1;
  old_hdr.readFromHeader(read_op);

  /* Do the CAS check */
  readStoredCas(read_op);
  if(wqitem->base.verb == OPERATION_CAS && *wqitem->cas != stored_cas) {
    DEBUG_PRINT("CAS Mismatch: IN:%llu  STORED:%llu", * wqitem->cas, stored_cas);
    * wqitem->cas = 0ULL;  // set cas=0 in the response
    wqitem->status = & status_block_cas_mismatch;
    return worker_commit(tx, wqitem);    
  }

  /* Set up the new value */
  new_hdr.id = old_hdr.id ? old_hdr.id : ext_plan->getAutoIncrement();
  new_hdr.setLength(wqitem->cache_item->nbytes);
  value = hash_item_get_data(wqitem->cache_item);

  update();
  
  finalize_write();
}


bool ExternalValue::update() {
  /* If the old value was long, delete the parts */
  if(shouldExternalize(old_hdr.length))
    deleteParts();
  
  /* Get a new Operation on the header row */
  Operation write_op(wqitem);
  
  /* Set the key */
  setupKey(wqitem, write_op);
    
  /* Use row buffer 2 */
  workitem_allocate_rowbuffer_2(wqitem, write_op.requiredBuffer());
  write_op.buffer = wqitem->row_buffer_2;
  write_op.setNullBits();

  /* Generate a new CAS */
  worker_set_cas(wqitem->pipeline, wqitem->cas);        // generate a new value
  hash_item_set_cas(wqitem->cache_item, * wqitem->cas); // store it
    
  /* Write the main row */
  setMiscColumns(write_op);
  setValueColumns(write_op);

  write_op.updateTuple(tx);

  /* If the new value is long, create parts */
  if(shouldExternalize(new_hdr.length))
    insertParts(value, new_hdr.length, new_hdr.nparts, 0);

  return true;
}


bool ExternalValue::deleteParts() {
  int key_size = pad8(ext_plan->key_record->rec_size);
  char * key_buffer = (char *) memory_pool_alloc(pool, old_hdr.nparts * key_size);

  for(int i = 0; i < old_hdr.nparts ; i++) {
    Operation part_op(ext_plan);
    part_op.key_buffer = key_buffer + (i * key_size);
    
    part_op.clearKeyNullBits();
    part_op.setKeyPartInt(COL_STORE_KEY + 0, old_hdr.id);
    part_op.setKeyPartInt(COL_STORE_KEY + 1, i);
    
    part_op.deleteTuple(tx);
  }
  return true;
}


bool ExternalValue::readParts() {
  int key_size = pad8(ext_plan->key_record->rec_size);
  int row_size = pad8(ext_plan->val_record->rec_size);
  
  char * key_buffer = (char *) memory_pool_alloc(pool, old_hdr.nparts * key_size);
  value = (char *) memory_pool_alloc(pool, old_hdr.nparts * row_size);
  
  if(key_buffer == 0 || value == 0) 
    return false;
  
  for(int i = 0; i < old_hdr.nparts ; i++) {
    Operation part_op(ext_plan, OP_READ);
    part_op.key_buffer = key_buffer + (i * key_size);
    part_op.buffer = value + (i * row_size);
    
    part_op.clearKeyNullBits();
    part_op.setKeyPartInt(COL_STORE_KEY + 0, old_hdr.id);
    part_op.setKeyPartInt(COL_STORE_KEY + 1, i);
    
    part_op.readTuple(tx, NdbOperation::LM_SimpleRead);
  }
  return true;
}


bool ExternalValue::readFinalPart() {
  /* This is used in append().  If the old value ends exactly on a part 
     boundary, we skip reading it. */
  if(old_hdr.nparts % old_hdr.part_size == 0) 
    return false;
  
  Operation part_op(ext_plan, OP_READ);
  part_op.key_buffer = (char *) 
    memory_pool_alloc(pool, part_op.requiredKeyBuffer());
  workitem_allocate_rowbuffer_2(wqitem, part_op.requiredBuffer());
  part_op.buffer = wqitem->row_buffer_2;

  part_op.clearKeyNullBits();
  part_op.setKeyPartInt(COL_STORE_KEY + 0, old_hdr.id);
  part_op.setKeyPartInt(COL_STORE_KEY + 1, old_hdr.nparts - 1);

  part_op.readTuple(tx, NdbOperation::LM_SimpleRead);

  return true;
}  
  

bool ExternalValue::insertParts(char * val, size_t val_length, int nparts, int offset) {
  const size_t part_size = new_hdr.part_size;
  const Uint64 ext_id    = new_hdr.id;
  assert(part_size);
  assert(ext_id);
  assert(nparts);

  Operation null_op(ext_plan);
  int key_size = pad8(null_op.requiredKeyBuffer());
  int row_size = pad8(null_op.requiredBuffer());
  
  char * key_buffer = (char *) memory_pool_alloc(pool, nparts * key_size);
  char * row_buffer = (char *) memory_pool_alloc(pool, nparts * row_size);
  
  if(key_buffer == 0 || row_buffer == 0) 
    return false;

  size_t this_part_size = part_size;
  size_t nleft = val_length;
  int i = 0;
  while(nleft) {
    this_part_size = (nleft > part_size ? part_size : nleft);

    const char * start = val + (i * part_size);
    
    Operation part_op(ext_plan);
    part_op.key_buffer = key_buffer + (i * key_size);
    part_op.buffer = row_buffer + (i * row_size);
    
    part_op.clearKeyNullBits();
    part_op.setKeyPartInt(COL_STORE_KEY + 0, ext_id);
    part_op.setKeyPartInt(COL_STORE_KEY + 1, offset + i);
    
    part_op.setColumnInt(COL_STORE_KEY + 0, ext_id);
    part_op.setColumnInt(COL_STORE_KEY + 1, offset + i);
    part_op.setColumn(COL_STORE_VALUE, start, this_part_size);
    
    part_op.insertTuple(tx);

    nleft -= this_part_size;
    i++;
  }
  if(this_part_size == part_size) {
    DEBUG_PRINT("%d parts of size %d exactly", nparts, part_size);
  }
  else {
    DEBUG_PRINT("%d part%s of size %d + 1 part of size %d", 
                nparts-1, (nparts == 2 ? "" : "s"), part_size, this_part_size);
  }
  return true;
}                       


bool ExternalValue::updatePart(int id, int part, char * val, size_t len) {
  if(len == 0) 
    return true;
    
  Operation op(ext_plan);
  
  op.key_buffer = (char *) memory_pool_alloc(pool, op.requiredKeyBuffer());
  op.buffer = (char *)     memory_pool_alloc(pool, op.requiredBuffer());

  op.clearKeyNullBits();
  op.setKeyPartInt(COL_STORE_KEY + 0, id);
  op.setKeyPartInt(COL_STORE_KEY + 1, part);
  
  op.setColumnInt(COL_STORE_KEY + 0, id);
  op.setColumnInt(COL_STORE_KEY + 1, part);
  op.setColumn(COL_STORE_VALUE, val, len);
  
  return op.updateTuple(tx);
}


void ExternalValue::setMiscColumns(Operation & op) const {
  /* Set the CAS value in the header row */
  if(do_server_cas) 
    op.setColumnBigUnsigned(COL_STORE_CAS, * wqitem->cas);  
  
  /* Set expire time */
  rel_time_t exptime = hash_item_get_exptime(wqitem->cache_item);
  if(exptime && wqitem->prefix_info.has_expire_col) {
    time_t abs_expires = 
      wqitem->pipeline->engine->server.core->abstime(exptime);
    op.setColumnInt(COL_STORE_EXPIRES, abs_expires); 
  }
  
  /* Set flags */
  if(wqitem->prefix_info.has_flags_col) {
    uint32_t flags = hash_item_get_flags(wqitem->cache_item);
    op.setColumnInt(COL_STORE_FLAGS, ntohl(flags));
  }
}


void ExternalValue::setValueColumns(Operation & op) const {
  const char *dbkey = workitem_get_key_suffix(wqitem);
  op.setKeyFieldsInRow(wqitem->plan->spec->nkeycols, dbkey, wqitem->base.nsuffix);
  
  if(shouldExternalize(new_hdr.length)) {
    /* Long value */
    DEBUG_PRINT("[long]");
    op.setColumnNull(COL_STORE_VALUE);
    op.setColumnInt(COL_STORE_EXT_ID, new_hdr.id);
    op.setColumnInt(COL_STORE_EXT_SIZE, new_hdr.length);
  }
  else {
    /* Short value */
    DEBUG_PRINT("[short]");
    op.setColumn(COL_STORE_VALUE, value, new_hdr.length);
    op.setColumnNull(COL_STORE_EXT_SIZE);
  }
}


bool ExternalValue::startTransaction(Operation &op) {
  if(! tx) {
    tx = op.startTransaction(wqitem->ndb_instance->db);
  }
  if(! tx) {
    logger->log(LOG_WARNING, 0, "startTransaction(): %s %d\n", 
                wqitem->ndb_instance->db->getNdbError().message,
                wqitem->ndb_instance->db->getNdbError().code);
  }
  return (bool) tx;
}
  

bool ExternalValue::insert() {
  DEBUG_ENTER();

  /* Set the id, length, and parts count */
  new_hdr.setLength(wqitem->cache_item->nbytes);
  if(shouldExternalize(new_hdr.length)) {
    new_hdr.id = ext_plan->getAutoIncrement();
  }
  value = hash_item_get_data(wqitem->cache_item);
  
  /* Get an Operation */
  Operation op(wqitem);
  
  /* Set the key */
  if(! setupKey(wqitem, op))
    return false;
  
  if(! startTransaction(op))
    return false;
  
  /* Allocate the row buffer */
  workitem_allocate_rowbuffer_2(wqitem, op.requiredBuffer());
  op.buffer = wqitem->row_buffer_2;
  op.setNullBits();

  /* Generate a new CAS */
  worker_set_cas(wqitem->pipeline, wqitem->cas);        // generate a new value
  hash_item_set_cas(wqitem->cache_item, * wqitem->cas); // store it
  
  /* Store the row */
  setMiscColumns(op);
  setValueColumns(op);
  
  /* Insert Row */
  op.insertTuple(tx); 

  /* Insert parts */
  if(shouldExternalize(new_hdr.length))
    insertParts(value, new_hdr.length, new_hdr.nparts, 0);

  return true;
}


/* Take the existing short inline value and affix the new value to it */
void ExternalValue::affix_short(int current_len, char * current_val) {
  DEBUG_ENTER();
  
  const char * affix_val = hash_item_get_data(wqitem->cache_item);
  const size_t affix_len = wqitem->cache_item->nbytes;
  const size_t len = current_len + affix_len;
  
  if(shouldExternalize(len) && (old_hdr.id == 0))
    new_hdr.id = ext_plan->getAutoIncrement();
  else 
    new_hdr.id = old_hdr.id;
  new_hdr.setLength(len);

  value = (char *) memory_pool_alloc(pool, new_hdr.length);

  /* Rewrite the value */
  if(wqitem->base.verb == OPERATION_APPEND) {
    memcpy(value, current_val, current_len);
    memcpy(value + current_len, affix_val, affix_len);
  }
  else {
    assert(wqitem->base.verb == OPERATION_PREPEND);
    memcpy(value, affix_val, affix_len);
    memcpy(value + affix_len, current_val, current_len);
  }
  * (value + new_hdr.length) = 0;
  
  Operation op(wqitem);
  workitem_allocate_rowbuffer_2(wqitem, op.requiredBuffer());
  op.buffer = wqitem->row_buffer_2;
  setMiscColumns(op);
  setValueColumns(op);
  op.updateTuple(tx);

  if(shouldExternalize(len)) 
    insertParts(value, new_hdr.length, new_hdr.nparts, 0);
  
  finalize_write();
}


void ExternalValue::prepend() {
  DEBUG_ENTER();
  assert(wqitem->base.verb == OPERATION_PREPEND);
  /* So far: we have read the header into old_hdr via wqitem->row_buffer_1 
     and read the parts into this->value.  Now rewrite the value. */
  
  const char * affix_val = hash_item_get_data(wqitem->cache_item);
  const size_t affix_len = wqitem->cache_item->nbytes;
  
  new_hdr.id = old_hdr.id;
  new_hdr.setLength(old_hdr.length + affix_len);

  char * new_value = (char *) memory_pool_alloc(pool, new_hdr.length);
  memcpy(new_value, affix_val, affix_len);
  readLongValueIntoBuffer(new_value + affix_len);

  /* It's OK to overwrite the old pointer; readParts() allocated it from a pool
     and the pool still knows to free it */
  value = new_value;
  
  update();

  finalize_write();
}


void ExternalValue::append() {
  const size_t part_size = old_hdr.part_size;
  uint32_t & affix_len = wqitem->cache_item->nbytes;
  char * affix_val = hash_item_get_data(wqitem->cache_item);

  new_hdr.id = old_hdr.id;
  new_hdr.setLength(old_hdr.length + affix_len);
  int nparts = new_hdr.nparts - old_hdr.nparts;    

  if(old_hdr.length % old_hdr.part_size == 0) {
    /* Old value ended on part boundary; just add new parts */
    insertParts(affix_val, affix_len, nparts, old_hdr.nparts);
    DEBUG_PRINT(" Update optimized away.  %d new parts", nparts);
  }
  else {
    /* Update final part, and insert any needed new parts. */    
    /* readFinalPart() has read the last part into row_buffer_2 */
    char * read_val = 0;
    size_t read_len = 0;
    Operation readop(ext_plan, OP_READ);
    readop.buffer = wqitem->row_buffer_2;
    readop.getStringValueNoCopy(COL_STORE_VALUE, & read_val, & read_len);

    /* There is still room in that buffer to hold the rest of a part */
    size_t buf_space = part_size - read_len;
    size_t update_len = affix_len < buf_space ? affix_len : buf_space;
    memcpy(read_val + read_len, affix_val, update_len);

    updatePart(old_hdr.id, old_hdr.nparts - 1, read_val, read_len + update_len);
    
    if(affix_len > update_len) 
      insertParts(affix_val + update_len, affix_len - update_len,
                  nparts, old_hdr.nparts);
    DEBUG_PRINT(" %d byte part update + %d new parts", update_len, nparts);
  }
  
  /* Write the new header.  The key is already set from previous header read. */
  Operation hdr_op(wqitem);
  hdr_op.buffer = (char *) memory_pool_alloc(pool, hdr_op.requiredBuffer());
  hdr_op.setNullBits();
  setMiscColumns(hdr_op);
  setValueColumns(hdr_op);
  hdr_op.updateTuple(tx);
  
  wqitem->next_step = (void *) finalize_append;
  Scheduler::execute(tx, NdbTransaction::Commit, 
                     callback_main, wqitem, RESCHEDULE);
}


void ExternalValue::warnMissingParts() const {
  logger->log(LOG_WARNING, 0, 
              "Expected parts in external long value table but did not find them.\n"
              " -- Table %s, ext_id %d.\n"
              " -- Memcache Key: %.*s\n", 
              ext_plan->spec->table_name, old_hdr.id, 
              wqitem->base.nkey, wqitem->key);
}


int ExternalValue::readLongValueIntoBuffer(char * buf) const {
  int row_size = pad8(ext_plan->val_record->rec_size);
  int ncopied = 0;

  /* Copy all of the parts */
  for(int i = 0 ; i < old_hdr.nparts; i++) {
    Operation op(ext_plan, value + (row_size * i));
    ncopied += op.copyValue(COL_STORE_VALUE, buf + ncopied);
  }
  return ncopied;
}


void ExternalValue::build_hash_item() const {
  struct default_engine * se =  (struct default_engine *) 
    wqitem->pipeline->engine->m_default_engine;
  
  /* item_alloc(engine, key, nkey, flags, exptime, nbytes, cookie) */
  hash_item * item = item_alloc(se, wqitem->key, wqitem->base.nkey, 
                                wqitem->math_flags, 
                                expire_time.local_cache_expire_time,
                                old_hdr.length + 3, wqitem->cookie);
  
  if(item) {
    /* Now populate the item with the result */
    memcpy(hash_item_get_key(item), wqitem->key, wqitem->base.nkey); // the key
    
    char * data_ptr = hash_item_get_data(item);
    size_t ncopied = readLongValueIntoBuffer(data_ptr);

    /* Append \r\n\0 */
    * (data_ptr + ncopied)     = '\r';
    * (data_ptr + ncopied + 1) = '\n';
    * (data_ptr + ncopied + 2) = '\0';
    
    /* Point to it in the workitem */
    wqitem->cache_item = item;
    wqitem->value_size = ncopied;
    
    /* store it in the local cache */
    if(wqitem->prefix_info.do_mc_read) {
      ENGINE_ERROR_CODE status;
      status = store_item(se, item, wqitem->cas, OPERATION_SET, wqitem->cookie);
      if(status != ENGINE_SUCCESS)
        wqitem->status = & status_block_memcache_error;
    }
  }
  else {
    DEBUG_PRINT("Failed to allocate hash_item");
    wqitem->status = & status_block_memcache_error;
  }
}


/*************************************************************************/
/* Callbacks and worker steps */

void delete_after_header_read(NdbTransaction *tx, workitem *wqitem) {
  DEBUG_PRINT(" %d.%d", wqitem->pipeline->id, wqitem->id);
  
  Operation op(wqitem->plan, OP_READ);
  op.key_buffer = wqitem->ndb_key_buffer;  // The key is already set.
  op.buffer = wqitem->row_buffer_1;

  assert(wqitem->ext_val == 0);
  wqitem->ext_val = new ExternalValue(wqitem, tx);
  
  if(wqitem->ext_val->old_hdr.readFromHeader(op)) {
    wqitem->ext_val->deleteParts();
  }
  op.deleteTuple(tx);
  
  Scheduler::execute(tx, NdbTransaction::Commit, 
                     callback_main, wqitem, RESCHEDULE);
}


void callback_ext_parts_read(int, NdbTransaction *tx, void *itemptr) {
  workitem *wqitem = (workitem *) itemptr;
  DEBUG_PRINT(" %d.%d", wqitem->pipeline->id, wqitem->id);
  assert(wqitem->ext_val);
  
  if(tx->getNdbError().classification == NdbError::NoError) {
    switch(wqitem->base.verb) {
      case OP_READ:
        wqitem->ext_val->build_hash_item();
        worker_close(tx, wqitem);
        return;
      case OPERATION_APPEND:
        wqitem->ext_val->append();
        return;
      case OPERATION_PREPEND:
        wqitem->ext_val->prepend();
        return;
      default:
        assert(0);
    }
  }
  else if(tx->getNdbError().classification == NdbError::NoDataFound) {
    wqitem->ext_val->warnMissingParts();
  }

  wqitem->status = & status_block_misc_error;  
  worker_commit(tx, wqitem);
}
 
 
/* callback_ext_write() is a callback after a header read on a write or update
   operation (memcache SET, REPLACE, or CAS).  If the header row was not found,
   treat the operation as an insert; if the header row was found, treat it as
   an update. 
*/
void callback_ext_write(int result,  NdbTransaction *tx, void *itemptr) {
  workitem * wqitem = (workitem *) itemptr;
  DEBUG_PRINT(" %d.%d", wqitem->pipeline->id, wqitem->id);

  assert(wqitem->ext_val == 0);
  wqitem->ext_val = new ExternalValue(wqitem, tx);

  if(tx->getNdbError().classification == NdbError::NoError) {
    wqitem->ext_val->update_after_header_read();
    return;
  }
  else if(tx->getNdbError().classification == NdbError::NoDataFound &&
          wqitem->base.verb != OPERATION_REPLACE) {
    wqitem->ext_val->insert_after_header_read();
    return;
  }
  
  callback_main(result, tx, itemptr);  /* Done */
}


void finalize_append(NdbTransaction *tx, workitem *wqitem) {
  /* After appending to an item, expire it from the local cache. */
  if(wqitem->prefix_info.do_mc_write || wqitem->prefix_info.do_mc_read) {
    struct default_engine * def_eng = (struct default_engine *)
      wqitem->pipeline->engine->m_default_engine;
    const char *dbkey = workitem_get_key_suffix(wqitem);
    hash_item *it = item_get(def_eng, dbkey, wqitem->base.nsuffix);  
    if(it) {
      item_unlink(def_eng, it);
      item_release(def_eng, it);
    }
  }
  
  worker_close(tx, wqitem);
}<|MERGE_RESOLUTION|>--- conflicted
+++ resolved
@@ -1,10 +1,6 @@
 /*
-<<<<<<< HEAD
- Copyright (c) 2011, 2014, Oracle and/or its affiliates. All rights reserved.
-=======
  Copyright (c) 2011, 2015, Oracle and/or its affiliates. All rights
  reserved.
->>>>>>> cdb5162a
  
  This program is free software; you can redistribute it and/or
  modify it under the terms of the GNU General Public License
