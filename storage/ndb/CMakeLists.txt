--- conflicted
+++ resolved
@@ -1,8 +1,4 @@
-<<<<<<< HEAD
 # Copyright (c) 2008, 2015, Oracle and/or its affiliates. All rights reserved.
-=======
-# Copyright (c) 2008, 2015, Oracle and/or itr affiliates. All rights reserved.
->>>>>>> 64c88599
 #
 # This program is free software; you can redistribute it and/or modify
 # it under the terms of the GNU General Public License as published by
@@ -70,23 +66,6 @@
     STRING(TOUPPER ${warning_} WARNING)
     CHECK_CXX_COMPILER_FLAG("-Wno-${warning}" HAVE_${WARNING})
     IF(HAVE_${WARNING})
-      MESSAGE(STATUS "Disabling -W${warning} warning")
-      SET(CMAKE_CXX_FLAGS "${CMAKE_CXX_FLAGS} -Wno-${warning}")
-      SET(CMAKE_C_FLAGS "${CMAKE_C_FLAGS} -Wno-${warning}")
-    ENDIF()
-  ENDFOREACH()
-ENDIF()
-
-<<<<<<< HEAD
-# Disable specific types of warnings for storage/ndb
-# if the compiler supports the flag
-IF(CMAKE_COMPILER_IS_GNUCXX)
-  INCLUDE(CheckCXXCompilerFlag)
-  FOREACH(warning "unused-but-set-variable" "strict-aliasing")
-    STRING(REPLACE "-" "_" warning_ ${warning})
-    STRING(TOUPPER ${warning_} WARNING)
-    CHECK_CXX_COMPILER_FLAG("-Wno-${warning}" HAVE_${WARNING})
-    IF(HAVE_${WARNING})
       MESSAGE(STATUS "Disabling -W${warning} warning for building NDB")
       SET(CMAKE_CXX_FLAGS "${CMAKE_CXX_FLAGS} -Wno-${warning}")
       SET(CMAKE_C_FLAGS "${CMAKE_C_FLAGS} -Wno-${warning}")
@@ -94,8 +73,6 @@
   ENDFOREACH()
 ENDIF()
 
-=======
->>>>>>> 64c88599
 #
 # Add the ndbcluster plugin
 #
@@ -128,17 +105,13 @@
   ../../sql/ndb_tdc.cc
   ../../sql/ndb_log.cc
   ../../sql/ndb_binlog_thread.cc
-<<<<<<< HEAD
   ../../sql/ndb_find_files_list.cc
   ../../sql/ndb_name_util.cc
-=======
->>>>>>> 64c88599
 )
 
 # Include directories used when building ha_ndbcluster
 INCLUDE_DIRECTORIES(${CMAKE_SOURCE_DIR}/storage/ndb/include)
 
-<<<<<<< HEAD
 IF(NOT MYSQL_CLUSTER_VERSION)
  # Global schema lock not supported in non
  # MySQL Cluster version yet, compile ndbcluster without it
@@ -148,8 +121,6 @@
 # NDB needs replication
 ADD_DEFINITIONS(-DHAVE_REPLICATION)
 
-=======
->>>>>>> 64c88599
 # NDB is DEFAULT plugin in MySQL Cluster
 SET(is_default_plugin "")
 OPTION(WITH_NDB_DEFAULT_PLUGIN_DETECT
@@ -180,13 +151,9 @@
 # Add HAVE_NDB_BINLOG to the list of compile definitions used when compiling
 # the ndbcluster plugin library(NOTE! there is also ndbcluster_embedded which
 # is compiled without this define)
-<<<<<<< HEAD
 IF(NOT WITHOUT_SERVER)
   NDB_ADD_TARGET_PROPERTY(ndbcluster COMPILE_DEFINITIONS "HAVE_NDB_BINLOG")
 ENDIF()
-=======
-NDB_ADD_TARGET_PROPERTY(ndbcluster COMPILE_DEFINITIONS "HAVE_NDB_BINLOG")
->>>>>>> 64c88599
 
 IF(CMAKE_SIZEOF_VOID_P EQUAL 4)
   MESSAGE(STATUS "Building NDB 32-bit")
@@ -297,7 +264,6 @@
     MESSAGE(STATUS "Default value for WITH_NDB_JAVA set to 0 since "
                    "bootstrapping was detected")
   ENDIF()
-<<<<<<< HEAD
   IF(NOT MYSQL_CLUSTER_VERSION)
     # Don't build the Java parts of NDB by default in MySQL Server
     # (this lowers the threshold for checking that things
@@ -306,15 +272,73 @@
     MESSAGE(STATUS "Default value for WITH_NDB_JAVA set to 0 in "
                    "MySQL Server version")
   ENDIF()
-=======
->>>>>>> 64c88599
 ENDIF()
 OPTION(WITH_NDB_JAVA
   "Include NDB Cluster Java components" ${WITH_NDB_JAVA_DEFAULT})
 IF(WITH_NDB_JAVA)
-<<<<<<< HEAD
+  #
   # Check for Java and JDK needed by ndbjtie and clusterj
-  FIND_PACKAGE(Java 1.6 REQUIRED COMPONENTS Development)
+  #
+
+  # Print value of JAVA_HOME if set
+  IF(DEFINED ENV{JAVA_HOME})
+    MESSAGE(STATUS "Looking for Java in JAVA_HOME=" $ENV{JAVA_HOME} " "
+                   "and standard locations")
+  ELSE()
+    MESSAGE(STATUS "Looking for Java in standard locations")
+  ENDIF()
+
+  FIND_PACKAGE(Java 1.6 COMPONENTS Development)
+  IF(NOT JAVA_FOUND)
+    IF(DEFINED ENV{JAVA_HOME})
+      # Could not find Java in the specific location set by JAVA_HOME
+      # or in standard paths, don't search further
+      MESSAGE(FATAL_ERROR "Could NOT find Java: neither in specified "
+                          "JAVA_HOME=" $ENV{JAVA_HOME} " or standard location")
+    ENDIF()
+
+    #
+    # Continue looking for Java in some additional
+    # well known locations
+    #
+
+    # Prefer Java with same bit size as current build
+    SET(_bit_suffix)
+    IF(CMAKE_SIZEOF_VOID_P EQUAL 8)
+      SET(_bit_suffix "-64")
+    ENDIF()
+
+    # Use well known standard base
+    SET(_base_path /usr/local/java/)
+    IF(WINDOWS)
+      SET(_base_path C:\\java\\)
+    ENDIF()
+
+    # Search for version in specified order
+    SET(_preferred_versions
+       1.8
+       1.7
+       1.6)
+
+    FOREACH(_version ${_preferred_versions})
+      SET(_path ${_base_path}jdk${_version}${_bit_suffix})
+      MESSAGE(STATUS "Looking for Java in ${_path}...")
+      SET(ENV{JAVA_HOME} ${_path})
+      FIND_PACKAGE(Java ${_version} COMPONENTS Development)
+      IF(JAVA_FOUND)
+        # Found java, no need to search further
+        MESSAGE(STATUS "Found Java in ${_path}")
+        BREAK()
+      ENDIF()
+    ENDFOREACH()
+
+    IF(NOT JAVA_FOUND)
+      # Could not find Java in well known locations either
+      MESSAGE(FATAL_ERROR "Could NOT find suitable version of Java")
+    ENDIF()
+
+  ENDIF()
+
   MESSAGE(STATUS "Java_VERSION: ${Java_VERSION}")
   MESSAGE(STATUS "Java_VERSION_STRING: ${Java_VERSION_STRING}")
   MESSAGE(STATUS "JAVA_RUNTIME: ${JAVA_RUNTIME}")
@@ -337,93 +361,6 @@
     SET(ENV{JAVA_HOME} ${java_home})
   ENDIF()
 
-=======
-  #
-  # Check for Java and JDK needed by ndbjtie and clusterj
-  #
-
-  # Print value of JAVA_HOME if set
-  IF(DEFINED ENV{JAVA_HOME})
-    MESSAGE(STATUS "Looking for Java in JAVA_HOME=" $ENV{JAVA_HOME} " "
-                   "and standard locations")
-  ELSE()
-    MESSAGE(STATUS "Looking for Java in standard locations")
-  ENDIF()
-
-  FIND_PACKAGE(Java 1.6 COMPONENTS Development)
-  IF(NOT JAVA_FOUND)
-    IF(DEFINED ENV{JAVA_HOME})
-      # Could not find Java in the specific location set by JAVA_HOME
-      # or in standard paths, don't search further
-      MESSAGE(FATAL_ERROR "Could NOT find Java: neither in specified "
-                          "JAVA_HOME=" $ENV{JAVA_HOME} " or standard location")
-    ENDIF()
-
-    #
-    # Continue looking for Java in some additional
-    # well known locations
-    #
-
-    # Prefer Java with same bit size as current build
-    SET(_bit_suffix)
-    IF(CMAKE_SIZEOF_VOID_P EQUAL 8)
-      SET(_bit_suffix "-64")
-    ENDIF()
-
-    # Use well known standard base
-    SET(_base_path /usr/local/java/)
-    IF(WINDOWS)
-      SET(_base_path C:\\java\\)
-    ENDIF()
-
-    # Search for version in specified order
-    SET(_preferred_versions
-       1.8
-       1.7
-       1.6)
-
-    FOREACH(_version ${_preferred_versions})
-      SET(_path ${_base_path}jdk${_version}${_bit_suffix})
-      MESSAGE(STATUS "Looking for Java in ${_path}...")
-      SET(ENV{JAVA_HOME} ${_path})
-      FIND_PACKAGE(Java ${_version} COMPONENTS Development)
-      IF(JAVA_FOUND)
-        # Found java, no need to search further
-        MESSAGE(STATUS "Found Java in ${_path}")
-        BREAK()
-      ENDIF()
-    ENDFOREACH()
-
-    IF(NOT JAVA_FOUND)
-      # Could not find Java in well known locations either
-      MESSAGE(FATAL_ERROR "Could NOT find suitable version of Java")
-    ENDIF()
-
-  ENDIF()
-
-  MESSAGE(STATUS "Java_VERSION: ${Java_VERSION}")
-  MESSAGE(STATUS "Java_VERSION_STRING: ${Java_VERSION_STRING}")
-  MESSAGE(STATUS "JAVA_RUNTIME: ${JAVA_RUNTIME}")
-  MESSAGE(STATUS "JAVA_COMPILE: ${JAVA_COMPILE}")
-  MESSAGE(STATUS "JAVA_ARCHIVE: ${JAVA_ARCHIVE}")
-  NDB_REQUIRE_VARIABLE(JAVA_RUNTIME)
-  NDB_REQUIRE_VARIABLE(JAVA_COMPILE)
-  NDB_REQUIRE_VARIABLE(JAVA_ARCHIVE)
-
-  # Help FindJNI by setting JAVA_HOME (if not already set)
-  # to point at the java found above
-  IF(NOT DEFINED ENV{JAVA_HOME})
-    # Convert to realpath
-    GET_FILENAME_COMPONENT(java_home ${JAVA_COMPILE} REALPATH)
-    # Remove filename
-    GET_FILENAME_COMPONENT(java_home ${java_home} PATH)
-    # Remove dir
-    GET_FILENAME_COMPONENT(java_home ${java_home} PATH)
-    MESSAGE(STATUS "Setting JAVA_HOME=${java_home}")
-    SET(ENV{JAVA_HOME} ${java_home})
-  ENDIF()
-
->>>>>>> 64c88599
   FIND_PACKAGE(JNI REQUIRED)
   MESSAGE(STATUS "JNI_FOUND: ${JNI_FOUND}")
   MESSAGE(STATUS "JNI_INCLUDE_DIRS: ${JNI_INCLUDE_DIRS}")
@@ -472,16 +409,8 @@
   ADD_SUBDIRECTORY(ndbapi-examples)
 ENDIF()
 
-<<<<<<< HEAD
-ADD_SUBDIRECTORY(wix)
-=======
-IF(WITHOUT_PARTITION_STORAGE_ENGINE)
-  MESSAGE(FATAL_ERROR "NDBCLUSTER can't be compiled without PARTITION")
-ENDIF(WITHOUT_PARTITION_STORAGE_ENGINE)
-
 ADD_SUBDIRECTORY(wix)
 
 # Show any MySQL Server patches
 #INCLUDE(ndb_show_patches)
-#NDB_SHOW_PATCHES()
->>>>>>> 64c88599
+#NDB_SHOW_PATCHES()