--- conflicted
+++ resolved
@@ -24,20 +24,6 @@
 			       char attrib_delimiter)
   : cols(0), names(NULL), data(NULL), m_ownData(false), m_table(tab)
 {
-<<<<<<< HEAD
-  require(tab.getObjectStatus() == NdbDictionary::Object::Retrieved);
-
-  cols = tab.getNoOfColumns();
-  names = new char *       [cols];
-  data  = new NdbRecAttr * [cols];
-  
-  for(int i = 0; i<cols; i++){
-    names[i] = new char[255];
-    strcpy(names[i], tab.getColumn(i)->getName());
-  }  
-
-=======
->>>>>>> f1309d76
   ad[0] = attrib_delimiter;
   ad[1] = 0;
 
