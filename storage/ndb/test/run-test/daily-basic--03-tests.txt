--- conflicted
+++ resolved
@@ -55,13 +55,8 @@
 args:
 max-time: 180
 
-<<<<<<< HEAD
 cmd: test_event
 args: -n BackwardCompatiblePollLongWait T1
-=======
-cmd: testBackup
-args: -n Bug57650 T1
->>>>>>> f558e0fc
 max-time: 180
 
 cmd: testBasic
