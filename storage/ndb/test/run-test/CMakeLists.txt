--- conflicted
+++ resolved
@@ -1,8 +1,4 @@
-<<<<<<< HEAD
-# Copyright (c) 2009, 2017, Oracle and/or its affiliates. All rights reserved.
-=======
 # Copyright (c) 2009, 2019, Oracle and/or its affiliates. All rights reserved.
->>>>>>> 4869291f
 #
 # This program is free software; you can redistribute it and/or modify
 # it under the terms of the GNU General Public License, version 2.0,
@@ -40,12 +36,6 @@
 IF(NOT WIN32)
   ADD_DEFINITIONS(-DDEFAULT_PREFIX=\"${CMAKE_INSTALL_PREFIX}\")
 ENDIF()
-<<<<<<< HEAD
-MYSQL_ADD_EXECUTABLE(atrt main.cpp setup.cpp files.cpp db.cpp command.cpp
-  DESTINATION mysql-test/ndb
-  )
-TARGET_LINK_LIBRARIES(atrt ndbNDBT ndbclient_static perconaserverclient)
-=======
 MYSQL_ADD_EXECUTABLE(atrt
   main.cpp
   setup.cpp
@@ -55,8 +45,7 @@
   test_execution_resources.cpp
   DESTINATION mysql-test/ndb)
 
-TARGET_LINK_LIBRARIES(atrt ndbNDBT ndbclient_static mysqlclient)
->>>>>>> 4869291f
+TARGET_LINK_LIBRARIES(atrt ndbNDBT ndbclient_static perconaserverclient)
 
 FILE(GLOB testcase_files RELATIVE ${CMAKE_CURRENT_SOURCE_DIR} "*-tests.txt")
 ADD_TEST(NAME check_testcase_files
@@ -76,11 +65,7 @@
 ADD_CUSTOM_TARGET(check_testcase_files ALL
                   SOURCES check_testcase_files.passed)
 
-<<<<<<< HEAD
-INSTALL(PROGRAMS   atrt-testBackup atrt-mysql-test-run
-=======
 INSTALL(PROGRAMS atrt-mysql-test-run
->>>>>>> 4869291f
         DESTINATION bin)
 INSTALL(PROGRAMS atrt-analyze-result.sh atrt-backtrace.sh atrt-gather-result.sh
                  atrt-setup.sh atrt-mysqltest autotest-boot.sh autotest-run.sh
