max-time: 600
cmd: atrt-testBackup
args: -n NFMaster T1

max-time: 600
cmd: testBasic
args: -n PkRead T1

max-time: 600
cmd: atrt-testBackup
args: -n NFMasterAsSlave T1

max-time: 600
cmd: testBasic
args: -n PkRead T1

max-time: 600
cmd: atrt-testBackup
args: -n NFSlave T1 

max-time: 600
cmd: testBasic
args: -n PkRead T1

max-time: 600
cmd: atrt-testBackup
args: -n FailMaster T1

max-time: 600
cmd: testBasic
args: -n PkRead T1

max-time: 600
cmd: atrt-testBackup
args: -n FailMasterAsSlave T1

max-time: 600
cmd: testBasic
args: -n PkRead T1

max-time: 600
cmd: atrt-testBackup
args: -n FailSlave T1

max-time: 600
cmd: testBasic
args: -n PkRead T1

max-time: 600
cmd: atrt-testBackup
args: -n BackupOne T1 T6 I3 D2

max-time: 600
cmd: atrt-testBackup
args: -n BackupDDL T1

# BASIC FUNCTIONALITY
max-time: 500
cmd: testBasic
args: -n PkRead

max-time: 500
cmd: testBasic
args: -n PkSimpleRead

max-time: 500
cmd: testBasic
args: -n PkDirtyRead

max-time: 500
cmd: testBasic
args: -n PkUpdate 

max-time: 500
cmd: testBasic
args: -n PkDelete 

max-time: 500
cmd: testBasic
args: -n PkInsert 

max-time: 660
cmd: testBasic
args: -n UpdateAndRead 

max-time: 500
cmd: testBasic
args: -n DeleteRead

max-time: 500
cmd: testBasic
args: -n PkReadAndLocker T6 D1 D2

max-time: 500
cmd: testBasic
args: -n PkReadAndLocker2 T6 D1 D2

max-time: 500
cmd: testBasic
args: -n PkReadUpdateAndLocker T6 D1 D2

max-time: 500
cmd: testBasic
args: -n ReadWithLocksAndInserts T6 D1 D2

max-time: 500
cmd: testBasic
args: -n PkInsertTwice T1 T6 D1 D2

max-time: 1500
cmd: testBasic
args: -n Fill T13 

max-time: 1500
cmd: testBasic
args: -n Fill T6 

max-time: 500
cmd: testBasic
args: -n NoCommitSleep T6 D1 D2

max-time: 500
cmd: testBasic
args: -n NoCommitAndClose T6 D1 D2

max-time: 500
cmd: testBasic
args: -n Commit626 T6 D1 D2

max-time: 500
cmd: testBasic
args: -n CommitTry626 T6 D1 D2

max-time: 500
cmd: testBasic
args: -n CommitAsMuch626 T6 D1 D2

max-time: 500
cmd: testBasic
args: -n NoCommit626 T6 D1 D2

max-time: 500
cmd: testBasic
args: -n NoCommitRollback626 T1 T6 D1 D2

max-time: 500
cmd: testBasic
args: -n Commit630 T1 T6 D1 D2

max-time: 500
cmd: testBasic
args: -n CommitTry630 T1 T6 D1 D2

max-time: 500
cmd: testBasic
args: -n CommitAsMuch630 T1 T6 D1 D2

max-time: 500
cmd: testBasic
args: -n NoCommit630 T1 T6 D1 D2

max-time: 500
cmd: testBasic
args: -n NoCommitRollback630 T1 T6 D1 D2 

max-time: 500
cmd: testBasic
args: -n NoCommitAndClose T1 T6 D1 D2 

max-time: 500
cmd: testBasic
args: -n RollbackUpdate T1 T6 D1 D2 

max-time: 500
cmd: testBasic
args: -n RollbackDeleteMultiple T1 T6 D1 D2 

max-time: 500
cmd: testBasic
args: -n ImplicitRollbackDelete T1 T6 D1 D2 

max-time: 500
cmd: testBasic
args: -n CommitDelete T1 T6 D1 D2 

max-time: 500
cmd: testBasic
args: -n RollbackNothing T1 T6 D1 D2 

max-time: 500
cmd: testBasicAsynch
args: -n PkInsertAsynch 

max-time: 500
cmd: testBasicAsynch
args: -n PkReadAsynch 

max-time: 500
cmd: testBasicAsynch
args: -n PkUpdateAsynch 

max-time: 500
cmd: testBasicAsynch
args: -n PkDeleteAsynch 

max-time: 1000
cmd: testBasic
args: -n MassiveRollback T1 T6 D1 D2

max-time: 500
cmd: testBasic
args: -n MassiveRollback2 T1 T6 D1 D2

max-time: 500
cmd: testBasic
args: -n MassiveRollback3 T1 T6 D1 D2

max-time: 500
cmd: testBasic
args: -n MassiveRollback4 T1 T6 D1 D2

max-time: 500
cmd: testBasic
args: -n TupError

max-time: 500
cmd: testBasic
args: -n InsertError T1

max-time: 500
cmd: testBasic
args: -n InsertError2 T1

max-time: 500
cmd: testTimeout
args: T1 

max-time: 500
cmd: testBasic
args: -n Bug25090 T1

max-time: 1000
cmd: testBasic
args: -n Bug27756

max-time: 500
cmd: testBasic
args: -n Bug28073

max-time: 500
cmd: testBasic
args: -n Bug20535

#
# INDEX
#
max-time: 1500
cmd: testIndex
args: -n CreateAll T1 T13 T14

max-time: 3600
cmd: testIndex
args: -n InsertDelete T1 

max-time: 3600
cmd: testIndex
args: -n CreateLoadDrop T1 

max-time: 500
cmd: testIndex
args: -n MixedTransaction T1 

max-time: 2500
cmd: testIndex
args: -n BuildDuring T6 

max-time: 2500
cmd: testIndex
args: -n BuildDuring_O T6 

max-time: 600
cmd: testIndex
args: -n Bug46069 T1

max-time: 600
cmd: testIndex
args: -n Bug50118 T1

max-time: 300
cmd: testIndex
args: -n FireTrigOverload T1

#
# SCAN TESTS
#
max-time: 500
cmd: testScan
args: -n ScanRead16 

max-time: 500
cmd: testScan
args: -n ScanRead240 

max-time: 500
cmd: testScan
args: -n ScanReadCommitted240 

max-time: 500
cmd: testScan
args: -n ScanUpdate 

max-time: 500
cmd: testScan
args: -n ScanUpdate2 T6 D1 D2

max-time: 500
cmd: testScan
args: -n ScanDelete 

max-time: 500
cmd: testScan
args: -n ScanDelete2 D1 D2

max-time: 500
cmd: testScan
args: -n ScanUpdateAndScanRead T6 D1 D2

max-time: 500
cmd: testScan
args: -n ScanReadAndLocker T6 D1 D2

max-time: 500
cmd: testScan
args: -n ScanReadAndPkRead T6 D1 D2

max-time: 500
cmd: testScan
args: -n ScanRead488 -l 10 T6 D1 D2

max-time: 500
cmd: testScan
args: -n ScanRead488O -l 10 T6 D1 D2 

max-time: 500
cmd: testScan
args: -n Bug42559 T6 D1 D2 

max-time: 1000
cmd: testScan
args: -n ScanRead488T -l 10 T6 D1 D2 

max-time: 1000
cmd: testScan
args: -n ScanRead488_Mixed -l 10 T6 D1 D2

max-time: 500
cmd: testScan
args: -n ScanRead488Timeout -l 10 T6 D1 D2

max-time: 1200
cmd: testScan
args: -n ScanRead40 -l 100 T6 D1 D2 

max-time: 1800
cmd: testScan
args: -n ScanRead100 -l 100 T1 D1 D2 

max-time: 600
cmd: testScan
args: -n ScanRead40 -l 100 T1 D1 D2 

max-time: 1800
cmd: testScan
args: -n ScanRead40RandomTable -l 100 T1 

max-time: 500
cmd: testScan
args: -n ScanWithLocksAndInserts T6 D1 D2

max-time: 500
cmd: testScan
args: -n ScanReadAbort T6 D1 D2 

max-time: 500
cmd: testScan
args: -n ScanReadAbort15 T6 D1 D2 

max-time: 500
cmd: testScan
args: -n ScanReadAbort240 T6 D1 D2 

max-time: 500
cmd: testScan
args: -n ScanUpdateAbort16 T6 D1 D2 

max-time: 3600
cmd: testScan
args: -n ScanReadRestart T1 T6 T13

max-time: 3600
cmd: testScan
args: -n ScanReadRestart D1 D2

max-time: 1200
cmd: testScan
args: -n ScanUpdateRestart T6

max-time: 1200
cmd: testScan
args: -n ScanUpdateRestart D1 D2 

max-time: 500
cmd: testScan
args: -n CheckGetValue T6 D1 D2 

max-time: 500
cmd: testScan
args: -n CloseWithoutStop T6 D1 D2 

max-time: 500
cmd: testScan
args: -n NextScanWhenNoMore T6 D1 D2 

max-time: 500
cmd: testScan
args: -n ExecuteScanWithoutOpenScan T6 D1 D2 

max-time: 500
cmd: testScan
args: -n OnlyOpenScanOnce T6 D1 D2 

max-time: 500
cmd: testScan
args: -n OnlyOneOpInScanTrans T6 D1 D2 

max-time: 500
cmd: testScan
args: -n OnlyOneOpBeforeOpenScan T6 D1 D2 

max-time: 500
cmd: testScan
args: -n OnlyOneScanPerTrans T6 D1 D2 

max-time: 500
cmd: testScan
args: -n NoCloseTransaction T6 D1 D2 

max-time: 500
cmd: testScan
args: -n CheckInactivityTimeOut T6 D1 D2 

max-time: 500
cmd: testScan
args: -n CheckInactivityBeforeClose T6 D1 D2 

max-time: 500
cmd: testScan
args: -n CheckAfterTerror T6 D1 D2 

max-time: 500
cmd: testScan
args: -n ScanReadError5021 T1 D1 D2 

max-time: 500
cmd: testScan
args: -n ScanReaderror5022 T1 D1 D2 

max-time: 500
cmd: testScan
args: -n ScanReadError5023 T1 D1 D2 

max-time: 500
cmd: testScan
args: -n ScanReadError5024 T1 D1 D2 

max-time: 500
cmd: testScan
args: -n ScanReadError5025 T1 D1 D2 

max-time: 500
cmd: testScan
args: -n ScanReadError5030 T1 D1 D2 

max-time: 500
cmd: testScan
args: -n ScanReadError8081 T1 D1 D2

max-time: 500
cmd: testScan
args: -n InsertDelete T1 T6 D1 D2 

max-time: 500
cmd: testScan
args: -n Bug48700 T1

max-time: 500
cmd: testScan
args: -n CheckAfterTerror T1 D1 D2 

max-time: 1200
cmd: testScan
args: -n ScanReadWhileNodeIsDown T1

max-time: 1200
cmd: testScan
args: -n ScanReadWhileNodeIsDown D1 D2 

max-time: 500
cmd: testScan
args: -l 100 -n Scan-bug8262 T6 D1 D2

max-time: 500
cmd: testScan
args: -n ScanParallelism

max-time: 500
cmd: testScan
args: -n Bug24447 T1

max-time: 1000
cmd: testScan
args: -n ScanVariants

max-time: 500
cmd: testScan
args: -n Bug36124 T1

max-time: 1800
cmd: testNodeRestart
args: -n Bug27003 T1

max-time: 300
cmd: testSystemRestart
args: -n Bug29167 T1

max-time: 300
cmd: testSystemRestart
args: -l 2 -n Bug28770 T1

max-time: 1000
cmd: testNodeRestart
args: -n Bug27283 T1

max-time: 500
cmd: testNodeRestart
args: -n Bug15587 T1

max-time: 500
cmd: testNodeRestart
args: -n Bug15632 T1

max-time: 500
cmd: testNodeRestart
args: -n Bug15685 T1

#max-time: 500
#cmd: testSystemRestart
#args: -n Bug18385 T1
#
max-time: 1000
cmd: testNodeRestart
args: -n Bug18414 T1

#max-time: 1000
#cmd: testNodeRestart
#args: -n Bug18612 T1
#
max-time: 1000
cmd: testNodeRestart
args: -n Bug18612SR T1

max-time: 1000
cmd: testNodeRestart
args: -n Bug20185 T1

max-time: 1000
cmd: testNodeRestart
args: -n Bug21271 T6

max-time: 1000
cmd: testIndex
args: -n Bug21384

max-time: 1000
cmd: testNodeRestart
args: -n Bug24717 T1

max-time: 1000
cmd: testNodeRestart
args: -n Bug25364 T1

max-time: 1000
cmd: testNodeRestart
args: -n Bug25554 T1

max-time: 1000
cmd: testNodeRestart
args: -n Bug26457 T1

max-time: 1000
cmd: testNodeRestart
args: -n Bug26481 T1

max-time: 1000
cmd: testNodeRestart
args: -n Bug29364 T1

max-time: 1000
cmd: testNodeRestart
args: -n Bug28023 T6 D2

max-time: 3000
cmd: testNodeRestart
args: -n Bug25984 T1

max-time: 300
cmd: testNodeRestart
args: -n Bug32160 T1

max-time: 2500
cmd: testNodeRestart
args: -n MixedPkRead T6 T13 

max-time: 2500
cmd: testIndex
args: -n NFNR1 T6 T13 

max-time: 2500
cmd: testIndex
args: -n NFNR1_O T6 T13 

max-time: 2500
cmd: testIndex
args: -n NFNR2_O T6 T13 

#
# DICT TESTS
max-time: 500
cmd: testDict
args: -n Bug29501 T1

max-time: 500
cmd: testDict
args: -n testDropDDObjects T1

max-time: 1500
cmd: testDict
args: -n CreateAndDrop 

max-time: 1000
cmd: testNodeRestart
args: -n Bug28717 T1

max-time: 1500
cmd: testDict
args: -n CreateAndDropAtRandom -l 200 T1

max-time: 1500
cmd: testDict
args: -n CreateAndDropWithData 

max-time: 1500
cmd: testDict
args: -n CreateAndDropDuring T6 D1 D2

max-time: 1500
cmd: testDict
args: -n CreateInvalidTables T1 

max-time: 500
cmd: testDict
args: -n FragmentTypeSingle T1 

max-time: 1500
cmd: testDict
args: -n FragmentTypeAllSmall T1 T6

max-time: 1500
cmd: testDict
args: -n FragmentTypeAllLarge T1 T6

max-time: 1500
cmd: testDict
args: -n TemporaryTables T1 T6

max-time: 1500
cmd: testDict
args: -n Restart_NR2 T1 I3

max-time: 500
cmd: testDict
args: -n Bug21755 T1

max-time: 1500
cmd: testDict
args: -n TableAddAttrs

max-time: 1500
cmd: testDict
args: -n TableAddAttrsDuring T1 T6

max-time: 500
cmd: testDict
args: -n Bug24631 T1

<<<<<<< HEAD
max-time: 600
cmd: testDict
args: -n Bug41905 T1

max-time: 600
cmd: testDict
args: -n TableAddAttrsDuringError
=======
max-time: 1500
cmd: testDict
args: -l 25 -n DictRestart T1
>>>>>>> 5f65f186

max-time: 500
cmd: testDict
args: -n Bug54651 T1

#
# TEST NDBAPI
#
max-time: 500
cmd: testDataBuffers
args: 

# Testsuite: testNdbApi
# Number of tests: 5
max-time: 500
cmd: testNdbApi
args: -n MaxNdb T6 

max-time: 500
cmd: testNdbApi
args: -n MaxTransactions T1 T6 T13 

max-time: 500
cmd: testNdbApi
args: -n MaxGetValue T1 T6 T13 

max-time: 500
cmd: testNdbApi
args: -n MaxEqual 

max-time: 500
cmd: testNdbApi
args: -n DeleteNdb T1 T6 

max-time: 500
cmd: testNdbApi
args: -n WaitUntilReady T1 T6 T13 

max-time: 500
cmd: testNdbApi
args: -n GetOperationNoTab T6 

max-time: 500
cmd: testNdbApi
args: -n NdbErrorOperation T6 

max-time: 500
cmd: testNdbApi
args: -n MissingOperation T6 

max-time: 500
cmd: testNdbApi
args: -n GetValueInUpdate T6 

max-time: 500
cmd: testNdbApi
args: -n UpdateWithoutKeys T6 D1 D2 

max-time: 500
cmd: testNdbApi
args: -n UpdateWithoutValues T6 D1 D2 

max-time: 500
cmd: testNdbApi
args: -n ReadWithoutGetValue D1 D2 

max-time: 500
cmd: testNdbApi
args: -n Bug_11133 T1 D1 D2 

max-time: 500
cmd: testNdbApi
args: -n Scan_4006 T1 D1 D2 

max-time: 500
cmd: testNdbApi
args: -n Bug_WritePartialIgnoreError T1 

max-time: 500
cmd: testNdbApi
args: -n ExecuteAsynch T1

max-time: 1000
cmd: testNdbApi
args: -n Bug28443

max-time: 500
cmd: testNdbApi
args: -n BadColNameHandling T6

max-time: 500
cmd: testNdbApi
args: -n SimpleReadAbortOnError T1 T6 T15

max-time: 500
cmd: testNdbApi
args: -n NdbRecordPKAmbiguity T1 T6 T15

max-time: 500
cmd: testNdbApi
args: -n NdbRecordPKUpdate T1 T6 T15

max-time: 500
cmd: testNdbApi
args: -n NdbRecordCICharPKUpdate T1 

max-time: 500
cmd: testNdbApi
args: -n NdbRecordRowLength

max-time: 500
cmd: testNdbApi
args: -n Bug44065

max-time: 500
cmd: testNdbApi
args: -n Bug44065_org

max-time: 500
cmd: testInterpreter
args: T1 

max-time: 7200
cmd: testOperations
args:

max-time: 7200
cmd: testTransactions
args:

max-time: 1500
cmd: testRestartGci
args: T6 

max-time: 1500
cmd: testBlobs
args: -version 1 -rows 25

max-time: 1500
cmd: testBlobs
args: -rows 25

max-time: 600
cmd: testBlobs
args: -bug 27018 -skip p

max-time: 600
cmd: testBlobs
args: -bug 27370 -skip p

max-time: 600
cmd: testBlobs
args: -bug 36756 -skip p

max-time: 300
cmd: testBlobs
args: -bug 45768 -skip p

max-time: 300
cmd: testBlobs
args: -bug 48040 -skip p

max-time: 5000
cmd: testOIBasic
args: -case abcdefz

max-time: 2000
cmd: testOIBasic
args: -case gz

max-time: 2000
cmd: testOIBasic
args: -case hz

max-time: 2500
cmd: testBitfield
args:

max-time: 2500
cmd: testPartitioning
args:

#
#
# SYSTEM RESTARTS
#
max-time: 1500
cmd: testSystemRestart
args: -n basic T1 

max-time: 5000
cmd: testSystemRestart
args: -n SR1 T1 

max-time: 5000
cmd: testSystemRestart
args: -n SR1 T6 

max-time: 5000
cmd: testSystemRestart
args: -n SR1 D1

max-time: 5000
cmd: testSystemRestart
args: -n SR1 D2 

max-time: 5000
cmd: testSystemRestart
args: -n SR2 T1 

max-time: 5000
cmd: testSystemRestart
args: -n SR2 T6 

max-time: 5000
cmd: testSystemRestart
args: -n SR2 D1

max-time: 5000
cmd: testSystemRestart
args: -n SR2 D2 

max-time: 5000
cmd: testSystemRestart
args: -n SR_UNDO T1 

max-time: 5000
cmd: testSystemRestart
args: -n SR_UNDO T6 

#
max-time: 5000
cmd: testSystemRestart
args: -l 1 -n SR6 T1 

max-time: 5000
cmd: testSystemRestart
args: -l 1 -n SR7 T1 

max-time: 5000
cmd: testSystemRestart
args: -l 1 -n SR8 T1 

max-time: 5000
cmd: testSystemRestart
args: -l 1 -n SR9 T1 

max-time: 300
cmd: testNodeRestart
args: -n Bug24543 T1

max-time: 1500
cmd: testSystemRestart
args: -n Bug24664

max-time: 1000
cmd: testNodeRestart
args: -n Bug25468 T1

max-time: 1000
cmd: testNodeRestart
args: -n Bug27466 T1

max-time: 1500
cmd: testSystemRestart
args: -n Bug27434 T1

max-time: 1000
cmd: test_event
args: -l 10 -n Bug27169 T1

#
max-time: 600
cmd: test_event_merge
args: --no-implicit-nulls --separate-events --blob-version 1

#
max-time: 600
cmd: test_event_merge
args: --no-implicit-nulls --separate-events

#
max-time: 600
cmd: test_event_merge
args: --no-implicit-nulls --no-multiops --blob-version 1

#
max-time: 600
cmd: test_event_merge
args: --no-implicit-nulls --no-multiops

#
max-time: 3600
cmd: test_event
args: -n EventOperationApplier -l 2

#
max-time: 3600
cmd: test_event
args: -n EventOperationApplier_NR -l 2

#
max-time: 3600
cmd: test_event
args: -n MergeEventOperationApplier_NR -l 2

#
max-time: 2500
cmd: test_event
args: -n Multi

#
max-time: 3600
cmd: test_event
args: -n CreateDropNR T1

max-time: 600
cmd: testBasic
args: -n PkRead T1

max-time: 300
cmd: testNodeRestart
args: -n Bug31980 T1

max-time: 2500
cmd: testNodeRestart
args: -n CommittedRead T1

max-time: 2500
cmd: testNodeRestart
args: -n RestartRandomNode T6 T13 

max-time: 2500
cmd: testNodeRestart
args: -n LateCommit T1

max-time: 2500
cmd: testNodeRestart
args: -n RestartMasterNodeError T6 T13 

max-time: 2500
cmd: testNodeRestart
args: -n RestartAllNodes T6 T13 

max-time: 2500
cmd: testNodeRestart
args: -n RestartAllNodesAbort T6 T13 

max-time: 2500
cmd: testNodeRestart
args: -n RestartAllNodesError9999 T6 T13 

max-time: 2500
cmd: testNodeRestart
args: -n RestartRandomNodeInitial T6 T13 

max-time: 2500
cmd: testNodeRestart
args: -n NoLoad T6

max-time: 2500
cmd: testNodeRestart
args: -n TwoNodeFailure T6 T13 

max-time: 2500
cmd: testNodeRestart
args: -n TwoMasterNodeFailure T6 T13 

max-time: 2500
cmd: testNodeRestart
args: -n FiftyPercentFail T6 T13 

max-time: 2500
cmd: testNodeRestart
args: -n RestartRandomNodeError T6 T13 

#
# MGMAPI AND MGSRV
#
max-time: 1800
cmd: testSingleUserMode
args: T1

# OLD FLEX
max-time: 500
cmd: flexBench
args: -c 25 -t 10 

max-time: 500
cmd: flexHammer
args: -r 5 -t 32 

max-time: 2500
cmd: testNodeRestart
args: -n NF_Hammer -r 5 T1

max-time: 300
cmd: DbCreate
args:

max-time: 180
cmd: DbAsyncGenerator
args: -time 60 -p 1
type: bench

max-time: 180
cmd: DbAsyncGenerator
args: -time 60 -p 25
type: bench

max-time: 180
cmd: DbAsyncGenerator
args: -time 60 -p 100
type: bench

max-time: 180
cmd: DbAsyncGenerator
args: -time 60 -p 200
type: bench

max-time: 180
cmd: DbAsyncGenerator
args: -time 60 -p 1 -proc 25
type: bench

max-time: 5000
cmd: testNodeRestart
args: -n GCP -l 1 T1

max-time: 1200
cmd: testNodeRestart
args: -n Bug41469 T1

max-time: 1500
cmd: testSystemRestart
args: -n SR_DD_1 D1

max-time: 1500
cmd: testSystemRestart
args: -n SR_DD_1b D1

max-time: 1500
cmd: testSystemRestart
args: -n SR_DD_1 D2

max-time: 1500
cmd: testSystemRestart
args: -n SR_DD_1b D2

max-time: 1500
cmd: testSystemRestart
args: -n SR_DD_1_LCP D1

max-time: 1500
cmd: testSystemRestart
args: -n SR_DD_1b_LCP D1

max-time: 1500
cmd: testSystemRestart
args: -n SR_DD_1_LCP D2

max-time: 1500
cmd: testSystemRestart
args: -n SR_DD_1b_LCP D2

max-time: 1500
cmd: testSystemRestart
args: -n SR_DD_2 D1

max-time: 1500
cmd: testSystemRestart
args: -n SR_DD_2b D1

max-time: 1500
cmd: testSystemRestart
args: -n SR_DD_2 D2

max-time: 1500
cmd: testSystemRestart
args: -n SR_DD_2b D2

max-time: 1500
cmd: testSystemRestart
args: -n SR_DD_2_LCP D1

max-time: 1500
cmd: testSystemRestart
args: -n SR_DD_2b_LCP D1

max-time: 1500
cmd: testSystemRestart
args: -n SR_DD_2_LCP D2

max-time: 1500
cmd: testSystemRestart
args: -n SR_DD_2b_LCP D2

max-time: 1500
cmd: testSystemRestart
args: -n SR_DD_3 D1

max-time: 1500
cmd: testSystemRestart
args: -n SR_DD_3b D1

max-time: 1500
cmd: testSystemRestart
args: -n SR_DD_3 D2

max-time: 1500
cmd: testSystemRestart
args: -n SR_DD_3b D2

max-time: 1500
cmd: testSystemRestart
args: -n SR_DD_3_LCP D1

max-time: 1500
cmd: testSystemRestart
args: -n SR_DD_3b_LCP D1

max-time: 1500
cmd: testSystemRestart
args: -n SR_DD_3_LCP D2

max-time: 1500
cmd: testSystemRestart
args: -n SR_DD_3b_LCP D2

max-time: 1500
cmd: testSystemRestart
args: -n Bug41915 D2

max-time: 3600
cmd: testSystemRestart
args: -n Bug48436 T1

max-time: 600
cmd: testSystemRestart
args: -n Bug54611 T1

max-time: 300
cmd: test_event
args: -n Bug31701 T1

max-time: 600
cmd: testSystemRestart
args: -n Bug22696 T1

max-time: 600
cmd: testNodeRestart
args: -n pnr --nologging T1

max-time: 600
cmd: testNodeRestart
args: -n pnr_lcp T1

max-time: 600
cmd: testSystemRestart
args: -n to T1

max-time: 600
cmd: testSystemRestart
args: -n to I3

max-time: 600
cmd: testSystemRestart
args: -n to D2

max-time: 300
cmd: testNodeRestart
args: -n Bug32922 T1

max-time: 300
cmd: test_event
args: -n Bug33793 T1

max-time: 1200
cmd: testNodeRestart
args: -n Bug34216 -l 10 T1 I3 D2

max-time: 1200
cmd: testNodeRestart
args: -n mixedmultiop T1 I2 I3 D2

max-time: 600
cmd: testNodeRestart
args: -n Bug34702 T1

max-time: 600
cmd: test_event
args: -n Bug35208 T1

max-time: 300
cmd: test_event
args: -n Bug37279 T1

max-time: 300
cmd: test_event
args: -n Bug37338 T1

max-time: 300
cmd: test_event
args: -n Bug37442 T1

# 2008-04-22
max-time: 1500
cmd: testNodeRestart
args: -n MNF -l 15 T1

max-time: 300
cmd: testNodeRestart
args: -n Bug36199 T1

max-time: 300
cmd: testNodeRestart
args: -n Bug36246 T1

max-time: 300
cmd: testNodeRestart
args: -n Bug36247 T1

max-time: 300
cmd: testNodeRestart
args: -n Bug36276 T1

# 2008-04-25
max-time: 300
cmd: testNodeRestart
args: -n Bug36245 T1

max-time: 300
cmd: test_event
args: -n Bug34853 T1

# EOF 2008-04-25
# 2008-05-29
max-time: 1200
cmd: testDict
args: -l 1 -n FailAddFragment

# EOF 2008-05-29
# 2008-05-30
max-time: 1200
cmd: testDict
args: -l 1 -n FailCreateHashmap T1

# EOF 2008-05-30
# 2008-06-03
max-time: 1200
cmd: testNdbApi
args: -l 100 -n Bug37158

# EOF 2008-06-03
# 2008-06-05
max-time: 1200
cmd: testDict
args: -n FailAddPartition T1 I3

# EOF 2008-06-05
# Test data buffering for TCKEYREQ
max-time: 500
cmd: testLimits
args: -n ExhaustSegmentedSectionPk WIDE_2COL

# Test data buffering for TCINDXREQ
max-time: 500
cmd: testLimits
args: -n ExhaustSegmentedSectionIx WIDE_2COL_IX

# Run some tests on max size / max num cols tables
max-time: 500
cmd: testBasic
args: -n PkRead WIDE_MAXKEY_HUGO WIDE_MAXATTR_HUGO WIDE_MAXKEYMAXCOLS_HUGO WIDE_MINKEYMAXCOLS_HUGO

max-time: 500
cmd: testBasic
args: -n PkUpdate WIDE_MAXKEY_HUGO WIDE_MAXATTR_HUGO WIDE_MAXKEYMAXCOLS_HUGO WIDE_MINKEYMAXCOLS_HUGO

# EOF 2008-06-30
max-time: 500
cmd: test_event
args: -n bug37672 T1

#EOF 2008-07-04
max-time: 500
cmd: testScanFilter
args: T1

#EOF 2008-07-09
max-time: 600
cmd: test_event
args: -r 5000 -n Bug30780 T1

#EOF 2008-08-11
# Test data buffering for SCANTABREQ
max-time: 500
cmd: testLimits
args: -n ExhaustSegmentedSectionScan WIDE_2COL

#EOF 2008-08-20
max-time: 1200
cmd: testNodeRestart
args: -n Bug41295 T1

max-time: 1200
cmd: testNodeRestart
args: -n Bug42422 -l 1 T1

max-time: 500
cmd: testLimits
args: -n DropSignalFragments T1

max-time: 300
cmd: testMgm
args:

max-time: 300
cmd: testScan
args: -n Bug42545 -l 1 T1

max-time: 600
cmd: testNodeRestart
args: -n -l 3 -n Bug43224 T1

max-time: 1200
cmd: testNodeRestart
args: -n Bug43888 T1

max-time: 600
cmd: testNodeRestart
args: -n Bug48474 T1

max-time: 1200
cmd: testNdbApi
args: -n Bug44015 T1

max-time: 1200
cmd: test_event
args: -n Bug44915 T1

max-time: 3600
cmd: testNodeRestart
args: -n Bug44952 T1

max-time: 300
cmd: testSystemRestart
args: -n Bug45154 D1

max-time: 300
cmd: testDict
args: -n Bug36702 D1

max-time: 300
cmd: testDict
args: -n Bug46552 T1

max-time: 900
cmd: testDict
args: -n Bug46585 T1 I3 D1

max-time: 300
cmd: testSystemRestart
args: -n Bug46651 T1

max-time: 300
cmd: testSystemRestart
args: -n Bug46412 T1

# Test clean ApiFailReq behaviour
max-time: 300
cmd: testNdbApi
args: -n ApiFailReqBehaviour T1

max-time: 300
cmd: testNdbApi
args: -n ReadColumnDuplicates

max-time: 300
cmd: testBasic
args: -n DDInsertFailUpdateBatch

max-time: 300
cmd: testBlobs
args: -skip hp -bug 28116

max-time: 300
cmd: testNdbApi
args: -n FragmentedApiFailure T1

# Series of short (signal train) request generation/handling tests
# Start
max-time: 500
cmd: testBasic
args: --forceshortreqs -n PkUpdate

max-time: 300
cmd: testIndex
args: --forceshortreqs -n InsertDelete T2

max-time: 2500
cmd: testPartitioning
args: --forceshortreqs

# End of short (signal train) handling tests
max-time: 300
cmd: testIndex
args: -n ConstraintDetails

max-time: 900
cmd: testNdbinfo
args:

# Unlock row tests as of 22/01/10
max-time: 300
cmd: testNdbApi
args: -n UnlockBasic T1

max-time: 300
cmd: testNdbApi
args: -n UnlockRepeat T2

max-time: 300
cmd: testNdbApi
args: -n UnlockMulti T3

max-time: 300
cmd: testNdbApi
args: -n UnlockScan T1

max-time: 300
cmd: testBasic
args: -n UnlockBatch T6

max-time: 300
cmd: testBasic
args: -n DoubleUnlock T1

max-time: 300
cmd: testBasic
args: -n UnlockUpdateBatch T3

max-time: 300
cmd: testNodeRestart
args: -n MixReadUnlockRestart T1

max-time: 500
cmd: testNativeDefault
args: 

max-time: 500
cmd: testDict
args: -n Bug53944 T1
<|MERGE_RESOLUTION|>--- conflicted
+++ resolved
@@ -703,7 +703,6 @@
 cmd: testDict
 args: -n Bug24631 T1
 
-<<<<<<< HEAD
 max-time: 600
 cmd: testDict
 args: -n Bug41905 T1
@@ -711,11 +710,10 @@
 max-time: 600
 cmd: testDict
 args: -n TableAddAttrsDuringError
-=======
+
 max-time: 1500
 cmd: testDict
 args: -l 25 -n DictRestart T1
->>>>>>> 5f65f186
 
 max-time: 500
 cmd: testDict
