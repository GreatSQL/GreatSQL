--- conflicted
+++ resolved
@@ -57,10 +57,9 @@
 cmd: testSystemRestart
 args: -n StaleNodeTakeoverDuringSR T1
 
-<<<<<<< HEAD
 cmd: testNodeRestart
 args: -n RestoreOlderLCP T1
-=======
+
 cmd: testNdbApi
 args: -n CheckTransId T1
 max-time : 180
@@ -68,4 +67,3 @@
 cmd: testNdbApi
 args: -n CheckTransIdMt T1
 max-time : 180
->>>>>>> 72361f97
