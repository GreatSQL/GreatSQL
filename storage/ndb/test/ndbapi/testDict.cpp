--- conflicted
+++ resolved
@@ -9453,125 +9453,6 @@
   return failures > 0 ? NDBT_FAILED : NDBT_OK;
 }
 
-<<<<<<< HEAD
-=======
-static const char* control = "DropTabWorkerState";
-enum WorkerStates
-{
-  WS_INIT,
-  WS_IDLE,
-  WS_ACTIVE
-};
-
-int
-runDropTabWorker(NDBT_Context* ctx, NDBT_Step* step)
-{
-  while (!ctx->isTestStopped())
-  {
-    ctx->setProperty(control, WS_IDLE);
-    ctx->getPropertyWait(control, WS_ACTIVE);
-    if (ctx->isTestStopped())
-      return NDBT_OK;
-
-    Ndb* pNdb = GETNDB(step);
-    const char* tabName = ctx->getTab()->getName();
-    ndbout_c("Dropping table %s", tabName);
-    int rc = pNdb->getDictionary()->dropTable(tabName);
-    ndbout_c("Table drop return code : %d",
-             rc);
-  }
-  return NDBT_OK;
-}
-
-struct DropTabNFScenario
-{
-  Uint32 errorCode;
-  bool masterVictim;
-};
-
-static const DropTabNFScenario DropTabNFScenarios[] =
-{
-  { 6028, false }     /* Kill slave at top of PREP_DROP_TAB_REQ */
-  ,{ 6027, false }      /* Kill slave at top of DROP_TAB_REQ */
-//  ,{ 6028, true }      /* Kill master at top of PREP_DROP_TAB_REQ */
-  ,{ 6027, true }      /* Kill master at top of DROP_TAB_REQ */
-
-};
-
-int
-runDropTabNF(NDBT_Context* ctx, NDBT_Step* step)
-{
-  /* 
-     1. Create table
-     2. Insert error(s) on slave node
-     3. Drop table
-     4. Kill slave node
-     5. Wait for drop to complete
-     6. Wait for restart to complete
-
-     Variants
-     1.  Insert on slave/master
-     2.  Error code types
-  */
-  
-  NdbRestarter restarter;
-  int numScenarios = sizeof(DropTabNFScenarios) / sizeof(DropTabNFScenario);
-  int numLoops = ctx->getNumLoops();
-
-  for (int r=0; r < numLoops; r++)
-  {
-    ndbout_c("**** loop %d ****", r);
-    for (int n=0; n < numScenarios; n++)
-    {
-      ndbout_c("Creating table");
-      if (runCreateTheTable(ctx, step) != NDBT_OK)
-      {
-        return NDBT_FAILED;
-      }
-      
-      Uint32 errorCode = DropTabNFScenarios[n].errorCode;
-      int victimNode = 0;
-      const char* role;
-      if (DropTabNFScenarios[n].masterVictim)
-      {
-        victimNode = restarter.getMasterNodeId();
-        role = "M";
-      }
-      else
-      {
-        victimNode = restarter.getRandomNotMasterNodeId(rand());
-        role = "S";
-      }
-      ndbout_c("Chosen victim node : %u (%s)", victimNode, role);
-      
-      restarter.insertErrorInNode(victimNode, errorCode);
-      
-      ndbout_c("Inserted error %u in node %u", errorCode, victimNode);
-      
-      ndbout_c("Requesting drop tab");
-      ctx->getPropertyWait(control, WS_IDLE);
-      ctx->setProperty(control, WS_ACTIVE);
-      
-      ndbout_c("Restarting node %u", victimNode);
-      restarter.restartOneDbNode(victimNode);
-      ndbout_c("Node restarting....");
-      
-      ndbout_c("Waiting for drop table to complete...");
-      ctx->getPropertyWait(control, WS_IDLE);
-      ndbout_c("Drop table completed");
-      
-      ndbout_c("Waiting for node to recover");
-      restarter.waitNodesStarted(&victimNode, 1);
-      ndbout_c("Node started");
-    }
-  }
-
-  ndbout_c("**** stop ****");
-  ctx->stopTest();
-
-  return NDBT_OK;
-}
-
 int
 runDictTO_1(NDBT_Context* ctx, NDBT_Step* step)
 {
@@ -9653,7 +9534,6 @@
   return NDBT_OK;
 }
 
->>>>>>> 77cf2925
 NDBT_TESTSUITE(testDict);
 TESTCASE("testDropDDObjects",
          "* 1. start cluster\n"
