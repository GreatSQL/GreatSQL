--- conflicted
+++ resolved
@@ -50,45 +50,24 @@
   virtual bool is_index_algorithm_supported(enum ha_key_alg key_alg) const {
     return key_alg == HA_KEY_ALG_BTREE || key_alg == HA_KEY_ALG_HASH;
   }
-<<<<<<< HEAD
   /* Rows also use a fixed-size format */
-  enum row_type get_real_row_type(const HA_CREATE_INFO *) const {
-    return ROW_TYPE_FIXED;
-  }
+  enum row_type get_real_row_type(const HA_CREATE_INFO *) const;
   ulonglong table_flags() const {
-    return (HA_FAST_KEY_READ | HA_NO_BLOBS | HA_NULL_IN_KEY |
-=======
-  enum row_type get_row_type() const;
-  const char **bas_ext() const;
-  ulonglong table_flags() const
-  {
-    return (HA_FAST_KEY_READ | HA_NULL_IN_KEY |
->>>>>>> 333b4508
-            HA_BINLOG_ROW_CAPABLE | HA_BINLOG_STMT_CAPABLE |
-            HA_NO_TRANSACTIONS | HA_HAS_RECORDS | HA_STATS_RECORDS_IS_EXACT);
+    return (HA_FAST_KEY_READ | HA_NULL_IN_KEY | HA_BINLOG_ROW_CAPABLE |
+            HA_BINLOG_STMT_CAPABLE | HA_NO_TRANSACTIONS | HA_HAS_RECORDS |
+            HA_STATS_RECORDS_IS_EXACT);
   }
   ulong index_flags(uint inx, uint, bool) const {
     return ((table_share->key_info[inx].algorithm == HA_KEY_ALG_BTREE)
                 ? HA_READ_NEXT | HA_READ_PREV | HA_READ_ORDER | HA_READ_RANGE
                 : HA_ONLY_WHOLE_INDEX | HA_KEY_SCAN_NOT_ROR);
   }
-<<<<<<< HEAD
-  uint max_supported_keys() const { return MAX_KEY; }
-  uint max_supported_key_part_length() const { return MAX_KEY_LENGTH; }
+  uint max_supported_keys() const { return HP_MAX_KEY; }
+  uint max_supported_key_part_length() const { return HP_MAX_KEY_LENGTH; }
   double scan_time() {
     return (double)(stats.records + stats.deleted) / 20.0 + 10;
   }
   double read_time(uint, uint, ha_rows rows) { return (double)rows / 20.0 + 1; }
-=======
-  const key_map *keys_to_use_for_scanning() { return &btree_keys; }
-  uint max_supported_keys()          const { return HP_MAX_KEY; }
-  uint max_supported_key_length() const { return HP_MAX_KEY_LENGTH; }
-  uint max_supported_key_part_length() const { return HP_MAX_KEY_LENGTH; }
-  double scan_time()
-  { return (double) (stats.records+stats.deleted) / 20.0+10; }
-  double read_time(uint index, uint ranges, ha_rows rows)
-  { return (double) rows /  20.0+1; }
->>>>>>> 333b4508
 
   int open(const char *name, int mode, uint test_if_locked,
            const dd::Table *table_def);
