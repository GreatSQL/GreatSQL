--- conflicted
+++ resolved
@@ -53,15 +53,9 @@
   /* Rows also use a fixed-size format */
   enum row_type get_real_row_type(const HA_CREATE_INFO *) const;
   ulonglong table_flags() const {
-<<<<<<< HEAD
     return (HA_FAST_KEY_READ | HA_NULL_IN_KEY | HA_BINLOG_ROW_CAPABLE |
-            HA_BINLOG_STMT_CAPABLE | HA_NO_TRANSACTIONS | HA_HAS_RECORDS |
-=======
-    return (HA_FAST_KEY_READ | HA_NO_BLOBS | HA_NULL_IN_KEY |
-            HA_BINLOG_ROW_CAPABLE | HA_BINLOG_STMT_CAPABLE |
-            HA_NO_TRANSACTIONS | HA_COUNT_ROWS_INSTANT |
->>>>>>> e4924f36
-            HA_STATS_RECORDS_IS_EXACT);
+            HA_BINLOG_STMT_CAPABLE | HA_NO_TRANSACTIONS |
+            HA_COUNT_ROWS_INSTANT | HA_STATS_RECORDS_IS_EXACT);
   }
   ulong index_flags(uint inx, uint, bool) const {
     return ((table_share->key_info[inx].algorithm == HA_KEY_ALG_BTREE)
