/*****************************************************************************

Copyright (c) 1996, 2013, Oracle and/or its affiliates. All Rights Reserved.

This program is free software; you can redistribute it and/or modify it under
the terms of the GNU General Public License as published by the Free Software
Foundation; version 2 of the License.

This program is distributed in the hope that it will be useful, but WITHOUT
ANY WARRANTY; without even the implied warranty of MERCHANTABILITY or FITNESS
FOR A PARTICULAR PURPOSE. See the GNU General Public License for more details.

You should have received a copy of the GNU General Public License along with
this program; if not, write to the Free Software Foundation, Inc.,
51 Franklin Street, Suite 500, Boston, MA 02110-1335 USA

*****************************************************************************/

/**************************************************//**
@file trx/trx0trx.cc
The transaction

Created 3/26/1996 Heikki Tuuri
*******************************************************/

#include "trx0trx.h"

#ifdef UNIV_NONINL
#include "trx0trx.ic"
#endif

#include "ha_prototypes.h"

#include "trx0undo.h"
#include "trx0rseg.h"
#include "log0log.h"
#include "que0que.h"
#include "lock0lock.h"
#include "trx0roll.h"
#include "usr0sess.h"
#include "read0read.h"
#include "srv0srv.h"
#include "srv0start.h"
#include "btr0sea.h"
#include "os0proc.h"
#include "trx0xa.h"
#include "trx0rec.h"
#include "trx0purge.h"
#include "srv0mon.h"
#include "ut0vec.h"
#include "ut0pool.h"

#include <set>

static const ulint MAX_DETAILED_ERROR_LEN = 256;

/** Set of table_id */
typedef std::set<table_id_t>	table_id_set;

/** Dummy session used currently in MySQL interface */
UNIV_INTERN sess_t*		trx_dummy_sess = NULL;

#ifdef UNIV_PFS_MUTEX
/* Key to register the mutex with performance schema */
UNIV_INTERN mysql_pfs_key_t	trx_mutex_key;
UNIV_INTERN mysql_pfs_key_t	trx_pool_mutex_key;
UNIV_INTERN mysql_pfs_key_t	trx_pools_mutex_key;
/* Key to register the mutex with performance schema */
UNIV_INTERN mysql_pfs_key_t	trx_undo_mutex_key;
#endif /* UNIV_PFS_MUTEX */

/*************************************************************//**
Set detailed error message for the transaction. */
UNIV_INTERN
void
trx_set_detailed_error(
/*===================*/
	trx_t*		trx,	/*!< in: transaction struct */
	const char*	msg)	/*!< in: detailed error message */
{
	ut_strlcpy(trx->detailed_error, msg, MAX_DETAILED_ERROR_LEN);
}

/*************************************************************//**
Set detailed error message for the transaction from a file. Note that the
file is rewinded before reading from it. */
UNIV_INTERN
void
trx_set_detailed_error_from_file(
/*=============================*/
	trx_t*	trx,	/*!< in: transaction struct */
	FILE*	file)	/*!< in: file to read message from */
{
	os_file_read_string(file, trx->detailed_error, MAX_DETAILED_ERROR_LEN);
}

/** For managing the life-cycle of the trx_t instance that we get
from the pool. */
struct TrxFactory {

	/**
	Initializes a transaction object. It must be explicitly started with
	trx_start_if_not_started() before using it. The default isolation level
	is TRX_ISO_REPEATABLE_READ.
	@param trx	Transaction instance to initialise */
	static void init(trx_t* trx)
	{
		trx->magic_n = TRX_MAGIC_N;

		trx->state = TRX_STATE_NOT_STARTED;

		trx->isolation_level = TRX_ISO_REPEATABLE_READ;

		trx->no = TRX_ID_MAX;

		trx->support_xa = true;

		trx->check_foreigns = true;

		trx->check_unique_secondary = true;

		trx->dict_operation = TRX_DICT_OP_NONE;

		trx->error_state = DB_SUCCESS;

		trx->lock.que_state = TRX_QUE_RUNNING;

		trx->search_latch_timeout = BTR_SEA_TIMEOUT;

		trx->xid = reinterpret_cast<XID*>(
			mem_zalloc(sizeof(*trx->xid)));

		trx->detailed_error = reinterpret_cast<char*>(
			mem_zalloc(MAX_DETAILED_ERROR_LEN));

		trx->xid->formatID = -1;

		trx->op_info = "";

		trx->lock.lock_heap = mem_heap_create_typed(
			256, MEM_HEAP_FOR_LOCK_HEAP);

		trx->read_view_heap = mem_heap_create(256);

		mutex_create(trx_mutex_key, &trx->mutex, SYNC_TRX);

		mutex_create(
			trx_undo_mutex_key,
			&trx->undo_mutex, SYNC_TRX_UNDO);
	}

	/**
	Release resources held by the transaction object.
	@param trx	the transaction for which to release resources */
	static void destroy(trx_t* trx)
	{
		ut_a(trx->magic_n == TRX_MAGIC_N);
		ut_ad(!trx->in_ro_trx_list);
		ut_ad(!trx->in_rw_trx_list);
		ut_ad(!trx->in_mysql_trx_list);

		ut_a(trx->lock.wait_lock == NULL);
		ut_a(trx->lock.wait_thr == NULL);

		ut_a(!trx->has_search_latch);

		ut_a(trx->dict_operation_lock_mode == 0);

		if (trx->lock.lock_heap != NULL) {
			mem_heap_free(trx->lock.lock_heap);
			trx->lock.lock_heap = NULL;
		}

		ut_a(UT_LIST_GET_LEN(trx->lock.trx_locks) == 0);

		mem_free(trx->xid);
		mem_free(trx->detailed_error);

		mutex_free(&trx->mutex);
		mutex_free(&trx->undo_mutex);
	}

	/**
	Enforce any invariants here, this is called before the transaction
	is added to the pool.
	@return true if all OK */
	static bool debug(const trx_t* trx)
	{
		ut_a(trx->magic_n == TRX_MAGIC_N);

		ut_ad(!trx->read_only);

		ut_ad(trx->state == TRX_STATE_NOT_STARTED);

		ut_ad(trx->dict_operation == TRX_DICT_OP_NONE);

		ut_ad(trx->mysql_thd == 0);

		ut_ad(!trx->in_ro_trx_list);
		ut_ad(!trx->in_rw_trx_list);
		ut_ad(!trx->in_mysql_trx_list);

		ut_a(trx->lock.wait_thr == NULL);
		ut_a(trx->lock.wait_lock == NULL);

		ut_a(!trx->has_search_latch);

		ut_a(trx->dict_operation_lock_mode == 0);

		ut_a(UT_LIST_GET_LEN(trx->lock.trx_locks) == 0);

		ut_ad(trx->autoinc_locks == NULL);

		ut_ad(trx->lock.table_locks == NULL);

		return(true);
	}
};

/** The lock strategy for TrxPool */
struct TrxPoolLock {
	TrxPoolLock() { }

	/** Create the mutex */
	void create()
	{
		mutex_create(trx_pool_mutex_key, &m_mutex, SYNC_POOL);
	}

	/** Acquire the mutex */
	void enter() { mutex_enter(&m_mutex); }

	/** Release the mutex */
	void exit() { mutex_exit(&m_mutex); }

	/** Free the mutex */
	void destroy() { mutex_free(&m_mutex); }

	/** Mutex to use */
	ib_mutex_t	m_mutex;
};

/** The lock strategy for the TrxPoolManager */
struct TrxPoolManagerLock {
	TrxPoolManagerLock() { }

	/** Create the mutex */
	void create()
	{
		mutex_create(trx_pools_mutex_key, &m_mutex, SYNC_POOL_MANAGER);
	}

	/** Acquire the mutex */
	void enter() { mutex_enter(&m_mutex); }

	/** Release the mutex */
	void exit() { mutex_exit(&m_mutex); }

	/** Free the mutex */
	void destroy() { mutex_free(&m_mutex); }

	/** Mutex to use */
	ib_mutex_t	m_mutex;
};

/** Use explicit mutexes for the trx_t pool and its manager. */
typedef Pool<trx_t, TrxFactory, TrxPoolLock> trx_pool_t;
typedef PoolManager<trx_pool_t, TrxPoolManagerLock > trx_pools_t;

/** The trx_t pool manager */
static trx_pools_t* trx_pools;

/** Size of on trx_t pool in bytes. */
static const ulint MAX_TRX_BLOCK_SIZE = 1024 * 1024 * 4;

/** Create the trx_t pool */
UNIV_INTERN
void
trx_pool_init()
{
	trx_pools = new (std::nothrow) trx_pools_t(MAX_TRX_BLOCK_SIZE);

	ut_a(trx_pools != 0);
}

/** Destroy the trx_t pool */
UNIV_INTERN
void
trx_pool_close()
{
	delete trx_pools;

	trx_pools = 0;
}

/** @return a trx_t instance from trx_pools.  */
static
trx_t*
trx_create_low()
{
	trx_t*	trx = trx_pools->get();

<<<<<<< HEAD
	trx = static_cast<trx_t*>(mem_zalloc(sizeof(*trx)));

	mutex_create("trx", &trx->mutex);
=======
	ut_a(trx->state == TRX_STATE_NOT_STARTED);
>>>>>>> 9b4bb537

	ut_a(trx->dict_operation == TRX_DICT_OP_NONE);

	ut_a(!trx->read_only);

	trx->isolation_level = TRX_ISO_REPEATABLE_READ;

	trx->no = TRX_ID_MAX;

	trx->support_xa = true;

	trx->check_foreigns = true;

	trx->check_unique_secondary = true;

<<<<<<< HEAD
	mutex_create("trx_undo", &trx->undo_mutex);
=======
	trx->dict_operation = TRX_DICT_OP_NONE;
>>>>>>> 9b4bb537

	trx->error_state = DB_SUCCESS;

	trx->lock.que_state = TRX_QUE_RUNNING;

	trx->search_latch_timeout = BTR_SEA_TIMEOUT;

	trx->xid->formatID = -1;

	trx->op_info = "";

	mem_heap_t*	heap;
	ib_alloc_t*	heap_alloc;

	heap = mem_heap_create(sizeof(ib_vector_t) + sizeof(void*) * 8);
	heap_alloc = ib_heap_allocator_create(heap);

	/* Remember to free the vector explicitly in trx_free(). */
	trx->autoinc_locks = ib_vector_create(heap_alloc, sizeof(void**), 4);

	/* Remember to free the vector explicitly in trx_free(). */
	heap = mem_heap_create(sizeof(ib_vector_t) + sizeof(void*) * 32);

	heap_alloc = ib_heap_allocator_create(heap);

	trx->lock.table_locks = ib_vector_create(
		heap_alloc, sizeof(void**), 32);

	lock_trx_lock_list_init(&trx->lock.trx_locks);
	UT_LIST_INIT(trx->trx_savepoints, &trx_named_savept_t::trx_savepoints);

	return(trx);
}

/**
Release a trx_t instance back to the pool.
@param trx	the instance to release. */
static
void
trx_free(trx_t*& trx)
{
	ut_a(trx->state == TRX_STATE_NOT_STARTED);

	ut_a(trx->dict_operation == TRX_DICT_OP_NONE);

	ut_a(!trx->read_only);

	trx->mysql_thd = 0;

	// FIXME: We need to avoid this heap free/alloc for each commit.
	if (trx->autoinc_locks != NULL) {
		ut_ad(ib_vector_is_empty(trx->autoinc_locks));
		/* We allocated a dedicated heap for the vector. */
		ib_vector_free(trx->autoinc_locks);
		trx->autoinc_locks = NULL;
	}

	if (trx->lock.table_locks != NULL) {
		ut_ad(ib_vector_is_empty(trx->lock.table_locks));
		/* We allocated a dedicated heap for the vector. */
		ib_vector_free(trx->lock.table_locks);
		trx->lock.table_locks = NULL;
	}

	trx_pools->free(trx);

	trx = NULL;
}

/********************************************************************//**
Creates a transaction object for background operations by the master thread.
@return	own: transaction object */
UNIV_INTERN
trx_t*
trx_allocate_for_background(void)
/*=============================*/
{
	trx_t*	trx;

	trx = trx_create_low();

	trx->sess = trx_dummy_sess;

	return(trx);
}

/********************************************************************//**
Creates a transaction object for MySQL.
@return	own: transaction object */
UNIV_INTERN
trx_t*
trx_allocate_for_mysql(void)
/*========================*/
{
	trx_t*	trx;

	trx = trx_allocate_for_background();

	trx_sys_mutex_enter();

	ut_d(trx->in_mysql_trx_list = TRUE);
	UT_LIST_ADD_FIRST(trx_sys->mysql_trx_list, trx);

	trx_sys_mutex_exit();

	return(trx);
}

/********************************************************************//**
Frees a transaction object of a background operation of the master thread. */
UNIV_INTERN
void
trx_free_for_background(
/*====================*/
	trx_t*	trx)	/*!< in, own: trx object */
{
	if (trx->declared_to_be_inside_innodb) {

		ib_logf(IB_LOG_LEVEL_ERROR,
			"Freeing a trx (%p, " TRX_ID_FMT ") which is declared "
			"to be processing inside InnoDB", trx, trx->id);

		trx_print(stderr, trx, 600);
		putc('\n', stderr);

		/* This is an error but not a fatal error. We must keep
		the counters like srv_conc_n_threads accurate. */
		srv_conc_force_exit_innodb(trx);
	}

	if (trx->n_mysql_tables_in_use != 0
	    || trx->mysql_n_tables_locked != 0) {

		ib_logf(IB_LOG_LEVEL_ERROR,
			"MySQL is freeing a thd though "
			"trx->n_mysql_tables_in_use is %lu and "
			"trx->mysql_n_tables_locked is %lu.",
			(ulong) trx->n_mysql_tables_in_use,
			(ulong) trx->mysql_n_tables_locked);

		trx_print(stderr, trx, 600);
		ut_print_buf(stderr, trx, sizeof(trx_t));
		putc('\n', stderr);
	}

	ut_a(trx->state == TRX_STATE_NOT_STARTED);
	ut_a(trx->insert_undo == NULL);
	ut_a(trx->update_undo == NULL);
	ut_a(trx->read_view == NULL);

	trx->dict_operation = TRX_DICT_OP_NONE;

	trx_free(trx);
}

/********************************************************************//**
At shutdown, frees a transaction object that is in the PREPARED state. */
UNIV_INTERN
void
trx_free_prepared(
/*==============*/
	trx_t*	trx)	/*!< in, own: trx object */
{
	ut_ad(trx_sys_mutex_own());

	ut_a(trx_state_eq(trx, TRX_STATE_PREPARED));
	ut_a(trx->magic_n == TRX_MAGIC_N);

	trx_undo_free_prepared(trx);

	assert_trx_in_rw_list(trx);

	ut_a(!trx->read_only);

	ut_d(trx->in_rw_trx_list = FALSE);

	trx->state = TRX_STATE_NOT_STARTED;

	/* Undo trx_resurrect_table_locks(). */
	lock_trx_lock_list_init(&trx->lock.trx_locks);

	/* Note: This vector is not guaranteed to be empty because the
	transaction was never committed and therefore lock_trx_release()
	was not called. */
	ib_vector_reset(trx->lock.table_locks);

	trx_free(trx);
}

/********************************************************************//**
Frees a transaction object for MySQL. */
UNIV_INTERN
void
trx_free_for_mysql(
/*===============*/
	trx_t*	trx)	/*!< in, own: trx object */
{
	trx_sys_mutex_enter();

	ut_ad(trx->in_mysql_trx_list);
	ut_d(trx->in_mysql_trx_list = FALSE);
	UT_LIST_REMOVE(trx_sys->mysql_trx_list, trx);

	ut_ad(trx_sys_validate_trx_list());

	trx_sys_mutex_exit();

	trx_free_for_background(trx);
}

/****************************************************************//**
Inserts the trx handle in the trx system trx list in the right position.
The list is sorted on the trx id so that the biggest id is at the list
start. This function is used at the database startup to insert incomplete
transactions to the list. */
static
void
trx_list_rw_insert_ordered(
/*=======================*/
	trx_t*	trx)	/*!< in: trx handle */
{
	trx_t*	trx2;

	ut_ad(!trx->read_only);
	ut_ad(!trx->in_ro_trx_list);
	ut_ad(!trx->in_rw_trx_list);
	ut_ad(trx->state != TRX_STATE_NOT_STARTED);

	for (trx2 = UT_LIST_GET_FIRST(trx_sys->rw_trx_list);
	     trx2 != NULL;
	     trx2 = UT_LIST_GET_NEXT(trx_list, trx2)) {

		assert_trx_in_rw_list(trx2);

		if (trx->id >= trx2->id) {

			ut_ad(trx->id > trx2->id);
			break;
		}
	}

	if (trx2 != NULL) {
		trx2 = UT_LIST_GET_PREV(trx_list, trx2);

		if (trx2 == NULL) {
			UT_LIST_ADD_FIRST(trx_sys->rw_trx_list, trx);
			ut_d(trx_sys->rw_max_trx_id = trx->id);
		} else {
			UT_LIST_INSERT_AFTER(trx_sys->rw_trx_list, trx2, trx);
		}
	} else {
		UT_LIST_ADD_LAST(trx_sys->rw_trx_list, trx);
	}

	ut_ad(!trx->in_rw_trx_list);
	ut_d(trx->in_rw_trx_list = TRUE);
}

/****************************************************************//**
Resurrect the table locks for a resurrected transaction. */
static
void
trx_resurrect_table_locks(
/*======================*/
	trx_t*			trx,	/*!< in/out: transaction */
	const trx_undo_t*	undo)	/*!< in: undo log */
{
	mtr_t			mtr;
	page_t*			undo_page;
	trx_undo_rec_t*		undo_rec;
	table_id_set		tables;

	ut_ad(undo == trx->insert_undo || undo == trx->update_undo);

	if (trx_state_eq(trx, TRX_STATE_COMMITTED_IN_MEMORY)
	    || undo->empty) {
		return;
	}

	mtr_start(&mtr);
	/* trx_rseg_mem_create() may have acquired an X-latch on this
	page, so we cannot acquire an S-latch. */
	undo_page = trx_undo_page_get(
		undo->space, undo->zip_size, undo->top_page_no, &mtr);
	undo_rec = undo_page + undo->top_offset;

	do {
		ulint		type;
		ulint		cmpl_info;
		bool		updated_extern;
		undo_no_t	undo_no;
		table_id_t	table_id;

		page_t*		undo_rec_page = page_align(undo_rec);

		if (undo_rec_page != undo_page) {
			if (!mtr_memo_release(&mtr,
					      buf_block_align(undo_page),
					      MTR_MEMO_PAGE_X_FIX)) {
				/* The page of the previous undo_rec
				should have been latched by
				trx_undo_page_get() or
				trx_undo_get_prev_rec(). */
				ut_ad(0);
			}

			undo_page = undo_rec_page;
		}

		trx_undo_rec_get_pars(
			undo_rec, &type, &cmpl_info,
			&updated_extern, &undo_no, &table_id);
		tables.insert(table_id);

		undo_rec = trx_undo_get_prev_rec(
			undo_rec, undo->hdr_page_no,
			undo->hdr_offset, false, &mtr);
	} while (undo_rec);

	mtr_commit(&mtr);

	for (table_id_set::const_iterator i = tables.begin();
	     i != tables.end(); i++) {
		if (dict_table_t* table = dict_table_open_on_id(
			    *i, FALSE, DICT_TABLE_OP_LOAD_TABLESPACE)) {
			if (table->ibd_file_missing
			    || dict_table_is_temporary(table)) {
				mutex_enter(&dict_sys->mutex);
				dict_table_close(table, TRUE, FALSE);
				dict_table_remove_from_cache(table);
				mutex_exit(&dict_sys->mutex);
				continue;
			}

			lock_table_ix_resurrect(table, trx);

			DBUG_PRINT("ib_trx",
				   ("resurrect" TRX_ID_FMT
				    "  table '%s' IX lock from %s undo",
				    trx->id, table->name,
				    undo == trx->insert_undo
				    ? "insert" : "update"));

			dict_table_close(table, FALSE, FALSE);
		}
	}
}

/****************************************************************//**
Resurrect the transactions that were doing inserts the time of the
crash, they need to be undone.
@return trx_t instance  */
static
trx_t*
trx_resurrect_insert(
/*=================*/
	trx_undo_t*	undo,		/*!< in: entry to UNDO */
	trx_rseg_t*	rseg)		/*!< in: rollback segment */
{
	trx_t*		trx;

	trx = trx_allocate_for_background();

	ut_d(trx->start_file = __FILE__);
	ut_d(trx->start_line = __LINE__);

	trx->rseg = rseg;
	*trx->xid = undo->xid;
	trx->id = undo->trx_id;
	trx->insert_undo = undo;
	trx->is_recovered = true;

	/* This is single-threaded startup code, we do not need the
	protection of trx->mutex or trx_sys->mutex here. */

	if (undo->state != TRX_UNDO_ACTIVE) {

		/* Prepared transactions are left in the prepared state
		waiting for a commit or abort decision from MySQL */

		if (undo->state == TRX_UNDO_PREPARED) {

			ib_logf(IB_LOG_LEVEL_INFO,
				"Transaction " TRX_ID_FMT " was in the XA "
				"prepared state.", trx->id);

			if (srv_force_recovery == 0) {

				trx->state = TRX_STATE_PREPARED;
				++trx_sys->n_prepared_trx;
				++trx_sys->n_prepared_recovered_trx;
			} else {

				ib_logf(IB_LOG_LEVEL_INFO,
					"Since innodb_force_recovery > 0, we "
					"will force a rollback.");

				trx->state = TRX_STATE_ACTIVE;
			}
		} else {
			trx->state = TRX_STATE_COMMITTED_IN_MEMORY;
		}

		/* We give a dummy value for the trx no; this should have no
		relevance since purge is not interested in committed
		transaction numbers, unless they are in the history
		list, in which case it looks the number from the disk based
		undo log structure */

		trx->no = trx->id;
	} else {
		trx->state = TRX_STATE_ACTIVE;

		/* A running transaction always has the number
		field inited to TRX_ID_MAX */

		trx->no = TRX_ID_MAX;
	}

	if (undo->dict_operation) {
		trx_set_dict_operation(trx, TRX_DICT_OP_TABLE);
		trx->table_id = undo->table_id;
	}

	if (!undo->empty) {
		trx->undo_no = undo->top_undo_no + 1;
	}

	return(trx);
}

/****************************************************************//**
Prepared transactions are left in the prepared state waiting for a
commit or abort decision from MySQL */
static
void
trx_resurrect_update_in_prepared_state(
/*===================================*/
	trx_t*			trx,	/*!< in,out: transaction */
	const trx_undo_t*	undo)	/*!< in: update UNDO record */
{
	/* This is single-threaded startup code, we do not need the
	protection of trx->mutex or trx_sys->mutex here. */

	if (undo->state == TRX_UNDO_PREPARED) {
		ib_logf(IB_LOG_LEVEL_INFO,
			"Transaction " TRX_ID_FMT " was in the XA "
			"prepared state.", trx->id);

		if (srv_force_recovery == 0) {
			if (trx_state_eq(trx, TRX_STATE_NOT_STARTED)) {
				++trx_sys->n_prepared_trx;
				++trx_sys->n_prepared_recovered_trx;
			} else {
				ut_ad(trx_state_eq(trx, TRX_STATE_PREPARED));
			}

			trx->state = TRX_STATE_PREPARED;
		} else {
			ib_logf(IB_LOG_LEVEL_INFO,
				"Since innodb_force_recovery > 0, we will "
				"rollback it anyway.");

			trx->state = TRX_STATE_ACTIVE;
		}
	} else {
		trx->state = TRX_STATE_COMMITTED_IN_MEMORY;
	}
}

/****************************************************************//**
Resurrect the transactions that were doing updates the time of the
crash, they need to be undone. */
static
void
trx_resurrect_update(
/*=================*/
	trx_t*		trx,	/*!< in/out: transaction */
	trx_undo_t*	undo,	/*!< in/out: update UNDO record */
	trx_rseg_t*	rseg)	/*!< in/out: rollback segment */
{
	trx->rseg = rseg;
	*trx->xid = undo->xid;
	trx->id = undo->trx_id;
	trx->update_undo = undo;
	trx->is_recovered = true;

	/* This is single-threaded startup code, we do not need the
	protection of trx->mutex or trx_sys->mutex here. */

	if (undo->state != TRX_UNDO_ACTIVE) {
		trx_resurrect_update_in_prepared_state(trx, undo);

		/* We give a dummy value for the trx number */

		trx->no = trx->id;

	} else {
		trx->state = TRX_STATE_ACTIVE;

		/* A running transaction always has the number field inited to
		TRX_ID_MAX */

		trx->no = TRX_ID_MAX;
	}

	if (undo->dict_operation) {
		trx_set_dict_operation(trx, TRX_DICT_OP_TABLE);
		trx->table_id = undo->table_id;
	}

	if (!undo->empty && undo->top_undo_no >= trx->undo_no) {

		trx->undo_no = undo->top_undo_no + 1;
	}
}

/****************************************************************//**
Creates trx objects for transactions and initializes the trx list of
trx_sys at database start. Rollback segment and undo log lists must
already exist when this function is called, because the lists of
transactions to be rolled back or cleaned up are built based on the
undo log lists. */
UNIV_INTERN
void
trx_lists_init_at_db_start(void)
/*============================*/
{
	ut_a(srv_is_being_started);

	/* Look from the rollback segments if there exist undo logs for
	transactions */

	for (ulint i = 0; i < TRX_SYS_N_RSEGS; ++i) {
		trx_undo_t*	undo;
		trx_rseg_t*	rseg = trx_sys->rseg_array[i];

		if (rseg == NULL) {
			continue;
		}

		/* Resurrect transactions that were doing inserts. */
		for (undo = UT_LIST_GET_FIRST(rseg->insert_undo_list);
		     undo != NULL;
		     undo = UT_LIST_GET_NEXT(undo_list, undo)) {
			trx_t*	trx;

			trx = trx_resurrect_insert(undo, rseg);

			trx_list_rw_insert_ordered(trx);

			trx_resurrect_table_locks(trx, undo);
		}

		/* Ressurrect transactions that were doing updates. */
		for (undo = UT_LIST_GET_FIRST(rseg->update_undo_list);
		     undo != NULL;
		     undo = UT_LIST_GET_NEXT(undo_list, undo)) {
			trx_t*	trx;
			ibool	trx_created;

			/* Check the trx_sys->rw_trx_list first. */
			trx_sys_mutex_enter();
			trx = trx_get_rw_trx_by_id(undo->trx_id);
			trx_sys_mutex_exit();

			if (trx == NULL) {
				trx = trx_allocate_for_background();

				ut_d(trx->start_file = __FILE__);
				ut_d(trx->start_line = __LINE__);

				trx_created = TRUE;
			} else {
				trx_created = FALSE;
			}

			trx_resurrect_update(trx, undo, rseg);

			if (trx_created) {
				trx_list_rw_insert_ordered(trx);
			}

			trx_resurrect_table_locks(trx, undo);
		}
	}
}

/******************************************************************//**
Assigns a rollback segment to a transaction in a round-robin fashion.
@return	assigned rollback segment instance */
static
trx_rseg_t*
trx_assign_rseg_low(
/*================*/
	ulong	max_undo_logs,	/*!< in: maximum number of UNDO logs to use */
	ulint	n_tablespaces)	/*!< in: number of rollback tablespaces */
{
	ulint		i;
	trx_rseg_t*	rseg;
	static ulint	latest_rseg = 0;

	if (srv_force_recovery >= SRV_FORCE_NO_TRX_UNDO || srv_read_only_mode) {
		ut_a(max_undo_logs == ULONG_UNDEFINED);
		return(NULL);
	}

	/* This breaks true round robin but that should be OK. */

	ut_a(max_undo_logs > 0 && max_undo_logs <= TRX_SYS_N_RSEGS);

	i = latest_rseg++;
        i %= max_undo_logs;

	/* Note: The assumption here is that there can't be any gaps in
	the array. Once we implement more flexible rollback segment
	management this may not hold. The assertion checks for that case. */

	ut_a(trx_sys->rseg_array[0] != NULL);

	/* Skip the system tablespace if we have more than one tablespace
	defined for rollback segments. We want all UNDO records to be in
	the non-system tablespaces. */

	do {
		rseg = trx_sys->rseg_array[i];
		ut_a(rseg == NULL || i == rseg->id);

		i = (rseg == NULL) ? 0 : i + 1;

	} while (rseg == NULL
		 || (rseg->space == 0
		     && n_tablespaces > 0
		     && trx_sys->rseg_array[1] != NULL));

	return(rseg);
}

/****************************************************************//**
Assign a read-only transaction a rollback-segment, if it is attempting
to write to a TEMPORARY table. */
UNIV_INTERN
void
trx_assign_rseg(
/*============*/
	trx_t*		trx)		/*!< A read-only transaction that
					needs to be assigned a RBS. */
{
	ut_a(trx->rseg == 0);
	ut_a(trx->read_only);
	ut_a(!srv_read_only_mode);
	ut_a(!trx_is_autocommit_non_locking(trx));

	trx->rseg = trx_assign_rseg_low(srv_undo_logs, srv_undo_tablespaces);

	if (trx->id == 0) {
		mutex_enter(&trx_sys->mutex);

		trx->id = trx_sys_get_new_trx_id();

		mutex_exit(&trx_sys->mutex);
	}
}

/****************************************************************//**
Starts a transaction. */
static
void
trx_start_low(
/*==========*/
	trx_t*	trx,		/*!< in: transaction */
	bool	read_write)	/*!< in: true if read-write transaction */
{
	ut_ad(trx->rseg == NULL);

	ut_ad(trx->start_file != 0);
	ut_ad(trx->start_line != 0);
	ut_ad(!trx->is_recovered);
	ut_ad(trx_state_eq(trx, TRX_STATE_NOT_STARTED));
	ut_ad(UT_LIST_GET_LEN(trx->lock.trx_locks) == 0);
	ut_ad(trx->roll_limit == 0);
	ut_ad(!trx->in_rollback);

	/* Check whether it is an AUTOCOMMIT SELECT */
	trx->auto_commit = thd_trx_is_auto_commit(trx->mysql_thd);

	trx->read_only =
		(!trx->ddl
		 && !trx->internal
		 && thd_trx_is_read_only(trx->mysql_thd))
		|| srv_read_only_mode;

	if (!trx->auto_commit) {
		++trx->will_lock;
	} else if (trx->will_lock == 0) {
		trx->read_only = true;
	}

	/* The initial value for trx->no: TRX_ID_MAX is used in
	read_view_open_now: */

	trx->no = TRX_ID_MAX;

	ut_a(ib_vector_is_empty(trx->autoinc_locks));
	ut_a(ib_vector_is_empty(trx->lock.table_locks));

	/* If this transaction came from trx_allocate_for_mysql(),
	trx->in_mysql_trx_list would hold. In that case, the trx->state
	change must be protected by the trx_sys->mutex, so that
	lock_print_info_all_transactions() will have a consistent view. */

	ut_ad(!trx->in_rw_trx_list);
	ut_ad(!trx->in_ro_trx_list);

	/* We tend to over assert and that complicates the code somewhat.
	e.g., the transaction state can be set earlier but we are forced to
	set it under the protection of the trx_sys_t::mutex because some
	trx list assertions are triggered unnecessarily. */

	/* By default all transactions are in the read-only list unless they
	are non-locking auto-commit read only transactions or background
        (internal) transactions. Note: Transactions marked explicitly as
	read only can write to temporary tables, we put those on the RO
	list too. */

	if (!trx->read_only
	    && (trx->mysql_thd == 0 || read_write || trx->ddl)) {

		trx->rseg = trx_assign_rseg_low(
			srv_undo_logs, srv_undo_tablespaces);

		trx_sys_mutex_enter();

		trx->id = trx_sys_get_new_trx_id();

		ut_ad(trx->rseg != 0
		      || srv_force_recovery >= SRV_FORCE_NO_TRX_UNDO);

		UT_LIST_ADD_FIRST(trx_sys->rw_trx_list, trx);

		ut_d(trx->in_rw_trx_list = true);
		ut_d(trx_sys->rw_max_trx_id = trx->id);

		trx->state = TRX_STATE_ACTIVE;

		ut_ad(trx_sys_validate_trx_list());

		trx_sys_mutex_exit();

	} else {
		trx->id = 0;

		if (!trx_is_autocommit_non_locking(trx)) {

			mutex_enter(&trx_sys->mutex);

			/* If this is a read-only transaction that is writing
			to a temporary table then it needs a transaction id
			to write to the temporary table. */

			if (read_write) {
				ut_ad(!srv_read_only_mode);
				trx->id = trx_sys_get_new_trx_id();
			}

			UT_LIST_ADD_FIRST(trx_sys->ro_trx_list, trx);

			trx->state = TRX_STATE_ACTIVE;

			ut_d(trx->in_ro_trx_list = true);
			ut_ad(trx_sys_validate_trx_list());

			trx_sys_mutex_exit();
		} else {
			ut_ad(!read_write);
			trx->state = TRX_STATE_ACTIVE;
		}
	}

	trx->start_time = ut_time();

	MONITOR_INC(MONITOR_TRX_ACTIVE);
}

/****************************************************************//**
Set the transaction serialisation number. */
static
void
trx_serialisation_number_get(
/*=========================*/
	trx_t*		trx)	/*!< in: transaction */
{
	trx_rseg_t*	rseg;

	rseg = trx->rseg;

	ut_ad(mutex_own(&rseg->mutex));

	trx_sys_mutex_enter();

	trx->no = trx_sys_get_new_trx_id();

	/* If the rollack segment is not empty then the
	new trx_t::no can't be less than any trx_t::no
	already in the rollback segment. User threads only
	produce events when a rollback segment is empty. */

	if (rseg->last_page_no == FIL_NULL) {
		void*		ptr;
		rseg_queue_t	rseg_queue;

		rseg_queue.rseg = rseg;
		rseg_queue.trx_no = trx->no;

		mutex_enter(&purge_sys->bh_mutex);

		/* This is to reduce the pressure on the trx_sys_t::mutex
		though in reality it should make very little (read no)
		difference because this code path is only taken when the
		rbs is empty. */

		trx_sys_mutex_exit();

		ptr = ib_bh_push(purge_sys->ib_bh, &rseg_queue);
		ut_a(ptr);

		mutex_exit(&purge_sys->bh_mutex);
	} else {
		trx_sys_mutex_exit();
	}
}

/****************************************************************//**
Assign the transaction its history serialisation number and write the
update UNDO log record to the assigned rollback segment. */
static __attribute__((nonnull))
void
trx_write_serialisation_history(
/*============================*/
	trx_t*		trx,	/*!< in/out: transaction */
	mtr_t*		mtr)	/*!< in/out: mini-transaction */
{
	trx_rseg_t*	rseg;

	rseg = trx->rseg;

	/* Change the undo log segment states from TRX_UNDO_ACTIVE
	to some other state: these modifications to the file data
	structure define the transaction as committed in the file
	based domain, at the serialization point of the log sequence
	number lsn obtained below. */

	if (trx->update_undo != NULL) {
		page_t*		undo_hdr_page;
		trx_undo_t*	undo = trx->update_undo;

		/* We have to hold the rseg mutex because update
		log headers have to be put to the history list in the
		(serialisation) order of the UNDO trx number. This is
		required for the purge in-memory data structures too. */

		mutex_enter(&rseg->mutex);

		/* Assign the transaction serialisation number and also
		update the purge min binary heap if this is the first
		UNDO log being written to the assigned rollback segment. */

		trx_serialisation_number_get(trx);

		/* It is not necessary to obtain trx->undo_mutex here
		because only a single OS thread is allowed to do the
		transaction commit for this transaction. */

		undo_hdr_page = trx_undo_set_state_at_finish(undo, mtr);

		trx_undo_update_cleanup(trx, undo_hdr_page, mtr);
	} else {
		mutex_enter(&rseg->mutex);
	}

	if (trx->insert_undo != NULL) {
		trx_undo_set_state_at_finish(trx->insert_undo, mtr);
	}

	mutex_exit(&rseg->mutex);

	MONITOR_INC(MONITOR_TRX_COMMIT_UNDO);

	/* Update the latest MySQL binlog name and offset info
	in trx sys header if MySQL binlogging is on or the database
	server is a MySQL replication slave */

	if (trx->mysql_log_file_name != NULL
	    && trx->mysql_log_file_name[0] != '\0') {

		trx_sys_update_mysql_binlog_offset(
			trx->mysql_log_file_name,
			trx->mysql_log_offset,
			TRX_SYS_MYSQL_LOG_INFO, mtr);

		trx->mysql_log_file_name = NULL;
	}
}

/********************************************************************
Finalize a transaction containing updates for a FTS table. */
static __attribute__((nonnull))
void
trx_finalize_for_fts_table(
/*=======================*/
        fts_trx_table_t*        ftt)            /* in: FTS trx table */
{
	fts_t*                  fts = ftt->table->fts;
	fts_doc_ids_t*          doc_ids = ftt->added_doc_ids;

	mutex_enter(&fts->bg_threads_mutex);

	if (fts->fts_status & BG_THREAD_STOP) {
		/* The table is about to be dropped, no use
		adding anything to its work queue. */

		mutex_exit(&fts->bg_threads_mutex);
	} else {
		mem_heap_t*     heap;
		mutex_exit(&fts->bg_threads_mutex);

		ut_a(fts->add_wq);

		heap = static_cast<mem_heap_t*>(doc_ids->self_heap->arg);

		ib_wqueue_add(fts->add_wq, doc_ids, heap);

		/* fts_trx_table_t no longer owns the list. */
		ftt->added_doc_ids = NULL;
	}
}

/******************************************************************//**
Finalize a transaction containing updates to FTS tables. */
static __attribute__((nonnull))
void
trx_finalize_for_fts(
/*=================*/
	trx_t*	trx,		/*!< in/out: transaction */
	bool	is_commit)	/*!< in: true if the transaction was
				committed, false if it was rolled back. */
{
	if (is_commit) {
		const ib_rbt_node_t*	node;
		ib_rbt_t*		tables;
		fts_savepoint_t*	savepoint;

		savepoint = static_cast<fts_savepoint_t*>(
			ib_vector_last(trx->fts_trx->savepoints));

		tables = savepoint->tables;

		for (node = rbt_first(tables);
		     node;
		     node = rbt_next(tables, node)) {
			fts_trx_table_t**	ftt;

			ftt = rbt_value(fts_trx_table_t*, node);

			if ((*ftt)->added_doc_ids) {
				trx_finalize_for_fts_table(*ftt);
			}
		}
	}

	fts_trx_free(trx->fts_trx);
	trx->fts_trx = NULL;
}

/**********************************************************************//**
If required, flushes the log to disk based on the value of
innodb_flush_log_at_trx_commit. */
static
void
trx_flush_log_if_needed_low(
/*========================*/
	lsn_t	lsn)	/*!< in: lsn up to which logs are to be
			flushed. */
{
	switch (srv_flush_log_at_trx_commit) {
	case 0:
		/* Do nothing */
		break;
	case 1:
		/* Write the log and optionally flush it to disk */
		log_write_up_to(lsn, LOG_WAIT_ONE_GROUP,
				srv_unix_file_flush_method != SRV_UNIX_NOSYNC);
		break;
	case 2:
		/* Write the log but do not flush it to disk */
		log_write_up_to(lsn, LOG_WAIT_ONE_GROUP, FALSE);

		break;
	default:
		ut_error;
	}
}

/**********************************************************************//**
If required, flushes the log to disk based on the value of
innodb_flush_log_at_trx_commit. */
static __attribute__((nonnull))
void
trx_flush_log_if_needed(
/*====================*/
	lsn_t	lsn,	/*!< in: lsn up to which logs are to be
			flushed. */
	trx_t*	trx)	/*!< in/out: transaction */
{
	trx->op_info = "flushing log";
	trx_flush_log_if_needed_low(lsn);
	trx->op_info = "";
}

/****************************************************************//**
Commits a transaction in memory. */
static __attribute__((nonnull))
void
trx_commit_in_memory(
/*=================*/
	trx_t*	trx,	/*!< in/out: transaction */
	lsn_t	lsn)	/*!< in: log sequence number of the mini-transaction
			commit of trx_write_serialisation_history(), or 0
			if the transaction did not modify anything */
{
	trx->must_flush_log_later = false;

	if (trx_is_autocommit_non_locking(trx)) {
		ut_ad(trx->read_only);
		ut_a(!trx->is_recovered);
		ut_ad(trx->rseg == NULL);
		ut_ad(!trx->in_ro_trx_list);
		ut_ad(!trx->in_rw_trx_list);

		/* Note: We are asserting without holding the lock mutex. But
		that is OK because this transaction is not waiting and cannot
		be rolled back and no new locks can (or should not) be added
		becuase it is flagged as a non-locking read-only transaction. */

		ut_a(UT_LIST_GET_LEN(trx->lock.trx_locks) == 0);

		/* This state change is not protected by any mutex, therefore
		there is an inherent race here around state transition during
		printouts. We ignore this race for the sake of efficiency.
		However, the trx_sys_t::mutex will protect the trx_t instance
		and it cannot be removed from the mysql_trx_list and freed
		without first acquiring the trx_sys_t::mutex. */

		ut_ad(trx_state_eq(trx, TRX_STATE_ACTIVE));

		trx->state = TRX_STATE_NOT_STARTED;

		read_view_remove(trx->read_view, false);

		MONITOR_INC(MONITOR_TRX_NL_RO_COMMIT);
	} else {
		lock_trx_release_locks(trx);

		/* Remove the transaction from the list of active
		transactions now that it no longer holds any user locks. */

		ut_ad(trx_state_eq(trx, TRX_STATE_COMMITTED_IN_MEMORY));

		trx_sys_mutex_enter();

		assert_trx_in_list(trx);

		if (trx->read_only || trx->rseg == 0) {
			ut_ad(!trx->in_rw_trx_list);
			UT_LIST_REMOVE(trx_sys->ro_trx_list, trx);
			ut_d(trx->in_ro_trx_list = false);
			MONITOR_INC(MONITOR_TRX_RO_COMMIT);
		} else {
			UT_LIST_REMOVE(trx_sys->rw_trx_list, trx);
			ut_d(trx->in_rw_trx_list = false);
			MONITOR_INC(MONITOR_TRX_RW_COMMIT);
		}

		/* If this transaction came from trx_allocate_for_mysql(),
		trx->in_mysql_trx_list would hold. In that case, the
		trx->state change must be protected by trx_sys->mutex, so that
		lock_print_info_all_transactions() will have a consistent
		view. */

		trx->state = TRX_STATE_NOT_STARTED;

		/* We already own the trx_sys_t::mutex, by doing it here we
		avoid a potential context switch later. */
		read_view_remove(trx->read_view, true);

		ut_ad(trx_sys_validate_trx_list());

		trx_sys_mutex_exit();
	}

	mem_heap_empty(trx->read_view_heap);
	trx->read_view = NULL;

	if (lsn) {
		if (trx->insert_undo != NULL) {

			trx_undo_insert_cleanup(trx);
		}

		/* NOTE that we could possibly make a group commit more
		efficient here: call os_thread_yield here to allow also other
		trxs to come to commit! */

		/*-------------------------------------*/

		/* Depending on the my.cnf options, we may now write the log
		buffer to the log files, making the transaction durable if
		the OS does not crash. We may also flush the log files to
		disk, making the transaction durable also at an OS crash or a
		power outage.

		The idea in InnoDB's group commit is that a group of
		transactions gather behind a trx doing a physical disk write
		to log files, and when that physical write has been completed,
		one of those transactions does a write which commits the whole
		group. Note that this group commit will only bring benefit if
		there are > 2 users in the database. Then at least 2 users can
		gather behind one doing the physical log write to disk.

		If we are calling trx_commit() under prepare_commit_mutex, we
		will delay possible log write and flush to a separate function
		trx_commit_complete_for_mysql(), which is only called when the
		thread has released the mutex. This is to make the
		group commit algorithm to work. Otherwise, the prepare_commit
		mutex would serialize all commits and prevent a group of
		transactions from gathering. */

		if (trx->flush_log_later) {
			/* Do nothing yet */
			trx->must_flush_log_later = true;
		} else if (srv_flush_log_at_trx_commit == 0
			   || thd_requested_durability(trx->mysql_thd)
			   == HA_IGNORE_DURABILITY) {
			/* Do nothing */
		} else {
			trx_flush_log_if_needed(lsn, trx);
		}

		trx->commit_lsn = lsn;
	}

	/* undo_no is non-zero if we're doing the final commit. */
	bool			not_rollback = trx->undo_no != 0;
	/* Free all savepoints, starting from the first. */
	trx_named_savept_t*	savep = UT_LIST_GET_FIRST(trx->trx_savepoints);
	trx_roll_savepoints_free(trx, savep);

	trx->rseg = NULL;
	trx->undo_no = 0;
	trx->last_sql_stat_start.least_undo_no = 0;

	trx->ddl = false;
	trx->internal = false;
#ifdef UNIV_DEBUG
	ut_ad(trx->start_file != 0);
	ut_ad(trx->start_line != 0);
	trx->start_file = 0;
	trx->start_line = 0;
#endif /* UNIV_DEBUG */

	trx->will_lock = 0;
	trx->read_only = false;
	trx->auto_commit = false;

        if (trx->fts_trx) {
                trx_finalize_for_fts(trx, not_rollback);
        }

	ut_ad(trx->lock.wait_thr == NULL);
	ut_ad(UT_LIST_GET_LEN(trx->lock.trx_locks) == 0);
	ut_ad(!trx->in_ro_trx_list);
	ut_ad(!trx->in_rw_trx_list);

	trx->dict_operation = TRX_DICT_OP_NONE;

	trx->error_state = DB_SUCCESS;

	/* trx->in_mysql_trx_list would hold between
	trx_allocate_for_mysql() and trx_free_for_mysql(). It does not
	hold for recovered transactions or system transactions. */
}

/****************************************************************//**
Commits a transaction and a mini-transaction. */
UNIV_INTERN
void
trx_commit_low(
/*===========*/
	trx_t*	trx,	/*!< in/out: transaction */
	mtr_t*	mtr)	/*!< in/out: mini-transaction (will be committed),
			or NULL if trx made no modifications */
{
	lsn_t	lsn;

	assert_trx_nonlocking_or_in_list(trx);
	ut_ad(!trx_state_eq(trx, TRX_STATE_COMMITTED_IN_MEMORY));
	ut_ad(!mtr || mtr->state == MTR_ACTIVE);
	ut_ad(!mtr == !(trx->insert_undo || trx->update_undo));

	/* undo_no is non-zero if we're doing the final commit. */
	if (trx->fts_trx && trx->undo_no != 0) {
		dberr_t	error;

		ut_a(!trx_is_autocommit_non_locking(trx));

		error = fts_commit(trx);

		/* FTS-FIXME: Temporarily tolerate DB_DUPLICATE_KEY
		instead of dying. This is a possible scenario if there
		is a crash between insert to DELETED table committing
		and transaction committing. The fix would be able to
		return error from this function */
		if (error != DB_SUCCESS && error != DB_DUPLICATE_KEY) {
			/* FTS-FIXME: once we can return values from this
			function, we should do so and signal an error
			instead of just dying. */

			ut_error;
		}
	}

	if (mtr) {
		trx_write_serialisation_history(trx, mtr);
		/* The following call commits the mini-transaction, making the
		whole transaction committed in the file-based world, at this
		log sequence number. The transaction becomes 'durable' when
		we write the log to disk, but in the logical sense the commit
		in the file-based data structures (undo logs etc.) happens
		here.

		NOTE that transaction numbers, which are assigned only to
		transactions with an update undo log, do not necessarily come
		in exactly the same order as commit lsn's, if the transactions
		have different rollback segments. To get exactly the same
		order we should hold the kernel mutex up to this point,
		adding to the contention of the kernel mutex. However, if
		a transaction T2 is able to see modifications made by
		a transaction T1, T2 will always get a bigger transaction
		number and a bigger commit lsn than T1. */

		/*--------------*/
		mtr_commit(mtr);
		/*--------------*/
		lsn = mtr->end_lsn;
	} else {
		lsn = 0;
	}

	trx_commit_in_memory(trx, lsn);
}

/****************************************************************//**
Commits a transaction. */
UNIV_INTERN
void
trx_commit(
/*=======*/
	trx_t*	trx)	/*!< in/out: transaction */
{
	mtr_t	local_mtr;
	mtr_t*	mtr;

	if (trx->insert_undo || trx->update_undo) {
		mtr = &local_mtr;
		mtr_start(mtr);
	} else {
		mtr = NULL;
	}

	trx_commit_low(trx, mtr);
}

/****************************************************************//**
Cleans up a transaction at database startup. The cleanup is needed if
the transaction already got to the middle of a commit when the database
crashed, and we cannot roll it back. */
UNIV_INTERN
void
trx_cleanup_at_db_startup(
/*======================*/
	trx_t*	trx)	/*!< in: transaction */
{
	ut_ad(trx->is_recovered);

	if (trx->insert_undo != NULL) {

		trx_undo_insert_cleanup(trx);
	}

	trx->rseg = NULL;
	trx->undo_no = 0;
	trx->last_sql_stat_start.least_undo_no = 0;

	trx_sys_mutex_enter();

	ut_a(!trx->read_only);

	UT_LIST_REMOVE(trx_sys->rw_trx_list, trx);

	ut_d(trx->in_rw_trx_list = FALSE);

	trx_sys_mutex_exit();

	/* Change the transaction state without mutex protection, now
	that it no longer is in the trx_list. Recovered transactions
	are never placed in the mysql_trx_list. */
	ut_ad(trx->is_recovered);
	ut_ad(!trx->in_ro_trx_list);
	ut_ad(!trx->in_rw_trx_list);
	ut_ad(!trx->in_mysql_trx_list);
	trx->state = TRX_STATE_NOT_STARTED;
}

/********************************************************************//**
Assigns a read view for a consistent read query. All the consistent reads
within the same transaction will get the same read view, which is created
when this function is first called for a new started transaction.
@return	consistent read view */
UNIV_INTERN
read_view_t*
trx_assign_read_view(
/*=================*/
	trx_t*	trx)	/*!< in: active transaction */
{
	ut_ad(trx->state == TRX_STATE_ACTIVE);

	if (srv_read_only_mode) {
		ut_ad(trx->read_view == 0);
		return(NULL);
	} else if (trx->read_view != NULL) {
		return(trx->read_view);
	}

	if (!trx->read_view) {
		trx->read_view = read_view_open_now(
			trx->id, trx->read_view_heap);
	}

	return(trx->read_view);
}

/****************************************************************//**
Prepares a transaction for commit/rollback. */
UNIV_INTERN
void
trx_commit_or_rollback_prepare(
/*===========================*/
	trx_t*	trx)		/*!< in/out: transaction */
{
	/* We are reading trx->state without holding trx_sys->mutex
	here, because the commit or rollback should be invoked for a
	running (or recovered prepared) transaction that is associated
	with the current thread. */

	switch (trx->state) {
	case TRX_STATE_NOT_STARTED:
		trx_start_low(trx, true);
		/* fall through */
	case TRX_STATE_ACTIVE:
	case TRX_STATE_PREPARED:
		/* If the trx is in a lock wait state, moves the waiting
		query thread to the suspended state */

		if (trx->lock.que_state == TRX_QUE_LOCK_WAIT) {

			ut_a(trx->lock.wait_thr != NULL);
			trx->lock.wait_thr->state = QUE_THR_SUSPENDED;
			trx->lock.wait_thr = NULL;

			trx->lock.que_state = TRX_QUE_RUNNING;
		}

		ut_a(trx->lock.n_active_thrs == 1);
		return;
	case TRX_STATE_COMMITTED_IN_MEMORY:
		break;
	}

	ut_error;
}

/*********************************************************************//**
Creates a commit command node struct.
@return	own: commit node struct */
UNIV_INTERN
commit_node_t*
trx_commit_node_create(
/*===================*/
	mem_heap_t*	heap)	/*!< in: mem heap where created */
{
	commit_node_t*	node;

	node = static_cast<commit_node_t*>(mem_heap_alloc(heap, sizeof(*node)));
	node->common.type  = QUE_NODE_COMMIT;
	node->state = COMMIT_NODE_SEND;

	return(node);
}

/***********************************************************//**
Performs an execution step for a commit type node in a query graph.
@return	query thread to run next, or NULL */
UNIV_INTERN
que_thr_t*
trx_commit_step(
/*============*/
	que_thr_t*	thr)	/*!< in: query thread */
{
	commit_node_t*	node;

	node = static_cast<commit_node_t*>(thr->run_node);

	ut_ad(que_node_get_type(node) == QUE_NODE_COMMIT);

	if (thr->prev_node == que_node_get_parent(node)) {
		node->state = COMMIT_NODE_SEND;
	}

	if (node->state == COMMIT_NODE_SEND) {
		trx_t*	trx;

		node->state = COMMIT_NODE_WAIT;

		trx = thr_get_trx(thr);

		ut_a(trx->lock.wait_thr == NULL);
		ut_a(trx->lock.que_state != TRX_QUE_LOCK_WAIT);

		trx_commit_or_rollback_prepare(trx);

		trx->lock.que_state = TRX_QUE_COMMITTING;

		trx_commit(trx);

		ut_ad(trx->lock.wait_thr == NULL);

		trx->lock.que_state = TRX_QUE_RUNNING;

		thr = NULL;
	} else {
		ut_ad(node->state == COMMIT_NODE_WAIT);

		node->state = COMMIT_NODE_SEND;

		thr->run_node = que_node_get_parent(node);
	}

	return(thr);
}

/**********************************************************************//**
Does the transaction commit for MySQL.
@return	DB_SUCCESS or error number */
UNIV_INTERN
dberr_t
trx_commit_for_mysql(
/*=================*/
	trx_t*	trx)	/*!< in/out: transaction */
{
	/* Because we do not do the commit by sending an Innobase
	sig to the transaction, we must here make sure that trx has been
	started. */

	switch (trx->state) {
	case TRX_STATE_NOT_STARTED:
		/* Update the info whether we should skip XA steps that eat
		CPU time.

		For the duration of the transaction trx->support_xa is
		not reread from thd so any changes in the value take
		effect in the next transaction. This is to avoid a
		scenario where some undo log records generated by a
		transaction contain XA information and other undo log
		records generated by the same transaction do not. */
		trx->support_xa = thd_supports_xa(trx->mysql_thd);

		ut_d(trx->start_file = __FILE__);
		ut_d(trx->start_line = __LINE__);

		trx_start_low(trx, true);
		/* fall through */
	case TRX_STATE_ACTIVE:
	case TRX_STATE_PREPARED:
		trx->op_info = "committing";
		trx_commit(trx);
		MONITOR_DEC(MONITOR_TRX_ACTIVE);
		trx->op_info = "";
		return(DB_SUCCESS);
	case TRX_STATE_COMMITTED_IN_MEMORY:
		break;
	}
	ut_error;
	return(DB_CORRUPTION);
}

/**********************************************************************//**
If required, flushes the log to disk if we called trx_commit_for_mysql()
with trx->flush_log_later == TRUE. */
UNIV_INTERN
void
trx_commit_complete_for_mysql(
/*==========================*/
	trx_t*	trx)	/*!< in/out: transaction */
{
	ut_a(trx);

	if (!trx->must_flush_log_later
	    || thd_requested_durability(trx->mysql_thd)
	       == HA_IGNORE_DURABILITY) {
		return;
	}

	trx_flush_log_if_needed(trx->commit_lsn, trx);

	trx->must_flush_log_later = false;
}

/**********************************************************************//**
Marks the latest SQL statement ended. */
UNIV_INTERN
void
trx_mark_sql_stat_end(
/*==================*/
	trx_t*	trx)	/*!< in: trx handle */
{
	ut_a(trx);

	switch (trx->state) {
	case TRX_STATE_PREPARED:
	case TRX_STATE_COMMITTED_IN_MEMORY:
		break;
	case TRX_STATE_NOT_STARTED:
		trx->undo_no = 0;
		/* fall through */
	case TRX_STATE_ACTIVE:
		trx->last_sql_stat_start.least_undo_no = trx->undo_no;

		if (trx->fts_trx) {
			fts_savepoint_laststmt_refresh(trx);
		}

		return;
	}

	ut_error;
}

/**********************************************************************//**
Prints info about a transaction.
Caller must hold trx_sys->mutex. */
UNIV_INTERN
void
trx_print_low(
/*==========*/
	FILE*		f,
			/*!< in: output stream */
	const trx_t*	trx,
			/*!< in: transaction */
	ulint		max_query_len,
			/*!< in: max query length to print,
			or 0 to use the default max length */
	ulint		n_rec_locks,
			/*!< in: lock_number_of_rows_locked(&trx->lock) */
	ulint		n_trx_locks,
			/*!< in: length of trx->lock.trx_locks */
	ulint		heap_size)
			/*!< in: mem_heap_get_size(trx->lock.lock_heap) */
{
	ibool		newline;
	const char*	op_info;

	ut_ad(trx_sys_mutex_own());

	fprintf(f, "TRANSACTION " TRX_ID_FMT, trx->id);

	/* trx->state cannot change from or to NOT_STARTED while we
	are holding the trx_sys->mutex. It may change from ACTIVE to
	PREPARED or COMMITTED. */
	switch (trx->state) {
	case TRX_STATE_NOT_STARTED:
		fputs(", not started", f);
		goto state_ok;
	case TRX_STATE_ACTIVE:
		fprintf(f, ", ACTIVE %lu sec",
			(ulong) difftime(time(NULL), trx->start_time));
		goto state_ok;
	case TRX_STATE_PREPARED:
		fprintf(f, ", ACTIVE (PREPARED) %lu sec",
			(ulong) difftime(time(NULL), trx->start_time));
		goto state_ok;
	case TRX_STATE_COMMITTED_IN_MEMORY:
		fputs(", COMMITTED IN MEMORY", f);
		goto state_ok;
	}
	fprintf(f, ", state %lu", (ulong) trx->state);
	ut_ad(0);
state_ok:

	/* prevent a race condition */
	op_info = trx->op_info;

	if (*op_info) {
		putc(' ', f);
		fputs(op_info, f);
	}

	if (trx->is_recovered) {
		fputs(" recovered trx", f);
	}

	if (trx->declared_to_be_inside_innodb) {
		fprintf(f, ", thread declared inside InnoDB %lu",
			(ulong) trx->n_tickets_to_enter_innodb);
	}

	putc('\n', f);

	if (trx->n_mysql_tables_in_use > 0 || trx->mysql_n_tables_locked > 0) {
		fprintf(f, "mysql tables in use %lu, locked %lu\n",
			(ulong) trx->n_mysql_tables_in_use,
			(ulong) trx->mysql_n_tables_locked);
	}

	newline = TRUE;

	/* trx->lock.que_state of an ACTIVE transaction may change
	while we are not holding trx->mutex. We perform a dirty read
	for performance reasons. */

	switch (trx->lock.que_state) {
	case TRX_QUE_RUNNING:
		newline = FALSE; break;
	case TRX_QUE_LOCK_WAIT:
		fputs("LOCK WAIT ", f); break;
	case TRX_QUE_ROLLING_BACK:
		fputs("ROLLING BACK ", f); break;
	case TRX_QUE_COMMITTING:
		fputs("COMMITTING ", f); break;
	default:
		fprintf(f, "que state %lu ", (ulong) trx->lock.que_state);
	}

	if (n_trx_locks > 0 || heap_size > 400) {
		newline = TRUE;

		fprintf(f, "%lu lock struct(s), heap size %lu,"
			" %lu row lock(s)",
			(ulong) n_trx_locks,
			(ulong) heap_size,
			(ulong) n_rec_locks);
	}

	if (trx->has_search_latch) {
		newline = TRUE;
		fputs(", holds adaptive hash latch", f);
	}

	if (trx->undo_no != 0) {
		newline = TRUE;
		fprintf(f, ", undo log entries "TRX_ID_FMT, trx->undo_no);
	}

	if (newline) {
		putc('\n', f);
	}

	if (trx->mysql_thd != NULL) {
		innobase_mysql_print_thd(f, trx->mysql_thd, max_query_len);
	}
}

/**********************************************************************//**
Prints info about a transaction.
The caller must hold lock_sys->mutex and trx_sys->mutex.
When possible, use trx_print() instead. */
UNIV_INTERN
void
trx_print_latched(
/*==============*/
	FILE*		f,		/*!< in: output stream */
	const trx_t*	trx,		/*!< in: transaction */
	ulint		max_query_len)	/*!< in: max query length to print,
					or 0 to use the default max length */
{
	ut_ad(lock_mutex_own());
	ut_ad(trx_sys_mutex_own());

	trx_print_low(f, trx, max_query_len,
		      lock_number_of_rows_locked(&trx->lock),
		      UT_LIST_GET_LEN(trx->lock.trx_locks),
		      mem_heap_get_size(trx->lock.lock_heap));
}

/**********************************************************************//**
Prints info about a transaction.
Acquires and releases lock_sys->mutex and trx_sys->mutex. */
UNIV_INTERN
void
trx_print(
/*======*/
	FILE*		f,		/*!< in: output stream */
	const trx_t*	trx,		/*!< in: transaction */
	ulint		max_query_len)	/*!< in: max query length to print,
					or 0 to use the default max length */
{
	ulint	n_rec_locks;
	ulint	n_trx_locks;
	ulint	heap_size;

	lock_mutex_enter();
	n_rec_locks = lock_number_of_rows_locked(&trx->lock);
	n_trx_locks = UT_LIST_GET_LEN(trx->lock.trx_locks);
	heap_size = mem_heap_get_size(trx->lock.lock_heap);
	lock_mutex_exit();

	mutex_enter(&trx_sys->mutex);

	trx_print_low(f, trx, max_query_len,
		      n_rec_locks, n_trx_locks, heap_size);

	mutex_exit(&trx_sys->mutex);
}

#ifdef UNIV_DEBUG
/**********************************************************************//**
Asserts that a transaction has been started.
The caller must hold trx_sys->mutex.
@return TRUE if started */
UNIV_INTERN
ibool
trx_assert_started(
/*===============*/
	const trx_t*	trx)	/*!< in: transaction */
{
	ut_ad(trx_sys_mutex_own());

	/* Non-locking autocommits should not hold any locks and this
	function is only called from the locking code. */
	assert_trx_in_list(trx);

	/* trx->state can change from or to NOT_STARTED while we are holding
	trx_sys->mutex for non-locking autocommit selects but not for other
	types of transactions. It may change from ACTIVE to PREPARED. Unless
	we are holding lock_sys->mutex, it may also change to COMMITTED. */

	switch (trx->state) {
	case TRX_STATE_PREPARED:
		return(TRUE);

	case TRX_STATE_ACTIVE:
	case TRX_STATE_COMMITTED_IN_MEMORY:
		return(TRUE);

	case TRX_STATE_NOT_STARTED:
		break;
	}

	ut_error;
	return(FALSE);
}
#endif /* UNIV_DEBUG */

/*******************************************************************//**
Compares the "weight" (or size) of two transactions. Transactions that
have edited non-transactional tables are considered heavier than ones
that have not.
@return	TRUE if weight(a) >= weight(b) */
UNIV_INTERN
ibool
trx_weight_ge(
/*==========*/
	const trx_t*	a,	/*!< in: the first transaction to be compared */
	const trx_t*	b)	/*!< in: the second transaction to be compared */
{
	ibool	a_notrans_edit;
	ibool	b_notrans_edit;

	/* If mysql_thd is NULL for a transaction we assume that it has
	not edited non-transactional tables. */

	a_notrans_edit = a->mysql_thd != NULL
		&& thd_has_edited_nontrans_tables(a->mysql_thd);

	b_notrans_edit = b->mysql_thd != NULL
		&& thd_has_edited_nontrans_tables(b->mysql_thd);

	if (a_notrans_edit != b_notrans_edit) {

		return(a_notrans_edit);
	}

	/* Either both had edited non-transactional tables or both had
	not, we fall back to comparing the number of altered/locked
	rows. */

	return(TRX_WEIGHT(a) >= TRX_WEIGHT(b));
}

/****************************************************************//**
Prepares a transaction. */
static
void
trx_prepare(
/*========*/
	trx_t*	trx)	/*!< in/out: transaction */
{
	trx_rseg_t*	rseg;
	lsn_t		lsn;
	mtr_t		mtr;

	rseg = trx->rseg;
	/* Only fresh user transactions can be prepared.
	Recovered transactions cannot. */
	ut_a(!trx->is_recovered);

	if (trx->insert_undo != NULL || trx->update_undo != NULL) {

		mtr_start(&mtr);

		/* Change the undo log segment states from TRX_UNDO_ACTIVE
		to TRX_UNDO_PREPARED: these modifications to the file data
		structure define the transaction as prepared in the
		file-based world, at the serialization point of lsn. */

		mutex_enter(&rseg->mutex);

		if (trx->insert_undo != NULL) {

			/* It is not necessary to obtain trx->undo_mutex here
			because only a single OS thread is allowed to do the
			transaction prepare for this transaction. */

			trx_undo_set_state_at_prepare(trx, trx->insert_undo,
						      &mtr);
		}

		if (trx->update_undo) {
			trx_undo_set_state_at_prepare(
				trx, trx->update_undo, &mtr);
		}

		mutex_exit(&rseg->mutex);

		/*--------------*/
		mtr_commit(&mtr);	/* This mtr commit makes the
					transaction prepared in the file-based
					world */
		/*--------------*/
		lsn = mtr.end_lsn;
		ut_ad(lsn);
	} else {
		lsn = 0;
	}

	/*--------------------------------------*/
	ut_a(trx->state == TRX_STATE_ACTIVE);
	trx_sys_mutex_enter();
	trx->state = TRX_STATE_PREPARED;
	trx_sys->n_prepared_trx++;
	trx_sys_mutex_exit();
	/*--------------------------------------*/

	if (lsn) {
		/* Depending on the my.cnf options, we may now write the log
		buffer to the log files, making the prepared state of the
		transaction durable if the OS does not crash. We may also
		flush the log files to disk, making the prepared state of the
		transaction durable also at an OS crash or a power outage.

		The idea in InnoDB's group prepare is that a group of
		transactions gather behind a trx doing a physical disk write
		to log files, and when that physical write has been completed,
		one of those transactions does a write which prepares the whole
		group. Note that this group prepare will only bring benefit if
		there are > 2 users in the database. Then at least 2 users can
		gather behind one doing the physical log write to disk.

		TODO: find out if MySQL holds some mutex when calling this.
		That would spoil our group prepare algorithm. */

		trx_flush_log_if_needed(lsn, trx);
	}
}

/**********************************************************************//**
Does the transaction prepare for MySQL. */
UNIV_INTERN
void
trx_prepare_for_mysql(
/*==================*/
	trx_t*	trx)		/*!< in/out: trx handle */
{
	trx_start_if_not_started_xa(trx, false);

	trx->op_info = "preparing";

	trx_prepare(trx);

	trx->op_info = "";
}

/**********************************************************************//**
This function is used to find number of prepared transactions and
their transaction objects for a recovery.
@return	number of prepared transactions stored in xid_list */
UNIV_INTERN
int
trx_recover_for_mysql(
/*==================*/
	XID*	xid_list,	/*!< in/out: prepared transactions */
	ulint	len)		/*!< in: number of slots in xid_list */
{
	const trx_t*	trx;
	ulint		count = 0;

	ut_ad(xid_list);
	ut_ad(len);

	/* We should set those transactions which are in the prepared state
	to the xid_list */

	trx_sys_mutex_enter();

	for (trx = UT_LIST_GET_FIRST(trx_sys->rw_trx_list);
	     trx != NULL;
	     trx = UT_LIST_GET_NEXT(trx_list, trx)) {

		assert_trx_in_rw_list(trx);

		/* The state of a read-write transaction cannot change
		from or to NOT_STARTED while we are holding the
		trx_sys->mutex. It may change to PREPARED, but not if
		trx->is_recovered. It may also change to COMMITTED. */
		if (trx_state_eq(trx, TRX_STATE_PREPARED)) {
			xid_list[count] = *trx->xid;

			if (count == 0) {
				ut_print_timestamp(stderr);
				fprintf(stderr,
					"  InnoDB: Starting recovery for"
					" XA transactions...\n");
			}

			ut_print_timestamp(stderr);
			fprintf(stderr,
				"  InnoDB: Transaction " TRX_ID_FMT " in"
				" prepared state after recovery\n",
				trx->id);

			ut_print_timestamp(stderr);
			fprintf(stderr,
				"  InnoDB: Transaction contains changes"
				" to "TRX_ID_FMT" rows\n",
				trx->undo_no);

			count++;

			if (count == len) {
				break;
			}
		}
	}

	trx_sys_mutex_exit();

	if (count > 0){
		ut_print_timestamp(stderr);
		fprintf(stderr,
			"  InnoDB: %d transactions in prepared state"
			" after recovery\n",
			int (count));
	}

	return(int (count));
}

/*******************************************************************//**
This function is used to find one X/Open XA distributed transaction
which is in the prepared state
@return	trx on match, the trx->xid will be invalidated;
note that the trx may have been committed, unless the caller is
holding lock_sys->mutex */
static __attribute__((nonnull, warn_unused_result))
trx_t*
trx_get_trx_by_xid_low(
/*===================*/
	const XID*	xid)		/*!< in: X/Open XA transaction
					identifier */
{
	trx_t*		trx;

	ut_ad(trx_sys_mutex_own());

	for (trx = UT_LIST_GET_FIRST(trx_sys->rw_trx_list);
	     trx != NULL;
	     trx = UT_LIST_GET_NEXT(trx_list, trx)) {

		assert_trx_in_rw_list(trx);

		/* Compare two X/Open XA transaction id's: their
		length should be the same and binary comparison
		of gtrid_length+bqual_length bytes should be
		the same */

		if (trx->is_recovered
		    && trx_state_eq(trx, TRX_STATE_PREPARED)
		    && xid->gtrid_length == trx->xid->gtrid_length
		    && xid->bqual_length == trx->xid->bqual_length
		    && memcmp(xid->data, trx->xid->data,
			      xid->gtrid_length + xid->bqual_length) == 0) {

			/* Invalidate the XID, so that subsequent calls
			will not find it. */
			memset(trx->xid, 0, sizeof(*trx->xid));
			trx->xid->formatID = -1;
			break;
		}
	}

	return(trx);
}

/*******************************************************************//**
This function is used to find one X/Open XA distributed transaction
which is in the prepared state
@return	trx or NULL; on match, the trx->xid will be invalidated;
note that the trx may have been committed, unless the caller is
holding lock_sys->mutex */
UNIV_INTERN
trx_t*
trx_get_trx_by_xid(
/*===============*/
	const XID*	xid)	/*!< in: X/Open XA transaction identifier */
{
	trx_t*	trx;

	if (xid == NULL) {

		return(NULL);
	}

	trx_sys_mutex_enter();

	/* Recovered/Resurrected transactions are always only on the
	trx_sys_t::rw_trx_list. */
	trx = trx_get_trx_by_xid_low(xid);

	trx_sys_mutex_exit();

	return(trx);
}

/*************************************************************//**
Starts the transaction if it is not yet started. */
UNIV_INTERN
void
trx_start_if_not_started_xa_low(
/*============================*/
	trx_t*	trx,		/*!< in/out: transaction */
	bool	read_write)	/*!< in: true if read write transaction */
{
	switch (trx->state) {
	case TRX_STATE_NOT_STARTED:

		/* Update the info whether we should skip XA steps
		that eat CPU time.

		For the duration of the transaction trx->support_xa is
		not reread from thd so any changes in the value take
		effect in the next transaction. This is to avoid a
		scenario where some undo generated by a transaction,
		has XA stuff, and other undo, generated by the same
		transaction, doesn't. */
		trx->support_xa = thd_supports_xa(trx->mysql_thd);

		trx_start_low(trx, read_write);
		return;

	case TRX_STATE_ACTIVE:
		if (trx->id == 0 && read_write) {
			/* If the transaction is tagged as read-only then
			it can only write to temp tables and for such
			transactions we don't want to move them to the
			trx_sys_t::rw_trx_list. */
			if (!trx->read_only) {
				trx_set_rw_mode(trx);
			} else if (trx->read_only && !srv_read_only_mode) {
				trx_assign_rseg(trx);
			}
		}
		return;
	case TRX_STATE_PREPARED:
	case TRX_STATE_COMMITTED_IN_MEMORY:
		break;
	}

	ut_error;
}

/*************************************************************//**
Starts the transaction if it is not yet started. */
UNIV_INTERN
void
trx_start_if_not_started_low(
/*==========================*/
	trx_t*	trx,		/*!< in: transaction */
	bool	read_write)	/*!< in: true if read write transaction */
{
	switch (trx->state) {
	case TRX_STATE_NOT_STARTED:
		trx_start_low(trx, read_write);
		return;
	case TRX_STATE_ACTIVE:
		if (read_write && trx->id == 0 && !trx->read_only) {
			trx_set_rw_mode(trx);
		}
		return;
	case TRX_STATE_PREPARED:
	case TRX_STATE_COMMITTED_IN_MEMORY:
		break;
	}

	ut_error;
}

/*************************************************************//**
Starts a transaction for internal processing. */
UNIV_INTERN
void
trx_start_internal_low(
/*===================*/
	trx_t*	trx)		/*!< in/out: transaction */
{
	/* Ensure it is not flagged as an auto-commit-non-locking
	transaction. */

	trx->will_lock = 1;

	trx->internal = true;

	trx_start_low(trx, true);
}

/*************************************************************//**
Starts the transaction for a DDL operation. */
UNIV_INTERN
void
trx_start_for_ddl_low(
/*==================*/
	trx_t*		trx,	/*!< in/out: transaction */
	trx_dict_op_t	op)	/*!< in: dictionary operation type */
{
	switch (trx->state) {
	case TRX_STATE_NOT_STARTED:
		/* Flag this transaction as a dictionary operation, so that
		the data dictionary will be locked in crash recovery. */

		trx_set_dict_operation(trx, op);

		/* Ensure it is not flagged as an auto-commit-non-locking
		transation. */
		trx->will_lock = 1;

		trx->ddl= true;

		trx_start_internal_low(trx);
		return;

	case TRX_STATE_ACTIVE:
		/* We have this start if not started idiom, therefore we
		can't add stronger checks here. */
		trx->ddl = true;

		ut_ad(trx->dict_operation != TRX_DICT_OP_NONE);
		ut_ad(trx->will_lock > 0);
		return;
	case TRX_STATE_PREPARED:
	case TRX_STATE_COMMITTED_IN_MEMORY:
		break;
	}

	ut_error;
}

/*************************************************************//**
Set the transaction as a read-write transaction if it is not already
tagged as such. Read-only transactions that are writing to temporary
tables are assigned an ID and a rollback segment but are not added
to the trx read-write list because their updates should not be visible
to other transactions and therefore their changes can be ignored by
by MVCC. */
UNIV_INTERN
void
trx_set_rw_mode(
/*============*/
	trx_t*		trx)		/*!< in/out: transaction that is RW */
{
	ut_a(trx->rseg == 0);
	ut_ad(trx->in_ro_trx_list);
	ut_ad(!trx->in_rw_trx_list);
	ut_ad(!trx_is_autocommit_non_locking(trx));

	if (srv_force_recovery >= SRV_FORCE_NO_TRX_UNDO) {
		return;
	}

	mutex_enter(&trx_sys->mutex);

	/* From a correctness point of view this can be done
	outside the trx_sys->mutex. However, we have some
	debug assertions that rely on the invariant that if
	!read-only and rseg != 0 then the transaction should be
	on the on the rw-trx-list. It is not an expensive
	function therefore it should do little harm in lumping
	it here for the non-debug case. It can always be moved
	out and the code #ifdefed to handle both variations. */

	trx->rseg = trx_assign_rseg_low(srv_undo_logs, srv_undo_tablespaces);
	ut_a(trx->rseg != 0);

	ut_a(trx->id == 0);
	trx->id = trx_sys_get_new_trx_id();

	/* So that we can see our own changes. */
	if (trx->read_view != 0) {
		ut_ad(trx->read_view->creator_trx_id == 0);
		trx->read_view->creator_trx_id = trx->id;
	}

	ut_ad(trx->in_ro_trx_list == true);

	if (!trx->read_only) {
		UT_LIST_REMOVE(trx_sys->ro_trx_list, trx);

		ut_d(trx->in_ro_trx_list = false);

		trx_list_rw_insert_ordered(trx);
	}

	mutex_exit(&trx_sys->mutex);
}<|MERGE_RESOLUTION|>--- conflicted
+++ resolved
@@ -64,7 +64,7 @@
 /* Key to register the mutex with performance schema */
 UNIV_INTERN mysql_pfs_key_t	trx_mutex_key;
 UNIV_INTERN mysql_pfs_key_t	trx_pool_mutex_key;
-UNIV_INTERN mysql_pfs_key_t	trx_pools_mutex_key;
+UNIV_INTERN mysql_pfs_key_t	trx_pool_manager_mutex_key;
 /* Key to register the mutex with performance schema */
 UNIV_INTERN mysql_pfs_key_t	trx_undo_mutex_key;
 #endif /* UNIV_PFS_MUTEX */
@@ -142,11 +142,14 @@
 
 		trx->read_view_heap = mem_heap_create(256);
 
-		mutex_create(trx_mutex_key, &trx->mutex, SYNC_TRX);
-
-		mutex_create(
-			trx_undo_mutex_key,
-			&trx->undo_mutex, SYNC_TRX_UNDO);
+		lock_trx_lock_list_init(&trx->lock.trx_locks);
+
+		UT_LIST_INIT(
+			trx->trx_savepoints,
+			&trx_named_savept_t::trx_savepoints);
+
+		mutex_create("trx", &trx->mutex);
+		mutex_create("trx_undo", &trx->undo_mutex);
 	}
 
 	/**
@@ -224,7 +227,7 @@
 	/** Create the mutex */
 	void create()
 	{
-		mutex_create(trx_pool_mutex_key, &m_mutex, SYNC_POOL);
+		mutex_create("trx_pool", &m_mutex);
 	}
 
 	/** Acquire the mutex */
@@ -247,7 +250,7 @@
 	/** Create the mutex */
 	void create()
 	{
-		mutex_create(trx_pools_mutex_key, &m_mutex, SYNC_POOL_MANAGER);
+		mutex_create("trx_pool_manager", &m_mutex);
 	}
 
 	/** Acquire the mutex */
@@ -300,13 +303,7 @@
 {
 	trx_t*	trx = trx_pools->get();
 
-<<<<<<< HEAD
-	trx = static_cast<trx_t*>(mem_zalloc(sizeof(*trx)));
-
-	mutex_create("trx", &trx->mutex);
-=======
 	ut_a(trx->state == TRX_STATE_NOT_STARTED);
->>>>>>> 9b4bb537
 
 	ut_a(trx->dict_operation == TRX_DICT_OP_NONE);
 
@@ -322,11 +319,7 @@
 
 	trx->check_unique_secondary = true;
 
-<<<<<<< HEAD
-	mutex_create("trx_undo", &trx->undo_mutex);
-=======
 	trx->dict_operation = TRX_DICT_OP_NONE;
->>>>>>> 9b4bb537
 
 	trx->error_state = DB_SUCCESS;
 
@@ -339,24 +332,21 @@
 	trx->op_info = "";
 
 	mem_heap_t*	heap;
-	ib_alloc_t*	heap_alloc;
+	ib_alloc_t*	alloc;
 
 	heap = mem_heap_create(sizeof(ib_vector_t) + sizeof(void*) * 8);
-	heap_alloc = ib_heap_allocator_create(heap);
+
+	alloc = ib_heap_allocator_create(heap);
 
 	/* Remember to free the vector explicitly in trx_free(). */
-	trx->autoinc_locks = ib_vector_create(heap_alloc, sizeof(void**), 4);
+	trx->autoinc_locks = ib_vector_create(alloc, sizeof(void**), 4);
 
 	/* Remember to free the vector explicitly in trx_free(). */
 	heap = mem_heap_create(sizeof(ib_vector_t) + sizeof(void*) * 32);
 
-	heap_alloc = ib_heap_allocator_create(heap);
-
-	trx->lock.table_locks = ib_vector_create(
-		heap_alloc, sizeof(void**), 32);
-
-	lock_trx_lock_list_init(&trx->lock.trx_locks);
-	UT_LIST_INIT(trx->trx_savepoints, &trx_named_savept_t::trx_savepoints);
+	alloc = ib_heap_allocator_create(heap);
+
+	trx->lock.table_locks = ib_vector_create(alloc, sizeof(void**), 32);
 
 	return(trx);
 }
