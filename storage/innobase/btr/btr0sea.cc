--- conflicted
+++ resolved
@@ -88,7 +88,6 @@
 before hash index building is started */
 #define BTR_SEARCH_BUILD_LIMIT		100
 
-<<<<<<< HEAD
 /** Compute the hash value of an index identifier.
 @param[in]	space_id	tablespace identifier
 @param[in]	index_id	index identifier
@@ -114,7 +113,7 @@
 	return(btr_search_fold_index_id(id.m_space_id, id.m_index_id));
 }
 #endif /* UNIV_AHI_DEBUG || UNIV_DEBUG */
-=======
+
 /** Determine the number of accessed key fields.
 @param[in]	n_fields	number of complete fields
 @param[in]	n_bytes		number of bytes in an incomplete last field
@@ -138,7 +137,6 @@
 {
 	return(btr_search_get_n_fields(cursor->n_fields, cursor->n_bytes));
 }
->>>>>>> 00ec81a9
 
 /********************************************************************//**
 Builds a hash index on a page with the given parameters. If the page already
@@ -706,12 +704,9 @@
 				rec_get_offsets(rec, index, offsets_,
 						ULINT_UNDEFINED, &heap),
 				block->curr_n_fields,
-<<<<<<< HEAD
+				block->curr_n_bytes,
 				btr_search_fold_index_id(
 					index->space, index->id));
-=======
-				block->curr_n_bytes, index->id);
->>>>>>> 00ec81a9
 		if (UNIV_LIKELY_NULL(heap)) {
 			mem_heap_free(heap);
 		}
@@ -1002,12 +997,8 @@
 #ifdef UNIV_SEARCH_PERF_STAT
 	info->n_hash_succ++;
 #endif
-<<<<<<< HEAD
-	fold = dtuple_fold(tuple, cursor->n_fields,
+	fold = dtuple_fold(tuple, cursor->n_fields, cursor->n_bytes,
 			   btr_search_fold_index_id(index->space, index->id));
-=======
-	fold = dtuple_fold(tuple, cursor->n_fields, cursor->n_bytes, index_id);
->>>>>>> 00ec81a9
 
 	cursor->fold = fold;
 	cursor->flag = BTR_CUR_HASH;
@@ -1274,18 +1265,10 @@
 	offsets = NULL;
 
 	while (!page_rec_is_supremum(rec)) {
-<<<<<<< HEAD
-		offsets = rec_get_offsets(rec, index, offsets,
-					  n_fields, &heap);
-		ut_a(rec_offs_n_fields(offsets) == n_fields);
-		fold = rec_fold(rec, offsets, n_fields, index_fold);
-=======
 		offsets = rec_get_offsets(
 			rec, index, offsets,
-			btr_search_get_n_fields(n_fields, n_bytes),
-			&heap);
-		fold = rec_fold(rec, offsets, n_fields, n_bytes, index_id);
->>>>>>> 00ec81a9
+			btr_search_get_n_fields(n_fields, n_bytes), &heap);
+		fold = rec_fold(rec, offsets, n_fields, n_bytes, index_fold);
 
 		if (fold == prev_fold && prev_fold != 0) {
 
@@ -1505,14 +1488,10 @@
 	ut_ad(page_rec_is_supremum(rec)
 	      || n_fields + (n_bytes > 0) == rec_offs_n_fields(offsets));
 
-<<<<<<< HEAD
 	const ulint	index_fold = btr_search_fold_index_id(
 		block->page.id.space(), index->id);
 
-	fold = rec_fold(rec, offsets, n_fields, index_fold);
-=======
-	fold = rec_fold(rec, offsets, n_fields, n_bytes, index->id);
->>>>>>> 00ec81a9
+	fold = rec_fold(rec, offsets, n_fields, n_bytes, index_fold);
 
 	if (left_side) {
 
@@ -1536,17 +1515,11 @@
 			break;
 		}
 
-<<<<<<< HEAD
-		offsets = rec_get_offsets(next_rec, index, offsets,
-					  n_fields, &heap);
-		next_fold = rec_fold(next_rec, offsets, n_fields, index_fold);
-=======
 		offsets = rec_get_offsets(
 			next_rec, index, offsets,
 			btr_search_get_n_fields(n_fields, n_bytes), &heap);
-		next_fold = rec_fold(next_rec, offsets, n_fields,
-				     n_bytes, index->id);
->>>>>>> 00ec81a9
+		next_fold = rec_fold(next_rec, offsets, n_fields, n_bytes,
+				     index_fold);
 
 		if (fold != next_fold) {
 			/* Insert an entry into the hash index */
@@ -1722,12 +1695,8 @@
 
 	fold = rec_fold(rec, rec_get_offsets(rec, index, offsets_,
 					     ULINT_UNDEFINED, &heap),
-<<<<<<< HEAD
-			block->curr_n_fields,
+			block->curr_n_fields, block->curr_n_bytes,
 			btr_search_fold_index_id(index->space, index->id));
-=======
-			block->curr_n_fields, block->curr_n_bytes, index->id);
->>>>>>> 00ec81a9
 	if (UNIV_LIKELY_NULL(heap)) {
 		mem_heap_free(heap);
 	}
@@ -1870,41 +1839,25 @@
 	ins_rec = page_rec_get_next_const(rec);
 	next_rec = page_rec_get_next_const(ins_rec);
 
-	const ulint	index_fold = btr_search_fold_index_id(
+	const ulint	index_fold	= btr_search_fold_index_id(
 		index->space, index->id);
+	const ulint	n_offs		= btr_search_get_n_fields(
+		n_fields, n_bytes);
 
 	offsets = rec_get_offsets(ins_rec, index, offsets,
-				  ULINT_UNDEFINED, &heap);
-<<<<<<< HEAD
-	ins_fold = rec_fold(ins_rec, offsets, n_fields, index_fold);
-
-	if (!page_rec_is_supremum(next_rec)) {
-		offsets = rec_get_offsets(next_rec, index, offsets,
-					  n_fields, &heap);
-		next_fold = rec_fold(next_rec, offsets, n_fields, index_fold);
-	}
-
-	if (!page_rec_is_infimum(rec)) {
-		offsets = rec_get_offsets(rec, index, offsets,
-					  n_fields, &heap);
-		fold = rec_fold(rec, offsets, n_fields, index_fold);
-=======
-	ins_fold = rec_fold(ins_rec, offsets, n_fields, n_bytes, index->id);
+				  n_offs, &heap);
+	ins_fold = rec_fold(ins_rec, offsets, n_fields, n_bytes, index_fold);
 
 	if (!page_rec_is_supremum(next_rec)) {
 		offsets = rec_get_offsets(
-			next_rec, index, offsets,
-			btr_search_get_n_fields(n_fields, n_bytes), &heap);
-		next_fold = rec_fold(next_rec, offsets, n_fields,
-				     n_bytes, index->id);
+			next_rec, index, offsets, n_offs, &heap);
+		next_fold = rec_fold(next_rec, offsets, n_fields, n_bytes,
+				     index_fold);
 	}
 
 	if (!page_rec_is_infimum(rec)) {
-		offsets = rec_get_offsets(
-			rec, index, offsets,
-			btr_search_get_n_fields(n_fields, n_bytes), &heap);
-		fold = rec_fold(rec, offsets, n_fields, n_bytes, index->id);
->>>>>>> 00ec81a9
+		offsets = rec_get_offsets(rec, index, offsets, n_offs, &heap);
+		fold = rec_fold(rec, offsets, n_fields, n_bytes, index_fold);
 	} else {
 		if (left_side) {
 
@@ -2106,12 +2059,8 @@
 			const ulint	fold = rec_fold(
 				node->data, offsets,
 				block->curr_n_fields,
-<<<<<<< HEAD
+				block->curr_n_bytes,
 				btr_search_fold_index_id(page_index_id));
-=======
-				block->curr_n_bytes,
-				page_index_id);
->>>>>>> 00ec81a9
 
 			if (node->fold != fold) {
 				const page_t*	page = block->frame;
