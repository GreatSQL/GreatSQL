/*****************************************************************************

Copyright (c) 1994, 2014, Oracle and/or its affiliates. All Rights Reserved.
Copyright (c) 2012, Facebook Inc.

This program is free software; you can redistribute it and/or modify it under
the terms of the GNU General Public License as published by the Free Software
Foundation; version 2 of the License.

This program is distributed in the hope that it will be useful, but WITHOUT
ANY WARRANTY; without even the implied warranty of MERCHANTABILITY or FITNESS
FOR A PARTICULAR PURPOSE. See the GNU General Public License for more details.

You should have received a copy of the GNU General Public License along with
this program; if not, write to the Free Software Foundation, Inc.,
51 Franklin Street, Suite 500, Boston, MA 02110-1335 USA

*****************************************************************************/

/**************************************************//**
@file btr/btr0btr.cc
The B-tree

Created 6/2/1994 Heikki Tuuri
*******************************************************/

#include "btr0btr.h"

#ifdef UNIV_NONINL
#include "btr0btr.ic"
#endif

#include "fsp0fsp.h"
#include "page0page.h"
#include "page0zip.h"
#include "gis0rtree.h"

#ifndef UNIV_HOTBACKUP
#include "btr0cur.h"
#include "btr0sea.h"
#include "btr0pcur.h"
#include "rem0cmp.h"
#include "lock0lock.h"
#include "ibuf0ibuf.h"
#include "trx0trx.h"
#include "srv0mon.h"
#include "gis0geo.h"

/**************************************************************//**
Checks if the page in the cursor can be merged with given page.
If necessary, re-organize the merge_page.
@return	true if possible to merge. */

bool
btr_can_merge_with_page(
/*====================*/
	btr_cur_t*	cursor,		/*!< in: cursor on the page to merge */
	ulint		page_no,	/*!< in: a sibling page */
	buf_block_t**	merge_block,	/*!< out: the merge block */
	mtr_t*		mtr);		/*!< in: mini-transaction */

#endif /* UNIV_HOTBACKUP */

/**************************************************************//**
Report that an index page is corrupted. */

void
btr_corruption_report(
/*==================*/
	const buf_block_t*	block,	/*!< in: corrupted block */
	const dict_index_t*	index)	/*!< in: index tree */
{
	ib_logf(IB_LOG_LEVEL_ERROR,
		"Flag mismatch in space " UINT32PF " page " UINT32PF
		" index %s of table %s",
		block->page.id.space(),
		block->page.id.page_no(),
		index->name, index->table_name);
	if (block->page.size.is_compressed()) {
		ut_ad(block->page.zip.data != NULL);
		buf_page_print(block->page.zip.data,
			       block->page.size,
			       BUF_PAGE_PRINT_NO_CRASH);
	}
	buf_page_print(buf_block_get_frame(block), univ_page_size, 0);
}

#ifndef UNIV_HOTBACKUP
/*
Latching strategy of the InnoDB B-tree
--------------------------------------
A tree latch protects all non-leaf nodes of the tree. Each node of a tree
also has a latch of its own.

A B-tree operation normally first acquires an S-latch on the tree. It
searches down the tree and releases the tree latch when it has the
leaf node latch. To save CPU time we do not acquire any latch on
non-leaf nodes of the tree during a search, those pages are only bufferfixed.

If an operation needs to restructure the tree, it acquires an X-latch on
the tree before searching to a leaf node. If it needs, for example, to
split a leaf,
(1) InnoDB decides the split point in the leaf,
(2) allocates a new page,
(3) inserts the appropriate node pointer to the first non-leaf level,
(4) releases the tree X-latch,
(5) and then moves records from the leaf to the new allocated page.

Node pointers
-------------
Leaf pages of a B-tree contain the index records stored in the
tree. On levels n > 0 we store 'node pointers' to pages on level
n - 1. For each page there is exactly one node pointer stored:
thus the our tree is an ordinary B-tree, not a B-link tree.

A node pointer contains a prefix P of an index record. The prefix
is long enough so that it determines an index record uniquely.
The file page number of the child page is added as the last
field. To the child page we can store node pointers or index records
which are >= P in the alphabetical order, but < P1 if there is
a next node pointer on the level, and P1 is its prefix.

If a node pointer with a prefix P points to a non-leaf child,
then the leftmost record in the child must have the same
prefix P. If it points to a leaf node, the child is not required
to contain any record with a prefix equal to P. The leaf case
is decided this way to allow arbitrary deletions in a leaf node
without touching upper levels of the tree.

We have predefined a special minimum record which we
define as the smallest record in any alphabetical order.
A minimum record is denoted by setting a bit in the record
header. A minimum record acts as the prefix of a node pointer
which points to a leftmost node on any level of the tree.

File page allocation
--------------------
In the root node of a B-tree there are two file segment headers.
The leaf pages of a tree are allocated from one file segment, to
make them consecutive on disk if possible. From the other file segment
we allocate pages for the non-leaf levels of the tree.
*/

#ifdef UNIV_BTR_DEBUG
/**************************************************************//**
Checks a file segment header within a B-tree root page.
@return TRUE if valid */
static
ibool
btr_root_fseg_validate(
/*===================*/
	const fseg_header_t*	seg_header,	/*!< in: segment header */
	ulint			space)		/*!< in: tablespace identifier */
{
	ulint	offset = mach_read_from_2(seg_header + FSEG_HDR_OFFSET);

	ut_a(mach_read_from_4(seg_header + FSEG_HDR_SPACE) == space);
	ut_a(offset >= FIL_PAGE_DATA);
	ut_a(offset <= UNIV_PAGE_SIZE - FIL_PAGE_DATA_END);
	return(TRUE);
}
#endif /* UNIV_BTR_DEBUG */

/**************************************************************//**
Gets the root node of a tree and x- or s-latches it.
@return root page, x- or s-latched */

buf_block_t*
btr_root_block_get(
/*===============*/
	const dict_index_t*	index,	/*!< in: index tree */
	ulint			mode,	/*!< in: either RW_S_LATCH
					or RW_X_LATCH */
	mtr_t*			mtr)	/*!< in: mtr */
{
	const ulint		space = dict_index_get_space(index);
	const page_id_t		page_id(space, dict_index_get_page(index));
	const page_size_t	page_size(dict_table_page_size(index->table));

	buf_block_t*	block = btr_block_get(page_id, page_size, mode,
					      index, mtr);

	btr_assert_not_corrupted(block, index);
#ifdef UNIV_BTR_DEBUG
	if (!dict_index_is_ibuf(index)) {
		const page_t*	root = buf_block_get_frame(block);

		ut_a(btr_root_fseg_validate(FIL_PAGE_DATA + PAGE_BTR_SEG_LEAF
					    + root, space));
		ut_a(btr_root_fseg_validate(FIL_PAGE_DATA + PAGE_BTR_SEG_TOP
					    + root, space));
	}
#endif /* UNIV_BTR_DEBUG */

	return(block);
}

/**************************************************************//**
Gets the root node of a tree and sx-latches it for segment access.
@return root page, sx-latched */

page_t*
btr_root_get(
/*=========*/
	const dict_index_t*	index,	/*!< in: index tree */
	mtr_t*			mtr)	/*!< in: mtr */
{
	/* Intended to be used for segment list access.
	SX lock doesn't block reading user data by other threads.
	And block the segment list access by others.*/
	return(buf_block_get_frame(btr_root_block_get(index, RW_SX_LATCH,
						      mtr)));
}

/**************************************************************//**
Gets the height of the B-tree (the level of the root, when the leaf
level is assumed to be 0). The caller must hold an S or X latch on
the index.
@return tree height (level of the root) */

ulint
btr_height_get(
/*===========*/
	dict_index_t*	index,	/*!< in: index tree */
	mtr_t*		mtr)	/*!< in/out: mini-transaction */
{
	ulint		height;
	buf_block_t*	root_block;

	ut_ad(srv_read_only_mode
	      || mtr_memo_contains_flagged(mtr, dict_index_get_lock(index),
					   MTR_MEMO_S_LOCK
					   | MTR_MEMO_X_LOCK
					   | MTR_MEMO_SX_LOCK)
	      || dict_table_is_intrinsic(index->table));

        /* S latches the page */
        root_block = btr_root_block_get(index, RW_S_LATCH, mtr);

        height = btr_page_get_level(buf_block_get_frame(root_block), mtr);

        /* Release the S latch on the root page. */
        mtr->memo_release(root_block, MTR_MEMO_PAGE_S_FIX);

#ifdef UNIV_SYNC_DEBUG
	ut_d(sync_check_unlock(&root_block->lock));
#endif /* UNIV_SYNC_DEBUG */

	return(height);
}

/**************************************************************//**
Checks a file segment header within a B-tree root page and updates
the segment header space id.
@return TRUE if valid */
static
bool
btr_root_fseg_adjust_on_import(
/*===========================*/
	fseg_header_t*	seg_header,	/*!< in/out: segment header */
	page_zip_des_t*	page_zip,	/*!< in/out: compressed page,
					or NULL */
	ulint		space,		/*!< in: tablespace identifier */
	mtr_t*		mtr)		/*!< in/out: mini-transaction */
{
	ulint	offset = mach_read_from_2(seg_header + FSEG_HDR_OFFSET);

	if (offset < FIL_PAGE_DATA
	    || offset > UNIV_PAGE_SIZE - FIL_PAGE_DATA_END) {

		return(FALSE);

	} else if (page_zip) {
		mach_write_to_4(seg_header + FSEG_HDR_SPACE, space);
		page_zip_write_header(page_zip, seg_header + FSEG_HDR_SPACE,
				      4, mtr);
	} else {
		mlog_write_ulint(seg_header + FSEG_HDR_SPACE,
				 space, MLOG_4BYTES, mtr);
	}

	return(TRUE);
}

/**************************************************************//**
Checks and adjusts the root node of a tree during IMPORT TABLESPACE.
@return error code, or DB_SUCCESS */

dberr_t
btr_root_adjust_on_import(
/*======================*/
	const dict_index_t*	index)	/*!< in: index tree */
{
	dberr_t			err;
	mtr_t			mtr;
	page_t*			page;
	buf_block_t*		block;
	page_zip_des_t*		page_zip;
	dict_table_t*		table = index->table;
	const ulint		space_id = dict_index_get_space(index);
	const page_id_t		page_id(space_id, dict_index_get_page(index));
	const page_size_t	page_size(dict_table_page_size(table));

	DBUG_EXECUTE_IF("ib_import_trigger_corruption_3",
			return(DB_CORRUPTION););

	mtr_start(&mtr);

	mtr_set_log_mode(&mtr, MTR_LOG_NO_REDO);

	block = btr_block_get(page_id, page_size, RW_X_LATCH, index, &mtr);

	page = buf_block_get_frame(block);
	page_zip = buf_block_get_page_zip(block);

	/* Check that this is a B-tree or R-tree page and both the PREV
	and NEXT pointers are FIL_NULL, because the root page does not
	have any siblings. */
	if (!fil_page_index_page_check(page)
	    || fil_page_get_prev(page) != FIL_NULL
	    || fil_page_get_next(page) != FIL_NULL) {

		err = DB_CORRUPTION;

	} else if (dict_index_is_clust(index)) {
		bool	page_is_compact_format;

		page_is_compact_format = page_is_comp(page) > 0;

		/* Check if the page format and table format agree. */
		if (page_is_compact_format != dict_table_is_comp(table)) {
			err = DB_CORRUPTION;
		} else {

			/* Check that the table flags and the tablespace
			flags match. */
			ulint	flags = fil_space_get_flags(table->space);

			if (flags
			    && flags != dict_tf_to_fsp_flags(table->flags)) {

				err = DB_CORRUPTION;
			} else {
				err = DB_SUCCESS;
			}
		}
	} else {
		err = DB_SUCCESS;
	}

	/* Check and adjust the file segment headers, if all OK so far. */
	if (err == DB_SUCCESS
	    && (!btr_root_fseg_adjust_on_import(
			FIL_PAGE_DATA + PAGE_BTR_SEG_LEAF
			+ page, page_zip, space_id, &mtr)
		|| !btr_root_fseg_adjust_on_import(
			FIL_PAGE_DATA + PAGE_BTR_SEG_TOP
			+ page, page_zip, space_id, &mtr))) {

		err = DB_CORRUPTION;
	}

	mtr_commit(&mtr);

	return(err);
}

/**************************************************************//**
Creates a new index page (not the root, and also not
used in page reorganization).  @see btr_page_empty(). */

void
btr_page_create(
/*============*/
	buf_block_t*	block,	/*!< in/out: page to be created */
	page_zip_des_t*	page_zip,/*!< in/out: compressed page, or NULL */
	dict_index_t*	index,	/*!< in: index */
	ulint		level,	/*!< in: the B-tree level of the page */
	mtr_t*		mtr)	/*!< in: mtr */
{
	page_t*		page = buf_block_get_frame(block);

	ut_ad(mtr_is_block_fix(mtr, block, MTR_MEMO_PAGE_X_FIX, index->table));

	if (page_zip) {
		page_create_zip(block, index, level, 0, NULL, mtr);
	} else {
		page_create(block, mtr, dict_table_is_comp(index->table),
			    dict_index_is_spatial(index));
		/* Set the level of the new index page */
		btr_page_set_level(page, NULL, level, mtr);
	}

	block->check_index_page_at_flush = TRUE;

	/* For Spatial Index, initialize the Split Sequence Number */
	if (dict_index_is_spatial(index)) {
		page_set_ssn_id(block, page_zip, 0, mtr);
	}

	btr_page_set_index_id(page, page_zip, index->id, mtr);
}

/**************************************************************//**
Allocates a new file page to be used in an ibuf tree. Takes the page from
the free list of the tree, which must contain pages!
@return new allocated block, x-latched */
static
buf_block_t*
btr_page_alloc_for_ibuf(
/*====================*/
	dict_index_t*	index,	/*!< in: index tree */
	mtr_t*		mtr)	/*!< in: mtr */
{
	fil_addr_t	node_addr;
	page_t*		root;
	page_t*		new_page;
	buf_block_t*	new_block;

	root = btr_root_get(index, mtr);

	node_addr = flst_get_first(root + PAGE_HEADER
				   + PAGE_BTR_IBUF_FREE_LIST, mtr);
	ut_a(node_addr.page != FIL_NULL);

	new_block = buf_page_get(
		page_id_t(dict_index_get_space(index), node_addr.page),
		dict_table_page_size(index->table),
		RW_X_LATCH, mtr);

	new_page = buf_block_get_frame(new_block);
	buf_block_dbg_add_level(new_block, SYNC_IBUF_TREE_NODE_NEW);

	flst_remove(root + PAGE_HEADER + PAGE_BTR_IBUF_FREE_LIST,
		    new_page + PAGE_HEADER + PAGE_BTR_IBUF_FREE_LIST_NODE,
		    mtr);
	ut_ad(flst_validate(root + PAGE_HEADER + PAGE_BTR_IBUF_FREE_LIST,
			    mtr));

	return(new_block);
}

/**************************************************************//**
Allocates a new file page to be used in an index tree. NOTE: we assume
that the caller has made the reservation for free extents!
@retval NULL if no page could be allocated
@retval block, rw_lock_x_lock_count(&block->lock) == 1 if allocation succeeded
(init_mtr == mtr, or the page was not previously freed in mtr)
@retval block (not allocated or initialized) otherwise */
static __attribute__((nonnull, warn_unused_result))
buf_block_t*
btr_page_alloc_low(
/*===============*/
	dict_index_t*	index,		/*!< in: index */
	ulint		hint_page_no,	/*!< in: hint of a good page */
	byte		file_direction,	/*!< in: direction where a possible
					page split is made */
	ulint		level,		/*!< in: level where the page is placed
					in the tree */
	mtr_t*		mtr,		/*!< in/out: mini-transaction
					for the allocation */
	mtr_t*		init_mtr)	/*!< in/out: mtr or another
					mini-transaction in which the
					page should be initialized.
					If init_mtr!=mtr, but the page
					is already X-latched in mtr, do
					not initialize the page. */
{
	fseg_header_t*	seg_header;
	page_t*		root;

	root = btr_root_get(index, mtr);

	if (level == 0) {
		seg_header = root + PAGE_HEADER + PAGE_BTR_SEG_LEAF;
	} else {
		seg_header = root + PAGE_HEADER + PAGE_BTR_SEG_TOP;
	}

	/* Parameter TRUE below states that the caller has made the
	reservation for free extents, and thus we know that a page can
	be allocated: */

	return(fseg_alloc_free_page_general(
		       seg_header, hint_page_no, file_direction,
		       TRUE, mtr, init_mtr));
}

/**************************************************************//**
Allocates a new file page to be used in an index tree. NOTE: we assume
that the caller has made the reservation for free extents!
@retval NULL if no page could be allocated
@retval block, rw_lock_x_lock_count(&block->lock) == 1 if allocation succeeded
(init_mtr == mtr, or the page was not previously freed in mtr)
@retval block (not allocated or initialized) otherwise */

buf_block_t*
btr_page_alloc(
/*===========*/
	dict_index_t*	index,		/*!< in: index */
	ulint		hint_page_no,	/*!< in: hint of a good page */
	byte		file_direction,	/*!< in: direction where a possible
					page split is made */
	ulint		level,		/*!< in: level where the page is placed
					in the tree */
	mtr_t*		mtr,		/*!< in/out: mini-transaction
					for the allocation */
	mtr_t*		init_mtr)	/*!< in/out: mini-transaction
					for x-latching and initializing
					the page */
{
	buf_block_t*	new_block;

	if (dict_index_is_ibuf(index)) {

		return(btr_page_alloc_for_ibuf(index, mtr));
	}

	new_block = btr_page_alloc_low(
		index, hint_page_no, file_direction, level, mtr, init_mtr);

	if (new_block) {
		buf_block_dbg_add_level(new_block, SYNC_TREE_NODE_NEW);
	}

	return(new_block);
}

/**************************************************************//**
Gets the number of pages in a B-tree.
@return number of pages, or ULINT_UNDEFINED if the index is unavailable */

ulint
btr_get_size(
/*=========*/
	dict_index_t*	index,	/*!< in: index */
	ulint		flag,	/*!< in: BTR_N_LEAF_PAGES or BTR_TOTAL_SIZE */
	mtr_t*		mtr)	/*!< in/out: mini-transaction where index
				is s-latched */
{
	fseg_header_t*	seg_header;
	page_t*		root;
	ulint		n;
	ulint		dummy;

	ut_ad(srv_read_only_mode
	      || mtr_memo_contains(mtr, dict_index_get_lock(index),
				   MTR_MEMO_S_LOCK)
	      || dict_table_is_intrinsic(index->table));

	if (index->page == FIL_NULL || dict_index_is_online_ddl(index)
	    || *index->name == TEMP_INDEX_PREFIX) {
		return(ULINT_UNDEFINED);
	}

	root = btr_root_get(index, mtr);

	if (flag == BTR_N_LEAF_PAGES) {
		seg_header = root + PAGE_HEADER + PAGE_BTR_SEG_LEAF;

		fseg_n_reserved_pages(seg_header, &n, mtr);

	} else if (flag == BTR_TOTAL_SIZE) {
		seg_header = root + PAGE_HEADER + PAGE_BTR_SEG_TOP;

		n = fseg_n_reserved_pages(seg_header, &dummy, mtr);

		seg_header = root + PAGE_HEADER + PAGE_BTR_SEG_LEAF;

		n += fseg_n_reserved_pages(seg_header, &dummy, mtr);
	} else {
		ut_error;
	}

	return(n);
}

/**************************************************************//**
Frees a page used in an ibuf tree. Puts the page to the free list of the
ibuf tree. */
static
void
btr_page_free_for_ibuf(
/*===================*/
	dict_index_t*	index,	/*!< in: index tree */
	buf_block_t*	block,	/*!< in: block to be freed, x-latched */
	mtr_t*		mtr)	/*!< in: mtr */
{
	page_t*		root;

	ut_ad(mtr_is_block_fix(mtr, block, MTR_MEMO_PAGE_X_FIX, index->table));
	root = btr_root_get(index, mtr);

	flst_add_first(root + PAGE_HEADER + PAGE_BTR_IBUF_FREE_LIST,
		       buf_block_get_frame(block)
		       + PAGE_HEADER + PAGE_BTR_IBUF_FREE_LIST_NODE, mtr);

	ut_ad(flst_validate(root + PAGE_HEADER + PAGE_BTR_IBUF_FREE_LIST,
			    mtr));
}

/**************************************************************//**
Frees a file page used in an index tree. Can be used also to (BLOB)
external storage pages. */

void
btr_page_free_low(
/*==============*/
	dict_index_t*	index,	/*!< in: index tree */
	buf_block_t*	block,	/*!< in: block to be freed, x-latched */
	ulint		level,	/*!< in: page level (ULINT_UNDEFINED=BLOB) */
	mtr_t*		mtr)	/*!< in: mtr */
{
	fseg_header_t*	seg_header;
	page_t*		root;

	ut_ad(mtr_is_block_fix(mtr, block, MTR_MEMO_PAGE_X_FIX, index->table));
	/* The page gets invalid for optimistic searches: increment the frame
	modify clock */

	buf_block_modify_clock_inc(block);

	if (dict_index_is_ibuf(index)) {

		btr_page_free_for_ibuf(index, block, mtr);

		return;
	}

	root = btr_root_get(index, mtr);

	if (level == 0 || level == ULINT_UNDEFINED) {
		seg_header = root + PAGE_HEADER + PAGE_BTR_SEG_LEAF;
	} else {
		seg_header = root + PAGE_HEADER + PAGE_BTR_SEG_TOP;
	}

#ifdef UNIV_DEBUG
	if (dict_index_is_spatial(index)) {
		fprintf(stderr, "GIS_DIAG: Freed  %ld\n",
			(long) block->page.id.page_no());
	}
#endif

	fseg_free_page(seg_header,
		       block->page.id.space(),
		       block->page.id.page_no(),
		       level != ULINT_UNDEFINED, mtr);

	/* The page was marked free in the allocation bitmap, but it
	should remain buffer-fixed until mtr_commit(mtr) or until it
	is explicitly freed from the mini-transaction. */
	ut_ad(mtr_is_block_fix(mtr, block, MTR_MEMO_PAGE_X_FIX, index->table));
	/* TODO: Discard any operations on the page from the redo log
	and remove the block from the flush list and the buffer pool.
	This would free up buffer pool earlier and reduce writes to
	both the tablespace and the redo log. */
}

/**************************************************************//**
Frees a file page used in an index tree. NOTE: cannot free field external
storage pages because the page must contain info on its level. */

void
btr_page_free(
/*==========*/
	dict_index_t*	index,	/*!< in: index tree */
	buf_block_t*	block,	/*!< in: block to be freed, x-latched */
	mtr_t*		mtr)	/*!< in: mtr */
{
	const page_t*	page	= buf_block_get_frame(block);
	ulint		level	= btr_page_get_level(page, mtr);

	ut_ad(fil_page_index_page_check(block->frame));
	ut_ad(level != ULINT_UNDEFINED);
	btr_page_free_low(index, block, level, mtr);
}

/**************************************************************//**
Sets the child node file address in a node pointer. */
UNIV_INLINE
void
btr_node_ptr_set_child_page_no(
/*===========================*/
	rec_t*		rec,	/*!< in: node pointer record */
	page_zip_des_t*	page_zip,/*!< in/out: compressed page whose uncompressed
				part will be updated, or NULL */
	const ulint*	offsets,/*!< in: array returned by rec_get_offsets() */
	ulint		page_no,/*!< in: child node address */
	mtr_t*		mtr)	/*!< in: mtr */
{
	byte*	field;
	ulint	len;

	ut_ad(rec_offs_validate(rec, NULL, offsets));
	ut_ad(!page_is_leaf(page_align(rec)));
	ut_ad(!rec_offs_comp(offsets) || rec_get_node_ptr_flag(rec));

	/* The child address is in the last field */
	field = rec_get_nth_field(rec, offsets,
				  rec_offs_n_fields(offsets) - 1, &len);

	ut_ad(len == REC_NODE_PTR_SIZE);

	if (page_zip) {
		page_zip_write_node_ptr(page_zip, rec,
					rec_offs_data_size(offsets),
					page_no, mtr);
	} else {
		mlog_write_ulint(field, page_no, MLOG_4BYTES, mtr);
	}
}

/************************************************************//**
Returns the child page of a node pointer and sx-latches it.
@return child page, sx-latched */
static
buf_block_t*
btr_node_ptr_get_child(
/*===================*/
	const rec_t*	node_ptr,/*!< in: node pointer */
	dict_index_t*	index,	/*!< in: index */
	const ulint*	offsets,/*!< in: array returned by rec_get_offsets() */
	mtr_t*		mtr)	/*!< in: mtr */
{
	ut_ad(rec_offs_validate(node_ptr, index, offsets));

	const page_id_t	page_id(
		page_get_space_id(page_align(node_ptr)),
		btr_node_ptr_get_child_page_no(node_ptr, offsets));

	return(btr_block_get(page_id, dict_table_page_size(index->table),
			     RW_SX_LATCH, index, mtr));
}

/************************************************************//**
Returns the upper level node pointer to a page. It is assumed that mtr holds
an sx-latch on the tree.
@return rec_get_offsets() of the node pointer record */
static
ulint*
btr_page_get_father_node_ptr_func(
/*==============================*/
	ulint*		offsets,/*!< in: work area for the return value */
	mem_heap_t*	heap,	/*!< in: memory heap to use */
	btr_cur_t*	cursor,	/*!< in: cursor pointing to user record,
				out: cursor on node pointer record,
				its page x-latched */
	ulint		latch_mode,/*!< in: BTR_CONT_MODIFY_TREE
				or BTR_CONT_SEARCH_TREE */
	const char*	file,	/*!< in: file name */
	ulint		line,	/*!< in: line where called */
	mtr_t*		mtr)	/*!< in: mtr */
{
	dtuple_t*	tuple;
	rec_t*		user_rec;
	rec_t*		node_ptr;
	ulint		level;
	ulint		page_no;
	dict_index_t*	index;

	ut_ad(latch_mode == BTR_CONT_MODIFY_TREE
	      || latch_mode == BTR_CONT_SEARCH_TREE);

	page_no = btr_cur_get_block(cursor)->page.id.page_no();
	index = btr_cur_get_index(cursor);

	ut_ad(srv_read_only_mode
	      || mtr_memo_contains_flagged(mtr, dict_index_get_lock(index),
					   MTR_MEMO_X_LOCK
					   | MTR_MEMO_SX_LOCK)
	      || dict_table_is_intrinsic(index->table));

	ut_ad(dict_index_get_page(index) != page_no);

	level = btr_page_get_level(btr_cur_get_page(cursor), mtr);

	user_rec = btr_cur_get_rec(cursor);
	ut_a(page_rec_is_user_rec(user_rec));
	tuple = dict_index_build_node_ptr(index, user_rec, 0, heap, level);

	if (!dict_index_is_spatial(index)) {
		if (dict_table_is_intrinsic(index->table)) {
			btr_cur_search_to_nth_level_with_no_latch(
				index, level + 1, tuple, PAGE_CUR_LE, cursor,
				file, line, mtr);
		} else {
			btr_cur_search_to_nth_level(
				index, level + 1, tuple,
				PAGE_CUR_LE, latch_mode, cursor, 0,
				file, line, mtr);
		}
	} else {
		/* For R-tree, only latch mode from caller would be
		BTR_CONT_MODIFY_TREE */
		ut_ad(latch_mode == BTR_CONT_MODIFY_TREE);

		/* Try to avoid traverse from the root, and get the
		father node from parent_path vector */
		rtr_get_father_node(index, level + 1, tuple,
				    NULL, cursor, page_no, mtr);
	}

	node_ptr = btr_cur_get_rec(cursor);
	ut_ad(!page_rec_is_comp(node_ptr)
	      || rec_get_status(node_ptr) == REC_STATUS_NODE_PTR);
	offsets = rec_get_offsets(node_ptr, index, offsets,
				  ULINT_UNDEFINED, &heap);

	if (btr_node_ptr_get_child_page_no(node_ptr, offsets) != page_no) {
		rec_t*	print_rec;
		fputs("InnoDB: Dump of the child page:\n", stderr);
		buf_page_print(page_align(user_rec), univ_page_size,
			       BUF_PAGE_PRINT_NO_CRASH);
		fputs("InnoDB: Dump of the parent page:\n", stderr);
		buf_page_print(page_align(node_ptr), univ_page_size,
			       BUF_PAGE_PRINT_NO_CRASH);

		ib_logf(IB_LOG_LEVEL_ERROR,
			"Corruption of an index tree: table %s index %s,"
			" father ptr page no %lu, child page no %lu",
			ut_get_name(NULL, TRUE, index->table_name).c_str(),
			ut_get_name(NULL, FALSE, index->name).c_str(),
			(ulong)
			btr_node_ptr_get_child_page_no(node_ptr, offsets),
			(ulong) page_no);

		print_rec = page_rec_get_next(
			page_get_infimum_rec(page_align(user_rec)));
		offsets = rec_get_offsets(print_rec, index,
					  offsets, ULINT_UNDEFINED, &heap);
		page_rec_print(print_rec, offsets);
		offsets = rec_get_offsets(node_ptr, index, offsets,
					  ULINT_UNDEFINED, &heap);
		page_rec_print(node_ptr, offsets);

		ib_logf(IB_LOG_LEVEL_FATAL,
			"You should dump + drop + reimport the table to"
			" fix the corruption. If the crash happens at"
			" database startup. %s Then dump + drop + reimport.",
			FORCE_RECOVERY_MSG);
	}

	return(offsets);
}

#define btr_page_get_father_node_ptr(of,heap,cur,mtr)			\
	btr_page_get_father_node_ptr_func(				\
		of,heap,cur,BTR_CONT_MODIFY_TREE,__FILE__,__LINE__,mtr)

#define btr_page_get_father_node_ptr_for_validate(of,heap,cur,mtr)	\
	btr_page_get_father_node_ptr_func(				\
		of,heap,cur,BTR_CONT_SEARCH_TREE,__FILE__,__LINE__,mtr)

/************************************************************//**
Returns the upper level node pointer to a page. It is assumed that mtr holds
an x-latch on the tree.
@return rec_get_offsets() of the node pointer record */
static
ulint*
btr_page_get_father_block(
/*======================*/
	ulint*		offsets,/*!< in: work area for the return value */
	mem_heap_t*	heap,	/*!< in: memory heap to use */
	dict_index_t*	index,	/*!< in: b-tree index */
	buf_block_t*	block,	/*!< in: child page in the index */
	mtr_t*		mtr,	/*!< in: mtr */
	btr_cur_t*	cursor)	/*!< out: cursor on node pointer record,
				its page x-latched */
{
	rec_t*	rec
		= page_rec_get_next(page_get_infimum_rec(buf_block_get_frame(
								 block)));
	btr_cur_position(index, rec, block, cursor);
	return(btr_page_get_father_node_ptr(offsets, heap, cursor, mtr));
}

/************************************************************//**
Seeks to the upper level node pointer to a page.
It is assumed that mtr holds an x-latch on the tree. */
static
void
btr_page_get_father(
/*================*/
	dict_index_t*	index,	/*!< in: b-tree index */
	buf_block_t*	block,	/*!< in: child page in the index */
	mtr_t*		mtr,	/*!< in: mtr */
	btr_cur_t*	cursor)	/*!< out: cursor on node pointer record,
				its page x-latched */
{
	mem_heap_t*	heap;
	rec_t*		rec
		= page_rec_get_next(page_get_infimum_rec(buf_block_get_frame(
								 block)));
	btr_cur_position(index, rec, block, cursor);

	heap = mem_heap_create(100);
	btr_page_get_father_node_ptr(NULL, heap, cursor, mtr);
	mem_heap_free(heap);
}

/** Creates the root node for a new index tree.
@param[in]	type			type of the index
@param[in]	space			space where created
@param[in]	page_size		page size
@param[in]	index_id		index id
@param[in]	index			index, or NULL when applying TRUNCATE
log record during recovery
@param[in]	btr_redo_create_info	used for applying TRUNCATE log
@param[in]	mtr			mini-transaction handle
record during recovery
@return page number of the created root, FIL_NULL if did not succeed */

ulint
btr_create(
	ulint			type,
	ulint			space,
	const page_size_t&	page_size,
	index_id_t		index_id,
	dict_index_t*		index,
	const btr_create_t*	btr_redo_create_info,
	mtr_t*			mtr)
{
	ulint			page_no;
	buf_block_t*		block;
	buf_frame_t*		frame;
	page_t*			page;
	page_zip_des_t*		page_zip;

	ut_ad(mtr->is_named_space(space));

	/* Create the two new segments (one, in the case of an ibuf tree) for
	the index tree; the segment headers are put on the allocated root page
	(for an ibuf tree, not in the root, but on a separate ibuf header
	page) */

	if (type & DICT_IBUF) {
		/* Allocate first the ibuf header page */
		buf_block_t*	ibuf_hdr_block = fseg_create(
			space, 0,
			IBUF_HEADER + IBUF_TREE_SEG_HEADER, mtr);

		buf_block_dbg_add_level(
			ibuf_hdr_block, SYNC_IBUF_TREE_NODE_NEW);

		ut_ad(ibuf_hdr_block->page.id.page_no()
		      == IBUF_HEADER_PAGE_NO);
		/* Allocate then the next page to the segment: it will be the
		tree root page */

		block = fseg_alloc_free_page(
			buf_block_get_frame(ibuf_hdr_block)
			+ IBUF_HEADER + IBUF_TREE_SEG_HEADER,
			IBUF_TREE_ROOT_PAGE_NO,
			FSP_UP, mtr);
		ut_ad(block->page.id.page_no() == IBUF_TREE_ROOT_PAGE_NO);
	} else {
		block = fseg_create(space, 0,
				    PAGE_HEADER + PAGE_BTR_SEG_TOP, mtr);
	}

	if (block == NULL) {

		return(FIL_NULL);
	}

	page_no = block->page.id.page_no();
	frame = buf_block_get_frame(block);

	if (type & DICT_IBUF) {
		/* It is an insert buffer tree: initialize the free list */
		buf_block_dbg_add_level(block, SYNC_IBUF_TREE_NODE_NEW);

		ut_ad(page_no == IBUF_TREE_ROOT_PAGE_NO);

		flst_init(frame + PAGE_HEADER + PAGE_BTR_IBUF_FREE_LIST, mtr);
	} else {
		/* It is a non-ibuf tree: create a file segment for leaf
		pages */
		buf_block_dbg_add_level(block, SYNC_TREE_NODE_NEW);

		if (!fseg_create(space, page_no,
				 PAGE_HEADER + PAGE_BTR_SEG_LEAF, mtr)) {
			/* Not enough space for new segment, free root
			segment before return. */
			btr_free_root(page_id_t(space, page_no), page_size,
				      mtr);

			return(FIL_NULL);
		}

		/* The fseg create acquires a second latch on the page,
		therefore we must declare it: */
		buf_block_dbg_add_level(block, SYNC_TREE_NODE_NEW);
	}

	/* Create a new index page on the allocated segment page */
	page_zip = buf_block_get_page_zip(block);

	if (page_zip) {
		if (index != NULL) {
			page = page_create_zip(block, index, 0, 0, NULL, mtr);
		} else {
			/* Create a compressed index page when applying
			TRUNCATE log record during recovery */
			ut_ad(btr_redo_create_info != NULL);

			redo_page_compress_t	page_comp_info;

			page_comp_info.type = type;

			page_comp_info.index_id = index_id;

			page_comp_info.n_fields =
				btr_redo_create_info->n_fields;

			page_comp_info.field_len =
				btr_redo_create_info->field_len;

			page_comp_info.fields = btr_redo_create_info->fields;

			page_comp_info.trx_id_pos =
				btr_redo_create_info->trx_id_pos;

			page = page_create_zip(block, NULL, 0, 0,
					       &page_comp_info, mtr);
		}
	} else {
		if (index != NULL) {
			page = page_create(block, mtr,
					   dict_table_is_comp(index->table),
					   dict_index_is_spatial(index));
		} else {
			ut_ad(btr_redo_create_info != NULL);
			page = page_create(
				block, mtr, btr_redo_create_info->format_flags,
				type == DICT_SPATIAL);
		}
		/* Set the level of the new index page */
		btr_page_set_level(page, NULL, 0, mtr);
	}

	block->check_index_page_at_flush = TRUE;

	/* Set the index id of the page */
	btr_page_set_index_id(page, page_zip, index_id, mtr);

	/* Set the next node and previous node fields */
	btr_page_set_next(page, page_zip, FIL_NULL, mtr);
	btr_page_set_prev(page, page_zip, FIL_NULL, mtr);

	/* We reset the free bits for the page to allow creation of several
	trees in the same mtr, otherwise the latch on a bitmap page would
	prevent it because of the latching order.

	index will be NULL if we are recreating the table during recovery
	on behalf of TRUNCATE.

	Note: Insert Buffering is disabled for temporary tables given that
	most temporary tables are smaller in size and short-lived. */
	if (!(type & DICT_CLUSTERED)
	    && (index == NULL || !dict_table_is_temporary(index->table))) {

		ibuf_reset_free_bits(block);
	}

	/* In the following assertion we test that two records of maximum
	allowed size fit on the root page: this fact is needed to ensure
	correctness of split algorithms */

	ut_ad(page_get_max_insert_size(page, 2) > 2 * BTR_PAGE_MAX_REC_SIZE);

	return(page_no);
}

/** Frees a B-tree except the root page. The root page MUST be freed after
this by calling btr_free_root.
@param[in]	root_page_id	id of the root page
@param[in]	logging_mode	mtr logging mode */
void
btr_free_but_not_root(
	const page_id_t&	root_page_id,
	const page_size_t&	page_size,
	mtr_log_t		logging_mode)
{
	ibool	finished;
	page_t*	root;
	mtr_t	mtr;

leaf_loop:
	mtr_start(&mtr);
	mtr_set_log_mode(&mtr, logging_mode);
	mtr.set_named_space(root_page_id.space());

	root = btr_page_get(root_page_id, page_size, RW_X_LATCH, NULL, &mtr);

#ifdef UNIV_BTR_DEBUG
	ut_a(btr_root_fseg_validate(FIL_PAGE_DATA + PAGE_BTR_SEG_LEAF
				    + root, root_page_id.space()));
	ut_a(btr_root_fseg_validate(FIL_PAGE_DATA + PAGE_BTR_SEG_TOP
				    + root, root_page_id.space()));
#endif /* UNIV_BTR_DEBUG */

	/* NOTE: page hash indexes are dropped when a page is freed inside
	fsp0fsp. */

	finished = fseg_free_step(root + PAGE_HEADER + PAGE_BTR_SEG_LEAF,
				  true, &mtr);
	mtr_commit(&mtr);

	if (!finished) {

		goto leaf_loop;
	}
top_loop:
	mtr_start(&mtr);
	mtr_set_log_mode(&mtr, logging_mode);
	mtr.set_named_space(root_page_id.space());

	root = btr_page_get(root_page_id, page_size, RW_X_LATCH, NULL, &mtr);

#ifdef UNIV_BTR_DEBUG
	ut_a(btr_root_fseg_validate(FIL_PAGE_DATA + PAGE_BTR_SEG_TOP
				    + root, root_page_id.space()));
#endif /* UNIV_BTR_DEBUG */

	finished = fseg_free_step_not_header(
		root + PAGE_HEADER + PAGE_BTR_SEG_TOP, true, &mtr);
	mtr_commit(&mtr);

	if (!finished) {

		goto top_loop;
	}
}

/** Frees the B-tree root page. Other tree MUST already have been freed.
@param[in]	root_page_id	id of the root page
@param[in,out]	mtr		mini-transaction */

void
btr_free_root(
	const page_id_t&	root_page_id,
	const page_size_t&	page_size,
	mtr_t*			mtr)
{
	buf_block_t*	block;
	fseg_header_t*	header;

	ut_ad(mtr->is_named_space(root_page_id.space()));

	block = btr_block_get(root_page_id, page_size, RW_X_LATCH, NULL, mtr);

	btr_search_drop_page_hash_index(block);

	header = buf_block_get_frame(block) + PAGE_HEADER + PAGE_BTR_SEG_TOP;
#ifdef UNIV_BTR_DEBUG
	ut_a(btr_root_fseg_validate(header, root_page_id.space()));
#endif /* UNIV_BTR_DEBUG */

	while (!fseg_free_step(header, true, mtr)) {
		/* Free the entire segment in small steps. */
	}
}
#endif /* !UNIV_HOTBACKUP */

/*************************************************************//**
Reorganizes an index page.

IMPORTANT: On success, the caller will have to update IBUF_BITMAP_FREE
if this is a compressed leaf page in a secondary index. This has to
be done either within the same mini-transaction, or by invoking
ibuf_reset_free_bits() before mtr_commit(). On uncompressed pages,
IBUF_BITMAP_FREE is unaffected by reorganization.

@retval true if the operation was successful
@retval false if it is a compressed page, and recompression failed */

bool
btr_page_reorganize_low(
/*====================*/
	bool		recovery,/*!< in: true if called in recovery:
				locks should not be updated, i.e.,
				there cannot exist locks on the
				page, and a hash index should not be
				dropped: it cannot exist */
	ulint		z_level,/*!< in: compression level to be used
				if dealing with compressed page */
	page_cur_t*	cursor,	/*!< in/out: page cursor */
	dict_index_t*	index,	/*!< in: the index tree of the page */
	mtr_t*		mtr)	/*!< in/out: mini-transaction */
{
	buf_block_t*	block		= page_cur_get_block(cursor);
#ifndef UNIV_HOTBACKUP
	buf_pool_t*	buf_pool	= buf_pool_from_bpage(&block->page);
#endif /* !UNIV_HOTBACKUP */
	page_t*		page		= buf_block_get_frame(block);
	page_zip_des_t*	page_zip	= buf_block_get_page_zip(block);
	buf_block_t*	temp_block;
	page_t*		temp_page;
	ulint		data_size1;
	ulint		data_size2;
	ulint		max_ins_size1;
	ulint		max_ins_size2;
	bool		success		= false;
	ulint		pos;
	bool		log_compressed;

	ut_ad(mtr_is_block_fix(mtr, block, MTR_MEMO_PAGE_X_FIX, index->table));
	btr_assert_not_corrupted(block, index);
#ifdef UNIV_ZIP_DEBUG
	ut_a(!page_zip || page_zip_validate(page_zip, page, index));
#endif /* UNIV_ZIP_DEBUG */
	data_size1 = page_get_data_size(page);
	max_ins_size1 = page_get_max_insert_size_after_reorganize(page, 1);

	/* Turn logging off */
	mtr_log_t	log_mode = mtr_set_log_mode(mtr, MTR_LOG_NONE);

#ifndef UNIV_HOTBACKUP
	temp_block = buf_block_alloc(buf_pool);
#else /* !UNIV_HOTBACKUP */
	ut_ad(block == back_block1);
	temp_block = back_block2;
#endif /* !UNIV_HOTBACKUP */
	temp_page = temp_block->frame;

	MONITOR_INC(MONITOR_INDEX_REORG_ATTEMPTS);

	/* Copy the old page to temporary space */
	buf_frame_copy(temp_page, page);

#ifndef UNIV_HOTBACKUP
	if (!recovery) {
		btr_search_drop_page_hash_index(block);
	}

	block->check_index_page_at_flush = TRUE;
#endif /* !UNIV_HOTBACKUP */

	/* Save the cursor position. */
	pos = page_rec_get_n_recs_before(page_cur_get_rec(cursor));

	/* Recreate the page: note that global data on page (possible
	segment headers, next page-field, etc.) is preserved intact */

	page_create(block, mtr, dict_table_is_comp(index->table),
		    dict_index_is_spatial(index));

	/* Copy the records from the temporary space to the recreated page;
	do not copy the lock bits yet */

	page_copy_rec_list_end_no_locks(block, temp_block,
					page_get_infimum_rec(temp_page),
					index, mtr);

	/* Multiple transactions cannot simultaneously operate on the
	same temp-table in parallel.
	max_trx_id is ignored for temp tables because it not required
	for MVCC. */
	if (dict_index_is_sec_or_ibuf(index)
	    && page_is_leaf(page)
	    && !dict_table_is_temporary(index->table)) {
		/* Copy max trx id to recreated page */
		trx_id_t	max_trx_id = page_get_max_trx_id(temp_page);
		page_set_max_trx_id(block, NULL, max_trx_id, mtr);
		/* In crash recovery, dict_index_is_sec_or_ibuf() always
		holds, even for clustered indexes.  max_trx_id is
		unused in clustered index pages. */
		ut_ad(max_trx_id != 0 || recovery);
	}

	/* If innodb_log_compressed_pages is ON, page reorganize should log the
	compressed page image.*/
	log_compressed = page_zip && page_zip_log_pages;

	if (log_compressed) {
		mtr_set_log_mode(mtr, log_mode);
	}

	if (page_zip
	    && !page_zip_compress(page_zip, page, index, z_level, NULL, mtr)) {

		/* Restore the old page and exit. */
#if defined UNIV_DEBUG || defined UNIV_ZIP_DEBUG
		/* Check that the bytes that we skip are identical. */
		ut_a(!memcmp(page, temp_page, PAGE_HEADER));
		ut_a(!memcmp(PAGE_HEADER + PAGE_N_RECS + page,
			     PAGE_HEADER + PAGE_N_RECS + temp_page,
			     PAGE_DATA - (PAGE_HEADER + PAGE_N_RECS)));
		ut_a(!memcmp(UNIV_PAGE_SIZE - FIL_PAGE_DATA_END + page,
			     UNIV_PAGE_SIZE - FIL_PAGE_DATA_END + temp_page,
			     FIL_PAGE_DATA_END));
#endif /* UNIV_DEBUG || UNIV_ZIP_DEBUG */

		memcpy(PAGE_HEADER + page, PAGE_HEADER + temp_page,
		       PAGE_N_RECS - PAGE_N_DIR_SLOTS);
		memcpy(PAGE_DATA + page, PAGE_DATA + temp_page,
		       UNIV_PAGE_SIZE - PAGE_DATA - FIL_PAGE_DATA_END);

#if defined UNIV_DEBUG || defined UNIV_ZIP_DEBUG
		ut_a(!memcmp(page, temp_page, UNIV_PAGE_SIZE));
#endif /* UNIV_DEBUG || UNIV_ZIP_DEBUG */

		goto func_exit;
	}

#ifndef UNIV_HOTBACKUP
	/* No locks are acquried for intrinsic tables. */
	if (!recovery && !dict_table_is_locking_disabled(index->table)) {
		/* Update the record lock bitmaps */
		lock_move_reorganize_page(block, temp_block);
	}
#endif /* !UNIV_HOTBACKUP */

	data_size2 = page_get_data_size(page);
	max_ins_size2 = page_get_max_insert_size_after_reorganize(page, 1);

	if (data_size1 != data_size2 || max_ins_size1 != max_ins_size2) {
		buf_page_print(page, univ_page_size,
			       BUF_PAGE_PRINT_NO_CRASH);
		buf_page_print(temp_page, univ_page_size,
			       BUF_PAGE_PRINT_NO_CRASH);

		ib_logf(IB_LOG_LEVEL_ERROR,
			"Page old data size %lu new data size %lu,"
			" page old max ins size %lu new max ins size %lu",
			(unsigned long) data_size1, (unsigned long) data_size2,
			(unsigned long) max_ins_size1,
			(unsigned long) max_ins_size2);
		ib_logf(IB_LOG_LEVEL_ERROR, "%s", BUG_REPORT_MSG);
		ut_ad(0);
	} else {
		success = true;
	}

	/* Restore the cursor position. */
	if (pos > 0) {
		cursor->rec = page_rec_get_nth(page, pos);
	} else {
		ut_ad(cursor->rec == page_get_infimum_rec(page));
	}

func_exit:
#ifdef UNIV_ZIP_DEBUG
	ut_a(!page_zip || page_zip_validate(page_zip, page, index));
#endif /* UNIV_ZIP_DEBUG */
#ifndef UNIV_HOTBACKUP
	buf_block_free(temp_block);
#endif /* !UNIV_HOTBACKUP */

	/* Restore logging mode */
	mtr_set_log_mode(mtr, log_mode);

#ifndef UNIV_HOTBACKUP
	if (success) {
		mlog_id_t	type;
		byte*		log_ptr;

		/* Write the log record */
		if (page_zip) {
			ut_ad(page_is_comp(page));
			type = MLOG_ZIP_PAGE_REORGANIZE;
		} else if (page_is_comp(page)) {
			type = MLOG_COMP_PAGE_REORGANIZE;
		} else {
			type = MLOG_PAGE_REORGANIZE;
		}

		log_ptr = log_compressed
			? NULL
			: mlog_open_and_write_index(
				mtr, page, index, type,
				page_zip ? 1 : 0);

		/* For compressed pages write the compression level. */
		if (log_ptr && page_zip) {
			mach_write_to_1(log_ptr, z_level);
			mlog_close(mtr, log_ptr + 1);
		}

		MONITOR_INC(MONITOR_INDEX_REORG_SUCCESSFUL);
	}
#endif /* !UNIV_HOTBACKUP */

	return(success);
}

/*************************************************************//**
Reorganizes an index page.

IMPORTANT: On success, the caller will have to update IBUF_BITMAP_FREE
if this is a compressed leaf page in a secondary index. This has to
be done either within the same mini-transaction, or by invoking
ibuf_reset_free_bits() before mtr_commit(). On uncompressed pages,
IBUF_BITMAP_FREE is unaffected by reorganization.

@retval true if the operation was successful
@retval false if it is a compressed page, and recompression failed */
static __attribute__((nonnull))
bool
btr_page_reorganize_block(
/*======================*/
	bool		recovery,/*!< in: true if called in recovery:
				locks should not be updated, i.e.,
				there cannot exist locks on the
				page, and a hash index should not be
				dropped: it cannot exist */
	ulint		z_level,/*!< in: compression level to be used
				if dealing with compressed page */
	buf_block_t*	block,	/*!< in/out: B-tree page */
	dict_index_t*	index,	/*!< in: the index tree of the page */
	mtr_t*		mtr)	/*!< in/out: mini-transaction */
{
	page_cur_t	cur;
	page_cur_set_before_first(block, &cur);

	return(btr_page_reorganize_low(recovery, z_level, &cur, index, mtr));
}

#ifndef UNIV_HOTBACKUP
/*************************************************************//**
Reorganizes an index page.

IMPORTANT: On success, the caller will have to update IBUF_BITMAP_FREE
if this is a compressed leaf page in a secondary index. This has to
be done either within the same mini-transaction, or by invoking
ibuf_reset_free_bits() before mtr_commit(). On uncompressed pages,
IBUF_BITMAP_FREE is unaffected by reorganization.

@retval true if the operation was successful
@retval false if it is a compressed page, and recompression failed */

bool
btr_page_reorganize(
/*================*/
	page_cur_t*	cursor,	/*!< in/out: page cursor */
	dict_index_t*	index,	/*!< in: the index tree of the page */
	mtr_t*		mtr)	/*!< in/out: mini-transaction */
{
	return(btr_page_reorganize_low(false, page_zip_level,
				       cursor, index, mtr));
}
#endif /* !UNIV_HOTBACKUP */

/***********************************************************//**
Parses a redo log record of reorganizing a page.
@return end of log record or NULL */

byte*
btr_parse_page_reorganize(
/*======================*/
	byte*		ptr,	/*!< in: buffer */
	byte*		end_ptr,/*!< in: buffer end */
	dict_index_t*	index,	/*!< in: record descriptor */
	bool		compressed,/*!< in: true if compressed page */
	buf_block_t*	block,	/*!< in: page to be reorganized, or NULL */
	mtr_t*		mtr)	/*!< in: mtr or NULL */
{
	ulint	level;

	ut_ad(ptr && end_ptr);

	/* If dealing with a compressed page the record has the
	compression level used during original compression written in
	one byte. Otherwise record is empty. */
	if (compressed) {
		if (ptr == end_ptr) {
			return(NULL);
		}

		level = mach_read_from_1(ptr);

		ut_a(level <= 9);
		++ptr;
	} else {
		level = page_zip_level;
	}

	if (block != NULL) {
		btr_page_reorganize_block(true, level, block, index, mtr);
	}

	return(ptr);
}

#ifndef UNIV_HOTBACKUP
/*************************************************************//**
Empties an index page.  @see btr_page_create(). */
static
void
btr_page_empty(
/*===========*/
	buf_block_t*	block,	/*!< in: page to be emptied */
	page_zip_des_t*	page_zip,/*!< out: compressed page, or NULL */
	dict_index_t*	index,	/*!< in: index of the page */
	ulint		level,	/*!< in: the B-tree level of the page */
	mtr_t*		mtr)	/*!< in: mtr */
{
	page_t*	page = buf_block_get_frame(block);

	ut_ad(mtr_is_block_fix(mtr, block, MTR_MEMO_PAGE_X_FIX, index->table));
	ut_ad(page_zip == buf_block_get_page_zip(block));
#ifdef UNIV_ZIP_DEBUG
	ut_a(!page_zip || page_zip_validate(page_zip, page, index));
#endif /* UNIV_ZIP_DEBUG */

	btr_search_drop_page_hash_index(block);

	/* Recreate the page: note that global data on page (possible
	segment headers, next page-field, etc.) is preserved intact */

	if (page_zip) {
		page_create_zip(block, index, level, 0, NULL, mtr);
	} else {
		page_create(block, mtr, dict_table_is_comp(index->table),
			    dict_index_is_spatial(index));
		btr_page_set_level(page, NULL, level, mtr);
	}

	block->check_index_page_at_flush = TRUE;
}

/*************************************************************//**
Makes tree one level higher by splitting the root, and inserts
the tuple. It is assumed that mtr contains an x-latch on the tree.
NOTE that the operation of this function must always succeed,
we cannot reverse it: therefore enough free disk space must be
guaranteed to be available before this function is called.
@return inserted record */

rec_t*
btr_root_raise_and_insert(
/*======================*/
	ulint		flags,	/*!< in: undo logging and locking flags */
	btr_cur_t*	cursor,	/*!< in: cursor at which to insert: must be
				on the root page; when the function returns,
				the cursor is positioned on the predecessor
				of the inserted record */
	ulint**		offsets,/*!< out: offsets on inserted record */
	mem_heap_t**	heap,	/*!< in/out: pointer to memory heap, or NULL */
	const dtuple_t*	tuple,	/*!< in: tuple to insert */
	ulint		n_ext,	/*!< in: number of externally stored columns */
	mtr_t*		mtr)	/*!< in: mtr */
{
	dict_index_t*	index;
	page_t*		root;
	page_t*		new_page;
	ulint		new_page_no;
	rec_t*		rec;
	dtuple_t*	node_ptr;
	ulint		level;
	rec_t*		node_ptr_rec;
	page_cur_t*	page_cursor;
	page_zip_des_t*	root_page_zip;
	page_zip_des_t*	new_page_zip;
	buf_block_t*	root_block;
	buf_block_t*	new_block;

	root = btr_cur_get_page(cursor);
	root_block = btr_cur_get_block(cursor);
	root_page_zip = buf_block_get_page_zip(root_block);
	ut_ad(!page_is_empty(root));
	index = btr_cur_get_index(cursor);
#ifdef UNIV_ZIP_DEBUG
	ut_a(!root_page_zip || page_zip_validate(root_page_zip, root, index));
#endif /* UNIV_ZIP_DEBUG */
#ifdef UNIV_BTR_DEBUG
	if (!dict_index_is_ibuf(index)) {
		ulint	space = dict_index_get_space(index);

		ut_a(btr_root_fseg_validate(FIL_PAGE_DATA + PAGE_BTR_SEG_LEAF
					    + root, space));
		ut_a(btr_root_fseg_validate(FIL_PAGE_DATA + PAGE_BTR_SEG_TOP
					    + root, space));
	}

	ut_a(dict_index_get_page(index) == page_get_page_no(root));
#endif /* UNIV_BTR_DEBUG */
	ut_ad(mtr_memo_contains_flagged(mtr, dict_index_get_lock(index),
					MTR_MEMO_X_LOCK
					| MTR_MEMO_SX_LOCK)
	      || dict_table_is_intrinsic(index->table));
	ut_ad(mtr_is_block_fix(
		mtr, root_block, MTR_MEMO_PAGE_X_FIX, index->table));

	/* Allocate a new page to the tree. Root splitting is done by first
	moving the root records to the new page, emptying the root, putting
	a node pointer to the new page, and then splitting the new page. */

	level = btr_page_get_level(root, mtr);

	new_block = btr_page_alloc(index, 0, FSP_NO_DIR, level, mtr, mtr);
	new_page = buf_block_get_frame(new_block);
	new_page_zip = buf_block_get_page_zip(new_block);
	ut_a(!new_page_zip == !root_page_zip);
	ut_a(!new_page_zip
	     || page_zip_get_size(new_page_zip)
	     == page_zip_get_size(root_page_zip));

	btr_page_create(new_block, new_page_zip, index, level, mtr);

	/* Set the next node and previous node fields of new page */
	btr_page_set_next(new_page, new_page_zip, FIL_NULL, mtr);
	btr_page_set_prev(new_page, new_page_zip, FIL_NULL, mtr);

	/* Copy the records from root to the new page one by one. */

	if (0
#ifdef UNIV_ZIP_COPY
	    || new_page_zip
#endif /* UNIV_ZIP_COPY */
	    || !page_copy_rec_list_end(new_block, root_block,
				       page_get_infimum_rec(root),
				       index, mtr)) {
		ut_a(new_page_zip);

		/* Copy the page byte for byte. */
		page_zip_copy_recs(new_page_zip, new_page,
				   root_page_zip, root, index, mtr);

		/* Update the lock table and possible hash index. */

		if (!dict_table_is_locking_disabled(index->table)) {
			lock_move_rec_list_end(new_block, root_block,
					       page_get_infimum_rec(root));
		}

		/* Move any existing predicate locks */
		if (dict_index_is_spatial(index)) {
			lock_prdt_rec_move(new_block, root_block);
		}

		btr_search_move_or_delete_hash_entries(new_block, root_block,
						       index);
	}

	/* If this is a pessimistic insert which is actually done to
	perform a pessimistic update then we have stored the lock
	information of the record to be inserted on the infimum of the
	root page: we cannot discard the lock structs on the root page */

	if (!dict_table_is_locking_disabled(index->table)) {
		lock_update_root_raise(new_block, root_block);
	}

	/* Create a memory heap where the node pointer is stored */
	if (!*heap) {
		*heap = mem_heap_create(1000);
	}

	rec = page_rec_get_next(page_get_infimum_rec(new_page));
	new_page_no = new_block->page.id.page_no();

	/* Build the node pointer (= node key and page address) for the
	child */

	node_ptr = dict_index_build_node_ptr(
		index, rec, new_page_no, *heap, level);
	/* The node pointer must be marked as the predefined minimum record,
	as there is no lower alphabetical limit to records in the leftmost
	node of a level: */
	dtuple_set_info_bits(node_ptr,
			     dtuple_get_info_bits(node_ptr)
			     | REC_INFO_MIN_REC_FLAG);

	/* Rebuild the root page to get free space */
	btr_page_empty(root_block, root_page_zip, index, level + 1, mtr);

	/* Set the next node and previous node fields, although
	they should already have been set.  The previous node field
	must be FIL_NULL if root_page_zip != NULL, because the
	REC_INFO_MIN_REC_FLAG (of the first user record) will be
	set if and only if btr_page_get_prev() == FIL_NULL. */
	btr_page_set_next(root, root_page_zip, FIL_NULL, mtr);
	btr_page_set_prev(root, root_page_zip, FIL_NULL, mtr);

	page_cursor = btr_cur_get_page_cur(cursor);

	/* Insert node pointer to the root */

	page_cur_set_before_first(root_block, page_cursor);

	node_ptr_rec = page_cur_tuple_insert(page_cursor, node_ptr,
					     index, offsets, heap, 0, mtr);

	/* The root page should only contain the node pointer
	to new_page at this point.  Thus, the data should fit. */
	ut_a(node_ptr_rec);

	/* We play safe and reset the free bits for the new page */

#if 0
	ib_logf(IB_LOG_LEVEL_INFO, "Root raise new page no %lu", new_page_no);
#endif

	if (!dict_index_is_clust(index)
	    && !dict_table_is_temporary(index->table)) {
		ibuf_reset_free_bits(new_block);
	}

	/* Reposition the cursor to the child node */
	page_cur_search(new_block, index, tuple, page_cursor);

	/* Split the child and insert tuple */
	if (dict_index_is_spatial(index)) {
		/* Split rtree page and insert tuple */
		return(rtr_page_split_and_insert(flags, cursor, offsets, heap,
						 tuple, n_ext, mtr));
	} else {
		return(btr_page_split_and_insert(flags, cursor, offsets, heap,
						 tuple, n_ext, mtr));
	}
}

/*************************************************************//**
Decides if the page should be split at the convergence point of inserts
converging to the left.
@return TRUE if split recommended */

ibool
btr_page_get_split_rec_to_left(
/*===========================*/
	btr_cur_t*	cursor,	/*!< in: cursor at which to insert */
	rec_t**		split_rec) /*!< out: if split recommended,
				the first record on upper half page,
				or NULL if tuple to be inserted should
				be first */
{
	page_t*	page;
	rec_t*	insert_point;
	rec_t*	infimum;

	page = btr_cur_get_page(cursor);
	insert_point = btr_cur_get_rec(cursor);

	if (page_header_get_ptr(page, PAGE_LAST_INSERT)
	    == page_rec_get_next(insert_point)) {

		infimum = page_get_infimum_rec(page);

		/* If the convergence is in the middle of a page, include also
		the record immediately before the new insert to the upper
		page. Otherwise, we could repeatedly move from page to page
		lots of records smaller than the convergence point. */

		if (infimum != insert_point
		    && page_rec_get_next(infimum) != insert_point) {

			*split_rec = insert_point;
		} else {
			*split_rec = page_rec_get_next(insert_point);
		}

		return(TRUE);
	}

	return(FALSE);
}

/*************************************************************//**
Decides if the page should be split at the convergence point of inserts
converging to the right.
@return TRUE if split recommended */

ibool
btr_page_get_split_rec_to_right(
/*============================*/
	btr_cur_t*	cursor,	/*!< in: cursor at which to insert */
	rec_t**		split_rec) /*!< out: if split recommended,
				the first record on upper half page,
				or NULL if tuple to be inserted should
				be first */
{
	page_t*	page;
	rec_t*	insert_point;

	page = btr_cur_get_page(cursor);
	insert_point = btr_cur_get_rec(cursor);

	/* We use eager heuristics: if the new insert would be right after
	the previous insert on the same page, we assume that there is a
	pattern of sequential inserts here. */

	if (page_header_get_ptr(page, PAGE_LAST_INSERT) == insert_point) {

		rec_t*	next_rec;

		next_rec = page_rec_get_next(insert_point);

		if (page_rec_is_supremum(next_rec)) {
split_at_new:
			/* Split at the new record to insert */
			*split_rec = NULL;
		} else {
			rec_t*	next_next_rec = page_rec_get_next(next_rec);
			if (page_rec_is_supremum(next_next_rec)) {

				goto split_at_new;
			}

			/* If there are >= 2 user records up from the insert
			point, split all but 1 off. We want to keep one because
			then sequential inserts can use the adaptive hash
			index, as they can do the necessary checks of the right
			search position just by looking at the records on this
			page. */

			*split_rec = next_next_rec;
		}

		return(TRUE);
	}

	return(FALSE);
}

/*************************************************************//**
Calculates a split record such that the tuple will certainly fit on
its half-page when the split is performed. We assume in this function
only that the cursor page has at least one user record.
@return split record, or NULL if tuple will be the first record on
the lower or upper half-page (determined by btr_page_tuple_smaller()) */
static
rec_t*
btr_page_get_split_rec(
/*===================*/
	btr_cur_t*	cursor,	/*!< in: cursor at which insert should be made */
	const dtuple_t*	tuple,	/*!< in: tuple to insert */
	ulint		n_ext)	/*!< in: number of externally stored columns */
{
	page_t*		page;
	page_zip_des_t*	page_zip;
	ulint		insert_size;
	ulint		free_space;
	ulint		total_data;
	ulint		total_n_recs;
	ulint		total_space;
	ulint		incl_data;
	rec_t*		ins_rec;
	rec_t*		rec;
	rec_t*		next_rec;
	ulint		n;
	mem_heap_t*	heap;
	ulint*		offsets;

	page = btr_cur_get_page(cursor);

	insert_size = rec_get_converted_size(cursor->index, tuple, n_ext);
	free_space  = page_get_free_space_of_empty(page_is_comp(page));

	page_zip = btr_cur_get_page_zip(cursor);
	if (page_zip) {
		/* Estimate the free space of an empty compressed page. */
		ulint	free_space_zip = page_zip_empty_size(
			cursor->index->n_fields,
			page_zip_get_size(page_zip));

		if (free_space > (ulint) free_space_zip) {
			free_space = (ulint) free_space_zip;
		}
	}

	/* free_space is now the free space of a created new page */

	total_data   = page_get_data_size(page) + insert_size;
	total_n_recs = page_get_n_recs(page) + 1;
	ut_ad(total_n_recs >= 2);
	total_space  = total_data + page_dir_calc_reserved_space(total_n_recs);

	n = 0;
	incl_data = 0;
	ins_rec = btr_cur_get_rec(cursor);
	rec = page_get_infimum_rec(page);

	heap = NULL;
	offsets = NULL;

	/* We start to include records to the left half, and when the
	space reserved by them exceeds half of total_space, then if
	the included records fit on the left page, they will be put there
	if something was left over also for the right page,
	otherwise the last included record will be the first on the right
	half page */

	do {
		/* Decide the next record to include */
		if (rec == ins_rec) {
			rec = NULL;	/* NULL denotes that tuple is
					now included */
		} else if (rec == NULL) {
			rec = page_rec_get_next(ins_rec);
		} else {
			rec = page_rec_get_next(rec);
		}

		if (rec == NULL) {
			/* Include tuple */
			incl_data += insert_size;
		} else {
			offsets = rec_get_offsets(rec, cursor->index,
						  offsets, ULINT_UNDEFINED,
						  &heap);
			incl_data += rec_offs_size(offsets);
		}

		n++;
	} while (incl_data + page_dir_calc_reserved_space(n)
		 < total_space / 2);

	if (incl_data + page_dir_calc_reserved_space(n) <= free_space) {
		/* The next record will be the first on
		the right half page if it is not the
		supremum record of page */

		if (rec == ins_rec) {
			rec = NULL;

			goto func_exit;
		} else if (rec == NULL) {
			next_rec = page_rec_get_next(ins_rec);
		} else {
			next_rec = page_rec_get_next(rec);
		}
		ut_ad(next_rec);
		if (!page_rec_is_supremum(next_rec)) {
			rec = next_rec;
		}
	}

func_exit:
	if (heap) {
		mem_heap_free(heap);
	}
	return(rec);
}

/*************************************************************//**
Returns TRUE if the insert fits on the appropriate half-page with the
chosen split_rec.
@return true if fits */
static __attribute__((nonnull(1,3,4,6), warn_unused_result))
bool
btr_page_insert_fits(
/*=================*/
	btr_cur_t*	cursor,	/*!< in: cursor at which insert
				should be made */
	const rec_t*	split_rec,/*!< in: suggestion for first record
				on upper half-page, or NULL if
				tuple to be inserted should be first */
	ulint**		offsets,/*!< in: rec_get_offsets(
				split_rec, cursor->index); out: garbage */
	const dtuple_t*	tuple,	/*!< in: tuple to insert */
	ulint		n_ext,	/*!< in: number of externally stored columns */
	mem_heap_t**	heap)	/*!< in: temporary memory heap */
{
	page_t*		page;
	ulint		insert_size;
	ulint		free_space;
	ulint		total_data;
	ulint		total_n_recs;
	const rec_t*	rec;
	const rec_t*	end_rec;

	page = btr_cur_get_page(cursor);

	ut_ad(!split_rec
	      || !page_is_comp(page) == !rec_offs_comp(*offsets));
	ut_ad(!split_rec
	      || rec_offs_validate(split_rec, cursor->index, *offsets));

	insert_size = rec_get_converted_size(cursor->index, tuple, n_ext);
	free_space  = page_get_free_space_of_empty(page_is_comp(page));

	/* free_space is now the free space of a created new page */

	total_data   = page_get_data_size(page) + insert_size;
	total_n_recs = page_get_n_recs(page) + 1;

	/* We determine which records (from rec to end_rec, not including
	end_rec) will end up on the other half page from tuple when it is
	inserted. */

	if (split_rec == NULL) {
		rec = page_rec_get_next(page_get_infimum_rec(page));
		end_rec = page_rec_get_next(btr_cur_get_rec(cursor));

	} else if (cmp_dtuple_rec(tuple, split_rec, *offsets) >= 0) {

		rec = page_rec_get_next(page_get_infimum_rec(page));
		end_rec = split_rec;
	} else {
		rec = split_rec;
		end_rec = page_get_supremum_rec(page);
	}

	if (total_data + page_dir_calc_reserved_space(total_n_recs)
	    <= free_space) {

		/* Ok, there will be enough available space on the
		half page where the tuple is inserted */

		return(true);
	}

	while (rec != end_rec) {
		/* In this loop we calculate the amount of reserved
		space after rec is removed from page. */

		*offsets = rec_get_offsets(rec, cursor->index, *offsets,
					   ULINT_UNDEFINED, heap);

		total_data -= rec_offs_size(*offsets);
		total_n_recs--;

		if (total_data + page_dir_calc_reserved_space(total_n_recs)
		    <= free_space) {

			/* Ok, there will be enough available space on the
			half page where the tuple is inserted */

			return(true);
		}

		rec = page_rec_get_next_const(rec);
	}

	return(false);
}

/*******************************************************//**
Inserts a data tuple to a tree on a non-leaf level. It is assumed
that mtr holds an x-latch on the tree. */

void
btr_insert_on_non_leaf_level_func(
/*==============================*/
	ulint		flags,	/*!< in: undo logging and locking flags */
	dict_index_t*	index,	/*!< in: index */
	ulint		level,	/*!< in: level, must be > 0 */
	dtuple_t*	tuple,	/*!< in: the record to be inserted */
	const char*	file,	/*!< in: file name */
	ulint		line,	/*!< in: line where called */
	mtr_t*		mtr)	/*!< in: mtr */
{
	big_rec_t*	dummy_big_rec;
	btr_cur_t	cursor;
	dberr_t		err;
	rec_t*		rec;
	mem_heap_t*	heap = NULL;
	ulint           offsets_[REC_OFFS_NORMAL_SIZE];
	ulint*          offsets         = offsets_;
	rec_offs_init(offsets_);
	rtr_info_t	rtr_info;

	ut_ad(level > 0);

	if (!dict_index_is_spatial(index)) {
		if (dict_table_is_intrinsic(index->table)) {
			btr_cur_search_to_nth_level_with_no_latch(
				index, level, tuple, PAGE_CUR_LE, &cursor,
				__FILE__, __LINE__, mtr);
		} else {
			btr_cur_search_to_nth_level(
				index, level, tuple, PAGE_CUR_LE,
				BTR_CONT_MODIFY_TREE,
				&cursor, 0, file, line, mtr);
		}
	} else {
		/* For spatial index, initialize structures to track
		its parents etc. */
		rtr_init_rtr_info(&rtr_info, false, &cursor, index, false);

		rtr_info_update_btr(&cursor, &rtr_info);

		btr_cur_search_to_nth_level(index, level, tuple,
					    PAGE_CUR_RTREE_INSERT,
					    BTR_CONT_MODIFY_TREE,
					    &cursor, 0, file, line, mtr);
	}

	ut_ad(cursor.flag == BTR_CUR_BINARY);

	err = btr_cur_optimistic_insert(
		flags
		| BTR_NO_LOCKING_FLAG
		| BTR_KEEP_SYS_FLAG
		| BTR_NO_UNDO_LOG_FLAG,
		&cursor, &offsets, &heap,
		tuple, &rec, &dummy_big_rec, 0, NULL, mtr);

	if (err == DB_FAIL) {
		err = btr_cur_pessimistic_insert(flags
						 | BTR_NO_LOCKING_FLAG
						 | BTR_KEEP_SYS_FLAG
						 | BTR_NO_UNDO_LOG_FLAG,
						 &cursor, &offsets, &heap,
						 tuple, &rec,
						 &dummy_big_rec, 0, NULL, mtr);
		ut_a(err == DB_SUCCESS);
	}

	if (heap != NULL) {
		mem_heap_free(heap);
	}

	if (dict_index_is_spatial(index)) {
		ut_ad(cursor.rtr_info);

		rtr_clean_rtr_info(&rtr_info, true);
	}
}

/**************************************************************//**
Attaches the halves of an index page on the appropriate level in an
index tree. */
static __attribute__((nonnull))
void
btr_attach_half_pages(
/*==================*/
	ulint		flags,		/*!< in: undo logging and
					locking flags */
	dict_index_t*	index,		/*!< in: the index tree */
	buf_block_t*	block,		/*!< in/out: page to be split */
	const rec_t*	split_rec,	/*!< in: first record on upper
					half page */
	buf_block_t*	new_block,	/*!< in/out: the new half page */
	ulint		direction,	/*!< in: FSP_UP or FSP_DOWN */
	mtr_t*		mtr)		/*!< in: mtr */
{
	ulint		prev_page_no;
	ulint		next_page_no;
	ulint		level;
	page_t*		page		= buf_block_get_frame(block);
	page_t*		lower_page;
	page_t*		upper_page;
	ulint		lower_page_no;
	ulint		upper_page_no;
	page_zip_des_t*	lower_page_zip;
	page_zip_des_t*	upper_page_zip;
	dtuple_t*	node_ptr_upper;
	mem_heap_t*	heap;
	buf_block_t*	prev_block = NULL;
	buf_block_t*	next_block = NULL;

	ut_ad(mtr_is_block_fix(mtr, block, MTR_MEMO_PAGE_X_FIX, index->table));
	ut_ad(mtr_is_block_fix(
		mtr, new_block, MTR_MEMO_PAGE_X_FIX, index->table));

	/* Create a memory heap where the data tuple is stored */
	heap = mem_heap_create(1024);

	/* Based on split direction, decide upper and lower pages */
	if (direction == FSP_DOWN) {

		btr_cur_t	cursor;
		ulint*		offsets;

		lower_page = buf_block_get_frame(new_block);
		lower_page_no = new_block->page.id.page_no();
		lower_page_zip = buf_block_get_page_zip(new_block);
		upper_page = buf_block_get_frame(block);
		upper_page_no = block->page.id.page_no();
		upper_page_zip = buf_block_get_page_zip(block);

		/* Look up the index for the node pointer to page */
		offsets = btr_page_get_father_block(NULL, heap, index,
						    block, mtr, &cursor);

		/* Replace the address of the old child node (= page) with the
		address of the new lower half */

		btr_node_ptr_set_child_page_no(
			btr_cur_get_rec(&cursor),
			btr_cur_get_page_zip(&cursor),
			offsets, lower_page_no, mtr);
		mem_heap_empty(heap);
	} else {
		lower_page = buf_block_get_frame(block);
		lower_page_no = block->page.id.page_no();
		lower_page_zip = buf_block_get_page_zip(block);
		upper_page = buf_block_get_frame(new_block);
		upper_page_no = new_block->page.id.page_no();
		upper_page_zip = buf_block_get_page_zip(new_block);
	}

	/* Get the previous and next pages of page */
	prev_page_no = btr_page_get_prev(page, mtr);
	next_page_no = btr_page_get_next(page, mtr);

	const ulint	space = block->page.id.space();

	/* for consistency, both blocks should be locked, before change */
	if (prev_page_no != FIL_NULL && direction == FSP_DOWN) {
		prev_block = btr_block_get(
			page_id_t(space, prev_page_no), block->page.size,
			RW_X_LATCH, index, mtr);
	}
	if (next_page_no != FIL_NULL && direction != FSP_DOWN) {
		next_block = btr_block_get(
			page_id_t(space, next_page_no), block->page.size,
			RW_X_LATCH, index, mtr);
	}

	/* Get the level of the split pages */
	level = btr_page_get_level(buf_block_get_frame(block), mtr);
	ut_ad(level
	      == btr_page_get_level(buf_block_get_frame(new_block), mtr));

	/* Build the node pointer (= node key and page address) for the upper
	half */

	node_ptr_upper = dict_index_build_node_ptr(index, split_rec,
						   upper_page_no, heap, level);

	/* Insert it next to the pointer to the lower half. Note that this
	may generate recursion leading to a split on the higher level. */

	btr_insert_on_non_leaf_level(flags, index, level + 1,
				     node_ptr_upper, mtr);

	/* Free the memory heap */
	mem_heap_free(heap);

	/* Update page links of the level */

	if (prev_block) {
#ifdef UNIV_BTR_DEBUG
		ut_a(page_is_comp(prev_block->frame) == page_is_comp(page));
		ut_a(btr_page_get_next(prev_block->frame, mtr)
		     == block->page.id.page_no());
#endif /* UNIV_BTR_DEBUG */

		btr_page_set_next(buf_block_get_frame(prev_block),
				  buf_block_get_page_zip(prev_block),
				  lower_page_no, mtr);
	}

	if (next_block) {
#ifdef UNIV_BTR_DEBUG
		ut_a(page_is_comp(next_block->frame) == page_is_comp(page));
		ut_a(btr_page_get_prev(next_block->frame, mtr)
		     == page_get_page_no(page));
#endif /* UNIV_BTR_DEBUG */

		btr_page_set_prev(buf_block_get_frame(next_block),
				  buf_block_get_page_zip(next_block),
				  upper_page_no, mtr);
	}

	if (direction == FSP_DOWN) {
		/* lower_page is new */
		btr_page_set_prev(lower_page, lower_page_zip,
				  prev_page_no, mtr);
	} else {
		ut_ad(btr_page_get_prev(lower_page, mtr) == prev_page_no);
	}

	btr_page_set_next(lower_page, lower_page_zip, upper_page_no, mtr);
	btr_page_set_prev(upper_page, upper_page_zip, lower_page_no, mtr);

	if (direction != FSP_DOWN) {
		/* upper_page is new */
		btr_page_set_next(upper_page, upper_page_zip,
				  next_page_no, mtr);
	} else {
		ut_ad(btr_page_get_next(upper_page, mtr) == next_page_no);
	}
}

/*************************************************************//**
Determine if a tuple is smaller than any record on the page.
@return TRUE if smaller */
static __attribute__((nonnull, warn_unused_result))
bool
btr_page_tuple_smaller(
/*===================*/
	btr_cur_t*	cursor,	/*!< in: b-tree cursor */
	const dtuple_t*	tuple,	/*!< in: tuple to consider */
	ulint**		offsets,/*!< in/out: temporary storage */
	ulint		n_uniq,	/*!< in: number of unique fields
				in the index page records */
	mem_heap_t**	heap)	/*!< in/out: heap for offsets */
{
	buf_block_t*	block;
	const rec_t*	first_rec;
	page_cur_t	pcur;

	/* Read the first user record in the page. */
	block = btr_cur_get_block(cursor);
	page_cur_set_before_first(block, &pcur);
	page_cur_move_to_next(&pcur);
	first_rec = page_cur_get_rec(&pcur);

	*offsets = rec_get_offsets(
		first_rec, cursor->index, *offsets,
		n_uniq, heap);

	return(cmp_dtuple_rec(tuple, first_rec, *offsets) < 0);
}

/** Insert the tuple into the right sibling page, if the cursor is at the end
of a page.
@param[in]	flags	undo logging and locking flags
@param[in,out]	cursor	cursor at which to insert; when the function succeeds,
			the cursor is positioned before the insert point.
@param[out]	offsets	offsets on inserted record
@param[in,out]	heap	memory heap for allocating offsets
@param[in]	tuple	tuple to insert
@param[in]	n_ext	number of externally stored columns
@param[in,out]	mtr	mini-transaction
@return	inserted record (first record on the right sibling page);
	the cursor will be positioned on the page infimum
@retval	NULL if the operation was not performed */
static
rec_t*
btr_insert_into_right_sibling(
	ulint		flags,
	btr_cur_t*	cursor,
	ulint**		offsets,
	mem_heap_t*	heap,
	const dtuple_t*	tuple,
	ulint		n_ext,
	mtr_t*		mtr)
{
	buf_block_t*	block = btr_cur_get_block(cursor);
	page_t*		page = buf_block_get_frame(block);
	ulint		next_page_no = btr_page_get_next(page, mtr);

	ut_ad(mtr_memo_contains(mtr, dict_index_get_lock(cursor->index),
				MTR_MEMO_X_LOCK));
	ut_ad(mtr_memo_contains(mtr, block, MTR_MEMO_PAGE_X_FIX));
	ut_ad(heap);

	if (next_page_no == FIL_NULL || !page_rec_is_supremum(
			page_rec_get_next(btr_cur_get_rec(cursor)))) {

		return(NULL);
	}

	page_cur_t	next_page_cursor;
	buf_block_t*	next_block;
	page_t*		next_page;
	btr_cur_t	next_father_cursor;
	rec_t*		rec = NULL;
	ulint		zip_size = buf_block_get_zip_size(block);
	ulint		max_size;

	next_block = btr_block_get(
		buf_block_get_space(block), zip_size,
		next_page_no, RW_X_LATCH, cursor->index, mtr);
	next_page = buf_block_get_frame(next_block);

	bool	is_leaf = page_is_leaf(next_page);

	btr_page_get_father(
		cursor->index, next_block, mtr, &next_father_cursor);

	page_cur_search(
		next_block, cursor->index, tuple, PAGE_CUR_LE,
		&next_page_cursor);

	max_size = page_get_max_insert_size_after_reorganize(next_page, 1);

	/* Extends gap lock for the next page */
	lock_update_split_left(next_block, block);

	rec = page_cur_tuple_insert(
		&next_page_cursor, tuple, cursor->index, offsets, &heap,
		n_ext, mtr);

	if (rec == NULL) {
		if (zip_size && is_leaf
		    && !dict_index_is_clust(cursor->index)) {
			/* Reset the IBUF_BITMAP_FREE bits, because
			page_cur_tuple_insert() will have attempted page
			reorganize before failing. */
			ibuf_reset_free_bits(next_block);
		}
		return(NULL);
	}

	if (is_leaf && !dict_index_is_clust(cursor->index)) {
		/* Update the free bits of the B-tree page in the
		insert buffer bitmap. */

		if (zip_size) {
			ibuf_update_free_bits_zip(next_block, mtr);
		} else {
			ibuf_update_free_bits_if_full(
				next_block, max_size,
				rec_offs_size(*offsets) + PAGE_DIR_SLOT_SIZE);
		}
	}

	ibool	compressed;
	dberr_t	err;
	ulint	level = btr_page_get_level(next_page, mtr);

	/* adjust cursor position */
	*btr_cur_get_page_cur(cursor) = next_page_cursor;

	ut_ad(btr_cur_get_rec(cursor) == page_get_infimum_rec(next_page));
	ut_ad(page_rec_get_next(page_get_infimum_rec(next_page)) == rec);

	/* We have to change the parent node pointer */

	compressed = btr_cur_pessimistic_delete(
		&err, TRUE, &next_father_cursor,
		BTR_CREATE_FLAG, RB_NONE, mtr);

	ut_a(err == DB_SUCCESS);

	if (!compressed) {
		btr_cur_compress_if_useful(&next_father_cursor, FALSE, mtr);
	}

	dtuple_t*	node_ptr = dict_index_build_node_ptr(
		cursor->index, rec, buf_block_get_page_no(next_block),
		heap, level);

	btr_insert_on_non_leaf_level(
		flags, cursor->index, level + 1, node_ptr, mtr);

	ut_ad(rec_offs_validate(rec, cursor->index, *offsets));

	return(rec);
}

/*************************************************************//**
Splits an index page to halves and inserts the tuple. It is assumed
that mtr holds an x-latch to the index tree. NOTE: the tree x-latch is
released within this function! NOTE that the operation of this
function must always succeed, we cannot reverse it: therefore enough
free disk space (2 pages) must be guaranteed to be available before
this function is called.

@return inserted record */

rec_t*
btr_page_split_and_insert(
/*======================*/
	ulint		flags,	/*!< in: undo logging and locking flags */
	btr_cur_t*	cursor,	/*!< in: cursor at which to insert; when the
				function returns, the cursor is positioned
				on the predecessor of the inserted record */
	ulint**		offsets,/*!< out: offsets on inserted record */
	mem_heap_t**	heap,	/*!< in/out: pointer to memory heap, or NULL */
	const dtuple_t*	tuple,	/*!< in: tuple to insert */
	ulint		n_ext,	/*!< in: number of externally stored columns */
	mtr_t*		mtr)	/*!< in: mtr */
{
	buf_block_t*	block;
	page_t*		page;
	page_zip_des_t*	page_zip;
	ulint		page_no;
	byte		direction;
	ulint		hint_page_no;
	buf_block_t*	new_block;
	page_t*		new_page;
	page_zip_des_t*	new_page_zip;
	rec_t*		split_rec;
	buf_block_t*	left_block;
	buf_block_t*	right_block;
	buf_block_t*	insert_block;
	page_cur_t*	page_cursor;
	rec_t*		first_rec;
	byte*		buf = 0; /* remove warning */
	rec_t*		move_limit;
	ibool		insert_will_fit;
	ibool		insert_left;
	ulint		n_iterations = 0;
	rec_t*		rec;
	ulint		n_uniq;
	dict_index_t*	index;

	index = btr_cur_get_index(cursor);

	if (dict_index_is_spatial(index)) {
		/* Split rtree page and update parent */
		return(rtr_page_split_and_insert(flags, cursor, offsets, heap,
						 tuple, n_ext, mtr));
	}

	if (!*heap) {
		*heap = mem_heap_create(1024);
	}
	n_uniq = dict_index_get_n_unique_in_tree(cursor->index);
func_start:
	mem_heap_empty(*heap);
	*offsets = NULL;

	ut_ad(mtr_memo_contains_flagged(mtr,
					dict_index_get_lock(cursor->index),
					MTR_MEMO_X_LOCK | MTR_MEMO_SX_LOCK)
	      || dict_table_is_intrinsic(cursor->index->table));
	ut_ad(!dict_index_is_online_ddl(cursor->index)
	      || (flags & BTR_CREATE_FLAG)
	      || dict_index_is_clust(cursor->index));
#ifdef UNIV_SYNC_DEBUG
	ut_ad(rw_lock_own_flagged(dict_index_get_lock(cursor->index),
				  RW_LOCK_FLAG_X | RW_LOCK_FLAG_SX)
	      || dict_table_is_intrinsic(cursor->index->table));
#endif /* UNIV_SYNC_DEBUG */

	block = btr_cur_get_block(cursor);
	page = buf_block_get_frame(block);
	page_zip = buf_block_get_page_zip(block);

	ut_ad(mtr_is_block_fix(
		mtr, block, MTR_MEMO_PAGE_X_FIX, cursor->index->table));
	ut_ad(!page_is_empty(page));

<<<<<<< HEAD
	page_no = block->page.id.page_no();
=======
	/* try to insert to the next page if possible before split */
	rec = btr_insert_into_right_sibling(
		flags, cursor, offsets, *heap, tuple, n_ext, mtr);

	if (rec != NULL) {
		return(rec);
	}

	page_no = buf_block_get_page_no(block);
>>>>>>> 8c5928b6

	/* 1. Decide the split record; split_rec == NULL means that the
	tuple to be inserted should be the first record on the upper
	half-page */
	insert_left = FALSE;

	if (n_iterations > 0) {
		direction = FSP_UP;
		hint_page_no = page_no + 1;
		split_rec = btr_page_get_split_rec(cursor, tuple, n_ext);

		if (split_rec == NULL) {
			insert_left = btr_page_tuple_smaller(
				cursor, tuple, offsets, n_uniq, heap);
		}
	} else if (btr_page_get_split_rec_to_right(cursor, &split_rec)) {
		direction = FSP_UP;
		hint_page_no = page_no + 1;

	} else if (btr_page_get_split_rec_to_left(cursor, &split_rec)) {
		direction = FSP_DOWN;
		hint_page_no = page_no - 1;
		ut_ad(split_rec);
	} else {
		direction = FSP_UP;
		hint_page_no = page_no + 1;

		/* If there is only one record in the index page, we
		can't split the node in the middle by default. We need
		to determine whether the new record will be inserted
		to the left or right. */

		if (page_get_n_recs(page) > 1) {
			split_rec = page_get_middle_rec(page);
		} else if (btr_page_tuple_smaller(cursor, tuple,
						  offsets, n_uniq, heap)) {
			split_rec = page_rec_get_next(
				page_get_infimum_rec(page));
		} else {
			split_rec = NULL;
		}
	}

	/* 2. Allocate a new page to the index */
	new_block = btr_page_alloc(cursor->index, hint_page_no, direction,
				   btr_page_get_level(page, mtr), mtr, mtr);
	new_page = buf_block_get_frame(new_block);
	new_page_zip = buf_block_get_page_zip(new_block);
	btr_page_create(new_block, new_page_zip, cursor->index,
			btr_page_get_level(page, mtr), mtr);

	/* 3. Calculate the first record on the upper half-page, and the
	first record (move_limit) on original page which ends up on the
	upper half */

	if (split_rec) {
		first_rec = move_limit = split_rec;

		*offsets = rec_get_offsets(split_rec, cursor->index, *offsets,
					   n_uniq, heap);

		insert_left = cmp_dtuple_rec(tuple, split_rec, *offsets) < 0;

		if (!insert_left && new_page_zip && n_iterations > 0) {
			/* If a compressed page has already been split,
			avoid further splits by inserting the record
			to an empty page. */
			split_rec = NULL;
			goto insert_empty;
		}
	} else if (insert_left) {
		ut_a(n_iterations > 0);
		first_rec = page_rec_get_next(page_get_infimum_rec(page));
		move_limit = page_rec_get_next(btr_cur_get_rec(cursor));
	} else {
insert_empty:
		ut_ad(!split_rec);
		ut_ad(!insert_left);
		buf = (byte*) ut_malloc(rec_get_converted_size(cursor->index,
							       tuple, n_ext));

		first_rec = rec_convert_dtuple_to_rec(buf, cursor->index,
						      tuple, n_ext);
		move_limit = page_rec_get_next(btr_cur_get_rec(cursor));
	}

	/* 4. Do first the modifications in the tree structure */

	btr_attach_half_pages(flags, cursor->index, block,
			      first_rec, new_block, direction, mtr);

	/* If the split is made on the leaf level and the insert will fit
	on the appropriate half-page, we may release the tree x-latch.
	We can then move the records after releasing the tree latch,
	thus reducing the tree latch contention. */

	if (split_rec) {
		insert_will_fit = !new_page_zip
			&& btr_page_insert_fits(cursor, split_rec,
						offsets, tuple, n_ext, heap);
	} else {
		if (!insert_left) {
			ut_free(buf);
			buf = NULL;
		}

		insert_will_fit = !new_page_zip
			&& btr_page_insert_fits(cursor, NULL,
						offsets, tuple, n_ext, heap);
	}

	if (!srv_read_only_mode
	    && insert_will_fit
	    && page_is_leaf(page)
	    && !dict_index_is_online_ddl(cursor->index)) {

		mtr->memo_release(
			dict_index_get_lock(cursor->index),
			MTR_MEMO_X_LOCK | MTR_MEMO_SX_LOCK);

		/* NOTE: We cannot release root block latch here, because it
		has segment header and already modified in most of cases.*/
	}

	/* 5. Move then the records to the new page */
	if (direction == FSP_DOWN) {
		/*		fputs("Split left\n", stderr); */

		if (0
#ifdef UNIV_ZIP_COPY
		    || page_zip
#endif /* UNIV_ZIP_COPY */
		    || !page_move_rec_list_start(new_block, block, move_limit,
						 cursor->index, mtr)) {
			/* For some reason, compressing new_page failed,
			even though it should contain fewer records than
			the original page.  Copy the page byte for byte
			and then delete the records from both pages
			as appropriate.  Deleting will always succeed. */
			ut_a(new_page_zip);

			page_zip_copy_recs(new_page_zip, new_page,
					   page_zip, page, cursor->index, mtr);
			page_delete_rec_list_end(move_limit - page + new_page,
						 new_block, cursor->index,
						 ULINT_UNDEFINED,
						 ULINT_UNDEFINED, mtr);

			/* Update the lock table and possible hash index. */

			if (!dict_table_is_locking_disabled(
				cursor->index->table)) {
				lock_move_rec_list_start(
					new_block, block, move_limit,
					new_page + PAGE_NEW_INFIMUM);
			}

			btr_search_move_or_delete_hash_entries(
				new_block, block, cursor->index);

			/* Delete the records from the source page. */

			page_delete_rec_list_start(move_limit, block,
						   cursor->index, mtr);
		}

		left_block = new_block;
		right_block = block;

		if (!dict_table_is_locking_disabled(cursor->index->table)) {
			lock_update_split_left(right_block, left_block);
		}
	} else {
		/*		fputs("Split right\n", stderr); */

		if (0
#ifdef UNIV_ZIP_COPY
		    || page_zip
#endif /* UNIV_ZIP_COPY */
		    || !page_move_rec_list_end(new_block, block, move_limit,
					       cursor->index, mtr)) {
			/* For some reason, compressing new_page failed,
			even though it should contain fewer records than
			the original page.  Copy the page byte for byte
			and then delete the records from both pages
			as appropriate.  Deleting will always succeed. */
			ut_a(new_page_zip);

			page_zip_copy_recs(new_page_zip, new_page,
					   page_zip, page, cursor->index, mtr);
			page_delete_rec_list_start(move_limit - page
						   + new_page, new_block,
						   cursor->index, mtr);

			/* Update the lock table and possible hash index. */
			if (!dict_table_is_locking_disabled(
				cursor->index->table)) {
				lock_move_rec_list_end(
					new_block, block, move_limit);
			}

			ut_ad(!dict_index_is_spatial(index));

			btr_search_move_or_delete_hash_entries(
				new_block, block, cursor->index);

			/* Delete the records from the source page. */

			page_delete_rec_list_end(move_limit, block,
						 cursor->index,
						 ULINT_UNDEFINED,
						 ULINT_UNDEFINED, mtr);
		}

		left_block = block;
		right_block = new_block;

		if (!dict_table_is_locking_disabled(cursor->index->table)) {
			lock_update_split_right(right_block, left_block);
		}
	}

#ifdef UNIV_ZIP_DEBUG
	if (page_zip) {
		ut_a(page_zip_validate(page_zip, page, cursor->index));
		ut_a(page_zip_validate(new_page_zip, new_page, cursor->index));
	}
#endif /* UNIV_ZIP_DEBUG */

	/* At this point, split_rec, move_limit and first_rec may point
	to garbage on the old page. */

	/* 6. The split and the tree modification is now completed. Decide the
	page where the tuple should be inserted */

	if (insert_left) {
		insert_block = left_block;
	} else {
		insert_block = right_block;
	}

	/* 7. Reposition the cursor for insert and try insertion */
	page_cursor = btr_cur_get_page_cur(cursor);

	page_cur_search(insert_block, cursor->index, tuple, page_cursor);

	rec = page_cur_tuple_insert(page_cursor, tuple, cursor->index,
				    offsets, heap, n_ext, mtr);

#ifdef UNIV_ZIP_DEBUG
	{
		page_t*		insert_page
			= buf_block_get_frame(insert_block);

		page_zip_des_t*	insert_page_zip
			= buf_block_get_page_zip(insert_block);

		ut_a(!insert_page_zip
		     || page_zip_validate(insert_page_zip, insert_page,
					  cursor->index));
	}
#endif /* UNIV_ZIP_DEBUG */

	if (rec != NULL) {

		goto func_exit;
	}

	/* 8. If insert did not fit, try page reorganization.
	For compressed pages, page_cur_tuple_insert() will have
	attempted this already. */

	if (page_cur_get_page_zip(page_cursor)
	    || !btr_page_reorganize(page_cursor, cursor->index, mtr)) {

		goto insert_failed;
	}

	rec = page_cur_tuple_insert(page_cursor, tuple, cursor->index,
				    offsets, heap, n_ext, mtr);

	if (rec == NULL) {
		/* The insert did not fit on the page: loop back to the
		start of the function for a new split */
insert_failed:
		/* We play safe and reset the free bits for new_page */
		if (!dict_index_is_clust(cursor->index)
		    && !dict_table_is_temporary(cursor->index->table)) {
			ibuf_reset_free_bits(new_block);
			ibuf_reset_free_bits(block);
		}

		/* ib_logf(IB_LOG_LEVEL_INFO, "Split second round %lu",
			   page_get_page_no(page)); */
		n_iterations++;
		ut_ad(n_iterations < 2
		      || buf_block_get_page_zip(insert_block));
		ut_ad(!insert_will_fit);

		goto func_start;
	}

func_exit:
	/* Insert fit on the page: update the free bits for the
	left and right pages in the same mtr */

	if (!dict_index_is_clust(cursor->index)
	    && !dict_table_is_temporary(cursor->index->table)
	    && page_is_leaf(page)) {

		ibuf_update_free_bits_for_two_pages_low(
			left_block, right_block, mtr);
	}

#if 0
	ib_logf(IB_LOG_LEVEL_INFO,
		"Split and insert done %lu %lu",
		left_block->page.id.page_no(),
		right_block->page.id.page_no());
#endif

	MONITOR_INC(MONITOR_INDEX_SPLIT);

	ut_ad(page_validate(buf_block_get_frame(left_block), cursor->index));
	ut_ad(page_validate(buf_block_get_frame(right_block), cursor->index));

	ut_ad(!rec || rec_offs_validate(rec, cursor->index, *offsets));
	return(rec);
}

/** Removes a page from the level list of pages.
@param[in]	space		space where removed
@param[in]	page_size	page size
@param[in,out]	page		page to remove
@param[in]	index		index tree
@param[in,out]	mtr		mini-transaction */
# define btr_level_list_remove(space,page_size,page,index,mtr)		\
	btr_level_list_remove_func(space,page_size,page,index,mtr)

/** Removes a page from the level list of pages.
@param[in]	space		space where removed
@param[in]	page_size	page size
@param[in,out]	page		page to remove
@param[in]	index		index tree
@param[in,out]	mtr		mini-transaction */
static
void
btr_level_list_remove_func(
	ulint			space,
	const page_size_t&	page_size,
	page_t*			page,
	const dict_index_t*	index,
	mtr_t*			mtr)
{
	ut_ad(page && mtr);
	ut_ad(mtr_is_page_fix(mtr, page, MTR_MEMO_PAGE_X_FIX, index->table));
	ut_ad(space == page_get_space_id(page));
	/* Get the previous and next page numbers of page */

	const ulint	prev_page_no = btr_page_get_prev(page, mtr);
	const ulint	next_page_no = btr_page_get_next(page, mtr);

	/* Update page links of the level */

	if (prev_page_no != FIL_NULL) {
		buf_block_t*	prev_block
			= btr_block_get(page_id_t(space, prev_page_no),
					page_size, RW_X_LATCH, index, mtr);

		page_t*		prev_page
			= buf_block_get_frame(prev_block);
#ifdef UNIV_BTR_DEBUG
		ut_a(page_is_comp(prev_page) == page_is_comp(page));
		ut_a(btr_page_get_next(prev_page, mtr)
		     == page_get_page_no(page));
#endif /* UNIV_BTR_DEBUG */

		btr_page_set_next(prev_page,
				  buf_block_get_page_zip(prev_block),
				  next_page_no, mtr);
	}

	if (next_page_no != FIL_NULL) {
		buf_block_t*	next_block
			= btr_block_get(
				page_id_t(space, next_page_no), page_size,
				RW_X_LATCH, index, mtr);

		page_t*		next_page
			= buf_block_get_frame(next_block);
#ifdef UNIV_BTR_DEBUG
		ut_a(page_is_comp(next_page) == page_is_comp(page));
		ut_a(btr_page_get_prev(next_page, mtr)
		     == page_get_page_no(page));
#endif /* UNIV_BTR_DEBUG */

		btr_page_set_prev(next_page,
				  buf_block_get_page_zip(next_block),
				  prev_page_no, mtr);
	}
}

/****************************************************************//**
Writes the redo log record for setting an index record as the predefined
minimum record. */
UNIV_INLINE
void
btr_set_min_rec_mark_log(
/*=====================*/
	rec_t*		rec,	/*!< in: record */
	mlog_id_t	type,	/*!< in: MLOG_COMP_REC_MIN_MARK or
				MLOG_REC_MIN_MARK */
	mtr_t*		mtr)	/*!< in: mtr */
{
	mlog_write_initial_log_record(rec, type, mtr);

	/* Write rec offset as a 2-byte ulint */
	mlog_catenate_ulint(mtr, page_offset(rec), MLOG_2BYTES);
}
#else /* !UNIV_HOTBACKUP */
# define btr_set_min_rec_mark_log(rec,comp,mtr) ((void) 0)
#endif /* !UNIV_HOTBACKUP */

/****************************************************************//**
Parses the redo log record for setting an index record as the predefined
minimum record.
@return end of log record or NULL */

byte*
btr_parse_set_min_rec_mark(
/*=======================*/
	byte*	ptr,	/*!< in: buffer */
	byte*	end_ptr,/*!< in: buffer end */
	ulint	comp,	/*!< in: nonzero=compact page format */
	page_t*	page,	/*!< in: page or NULL */
	mtr_t*	mtr)	/*!< in: mtr or NULL */
{
	rec_t*	rec;

	if (end_ptr < ptr + 2) {

		return(NULL);
	}

	if (page) {
		ut_a(!page_is_comp(page) == !comp);

		rec = page + mach_read_from_2(ptr);

		btr_set_min_rec_mark(rec, mtr);
	}

	return(ptr + 2);
}

/****************************************************************//**
Sets a record as the predefined minimum record. */

void
btr_set_min_rec_mark(
/*=================*/
	rec_t*	rec,	/*!< in: record */
	mtr_t*	mtr)	/*!< in: mtr */
{
	ulint	info_bits;

	if (page_rec_is_comp(rec)) {
		info_bits = rec_get_info_bits(rec, TRUE);

		rec_set_info_bits_new(rec, info_bits | REC_INFO_MIN_REC_FLAG);

		btr_set_min_rec_mark_log(rec, MLOG_COMP_REC_MIN_MARK, mtr);
	} else {
		info_bits = rec_get_info_bits(rec, FALSE);

		rec_set_info_bits_old(rec, info_bits | REC_INFO_MIN_REC_FLAG);

		btr_set_min_rec_mark_log(rec, MLOG_REC_MIN_MARK, mtr);
	}
}

#ifndef UNIV_HOTBACKUP
/*************************************************************//**
Deletes on the upper level the node pointer to a page. */

void
btr_node_ptr_delete(
/*================*/
	dict_index_t*	index,	/*!< in: index tree */
	buf_block_t*	block,	/*!< in: page whose node pointer is deleted */
	mtr_t*		mtr)	/*!< in: mtr */
{
	btr_cur_t	cursor;
	ibool		compressed;
	dberr_t		err;

	ut_ad(mtr_is_block_fix(mtr, block, MTR_MEMO_PAGE_X_FIX, index->table));

	/* Delete node pointer on father page */
	btr_page_get_father(index, block, mtr, &cursor);

	compressed = btr_cur_pessimistic_delete(&err, TRUE, &cursor,
						BTR_CREATE_FLAG, false, mtr);
	ut_a(err == DB_SUCCESS);

	if (!compressed) {
		btr_cur_compress_if_useful(&cursor, FALSE, mtr);
	}
}

/*************************************************************//**
If page is the only on its level, this function moves its records to the
father page, thus reducing the tree height.
@return father block */
static
buf_block_t*
btr_lift_page_up(
/*=============*/
	dict_index_t*	index,	/*!< in: index tree */
	buf_block_t*	block,	/*!< in: page which is the only on its level;
				must not be empty: use
				btr_discard_only_page_on_level if the last
				record from the page should be removed */
	mtr_t*		mtr)	/*!< in: mtr */
{
	buf_block_t*	father_block;
	page_t*		father_page;
	ulint		page_level;
	page_zip_des_t*	father_page_zip;
	page_t*		page		= buf_block_get_frame(block);
	ulint		root_page_no;
	buf_block_t*	blocks[BTR_MAX_LEVELS];
	ulint		n_blocks;	/*!< last used index in blocks[] */
	ulint		i;
	bool		lift_father_up;
	buf_block_t*	block_orig	= block;

	ut_ad(btr_page_get_prev(page, mtr) == FIL_NULL);
	ut_ad(btr_page_get_next(page, mtr) == FIL_NULL);
	ut_ad(mtr_is_block_fix(mtr, block, MTR_MEMO_PAGE_X_FIX, index->table));

	page_level = btr_page_get_level(page, mtr);
	root_page_no = dict_index_get_page(index);

	{
		btr_cur_t	cursor;
		ulint*		offsets	= NULL;
		mem_heap_t*	heap	= mem_heap_create(
			sizeof(*offsets)
			* (REC_OFFS_HEADER_SIZE + 1 + 1 + index->n_fields));
		buf_block_t*	b;

		offsets = btr_page_get_father_block(offsets, heap, index,
						    block, mtr, &cursor);
		father_block = btr_cur_get_block(&cursor);
		father_page_zip = buf_block_get_page_zip(father_block);
		father_page = buf_block_get_frame(father_block);

		n_blocks = 0;

		/* Store all ancestor pages so we can reset their
		levels later on.  We have to do all the searches on
		the tree now because later on, after we've replaced
		the first level, the tree is in an inconsistent state
		and can not be searched. */
		for (b = father_block;
		     b->page.id.page_no() != root_page_no; ) {
			ut_a(n_blocks < BTR_MAX_LEVELS);

			offsets = btr_page_get_father_block(offsets, heap,
							    index, b,
							    mtr, &cursor);

			blocks[n_blocks++] = b = btr_cur_get_block(&cursor);
		}

		lift_father_up = (n_blocks && page_level == 0);
		if (lift_father_up) {
			/* The father page also should be the only on its level (not
			root). We should lift up the father page at first.
			Because the leaf page should be lifted up only for root page.
			The freeing page is based on page_level (==0 or !=0)
			to choose segment. If the page_level is changed ==0 from !=0,
			later freeing of the page doesn't find the page allocation
			to be freed.*/

			block = father_block;
			page = buf_block_get_frame(block);
			page_level = btr_page_get_level(page, mtr);

			ut_ad(btr_page_get_prev(page, mtr) == FIL_NULL);
			ut_ad(btr_page_get_next(page, mtr) == FIL_NULL);
			ut_ad(mtr_is_block_fix(
				mtr, block, MTR_MEMO_PAGE_X_FIX, index->table));

			father_block = blocks[0];
			father_page_zip = buf_block_get_page_zip(father_block);
			father_page = buf_block_get_frame(father_block);
		}

		mem_heap_free(heap);
	}

	btr_search_drop_page_hash_index(block);

	/* Make the father empty */
	btr_page_empty(father_block, father_page_zip, index, page_level, mtr);
	page_level++;

	/* Copy the records to the father page one by one. */
	if (0
#ifdef UNIV_ZIP_COPY
	    || father_page_zip
#endif /* UNIV_ZIP_COPY */
	    || !page_copy_rec_list_end(father_block, block,
				       page_get_infimum_rec(page),
				       index, mtr)) {
		const page_zip_des_t*	page_zip
			= buf_block_get_page_zip(block);
		ut_a(father_page_zip);
		ut_a(page_zip);

		/* Copy the page byte for byte. */
		page_zip_copy_recs(father_page_zip, father_page,
				   page_zip, page, index, mtr);

		/* Update the lock table and possible hash index. */

		if (!dict_table_is_locking_disabled(index->table)) {
			lock_move_rec_list_end(father_block, block,
					       page_get_infimum_rec(page));
		}

		/* Also update the predicate locks */
		if (dict_index_is_spatial(index)) {
			lock_prdt_rec_move(father_block, block);
		}

		btr_search_move_or_delete_hash_entries(father_block, block,
						       index);
	}

	if (!dict_table_is_locking_disabled(index->table)) {
		lock_update_copy_and_discard(father_block, block);
	}

	/* Go upward to root page, decrementing levels by one. */
	for (i = lift_father_up ? 1 : 0; i < n_blocks; i++, page_level++) {
		page_t*		page	= buf_block_get_frame(blocks[i]);
		page_zip_des_t*	page_zip= buf_block_get_page_zip(blocks[i]);

		ut_ad(btr_page_get_level(page, mtr) == page_level + 1);

		btr_page_set_level(page, page_zip, page_level, mtr);
#ifdef UNIV_ZIP_DEBUG
		ut_a(!page_zip || page_zip_validate(page_zip, page, index));
#endif /* UNIV_ZIP_DEBUG */
	}

        if (dict_index_is_spatial(index)) {
                rtr_check_discard_page(index, NULL, block);
        }

	/* Free the file page */
	btr_page_free(index, block, mtr);

	/* We play it safe and reset the free bits for the father */
	if (!dict_index_is_clust(index)
	    && !dict_table_is_temporary(index->table)) {
		ibuf_reset_free_bits(father_block);
	}
	ut_ad(page_validate(father_page, index));
	ut_ad(btr_check_node_ptr(index, father_block, mtr));

	return(lift_father_up ? block_orig : father_block);
}

/*************************************************************//**
Tries to merge the page first to the left immediate brother if such a
brother exists, and the node pointers to the current page and to the brother
reside on the same page. If the left brother does not satisfy these
conditions, looks at the right brother. If the page is the only one on that
level lifts the records of the page to the father page, thus reducing the
tree height. It is assumed that mtr holds an x-latch on the tree and on the
page. If cursor is on the leaf level, mtr must also hold x-latches to the
brothers, if they exist.
@return TRUE on success */

ibool
btr_compress(
/*=========*/
	btr_cur_t*	cursor,	/*!< in/out: cursor on the page to merge
				or lift; the page must not be empty:
				when deleting records, use btr_discard_page()
				if the page would become empty */
	ibool		adjust,	/*!< in: TRUE if should adjust the
				cursor position even if compression occurs */
	mtr_t*		mtr)	/*!< in/out: mini-transaction */
{
	dict_index_t*	index;
	ulint		space;
	ulint		left_page_no;
	ulint		right_page_no;
	buf_block_t*	merge_block;
	page_t*		merge_page = NULL;
	page_zip_des_t*	merge_page_zip;
	ibool		is_left;
	buf_block_t*	block;
	page_t*		page;
	btr_cur_t	father_cursor;
	mem_heap_t*	heap;
	ulint*		offsets;
	ulint		nth_rec = 0; /* remove bogus warning */
	bool		mbr_changed = false;
#ifdef UNIV_DEBUG
	bool		leftmost_child;
#endif
	DBUG_ENTER("btr_compress");

	block = btr_cur_get_block(cursor);
	page = btr_cur_get_page(cursor);
	index = btr_cur_get_index(cursor);

	btr_assert_not_corrupted(block, index);

#ifdef UNIV_DEBUG
	if (dict_index_is_spatial(index)) {
		ut_ad(mtr_memo_contains_flagged(mtr, dict_index_get_lock(index),
						MTR_MEMO_X_LOCK));
	} else {
		ut_ad(mtr_memo_contains_flagged(mtr, dict_index_get_lock(index),
						MTR_MEMO_X_LOCK
						| MTR_MEMO_SX_LOCK)
		      || dict_table_is_intrinsic(index->table));
	}
#endif /* UNIV_DEBUG */

	ut_ad(mtr_is_block_fix(mtr, block, MTR_MEMO_PAGE_X_FIX, index->table));
	space = dict_index_get_space(index);

	const page_size_t	page_size(dict_table_page_size(index->table));

	MONITOR_INC(MONITOR_INDEX_MERGE_ATTEMPTS);

	left_page_no = btr_page_get_prev(page, mtr);
	right_page_no = btr_page_get_next(page, mtr);

#ifdef UNIV_DEBUG
	if (!page_is_leaf(page) && left_page_no == FIL_NULL) {
		ut_a(REC_INFO_MIN_REC_FLAG & rec_get_info_bits(
			page_rec_get_next(page_get_infimum_rec(page)),
			page_is_comp(page)));
	}
#endif /* UNIV_DEBUG */

	heap = mem_heap_create(100);

	if (dict_index_is_spatial(index)) {
		offsets = rtr_page_get_father_block(
			NULL, heap, index, block, mtr, cursor, &father_cursor);
		ut_ad(cursor->page_cur.block->page.id.page_no()
		      == block->page.id.page_no());
		rec_t*  my_rec = father_cursor.page_cur.rec;

		ulint page_no = btr_node_ptr_get_child_page_no(my_rec, offsets);

		if (page_no != block->page.id.page_no()) {
			ib_logf(IB_LOG_LEVEL_INFO,
				"father positioned on page %lu" 
				"instead of " UINT32PF, page_no,
				block->page.id.page_no());
			offsets = btr_page_get_father_block(
				NULL, heap, index, block, mtr, &father_cursor);
		}
	} else {
		offsets = btr_page_get_father_block(
			NULL, heap, index, block, mtr, &father_cursor);
	}

	if (adjust) {
		nth_rec = page_rec_get_n_recs_before(btr_cur_get_rec(cursor));
		ut_ad(nth_rec > 0);
	}

	if (left_page_no == FIL_NULL && right_page_no == FIL_NULL) {
		/* The page is the only one on the level, lift the records
		to the father */

		merge_block = btr_lift_page_up(index, block, mtr);
		goto func_exit;
	}

	ut_d(leftmost_child =
		left_page_no != FIL_NULL
		&& (page_rec_get_next(
			page_get_infimum_rec(
				btr_cur_get_page(&father_cursor)))
		    == btr_cur_get_rec(&father_cursor)));

	/* Decide the page to which we try to merge and which will inherit
	the locks */

	is_left = btr_can_merge_with_page(cursor, left_page_no,
					  &merge_block, mtr);

	DBUG_EXECUTE_IF("ib_always_merge_right", is_left = FALSE;);
retry:
	if (!is_left
	   && !btr_can_merge_with_page(cursor, right_page_no, &merge_block,
				       mtr)) {
		if (!merge_block) {
			merge_page = NULL;
		}
		goto err_exit;
	}

	merge_page = buf_block_get_frame(merge_block);

#ifdef UNIV_BTR_DEBUG
	if (is_left) {
                ut_a(btr_page_get_next(merge_page, mtr)
                     == block->page.id.page_no());
	} else {
               ut_a(btr_page_get_prev(merge_page, mtr)
                     == block->page.id.page_no());
	}
#endif /* UNIV_BTR_DEBUG */

#ifdef UNIV_GIS_DEBUG
	if (dict_index_is_spatial(index)) {
		if (is_left) {
			fprintf(stderr, "GIS_DIAG: merge left  %ld to %ld \n",
				(long) block->page.id.page_no(), left_page_no);
		} else {
			fprintf(stderr, "GIS_DIAG: merge right %ld to %ld\n",
				(long) block->page.id.page_no(), right_page_no);
		}
	}
#endif /* UNIV_GIS_DEBUG */

	ut_ad(page_validate(merge_page, index));

	merge_page_zip = buf_block_get_page_zip(merge_block);
#ifdef UNIV_ZIP_DEBUG
	if (merge_page_zip) {
		const page_zip_des_t*	page_zip
			= buf_block_get_page_zip(block);
		ut_a(page_zip);
		ut_a(page_zip_validate(merge_page_zip, merge_page, index));
		ut_a(page_zip_validate(page_zip, page, index));
	}
#endif /* UNIV_ZIP_DEBUG */

	/* Move records to the merge page */
	if (is_left) {
		btr_cur_t	cursor2;
		rtr_mbr_t	new_mbr;
		ulint*		offsets2 = NULL;

		/* For rtree, we need to update father's mbr. */
		if (dict_index_is_spatial(index)) {
			/* We only support merge pages with the same parent
			page */
			if (!rtr_check_same_block(
				index, &cursor2,
				btr_cur_get_block(&father_cursor),
				merge_block, heap)) {
				is_left = false;
				goto retry;
			}

			offsets2 = rec_get_offsets(
				btr_cur_get_rec(&cursor2), index,
				NULL, ULINT_UNDEFINED, &heap);

			/* Check if parent entry needs to be updated */
			mbr_changed = rtr_merge_mbr_changed(
				&cursor2, &father_cursor,
				offsets2, offsets, &new_mbr,
				merge_block, block, index);
		}

		rec_t*	orig_pred = page_copy_rec_list_start(
			merge_block, block, page_get_supremum_rec(page),
			index, mtr);

		if (!orig_pred) {
			goto err_exit;
		}

		btr_search_drop_page_hash_index(block);

		/* Remove the page from the level list */
		btr_level_list_remove(space, page_size, page, index, mtr);

		if (dict_index_is_spatial(index)) {
			rec_t*  my_rec = father_cursor.page_cur.rec;

			ulint page_no = btr_node_ptr_get_child_page_no(
						my_rec, offsets);

			if (page_no != block->page.id.page_no()) {
				ib_logf(IB_LOG_LEVEL_FATAL,
					"father positioned on %ld instead of %ld",
					(long)page_no,
					(long)block->page.id.page_no());
				ut_ad(0);
			}

			if (mbr_changed) {
#ifdef UNIV_DEBUG
				bool	success = rtr_update_mbr_field(
					&cursor2, offsets2, &father_cursor,
					merge_page, &new_mbr, NULL, mtr);

				ut_ad(success);
#else
				rtr_update_mbr_field(
					&cursor2, offsets2, &father_cursor,
					merge_page, &new_mbr, NULL, mtr);
#endif
			} else {
				rtr_node_ptr_delete(
					index, &father_cursor, block, mtr);
			}

			/* No GAP lock needs to be worrying about */
			lock_mutex_enter();
			lock_rec_free_all_from_discard_page(block);
			lock_mutex_exit();
		} else {
			btr_node_ptr_delete(index, block, mtr);
			if (!dict_table_is_locking_disabled(index->table)) {
				lock_update_merge_left(
					merge_block, orig_pred, block);
			}
		}

		if (adjust) {
			nth_rec += page_rec_get_n_recs_before(orig_pred);
		}
	} else {
		rec_t*		orig_succ;
		ibool		compressed;
		dberr_t		err;
		btr_cur_t	cursor2;
					/* father cursor pointing to node ptr
					of the right sibling */
#ifdef UNIV_BTR_DEBUG
		byte		fil_page_prev[4];
#endif /* UNIV_BTR_DEBUG */

		if (dict_index_is_spatial(index)) {
			cursor2.rtr_info = NULL;

			/* For spatial index, we disallow merge of blocks
			with different parents, since the merge would need
			to update entry (for MBR and Primary key) in the
			parent of block being merged */
			if (!rtr_check_same_block(
				index, &cursor2,
				btr_cur_get_block(&father_cursor),
				merge_block, heap)) {
				goto err_exit;
			}
		} else {
			btr_page_get_father(index, merge_block, mtr, &cursor2);
		}

		if (merge_page_zip && left_page_no == FIL_NULL) {

			/* The function page_zip_compress(), which will be
			invoked by page_copy_rec_list_end() below,
			requires that FIL_PAGE_PREV be FIL_NULL.
			Clear the field, but prepare to restore it. */
#ifdef UNIV_BTR_DEBUG
			memcpy(fil_page_prev, merge_page + FIL_PAGE_PREV, 4);
#endif /* UNIV_BTR_DEBUG */
#if FIL_NULL != 0xffffffff
# error "FIL_NULL != 0xffffffff"
#endif
			memset(merge_page + FIL_PAGE_PREV, 0xff, 4);
		}

		orig_succ = page_copy_rec_list_end(merge_block, block,
						   page_get_infimum_rec(page),
						   cursor->index, mtr);

		if (!orig_succ) {
			ut_a(merge_page_zip);
#ifdef UNIV_BTR_DEBUG
			if (left_page_no == FIL_NULL) {
				/* FIL_PAGE_PREV was restored from
				merge_page_zip. */
				ut_a(!memcmp(fil_page_prev,
					     merge_page + FIL_PAGE_PREV, 4));
			}
#endif /* UNIV_BTR_DEBUG */
			goto err_exit;
		}

		btr_search_drop_page_hash_index(block);

#ifdef UNIV_BTR_DEBUG
		if (merge_page_zip && left_page_no == FIL_NULL) {

			/* Restore FIL_PAGE_PREV in order to avoid an assertion
			failure in btr_level_list_remove(), which will set
			the field again to FIL_NULL.  Even though this makes
			merge_page and merge_page_zip inconsistent for a
			split second, it is harmless, because the pages
			are X-latched. */
			memcpy(merge_page + FIL_PAGE_PREV, fil_page_prev, 4);
		}
#endif /* UNIV_BTR_DEBUG */

		/* Remove the page from the level list */
		btr_level_list_remove(space, page_size, page, index, mtr);

		ut_ad(btr_node_ptr_get_child_page_no(
			btr_cur_get_rec(&father_cursor), offsets)
			== block->page.id.page_no());

		/* Replace the address of the old child node (= page) with the
		address of the merge page to the right */
		btr_node_ptr_set_child_page_no(
			btr_cur_get_rec(&father_cursor),
			btr_cur_get_page_zip(&father_cursor),
			offsets, right_page_no, mtr);

#ifdef UNIV_DEBUG
		if (!page_is_leaf(page) && left_page_no == FIL_NULL) {
			ut_ad(REC_INFO_MIN_REC_FLAG & rec_get_info_bits(
				page_rec_get_next(page_get_infimum_rec(
					buf_block_get_frame(merge_block))),
				page_is_comp(page)));
		}
#endif /* UNIV_DEBUG */

		/* For rtree, we need to update father's mbr. */
		if (dict_index_is_spatial(index)) {
			ulint*	offsets2;
			offsets2 = rec_get_offsets(
				btr_cur_get_rec(&cursor2),
				index, NULL, ULINT_UNDEFINED, &heap);

			ut_ad(btr_node_ptr_get_child_page_no(
				btr_cur_get_rec(&cursor2), offsets2)
				== right_page_no);

			rtr_merge_and_update_mbr(&father_cursor,
						 &cursor2,
						 offsets, offsets2,
						 merge_page, merge_block,
						 block, index, mtr);
			lock_mutex_enter();
			lock_rec_free_all_from_discard_page(block);
			lock_mutex_exit();
		} else {

			compressed = btr_cur_pessimistic_delete(&err, TRUE,
								&cursor2,
								BTR_CREATE_FLAG,
								false, mtr);
			ut_a(err == DB_SUCCESS);

			if (!compressed) {
				btr_cur_compress_if_useful(&cursor2,
							   FALSE,
							   mtr);
			}

			if (!dict_table_is_locking_disabled(index->table)) {
				lock_update_merge_right(
					merge_block, orig_succ, block);
			}
		}
	}

	if (!dict_index_is_clust(index)
	    && !dict_table_is_temporary(index->table)
	    && page_is_leaf(merge_page)) {
		/* Update the free bits of the B-tree page in the
		insert buffer bitmap.  This has to be done in a
		separate mini-transaction that is committed before the
		main mini-transaction.  We cannot update the insert
		buffer bitmap in this mini-transaction, because
		btr_compress() can be invoked recursively without
		committing the mini-transaction in between.  Since
		insert buffer bitmap pages have a lower rank than
		B-tree pages, we must not access other pages in the
		same mini-transaction after accessing an insert buffer
		bitmap page. */

		/* The free bits in the insert buffer bitmap must
		never exceed the free space on a page.  It is safe to
		decrement or reset the bits in the bitmap in a
		mini-transaction that is committed before the
		mini-transaction that affects the free space. */

		/* It is unsafe to increment the bits in a separately
		committed mini-transaction, because in crash recovery,
		the free bits could momentarily be set too high. */

		if (page_size.is_compressed()) {
			/* Because the free bits may be incremented
			and we cannot update the insert buffer bitmap
			in the same mini-transaction, the only safe
			thing we can do here is the pessimistic
			approach: reset the free bits. */
			ibuf_reset_free_bits(merge_block);
		} else {
			/* On uncompressed pages, the free bits will
			never increase here.  Thus, it is safe to
			write the bits accurately in a separate
			mini-transaction. */
			ibuf_update_free_bits_if_full(merge_block,
						      UNIV_PAGE_SIZE,
						      ULINT_UNDEFINED);
		}
	}

	ut_ad(page_validate(merge_page, index));
#ifdef UNIV_ZIP_DEBUG
	ut_a(!merge_page_zip || page_zip_validate(merge_page_zip, merge_page,
						  index));
#endif /* UNIV_ZIP_DEBUG */

	if (dict_index_is_spatial(index)) {
#ifdef UNIV_GIS_DEBUG
		fprintf(stderr, "GIS_DIAG: compressed away  %ld\n",
			(long) block->page.id.page_no());
		fprintf(stderr, "GIS_DIAG: merged to %ld\n",
			(long) merge_block->page.id.page_no());
#endif

		rtr_check_discard_page(index, NULL, block);
	}

	/* Free the file page */
	btr_page_free(index, block, mtr);

	/* btr_check_node_ptr() needs parent block latched.
	If the merge_block's parent block is not same,
	we cannot use btr_check_node_ptr() */
	ut_ad(leftmost_child
	      || btr_check_node_ptr(index, merge_block, mtr));
func_exit:
	mem_heap_free(heap);

	if (adjust) {
		ut_ad(nth_rec > 0);
		btr_cur_position(
			index,
			page_rec_get_nth(merge_block->frame, nth_rec),
			merge_block, cursor);
	}

	MONITOR_INC(MONITOR_INDEX_MERGE_SUCCESSFUL);

	DBUG_RETURN(TRUE);

err_exit:
	/* We play it safe and reset the free bits. */
	if (page_size.is_compressed()
	    && merge_page
	    && page_is_leaf(merge_page)
	    && !dict_index_is_clust(index)) {

		ibuf_reset_free_bits(merge_block);
	}

	mem_heap_free(heap);
	DBUG_RETURN(FALSE);
}

/*************************************************************//**
Discards a page that is the only page on its level.  This will empty
the whole B-tree, leaving just an empty root page.  This function
should never be reached, because btr_compress(), which is invoked in
delete operations, calls btr_lift_page_up() to flatten the B-tree. */
static
void
btr_discard_only_page_on_level(
/*===========================*/
	dict_index_t*	index,	/*!< in: index tree */
	buf_block_t*	block,	/*!< in: page which is the only on its level */
	mtr_t*		mtr)	/*!< in: mtr */
{
	ulint		page_level = 0;
	trx_id_t	max_trx_id;

	/* Save the PAGE_MAX_TRX_ID from the leaf page. */
	max_trx_id = page_get_max_trx_id(buf_block_get_frame(block));

	while (block->page.id.page_no() != dict_index_get_page(index)) {
		btr_cur_t	cursor;
		buf_block_t*	father;
		const page_t*	page	= buf_block_get_frame(block);

		ut_a(page_get_n_recs(page) == 1);
		ut_a(page_level == btr_page_get_level(page, mtr));
		ut_a(btr_page_get_prev(page, mtr) == FIL_NULL);
		ut_a(btr_page_get_next(page, mtr) == FIL_NULL);

		ut_ad(mtr_is_block_fix(
			mtr, block, MTR_MEMO_PAGE_X_FIX, index->table));
		btr_search_drop_page_hash_index(block);

		if (dict_index_is_spatial(index)) {
			/* Check any concurrent search having this page */
			rtr_check_discard_page(index, NULL, block);
		}

		btr_page_get_father(index, block, mtr, &cursor);
		father = btr_cur_get_block(&cursor);

		if (!dict_table_is_locking_disabled(index->table)) {
			lock_update_discard(
				father, PAGE_HEAP_NO_SUPREMUM, block);
		}

		/* Free the file page */
		btr_page_free(index, block, mtr);

		block = father;
		page_level++;
	}

	/* block is the root page, which must be empty, except
	for the node pointer to the (now discarded) block(s). */

#ifdef UNIV_BTR_DEBUG
	if (!dict_index_is_ibuf(index)) {
		const page_t*	root	= buf_block_get_frame(block);
		const ulint	space	= dict_index_get_space(index);
		ut_a(btr_root_fseg_validate(FIL_PAGE_DATA + PAGE_BTR_SEG_LEAF
					    + root, space));
		ut_a(btr_root_fseg_validate(FIL_PAGE_DATA + PAGE_BTR_SEG_TOP
					    + root, space));
	}
#endif /* UNIV_BTR_DEBUG */

	btr_page_empty(block, buf_block_get_page_zip(block), index, 0, mtr);
	ut_ad(page_is_leaf(buf_block_get_frame(block)));

	if (!dict_index_is_clust(index)
	    && !dict_table_is_temporary(index->table)) {
		/* We play it safe and reset the free bits for the root */
		ibuf_reset_free_bits(block);

		ut_a(max_trx_id);
		page_set_max_trx_id(block,
				    buf_block_get_page_zip(block),
				    max_trx_id, mtr);
	}
}

/*************************************************************//**
Discards a page from a B-tree. This is used to remove the last record from
a B-tree page: the whole page must be removed at the same time. This cannot
be used for the root page, which is allowed to be empty. */

void
btr_discard_page(
/*=============*/
	btr_cur_t*	cursor,	/*!< in: cursor on the page to discard: not on
				the root page */
	mtr_t*		mtr)	/*!< in: mtr */
{
	dict_index_t*	index;
	ulint		left_page_no;
	ulint		right_page_no;
	buf_block_t*	merge_block;
	page_t*		merge_page;
	buf_block_t*	block;
	page_t*		page;
	rec_t*		node_ptr;
#ifdef UNIV_DEBUG
	btr_cur_t	parent_cursor;
	bool		parent_is_different = false;
#endif

	block = btr_cur_get_block(cursor);
	index = btr_cur_get_index(cursor);

	ut_ad(dict_index_get_page(index) != block->page.id.page_no());

	ut_ad(mtr_memo_contains_flagged(mtr, dict_index_get_lock(index),
					MTR_MEMO_X_LOCK | MTR_MEMO_SX_LOCK)
	      || dict_table_is_intrinsic(index->table));

	ut_ad(mtr_is_block_fix(mtr, block, MTR_MEMO_PAGE_X_FIX, index->table));

	const ulint	space = dict_index_get_space(index);

	MONITOR_INC(MONITOR_INDEX_DISCARD);

#ifdef UNIV_DEBUG
	btr_page_get_father(index, block, mtr, &parent_cursor);
#endif

	/* Decide the page which will inherit the locks */

	left_page_no = btr_page_get_prev(buf_block_get_frame(block), mtr);
	right_page_no = btr_page_get_next(buf_block_get_frame(block), mtr);

	const page_size_t	page_size(dict_table_page_size(index->table));

	if (left_page_no != FIL_NULL) {
		merge_block = btr_block_get(
			page_id_t(space, left_page_no), page_size,
			RW_X_LATCH, index, mtr);

		merge_page = buf_block_get_frame(merge_block);
#ifdef UNIV_BTR_DEBUG
		ut_a(btr_page_get_next(merge_page, mtr)
		     == block->page.id.page_no());
#endif /* UNIV_BTR_DEBUG */
		ut_d(parent_is_different =
			(page_rec_get_next(
				page_get_infimum_rec(
					btr_cur_get_page(
						&parent_cursor)))
			 == btr_cur_get_rec(&parent_cursor)));
	} else if (right_page_no != FIL_NULL) {
		merge_block = btr_block_get(
			page_id_t(space, right_page_no), page_size,
			RW_X_LATCH, index, mtr);

		merge_page = buf_block_get_frame(merge_block);
#ifdef UNIV_BTR_DEBUG
		ut_a(btr_page_get_prev(merge_page, mtr)
		     == block->page.id.page_no());
#endif /* UNIV_BTR_DEBUG */
		ut_d(parent_is_different = page_rec_is_supremum(
			page_rec_get_next(btr_cur_get_rec(&parent_cursor))));
	} else {
		btr_discard_only_page_on_level(index, block, mtr);

		return;
	}

	page = buf_block_get_frame(block);
	ut_a(page_is_comp(merge_page) == page_is_comp(page));
	btr_search_drop_page_hash_index(block);

	if (left_page_no == FIL_NULL && !page_is_leaf(page)) {

		/* We have to mark the leftmost node pointer on the right
		side page as the predefined minimum record */
		node_ptr = page_rec_get_next(page_get_infimum_rec(merge_page));

		ut_ad(page_rec_is_user_rec(node_ptr));

		/* This will make page_zip_validate() fail on merge_page
		until btr_level_list_remove() completes.  This is harmless,
		because everything will take place within a single
		mini-transaction and because writing to the redo log
		is an atomic operation (performed by mtr_commit()). */
		btr_set_min_rec_mark(node_ptr, mtr);
	}

	btr_node_ptr_delete(index, block, mtr);

	/* Remove the page from the level list */
	btr_level_list_remove(space, page_size, page, index, mtr);
#ifdef UNIV_ZIP_DEBUG
	{
		page_zip_des_t*	merge_page_zip
			= buf_block_get_page_zip(merge_block);
		ut_a(!merge_page_zip
		     || page_zip_validate(merge_page_zip, merge_page, index));
	}
#endif /* UNIV_ZIP_DEBUG */

	if (!dict_table_is_locking_disabled(index->table)) {
		if (left_page_no != FIL_NULL) {
			lock_update_discard(merge_block, PAGE_HEAP_NO_SUPREMUM,
					    block);
		} else {
			lock_update_discard(merge_block,
					    lock_get_min_heap_no(merge_block),
					    block);
		}
	}

	if (dict_index_is_spatial(index)) {
		rtr_check_discard_page(index, cursor, block);
	}

	/* Free the file page */
	btr_page_free(index, block, mtr);

	/* btr_check_node_ptr() needs parent block latched.
	If the merge_block's parent block is not same,
	we cannot use btr_check_node_ptr() */
	ut_ad(parent_is_different
	      || btr_check_node_ptr(index, merge_block, mtr));
}

#ifdef UNIV_BTR_PRINT
/*************************************************************//**
Prints size info of a B-tree. */

void
btr_print_size(
/*===========*/
	dict_index_t*	index)	/*!< in: index tree */
{
	page_t*		root;
	fseg_header_t*	seg;
	mtr_t		mtr;

	if (dict_index_is_ibuf(index)) {
		fputs("Sorry, cannot print info of an ibuf tree:"
		      " use ibuf functions\n", stderr);

		return;
	}

	mtr_start(&mtr);

	root = btr_root_get(index, &mtr);

	seg = root + PAGE_HEADER + PAGE_BTR_SEG_TOP;

	fputs("INFO OF THE NON-LEAF PAGE SEGMENT\n", stderr);
	fseg_print(seg, &mtr);

	if (!dict_index_is_univ(index)) {

		seg = root + PAGE_HEADER + PAGE_BTR_SEG_LEAF;

		fputs("INFO OF THE LEAF PAGE SEGMENT\n", stderr);
		fseg_print(seg, &mtr);
	}

	mtr_commit(&mtr);
}

/************************************************************//**
Prints recursively index tree pages. */
static
void
btr_print_recursive(
/*================*/
	dict_index_t*	index,	/*!< in: index tree */
	buf_block_t*	block,	/*!< in: index page */
	ulint		width,	/*!< in: print this many entries from start
				and end */
	mem_heap_t**	heap,	/*!< in/out: heap for rec_get_offsets() */
	ulint**		offsets,/*!< in/out: buffer for rec_get_offsets() */
	mtr_t*		mtr)	/*!< in: mtr */
{
	const page_t*	page	= buf_block_get_frame(block);
	page_cur_t	cursor;
	ulint		n_recs;
	ulint		i	= 0;
	mtr_t		mtr2;

	ut_ad(mtr_is_block_fix(mtr, block, MTR_MEMO_PAGE_SX_FIX, index->table));

	ib_logf(IB_LOG_LEVEL_INFO,
		"NODE ON LEVEL %lu page number " UINT32PF,
		(ulong) btr_page_get_level(page, mtr),
		block->page.id.page_no());

	page_print(block, index, width, width);

	n_recs = page_get_n_recs(page);

	page_cur_set_before_first(block, &cursor);
	page_cur_move_to_next(&cursor);

	while (!page_cur_is_after_last(&cursor)) {

		if (page_is_leaf(page)) {

			/* If this is the leaf level, do nothing */

		} else if ((i <= width) || (i >= n_recs - width)) {

			const rec_t*	node_ptr;

			mtr_start(&mtr2);

			node_ptr = page_cur_get_rec(&cursor);

			*offsets = rec_get_offsets(node_ptr, index, *offsets,
						   ULINT_UNDEFINED, heap);
			btr_print_recursive(index,
					    btr_node_ptr_get_child(node_ptr,
								   index,
								   *offsets,
								   &mtr2),
					    width, heap, offsets, &mtr2);
			mtr_commit(&mtr2);
		}

		page_cur_move_to_next(&cursor);
		i++;
	}
}

/**************************************************************//**
Prints directories and other info of all nodes in the tree. */

void
btr_print_index(
/*============*/
	dict_index_t*	index,	/*!< in: index */
	ulint		width)	/*!< in: print this many entries from start
				and end */
{
	mtr_t		mtr;
	buf_block_t*	root;
	mem_heap_t*	heap	= NULL;
	ulint		offsets_[REC_OFFS_NORMAL_SIZE];
	ulint*		offsets	= offsets_;
	rec_offs_init(offsets_);

	fputs("--------------------------\n"
	      "INDEX TREE PRINT\n", stderr);

	mtr_start(&mtr);

	root = btr_root_block_get(index, RW_SX_LATCH, &mtr);

	btr_print_recursive(index, root, width, &heap, &offsets, &mtr);
	if (heap) {
		mem_heap_free(heap);
	}

	mtr_commit(&mtr);

	ut_ad(btr_validate_index(index, 0, false));
}
#endif /* UNIV_BTR_PRINT */

#ifdef UNIV_DEBUG
/************************************************************//**
Checks that the node pointer to a page is appropriate.
@return TRUE */

ibool
btr_check_node_ptr(
/*===============*/
	dict_index_t*	index,	/*!< in: index tree */
	buf_block_t*	block,	/*!< in: index page */
	mtr_t*		mtr)	/*!< in: mtr */
{
	mem_heap_t*	heap;
	dtuple_t*	tuple;
	ulint*		offsets;
	btr_cur_t	cursor;
	page_t*		page = buf_block_get_frame(block);

	ut_ad(mtr_is_block_fix(mtr, block, MTR_MEMO_PAGE_X_FIX, index->table));

	if (dict_index_get_page(index) == block->page.id.page_no()) {

		return(TRUE);
	}

	heap = mem_heap_create(256);
	offsets = btr_page_get_father_block(NULL, heap, index, block, mtr,
					    &cursor);

	if (page_is_leaf(page)) {

		goto func_exit;
	}

	tuple = dict_index_build_node_ptr(
		index, page_rec_get_next(page_get_infimum_rec(page)), 0, heap,
		btr_page_get_level(page, mtr));

	/* For spatial index, the MBR in the parent rec could be different
	with that of first rec of child, their relationship should be
	"WITHIN" relationship */
	if (dict_index_is_spatial(index)) {
		ut_a(!cmp_dtuple_rec_with_gis(
			tuple, btr_cur_get_rec(&cursor),
			offsets, PAGE_CUR_WITHIN));
	} else {
		ut_a(!cmp_dtuple_rec(tuple, btr_cur_get_rec(&cursor), offsets));
	}
func_exit:
	mem_heap_free(heap);

	return(TRUE);
}
#endif /* UNIV_DEBUG */

/************************************************************//**
Display identification information for a record. */
static
void
btr_index_rec_validate_report(
/*==========================*/
	const page_t*		page,	/*!< in: index page */
	const rec_t*		rec,	/*!< in: index record */
	const dict_index_t*	index)	/*!< in: index */
{
	ib_logf(IB_LOG_LEVEL_INFO,
		"Record in index %s of table %s, page %lu, at offset %lu",
		ut_get_name(NULL, FALSE, index->name).c_str(),
		ut_get_name(NULL, TRUE, index->table_name).c_str(),
		page_get_page_no(page), (ulint) page_offset(rec));
}

/************************************************************//**
Checks the size and number of fields in a record based on the definition of
the index.
@return TRUE if ok */

ibool
btr_index_rec_validate(
/*===================*/
	const rec_t*		rec,		/*!< in: index record */
	const dict_index_t*	index,		/*!< in: index */
	ibool			dump_on_error)	/*!< in: TRUE if the function
						should print hex dump of record
						and page on error */
{
	ulint		len;
	ulint		n;
	ulint		i;
	const page_t*	page;
	mem_heap_t*	heap	= NULL;
	ulint		offsets_[REC_OFFS_NORMAL_SIZE];
	ulint*		offsets	= offsets_;
	rec_offs_init(offsets_);

	page = page_align(rec);

	if (dict_index_is_univ(index)) {
		/* The insert buffer index tree can contain records from any
		other index: we cannot check the number of fields or
		their length */

		return(TRUE);
	}

	if ((ibool)!!page_is_comp(page) != dict_table_is_comp(index->table)) {
		btr_index_rec_validate_report(page, rec, index);
		ib_logf(IB_LOG_LEVEL_ERROR, "Compact flag=%lu, should be %lu",
			(ulong) !!page_is_comp(page),
			(ulong) dict_table_is_comp(index->table));

		return(FALSE);
	}

	n = dict_index_get_n_fields(index);

	if (!page_is_comp(page) && rec_get_n_fields_old(rec) != n) {
		btr_index_rec_validate_report(page, rec, index);
		ib_logf(IB_LOG_LEVEL_ERROR,
			"Has %lu fields, should have %lu",
			(ulong) rec_get_n_fields_old(rec), (ulong) n);

		if (dump_on_error) {
			buf_page_print(page, univ_page_size,
				       BUF_PAGE_PRINT_NO_CRASH);

			fputs("InnoDB: corrupt record ", stderr);
			rec_print_old(stderr, rec);
			putc('\n', stderr);
		}
		return(FALSE);
	}

	offsets = rec_get_offsets(rec, index, offsets, ULINT_UNDEFINED, &heap);

	for (i = 0; i < n; i++) {
		ulint	fixed_size = dict_col_get_fixed_size(
			dict_index_get_nth_col(index, i), page_is_comp(page));

		rec_get_nth_field_offs(offsets, i, &len);

		/* Note that if fixed_size != 0, it equals the
		length of a fixed-size column in the clustered index.
		A prefix index of the column is of fixed, but different
		length.  When fixed_size == 0, prefix_len is the maximum
		length of the prefix index column. */

		if ((dict_index_get_nth_field(index, i)->prefix_len == 0
		     && len != UNIV_SQL_NULL && fixed_size
		     && len != fixed_size)
		    || (dict_index_get_nth_field(index, i)->prefix_len > 0
			&& len != UNIV_SQL_NULL
			&& len
			> dict_index_get_nth_field(index, i)->prefix_len)) {

			btr_index_rec_validate_report(page, rec, index);
			ib_logf(IB_LOG_LEVEL_ERROR,
				"Field %lu len is %lu, should be %lu",
				(ulong) i, (ulong) len, (ulong) fixed_size);

			if (dump_on_error) {
				buf_page_print(page, univ_page_size,
					       BUF_PAGE_PRINT_NO_CRASH);

				fputs("InnoDB: corrupt record ", stderr);
				rec_print_new(stderr, rec, offsets);
				putc('\n', stderr);
			}
			if (heap) {
				mem_heap_free(heap);
			}
			return(FALSE);
		}
	}

	if (heap) {
		mem_heap_free(heap);
	}
	return(TRUE);
}

/************************************************************//**
Checks the size and number of fields in records based on the definition of
the index.
@return TRUE if ok */
static
ibool
btr_index_page_validate(
/*====================*/
	buf_block_t*	block,	/*!< in: index page */
	dict_index_t*	index)	/*!< in: index */
{
	page_cur_t	cur;
	ibool		ret	= TRUE;
#ifndef DBUG_OFF
	ulint		nth	= 1;
#endif /* !DBUG_OFF */

	page_cur_set_before_first(block, &cur);

	/* Directory slot 0 should only contain the infimum record. */
	DBUG_EXECUTE_IF("check_table_rec_next",
			ut_a(page_rec_get_nth_const(
				     page_cur_get_page(&cur), 0)
			     == cur.rec);
			ut_a(page_dir_slot_get_n_owned(
				     page_dir_get_nth_slot(
					     page_cur_get_page(&cur), 0))
			     == 1););

	page_cur_move_to_next(&cur);

	for (;;) {
		if (page_cur_is_after_last(&cur)) {

			break;
		}

		if (!btr_index_rec_validate(cur.rec, index, TRUE)) {

			return(FALSE);
		}

		/* Verify that page_rec_get_nth_const() is correctly
		retrieving each record. */
		DBUG_EXECUTE_IF("check_table_rec_next",
				ut_a(cur.rec == page_rec_get_nth_const(
					     page_cur_get_page(&cur),
					     page_rec_get_n_recs_before(
						     cur.rec)));
				ut_a(nth++ == page_rec_get_n_recs_before(
					     cur.rec)););

		page_cur_move_to_next(&cur);
	}

	return(ret);
}

/************************************************************//**
Report an error on one page of an index tree. */
static
void
btr_validate_report1(
/*=================*/
	dict_index_t*		index,	/*!< in: index */
	ulint			level,	/*!< in: B-tree level */
	const buf_block_t*	block)	/*!< in: index page */
{
	if (!level) {
		ib_logf(IB_LOG_LEVEL_ERROR,
			"In page " UINT32PF " of index %s of table %s",
			block->page.id.page_no(),
			ut_get_name(NULL, FALSE, index->name).c_str(),
			ut_get_name(NULL, TRUE, index->table_name).c_str());
	} else {
		ib_logf(IB_LOG_LEVEL_ERROR,
			"In page " UINT32PF " of index %s of table %s,"
			" index tree level %lu",
			block->page.id.page_no(),
			ut_get_name(NULL, FALSE, index->name).c_str(),
			ut_get_name(NULL, TRUE,
			index->table_name).c_str(),
			level);
	}
}

/************************************************************//**
Report an error on two pages of an index tree. */
static
void
btr_validate_report2(
/*=================*/
	const dict_index_t*	index,	/*!< in: index */
	ulint			level,	/*!< in: B-tree level */
	const buf_block_t*	block1,	/*!< in: first index page */
	const buf_block_t*	block2)	/*!< in: second index page */
{
	if (!level) {
		ib_logf(IB_LOG_LEVEL_ERROR,
			"In pages " UINT32PF " and " UINT32PF
			" of index %s of table %s",
			block1->page.id.page_no(),
			block2->page.id.page_no(),
			ut_get_name(NULL, FALSE, index->name).c_str(),
			ut_get_name(NULL, TRUE, index->table_name).c_str());
	} else {
		ib_logf(IB_LOG_LEVEL_ERROR,
			"In pages " UINT32PF " and " UINT32PF
			" of index %s of table %s, index tree level %lu",
			block1->page.id.page_no(),
			block2->page.id.page_no(),
			ut_get_name(NULL, FALSE, index->name).c_str(),
			ut_get_name(NULL, TRUE, index->table_name).c_str(),
			level);
	}
}

/************************************************************//**
Validates index tree level.
@return TRUE if ok */
static
bool
btr_validate_level(
/*===============*/
	dict_index_t*	index,	/*!< in: index tree */
	const trx_t*	trx,	/*!< in: transaction or NULL */
	ulint		level,	/*!< in: level number */
	bool		lockout)/*!< in: true if X-latch index is intended */
{
	ulint		space_flags;
	buf_block_t*	block;
	page_t*		page;
	buf_block_t*	right_block = 0; /* remove warning */
	page_t*		right_page = 0; /* remove warning */
	page_t*		father_page;
	btr_cur_t	node_cur;
	btr_cur_t	right_node_cur;
	rec_t*		rec;
	ulint		right_page_no;
	ulint		left_page_no;
	page_cur_t	cursor;
	dtuple_t*	node_ptr_tuple;
	bool		ret	= true;
	mtr_t		mtr;
	mem_heap_t*	heap	= mem_heap_create(256);
	fseg_header_t*	seg;
	ulint*		offsets	= NULL;
	ulint*		offsets2= NULL;
#ifdef UNIV_ZIP_DEBUG
	page_zip_des_t*	page_zip;
#endif /* UNIV_ZIP_DEBUG */
	ulint		savepoint = 0;
	ulint		savepoint2 = 0;
	ulint		parent_page_no = FIL_NULL;
	ulint		parent_right_page_no = FIL_NULL;
	bool		rightmost_child = false;

	mtr_start(&mtr);

	if (!srv_read_only_mode) {
		if (lockout) {
			mtr_x_lock(dict_index_get_lock(index), &mtr);
		} else {
			mtr_sx_lock(dict_index_get_lock(index), &mtr);
		}
	}

	block = btr_root_block_get(index, RW_SX_LATCH, &mtr);
	page = buf_block_get_frame(block);
	seg = page + PAGE_HEADER + PAGE_BTR_SEG_TOP;

#ifdef UNIV_DEBUG
	if (dict_index_is_spatial(index)) {
		fprintf(stderr, "Root page no: %lu\n",
			(ulong) page_get_page_no(page));
	}
#endif

	const ulint		space = dict_index_get_space(index);
	const page_size_t	table_page_size(
		dict_table_page_size(index->table));

	fil_space_get_latch(space, &space_flags);

	const page_size_t	space_page_size(
		dict_tf_get_page_size(space_flags));

	if (!table_page_size.equals_to(space_page_size)) {

		ib_logf(IB_LOG_LEVEL_WARN,
			"Flags mismatch: table=%lu, tablespace=%lu",
			(ulint) index->table->flags, (ulint) space_flags);

		mtr_commit(&mtr);

		return(false);
	}

	while (level != btr_page_get_level(page, &mtr)) {
		const rec_t*	node_ptr;

		if (fseg_page_is_free(seg,
				      block->page.id.space(),
				      block->page.id.page_no())) {

			btr_validate_report1(index, level, block);

			ib_logf(IB_LOG_LEVEL_WARN, "Page is free");

			ret = false;
		}

		ut_a(space == block->page.id.space());
		ut_a(space == page_get_space_id(page));
#ifdef UNIV_ZIP_DEBUG
		page_zip = buf_block_get_page_zip(block);
		ut_a(!page_zip || page_zip_validate(page_zip, page, index));
#endif /* UNIV_ZIP_DEBUG */
		ut_a(!page_is_leaf(page));

		page_cur_set_before_first(block, &cursor);
		page_cur_move_to_next(&cursor);

		node_ptr = page_cur_get_rec(&cursor);
		offsets = rec_get_offsets(node_ptr, index, offsets,
					  ULINT_UNDEFINED, &heap);

		savepoint2 = mtr_set_savepoint(&mtr);
		block = btr_node_ptr_get_child(node_ptr, index, offsets, &mtr);
		page = buf_block_get_frame(block);

		/* For R-Tree, since record order might not be the same as
		linked index page in the lower level, we need to travers
		backwards to get the first page rec in this level.
		This is only used for index validation. Spatial index
		does not use such scan for any of its DML or query
		operations  */
		if (dict_index_is_spatial(index)) {
			left_page_no = btr_page_get_prev(page, &mtr);

			while (left_page_no != FIL_NULL) {
				page_id_t	left_page_id(space, left_page_no);
				/* To obey latch order of tree blocks,
				we should release the right_block once to
				obtain lock of the uncle block. */
				mtr_release_block_at_savepoint(
					&mtr, savepoint2, block);

				savepoint2 = mtr_set_savepoint(&mtr);
				block = btr_block_get(
					left_page_id,
					table_page_size,
					RW_SX_LATCH, index, &mtr);
				page = buf_block_get_frame(block);
				left_page_no = btr_page_get_prev(page, &mtr);
			}
		}
	}

	/* Now we are on the desired level. Loop through the pages on that
	level. */

	if (level == 0) {
		/* Leaf pages are managed in their own file segment. */
		seg -= PAGE_BTR_SEG_TOP - PAGE_BTR_SEG_LEAF;
	}

loop:
	mem_heap_empty(heap);
	offsets = offsets2 = NULL;
	if (!srv_read_only_mode) {
		if (lockout) {
			mtr_x_lock(dict_index_get_lock(index), &mtr);
		} else {
			mtr_sx_lock(dict_index_get_lock(index), &mtr);
		}
	}

#ifdef UNIV_ZIP_DEBUG
	page_zip = buf_block_get_page_zip(block);
	ut_a(!page_zip || page_zip_validate(page_zip, page, index));
#endif /* UNIV_ZIP_DEBUG */

	ut_a(block->page.id.space() == space);

	if (fseg_page_is_free(seg,
			      block->page.id.space(),
			      block->page.id.page_no())) {

		btr_validate_report1(index, level, block);

		ib_logf(IB_LOG_LEVEL_WARN, "Page is marked as free");
		ret = false;

	} else if (btr_page_get_index_id(page) != index->id) {

		ib_logf(IB_LOG_LEVEL_ERROR,
			"Page index id " IB_ID_FMT " != data dictionary"
			" index id " IB_ID_FMT,
			btr_page_get_index_id(page), index->id);

		ret = false;

	} else if (!page_validate(page, index)) {

		btr_validate_report1(index, level, block);
		ret = false;

	} else if (level == 0 && !btr_index_page_validate(block, index)) {

		/* We are on level 0. Check that the records have the right
		number of fields, and field lengths are right. */

		ret = false;
	}

	ut_a(btr_page_get_level(page, &mtr) == level);

	right_page_no = btr_page_get_next(page, &mtr);
	left_page_no = btr_page_get_prev(page, &mtr);

	ut_a(!page_is_empty(page)
	     || (level == 0
		 && page_get_page_no(page) == dict_index_get_page(index)));

	if (right_page_no != FIL_NULL) {
		const rec_t*	right_rec;
		savepoint = mtr_set_savepoint(&mtr);

		right_block = btr_block_get(
			page_id_t(space, right_page_no), table_page_size,
			RW_SX_LATCH, index, &mtr);

		right_page = buf_block_get_frame(right_block);

		if (btr_page_get_prev(right_page, &mtr)
		    != page_get_page_no(page)) {

			btr_validate_report2(index, level, block, right_block);
			fputs("InnoDB: broken FIL_PAGE_NEXT"
			      " or FIL_PAGE_PREV links\n", stderr);
			buf_page_print(page, univ_page_size,
				       BUF_PAGE_PRINT_NO_CRASH);
			buf_page_print(right_page, univ_page_size,
				       BUF_PAGE_PRINT_NO_CRASH);

			ret = false;
		}

		if (page_is_comp(right_page) != page_is_comp(page)) {
			btr_validate_report2(index, level, block, right_block);
			fputs("InnoDB: 'compact' flag mismatch\n", stderr);
			buf_page_print(page, univ_page_size,
				       BUF_PAGE_PRINT_NO_CRASH);
			buf_page_print(right_page, univ_page_size,
				       BUF_PAGE_PRINT_NO_CRASH);

			ret = false;

			goto node_ptr_fails;
		}

		rec = page_rec_get_prev(page_get_supremum_rec(page));
		right_rec = page_rec_get_next(page_get_infimum_rec(
						      right_page));
		offsets = rec_get_offsets(rec, index,
					  offsets, ULINT_UNDEFINED, &heap);
		offsets2 = rec_get_offsets(right_rec, index,
					   offsets2, ULINT_UNDEFINED, &heap);

		/* For spatial index, we cannot guarantee the key ordering
		across pages, so skip the record compare verification for
		now. Will enhanced in special R-Tree index validation scheme */
		if (!dict_index_is_spatial(index)
		    && cmp_rec_rec(rec, right_rec,
				   offsets, offsets2, index) >= 0) {

			btr_validate_report2(index, level, block, right_block);

			fputs("InnoDB: records in wrong order"
			      " on adjacent pages\n", stderr);

			buf_page_print(page, univ_page_size,
				       BUF_PAGE_PRINT_NO_CRASH);
			buf_page_print(right_page, univ_page_size,
				       BUF_PAGE_PRINT_NO_CRASH);

			fputs("InnoDB: record ", stderr);
			rec = page_rec_get_prev(page_get_supremum_rec(page));
			rec_print(stderr, rec, index);
			putc('\n', stderr);
			fputs("InnoDB: record ", stderr);
			rec = page_rec_get_next(
				page_get_infimum_rec(right_page));
			rec_print(stderr, rec, index);
			putc('\n', stderr);

			ret = false;
		}
	}

	if (level > 0 && left_page_no == FIL_NULL) {
		ut_a(REC_INFO_MIN_REC_FLAG & rec_get_info_bits(
			     page_rec_get_next(page_get_infimum_rec(page)),
			     page_is_comp(page)));
	}

	/* Similarly skip the father node check for spatial index for now,
	for a couple of reasons:
	1) As mentioned, there is no ordering relationship between records
	in parent level and linked pages in the child level.
	2) Search parent from root is very costly for R-tree.
	We will add special validation mechanism for R-tree later (WL #7520) */
	if (!dict_index_is_spatial(index)
	    && block->page.id.page_no() != dict_index_get_page(index)) {

		/* Check father node pointers */
		rec_t*	node_ptr;

		btr_cur_position(
			index, page_rec_get_next(page_get_infimum_rec(page)),
			block, &node_cur);
		offsets = btr_page_get_father_node_ptr_for_validate(
			offsets, heap, &node_cur, &mtr);

		father_page = btr_cur_get_page(&node_cur);
		node_ptr = btr_cur_get_rec(&node_cur);

		parent_page_no = page_get_page_no(father_page);
		parent_right_page_no = btr_page_get_next(father_page, &mtr);
		rightmost_child = page_rec_is_supremum(
					page_rec_get_next(node_ptr));

		btr_cur_position(
			index,
			page_rec_get_prev(page_get_supremum_rec(page)),
			block, &node_cur);

		offsets = btr_page_get_father_node_ptr_for_validate(
				offsets, heap, &node_cur, &mtr);

		if (node_ptr != btr_cur_get_rec(&node_cur)
		    || btr_node_ptr_get_child_page_no(node_ptr, offsets)
				     != block->page.id.page_no()) {

			btr_validate_report1(index, level, block);

			fputs("InnoDB: node pointer to the page is wrong\n",
			      stderr);

			buf_page_print(father_page, univ_page_size,
				       BUF_PAGE_PRINT_NO_CRASH);
			buf_page_print(page, univ_page_size,
				       BUF_PAGE_PRINT_NO_CRASH);

			fputs("InnoDB: node ptr ", stderr);
			rec_print(stderr, node_ptr, index);

			rec = btr_cur_get_rec(&node_cur);
			fprintf(stderr, "\n"
				"InnoDB: node ptr child page n:o %lu\n",
				(ulong) btr_node_ptr_get_child_page_no(
					rec, offsets));

			fputs("InnoDB: record on page ", stderr);
			rec_print_new(stderr, rec, offsets);
			putc('\n', stderr);
			ret = false;

			goto node_ptr_fails;
		}

		if (!page_is_leaf(page)) {
			node_ptr_tuple = dict_index_build_node_ptr(
				index,
				page_rec_get_next(page_get_infimum_rec(page)),
				0, heap, btr_page_get_level(page, &mtr));

			if (cmp_dtuple_rec(node_ptr_tuple, node_ptr,
					   offsets)) {
				const rec_t* first_rec = page_rec_get_next(
					page_get_infimum_rec(page));

				btr_validate_report1(index, level, block);

				buf_page_print(
					father_page, univ_page_size,
					BUF_PAGE_PRINT_NO_CRASH);
				buf_page_print(
					page, univ_page_size,
					BUF_PAGE_PRINT_NO_CRASH);

				ib_logf(IB_LOG_LEVEL_ERROR,
					"Node ptrs differ on levels > 0");
				fputs("InnoDB: node ptr ",stderr);
				rec_print_new(stderr, node_ptr, offsets);
				fputs("InnoDB: first rec ", stderr);
				rec_print(stderr, first_rec, index);
				putc('\n', stderr);
				ret = false;

				goto node_ptr_fails;
			}
		}

		if (left_page_no == FIL_NULL) {
			ut_a(node_ptr == page_rec_get_next(
				     page_get_infimum_rec(father_page)));
			ut_a(btr_page_get_prev(father_page, &mtr) == FIL_NULL);
		}

		if (right_page_no == FIL_NULL) {
			ut_a(node_ptr == page_rec_get_prev(
				     page_get_supremum_rec(father_page)));
			ut_a(btr_page_get_next(father_page, &mtr) == FIL_NULL);
		} else {
			const rec_t*	right_node_ptr;

			right_node_ptr = page_rec_get_next(node_ptr);

			if (!lockout && rightmost_child) {

				/* To obey latch order of tree blocks,
				we should release the right_block once to
				obtain lock of the uncle block. */
				mtr_release_block_at_savepoint(
					&mtr, savepoint, right_block);

				btr_block_get(
					page_id_t(space, parent_right_page_no),
					table_page_size,
					RW_SX_LATCH, index, &mtr);

				right_block = btr_block_get(
					page_id_t(space, right_page_no),
					table_page_size,
					RW_SX_LATCH, index, &mtr);
			}

			btr_cur_position(
				index, page_rec_get_next(
					page_get_infimum_rec(
						buf_block_get_frame(
							right_block))),
				right_block, &right_node_cur);

			offsets = btr_page_get_father_node_ptr_for_validate(
					offsets, heap, &right_node_cur, &mtr);

			if (right_node_ptr
			    != page_get_supremum_rec(father_page)) {

				if (btr_cur_get_rec(&right_node_cur)
				    != right_node_ptr) {
					ret = false;
					fputs("InnoDB: node pointer to"
					      " the right page is wrong\n",
					      stderr);

					btr_validate_report1(index, level,
							     block);

					buf_page_print(
						father_page,
						univ_page_size,
						BUF_PAGE_PRINT_NO_CRASH);
					buf_page_print(
						page,
						univ_page_size,
						BUF_PAGE_PRINT_NO_CRASH);
					buf_page_print(
						right_page,
						univ_page_size,
						BUF_PAGE_PRINT_NO_CRASH);
				}
			} else {
				page_t*	right_father_page
					= btr_cur_get_page(&right_node_cur);

				if (btr_cur_get_rec(&right_node_cur)
				    != page_rec_get_next(
					    page_get_infimum_rec(
						    right_father_page))) {
					ret = false;
					fputs("InnoDB: node pointer 2 to"
					      " the right page is wrong\n",
					      stderr);

					btr_validate_report1(index, level,
							     block);

					buf_page_print(
						father_page,
						univ_page_size,
						BUF_PAGE_PRINT_NO_CRASH);
					buf_page_print(
						right_father_page,
						univ_page_size,
						BUF_PAGE_PRINT_NO_CRASH);
					buf_page_print(
						page,
						univ_page_size,
						BUF_PAGE_PRINT_NO_CRASH);
					buf_page_print(
						right_page,
						univ_page_size,
						BUF_PAGE_PRINT_NO_CRASH);
				}

				if (page_get_page_no(right_father_page)
				    != btr_page_get_next(father_page, &mtr)) {

					ret = false;
					fputs("InnoDB: node pointer 3 to"
					      " the right page is wrong\n",
					      stderr);

					btr_validate_report1(index, level,
							     block);

					buf_page_print(
						father_page,
						univ_page_size,
						BUF_PAGE_PRINT_NO_CRASH);
					buf_page_print(
						right_father_page,
						univ_page_size,
						BUF_PAGE_PRINT_NO_CRASH);
					buf_page_print(
						page,
						univ_page_size,
						BUF_PAGE_PRINT_NO_CRASH);
					buf_page_print(
						right_page,
						univ_page_size,
						BUF_PAGE_PRINT_NO_CRASH);
				}
			}
		}
	}

node_ptr_fails:
	/* Commit the mini-transaction to release the latch on 'page'.
	Re-acquire the latch on right_page, which will become 'page'
	on the next loop.  The page has already been checked. */
	mtr_commit(&mtr);

	if (trx_is_interrupted(trx)) {
		/* On interrupt, return the current status. */
	} else if (right_page_no != FIL_NULL) {

		mtr_start(&mtr);

		if (!lockout) {
			if (rightmost_child) {
				if (parent_right_page_no != FIL_NULL) {
					btr_block_get(
						page_id_t(
							space,
							parent_right_page_no),
						table_page_size,
						RW_SX_LATCH, index, &mtr);
				}
			} else if (parent_page_no != FIL_NULL) {
				btr_block_get(
					page_id_t(space, parent_page_no),
					table_page_size,
					RW_SX_LATCH, index, &mtr);
			}
		}

		block = btr_block_get(
			page_id_t(space, right_page_no), table_page_size,
			RW_SX_LATCH, index, &mtr);

		page = buf_block_get_frame(block);

		goto loop;
	}

	mem_heap_free(heap);

	return(ret);
}

/**************************************************************//**
Do an index level validation of spaital index tree.
@return	true if no error found */

bool
btr_validate_spatial_index(
/*=======================*/
	dict_index_t*	index,	/*!< in: index */
	const trx_t*	trx)	/*!< in: transaction or NULL */
{

	mtr_t	mtr;
	bool	ok = true;

	mtr_start(&mtr);

	mtr_x_lock(dict_index_get_lock(index), &mtr);

	page_t*	root = btr_root_get(index, &mtr);
	ulint	n = btr_page_get_level(root, &mtr);

#ifdef UNIV_RTR_DEBUG
	fprintf(stderr, "R-tree level is %lu\n", n);
#endif /* UNIV_RTR_DEBUG */

	for (ulint i = 0; i <= n; ++i) {
#ifdef UNIV_RTR_DEBUG
		fprintf(stderr, "Level %lu:\n", n - i);
#endif /* UNIV_RTR_DEBUG */

		if (!btr_validate_level(index, trx, n - i, true)) {
			ok = false;
			break;
		}
	}

	mtr_commit(&mtr);

	return(ok);
}

/**************************************************************//**
Checks the consistency of an index tree.
@return true if ok */

bool
btr_validate_index(
/*===============*/
	dict_index_t*	index,	/*!< in: index */
	const trx_t*	trx,	/*!< in: transaction or NULL */
	bool		lockout)/*!< in: true if X-latch index is intended */
{
	/* Full Text index are implemented by auxiliary tables,
	not the B-tree */
	if (dict_index_is_online_ddl(index) || (index->type & DICT_FTS)) {
		return(true);
	}

	if (dict_index_is_spatial(index)) {
		return(btr_validate_spatial_index(index, trx));
	}

	mtr_t		mtr;

	mtr_start(&mtr);

	if (!srv_read_only_mode) {
		if (lockout) {
			mtr_x_lock(dict_index_get_lock(index), &mtr);
		} else {
			mtr_sx_lock(dict_index_get_lock(index), &mtr);
		}
	}

	bool	ok = true;
	page_t*	root = btr_root_get(index, &mtr);
	ulint	n = btr_page_get_level(root, &mtr);

	for (ulint i = 0; i <= n; ++i) {

		if (!btr_validate_level(index, trx, n - i, lockout)) {
			ok = false;
			break;
		}
	}

	mtr_commit(&mtr);

	return(ok);
}

/**************************************************************//**
Checks if the page in the cursor can be merged with given page.
If necessary, re-organize the merge_page.
@return	true if possible to merge. */

bool
btr_can_merge_with_page(
/*====================*/
	btr_cur_t*	cursor,		/*!< in: cursor on the page to merge */
	ulint		page_no,	/*!< in: a sibling page */
	buf_block_t**	merge_block,	/*!< out: the merge block */
	mtr_t*		mtr)		/*!< in: mini-transaction */
{
	dict_index_t*	index;
	page_t*		page;
	ulint		n_recs;
	ulint		data_size;
	ulint		max_ins_size_reorg;
	ulint		max_ins_size;
	buf_block_t*	mblock;
	page_t*		mpage;
	DBUG_ENTER("btr_can_merge_with_page");

	if (page_no == FIL_NULL) {
		*merge_block = NULL;
		DBUG_RETURN(false);
	}

	index = btr_cur_get_index(cursor);
	page = btr_cur_get_page(cursor);

	const page_id_t		page_id(dict_index_get_space(index), page_no);
	const page_size_t	page_size(dict_table_page_size(index->table));

	mblock = btr_block_get(page_id, page_size, RW_X_LATCH, index, mtr);
	mpage = buf_block_get_frame(mblock);

	n_recs = page_get_n_recs(page);
	data_size = page_get_data_size(page);

	max_ins_size_reorg = page_get_max_insert_size_after_reorganize(
		mpage, n_recs);

	if (data_size > max_ins_size_reorg) {
		goto error;
	}

	/* If compression padding tells us that merging will result in
	too packed up page i.e.: which is likely to cause compression
	failure then don't merge the pages. */
	if (page_size.is_compressed() && page_is_leaf(mpage)
	    && (page_get_data_size(mpage) + data_size
		>= dict_index_zip_pad_optimal_page_size(index))) {

		goto error;
	}


	max_ins_size = page_get_max_insert_size(mpage, n_recs);

	if (data_size > max_ins_size) {

		/* We have to reorganize mpage */

		if (!btr_page_reorganize_block(
			    false, page_zip_level, mblock, index, mtr)) {

			goto error;
		}

		max_ins_size = page_get_max_insert_size(mpage, n_recs);

		ut_ad(page_validate(mpage, index));
		ut_ad(max_ins_size == max_ins_size_reorg);

		if (data_size > max_ins_size) {

			/* Add fault tolerance, though this should
			never happen */

			goto error;
		}
	}

	*merge_block = mblock;
	DBUG_RETURN(true);

error:
	*merge_block = NULL;
	DBUG_RETURN(false);
}

#endif /* !UNIV_HOTBACKUP */<|MERGE_RESOLUTION|>--- conflicted
+++ resolved
@@ -2327,9 +2327,12 @@
 	page_t*		page = buf_block_get_frame(block);
 	ulint		next_page_no = btr_page_get_next(page, mtr);
 
-	ut_ad(mtr_memo_contains(mtr, dict_index_get_lock(cursor->index),
-				MTR_MEMO_X_LOCK));
-	ut_ad(mtr_memo_contains(mtr, block, MTR_MEMO_PAGE_X_FIX));
+	ut_ad(dict_table_is_intrinsic(cursor->index->table)
+	      || mtr_memo_contains_flagged(
+			mtr, dict_index_get_lock(cursor->index),
+			MTR_MEMO_X_LOCK | MTR_MEMO_SX_LOCK));
+	ut_ad(mtr_is_block_fix(
+		mtr, block, MTR_MEMO_PAGE_X_FIX, cursor->index->table));
 	ut_ad(heap);
 
 	if (next_page_no == FIL_NULL || !page_rec_is_supremum(
@@ -2343,12 +2346,13 @@
 	page_t*		next_page;
 	btr_cur_t	next_father_cursor;
 	rec_t*		rec = NULL;
-	ulint		zip_size = buf_block_get_zip_size(block);
 	ulint		max_size;
 
+	const ulint	space = block->page.id.space();
+
 	next_block = btr_block_get(
-		buf_block_get_space(block), zip_size,
-		next_page_no, RW_X_LATCH, cursor->index, mtr);
+		page_id_t(space, next_page_no), block->page.size,
+		RW_X_LATCH, cursor->index, mtr);
 	next_page = buf_block_get_frame(next_block);
 
 	bool	is_leaf = page_is_leaf(next_page);
@@ -2363,15 +2367,19 @@
 	max_size = page_get_max_insert_size_after_reorganize(next_page, 1);
 
 	/* Extends gap lock for the next page */
-	lock_update_split_left(next_block, block);
+	if (!dict_table_is_locking_disabled(cursor->index->table)) {
+		lock_update_split_left(next_block, block);
+	}
 
 	rec = page_cur_tuple_insert(
 		&next_page_cursor, tuple, cursor->index, offsets, &heap,
 		n_ext, mtr);
 
 	if (rec == NULL) {
-		if (zip_size && is_leaf
-		    && !dict_index_is_clust(cursor->index)) {
+		if (is_leaf
+		    && next_block->page.size.is_compressed()
+		    && !dict_index_is_clust(cursor->index)
+		    && !dict_table_is_temporary(cursor->index->table)) {
 			/* Reset the IBUF_BITMAP_FREE bits, because
 			page_cur_tuple_insert() will have attempted page
 			reorganize before failing. */
@@ -2380,11 +2388,13 @@
 		return(NULL);
 	}
 
-	if (is_leaf && !dict_index_is_clust(cursor->index)) {
+	if (is_leaf
+	    && !dict_index_is_clust(cursor->index)
+	    && !dict_table_is_temporary(cursor->index->table)) {
 		/* Update the free bits of the B-tree page in the
 		insert buffer bitmap. */
 
-		if (zip_size) {
+		if (next_block->page.size.is_compressed()) {
 			ibuf_update_free_bits_zip(next_block, mtr);
 		} else {
 			ibuf_update_free_bits_if_full(
@@ -2407,7 +2417,7 @@
 
 	compressed = btr_cur_pessimistic_delete(
 		&err, TRUE, &next_father_cursor,
-		BTR_CREATE_FLAG, RB_NONE, mtr);
+		BTR_CREATE_FLAG, false, mtr);
 
 	ut_a(err == DB_SUCCESS);
 
@@ -2416,7 +2426,7 @@
 	}
 
 	dtuple_t*	node_ptr = dict_index_build_node_ptr(
-		cursor->index, rec, buf_block_get_page_no(next_block),
+		cursor->index, rec, next_block->page.id.page_no(),
 		heap, level);
 
 	btr_insert_on_non_leaf_level(
@@ -2511,9 +2521,6 @@
 		mtr, block, MTR_MEMO_PAGE_X_FIX, cursor->index->table));
 	ut_ad(!page_is_empty(page));
 
-<<<<<<< HEAD
-	page_no = block->page.id.page_no();
-=======
 	/* try to insert to the next page if possible before split */
 	rec = btr_insert_into_right_sibling(
 		flags, cursor, offsets, *heap, tuple, n_ext, mtr);
@@ -2522,8 +2529,7 @@
 		return(rec);
 	}
 
-	page_no = buf_block_get_page_no(block);
->>>>>>> 8c5928b6
+	page_no = block->page.id.page_no();
 
 	/* 1. Decide the split record; split_rec == NULL means that the
 	tuple to be inserted should be the first record on the upper
