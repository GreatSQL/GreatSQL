--- conflicted
+++ resolved
@@ -70,24 +70,10 @@
 	const buf_block_t*	block,	/*!< in: corrupted block */
 	const dict_index_t*	index)	/*!< in: index tree */
 {
-<<<<<<< HEAD
 	ib::error()
 		<< "Flag mismatch in page " << block->page.id
 		<< " index " << index->name
 		<< " of table " << index->table->name;
-=======
-	fprintf(stderr, "InnoDB: flag mismatch in space %u page %u"
-		" index %s of table %s\n",
-		(unsigned) buf_block_get_space(block),
-		(unsigned) buf_block_get_page_no(block),
-		index->name, index->table_name);
-	if (block->page.zip.data) {
-		buf_page_print(block->page.zip.data,
-			       buf_block_get_zip_size(block),
-			       BUF_PAGE_PRINT_NO_CRASH);
-	}
-	buf_page_print(buf_nonnull_block_get_frame(block), 0, 0);
->>>>>>> 990fea06
 }
 
 #ifndef UNIV_HOTBACKUP
@@ -258,19 +244,10 @@
 	/* S latches the page */
 	root_block = btr_root_block_get(index, RW_S_LATCH, mtr);
 
-<<<<<<< HEAD
 	height = btr_page_get_level(buf_block_get_frame(root_block), mtr);
 
 	/* Release the S latch on the root page. */
 	mtr->memo_release(root_block, MTR_MEMO_PAGE_S_FIX);
-=======
-        /* S latches the page */
-        root_block = btr_root_block_get(index, RW_S_LATCH, mtr);
-	ut_ad(root_block); // The index must not be corrupted
-
-	height = btr_page_get_level(buf_nonnull_block_get_frame(root_block),
-				    mtr);
->>>>>>> 990fea06
 
 	ut_d(sync_check_unlock(&root_block->lock));
 
@@ -2322,7 +2299,7 @@
 	}
 
 	/* Get the level of the split pages */
-	level = btr_page_get_level(buf_nonnull_block_get_frame(block), mtr);
+	level = btr_page_get_level(buf_block_get_frame(block), mtr);
 	ut_ad(level
 	      == btr_page_get_level(buf_block_get_frame(new_block), mtr));
 
@@ -3981,10 +3958,8 @@
 
 	/* Decide the page which will inherit the locks */
 
-	left_page_no = btr_page_get_prev(buf_nonnull_block_get_frame(block),
-					 mtr);
-	right_page_no = btr_page_get_next(buf_nonnull_block_get_frame(block),
-					  mtr);
+	left_page_no = btr_page_get_prev(buf_block_get_frame(block), mtr);
+	right_page_no = btr_page_get_next(buf_block_get_frame(block), mtr);
 
 	const page_size_t	page_size(dict_table_page_size(index->table));
 
