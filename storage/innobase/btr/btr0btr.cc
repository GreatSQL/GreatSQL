/*****************************************************************************

Copyright (c) 1994, 2018, Oracle and/or its affiliates. All Rights Reserved.
Copyright (c) 2012, Facebook Inc.

This program is free software; you can redistribute it and/or modify it under
the terms of the GNU General Public License, version 2.0, as published by the
Free Software Foundation.

This program is also distributed with certain software (including but not
limited to OpenSSL) that is licensed under separate terms, as designated in a
particular file or component or in included license documentation. The authors
of MySQL hereby grant you an additional permission to link the program and
your derivative works with the separately licensed software that they have
included with MySQL.

This program is distributed in the hope that it will be useful, but WITHOUT
ANY WARRANTY; without even the implied warranty of MERCHANTABILITY or FITNESS
FOR A PARTICULAR PURPOSE. See the GNU General Public License, version 2.0,
for more details.

You should have received a copy of the GNU General Public License along with
this program; if not, write to the Free Software Foundation, Inc.,
51 Franklin St, Fifth Floor, Boston, MA 02110-1301  USA

*****************************************************************************/

/** @file btr/btr0btr.cc
 The B-tree

 Created 6/2/1994 Heikki Tuuri
 *******************************************************/

#include "btr0btr.h"

#include <sys/types.h>

#ifndef UNIV_HOTBACKUP
#include "btr0cur.h"
#include "btr0pcur.h"
#include "btr0sea.h"
#include "buf0stats.h"
#include "dict0boot.h"
#include "fsp0sysspace.h"
#include "gis0geo.h"
#include "gis0rtree.h"
#include "ibuf0ibuf.h"
#include "lock0lock.h"
#include "my_dbug.h"
#include "my_inttypes.h"
#include "page0page.h"
#include "page0zip.h"
#include "rem0cmp.h"
#include "srv0mon.h"
#include "trx0trx.h"
#include "ut0new.h"
#endif /* !UNIV_HOTBACKUP */

#ifndef UNIV_HOTBACKUP
/** Checks if the page in the cursor can be merged with given page.
 If necessary, re-organize the merge_page.
 @return	true if possible to merge. */
static bool btr_can_merge_with_page(
    btr_cur_t *cursor,         /*!< in: cursor on the page to merge */
    page_no_t page_no,         /*!< in: a sibling page */
    buf_block_t **merge_block, /*!< out: the merge block */
    mtr_t *mtr);               /*!< in: mini-transaction */
#endif                         /* !UNIV_HOTBACKUP */

/** Report that an index page is corrupted. */
void btr_corruption_report(const buf_block_t *block, /*!< in: corrupted block */
                           const dict_index_t *index) /*!< in: index tree */
{
  ib::error(ER_IB_MSG_27) << "Flag mismatch in page " << block->page.id
                          << " index " << index->name << " of table "
                          << index->table->name;
}

#ifndef UNIV_HOTBACKUP
  /*
  Latching strategy of the InnoDB B-tree
  --------------------------------------
  A tree latch protects all non-leaf nodes of the tree. Each node of a tree
  also has a latch of its own.

  A B-tree operation normally first acquires an S-latch on the tree. It
  searches down the tree and releases the tree latch when it has the
  leaf node latch. To save CPU time we do not acquire any latch on
  non-leaf nodes of the tree during a search, those pages are only bufferfixed.

  If an operation needs to restructure the tree, it acquires an X-latch on
  the tree before searching to a leaf node. If it needs, for example, to
  split a leaf,
  (1) InnoDB decides the split point in the leaf,
  (2) allocates a new page,
  (3) inserts the appropriate node pointer to the first non-leaf level,
  (4) releases the tree X-latch,
  (5) and then moves records from the leaf to the new allocated page.

  Node pointers
  -------------
  Leaf pages of a B-tree contain the index records stored in the
  tree. On levels n > 0 we store 'node pointers' to pages on level
  n - 1. For each page there is exactly one node pointer stored:
  thus the our tree is an ordinary B-tree, not a B-link tree.

  A node pointer contains a prefix P of an index record. The prefix
  is long enough so that it determines an index record uniquely.
  The file page number of the child page is added as the last
  field. To the child page we can store node pointers or index records
  which are >= P in the alphabetical order, but < P1 if there is
  a next node pointer on the level, and P1 is its prefix.

  If a node pointer with a prefix P points to a non-leaf child,
  then the leftmost record in the child must have the same
  prefix P. If it points to a leaf node, the child is not required
  to contain any record with a prefix equal to P. The leaf case
  is decided this way to allow arbitrary deletions in a leaf node
  without touching upper levels of the tree.

  We have predefined a special minimum record which we
  define as the smallest record in any alphabetical order.
  A minimum record is denoted by setting a bit in the record
  header. A minimum record acts as the prefix of a node pointer
  which points to a leftmost node on any level of the tree.

  File page allocation
  --------------------
  In the root node of a B-tree there are two file segment headers.
  The leaf pages of a tree are allocated from one file segment, to
  make them consecutive on disk if possible. From the other file segment
  we allocate pages for the non-leaf levels of the tree.
  */

#ifdef UNIV_BTR_DEBUG
/** Checks a file segment header within a B-tree root page.
 @return true if valid */
static ibool btr_root_fseg_validate(
    const fseg_header_t *seg_header, /*!< in: segment header */
    space_id_t space)                /*!< in: tablespace identifier */
{
  ulint offset = mach_read_from_2(seg_header + FSEG_HDR_OFFSET);

<<<<<<< HEAD
  ut_a(mach_read_from_4(seg_header + FSEG_HDR_SPACE) == space);
  ut_a(offset >= FIL_PAGE_DATA);
  ut_a(offset <= UNIV_PAGE_SIZE - FIL_PAGE_DATA_END);
  return (TRUE);
=======
	if (UNIV_UNLIKELY(srv_pass_corrupt_table != 0)) {
		return (mach_read_from_4(seg_header + FSEG_HDR_SPACE) == space)
			&& (offset >= FIL_PAGE_DATA)
			&& (offset <= UNIV_PAGE_SIZE - FIL_PAGE_DATA_END);
	}

	ut_a(mach_read_from_4(seg_header + FSEG_HDR_SPACE) == space);
	ut_a(offset >= FIL_PAGE_DATA);
	ut_a(offset <= UNIV_PAGE_SIZE - FIL_PAGE_DATA_END);
	return(TRUE);
>>>>>>> 333b4508
}
#endif /* UNIV_BTR_DEBUG */

/** Gets the root node of a tree and x- or s-latches it.
 @return root page, x- or s-latched */
buf_block_t *btr_root_block_get(
    const dict_index_t *index, /*!< in: index tree */
    ulint mode,                /*!< in: either RW_S_LATCH
                               or RW_X_LATCH */
    mtr_t *mtr)                /*!< in: mtr */
{
  const space_id_t space_id = dict_index_get_space(index);
  const page_id_t page_id(space_id, dict_index_get_page(index));
  const page_size_t page_size(dict_table_page_size(index->table));

  buf_block_t *block = btr_block_get(page_id, page_size, mode, index, mtr);

<<<<<<< HEAD
  btr_assert_not_corrupted(block, index);
#ifdef UNIV_BTR_DEBUG
  if (!dict_index_is_ibuf(index)) {
    const page_t *root = buf_block_get_frame(block);

    ut_a(btr_root_fseg_validate(FIL_PAGE_DATA + PAGE_BTR_SEG_LEAF + root,
                                space_id));
    ut_a(btr_root_fseg_validate(FIL_PAGE_DATA + PAGE_BTR_SEG_TOP + root,
                                space_id));
  }
=======
	SRV_CORRUPT_TABLE_CHECK(block, return(0););

	btr_assert_not_corrupted(block, index);
#ifdef UNIV_BTR_DEBUG
	if (!dict_index_is_ibuf(index)) {
		const page_t*	root = buf_block_get_frame(block);

		if (UNIV_UNLIKELY(srv_pass_corrupt_table != 0)) {
			if (!btr_root_fseg_validate(FIL_PAGE_DATA
						    + PAGE_BTR_SEG_LEAF
						    + root, space))
				return(NULL);
			if (!btr_root_fseg_validate(FIL_PAGE_DATA
						    + PAGE_BTR_SEG_TOP
						    + root, space))
				return(NULL);
			return(block);
		}
		ut_a(btr_root_fseg_validate(FIL_PAGE_DATA + PAGE_BTR_SEG_LEAF
					    + root, space));
		ut_a(btr_root_fseg_validate(FIL_PAGE_DATA + PAGE_BTR_SEG_TOP
					    + root, space));
	}
>>>>>>> 333b4508
#endif /* UNIV_BTR_DEBUG */

  return (block);
}

/** Gets the root node of a tree and sx-latches it for segment access.
 @return root page, sx-latched */
page_t *btr_root_get(const dict_index_t *index, /*!< in: index tree */
                     mtr_t *mtr)                /*!< in: mtr */
{
  /* Intended to be used for segment list access.
  SX lock doesn't block reading user data by other threads.
  And block the segment list access by others.*/
  return (buf_block_get_frame(btr_root_block_get(index, RW_SX_LATCH, mtr)));
}

/** Gets the height of the B-tree (the level of the root, when the leaf
 level is assumed to be 0). The caller must hold an S or X latch on
 the index.
 @return tree height (level of the root) */
ulint btr_height_get(dict_index_t *index, /*!< in: index tree */
                     mtr_t *mtr)          /*!< in/out: mini-transaction */
{
  ulint height;
  buf_block_t *root_block;

  ut_ad(srv_read_only_mode ||
        mtr_memo_contains_flagged(
            mtr, dict_index_get_lock(index),
            MTR_MEMO_S_LOCK | MTR_MEMO_X_LOCK | MTR_MEMO_SX_LOCK) ||
        index->table->is_intrinsic());

  /* S latches the page */
  root_block = btr_root_block_get(index, RW_S_LATCH, mtr);

  height = btr_page_get_level(buf_block_get_frame(root_block), mtr);

  /* Release the S latch on the root page. */
  mtr->memo_release(root_block, MTR_MEMO_PAGE_S_FIX);

  ut_d(sync_check_unlock(&root_block->lock));

  return (height);
}

/** Checks a file segment header within a B-tree root page and updates
 the segment header space id.
 @return true if valid */
static bool btr_root_fseg_adjust_on_import(
    fseg_header_t *seg_header, /*!< in/out: segment header */
    page_zip_des_t *page_zip,  /*!< in/out: compressed page,
                               or NULL */
    space_id_t space,          /*!< in: tablespace identifier */
    mtr_t *mtr)                /*!< in/out: mini-transaction */
{
  page_no_t offset = mach_read_from_2(seg_header + FSEG_HDR_OFFSET);

  if (offset < FIL_PAGE_DATA || offset > UNIV_PAGE_SIZE - FIL_PAGE_DATA_END) {
    return (FALSE);

  } else if (page_zip) {
    mach_write_to_4(seg_header + FSEG_HDR_SPACE, space);
    page_zip_write_header(page_zip, seg_header + FSEG_HDR_SPACE, 4, mtr);
  } else {
    mlog_write_ulint(seg_header + FSEG_HDR_SPACE, space, MLOG_4BYTES, mtr);
  }

  return (TRUE);
}

/** Checks and adjusts the root node of a tree during IMPORT TABLESPACE.
 @return error code, or DB_SUCCESS */
dberr_t btr_root_adjust_on_import(
    const dict_index_t *index) /*!< in: index tree */
{
  dberr_t err;
  mtr_t mtr;
  page_t *page;
  buf_block_t *block;
  page_zip_des_t *page_zip;
  dict_table_t *table = index->table;
  const space_id_t space_id = dict_index_get_space(index);
  const page_id_t page_id(space_id, dict_index_get_page(index));
  const page_size_t page_size(dict_table_page_size(table));

  DBUG_EXECUTE_IF("ib_import_trigger_corruption_3", return (DB_CORRUPTION););

  mtr_start(&mtr);

  mtr_set_log_mode(&mtr, MTR_LOG_NO_REDO);

  block = btr_block_get(page_id, page_size, RW_X_LATCH, index, &mtr);

  page = buf_block_get_frame(block);
  page_zip = buf_block_get_page_zip(block);

  if (!page_is_root(page)) {
    err = DB_CORRUPTION;

  } else if (index->is_clustered()) {
    bool page_is_compact_format;

    page_is_compact_format = page_is_comp(page) > 0;

    /* Check if the page format and table format agree. */
    if (page_is_compact_format != dict_table_is_comp(table)) {
      err = DB_CORRUPTION;
    } else {
      /* Check that the table flags and the tablespace
      flags match. */
      ulint flags =
          dict_tf_to_fsp_flags(table->flags, dict_table_is_encrypted(table));
      ulint fsp_flags = fil_space_get_flags(table->space);

      /* We remove SDI flag from space flags temporarily for
      comparison because the space flags derived from table
      flags will not have SDI flag */
      fsp_flags &= ~FSP_FLAGS_MASK_SDI;

      if (dict_table_is_sdi(index->table->id)) {
        fsp_flags &= ~FSP_FLAGS_MASK_ENCRYPTION;
      }

      err = fsp_flags_are_equal(flags, fsp_flags) ? DB_SUCCESS : DB_CORRUPTION;
    }
  } else {
    err = DB_SUCCESS;
  }

  /* Check and adjust the file segment headers, if all OK so far. */
  if (err == DB_SUCCESS &&
      (!btr_root_fseg_adjust_on_import(FIL_PAGE_DATA + PAGE_BTR_SEG_LEAF + page,
                                       page_zip, space_id, &mtr) ||
       !btr_root_fseg_adjust_on_import(FIL_PAGE_DATA + PAGE_BTR_SEG_TOP + page,
                                       page_zip, space_id, &mtr))) {
    err = DB_CORRUPTION;
  }

  mtr_commit(&mtr);

  return (err);
}

/** Creates a new index page (not the root, and also not
 used in page reorganization).  @see btr_page_empty(). */
void btr_page_create(
    buf_block_t *block,       /*!< in/out: page to be created */
    page_zip_des_t *page_zip, /*!< in/out: compressed page, or NULL */
    dict_index_t *index,      /*!< in: index */
    ulint level,              /*!< in: the B-tree level of the page */
    mtr_t *mtr)               /*!< in: mtr */
{
  page_t *page = buf_block_get_frame(block);

  ut_ad(mtr_is_block_fix(mtr, block, MTR_MEMO_PAGE_X_FIX, index->table));

  uint16_t page_create_type;
  if (dict_index_is_spatial(index)) {
    page_create_type = FIL_PAGE_RTREE;
  } else if (dict_index_is_sdi(index)) {
    page_create_type = FIL_PAGE_SDI;
  } else {
    page_create_type = FIL_PAGE_INDEX;
  }

  if (page_zip) {
    page_create_zip(block, index, level, 0, mtr, page_create_type);
  } else {
    page_create(block, mtr, dict_table_is_comp(index->table), page_create_type);
    /* Set the level of the new index page */
    btr_page_set_level(page, NULL, level, mtr);
  }

  /* For Spatial Index, initialize the Split Sequence Number */
  if (dict_index_is_spatial(index)) {
    page_set_ssn_id(block, page_zip, 0, mtr);
  }

  btr_page_set_index_id(page, page_zip, index->id, mtr);

  if (level == 0) {
    buf_stat_per_index->inc(index_id_t(index->space, index->id));
  }
}

/** Allocates a new file page to be used in an ibuf tree. Takes the page from
 the free list of the tree, which must contain pages!
 @return new allocated block, x-latched */
static buf_block_t *btr_page_alloc_for_ibuf(
    dict_index_t *index, /*!< in: index tree */
    mtr_t *mtr)          /*!< in: mtr */
{
  fil_addr_t node_addr;
  page_t *root;
  page_t *new_page;
  buf_block_t *new_block;

  root = btr_root_get(index, mtr);

  node_addr = flst_get_first(root + PAGE_HEADER + PAGE_BTR_IBUF_FREE_LIST, mtr);
  ut_a(node_addr.page != FIL_NULL);

  new_block =
      buf_page_get(page_id_t(dict_index_get_space(index), node_addr.page),
                   dict_table_page_size(index->table), RW_X_LATCH, mtr);

  new_page = buf_block_get_frame(new_block);
  buf_block_dbg_add_level(new_block, SYNC_IBUF_TREE_NODE_NEW);

  flst_remove(root + PAGE_HEADER + PAGE_BTR_IBUF_FREE_LIST,
              new_page + PAGE_HEADER + PAGE_BTR_IBUF_FREE_LIST_NODE, mtr);
  ut_ad(flst_validate(root + PAGE_HEADER + PAGE_BTR_IBUF_FREE_LIST, mtr));

  return (new_block);
}

/** Allocates a new file page to be used in an index tree. NOTE: we assume
 that the caller has made the reservation for free extents!
 @retval NULL if no page could be allocated
 @retval block, rw_lock_x_lock_count(&block->lock) == 1 if allocation succeeded
 (init_mtr == mtr, or the page was not previously freed in mtr)
 @retval block (not allocated or initialized) otherwise */
static MY_ATTRIBUTE((warn_unused_result)) buf_block_t *btr_page_alloc_low(
    dict_index_t *index,    /*!< in: index */
    page_no_t hint_page_no, /*!< in: hint of a good page */
    byte file_direction,    /*!< in: direction where a possible
                            page split is made */
    ulint level,            /*!< in: level where the page is placed
                            in the tree */
    mtr_t *mtr,             /*!< in/out: mini-transaction
                            for the allocation */
    mtr_t *init_mtr)        /*!< in/out: mtr or another
                            mini-transaction in which the
                            page should be initialized.
                            If init_mtr!=mtr, but the page
                            is already X-latched in mtr, do
                            not initialize the page. */
{
  fseg_header_t *seg_header;
  page_t *root;

  root = btr_root_get(index, mtr);

  if (level == 0) {
    seg_header = root + PAGE_HEADER + PAGE_BTR_SEG_LEAF;
  } else {
    seg_header = root + PAGE_HEADER + PAGE_BTR_SEG_TOP;
  }

  /* Parameter TRUE below states that the caller has made the
  reservation for free extents, and thus we know that a page can
  be allocated: */

  return (fseg_alloc_free_page_general(seg_header, hint_page_no, file_direction,
                                       TRUE, mtr, init_mtr));
}

/** Allocates a new file page to be used in an index tree. NOTE: we assume
 that the caller has made the reservation for free extents!
 @retval NULL if no page could be allocated
 @retval block, rw_lock_x_lock_count(&block->lock) == 1 if allocation succeeded
 (init_mtr == mtr, or the page was not previously freed in mtr)
 @retval block (not allocated or initialized) otherwise */
buf_block_t *btr_page_alloc(
    dict_index_t *index,    /*!< in: index */
    page_no_t hint_page_no, /*!< in: hint of a good page */
    byte file_direction,    /*!< in: direction where a possible
                            page split is made */
    ulint level,            /*!< in: level where the page is placed
                            in the tree */
    mtr_t *mtr,             /*!< in/out: mini-transaction
                            for the allocation */
    mtr_t *init_mtr)        /*!< in/out: mini-transaction
                            for x-latching and initializing
                            the page */
{
  buf_block_t *new_block;

  if (dict_index_is_ibuf(index)) {
    return (btr_page_alloc_for_ibuf(index, mtr));
  }

  new_block = btr_page_alloc_low(index, hint_page_no, file_direction, level,
                                 mtr, init_mtr);

  if (new_block) {
    buf_block_dbg_add_level(new_block, SYNC_TREE_NODE_NEW);
  }

  return (new_block);
}

/** Gets the number of pages in a B-tree.
 @return number of pages, or ULINT_UNDEFINED if the index is unavailable */
ulint btr_get_size(dict_index_t *index, /*!< in: index */
                   ulint flag, /*!< in: BTR_N_LEAF_PAGES or BTR_TOTAL_SIZE */
                   mtr_t *mtr) /*!< in/out: mini-transaction where index
                               is s-latched */
{
  fseg_header_t *seg_header;
  page_t *root;
  ulint n;
  ulint dummy;

  ut_ad(srv_read_only_mode ||
        mtr_memo_contains(mtr, dict_index_get_lock(index), MTR_MEMO_S_LOCK) ||
        index->table->is_intrinsic());
  ut_ad(index->page >= FSP_FIRST_INODE_PAGE_NO);

  if (index->page == FIL_NULL || dict_index_is_online_ddl(index) ||
      !index->is_committed()) {
    return (ULINT_UNDEFINED);
  }

  root = btr_root_get(index, mtr);

<<<<<<< HEAD
  if (flag == BTR_N_LEAF_PAGES) {
    seg_header = root + PAGE_HEADER + PAGE_BTR_SEG_LEAF;
=======
	SRV_CORRUPT_TABLE_CHECK(root,
	{
		mtr_commit(mtr);
		return(ULINT_UNDEFINED);
	});

	if (flag == BTR_N_LEAF_PAGES) {
		seg_header = root + PAGE_HEADER + PAGE_BTR_SEG_LEAF;
>>>>>>> 333b4508

    fseg_n_reserved_pages(seg_header, &n, mtr);

  } else if (flag == BTR_TOTAL_SIZE) {
    seg_header = root + PAGE_HEADER + PAGE_BTR_SEG_TOP;

    n = fseg_n_reserved_pages(seg_header, &dummy, mtr);

    seg_header = root + PAGE_HEADER + PAGE_BTR_SEG_LEAF;

    n += fseg_n_reserved_pages(seg_header, &dummy, mtr);
  } else {
    ut_error;
  }

  return (n);
}

/** Frees a page used in an ibuf tree. Puts the page to the free list of the
 ibuf tree. */
static void btr_page_free_for_ibuf(
    dict_index_t *index, /*!< in: index tree */
    buf_block_t *block,  /*!< in: block to be freed, x-latched */
    mtr_t *mtr)          /*!< in: mtr */
{
  page_t *root;

  ut_ad(mtr_is_block_fix(mtr, block, MTR_MEMO_PAGE_X_FIX, index->table));
  root = btr_root_get(index, mtr);

  flst_add_first(
      root + PAGE_HEADER + PAGE_BTR_IBUF_FREE_LIST,
      buf_block_get_frame(block) + PAGE_HEADER + PAGE_BTR_IBUF_FREE_LIST_NODE,
      mtr);

  ut_ad(flst_validate(root + PAGE_HEADER + PAGE_BTR_IBUF_FREE_LIST, mtr));
}

/** Frees a file page used in an index tree. Can be used also to (BLOB)
 external storage pages. */
void btr_page_free_low(
    dict_index_t *index, /*!< in: index tree */
    buf_block_t *block,  /*!< in: block to be freed, x-latched */
    ulint level,         /*!< in: page level (ULINT_UNDEFINED=BLOB) */
    mtr_t *mtr)          /*!< in: mtr */
{
  fseg_header_t *seg_header;
  page_t *root;

  ut_ad(mtr_is_block_fix(mtr, block, MTR_MEMO_PAGE_X_FIX, index->table));
  /* The page gets invalid for optimistic searches: increment the frame
  modify clock */

  buf_block_modify_clock_inc(block);

  if (dict_index_is_ibuf(index)) {
    btr_page_free_for_ibuf(index, block, mtr);

    return;
  }

  root = btr_root_get(index, mtr);

  if (level == 0 || level == ULINT_UNDEFINED) {
    seg_header = root + PAGE_HEADER + PAGE_BTR_SEG_LEAF;
  } else {
    seg_header = root + PAGE_HEADER + PAGE_BTR_SEG_TOP;
  }

#ifdef UNIV_GIS_DEBUG
  if (dict_index_is_spatial(index)) {
    fprintf(stderr, "GIS_DIAG: Freed  %ld\n", (long)block->page.id.page_no());
  }
#endif

  fseg_free_page(seg_header, block->page.id.space(), block->page.id.page_no(),
                 level != ULINT_UNDEFINED, mtr);

  /* The page was marked free in the allocation bitmap, but it
  should remain buffer-fixed until mtr_commit(mtr) or until it
  is explicitly freed from the mini-transaction. */
  ut_ad(mtr_is_block_fix(mtr, block, MTR_MEMO_PAGE_X_FIX, index->table));
  /* TODO: Discard any operations on the page from the redo log
  and remove the block from the flush list and the buffer pool.
  This would free up buffer pool earlier and reduce writes to
  both the tablespace and the redo log. */
}

/** Frees a file page used in an index tree. NOTE: cannot free field external
 storage pages because the page must contain info on its level. */
void btr_page_free(dict_index_t *index, /*!< in: index tree */
                   buf_block_t *block,  /*!< in: block to be freed, x-latched */
                   mtr_t *mtr)          /*!< in: mtr */
{
  const page_t *page = buf_block_get_frame(block);
  ulint level = btr_page_get_level(page, mtr);

  ut_ad(fil_page_index_page_check(block->frame));
  ut_ad(level != ULINT_UNDEFINED);
  btr_page_free_low(index, block, level, mtr);
}

/** Sets the child node file address in a node pointer. */
UNIV_INLINE
void btr_node_ptr_set_child_page_no(
    rec_t *rec,               /*!< in: node pointer record */
    page_zip_des_t *page_zip, /*!< in/out: compressed page whose uncompressed
                             part will be updated, or NULL */
    const ulint *offsets,     /*!< in: array returned by rec_get_offsets() */
    page_no_t page_no,        /*!< in: child node address */
    mtr_t *mtr)               /*!< in: mtr */
{
  byte *field;
  ulint len;

  ut_ad(rec_offs_validate(rec, NULL, offsets));
  ut_ad(!page_is_leaf(page_align(rec)));
  ut_ad(!rec_offs_comp(offsets) || rec_get_node_ptr_flag(rec));

  /* The child address is in the last field */
  field = rec_get_nth_field(rec, offsets, rec_offs_n_fields(offsets) - 1, &len);

  ut_ad(len == REC_NODE_PTR_SIZE);

  if (page_zip) {
    page_zip_write_node_ptr(page_zip, rec, rec_offs_data_size(offsets), page_no,
                            mtr);
  } else {
    mlog_write_ulint(field, page_no, MLOG_4BYTES, mtr);
  }
}

/** Returns the child page of a node pointer and sx-latches it.
 @return child page, sx-latched */
static buf_block_t *btr_node_ptr_get_child(
    const rec_t *node_ptr, /*!< in: node pointer */
    dict_index_t *index,   /*!< in: index */
    const ulint *offsets,  /*!< in: array returned by rec_get_offsets() */
    mtr_t *mtr)            /*!< in: mtr */
{
  ut_ad(rec_offs_validate(node_ptr, index, offsets));

  const page_id_t page_id(page_get_space_id(page_align(node_ptr)),
                          btr_node_ptr_get_child_page_no(node_ptr, offsets));

  return (btr_block_get(page_id, dict_table_page_size(index->table),
                        RW_SX_LATCH, index, mtr));
}

/** Returns the upper level node pointer to a page. It is assumed that mtr holds
 an sx-latch on the tree.
 @return rec_get_offsets() of the node pointer record */
static ulint *btr_page_get_father_node_ptr_func(
    ulint *offsets,    /*!< in: work area for the return value */
    mem_heap_t *heap,  /*!< in: memory heap to use */
    btr_cur_t *cursor, /*!< in: cursor pointing to user record,
                       out: cursor on node pointer record,
                       its page x-latched */
    ulint latch_mode,  /*!< in: BTR_CONT_MODIFY_TREE
                    or BTR_CONT_SEARCH_TREE */
    const char *file,  /*!< in: file name */
    ulint line,        /*!< in: line where called */
    mtr_t *mtr)        /*!< in: mtr */
{
  dtuple_t *tuple;
  rec_t *user_rec;
  rec_t *node_ptr;
  ulint level;
  page_no_t page_no;
  dict_index_t *index;

  ut_ad(latch_mode == BTR_CONT_MODIFY_TREE ||
        latch_mode == BTR_CONT_SEARCH_TREE);

  page_no = btr_cur_get_block(cursor)->page.id.page_no();
  index = btr_cur_get_index(cursor);
  ut_ad(!dict_index_is_spatial(index));

  ut_ad(srv_read_only_mode ||
        mtr_memo_contains_flagged(mtr, dict_index_get_lock(index),
                                  MTR_MEMO_X_LOCK | MTR_MEMO_SX_LOCK) ||
        index->table->is_intrinsic());

  ut_ad(dict_index_get_page(index) != page_no);

  level = btr_page_get_level(btr_cur_get_page(cursor), mtr);

  user_rec = btr_cur_get_rec(cursor);
  ut_a(page_rec_is_user_rec(user_rec));

  tuple = dict_index_build_node_ptr(index, user_rec, 0, heap, level);
  if (index->table->is_intrinsic()) {
    btr_cur_search_to_nth_level_with_no_latch(
        index, level + 1, tuple, PAGE_CUR_LE, cursor, file, line, mtr);
  } else {
    btr_cur_search_to_nth_level(index, level + 1, tuple, PAGE_CUR_LE,
                                latch_mode, cursor, 0, file, line, mtr);
  }

  node_ptr = btr_cur_get_rec(cursor);
  ut_ad(!page_rec_is_comp(node_ptr) ||
        rec_get_status(node_ptr) == REC_STATUS_NODE_PTR);
  offsets = rec_get_offsets(node_ptr, index, offsets, ULINT_UNDEFINED, &heap);

  if (btr_node_ptr_get_child_page_no(node_ptr, offsets) != page_no) {
    rec_t *print_rec;

    ib::error(ER_IB_MSG_28)
        << "Corruption of an index tree: table " << index->table->name
        << " index " << index->name << ", father ptr page no "
        << btr_node_ptr_get_child_page_no(node_ptr, offsets)
        << ", child page no " << page_no;

    print_rec = page_rec_get_next(page_get_infimum_rec(page_align(user_rec)));
    offsets =
        rec_get_offsets(print_rec, index, offsets, ULINT_UNDEFINED, &heap);
    page_rec_print(print_rec, offsets);
    offsets = rec_get_offsets(node_ptr, index, offsets, ULINT_UNDEFINED, &heap);
    page_rec_print(node_ptr, offsets);

    ib::fatal(ER_IB_MSG_29) << "You should dump + drop + reimport the table to"
                            << " fix the corruption. If the crash happens at"
                            << " database startup. " << FORCE_RECOVERY_MSG
                            << " Then dump + drop + reimport.";
  }

  return (offsets);
}

#define btr_page_get_father_node_ptr(of, heap, cur, mtr)                 \
  btr_page_get_father_node_ptr_func(of, heap, cur, BTR_CONT_MODIFY_TREE, \
                                    __FILE__, __LINE__, mtr)

#define btr_page_get_father_node_ptr_for_validate(of, heap, cur, mtr)    \
  btr_page_get_father_node_ptr_func(of, heap, cur, BTR_CONT_SEARCH_TREE, \
                                    __FILE__, __LINE__, mtr)

/** Returns the upper level node pointer to a page. It is assumed that mtr holds
 an x-latch on the tree.
 @return rec_get_offsets() of the node pointer record */
static ulint *btr_page_get_father_block(
    ulint *offsets,      /*!< in: work area for the return value */
    mem_heap_t *heap,    /*!< in: memory heap to use */
    dict_index_t *index, /*!< in: b-tree index */
    buf_block_t *block,  /*!< in: child page in the index */
    mtr_t *mtr,          /*!< in: mtr */
    btr_cur_t *cursor)   /*!< out: cursor on node pointer record,
                         its page x-latched */
{
  rec_t *rec =
      page_rec_get_next(page_get_infimum_rec(buf_block_get_frame(block)));
  btr_cur_position(index, rec, block, cursor);
  return (btr_page_get_father_node_ptr(offsets, heap, cursor, mtr));
}

/** Seeks to the upper level node pointer to a page.
 It is assumed that mtr holds an x-latch on the tree. */
static void btr_page_get_father(
    dict_index_t *index, /*!< in: b-tree index */
    buf_block_t *block,  /*!< in: child page in the index */
    mtr_t *mtr,          /*!< in: mtr */
    btr_cur_t *cursor)   /*!< out: cursor on node pointer record,
                         its page x-latched */
{
  mem_heap_t *heap;
  rec_t *rec =
      page_rec_get_next(page_get_infimum_rec(buf_block_get_frame(block)));
  btr_cur_position(index, rec, block, cursor);

  heap = mem_heap_create(100);
  btr_page_get_father_node_ptr(NULL, heap, cursor, mtr);
  mem_heap_free(heap);
}

/** Free a B-tree root page. btr_free_but_not_root() must already
have been called.
In a persistent tablespace, the caller must invoke fsp_init_file_page()
before mtr.commit().
@param[in,out]	block	index root page
@param[in,out]	mtr	mini-transaction */
static void btr_free_root(buf_block_t *block, mtr_t *mtr) {
  fseg_header_t *header;

  ut_ad(mtr_memo_contains_flagged(mtr, block, MTR_MEMO_PAGE_X_FIX));

<<<<<<< HEAD
  btr_search_drop_page_hash_index(block);
=======
	SRV_CORRUPT_TABLE_CHECK(block, return;);

	btr_search_drop_page_hash_index(block);
>>>>>>> 333b4508

  header = buf_block_get_frame(block) + PAGE_HEADER + PAGE_BTR_SEG_TOP;
#ifdef UNIV_BTR_DEBUG
  ut_a(btr_root_fseg_validate(header, block->page.id.space()));
#endif /* UNIV_BTR_DEBUG */

  while (!fseg_free_step(header, true, mtr)) {
    /* Free the entire segment in small steps. */
  }
}

/** PAGE_INDEX_ID value for freed index B-trees */
static const space_index_t BTR_FREED_INDEX_ID = 0;

/** Invalidate an index root page so that btr_free_root_check()
will not find it.
@param[in,out]	block	index root page
@param[in,out]	mtr	mini-transaction */
static void btr_free_root_invalidate(buf_block_t *block, mtr_t *mtr) {
  ut_ad(page_is_root(block->frame));

  btr_page_set_index_id(buf_block_get_frame(block),
                        buf_block_get_page_zip(block), BTR_FREED_INDEX_ID, mtr);
}

/** Prepare to free a B-tree.
@param[in]	page_id		page id
@param[in]	page_size	page size
@param[in]	index_id	PAGE_INDEX_ID contents
@param[in,out]	mtr		mini-transaction
@return root block, to invoke btr_free_but_not_root() and btr_free_root()
@retval NULL if the page is no longer a matching B-tree page */
static MY_ATTRIBUTE((warn_unused_result)) buf_block_t *btr_free_root_check(
    const page_id_t &page_id, const page_size_t &page_size,
    space_index_t index_id, mtr_t *mtr) {
  ut_ad(!fsp_is_system_temporary(page_id.space()));
  ut_ad(index_id != BTR_FREED_INDEX_ID);

  buf_block_t *block = buf_page_get(page_id, page_size, RW_X_LATCH, mtr);
  buf_block_dbg_add_level(block, SYNC_TREE_NODE);

  if (fil_page_index_page_check(block->frame) &&
      index_id == btr_page_get_index_id(block->frame)) {
    /* This should be a root page.
    It should not be possible to reassign the same
    index_id for some other index in the tablespace. */
    ut_ad(page_is_root(block->frame));
  } else {
    block = NULL;
  }

  return (block);
}

/** Create the root node for a new index tree.
@param[in]	type			type of the index
@param[in]	space			space where created
@param[in]	page_size		page size
@param[in]	index_id		index id
@param[in]	index			index tree
@param[in,out]	mtr			mini-transaction
@return page number of the created root
@retval FIL_NULL if did not succeed */
ulint btr_create(ulint type, space_id_t space, const page_size_t &page_size,
                 space_index_t index_id, dict_index_t *index, mtr_t *mtr) {
  page_no_t page_no;
  buf_block_t *block;
  buf_frame_t *frame;
  page_t *page;
  page_zip_des_t *page_zip;

  ut_ad(index_id != BTR_FREED_INDEX_ID);

  /* Create the two new segments (one, in the case of an ibuf tree) for
  the index tree; the segment headers are put on the allocated root page
  (for an ibuf tree, not in the root, but on a separate ibuf header
  page) */

  if (type & DICT_IBUF) {
    /* Allocate first the ibuf header page */
    buf_block_t *ibuf_hdr_block =
        fseg_create(space, 0, IBUF_HEADER + IBUF_TREE_SEG_HEADER, mtr);

    if (ibuf_hdr_block == NULL) {
      return (FIL_NULL);
    }

    buf_block_dbg_add_level(ibuf_hdr_block, SYNC_IBUF_TREE_NODE_NEW);

    ut_ad(ibuf_hdr_block->page.id.page_no() == IBUF_HEADER_PAGE_NO);
    /* Allocate then the next page to the segment: it will be the
    tree root page */

    block = fseg_alloc_free_page(buf_block_get_frame(ibuf_hdr_block) +
                                     IBUF_HEADER + IBUF_TREE_SEG_HEADER,
                                 IBUF_TREE_ROOT_PAGE_NO, FSP_UP, mtr);
    ut_ad(block->page.id.page_no() == IBUF_TREE_ROOT_PAGE_NO);
  } else {
    block = fseg_create(space, 0, PAGE_HEADER + PAGE_BTR_SEG_TOP, mtr);
  }

  if (block == NULL) {
    return (FIL_NULL);
  }

  page_no = block->page.id.page_no();
  frame = buf_block_get_frame(block);

  if (type & DICT_IBUF) {
    /* It is an insert buffer tree: initialize the free list */
    buf_block_dbg_add_level(block, SYNC_IBUF_TREE_NODE_NEW);

    ut_ad(page_no == IBUF_TREE_ROOT_PAGE_NO);

    flst_init(frame + PAGE_HEADER + PAGE_BTR_IBUF_FREE_LIST, mtr);
  } else {
    /* It is a non-ibuf tree: create a file segment for leaf
    pages */
    buf_block_dbg_add_level(block, SYNC_TREE_NODE_NEW);

    if (!fseg_create(space, page_no, PAGE_HEADER + PAGE_BTR_SEG_LEAF, mtr)) {
      /* Not enough space for new segment, free root
      segment before return. */
      btr_free_root(block, mtr);
      if (!index->table->is_temporary()) {
        btr_free_root_invalidate(block, mtr);
      }

      return (FIL_NULL);
    }

    /* The fseg create acquires a second latch on the page,
    therefore we must declare it: */
    buf_block_dbg_add_level(block, SYNC_TREE_NODE_NEW);
  }

  uint16_t page_create_type;
  if (dict_index_is_spatial(index)) {
    page_create_type = FIL_PAGE_RTREE;
  } else if (dict_index_is_sdi(index)) {
    page_create_type = FIL_PAGE_SDI;
  } else {
    page_create_type = FIL_PAGE_INDEX;
  }

  /* Create a new index page on the allocated segment page */
  page_zip = buf_block_get_page_zip(block);

  if (page_zip) {
    page = page_create_zip(block, index, 0, 0, mtr, page_create_type);
  } else {
    page = page_create(block, mtr, dict_table_is_comp(index->table),
                       page_create_type);
    /* Set the level of the new index page */
    btr_page_set_level(page, NULL, 0, mtr);
  }

  /* Set the index id of the page */
  btr_page_set_index_id(page, page_zip, index_id, mtr);

  /* Set the next node and previous node fields */
  btr_page_set_next(page, page_zip, FIL_NULL, mtr);
  btr_page_set_prev(page, page_zip, FIL_NULL, mtr);

  /* We reset the free bits for the page to allow creation of several
  trees in the same mtr, otherwise the latch on a bitmap page would
  prevent it because of the latching order.

  Note: Insert Buffering is disabled for temporary tables given that
  most temporary tables are smaller in size and short-lived. */
  if (!(type & DICT_CLUSTERED) && !index->table->is_temporary()) {
    ibuf_reset_free_bits(block);
  }

  /* In the following assertion we test that two records of maximum
  allowed size fit on the root page: this fact is needed to ensure
  correctness of split algorithms */

  ut_ad(page_get_max_insert_size(page, 2) > 2 * BTR_PAGE_MAX_REC_SIZE);

  buf_stat_per_index->inc(index_id_t(space, index_id));

  return (page_no);
}

/** Free a B-tree except the root page. The root page MUST be freed after
this by calling btr_free_root.
@param[in,out]	block		root page
@param[in]	log_mode	mtr logging mode */
static void btr_free_but_not_root(buf_block_t *block, mtr_log_t log_mode) {
  ibool finished;
  mtr_t mtr;

  ut_ad(page_is_root(block->frame));
leaf_loop:
  mtr_start(&mtr);
  mtr_set_log_mode(&mtr, log_mode);

  page_t *root = block->frame;

	SRV_CORRUPT_TABLE_CHECK(root,
	{
		mtr_commit(&mtr);
		return;
	});

#ifdef UNIV_BTR_DEBUG
  ut_a(btr_root_fseg_validate(FIL_PAGE_DATA + PAGE_BTR_SEG_LEAF + root,
                              block->page.id.space()));
  ut_a(btr_root_fseg_validate(FIL_PAGE_DATA + PAGE_BTR_SEG_TOP + root,
                              block->page.id.space()));
#endif /* UNIV_BTR_DEBUG */

  /* NOTE: page hash indexes are dropped when a page is freed inside
  fsp0fsp. */

  finished = fseg_free_step(root + PAGE_HEADER + PAGE_BTR_SEG_LEAF, true, &mtr);
  mtr_commit(&mtr);

  if (!finished) {
    goto leaf_loop;
  }
top_loop:
  mtr_start(&mtr);
  mtr_set_log_mode(&mtr, log_mode);

  root = block->frame;

	SRV_CORRUPT_TABLE_CHECK(root,
	{
		mtr_commit(&mtr);
		return;
	});

#ifdef UNIV_BTR_DEBUG
  ut_a(btr_root_fseg_validate(FIL_PAGE_DATA + PAGE_BTR_SEG_TOP + root,
                              block->page.id.space()));
#endif /* UNIV_BTR_DEBUG */

  finished = fseg_free_step_not_header(root + PAGE_HEADER + PAGE_BTR_SEG_TOP,
                                       true, &mtr);
  mtr_commit(&mtr);

  if (!finished) {
    goto top_loop;
  }
}

/** Free a persistent index tree if it exists.
@param[in]	page_id		root page id
@param[in]	page_size	page size
@param[in]	index_id	PAGE_INDEX_ID contents
@param[in,out]	mtr		mini-transaction */
void btr_free_if_exists(const page_id_t &page_id, const page_size_t &page_size,
                        space_index_t index_id, mtr_t *mtr) {
  buf_block_t *root = btr_free_root_check(page_id, page_size, index_id, mtr);

  if (root == NULL) {
    return;
  }

  btr_free_but_not_root(root, mtr->get_log_mode());
  btr_free_root(root, mtr);
  btr_free_root_invalidate(root, mtr);
}

/** Free an index tree in a temporary tablespace.
@param[in]	page_id		root page id
@param[in]	page_size	page size */
void btr_free(const page_id_t &page_id, const page_size_t &page_size) {
  mtr_t mtr;
  mtr.start();
  mtr.set_log_mode(MTR_LOG_NO_REDO);

  buf_block_t *block = buf_page_get(page_id, page_size, RW_X_LATCH, &mtr);

  ut_ad(page_is_root(block->frame));

  btr_free_but_not_root(block, MTR_LOG_NO_REDO);
  btr_free_root(block, &mtr);
  mtr.commit();
}

/** Truncate an index tree. We just free all except the root.
Currently, this function is only specific for clustered indexes and the only
caller is DDTableBuffer which manages a table with only a clustered index.
It is up to the caller to ensure atomicity and to ensure correct recovery by
calling btr_truncate_recover().
@param[in]	index		clustered index */
void btr_truncate(const dict_index_t *index) {
  ut_ad(index->is_clustered());
  ut_ad(index->next() == NULL);

  page_no_t root_page_no = index->page;
  space_id_t space_id = index->space;
  fil_space_t *space = fil_space_acquire(space_id);

  if (space == NULL) {
    return;
  }

  page_size_t page_size(space->flags);
  const page_id_t page_id(space_id, root_page_no);
  mtr_t mtr;
  buf_block_t *block;

  mtr.start();

  mtr_x_lock(&space->latch, &mtr);

  block = buf_page_get(page_id, page_size, RW_X_LATCH, &mtr);

  page_t *page = buf_block_get_frame(block);
  ut_ad(page_is_root(page));

  /* Mark that we are going to truncate the index tree
  We use PAGE_MAX_TRX_ID as it should be always 0 for clustered
  index. */
  mlog_write_ull(page + (PAGE_HEADER + PAGE_MAX_TRX_ID), IB_ID_MAX, &mtr);

  mtr.commit();

  mtr.start();

  block = buf_page_get(page_id, page_size, RW_X_LATCH, &mtr);

  /* Free all except the root, we don't want to change it. */
  btr_free_but_not_root(block, MTR_LOG_ALL);

  /* Reset the mark saying that we have finished the truncate.
  The PAGE_MAX_TRX_ID would be reset here. */
  page_create(block, &mtr, dict_table_is_comp(index->table), false);
  ut_ad(buf_block_get_frame(block) + (PAGE_HEADER + PAGE_MAX_TRX_ID) == 0);

  mtr.commit();

  rw_lock_x_unlock(&space->latch);

  fil_space_release(space);
}

/** Recovery function for btr_truncate. We will check if there is a
crash during btr_truncate, if so, do recover it, if not, do nothing.
@param[in]	index		clustered index */
void btr_truncate_recover(const dict_index_t *index) {
  ut_ad(index->is_clustered());
  ut_ad(index->next() == NULL);

  page_no_t root_page_no = index->page;
  space_id_t space_id = index->space;
  fil_space_t *space = fil_space_acquire(space_id);

  if (space == NULL) {
    return;
  }

  page_size_t page_size(space->flags);
  const page_id_t page_id(space_id, root_page_no);
  mtr_t mtr;
  buf_block_t *block;

  mtr.start();

  block = buf_page_get(page_id, page_size, RW_X_LATCH, &mtr);

  page_t *page = buf_block_get_frame(block);

  trx_id_t trx_id = page_get_max_trx_id(page);
  ut_ad(trx_id == 0 || trx_id == IB_ID_MAX);

  mtr.commit();

  fil_space_release(space);

  if (trx_id == IB_ID_MAX) {
    /* -1 means there is a half-done btr_truncate,
    we can simple redo it again. */
    btr_truncate(index);
  }
}
#endif /* !UNIV_HOTBACKUP */

/** Reorganizes an index page.

 IMPORTANT: On success, the caller will have to update IBUF_BITMAP_FREE
 if this is a compressed leaf page in a secondary index. This has to
 be done either within the same mini-transaction, or by invoking
 ibuf_reset_free_bits() before mtr_commit(). On uncompressed pages,
 IBUF_BITMAP_FREE is unaffected by reorganization.

 @retval true if the operation was successful
 @retval false if it is a compressed page, and recompression failed */
bool btr_page_reorganize_low(
    bool recovery,       /*!< in: true if called in recovery:
                        locks should not be updated, i.e.,
                        there cannot exist locks on the
                        page, and a hash index should not be
                        dropped: it cannot exist */
    ulint z_level,       /*!< in: compression level to be used
                         if dealing with compressed page */
    page_cur_t *cursor,  /*!< in/out: page cursor */
    dict_index_t *index, /*!< in: the index tree of the page */
    mtr_t *mtr)          /*!< in/out: mini-transaction */
{
  buf_block_t *block = page_cur_get_block(cursor);
#ifndef UNIV_HOTBACKUP
  buf_pool_t *buf_pool = buf_pool_from_bpage(&block->page);
#endif /* !UNIV_HOTBACKUP */
  page_t *page = buf_block_get_frame(block);
  page_zip_des_t *page_zip = buf_block_get_page_zip(block);
  buf_block_t *temp_block;
  page_t *temp_page;
  ulint data_size1;
  ulint data_size2;
  ulint max_ins_size1;
  ulint max_ins_size2;
  bool success = false;
  ulint pos;
  bool log_compressed;

#ifndef UNIV_HOTBACKUP
  ut_ad(mtr_is_block_fix(mtr, block, MTR_MEMO_PAGE_X_FIX, index->table));
#endif /* !UNIV_HOTBACKUP */
  btr_assert_not_corrupted(block, index);
#ifdef UNIV_ZIP_DEBUG
  ut_a(!page_zip || page_zip_validate(page_zip, page, index));
#endif /* UNIV_ZIP_DEBUG */
  data_size1 = page_get_data_size(page);
  max_ins_size1 = page_get_max_insert_size_after_reorganize(page, 1);

  /* Turn logging off */
  mtr_log_t log_mode = mtr_set_log_mode(mtr, MTR_LOG_NONE);

#ifndef UNIV_HOTBACKUP
  temp_block = buf_block_alloc(buf_pool);
#else  /* !UNIV_HOTBACKUP */
  temp_block = back_block2;
#endif /* !UNIV_HOTBACKUP */
  temp_page = temp_block->frame;

#ifndef UNIV_HOTBACKUP
  MONITOR_INC(MONITOR_INDEX_REORG_ATTEMPTS);
#endif /* !UNIV_HOTBACKUP */

  /* Copy the old page to temporary space */
  buf_frame_copy(temp_page, page);

#ifndef UNIV_HOTBACKUP
  if (!recovery) {
    btr_search_drop_page_hash_index(block);
  }
#endif /* !UNIV_HOTBACKUP */

  /* Save the cursor position. */
  pos = page_rec_get_n_recs_before(page_cur_get_rec(cursor));

  /* Recreate the page: note that global data on page (possible
  segment headers, next page-field, etc.) is preserved intact */

  page_create(block, mtr, dict_table_is_comp(index->table),
              fil_page_get_type(page));

  /* Copy the records from the temporary space to the recreated page;
  do not copy the lock bits yet */

  page_copy_rec_list_end_no_locks(block, temp_block,
                                  page_get_infimum_rec(temp_page), index, mtr);

  /* Multiple transactions cannot simultaneously operate on the
  same temp-table in parallel.
  max_trx_id is ignored for temp tables because it not required
  for MVCC. */
  if (dict_index_is_sec_or_ibuf(index) && page_is_leaf(page) &&
      !index->table->is_temporary()) {
    /* Copy max trx id to recreated page */
    trx_id_t max_trx_id = page_get_max_trx_id(temp_page);
    page_set_max_trx_id(block, NULL, max_trx_id, mtr);
    /* In crash recovery, dict_index_is_sec_or_ibuf() always
    holds, even for clustered indexes.  max_trx_id is
    unused in clustered index pages. */
    ut_ad(max_trx_id != 0 || recovery);
  }

  /* If innodb_log_compressed_pages is ON, page reorganize should log the
  compressed page image.*/
  log_compressed = page_zip && page_zip_log_pages;

  if (log_compressed) {
    mtr_set_log_mode(mtr, log_mode);
  }

  if (page_zip && !page_zip_compress(page_zip, page, index, z_level, mtr)) {
  /* Restore the old page and exit. */
#if defined UNIV_DEBUG || defined UNIV_ZIP_DEBUG
    /* Check that the bytes that we skip are identical. */
    ut_a(!memcmp(page, temp_page, PAGE_HEADER));
    ut_a(!memcmp(PAGE_HEADER + PAGE_N_RECS + page,
                 PAGE_HEADER + PAGE_N_RECS + temp_page,
                 PAGE_DATA - (PAGE_HEADER + PAGE_N_RECS)));
    ut_a(!memcmp(UNIV_PAGE_SIZE - FIL_PAGE_DATA_END + page,
                 UNIV_PAGE_SIZE - FIL_PAGE_DATA_END + temp_page,
                 FIL_PAGE_DATA_END));
#endif /* UNIV_DEBUG || UNIV_ZIP_DEBUG */

    memcpy(PAGE_HEADER + page, PAGE_HEADER + temp_page,
           PAGE_N_RECS - PAGE_N_DIR_SLOTS);
    memcpy(PAGE_DATA + page, PAGE_DATA + temp_page,
           UNIV_PAGE_SIZE - PAGE_DATA - FIL_PAGE_DATA_END);

#if defined UNIV_DEBUG || defined UNIV_ZIP_DEBUG
    ut_a(!memcmp(page, temp_page, UNIV_PAGE_SIZE));
#endif /* UNIV_DEBUG || UNIV_ZIP_DEBUG */

    goto func_exit;
  }

#ifndef UNIV_HOTBACKUP
  /* No locks are acquried for intrinsic tables. */
  if (!recovery && !dict_table_is_locking_disabled(index->table)) {
    /* Update the record lock bitmaps */
    lock_move_reorganize_page(block, temp_block);
  }
#endif /* !UNIV_HOTBACKUP */

  data_size2 = page_get_data_size(page);
  max_ins_size2 = page_get_max_insert_size_after_reorganize(page, 1);

  if (data_size1 != data_size2 || max_ins_size1 != max_ins_size2) {
    ib::error(ER_IB_MSG_30)
        << "Page old data size " << data_size1 << " new data size "
        << data_size2 << ", page old max ins size " << max_ins_size1
        << " new max ins size " << max_ins_size2;

    ib::error(ER_IB_MSG_31) << BUG_REPORT_MSG;
    ut_ad(0);
  } else {
    success = true;
  }

  /* Restore the cursor position. */
  if (pos > 0) {
    cursor->rec = page_rec_get_nth(page, pos);
  } else {
    ut_ad(cursor->rec == page_get_infimum_rec(page));
  }

func_exit:
#ifdef UNIV_ZIP_DEBUG
  ut_a(!page_zip || page_zip_validate(page_zip, page, index));
#endif /* UNIV_ZIP_DEBUG */
#ifndef UNIV_HOTBACKUP
  buf_block_free(temp_block);
#endif /* !UNIV_HOTBACKUP */

  /* Restore logging mode */
  mtr_set_log_mode(mtr, log_mode);

#ifndef UNIV_HOTBACKUP
  if (success) {
    mlog_id_t type;
    byte *log_ptr;

    /* Write the log record */
    if (page_zip) {
      ut_ad(page_is_comp(page));
      type = MLOG_ZIP_PAGE_REORGANIZE;
    } else if (page_is_comp(page)) {
      type = MLOG_COMP_PAGE_REORGANIZE;
    } else {
      type = MLOG_PAGE_REORGANIZE;
    }

    log_ptr = log_compressed ? NULL
                             : mlog_open_and_write_index(mtr, page, index, type,
                                                         page_zip ? 1 : 0);

    /* For compressed pages write the compression level. */
    if (log_ptr && page_zip) {
      mach_write_to_1(log_ptr, z_level);
      mlog_close(mtr, log_ptr + 1);
    }

    MONITOR_INC(MONITOR_INDEX_REORG_SUCCESSFUL);
  }
#endif /* !UNIV_HOTBACKUP */

  return (success);
}

/** Reorganizes an index page.

 IMPORTANT: On success, the caller will have to update IBUF_BITMAP_FREE
 if this is a compressed leaf page in a secondary index. This has to
 be done either within the same mini-transaction, or by invoking
 ibuf_reset_free_bits() before mtr_commit(). On uncompressed pages,
 IBUF_BITMAP_FREE is unaffected by reorganization.

 @retval true if the operation was successful
 @retval false if it is a compressed page, and recompression failed */
static bool btr_page_reorganize_block(
    bool recovery,       /*!< in: true if called in recovery:
                        locks should not be updated, i.e.,
                        there cannot exist locks on the
                        page, and a hash index should not be
                        dropped: it cannot exist */
    ulint z_level,       /*!< in: compression level to be used
                         if dealing with compressed page */
    buf_block_t *block,  /*!< in/out: B-tree page */
    dict_index_t *index, /*!< in: the index tree of the page */
    mtr_t *mtr)          /*!< in/out: mini-transaction */
{
  page_cur_t cur;
  page_cur_set_before_first(block, &cur);

  return (btr_page_reorganize_low(recovery, z_level, &cur, index, mtr));
}

/** Reorganizes an index page.

 IMPORTANT: On success, the caller will have to update IBUF_BITMAP_FREE
 if this is a compressed leaf page in a secondary index. This has to
 be done either within the same mini-transaction, or by invoking
 ibuf_reset_free_bits() before mtr_commit(). On uncompressed pages,
 IBUF_BITMAP_FREE is unaffected by reorganization.

 @retval true if the operation was successful
 @retval false if it is a compressed page, and recompression failed */
bool btr_page_reorganize(
    page_cur_t *cursor,  /*!< in/out: page cursor */
    dict_index_t *index, /*!< in: the index tree of the page */
    mtr_t *mtr)          /*!< in/out: mini-transaction */
{
  return (btr_page_reorganize_low(false, page_zip_level, cursor, index, mtr));
}

/** Parses a redo log record of reorganizing a page.
 @return end of log record or NULL */
byte *btr_parse_page_reorganize(
    byte *ptr,           /*!< in: buffer */
    byte *end_ptr,       /*!< in: buffer end */
    dict_index_t *index, /*!< in: record descriptor */
    bool compressed,     /*!< in: true if compressed page */
    buf_block_t *block,  /*!< in: page to be reorganized, or NULL */
    mtr_t *mtr)          /*!< in: mtr or NULL */
{
  ulint level;

  ut_ad(ptr != NULL);
  ut_ad(end_ptr != NULL);
  ut_ad(index != NULL);

  /* If dealing with a compressed page the record has the
  compression level used during original compression written in
  one byte. Otherwise record is empty. */
  if (compressed) {
    if (ptr == end_ptr) {
      return (NULL);
    }

    level = mach_read_from_1(ptr);

    ut_a(level <= 9);
    ++ptr;
  } else {
    level = page_zip_level;
  }

  if (block != NULL) {
    btr_page_reorganize_block(true, level, block, index, mtr);
  }

  return (ptr);
}

#ifndef UNIV_HOTBACKUP
/** Empties an index page.  @see btr_page_create(). */
static void btr_page_empty(
    buf_block_t *block,       /*!< in: page to be emptied */
    page_zip_des_t *page_zip, /*!< out: compressed page, or NULL */
    dict_index_t *index,      /*!< in: index of the page */
    ulint level,              /*!< in: the B-tree level of the page */
    mtr_t *mtr)               /*!< in: mtr */
{
  page_t *page = buf_block_get_frame(block);

  ut_ad(mtr_is_block_fix(mtr, block, MTR_MEMO_PAGE_X_FIX, index->table));
  ut_ad(page_zip == buf_block_get_page_zip(block));
#ifdef UNIV_ZIP_DEBUG
  ut_a(!page_zip || page_zip_validate(page_zip, page, index));
#endif /* UNIV_ZIP_DEBUG */

  btr_search_drop_page_hash_index(block);

  uint16_t page_type;
  if (dict_index_is_spatial(index)) {
    page_type = FIL_PAGE_RTREE;
  } else if (dict_index_is_sdi(index)) {
    page_type = FIL_PAGE_SDI;
  } else {
    page_type = FIL_PAGE_INDEX;
  }

  /* Recreate the page: note that global data on page (possible
  segment headers, next page-field, etc.) is preserved intact */

  if (page_zip) {
    page_create_zip(block, index, level, 0, mtr, page_type);
  } else {
    page_create(block, mtr, dict_table_is_comp(index->table), page_type);
    btr_page_set_level(page, NULL, level, mtr);
  }
}

/** Makes tree one level higher by splitting the root, and inserts
 the tuple. It is assumed that mtr contains an x-latch on the tree.
 NOTE that the operation of this function must always succeed,
 we cannot reverse it: therefore enough free disk space must be
 guaranteed to be available before this function is called.
 @return inserted record */
rec_t *btr_root_raise_and_insert(
    ulint flags,           /*!< in: undo logging and locking flags */
    btr_cur_t *cursor,     /*!< in: cursor at which to insert: must be
                           on the root page; when the function returns,
                           the cursor is positioned on the predecessor
                           of the inserted record */
    ulint **offsets,       /*!< out: offsets on inserted record */
    mem_heap_t **heap,     /*!< in/out: pointer to memory heap, or NULL */
    const dtuple_t *tuple, /*!< in: tuple to insert */
    ulint n_ext,           /*!< in: number of externally stored columns */
    mtr_t *mtr)            /*!< in: mtr */
{
  dict_index_t *index;
  page_t *root;
  page_t *new_page;
  page_no_t new_page_no;
  rec_t *rec;
  dtuple_t *node_ptr;
  ulint level;
  rec_t *node_ptr_rec;
  page_cur_t *page_cursor;
  page_zip_des_t *root_page_zip;
  page_zip_des_t *new_page_zip;
  buf_block_t *root_block;
  buf_block_t *new_block;

  root = btr_cur_get_page(cursor);
  root_block = btr_cur_get_block(cursor);
  root_page_zip = buf_block_get_page_zip(root_block);
  ut_ad(!page_is_empty(root));
  index = btr_cur_get_index(cursor);
#ifdef UNIV_ZIP_DEBUG
  ut_a(!root_page_zip || page_zip_validate(root_page_zip, root, index));
#endif /* UNIV_ZIP_DEBUG */
#ifdef UNIV_BTR_DEBUG
  if (!dict_index_is_ibuf(index)) {
    space_id_t space_id = dict_index_get_space(index);

    ut_a(btr_root_fseg_validate(FIL_PAGE_DATA + PAGE_BTR_SEG_LEAF + root,
                                space_id));
    ut_a(btr_root_fseg_validate(FIL_PAGE_DATA + PAGE_BTR_SEG_TOP + root,
                                space_id));
  }

  ut_a(dict_index_get_page(index) == page_get_page_no(root));
#endif /* UNIV_BTR_DEBUG */
  ut_ad(mtr_memo_contains_flagged(mtr, dict_index_get_lock(index),
                                  MTR_MEMO_X_LOCK | MTR_MEMO_SX_LOCK) ||
        index->table->is_intrinsic());
  ut_ad(mtr_is_block_fix(mtr, root_block, MTR_MEMO_PAGE_X_FIX, index->table));

  /* Allocate a new page to the tree. Root splitting is done by first
  moving the root records to the new page, emptying the root, putting
  a node pointer to the new page, and then splitting the new page. */

  level = btr_page_get_level(root, mtr);

  new_block = btr_page_alloc(index, 0, FSP_NO_DIR, level, mtr, mtr);

  new_page = buf_block_get_frame(new_block);
  new_page_zip = buf_block_get_page_zip(new_block);
  ut_a(!new_page_zip == !root_page_zip);
  ut_a(!new_page_zip ||
       page_zip_get_size(new_page_zip) == page_zip_get_size(root_page_zip));

  btr_page_create(new_block, new_page_zip, index, level, mtr);

  /* Set the next node and previous node fields of new page */
  btr_page_set_next(new_page, new_page_zip, FIL_NULL, mtr);
  btr_page_set_prev(new_page, new_page_zip, FIL_NULL, mtr);

  /* Copy the records from root to the new page one by one. */

  if (0
#ifdef UNIV_ZIP_COPY
      || new_page_zip
#endif /* UNIV_ZIP_COPY */
      || !page_copy_rec_list_end(new_block, root_block,
                                 page_get_infimum_rec(root), index, mtr)) {
    ut_a(new_page_zip);

    /* Copy the page byte for byte. */
    page_zip_copy_recs(new_page_zip, new_page, root_page_zip, root, index, mtr);

    /* Update the lock table and possible hash index. */

    if (!dict_table_is_locking_disabled(index->table)) {
      lock_move_rec_list_end(new_block, root_block, page_get_infimum_rec(root));
    }

    /* Move any existing predicate locks */
    if (dict_index_is_spatial(index)) {
      lock_prdt_rec_move(new_block, root_block);
    }

    btr_search_move_or_delete_hash_entries(new_block, root_block, index);
  }

  /* If this is a pessimistic insert which is actually done to
  perform a pessimistic update then we have stored the lock
  information of the record to be inserted on the infimum of the
  root page: we cannot discard the lock structs on the root page */

  if (!dict_table_is_locking_disabled(index->table)) {
    lock_update_root_raise(new_block, root_block);
  }

  /* Create a memory heap where the node pointer is stored */
  if (!*heap) {
    *heap = mem_heap_create(1000);
  }

  rec = page_rec_get_next(page_get_infimum_rec(new_page));
  new_page_no = new_block->page.id.page_no();

  /* Build the node pointer (= node key and page address) for the
  child */
  if (dict_index_is_spatial(index)) {
    rtr_mbr_t new_mbr;

    rtr_page_cal_mbr(index, new_block, &new_mbr, *heap);
    node_ptr = rtr_index_build_node_ptr(index, &new_mbr, rec, new_page_no,
                                        *heap, level);
  } else {
    node_ptr = dict_index_build_node_ptr(index, rec, new_page_no, *heap, level);
  }
  /* The node pointer must be marked as the predefined minimum record,
  as there is no lower alphabetical limit to records in the leftmost
  node of a level: */
  dtuple_set_info_bits(node_ptr,
                       dtuple_get_info_bits(node_ptr) | REC_INFO_MIN_REC_FLAG);

  /* Rebuild the root page to get free space */
  btr_page_empty(root_block, root_page_zip, index, level + 1, mtr);

  /* Set the next node and previous node fields, although
  they should already have been set.  The previous node field
  must be FIL_NULL if root_page_zip != NULL, because the
  REC_INFO_MIN_REC_FLAG (of the first user record) will be
  set if and only if btr_page_get_prev() == FIL_NULL. */
  btr_page_set_next(root, root_page_zip, FIL_NULL, mtr);
  btr_page_set_prev(root, root_page_zip, FIL_NULL, mtr);

  page_cursor = btr_cur_get_page_cur(cursor);

  /* Insert node pointer to the root */

  page_cur_set_before_first(root_block, page_cursor);

  node_ptr_rec = page_cur_tuple_insert(page_cursor, node_ptr, index, offsets,
                                       heap, 0, mtr);

  /* The root page should only contain the node pointer
  to new_page at this point.  Thus, the data should fit. */
  ut_a(node_ptr_rec);

  /* We play safe and reset the free bits for the new page */

  if (!index->is_clustered() && !index->table->is_temporary()) {
    ibuf_reset_free_bits(new_block);
  }

  /* Reposition the cursor to the child node */
  page_cur_search(new_block, index, tuple, page_cursor);

  /* Split the child and insert tuple */
  if (dict_index_is_spatial(index)) {
    /* Split rtree page and insert tuple */
    return (rtr_page_split_and_insert(flags, cursor, offsets, heap, tuple,
                                      n_ext, mtr));
  } else {
    return (btr_page_split_and_insert(flags, cursor, offsets, heap, tuple,
                                      n_ext, mtr));
  }
}

/** Decides if the page should be split at the convergence point of inserts
 converging to the left.
 @return true if split recommended */
ibool btr_page_get_split_rec_to_left(
    btr_cur_t *cursor, /*!< in: cursor at which to insert */
    rec_t **split_rec) /*!< out: if split recommended,
                    the first record on upper half page,
                    or NULL if tuple to be inserted should
                    be first */
{
  page_t *page;
  rec_t *insert_point;
  rec_t *infimum;

  page = btr_cur_get_page(cursor);
  insert_point = btr_cur_get_rec(cursor);

  if (page_header_get_ptr(page, PAGE_LAST_INSERT) ==
      page_rec_get_next(insert_point)) {
    infimum = page_get_infimum_rec(page);

    /* If the convergence is in the middle of a page, include also
    the record immediately before the new insert to the upper
    page. Otherwise, we could repeatedly move from page to page
    lots of records smaller than the convergence point. */

    if (infimum != insert_point && page_rec_get_next(infimum) != insert_point) {
      *split_rec = insert_point;
    } else {
      *split_rec = page_rec_get_next(insert_point);
    }

    return (TRUE);
  }

  return (FALSE);
}

/** Decides if the page should be split at the convergence point of inserts
 converging to the right.
 @return true if split recommended */
ibool btr_page_get_split_rec_to_right(
    btr_cur_t *cursor, /*!< in: cursor at which to insert */
    rec_t **split_rec) /*!< out: if split recommended,
                    the first record on upper half page,
                    or NULL if tuple to be inserted should
                    be first */
{
  page_t *page;
  rec_t *insert_point;

  page = btr_cur_get_page(cursor);
  insert_point = btr_cur_get_rec(cursor);

  /* We use eager heuristics: if the new insert would be right after
  the previous insert on the same page, we assume that there is a
  pattern of sequential inserts here. */

  if (page_header_get_ptr(page, PAGE_LAST_INSERT) == insert_point) {
    rec_t *next_rec;

    next_rec = page_rec_get_next(insert_point);

    if (page_rec_is_supremum(next_rec)) {
    split_at_new:
      /* Split at the new record to insert */
      *split_rec = NULL;
    } else {
      rec_t *next_next_rec = page_rec_get_next(next_rec);
      if (page_rec_is_supremum(next_next_rec)) {
        goto split_at_new;
      }

      /* If there are >= 2 user records up from the insert
      point, split all but 1 off. We want to keep one because
      then sequential inserts can use the adaptive hash
      index, as they can do the necessary checks of the right
      search position just by looking at the records on this
      page. */

      *split_rec = next_next_rec;
    }

    return (TRUE);
  }

  return (FALSE);
}

/** Calculates a split record such that the tuple will certainly fit on
 its half-page when the split is performed. We assume in this function
 only that the cursor page has at least one user record.
 @return split record, or NULL if tuple will be the first record on
 the lower or upper half-page (determined by btr_page_tuple_smaller()) */
static rec_t *btr_page_get_split_rec(
    btr_cur_t *cursor,     /*!< in: cursor at which insert should be made */
    const dtuple_t *tuple, /*!< in: tuple to insert */
    ulint n_ext)           /*!< in: number of externally stored columns */
{
  page_t *page;
  page_zip_des_t *page_zip;
  ulint insert_size;
  ulint free_space;
  ulint total_data;
  ulint total_n_recs;
  ulint total_space;
  ulint incl_data;
  rec_t *ins_rec;
  rec_t *rec;
  rec_t *next_rec;
  ulint n;
  mem_heap_t *heap;
  ulint *offsets;

  page = btr_cur_get_page(cursor);

  insert_size = rec_get_converted_size(cursor->index, tuple, n_ext);
  free_space = page_get_free_space_of_empty(page_is_comp(page));

  page_zip = btr_cur_get_page_zip(cursor);
  if (page_zip) {
    /* Estimate the free space of an empty compressed page. */
    ulint free_space_zip = page_zip_empty_size(cursor->index->n_fields,
                                               page_zip_get_size(page_zip));

    if (free_space > (ulint)free_space_zip) {
      free_space = (ulint)free_space_zip;
    }
  }

  /* free_space is now the free space of a created new page */

  total_data = page_get_data_size(page) + insert_size;
  total_n_recs = page_get_n_recs(page) + 1;
  ut_ad(total_n_recs >= 2);
  total_space = total_data + page_dir_calc_reserved_space(total_n_recs);

  n = 0;
  incl_data = 0;
  ins_rec = btr_cur_get_rec(cursor);
  rec = page_get_infimum_rec(page);

  heap = NULL;
  offsets = NULL;

  /* We start to include records to the left half, and when the
  space reserved by them exceeds half of total_space, then if
  the included records fit on the left page, they will be put there
  if something was left over also for the right page,
  otherwise the last included record will be the first on the right
  half page */

  do {
    /* Decide the next record to include */
    if (rec == ins_rec) {
      rec = NULL; /* NULL denotes that tuple is
                  now included */
    } else if (rec == NULL) {
      rec = page_rec_get_next(ins_rec);
    } else {
      rec = page_rec_get_next(rec);
    }

    if (rec == NULL) {
      /* Include tuple */
      incl_data += insert_size;
    } else {
      offsets =
          rec_get_offsets(rec, cursor->index, offsets, ULINT_UNDEFINED, &heap);
      incl_data += rec_offs_size(offsets);
    }

    n++;
  } while (incl_data + page_dir_calc_reserved_space(n) < total_space / 2);

  if (incl_data + page_dir_calc_reserved_space(n) <= free_space) {
    /* The next record will be the first on
    the right half page if it is not the
    supremum record of page */

    if (rec == ins_rec) {
      rec = NULL;

      goto func_exit;
    } else if (rec == NULL) {
      next_rec = page_rec_get_next(ins_rec);
    } else {
      next_rec = page_rec_get_next(rec);
    }
    ut_ad(next_rec);
    if (!page_rec_is_supremum(next_rec)) {
      rec = next_rec;
    }
  }

func_exit:
  if (heap) {
    mem_heap_free(heap);
  }
  return (rec);
}

/** Returns TRUE if the insert fits on the appropriate half-page with the
 chosen split_rec.
 @return true if fits */
static MY_ATTRIBUTE((warn_unused_result)) bool btr_page_insert_fits(
    btr_cur_t *cursor,      /*!< in: cursor at which insert
                            should be made */
    const rec_t *split_rec, /*!< in: suggestion for first record
                          on upper half-page, or NULL if
                          tuple to be inserted should be first */
    ulint **offsets,        /*!< in: rec_get_offsets(
                            split_rec, cursor->index); out: garbage */
    const dtuple_t *tuple,  /*!< in: tuple to insert */
    ulint n_ext,            /*!< in: number of externally stored columns */
    mem_heap_t **heap)      /*!< in: temporary memory heap */
{
  page_t *page;
  ulint insert_size;
  ulint free_space;
  ulint total_data;
  ulint total_n_recs;
  const rec_t *rec;
  const rec_t *end_rec;

  page = btr_cur_get_page(cursor);

  ut_ad(!split_rec || !page_is_comp(page) == !rec_offs_comp(*offsets));
  ut_ad(!split_rec || rec_offs_validate(split_rec, cursor->index, *offsets));

  insert_size = rec_get_converted_size(cursor->index, tuple, n_ext);
  free_space = page_get_free_space_of_empty(page_is_comp(page));

  /* free_space is now the free space of a created new page */

  total_data = page_get_data_size(page) + insert_size;
  total_n_recs = page_get_n_recs(page) + 1;

  /* We determine which records (from rec to end_rec, not including
  end_rec) will end up on the other half page from tuple when it is
  inserted. */

  if (split_rec == NULL) {
    rec = page_rec_get_next(page_get_infimum_rec(page));
    end_rec = page_rec_get_next(btr_cur_get_rec(cursor));

  } else if (cmp_dtuple_rec(tuple, split_rec, cursor->index, *offsets) >= 0) {
    rec = page_rec_get_next(page_get_infimum_rec(page));
    end_rec = split_rec;
  } else {
    rec = split_rec;
    end_rec = page_get_supremum_rec(page);
  }

  if (total_data + page_dir_calc_reserved_space(total_n_recs) <= free_space) {
    /* Ok, there will be enough available space on the
    half page where the tuple is inserted */

    return (true);
  }

  while (rec != end_rec) {
    /* In this loop we calculate the amount of reserved
    space after rec is removed from page. */

    *offsets =
        rec_get_offsets(rec, cursor->index, *offsets, ULINT_UNDEFINED, heap);

    total_data -= rec_offs_size(*offsets);
    total_n_recs--;

    if (total_data + page_dir_calc_reserved_space(total_n_recs) <= free_space) {
      /* Ok, there will be enough available space on the
      half page where the tuple is inserted */

      return (true);
    }

    rec = page_rec_get_next_const(rec);
  }

  return (false);
}

/** Inserts a data tuple to a tree on a non-leaf level. It is assumed
 that mtr holds an x-latch on the tree. */
void btr_insert_on_non_leaf_level_func(
    ulint flags,         /*!< in: undo logging and locking flags */
    dict_index_t *index, /*!< in: index */
    ulint level,         /*!< in: level, must be > 0 */
    dtuple_t *tuple,     /*!< in: the record to be inserted */
    const char *file,    /*!< in: file name */
    ulint line,          /*!< in: line where called */
    mtr_t *mtr)          /*!< in: mtr */
{
  big_rec_t *dummy_big_rec;
  btr_cur_t cursor;
  dberr_t err;
  rec_t *rec;
  mem_heap_t *heap = NULL;
  ulint offsets_[REC_OFFS_NORMAL_SIZE];
  ulint *offsets = offsets_;
  rec_offs_init(offsets_);
  rtr_info_t rtr_info;

  ut_ad(level > 0);

  if (!dict_index_is_spatial(index)) {
    if (index->table->is_intrinsic()) {
      btr_cur_search_to_nth_level_with_no_latch(
          index, level, tuple, PAGE_CUR_LE, &cursor, __FILE__, __LINE__, mtr);
    } else {
      btr_cur_search_to_nth_level(index, level, tuple, PAGE_CUR_LE,
                                  BTR_CONT_MODIFY_TREE, &cursor, 0, file, line,
                                  mtr);
    }
  } else {
    /* For spatial index, initialize structures to track
    its parents etc. */
    rtr_init_rtr_info(&rtr_info, false, &cursor, index, false);

    rtr_info_update_btr(&cursor, &rtr_info);

    btr_cur_search_to_nth_level(index, level, tuple, PAGE_CUR_RTREE_INSERT,
                                BTR_CONT_MODIFY_TREE, &cursor, 0, file, line,
                                mtr);
  }

  ut_ad(cursor.flag == BTR_CUR_BINARY);

  err = btr_cur_optimistic_insert(
      flags | BTR_NO_LOCKING_FLAG | BTR_KEEP_SYS_FLAG | BTR_NO_UNDO_LOG_FLAG,
      &cursor, &offsets, &heap, tuple, &rec, &dummy_big_rec, 0, NULL, mtr);

  if (err == DB_FAIL) {
    err = btr_cur_pessimistic_insert(
        flags | BTR_NO_LOCKING_FLAG | BTR_KEEP_SYS_FLAG | BTR_NO_UNDO_LOG_FLAG,
        &cursor, &offsets, &heap, tuple, &rec, &dummy_big_rec, 0, NULL, mtr);
    ut_a(err == DB_SUCCESS);
  }

  if (heap != NULL) {
    mem_heap_free(heap);
  }

  if (dict_index_is_spatial(index)) {
    ut_ad(cursor.rtr_info);

    rtr_clean_rtr_info(&rtr_info, true);
  }
}

/** Attaches the halves of an index page on the appropriate level in an
 index tree. */
static void btr_attach_half_pages(
    ulint flags,            /*!< in: undo logging and
                            locking flags */
    dict_index_t *index,    /*!< in: the index tree */
    buf_block_t *block,     /*!< in/out: page to be split */
    const rec_t *split_rec, /*!< in: first record on upper
                            half page */
    buf_block_t *new_block, /*!< in/out: the new half page */
    ulint direction,        /*!< in: FSP_UP or FSP_DOWN */
    mtr_t *mtr)             /*!< in: mtr */
{
  page_no_t prev_page_no;
  page_no_t next_page_no;
  ulint level;
  page_t *page = buf_block_get_frame(block);
  page_t *lower_page;
  page_t *upper_page;
  page_no_t lower_page_no;
  page_no_t upper_page_no;
  page_zip_des_t *lower_page_zip;
  page_zip_des_t *upper_page_zip;
  dtuple_t *node_ptr_upper;
  mem_heap_t *heap;
  buf_block_t *prev_block = NULL;
  buf_block_t *next_block = NULL;

  ut_ad(mtr_is_block_fix(mtr, block, MTR_MEMO_PAGE_X_FIX, index->table));
  ut_ad(mtr_is_block_fix(mtr, new_block, MTR_MEMO_PAGE_X_FIX, index->table));

  /* Create a memory heap where the data tuple is stored */
  heap = mem_heap_create(1024);

  /* Based on split direction, decide upper and lower pages */
  if (direction == FSP_DOWN) {
    btr_cur_t cursor;
    ulint *offsets;

    lower_page = buf_block_get_frame(new_block);
    lower_page_no = new_block->page.id.page_no();
    lower_page_zip = buf_block_get_page_zip(new_block);
    upper_page = buf_block_get_frame(block);
    upper_page_no = block->page.id.page_no();
    upper_page_zip = buf_block_get_page_zip(block);

    /* Look up the index for the node pointer to page */
    offsets = btr_page_get_father_block(NULL, heap, index, block, mtr, &cursor);

    /* Replace the address of the old child node (= page) with the
    address of the new lower half */

    btr_node_ptr_set_child_page_no(btr_cur_get_rec(&cursor),
                                   btr_cur_get_page_zip(&cursor), offsets,
                                   lower_page_no, mtr);
    mem_heap_empty(heap);
  } else {
    lower_page = buf_block_get_frame(block);
    lower_page_no = block->page.id.page_no();
    lower_page_zip = buf_block_get_page_zip(block);
    upper_page = buf_block_get_frame(new_block);
    upper_page_no = new_block->page.id.page_no();
    upper_page_zip = buf_block_get_page_zip(new_block);
  }

  /* Get the previous and next pages of page */
  prev_page_no = btr_page_get_prev(page, mtr);
  next_page_no = btr_page_get_next(page, mtr);

  const space_id_t space = block->page.id.space();

  /* for consistency, both blocks should be locked, before change */
  if (prev_page_no != FIL_NULL && direction == FSP_DOWN) {
    prev_block = btr_block_get(page_id_t(space, prev_page_no), block->page.size,
                               RW_X_LATCH, index, mtr);
  }
  if (next_page_no != FIL_NULL && direction != FSP_DOWN) {
    next_block = btr_block_get(page_id_t(space, next_page_no), block->page.size,
                               RW_X_LATCH, index, mtr);
  }

  /* Get the level of the split pages */
  level = btr_page_get_level(buf_block_get_frame(block), mtr);
  ut_ad(level == btr_page_get_level(buf_block_get_frame(new_block), mtr));

  /* Build the node pointer (= node key and page address) for the upper
  half */

  node_ptr_upper =
      dict_index_build_node_ptr(index, split_rec, upper_page_no, heap, level);

  /* Insert it next to the pointer to the lower half. Note that this
  may generate recursion leading to a split on the higher level. */

  btr_insert_on_non_leaf_level(flags, index, level + 1, node_ptr_upper, mtr);

  /* Free the memory heap */
  mem_heap_free(heap);

  /* Update page links of the level */

  if (prev_block) {
#ifdef UNIV_BTR_DEBUG
    ut_a(page_is_comp(prev_block->frame) == page_is_comp(page));
    ut_a(btr_page_get_next(prev_block->frame, mtr) == block->page.id.page_no());
#endif /* UNIV_BTR_DEBUG */

    btr_page_set_next(buf_block_get_frame(prev_block),
                      buf_block_get_page_zip(prev_block), lower_page_no, mtr);
  }

  if (next_block) {
#ifdef UNIV_BTR_DEBUG
    ut_a(page_is_comp(next_block->frame) == page_is_comp(page));
    ut_a(btr_page_get_prev(next_block->frame, mtr) == page_get_page_no(page));
#endif /* UNIV_BTR_DEBUG */

    btr_page_set_prev(buf_block_get_frame(next_block),
                      buf_block_get_page_zip(next_block), upper_page_no, mtr);
  }

  if (direction == FSP_DOWN) {
    /* lower_page is new */
    btr_page_set_prev(lower_page, lower_page_zip, prev_page_no, mtr);
  } else {
    ut_ad(btr_page_get_prev(lower_page, mtr) == prev_page_no);
  }

  btr_page_set_next(lower_page, lower_page_zip, upper_page_no, mtr);
  btr_page_set_prev(upper_page, upper_page_zip, lower_page_no, mtr);

  if (direction != FSP_DOWN) {
    /* upper_page is new */
    btr_page_set_next(upper_page, upper_page_zip, next_page_no, mtr);
  } else {
    ut_ad(btr_page_get_next(upper_page, mtr) == next_page_no);
  }
}

/** Determine if a tuple is smaller than any record on the page.
 @return true if smaller */
static MY_ATTRIBUTE((warn_unused_result)) bool btr_page_tuple_smaller(
    btr_cur_t *cursor,     /*!< in: b-tree cursor */
    const dtuple_t *tuple, /*!< in: tuple to consider */
    ulint **offsets,       /*!< in/out: temporary storage */
    ulint n_uniq,          /*!< in: number of unique fields
                           in the index page records */
    mem_heap_t **heap)     /*!< in/out: heap for offsets */
{
  buf_block_t *block;
  const rec_t *first_rec;
  page_cur_t pcur;

  /* Read the first user record in the page. */
  block = btr_cur_get_block(cursor);
  page_cur_set_before_first(block, &pcur);
  page_cur_move_to_next(&pcur);
  first_rec = page_cur_get_rec(&pcur);

  *offsets = rec_get_offsets(first_rec, cursor->index, *offsets, n_uniq, heap);

  return (cmp_dtuple_rec(tuple, first_rec, cursor->index, *offsets) < 0);
}

/** Insert the tuple into the right sibling page, if the cursor is at the end
of a page.
@param[in]	flags	undo logging and locking flags
@param[in,out]	cursor	cursor at which to insert; when the function succeeds,
                        the cursor is positioned before the insert point.
@param[out]	offsets	offsets on inserted record
@param[in,out]	heap	memory heap for allocating offsets
@param[in]	tuple	tuple to insert
@param[in]	n_ext	number of externally stored columns
@param[in,out]	mtr	mini-transaction
@return	inserted record (first record on the right sibling page);
        the cursor will be positioned on the page infimum
@retval	NULL if the operation was not performed */
static rec_t *btr_insert_into_right_sibling(ulint flags, btr_cur_t *cursor,
                                            ulint **offsets, mem_heap_t *heap,
                                            const dtuple_t *tuple, ulint n_ext,
                                            mtr_t *mtr) {
  buf_block_t *block = btr_cur_get_block(cursor);
  page_t *page = buf_block_get_frame(block);
  page_no_t next_page_no = btr_page_get_next(page, mtr);

  ut_ad(cursor->index->table->is_intrinsic() ||
        mtr_memo_contains_flagged(mtr, dict_index_get_lock(cursor->index),
                                  MTR_MEMO_X_LOCK | MTR_MEMO_SX_LOCK));
  ut_ad(
      mtr_is_block_fix(mtr, block, MTR_MEMO_PAGE_X_FIX, cursor->index->table));
  ut_ad(heap);

  if (next_page_no == FIL_NULL ||
      !page_rec_is_supremum(page_rec_get_next(btr_cur_get_rec(cursor)))) {
    return (NULL);
  }

  page_cur_t next_page_cursor;
  buf_block_t *next_block;
  page_t *next_page;
  btr_cur_t next_father_cursor;
  rec_t *rec = NULL;
  ulint max_size;

  const space_id_t space = block->page.id.space();

  next_block = btr_block_get(page_id_t(space, next_page_no), block->page.size,
                             RW_X_LATCH, cursor->index, mtr);
  next_page = buf_block_get_frame(next_block);

  bool is_leaf = page_is_leaf(next_page);

  btr_page_get_father(cursor->index, next_block, mtr, &next_father_cursor);

  page_cur_search(next_block, cursor->index, tuple, PAGE_CUR_LE,
                  &next_page_cursor);

  max_size = page_get_max_insert_size_after_reorganize(next_page, 1);

  /* Extends gap lock for the next page */
  if (!dict_table_is_locking_disabled(cursor->index->table)) {
    lock_update_split_left(next_block, block);
  }

  rec = page_cur_tuple_insert(&next_page_cursor, tuple, cursor->index, offsets,
                              &heap, n_ext, mtr);

  if (rec == NULL) {
    if (is_leaf && next_block->page.size.is_compressed() &&
        !cursor->index->is_clustered() &&
        !cursor->index->table->is_temporary()) {
      /* Reset the IBUF_BITMAP_FREE bits, because
      page_cur_tuple_insert() will have attempted page
      reorganize before failing. */
      ibuf_reset_free_bits(next_block);
    }
    return (NULL);
  }

  ibool compressed;
  dberr_t err;
  ulint level = btr_page_get_level(next_page, mtr);

  /* adjust cursor position */
  *btr_cur_get_page_cur(cursor) = next_page_cursor;

  ut_ad(btr_cur_get_rec(cursor) == page_get_infimum_rec(next_page));
  ut_ad(page_rec_get_next(page_get_infimum_rec(next_page)) == rec);

  /* We have to change the parent node pointer */

  compressed = btr_cur_pessimistic_delete(&err, TRUE, &next_father_cursor,
                                          BTR_CREATE_FLAG, false, 0, 0, 0, mtr);

  ut_a(err == DB_SUCCESS);

  if (!compressed) {
    btr_cur_compress_if_useful(&next_father_cursor, FALSE, mtr);
  }

  dtuple_t *node_ptr = dict_index_build_node_ptr(
      cursor->index, rec, next_block->page.id.page_no(), heap, level);

  btr_insert_on_non_leaf_level(flags, cursor->index, level + 1, node_ptr, mtr);

  ut_ad(rec_offs_validate(rec, cursor->index, *offsets));

  if (is_leaf && !cursor->index->is_clustered() &&
      !cursor->index->table->is_temporary()) {
    /* Update the free bits of the B-tree page in the
    insert buffer bitmap. */

    if (next_block->page.size.is_compressed()) {
      ibuf_update_free_bits_zip(next_block, mtr);
    } else {
      ibuf_update_free_bits_if_full(
          next_block, max_size, rec_offs_size(*offsets) + PAGE_DIR_SLOT_SIZE);
    }
  }

  return (rec);
}

/** Splits an index page to halves and inserts the tuple. It is assumed
 that mtr holds an x-latch to the index tree. NOTE: the tree x-latch is
 released within this function! NOTE that the operation of this
 function must always succeed, we cannot reverse it: therefore enough
 free disk space (2 pages) must be guaranteed to be available before
 this function is called.
 @return inserted record */
rec_t *btr_page_split_and_insert(
    ulint flags,           /*!< in: undo logging and locking flags */
    btr_cur_t *cursor,     /*!< in: cursor at which to insert; when the
                           function returns, the cursor is positioned
                           on the predecessor of the inserted record */
    ulint **offsets,       /*!< out: offsets on inserted record */
    mem_heap_t **heap,     /*!< in/out: pointer to memory heap, or NULL */
    const dtuple_t *tuple, /*!< in: tuple to insert */
    ulint n_ext,           /*!< in: number of externally stored columns */
    mtr_t *mtr)            /*!< in: mtr */
{
  buf_block_t *block;
  page_t *page;
  page_zip_des_t *page_zip;
  page_no_t page_no;
  byte direction;
  page_no_t hint_page_no;
  buf_block_t *new_block;
  page_t *new_page;
  page_zip_des_t *new_page_zip;
  rec_t *split_rec;
  buf_block_t *left_block;
  buf_block_t *right_block;
  buf_block_t *insert_block;
  page_cur_t *page_cursor;
  rec_t *first_rec;
  byte *buf = 0; /* remove warning */
  rec_t *move_limit;
  ibool insert_will_fit;
  ibool insert_left;
  ulint n_iterations = 0;
  rec_t *rec;
  ulint n_uniq;
  dict_index_t *index;

  index = btr_cur_get_index(cursor);

  if (dict_index_is_spatial(index)) {
    /* Split rtree page and update parent */
    return (rtr_page_split_and_insert(flags, cursor, offsets, heap, tuple,
                                      n_ext, mtr));
  }

  if (!*heap) {
    *heap = mem_heap_create(1024);
  }
  n_uniq = dict_index_get_n_unique_in_tree(cursor->index);
func_start:
  mem_heap_empty(*heap);
  *offsets = NULL;

  ut_ad(mtr_memo_contains_flagged(mtr, dict_index_get_lock(cursor->index),
                                  MTR_MEMO_X_LOCK | MTR_MEMO_SX_LOCK) ||
        cursor->index->table->is_intrinsic());
  ut_ad(!dict_index_is_online_ddl(cursor->index) || (flags & BTR_CREATE_FLAG) ||
        cursor->index->is_clustered());
  ut_ad(rw_lock_own_flagged(dict_index_get_lock(cursor->index),
                            RW_LOCK_FLAG_X | RW_LOCK_FLAG_SX) ||
        cursor->index->table->is_intrinsic());

  block = btr_cur_get_block(cursor);
  page = buf_block_get_frame(block);
  page_zip = buf_block_get_page_zip(block);

  ut_ad(
      mtr_is_block_fix(mtr, block, MTR_MEMO_PAGE_X_FIX, cursor->index->table));
  ut_ad(!page_is_empty(page));

  /* try to insert to the next page if possible before split */
  rec = btr_insert_into_right_sibling(flags, cursor, offsets, *heap, tuple,
                                      n_ext, mtr);

  if (rec != NULL) {
    return (rec);
  }

  page_no = block->page.id.page_no();

  /* 1. Decide the split record; split_rec == NULL means that the
  tuple to be inserted should be the first record on the upper
  half-page */
  insert_left = FALSE;

  if (n_iterations > 0) {
    direction = FSP_UP;
    hint_page_no = page_no + 1;
    split_rec = btr_page_get_split_rec(cursor, tuple, n_ext);

    if (split_rec == NULL) {
      insert_left =
          btr_page_tuple_smaller(cursor, tuple, offsets, n_uniq, heap);
    }
  } else if (btr_page_get_split_rec_to_right(cursor, &split_rec)) {
    direction = FSP_UP;
    hint_page_no = page_no + 1;

  } else if (btr_page_get_split_rec_to_left(cursor, &split_rec)) {
    direction = FSP_DOWN;
    hint_page_no = page_no - 1;
    ut_ad(split_rec);
  } else {
    direction = FSP_UP;
    hint_page_no = page_no + 1;

    /* If there is only one record in the index page, we
    can't split the node in the middle by default. We need
    to determine whether the new record will be inserted
    to the left or right. */

    if (page_get_n_recs(page) > 1) {
      split_rec = page_get_middle_rec(page);
    } else if (btr_page_tuple_smaller(cursor, tuple, offsets, n_uniq, heap)) {
      split_rec = page_rec_get_next(page_get_infimum_rec(page));
    } else {
      split_rec = NULL;
    }
  }

  /* 2. Allocate a new page to the index */
  new_block = btr_page_alloc(cursor->index, hint_page_no, direction,
                             btr_page_get_level(page, mtr), mtr, mtr);

  new_page = buf_block_get_frame(new_block);
  new_page_zip = buf_block_get_page_zip(new_block);
  btr_page_create(new_block, new_page_zip, cursor->index,
                  btr_page_get_level(page, mtr), mtr);

  /* 3. Calculate the first record on the upper half-page, and the
  first record (move_limit) on original page which ends up on the
  upper half */

  if (split_rec) {
    first_rec = move_limit = split_rec;

    *offsets =
        rec_get_offsets(split_rec, cursor->index, *offsets, n_uniq, heap);

    insert_left = cmp_dtuple_rec(tuple, split_rec, cursor->index, *offsets) < 0;

    if (!insert_left && new_page_zip && n_iterations > 0) {
      /* If a compressed page has already been split,
      avoid further splits by inserting the record
      to an empty page. */
      split_rec = NULL;
      goto insert_empty;
    }
  } else if (insert_left) {
    ut_a(n_iterations > 0);
    first_rec = page_rec_get_next(page_get_infimum_rec(page));
    move_limit = page_rec_get_next(btr_cur_get_rec(cursor));
  } else {
  insert_empty:
    ut_ad(!split_rec);
    ut_ad(!insert_left);
    buf = UT_NEW_ARRAY_NOKEY(
        byte, rec_get_converted_size(cursor->index, tuple, n_ext));

    first_rec = rec_convert_dtuple_to_rec(buf, cursor->index, tuple, n_ext);
    move_limit = page_rec_get_next(btr_cur_get_rec(cursor));
  }

  /* 4. Do first the modifications in the tree structure */

  btr_attach_half_pages(flags, cursor->index, block, first_rec, new_block,
                        direction, mtr);

  /* If the split is made on the leaf level and the insert will fit
  on the appropriate half-page, we may release the tree x-latch.
  We can then move the records after releasing the tree latch,
  thus reducing the tree latch contention. */

  if (split_rec) {
    insert_will_fit =
        !new_page_zip &&
        btr_page_insert_fits(cursor, split_rec, offsets, tuple, n_ext, heap);
  } else {
    if (!insert_left) {
      UT_DELETE_ARRAY(buf);
      buf = NULL;
    }

    insert_will_fit =
        !new_page_zip &&
        btr_page_insert_fits(cursor, NULL, offsets, tuple, n_ext, heap);
  }

  if (!srv_read_only_mode && !cursor->index->table->is_intrinsic() &&
      insert_will_fit && page_is_leaf(page) &&
      !dict_index_is_online_ddl(cursor->index)) {
    mtr->memo_release(dict_index_get_lock(cursor->index),
                      MTR_MEMO_X_LOCK | MTR_MEMO_SX_LOCK);

    /* NOTE: We cannot release root block latch here, because it
    has segment header and already modified in most of cases.*/
  }

  /* 5. Move then the records to the new page */
  if (direction == FSP_DOWN) {
    /*		fputs("Split left\n", stderr); */

    if (0
#ifdef UNIV_ZIP_COPY
        || page_zip
#endif /* UNIV_ZIP_COPY */
        || !page_move_rec_list_start(new_block, block, move_limit,
                                     cursor->index, mtr)) {
      /* For some reason, compressing new_page failed,
      even though it should contain fewer records than
      the original page.  Copy the page byte for byte
      and then delete the records from both pages
      as appropriate.  Deleting will always succeed. */
      ut_a(new_page_zip);

      page_zip_copy_recs(new_page_zip, new_page, page_zip, page, cursor->index,
                         mtr);
      page_delete_rec_list_end(move_limit - page + new_page, new_block,
                               cursor->index, ULINT_UNDEFINED, ULINT_UNDEFINED,
                               mtr);

      /* Update the lock table and possible hash index. */

      if (!dict_table_is_locking_disabled(cursor->index->table)) {
        lock_move_rec_list_start(new_block, block, move_limit,
                                 new_page + PAGE_NEW_INFIMUM);
      }

      btr_search_move_or_delete_hash_entries(new_block, block, cursor->index);

      /* Delete the records from the source page. */

      page_delete_rec_list_start(move_limit, block, cursor->index, mtr);
    }

    left_block = new_block;
    right_block = block;

    if (!dict_table_is_locking_disabled(cursor->index->table)) {
      lock_update_split_left(right_block, left_block);
    }
  } else {
    /*		fputs("Split right\n", stderr); */

    if (0
#ifdef UNIV_ZIP_COPY
        || page_zip
#endif /* UNIV_ZIP_COPY */
        || !page_move_rec_list_end(new_block, block, move_limit, cursor->index,
                                   mtr)) {
      /* For some reason, compressing new_page failed,
      even though it should contain fewer records than
      the original page.  Copy the page byte for byte
      and then delete the records from both pages
      as appropriate.  Deleting will always succeed. */
      ut_a(new_page_zip);

      page_zip_copy_recs(new_page_zip, new_page, page_zip, page, cursor->index,
                         mtr);
      page_delete_rec_list_start(move_limit - page + new_page, new_block,
                                 cursor->index, mtr);

      /* Update the lock table and possible hash index. */
      if (!dict_table_is_locking_disabled(cursor->index->table)) {
        lock_move_rec_list_end(new_block, block, move_limit);
      }

      ut_ad(!dict_index_is_spatial(index));

      btr_search_move_or_delete_hash_entries(new_block, block, cursor->index);

      /* Delete the records from the source page. */

      page_delete_rec_list_end(move_limit, block, cursor->index,
                               ULINT_UNDEFINED, ULINT_UNDEFINED, mtr);
    }

    left_block = block;
    right_block = new_block;

    if (!dict_table_is_locking_disabled(cursor->index->table)) {
      lock_update_split_right(right_block, left_block);
    }
  }

#ifdef UNIV_ZIP_DEBUG
  if (page_zip) {
    ut_a(page_zip_validate(page_zip, page, cursor->index));
    ut_a(page_zip_validate(new_page_zip, new_page, cursor->index));
  }
#endif /* UNIV_ZIP_DEBUG */

  /* At this point, split_rec, move_limit and first_rec may point
  to garbage on the old page. */

  /* 6. The split and the tree modification is now completed. Decide the
  page where the tuple should be inserted */

  if (insert_left) {
    insert_block = left_block;
  } else {
    insert_block = right_block;
  }

  /* 7. Reposition the cursor for insert and try insertion */
  page_cursor = btr_cur_get_page_cur(cursor);

  page_cur_search(insert_block, cursor->index, tuple, page_cursor);

  rec = page_cur_tuple_insert(page_cursor, tuple, cursor->index, offsets, heap,
                              n_ext, mtr);

#ifdef UNIV_ZIP_DEBUG
  {
    page_t *insert_page = buf_block_get_frame(insert_block);

    page_zip_des_t *insert_page_zip = buf_block_get_page_zip(insert_block);

    ut_a(!insert_page_zip ||
         page_zip_validate(insert_page_zip, insert_page, cursor->index));
  }
#endif /* UNIV_ZIP_DEBUG */

  if (rec != NULL) {
    goto func_exit;
  }

  /* 8. If insert did not fit, try page reorganization.
  For compressed pages, page_cur_tuple_insert() will have
  attempted this already. */

  if (page_cur_get_page_zip(page_cursor) ||
      !btr_page_reorganize(page_cursor, cursor->index, mtr)) {
    goto insert_failed;
  }

  rec = page_cur_tuple_insert(page_cursor, tuple, cursor->index, offsets, heap,
                              n_ext, mtr);

  if (rec == NULL) {
    /* The insert did not fit on the page: loop back to the
    start of the function for a new split */
  insert_failed:
    /* We play safe and reset the free bits for new_page */
    if (!cursor->index->is_clustered() &&
        !cursor->index->table->is_temporary()) {
      ibuf_reset_free_bits(new_block);
      ibuf_reset_free_bits(block);
    }

    n_iterations++;
    ut_ad(n_iterations < 2 || buf_block_get_page_zip(insert_block));
    ut_ad(!insert_will_fit);

    goto func_start;
  }

func_exit:
  /* Insert fit on the page: update the free bits for the
  left and right pages in the same mtr */

  if (!cursor->index->is_clustered() && !cursor->index->table->is_temporary() &&
      page_is_leaf(page)) {
    ibuf_update_free_bits_for_two_pages_low(left_block, right_block, mtr);
  }

  MONITOR_INC(MONITOR_INDEX_SPLIT);

  ut_ad(page_validate(buf_block_get_frame(left_block), cursor->index));
  ut_ad(page_validate(buf_block_get_frame(right_block), cursor->index));

  ut_ad(!rec || rec_offs_validate(rec, cursor->index, *offsets));
  return (rec);
}

/** Removes a page from the level list of pages.
@param[in]	space		space where removed
@param[in]	page_size	page size
@param[in,out]	page		page to remove
@param[in]	index		index tree
@param[in,out]	mtr		mini-transaction */
#define btr_level_list_remove(space, page_size, page, index, mtr) \
  btr_level_list_remove_func(space, page_size, page, index, mtr)

/** Removes a page from the level list of pages.
@param[in]	space		space where removed
@param[in]	page_size	page size
@param[in,out]	page		page to remove
@param[in]	index		index tree
@param[in,out]	mtr		mini-transaction */
static void btr_level_list_remove_func(space_id_t space,
                                       const page_size_t &page_size,
                                       page_t *page, const dict_index_t *index,
                                       mtr_t *mtr) {
  ut_ad(page != NULL);
  ut_ad(mtr != NULL);
  ut_ad(mtr_is_page_fix(mtr, page, MTR_MEMO_PAGE_X_FIX, index->table));
  ut_ad(space == page_get_space_id(page));
  /* Get the previous and next page numbers of page */

  const page_no_t prev_page_no = btr_page_get_prev(page, mtr);
  const page_no_t next_page_no = btr_page_get_next(page, mtr);

  /* Update page links of the level */

  if (prev_page_no != FIL_NULL) {
    buf_block_t *prev_block = btr_block_get(page_id_t(space, prev_page_no),
                                            page_size, RW_X_LATCH, index, mtr);

    page_t *prev_page = buf_block_get_frame(prev_block);
#ifdef UNIV_BTR_DEBUG
    ut_a(page_is_comp(prev_page) == page_is_comp(page));
    ut_a(btr_page_get_next(prev_page, mtr) == page_get_page_no(page));
#endif /* UNIV_BTR_DEBUG */

    btr_page_set_next(prev_page, buf_block_get_page_zip(prev_block),
                      next_page_no, mtr);
  }

  if (next_page_no != FIL_NULL) {
    buf_block_t *next_block = btr_block_get(page_id_t(space, next_page_no),
                                            page_size, RW_X_LATCH, index, mtr);

    page_t *next_page = buf_block_get_frame(next_block);
#ifdef UNIV_BTR_DEBUG
    ut_a(page_is_comp(next_page) == page_is_comp(page));
    ut_a(btr_page_get_prev(next_page, mtr) == page_get_page_no(page));
#endif /* UNIV_BTR_DEBUG */

    btr_page_set_prev(next_page, buf_block_get_page_zip(next_block),
                      prev_page_no, mtr);
  }
}

/** Writes the redo log record for setting an index record as the predefined
 minimum record. */
UNIV_INLINE
void btr_set_min_rec_mark_log(rec_t *rec,     /*!< in: record */
                              mlog_id_t type, /*!< in: MLOG_COMP_REC_MIN_MARK or
                                              MLOG_REC_MIN_MARK */
                              mtr_t *mtr)     /*!< in: mtr */
{
  mlog_write_initial_log_record(rec, type, mtr);

  /* Write rec offset as a 2-byte ulint */
  mlog_catenate_ulint(mtr, page_offset(rec), MLOG_2BYTES);
}
#else /* !UNIV_HOTBACKUP */
#define btr_set_min_rec_mark_log(rec, comp, mtr) ((void)0)
#endif /* !UNIV_HOTBACKUP */

/** Parses the redo log record for setting an index record as the predefined
 minimum record.
 @return end of log record or NULL */
byte *btr_parse_set_min_rec_mark(
    byte *ptr,     /*!< in: buffer */
    byte *end_ptr, /*!< in: buffer end */
    ulint comp,    /*!< in: nonzero=compact page format */
    page_t *page,  /*!< in: page or NULL */
    mtr_t *mtr)    /*!< in: mtr or NULL */
{
  rec_t *rec;

  if (end_ptr < ptr + 2) {
    return (NULL);
  }

  if (page) {
    ut_a(!page_is_comp(page) == !comp);

    rec = page + mach_read_from_2(ptr);

    btr_set_min_rec_mark(rec, mtr);
  }

  return (ptr + 2);
}

/** Sets a record as the predefined minimum record. */
void btr_set_min_rec_mark(rec_t *rec, /*!< in: record */
                          mtr_t *mtr) /*!< in: mtr */
{
  ulint info_bits;

  if (page_rec_is_comp(rec)) {
    info_bits = rec_get_info_bits(rec, TRUE);

    rec_set_info_bits_new(rec, info_bits | REC_INFO_MIN_REC_FLAG);

    btr_set_min_rec_mark_log(rec, MLOG_COMP_REC_MIN_MARK, mtr);
  } else {
    info_bits = rec_get_info_bits(rec, FALSE);

    rec_set_info_bits_old(rec, info_bits | REC_INFO_MIN_REC_FLAG);

    btr_set_min_rec_mark_log(rec, MLOG_REC_MIN_MARK, mtr);
  }
}

#ifndef UNIV_HOTBACKUP
/** Deletes on the upper level the node pointer to a page. */
void btr_node_ptr_delete(
    dict_index_t *index, /*!< in: index tree */
    buf_block_t *block,  /*!< in: page whose node pointer is deleted */
    mtr_t *mtr)          /*!< in: mtr */
{
  btr_cur_t cursor;
  ibool compressed;
  dberr_t err;

  ut_ad(mtr_is_block_fix(mtr, block, MTR_MEMO_PAGE_X_FIX, index->table));

  /* Delete node pointer on father page */
  btr_page_get_father(index, block, mtr, &cursor);

  compressed = btr_cur_pessimistic_delete(&err, TRUE, &cursor, BTR_CREATE_FLAG,
                                          false, 0, 0, 0, mtr);
  ut_a(err == DB_SUCCESS);

  if (!compressed) {
    btr_cur_compress_if_useful(&cursor, FALSE, mtr);
  }
}

/** If page is the only on its level, this function moves its records to the
 father page, thus reducing the tree height.
 @return father block */
static buf_block_t *btr_lift_page_up(
    dict_index_t *index, /*!< in: index tree */
    buf_block_t *block,  /*!< in: page which is the only on its level;
                         must not be empty: use
                         btr_discard_only_page_on_level if the last
                         record from the page should be removed */
    mtr_t *mtr)          /*!< in: mtr */
{
  buf_block_t *father_block;
  page_t *father_page;
  ulint page_level;
  page_zip_des_t *father_page_zip;
  page_t *page = buf_block_get_frame(block);
  page_no_t root_page_no;
  buf_block_t *blocks[BTR_MAX_LEVELS];
  ulint n_blocks; /*!< last used index in blocks[] */
  ulint i;
  bool lift_father_up;
  buf_block_t *block_orig = block;

  ut_ad(btr_page_get_prev(page, mtr) == FIL_NULL);
  ut_ad(btr_page_get_next(page, mtr) == FIL_NULL);
  ut_ad(mtr_is_block_fix(mtr, block, MTR_MEMO_PAGE_X_FIX, index->table));

  page_level = btr_page_get_level(page, mtr);
  root_page_no = dict_index_get_page(index);

  {
    btr_cur_t cursor;
    ulint *offsets = NULL;
    mem_heap_t *heap = mem_heap_create(
        sizeof(*offsets) * (REC_OFFS_HEADER_SIZE + 1 + 1 + index->n_fields));
    buf_block_t *b;

    if (dict_index_is_spatial(index)) {
      offsets = rtr_page_get_father_block(NULL, heap, index, block, mtr, NULL,
                                          &cursor);
    } else {
      offsets =
          btr_page_get_father_block(offsets, heap, index, block, mtr, &cursor);
    }
    father_block = btr_cur_get_block(&cursor);
    father_page_zip = buf_block_get_page_zip(father_block);
    father_page = buf_block_get_frame(father_block);

    n_blocks = 0;

    /* Store all ancestor pages so we can reset their
    levels later on.  We have to do all the searches on
    the tree now because later on, after we've replaced
    the first level, the tree is in an inconsistent state
    and can not be searched. */
    for (b = father_block; b->page.id.page_no() != root_page_no;) {
      ut_a(n_blocks < BTR_MAX_LEVELS);

      if (dict_index_is_spatial(index)) {
        offsets =
            rtr_page_get_father_block(NULL, heap, index, b, mtr, NULL, &cursor);
      } else {
        offsets =
            btr_page_get_father_block(offsets, heap, index, b, mtr, &cursor);
      }

      blocks[n_blocks++] = b = btr_cur_get_block(&cursor);
    }

    lift_father_up = (n_blocks && page_level == 0);
    if (lift_father_up) {
      /* The father page also should be the only on its level (not
      root). We should lift up the father page at first.
      Because the leaf page should be lifted up only for root page.
      The freeing page is based on page_level (==0 or !=0)
      to choose segment. If the page_level is changed ==0 from !=0,
      later freeing of the page doesn't find the page allocation
      to be freed.*/

      block = father_block;
      page = buf_block_get_frame(block);
      page_level = btr_page_get_level(page, mtr);

      ut_ad(btr_page_get_prev(page, mtr) == FIL_NULL);
      ut_ad(btr_page_get_next(page, mtr) == FIL_NULL);
      ut_ad(mtr_is_block_fix(mtr, block, MTR_MEMO_PAGE_X_FIX, index->table));

      father_block = blocks[0];
      father_page_zip = buf_block_get_page_zip(father_block);
      father_page = buf_block_get_frame(father_block);
    }

    mem_heap_free(heap);
  }

  btr_search_drop_page_hash_index(block);

  /* Make the father empty */
  btr_page_empty(father_block, father_page_zip, index, page_level, mtr);
  page_level++;

  /* Copy the records to the father page one by one. */
  if (0
#ifdef UNIV_ZIP_COPY
      || father_page_zip
#endif /* UNIV_ZIP_COPY */
      || !page_copy_rec_list_end(father_block, block,
                                 page_get_infimum_rec(page), index, mtr)) {
    const page_zip_des_t *page_zip = buf_block_get_page_zip(block);
    ut_a(father_page_zip);
    ut_a(page_zip);

    /* Copy the page byte for byte. */
    page_zip_copy_recs(father_page_zip, father_page, page_zip, page, index,
                       mtr);

    /* Update the lock table and possible hash index. */

    if (!dict_table_is_locking_disabled(index->table)) {
      lock_move_rec_list_end(father_block, block, page_get_infimum_rec(page));
    }

    /* Also update the predicate locks */
    if (dict_index_is_spatial(index)) {
      lock_prdt_rec_move(father_block, block);
    }

    btr_search_move_or_delete_hash_entries(father_block, block, index);
  }

  if (!dict_table_is_locking_disabled(index->table)) {
    /* Free predicate page locks on the block */
    if (dict_index_is_spatial(index)) {
      lock_mutex_enter();
      lock_prdt_page_free_from_discard(block, lock_sys->prdt_page_hash);
      lock_mutex_exit();
    }
    lock_update_copy_and_discard(father_block, block);
  }

  /* Go upward to root page, decrementing levels by one. */
  for (i = lift_father_up ? 1 : 0; i < n_blocks; i++, page_level++) {
    page_t *page = buf_block_get_frame(blocks[i]);
    page_zip_des_t *page_zip = buf_block_get_page_zip(blocks[i]);

    ut_ad(btr_page_get_level(page, mtr) == page_level + 1);

    btr_page_set_level(page, page_zip, page_level, mtr);
#ifdef UNIV_ZIP_DEBUG
    ut_a(!page_zip || page_zip_validate(page_zip, page, index));
#endif /* UNIV_ZIP_DEBUG */
  }

  if (dict_index_is_spatial(index)) {
    rtr_check_discard_page(index, NULL, block);
  }

  /* Free the file page */
  btr_page_free(index, block, mtr);

  /* We play it safe and reset the free bits for the father */
  if (!index->is_clustered() && !index->table->is_temporary()) {
    ibuf_reset_free_bits(father_block);
  }
  ut_ad(page_validate(father_page, index));
  ut_ad(btr_check_node_ptr(index, father_block, mtr));

  return (lift_father_up ? block_orig : father_block);
}

/** Tries to merge the page first to the left immediate brother if such a
 brother exists, and the node pointers to the current page and to the brother
 reside on the same page. If the left brother does not satisfy these
 conditions, looks at the right brother. If the page is the only one on that
 level lifts the records of the page to the father page, thus reducing the
 tree height. It is assumed that mtr holds an x-latch on the tree and on the
 page. If cursor is on the leaf level, mtr must also hold x-latches to the
 brothers, if they exist.
 @return true on success */
ibool btr_compress(
    btr_cur_t *cursor, /*!< in/out: cursor on the page to merge
                       or lift; the page must not be empty:
                       when deleting records, use btr_discard_page()
                       if the page would become empty */
    ibool adjust,      /*!< in: TRUE if should adjust the
                       cursor position even if compression occurs */
    mtr_t *mtr)        /*!< in/out: mini-transaction */
{
  dict_index_t *index;
  space_id_t space;
  page_no_t left_page_no;
  page_no_t right_page_no;
  buf_block_t *merge_block;
  page_t *merge_page = NULL;
  page_zip_des_t *merge_page_zip;
  ibool is_left;
  buf_block_t *block;
  page_t *page;
  btr_cur_t father_cursor;
  mem_heap_t *heap;
  ulint *offsets;
  ulint nth_rec = 0; /* remove bogus warning */
  bool mbr_changed = false;
#ifdef UNIV_DEBUG
  bool leftmost_child;
#endif
  DBUG_ENTER("btr_compress");

  block = btr_cur_get_block(cursor);
  page = btr_cur_get_page(cursor);
  index = btr_cur_get_index(cursor);

  btr_assert_not_corrupted(block, index);

#ifdef UNIV_DEBUG
  if (dict_index_is_spatial(index)) {
    ut_ad(mtr_memo_contains_flagged(mtr, dict_index_get_lock(index),
                                    MTR_MEMO_X_LOCK));
  } else {
    ut_ad(mtr_memo_contains_flagged(mtr, dict_index_get_lock(index),
                                    MTR_MEMO_X_LOCK | MTR_MEMO_SX_LOCK) ||
          index->table->is_intrinsic());
  }
#endif /* UNIV_DEBUG */

  ut_ad(mtr_is_block_fix(mtr, block, MTR_MEMO_PAGE_X_FIX, index->table));
  space = dict_index_get_space(index);

  const page_size_t page_size(dict_table_page_size(index->table));

  MONITOR_INC(MONITOR_INDEX_MERGE_ATTEMPTS);

  left_page_no = btr_page_get_prev(page, mtr);
  right_page_no = btr_page_get_next(page, mtr);

#ifdef UNIV_DEBUG
  if (!page_is_leaf(page) && left_page_no == FIL_NULL) {
    ut_a(REC_INFO_MIN_REC_FLAG &
         rec_get_info_bits(page_rec_get_next(page_get_infimum_rec(page)),
                           page_is_comp(page)));
  }
#endif /* UNIV_DEBUG */

  heap = mem_heap_create(100);

  if (dict_index_is_spatial(index)) {
    offsets = rtr_page_get_father_block(NULL, heap, index, block, mtr, cursor,
                                        &father_cursor);
    ut_ad(cursor->page_cur.block->page.id.page_no() ==
          block->page.id.page_no());
    rec_t *my_rec = father_cursor.page_cur.rec;

    page_no_t page_no = btr_node_ptr_get_child_page_no(my_rec, offsets);

    if (page_no != block->page.id.page_no()) {
      ib::info(ER_IB_MSG_32) << "father positioned on page " << page_no
                             << "instead of " << block->page.id.page_no();
      offsets = btr_page_get_father_block(NULL, heap, index, block, mtr,
                                          &father_cursor);
    }
  } else {
    offsets = btr_page_get_father_block(NULL, heap, index, block, mtr,
                                        &father_cursor);
  }

  if (adjust) {
    nth_rec = page_rec_get_n_recs_before(btr_cur_get_rec(cursor));
    ut_ad(nth_rec > 0);
  }

  if (left_page_no == FIL_NULL && right_page_no == FIL_NULL) {
    /* The page is the only one on the level, lift the records
    to the father */

    merge_block = btr_lift_page_up(index, block, mtr);
    goto func_exit;
  }

  ut_d(leftmost_child =
           left_page_no != FIL_NULL &&
           (page_rec_get_next(page_get_infimum_rec(btr_cur_get_page(
                &father_cursor))) == btr_cur_get_rec(&father_cursor)));

  /* Decide the page to which we try to merge and which will inherit
  the locks */

  is_left = btr_can_merge_with_page(cursor, left_page_no, &merge_block, mtr);

  DBUG_EXECUTE_IF("ib_always_merge_right", is_left = FALSE;);
retry:
  if (!is_left &&
      !btr_can_merge_with_page(cursor, right_page_no, &merge_block, mtr)) {
    if (!merge_block) {
      merge_page = NULL;
    }
    goto err_exit;
  }

  merge_page = buf_block_get_frame(merge_block);

#ifdef UNIV_BTR_DEBUG
  if (is_left) {
    ut_a(btr_page_get_next(merge_page, mtr) == block->page.id.page_no());
  } else {
    ut_a(btr_page_get_prev(merge_page, mtr) == block->page.id.page_no());
  }
#endif /* UNIV_BTR_DEBUG */

#ifdef UNIV_GIS_DEBUG
  if (dict_index_is_spatial(index)) {
    if (is_left) {
      fprintf(stderr, "GIS_DIAG: merge left  %ld to %ld \n",
              (long)block->page.id.page_no(), left_page_no);
    } else {
      fprintf(stderr, "GIS_DIAG: merge right %ld to %ld\n",
              (long)block->page.id.page_no(), right_page_no);
    }
  }
#endif /* UNIV_GIS_DEBUG */

  ut_ad(page_validate(merge_page, index));

  merge_page_zip = buf_block_get_page_zip(merge_block);
#ifdef UNIV_ZIP_DEBUG
  if (merge_page_zip) {
    const page_zip_des_t *page_zip = buf_block_get_page_zip(block);
    ut_a(page_zip);
    ut_a(page_zip_validate(merge_page_zip, merge_page, index));
    ut_a(page_zip_validate(page_zip, page, index));
  }
#endif /* UNIV_ZIP_DEBUG */

  /* Move records to the merge page */
  if (is_left) {
    btr_cur_t cursor2;
    rtr_mbr_t new_mbr;
    ulint *offsets2 = NULL;

    /* For rtree, we need to update father's mbr. */
    if (dict_index_is_spatial(index)) {
      /* We only support merge pages with the same parent
      page */
      if (!rtr_check_same_block(index, &cursor2,
                                btr_cur_get_block(&father_cursor), merge_block,
                                heap)) {
        is_left = false;
        goto retry;
      }

      /* Set rtr_info for cursor2, since it is
      necessary in recursive page merge. */
      cursor2.rtr_info = cursor->rtr_info;
      cursor2.tree_height = cursor->tree_height;

      offsets2 = rec_get_offsets(btr_cur_get_rec(&cursor2), index, NULL,
                                 ULINT_UNDEFINED, &heap);

      /* Check if parent entry needs to be updated */
      mbr_changed =
          rtr_merge_mbr_changed(&cursor2, &father_cursor, offsets2, offsets,
                                &new_mbr, merge_block, block, index);
    }

    rec_t *orig_pred = page_copy_rec_list_start(
        merge_block, block, page_get_supremum_rec(page), index, mtr);

    if (!orig_pred) {
      goto err_exit;
    }

    btr_search_drop_page_hash_index(block);

    /* Remove the page from the level list */
    btr_level_list_remove(space, page_size, page, index, mtr);

    if (dict_index_is_spatial(index)) {
      rec_t *my_rec = father_cursor.page_cur.rec;

      page_no_t page_no = btr_node_ptr_get_child_page_no(my_rec, offsets);

      if (page_no != block->page.id.page_no()) {
        ib::fatal(ER_IB_MSG_33) << "father positioned on " << page_no
                                << " instead of " << block->page.id.page_no();

        ut_ad(0);
      }

      if (mbr_changed) {
#ifdef UNIV_DEBUG
        bool success = rtr_update_mbr_field(&cursor2, offsets2, &father_cursor,
                                            merge_page, &new_mbr, NULL, mtr);

        ut_ad(success);
#else
        rtr_update_mbr_field(&cursor2, offsets2, &father_cursor, merge_page,
                             &new_mbr, NULL, mtr);
#endif
      } else {
        rtr_node_ptr_delete(index, &father_cursor, block, mtr);
      }

      /* No GAP lock needs to be worrying about */
      lock_mutex_enter();
      lock_prdt_page_free_from_discard(block, lock_sys->prdt_page_hash);
      lock_rec_free_all_from_discard_page(block);
      lock_mutex_exit();
    } else {
      btr_node_ptr_delete(index, block, mtr);
      if (!dict_table_is_locking_disabled(index->table)) {
        lock_update_merge_left(merge_block, orig_pred, block);
      }
    }

    if (adjust) {
      nth_rec += page_rec_get_n_recs_before(orig_pred);
    }
  } else {
    rec_t *orig_succ;
    ibool compressed;
    dberr_t err;
    btr_cur_t cursor2;
    /* father cursor pointing to node ptr
    of the right sibling */
#ifdef UNIV_BTR_DEBUG
    byte fil_page_prev[4];
#endif /* UNIV_BTR_DEBUG */

    if (dict_index_is_spatial(index)) {
      cursor2.rtr_info = NULL;

      /* For spatial index, we disallow merge of blocks
      with different parents, since the merge would need
      to update entry (for MBR and Primary key) in the
      parent of block being merged */
      if (!rtr_check_same_block(index, &cursor2,
                                btr_cur_get_block(&father_cursor), merge_block,
                                heap)) {
        goto err_exit;
      }

      /* Set rtr_info for cursor2, since it is
      necessary in recursive page merge. */
      cursor2.rtr_info = cursor->rtr_info;
      cursor2.tree_height = cursor->tree_height;
    } else {
      btr_page_get_father(index, merge_block, mtr, &cursor2);
    }

    if (merge_page_zip && left_page_no == FIL_NULL) {
    /* The function page_zip_compress(), which will be
    invoked by page_copy_rec_list_end() below,
    requires that FIL_PAGE_PREV be FIL_NULL.
    Clear the field, but prepare to restore it. */
#ifdef UNIV_BTR_DEBUG
      memcpy(fil_page_prev, merge_page + FIL_PAGE_PREV, 4);
#endif /* UNIV_BTR_DEBUG */
      static_assert(FIL_NULL == 0xffffffff, "FIL_NULL != 0xffffffff");
      memset(merge_page + FIL_PAGE_PREV, 0xff, 4);
    }

    orig_succ = page_copy_rec_list_end(
        merge_block, block, page_get_infimum_rec(page), cursor->index, mtr);

    if (!orig_succ) {
      ut_a(merge_page_zip);
#ifdef UNIV_BTR_DEBUG
      if (left_page_no == FIL_NULL) {
        /* FIL_PAGE_PREV was restored from
        merge_page_zip. */
        ut_a(!memcmp(fil_page_prev, merge_page + FIL_PAGE_PREV, 4));
      }
#endif /* UNIV_BTR_DEBUG */
      goto err_exit;
    }

    btr_search_drop_page_hash_index(block);

#ifdef UNIV_BTR_DEBUG
    if (merge_page_zip && left_page_no == FIL_NULL) {
      /* Restore FIL_PAGE_PREV in order to avoid an assertion
      failure in btr_level_list_remove(), which will set
      the field again to FIL_NULL.  Even though this makes
      merge_page and merge_page_zip inconsistent for a
      split second, it is harmless, because the pages
      are X-latched. */
      memcpy(merge_page + FIL_PAGE_PREV, fil_page_prev, 4);
    }
#endif /* UNIV_BTR_DEBUG */

    /* Remove the page from the level list */
    btr_level_list_remove(space, page_size, page, index, mtr);

    ut_ad(btr_node_ptr_get_child_page_no(btr_cur_get_rec(&father_cursor),
                                         offsets) == block->page.id.page_no());

    /* Replace the address of the old child node (= page) with the
    address of the merge page to the right */
    btr_node_ptr_set_child_page_no(btr_cur_get_rec(&father_cursor),
                                   btr_cur_get_page_zip(&father_cursor),
                                   offsets, right_page_no, mtr);

#ifdef UNIV_DEBUG
    if (!page_is_leaf(page) && left_page_no == FIL_NULL) {
      ut_ad(REC_INFO_MIN_REC_FLAG &
            rec_get_info_bits(page_rec_get_next(page_get_infimum_rec(
                                  buf_block_get_frame(merge_block))),
                              page_is_comp(page)));
    }
#endif /* UNIV_DEBUG */

    /* For rtree, we need to update father's mbr. */
    if (dict_index_is_spatial(index)) {
      ulint *offsets2;
      ulint rec_info;

      offsets2 = rec_get_offsets(btr_cur_get_rec(&cursor2), index, NULL,
                                 ULINT_UNDEFINED, &heap);

      ut_ad(btr_node_ptr_get_child_page_no(btr_cur_get_rec(&cursor2),
                                           offsets2) == right_page_no);

      rec_info = rec_get_info_bits(btr_cur_get_rec(&father_cursor),
                                   rec_offs_comp(offsets));
      if (rec_info & REC_INFO_MIN_REC_FLAG) {
        /* When the father node ptr is minimal rec,
        we will keep it and delete the node ptr of
        merge page. */
        rtr_merge_and_update_mbr(&father_cursor, &cursor2, offsets, offsets2,
                                 merge_page, merge_block, block, index, mtr);
      } else {
        /* Otherwise, we will keep the node ptr of
        merge page and delete the father node ptr.
        This is for keeping the rec order in upper
        level. */
        rtr_merge_and_update_mbr(&cursor2, &father_cursor, offsets2, offsets,
                                 merge_page, merge_block, block, index, mtr);
      }
      lock_mutex_enter();
      lock_prdt_page_free_from_discard(block, lock_sys->prdt_page_hash);
      lock_rec_free_all_from_discard_page(block);
      lock_mutex_exit();
    } else {
      compressed = btr_cur_pessimistic_delete(
          &err, TRUE, &cursor2, BTR_CREATE_FLAG, false, 0, 0, 0, mtr);
      ut_a(err == DB_SUCCESS);

      if (!compressed) {
        btr_cur_compress_if_useful(&cursor2, FALSE, mtr);
      }

      if (!dict_table_is_locking_disabled(index->table)) {
        lock_update_merge_right(merge_block, orig_succ, block);
      }
    }
  }

  if (!index->is_clustered() && !index->table->is_temporary() &&
      page_is_leaf(merge_page)) {
    /* Update the free bits of the B-tree page in the
    insert buffer bitmap.  This has to be done in a
    separate mini-transaction that is committed before the
    main mini-transaction.  We cannot update the insert
    buffer bitmap in this mini-transaction, because
    btr_compress() can be invoked recursively without
    committing the mini-transaction in between.  Since
    insert buffer bitmap pages have a lower rank than
    B-tree pages, we must not access other pages in the
    same mini-transaction after accessing an insert buffer
    bitmap page. */

    /* The free bits in the insert buffer bitmap must
    never exceed the free space on a page.  It is safe to
    decrement or reset the bits in the bitmap in a
    mini-transaction that is committed before the
    mini-transaction that affects the free space. */

    /* It is unsafe to increment the bits in a separately
    committed mini-transaction, because in crash recovery,
    the free bits could momentarily be set too high. */

    if (page_size.is_compressed()) {
      /* Because the free bits may be incremented
      and we cannot update the insert buffer bitmap
      in the same mini-transaction, the only safe
      thing we can do here is the pessimistic
      approach: reset the free bits. */
      ibuf_reset_free_bits(merge_block);
    } else {
      /* On uncompressed pages, the free bits will
      never increase here.  Thus, it is safe to
      write the bits accurately in a separate
      mini-transaction. */
      ibuf_update_free_bits_if_full(merge_block, UNIV_PAGE_SIZE,
                                    ULINT_UNDEFINED);
    }
  }

  ut_ad(page_validate(merge_page, index));
#ifdef UNIV_ZIP_DEBUG
  ut_a(!merge_page_zip || page_zip_validate(merge_page_zip, merge_page, index));
#endif /* UNIV_ZIP_DEBUG */

  if (dict_index_is_spatial(index)) {
#ifdef UNIV_GIS_DEBUG
    fprintf(stderr, "GIS_DIAG: compressed away  %ld\n",
            (long)block->page.id.page_no());
    fprintf(stderr, "GIS_DIAG: merged to %ld\n",
            (long)merge_block->page.id.page_no());
#endif

    rtr_check_discard_page(index, NULL, block);
  }

  /* Free the file page */
  btr_page_free(index, block, mtr);

  /* btr_check_node_ptr() needs parent block latched.
  If the merge_block's parent block is not same,
  we cannot use btr_check_node_ptr() */
  ut_ad(leftmost_child || btr_check_node_ptr(index, merge_block, mtr));
func_exit:
  mem_heap_free(heap);

  if (adjust) {
    ut_ad(nth_rec > 0);
    btr_cur_position(index, page_rec_get_nth(merge_block->frame, nth_rec),
                     merge_block, cursor);
  }

  MONITOR_INC(MONITOR_INDEX_MERGE_SUCCESSFUL);

  DBUG_RETURN(TRUE);

err_exit:
  /* We play it safe and reset the free bits. */
  if (page_size.is_compressed() && merge_page && page_is_leaf(merge_page) &&
      !index->is_clustered()) {
    ibuf_reset_free_bits(merge_block);
  }

  mem_heap_free(heap);
  DBUG_RETURN(FALSE);
}

/** Discards a page that is the only page on its level.  This will empty
 the whole B-tree, leaving just an empty root page.  This function
 should never be reached, because btr_compress(), which is invoked in
 delete operations, calls btr_lift_page_up() to flatten the B-tree. */
static void btr_discard_only_page_on_level(
    dict_index_t *index, /*!< in: index tree */
    buf_block_t *block,  /*!< in: page which is the only on its level */
    mtr_t *mtr)          /*!< in: mtr */
{
  ulint page_level = 0;
  trx_id_t max_trx_id;

  /* Save the PAGE_MAX_TRX_ID from the leaf page. */
  max_trx_id = page_get_max_trx_id(buf_block_get_frame(block));

  while (block->page.id.page_no() != dict_index_get_page(index)) {
    btr_cur_t cursor;
    buf_block_t *father;
    const page_t *page = buf_block_get_frame(block);

    ut_a(page_get_n_recs(page) == 1);
    ut_a(page_level == btr_page_get_level(page, mtr));
    ut_a(btr_page_get_prev(page, mtr) == FIL_NULL);
    ut_a(btr_page_get_next(page, mtr) == FIL_NULL);

    ut_ad(mtr_is_block_fix(mtr, block, MTR_MEMO_PAGE_X_FIX, index->table));
    btr_search_drop_page_hash_index(block);

    if (dict_index_is_spatial(index)) {
      /* Check any concurrent search having this page */
      rtr_check_discard_page(index, NULL, block);
      rtr_page_get_father(index, block, mtr, NULL, &cursor);
    } else {
      btr_page_get_father(index, block, mtr, &cursor);
    }
    father = btr_cur_get_block(&cursor);

    if (!dict_table_is_locking_disabled(index->table)) {
      lock_update_discard(father, PAGE_HEAP_NO_SUPREMUM, block);
    }

    /* Free the file page */
    btr_page_free(index, block, mtr);

    block = father;
    page_level++;
  }

    /* block is the root page, which must be empty, except
    for the node pointer to the (now discarded) block(s). */

#ifdef UNIV_BTR_DEBUG
  if (!dict_index_is_ibuf(index)) {
    const page_t *root = buf_block_get_frame(block);
    const space_id_t space_id = dict_index_get_space(index);
    ut_a(btr_root_fseg_validate(FIL_PAGE_DATA + PAGE_BTR_SEG_LEAF + root,
                                space_id));
    ut_a(btr_root_fseg_validate(FIL_PAGE_DATA + PAGE_BTR_SEG_TOP + root,
                                space_id));
  }
#endif /* UNIV_BTR_DEBUG */

  btr_page_empty(block, buf_block_get_page_zip(block), index, 0, mtr);
  ut_ad(page_is_leaf(buf_block_get_frame(block)));

  if (!index->is_clustered() && !index->table->is_temporary()) {
    /* We play it safe and reset the free bits for the root */
    ibuf_reset_free_bits(block);

    ut_a(max_trx_id);
    page_set_max_trx_id(block, buf_block_get_page_zip(block), max_trx_id, mtr);
  }
}

/** Discards a page from a B-tree. This is used to remove the last record from
 a B-tree page: the whole page must be removed at the same time. This cannot
 be used for the root page, which is allowed to be empty. */
void btr_discard_page(
    btr_cur_t *cursor, /*!< in: cursor on the page to discard: not on
                       the root page */
    mtr_t *mtr)        /*!< in: mtr */
{
  dict_index_t *index;
  page_no_t left_page_no;
  page_no_t right_page_no;
  buf_block_t *merge_block;
  page_t *merge_page;
  buf_block_t *block;
  page_t *page;
  rec_t *node_ptr;
#ifdef UNIV_DEBUG
  btr_cur_t parent_cursor;
  bool parent_is_different = false;
#endif

  block = btr_cur_get_block(cursor);
  index = btr_cur_get_index(cursor);

  ut_ad(dict_index_get_page(index) != block->page.id.page_no());

  ut_ad(mtr_memo_contains_flagged(mtr, dict_index_get_lock(index),
                                  MTR_MEMO_X_LOCK | MTR_MEMO_SX_LOCK) ||
        index->table->is_intrinsic());

  ut_ad(mtr_is_block_fix(mtr, block, MTR_MEMO_PAGE_X_FIX, index->table));

  const space_id_t space = dict_index_get_space(index);

  MONITOR_INC(MONITOR_INDEX_DISCARD);

#ifdef UNIV_DEBUG
  if (dict_index_is_spatial(index)) {
    rtr_page_get_father(index, block, mtr, cursor, &parent_cursor);
  } else {
    btr_page_get_father(index, block, mtr, &parent_cursor);
  }
#endif

  /* Decide the page which will inherit the locks */

  left_page_no = btr_page_get_prev(buf_block_get_frame(block), mtr);
  right_page_no = btr_page_get_next(buf_block_get_frame(block), mtr);

  const page_size_t page_size(dict_table_page_size(index->table));

  if (left_page_no != FIL_NULL) {
    merge_block = btr_block_get(page_id_t(space, left_page_no), page_size,
                                RW_X_LATCH, index, mtr);

    merge_page = buf_block_get_frame(merge_block);
#ifdef UNIV_BTR_DEBUG
    ut_a(btr_page_get_next(merge_page, mtr) == block->page.id.page_no());
#endif /* UNIV_BTR_DEBUG */
    ut_d(parent_is_different =
             (page_rec_get_next(page_get_infimum_rec(btr_cur_get_page(
                  &parent_cursor))) == btr_cur_get_rec(&parent_cursor)));
  } else if (right_page_no != FIL_NULL) {
    merge_block = btr_block_get(page_id_t(space, right_page_no), page_size,
                                RW_X_LATCH, index, mtr);

    merge_page = buf_block_get_frame(merge_block);
#ifdef UNIV_BTR_DEBUG
    ut_a(btr_page_get_prev(merge_page, mtr) == block->page.id.page_no());
#endif /* UNIV_BTR_DEBUG */
    ut_d(parent_is_different = page_rec_is_supremum(
             page_rec_get_next(btr_cur_get_rec(&parent_cursor))));
  } else {
    btr_discard_only_page_on_level(index, block, mtr);

    return;
  }

  page = buf_block_get_frame(block);
  ut_a(page_is_comp(merge_page) == page_is_comp(page));
  btr_search_drop_page_hash_index(block);

  if (left_page_no == FIL_NULL && !page_is_leaf(page)) {
    /* We have to mark the leftmost node pointer on the right
    side page as the predefined minimum record */
    node_ptr = page_rec_get_next(page_get_infimum_rec(merge_page));

    ut_ad(page_rec_is_user_rec(node_ptr));

    /* This will make page_zip_validate() fail on merge_page
    until btr_level_list_remove() completes.  This is harmless,
    because everything will take place within a single
    mini-transaction and because writing to the redo log
    is an atomic operation (performed by mtr_commit()). */
    btr_set_min_rec_mark(node_ptr, mtr);
  }

  if (dict_index_is_spatial(index)) {
    btr_cur_t father_cursor;

    /* Since rtr_node_ptr_delete doesn't contain get father
    node ptr, so, we need to get father node ptr first and then
    delete it. */
    rtr_page_get_father(index, block, mtr, cursor, &father_cursor);
    rtr_node_ptr_delete(index, &father_cursor, block, mtr);
  } else {
    btr_node_ptr_delete(index, block, mtr);
  }

  /* Remove the page from the level list */
  btr_level_list_remove(space, page_size, page, index, mtr);
#ifdef UNIV_ZIP_DEBUG
  {
    page_zip_des_t *merge_page_zip = buf_block_get_page_zip(merge_block);
    ut_a(!merge_page_zip ||
         page_zip_validate(merge_page_zip, merge_page, index));
  }
#endif /* UNIV_ZIP_DEBUG */

  if (!dict_table_is_locking_disabled(index->table)) {
    if (left_page_no != FIL_NULL) {
      lock_update_discard(merge_block, PAGE_HEAP_NO_SUPREMUM, block);
    } else {
      lock_update_discard(merge_block, lock_get_min_heap_no(merge_block),
                          block);
    }
  }

  if (dict_index_is_spatial(index)) {
    rtr_check_discard_page(index, cursor, block);
  }

  /* Free the file page */
  btr_page_free(index, block, mtr);

  /* btr_check_node_ptr() needs parent block latched.
  If the merge_block's parent block is not same,
  we cannot use btr_check_node_ptr() */
  ut_ad(parent_is_different || btr_check_node_ptr(index, merge_block, mtr));
}

#ifdef UNIV_BTR_PRINT
/** Prints size info of a B-tree. */
void btr_print_size(dict_index_t *index) /*!< in: index tree */
{
  page_t *root;
  fseg_header_t *seg;
  mtr_t mtr;

  if (dict_index_is_ibuf(index)) {
    fputs(
        "Sorry, cannot print info of an ibuf tree:"
        " use ibuf functions\n",
        stderr);

    return;
  }

  mtr_start(&mtr);

  root = btr_root_get(index, &mtr);

  seg = root + PAGE_HEADER + PAGE_BTR_SEG_TOP;

  fputs("INFO OF THE NON-LEAF PAGE SEGMENT\n", stderr);
  fseg_print(seg, &mtr);

  if (!dict_index_is_ibuf(index)) {
    seg = root + PAGE_HEADER + PAGE_BTR_SEG_LEAF;

    fputs("INFO OF THE LEAF PAGE SEGMENT\n", stderr);
    fseg_print(seg, &mtr);
  }

  mtr_commit(&mtr);
}

/** Prints recursively index tree pages. */
static void btr_print_recursive(
    dict_index_t *index, /*!< in: index tree */
    buf_block_t *block,  /*!< in: index page */
    ulint width,         /*!< in: print this many entries from start
                         and end */
    mem_heap_t **heap,   /*!< in/out: heap for rec_get_offsets() */
    ulint **offsets,     /*!< in/out: buffer for rec_get_offsets() */
    mtr_t *mtr)          /*!< in: mtr */
{
  const page_t *page = buf_block_get_frame(block);
  page_cur_t cursor;
  ulint n_recs;
  ulint i = 0;
  mtr_t mtr2;

  ut_ad(mtr_is_block_fix(mtr, block, MTR_MEMO_PAGE_SX_FIX, index->table));

  ib::info(ER_IB_MSG_34) << "NODE ON LEVEL " << btr_page_get_level(page, mtr)
                         << " page " << block->page.id;

  page_print(block, index, width, width);

  n_recs = page_get_n_recs(page);

  page_cur_set_before_first(block, &cursor);
  page_cur_move_to_next(&cursor);

  while (!page_cur_is_after_last(&cursor)) {
    if (page_is_leaf(page)) {
      /* If this is the leaf level, do nothing */

    } else if ((i <= width) || (i >= n_recs - width)) {
      const rec_t *node_ptr;

      mtr_start(&mtr2);

      node_ptr = page_cur_get_rec(&cursor);

      *offsets =
          rec_get_offsets(node_ptr, index, *offsets, ULINT_UNDEFINED, heap);
      btr_print_recursive(
          index, btr_node_ptr_get_child(node_ptr, index, *offsets, &mtr2),
          width, heap, offsets, &mtr2);
      mtr_commit(&mtr2);
    }

    page_cur_move_to_next(&cursor);
    i++;
  }
}

/** Prints directories and other info of all nodes in the tree. */
void btr_print_index(dict_index_t *index, /*!< in: index */
                     ulint width) /*!< in: print this many entries from start
                                  and end */
{
  mtr_t mtr;
  buf_block_t *root;
  mem_heap_t *heap = NULL;
  ulint offsets_[REC_OFFS_NORMAL_SIZE];
  ulint *offsets = offsets_;
  rec_offs_init(offsets_);

  fputs(
      "--------------------------\n"
      "INDEX TREE PRINT\n",
      stderr);

  mtr_start(&mtr);

  root = btr_root_block_get(index, RW_SX_LATCH, &mtr);

  btr_print_recursive(index, root, width, &heap, &offsets, &mtr);
  if (heap) {
    mem_heap_free(heap);
  }

  mtr_commit(&mtr);

  ut_ad(btr_validate_index(index, 0, false));
}
#endif /* UNIV_BTR_PRINT */

#ifdef UNIV_DEBUG
/** Checks that the node pointer to a page is appropriate.
 @return true */
ibool btr_check_node_ptr(dict_index_t *index, /*!< in: index tree */
                         buf_block_t *block,  /*!< in: index page */
                         mtr_t *mtr)          /*!< in: mtr */
{
  mem_heap_t *heap;
  dtuple_t *tuple;
  ulint *offsets;
  btr_cur_t cursor;
  page_t *page = buf_block_get_frame(block);

  ut_ad(mtr_is_block_fix(mtr, block, MTR_MEMO_PAGE_X_FIX, index->table));

  if (dict_index_get_page(index) == block->page.id.page_no()) {
    return (TRUE);
  }

  heap = mem_heap_create(256);

  if (dict_index_is_spatial(index)) {
    offsets =
        rtr_page_get_father_block(NULL, heap, index, block, mtr, NULL, &cursor);
  } else {
    offsets = btr_page_get_father_block(NULL, heap, index, block, mtr, &cursor);
  }

  if (page_is_leaf(page)) {
    goto func_exit;
  }

  tuple = dict_index_build_node_ptr(
      index, page_rec_get_next(page_get_infimum_rec(page)), 0, heap,
      btr_page_get_level(page, mtr));

  /* For spatial index, the MBR in the parent rec could be different
  with that of first rec of child, their relationship should be
  "WITHIN" relationship */
  if (dict_index_is_spatial(index)) {
    ut_a(!cmp_dtuple_rec_with_gis(tuple, btr_cur_get_rec(&cursor), offsets,
                                  PAGE_CUR_WITHIN, index->rtr_srs.get()));
  } else {
    ut_a(!cmp_dtuple_rec(tuple, btr_cur_get_rec(&cursor), index, offsets));
  }
func_exit:
  mem_heap_free(heap);

  return (TRUE);
}
#endif /* UNIV_DEBUG */

/** Display identification information for a record. */
static void btr_index_rec_validate_report(
    const page_t *page,        /*!< in: index page */
    const rec_t *rec,          /*!< in: index record */
    const dict_index_t *index) /*!< in: index */
{
  ib::info(ER_IB_MSG_35) << "Record in index " << index->name << " of table "
                         << index->table->name << ", page "
                         << page_id_t(page_get_space_id(page),
                                      page_get_page_no(page))
                         << ", at offset " << page_offset(rec);
}

/** Checks the size and number of fields in a record based on the definition of
 the index.
 @return true if ok */
ibool btr_index_rec_validate(
    const rec_t *rec,          /*!< in: index record */
    const dict_index_t *index, /*!< in: index */
    ibool dump_on_error)       /*!< in: TRUE if the function
                               should print hex dump of record
                               and page on error */
{
  ulint len;
  ulint n;
  ulint i;
  const page_t *page;
  mem_heap_t *heap = NULL;
  ulint offsets_[REC_OFFS_NORMAL_SIZE];
  ulint *offsets = offsets_;
  rec_offs_init(offsets_);

  page = page_align(rec);

  if (dict_index_is_ibuf(index)) {
    /* The insert buffer index tree can contain records from any
    other index: we cannot check the number of fields or
    their length */

    return (TRUE);
  }

#ifdef VIRTUAL_INDEX_DEBUG
  if (dict_index_has_virtual(index) || index->is_clustered()) {
    fprintf(stderr, "index name is %s\n", index->name());
  }
#endif
  if ((ibool) !!page_is_comp(page) != dict_table_is_comp(index->table)) {
    btr_index_rec_validate_report(page, rec, index);

    ib::error(ER_IB_MSG_36)
        << "Compact flag=" << !!page_is_comp(page) << ", should be "
        << dict_table_is_comp(index->table);

    return (FALSE);
  }

  n = dict_index_get_n_fields(index);

  if (!page_is_comp(page) && (rec_get_n_fields_old(rec) != n
                              /* a record for older SYS_INDEXES table
                              (missing merge_threshold column) is acceptable. */
                              && !(index->id == DICT_INDEXES_ID &&
                                   rec_get_n_fields_old(rec) == n - 1))) {
    btr_index_rec_validate_report(page, rec, index);

    ib::error(ER_IB_MSG_37)
        << "Has " << rec_get_n_fields_old(rec) << " fields, should have " << n;

    if (dump_on_error) {
      fputs("InnoDB: corrupt record ", stderr);
      rec_print_old(stderr, rec);
      putc('\n', stderr);
    }
    return (FALSE);
  }

  offsets = rec_get_offsets(rec, index, offsets, ULINT_UNDEFINED, &heap);

  for (i = 0; i < n; i++) {
    dict_field_t *field = index->get_field(i);
    const dict_col_t *col = field->col;
    ulint fixed_size = col->get_fixed_size(page_is_comp(page));

    rec_get_nth_field_offs(offsets, i, &len);

    /* Note that if fixed_size != 0, it equals the
    length of a fixed-size column in the clustered index,
    except the DATA_POINT, whose length would be MBR_LEN
    when it's indexed in a R-TREE. We should adjust it here.
    A prefix index of the column is of fixed, but different
    length.  When fixed_size == 0, prefix_len is the maximum
    length of the prefix index column. */

    if (col->mtype == DATA_POINT) {
      ut_ad(fixed_size == DATA_POINT_LEN);
      if (dict_index_is_spatial(index)) {
        /* For DATA_POINT data, when it has R-tree
        index, the fixed_len is the MBR of the point.
        But if it's a primary key and on R-TREE
        as the PK pointer, the length shall be
        DATA_POINT_LEN as well. */
        ut_ad((field->fixed_len == DATA_MBR_LEN && i == 0) ||
              (field->fixed_len == DATA_POINT_LEN && i != 0));
        fixed_size = field->fixed_len;
      }
    }

    if ((field->prefix_len == 0 && len != UNIV_SQL_NULL && fixed_size &&
         len != fixed_size) ||
        (field->prefix_len > 0 && len != UNIV_SQL_NULL &&
         len > field->prefix_len)) {
      btr_index_rec_validate_report(page, rec, index);

      ib::error error(ER_IB_MSG_1224);

      error << "Field " << i << " len is " << len << ", should be "
            << fixed_size;

      if (dump_on_error) {
        error << "; ";
        rec_print(error.m_oss, rec,
                  rec_get_info_bits(rec, rec_offs_comp(offsets)), offsets);
      }
      if (heap) {
        mem_heap_free(heap);
      }
      return (FALSE);
    }
  }

#ifdef VIRTUAL_INDEX_DEBUG
  if (dict_index_has_virtual(index) || index->is_clustered()) {
    rec_print_new(stderr, rec, offsets);
  }
#endif

  if (heap) {
    mem_heap_free(heap);
  }
  return (TRUE);
}

/** Checks the size and number of fields in records based on the definition of
 the index.
 @return true if ok */
static ibool btr_index_page_validate(buf_block_t *block,  /*!< in: index page */
                                     dict_index_t *index) /*!< in: index */
{
  page_cur_t cur;
  ibool ret = TRUE;
#ifdef UNIV_DEBUG
  ulint nth = 1;
#endif /* UNIV_DEBUG */

  page_cur_set_before_first(block, &cur);

  /* Directory slot 0 should only contain the infimum record. */
  DBUG_EXECUTE_IF(
      "check_table_rec_next",
      ut_a(page_rec_get_nth_const(page_cur_get_page(&cur), 0) == cur.rec);
      ut_a(page_dir_slot_get_n_owned(
               page_dir_get_nth_slot(page_cur_get_page(&cur), 0)) == 1););

  page_cur_move_to_next(&cur);

  for (;;) {
    if (page_cur_is_after_last(&cur)) {
      break;
    }

    if (!btr_index_rec_validate(cur.rec, index, TRUE)) {
      return (FALSE);
    }

    /* Verify that page_rec_get_nth_const() is correctly
    retrieving each record. */
    DBUG_EXECUTE_IF("check_table_rec_next",
                    ut_a(cur.rec == page_rec_get_nth_const(
                                        page_cur_get_page(&cur),
                                        page_rec_get_n_recs_before(cur.rec)));
                    ut_a(nth++ == page_rec_get_n_recs_before(cur.rec)););

    page_cur_move_to_next(&cur);
  }

  return (ret);
}

/** Report an error on one page of an index tree. */
static void btr_validate_report1(
    dict_index_t *index,      /*!< in: index */
    ulint level,              /*!< in: B-tree level */
    const buf_block_t *block) /*!< in: index page */
{
  ib::error error(ER_IB_MSG_1225);
  error << "In page " << block->page.id.page_no() << " of index " << index->name
        << " of table " << index->table->name;

  if (level > 0) {
    error << ", index tree level " << level;
  }
}

/** Report an error on two pages of an index tree. */
static void btr_validate_report2(
    const dict_index_t *index, /*!< in: index */
    ulint level,               /*!< in: B-tree level */
    const buf_block_t *block1, /*!< in: first index page */
    const buf_block_t *block2) /*!< in: second index page */
{
  ib::error error(ER_IB_MSG_1226);
  error << "In pages " << block1->page.id << " and " << block2->page.id
        << " of index " << index->name << " of table " << index->table->name;

  if (level > 0) {
    error << ", index tree level " << level;
  }
}

/** Validates index tree level.
 @return true if ok */
static bool btr_validate_level(
    dict_index_t *index, /*!< in: index tree */
    const trx_t *trx,    /*!< in: transaction or NULL */
    ulint level,         /*!< in: level number */
    bool lockout)        /*!< in: true if X-latch index is intended */
{
  buf_block_t *block;
  page_t *page;
  buf_block_t *right_block = 0; /* remove warning */
  page_t *right_page = 0;       /* remove warning */
  page_t *father_page;
  btr_cur_t node_cur;
  btr_cur_t right_node_cur;
  rec_t *rec;
  page_no_t right_page_no;
  page_no_t left_page_no;
  page_cur_t cursor;
  dtuple_t *node_ptr_tuple;
  bool ret = true;
  mtr_t mtr;
  mem_heap_t *heap = mem_heap_create(256);
  fseg_header_t *seg;
  ulint *offsets = NULL;
  ulint *offsets2 = NULL;
#ifdef UNIV_ZIP_DEBUG
  page_zip_des_t *page_zip;
#endif /* UNIV_ZIP_DEBUG */
  ulint savepoint = 0;
  ulint savepoint2 = 0;
  page_no_t parent_page_no = FIL_NULL;
  page_no_t parent_right_page_no = FIL_NULL;
  bool rightmost_child = false;

  mtr_start(&mtr);

  if (!srv_read_only_mode) {
    if (lockout) {
      mtr_x_lock(dict_index_get_lock(index), &mtr);
    } else {
      mtr_sx_lock(dict_index_get_lock(index), &mtr);
    }
  }

  block = btr_root_block_get(index, RW_SX_LATCH, &mtr);
  page = buf_block_get_frame(block);
  seg = page + PAGE_HEADER + PAGE_BTR_SEG_TOP;

#ifdef UNIV_RTR_DEBUG
  if (dict_index_is_spatial(index)) {
    fprintf(stderr, "Root page no: %lu\n", (ulong)page_get_page_no(page));
  }
#endif

  const fil_space_t *space = fil_space_get(index->space);
  const page_size_t table_page_size(dict_table_page_size(index->table));
  const page_size_t space_page_size(space->flags);

  if (!table_page_size.equals_to(space_page_size)) {
    ib::warn(ER_IB_MSG_38) << "Flags mismatch: table=" << index->table->flags
                           << ", tablespace=" << space->flags;

    mtr_commit(&mtr);

    return (false);
  }

  while (level != btr_page_get_level(page, &mtr)) {
    const rec_t *node_ptr;

    if (fseg_page_is_free(seg, block->page.id.space(),
                          block->page.id.page_no())) {
      btr_validate_report1(index, level, block);

      ib::warn(ER_IB_MSG_39) << "Page is free";

      ret = false;
    }

    ut_a(index->space == block->page.id.space());
    ut_a(index->space == page_get_space_id(page));
#ifdef UNIV_ZIP_DEBUG
    page_zip = buf_block_get_page_zip(block);
    ut_a(!page_zip || page_zip_validate(page_zip, page, index));
#endif /* UNIV_ZIP_DEBUG */
    ut_a(!page_is_leaf(page));

    page_cur_set_before_first(block, &cursor);
    page_cur_move_to_next(&cursor);

    node_ptr = page_cur_get_rec(&cursor);
    offsets = rec_get_offsets(node_ptr, index, offsets, ULINT_UNDEFINED, &heap);

    savepoint2 = mtr_set_savepoint(&mtr);
    block = btr_node_ptr_get_child(node_ptr, index, offsets, &mtr);
    page = buf_block_get_frame(block);

    /* For R-Tree, since record order might not be the same as
    linked index page in the lower level, we need to travers
    backwards to get the first page rec in this level.
    This is only used for index validation. Spatial index
    does not use such scan for any of its DML or query
    operations  */
    if (dict_index_is_spatial(index)) {
      left_page_no = btr_page_get_prev(page, &mtr);

      while (left_page_no != FIL_NULL) {
        page_id_t left_page_id(index->space, left_page_no);
        /* To obey latch order of tree blocks,
        we should release the right_block once to
        obtain lock of the uncle block. */
        mtr_release_block_at_savepoint(&mtr, savepoint2, block);

        savepoint2 = mtr_set_savepoint(&mtr);
        block = btr_block_get(left_page_id, table_page_size, RW_SX_LATCH, index,
                              &mtr);
        page = buf_block_get_frame(block);
        left_page_no = btr_page_get_prev(page, &mtr);
      }
    }
  }

  /* Now we are on the desired level. Loop through the pages on that
  level. */

  if (level == 0) {
    /* Leaf pages are managed in their own file segment. */
    seg -= PAGE_BTR_SEG_TOP - PAGE_BTR_SEG_LEAF;
  }

loop:
  mem_heap_empty(heap);
  offsets = offsets2 = NULL;
  if (!srv_read_only_mode) {
    if (lockout) {
      mtr_x_lock(dict_index_get_lock(index), &mtr);
    } else {
      mtr_sx_lock(dict_index_get_lock(index), &mtr);
    }
  }

#ifdef UNIV_ZIP_DEBUG
  page_zip = buf_block_get_page_zip(block);
  ut_a(!page_zip || page_zip_validate(page_zip, page, index));
#endif /* UNIV_ZIP_DEBUG */

  ut_a(block->page.id.space() == index->space);

  if (fseg_page_is_free(seg, block->page.id.space(),
                        block->page.id.page_no())) {
    btr_validate_report1(index, level, block);

    ib::warn(ER_IB_MSG_40) << "Page is marked as free";
    ret = false;

  } else if (btr_page_get_index_id(page) != index->id) {
    ib::error(ER_IB_MSG_41) << "Page index id " << btr_page_get_index_id(page)
                            << " != data dictionary index id " << index->id;

    ret = false;

  } else if (!page_validate(page, index)) {
    btr_validate_report1(index, level, block);
    ret = false;

  } else if (level == 0 && !btr_index_page_validate(block, index)) {
    /* We are on level 0. Check that the records have the right
    number of fields, and field lengths are right. */

    ret = false;
  }

  ut_a(btr_page_get_level(page, &mtr) == level);

  right_page_no = btr_page_get_next(page, &mtr);
  left_page_no = btr_page_get_prev(page, &mtr);

  ut_a(!page_is_empty(page) ||
       (level == 0 && page_get_page_no(page) == dict_index_get_page(index)));

  if (right_page_no != FIL_NULL) {
    const rec_t *right_rec;
    savepoint = mtr_set_savepoint(&mtr);

    right_block = btr_block_get(page_id_t(index->space, right_page_no),
                                table_page_size, RW_SX_LATCH, index, &mtr);

    right_page = buf_block_get_frame(right_block);

    if (btr_page_get_prev(right_page, &mtr) != page_get_page_no(page)) {
      btr_validate_report2(index, level, block, right_block);
      fputs(
          "InnoDB: broken FIL_PAGE_NEXT"
          " or FIL_PAGE_PREV links\n",
          stderr);

      ret = false;
    }

    if (page_is_comp(right_page) != page_is_comp(page)) {
      btr_validate_report2(index, level, block, right_block);
      fputs("InnoDB: 'compact' flag mismatch\n", stderr);

      ret = false;

      goto node_ptr_fails;
    }

    rec = page_rec_get_prev(page_get_supremum_rec(page));
    right_rec = page_rec_get_next(page_get_infimum_rec(right_page));
    offsets = rec_get_offsets(rec, index, offsets, ULINT_UNDEFINED, &heap);
    offsets2 =
        rec_get_offsets(right_rec, index, offsets2, ULINT_UNDEFINED, &heap);

    /* For spatial index, we cannot guarantee the key ordering
    across pages, so skip the record compare verification for
    now. Will enhanced in special R-Tree index validation scheme */
    if (!dict_index_is_spatial(index) &&
        cmp_rec_rec(rec, right_rec, offsets, offsets2, index) >= 0) {
      btr_validate_report2(index, level, block, right_block);

      fputs(
          "InnoDB: records in wrong order"
          " on adjacent pages\n",
          stderr);

      fputs("InnoDB: record ", stderr);
      rec = page_rec_get_prev(page_get_supremum_rec(page));
      rec_print(stderr, rec, index);
      putc('\n', stderr);
      fputs("InnoDB: record ", stderr);
      rec = page_rec_get_next(page_get_infimum_rec(right_page));
      rec_print(stderr, rec, index);
      putc('\n', stderr);

      ret = false;
    }
  }

  if (level > 0 && left_page_no == FIL_NULL) {
    ut_a(REC_INFO_MIN_REC_FLAG &
         rec_get_info_bits(page_rec_get_next(page_get_infimum_rec(page)),
                           page_is_comp(page)));
  }

  /* Similarly skip the father node check for spatial index for now,
  for a couple of reasons:
  1) As mentioned, there is no ordering relationship between records
  in parent level and linked pages in the child level.
  2) Search parent from root is very costly for R-tree.
  We will add special validation mechanism for R-tree later (WL #7520) */
  if (!dict_index_is_spatial(index) &&
      block->page.id.page_no() != dict_index_get_page(index)) {
    /* Check father node pointers */
    rec_t *node_ptr;

    btr_cur_position(index, page_rec_get_next(page_get_infimum_rec(page)),
                     block, &node_cur);
    offsets = btr_page_get_father_node_ptr_for_validate(offsets, heap,
                                                        &node_cur, &mtr);

    father_page = btr_cur_get_page(&node_cur);
    node_ptr = btr_cur_get_rec(&node_cur);

    parent_page_no = page_get_page_no(father_page);
    parent_right_page_no = btr_page_get_next(father_page, &mtr);
    rightmost_child = page_rec_is_supremum(page_rec_get_next(node_ptr));

    btr_cur_position(index, page_rec_get_prev(page_get_supremum_rec(page)),
                     block, &node_cur);

    offsets = btr_page_get_father_node_ptr_for_validate(offsets, heap,
                                                        &node_cur, &mtr);

    if (node_ptr != btr_cur_get_rec(&node_cur) ||
        btr_node_ptr_get_child_page_no(node_ptr, offsets) !=
            block->page.id.page_no()) {
      btr_validate_report1(index, level, block);

      fputs("InnoDB: node pointer to the page is wrong\n", stderr);

      fputs("InnoDB: node ptr ", stderr);
      rec_print(stderr, node_ptr, index);

      rec = btr_cur_get_rec(&node_cur);
      fprintf(stderr,
              "\n"
              "InnoDB: node ptr child page n:o %lu\n",
              (ulong)btr_node_ptr_get_child_page_no(rec, offsets));

      fputs("InnoDB: record on page ", stderr);
      rec_print_new(stderr, rec, offsets);
      putc('\n', stderr);
      ret = false;

      goto node_ptr_fails;
    }

    if (!page_is_leaf(page)) {
      node_ptr_tuple = dict_index_build_node_ptr(
          index, page_rec_get_next(page_get_infimum_rec(page)), 0, heap,
          btr_page_get_level(page, &mtr));

      if (cmp_dtuple_rec(node_ptr_tuple, node_ptr, index, offsets)) {
        const rec_t *first_rec = page_rec_get_next(page_get_infimum_rec(page));

        btr_validate_report1(index, level, block);

        ib::error(ER_IB_MSG_42) << "Node ptrs differ on levels > 0";

        fputs("InnoDB: node ptr ", stderr);
        rec_print_new(stderr, node_ptr, offsets);
        fputs("InnoDB: first rec ", stderr);
        rec_print(stderr, first_rec, index);
        putc('\n', stderr);
        ret = false;

        goto node_ptr_fails;
      }
    }

    if (left_page_no == FIL_NULL) {
      ut_a(node_ptr == page_rec_get_next(page_get_infimum_rec(father_page)));
      ut_a(btr_page_get_prev(father_page, &mtr) == FIL_NULL);
    }

    if (right_page_no == FIL_NULL) {
      ut_a(node_ptr == page_rec_get_prev(page_get_supremum_rec(father_page)));
      ut_a(btr_page_get_next(father_page, &mtr) == FIL_NULL);
    } else {
      const rec_t *right_node_ptr;

      right_node_ptr = page_rec_get_next(node_ptr);

      if (!lockout && rightmost_child) {
        /* To obey latch order of tree blocks,
        we should release the right_block once to
        obtain lock of the uncle block. */
        mtr_release_block_at_savepoint(&mtr, savepoint, right_block);

        btr_block_get(page_id_t(index->space, parent_right_page_no),
                      table_page_size, RW_SX_LATCH, index, &mtr);

        right_block = btr_block_get(page_id_t(index->space, right_page_no),
                                    table_page_size, RW_SX_LATCH, index, &mtr);
      }

      btr_cur_position(index,
                       page_rec_get_next(page_get_infimum_rec(
                           buf_block_get_frame(right_block))),
                       right_block, &right_node_cur);

      offsets = btr_page_get_father_node_ptr_for_validate(
          offsets, heap, &right_node_cur, &mtr);

      if (right_node_ptr != page_get_supremum_rec(father_page)) {
        if (btr_cur_get_rec(&right_node_cur) != right_node_ptr) {
          ret = false;
          fputs(
              "InnoDB: node pointer to"
              " the right page is wrong\n",
              stderr);

          btr_validate_report1(index, level, block);
        }
      } else {
        page_t *right_father_page = btr_cur_get_page(&right_node_cur);

        if (btr_cur_get_rec(&right_node_cur) !=
            page_rec_get_next(page_get_infimum_rec(right_father_page))) {
          ret = false;
          fputs(
              "InnoDB: node pointer 2 to"
              " the right page is wrong\n",
              stderr);

          btr_validate_report1(index, level, block);
        }

        if (page_get_page_no(right_father_page) !=
            btr_page_get_next(father_page, &mtr)) {
          ret = false;
          fputs(
              "InnoDB: node pointer 3 to"
              " the right page is wrong\n",
              stderr);

          btr_validate_report1(index, level, block);
        }
      }
    }
  }

node_ptr_fails:
  /* Commit the mini-transaction to release the latch on 'page'.
  Re-acquire the latch on right_page, which will become 'page'
  on the next loop.  The page has already been checked. */
  mtr_commit(&mtr);

  if (trx_is_interrupted(trx)) {
    /* On interrupt, return the current status. */
  } else if (right_page_no != FIL_NULL) {
    mtr_start(&mtr);

    if (!lockout) {
      if (rightmost_child) {
        if (parent_right_page_no != FIL_NULL) {
          btr_block_get(page_id_t(index->space, parent_right_page_no),
                        table_page_size, RW_SX_LATCH, index, &mtr);
        }
      } else if (parent_page_no != FIL_NULL) {
        btr_block_get(page_id_t(index->space, parent_page_no), table_page_size,
                      RW_SX_LATCH, index, &mtr);
      }
    }

    block = btr_block_get(page_id_t(index->space, right_page_no),
                          table_page_size, RW_SX_LATCH, index, &mtr);

    page = buf_block_get_frame(block);

    goto loop;
  }

  mem_heap_free(heap);

  return (ret);
}

/** Do an index level validation of spaital index tree.
 @return	true if no error found */
static bool btr_validate_spatial_index(
    dict_index_t *index, /*!< in: index */
    const trx_t *trx)    /*!< in: transaction or NULL */
{
  mtr_t mtr;
  bool ok = true;

  mtr_start(&mtr);

  mtr_x_lock(dict_index_get_lock(index), &mtr);

  page_t *root = btr_root_get(index, &mtr);
  ulint n = btr_page_get_level(root, &mtr);

#ifdef UNIV_RTR_DEBUG
  fprintf(stderr, "R-tree level is %lu\n", n);
#endif /* UNIV_RTR_DEBUG */

  for (ulint i = 0; i <= n; ++i) {
#ifdef UNIV_RTR_DEBUG
    fprintf(stderr, "Level %lu:\n", n - i);
#endif /* UNIV_RTR_DEBUG */

    if (!btr_validate_level(index, trx, n - i, true)) {
      ok = false;
      break;
    }
  }

  mtr_commit(&mtr);

  return (ok);
}

/** Checks the consistency of an index tree.
 @return true if ok */
bool btr_validate_index(
    dict_index_t *index, /*!< in: index */
    const trx_t *trx,    /*!< in: transaction or NULL */
    bool lockout)        /*!< in: true if X-latch index is intended */
{
  /* Full Text index are implemented by auxiliary tables,
  not the B-tree */
  if (dict_index_is_online_ddl(index) || (index->type & DICT_FTS)) {
    return (true);
  }

  if (dict_index_is_spatial(index)) {
    return (btr_validate_spatial_index(index, trx));
  }

  mtr_t mtr;

  mtr_start(&mtr);

  if (!srv_read_only_mode) {
    if (lockout) {
      mtr_x_lock(dict_index_get_lock(index), &mtr);
    } else {
      mtr_sx_lock(dict_index_get_lock(index), &mtr);
    }
  }

  bool ok = true;
  page_t *root = btr_root_get(index, &mtr);
  ulint n = btr_page_get_level(root, &mtr);

  for (ulint i = 0; i <= n; ++i) {
    if (!btr_validate_level(index, trx, n - i, lockout)) {
      ok = false;
      break;
    }
  }

  mtr_commit(&mtr);

  return (ok);
}

/** Checks if the page in the cursor can be merged with given page.
 If necessary, re-organize the merge_page.
 @return	true if possible to merge. */
static bool btr_can_merge_with_page(
    btr_cur_t *cursor,         /*!< in: cursor on the page to merge */
    page_no_t page_no,         /*!< in: a sibling page */
    buf_block_t **merge_block, /*!< out: the merge block */
    mtr_t *mtr)                /*!< in: mini-transaction */
{
  dict_index_t *index;
  page_t *page;
  ulint n_recs;
  ulint data_size;
  ulint max_ins_size_reorg;
  ulint max_ins_size;
  buf_block_t *mblock;
  page_t *mpage;
  DBUG_ENTER("btr_can_merge_with_page");

  if (page_no == FIL_NULL) {
    *merge_block = NULL;
    DBUG_RETURN(false);
  }

  index = btr_cur_get_index(cursor);
  page = btr_cur_get_page(cursor);

  const page_id_t page_id(dict_index_get_space(index), page_no);
  const page_size_t page_size(dict_table_page_size(index->table));

  mblock = btr_block_get(page_id, page_size, RW_X_LATCH, index, mtr);
  mpage = buf_block_get_frame(mblock);

<<<<<<< HEAD
  n_recs = page_get_n_recs(page);
  data_size = page_get_data_size(page);
=======
	bool	ok = true;
	page_t*	root = btr_root_get(index, &mtr);

	SRV_CORRUPT_TABLE_CHECK(root,
	{
		mtr_commit(&mtr);
		return(false);
	});

	ulint	n = btr_page_get_level(root, &mtr);
>>>>>>> 333b4508

  max_ins_size_reorg = page_get_max_insert_size_after_reorganize(mpage, n_recs);

  if (data_size > max_ins_size_reorg) {
    goto error;
  }

  /* If compression padding tells us that merging will result in
  too packed up page i.e.: which is likely to cause compression
  failure then don't merge the pages. */
  if (page_size.is_compressed() && page_is_leaf(mpage) &&
      (page_get_data_size(mpage) + data_size >=
       dict_index_zip_pad_optimal_page_size(index))) {
    goto error;
  }

  max_ins_size = page_get_max_insert_size(mpage, n_recs);

  if (data_size > max_ins_size) {
    /* We have to reorganize mpage */

    if (!btr_page_reorganize_block(false, page_zip_level, mblock, index, mtr)) {
      goto error;
    }

    max_ins_size = page_get_max_insert_size(mpage, n_recs);

    ut_ad(page_validate(mpage, index));
    ut_ad(max_ins_size == max_ins_size_reorg);

    if (data_size > max_ins_size) {
      /* Add fault tolerance, though this should
      never happen */

      goto error;
    }
  }

  *merge_block = mblock;
  DBUG_RETURN(true);

error:
  *merge_block = NULL;
  DBUG_RETURN(false);
}

/** Create an SDI Index
@param[in]	space_id	tablespace id
@param[in]	page_size	size of page
@param[in,out]	mtr		mini transaction
@param[in,out]	table		SDI table
@return root page number of the SDI index created or FIL_NULL on failure */
static page_no_t btr_sdi_create(space_id_t space_id,
                                const page_size_t &page_size, mtr_t *mtr,
                                dict_table_t *table) {
  dict_index_t *index = table->first_index();
  ut_ad(index != NULL);
  ut_ad(UT_LIST_GET_LEN(table->indexes) == 1);

  index->page = btr_create(DICT_CLUSTERED | DICT_UNIQUE | DICT_SDI, space_id,
                           page_size, index->id, index, mtr);

  return (index->page);
}

/** Creates SDI index and stores the root page number in page 1 & 2
@param[in]	space_id	tablespace id
@param[in]	dict_locked	true if dict_sys mutex is acquired
@return DB_SUCCESS on success, else DB_ERROR on failure */
dberr_t btr_sdi_create_index(space_id_t space_id, bool dict_locked) {
  fil_space_t *space = fil_space_acquire(space_id);
  if (space == NULL) {
    ut_ad(0);
    return (DB_ERROR);
  }

  dict_table_t *sdi_table;
  page_no_t sdi_root_page_num;

  sdi_table = dict_sdi_get_table(space_id, dict_locked, true);
  ut_ad(sdi_table != NULL);

  mtr_t mtr;
  mtr.start();

  const page_size_t page_size = page_size_t(space->flags);

  /* Create B-Tree root page for SDI Indexes */

  sdi_root_page_num = btr_sdi_create(space_id, page_size, &mtr, sdi_table);

  if (sdi_root_page_num == FIL_NULL) {
    ib::error(ER_IB_MSG_43) << "Unable to create root index page"
                               " for SDI table "
                            << " in tablespace " << space_id;
    mtr.commit();
    dict_sdi_remove_from_cache(space_id, sdi_table, dict_locked);
    fil_space_release(space);
    return (DB_ERROR);
  } else {
    dict_index_t *index = sdi_table->first_index();
    index->page = sdi_root_page_num;
  }

  buf_block_t *block =
      buf_page_get(page_id_t(space_id, 0), page_size, RW_SX_LATCH, &mtr);

  buf_block_dbg_add_level(block, SYNC_FSP_PAGE);

  page_t *page = buf_block_get_frame(block);

  /* Write SDI Index root page numbers to Page 0 */
  fsp_sdi_write_root_to_page(page, page_size, sdi_root_page_num, &mtr);

  /* Space flags from memory */
  ulint fsp_flags = space->flags;

  ut_ad(mach_read_from_4(page + FSP_HEADER_OFFSET + FSP_SPACE_FLAGS) ==
        fsp_flags);

  fsp_flags = FSP_FLAGS_SET_SDI(fsp_flags);
  mlog_write_ulint(FSP_HEADER_OFFSET + FSP_SPACE_FLAGS + page, fsp_flags,
                   MLOG_4BYTES, &mtr);

  mtr.commit();

  fil_space_set_flags(space, fsp_flags);

  dict_table_close(sdi_table, dict_locked, false);

  fil_space_release(space);
  return (DB_SUCCESS);
}
#endif /* !UNIV_HOTBACKUP */<|MERGE_RESOLUTION|>--- conflicted
+++ resolved
@@ -141,23 +141,16 @@
 {
   ulint offset = mach_read_from_2(seg_header + FSEG_HDR_OFFSET);
 
-<<<<<<< HEAD
+  if (UNIV_UNLIKELY(srv_pass_corrupt_table != 0)) {
+    return (mach_read_from_4(seg_header + FSEG_HDR_SPACE) == space) &&
+           (offset >= FIL_PAGE_DATA) &&
+           (offset <= UNIV_PAGE_SIZE - FIL_PAGE_DATA_END);
+  }
+
   ut_a(mach_read_from_4(seg_header + FSEG_HDR_SPACE) == space);
   ut_a(offset >= FIL_PAGE_DATA);
   ut_a(offset <= UNIV_PAGE_SIZE - FIL_PAGE_DATA_END);
   return (TRUE);
-=======
-	if (UNIV_UNLIKELY(srv_pass_corrupt_table != 0)) {
-		return (mach_read_from_4(seg_header + FSEG_HDR_SPACE) == space)
-			&& (offset >= FIL_PAGE_DATA)
-			&& (offset <= UNIV_PAGE_SIZE - FIL_PAGE_DATA_END);
-	}
-
-	ut_a(mach_read_from_4(seg_header + FSEG_HDR_SPACE) == space);
-	ut_a(offset >= FIL_PAGE_DATA);
-	ut_a(offset <= UNIV_PAGE_SIZE - FIL_PAGE_DATA_END);
-	return(TRUE);
->>>>>>> 333b4508
 }
 #endif /* UNIV_BTR_DEBUG */
 
@@ -175,42 +168,28 @@
 
   buf_block_t *block = btr_block_get(page_id, page_size, mode, index, mtr);
 
-<<<<<<< HEAD
+  SRV_CORRUPT_TABLE_CHECK(block, return (nullptr););
+
   btr_assert_not_corrupted(block, index);
 #ifdef UNIV_BTR_DEBUG
   if (!dict_index_is_ibuf(index)) {
     const page_t *root = buf_block_get_frame(block);
 
+    if (UNIV_UNLIKELY(srv_pass_corrupt_table != 0)) {
+      if (!btr_root_fseg_validate(FIL_PAGE_DATA + PAGE_BTR_SEG_LEAF + root,
+                                  space_id))
+        return nullptr;
+      if (!btr_root_fseg_validate(FIL_PAGE_DATA + PAGE_BTR_SEG_TOP + root,
+                                  space_id))
+        return nullptr;
+      return (block);
+    }
+
     ut_a(btr_root_fseg_validate(FIL_PAGE_DATA + PAGE_BTR_SEG_LEAF + root,
                                 space_id));
     ut_a(btr_root_fseg_validate(FIL_PAGE_DATA + PAGE_BTR_SEG_TOP + root,
                                 space_id));
   }
-=======
-	SRV_CORRUPT_TABLE_CHECK(block, return(0););
-
-	btr_assert_not_corrupted(block, index);
-#ifdef UNIV_BTR_DEBUG
-	if (!dict_index_is_ibuf(index)) {
-		const page_t*	root = buf_block_get_frame(block);
-
-		if (UNIV_UNLIKELY(srv_pass_corrupt_table != 0)) {
-			if (!btr_root_fseg_validate(FIL_PAGE_DATA
-						    + PAGE_BTR_SEG_LEAF
-						    + root, space))
-				return(NULL);
-			if (!btr_root_fseg_validate(FIL_PAGE_DATA
-						    + PAGE_BTR_SEG_TOP
-						    + root, space))
-				return(NULL);
-			return(block);
-		}
-		ut_a(btr_root_fseg_validate(FIL_PAGE_DATA + PAGE_BTR_SEG_LEAF
-					    + root, space));
-		ut_a(btr_root_fseg_validate(FIL_PAGE_DATA + PAGE_BTR_SEG_TOP
-					    + root, space));
-	}
->>>>>>> 333b4508
 #endif /* UNIV_BTR_DEBUG */
 
   return (block);
@@ -527,19 +506,13 @@
 
   root = btr_root_get(index, mtr);
 
-<<<<<<< HEAD
+  SRV_CORRUPT_TABLE_CHECK(root, {
+    mtr_commit(mtr);
+    return (ULINT_UNDEFINED);
+  });
+
   if (flag == BTR_N_LEAF_PAGES) {
     seg_header = root + PAGE_HEADER + PAGE_BTR_SEG_LEAF;
-=======
-	SRV_CORRUPT_TABLE_CHECK(root,
-	{
-		mtr_commit(mtr);
-		return(ULINT_UNDEFINED);
-	});
-
-	if (flag == BTR_N_LEAF_PAGES) {
-		seg_header = root + PAGE_HEADER + PAGE_BTR_SEG_LEAF;
->>>>>>> 333b4508
 
     fseg_n_reserved_pages(seg_header, &n, mtr);
 
@@ -825,13 +798,9 @@
 
   ut_ad(mtr_memo_contains_flagged(mtr, block, MTR_MEMO_PAGE_X_FIX));
 
-<<<<<<< HEAD
+  SRV_CORRUPT_TABLE_CHECK(block, return;);
+
   btr_search_drop_page_hash_index(block);
-=======
-	SRV_CORRUPT_TABLE_CHECK(block, return;);
-
-	btr_search_drop_page_hash_index(block);
->>>>>>> 333b4508
 
   header = buf_block_get_frame(block) + PAGE_HEADER + PAGE_BTR_SEG_TOP;
 #ifdef UNIV_BTR_DEBUG
@@ -1032,11 +1001,10 @@
 
   page_t *root = block->frame;
 
-	SRV_CORRUPT_TABLE_CHECK(root,
-	{
-		mtr_commit(&mtr);
-		return;
-	});
+  SRV_CORRUPT_TABLE_CHECK(root, {
+    mtr_commit(&mtr);
+    return;
+  });
 
 #ifdef UNIV_BTR_DEBUG
   ut_a(btr_root_fseg_validate(FIL_PAGE_DATA + PAGE_BTR_SEG_LEAF + root,
@@ -1060,11 +1028,10 @@
 
   root = block->frame;
 
-	SRV_CORRUPT_TABLE_CHECK(root,
-	{
-		mtr_commit(&mtr);
-		return;
-	});
+  SRV_CORRUPT_TABLE_CHECK(root, {
+    mtr_commit(&mtr);
+    return;
+  });
 
 #ifdef UNIV_BTR_DEBUG
   ut_a(btr_root_fseg_validate(FIL_PAGE_DATA + PAGE_BTR_SEG_TOP + root,
@@ -4639,6 +4606,12 @@
 
   bool ok = true;
   page_t *root = btr_root_get(index, &mtr);
+
+  SRV_CORRUPT_TABLE_CHECK(root, {
+    mtr_commit(&mtr);
+    return (false);
+  });
+
   ulint n = btr_page_get_level(root, &mtr);
 
   for (ulint i = 0; i <= n; ++i) {
@@ -4686,21 +4659,8 @@
   mblock = btr_block_get(page_id, page_size, RW_X_LATCH, index, mtr);
   mpage = buf_block_get_frame(mblock);
 
-<<<<<<< HEAD
   n_recs = page_get_n_recs(page);
   data_size = page_get_data_size(page);
-=======
-	bool	ok = true;
-	page_t*	root = btr_root_get(index, &mtr);
-
-	SRV_CORRUPT_TABLE_CHECK(root,
-	{
-		mtr_commit(&mtr);
-		return(false);
-	});
-
-	ulint	n = btr_page_get_level(root, &mtr);
->>>>>>> 333b4508
 
   max_ins_size_reorg = page_get_max_insert_size_after_reorganize(mpage, n_recs);
 
