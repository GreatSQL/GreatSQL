/*****************************************************************************

Copyright (c) 1995, 2018, Oracle and/or its affiliates. All Rights Reserved.

This program is free software; you can redistribute it and/or modify it under
the terms of the GNU General Public License, version 2.0, as published by the
Free Software Foundation.

This program is also distributed with certain software (including but not
limited to OpenSSL) that is licensed under separate terms, as designated in a
particular file or component or in included license documentation. The authors
of MySQL hereby grant you an additional permission to link the program and
your derivative works with the separately licensed software that they have
included with MySQL.

This program is distributed in the hope that it will be useful, but WITHOUT
ANY WARRANTY; without even the implied warranty of MERCHANTABILITY or FITNESS
FOR A PARTICULAR PURPOSE. See the GNU General Public License, version 2.0,
for more details.

You should have received a copy of the GNU General Public License along with
this program; if not, write to the Free Software Foundation, Inc.,
51 Franklin St, Fifth Floor, Boston, MA 02110-1301  USA

*****************************************************************************/

/** @file mach/mach0data.cc
 Utilities for converting data from the database file
 to the machine format.

 Created 11/28/1995 Heikki Tuuri
 ***********************************************************************/

#include "mach0data.h"

#include <stddef.h>

/** Read a 64-bit integer in a much compressed form.
@param[in,out]	ptr	pointer to memory where to read,
advanced by the number of bytes consumed, or set NULL if out of space
@param[in]	end_ptr	end of the buffer
@return unsigned 64-bit integer
@see mach_u64_read_much_compressed() */
ib_uint64_t mach_parse_u64_much_compressed(const byte **ptr,
                                           const byte *end_ptr) {
  ulint val;

  if (*ptr >= end_ptr) {
    *ptr = NULL;
    return (0);
  }

  val = mach_read_from_1(*ptr);

  if (val != 0xFF) {
    return (mach_parse_compressed(ptr, end_ptr));
  }

  ++*ptr;

  ib_uint64_t n = mach_parse_compressed(ptr, end_ptr);
  if (*ptr == NULL) {
    return (0);
  }

  n <<= 32;

  n |= mach_parse_compressed(ptr, end_ptr);
  if (*ptr == NULL) {
    return (0);
  }

  return (n);
}

/** Read a 32-bit integer in a compressed form.
@param[in,out]	ptr	pointer to memory where to read;
advanced by the number of bytes consumed, or set NULL if out of space
@param[in]	end_ptr	end of the buffer
@return unsigned value */
ib_uint32_t mach_parse_compressed(const byte **ptr, const byte *end_ptr) {
  ulint val;

  if (*ptr >= end_ptr) {
    *ptr = NULL;
    return (0);
  }

  val = mach_read_from_1(*ptr);

  if (val < 0x80) {
    /* 0nnnnnnn (7 bits) */
    ++*ptr;
    return (static_cast<ib_uint32_t>(val));
  }

<<<<<<< HEAD
    /* Workaround GCC bug
    https://gcc.gnu.org/bugzilla/show_bug.cgi?id=77673:
    the compiler moves mach_read_from_4 right to the beginning of the
    function, causing and out-of-bounds read if we are reading a short
    integer close to the end of buffer. */
=======
  /* Workaround GCC bug
  https://gcc.gnu.org/bugzilla/show_bug.cgi?id=77673:
  the compiler moves mach_read_from_4 right to the beginning of the
  function, causing and out-of-bounds read if we are reading a short
  integer close to the end of buffer. */
>>>>>>> 4869291f
#if defined(__GNUC__) && (__GNUC__ >= 5) && !defined(__clang__)
#define DEPLOY_FENCE
#endif

#ifdef DEPLOY_FENCE
  __atomic_thread_fence(__ATOMIC_ACQUIRE);
#endif

  if (val < 0xC0) {
    /* 10nnnnnn nnnnnnnn (14 bits) */
    if (end_ptr >= *ptr + 2) {
      val = mach_read_from_2(*ptr) & 0x3FFF;
      ut_ad(val > 0x7F);
      *ptr += 2;
      return (static_cast<ib_uint32_t>(val));
    }
    *ptr = NULL;
    return (0);
  }

#ifdef DEPLOY_FENCE
  __atomic_thread_fence(__ATOMIC_ACQUIRE);
#endif

  if (val < 0xE0) {
    /* 110nnnnn nnnnnnnn nnnnnnnn (21 bits) */
    if (end_ptr >= *ptr + 3) {
      val = mach_read_from_3(*ptr) & 0x1FFFFF;
      ut_ad(val > 0x3FFF);
      *ptr += 3;
      return (static_cast<ib_uint32_t>(val));
    }
    *ptr = NULL;
    return (0);
  }

#ifdef DEPLOY_FENCE
  __atomic_thread_fence(__ATOMIC_ACQUIRE);
#endif

  if (val < 0xF0) {
    /* 1110nnnn nnnnnnnn nnnnnnnn nnnnnnnn (28 bits) */
    if (end_ptr >= *ptr + 4) {
      val = mach_read_from_4(*ptr) & 0xFFFFFFF;
      ut_ad(val > 0x1FFFFF);
      *ptr += 4;
      return (static_cast<ib_uint32_t>(val));
    }
    *ptr = NULL;
    return (0);
  }

#ifdef DEPLOY_FENCE
  __atomic_thread_fence(__ATOMIC_ACQUIRE);
#endif

#undef DEPLOY_FENCE

  ut_ad(val == 0xF0);

  /* 11110000 nnnnnnnn nnnnnnnn nnnnnnnn nnnnnnnn (32 bits) */
  if (end_ptr >= *ptr + 5) {
    val = mach_read_from_4(*ptr + 1);
    ut_ad(val > 0xFFFFFFF);
    *ptr += 5;
    return (static_cast<ib_uint32_t>(val));
  }

  *ptr = NULL;
  return (0);
}<|MERGE_RESOLUTION|>--- conflicted
+++ resolved
@@ -94,19 +94,11 @@
     return (static_cast<ib_uint32_t>(val));
   }
 
-<<<<<<< HEAD
-    /* Workaround GCC bug
-    https://gcc.gnu.org/bugzilla/show_bug.cgi?id=77673:
-    the compiler moves mach_read_from_4 right to the beginning of the
-    function, causing and out-of-bounds read if we are reading a short
-    integer close to the end of buffer. */
-=======
   /* Workaround GCC bug
   https://gcc.gnu.org/bugzilla/show_bug.cgi?id=77673:
   the compiler moves mach_read_from_4 right to the beginning of the
   function, causing and out-of-bounds read if we are reading a short
   integer close to the end of buffer. */
->>>>>>> 4869291f
 #if defined(__GNUC__) && (__GNUC__ >= 5) && !defined(__clang__)
 #define DEPLOY_FENCE
 #endif
