/*****************************************************************************

Copyright (c) 1995, 2014, Oracle and/or its affiliates. All Rights Reserved.
Copyright (c) 2008, Google Inc.

Portions of this file contain modifications contributed and copyrighted by
Google, Inc. Those modifications are gratefully acknowledged and are described
briefly in the InnoDB documentation. The contributions by Google are
incorporated with their permission, and subject to the conditions contained in
the file COPYING.Google.

This program is free software; you can redistribute it and/or modify it under
the terms of the GNU General Public License as published by the Free Software
Foundation; version 2 of the License.

This program is distributed in the hope that it will be useful, but WITHOUT
ANY WARRANTY; without even the implied warranty of MERCHANTABILITY or FITNESS
FOR A PARTICULAR PURPOSE. See the GNU General Public License for more details.

You should have received a copy of the GNU General Public License along with
this program; if not, write to the Free Software Foundation, Inc.,
51 Franklin Street, Suite 500, Boston, MA 02110-1335 USA

*****************************************************************************/

/**************************************************//**
@file buf/buf0buf.cc
The database buffer buf_pool

Created 11/5/1995 Heikki Tuuri
*******************************************************/

#include "ha_prototypes.h"

#include "page0size.h"
#include "buf0buf.h"

#ifdef UNIV_NONINL
#include "buf0buf.ic"
#endif

#ifdef UNIV_INNOCHECKSUM
#include "string.h"
#include "mach0data.h"
#endif /* UNIV_INNOCHECKSUM */
#ifndef UNIV_INNOCHECKSUM
#include "mem0mem.h"
#include "btr0btr.h"
#include "fil0fil.h"
#ifndef UNIV_HOTBACKUP
#include "buf0buddy.h"
#include "lock0lock.h"
#include "sync0rw.h"
#include "btr0sea.h"
#include "ibuf0ibuf.h"
#include "trx0undo.h"
#include "log0log.h"
#endif /* !UNIV_HOTBACKUP */
#include "srv0srv.h"
#include "dict0dict.h"
#include "log0recv.h"
#include "srv0mon.h"
#endif /* !UNIV_INNOCHECKSUM */
#include "page0zip.h"
#include "buf0checksum.h"
#include "sync0sync.h"

#include <new>

/*
		IMPLEMENTATION OF THE BUFFER POOL
		=================================

Performance improvement:
------------------------
Thread scheduling in NT may be so slow that the OS wait mechanism should
not be used even in waiting for disk reads to complete.
Rather, we should put waiting query threads to the queue of
waiting jobs, and let the OS thread do something useful while the i/o
is processed. In this way we could remove most OS thread switches in
an i/o-intensive benchmark like TPC-C.

A possibility is to put a user space thread library between the database
and NT. User space thread libraries might be very fast.

SQL Server 7.0 can be configured to use 'fibers' which are lightweight
threads in NT. These should be studied.

		Buffer frames and blocks
		------------------------
Following the terminology of Gray and Reuter, we call the memory
blocks where file pages are loaded buffer frames. For each buffer
frame there is a control block, or shortly, a block, in the buffer
control array. The control info which does not need to be stored
in the file along with the file page, resides in the control block.

		Buffer pool struct
		------------------
The buffer buf_pool contains a single mutex which protects all the
control data structures of the buf_pool. The content of a buffer frame is
protected by a separate read-write lock in its control block, though.
These locks can be locked and unlocked without owning the buf_pool->mutex.
The OS events in the buf_pool struct can be waited for without owning the
buf_pool->mutex.

The buf_pool->mutex is a hot-spot in main memory, causing a lot of
memory bus traffic on multiprocessor systems when processors
alternately access the mutex. On our Pentium, the mutex is accessed
maybe every 10 microseconds. We gave up the solution to have mutexes
for each control block, for instance, because it seemed to be
complicated.

A solution to reduce mutex contention of the buf_pool->mutex is to
create a separate mutex for the page hash table. On Pentium,
accessing the hash table takes 2 microseconds, about half
of the total buf_pool->mutex hold time.

		Control blocks
		--------------

The control block contains, for instance, the bufferfix count
which is incremented when a thread wants a file page to be fixed
in a buffer frame. The bufferfix operation does not lock the
contents of the frame, however. For this purpose, the control
block contains a read-write lock.

The buffer frames have to be aligned so that the start memory
address of a frame is divisible by the universal page size, which
is a power of two.

We intend to make the buffer buf_pool size on-line reconfigurable,
that is, the buf_pool size can be changed without closing the database.
Then the database administarator may adjust it to be bigger
at night, for example. The control block array must
contain enough control blocks for the maximum buffer buf_pool size
which is used in the particular database.
If the buf_pool size is cut, we exploit the virtual memory mechanism of
the OS, and just refrain from using frames at high addresses. Then the OS
can swap them to disk.

The control blocks containing file pages are put to a hash table
according to the file address of the page.
We could speed up the access to an individual page by using
"pointer swizzling": we could replace the page references on
non-leaf index pages by direct pointers to the page, if it exists
in the buf_pool. We could make a separate hash table where we could
chain all the page references in non-leaf pages residing in the buf_pool,
using the page reference as the hash key,
and at the time of reading of a page update the pointers accordingly.
Drawbacks of this solution are added complexity and,
possibly, extra space required on non-leaf pages for memory pointers.
A simpler solution is just to speed up the hash table mechanism
in the database, using tables whose size is a power of 2.

		Lists of blocks
		---------------

There are several lists of control blocks.

The free list (buf_pool->free) contains blocks which are currently not
used.

The common LRU list contains all the blocks holding a file page
except those for which the bufferfix count is non-zero.
The pages are in the LRU list roughly in the order of the last
access to the page, so that the oldest pages are at the end of the
list. We also keep a pointer to near the end of the LRU list,
which we can use when we want to artificially age a page in the
buf_pool. This is used if we know that some page is not needed
again for some time: we insert the block right after the pointer,
causing it to be replaced sooner than would normally be the case.
Currently this aging mechanism is used for read-ahead mechanism
of pages, and it can also be used when there is a scan of a full
table which cannot fit in the memory. Putting the pages near the
end of the LRU list, we make sure that most of the buf_pool stays
in the main memory, undisturbed.

The unzip_LRU list contains a subset of the common LRU list.  The
blocks on the unzip_LRU list hold a compressed file page and the
corresponding uncompressed page frame.  A block is in unzip_LRU if and
only if the predicate buf_page_belongs_to_unzip_LRU(&block->page)
holds.  The blocks in unzip_LRU will be in same order as they are in
the common LRU list.  That is, each manipulation of the common LRU
list will result in the same manipulation of the unzip_LRU list.

The chain of modified blocks (buf_pool->flush_list) contains the blocks
holding file pages that have been modified in the memory
but not written to disk yet. The block with the oldest modification
which has not yet been written to disk is at the end of the chain.
The access to this list is protected by buf_pool->flush_list_mutex.

The chain of unmodified compressed blocks (buf_pool->zip_clean)
contains the control blocks (buf_page_t) of those compressed pages
that are not in buf_pool->flush_list and for which no uncompressed
page has been allocated in the buffer pool.  The control blocks for
uncompressed pages are accessible via buf_block_t objects that are
reachable via buf_pool->chunks[].

The chains of free memory blocks (buf_pool->zip_free[]) are used by
the buddy allocator (buf0buddy.cc) to keep track of currently unused
memory blocks of size sizeof(buf_page_t)..UNIV_PAGE_SIZE / 2.  These
blocks are inside the UNIV_PAGE_SIZE-sized memory blocks of type
BUF_BLOCK_MEMORY that the buddy allocator requests from the buffer
pool.  The buddy allocator is solely used for allocating control
blocks for compressed pages (buf_page_t) and compressed page frames.

		Loading a file page
		-------------------

First, a victim block for replacement has to be found in the
buf_pool. It is taken from the free list or searched for from the
end of the LRU-list. An exclusive lock is reserved for the frame,
the io_fix field is set in the block fixing the block in buf_pool,
and the io-operation for loading the page is queued. The io-handler thread
releases the X-lock on the frame and resets the io_fix field
when the io operation completes.

A thread may request the above operation using the function
buf_page_get(). It may then continue to request a lock on the frame.
The lock is granted when the io-handler releases the x-lock.

		Read-ahead
		----------

The read-ahead mechanism is intended to be intelligent and
isolated from the semantically higher levels of the database
index management. From the higher level we only need the
information if a file page has a natural successor or
predecessor page. On the leaf level of a B-tree index,
these are the next and previous pages in the natural
order of the pages.

Let us first explain the read-ahead mechanism when the leafs
of a B-tree are scanned in an ascending or descending order.
When a read page is the first time referenced in the buf_pool,
the buffer manager checks if it is at the border of a so-called
linear read-ahead area. The tablespace is divided into these
areas of size 64 blocks, for example. So if the page is at the
border of such an area, the read-ahead mechanism checks if
all the other blocks in the area have been accessed in an
ascending or descending order. If this is the case, the system
looks at the natural successor or predecessor of the page,
checks if that is at the border of another area, and in this case
issues read-requests for all the pages in that area. Maybe
we could relax the condition that all the pages in the area
have to be accessed: if data is deleted from a table, there may
appear holes of unused pages in the area.

A different read-ahead mechanism is used when there appears
to be a random access pattern to a file.
If a new page is referenced in the buf_pool, and several pages
of its random access area (for instance, 32 consecutive pages
in a tablespace) have recently been referenced, we may predict
that the whole area may be needed in the near future, and issue
the read requests for the whole area.
*/

#if (!(defined(UNIV_HOTBACKUP) || defined(UNIV_INNOCHECKSUM)))
/** Value in microseconds */
static const int WAIT_FOR_READ	= 100;
/** Number of attemtps made to read in a page in the buffer pool */
static const ulint BUF_PAGE_READ_MAX_RETRIES = 100;

/** The buffer pools of the database */
buf_pool_t*	buf_pool_ptr;

#if defined UNIV_DEBUG || defined UNIV_BUF_DEBUG
/** This is used to insert validation operations in execution
in the debug version */
static ulint	buf_dbg_counter	= 0;
#endif /* UNIV_DEBUG || UNIV_BUF_DEBUG */

#if defined UNIV_PFS_MUTEX || defined UNIV_PFS_RWLOCK
# ifndef PFS_SKIP_BUFFER_MUTEX_RWLOCK

/* Buffer block mutexes and rwlocks can be registered
in one group rather than individually. If PFS_GROUP_BUFFER_SYNC
is defined, register buffer block mutex and rwlock
in one group after their initialization. */
#  define PFS_GROUP_BUFFER_SYNC

/* This define caps the number of mutexes/rwlocks can
be registered with performance schema. Developers can
modify this define if necessary. Please note, this would
be effective only if PFS_GROUP_BUFFER_SYNC is defined. */
#  define PFS_MAX_BUFFER_MUTEX_LOCK_REGISTER	ULINT_MAX

# endif /* !PFS_SKIP_BUFFER_MUTEX_RWLOCK */
#endif /* UNIV_PFS_MUTEX || UNIV_PFS_RWLOCK */

/** Macro to determine whether the read of write counter is used depending
on the io_type */
#define MONITOR_RW_COUNTER(io_type, counter)		\
	((io_type == BUF_IO_READ)			\
	 ? (counter##_READ)				\
	 : (counter##_WRITTEN))

/********************************************************************//**
Gets the smallest oldest_modification lsn for any page in the pool. Returns
zero if all modified pages have been flushed to disk.
@return oldest modification in pool, zero if none */

lsn_t
buf_pool_get_oldest_modification(void)
/*==================================*/
{
	lsn_t		lsn = 0;
	lsn_t		oldest_lsn = 0;

	/* When we traverse all the flush lists we don't want another
	thread to add a dirty page to any flush list. */
	log_flush_order_mutex_enter();

	for (ulint i = 0; i < srv_buf_pool_instances; i++) {
		buf_pool_t*	buf_pool;

		buf_pool = buf_pool_from_array(i);

		buf_flush_list_mutex_enter(buf_pool);

		buf_page_t*	bpage;

		bpage = UT_LIST_GET_LAST(buf_pool->flush_list);

		if (bpage != NULL) {
			ut_ad(bpage->in_flush_list);
			lsn = bpage->oldest_modification;
		}

		buf_flush_list_mutex_exit(buf_pool);

		if (!oldest_lsn || oldest_lsn > lsn) {
			oldest_lsn = lsn;
		}
	}

	log_flush_order_mutex_exit();

	/* The returned answer may be out of date: the flush_list can
	change after the mutex has been released. */

	return(oldest_lsn);
}

/********************************************************************//**
Get total buffer pool statistics. */

void
buf_get_total_list_len(
/*===================*/
	ulint*		LRU_len,	/*!< out: length of all LRU lists */
	ulint*		free_len,	/*!< out: length of all free lists */
	ulint*		flush_list_len)	/*!< out: length of all flush lists */
{
	ulint		i;

	*LRU_len = 0;
	*free_len = 0;
	*flush_list_len = 0;

	for (i = 0; i < srv_buf_pool_instances; i++) {
		buf_pool_t*	buf_pool;

		buf_pool = buf_pool_from_array(i);

		*LRU_len += UT_LIST_GET_LEN(buf_pool->LRU);
		*free_len += UT_LIST_GET_LEN(buf_pool->free);
		*flush_list_len += UT_LIST_GET_LEN(buf_pool->flush_list);
	}
}

/********************************************************************//**
Get total list size in bytes from all buffer pools. */

void
buf_get_total_list_size_in_bytes(
/*=============================*/
	buf_pools_list_size_t*	buf_pools_list_size)	/*!< out: list sizes
							in all buffer pools */
{
	ut_ad(buf_pools_list_size);
	memset(buf_pools_list_size, 0, sizeof(*buf_pools_list_size));

	for (ulint i = 0; i < srv_buf_pool_instances; i++) {
		buf_pool_t*	buf_pool;

		buf_pool = buf_pool_from_array(i);
		/* We don't need mutex protection since this is
		for statistics purpose */
		buf_pools_list_size->LRU_bytes += buf_pool->stat.LRU_bytes;
		buf_pools_list_size->unzip_LRU_bytes +=
			UT_LIST_GET_LEN(buf_pool->unzip_LRU) * UNIV_PAGE_SIZE;
		buf_pools_list_size->flush_list_bytes +=
			buf_pool->stat.flush_list_bytes;
	}
}

/********************************************************************//**
Get total buffer pool statistics. */

void
buf_get_total_stat(
/*===============*/
	buf_pool_stat_t*	tot_stat)	/*!< out: buffer pool stats */
{
	ulint			i;

	memset(tot_stat, 0, sizeof(*tot_stat));

	for (i = 0; i < srv_buf_pool_instances; i++) {
		buf_pool_stat_t*buf_stat;
		buf_pool_t*	buf_pool;

		buf_pool = buf_pool_from_array(i);

		buf_stat = &buf_pool->stat;
		tot_stat->n_page_gets += buf_stat->n_page_gets;
		tot_stat->n_pages_read += buf_stat->n_pages_read;
		tot_stat->n_pages_written += buf_stat->n_pages_written;
		tot_stat->n_pages_created += buf_stat->n_pages_created;
		tot_stat->n_ra_pages_read_rnd += buf_stat->n_ra_pages_read_rnd;
		tot_stat->n_ra_pages_read += buf_stat->n_ra_pages_read;
		tot_stat->n_ra_pages_evicted += buf_stat->n_ra_pages_evicted;
		tot_stat->n_pages_made_young += buf_stat->n_pages_made_young;

		tot_stat->n_pages_not_made_young +=
			buf_stat->n_pages_not_made_young;
	}
}

/********************************************************************//**
Allocates a buffer block.
@return own: the allocated block, in state BUF_BLOCK_MEMORY */

buf_block_t*
buf_block_alloc(
/*============*/
	buf_pool_t*	buf_pool)	/*!< in/out: buffer pool instance,
					or NULL for round-robin selection
					of the buffer pool */
{
	buf_block_t*	block;
	ulint		index;
	static ulint	buf_pool_index;

	if (buf_pool == NULL) {
		/* We are allocating memory from any buffer pool, ensure
		we spread the grace on all buffer pool instances. */
		index = buf_pool_index++ % srv_buf_pool_instances;
		buf_pool = buf_pool_from_array(index);
	}

	block = buf_LRU_get_free_block(buf_pool);

	buf_block_set_state(block, BUF_BLOCK_MEMORY);

	return(block);
}
#endif /* !UNIV_HOTBACKUP && !UNIV_INNOCHECKSUM */

/** Checks if a page is corrupt.
@param[in]	check_lsn	true if we need to check and complain about
the LSN
@param[in]	read_buf	database page
@param[in]	page_size	page size
@param[in]	page_no		page number of given read_buf
@param[in]	strict_check	true if strict-check option is enabled
@param[in]	is_log_enabled	true if log option is enabled
@param[in]	log_file	file pointer to log_file
@return TRUE if corrupted */
ibool
buf_page_is_corrupted(
	bool			check_lsn,
	const byte*		read_buf,
	const page_size_t&	page_size
#ifdef UNIV_INNOCHECKSUM
	,ullint			page_no,
	bool			strict_check,
	bool			is_log_enabled,
	FILE*			log_file
#endif /* UNIV_INNOCHECKSUM */
)
{
	ulint		checksum_field1;
	ulint		checksum_field2;
	ibool		crc32_inited = FALSE;
	ib_uint32_t	crc32 = ULINT32_UNDEFINED;

	if (!page_size.is_compressed()
	    && memcmp(read_buf + FIL_PAGE_LSN + 4,
		      read_buf + page_size.logical()
		      - FIL_PAGE_END_LSN_OLD_CHKSUM + 4, 4)) {

		/* Stored log sequence numbers at the start and the end
		of page do not match */

		return(TRUE);
	}

#if !defined(UNIV_HOTBACKUP) && !defined(UNIV_INNOCHECKSUM)
	if (check_lsn && recv_lsn_checks_on) {
		lsn_t	current_lsn;

		/* Since we are going to reset the page LSN during the import
		phase it makes no sense to spam the log with error messages. */

		if (log_peek_lsn(&current_lsn)
		    && current_lsn
		    < mach_read_from_8(read_buf + FIL_PAGE_LSN)) {

			ib_logf(IB_LOG_LEVEL_ERROR,
				"Page %lu log sequence number"
				" " LSN_PF
				" is in the future! Current system"
				" log sequence number " LSN_PF ".",
				(ulong) mach_read_from_4(
					read_buf + FIL_PAGE_OFFSET),
				(lsn_t) mach_read_from_8(
					read_buf + FIL_PAGE_LSN),
				current_lsn);
			ib_logf(IB_LOG_LEVEL_ERROR,
				"Your database may be corrupt or"
				" you may have copied the InnoDB"
				" tablespace but not the InnoDB"
				" log files. See " REFMAN ""
				" forcing-innodb-recovery.html"
				" for more information.");

		}
	}
#endif /* !UNIV_HOTBACKUP && !UNIV_INNOCHECKSUM */

	/* Check whether the checksum fields have correct values */

	if (srv_checksum_algorithm == SRV_CHECKSUM_ALGORITHM_NONE) {
		return(FALSE);
	}

	if (page_size.is_compressed()) {
#ifdef UNIV_INNOCHECKSUM
		return(!page_zip_verify_checksum(read_buf,
						 page_size.physical(),
						 page_no, strict_check,
						 is_log_enabled, log_file));
#else
		return(!page_zip_verify_checksum(read_buf,
						 page_size.physical()));
#endif /* UNIV_INNOCHECKSUM */
	}

	checksum_field1 = mach_read_from_4(
		read_buf + FIL_PAGE_SPACE_OR_CHKSUM);

	checksum_field2 = mach_read_from_4(
		read_buf + page_size.logical() - FIL_PAGE_END_LSN_OLD_CHKSUM);

	/* declare empty pages non-corrupted */
	if (checksum_field1 == 0 && checksum_field2 == 0
	    && mach_read_from_4(read_buf + FIL_PAGE_LSN) == 0) {
		/* make sure that the page is really empty */

#ifdef UNIV_INNOCHECKSUM
		ulint	i;

		for (i = 0; i < page_size.logical(); i++) {
			if (read_buf[i] != 0)
				break;
		}

		if (i >= page_size.logical()) {
			if (is_log_enabled) {
				fprintf(log_file, "Page::%llu is empty and"
					" uncorrupted\n", page_no);
			}
			return(FALSE);
		}
#else
		for (ulint i = 0; i < page_size.logical(); i++) {
			if (read_buf[i] != 0) {
				return(TRUE);
			}
		}

		return(FALSE);
#endif /* UNIV_INNOCHECKSUM */

	}

	switch ((srv_checksum_algorithm_t) srv_checksum_algorithm) {
	case SRV_CHECKSUM_ALGORITHM_STRICT_CRC32:

		crc32 = buf_calc_page_crc32(read_buf);
#ifdef UNIV_INNOCHECKSUM
		if (is_log_enabled) {
			fprintf(log_file, "page::%llu; crc32 calculated = %u;"
				" recorded checksum field1 = %lu recorded"
				" checksum field2 =%lu\n", page_no, crc32,
				checksum_field1, checksum_field2);
		}
#endif /* UNIV_INNOCHECKSUM */

		return(checksum_field1 != crc32 || checksum_field2 != crc32);

	case SRV_CHECKSUM_ALGORITHM_STRICT_INNODB:
#ifdef UNIV_INNOCHECKSUM
		if (is_log_enabled) {
			fprintf(log_file, "page::%llu; old style:calculated ="
				" %lu; recorded checksum = %lu\n",
				page_no, buf_calc_page_old_checksum(read_buf),
				checksum_field2);
			fprintf(log_file, "page::%llu; new style: calculated ="
				" %lu; recorded checksum  = %lu\n",
				page_no, buf_calc_page_new_checksum(read_buf),
				checksum_field1);
		}
#endif /* UNIV_INNOCHECKSUM */

		return(checksum_field1
		       != buf_calc_page_new_checksum(read_buf)
		       || checksum_field2
		       != buf_calc_page_old_checksum(read_buf));

	case SRV_CHECKSUM_ALGORITHM_STRICT_NONE:
#ifdef UNIV_INNOCHECKSUM
		if (is_log_enabled) {
			fprintf(log_file,
				"page::%llu; none checksum: calculated"
				" = %lu; recorded checksum_field1 = %lu"
				" recorded checksum_field2 = %lu\n",
				page_no, BUF_NO_CHECKSUM_MAGIC,
				checksum_field1, checksum_field2);
		}
#endif /* UNIV_INNOCHECKSUM */

		return(checksum_field1 != BUF_NO_CHECKSUM_MAGIC
		       || checksum_field2 != BUF_NO_CHECKSUM_MAGIC);

	case SRV_CHECKSUM_ALGORITHM_CRC32:
	case SRV_CHECKSUM_ALGORITHM_INNODB:
		/* There are 3 valid formulas for
		checksum_field2 (old checksum field):

		1. Very old versions of InnoDB only stored 8 byte lsn to the
		start and the end of the page.

		2. InnoDB versions before MySQL 5.6.3 store the old formula
		checksum (buf_calc_page_old_checksum()).

		3. InnoDB versions 5.6.3 and newer with
		innodb_checksum_algorithm=strict_crc32|crc32 store CRC32. */

		/* since innodb_checksum_algorithm is not strict_* allow
		any of the algos to match for the old field */

		if (checksum_field2
		    != mach_read_from_4(read_buf + FIL_PAGE_LSN)
		    && checksum_field2 != BUF_NO_CHECKSUM_MAGIC) {

			/* The checksum does not match any of the
			fast to check. First check the selected algorithm
			for writing checksums because we assume that the
			chance of it matching is higher. */

			if (srv_checksum_algorithm
			    == SRV_CHECKSUM_ALGORITHM_CRC32) {

				crc32 = buf_calc_page_crc32(read_buf);
				crc32_inited = TRUE;

				if (checksum_field2 != crc32
				    && checksum_field2
				    != buf_calc_page_old_checksum(read_buf)) {

					return(TRUE);
				}
			} else {
				ut_ad(srv_checksum_algorithm
				     == SRV_CHECKSUM_ALGORITHM_INNODB);
#ifdef UNIV_INNOCHECKSUM
				if (is_log_enabled) {
					fprintf(log_file, "page::%llu; old"
						" style : calculated = %lu;"
						" recorded = %lu\n", page_no,
						buf_calc_page_old_checksum(
							read_buf),
						checksum_field2);
				}
#endif /* UNIV_INNOCHECKSUM */
				if (checksum_field2
				    != buf_calc_page_old_checksum(read_buf)) {

					crc32 = buf_calc_page_crc32(read_buf);
					crc32_inited = TRUE;

					if (checksum_field2 != crc32) {
#ifdef UNIV_INNOCHECKSUM
						if (is_log_enabled) {
							fprintf(log_file, "Fail"
								"; page %llu"
								" invalid (fails"
								" old style"
								" checksum)\n",
								page_no);
						}
#endif /* UNIV_INNOCHECKSUM */
						return(TRUE);
					}
				}
			}
		}

		/* old field is fine, check the new field */

		/* InnoDB versions < 4.0.14 and < 4.1.1 stored the space id
		(always equal to 0), to FIL_PAGE_SPACE_OR_CHKSUM */

		if (checksum_field1 != 0
		    && checksum_field1 != BUF_NO_CHECKSUM_MAGIC) {

			/* The checksum does not match any of the
			fast to check. First check the selected algorithm
			for writing checksums because we assume that the
			chance of it matching is higher. */

			if (srv_checksum_algorithm
			    == SRV_CHECKSUM_ALGORITHM_CRC32) {

				if (!crc32_inited) {
					crc32 = buf_calc_page_crc32(read_buf);
					crc32_inited = TRUE;
				}

				if (checksum_field1 != crc32
				    && checksum_field1
				    != buf_calc_page_new_checksum(read_buf)) {

					return(TRUE);
				}
			} else {
				ut_ad(srv_checksum_algorithm
				     == SRV_CHECKSUM_ALGORITHM_INNODB);
#ifdef UNIV_INNOCHECKSUM
				if (is_log_enabled) {
					fprintf(log_file, "page::%llu; new"
						" style: calculated = %lu; crc32"
						" = %u; recorded = %lu\n",
						page_no,
						buf_calc_page_new_checksum(
							read_buf),
						buf_calc_page_crc32(read_buf),
						checksum_field1);
				}
#endif /* UNIV_INNOCHECKSUM */
				if (checksum_field1
				    != buf_calc_page_new_checksum(read_buf)) {

					if (!crc32_inited) {
						crc32 = buf_calc_page_crc32(
							read_buf);
						crc32_inited = TRUE;
					}

					if (checksum_field1 != crc32) {
#ifdef UNIV_INNOCHECKSUM
					if (is_log_enabled) {
						fprintf(log_file,"Fail;"
							" page %llu"
							" invalid (fails"
							" innodb and"
							" crc32 checksum\n",
							page_no);
					}
#endif /* UNIV_INNOCHECKSUM */

						return(TRUE);
					}
				}
			}
		}

#ifdef UNIV_INNOCHECKSUM
		if (is_log_enabled
			&& (checksum_field1 == BUF_NO_CHECKSUM_MAGIC
			|| checksum_field2 == BUF_NO_CHECKSUM_MAGIC)) {

			fprintf(log_file, "page::%llu; old style:"
				" calculated = %lu; recorded ="
				" %lu\n", page_no,
				buf_calc_page_old_checksum(read_buf),
				checksum_field2);
			fprintf(log_file, "page::%llu; new style:"
				" calculated = %lu; crc32 = %u;"
				" recorded = %lu\n", page_no,
				buf_calc_page_new_checksum(read_buf),
				buf_calc_page_crc32(read_buf),
				checksum_field1);
		}
#endif /* UNIV_INNOCHECKSUM */

		/* If CRC32 is stored in at least one of the fields, then the
		other field must also be CRC32 */
		if (crc32_inited
		    && ((checksum_field1 == crc32
			 && checksum_field2 != crc32)
			|| (checksum_field1 != crc32
			    && checksum_field2 == crc32))) {
#ifdef UNIV_INNOCHECKSUM
			if (is_log_enabled) {
				fprintf(log_file, "Fail; page %llu invalid"
					" (fails crc32 checksum)\n",page_no);
			}
#endif /* UNIV_INNOCHECKSUM */

			return(TRUE);
		}

		break;
	case SRV_CHECKSUM_ALGORITHM_NONE:
		/* should have returned FALSE earlier */
		ut_error;
	/* no default so the compiler will emit a warning if new enum
	is added and not handled here */
	}

	DBUG_EXECUTE_IF("buf_page_is_corrupt_failure", return(TRUE); );

	return(FALSE);
}

#ifndef UNIV_INNOCHECKSUM

/** Prints a page to stderr.
@param[in]	read_buf	a database page
@param[in]	page_size	page size
@param[in]	flags		0 or BUF_PAGE_PRINT_NO_CRASH or
BUF_PAGE_PRINT_NO_FULL */
void
buf_page_print(
	const byte*		read_buf,
	const page_size_t&	page_size,
	ulint			flags)
{
#ifndef UNIV_HOTBACKUP
	dict_index_t*	index;
#endif /* !UNIV_HOTBACKUP */

	if (!(flags & BUF_PAGE_PRINT_NO_FULL)) {
		ib_logf(IB_LOG_LEVEL_INFO,
			"Page dump in ascii and hex (" ULINTPF " bytes):",
			page_size.physical());
		ut_print_buf(stderr, read_buf, page_size.physical());
		fputs("\nInnoDB: End of page dump\n", stderr);
	}

	if (page_size.is_compressed()) {
		/* Print compressed page. */
		ib_logf(IB_LOG_LEVEL_INFO,
			"Compressed page type (" ULINTPF "); stored checksum in"
			" field1 " ULINTPF "; calculated checksums for field1:"
			" %s " UINT32PF ", %s " UINT32PF ", %s " UINT32PF ";"
			" page LSN " LSN_PF "; page number (if stored to page"
			" already) " ULINTPF "; space id (if stored to page"
			" already) " ULINTPF "",
			fil_page_get_type(read_buf),
			mach_read_from_4(read_buf + FIL_PAGE_SPACE_OR_CHKSUM),
			buf_checksum_algorithm_name(
				SRV_CHECKSUM_ALGORITHM_CRC32),
			page_zip_calc_checksum(read_buf, page_size.physical(),
				SRV_CHECKSUM_ALGORITHM_CRC32),
			buf_checksum_algorithm_name(
				SRV_CHECKSUM_ALGORITHM_INNODB),
			page_zip_calc_checksum(read_buf, page_size.physical(),
				SRV_CHECKSUM_ALGORITHM_INNODB),
			buf_checksum_algorithm_name(
				SRV_CHECKSUM_ALGORITHM_NONE),
			page_zip_calc_checksum(read_buf, page_size.physical(),
				SRV_CHECKSUM_ALGORITHM_NONE),
			mach_read_from_8(read_buf + FIL_PAGE_LSN),
			mach_read_from_4(read_buf + FIL_PAGE_OFFSET),
			mach_read_from_4(read_buf
					 + FIL_PAGE_ARCH_LOG_NO_OR_SPACE_ID));
	} else {
		ib_logf(IB_LOG_LEVEL_INFO,
			"Uncompressed page, stored checksum in"
			" field1 " ULINTPF ", calculated checksums for field1:"
			" %s " UINT32PF ", %s " ULINTPF ", %s " ULINTPF ","
			" stored checksum in field2 " ULINTPF ", calculated"
			" checksums for field2: %s " UINT32PF ", %s " ULINTPF ""
			" , %s " ULINTPF ",  page LSN " ULINTPF " " ULINTPF ","
			" low 4 bytes of LSN at page end " ULINTPF ","
			" page number (if stored to page already) " ULINTPF ","
			" space id (if created with >= MySQL-4.1.1"
			" and stored already) %lu",
			mach_read_from_4(read_buf + FIL_PAGE_SPACE_OR_CHKSUM),
			buf_checksum_algorithm_name(SRV_CHECKSUM_ALGORITHM_CRC32),
			buf_calc_page_crc32(read_buf),
			buf_checksum_algorithm_name(SRV_CHECKSUM_ALGORITHM_INNODB),
			buf_calc_page_new_checksum(read_buf),
			buf_checksum_algorithm_name(SRV_CHECKSUM_ALGORITHM_NONE),
			BUF_NO_CHECKSUM_MAGIC,

			mach_read_from_4(read_buf + page_size.logical()
					 - FIL_PAGE_END_LSN_OLD_CHKSUM),
			buf_checksum_algorithm_name(SRV_CHECKSUM_ALGORITHM_CRC32),
			buf_calc_page_crc32(read_buf),
			buf_checksum_algorithm_name(SRV_CHECKSUM_ALGORITHM_INNODB),
			buf_calc_page_old_checksum(read_buf),
			buf_checksum_algorithm_name(SRV_CHECKSUM_ALGORITHM_NONE),
			BUF_NO_CHECKSUM_MAGIC,

			mach_read_from_4(read_buf + FIL_PAGE_LSN),
			mach_read_from_4(read_buf + FIL_PAGE_LSN + 4),
			mach_read_from_4(read_buf + page_size.logical()
					 - FIL_PAGE_END_LSN_OLD_CHKSUM + 4),
			mach_read_from_4(read_buf + FIL_PAGE_OFFSET),
			mach_read_from_4(read_buf
					 + FIL_PAGE_ARCH_LOG_NO_OR_SPACE_ID));
	}

#ifndef UNIV_HOTBACKUP
	if (mach_read_from_2(read_buf + TRX_UNDO_PAGE_HDR + TRX_UNDO_PAGE_TYPE)
	    == TRX_UNDO_INSERT) {
		fprintf(stderr,
			"InnoDB: Page may be an insert undo log page\n");
	} else if (mach_read_from_2(read_buf + TRX_UNDO_PAGE_HDR
				    + TRX_UNDO_PAGE_TYPE)
		   == TRX_UNDO_UPDATE) {
		fprintf(stderr,
			"InnoDB: Page may be an update undo log page\n");
	}
#endif /* !UNIV_HOTBACKUP */

	switch (fil_page_get_type(read_buf)) {
		index_id_t	index_id;
	case FIL_PAGE_INDEX:
		index_id = btr_page_get_index_id(read_buf);
		fprintf(stderr,
			"InnoDB: Page may be an index page where"
			" index id is %llu\n",
			(ullint) index_id);
#ifndef UNIV_HOTBACKUP
		index = dict_index_find_on_id_low(index_id);
		if (index) {
			fputs("InnoDB: (", stderr);
			dict_index_name_print(stderr, NULL, index);
			fputs(")\n", stderr);
		}
#endif /* !UNIV_HOTBACKUP */
		break;
	case FIL_PAGE_INODE:
		fputs("InnoDB: Page may be an 'inode' page\n", stderr);
		break;
	case FIL_PAGE_IBUF_FREE_LIST:
		fputs("InnoDB: Page may be an insert buffer free list page\n",
		      stderr);
		break;
	case FIL_PAGE_TYPE_ALLOCATED:
		fputs("InnoDB: Page may be a freshly allocated page\n",
		      stderr);
		break;
	case FIL_PAGE_IBUF_BITMAP:
		fputs("InnoDB: Page may be an insert buffer bitmap page\n",
		      stderr);
		break;
	case FIL_PAGE_TYPE_SYS:
		fputs("InnoDB: Page may be a system page\n",
		      stderr);
		break;
	case FIL_PAGE_TYPE_TRX_SYS:
		fputs("InnoDB: Page may be a transaction system page\n",
		      stderr);
		break;
	case FIL_PAGE_TYPE_FSP_HDR:
		fputs("InnoDB: Page may be a file space header page\n",
		      stderr);
		break;
	case FIL_PAGE_TYPE_XDES:
		fputs("InnoDB: Page may be an extent descriptor page\n",
		      stderr);
		break;
	case FIL_PAGE_TYPE_BLOB:
		fputs("InnoDB: Page may be a BLOB page\n",
		      stderr);
		break;
	case FIL_PAGE_TYPE_ZBLOB:
	case FIL_PAGE_TYPE_ZBLOB2:
		fputs("InnoDB: Page may be a compressed BLOB page\n",
		      stderr);
		break;
	}

	ut_ad(flags & BUF_PAGE_PRINT_NO_CRASH);
}

#ifndef UNIV_HOTBACKUP

# ifdef PFS_GROUP_BUFFER_SYNC
extern mysql_pfs_key_t	buffer_block_mutex_key;

/********************************************************************//**
This function registers mutexes and rwlocks in buffer blocks with
performance schema. If PFS_MAX_BUFFER_MUTEX_LOCK_REGISTER is
defined to be a value less than chunk->size, then only mutexes
and rwlocks in the first PFS_MAX_BUFFER_MUTEX_LOCK_REGISTER
blocks are registered. */
static
void
pfs_register_buffer_block(
/*======================*/
	buf_chunk_t*	chunk)		/*!< in/out: chunk of buffers */
{
	buf_block_t*    block;
	ulint		num_to_register;

	block = chunk->blocks;

	num_to_register = ut_min(
		chunk->size, PFS_MAX_BUFFER_MUTEX_LOCK_REGISTER);

	for (ulint i = 0; i < num_to_register; i++) {
#  ifdef UNIV_PFS_MUTEX
		BPageMutex*	mutex;

		mutex = &block->mutex;
		mutex->pfs_add(buffer_block_mutex_key);
#  endif /* UNIV_PFS_MUTEX */

		rw_lock_t*	rwlock;

#  ifdef UNIV_PFS_RWLOCK
		rwlock = &block->lock;
		ut_a(!rwlock->pfs_psi);
		rwlock->pfs_psi = (PSI_server)
			? PSI_server->init_rwlock(buf_block_lock_key, rwlock)
			: NULL;

#   ifdef UNIV_SYNC_DEBUG
		rwlock = &block->debug_latch;
		ut_a(!rwlock->pfs_psi);
		rwlock->pfs_psi = (PSI_server)
			? PSI_server->init_rwlock(buf_block_debug_latch_key,
						  rwlock)
			: NULL;
#   endif /* UNIV_SYNC_DEBUG */

#  endif /* UNIV_PFS_RWLOCK */
		block++;
	}
}
# endif /* PFS_GROUP_BUFFER_SYNC */

/********************************************************************//**
Initializes a buffer control block when the buf_pool is created. */
static
void
buf_block_init(
/*===========*/
	buf_pool_t*	buf_pool,	/*!< in: buffer pool instance */
	buf_block_t*	block,		/*!< in: pointer to control block */
	byte*		frame)		/*!< in: pointer to buffer frame */
{
	UNIV_MEM_DESC(frame, UNIV_PAGE_SIZE);

	block->frame = frame;

	block->page.buf_pool_index = buf_pool_index(buf_pool);
	block->page.state = BUF_BLOCK_NOT_USED;
	block->page.buf_fix_count = 0;
	block->page.io_fix = BUF_IO_NONE;

	block->modify_clock = 0;

#if defined UNIV_DEBUG_FILE_ACCESSES || defined UNIV_DEBUG
	block->page.file_page_was_freed = FALSE;
#endif /* UNIV_DEBUG_FILE_ACCESSES || UNIV_DEBUG */

	block->check_index_page_at_flush = FALSE;
	block->index = NULL;

#ifdef UNIV_DEBUG
	block->page.in_page_hash = FALSE;
	block->page.in_zip_hash = FALSE;
	block->page.in_flush_list = FALSE;
	block->page.in_free_list = FALSE;
	block->page.in_LRU_list = FALSE;
	block->in_unzip_LRU_list = FALSE;
#endif /* UNIV_DEBUG */
#if defined UNIV_AHI_DEBUG || defined UNIV_DEBUG
	block->n_pointers = 0;
#endif /* UNIV_AHI_DEBUG || UNIV_DEBUG */
	page_zip_des_init(&block->page.zip);

	mutex_create("buf_block_mutex", &block->mutex);

#if defined PFS_SKIP_BUFFER_MUTEX_RWLOCK || defined PFS_GROUP_BUFFER_SYNC
	/* If PFS_SKIP_BUFFER_MUTEX_RWLOCK is defined, skip registration
	of buffer block rwlock with performance schema.

	If PFS_GROUP_BUFFER_SYNC is defined, skip the registration
	since buffer block rwlock will be registered later in
	pfs_register_buffer_block(). */

	rw_lock_create(PFS_NOT_INSTRUMENTED, &block->lock, SYNC_LEVEL_VARYING);

# ifdef UNIV_SYNC_DEBUG
	rw_lock_create(
		PFS_NOT_INSTRUMENTED,
		&block->debug_latch, SYNC_NO_ORDER_CHECK);
# endif /* UNIV_SYNC_DEBUG */

#else /* PFS_SKIP_BUFFER_MUTEX_RWLOCK || PFS_GROUP_BUFFER_SYNC */

	rw_lock_create(buf_block_lock_key, &block->lock, SYNC_LEVEL_VARYING);

# ifdef UNIV_SYNC_DEBUG

	rw_lock_create(buf_block_debug_latch_key,
		       &block->debug_latch, SYNC_NO_ORDER_CHECK);
# endif /* UNIV_SYNC_DEBUG */

#endif /* PFS_SKIP_BUFFER_MUTEX_RWLOCK || PFS_GROUP_BUFFER_SYNC */

	ut_ad(rw_lock_validate(&(block->lock)));
}

/********************************************************************//**
Allocates a chunk of buffer frames.
@return chunk, or NULL on failure */
static
buf_chunk_t*
buf_chunk_init(
/*===========*/
	buf_pool_t*	buf_pool,	/*!< in: buffer pool instance */
	buf_chunk_t*	chunk,		/*!< out: chunk of buffers */
	ulint		mem_size)	/*!< in: requested size in bytes */
{
	buf_block_t*	block;
	byte*		frame;
	ulint		i;

	/* Round down to a multiple of page size,
	although it already should be. */
	mem_size = ut_2pow_round(mem_size, UNIV_PAGE_SIZE);
	/* Reserve space for the block descriptors. */
	mem_size += ut_2pow_round((mem_size / UNIV_PAGE_SIZE) * (sizeof *block)
				  + (UNIV_PAGE_SIZE - 1), UNIV_PAGE_SIZE);

	chunk->mem_size = mem_size;
	chunk->mem = os_mem_alloc_large(&chunk->mem_size);

	if (UNIV_UNLIKELY(chunk->mem == NULL)) {

		return(NULL);
	}

	/* Allocate the block descriptors from
	the start of the memory block. */
	chunk->blocks = (buf_block_t*) chunk->mem;

	/* Align a pointer to the first frame.  Note that when
	os_large_page_size is smaller than UNIV_PAGE_SIZE,
	we may allocate one fewer block than requested.  When
	it is bigger, we may allocate more blocks than requested. */

	frame = (byte*) ut_align(chunk->mem, UNIV_PAGE_SIZE);
	chunk->size = chunk->mem_size / UNIV_PAGE_SIZE
		- (frame != chunk->mem);

	/* Subtract the space needed for block descriptors. */
	{
		ulint	size = chunk->size;

		while (frame < (byte*) (chunk->blocks + size)) {
			frame += UNIV_PAGE_SIZE;
			size--;
		}

		chunk->size = size;
	}

	/* Init block structs and assign frames for them. Then we
	assign the frames to the first blocks (we already mapped the
	memory above). */

	block = chunk->blocks;

	for (i = chunk->size; i--; ) {

		buf_block_init(buf_pool, block, frame);
		UNIV_MEM_INVALID(block->frame, UNIV_PAGE_SIZE);

		/* Add the block to the free list */
		UT_LIST_ADD_LAST(buf_pool->free, &block->page);

		ut_d(block->page.in_free_list = TRUE);
		ut_ad(buf_pool_from_block(block) == buf_pool);

		block++;
		frame += UNIV_PAGE_SIZE;
	}

#ifdef PFS_GROUP_BUFFER_SYNC
	pfs_register_buffer_block(chunk);
#endif /* PFS_GROUP_BUFFER_SYNC */
	return(chunk);
}

#ifdef UNIV_DEBUG
/*********************************************************************//**
Finds a block in the given buffer chunk that points to a
given compressed page.
@return buffer block pointing to the compressed page, or NULL */
static
buf_block_t*
buf_chunk_contains_zip(
/*===================*/
	buf_chunk_t*	chunk,	/*!< in: chunk being checked */
	const void*	data)	/*!< in: pointer to compressed page */
{
	buf_block_t*	block;
	ulint		i;

	block = chunk->blocks;

	for (i = chunk->size; i--; block++) {
		if (block->page.zip.data == data) {

			return(block);
		}
	}

	return(NULL);
}

/*********************************************************************//**
Finds a block in the buffer pool that points to a
given compressed page.
@return buffer block pointing to the compressed page, or NULL */

buf_block_t*
buf_pool_contains_zip(
/*==================*/
	buf_pool_t*	buf_pool,	/*!< in: buffer pool instance */
	const void*	data)		/*!< in: pointer to compressed page */
{
	ulint		n;
	buf_chunk_t*	chunk = buf_pool->chunks;

	ut_ad(buf_pool);
	ut_ad(buf_pool_mutex_own(buf_pool));
	for (n = buf_pool->n_chunks; n--; chunk++) {

		buf_block_t* block = buf_chunk_contains_zip(chunk, data);

		if (block) {
			return(block);
		}
	}

	return(NULL);
}
#endif /* UNIV_DEBUG */

/*********************************************************************//**
Checks that all file pages in the buffer chunk are in a replaceable state.
@return address of a non-free block, or NULL if all freed */
static
const buf_block_t*
buf_chunk_not_freed(
/*================*/
	buf_chunk_t*	chunk)	/*!< in: chunk being checked */
{
	buf_block_t*	block;
	ulint		i;

	block = chunk->blocks;

	for (i = chunk->size; i--; block++) {
		ibool	ready;

		switch (buf_block_get_state(block)) {
		case BUF_BLOCK_POOL_WATCH:
		case BUF_BLOCK_ZIP_PAGE:
		case BUF_BLOCK_ZIP_DIRTY:
			/* The uncompressed buffer pool should never
			contain compressed block descriptors. */
			ut_error;
			break;
		case BUF_BLOCK_NOT_USED:
		case BUF_BLOCK_READY_FOR_USE:
		case BUF_BLOCK_MEMORY:
		case BUF_BLOCK_REMOVE_HASH:
			/* Skip blocks that are not being used for
			file pages. */
			break;
		case BUF_BLOCK_FILE_PAGE:
			buf_page_mutex_enter(block);
			ready = buf_flush_ready_for_replace(&block->page);
			buf_page_mutex_exit(block);

			if (!ready) {

				return(block);
			}

			break;
		}
	}

	return(NULL);
}

/********************************************************************//**
Set buffer pool size variables after resizing it */
static
void
buf_pool_set_sizes(void)
/*====================*/
{
	ulint	i;
	ulint	curr_size = 0;

	buf_pool_mutex_enter_all();

	for (i = 0; i < srv_buf_pool_instances; i++) {
		buf_pool_t*	buf_pool;

		buf_pool = buf_pool_from_array(i);
		curr_size += buf_pool->curr_pool_size;
	}

	srv_buf_pool_curr_size = curr_size;
	srv_buf_pool_old_size = srv_buf_pool_size;

	buf_pool_mutex_exit_all();
}

/********************************************************************//**
Initialize a buffer pool instance.
@return DB_SUCCESS if all goes well. */

ulint
buf_pool_init_instance(
/*===================*/
	buf_pool_t*	buf_pool,	/*!< in: buffer pool instance */
	ulint		buf_pool_size,	/*!< in: size in bytes */
	ulint		instance_no)	/*!< in: id of the instance */
{
	ulint		i;
	buf_chunk_t*	chunk;

	/* 1. Initialize general fields
	------------------------------- */
	mutex_create("buf_pool", &buf_pool->mutex);

	mutex_create("buf_pool_zip", &buf_pool->zip_mutex);

	buf_pool_mutex_enter(buf_pool);

	if (buf_pool_size > 0) {
		buf_pool->n_chunks = 1;

		buf_pool->chunks = chunk =
			(buf_chunk_t*) ut_zalloc(sizeof *chunk);

		UT_LIST_INIT(buf_pool->LRU, &buf_page_t::LRU);
		UT_LIST_INIT(buf_pool->free, &buf_page_t::list);
		UT_LIST_INIT(buf_pool->flush_list, &buf_page_t::list);
		UT_LIST_INIT(buf_pool->unzip_LRU, &buf_block_t::unzip_LRU);

#if defined UNIV_DEBUG || defined UNIV_BUF_DEBUG
		UT_LIST_INIT(buf_pool->zip_clean, &buf_page_t::list);
#endif /* UNIV_DEBUG || UNIV_BUF_DEBUG */

		for (i = 0; i < UT_ARR_SIZE(buf_pool->zip_free); ++i) {
			UT_LIST_INIT(
				buf_pool->zip_free[i], &buf_buddy_free_t::list);
		}

		if (!buf_chunk_init(buf_pool, chunk, buf_pool_size)) {
			ut_free(chunk);
			ut_free(buf_pool);

			buf_pool_mutex_exit(buf_pool);

			return(DB_ERROR);
		}

		buf_pool->instance_no = instance_no;
		buf_pool->curr_size = chunk->size;
		buf_pool->read_ahead_area
			= ut_min(64, ut_2_power_up(buf_pool->curr_size / 32));
		buf_pool->curr_pool_size = buf_pool->curr_size * UNIV_PAGE_SIZE;

		/* Number of locks protecting page_hash must be a
		power of two */
		srv_n_page_hash_locks =
			(ulong) ut_2_power_up((ulint) srv_n_page_hash_locks);
		ut_a(srv_n_page_hash_locks != 0);
		ut_a(srv_n_page_hash_locks <= MAX_PAGE_HASH_LOCKS);

		buf_pool->page_hash = ib_create(
			2 * buf_pool->curr_size, "hash_table_rw_lock",
			srv_n_page_hash_locks, MEM_HEAP_FOR_PAGE_HASH);

		buf_pool->zip_hash = hash_create(2 * buf_pool->curr_size);

		buf_pool->last_printout_time = ut_time();
	}
	/* 2. Initialize flushing fields
	-------------------------------- */

	mutex_create("flush_list", &buf_pool->flush_list_mutex);

	for (i = BUF_FLUSH_LRU; i < BUF_FLUSH_N_TYPES; i++) {
		buf_pool->no_flush[i] = os_event_create(0);
	}

	buf_pool->watch = (buf_page_t*) ut_zalloc(
		sizeof(*buf_pool->watch) * BUF_POOL_WATCH_SIZE);

	/* All fields are initialized by ut_zalloc(). */

	buf_pool->try_LRU_scan = TRUE;

	/* Initialize the hazard pointer for flush_list batches */
	new(&buf_pool->flush_hp)
		FlushHp(buf_pool, &buf_pool->flush_list_mutex);

	/* Initialize the hazard pointer for LRU batches */
	new(&buf_pool->lru_hp) LRUHp(buf_pool, &buf_pool->mutex);

	/* Initialize the iterator for LRU scan search */
	new(&buf_pool->lru_scan_itr) LRUItr(buf_pool, &buf_pool->mutex);

	/* Initialize the iterator for single page scan search */
	new(&buf_pool->single_scan_itr) LRUItr(buf_pool, &buf_pool->mutex);

	buf_pool_mutex_exit(buf_pool);

	return(DB_SUCCESS);
}

/********************************************************************//**
free one buffer pool instance */
static
void
buf_pool_free_instance(
/*===================*/
	buf_pool_t*	buf_pool)	/* in,own: buffer pool instance
					to free */
{
	buf_chunk_t*	chunk;
	buf_chunk_t*	chunks;
	buf_page_t*	bpage;
	buf_page_t*	prev_bpage = 0;

	mutex_free(&buf_pool->mutex);
	mutex_free(&buf_pool->zip_mutex);
	mutex_free(&buf_pool->flush_list_mutex);

	for (bpage = UT_LIST_GET_LAST(buf_pool->LRU);
	     bpage != NULL;
	     bpage = prev_bpage) {

		prev_bpage = UT_LIST_GET_PREV(LRU, bpage);
		buf_page_state	state = buf_page_get_state(bpage);

		ut_ad(buf_page_in_file(bpage));
		ut_ad(bpage->in_LRU_list);

		if (state != BUF_BLOCK_FILE_PAGE) {
			/* We must not have any dirty block except
			when doing a fast shutdown. */
			ut_ad(state == BUF_BLOCK_ZIP_PAGE
			      || srv_fast_shutdown == 2);
			buf_page_free_descriptor(bpage);
		}
	}

	ut_free(buf_pool->watch);
	buf_pool->watch = NULL;

	chunks = buf_pool->chunks;
	chunk = chunks + buf_pool->n_chunks;

	while (--chunk >= chunks) {
		buf_block_t*	block = chunk->blocks;

		for (ulint i = chunk->size; i--; block++) {
			mutex_free(&block->mutex);
			rw_lock_free(&block->lock);
#ifdef UNIV_SYNC_DEBUG
			rw_lock_free(&block->debug_latch);
# endif /* UNIV_SYNC_DEBUG */
		}

		os_mem_free_large(chunk->mem, chunk->mem_size);
	}

	for (ulint i = BUF_FLUSH_LRU; i < BUF_FLUSH_N_TYPES; ++i) {
		os_event_destroy(buf_pool->no_flush[i]);
	}

	ut_free(buf_pool->chunks);
	ha_clear(buf_pool->page_hash);
	hash_table_free(buf_pool->page_hash);
	hash_table_free(buf_pool->zip_hash);
}

/********************************************************************//**
Creates the buffer pool.
@return DB_SUCCESS if success, DB_ERROR if not enough memory or error */

dberr_t
buf_pool_init(
/*==========*/
	ulint	total_size,	/*!< in: size of the total pool in bytes */
	ulint	n_instances)	/*!< in: number of instances */
{
	ulint		i;
	const ulint	size	= total_size / n_instances;

	ut_ad(n_instances > 0);
	ut_ad(n_instances <= MAX_BUFFER_POOLS);
	ut_ad(n_instances == srv_buf_pool_instances);

	buf_pool_ptr = (buf_pool_t*) ut_zalloc(
		n_instances * sizeof *buf_pool_ptr);

	for (i = 0; i < n_instances; i++) {
		buf_pool_t*	ptr	= &buf_pool_ptr[i];

		if (buf_pool_init_instance(ptr, size, i) != DB_SUCCESS) {

			/* Free all the instances created so far. */
			buf_pool_free(i);

			return(DB_ERROR);
		}
	}

	buf_pool_set_sizes();
	buf_LRU_old_ratio_update(100 * 3/ 8, FALSE);

	btr_search_sys_create(buf_pool_get_curr_size() / sizeof(void*) / 64);

	return(DB_SUCCESS);
}

/********************************************************************//**
Frees the buffer pool at shutdown.  This must not be invoked before
freeing all mutexes. */

void
buf_pool_free(
/*==========*/
	ulint	n_instances)	/*!< in: numbere of instances to free */
{
	for (ulint i = 0; i < n_instances; i++) {
		buf_pool_free_instance(buf_pool_from_array(i));
	}

	ut_free(buf_pool_ptr);
	buf_pool_ptr = NULL;
}

/********************************************************************//**
Clears the adaptive hash index on all pages in the buffer pool. */

void
buf_pool_clear_hash_index(void)
/*===========================*/
{
	ulint	p;

#ifdef UNIV_SYNC_DEBUG
	ut_ad(rw_lock_own(&btr_search_latch, RW_LOCK_X));
#endif /* UNIV_SYNC_DEBUG */
	ut_ad(!btr_search_enabled);

	for (p = 0; p < srv_buf_pool_instances; p++) {
		buf_pool_t*	buf_pool = buf_pool_from_array(p);
		buf_chunk_t*	chunks	= buf_pool->chunks;
		buf_chunk_t*	chunk	= chunks + buf_pool->n_chunks;

		while (--chunk >= chunks) {
			buf_block_t*	block	= chunk->blocks;
			ulint		i	= chunk->size;

			for (; i--; block++) {
				dict_index_t*	index	= block->index;

				/* We can set block->index = NULL
				when we have an x-latch on btr_search_latch;
				see the comment in buf0buf.h */

				if (!index) {
					/* Not hashed */
					continue;
				}

				block->index = NULL;
# if defined UNIV_AHI_DEBUG || defined UNIV_DEBUG
				block->n_pointers = 0;
# endif /* UNIV_AHI_DEBUG || UNIV_DEBUG */
			}
		}
	}
}

/********************************************************************//**
Relocate a buffer control block.  Relocates the block on the LRU list
and in buf_pool->page_hash.  Does not relocate bpage->list.
The caller must take care of relocating bpage->list. */
static
void
buf_relocate(
/*=========*/
	buf_page_t*	bpage,	/*!< in/out: control block being relocated;
				buf_page_get_state(bpage) must be
				BUF_BLOCK_ZIP_DIRTY or BUF_BLOCK_ZIP_PAGE */
	buf_page_t*	dpage)	/*!< in/out: destination control block */
{
	buf_page_t*	b;
	buf_pool_t*	buf_pool = buf_pool_from_bpage(bpage);

	ut_ad(buf_pool_mutex_own(buf_pool));
	ut_ad(buf_page_hash_lock_held_x(buf_pool, bpage));
	ut_ad(mutex_own(buf_page_get_mutex(bpage)));
	ut_a(buf_page_get_io_fix(bpage) == BUF_IO_NONE);
	ut_a(bpage->buf_fix_count == 0);
	ut_ad(bpage->in_LRU_list);
	ut_ad(!bpage->in_zip_hash);
	ut_ad(bpage->in_page_hash);
	ut_ad(bpage == buf_page_hash_get_low(buf_pool, bpage->id));

	ut_ad(!buf_pool_watch_is_sentinel(buf_pool, bpage));
#ifdef UNIV_DEBUG
	switch (buf_page_get_state(bpage)) {
	case BUF_BLOCK_POOL_WATCH:
	case BUF_BLOCK_NOT_USED:
	case BUF_BLOCK_READY_FOR_USE:
	case BUF_BLOCK_FILE_PAGE:
	case BUF_BLOCK_MEMORY:
	case BUF_BLOCK_REMOVE_HASH:
		ut_error;
	case BUF_BLOCK_ZIP_DIRTY:
	case BUF_BLOCK_ZIP_PAGE:
		break;
	}
#endif /* UNIV_DEBUG */

	memcpy(dpage, bpage, sizeof *dpage);

	/* Important that we adjust the hazard pointer before
	removing bpage from LRU list. */
	buf_LRU_adjust_hp(buf_pool, bpage);

	ut_d(bpage->in_LRU_list = FALSE);
	ut_d(bpage->in_page_hash = FALSE);

	/* relocate buf_pool->LRU */
	b = UT_LIST_GET_PREV(LRU, bpage);
	UT_LIST_REMOVE(buf_pool->LRU, bpage);

	if (b != NULL) {
		UT_LIST_INSERT_AFTER(buf_pool->LRU, b, dpage);
	} else {
		UT_LIST_ADD_FIRST(buf_pool->LRU, dpage);
	}

	if (UNIV_UNLIKELY(buf_pool->LRU_old == bpage)) {
		buf_pool->LRU_old = dpage;
#ifdef UNIV_LRU_DEBUG
		/* buf_pool->LRU_old must be the first item in the LRU list
		whose "old" flag is set. */
		ut_a(buf_pool->LRU_old->old);
		ut_a(!UT_LIST_GET_PREV(LRU, buf_pool->LRU_old)
		     || !UT_LIST_GET_PREV(LRU, buf_pool->LRU_old)->old);
		ut_a(!UT_LIST_GET_NEXT(LRU, buf_pool->LRU_old)
		     || UT_LIST_GET_NEXT(LRU, buf_pool->LRU_old)->old);
	} else {
		/* Check that the "old" flag is consistent in
		the block and its neighbours. */
		buf_page_set_old(dpage, buf_page_is_old(dpage));
#endif /* UNIV_LRU_DEBUG */
	}

        ut_d(UT_LIST_VALIDATE(buf_pool->LRU, CheckInLRUList()));

	/* relocate buf_pool->page_hash */
	ulint	fold = bpage->id.fold();
	ut_ad(fold == dpage->id.fold());
	HASH_DELETE(buf_page_t, hash, buf_pool->page_hash, fold, bpage);
	HASH_INSERT(buf_page_t, hash, buf_pool->page_hash, fold, dpage);
}

/** Hazard Pointer implementation. */

/** Set current value
@param bpage	buffer block to be set as hp */
void
HazardPointer::set(buf_page_t* bpage)
{
	ut_ad(mutex_own(m_mutex));
	ut_ad(!bpage || buf_pool_from_bpage(bpage) == m_buf_pool);
	ut_ad(!bpage || buf_page_in_file(bpage));

	m_hp = bpage;
}

/** Checks if a bpage is the hp
@param bpage    buffer block to be compared
@return true if it is hp */

bool
HazardPointer::is_hp(const buf_page_t* bpage)
{
	ut_ad(mutex_own(m_mutex));
	ut_ad(!m_hp || buf_pool_from_bpage(m_hp) == m_buf_pool);
	ut_ad(!bpage || buf_pool_from_bpage(bpage) == m_buf_pool);

	return(bpage == m_hp);
}

/** Adjust the value of hp. This happens when some other thread working
on the same list attempts to remove the hp from the list.
@param bpage	buffer block to be compared */

void
FlushHp::adjust(const buf_page_t* bpage)
{
	ut_ad(bpage != NULL);

	/** We only support reverse traversal for now. */
	if (is_hp(bpage)) {
		m_hp = UT_LIST_GET_PREV(list, m_hp);
	}

	ut_ad(!m_hp || m_hp->in_flush_list);
}

/** Adjust the value of hp. This happens when some other thread working
on the same list attempts to remove the hp from the list.
@param bpage	buffer block to be compared */

void
LRUHp::adjust(const buf_page_t* bpage)
{
	ut_ad(bpage);

	/** We only support reverse traversal for now. */
	if (is_hp(bpage)) {
		m_hp = UT_LIST_GET_PREV(LRU, m_hp);
	}

	ut_ad(!m_hp || m_hp->in_LRU_list);
}

/** Selects from where to start a scan. If we have scanned too deep into
the LRU list it resets the value to the tail of the LRU list.
@return buf_page_t from where to start scan. */

buf_page_t*
LRUItr::start()
{
	ut_ad(mutex_own(m_mutex));

	if (!m_hp || m_hp->old) {
		m_hp = UT_LIST_GET_LAST(m_buf_pool->LRU);
	}

	return(m_hp);
}

/** Determine if a block is a sentinel for a buffer pool watch.
@param[in]	buf_pool	buffer pool instance
@param[in]	bpage		block
@return TRUE if a sentinel for a buffer pool watch, FALSE if not */
ibool
buf_pool_watch_is_sentinel(
	const buf_pool_t*	buf_pool,
	const buf_page_t*	bpage)
{
	/* We must also own the appropriate hash lock. */
	ut_ad(buf_page_hash_lock_held_s_or_x(buf_pool, bpage));
	ut_ad(buf_page_in_file(bpage));

	if (bpage < &buf_pool->watch[0]
	    || bpage >= &buf_pool->watch[BUF_POOL_WATCH_SIZE]) {

		ut_ad(buf_page_get_state(bpage) != BUF_BLOCK_ZIP_PAGE
		      || bpage->zip.data != NULL);

		return(FALSE);
	}

	ut_ad(buf_page_get_state(bpage) == BUF_BLOCK_ZIP_PAGE);
	ut_ad(!bpage->in_zip_hash);
	ut_ad(bpage->in_page_hash);
	ut_ad(bpage->zip.data == NULL);
	ut_ad(bpage->buf_fix_count > 0);
	return(TRUE);
}

/** Add watch for the given page to be read in. Caller must have
appropriate hash_lock for the bpage. This function may release the
hash_lock and reacquire it.
@param[in]	page_id		page id
@return NULL if watch set, block if the page is in the buffer pool */
buf_page_t*
buf_pool_watch_set(
	const page_id_t&	page_id)
{
	buf_page_t*	bpage;
	ulint		i;
	buf_pool_t*	buf_pool = buf_pool_get(page_id);
	rw_lock_t*	hash_lock;

	hash_lock = buf_page_hash_lock_get(buf_pool, page_id);

#ifdef UNIV_SYNC_DEBUG
	ut_ad(rw_lock_own(hash_lock, RW_LOCK_X));
#endif /* UNIV_SYNC_DEBUG */

	bpage = buf_page_hash_get_low(buf_pool, page_id);

	if (bpage != NULL) {
page_found:
		if (!buf_pool_watch_is_sentinel(buf_pool, bpage)) {
			/* The page was loaded meanwhile. */
			return(bpage);
		}

		/* Add to an existing watch. */
#ifdef PAGE_ATOMIC_REF_COUNT
		os_atomic_increment_uint32(&bpage->buf_fix_count, 1);
#else
		++bpage->buf_fix_count;
#endif /* PAGE_ATOMIC_REF_COUNT */
		return(NULL);
	}

	/* From this point this function becomes fairly heavy in terms
	of latching. We acquire the buf_pool mutex as well as all the
	hash_locks. buf_pool mutex is needed because any changes to
	the page_hash must be covered by it and hash_locks are needed
	because we don't want to read any stale information in
	buf_pool->watch[]. However, it is not in the critical code path
	as this function will be called only by the purge thread. */


	/* To obey latching order first release the hash_lock. */
	rw_lock_x_unlock(hash_lock);

	buf_pool_mutex_enter(buf_pool);
	hash_lock_x_all(buf_pool->page_hash);

	/* We have to recheck that the page
	was not loaded or a watch set by some other
	purge thread. This is because of the small
	time window between when we release the
	hash_lock to acquire buf_pool mutex above. */

	bpage = buf_page_hash_get_low(buf_pool, page_id);
	if (UNIV_LIKELY_NULL(bpage)) {
		buf_pool_mutex_exit(buf_pool);
		hash_unlock_x_all_but(buf_pool->page_hash, hash_lock);
		goto page_found;
	}

	for (i = 0; i < BUF_POOL_WATCH_SIZE; i++) {
		bpage = &buf_pool->watch[i];

		ut_ad(bpage->access_time == 0);
		ut_ad(bpage->newest_modification == 0);
		ut_ad(bpage->oldest_modification == 0);
		ut_ad(bpage->zip.data == NULL);
		ut_ad(!bpage->in_zip_hash);

		switch (bpage->state) {
		case BUF_BLOCK_POOL_WATCH:
			ut_ad(!bpage->in_page_hash);
			ut_ad(bpage->buf_fix_count == 0);

			/* bpage is pointing to buf_pool->watch[],
			which is protected by buf_pool->mutex.
			Normally, buf_page_t objects are protected by
			buf_block_t::mutex or buf_pool->zip_mutex or both. */

			bpage->state = BUF_BLOCK_ZIP_PAGE;
			bpage->id.copy_from(page_id);
			bpage->buf_fix_count = 1;

			ut_d(bpage->in_page_hash = TRUE);
			HASH_INSERT(buf_page_t, hash, buf_pool->page_hash,
				    page_id.fold(), bpage);

			buf_pool_mutex_exit(buf_pool);
			/* Once the sentinel is in the page_hash we can
			safely release all locks except just the
			relevant hash_lock */
			hash_unlock_x_all_but(buf_pool->page_hash,
						hash_lock);

			return(NULL);
		case BUF_BLOCK_ZIP_PAGE:
			ut_ad(bpage->in_page_hash);
			ut_ad(bpage->buf_fix_count > 0);
			break;
		default:
			ut_error;
		}
	}

	/* Allocation failed.  Either the maximum number of purge
	threads should never exceed BUF_POOL_WATCH_SIZE, or this code
	should be modified to return a special non-NULL value and the
	caller should purge the record directly. */
	ut_error;

	/* Fix compiler warning */
	return(NULL);
}

/** Remove the sentinel block for the watch before replacing it with a
real block. buf_page_watch_clear() or buf_page_watch_occurred() will notice
that the block has been replaced with the real block.
@param[in,out]	buf_pool	buffer pool instance
@param[in,out]	watch		sentinel for watch
@return reference count, to be added to the replacement block */
static
void
buf_pool_watch_remove(
	buf_pool_t*	buf_pool,
	buf_page_t*	watch)
{
#ifdef UNIV_SYNC_DEBUG
	/* We must also own the appropriate hash_bucket mutex. */
	rw_lock_t* hash_lock = buf_page_hash_lock_get(buf_pool, watch->id);
	ut_ad(rw_lock_own(hash_lock, RW_LOCK_X));
#endif /* UNIV_SYNC_DEBUG */

	ut_ad(buf_pool_mutex_own(buf_pool));

	HASH_DELETE(buf_page_t, hash, buf_pool->page_hash, watch->id.fold(),
		    watch);
	ut_d(watch->in_page_hash = FALSE);
	watch->buf_fix_count = 0;
	watch->state = BUF_BLOCK_POOL_WATCH;
}

/** Stop watching if the page has been read in.
buf_pool_watch_set(space,offset) must have returned NULL before.
@param[in]	page_id	page id */
void
buf_pool_watch_unset(
	const page_id_t&	page_id)
{
	buf_page_t*	bpage;
	buf_pool_t*	buf_pool = buf_pool_get(page_id);
	rw_lock_t*	hash_lock = buf_page_hash_lock_get(buf_pool, page_id);

	/* We only need to have buf_pool mutex in case where we end
	up calling buf_pool_watch_remove but to obey latching order
	we acquire it here before acquiring hash_lock. This should
	not cause too much grief as this function is only ever
	called from the purge thread. */
	buf_pool_mutex_enter(buf_pool);

	rw_lock_x_lock(hash_lock);

	/* The page must exist because buf_pool_watch_set()
	increments buf_fix_count. */
	bpage = buf_page_hash_get_low(buf_pool, page_id);

	if (!buf_pool_watch_is_sentinel(buf_pool, bpage)) {

		buf_block_unfix(reinterpret_cast<buf_block_t*>(bpage));
	} else {
		ut_a(bpage->buf_fix_count > 0);

#ifdef PAGE_ATOMIC_REF_COUNT
		os_atomic_decrement_uint32(&bpage->buf_fix_count, 1);
#else
		--bpage->buf_fix_count;
#endif /* PAGE_ATOMIC_REF_COUNT */

		if (bpage->buf_fix_count == 0) {
			buf_pool_watch_remove(buf_pool, bpage);
		}
	}

	buf_pool_mutex_exit(buf_pool);
	rw_lock_x_unlock(hash_lock);
}

/** Check if the page has been read in.
This may only be called after buf_pool_watch_set(space,offset)
has returned NULL and before invoking buf_pool_watch_unset(space,offset).
@param[in]	page_id	page id
@return FALSE if the given page was not read in, TRUE if it was */
ibool
buf_pool_watch_occurred(
	const page_id_t&	page_id)
{
	ibool		ret;
	buf_page_t*	bpage;
	buf_pool_t*	buf_pool = buf_pool_get(page_id);
	rw_lock_t*	hash_lock = buf_page_hash_lock_get(buf_pool, page_id);

	rw_lock_s_lock(hash_lock);

	/* The page must exist because buf_pool_watch_set()
	increments buf_fix_count. */
	bpage = buf_page_hash_get_low(buf_pool, page_id);

	ret = !buf_pool_watch_is_sentinel(buf_pool, bpage);
	rw_lock_s_unlock(hash_lock);

	return(ret);
}

/********************************************************************//**
Moves a page to the start of the buffer pool LRU list. This high-level
function can be used to prevent an important page from slipping out of
the buffer pool. */

void
buf_page_make_young(
/*================*/
	buf_page_t*	bpage)	/*!< in: buffer block of a file page */
{
	buf_pool_t*	buf_pool = buf_pool_from_bpage(bpage);

	buf_pool_mutex_enter(buf_pool);

	ut_a(buf_page_in_file(bpage));

	buf_LRU_make_block_young(bpage);

	buf_pool_mutex_exit(buf_pool);
}

/********************************************************************//**
Moves a page to the start of the buffer pool LRU list if it is too old.
This high-level function can be used to prevent an important page from
slipping out of the buffer pool. */
static
void
buf_page_make_young_if_needed(
/*==========================*/
	buf_page_t*	bpage)		/*!< in/out: buffer block of a
					file page */
{
#ifdef UNIV_DEBUG
	buf_pool_t*	buf_pool = buf_pool_from_bpage(bpage);
	ut_ad(!buf_pool_mutex_own(buf_pool));
#endif /* UNIV_DEBUG */
	ut_a(buf_page_in_file(bpage));

	if (buf_page_peek_if_too_old(bpage)) {
		buf_page_make_young(bpage);
	}
}

#if defined UNIV_DEBUG_FILE_ACCESSES || defined UNIV_DEBUG

/** Sets file_page_was_freed TRUE if the page is found in the buffer pool.
This function should be called when we free a file page and want the
debug version to check that it is not accessed any more unless
reallocated.
@param[in]	page_id	page id
@return control block if found in page hash table, otherwise NULL */
buf_page_t*
buf_page_set_file_page_was_freed(
	const page_id_t&	page_id)
{
	buf_page_t*	bpage;
	buf_pool_t*	buf_pool = buf_pool_get(page_id);
	rw_lock_t*	hash_lock;

	bpage = buf_page_hash_get_s_locked(buf_pool, page_id, &hash_lock);

	if (bpage) {
		BPageMutex*	block_mutex = buf_page_get_mutex(bpage);
		ut_ad(!buf_pool_watch_is_sentinel(buf_pool, bpage));
		mutex_enter(block_mutex);
		rw_lock_s_unlock(hash_lock);
		/* bpage->file_page_was_freed can already hold
		when this code is invoked from dict_drop_index_tree_step() */
		bpage->file_page_was_freed = TRUE;
		mutex_exit(block_mutex);
	}

	return(bpage);
}

/** Sets file_page_was_freed FALSE if the page is found in the buffer pool.
This function should be called when we free a file page and want the
debug version to check that it is not accessed any more unless
reallocated.
@param[in]	page_id	page id
@return control block if found in page hash table, otherwise NULL */
buf_page_t*
buf_page_reset_file_page_was_freed(
	const page_id_t&	page_id)
{
	buf_page_t*	bpage;
	buf_pool_t*	buf_pool = buf_pool_get(page_id);
	rw_lock_t*	hash_lock;

	bpage = buf_page_hash_get_s_locked(buf_pool, page_id, &hash_lock);
	if (bpage) {
		BPageMutex*	block_mutex = buf_page_get_mutex(bpage);
		ut_ad(!buf_pool_watch_is_sentinel(buf_pool, bpage));
		mutex_enter(block_mutex);
		rw_lock_s_unlock(hash_lock);
		bpage->file_page_was_freed = FALSE;
		mutex_exit(block_mutex);
	}

	return(bpage);
}
#endif /* UNIV_DEBUG_FILE_ACCESSES || UNIV_DEBUG */

/** Attempts to discard the uncompressed frame of a compressed page.
The caller should not be holding any mutexes when this function is called.
@param[in]	page_id	page id
@return TRUE if successful, FALSE otherwise. */
static
void
buf_block_try_discard_uncompressed(
	const page_id_t&	page_id)
{
	buf_page_t*	bpage;
	buf_pool_t*	buf_pool = buf_pool_get(page_id);

	/* Since we need to acquire buf_pool mutex to discard
	the uncompressed frame and because page_hash mutex resides
	below buf_pool mutex in sync ordering therefore we must
	first release the page_hash mutex. This means that the
	block in question can move out of page_hash. Therefore
	we need to check again if the block is still in page_hash. */
	buf_pool_mutex_enter(buf_pool);

	bpage = buf_page_hash_get(buf_pool, page_id);

	if (bpage) {
		buf_LRU_free_page(bpage, false);
	}

	buf_pool_mutex_exit(buf_pool);
}

/** Get read access to a compressed page (usually of type
FIL_PAGE_TYPE_ZBLOB or FIL_PAGE_TYPE_ZBLOB2).
The page must be released with buf_page_release_zip().
NOTE: the page is not protected by any latch.  Mutual exclusion has to
be implemented at a higher level.  In other words, all possible
accesses to a given page through this function must be protected by
the same set of mutexes or latches.
@param[in]	page_id		page id
@param[in]	page_size	page size
@return pointer to the block */
buf_page_t*
buf_page_get_zip(
	const page_id_t&	page_id,
	const page_size_t&	page_size)
{
	buf_page_t*	bpage;
	BPageMutex*	block_mutex;
	rw_lock_t*	hash_lock;
	ibool		discard_attempted = FALSE;
	ibool		must_read;
	buf_pool_t*	buf_pool = buf_pool_get(page_id);

	buf_pool->stat.n_page_gets++;

	for (;;) {
lookup:

		/* The following call will also grab the page_hash
		mutex if the page is found. */
		bpage = buf_page_hash_get_s_locked(buf_pool, page_id,
						   &hash_lock);
		if (bpage) {
			ut_ad(!buf_pool_watch_is_sentinel(buf_pool, bpage));
			break;
		}

		/* Page not in buf_pool: needs to be read from file */

		ut_ad(!hash_lock);
		buf_read_page(page_id, page_size);

#if defined UNIV_DEBUG || defined UNIV_BUF_DEBUG
		ut_a(++buf_dbg_counter % 5771 || buf_validate());
#endif /* UNIV_DEBUG || UNIV_BUF_DEBUG */
	}

	ut_ad(buf_page_hash_lock_held_s(buf_pool, bpage));

	if (!bpage->zip.data) {
		/* There is no compressed page. */
err_exit:
		rw_lock_s_unlock(hash_lock);
		return(NULL);
	}

	ut_ad(!buf_pool_watch_is_sentinel(buf_pool, bpage));

	switch (buf_page_get_state(bpage)) {
	case BUF_BLOCK_POOL_WATCH:
	case BUF_BLOCK_NOT_USED:
	case BUF_BLOCK_READY_FOR_USE:
	case BUF_BLOCK_MEMORY:
	case BUF_BLOCK_REMOVE_HASH:
		ut_error;

	case BUF_BLOCK_ZIP_PAGE:
	case BUF_BLOCK_ZIP_DIRTY:
		block_mutex = &buf_pool->zip_mutex;
		mutex_enter(block_mutex);
#ifdef PAGE_ATOMIC_REF_COUNT
		os_atomic_increment_uint32(&bpage->buf_fix_count, 1);
#else
		++bpage->buf_fix_count;
#endif /* PAGE_ATOMIC_REF_COUNT */
		goto got_block;
	case BUF_BLOCK_FILE_PAGE:
		/* Discard the uncompressed page frame if possible. */
		if (!discard_attempted) {
			rw_lock_s_unlock(hash_lock);
			buf_block_try_discard_uncompressed(page_id);
			discard_attempted = TRUE;
			goto lookup;
		}

		block_mutex = &((buf_block_t*) bpage)->mutex;

		mutex_enter(block_mutex);

		buf_block_buf_fix_inc((buf_block_t*) bpage, __FILE__, __LINE__);
		goto got_block;
	}

	ut_error;
	goto err_exit;

got_block:
	must_read = buf_page_get_io_fix(bpage) == BUF_IO_READ;

	rw_lock_s_unlock(hash_lock);
#if defined UNIV_DEBUG_FILE_ACCESSES || defined UNIV_DEBUG
	ut_a(!bpage->file_page_was_freed);
#endif /* defined UNIV_DEBUG_FILE_ACCESSES || defined UNIV_DEBUG */

	buf_page_set_accessed(bpage);

	mutex_exit(block_mutex);

	buf_page_make_young_if_needed(bpage);

#if defined UNIV_DEBUG || defined UNIV_BUF_DEBUG
	ut_a(++buf_dbg_counter % 5771 || buf_validate());
	ut_a(bpage->buf_fix_count > 0);
	ut_a(buf_page_in_file(bpage));
#endif /* UNIV_DEBUG || UNIV_BUF_DEBUG */

	if (must_read) {
		/* Let us wait until the read operation
		completes */

		for (;;) {
			enum buf_io_fix	io_fix;

			mutex_enter(block_mutex);
			io_fix = buf_page_get_io_fix(bpage);
			mutex_exit(block_mutex);

			if (io_fix == BUF_IO_READ) {

				os_thread_sleep(WAIT_FOR_READ);
			} else {
				break;
			}
		}
	}

#ifdef UNIV_IBUF_COUNT_DEBUG
	ut_a(ibuf_count_get(page_id) == 0);
#endif
	return(bpage);
}

/********************************************************************//**
Initialize some fields of a control block. */
UNIV_INLINE
void
buf_block_init_low(
/*===============*/
	buf_block_t*	block)	/*!< in: block to init */
{
	block->check_index_page_at_flush = FALSE;
	block->index		= NULL;

	block->n_hash_helps	= 0;
	block->n_fields		= 1;
	block->left_side	= TRUE;
}
#endif /* !UNIV_HOTBACKUP */

/********************************************************************//**
Decompress a block.
@return TRUE if successful */

ibool
buf_zip_decompress(
/*===============*/
	buf_block_t*	block,	/*!< in/out: block */
	ibool		check)	/*!< in: TRUE=verify the page checksum */
{
	const byte*	frame = block->page.zip.data;
	ulint		size = page_zip_get_size(&block->page.zip);

	ut_ad(block->page.size.is_compressed());
	ut_a(block->page.id.space() != 0);

	if (UNIV_UNLIKELY(check && !page_zip_verify_checksum(frame, size))) {

		ib_logf(IB_LOG_LEVEL_ERROR,
			"Compressed page checksum mismatch"
			" (space %u page %u): stored: %lu, crc32:"
			" " UINT32PF " innodb: " UINT32PF ", none: " UINT32PF,
			block->page.id.space(), block->page.id.page_no(),
			mach_read_from_4(frame + FIL_PAGE_SPACE_OR_CHKSUM),
			page_zip_calc_checksum(frame, size,
					       SRV_CHECKSUM_ALGORITHM_CRC32),
			page_zip_calc_checksum(frame, size,
					       SRV_CHECKSUM_ALGORITHM_INNODB),
			page_zip_calc_checksum(frame, size,
					       SRV_CHECKSUM_ALGORITHM_NONE));
		return(FALSE);
	}

	switch (fil_page_get_type(frame)) {
	case FIL_PAGE_INDEX:
		if (page_zip_decompress(&block->page.zip,
					block->frame, TRUE)) {
			return(TRUE);
		}

		ib_logf(IB_LOG_LEVEL_ERROR,
			"Unable to decompress space " UINT32PF
			" page " UINT32PF,
			block->page.id.space(),
			block->page.id.page_no());
		return(FALSE);

	case FIL_PAGE_TYPE_ALLOCATED:
	case FIL_PAGE_INODE:
	case FIL_PAGE_IBUF_BITMAP:
	case FIL_PAGE_TYPE_FSP_HDR:
	case FIL_PAGE_TYPE_XDES:
	case FIL_PAGE_TYPE_ZBLOB:
	case FIL_PAGE_TYPE_ZBLOB2:
		/* Copy to uncompressed storage. */
		memcpy(block->frame, frame, block->page.size.physical());
		return(TRUE);
	}

	ib_logf(IB_LOG_LEVEL_ERROR,
		"Unknown compressed page type %lu",
		fil_page_get_type(frame));
	return(FALSE);
}

#ifndef UNIV_HOTBACKUP
/*******************************************************************//**
Gets the block to whose frame the pointer is pointing to if found
in this buffer pool instance.
@return pointer to block */

buf_block_t*
buf_block_align_instance(
/*=====================*/
 	buf_pool_t*	buf_pool,	/*!< in: buffer in which the block
					resides */
	const byte*	ptr)		/*!< in: pointer to a frame */
{
	buf_chunk_t*	chunk;
	ulint		i;

	/* TODO: protect buf_pool->chunks with a mutex (it will
	currently remain constant after buf_pool_init()) */
	for (chunk = buf_pool->chunks, i = buf_pool->n_chunks; i--; chunk++) {
		ulint	offs;

		if (UNIV_UNLIKELY(ptr < chunk->blocks->frame)) {

			continue;
		}
		/* else */

		offs = ptr - chunk->blocks->frame;

		offs >>= UNIV_PAGE_SIZE_SHIFT;

		if (UNIV_LIKELY(offs < chunk->size)) {
			buf_block_t*	block = &chunk->blocks[offs];

			/* The function buf_chunk_init() invokes
			buf_block_init() so that block[n].frame ==
			block->frame + n * UNIV_PAGE_SIZE.  Check it. */
			ut_ad(block->frame == page_align(ptr));
#ifdef UNIV_DEBUG
			/* A thread that updates these fields must
			hold buf_pool->mutex and block->mutex.  Acquire
			only the latter. */
			buf_page_mutex_enter(block);

			switch (buf_block_get_state(block)) {
			case BUF_BLOCK_POOL_WATCH:
			case BUF_BLOCK_ZIP_PAGE:
			case BUF_BLOCK_ZIP_DIRTY:
				/* These types should only be used in
				the compressed buffer pool, whose
				memory is allocated from
				buf_pool->chunks, in UNIV_PAGE_SIZE
				blocks flagged as BUF_BLOCK_MEMORY. */
				ut_error;
				break;
			case BUF_BLOCK_NOT_USED:
			case BUF_BLOCK_READY_FOR_USE:
			case BUF_BLOCK_MEMORY:
				/* Some data structures contain
				"guess" pointers to file pages.  The
				file pages may have been freed and
				reused.  Do not complain. */
				break;
			case BUF_BLOCK_REMOVE_HASH:
				/* buf_LRU_block_remove_hashed_page()
				will overwrite the FIL_PAGE_OFFSET and
				FIL_PAGE_ARCH_LOG_NO_OR_SPACE_ID with
				0xff and set the state to
				BUF_BLOCK_REMOVE_HASH. */
				ut_ad(page_get_space_id(page_align(ptr))
				      == 0xffffffff);
				ut_ad(page_get_page_no(page_align(ptr))
				      == 0xffffffff);
				break;
			case BUF_BLOCK_FILE_PAGE:
				ut_ad(block->page.id.space()
				      == page_get_space_id(page_align(ptr)));
				ut_ad(block->page.id.page_no()
				      == page_get_page_no(page_align(ptr)));
				break;
			}

			buf_page_mutex_exit(block);
#endif /* UNIV_DEBUG */

			return(block);
		}
	}

	return(NULL);
}

/*******************************************************************//**
Gets the block to whose frame the pointer is pointing to.
@return pointer to block, never NULL */

buf_block_t*
buf_block_align(
/*============*/
	const byte*	ptr)	/*!< in: pointer to a frame */
{
	ulint		i;

	for (i = 0; i < srv_buf_pool_instances; i++) {
		buf_block_t*	block;

		block = buf_block_align_instance(
			buf_pool_from_array(i), ptr);
		if (block) {
			return(block);
		}
	}

	/* The block should always be found. */
	ut_error;
	return(NULL);
}

/********************************************************************//**
Find out if a pointer belongs to a buf_block_t. It can be a pointer to
the buf_block_t itself or a member of it. This functions checks one of
the buffer pool instances.
@return TRUE if ptr belongs to a buf_block_t struct */
static
ibool
buf_pointer_is_block_field_instance(
/*================================*/
	buf_pool_t*	buf_pool,	/*!< in: buffer pool instance */
	const void*	ptr)		/*!< in: pointer not dereferenced */
{
	const buf_chunk_t*		chunk	= buf_pool->chunks;
	const buf_chunk_t* const	echunk	= chunk + buf_pool->n_chunks;

	/* TODO: protect buf_pool->chunks with a mutex (it will
	currently remain constant after buf_pool_init()) */
	while (chunk < echunk) {
		if (ptr >= (void*) chunk->blocks
		    && ptr < (void*) (chunk->blocks + chunk->size)) {

			return(TRUE);
		}

		chunk++;
	}

	return(FALSE);
}

/********************************************************************//**
Find out if a pointer belongs to a buf_block_t. It can be a pointer to
the buf_block_t itself or a member of it
@return TRUE if ptr belongs to a buf_block_t struct */

ibool
buf_pointer_is_block_field(
/*=======================*/
	const void*	ptr)	/*!< in: pointer not dereferenced */
{
	ulint	i;

	for (i = 0; i < srv_buf_pool_instances; i++) {
		ibool	found;

		found = buf_pointer_is_block_field_instance(
			buf_pool_from_array(i), ptr);
		if (found) {
			return(TRUE);
		}
	}

	return(FALSE);
}

/********************************************************************//**
Find out if a buffer block was created by buf_chunk_init().
@return TRUE if "block" has been added to buf_pool->free by buf_chunk_init() */
static
ibool
buf_block_is_uncompressed(
/*======================*/
	buf_pool_t*		buf_pool,	/*!< in: buffer pool instance */
	const buf_block_t*	block)		/*!< in: pointer to block,
						not dereferenced */
{
	if ((((ulint) block) % sizeof *block) != 0) {
		/* The pointer should be aligned. */
		return(FALSE);
	}

	return(buf_pointer_is_block_field_instance(buf_pool, (void*) block));
}

#if defined UNIV_DEBUG || defined UNIV_IBUF_DEBUG
/********************************************************************//**
Return true if probe is enabled.
@return true if probe enabled. */
static
bool
buf_debug_execute_is_force_flush()
/*==============================*/
{
	DBUG_EXECUTE_IF("ib_buf_force_flush", return(true); );

	/* This is used during queisce testing, we want to ensure maximum
	buffering by the change buffer. */

	if (srv_ibuf_disable_background_merge) {
		return(true);
	}

	return(false);
}
#endif /* UNIV_DEBUG || UNIV_IBUF_DEBUG */

/** Wait for the block to be read in.
@param[in]	block	The block to check */
static
void
buf_wait_for_read(
	buf_block_t*	block)
{
	/* Note: For the PAGE_ATOMIC_REF_COUNT case:

	We are using the block->lock to check for IO state (and a dirty read).
	We set the IO_READ state under the protection of the hash_lock
	(and block->mutex). This is safe because another thread can only
	access the block (and check for IO state) after the block has been
	added to the page hashtable. */

	if (buf_block_get_io_fix(block) == BUF_IO_READ) {

		/* Wait until the read operation completes */

		BPageMutex*	mutex = buf_page_get_mutex(&block->page);

		for (;;) {
			buf_io_fix	io_fix;

			mutex_enter(mutex);

			io_fix = buf_block_get_io_fix(block);

			mutex_exit(mutex);

			if (io_fix == BUF_IO_READ) {
				/* Wait by temporaly s-latch */
				rw_lock_s_lock(&block->lock);
				rw_lock_s_unlock(&block->lock);
			} else {
				break;
			}
		}
	}
}

/** This is the general function used to get access to a database page.
@param[in]	page_id		page id
@param[in]	rw_latch	RW_S_LATCH, RW_X_LATCH, RW_NO_LATCH
@param[in]	guess		guessed block or NULL
@param[in]	mode		BUF_GET, BUF_GET_IF_IN_POOL,
BUF_PEEK_IF_IN_POOL, BUF_GET_NO_LATCH, or BUF_GET_IF_IN_POOL_OR_WATCH
@param[in]	file		file name
@param[in]	line		line where called
@param[in]	mtr		mini-transaction
@return pointer to the block or NULL */
buf_block_t*
buf_page_get_gen(
	const page_id_t&	page_id,
	const page_size_t&	page_size,
	ulint			rw_latch,
	buf_block_t*		guess,
	ulint			mode,
	const char*		file,
	ulint			line,
	mtr_t*			mtr)
{
	buf_block_t*	block;
	unsigned	access_time;
	rw_lock_t*	hash_lock;
	buf_block_t*	fix_block;
	ulint		retries = 0;
	BPageMutex*	fix_mutex = NULL;
	buf_pool_t*	buf_pool = buf_pool_get(page_id);

	ut_ad(mtr->is_active());
	ut_ad((rw_latch == RW_S_LATCH)
	      || (rw_latch == RW_X_LATCH)
	      || (rw_latch == RW_SX_LATCH)
	      || (rw_latch == RW_NO_LATCH));
#ifdef UNIV_DEBUG
	switch (mode) {
	case BUF_GET_NO_LATCH:
		ut_ad(rw_latch == RW_NO_LATCH);
		break;
	case BUF_GET:
	case BUF_GET_IF_IN_POOL:
	case BUF_PEEK_IF_IN_POOL:
	case BUF_GET_IF_IN_POOL_OR_WATCH:
	case BUF_GET_POSSIBLY_FREED:
		break;
	default:
		ut_error;
	}

	bool			found;
	const page_size_t&	space_page_size
		= fil_space_get_page_size(page_id.space(), &found);

	ut_ad(found);

	ut_ad(page_size.equals_to(space_page_size));
#endif /* UNIV_DEBUG */
<<<<<<< HEAD

#ifndef UNIV_LOG_DEBUG
	ut_ad(!ibuf_inside(mtr)
	      || ibuf_page_low(page_id, page_size, FALSE, file, line, NULL));
#endif
=======
	ut_ad(zip_size == fil_space_get_zip_size(space));
	ut_ad(ut_is_2pow(zip_size));
	ut_ad(!ibuf_inside(mtr)
	      || ibuf_page_low(space, zip_size, offset,
			       FALSE, file, line, NULL));
>>>>>>> d1de950b
	buf_pool->stat.n_page_gets++;
	hash_lock = buf_page_hash_lock_get(buf_pool, page_id);
loop:
	block = guess;

	rw_lock_s_lock(hash_lock);

	if (block != NULL) {

		/* If the guess is a compressed page descriptor that
		has been allocated by buf_page_alloc_descriptor(),
		it may have been freed by buf_relocate(). */

		if (!buf_block_is_uncompressed(buf_pool, block)
		    || !page_id.equals_to(block->page.id)
		    || buf_block_get_state(block) != BUF_BLOCK_FILE_PAGE) {

			/* Our guess was bogus or things have changed
			since. */
			block = guess = NULL;
		} else {
			ut_ad(!block->page.in_zip_hash);
		}
	}

	if (block == NULL) {
		block = (buf_block_t*) buf_page_hash_get_low(buf_pool, page_id);
	}

	if (!block || buf_pool_watch_is_sentinel(buf_pool, &block->page)) {
		rw_lock_s_unlock(hash_lock);
		block = NULL;
	}

	if (block == NULL) {
		/* Page not in buf_pool: needs to be read from file */

		if (mode == BUF_GET_IF_IN_POOL_OR_WATCH) {
			rw_lock_x_lock(hash_lock);

			block = (buf_block_t*) buf_pool_watch_set(page_id);

			if (block) {
				/* We can release hash_lock after we
				increment the fix count to make
				sure that no state change takes place. */
				fix_block = block;
				buf_block_fix(fix_block);

				/* Now safe to release page_hash mutex */
				rw_lock_x_unlock(hash_lock);
				goto got_block;
			}

			rw_lock_x_unlock(hash_lock);
		}

		if (mode == BUF_GET_IF_IN_POOL
		    || mode == BUF_PEEK_IF_IN_POOL
		    || mode == BUF_GET_IF_IN_POOL_OR_WATCH) {
#ifdef UNIV_SYNC_DEBUG
			ut_ad(!rw_lock_own(hash_lock, RW_LOCK_X));
			ut_ad(!rw_lock_own(hash_lock, RW_LOCK_S));
#endif /* UNIV_SYNC_DEBUG */
			return(NULL);
		}

		if (buf_read_page(page_id, page_size)) {
			buf_read_ahead_random(page_id, page_size,
					      ibuf_inside(mtr));

			retries = 0;
		} else if (retries < BUF_PAGE_READ_MAX_RETRIES) {
			++retries;
			DBUG_EXECUTE_IF(
				"innodb_page_corruption_retries",
				retries = BUF_PAGE_READ_MAX_RETRIES;
			);
		} else {
			ib_logf(IB_LOG_LEVEL_FATAL,
				"Unable to read tablespace " UINT32PF
				" page no " UINT32PF
				" into the buffer pool after %lu attempts."
				" The most probable cause of this error may"
				" be that the table has been corrupted."
				" You can try to fix this problem by using"
				" innodb_force_recovery."
				" Please see " REFMAN " for more"
				" details.   Aborting...",
				page_id.space(), page_id.page_no(),
				BUF_PAGE_READ_MAX_RETRIES);
		}

#if defined UNIV_DEBUG || defined UNIV_BUF_DEBUG
		ut_a(++buf_dbg_counter % 5771 || buf_validate());
#endif /* UNIV_DEBUG || UNIV_BUF_DEBUG */
		goto loop;
	} else {
		fix_block = block;
	}

	buf_block_fix(fix_block);

	/* Now safe to release page_hash mutex */
	rw_lock_s_unlock(hash_lock);

got_block:

	fix_mutex = buf_page_get_mutex(&fix_block->page);

	if (mode == BUF_GET_IF_IN_POOL || mode == BUF_PEEK_IF_IN_POOL) {

		bool	must_read;

		{
			buf_page_t*	fix_page = &fix_block->page;

			mutex_enter(fix_mutex);

			buf_io_fix	io_fix = buf_page_get_io_fix(fix_page);

			must_read = (io_fix == BUF_IO_READ);

			mutex_exit(fix_mutex);
		}

		if (must_read) {
			/* The page is being read to buffer pool,
			but we cannot wait around for the read to
			complete. */
			buf_block_unfix(fix_block);

			return(NULL);
		}
	}

	switch (buf_block_get_state(fix_block)) {
		buf_page_t*	bpage;

	case BUF_BLOCK_FILE_PAGE:
		break;

	case BUF_BLOCK_ZIP_PAGE:
	case BUF_BLOCK_ZIP_DIRTY:
		if (mode == BUF_PEEK_IF_IN_POOL) {
			/* This mode is only used for dropping an
			adaptive hash index.  There cannot be an
			adaptive hash index for a compressed-only
			page, so do not bother decompressing the page. */
			buf_block_unfix(fix_block);

			return(NULL);
		}

		bpage = &block->page;

		/* Note: We have already buffer fixed this block. */
		if (bpage->buf_fix_count > 1
		    || buf_page_get_io_fix(bpage) != BUF_IO_NONE) {

			/* This condition often occurs when the buffer
			is not buffer-fixed, but I/O-fixed by
			buf_page_init_for_read(). */
			buf_block_unfix(fix_block);

			/* The block is buffer-fixed or I/O-fixed.
			Try again later. */
			os_thread_sleep(WAIT_FOR_READ);

			goto loop;
		}

		/* Buffer-fix the block so that it cannot be evicted
		or relocated while we are attempting to allocate an
		uncompressed page. */

		block = buf_LRU_get_free_block(buf_pool);

		buf_pool_mutex_enter(buf_pool);

		rw_lock_x_lock(hash_lock);

		/* Buffer-fixing prevents the page_hash from changing. */
		ut_ad(bpage == buf_page_hash_get_low(buf_pool, page_id));

		buf_page_mutex_enter(block);
		mutex_enter(&buf_pool->zip_mutex);

		ut_ad(fix_block->page.buf_fix_count > 0);

#ifdef PAGE_ATOMIC_REF_COUNT
		os_atomic_decrement_uint32(&fix_block->page.buf_fix_count, 1);
#else
		--fix_block->page.buf_fix_count;
#endif /* PAGE_ATOMIC_REF_COUNT */

		fix_block = block;

		if (bpage->buf_fix_count > 0
		    || buf_page_get_io_fix(bpage) != BUF_IO_NONE) {

			mutex_exit(&buf_pool->zip_mutex);
			/* The block was buffer-fixed or I/O-fixed while
			buf_pool->mutex was not held by this thread.
			Free the block that was allocated and retry.
			This should be extremely unlikely, for example,
			if buf_page_get_zip() was invoked. */

			buf_LRU_block_free_non_file_page(block);
			buf_pool_mutex_exit(buf_pool);
			rw_lock_x_unlock(hash_lock);
			buf_page_mutex_exit(block);

			/* Try again */
			goto loop;
		}

		/* Move the compressed page from bpage to block,
		and uncompress it. */

		/* Note: this is the uncompressed block and it is not
		accessible by other threads yet because it is not in
		any list or hash table */
		buf_relocate(bpage, &block->page);

		buf_block_init_low(block);

		/* Set after relocate(). */
		block->page.buf_fix_count = 1;

		block->lock_hash_val = lock_rec_hash(page_id.space(),
						     page_id.page_no());

		UNIV_MEM_DESC(&block->page.zip.data,
			      page_zip_get_size(&block->page.zip));

		if (buf_page_get_state(&block->page) == BUF_BLOCK_ZIP_PAGE) {
#if defined UNIV_DEBUG || defined UNIV_BUF_DEBUG
			UT_LIST_REMOVE(buf_pool->zip_clean, &block->page);
#endif /* UNIV_DEBUG || UNIV_BUF_DEBUG */
			ut_ad(!block->page.in_flush_list);
		} else {
			/* Relocate buf_pool->flush_list. */
			buf_flush_relocate_on_flush_list(bpage, &block->page);
		}

		/* Buffer-fix, I/O-fix, and X-latch the block
		for the duration of the decompression.
		Also add the block to the unzip_LRU list. */
		block->page.state = BUF_BLOCK_FILE_PAGE;

		/* Insert at the front of unzip_LRU list */
		buf_unzip_LRU_add_block(block, FALSE);

		buf_block_set_io_fix(block, BUF_IO_READ);
		rw_lock_x_lock_inline(&block->lock, 0, file, line);

		UNIV_MEM_INVALID(bpage, sizeof *bpage);

		rw_lock_x_unlock(hash_lock);
		buf_pool->n_pend_unzip++;
		buf_pool_mutex_exit(buf_pool);

		access_time = buf_page_is_accessed(&block->page);

		buf_page_mutex_exit(block);
		mutex_exit(&buf_pool->zip_mutex);

		buf_page_free_descriptor(bpage);

		/* Decompress the page while not holding
		buf_pool->mutex or block->mutex. */

		/* Page checksum verification is already done when
		the page is read from disk. Hence page checksum
		verification is not necessary when decompressing the page. */
		{
			bool	success = buf_zip_decompress(block, FALSE);
			ut_a(success);
		}

		if (!recv_no_ibuf_operations) {
			if (access_time) {
#ifdef UNIV_IBUF_COUNT_DEBUG
				ut_a(ibuf_count_get(page_id) == 0);
#endif /* UNIV_IBUF_COUNT_DEBUG */
			} else {
				ibuf_merge_or_delete_for_page(
					block, page_id, &page_size, TRUE);
			}
		}

		buf_pool_mutex_enter(buf_pool);

		buf_page_mutex_enter(fix_block);

		buf_block_set_io_fix(fix_block, BUF_IO_NONE);

		buf_page_mutex_exit(fix_block);

		--buf_pool->n_pend_unzip;

		buf_pool_mutex_exit(buf_pool);

		rw_lock_x_unlock(&block->lock);

		break;

	case BUF_BLOCK_POOL_WATCH:
	case BUF_BLOCK_NOT_USED:
	case BUF_BLOCK_READY_FOR_USE:
	case BUF_BLOCK_MEMORY:
	case BUF_BLOCK_REMOVE_HASH:
		ut_error;
		break;
	}

	ut_ad(block == fix_block);
	ut_ad(fix_block->page.buf_fix_count > 0);

#ifdef UNIV_SYNC_DEBUG
	ut_ad(!rw_lock_own(hash_lock, RW_LOCK_X));
	ut_ad(!rw_lock_own(hash_lock, RW_LOCK_S));
#endif /* UNIV_SYNC_DEBUG */

	ut_ad(buf_block_get_state(fix_block) == BUF_BLOCK_FILE_PAGE);

#if UNIV_WORD_SIZE == 4
	/* On 32-bit systems, there is no padding in buf_page_t.  On
	other systems, Valgrind could complain about uninitialized pad
	bytes. */
	UNIV_MEM_ASSERT_RW(&fix_block->page, sizeof fix_block->page);
#endif
#if defined UNIV_DEBUG || defined UNIV_IBUF_DEBUG

	if ((mode == BUF_GET_IF_IN_POOL || mode == BUF_GET_IF_IN_POOL_OR_WATCH)
	    && (ibuf_debug || buf_debug_execute_is_force_flush())) {

		/* Try to evict the block from the buffer pool, to use the
		insert buffer (change buffer) as much as possible. */

		buf_pool_mutex_enter(buf_pool);

		buf_block_unfix(fix_block);

		/* Now we are only holding the buf_pool->mutex,
		not block->mutex or hash_lock. Blocks cannot be
		relocated or enter or exit the buf_pool while we
		are holding the buf_pool->mutex. */

		if (buf_LRU_free_page(&fix_block->page, true)) {

			buf_pool_mutex_exit(buf_pool);

			rw_lock_x_lock(hash_lock);

			if (mode == BUF_GET_IF_IN_POOL_OR_WATCH) {
				/* Set the watch, as it would have
				been set if the page were not in the
				buffer pool in the first place. */
				block = (buf_block_t*) buf_pool_watch_set(
					page_id);
			} else {
				block = (buf_block_t*) buf_page_hash_get_low(
					buf_pool, page_id);
			}

			rw_lock_x_unlock(hash_lock);

			if (block != NULL) {
				/* Either the page has been read in or
				a watch was set on that in the window
				where we released the buf_pool::mutex
				and before we acquire the hash_lock
				above. Try again. */
				guess = block;

				goto loop;
			}

			ib_logf(IB_LOG_LEVEL_INFO,
				"innodb_change_buffering_debug evict "
				UINT32PF " " UINT32PF,
				page_id.space(), page_id.page_no());

			return(NULL);
		}

		buf_page_mutex_enter(fix_block);

		if (buf_flush_page_try(buf_pool, fix_block)) {

			ib_logf(IB_LOG_LEVEL_INFO,
				"innodb_change_buffering_debug flush "
				UINT32PF " " UINT32PF,
				page_id.space(), page_id.page_no());

			guess = fix_block;

			goto loop;
		}

		buf_page_mutex_exit(fix_block);

		buf_block_fix(fix_block);

		/* Failed to evict the page; change it directly */

		buf_pool_mutex_exit(buf_pool);
	}
#endif /* UNIV_DEBUG || UNIV_IBUF_DEBUG */

	ut_ad(fix_block->page.buf_fix_count > 0);

#ifdef UNIV_SYNC_DEBUG
	/* We have already buffer fixed the page, and we are committed to
	returning this page to the caller. Register for debugging. */
	{
		ibool	ret;
		ret = rw_lock_s_lock_nowait(&fix_block->debug_latch, file, line);
		ut_a(ret);
	}
#endif /* UNIV_SYNC_DEBUG */

#if defined UNIV_DEBUG_FILE_ACCESSES || defined UNIV_DEBUG
	ut_a(mode == BUF_GET_POSSIBLY_FREED
	     || !fix_block->page.file_page_was_freed);
#endif

	/* Check if this is the first access to the page */
	access_time = buf_page_is_accessed(&fix_block->page);

	/* This is a heuristic and we don't care about ordering issues. */
	if (access_time == 0) {
		buf_page_mutex_enter(fix_block);

		buf_page_set_accessed(&fix_block->page);

		buf_page_mutex_exit(fix_block);
	}

	if (mode != BUF_PEEK_IF_IN_POOL) {
		buf_page_make_young_if_needed(&fix_block->page);
	}

#if defined UNIV_DEBUG || defined UNIV_BUF_DEBUG
	ut_a(++buf_dbg_counter % 5771 || buf_validate());
	ut_a(buf_block_get_state(fix_block) == BUF_BLOCK_FILE_PAGE);
#endif /* UNIV_DEBUG || UNIV_BUF_DEBUG */

#ifdef PAGE_ATOMIC_REF_COUNT
	/* We have to wait here because the IO_READ state was set
	under the protection of the hash_lock and not the block->mutex
	and block->lock. */
	buf_wait_for_read(fix_block);
#endif /* PAGE_ATOMIC_REF_COUNT */

	mtr_memo_type_t	fix_type;

	switch (rw_latch) {
	case RW_NO_LATCH:

#ifndef PAGE_ATOMIC_REF_COUNT
		buf_wait_for_read(fix_block);
#endif /* !PAGE_ATOMIC_REF_COUNT */

		fix_type = MTR_MEMO_BUF_FIX;
		break;

	case RW_S_LATCH:
		rw_lock_s_lock_inline(&fix_block->lock, 0, file, line);

		fix_type = MTR_MEMO_PAGE_S_FIX;
		break;

	case RW_SX_LATCH:
		rw_lock_sx_lock_inline(&fix_block->lock, 0, file, line);

		fix_type = MTR_MEMO_PAGE_SX_FIX;
		break;

	default:
		ut_ad(rw_latch == RW_X_LATCH);
		rw_lock_x_lock_inline(&fix_block->lock, 0, file, line);

		fix_type = MTR_MEMO_PAGE_X_FIX;
		break;
	}

	mtr_memo_push(mtr, fix_block, fix_type);

	if (mode != BUF_PEEK_IF_IN_POOL && !access_time) {
		/* In the case of a first access, try to apply linear
		read-ahead */

		buf_read_ahead_linear(page_id, page_size, ibuf_inside(mtr));
	}

#ifdef UNIV_IBUF_COUNT_DEBUG
	ut_a(ibuf_count_get(fix_block->page.id) == 0);
#endif
#ifdef UNIV_SYNC_DEBUG
	ut_ad(!rw_lock_own(hash_lock, RW_LOCK_X));
	ut_ad(!rw_lock_own(hash_lock, RW_LOCK_S));
#endif /* UNIV_SYNC_DEBUG */
	return(fix_block);
}

/********************************************************************//**
This is the general function used to get optimistic access to a database
page.
@return TRUE if success */

ibool
buf_page_optimistic_get(
/*====================*/
	ulint		rw_latch,/*!< in: RW_S_LATCH, RW_X_LATCH */
	buf_block_t*	block,	/*!< in: guessed buffer block */
	ib_uint64_t	modify_clock,/*!< in: modify clock value */
	const char*	file,	/*!< in: file name */
	ulint		line,	/*!< in: line where called */
	mtr_t*		mtr)	/*!< in: mini-transaction */
{
	buf_pool_t*	buf_pool;
	unsigned	access_time;
	ibool		success;

	ut_ad(block);
	ut_ad(mtr);
	ut_ad(mtr->is_active());
	ut_ad((rw_latch == RW_S_LATCH) || (rw_latch == RW_X_LATCH));

	buf_page_mutex_enter(block);

	if (UNIV_UNLIKELY(buf_block_get_state(block) != BUF_BLOCK_FILE_PAGE)) {

		buf_page_mutex_exit(block);

		return(FALSE);
	}

	buf_block_buf_fix_inc(block, file, line);

	access_time = buf_page_is_accessed(&block->page);

	buf_page_set_accessed(&block->page);

	buf_page_mutex_exit(block);

	buf_page_make_young_if_needed(&block->page);

	ut_ad(!ibuf_inside(mtr)
	      || ibuf_page(block->page.id, block->page.size, NULL));

	mtr_memo_type_t	fix_type;

	switch (rw_latch) {
	case RW_S_LATCH:
		success = rw_lock_s_lock_nowait(&block->lock, file, line);

		fix_type = MTR_MEMO_PAGE_S_FIX;
		break;
	case RW_X_LATCH:
		success = rw_lock_x_lock_func_nowait_inline(
			&block->lock, file, line);

		fix_type = MTR_MEMO_PAGE_X_FIX;
		break;
	default:
		ut_error; /* RW_SX_LATCH is not implemented yet */
	}

	if (!success) {
		buf_page_mutex_enter(block);
		buf_block_buf_fix_dec(block);
		buf_page_mutex_exit(block);

		return(FALSE);
	}

	if (modify_clock != block->modify_clock) {

		buf_block_dbg_add_level(block, SYNC_NO_ORDER_CHECK);

		if (rw_latch == RW_S_LATCH) {
			rw_lock_s_unlock(&block->lock);
		} else {
			rw_lock_x_unlock(&block->lock);
		}

		buf_page_mutex_enter(block);
		buf_block_buf_fix_dec(block);
		buf_page_mutex_exit(block);

		return(FALSE);
	}

	mtr_memo_push(mtr, block, fix_type);

#if defined UNIV_DEBUG || defined UNIV_BUF_DEBUG
	ut_a(++buf_dbg_counter % 5771 || buf_validate());
	ut_a(block->page.buf_fix_count > 0);
	ut_a(buf_block_get_state(block) == BUF_BLOCK_FILE_PAGE);
#endif /* UNIV_DEBUG || UNIV_BUF_DEBUG */

#if defined UNIV_DEBUG_FILE_ACCESSES || defined UNIV_DEBUG
	buf_page_mutex_enter(block);
	ut_a(!block->page.file_page_was_freed);
	buf_page_mutex_exit(block);
#endif /* defined UNIV_DEBUG_FILE_ACCESSES || defined UNIV_DEBUG */

	if (!access_time) {
		/* In the case of a first access, try to apply linear
		read-ahead */
		buf_read_ahead_linear(block->page.id, block->page.size,
				      ibuf_inside(mtr));
	}

#ifdef UNIV_IBUF_COUNT_DEBUG
	ut_a(ibuf_count_get(block->page.id) == 0);
#endif
	buf_pool = buf_pool_from_block(block);
	buf_pool->stat.n_page_gets++;

	return(TRUE);
}

/********************************************************************//**
This is used to get access to a known database page, when no waiting can be
done. For example, if a search in an adaptive hash index leads us to this
frame.
@return TRUE if success */

ibool
buf_page_get_known_nowait(
/*======================*/
	ulint		rw_latch,/*!< in: RW_S_LATCH, RW_X_LATCH */
	buf_block_t*	block,	/*!< in: the known page */
	ulint		mode,	/*!< in: BUF_MAKE_YOUNG or BUF_KEEP_OLD */
	const char*	file,	/*!< in: file name */
	ulint		line,	/*!< in: line where called */
	mtr_t*		mtr)	/*!< in: mini-transaction */
{
	buf_pool_t*	buf_pool;
	ibool		success;

	ut_ad(mtr->is_active());
	ut_ad((rw_latch == RW_S_LATCH) || (rw_latch == RW_X_LATCH));

	buf_page_mutex_enter(block);

	if (buf_block_get_state(block) == BUF_BLOCK_REMOVE_HASH) {
		/* Another thread is just freeing the block from the LRU list
		of the buffer pool: do not try to access this page; this
		attempt to access the page can only come through the hash
		index because when the buffer block state is ..._REMOVE_HASH,
		we have already removed it from the page address hash table
		of the buffer pool. */

		buf_page_mutex_exit(block);

		return(FALSE);
	}

	ut_a(buf_block_get_state(block) == BUF_BLOCK_FILE_PAGE);

	buf_block_buf_fix_inc(block, file, line);

	buf_page_set_accessed(&block->page);

	buf_page_mutex_exit(block);

	buf_pool = buf_pool_from_block(block);

	if (mode == BUF_MAKE_YOUNG) {
		buf_page_make_young_if_needed(&block->page);
	}

	ut_ad(!ibuf_inside(mtr) || mode == BUF_KEEP_OLD);

	mtr_memo_type_t	fix_type;

	switch (rw_latch) {
	case RW_S_LATCH:
		success = rw_lock_s_lock_nowait(&block->lock, file, line);
		fix_type = MTR_MEMO_PAGE_S_FIX;
		break;
	case RW_X_LATCH:
		success = rw_lock_x_lock_func_nowait_inline(
			&block->lock, file, line);

		fix_type = MTR_MEMO_PAGE_X_FIX;
		break;
	default:
		ut_error; /* RW_SX_LATCH is not implemented yet */
	}

	if (!success) {
		buf_page_mutex_enter(block);
		buf_block_buf_fix_dec(block);
		buf_page_mutex_exit(block);

		return(FALSE);
	}

	mtr_memo_push(mtr, block, fix_type);

#if defined UNIV_DEBUG || defined UNIV_BUF_DEBUG
	ut_a(++buf_dbg_counter % 5771 || buf_validate());
	ut_a(block->page.buf_fix_count > 0);
	ut_a(buf_block_get_state(block) == BUF_BLOCK_FILE_PAGE);
#endif /* UNIV_DEBUG || UNIV_BUF_DEBUG */
#if defined UNIV_DEBUG_FILE_ACCESSES || defined UNIV_DEBUG
	if (mode != BUF_KEEP_OLD) {
		/* If mode == BUF_KEEP_OLD, we are executing an I/O
		completion routine.  Avoid a bogus assertion failure
		when ibuf_merge_or_delete_for_page() is processing a
		page that was just freed due to DROP INDEX, or
		deleting a record from SYS_INDEXES. This check will be
		skipped in recv_recover_page() as well. */

		buf_page_mutex_enter(block);
		ut_a(!block->page.file_page_was_freed);
		buf_page_mutex_exit(block);
	}
#endif

#ifdef UNIV_IBUF_COUNT_DEBUG
	ut_a((mode == BUF_KEEP_OLD) || ibuf_count_get(block->page.id) == 0);
#endif
	buf_pool->stat.n_page_gets++;

	return(TRUE);
}

/** Given a tablespace id and page number tries to get that page. If the
page is not in the buffer pool it is not loaded and NULL is returned.
Suitable for using when holding the lock_sys_t::mutex.
@param[in]	page_id	page id
@param[in]	file	file name
@param[in]	line	line where called
@param[in]	mtr	mini-transaction
@return pointer to a page or NULL */
const buf_block_t*
buf_page_try_get_func(
	const page_id_t&	page_id,
	const char*		file,
	ulint			line,
	mtr_t*			mtr)
{
	buf_block_t*	block;
	ibool		success;
	buf_pool_t*	buf_pool = buf_pool_get(page_id);
	rw_lock_t*	hash_lock;

	ut_ad(mtr);
	ut_ad(mtr->is_active());

	block = buf_block_hash_get_s_locked(buf_pool, page_id, &hash_lock);

	if (!block || buf_block_get_state(block) != BUF_BLOCK_FILE_PAGE) {
		if (block) {
			rw_lock_s_unlock(hash_lock);
		}
		return(NULL);
	}

	ut_ad(!buf_pool_watch_is_sentinel(buf_pool, &block->page));

	buf_page_mutex_enter(block);
	rw_lock_s_unlock(hash_lock);

#if defined UNIV_DEBUG || defined UNIV_BUF_DEBUG
	ut_a(buf_block_get_state(block) == BUF_BLOCK_FILE_PAGE);
	ut_a(page_id.equals_to(block->page.id));
#endif /* UNIV_DEBUG || UNIV_BUF_DEBUG */

	buf_block_buf_fix_inc(block, file, line);
	buf_page_mutex_exit(block);

	mtr_memo_type_t	fix_type = MTR_MEMO_PAGE_S_FIX;
	success = rw_lock_s_lock_nowait(&block->lock, file, line);

	if (!success) {
		/* Let us try to get an X-latch. If the current thread
		is holding an X-latch on the page, we cannot get an
		S-latch. */

		fix_type = MTR_MEMO_PAGE_X_FIX;
		success = rw_lock_x_lock_func_nowait_inline(&block->lock,
							    file, line);
	}

	if (!success) {
		buf_page_mutex_enter(block);
		buf_block_buf_fix_dec(block);
		buf_page_mutex_exit(block);

		return(NULL);
	}

	mtr_memo_push(mtr, block, fix_type);
#if defined UNIV_DEBUG || defined UNIV_BUF_DEBUG
	ut_a(++buf_dbg_counter % 5771 || buf_validate());
	ut_a(block->page.buf_fix_count > 0);
	ut_a(buf_block_get_state(block) == BUF_BLOCK_FILE_PAGE);
#endif /* UNIV_DEBUG || UNIV_BUF_DEBUG */
#if defined UNIV_DEBUG_FILE_ACCESSES || defined UNIV_DEBUG
	buf_page_mutex_enter(block);
	ut_a(!block->page.file_page_was_freed);
	buf_page_mutex_exit(block);
#endif /* UNIV_DEBUG_FILE_ACCESSES || UNIV_DEBUG */
	buf_block_dbg_add_level(block, SYNC_NO_ORDER_CHECK);

	buf_pool->stat.n_page_gets++;

#ifdef UNIV_IBUF_COUNT_DEBUG
	ut_a(ibuf_count_get(block->page.id) == 0);
#endif

	return(block);
}

/********************************************************************//**
Initialize some fields of a control block. */
UNIV_INLINE
void
buf_page_init_low(
/*==============*/
	buf_page_t*	bpage)	/*!< in: block to init */
{
	bpage->flush_type = BUF_FLUSH_LRU;
	bpage->io_fix = BUF_IO_NONE;
	bpage->buf_fix_count = 0;
	bpage->freed_page_clock = 0;
	bpage->access_time = 0;
	bpage->newest_modification = 0;
	bpage->oldest_modification = 0;
	HASH_INVALIDATE(bpage, hash);
#if defined UNIV_DEBUG_FILE_ACCESSES || defined UNIV_DEBUG
	bpage->file_page_was_freed = FALSE;
#endif /* UNIV_DEBUG_FILE_ACCESSES || UNIV_DEBUG */
}

/** Inits a page to the buffer buf_pool.
@param[in,out]	buf_pool	buffer pool
@param[in]	page_id		page id
@param[in,out]	block		block to init */
static
void
buf_page_init(
	buf_pool_t*		buf_pool,
	const page_id_t&	page_id,
	const page_size_t&	page_size,
	buf_block_t*		block)
{
	buf_page_t*	hash_page;

	ut_ad(buf_pool == buf_pool_get(page_id));
	ut_ad(buf_pool_mutex_own(buf_pool));

	ut_ad(buf_page_mutex_own(block));
	ut_a(buf_block_get_state(block) != BUF_BLOCK_FILE_PAGE);

#ifdef UNIV_SYNC_DEBUG
	ut_ad(rw_lock_own(buf_page_hash_lock_get(buf_pool, page_id),
			  RW_LOCK_X));
#endif /* UNIV_SYNC_DEBUG */

	/* Set the state of the block */
	buf_block_set_file_page(block, page_id);

#ifdef UNIV_DEBUG_VALGRIND
	if (page_id.space() == 0) {
		/* Silence valid Valgrind warnings about uninitialized
		data being written to data files.  There are some unused
		bytes on some pages that InnoDB does not initialize. */
		UNIV_MEM_VALID(block->frame, UNIV_PAGE_SIZE);
	}
#endif /* UNIV_DEBUG_VALGRIND */

	buf_block_init_low(block);

	block->lock_hash_val = lock_rec_hash(page_id.space(),
					     page_id.page_no());

	buf_page_init_low(&block->page);

	/* Insert into the hash table of file pages */

	hash_page = buf_page_hash_get_low(buf_pool, page_id);

	if (hash_page == NULL) {
		/* Block not found in hash table */
	} else if (buf_pool_watch_is_sentinel(buf_pool, hash_page)) {
		/* Preserve the reference count. */
		ib_uint32_t	buf_fix_count = hash_page->buf_fix_count;

		ut_a(buf_fix_count > 0);

#ifdef PAGE_ATOMIC_REF_COUNT
		os_atomic_increment_uint32(&block->page.buf_fix_count,
					   buf_fix_count);
#else
		block->page.buf_fix_count += (ulint) buf_fix_count;
#endif /* PAGE_ATOMIC_REF_COUNT */

		buf_pool_watch_remove(buf_pool, hash_page);
	} else {
		ib_logf(IB_LOG_LEVEL_ERROR,
			"Page " UINT32PF " " UINT32PF
			" already found in the hash table: %p, %p\n",
			page_id.space(),
			page_id.page_no(),
			(const void*) hash_page, (const void*) block);
#if defined UNIV_DEBUG || defined UNIV_BUF_DEBUG
		buf_page_mutex_exit(block);
		buf_pool_mutex_exit(buf_pool);
		buf_print();
		buf_LRU_print();
		buf_validate();
		buf_LRU_validate();
#endif /* UNIV_DEBUG || UNIV_BUF_DEBUG */
		ut_error;
	}

	ut_ad(!block->page.in_zip_hash);
	ut_ad(!block->page.in_page_hash);
	ut_d(block->page.in_page_hash = TRUE);

	block->page.id.copy_from(page_id);
	block->page.size.copy_from(page_size);

	HASH_INSERT(buf_page_t, hash, buf_pool->page_hash,
		    page_id.fold(), &block->page);

	if (page_size.is_compressed()) {
		page_zip_set_size(&block->page.zip, page_size.physical());
	}
}

/** Inits a page for read to the buffer buf_pool. If the page is
(1) already in buf_pool, or
(2) if we specify to read only ibuf pages and the page is not an ibuf page, or
(3) if the space is deleted or being deleted,
then this function does nothing.
Sets the io_fix flag to BUF_IO_READ and sets a non-recursive exclusive lock
on the buffer frame. The io-handler must take care that the flag is cleared
and the lock released later.
@param[out]	err			DB_SUCCESS or DB_TABLESPACE_DELETED
@param[in]	mode			BUF_READ_IBUF_PAGES_ONLY, ...
@param[in]	page_id			page id
@param[in]	unzip			TRUE=request uncompressed page
@param[in]	tablespace_version	prevents reading from a wrong version
of the tablespace in case we have done DISCARD + IMPORT
@return pointer to the block or NULL */
buf_page_t*
buf_page_init_for_read(
	dberr_t*		err,
	ulint			mode,
	const page_id_t&	page_id,
	const page_size_t&	page_size,
	ibool			unzip,
	ib_int64_t		tablespace_version)
{
	buf_block_t*	block;
	buf_page_t*	bpage	= NULL;
	buf_page_t*	watch_page;
	rw_lock_t*	hash_lock;
	mtr_t		mtr;
	ibool		lru	= FALSE;
	void*		data;
	buf_pool_t*	buf_pool = buf_pool_get(page_id);

	ut_ad(buf_pool);

	*err = DB_SUCCESS;

	if (mode == BUF_READ_IBUF_PAGES_ONLY) {
		/* It is a read-ahead within an ibuf routine */

		ut_ad(!ibuf_bitmap_page(page_id, page_size));

		ibuf_mtr_start(&mtr);

		if (!recv_no_ibuf_operations &&
		    !ibuf_page(page_id, page_size, &mtr)) {

			ibuf_mtr_commit(&mtr);

			return(NULL);
		}
	} else {
		ut_ad(mode == BUF_READ_ANY_PAGE);
	}

	if (page_size.is_compressed() && !unzip && !recv_recovery_is_on()) {
		block = NULL;
	} else {
		block = buf_LRU_get_free_block(buf_pool);
		ut_ad(block);
		ut_ad(buf_pool_from_block(block) == buf_pool);
	}

	hash_lock = buf_page_hash_lock_get(buf_pool, page_id);

	buf_pool_mutex_enter(buf_pool);
	rw_lock_x_lock(hash_lock);

	watch_page = buf_page_hash_get_low(buf_pool, page_id);
	if (watch_page && !buf_pool_watch_is_sentinel(buf_pool, watch_page)) {
		/* The page is already in the buffer pool. */
		watch_page = NULL;
err_exit:
		rw_lock_x_unlock(hash_lock);
		if (block) {
			buf_page_mutex_enter(block);
			buf_LRU_block_free_non_file_page(block);
			buf_page_mutex_exit(block);
		}

		bpage = NULL;
		goto func_exit;
	}

	if (fil_tablespace_deleted_or_being_deleted_in_mem(
		    page_id.space(), tablespace_version)) {
		/* The page belongs to a space which has been
		deleted or is being deleted. */
		*err = DB_TABLESPACE_DELETED;

		goto err_exit;
	}

	if (block) {
		bpage = &block->page;

		buf_page_mutex_enter(block);

		ut_ad(buf_pool_from_bpage(bpage) == buf_pool);

		buf_page_init(buf_pool, page_id, page_size, block);

#ifdef PAGE_ATOMIC_REF_COUNT
		/* Note: We are using the hash_lock for protection. This is
		safe because no other thread can lookup the block from the
		page hashtable yet. */

		buf_page_set_io_fix(bpage, BUF_IO_READ);
#endif /* PAGE_ATOMIC_REF_COUNT */

		rw_lock_x_unlock(hash_lock);

		/* The block must be put to the LRU list, to the old blocks */
		buf_LRU_add_block(bpage, TRUE/* to old blocks */);

		/* We set a pass-type x-lock on the frame because then
		the same thread which called for the read operation
		(and is running now at this point of code) can wait
		for the read to complete by waiting for the x-lock on
		the frame; if the x-lock were recursive, the same
		thread would illegally get the x-lock before the page
		read is completed.  The x-lock is cleared by the
		io-handler thread. */

		rw_lock_x_lock_gen(&block->lock, BUF_IO_READ);

#ifndef PAGE_ATOMIC_REF_COUNT
		buf_page_set_io_fix(bpage, BUF_IO_READ);
#endif /* !PAGE_ATOMIC_REF_COUNT */

		if (page_size.is_compressed()) {
			/* buf_pool->mutex may be released and
			reacquired by buf_buddy_alloc().  Thus, we
			must release block->mutex in order not to
			break the latching order in the reacquisition
			of buf_pool->mutex.  We also must defer this
			operation until after the block descriptor has
			been added to buf_pool->LRU and
			buf_pool->page_hash. */
			buf_page_mutex_exit(block);
			data = buf_buddy_alloc(buf_pool, page_size.physical(),
					       &lru);
			buf_page_mutex_enter(block);
			block->page.zip.data = (page_zip_t*) data;

			/* To maintain the invariant
			block->in_unzip_LRU_list
			== buf_page_belongs_to_unzip_LRU(&block->page)
			we have to add this block to unzip_LRU
			after block->page.zip.data is set. */
			ut_ad(buf_page_belongs_to_unzip_LRU(&block->page));
			buf_unzip_LRU_add_block(block, TRUE);
		}

		buf_page_mutex_exit(block);
	} else {
		rw_lock_x_unlock(hash_lock);

		/* The compressed page must be allocated before the
		control block (bpage), in order to avoid the
		invocation of buf_buddy_relocate_block() on
		uninitialized data. */
		data = buf_buddy_alloc(buf_pool, page_size.physical(), &lru);

		rw_lock_x_lock(hash_lock);

		/* If buf_buddy_alloc() allocated storage from the LRU list,
		it released and reacquired buf_pool->mutex.  Thus, we must
		check the page_hash again, as it may have been modified. */
		if (UNIV_UNLIKELY(lru)) {

			watch_page = buf_page_hash_get_low(buf_pool, page_id);

			if (UNIV_UNLIKELY(watch_page
			    && !buf_pool_watch_is_sentinel(buf_pool,
							   watch_page))) {

				/* The block was added by some other thread. */
				rw_lock_x_unlock(hash_lock);
				watch_page = NULL;
				buf_buddy_free(buf_pool, data,
					       page_size.physical());

				bpage = NULL;
				goto func_exit;
			}
		}

		bpage = buf_page_alloc_descriptor();

		/* Initialize the buf_pool pointer. */
		bpage->buf_pool_index = buf_pool_index(buf_pool);

		page_zip_des_init(&bpage->zip);
		page_zip_set_size(&bpage->zip, page_size.physical());
		bpage->zip.data = (page_zip_t*) data;

		bpage->size.copy_from(page_size);

		mutex_enter(&buf_pool->zip_mutex);
		UNIV_MEM_DESC(bpage->zip.data, bpage->size.physical());

		buf_page_init_low(bpage);

		bpage->state = BUF_BLOCK_ZIP_PAGE;
		bpage->id.copy_from(page_id);

#ifdef UNIV_DEBUG
		bpage->in_page_hash = FALSE;
		bpage->in_zip_hash = FALSE;
		bpage->in_flush_list = FALSE;
		bpage->in_free_list = FALSE;
		bpage->in_LRU_list = FALSE;
#endif /* UNIV_DEBUG */

		ut_d(bpage->in_page_hash = TRUE);

		if (watch_page != NULL) {

			/* Preserve the reference count. */
			ib_uint32_t	buf_fix_count;

			buf_fix_count = watch_page->buf_fix_count;

			ut_a(buf_fix_count > 0);

#ifdef PAGE_ATOMIC_REF_COUNT
			os_atomic_increment_uint32(
				&bpage->buf_fix_count, buf_fix_count);
#else
			bpage->buf_fix_count += buf_fix_count;
#endif /* PAGE_ATOMIC_REF_COUNT */

			ut_ad(buf_pool_watch_is_sentinel(buf_pool, watch_page));
			buf_pool_watch_remove(buf_pool, watch_page);
		}

		HASH_INSERT(buf_page_t, hash, buf_pool->page_hash,
			    bpage->id.fold(), bpage);

		rw_lock_x_unlock(hash_lock);

		/* The block must be put to the LRU list, to the old blocks.
		The zip size is already set into the page zip */
		buf_LRU_add_block(bpage, TRUE/* to old blocks */);
#if defined UNIV_DEBUG || defined UNIV_BUF_DEBUG
		buf_LRU_insert_zip_clean(bpage);
#endif /* UNIV_DEBUG || UNIV_BUF_DEBUG */

		buf_page_set_io_fix(bpage, BUF_IO_READ);

		mutex_exit(&buf_pool->zip_mutex);
	}

	buf_pool->n_pend_reads++;
func_exit:
	buf_pool_mutex_exit(buf_pool);

	if (mode == BUF_READ_IBUF_PAGES_ONLY) {

		ibuf_mtr_commit(&mtr);
	}


#ifdef UNIV_SYNC_DEBUG
	ut_ad(!rw_lock_own(hash_lock, RW_LOCK_X));
	ut_ad(!rw_lock_own(hash_lock, RW_LOCK_S));
#endif /* UNIV_SYNC_DEBUG */

	ut_ad(!bpage || buf_page_in_file(bpage));
	return(bpage);
}

/** Initializes a page to the buffer buf_pool. The page is usually not read
from a file even if it cannot be found in the buffer buf_pool. This is one
of the functions which perform to a block a state transition NOT_USED =>
FILE_PAGE (the other is buf_page_get_gen).
@param[in]	page_id		page id
@param[in]	page_size	page size
@param[in]	mtr		mini-transaction
@return pointer to the block, page bufferfixed */
buf_block_t*
buf_page_create(
	const page_id_t&	page_id,
	const page_size_t&	page_size,
	mtr_t*			mtr)
{
	buf_frame_t*	frame;
	buf_block_t*	block;
	buf_block_t*	free_block	= NULL;
	buf_pool_t*	buf_pool = buf_pool_get(page_id);
	rw_lock_t*	hash_lock;

	ut_ad(mtr->is_active());
	ut_ad(page_id.space() != 0 || !page_size.is_compressed());

	free_block = buf_LRU_get_free_block(buf_pool);

	hash_lock = buf_page_hash_lock_get(buf_pool, page_id);

	buf_pool_mutex_enter(buf_pool);
	rw_lock_x_lock(hash_lock);

	block = (buf_block_t*) buf_page_hash_get_low(buf_pool, page_id);

	if (block
	    && buf_page_in_file(&block->page)
	    && !buf_pool_watch_is_sentinel(buf_pool, &block->page)) {
#ifdef UNIV_IBUF_COUNT_DEBUG
		ut_a(ibuf_count_get(page_id) == 0);
#endif
#if defined UNIV_DEBUG_FILE_ACCESSES || defined UNIV_DEBUG
		block->page.file_page_was_freed = FALSE;
#endif /* UNIV_DEBUG_FILE_ACCESSES || UNIV_DEBUG */

		/* Page can be found in buf_pool */
		buf_pool_mutex_exit(buf_pool);
		rw_lock_x_unlock(hash_lock);

		buf_block_free(free_block);

		return(buf_page_get_with_no_latch(page_id, page_size, mtr));
	}

	/* If we get here, the page was not in buf_pool: init it there */

	DBUG_PRINT("ib_buf", ("create page " UINT32PF ":" UINT32PF,
			      page_id.space(), page_id.page_no()));

	block = free_block;

	buf_page_mutex_enter(block);

	buf_page_init(buf_pool, page_id, page_size, block);

	rw_lock_x_unlock(hash_lock);

	/* The block must be put to the LRU list */
	buf_LRU_add_block(&block->page, FALSE);

	buf_block_buf_fix_inc(block, __FILE__, __LINE__);
	buf_pool->stat.n_pages_created++;

	if (page_size.is_compressed()) {
		void*	data;
		ibool	lru;

		/* Prevent race conditions during buf_buddy_alloc(),
		which may release and reacquire buf_pool->mutex,
		by IO-fixing and X-latching the block. */

		buf_page_set_io_fix(&block->page, BUF_IO_READ);
		rw_lock_x_lock(&block->lock);

		buf_page_mutex_exit(block);
		/* buf_pool->mutex may be released and reacquired by
		buf_buddy_alloc().  Thus, we must release block->mutex
		in order not to break the latching order in
		the reacquisition of buf_pool->mutex.  We also must
		defer this operation until after the block descriptor
		has been added to buf_pool->LRU and buf_pool->page_hash. */
		data = buf_buddy_alloc(buf_pool, page_size.physical(), &lru);
		buf_page_mutex_enter(block);
		block->page.zip.data = (page_zip_t*) data;

		/* To maintain the invariant
		block->in_unzip_LRU_list
		== buf_page_belongs_to_unzip_LRU(&block->page)
		we have to add this block to unzip_LRU after
		block->page.zip.data is set. */
		ut_ad(buf_page_belongs_to_unzip_LRU(&block->page));
		buf_unzip_LRU_add_block(block, FALSE);

		buf_page_set_io_fix(&block->page, BUF_IO_NONE);
		rw_lock_x_unlock(&block->lock);
	}

	buf_pool_mutex_exit(buf_pool);

	mtr_memo_push(mtr, block, MTR_MEMO_BUF_FIX);

	buf_page_set_accessed(&block->page);

	buf_page_mutex_exit(block);

	/* Delete possible entries for the page from the insert buffer:
	such can exist if the page belonged to an index which was dropped */
	ibuf_merge_or_delete_for_page(NULL, page_id, &page_size, TRUE);

	frame = block->frame;

	memset(frame + FIL_PAGE_PREV, 0xff, 4);
	memset(frame + FIL_PAGE_NEXT, 0xff, 4);
	mach_write_to_2(frame + FIL_PAGE_TYPE, FIL_PAGE_TYPE_ALLOCATED);

	/* Reset to zero the file flush lsn field in the page; if the first
	page of an ibdata file is 'created' in this function into the buffer
	pool then we lose the original contents of the file flush lsn stamp.
	Then InnoDB could in a crash recovery print a big, false, corruption
	warning if the stamp contains an lsn bigger than the ib_logfile lsn. */

	memset(frame + FIL_PAGE_FILE_FLUSH_LSN, 0, 8);

#if defined UNIV_DEBUG || defined UNIV_BUF_DEBUG
	ut_a(++buf_dbg_counter % 5771 || buf_validate());
#endif /* UNIV_DEBUG || UNIV_BUF_DEBUG */
#ifdef UNIV_IBUF_COUNT_DEBUG
	ut_a(ibuf_count_get(block->page.id) == 0);
#endif
	return(block);
}

/********************************************************************//**
Monitor the buffer page read/write activity, and increment corresponding
counter value if MONITOR_MODULE_BUF_PAGE (module_buf_page) module is
enabled. */
static
void
buf_page_monitor(
/*=============*/
	const buf_page_t*	bpage,	/*!< in: pointer to the block */
	enum buf_io_fix		io_type)/*!< in: io_fix types */
{
	const byte*	frame;
	monitor_id_t	counter;

	/* If the counter module is not turned on, just return */
	if (!MONITOR_IS_ON(MONITOR_MODULE_BUF_PAGE)) {
		return;
	}

	ut_a(io_type == BUF_IO_READ || io_type == BUF_IO_WRITE);

	frame = bpage->zip.data
		? bpage->zip.data
		: ((buf_block_t*) bpage)->frame;

	switch (fil_page_get_type(frame)) {
		ulint	level;

	case FIL_PAGE_INDEX:
		level = btr_page_get_level_low(frame);

		/* Check if it is an index page for insert buffer */
		if (btr_page_get_index_id(frame)
		    == (index_id_t)(DICT_IBUF_ID_MIN + IBUF_SPACE_ID)) {
			if (level == 0) {
				counter = MONITOR_RW_COUNTER(
					io_type, MONITOR_INDEX_IBUF_LEAF_PAGE);
			} else {
				counter = MONITOR_RW_COUNTER(
					io_type,
					MONITOR_INDEX_IBUF_NON_LEAF_PAGE);
			}
		} else {
			if (level == 0) {
				counter = MONITOR_RW_COUNTER(
					io_type, MONITOR_INDEX_LEAF_PAGE);
			} else {
				counter = MONITOR_RW_COUNTER(
					io_type, MONITOR_INDEX_NON_LEAF_PAGE);
			}
		}
		break;

        case FIL_PAGE_UNDO_LOG:
		counter = MONITOR_RW_COUNTER(io_type, MONITOR_UNDO_LOG_PAGE);
		break;

        case FIL_PAGE_INODE:
		counter = MONITOR_RW_COUNTER(io_type, MONITOR_INODE_PAGE);
		break;

        case FIL_PAGE_IBUF_FREE_LIST:
		counter = MONITOR_RW_COUNTER(io_type,
					     MONITOR_IBUF_FREELIST_PAGE);
		break;

        case FIL_PAGE_IBUF_BITMAP:
		counter = MONITOR_RW_COUNTER(io_type,
					     MONITOR_IBUF_BITMAP_PAGE);
		break;

        case FIL_PAGE_TYPE_SYS:
		counter = MONITOR_RW_COUNTER(io_type, MONITOR_SYSTEM_PAGE);
		break;

        case FIL_PAGE_TYPE_TRX_SYS:
		counter = MONITOR_RW_COUNTER(io_type, MONITOR_TRX_SYSTEM_PAGE);
		break;

        case FIL_PAGE_TYPE_FSP_HDR:
		counter = MONITOR_RW_COUNTER(io_type, MONITOR_FSP_HDR_PAGE);
		break;

        case FIL_PAGE_TYPE_XDES:
		counter = MONITOR_RW_COUNTER(io_type, MONITOR_XDES_PAGE);
		break;

        case FIL_PAGE_TYPE_BLOB:
		counter = MONITOR_RW_COUNTER(io_type, MONITOR_BLOB_PAGE);
		break;

        case FIL_PAGE_TYPE_ZBLOB:
		counter = MONITOR_RW_COUNTER(io_type, MONITOR_ZBLOB_PAGE);
		break;

        case FIL_PAGE_TYPE_ZBLOB2:
		counter = MONITOR_RW_COUNTER(io_type, MONITOR_ZBLOB2_PAGE);
		break;

	default:
		counter = MONITOR_RW_COUNTER(io_type, MONITOR_OTHER_PAGE);
	}

	MONITOR_INC_NOCHECK(counter);
}

/********************************************************************//**
Mark a table with the specified space pointed by bpage->id.space() corrupted.
Also remove the bpage from LRU list.
@return TRUE if successful */
static
ibool
buf_mark_space_corrupt(
/*===================*/
	buf_page_t*	bpage)	/*!< in: pointer to the block in question */
{
	buf_pool_t*	buf_pool = buf_pool_from_bpage(bpage);
	const ibool	uncompressed = (buf_page_get_state(bpage)
					== BUF_BLOCK_FILE_PAGE);
	ib_uint32_t	space = bpage->id.space();
	ibool		ret = TRUE;

	/* First unfix and release lock on the bpage */
	buf_pool_mutex_enter(buf_pool);
	mutex_enter(buf_page_get_mutex(bpage));
	ut_ad(buf_page_get_io_fix(bpage) == BUF_IO_READ);
	ut_ad(bpage->buf_fix_count == 0);

	/* Set BUF_IO_NONE before we remove the block from LRU list */
	buf_page_set_io_fix(bpage, BUF_IO_NONE);

	if (uncompressed) {
		rw_lock_x_unlock_gen(
			&((buf_block_t*) bpage)->lock,
			BUF_IO_READ);
	}

	mutex_exit(buf_page_get_mutex(bpage));

	/* Find the table with specified space id, and mark it corrupted */
	if (dict_set_corrupted_by_space(space)) {
		buf_LRU_free_one_page(bpage);
	} else {
		ret = FALSE;
	}

	ut_ad(buf_pool->n_pend_reads > 0);
	buf_pool->n_pend_reads--;

	buf_pool_mutex_exit(buf_pool);

	return(ret);
}

/********************************************************************//**
Completes an asynchronous read or write request of a file page to or from
the buffer pool.
@return true if successful */

bool
buf_page_io_complete(
/*=================*/
	buf_page_t*	bpage,	/*!< in: pointer to the block in question */
	bool		evict)	/*!< in: whether or not to evict the page
				from LRU list. */

{
	enum buf_io_fix	io_type;
	buf_pool_t*	buf_pool = buf_pool_from_bpage(bpage);
	const ibool	uncompressed = (buf_page_get_state(bpage)
					== BUF_BLOCK_FILE_PAGE);

	ut_a(buf_page_in_file(bpage));

	/* We do not need protect io_fix here by mutex to read
	it because this is the only function where we can change the value
	from BUF_IO_READ or BUF_IO_WRITE to some other value, and our code
	ensures that this is the only thread that handles the i/o for this
	block. */

	io_type = buf_page_get_io_fix(bpage);
	ut_ad(io_type == BUF_IO_READ || io_type == BUF_IO_WRITE);

	if (io_type == BUF_IO_READ) {
		ulint	read_page_no;
		ulint	read_space_id;
		byte*	frame;

		if (bpage->size.is_compressed()) {
			frame = bpage->zip.data;
			buf_pool->n_pend_unzip++;
			if (uncompressed
			    && !buf_zip_decompress((buf_block_t*) bpage,
						   FALSE)) {

				buf_pool->n_pend_unzip--;
				goto corrupt;
			}
			buf_pool->n_pend_unzip--;
		} else {
			ut_a(uncompressed);
			frame = ((buf_block_t*) bpage)->frame;
		}

		/* If this page is not uninitialized and not in the
		doublewrite buffer, then the page number and space id
		should be the same as in block. */
		read_page_no = mach_read_from_4(frame + FIL_PAGE_OFFSET);
		read_space_id = mach_read_from_4(
			frame + FIL_PAGE_ARCH_LOG_NO_OR_SPACE_ID);

		if (bpage->id.space() == TRX_SYS_SPACE
		    && buf_dblwr_page_inside(bpage->id.page_no())) {

			ib_logf(IB_LOG_LEVEL_ERROR,
				"Reading page " UINT32PF ", which is in the"
				" doublewrite buffer!",
				bpage->id.page_no());
		} else if (!read_space_id && !read_page_no) {
			/* This is likely an uninitialized page. */
		} else if ((bpage->id.space() != 0
			    && bpage->id.space() != read_space_id)
			   || bpage->id.page_no() != read_page_no) {
			/* We did not compare space_id to read_space_id
			if bpage->space == 0, because the field on the
			page may contain garbage in MySQL < 4.1.1,
			which only supported bpage->space == 0. */

			ib_logf(IB_LOG_LEVEL_ERROR,
				"Space id and page no stored in the page,"
				" read in are %lu:%lu, "
				"should be " UINT32PF ":" UINT32PF,
				(ulong) read_space_id, (ulong) read_page_no,
				bpage->id.space(),
				bpage->id.page_no());
		}

		/* From version 3.23.38 up we store the page checksum
		to the 4 first bytes of the page end lsn field */

		if (buf_page_is_corrupted(true, frame, bpage->size)) {

			/* Not a real corruption if it was triggered by
			error injection */
			DBUG_EXECUTE_IF("buf_page_is_corrupt_failure",
				if (bpage->id.space() > TRX_SYS_SPACE
				    && buf_mark_space_corrupt(bpage)) {
					ib_logf(IB_LOG_LEVEL_INFO,
						"Simulated page corruption");
					return(true);
				}
				goto page_not_corrupt;
				;);
corrupt:
			ib_logf(IB_LOG_LEVEL_ERROR,
				"Database page corruption on disk"
				" or a failed file read of page " UINT32PF "."
				" You may have to recover from a backup.",
				bpage->id.page_no());
			buf_page_print(frame, bpage->size,
				       BUF_PAGE_PRINT_NO_CRASH);
			ib_logf(IB_LOG_LEVEL_ERROR,
				"Database page corruption on disk"
				" or a failed file read of page " UINT32PF "."
				" You may have to recover from a backup.",
				bpage->id.page_no());
			ib_logf(IB_LOG_LEVEL_INFO,
				"It is also possible that your operating"
				" system has corrupted its own file cache and"
				" rebooting your computer removes the error."
				" If the corrupt page is an index page."
				" You can also try to fix the corruption"
				" by dumping, dropping, and reimporting"
				" the corrupt table. You can use CHECK"
				" TABLE to scan your table for corruption."
				" See also" REFMAN ""
				" forcing-innodb-recovery.html"
				" about forcing recovery.");

			if (srv_force_recovery < SRV_FORCE_IGNORE_CORRUPT) {
				/* If page space id is larger than TRX_SYS_SPACE
				(0), we will attempt to mark the corresponding
				table as corrupted instead of crashing server */
				if (bpage->id.space() > TRX_SYS_SPACE
				    && buf_mark_space_corrupt(bpage)) {
					return(false);
				} else {
					ib_logf(IB_LOG_LEVEL_FATAL,
						"Aborting because of a"
						" corrupt database page.");
				}
			}
		}

		DBUG_EXECUTE_IF("buf_page_is_corrupt_failure",
				page_not_corrupt:  bpage = bpage; );

		if (recv_recovery_is_on()) {
			/* Pages must be uncompressed for crash recovery. */
			ut_a(uncompressed);
			recv_recover_page(TRUE, (buf_block_t*) bpage);
		}

		/* If space is being truncated then avoid ibuf operation.
		During re-init we have already freed ibuf entries. */
		if (uncompressed
		    && !recv_no_ibuf_operations
		    && !srv_is_tablespace_truncated(bpage->id.space())) {

			ibuf_merge_or_delete_for_page(
				(buf_block_t*) bpage, bpage->id,
				&bpage->size, TRUE);
		}
	}

	buf_pool_mutex_enter(buf_pool);
	mutex_enter(buf_page_get_mutex(bpage));

#ifdef UNIV_IBUF_COUNT_DEBUG
	if (io_type == BUF_IO_WRITE || uncompressed) {
		/* For BUF_IO_READ of compressed-only blocks, the
		buffered operations will be merged by buf_page_get_gen()
		after the block has been uncompressed. */
		ut_a(ibuf_count_get(bpage->id) == 0);
	}
#endif
	/* Because this thread which does the unlocking is not the same that
	did the locking, we use a pass value != 0 in unlock, which simply
	removes the newest lock debug record, without checking the thread
	id. */

	buf_page_set_io_fix(bpage, BUF_IO_NONE);
	buf_page_monitor(bpage, io_type);

	switch (io_type) {
	case BUF_IO_READ:
		/* NOTE that the call to ibuf may have moved the ownership of
		the x-latch to this OS thread: do not let this confuse you in
		debugging! */

		ut_ad(buf_pool->n_pend_reads > 0);
		buf_pool->n_pend_reads--;
		buf_pool->stat.n_pages_read++;

		if (uncompressed) {
			rw_lock_x_unlock_gen(&((buf_block_t*) bpage)->lock,
					     BUF_IO_READ);
		}

		mutex_exit(buf_page_get_mutex(bpage));

		break;

	case BUF_IO_WRITE:
		/* Write means a flush operation: call the completion
		routine in the flush system */

		buf_flush_write_complete(bpage);

		if (uncompressed) {
			rw_lock_sx_unlock_gen(&((buf_block_t*) bpage)->lock,
					      BUF_IO_WRITE);
		}

		buf_pool->stat.n_pages_written++;

		/* We decide whether or not to evict the page from the
		LRU list based on the flush_type.
		* BUF_FLUSH_LIST: don't evict
		* BUF_FLUSH_LRU: always evict
		* BUF_FLUSH_SINGLE_PAGE: eviction preference is passed
		by the caller explicitly. */
		if (buf_page_get_flush_type(bpage) == BUF_FLUSH_LRU) {
			evict = true;
		}

		if (evict) {
			mutex_exit(buf_page_get_mutex(bpage));
			buf_LRU_free_page(bpage, true);
		} else {
			mutex_exit(buf_page_get_mutex(bpage));
		}

		break;

	default:
		ut_error;
	}


	DBUG_PRINT("ib_buf", ("%s page " UINT32PF ":" UINT32PF,
			      io_type == BUF_IO_READ ? "read" : "wrote",
			      bpage->id.space(), bpage->id.page_no()));

	buf_pool_mutex_exit(buf_pool);

	return(true);
}

/*********************************************************************//**
Asserts that all file pages in the buffer are in a replaceable state.
@return TRUE */
static
ibool
buf_all_freed_instance(
/*===================*/
	buf_pool_t*	buf_pool)	/*!< in: buffer pool instancce */
{
	ulint		i;
	buf_chunk_t*	chunk;

	ut_ad(buf_pool);

	buf_pool_mutex_enter(buf_pool);

	chunk = buf_pool->chunks;

	for (i = buf_pool->n_chunks; i--; chunk++) {

		const buf_block_t* block = buf_chunk_not_freed(chunk);

		if (UNIV_LIKELY_NULL(block)) {
			ib_logf(IB_LOG_LEVEL_FATAL,
				"Page " UINT32PF ":" UINT32PF
				" still fixed or dirty",
				block->page.id.space(),
				block->page.id.page_no());
		}
	}

	buf_pool_mutex_exit(buf_pool);

	return(TRUE);
}

/*********************************************************************//**
Invalidates file pages in one buffer pool instance */
static
void
buf_pool_invalidate_instance(
/*=========================*/
	buf_pool_t*	buf_pool)	/*!< in: buffer pool instance */
{
	ulint		i;

	buf_pool_mutex_enter(buf_pool);

	for (i = BUF_FLUSH_LRU; i < BUF_FLUSH_N_TYPES; i++) {

		/* As this function is called during startup and
		during redo application phase during recovery, InnoDB
		is single threaded (apart from IO helper threads) at
		this stage. No new write batch can be in intialization
		stage at this point. */
		ut_ad(buf_pool->init_flush[i] == FALSE);

		/* However, it is possible that a write batch that has
		been posted earlier is still not complete. For buffer
		pool invalidation to proceed we must ensure there is NO
		write activity happening. */
		if (buf_pool->n_flush[i] > 0) {
			buf_flush_t	type = static_cast<buf_flush_t>(i);

			buf_pool_mutex_exit(buf_pool);
			buf_flush_wait_batch_end(buf_pool, type);
			buf_pool_mutex_enter(buf_pool);
		}
	}

	buf_pool_mutex_exit(buf_pool);

	ut_ad(buf_all_freed_instance(buf_pool));

	buf_pool_mutex_enter(buf_pool);

	while (buf_LRU_scan_and_free_block(buf_pool, true)) {
	}

	ut_ad(UT_LIST_GET_LEN(buf_pool->LRU) == 0);
	ut_ad(UT_LIST_GET_LEN(buf_pool->unzip_LRU) == 0);

	buf_pool->freed_page_clock = 0;
	buf_pool->LRU_old = NULL;
	buf_pool->LRU_old_len = 0;

	memset(&buf_pool->stat, 0x00, sizeof(buf_pool->stat));
	buf_refresh_io_stats(buf_pool);

	buf_pool_mutex_exit(buf_pool);
}

/*********************************************************************//**
Invalidates the file pages in the buffer pool when an archive recovery is
completed. All the file pages buffered must be in a replaceable state when
this function is called: not latched and not modified. */

void
buf_pool_invalidate(void)
/*=====================*/
{
	ulint   i;

	for (i = 0; i < srv_buf_pool_instances; i++) {
		buf_pool_invalidate_instance(buf_pool_from_array(i));
	}
}

#if defined UNIV_DEBUG || defined UNIV_BUF_DEBUG
/*********************************************************************//**
Validates data in one buffer pool instance
@return TRUE */
static
ibool
buf_pool_validate_instance(
/*=======================*/
	buf_pool_t*	buf_pool)	/*!< in: buffer pool instance */
{
	buf_page_t*	b;
	buf_chunk_t*	chunk;
	ulint		i;
	ulint		n_lru_flush	= 0;
	ulint		n_page_flush	= 0;
	ulint		n_list_flush	= 0;
	ulint		n_lru		= 0;
	ulint		n_flush		= 0;
	ulint		n_free		= 0;
	ulint		n_zip		= 0;

	ut_ad(buf_pool);

	buf_pool_mutex_enter(buf_pool);
	hash_lock_x_all(buf_pool->page_hash);

	chunk = buf_pool->chunks;

	/* Check the uncompressed blocks. */

	for (i = buf_pool->n_chunks; i--; chunk++) {

		ulint		j;
		buf_block_t*	block = chunk->blocks;

		for (j = chunk->size; j--; block++) {

			buf_page_mutex_enter(block);

			switch (buf_block_get_state(block)) {
			case BUF_BLOCK_POOL_WATCH:
			case BUF_BLOCK_ZIP_PAGE:
			case BUF_BLOCK_ZIP_DIRTY:
				/* These should only occur on
				zip_clean, zip_free[], or flush_list. */
				ut_error;
				break;

			case BUF_BLOCK_FILE_PAGE:
				ut_a(buf_page_hash_get_low(
						buf_pool, block->page.id)
				     == &block->page);

#ifdef UNIV_IBUF_COUNT_DEBUG
				ut_a(buf_page_get_io_fix(&block->page)
				     == BUF_IO_READ
				     || !ibuf_count_get(block->page.id));
#endif
				switch (buf_page_get_io_fix(&block->page)) {
				case BUF_IO_NONE:
					break;

				case BUF_IO_WRITE:
					switch (buf_page_get_flush_type(
							&block->page)) {
					case BUF_FLUSH_LRU:
						n_lru_flush++;
						goto assert_s_latched;
					case BUF_FLUSH_SINGLE_PAGE:
						n_page_flush++;
assert_s_latched:
						ut_a(rw_lock_is_locked(
							     &block->lock,
								     RW_LOCK_S)
						     || rw_lock_is_locked(
								&block->lock,
								RW_LOCK_SX));
						break;
					case BUF_FLUSH_LIST:
						n_list_flush++;
						break;
					default:
						ut_error;
					}

					break;

				case BUF_IO_READ:

					ut_a(rw_lock_is_locked(&block->lock,
							       RW_LOCK_X));
					break;

				case BUF_IO_PIN:
					break;
				}

				n_lru++;
				break;

			case BUF_BLOCK_NOT_USED:
				n_free++;
				break;

			case BUF_BLOCK_READY_FOR_USE:
			case BUF_BLOCK_MEMORY:
			case BUF_BLOCK_REMOVE_HASH:
				/* do nothing */
				break;
			}

			buf_page_mutex_exit(block);
		}
	}

	mutex_enter(&buf_pool->zip_mutex);

	/* Check clean compressed-only blocks. */

	for (b = UT_LIST_GET_FIRST(buf_pool->zip_clean); b;
	     b = UT_LIST_GET_NEXT(list, b)) {
		ut_a(buf_page_get_state(b) == BUF_BLOCK_ZIP_PAGE);
		switch (buf_page_get_io_fix(b)) {
		case BUF_IO_NONE:
		case BUF_IO_PIN:
			/* All clean blocks should be I/O-unfixed. */
			break;
		case BUF_IO_READ:
			/* In buf_LRU_free_page(), we temporarily set
			b->io_fix = BUF_IO_READ for a newly allocated
			control block in order to prevent
			buf_page_get_gen() from decompressing the block. */
			break;
		default:
			ut_error;
			break;
		}

		/* It is OK to read oldest_modification here because
		we have acquired buf_pool->zip_mutex above which acts
		as the 'block->mutex' for these bpages. */
		ut_a(!b->oldest_modification);
		ut_a(buf_page_hash_get_low(buf_pool, b->id) == b);
		n_lru++;
		n_zip++;
	}

	/* Check dirty blocks. */

	buf_flush_list_mutex_enter(buf_pool);
	for (b = UT_LIST_GET_FIRST(buf_pool->flush_list); b;
	     b = UT_LIST_GET_NEXT(list, b)) {
		ut_ad(b->in_flush_list);
		ut_a(b->oldest_modification);
		n_flush++;

		switch (buf_page_get_state(b)) {
		case BUF_BLOCK_ZIP_DIRTY:
			n_lru++;
			n_zip++;
			switch (buf_page_get_io_fix(b)) {
			case BUF_IO_NONE:
			case BUF_IO_READ:
			case BUF_IO_PIN:
				break;
			case BUF_IO_WRITE:
				switch (buf_page_get_flush_type(b)) {
				case BUF_FLUSH_LRU:
					n_lru_flush++;
					break;
				case BUF_FLUSH_SINGLE_PAGE:
					n_page_flush++;
					break;
				case BUF_FLUSH_LIST:
					n_list_flush++;
					break;
				default:
					ut_error;
				}
				break;
			}
			break;
		case BUF_BLOCK_FILE_PAGE:
			/* uncompressed page */
			break;
		case BUF_BLOCK_POOL_WATCH:
		case BUF_BLOCK_ZIP_PAGE:
		case BUF_BLOCK_NOT_USED:
		case BUF_BLOCK_READY_FOR_USE:
		case BUF_BLOCK_MEMORY:
		case BUF_BLOCK_REMOVE_HASH:
			ut_error;
			break;
		}
		ut_a(buf_page_hash_get_low(buf_pool, b->id) == b);
	}

	ut_a(UT_LIST_GET_LEN(buf_pool->flush_list) == n_flush);

	hash_unlock_x_all(buf_pool->page_hash);
	buf_flush_list_mutex_exit(buf_pool);

	mutex_exit(&buf_pool->zip_mutex);

	if (n_lru + n_free > buf_pool->curr_size + n_zip) {
		ib_logf(IB_LOG_LEVEL_FATAL,
			"n_LRU %lu, n_free %lu, pool %lu zip %lu"
			" Aborting...",
			(ulong) n_lru, (ulong) n_free,
			(ulong) buf_pool->curr_size, (ulong) n_zip);
	}

	ut_a(UT_LIST_GET_LEN(buf_pool->LRU) == n_lru);
	if (UT_LIST_GET_LEN(buf_pool->free) != n_free) {
		ib_logf(IB_LOG_LEVEL_FATAL,
			"Free list len %lu, free blocks %lu  Aborting...",
			(ulong) UT_LIST_GET_LEN(buf_pool->free),
			(ulong) n_free);
	}

	ut_a(buf_pool->n_flush[BUF_FLUSH_LIST] == n_list_flush);
	ut_a(buf_pool->n_flush[BUF_FLUSH_LRU] == n_lru_flush);
	ut_a(buf_pool->n_flush[BUF_FLUSH_SINGLE_PAGE] == n_page_flush);

	buf_pool_mutex_exit(buf_pool);

	ut_a(buf_LRU_validate());
	ut_a(buf_flush_validate(buf_pool));

	return(TRUE);
}

/*********************************************************************//**
Validates the buffer buf_pool data structure.
@return TRUE */

ibool
buf_validate(void)
/*==============*/
{
	ulint	i;

	for (i = 0; i < srv_buf_pool_instances; i++) {
		buf_pool_t*	buf_pool;

		buf_pool = buf_pool_from_array(i);

		buf_pool_validate_instance(buf_pool);
	}
	return(TRUE);
}

#endif /* UNIV_DEBUG || UNIV_BUF_DEBUG */

#if defined UNIV_DEBUG_PRINT || defined UNIV_DEBUG || defined UNIV_BUF_DEBUG
/*********************************************************************//**
Prints info of the buffer buf_pool data structure for one instance. */
static
void
buf_print_instance(
/*===============*/
	buf_pool_t*	buf_pool)
{
	index_id_t*	index_ids;
	ulint*		counts;
	ulint		size;
	ulint		i;
	ulint		j;
	index_id_t	id;
	ulint		n_found;
	buf_chunk_t*	chunk;
	dict_index_t*	index;

	ut_ad(buf_pool);

	size = buf_pool->curr_size;

	index_ids = static_cast<index_id_t*>(
		ut_malloc(size * sizeof *index_ids));

	counts = static_cast<ulint*>(ut_malloc(sizeof(ulint) * size));

	buf_pool_mutex_enter(buf_pool);
	buf_flush_list_mutex_enter(buf_pool);

	ib_logf(IB_LOG_LEVEL_INFO,
		"buf_pool size %lu, database pages %lu,"
		" free pages %lu, modified database pages %lu,"
		" n pending decompressions %lu, n pending reads %lu,"
		" n pending flush LRU %lu list %lu single page %lu,"
		" pages made young %lu, not young %lu,"
		" pages read %lu, created %lu, written %lu",
		(ulong) size,
		(ulong) UT_LIST_GET_LEN(buf_pool->LRU),
		(ulong) UT_LIST_GET_LEN(buf_pool->free),
		(ulong) UT_LIST_GET_LEN(buf_pool->flush_list),
		(ulong) buf_pool->n_pend_unzip,
		(ulong) buf_pool->n_pend_reads,
		(ulong) buf_pool->n_flush[BUF_FLUSH_LRU],
		(ulong) buf_pool->n_flush[BUF_FLUSH_LIST],
		(ulong) buf_pool->n_flush[BUF_FLUSH_SINGLE_PAGE],
		(ulong) buf_pool->stat.n_pages_made_young,
		(ulong) buf_pool->stat.n_pages_not_made_young,
		(ulong) buf_pool->stat.n_pages_read,
		(ulong) buf_pool->stat.n_pages_created,
		(ulong) buf_pool->stat.n_pages_written);

	buf_flush_list_mutex_exit(buf_pool);

	/* Count the number of blocks belonging to each index in the buffer */

	n_found = 0;

	chunk = buf_pool->chunks;

	for (i = buf_pool->n_chunks; i--; chunk++) {
		buf_block_t*	block		= chunk->blocks;
		ulint		n_blocks	= chunk->size;

		for (; n_blocks--; block++) {
			const buf_frame_t* frame = block->frame;

			if (fil_page_get_type(frame) == FIL_PAGE_INDEX) {

				id = btr_page_get_index_id(frame);

				/* Look for the id in the index_ids array */
				j = 0;

				while (j < n_found) {

					if (index_ids[j] == id) {
						counts[j]++;

						break;
					}
					j++;
				}

				if (j == n_found) {
					n_found++;
					index_ids[j] = id;
					counts[j] = 1;
				}
			}
		}
	}

	buf_pool_mutex_exit(buf_pool);

	for (i = 0; i < n_found; i++) {
		index = dict_index_get_if_in_cache(index_ids[i]);

		if (!index) {
			ib_logf(IB_LOG_LEVEL_INFO,
				"Block count for index %llu in buffer is"
				" about %lu",
				(ullint) index_ids[i],
				(ulong) counts[i]);
		} else {
			ib_logf(IB_LOG_LEVEL_INFO,
				"Block count for index %llu in buffer is"
				" about %lu, index %s of table %s",
				(ullint) index_ids[i],
				(ulong) counts[i],
				ut_get_name(NULL, FALSE, index->name).c_str(),
				ut_get_name(NULL, TRUE, index->table_name).c_str());
		}
	}

	ut_free(index_ids);
	ut_free(counts);

	ut_a(buf_pool_validate_instance(buf_pool));
}

/*********************************************************************//**
Prints info of the buffer buf_pool data structure. */

void
buf_print(void)
/*===========*/
{
	ulint   i;

	for (i = 0; i < srv_buf_pool_instances; i++) {
		buf_pool_t*	buf_pool;

		buf_pool = buf_pool_from_array(i);
		buf_print_instance(buf_pool);
	}
}
#endif /* UNIV_DEBUG_PRINT || UNIV_DEBUG || UNIV_BUF_DEBUG */

#ifdef UNIV_DEBUG
/*********************************************************************//**
Returns the number of latched pages in the buffer pool.
@return number of latched pages */

ulint
buf_get_latched_pages_number_instance(
/*==================================*/
	buf_pool_t*	buf_pool)	/*!< in: buffer pool instance */
{
	buf_page_t*	b;
	ulint		i;
	buf_chunk_t*	chunk;
	ulint		fixed_pages_number = 0;

	buf_pool_mutex_enter(buf_pool);

	chunk = buf_pool->chunks;

	for (i = buf_pool->n_chunks; i--; chunk++) {
		buf_block_t*	block;
		ulint		j;

		block = chunk->blocks;

		for (j = chunk->size; j--; block++) {
			if (buf_block_get_state(block)
			    != BUF_BLOCK_FILE_PAGE) {

				continue;
			}

			buf_page_mutex_enter(block);

			if (block->page.buf_fix_count != 0
			    || buf_page_get_io_fix(&block->page)
			    != BUF_IO_NONE) {
				fixed_pages_number++;
			}

			buf_page_mutex_exit(block);
		}
	}

	mutex_enter(&buf_pool->zip_mutex);

	/* Traverse the lists of clean and dirty compressed-only blocks. */

	for (b = UT_LIST_GET_FIRST(buf_pool->zip_clean); b;
	     b = UT_LIST_GET_NEXT(list, b)) {
		ut_a(buf_page_get_state(b) == BUF_BLOCK_ZIP_PAGE);
		ut_a(buf_page_get_io_fix(b) != BUF_IO_WRITE);

		if (b->buf_fix_count != 0
		    || buf_page_get_io_fix(b) != BUF_IO_NONE) {
			fixed_pages_number++;
		}
	}

	buf_flush_list_mutex_enter(buf_pool);
	for (b = UT_LIST_GET_FIRST(buf_pool->flush_list); b;
	     b = UT_LIST_GET_NEXT(list, b)) {
		ut_ad(b->in_flush_list);

		switch (buf_page_get_state(b)) {
		case BUF_BLOCK_ZIP_DIRTY:
			if (b->buf_fix_count != 0
			    || buf_page_get_io_fix(b) != BUF_IO_NONE) {
				fixed_pages_number++;
			}
			break;
		case BUF_BLOCK_FILE_PAGE:
			/* uncompressed page */
			break;
		case BUF_BLOCK_POOL_WATCH:
		case BUF_BLOCK_ZIP_PAGE:
		case BUF_BLOCK_NOT_USED:
		case BUF_BLOCK_READY_FOR_USE:
		case BUF_BLOCK_MEMORY:
		case BUF_BLOCK_REMOVE_HASH:
			ut_error;
			break;
		}
	}

	buf_flush_list_mutex_exit(buf_pool);
	mutex_exit(&buf_pool->zip_mutex);
	buf_pool_mutex_exit(buf_pool);

	return(fixed_pages_number);
}

/*********************************************************************//**
Returns the number of latched pages in all the buffer pools.
@return number of latched pages */

ulint
buf_get_latched_pages_number(void)
/*==============================*/
{
	ulint	i;
	ulint	total_latched_pages = 0;

	for (i = 0; i < srv_buf_pool_instances; i++) {
		buf_pool_t*	buf_pool;

		buf_pool = buf_pool_from_array(i);

		total_latched_pages += buf_get_latched_pages_number_instance(
			buf_pool);
	}

	return(total_latched_pages);
}

#endif /* UNIV_DEBUG */

/*********************************************************************//**
Returns the number of pending buf pool read ios.
@return number of pending read I/O operations */

ulint
buf_get_n_pending_read_ios(void)
/*============================*/
{
	ulint	pend_ios = 0;

	for (ulint i = 0; i < srv_buf_pool_instances; i++) {
		pend_ios += buf_pool_from_array(i)->n_pend_reads;
	}

	return(pend_ios);
}

/*********************************************************************//**
Returns the ratio in percents of modified pages in the buffer pool /
database pages in the buffer pool.
@return modified page percentage ratio */

ulint
buf_get_modified_ratio_pct(void)
/*============================*/
{
	ulint		ratio;
	ulint		lru_len = 0;
	ulint		free_len = 0;
	ulint		flush_list_len = 0;

	buf_get_total_list_len(&lru_len, &free_len, &flush_list_len);

	ratio = (100 * flush_list_len) / (1 + lru_len + free_len);

	/* 1 + is there to avoid division by zero */

	return(ratio);
}

/*******************************************************************//**
Aggregates a pool stats information with the total buffer pool stats  */
static
void
buf_stats_aggregate_pool_info(
/*==========================*/
	buf_pool_info_t*	total_info,	/*!< in/out: the buffer pool
						info to store aggregated
						result */
	const buf_pool_info_t*	pool_info)	/*!< in: individual buffer pool
						stats info */
{
	ut_a(total_info && pool_info);

	/* Nothing to copy if total_info is the same as pool_info */
	if (total_info == pool_info) {
		return;
	}

	total_info->pool_size += pool_info->pool_size;
	total_info->lru_len += pool_info->lru_len;
	total_info->old_lru_len += pool_info->old_lru_len;
	total_info->free_list_len += pool_info->free_list_len;
	total_info->flush_list_len += pool_info->flush_list_len;
	total_info->n_pend_unzip += pool_info->n_pend_unzip;
	total_info->n_pend_reads += pool_info->n_pend_reads;
	total_info->n_pending_flush_lru += pool_info->n_pending_flush_lru;
	total_info->n_pending_flush_list += pool_info->n_pending_flush_list;
	total_info->n_pages_made_young += pool_info->n_pages_made_young;
	total_info->n_pages_not_made_young += pool_info->n_pages_not_made_young;
	total_info->n_pages_read += pool_info->n_pages_read;
	total_info->n_pages_created += pool_info->n_pages_created;
	total_info->n_pages_written += pool_info->n_pages_written;
	total_info->n_page_gets += pool_info->n_page_gets;
	total_info->n_ra_pages_read_rnd += pool_info->n_ra_pages_read_rnd;
	total_info->n_ra_pages_read += pool_info->n_ra_pages_read;
	total_info->n_ra_pages_evicted += pool_info->n_ra_pages_evicted;
	total_info->page_made_young_rate += pool_info->page_made_young_rate;
	total_info->page_not_made_young_rate +=
		pool_info->page_not_made_young_rate;
	total_info->pages_read_rate += pool_info->pages_read_rate;
	total_info->pages_created_rate += pool_info->pages_created_rate;
	total_info->pages_written_rate += pool_info->pages_written_rate;
	total_info->n_page_get_delta += pool_info->n_page_get_delta;
	total_info->page_read_delta += pool_info->page_read_delta;
	total_info->young_making_delta += pool_info->young_making_delta;
	total_info->not_young_making_delta += pool_info->not_young_making_delta;
	total_info->pages_readahead_rnd_rate += pool_info->pages_readahead_rnd_rate;
	total_info->pages_readahead_rate += pool_info->pages_readahead_rate;
	total_info->pages_evicted_rate += pool_info->pages_evicted_rate;
	total_info->unzip_lru_len += pool_info->unzip_lru_len;
	total_info->io_sum += pool_info->io_sum;
	total_info->io_cur += pool_info->io_cur;
	total_info->unzip_sum += pool_info->unzip_sum;
	total_info->unzip_cur += pool_info->unzip_cur;
}
/*******************************************************************//**
Collect buffer pool stats information for a buffer pool. Also
record aggregated stats if there are more than one buffer pool
in the server */

void
buf_stats_get_pool_info(
/*====================*/
	buf_pool_t*		buf_pool,	/*!< in: buffer pool */
	ulint			pool_id,	/*!< in: buffer pool ID */
	buf_pool_info_t*	all_pool_info)	/*!< in/out: buffer pool info
						to fill */
{
	buf_pool_info_t*        pool_info;
	time_t			current_time;
	double			time_elapsed;

	/* Find appropriate pool_info to store stats for this buffer pool */
	pool_info = &all_pool_info[pool_id];

	buf_pool_mutex_enter(buf_pool);
	buf_flush_list_mutex_enter(buf_pool);

	pool_info->pool_unique_id = pool_id;

	pool_info->pool_size = buf_pool->curr_size;

	pool_info->lru_len = UT_LIST_GET_LEN(buf_pool->LRU);

	pool_info->old_lru_len = buf_pool->LRU_old_len;

	pool_info->free_list_len = UT_LIST_GET_LEN(buf_pool->free);

	pool_info->flush_list_len = UT_LIST_GET_LEN(buf_pool->flush_list);

	pool_info->n_pend_unzip = UT_LIST_GET_LEN(buf_pool->unzip_LRU);

	pool_info->n_pend_reads = buf_pool->n_pend_reads;

	pool_info->n_pending_flush_lru =
		 (buf_pool->n_flush[BUF_FLUSH_LRU]
		  + buf_pool->init_flush[BUF_FLUSH_LRU]);

	pool_info->n_pending_flush_list =
		 (buf_pool->n_flush[BUF_FLUSH_LIST]
		  + buf_pool->init_flush[BUF_FLUSH_LIST]);

	pool_info->n_pending_flush_single_page =
		 (buf_pool->n_flush[BUF_FLUSH_SINGLE_PAGE]
		  + buf_pool->init_flush[BUF_FLUSH_SINGLE_PAGE]);

	buf_flush_list_mutex_exit(buf_pool);

	current_time = time(NULL);
	time_elapsed = 0.001 + difftime(current_time,
					buf_pool->last_printout_time);

	pool_info->n_pages_made_young = buf_pool->stat.n_pages_made_young;

	pool_info->n_pages_not_made_young =
		buf_pool->stat.n_pages_not_made_young;

	pool_info->n_pages_read = buf_pool->stat.n_pages_read;

	pool_info->n_pages_created = buf_pool->stat.n_pages_created;

	pool_info->n_pages_written = buf_pool->stat.n_pages_written;

	pool_info->n_page_gets = buf_pool->stat.n_page_gets;

	pool_info->n_ra_pages_read_rnd = buf_pool->stat.n_ra_pages_read_rnd;
	pool_info->n_ra_pages_read = buf_pool->stat.n_ra_pages_read;

	pool_info->n_ra_pages_evicted = buf_pool->stat.n_ra_pages_evicted;

	pool_info->page_made_young_rate =
		 (buf_pool->stat.n_pages_made_young
		  - buf_pool->old_stat.n_pages_made_young) / time_elapsed;

	pool_info->page_not_made_young_rate =
		 (buf_pool->stat.n_pages_not_made_young
		  - buf_pool->old_stat.n_pages_not_made_young) / time_elapsed;

	pool_info->pages_read_rate =
		(buf_pool->stat.n_pages_read
		  - buf_pool->old_stat.n_pages_read) / time_elapsed;

	pool_info->pages_created_rate =
		(buf_pool->stat.n_pages_created
		 - buf_pool->old_stat.n_pages_created) / time_elapsed;

	pool_info->pages_written_rate =
		(buf_pool->stat.n_pages_written
		 - buf_pool->old_stat.n_pages_written) / time_elapsed;

	pool_info->n_page_get_delta = buf_pool->stat.n_page_gets
				      - buf_pool->old_stat.n_page_gets;

	if (pool_info->n_page_get_delta) {
		pool_info->page_read_delta = buf_pool->stat.n_pages_read
					     - buf_pool->old_stat.n_pages_read;

		pool_info->young_making_delta =
			buf_pool->stat.n_pages_made_young
			- buf_pool->old_stat.n_pages_made_young;

		pool_info->not_young_making_delta =
			buf_pool->stat.n_pages_not_made_young
			- buf_pool->old_stat.n_pages_not_made_young;
	}
	pool_info->pages_readahead_rnd_rate =
		 (buf_pool->stat.n_ra_pages_read_rnd
		  - buf_pool->old_stat.n_ra_pages_read_rnd) / time_elapsed;


	pool_info->pages_readahead_rate =
		 (buf_pool->stat.n_ra_pages_read
		  - buf_pool->old_stat.n_ra_pages_read) / time_elapsed;

	pool_info->pages_evicted_rate =
		(buf_pool->stat.n_ra_pages_evicted
		 - buf_pool->old_stat.n_ra_pages_evicted) / time_elapsed;

	pool_info->unzip_lru_len = UT_LIST_GET_LEN(buf_pool->unzip_LRU);

	pool_info->io_sum = buf_LRU_stat_sum.io;

	pool_info->io_cur = buf_LRU_stat_cur.io;

	pool_info->unzip_sum = buf_LRU_stat_sum.unzip;

	pool_info->unzip_cur = buf_LRU_stat_cur.unzip;

	buf_refresh_io_stats(buf_pool);
	buf_pool_mutex_exit(buf_pool);
}

/*********************************************************************//**
Prints info of the buffer i/o. */

void
buf_print_io_instance(
/*==================*/
	buf_pool_info_t*pool_info,	/*!< in: buffer pool info */
	FILE*		file)		/*!< in/out: buffer where to print */
{
	ut_ad(pool_info);

	fprintf(file,
		"Buffer pool size   %lu\n"
		"Free buffers       %lu\n"
		"Database pages     %lu\n"
		"Old database pages %lu\n"
		"Modified db pages  %lu\n"
		"Pending reads %lu\n"
		"Pending writes: LRU %lu, flush list %lu, single page %lu\n",
		pool_info->pool_size,
		pool_info->free_list_len,
		pool_info->lru_len,
		pool_info->old_lru_len,
		pool_info->flush_list_len,
		pool_info->n_pend_reads,
		pool_info->n_pending_flush_lru,
		pool_info->n_pending_flush_list,
		pool_info->n_pending_flush_single_page);

	fprintf(file,
		"Pages made young %lu, not young %lu\n"
		"%.2f youngs/s, %.2f non-youngs/s\n"
		"Pages read %lu, created %lu, written %lu\n"
		"%.2f reads/s, %.2f creates/s, %.2f writes/s\n",
		pool_info->n_pages_made_young,
		pool_info->n_pages_not_made_young,
		pool_info->page_made_young_rate,
		pool_info->page_not_made_young_rate,
		pool_info->n_pages_read,
		pool_info->n_pages_created,
		pool_info->n_pages_written,
		pool_info->pages_read_rate,
		pool_info->pages_created_rate,
		pool_info->pages_written_rate);

	if (pool_info->n_page_get_delta) {
		fprintf(file,
			"Buffer pool hit rate %lu / 1000,"
			" young-making rate %lu / 1000 not %lu / 1000\n",
			(ulong) (1000 - (1000 * pool_info->page_read_delta
					 / pool_info->n_page_get_delta)),
			(ulong) (1000 * pool_info->young_making_delta
				 / pool_info->n_page_get_delta),
			(ulong) (1000 * pool_info->not_young_making_delta
				 / pool_info->n_page_get_delta));
	} else {
		fputs("No buffer pool page gets since the last printout\n",
		      file);
	}

	/* Statistics about read ahead algorithm */
	fprintf(file, "Pages read ahead %.2f/s,"
		" evicted without access %.2f/s,"
		" Random read ahead %.2f/s\n",

		pool_info->pages_readahead_rate,
		pool_info->pages_evicted_rate,
		pool_info->pages_readahead_rnd_rate);

	/* Print some values to help us with visualizing what is
	happening with LRU eviction. */
	fprintf(file,
		"LRU len: %lu, unzip_LRU len: %lu\n"
		"I/O sum[%lu]:cur[%lu], unzip sum[%lu]:cur[%lu]\n",
		pool_info->lru_len, pool_info->unzip_lru_len,
		pool_info->io_sum, pool_info->io_cur,
		pool_info->unzip_sum, pool_info->unzip_cur);
}

/*********************************************************************//**
Prints info of the buffer i/o. */

void
buf_print_io(
/*=========*/
	FILE*	file)	/*!< in/out: buffer where to print */
{
	ulint			i;
	buf_pool_info_t*	pool_info;
	buf_pool_info_t*	pool_info_total;

	/* If srv_buf_pool_instances is greater than 1, allocate
	one extra buf_pool_info_t, the last one stores
	aggregated/total values from all pools */
	if (srv_buf_pool_instances > 1) {
		pool_info = (buf_pool_info_t*) ut_zalloc((
			srv_buf_pool_instances + 1) * sizeof *pool_info);

		pool_info_total = &pool_info[srv_buf_pool_instances];
	} else {
		ut_a(srv_buf_pool_instances == 1);

		pool_info_total = pool_info =
			static_cast<buf_pool_info_t*>(
				ut_zalloc(sizeof *pool_info));
	}

	for (i = 0; i < srv_buf_pool_instances; i++) {
		buf_pool_t*	buf_pool;

		buf_pool = buf_pool_from_array(i);

		/* Fetch individual buffer pool info and calculate
		aggregated stats along the way */
		buf_stats_get_pool_info(buf_pool, i, pool_info);

		/* If we have more than one buffer pool, store
		the aggregated stats  */
		if (srv_buf_pool_instances > 1) {
			buf_stats_aggregate_pool_info(pool_info_total,
						      &pool_info[i]);
		}
	}

	/* Print the aggreate buffer pool info */
	buf_print_io_instance(pool_info_total, file);

	/* If there are more than one buffer pool, print each individual pool
	info */
	if (srv_buf_pool_instances > 1) {
		fputs("----------------------\n"
		"INDIVIDUAL BUFFER POOL INFO\n"
		"----------------------\n", file);

		for (i = 0; i < srv_buf_pool_instances; i++) {
			fprintf(file, "---BUFFER POOL %lu\n", i);
			buf_print_io_instance(&pool_info[i], file);
		}
	}

	ut_free(pool_info);
}

/**********************************************************************//**
Refreshes the statistics used to print per-second averages. */

void
buf_refresh_io_stats(
/*=================*/
	buf_pool_t*	buf_pool)	/*!< in: buffer pool instance */
{
	buf_pool->last_printout_time = ut_time();
	buf_pool->old_stat = buf_pool->stat;
}

/**********************************************************************//**
Refreshes the statistics used to print per-second averages. */

void
buf_refresh_io_stats_all(void)
/*==========================*/
{
	for (ulint i = 0; i < srv_buf_pool_instances; i++) {
		buf_pool_t*	buf_pool;

		buf_pool = buf_pool_from_array(i);

		buf_refresh_io_stats(buf_pool);
	}
}

/**********************************************************************//**
Check if all pages in all buffer pools are in a replacable state.
@return FALSE if not */

ibool
buf_all_freed(void)
/*===============*/
{
	for (ulint i = 0; i < srv_buf_pool_instances; i++) {
		buf_pool_t*	buf_pool;

		buf_pool = buf_pool_from_array(i);

		if (!buf_all_freed_instance(buf_pool)) {
			return(FALSE);
		}
	}

	return(TRUE);
}

/*********************************************************************//**
Checks that there currently are no pending i/o-operations for the buffer
pool.
@return number of pending i/o */

ulint
buf_pool_check_no_pending_io(void)
/*==============================*/
{
	ulint		i;
	ulint		pending_io = 0;

	buf_pool_mutex_enter_all();

	for (i = 0; i < srv_buf_pool_instances; i++) {
		const buf_pool_t*	buf_pool;

		buf_pool = buf_pool_from_array(i);

		pending_io += buf_pool->n_pend_reads
			      + buf_pool->n_flush[BUF_FLUSH_LRU]
			      + buf_pool->n_flush[BUF_FLUSH_SINGLE_PAGE]
			      + buf_pool->n_flush[BUF_FLUSH_LIST];

	}

	buf_pool_mutex_exit_all();

	return(pending_io);
}

#if 0
Code currently not used
/*********************************************************************//**
Gets the current length of the free list of buffer blocks.
@return length of the free list */

ulint
buf_get_free_list_len(void)
/*=======================*/
{
	ulint	len;

	buf_pool_mutex_enter(buf_pool);

	len = UT_LIST_GET_LEN(buf_pool->free);

	buf_pool_mutex_exit(buf_pool);

	return(len);
}
#endif

#else /* !UNIV_HOTBACKUP */

/** Inits a page to the buffer buf_pool, for use in ibbackup --restore.
@param[in]	page_id		page id
@param[in]	page_size	page size
@param[in,out]	block		block to init */
void
buf_page_init_for_backup_restore(
	const page_id_t&	page_id,
	const page_size_t&	page_size,
	buf_block_t*		block)
{
	block->page.state = BUF_BLOCK_FILE_PAGE;
	block->page.id = page_id;
	block->page.size.copy_from(page_size);

	page_zip_des_init(&block->page.zip);

	/* We assume that block->page.data has been allocated
	with page_size == univ_page_size. */
	if (page_size.is_compressed()) {
		page_zip_set_size(&block->page.zip, page_size.physical());
		block->page.zip.data = block->frame + page_size.logical();
	} else {
		page_zip_set_size(&block->page.zip, 0);
	}
}
#endif /* !UNIV_HOTBACKUP */
#endif /* !UNIV_INNOCHECKSUM */<|MERGE_RESOLUTION|>--- conflicted
+++ resolved
@@ -2689,19 +2689,10 @@
 
 	ut_ad(page_size.equals_to(space_page_size));
 #endif /* UNIV_DEBUG */
-<<<<<<< HEAD
-
-#ifndef UNIV_LOG_DEBUG
+
 	ut_ad(!ibuf_inside(mtr)
 	      || ibuf_page_low(page_id, page_size, FALSE, file, line, NULL));
-#endif
-=======
-	ut_ad(zip_size == fil_space_get_zip_size(space));
-	ut_ad(ut_is_2pow(zip_size));
-	ut_ad(!ibuf_inside(mtr)
-	      || ibuf_page_low(space, zip_size, offset,
-			       FALSE, file, line, NULL));
->>>>>>> d1de950b
+
 	buf_pool->stat.n_page_gets++;
 	hash_lock = buf_page_hash_lock_get(buf_pool, page_id);
 loop:
