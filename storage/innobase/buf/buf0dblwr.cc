--- conflicted
+++ resolved
@@ -1204,18 +1204,11 @@
         (dblwr_partition + 1) * srv_doublewrite_batch_size * UNIV_PAGE_SIZE);
 #endif
 
-<<<<<<< HEAD
-  os_file_write(io_req, parallel_dblwr_buf.path, parallel_dblwr_buf.file,
-                write_buf, file_pos, len);
-=======
-	dberr_t err = os_file_write(io_req, parallel_dblwr_buf.path,
-				    parallel_dblwr_buf.file, write_buf,
-				    file_pos, len);
-	if (UNIV_UNLIKELY(err != DB_SUCCESS)) {
-		ib::fatal() << "Parallel doublewrite buffer write failed, "
-			"crashing the server to avoid data loss";
-	}
->>>>>>> 0f810d72
+  const auto err =
+      os_file_write(io_req, parallel_dblwr_buf.path, parallel_dblwr_buf.file,
+                    write_buf, file_pos, len);
+  if (UNIV_UNLIKELY(err != DB_SUCCESS))
+    ib::fatal(ER_PARALLEL_DOUBLEWRITE_WRITE_ERROR);
 
   ut_ad(dblwr_shard->first_free <= srv_doublewrite_batch_size);
 
