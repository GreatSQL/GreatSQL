--- conflicted
+++ resolved
@@ -1345,8 +1345,8 @@
 void
 buf_LRU_handle_lack_of_free_blocks(ulint n_iterations, ulint started_ms,
 				   ulint flush_failures,
-				   ibool *mon_value_was,
-				   ibool *started_monitor)
+				   bool *mon_value_was,
+				   bool *started_monitor)
 {
 	static ulint last_printout_ms = 0;
 
@@ -1355,41 +1355,32 @@
 	const ulint current_ms = ut_time_ms();
 
 	if ((current_ms > started_ms + 2000)
-	    && (current_ms > last_printout_ms + 2000)) {
-
-		ut_print_timestamp(stderr);
-		fprintf(stderr,
-			"  InnoDB: Warning: difficult to find free blocks in\n"
-			"InnoDB: the buffer pool (%lu search iterations)!\n"
-			"InnoDB: %lu failed attempts to flush a page!"
-			" Consider\n"
-			"InnoDB: increasing the buffer pool size.\n"
-			"InnoDB: It is also possible that"
-			" in your Unix version\n"
-			"InnoDB: fsync is very slow, or"
-			" completely frozen inside\n"
-			"InnoDB: the OS kernel. Then upgrading to"
-			" a newer version\n"
-			"InnoDB: of your operating system may help."
-			" Look at the\n"
-			"InnoDB: number of fsyncs in diagnostic info below.\n"
-			"InnoDB: Pending flushes (fsync) log: %lu;"
-			" buffer pool: %lu\n"
-			"InnoDB: %lu OS file reads, %lu OS file writes,"
-			" %lu OS fsyncs\n"
-			"InnoDB: Starting InnoDB Monitor to print further\n"
-			"InnoDB: diagnostics to the standard output.\n",
-			(ulong) n_iterations,
-			(ulong)	flush_failures,
-			(ulong) fil_n_pending_log_flushes,
-			(ulong) fil_n_pending_tablespace_flushes,
-			(ulong) os_n_file_reads, (ulong) os_n_file_writes,
-			(ulong) os_n_fsyncs);
+	    && (current_ms > last_printout_ms + 2000)
+	    && srv_buf_pool_old_size == srv_buf_pool_size) {
+
+		ib::warn() << "Difficult to find free blocks in the buffer pool"
+			" (" << n_iterations << " search iterations)! "
+			   << flush_failures << " failed attempts to"
+			" flush a page! Consider increasing the buffer pool"
+			" size. It is also possible that in your Unix version"
+			" fsync is very slow, or completely frozen inside"
+			" the OS kernel. Then upgrading to a newer version"
+			" of your operating system may help. Look at the"
+			" number of fsyncs in diagnostic info below."
+			" Pending flushes (fsync) log: "
+			   << fil_n_pending_log_flushes
+			   << "; buffer pool: "
+			   << fil_n_pending_tablespace_flushes
+			   << ". " << os_n_file_reads << " OS file reads, "
+			   << os_n_file_writes << " OS file writes, "
+			   << os_n_fsyncs
+			   << " OS fsyncs. Starting InnoDB Monitor to print"
+			" further diagnostics to the standard output.";
 
 		last_printout_ms = current_ms;
 		*mon_value_was = srv_print_innodb_monitor;
-		*started_monitor = TRUE;
-		srv_print_innodb_monitor = TRUE;
+		*started_monitor = true;
+		srv_print_innodb_monitor = true;
 		os_event_set(lock_sys->timeout_event);
 	}
 
@@ -1437,14 +1428,9 @@
 	bool		freed		= false;
 	ulint		n_iterations	= 0;
 	ulint		flush_failures	= 0;
-<<<<<<< HEAD
 	bool		mon_value_was	= false;
 	bool		started_monitor	= false;
-=======
-	ibool		mon_value_was	= FALSE;
-	ibool		started_monitor	= FALSE;
 	ulint		started_ms	= 0;
->>>>>>> 25d4880b
 
 	ut_ad(!mutex_own(&buf_pool->LRU_list_mutex));
 
@@ -1487,17 +1473,14 @@
 		return(block);
 	}
 
-<<<<<<< HEAD
-	MONITOR_INC( MONITOR_LRU_GET_FREE_LOOPS );
-
-	freed = false;
-
-	os_rmb;
-=======
 	if (!started_ms)
 		started_ms = ut_time_ms();
 
->>>>>>> 25d4880b
+	MONITOR_INC( MONITOR_LRU_GET_FREE_LOOPS );
+
+	freed = false;
+
+	os_rmb;
 	if (srv_empty_free_list_algorithm == SRV_EMPTY_FREE_LIST_BACKOFF
 	    && buf_lru_manager_running_threads > 0
 	    && (srv_shutdown_state == SRV_SHUTDOWN_NONE
@@ -1575,16 +1558,12 @@
 
 	os_rmb;
 
-<<<<<<< HEAD
-=======
 	if (DBUG_EVALUATE_IF("simulate_recovery_lack_of_pages", true, false)
 	    || DBUG_EVALUATE_IF("simulate_lack_of_pages", true, false)) {
 
 		buf_pool->try_LRU_scan = false;
 	}
 
-	freed = FALSE;
->>>>>>> 25d4880b
 	if (buf_pool->try_LRU_scan || n_iterations > 0) {
 		/* If no block was in the free list, search from the
 		end of the LRU list and try to free a block there.
@@ -1608,39 +1587,9 @@
 		goto loop;
 	}
 
-<<<<<<< HEAD
-	if (n_iterations > 20
-	    && srv_buf_pool_old_size == srv_buf_pool_size) {
-
-		ib::warn() << "Difficult to find free blocks in the buffer pool"
-			" (" << n_iterations << " search iterations)! "
-			<< flush_failures << " failed attempts to"
-			" flush a page! Consider increasing the buffer pool"
-			" size. It is also possible that in your Unix version"
-			" fsync is very slow, or completely frozen inside"
-			" the OS kernel. Then upgrading to a newer version"
-			" of your operating system may help. Look at the"
-			" number of fsyncs in diagnostic info below."
-			" Pending flushes (fsync) log: "
-			<< fil_n_pending_log_flushes
-			<< "; buffer pool: "
-			<< fil_n_pending_tablespace_flushes
-			<< ". " << os_n_file_reads << " OS file reads, "
-			<< os_n_file_writes << " OS file writes, "
-			<< os_n_fsyncs
-			<< " OS fsyncs. Starting InnoDB Monitor to print"
-			" further diagnostics to the standard output.";
-
-		mon_value_was = srv_print_innodb_monitor;
-		started_monitor = true;
-		srv_print_innodb_monitor = true;
-		os_event_set(lock_sys->timeout_event);
-	}
-=======
 	buf_LRU_handle_lack_of_free_blocks(n_iterations, started_ms,
 					   flush_failures, &mon_value_was,
 					   &started_monitor);
->>>>>>> 25d4880b
 
 	/* If we have scanned the whole LRU and still are unable to
 	find a free block then we should sleep here to let the
