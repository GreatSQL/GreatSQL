/*****************************************************************************

Copyright (c) 1995, 2013, Oracle and/or its affiliates. All Rights Reserved.

This program is free software; you can redistribute it and/or modify it under
the terms of the GNU General Public License as published by the Free Software
Foundation; version 2 of the License.

This program is distributed in the hope that it will be useful, but WITHOUT
ANY WARRANTY; without even the implied warranty of MERCHANTABILITY or FITNESS
FOR A PARTICULAR PURPOSE. See the GNU General Public License for more details.

You should have received a copy of the GNU General Public License along with
this program; if not, write to the Free Software Foundation, Inc.,
51 Franklin Street, Suite 500, Boston, MA 02110-1335 USA

*****************************************************************************/

/**************************************************//**
@file buf/buf0lru.cc
The database buffer replacement algorithm

Created 11/5/1995 Heikki Tuuri
*******************************************************/

#include "buf0lru.h"
#ifdef UNIV_NONINL
#include "buf0lru.ic"
#endif /* UNIV_NOINL */

#ifndef UNIV_HOTBACKUP
#include "ut0byte.h"
#include "ut0rnd.h"
#include "sync0mutex.h"
#include "sync0rw.h"
#include "hash0hash.h"
#include "os0event.h"
#include "fil0fil.h"
#include "btr0btr.h"
#include "buf0buddy.h"
#include "buf0buf.h"
#include "buf0dblwr.h"
#include "buf0flu.h"
#include "buf0rea.h"
#include "btr0sea.h"
#include "ibuf0ibuf.h"
#include "os0file.h"
#include "page0zip.h"
#include "log0recv.h"
#include "srv0srv.h"
#include "srv0mon.h"
#include "lock0lock.h"

/** The number of blocks from the LRU_old pointer onward, including
the block pointed to, must be buf_pool->LRU_old_ratio/BUF_LRU_OLD_RATIO_DIV
of the whole LRU list length, except that the tolerance defined below
is allowed. Note that the tolerance must be small enough such that for
even the BUF_LRU_OLD_MIN_LEN long LRU list, the LRU_old pointer is not
allowed to point to either end of the LRU list. */

static const ulint BUF_LRU_OLD_TOLERANCE = 20;

/** The minimum amount of non-old blocks when the LRU_old list exists
(that is, when there are more than BUF_LRU_OLD_MIN_LEN blocks).
@see buf_LRU_old_adjust_len */
#define BUF_LRU_NON_OLD_MIN_LEN	5
#if BUF_LRU_NON_OLD_MIN_LEN >= BUF_LRU_OLD_MIN_LEN
# error "BUF_LRU_NON_OLD_MIN_LEN >= BUF_LRU_OLD_MIN_LEN"
#endif

/** When dropping the search hash index entries before deleting an ibd
file, we build a local array of pages belonging to that tablespace
in the buffer pool. Following is the size of that array.
We also release buf_pool->mutex after scanning this many pages of the
flush_list when dropping a table. This is to ensure that other threads
are not blocked for extended period of time when using very large
buffer pools. */
static const ulint BUF_LRU_DROP_SEARCH_SIZE = 1024;

/** We scan these many blocks when looking for a clean page to evict
during LRU eviction. */
static const ulint BUF_LRU_SEARCH_SCAN_THRESHOLD = 100;

/** If we switch on the InnoDB monitor because there are too few available
frames in the buffer pool, we set this to TRUE */
static bool buf_lru_switched_on_innodb_mon = false;

/******************************************************************//**
These statistics are not 'of' LRU but 'for' LRU.  We keep count of I/O
and page_zip_decompress() operations.  Based on the statistics,
buf_LRU_evict_from_unzip_LRU() decides if we want to evict from
unzip_LRU or the regular LRU.  From unzip_LRU, we will only evict the
uncompressed frame (meaning we can evict dirty blocks as well).  From
the regular LRU, we will evict the entire block (i.e.: both the
uncompressed and compressed data), which must be clean. */

/* @{ */

/** Number of intervals for which we keep the history of these stats.
Each interval is 1 second, defined by the rate at which
srv_error_monitor_thread() calls buf_LRU_stat_update(). */
static const ulint BUF_LRU_STAT_N_INTERVAL = 50;

/** Co-efficient with which we multiply I/O operations to equate them
with page_zip_decompress() operations. */
static const ulint BUF_LRU_IO_TO_UNZIP_FACTOR = 50;

/** Sampled values buf_LRU_stat_cur.
Not protected by any mutex.  Updated by buf_LRU_stat_update(). */
static buf_LRU_stat_t		buf_LRU_stat_arr[BUF_LRU_STAT_N_INTERVAL];

/** Cursor to buf_LRU_stat_arr[] that is updated in a round-robin fashion. */
static ulint			buf_LRU_stat_arr_ind;

/** Current operation counters.  Not protected by any mutex.  Cleared
by buf_LRU_stat_update(). */
buf_LRU_stat_t	buf_LRU_stat_cur;

/** Running sum of past values of buf_LRU_stat_cur.
Updated by buf_LRU_stat_update().  Not Protected by any mutex. */
buf_LRU_stat_t	buf_LRU_stat_sum;

/* @} */

/** @name Heuristics for detecting index scan @{ */
/** Move blocks to "new" LRU list only if the first access was at
least this many milliseconds ago.  Not protected by any mutex or latch. */
uint	buf_LRU_old_threshold_ms;
/* @} */

/******************************************************************//**
Takes a block out of the LRU list and page hash table.
If the block is compressed-only (BUF_BLOCK_ZIP_PAGE),
the object will be freed.

The caller must hold buf_pool->mutex, the buf_page_get_mutex() mutex
and the appropriate hash_lock. This function will release the
buf_page_get_mutex() and the hash_lock.

If a compressed page is freed other compressed pages may be relocated.
@retval true if BUF_BLOCK_FILE_PAGE was removed from page_hash. The
caller needs to free the page to the free list
@retval false if BUF_BLOCK_ZIP_PAGE was removed from page_hash. In
this case the block is already returned to the buddy allocator. */
static __attribute__((warn_unused_result))
bool
buf_LRU_block_remove_hashed(
/*========================*/
	buf_page_t*	bpage,	/*!< in: block, must contain a file page and
				be in a state where it can be freed; there
				may or may not be a hash index to the page */
	bool		zip);	/*!< in: true if should remove also the
				compressed page of an uncompressed page */
/******************************************************************//**
Puts a file page whose has no hash index to the free list. */
static
void
buf_LRU_block_free_hashed_page(
/*===========================*/
	buf_block_t*	block);	/*!< in: block, must contain a file page and
				be in a state where it can be freed */

/******************************************************************//**
Increases LRU size in bytes with page size inline function */
static inline
void
incr_LRU_size_in_bytes(
/*===================*/
	buf_page_t*	bpage,		/*!< in: control block */
	buf_pool_t*	buf_pool)	/*!< in: buffer pool instance */
{
	ut_ad(buf_pool_mutex_own(buf_pool));

	buf_pool->stat.LRU_bytes += bpage->size.physical();

	ut_ad(buf_pool->stat.LRU_bytes <= buf_pool->curr_pool_size);
}

/******************************************************************//**
Determines if the unzip_LRU list should be used for evicting a victim
instead of the general LRU list.
@return TRUE if should use unzip_LRU */

ibool
buf_LRU_evict_from_unzip_LRU(
/*=========================*/
	buf_pool_t*	buf_pool)
{
	ut_ad(buf_pool_mutex_own(buf_pool));

	/* If the unzip_LRU list is empty, we can only use the LRU. */
	if (UT_LIST_GET_LEN(buf_pool->unzip_LRU) == 0) {
		return(FALSE);
	}

	/* If unzip_LRU is at most 10% of the size of the LRU list,
	then use the LRU.  This slack allows us to keep hot
	decompressed pages in the buffer pool. */
	if (UT_LIST_GET_LEN(buf_pool->unzip_LRU)
	    <= UT_LIST_GET_LEN(buf_pool->LRU) / 10) {
		return(FALSE);
	}

	/* If eviction hasn't started yet, we assume by default
	that a workload is disk bound. */
	if (buf_pool->freed_page_clock == 0) {
		return(TRUE);
	}

	/* Calculate the average over past intervals, and add the values
	of the current interval. */
	ulint	io_avg = buf_LRU_stat_sum.io / BUF_LRU_STAT_N_INTERVAL
		+ buf_LRU_stat_cur.io;

	ulint	unzip_avg = buf_LRU_stat_sum.unzip / BUF_LRU_STAT_N_INTERVAL
		+ buf_LRU_stat_cur.unzip;

	/* Decide based on our formula.  If the load is I/O bound
	(unzip_avg is smaller than the weighted io_avg), evict an
	uncompressed frame from unzip_LRU.  Otherwise we assume that
	the load is CPU bound and evict from the regular LRU. */
	return(unzip_avg <= io_avg * BUF_LRU_IO_TO_UNZIP_FACTOR);
}

/** Attempts to drop page hash index on a batch of pages belonging to a
particular space id.
@param[in]	space_id	space id
@param[in]	page_size	page size
@param[in]	arr		array of page_no
@param[in]	count		number of entries in array */
static
void
buf_LRU_drop_page_hash_batch(
	ulint			space_id,
	const page_size_t&	page_size,
	const ulint*		arr,
	ulint			count)
{
	ut_ad(count <= BUF_LRU_DROP_SEARCH_SIZE);

	for (ulint i = 0; i < count; ++i, ++arr) {
		btr_search_drop_page_hash_when_freed(
			page_id_t(space_id, *arr), page_size);
	}
}

/******************************************************************//**
When doing a DROP TABLE/DISCARD TABLESPACE we have to drop all page
hash index entries belonging to that table. This function tries to
do that in batch. Note that this is a 'best effort' attempt and does
not guarantee that ALL hash entries will be removed. */
static
void
buf_LRU_drop_page_hash_for_tablespace(
/*==================================*/
	buf_pool_t*	buf_pool,	/*!< in: buffer pool instance */
	ulint		id)		/*!< in: space id */
{
	bool			found;
	const page_size_t	page_size(fil_space_get_page_size(id, &found));

	if (!found) {
		/* Somehow, the tablespace does not exist.  Nothing to drop. */
		ut_ad(0);
		return;
	}

	ulint*	page_arr = static_cast<ulint*>(ut_malloc(
			sizeof(ulint) * BUF_LRU_DROP_SEARCH_SIZE));

	ulint	num_entries = 0;

	buf_pool_mutex_enter(buf_pool);

scan_again:
	for (buf_page_t* bpage = UT_LIST_GET_LAST(buf_pool->LRU);
	     bpage != NULL;
	     /* No op */) {

		buf_page_t*	prev_bpage = UT_LIST_GET_PREV(LRU, bpage);

		ut_a(buf_page_in_file(bpage));

		if (buf_page_get_state(bpage) != BUF_BLOCK_FILE_PAGE
		    || bpage->id.space() != id
		    || bpage->io_fix != BUF_IO_NONE) {
			/* Compressed pages are never hashed.
			Skip blocks of other tablespaces.
			Skip I/O-fixed blocks (to be dealt with later). */
next_page:
			bpage = prev_bpage;
			continue;
		}

		mutex_enter(&((buf_block_t*) bpage)->mutex);

		{
			bool	is_fixed = bpage->buf_fix_count > 0
				|| !((buf_block_t*) bpage)->index;

			mutex_exit(&((buf_block_t*) bpage)->mutex);

			if (is_fixed) {
				goto next_page;
			}
		}

		/* Store the page number so that we can drop the hash
		index in a batch later. */
		page_arr[num_entries] = bpage->id.page_no();
		ut_a(num_entries < BUF_LRU_DROP_SEARCH_SIZE);
		++num_entries;

		if (num_entries < BUF_LRU_DROP_SEARCH_SIZE) {
			goto next_page;
		}

		/* Array full. We release the buf_pool->mutex to obey
		the latching order. */
		buf_pool_mutex_exit(buf_pool);

		buf_LRU_drop_page_hash_batch(
			id, page_size, page_arr, num_entries);

		num_entries = 0;

		buf_pool_mutex_enter(buf_pool);

		/* Note that we released the buf_pool mutex above
		after reading the prev_bpage during processing of a
		page_hash_batch (i.e.: when the array was full).
		Because prev_bpage could belong to a compressed-only
		block, it may have been relocated, and thus the
		pointer cannot be trusted. Because bpage is of type
		buf_block_t, it is safe to dereference.

		bpage can change in the LRU list. This is OK because
		this function is a 'best effort' to drop as many
		search hash entries as possible and it does not
		guarantee that ALL such entries will be dropped. */

		/* If, however, bpage has been removed from LRU list
		to the free list then we should restart the scan.
		bpage->state is protected by buf_pool mutex. */
		if (bpage != NULL
		    && buf_page_get_state(bpage) != BUF_BLOCK_FILE_PAGE) {

			goto scan_again;
		}
	}

	buf_pool_mutex_exit(buf_pool);

	/* Drop any remaining batch of search hashed pages. */
	buf_LRU_drop_page_hash_batch(id, page_size, page_arr, num_entries);
	ut_free(page_arr);
}

/******************************************************************//**
While flushing (or removing dirty) pages from a tablespace we don't
want to hog the CPU and resources. Release the buffer pool and block
mutex and try to force a context switch. Then reacquire the same mutexes.
The current page is "fixed" before the release of the mutexes and then
"unfixed" again once we have reacquired the mutexes. */
static
void
buf_flush_yield(
/*============*/
	buf_pool_t*	buf_pool,	/*!< in/out: buffer pool instance */
	buf_page_t*	bpage)		/*!< in/out: current page */
{
	BPageMutex*	block_mutex;

	ut_ad(buf_pool_mutex_own(buf_pool));
	ut_ad(buf_page_in_file(bpage));

	block_mutex = buf_page_get_mutex(bpage);

	mutex_enter(block_mutex);

	/* "Fix" the block so that the position cannot be
	changed after we release the buffer pool and
	block mutexes. */
	buf_page_set_sticky(bpage);

	/* Now it is safe to release the buf_pool->mutex. */
	buf_pool_mutex_exit(buf_pool);

	mutex_exit(block_mutex);
	/* Try and force a context switch. */
	os_thread_yield();

	buf_pool_mutex_enter(buf_pool);

	mutex_enter(block_mutex);

	/* "Unfix" the block now that we have both the
	buffer pool and block mutex again. */
	buf_page_unset_sticky(bpage);
	mutex_exit(block_mutex);
}

/******************************************************************//**
If we have hogged the resources for too long then release the buffer
pool and flush list mutex and do a thread yield. Set the current page
to "sticky" so that it is not relocated during the yield.
@return true if yielded */
static	__attribute__((warn_unused_result))
bool
buf_flush_try_yield(
/*================*/
	buf_pool_t*	buf_pool,	/*!< in/out: buffer pool instance */
	buf_page_t*	bpage,		/*!< in/out: bpage to remove */
	ulint		processed)	/*!< in: number of pages processed */
{
	/* Every BUF_LRU_DROP_SEARCH_SIZE iterations in the
	loop we release buf_pool->mutex to let other threads
	do their job but only if the block is not IO fixed. This
	ensures that the block stays in its position in the
	flush_list. */

	if (bpage != NULL
	    && processed >= BUF_LRU_DROP_SEARCH_SIZE
	    && buf_page_get_io_fix(bpage) == BUF_IO_NONE) {

		buf_flush_list_mutex_exit(buf_pool);

		/* Release the buffer pool and block mutex
		to give the other threads a go. */

		buf_flush_yield(buf_pool, bpage);

		buf_flush_list_mutex_enter(buf_pool);

		/* Should not have been removed from the flush
		list during the yield. However, this check is
		not sufficient to catch a remove -> add. */

		ut_ad(bpage->in_flush_list);

		return(true);
	}

	return(false);
}

/******************************************************************//**
Removes a single page from a given tablespace inside a specific
buffer pool instance.
@return true if page was removed. */
static	__attribute__((warn_unused_result))
bool
buf_flush_or_remove_page(
/*=====================*/
	buf_pool_t*	buf_pool,	/*!< in/out: buffer pool instance */
	buf_page_t*	bpage,		/*!< in/out: bpage to remove */
	bool		flush)		/*!< in: flush to disk if true but
					don't remove else remove without
					flushing to disk */
{
	ut_ad(buf_pool_mutex_own(buf_pool));
	ut_ad(buf_flush_list_mutex_own(buf_pool));

	/* bpage->space and bpage->io_fix are protected by
	buf_pool->mutex and block_mutex. It is safe to check
	them while holding buf_pool->mutex only. */

	if (buf_page_get_io_fix(bpage) != BUF_IO_NONE) {

		/* We cannot remove this page during this scan
		yet; maybe the system is currently reading it
		in, or flushing the modifications to the file */
		return(false);

	}

	BPageMutex*	block_mutex;
	bool		processed = false;

	block_mutex = buf_page_get_mutex(bpage);

	/* We have to release the flush_list_mutex to obey the
	latching order. We are however guaranteed that the page
	will stay in the flush_list and won't be relocated because
	buf_flush_remove() and buf_flush_relocate_on_flush_list()
	need buf_pool->mutex as well. */

	buf_flush_list_mutex_exit(buf_pool);

	mutex_enter(block_mutex);

	ut_ad(bpage->oldest_modification != 0);

	if (!flush) {

		buf_flush_remove(bpage);

		mutex_exit(block_mutex);

		processed = true;

	} else if (buf_flush_ready_for_flush(bpage, BUF_FLUSH_SINGLE_PAGE)) {

		/* The following call will release the buffer pool
		and block mutex. */
		processed = buf_flush_page(
			buf_pool, bpage, BUF_FLUSH_SINGLE_PAGE, false);

		if (processed) {
			/* Wake possible simulated aio thread to actually
			post the writes to the operating system */
			os_aio_simulated_wake_handler_threads();
			buf_pool_mutex_enter(buf_pool);
		} else {
			mutex_exit(block_mutex);
		}
	} else {
		mutex_exit(block_mutex);
	}

	buf_flush_list_mutex_enter(buf_pool);

	ut_ad(!mutex_own(block_mutex));
	ut_ad(buf_pool_mutex_own(buf_pool));

	return(processed);
}

/******************************************************************//**
Remove all dirty pages belonging to a given tablespace inside a specific
buffer pool instance when we are deleting the data file(s) of that
tablespace. The pages still remain a part of LRU and are evicted from
the list as they age towards the tail of the LRU.
@retval DB_SUCCESS if all freed
@retval DB_FAIL if not all freed
@retval DB_INTERRUPTED if the transaction was interrupted */
static	__attribute__((warn_unused_result))
dberr_t
buf_flush_or_remove_pages(
/*======================*/
	buf_pool_t*	buf_pool,	/*!< buffer pool instance */
	ulint		id,		/*!< in: target space id for which
					to remove or flush pages */
	bool		flush,		/*!< in: flush to disk if true but
					don't remove else remove without
					flushing to disk */
	const trx_t*	trx)		/*!< to check if the operation must
					be interrupted, can be 0 */
{
	buf_page_t*	prev;
	buf_page_t*	bpage;
	ulint		processed = 0;

	buf_flush_list_mutex_enter(buf_pool);

rescan:
	bool	all_freed = true;

	for (bpage = UT_LIST_GET_LAST(buf_pool->flush_list);
	     bpage != NULL;
	     bpage = prev) {

		ut_a(buf_page_in_file(bpage));

		/* Save the previous link because once we free the
		page we can't rely on the links. */

		prev = UT_LIST_GET_PREV(list, bpage);

		if (bpage->id.space() != id) {

			/* Skip this block, as it does not belong to
			the target space. */

		} else if (!buf_flush_or_remove_page(buf_pool, bpage, flush)) {

			/* Remove was unsuccessful, we have to try again
			by scanning the entire list from the end.
			This also means that we never released the
			buf_pool mutex. Therefore we can trust the prev
			pointer.
			buf_flush_or_remove_page() released the
			flush list mutex but not the buf_pool mutex.
			Therefore it is possible that a new page was
			added to the flush list. For example, in case
			where we are at the head of the flush list and
			prev == NULL. That is OK because we have the
			tablespace quiesced and no new pages for this
			space-id should enter flush_list. This is
			because the only callers of this function are
			DROP TABLE and FLUSH TABLE FOR EXPORT.
			We know that we'll have to do at least one more
			scan but we don't break out of loop here and
			try to do as much work as we can in this
			iteration. */

			all_freed = false;
		} else if (flush) {

			/* The processing was successful. And during the
			processing we have released the buf_pool mutex
			when calling buf_page_flush(). We cannot trust
			prev pointer. */
			goto rescan;
		}

		++processed;

		/* Yield if we have hogged the CPU and mutexes for too long. */
		if (buf_flush_try_yield(buf_pool, prev, processed)) {

			/* Reset the batch size counter if we had to yield. */

			processed = 0;
		}

#ifdef DBUG_OFF
		if (flush) {
			DBUG_EXECUTE_IF("ib_export_flush_crash",
					static ulint	n_pages;
					if (++n_pages == 4) {DBUG_SUICIDE();});
		}
#endif /* DBUG_OFF */

		/* The check for trx is interrupted is expensive, we want
		to check every N iterations. */
		if (!processed && trx && trx_is_interrupted(trx)) {
			buf_flush_list_mutex_exit(buf_pool);
			return(DB_INTERRUPTED);
		}
	}

	buf_flush_list_mutex_exit(buf_pool);

	return(all_freed ? DB_SUCCESS : DB_FAIL);
}

/******************************************************************//**
Remove or flush all the dirty pages that belong to a given tablespace
inside a specific buffer pool instance. The pages will remain in the LRU
list and will be evicted from the LRU list as they age and move towards
the tail of the LRU list. */
static
void
buf_flush_dirty_pages(
/*==================*/
	buf_pool_t*	buf_pool,	/*!< buffer pool instance */
	ulint		id,		/*!< in: space id */
	bool		flush,		/*!< in: flush to disk if true otherwise
					remove the pages without flushing */
	const trx_t*	trx)		/*!< to check if the operation must
					be interrupted */
{
	dberr_t		err;

	do {
		buf_pool_mutex_enter(buf_pool);

		err = buf_flush_or_remove_pages(buf_pool, id, flush, trx);

		buf_pool_mutex_exit(buf_pool);

		ut_ad(buf_flush_validate(buf_pool));

		if (err == DB_FAIL) {
			os_thread_sleep(2000);
		}

		/* DB_FAIL is a soft error, it means that the task wasn't
		completed, needs to be retried. */

		ut_ad(buf_flush_validate(buf_pool));

	} while (err == DB_FAIL);

	ut_ad(err == DB_INTERRUPTED
	      || buf_pool_get_dirty_pages_count(buf_pool, id) == 0);
}

/******************************************************************//**
Remove all pages that belong to a given tablespace inside a specific
buffer pool instance when we are DISCARDing the tablespace. */
static
void
buf_LRU_remove_all_pages(
/*=====================*/
	buf_pool_t*	buf_pool,	/*!< buffer pool instance */
	ulint		id)		/*!< in: space id */
{
	buf_page_t*	bpage;
	ibool		all_freed;

scan_again:
	buf_pool_mutex_enter(buf_pool);

	all_freed = TRUE;

	for (bpage = UT_LIST_GET_LAST(buf_pool->LRU);
	     bpage != NULL;
	     /* No op */) {

		rw_lock_t*	hash_lock;
		buf_page_t*	prev_bpage;
		BPageMutex*	block_mutex;

		ut_a(buf_page_in_file(bpage));
		ut_ad(bpage->in_LRU_list);

		prev_bpage = UT_LIST_GET_PREV(LRU, bpage);

		/* bpage->id.space() and bpage->io_fix are protected by
		buf_pool->mutex and the block_mutex. It is safe to check
		them while holding buf_pool->mutex only. */

		if (bpage->id.space() != id) {
			/* Skip this block, as it does not belong to
			the space that is being invalidated. */
			goto next_page;
		} else if (buf_page_get_io_fix(bpage) != BUF_IO_NONE) {
			/* We cannot remove this page during this scan
			yet; maybe the system is currently reading it
			in, or flushing the modifications to the file */

			all_freed = FALSE;
			goto next_page;
		} else {
			hash_lock = buf_page_hash_lock_get(buf_pool, bpage->id);

			rw_lock_x_lock(hash_lock);

			block_mutex = buf_page_get_mutex(bpage);

			mutex_enter(block_mutex);

			if (bpage->buf_fix_count > 0) {

				mutex_exit(block_mutex);

				rw_lock_x_unlock(hash_lock);

				/* We cannot remove this page during
				this scan yet; maybe the system is
				currently reading it in, or flushing
				the modifications to the file */

				all_freed = FALSE;

				goto next_page;
			}
		}

		ut_ad(mutex_own(block_mutex));

		DBUG_PRINT("ib_buf", ("evict page " UINT32PF ":" UINT32PF
				      " state %u",
				      bpage->id.space(),
				      bpage->id.page_no(),
				      bpage->state));

		if (buf_page_get_state(bpage) != BUF_BLOCK_FILE_PAGE) {
			/* Do nothing, because the adaptive hash index
			covers uncompressed pages only. */
		} else if (((buf_block_t*) bpage)->index) {
			buf_pool_mutex_exit(buf_pool);

			rw_lock_x_unlock(hash_lock);

			mutex_exit(block_mutex);

			/* Note that the following call will acquire
			and release block->lock X-latch. */

			btr_search_drop_page_hash_when_freed(
				bpage->id, bpage->size);

			goto scan_again;
		}

		if (bpage->oldest_modification != 0) {

			buf_flush_remove(bpage);
		}

		ut_ad(!bpage->in_flush_list);

		/* Remove from the LRU list. */

		if (buf_LRU_block_remove_hashed(bpage, true)) {
			buf_LRU_block_free_hashed_page((buf_block_t*) bpage);
		} else {
			ut_ad(block_mutex == &buf_pool->zip_mutex);
		}

		ut_ad(!mutex_own(block_mutex));
#ifdef UNIV_SYNC_DEBUG
		/* buf_LRU_block_remove_hashed() releases the hash_lock */
		ut_ad(!rw_lock_own(hash_lock, RW_LOCK_X));
		ut_ad(!rw_lock_own(hash_lock, RW_LOCK_S));
#endif /* UNIV_SYNC_DEBUG */

next_page:
		bpage = prev_bpage;
	}

	buf_pool_mutex_exit(buf_pool);

	if (!all_freed) {
		os_thread_sleep(20000);

		goto scan_again;
	}
}

/******************************************************************//**
Remove pages belonging to a given tablespace inside a specific
buffer pool instance when we are deleting the data file(s) of that
tablespace. The pages still remain a part of LRU and are evicted from
the list as they age towards the tail of the LRU only if buf_remove
is BUF_REMOVE_FLUSH_NO_WRITE. */
static
void
buf_LRU_remove_pages(
/*=================*/
	buf_pool_t*	buf_pool,	/*!< buffer pool instance */
	ulint		id,		/*!< in: space id */
	buf_remove_t	buf_remove,	/*!< in: remove or flush strategy */
	const trx_t*	trx)		/*!< to check if the operation must
					be interrupted */
{
	switch (buf_remove) {
	case BUF_REMOVE_ALL_NO_WRITE:
		buf_LRU_remove_all_pages(buf_pool, id);
		break;

	case BUF_REMOVE_FLUSH_NO_WRITE:
		ut_a(trx == 0);
		buf_flush_dirty_pages(buf_pool, id, false, NULL);
		break;

	case BUF_REMOVE_FLUSH_WRITE:
		ut_a(trx != 0);
		buf_flush_dirty_pages(buf_pool, id, true, trx);
		/* Ensure that all asynchronous IO is completed. */
		os_aio_wait_until_no_pending_writes();
		fil_flush(id);
		break;
	}
}

/******************************************************************//**
Flushes all dirty pages or removes all pages belonging
to a given tablespace. A PROBLEM: if readahead is being started, what
guarantees that it will not try to read in pages after this operation
has completed? */

void
buf_LRU_flush_or_remove_pages(
/*==========================*/
	ulint		id,		/*!< in: space id */
	buf_remove_t	buf_remove,	/*!< in: remove or flush strategy */
	const trx_t*	trx)		/*!< to check if the operation must
					be interrupted */
{
	ulint		i;

	/* Before we attempt to drop pages one by one we first
	attempt to drop page hash index entries in batches to make
	it more efficient. The batching attempt is a best effort
	attempt and does not guarantee that all pages hash entries
	will be dropped. We get rid of remaining page hash entries
	one by one below. */
	for (i = 0; i < srv_buf_pool_instances; i++) {
		buf_pool_t*	buf_pool;

		buf_pool = buf_pool_from_array(i);

		switch (buf_remove) {
		case BUF_REMOVE_ALL_NO_WRITE:
			buf_LRU_drop_page_hash_for_tablespace(buf_pool, id);
			break;

		case BUF_REMOVE_FLUSH_NO_WRITE:
			/* It is a DROP TABLE for a single table
			tablespace. No AHI entries exist because
			we already dealt with them when freeing up
			extents. */
		case BUF_REMOVE_FLUSH_WRITE:
			/* We allow read-only queries against the
			table, there is no need to drop the AHI entries. */
			break;
		}

		buf_LRU_remove_pages(buf_pool, id, buf_remove, trx);
	}
}

#if defined UNIV_DEBUG || defined UNIV_BUF_DEBUG
/********************************************************************//**
Insert a compressed block into buf_pool->zip_clean in the LRU order. */

void
buf_LRU_insert_zip_clean(
/*=====================*/
	buf_page_t*	bpage)	/*!< in: pointer to the block in question */
{
	buf_pool_t*	buf_pool = buf_pool_from_bpage(bpage);

	ut_ad(buf_pool_mutex_own(buf_pool));
	ut_ad(buf_page_get_state(bpage) == BUF_BLOCK_ZIP_PAGE);

	/* Find the first successor of bpage in the LRU list
	that is in the zip_clean list. */
	buf_page_t*	b = bpage;

	do {
		b = UT_LIST_GET_NEXT(LRU, b);
	} while (b && buf_page_get_state(b) != BUF_BLOCK_ZIP_PAGE);

	/* Insert bpage before b, i.e., after the predecessor of b. */
	if (b != NULL) {
		b = UT_LIST_GET_PREV(list, b);
	}

	if (b != NULL) {
		UT_LIST_INSERT_AFTER(buf_pool->zip_clean, b, bpage);
	} else {
		UT_LIST_ADD_FIRST(buf_pool->zip_clean, bpage);
	}
}
#endif /* UNIV_DEBUG || UNIV_BUF_DEBUG */

/******************************************************************//**
Try to free an uncompressed page of a compressed block from the unzip
LRU list.  The compressed page is preserved, and it need not be clean.
@return true if freed */
static
bool
buf_LRU_free_from_unzip_LRU_list(
/*=============================*/
	buf_pool_t*	buf_pool,	/*!< in: buffer pool instance */
	bool		scan_all)	/*!< in: scan whole LRU list
					if true, otherwise scan only
					srv_LRU_scan_depth / 2 blocks. */
{
	ut_ad(buf_pool_mutex_own(buf_pool));

	if (!buf_LRU_evict_from_unzip_LRU(buf_pool)) {
		return(false);
	}

	ulint	scanned = 0;
	bool	freed = false;

	for (buf_block_t* block = UT_LIST_GET_LAST(buf_pool->unzip_LRU);
	     block != NULL
	     && !freed
	     && (scan_all || scanned < srv_LRU_scan_depth);
	     ++scanned) {

		buf_block_t*	prev_block;

		prev_block = UT_LIST_GET_PREV(unzip_LRU, block);

		ut_ad(buf_block_get_state(block) == BUF_BLOCK_FILE_PAGE);
		ut_ad(block->in_unzip_LRU_list);
		ut_ad(block->page.in_LRU_list);

		freed = buf_LRU_free_page(&block->page, false);

		block = prev_block;
	}

	if (scanned) {
		MONITOR_INC_VALUE_CUMULATIVE(
			MONITOR_LRU_UNZIP_SEARCH_SCANNED,
			MONITOR_LRU_UNZIP_SEARCH_SCANNED_NUM_CALL,
			MONITOR_LRU_UNZIP_SEARCH_SCANNED_PER_CALL,
			scanned);
	}

	return(freed);
}

/******************************************************************//**
Try to free a clean page from the common LRU list.
@return true if freed */
static
bool
buf_LRU_free_from_common_LRU_list(
/*==============================*/
	buf_pool_t*	buf_pool,	/*!< in: buffer pool instance */
	bool		scan_all)	/*!< in: scan whole LRU list
					if true, otherwise scan only
					up to BUF_LRU_SEARCH_SCAN_THRESHOLD */
{
	ut_ad(buf_pool_mutex_own(buf_pool));

	ulint		scanned = 0;
	bool		freed = false;

	for (buf_page_t* bpage = buf_pool->lru_scan_itr.start();
	     bpage != NULL
	     && !freed
	     && (scan_all || scanned < BUF_LRU_SEARCH_SCAN_THRESHOLD);
	     ++scanned, bpage = buf_pool->lru_scan_itr.get()) {

		buf_page_t*	prev = UT_LIST_GET_PREV(LRU, bpage);
		ib_mutex_t*	mutex = buf_page_get_mutex(bpage);

		buf_pool->lru_scan_itr.set(prev);

		mutex_enter(mutex);

		ut_ad(buf_page_in_file(bpage));
		ut_ad(bpage->in_LRU_list);

		unsigned	accessed = buf_page_is_accessed(bpage);

		if (buf_flush_ready_for_replace(bpage)) {
			mutex_exit(mutex);
			freed = buf_LRU_free_page(bpage, true);
		} else {
			mutex_exit(mutex);
		}

		if (freed && !accessed) {
			/* Keep track of pages that are evicted without
			ever being accessed. This gives us a measure of
			the effectiveness of readahead */
			++buf_pool->stat.n_ra_pages_evicted;
		}

		ut_ad(buf_pool_mutex_own(buf_pool));
		ut_ad(!mutex_own(mutex));
	}

	if (scanned) {
		MONITOR_INC_VALUE_CUMULATIVE(
			MONITOR_LRU_SEARCH_SCANNED,
			MONITOR_LRU_SEARCH_SCANNED_NUM_CALL,
			MONITOR_LRU_SEARCH_SCANNED_PER_CALL,
			scanned);
	}

	return(freed);
}

/******************************************************************//**
Try to free a replaceable block.
@return true if found and freed */

bool
buf_LRU_scan_and_free_block(
/*========================*/
	buf_pool_t*	buf_pool,	/*!< in: buffer pool instance */
	bool		scan_all)	/*!< in: scan whole LRU list
					if true, otherwise scan only
					BUF_LRU_SEARCH_SCAN_THRESHOLD
					blocks. */
{
	ut_ad(buf_pool_mutex_own(buf_pool));

	return(buf_LRU_free_from_unzip_LRU_list(buf_pool, scan_all)
	       || buf_LRU_free_from_common_LRU_list(buf_pool, scan_all));
}

/******************************************************************//**
Returns TRUE if less than 25 % of the buffer pool in any instance is
available. This can be used in heuristics to prevent huge transactions
eating up the whole buffer pool for their locks.
@return TRUE if less than 25 % of buffer pool left */

ibool
buf_LRU_buf_pool_running_out(void)
/*==============================*/
{
	ibool	ret = FALSE;

	for (ulint i = 0; i < srv_buf_pool_instances && !ret; i++) {
		buf_pool_t*	buf_pool;

		buf_pool = buf_pool_from_array(i);

		buf_pool_mutex_enter(buf_pool);

		if (!recv_recovery_is_on()
		    && UT_LIST_GET_LEN(buf_pool->free)
		       + UT_LIST_GET_LEN(buf_pool->LRU)
		       < buf_pool->curr_size / 4) {

			ret = TRUE;
		}

		buf_pool_mutex_exit(buf_pool);
	}

	return(ret);
}

/******************************************************************//**
Returns a free block from the buf_pool.  The block is taken off the
free list.  If it is empty, returns NULL.
@return a free control block, or NULL if the buf_block->free list is empty */

buf_block_t*
buf_LRU_get_free_only(
/*==================*/
	buf_pool_t*	buf_pool)
{
	buf_block_t*	block;

	ut_ad(buf_pool_mutex_own(buf_pool));

	block = (buf_block_t*) UT_LIST_GET_FIRST(buf_pool->free);

	if (block != NULL) {

		ut_ad(block->page.in_free_list);
		ut_d(block->page.in_free_list = FALSE);
		ut_ad(!block->page.in_flush_list);
		ut_ad(!block->page.in_LRU_list);
		ut_a(!buf_page_in_file(&block->page));
		UT_LIST_REMOVE(buf_pool->free, &block->page);

		buf_page_mutex_enter(block);

		buf_block_set_state(block, BUF_BLOCK_READY_FOR_USE);
		UNIV_MEM_ALLOC(block->frame, UNIV_PAGE_SIZE);

		ut_ad(buf_pool_from_block(block) == buf_pool);

		buf_page_mutex_exit(block);
	}

	return(block);
}

/******************************************************************//**
Checks how much of buf_pool is occupied by non-data objects like
AHI, lock heaps etc. Depending on the size of non-data objects this
function will either assert or issue a warning and switch on the
status monitor. */
static
void
buf_LRU_check_size_of_non_data_objects(
/*===================================*/
	const buf_pool_t*	buf_pool)	/*!< in: buffer pool instance */
{
	ut_ad(buf_pool_mutex_own(buf_pool));

	if (!recv_recovery_is_on()
	    && UT_LIST_GET_LEN(buf_pool->free)
	    + UT_LIST_GET_LEN(buf_pool->LRU) < buf_pool->curr_size / 20) {

		ib_logf(IB_LOG_LEVEL_FATAL,
			"Over 95 percent of the buffer pool is occupied by"
			" lock heaps or the adaptive hash index!"
			" Check that your transactions do not set too many"
			" row locks. Your buffer pool size is %lu MB."
			" Maybe you should make the buffer pool bigger?"
			" We intentionally generate a seg fault to print"
			" a stack trace on Linux!",
			(ulong) (buf_pool->curr_size
				 / (1024 * 1024 / UNIV_PAGE_SIZE)));

	} else if (!recv_recovery_is_on()
		   && (UT_LIST_GET_LEN(buf_pool->free)
		       + UT_LIST_GET_LEN(buf_pool->LRU))
		   < buf_pool->curr_size / 3) {

		if (!buf_lru_switched_on_innodb_mon) {

			/* Over 67 % of the buffer pool is occupied by lock
			heaps or the adaptive hash index. This may be a memory
			leak! */

			ib_logf(IB_LOG_LEVEL_WARN,
				"Over 67 percent of the buffer pool is occupied"
				" by lock heaps or the adaptive hash index!"
				" Check that your transactions do not set too"
				" many row locks. Your buffer pool size is %lu"
				" MB. Maybe you should make the buffer pool"
				" bigger?. Starting the InnoDB Monitor to print"
				" diagnostics, including lock heap and hash"
				" index sizes.",
				(ulong) (buf_pool->curr_size
					 / (1024 * 1024 / UNIV_PAGE_SIZE)));

			buf_lru_switched_on_innodb_mon = true;
			srv_print_innodb_monitor = TRUE;
			os_event_set(lock_sys->timeout_event);
		}

	} else if (buf_lru_switched_on_innodb_mon) {

		/* Switch off the InnoDB Monitor; this is a simple way
		to stop the monitor if the situation becomes less urgent,
		but may also surprise users if the user also switched on the
		monitor! */

		buf_lru_switched_on_innodb_mon = false;
		srv_print_innodb_monitor = FALSE;
	}
}

/******************************************************************//**
Returns a free block from the buf_pool. The block is taken off the
free list. If free list is empty, blocks are moved from the end of the
LRU list to the free list.
This function is called from a user thread when it needs a clean
block to read in a page. Note that we only ever get a block from
the free list. Even when we flush a page or find a page in LRU scan
we put it to free list to be used.
* iteration 0:
  * get a block from free list, success:done
  * if buf_pool->try_LRU_scan is set
    * scan LRU up to srv_LRU_scan_depth to find a clean block
    * the above will put the block on free list
    * success:retry the free list
  * flush one dirty page from tail of LRU to disk
    * the above will put the block on free list
    * success: retry the free list
* iteration 1:
  * same as iteration 0 except:
    * scan whole LRU list
    * scan LRU list even if buf_pool->try_LRU_scan is not set
* iteration > 1:
  * same as iteration 1 but sleep 10ms
@return the free control block, in state BUF_BLOCK_READY_FOR_USE */

buf_block_t*
buf_LRU_get_free_block(
/*===================*/
	buf_pool_t*	buf_pool)	/*!< in/out: buffer pool instance */
{
	buf_block_t*	block		= NULL;
	bool		freed		= false;
	ulint		n_iterations	= 0;
	ulint		flush_failures	= 0;
	bool		mon_value_was	= false;
	bool		started_monitor	= false;

	MONITOR_INC(MONITOR_LRU_GET_FREE_SEARCH);
loop:
	buf_pool_mutex_enter(buf_pool);

	buf_LRU_check_size_of_non_data_objects(buf_pool);

	/* If there is a block in the free list, take it */
	block = buf_LRU_get_free_only(buf_pool);

	if (block != NULL) {

		buf_pool_mutex_exit(buf_pool);
		ut_ad(buf_pool_from_block(block) == buf_pool);
		memset(&block->page.zip, 0, sizeof block->page.zip);

		if (started_monitor) {
			srv_print_innodb_monitor =
				static_cast<my_bool>(mon_value_was);
		}

		return(block);
	}

	freed = false;
	if (buf_pool->try_LRU_scan || n_iterations > 0) {
		/* If no block was in the free list, search from the
		end of the LRU list and try to free a block there.
		If we are doing for the first time we'll scan only
		tail of the LRU list otherwise we scan the whole LRU
		list. */
		freed = buf_LRU_scan_and_free_block(
			buf_pool, n_iterations > 0);

		if (!freed && n_iterations == 0) {
			/* Tell other threads that there is no point
			in scanning the LRU list. This flag is set to
			TRUE again when we flush a batch from this
			buffer pool. */
			buf_pool->try_LRU_scan = FALSE;
		}
	}

	buf_pool_mutex_exit(buf_pool);

	if (freed) {
		goto loop;
	}

	if (n_iterations > 20) {
		ib_logf(IB_LOG_LEVEL_WARN,
			"Difficult to find free blocks in the buffer pool"
			" (%lu search iterations)! %lu failed attempts to"
			" flush a page! Consider increasing the buffer pool"
			" size. It is also possible that in your Unix version"
			" fsync is very slow, or completely frozen inside"
			" the OS kernel. Then upgrading to a newer version"
			" of your operating system may help. Look at the"
			" number of fsyncs in diagnostic info below."
			" Pending flushes (fsync) log: %lu; buffer pool:"
			" %lu. %lu OS file reads, %lu OS file writes,"
			" %lu OS fsyncs. Starting InnoDB Monitor to print"
			" further diagnostics to the standard output.",
			(ulong) n_iterations,
			(ulong)	flush_failures,
			(ulong) fil_n_pending_log_flushes,
			(ulong) fil_n_pending_tablespace_flushes,
			(ulong) os_n_file_reads,
			(ulong) os_n_file_writes,
			(ulong) os_n_fsyncs);

		mon_value_was = srv_print_innodb_monitor;
		started_monitor = true;
		srv_print_innodb_monitor = true;
		os_event_set(lock_sys->timeout_event);
	}

	/* If we have scanned the whole LRU and still are unable to
	find a free block then we should sleep here to let the
	page_cleaner do an LRU batch for us. */

	if (!srv_read_only_mode) {
		os_event_set(buf_flush_event);
	}

	if (n_iterations > 1) {

		os_thread_sleep(10000);
	}

	/* No free block was found: try to flush the LRU list.
	This call will flush one page from the LRU and put it on the
	free list. That means that the free block is up for grabs for
	all user threads.

	TODO: A more elegant way would have been to return the freed
	up block to the caller here but the code that deals with
	removing the block from page_hash and LRU_list is fairly
	involved (particularly in case of compressed pages). We
	can do that in a separate patch sometime in future. */

	if (!buf_flush_single_page_from_LRU(buf_pool)) {
		MONITOR_INC(MONITOR_LRU_SINGLE_FLUSH_FAILURE_COUNT);
		++flush_failures;
	}

	srv_stats.buf_pool_wait_free.add(n_iterations, 1);

	n_iterations++;

	goto loop;
}

/*******************************************************************//**
Moves the LRU_old pointer so that the length of the old blocks list
is inside the allowed limits. */
UNIV_INLINE
void
buf_LRU_old_adjust_len(
/*===================*/
	buf_pool_t*	buf_pool)	/*!< in: buffer pool instance */
{
	ulint	old_len;
	ulint	new_len;

	ut_a(buf_pool->LRU_old);
	ut_ad(buf_pool_mutex_own(buf_pool));
	ut_ad(buf_pool->LRU_old_ratio >= BUF_LRU_OLD_RATIO_MIN);
	ut_ad(buf_pool->LRU_old_ratio <= BUF_LRU_OLD_RATIO_MAX);
#if BUF_LRU_OLD_RATIO_MIN * BUF_LRU_OLD_MIN_LEN <= BUF_LRU_OLD_RATIO_DIV * (BUF_LRU_OLD_TOLERANCE + 5)
# error "BUF_LRU_OLD_RATIO_MIN * BUF_LRU_OLD_MIN_LEN <= BUF_LRU_OLD_RATIO_DIV * (BUF_LRU_OLD_TOLERANCE + 5)"
#endif
#ifdef UNIV_LRU_DEBUG
	/* buf_pool->LRU_old must be the first item in the LRU list
	whose "old" flag is set. */
	ut_a(buf_pool->LRU_old->old);
	ut_a(!UT_LIST_GET_PREV(LRU, buf_pool->LRU_old)
	     || !UT_LIST_GET_PREV(LRU, buf_pool->LRU_old)->old);
	ut_a(!UT_LIST_GET_NEXT(LRU, buf_pool->LRU_old)
	     || UT_LIST_GET_NEXT(LRU, buf_pool->LRU_old)->old);
#endif /* UNIV_LRU_DEBUG */

	old_len = buf_pool->LRU_old_len;
	new_len = ut_min(UT_LIST_GET_LEN(buf_pool->LRU)
			 * buf_pool->LRU_old_ratio / BUF_LRU_OLD_RATIO_DIV,
			 UT_LIST_GET_LEN(buf_pool->LRU)
			 - (BUF_LRU_OLD_TOLERANCE
			    + BUF_LRU_NON_OLD_MIN_LEN));

	for (;;) {
		buf_page_t*	LRU_old = buf_pool->LRU_old;

		ut_a(LRU_old);
		ut_ad(LRU_old->in_LRU_list);
#ifdef UNIV_LRU_DEBUG
		ut_a(LRU_old->old);
#endif /* UNIV_LRU_DEBUG */

		/* Update the LRU_old pointer if necessary */

		if (old_len + BUF_LRU_OLD_TOLERANCE < new_len) {

			buf_pool->LRU_old = LRU_old = UT_LIST_GET_PREV(
				LRU, LRU_old);
#ifdef UNIV_LRU_DEBUG
			ut_a(!LRU_old->old);
#endif /* UNIV_LRU_DEBUG */
			old_len = ++buf_pool->LRU_old_len;
			buf_page_set_old(LRU_old, TRUE);

		} else if (old_len > new_len + BUF_LRU_OLD_TOLERANCE) {

			buf_pool->LRU_old = UT_LIST_GET_NEXT(LRU, LRU_old);
			old_len = --buf_pool->LRU_old_len;
			buf_page_set_old(LRU_old, FALSE);
		} else {
			return;
		}
	}
}

/*******************************************************************//**
Initializes the old blocks pointer in the LRU list. This function should be
called when the LRU list grows to BUF_LRU_OLD_MIN_LEN length. */
static
void
buf_LRU_old_init(
/*=============*/
	buf_pool_t*	buf_pool)
{
	ut_ad(buf_pool_mutex_own(buf_pool));
	ut_a(UT_LIST_GET_LEN(buf_pool->LRU) == BUF_LRU_OLD_MIN_LEN);

	/* We first initialize all blocks in the LRU list as old and then use
	the adjust function to move the LRU_old pointer to the right
	position */

	for (buf_page_t* bpage = UT_LIST_GET_LAST(buf_pool->LRU);
	     bpage != NULL;
	     bpage = UT_LIST_GET_PREV(LRU, bpage)) {

		ut_ad(bpage->in_LRU_list);
		ut_ad(buf_page_in_file(bpage));

		/* This loop temporarily violates the
		assertions of buf_page_set_old(). */
		bpage->old = TRUE;
	}

	buf_pool->LRU_old = UT_LIST_GET_FIRST(buf_pool->LRU);
	buf_pool->LRU_old_len = UT_LIST_GET_LEN(buf_pool->LRU);

	buf_LRU_old_adjust_len(buf_pool);
}

/******************************************************************//**
Remove a block from the unzip_LRU list if it belonged to the list. */
static
void
buf_unzip_LRU_remove_block_if_needed(
/*=================================*/
	buf_page_t*	bpage)	/*!< in/out: control block */
{
	buf_pool_t*	buf_pool = buf_pool_from_bpage(bpage);

	ut_ad(buf_page_in_file(bpage));
	ut_ad(buf_pool_mutex_own(buf_pool));

	if (buf_page_belongs_to_unzip_LRU(bpage)) {
		buf_block_t*	block = reinterpret_cast<buf_block_t*>(bpage);

		ut_ad(block->in_unzip_LRU_list);
		ut_d(block->in_unzip_LRU_list = FALSE);

		UT_LIST_REMOVE(buf_pool->unzip_LRU, block);
	}
}

/******************************************************************//**
Adjust LRU hazard pointers if needed. */

void
buf_LRU_adjust_hp(
/*==============*/
	buf_pool_t*		buf_pool,/*!< in: buffer pool instance */
	const buf_page_t*	bpage)	/*!< in: control block */
{
	buf_pool->lru_hp.adjust(bpage);
	buf_pool->lru_scan_itr.adjust(bpage);
	buf_pool->single_scan_itr.adjust(bpage);
}

/******************************************************************//**
Removes a block from the LRU list. */
UNIV_INLINE
void
buf_LRU_remove_block(
/*=================*/
	buf_page_t*	bpage)	/*!< in: control block */
{
	buf_pool_t*	buf_pool = buf_pool_from_bpage(bpage);

	ut_ad(buf_pool_mutex_own(buf_pool));

	ut_a(buf_page_in_file(bpage));

	ut_ad(bpage->in_LRU_list);

	/* Important that we adjust the hazard pointers before removing
	bpage from the LRU list. */
	buf_LRU_adjust_hp(buf_pool, bpage);

	/* If the LRU_old pointer is defined and points to just this block,
	move it backward one step */

	if (bpage == buf_pool->LRU_old) {

		/* Below: the previous block is guaranteed to exist,
		because the LRU_old pointer is only allowed to differ
		by BUF_LRU_OLD_TOLERANCE from strict
		buf_pool->LRU_old_ratio/BUF_LRU_OLD_RATIO_DIV of the LRU
		list length. */
		buf_page_t*	prev_bpage = UT_LIST_GET_PREV(LRU, bpage);

		ut_a(prev_bpage);
#ifdef UNIV_LRU_DEBUG
		ut_a(!prev_bpage->old);
#endif /* UNIV_LRU_DEBUG */
		buf_pool->LRU_old = prev_bpage;
		buf_page_set_old(prev_bpage, TRUE);

		buf_pool->LRU_old_len++;
	}

	/* Remove the block from the LRU list */
	UT_LIST_REMOVE(buf_pool->LRU, bpage);
	ut_d(bpage->in_LRU_list = FALSE);

	buf_pool->stat.LRU_bytes -= bpage->size.physical();

	buf_unzip_LRU_remove_block_if_needed(bpage);

	/* If the LRU list is so short that LRU_old is not defined,
	clear the "old" flags and return */
	if (UT_LIST_GET_LEN(buf_pool->LRU) < BUF_LRU_OLD_MIN_LEN) {

		for (buf_page_t* bpage = UT_LIST_GET_FIRST(buf_pool->LRU);
		     bpage != NULL;
		     bpage = UT_LIST_GET_NEXT(LRU, bpage)) {

			/* This loop temporarily violates the
			assertions of buf_page_set_old(). */
			bpage->old = FALSE;
		}

		buf_pool->LRU_old = NULL;
		buf_pool->LRU_old_len = 0;

		return;
	}

	ut_ad(buf_pool->LRU_old);

	/* Update the LRU_old_len field if necessary */
	if (buf_page_is_old(bpage)) {

		buf_pool->LRU_old_len--;
	}

	/* Adjust the length of the old block list if necessary */
	buf_LRU_old_adjust_len(buf_pool);
}

/******************************************************************//**
Adds a block to the LRU list of decompressed zip pages. */

void
buf_unzip_LRU_add_block(
/*====================*/
	buf_block_t*	block,	/*!< in: control block */
	ibool		old)	/*!< in: TRUE if should be put to the end
				of the list, else put to the start */
{
	buf_pool_t*	buf_pool = buf_pool_from_block(block);

	ut_ad(buf_pool_mutex_own(buf_pool));

	ut_a(buf_page_belongs_to_unzip_LRU(&block->page));

	ut_ad(!block->in_unzip_LRU_list);
	ut_d(block->in_unzip_LRU_list = TRUE);

	if (old) {
		UT_LIST_ADD_LAST(buf_pool->unzip_LRU, block);
	} else {
		UT_LIST_ADD_FIRST(buf_pool->unzip_LRU, block);
	}
}

/******************************************************************//**
Adds a block to the LRU list end. Please make sure that the page_size is
already set when invoking the function, so that we can get correct
page_size from the buffer page when adding a block into LRU */
static
void
buf_LRU_add_block_to_end_low(
/*=========================*/
	buf_page_t*	bpage)	/*!< in: control block */
{
	buf_pool_t*	buf_pool = buf_pool_from_bpage(bpage);

	ut_ad(buf_pool_mutex_own(buf_pool));

	ut_a(buf_page_in_file(bpage));

	ut_ad(!bpage->in_LRU_list);
	UT_LIST_ADD_LAST(buf_pool->LRU, bpage);
	ut_d(bpage->in_LRU_list = TRUE);

	incr_LRU_size_in_bytes(bpage, buf_pool);

	if (UT_LIST_GET_LEN(buf_pool->LRU) > BUF_LRU_OLD_MIN_LEN) {

		ut_ad(buf_pool->LRU_old);

		/* Adjust the length of the old block list if necessary */

		buf_page_set_old(bpage, TRUE);
		buf_pool->LRU_old_len++;
		buf_LRU_old_adjust_len(buf_pool);

	} else if (UT_LIST_GET_LEN(buf_pool->LRU) == BUF_LRU_OLD_MIN_LEN) {

		/* The LRU list is now long enough for LRU_old to become
		defined: init it */

		buf_LRU_old_init(buf_pool);
	} else {
		buf_page_set_old(bpage, buf_pool->LRU_old != NULL);
	}

	/* If this is a zipped block with decompressed frame as well
	then put it on the unzip_LRU list */
	if (buf_page_belongs_to_unzip_LRU(bpage)) {
		buf_unzip_LRU_add_block((buf_block_t*) bpage, TRUE);
	}
}

/******************************************************************//**
Adds a block to the LRU list. Please make sure that the page_size is
already set when invoking the function, so that we can get correct
page_size from the buffer page when adding a block into LRU */
UNIV_INLINE
void
buf_LRU_add_block_low(
/*==================*/
	buf_page_t*	bpage,	/*!< in: control block */
	ibool		old)	/*!< in: TRUE if should be put to the old blocks
				in the LRU list, else put to the start; if the
				LRU list is very short, the block is added to
				the start, regardless of this parameter */
{
	buf_pool_t*	buf_pool = buf_pool_from_bpage(bpage);

	ut_ad(buf_pool_mutex_own(buf_pool));

	ut_a(buf_page_in_file(bpage));
	ut_ad(!bpage->in_LRU_list);

	if (!old || (UT_LIST_GET_LEN(buf_pool->LRU) < BUF_LRU_OLD_MIN_LEN)) {

		UT_LIST_ADD_FIRST(buf_pool->LRU, bpage);

		bpage->freed_page_clock = buf_pool->freed_page_clock;
	} else {
#ifdef UNIV_LRU_DEBUG
		/* buf_pool->LRU_old must be the first item in the LRU list
		whose "old" flag is set. */
		ut_a(buf_pool->LRU_old->old);
		ut_a(!UT_LIST_GET_PREV(LRU, buf_pool->LRU_old)
		     || !UT_LIST_GET_PREV(LRU, buf_pool->LRU_old)->old);
		ut_a(!UT_LIST_GET_NEXT(LRU, buf_pool->LRU_old)
		     || UT_LIST_GET_NEXT(LRU, buf_pool->LRU_old)->old);
#endif /* UNIV_LRU_DEBUG */
		UT_LIST_INSERT_AFTER(buf_pool->LRU, buf_pool->LRU_old,
			bpage);

		buf_pool->LRU_old_len++;
	}

	ut_d(bpage->in_LRU_list = TRUE);

	incr_LRU_size_in_bytes(bpage, buf_pool);

	if (UT_LIST_GET_LEN(buf_pool->LRU) > BUF_LRU_OLD_MIN_LEN) {

		ut_ad(buf_pool->LRU_old);

		/* Adjust the length of the old block list if necessary */

		buf_page_set_old(bpage, old);
		buf_LRU_old_adjust_len(buf_pool);

	} else if (UT_LIST_GET_LEN(buf_pool->LRU) == BUF_LRU_OLD_MIN_LEN) {

		/* The LRU list is now long enough for LRU_old to become
		defined: init it */

		buf_LRU_old_init(buf_pool);
	} else {
		buf_page_set_old(bpage, buf_pool->LRU_old != NULL);
	}

	/* If this is a zipped block with decompressed frame as well
	then put it on the unzip_LRU list */
	if (buf_page_belongs_to_unzip_LRU(bpage)) {
		buf_unzip_LRU_add_block((buf_block_t*) bpage, old);
	}
}

/******************************************************************//**
Adds a block to the LRU list. Please make sure that the page_size is
already set when invoking the function, so that we can get correct
page_size from the buffer page when adding a block into LRU */

void
buf_LRU_add_block(
/*==============*/
	buf_page_t*	bpage,	/*!< in: control block */
	ibool		old)	/*!< in: TRUE if should be put to the old
				blocks in the LRU list, else put to the start;
				if the LRU list is very short, the block is
				added to the start, regardless of this
				parameter */
{
	buf_LRU_add_block_low(bpage, old);
}

/******************************************************************//**
Moves a block to the start of the LRU list. */

void
buf_LRU_make_block_young(
/*=====================*/
	buf_page_t*	bpage)	/*!< in: control block */
{
	buf_pool_t*	buf_pool = buf_pool_from_bpage(bpage);

	ut_ad(buf_pool_mutex_own(buf_pool));

	if (bpage->old) {
		buf_pool->stat.n_pages_made_young++;
	}

	buf_LRU_remove_block(bpage);
	buf_LRU_add_block_low(bpage, FALSE);
}

/******************************************************************//**
Moves a block to the end of the LRU list. */

void
buf_LRU_make_block_old(
/*===================*/
	buf_page_t*	bpage)	/*!< in: control block */
{
	buf_LRU_remove_block(bpage);
	buf_LRU_add_block_to_end_low(bpage);
}

/******************************************************************//**
Try to free a block.  If bpage is a descriptor of a compressed-only
page, the descriptor object will be freed as well.

NOTE: If this function returns true, it will temporarily
release buf_pool->mutex.  Furthermore, the page frame will no longer be
accessible via bpage.

The caller must hold buf_pool->mutex and must not hold any
buf_page_get_mutex() when calling this function.
@return true if freed, false otherwise. */

bool
buf_LRU_free_page(
/*===============*/
	buf_page_t*	bpage,	/*!< in: block to be freed */
	bool		zip)	/*!< in: true if should remove also the
				compressed page of an uncompressed page */
{
	buf_page_t*	b = NULL;
	buf_pool_t*	buf_pool = buf_pool_from_bpage(bpage);

	rw_lock_t*	hash_lock = buf_page_hash_lock_get(buf_pool, bpage->id);

	BPageMutex*	block_mutex = buf_page_get_mutex(bpage);

	ut_ad(buf_pool_mutex_own(buf_pool));
	ut_ad(buf_page_in_file(bpage));
	ut_ad(bpage->in_LRU_list);

	rw_lock_x_lock(hash_lock);
	mutex_enter(block_mutex);

#if UNIV_WORD_SIZE == 4
	/* On 32-bit systems, there is no padding in buf_page_t.  On
	other systems, Valgrind could complain about uninitialized pad
	bytes. */
	UNIV_MEM_ASSERT_RW(bpage, sizeof *bpage);
#endif

	if (!buf_page_can_relocate(bpage)) {

		/* Do not free buffer fixed and I/O-fixed blocks. */
		goto func_exit;
	}

#ifdef UNIV_IBUF_COUNT_DEBUG
	ut_a(ibuf_count_get(bpage->id) == 0);
#endif /* UNIV_IBUF_COUNT_DEBUG */

	if (zip || !bpage->zip.data) {
		/* This would completely free the block. */
		/* Do not completely free dirty blocks. */

		if (bpage->oldest_modification) {
			goto func_exit;
		}
	} else if (bpage->oldest_modification > 0
		   && buf_page_get_state(bpage) != BUF_BLOCK_FILE_PAGE) {

		ut_ad(buf_page_get_state(bpage) == BUF_BLOCK_ZIP_DIRTY);

func_exit:
		rw_lock_x_unlock(hash_lock);
		mutex_exit(block_mutex);
		return(false);

	} else if (buf_page_get_state(bpage) == BUF_BLOCK_FILE_PAGE) {
		b = buf_page_alloc_descriptor();
		ut_a(b);
		memcpy(b, bpage, sizeof *b);
	}

	ut_ad(buf_pool_mutex_own(buf_pool));
	ut_ad(buf_page_in_file(bpage));
	ut_ad(bpage->in_LRU_list);
	ut_ad(!bpage->in_flush_list == !bpage->oldest_modification);
#if UNIV_WORD_SIZE == 4
	/* On 32-bit systems, there is no padding in buf_page_t.  On
	other systems, Valgrind could complain about uninitialized pad
	bytes. */
	UNIV_MEM_ASSERT_RW(bpage, sizeof *bpage);
#endif

	DBUG_PRINT("ib_buf", ("free page " UINT32PF ":" UINT32PF,
			      bpage->id.space(), bpage->id.page_no()));

#ifdef UNIV_SYNC_DEBUG
        ut_ad(rw_lock_own(hash_lock, RW_LOCK_X));
#endif /* UNIV_SYNC_DEBUG */
	ut_ad(buf_page_can_relocate(bpage));

	if (!buf_LRU_block_remove_hashed(bpage, zip)) {
		return(true);
	}

#ifdef UNIV_SYNC_DEBUG
	/* buf_LRU_block_remove_hashed() releases the hash_lock */
	ut_ad(!rw_lock_own(hash_lock, RW_LOCK_X)
	      && !rw_lock_own(hash_lock, RW_LOCK_S));
#endif /* UNIV_SYNC_DEBUG */

	/* We have just freed a BUF_BLOCK_FILE_PAGE. If b != NULL
	then it was a compressed page with an uncompressed frame and
	we are interested in freeing only the uncompressed frame.
	Therefore we have to reinsert the compressed page descriptor
	into the LRU and page_hash (and possibly flush_list).
	if b == NULL then it was a regular page that has been freed */

	if (b != NULL) {
		buf_page_t*	prev_b	= UT_LIST_GET_PREV(LRU, b);

		rw_lock_x_lock(hash_lock);

		mutex_enter(block_mutex);

		ut_a(!buf_page_hash_get_low(buf_pool, b->id));

		b->state = b->oldest_modification
			? BUF_BLOCK_ZIP_DIRTY
			: BUF_BLOCK_ZIP_PAGE;

		ut_ad(b->size.is_compressed());

		UNIV_MEM_DESC(b->zip.data, b->size.physical());

		/* The fields in_page_hash and in_LRU_list of
		the to-be-freed block descriptor should have
		been cleared in
		buf_LRU_block_remove_hashed(), which
		invokes buf_LRU_remove_block(). */
		ut_ad(!bpage->in_page_hash);
		ut_ad(!bpage->in_LRU_list);

		/* bpage->state was BUF_BLOCK_FILE_PAGE because
		b != NULL. The type cast below is thus valid. */
		ut_ad(!((buf_block_t*) bpage)->in_unzip_LRU_list);

		/* The fields of bpage were copied to b before
		buf_LRU_block_remove_hashed() was invoked. */
		ut_ad(!b->in_zip_hash);
		ut_ad(b->in_page_hash);
		ut_ad(b->in_LRU_list);

		HASH_INSERT(buf_page_t, hash, buf_pool->page_hash,
			    b->id.fold(), b);

		/* Insert b where bpage was in the LRU list. */
		if (prev_b != NULL) {
			ulint	lru_len;

			ut_ad(prev_b->in_LRU_list);
			ut_ad(buf_page_in_file(prev_b));
#if UNIV_WORD_SIZE == 4
			/* On 32-bit systems, there is no
			padding in buf_page_t.  On other
			systems, Valgrind could complain about
			uninitialized pad bytes. */
			UNIV_MEM_ASSERT_RW(prev_b, sizeof *prev_b);
#endif /* UNIV_WORD_SIZE == 4 */

			UT_LIST_INSERT_AFTER(buf_pool->LRU, prev_b, b);

			incr_LRU_size_in_bytes(b, buf_pool);

			if (buf_page_is_old(b)) {
				buf_pool->LRU_old_len++;
				if (buf_pool->LRU_old
				    == UT_LIST_GET_NEXT(LRU, b)) {

					buf_pool->LRU_old = b;
				}
			}

			lru_len = UT_LIST_GET_LEN(buf_pool->LRU);

			if (lru_len > BUF_LRU_OLD_MIN_LEN) {
				ut_ad(buf_pool->LRU_old);
				/* Adjust the length of the
				old block list if necessary */
				buf_LRU_old_adjust_len(buf_pool);
			} else if (lru_len == BUF_LRU_OLD_MIN_LEN) {
				/* The LRU list is now long
				enough for LRU_old to become
				defined: init it */
				buf_LRU_old_init(buf_pool);
			}
#ifdef UNIV_LRU_DEBUG
			/* Check that the "old" flag is consistent
			in the block and its neighbours. */
			buf_page_set_old(b, buf_page_is_old(b));
#endif /* UNIV_LRU_DEBUG */
		} else {
			ut_d(b->in_LRU_list = FALSE);
			buf_LRU_add_block_low(b, buf_page_is_old(b));
		}

		if (b->state == BUF_BLOCK_ZIP_PAGE) {
#if defined UNIV_DEBUG || defined UNIV_BUF_DEBUG
			buf_LRU_insert_zip_clean(b);
#endif /* UNIV_DEBUG || UNIV_BUF_DEBUG */
		} else {
			/* Relocate on buf_pool->flush_list. */
			buf_flush_relocate_on_flush_list(bpage, b);
		}

		bpage->zip.data = NULL;

		page_zip_set_size(&bpage->zip, 0);

		bpage->size.copy_from(page_size_t(bpage->size.logical(),
						  bpage->size.logical(),
						  false));

		mutex_exit(block_mutex);

		/* Prevent buf_page_get_gen() from
		decompressing the block while we release
		buf_pool->mutex and block_mutex. */
		block_mutex = buf_page_get_mutex(b);

		mutex_enter(block_mutex);

		buf_page_set_sticky(b);

		mutex_exit(block_mutex);

		rw_lock_x_unlock(hash_lock);

	} else {

		/* There can be multiple threads doing an LRU scan to
		free a block. The page_cleaner thread can be doing an
		LRU batch whereas user threads can potentially be doing
		multiple single page flushes. As we release
		buf_pool->mutex below we need to make sure that no one
		else considers this block as a victim for page
		replacement. This block is already out of page_hash
		and we are about to remove it from the LRU list and put
		it on the free list. */
		mutex_enter(block_mutex);

		buf_page_set_sticky(bpage);

		mutex_exit(block_mutex);
	}

	buf_pool_mutex_exit(buf_pool);

	/* Remove possible adaptive hash index on the page.
	The page was declared uninitialized by
	buf_LRU_block_remove_hashed().  We need to flag
	the contents of the page valid (which it still is) in
	order to avoid bogus Valgrind warnings.*/

	UNIV_MEM_VALID(((buf_block_t*) bpage)->frame,
		       UNIV_PAGE_SIZE);
	btr_search_drop_page_hash_index((buf_block_t*) bpage);
	UNIV_MEM_INVALID(((buf_block_t*) bpage)->frame,
			 UNIV_PAGE_SIZE);

	if (b != NULL) {

		ib_uint32_t	checksum;

		/* Compute and stamp the compressed page
		checksum while not holding any mutex.  The
		block is already half-freed
		(BUF_BLOCK_REMOVE_HASH) and removed from
		buf_pool->page_hash, thus inaccessible by any
		other thread. */

<<<<<<< HEAD
		ut_ad(b->size.is_compressed());

		checksum = page_zip_calc_checksum(
			b->zip.data,
			b->size.physical(),
			static_cast<srv_checksum_algorithm_t>(
				srv_checksum_algorithm));
=======
		checksum = static_cast<ib_uint32_t>(
			page_zip_calc_checksum(
				b->zip.data,
				page_zip_get_size(&b->zip),
				static_cast<srv_checksum_algorithm_t>(
					srv_checksum_algorithm)));
>>>>>>> 7e29e3bc

		mach_write_to_4(b->zip.data + FIL_PAGE_SPACE_OR_CHKSUM,
				checksum);
	}

	buf_pool_mutex_enter(buf_pool);

	mutex_enter(block_mutex);

	buf_page_unset_sticky(b != NULL ? b : bpage);

	mutex_exit(block_mutex);

	buf_LRU_block_free_hashed_page((buf_block_t*) bpage);

	return(true);
}

/******************************************************************//**
Puts a block back to the free list. */

void
buf_LRU_block_free_non_file_page(
/*=============================*/
	buf_block_t*	block)	/*!< in: block, must not contain a file page */
{
	void*		data;
	buf_pool_t*	buf_pool = buf_pool_from_block(block);

	ut_ad(buf_pool_mutex_own(buf_pool));
	ut_ad(buf_page_mutex_own(block));

	switch (buf_block_get_state(block)) {
	case BUF_BLOCK_MEMORY:
	case BUF_BLOCK_READY_FOR_USE:
		break;
	default:
		ut_error;
	}

#if defined UNIV_AHI_DEBUG || defined UNIV_DEBUG
	ut_a(block->n_pointers == 0);
#endif /* UNIV_AHI_DEBUG || UNIV_DEBUG */
	ut_ad(!block->page.in_free_list);
	ut_ad(!block->page.in_flush_list);
	ut_ad(!block->page.in_LRU_list);

	buf_block_set_state(block, BUF_BLOCK_NOT_USED);

	UNIV_MEM_ALLOC(block->frame, UNIV_PAGE_SIZE);
#ifdef UNIV_DEBUG
	/* Wipe contents of page to reveal possible stale pointers to it */
	memset(block->frame, '\0', UNIV_PAGE_SIZE);
#else
	/* Wipe page_no and space_id */
	memset(block->frame + FIL_PAGE_OFFSET, 0xfe, 4);
	memset(block->frame + FIL_PAGE_ARCH_LOG_NO_OR_SPACE_ID, 0xfe, 4);
#endif /* UNIV_DEBUG */
	data = block->page.zip.data;

	if (data != NULL) {
		block->page.zip.data = NULL;
		buf_page_mutex_exit(block);
		buf_pool_mutex_exit_forbid(buf_pool);

		ut_ad(block->page.size.is_compressed());

		buf_buddy_free(buf_pool, data, block->page.size.physical());

		buf_pool_mutex_exit_allow(buf_pool);
		buf_page_mutex_enter(block);

		page_zip_set_size(&block->page.zip, 0);

		block->page.size.copy_from(
			page_size_t(block->page.size.logical(),
				    block->page.size.logical(),
				    false));
	}

	UT_LIST_ADD_FIRST(buf_pool->free, &block->page);
	ut_d(block->page.in_free_list = TRUE);

	UNIV_MEM_ASSERT_AND_FREE(block->frame, UNIV_PAGE_SIZE);
}

/******************************************************************//**
Takes a block out of the LRU list and page hash table.
If the block is compressed-only (BUF_BLOCK_ZIP_PAGE),
the object will be freed.

The caller must hold buf_pool->mutex, the buf_page_get_mutex() mutex
and the appropriate hash_lock. This function will release the
buf_page_get_mutex() and the hash_lock.

If a compressed page is freed other compressed pages may be relocated.
@retval true if BUF_BLOCK_FILE_PAGE was removed from page_hash. The
caller needs to free the page to the free list
@retval false if BUF_BLOCK_ZIP_PAGE was removed from page_hash. In
this case the block is already returned to the buddy allocator. */
static
bool
buf_LRU_block_remove_hashed(
/*========================*/
	buf_page_t*	bpage,	/*!< in: block, must contain a file page and
				be in a state where it can be freed; there
				may or may not be a hash index to the page */
	bool		zip)	/*!< in: true if should remove also the
				compressed page of an uncompressed page */
{
	const buf_page_t*	hashed_bpage;
	buf_pool_t*		buf_pool = buf_pool_from_bpage(bpage);
	rw_lock_t*		hash_lock;

	ut_ad(buf_pool_mutex_own(buf_pool));
	ut_ad(mutex_own(buf_page_get_mutex(bpage)));

	hash_lock = buf_page_hash_lock_get(buf_pool, bpage->id);
#ifdef UNIV_SYNC_DEBUG
        ut_ad(rw_lock_own(hash_lock, RW_LOCK_X));
#endif /* UNIV_SYNC_DEBUG */

	ut_a(buf_page_get_io_fix(bpage) == BUF_IO_NONE);
	ut_a(bpage->buf_fix_count == 0);

#if UNIV_WORD_SIZE == 4
	/* On 32-bit systems, there is no padding in
	buf_page_t.  On other systems, Valgrind could complain
	about uninitialized pad bytes. */
	UNIV_MEM_ASSERT_RW(bpage, sizeof *bpage);
#endif /* UNIV_WORD_SIZE == 4 */

	buf_LRU_remove_block(bpage);

	buf_pool->freed_page_clock += 1;

	switch (buf_page_get_state(bpage)) {
	case BUF_BLOCK_FILE_PAGE:
		UNIV_MEM_ASSERT_W(bpage, sizeof(buf_block_t));
		UNIV_MEM_ASSERT_W(((buf_block_t*) bpage)->frame,
				  UNIV_PAGE_SIZE);
		buf_block_modify_clock_inc((buf_block_t*) bpage);
		if (bpage->zip.data) {
			const page_t*	page = ((buf_block_t*) bpage)->frame;

			ut_a(!zip || bpage->oldest_modification == 0);
			ut_ad(bpage->size.is_compressed());

			switch (UNIV_EXPECT(fil_page_get_type(page),
					    FIL_PAGE_INDEX)) {
			case FIL_PAGE_TYPE_ALLOCATED:
			case FIL_PAGE_INODE:
			case FIL_PAGE_IBUF_BITMAP:
			case FIL_PAGE_TYPE_FSP_HDR:
			case FIL_PAGE_TYPE_XDES:
				/* These are essentially uncompressed pages. */
				if (!zip) {
					/* InnoDB writes the data to the
					uncompressed page frame.  Copy it
					to the compressed page, which will
					be preserved. */
					memcpy(bpage->zip.data, page,
					       bpage->size.physical());
				}
				break;
			case FIL_PAGE_TYPE_ZBLOB:
			case FIL_PAGE_TYPE_ZBLOB2:
				break;
			case FIL_PAGE_INDEX:
#ifdef UNIV_ZIP_DEBUG
				ut_a(page_zip_validate(
					     &bpage->zip, page,
					     ((buf_block_t*) bpage)->index));
#endif /* UNIV_ZIP_DEBUG */
				break;
			default:
				ib_logf(IB_LOG_LEVEL_ERROR,
					"The compressed page to be evicted"
					" seems corrupt:");
				ut_print_buf(stderr, page,
					     bpage->size.logical());
				ib_logf(IB_LOG_LEVEL_ERROR,
					"Possibly older version of the page:");
				ut_print_buf(stderr, bpage->zip.data,
					     bpage->size.physical());
				putc('\n', stderr);
				ut_error;
			}

			break;
		}
		/* fall through */
	case BUF_BLOCK_ZIP_PAGE:
		ut_a(bpage->oldest_modification == 0);
		if (bpage->size.is_compressed()) {
			UNIV_MEM_ASSERT_W(bpage->zip.data,
					  bpage->size.physical());
		}
		break;
	case BUF_BLOCK_POOL_WATCH:
	case BUF_BLOCK_ZIP_DIRTY:
	case BUF_BLOCK_NOT_USED:
	case BUF_BLOCK_READY_FOR_USE:
	case BUF_BLOCK_MEMORY:
	case BUF_BLOCK_REMOVE_HASH:
		ut_error;
		break;
	}

	hashed_bpage = buf_page_hash_get_low(buf_pool, bpage->id);

	if (bpage != hashed_bpage) {
		ib_logf(IB_LOG_LEVEL_ERROR,
			"Page " UINT32PF " " UINT32PF
			" not found in the hash table",
			bpage->id.space(),
			bpage->id.page_no());

		if (hashed_bpage) {
			ib_logf(IB_LOG_LEVEL_ERROR,
				"In hash table we find block"
				" %p of " UINT32PF " " UINT32PF
				" which is not %p",
				(const void*) hashed_bpage,
				hashed_bpage->id.space(),
				hashed_bpage->id.page_no(),
				(const void*) bpage);
		}

#if defined UNIV_DEBUG || defined UNIV_BUF_DEBUG
		mutex_exit(buf_page_get_mutex(bpage));
		rw_lock_x_unlock(hash_lock);
		buf_pool_mutex_exit(buf_pool);
		buf_print();
		buf_LRU_print();
		buf_validate();
		buf_LRU_validate();
#endif /* UNIV_DEBUG || UNIV_BUF_DEBUG */
		ut_error;
	}

	ut_ad(!bpage->in_zip_hash);
	ut_ad(bpage->in_page_hash);
	ut_d(bpage->in_page_hash = FALSE);

	HASH_DELETE(buf_page_t, hash, buf_pool->page_hash, bpage->id.fold(),
		    bpage);

	switch (buf_page_get_state(bpage)) {
	case BUF_BLOCK_ZIP_PAGE:
		ut_ad(!bpage->in_free_list);
		ut_ad(!bpage->in_flush_list);
		ut_ad(!bpage->in_LRU_list);
		ut_a(bpage->zip.data);
		ut_a(bpage->size.is_compressed());

#if defined UNIV_DEBUG || defined UNIV_BUF_DEBUG
		UT_LIST_REMOVE(buf_pool->zip_clean, bpage);
#endif /* UNIV_DEBUG || UNIV_BUF_DEBUG */

		mutex_exit(&buf_pool->zip_mutex);
		rw_lock_x_unlock(hash_lock);
		buf_pool_mutex_exit_forbid(buf_pool);

		buf_buddy_free(buf_pool, bpage->zip.data,
			       bpage->size.physical());

		buf_pool_mutex_exit_allow(buf_pool);
		buf_page_free_descriptor(bpage);
		return(false);

	case BUF_BLOCK_FILE_PAGE:
		memset(((buf_block_t*) bpage)->frame
		       + FIL_PAGE_OFFSET, 0xff, 4);
		memset(((buf_block_t*) bpage)->frame
		       + FIL_PAGE_ARCH_LOG_NO_OR_SPACE_ID, 0xff, 4);
		UNIV_MEM_INVALID(((buf_block_t*) bpage)->frame,
				 UNIV_PAGE_SIZE);
		buf_page_set_state(bpage, BUF_BLOCK_REMOVE_HASH);

		if (buf_pool->flush_rbt == NULL) {
			bpage->id.reset(ULINT32_UNDEFINED, ULINT32_UNDEFINED);
		}

		/* Question: If we release bpage and hash mutex here
		then what protects us against:
		1) Some other thread buffer fixing this page
		2) Some other thread trying to read this page and
		not finding it in buffer pool attempting to read it
		from the disk.
		Answer:
		1) Cannot happen because the page is no longer in the
		page_hash. Only possibility is when while invalidating
		a tablespace we buffer fix the prev_page in LRU to
		avoid relocation during the scan. But that is not
		possible because we are holding buf_pool mutex.

		2) Not possible because in buf_page_init_for_read()
		we do a look up of page_hash while holding buf_pool
		mutex and since we are holding buf_pool mutex here
		and by the time we'll release it in the caller we'd
		have inserted the compressed only descriptor in the
		page_hash. */
		rw_lock_x_unlock(hash_lock);
		mutex_exit(&((buf_block_t*) bpage)->mutex);

		if (zip && bpage->zip.data) {
			/* Free the compressed page. */
			void*	data = bpage->zip.data;
			bpage->zip.data = NULL;

			ut_ad(!bpage->in_free_list);
			ut_ad(!bpage->in_flush_list);
			ut_ad(!bpage->in_LRU_list);
			buf_pool_mutex_exit_forbid(buf_pool);

			buf_buddy_free(buf_pool, data, bpage->size.physical());

			buf_pool_mutex_exit_allow(buf_pool);

			page_zip_set_size(&bpage->zip, 0);

			bpage->size.copy_from(
				page_size_t(bpage->size.logical(),
					    bpage->size.logical(),
					    false));
		}

		return(true);

	case BUF_BLOCK_POOL_WATCH:
	case BUF_BLOCK_ZIP_DIRTY:
	case BUF_BLOCK_NOT_USED:
	case BUF_BLOCK_READY_FOR_USE:
	case BUF_BLOCK_MEMORY:
	case BUF_BLOCK_REMOVE_HASH:
		break;
	}

	ut_error;
	return(false);
}

/******************************************************************//**
Puts a file page whose has no hash index to the free list. */
static
void
buf_LRU_block_free_hashed_page(
/*===========================*/
	buf_block_t*	block)	/*!< in: block, must contain a file page and
				be in a state where it can be freed */
{
#ifdef UNIV_DEBUG
	buf_pool_t*	buf_pool = buf_pool_from_block(block);
	ut_ad(buf_pool_mutex_own(buf_pool));
#endif

	buf_page_mutex_enter(block);
	buf_block_set_state(block, BUF_BLOCK_MEMORY);

	buf_LRU_block_free_non_file_page(block);
	buf_page_mutex_exit(block);
}

/******************************************************************//**
Remove one page from LRU list and put it to free list */

void
buf_LRU_free_one_page(
/*==================*/
	buf_page_t*	bpage)	/*!< in/out: block, must contain a file page and
				be in a state where it can be freed; there
				may or may not be a hash index to the page */
{
	buf_pool_t*	buf_pool = buf_pool_from_bpage(bpage);

	rw_lock_t*	hash_lock = buf_page_hash_lock_get(buf_pool, bpage->id);
	BPageMutex*	block_mutex = buf_page_get_mutex(bpage);

	ut_ad(buf_pool_mutex_own(buf_pool));

	rw_lock_x_lock(hash_lock);
	mutex_enter(block_mutex);

	if (buf_LRU_block_remove_hashed(bpage, true)) {
		buf_LRU_block_free_hashed_page((buf_block_t*) bpage);
	}

	/* buf_LRU_block_remove_hashed() releases hash_lock and block_mutex */
#ifdef UNIV_SYNC_DEBUG
	ut_ad(!rw_lock_own(hash_lock, RW_LOCK_X)
	      && !rw_lock_own(hash_lock, RW_LOCK_S));
#endif /* UNIV_SYNC_DEBUG */
	ut_ad(!mutex_own(block_mutex));
}

/**********************************************************************//**
Updates buf_pool->LRU_old_ratio for one buffer pool instance.
@return updated old_pct */
static
uint
buf_LRU_old_ratio_update_instance(
/*==============================*/
	buf_pool_t*	buf_pool,/*!< in: buffer pool instance */
	uint		old_pct,/*!< in: Reserve this percentage of
				the buffer pool for "old" blocks. */
	ibool		adjust)	/*!< in: TRUE=adjust the LRU list;
				FALSE=just assign buf_pool->LRU_old_ratio
				during the initialization of InnoDB */
{
	uint	ratio;

	ratio = old_pct * BUF_LRU_OLD_RATIO_DIV / 100;
	if (ratio < BUF_LRU_OLD_RATIO_MIN) {
		ratio = BUF_LRU_OLD_RATIO_MIN;
	} else if (ratio > BUF_LRU_OLD_RATIO_MAX) {
		ratio = BUF_LRU_OLD_RATIO_MAX;
	}

	if (adjust) {
		buf_pool_mutex_enter(buf_pool);

		if (ratio != buf_pool->LRU_old_ratio) {
			buf_pool->LRU_old_ratio = ratio;

			if (UT_LIST_GET_LEN(buf_pool->LRU)
			   >= BUF_LRU_OLD_MIN_LEN) {

				buf_LRU_old_adjust_len(buf_pool);
			}
		}

		buf_pool_mutex_exit(buf_pool);
	} else {
		buf_pool->LRU_old_ratio = ratio;
	}
	/* the reverse of
	ratio = old_pct * BUF_LRU_OLD_RATIO_DIV / 100 */
	return((uint) (ratio * 100 / (double) BUF_LRU_OLD_RATIO_DIV + 0.5));
}

/**********************************************************************//**
Updates buf_pool->LRU_old_ratio.
@return updated old_pct */

uint
buf_LRU_old_ratio_update(
/*=====================*/
	uint	old_pct,/*!< in: Reserve this percentage of
			the buffer pool for "old" blocks. */
	ibool	adjust)	/*!< in: TRUE=adjust the LRU list;
			FALSE=just assign buf_pool->LRU_old_ratio
			during the initialization of InnoDB */
{
	uint	new_ratio = 0;

	for (ulint i = 0; i < srv_buf_pool_instances; i++) {
		buf_pool_t*	buf_pool;

		buf_pool = buf_pool_from_array(i);

		new_ratio = buf_LRU_old_ratio_update_instance(
			buf_pool, old_pct, adjust);
	}

	return(new_ratio);
}

/********************************************************************//**
Update the historical stats that we are collecting for LRU eviction
policy at the end of each interval. */

void
buf_LRU_stat_update(void)
/*=====================*/
{
	buf_LRU_stat_t*	item;
	buf_pool_t*	buf_pool;
	bool		evict_started = FALSE;
	buf_LRU_stat_t	cur_stat;

	/* If we haven't started eviction yet then don't update stats. */
	for (ulint i = 0; i < srv_buf_pool_instances; i++) {

		buf_pool = buf_pool_from_array(i);

		if (buf_pool->freed_page_clock != 0) {
			evict_started = true;
			break;
		}
	}

	if (!evict_started) {
		goto func_exit;
	}

	/* Update the index. */
	item = &buf_LRU_stat_arr[buf_LRU_stat_arr_ind];
	buf_LRU_stat_arr_ind++;
	buf_LRU_stat_arr_ind %= BUF_LRU_STAT_N_INTERVAL;

	/* Add the current value and subtract the obsolete entry.
	Since buf_LRU_stat_cur is not protected by any mutex,
	it can be changing between adding to buf_LRU_stat_sum
	and copying to item. Assign it to local variables to make
	sure the same value assign to the buf_LRU_stat_sum
	and item */
	cur_stat = buf_LRU_stat_cur;

	buf_LRU_stat_sum.io += cur_stat.io - item->io;
	buf_LRU_stat_sum.unzip += cur_stat.unzip - item->unzip;

	/* Put current entry in the array. */
	memcpy(item, &cur_stat, sizeof *item);

func_exit:
	/* Clear the current entry. */
	memset(&buf_LRU_stat_cur, 0, sizeof buf_LRU_stat_cur);
}

#if defined UNIV_DEBUG || defined UNIV_BUF_DEBUG
/**********************************************************************//**
Validates the LRU list for one buffer pool instance. */
static
void
buf_LRU_validate_instance(
/*======================*/
	buf_pool_t*	buf_pool)
{
	ulint		old_len;
	ulint		new_len;

	buf_pool_mutex_enter(buf_pool);

	if (UT_LIST_GET_LEN(buf_pool->LRU) >= BUF_LRU_OLD_MIN_LEN) {

		ut_a(buf_pool->LRU_old);
		old_len = buf_pool->LRU_old_len;

		new_len = ut_min(UT_LIST_GET_LEN(buf_pool->LRU)
				 * buf_pool->LRU_old_ratio
				 / BUF_LRU_OLD_RATIO_DIV,
				 UT_LIST_GET_LEN(buf_pool->LRU)
				 - (BUF_LRU_OLD_TOLERANCE
				    + BUF_LRU_NON_OLD_MIN_LEN));

		ut_a(old_len >= new_len - BUF_LRU_OLD_TOLERANCE);
		ut_a(old_len <= new_len + BUF_LRU_OLD_TOLERANCE);
	}

	UT_LIST_VALIDATE(buf_pool->LRU, CheckInLRUList());

	old_len = 0;

	for (buf_page_t* bpage = UT_LIST_GET_FIRST(buf_pool->LRU);
	     bpage != NULL;
             bpage = UT_LIST_GET_NEXT(LRU, bpage)) {

		switch (buf_page_get_state(bpage)) {
		case BUF_BLOCK_POOL_WATCH:
		case BUF_BLOCK_NOT_USED:
		case BUF_BLOCK_READY_FOR_USE:
		case BUF_BLOCK_MEMORY:
		case BUF_BLOCK_REMOVE_HASH:
			ut_error;
			break;
		case BUF_BLOCK_FILE_PAGE:
			ut_ad(((buf_block_t*) bpage)->in_unzip_LRU_list
			      == buf_page_belongs_to_unzip_LRU(bpage));
		case BUF_BLOCK_ZIP_PAGE:
		case BUF_BLOCK_ZIP_DIRTY:
			break;
		}

		if (buf_page_is_old(bpage)) {
			const buf_page_t*	prev
				= UT_LIST_GET_PREV(LRU, bpage);
			const buf_page_t*	next
				= UT_LIST_GET_NEXT(LRU, bpage);

			if (!old_len++) {
				ut_a(buf_pool->LRU_old == bpage);
			} else {
				ut_a(!prev || buf_page_is_old(prev));
			}

			ut_a(!next || buf_page_is_old(next));
		}
	}

	ut_a(buf_pool->LRU_old_len == old_len);

	UT_LIST_VALIDATE(buf_pool->free, CheckInFreeList());

	for (buf_page_t* bpage = UT_LIST_GET_FIRST(buf_pool->free);
	     bpage != NULL;
	     bpage = UT_LIST_GET_NEXT(list, bpage)) {

		ut_a(buf_page_get_state(bpage) == BUF_BLOCK_NOT_USED);
	}

	UT_LIST_VALIDATE(buf_pool->unzip_LRU, CheckUnzipLRUAndLRUList());

	for (buf_block_t* block = UT_LIST_GET_FIRST(buf_pool->unzip_LRU);
	     block != NULL;
	     block = UT_LIST_GET_NEXT(unzip_LRU, block)) {

		ut_ad(block->in_unzip_LRU_list);
		ut_ad(block->page.in_LRU_list);
		ut_a(buf_page_belongs_to_unzip_LRU(&block->page));
	}

	buf_pool_mutex_exit(buf_pool);
}

/**********************************************************************//**
Validates the LRU list.
@return TRUE */

ibool
buf_LRU_validate(void)
/*==================*/
{
	for (ulint i = 0; i < srv_buf_pool_instances; i++) {
		buf_pool_t*	buf_pool;

		buf_pool = buf_pool_from_array(i);
		buf_LRU_validate_instance(buf_pool);
	}

	return(TRUE);
}
#endif /* UNIV_DEBUG || UNIV_BUF_DEBUG */

#if defined UNIV_DEBUG_PRINT || defined UNIV_DEBUG || defined UNIV_BUF_DEBUG
/**********************************************************************//**
Prints the LRU list for one buffer pool instance. */

void
buf_LRU_print_instance(
/*===================*/
	buf_pool_t*	buf_pool)
{
	buf_pool_mutex_enter(buf_pool);

	for (const buf_page_t* bpage = UT_LIST_GET_FIRST(buf_pool->LRU);
	     bpage != NULL;
	     bpage = UT_LIST_GET_NEXT(LRU, bpage)) {

		mutex_enter(buf_page_get_mutex(bpage));

		fprintf(stderr, "BLOCK space " UINT32PF " page " UINT32PF " ",
			bpage->id.space(), bpage->id.page_no());

		if (buf_page_is_old(bpage)) {
			fputs("old ", stderr);
		}

		if (bpage->buf_fix_count) {
			fprintf(stderr, "buffix count %lu ",
				(ulong) bpage->buf_fix_count);
		}

		if (buf_page_get_io_fix(bpage)) {
			fprintf(stderr, "io_fix %lu ",
				(ulong) buf_page_get_io_fix(bpage));
		}

		if (bpage->oldest_modification) {
			fputs("modif. ", stderr);
		}

		switch (buf_page_get_state(bpage)) {
			const byte*	frame;
		case BUF_BLOCK_FILE_PAGE:
			frame = buf_block_get_frame((buf_block_t*) bpage);
			fprintf(stderr, "\ntype %lu"
				" index id %llu\n",
				(ulong) fil_page_get_type(frame),
				(ullint) btr_page_get_index_id(frame));
			break;
		case BUF_BLOCK_ZIP_PAGE:
			frame = bpage->zip.data;
			fprintf(stderr, "\ntype %lu size %lu"
				" index id %llu\n",
				(ulong) fil_page_get_type(frame),
				(ulong) bpage->size.physical(),
				(ullint) btr_page_get_index_id(frame));
			break;

		default:
			fprintf(stderr, "\n!state %lu!\n",
				(ulong) buf_page_get_state(bpage));
			break;
		}

		mutex_exit(buf_page_get_mutex(bpage));
	}

	buf_pool_mutex_exit(buf_pool);
}

/**********************************************************************//**
Prints the LRU list. */

void
buf_LRU_print(void)
/*===============*/
{
	for (ulint i = 0; i < srv_buf_pool_instances; i++) {
		buf_pool_t*	buf_pool;

		buf_pool = buf_pool_from_array(i);
		buf_LRU_print_instance(buf_pool);
	}
}
#endif /* UNIV_DEBUG_PRINT || UNIV_DEBUG || UNIV_BUF_DEBUG */
#endif /* !UNIV_HOTBACKUP */<|MERGE_RESOLUTION|>--- conflicted
+++ resolved
@@ -2041,7 +2041,6 @@
 		buf_pool->page_hash, thus inaccessible by any
 		other thread. */
 
-<<<<<<< HEAD
 		ut_ad(b->size.is_compressed());
 
 		checksum = page_zip_calc_checksum(
@@ -2049,14 +2048,6 @@
 			b->size.physical(),
 			static_cast<srv_checksum_algorithm_t>(
 				srv_checksum_algorithm));
-=======
-		checksum = static_cast<ib_uint32_t>(
-			page_zip_calc_checksum(
-				b->zip.data,
-				page_zip_get_size(&b->zip),
-				static_cast<srv_checksum_algorithm_t>(
-					srv_checksum_algorithm)));
->>>>>>> 7e29e3bc
 
 		mach_write_to_4(b->zip.data + FIL_PAGE_SPACE_OR_CHKSUM,
 				checksum);
