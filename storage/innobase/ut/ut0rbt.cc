--- conflicted
+++ resolved
@@ -56,9 +56,7 @@
 #warning "Testing enabled!"
 #endif
 
-<<<<<<< HEAD
 #define ROOT(t) (t->root->left)
-#define SIZEOF_NODE(t) ((sizeof(ib_rbt_node_t) + t->sizeof_value) - 1)
 
 #if defined UNIV_DEBUG || defined IB_RBT_TESTING
 /** Verify that the keys are in order.
@@ -156,101 +154,6 @@
     /* Node must have been on the right. */
     node->parent->right = right;
   }
-=======
-#define ROOT(t)		(t->root->left)
-
-/**********************************************************************//**
-Print out the sub-tree recursively. */
-static
-void
-rbt_print_subtree(
-/*==============*/
-	const ib_rbt_t*		tree,		/*!< in: tree to traverse */
-	const ib_rbt_node_t*	node,		/*!< in: node to print */
-	ib_rbt_print_node	print)		/*!< in: print key function */
-{
-	/* FIXME: Doesn't do anything yet */
-	if (node != tree->nil) {
-		print(node);
-		rbt_print_subtree(tree, node->left, print);
-		rbt_print_subtree(tree, node->right, print);
-	}
-}
-
-/**********************************************************************//**
-Verify that the keys are in order.
-@return TRUE of OK. FALSE if not ordered */
-static
-ibool
-rbt_check_ordering(
-/*===============*/
-	const ib_rbt_t*		tree)		/*!< in: tree to verfify */
-{
-	const ib_rbt_node_t*	node;
-	const ib_rbt_node_t*	prev = NULL;
-
-	/* Iterate over all the nodes, comparing each node with the prev */
-	for (node = rbt_first(tree); node; node = rbt_next(tree, prev)) {
-
-		if (prev) {
-			int	result;
-
-			if (tree->cmp_arg) {
-				result = tree->compare_with_arg(
-					tree->cmp_arg, prev->value,
-					node->value);
-			} else {
-				result = tree->compare(
-					prev->value, node->value);
-			}
-
-			if (result >= 0) {
-				return(FALSE);
-			}
-		}
-
-		prev = node;
-	}
-
-	return(TRUE);
-}
-
-/**********************************************************************//**
-Check that every path from the root to the leaves has the same count.
-Count is expressed in the number of black nodes.
-@return 0 on failure else black height of the subtree */
-static
-ibool
-rbt_count_black_nodes(
-/*==================*/
-	const ib_rbt_t*		tree,		/*!< in: tree to verify */
-	const ib_rbt_node_t*	node)		/*!< in: start of sub-tree */
-{
-	ulint	result;
-
-	if (node != tree->nil) {
-		ulint	left_height = rbt_count_black_nodes(tree, node->left);
-
-		ulint	right_height = rbt_count_black_nodes(tree, node->right);
-
-		if (left_height == 0
-		    || right_height == 0
-		    || left_height != right_height) {
-
-			result = 0;
-		} else if (node->color == IB_RBT_RED) {
-
-			/* Case 3 */
-			if (node->left->color != IB_RBT_BLACK
-			    || node->right->color != IB_RBT_BLACK) {
-
-				result = 0;
-			} else {
-				result = left_height;
-			}
-		/* Check if it's anything other than RED or BLACK. */
-		} else if (node->color != IB_RBT_BLACK) {
->>>>>>> 333b4508
 
   /* Finally, put node on right's left. */
   right->left = node;
@@ -834,28 +737,19 @@
   /* Create the node that will hold the value data */
   node = (ib_rbt_node_t *)ut_malloc_nokey(SIZEOF_NODE(tree));
 
-<<<<<<< HEAD
   memcpy(node->value, value, tree->sizeof_value);
+  rbt_add_preallocated_node(tree, parent, node);
+  return node;
+}
+
+/** Add a new caller-provided node to tree at the specified position.
+The node must have its key fields initialized correctly.
+@param[in]	tree	rb tree
+@param[in]	parent	parent
+@param[in]	node	node */
+void rbt_add_preallocated_node(ib_rbt_t *tree, ib_rbt_bound_t *parent,
+                               ib_rbt_node_t *node) {
   node->parent = node->left = node->right = tree->nil;
-=======
-	memcpy(node->value, value, tree->sizeof_value);
-	return(rbt_add_preallocated_node(tree, parent, node));
-}
-
-/****************************************************************//**
-Add a new caller-provided node to tree at the specified position.
-The node must have its key fields initialized correctly.
-@return added node */
-
-const ib_rbt_node_t*
-rbt_add_preallocated_node(
-/*======================*/
-	ib_rbt_t*	tree,			/*!< in: rb tree */
-	ib_rbt_bound_t*	parent,			/*!< in: parent */
-	ib_rbt_node_t*	node)			/*!< in: node */
-{
-	node->parent = node->left = node->right = tree->nil;
->>>>>>> 333b4508
 
   /* If tree is empty */
   if (parent->last == NULL) {
@@ -872,26 +766,13 @@
 #if defined UNIV_DEBUG || defined IB_RBT_TESTING
   ut_a(rbt_validate(tree));
 #endif
-  return (node);
-}
-
-<<<<<<< HEAD
+}
+
 /** Find a matching node in the rb tree.
  @return NULL if not found else the node where key was found */
-static const ib_rbt_node_t *rbt_lookup(
+const ib_rbt_node_t *rbt_lookup(
     const ib_rbt_t *tree, /*!< in: rb tree */
     const void *key)      /*!< in: key to use for search */
-=======
-
-/**********************************************************************//**
-Find a matching node in the rb tree.
-@return NULL if not found else the node where key was found */
-const ib_rbt_node_t*
-rbt_lookup(
-/*=======*/
-	const ib_rbt_t*	tree,			/*!< in: rb tree */
-	const void*	key)			/*!< in: key to use for search */
->>>>>>> 333b4508
 {
   const ib_rbt_node_t *current = ROOT(tree);
 
@@ -1073,52 +954,14 @@
     const ib_rbt_t *tree,         /*!< in: rb tree */
     const ib_rbt_node_t *current) /*!< in: current node */
 {
-<<<<<<< HEAD
   return (current ? rbt_find_predecessor(tree, current) : NULL);
-=======
-	rbt_free_node(ROOT(tree), tree->nil);
-	rbt_reset(tree);
-}
-
-/****************************************************************//**
-Clear the tree without deleting and freeing its nodes. */
-
-void
-rbt_reset(
-/*======*/
-	ib_rbt_t*	tree)			/*!< in: rb tree */
-{
-	tree->n_nodes = 0;
-	tree->root->left = tree->root->right = tree->nil;
-}
-
-/**********************************************************************//**
-Merge the node from dst into src. Return the number of nodes merged.
-@return no. of recs merged */
-ulint
-rbt_merge_uniq(
-/*===========*/
-	ib_rbt_t*	dst,			/*!< in: dst rb tree */
-	const ib_rbt_t*	src)			/*!< in: src rb tree */
-{
-	ib_rbt_bound_t		parent;
-	ulint			n_merged = 0;
-	const	ib_rbt_node_t*	src_node = rbt_first(src);
-
-	if (rbt_empty(src) || dst == src) {
-		return(0);
-	}
-
-	for (/* No op */; src_node; src_node = rbt_next(src, src_node)) {
-
-		if (rbt_search(dst, &parent, src_node->value) != 0) {
-			rbt_add_node(dst, &parent, src_node->value);
-			++n_merged;
-		}
-	}
-
-	return(n_merged);
->>>>>>> 333b4508
+}
+
+/** Clear the tree without deleting and freeing its nodes.
+    @param[in]      tree    rb tree */
+void rbt_reset(ib_rbt_t *tree) {
+  tree->n_nodes = 0;
+  tree->root->left = tree->root->right = tree->nil;
 }
 
 /** Merge the node from dst into src. Return the number of nodes merged.
