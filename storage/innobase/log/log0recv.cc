/*****************************************************************************

Copyright (c) 1997, 2014, Oracle and/or its affiliates. All Rights Reserved.
Copyright (c) 2012, Facebook Inc.

This program is free software; you can redistribute it and/or modify it under
the terms of the GNU General Public License as published by the Free Software
Foundation; version 2 of the License.

This program is distributed in the hope that it will be useful, but WITHOUT
ANY WARRANTY; without even the implied warranty of MERCHANTABILITY or FITNESS
FOR A PARTICULAR PURPOSE. See the GNU General Public License for more details.

You should have received a copy of the GNU General Public License along with
this program; if not, write to the Free Software Foundation, Inc.,
51 Franklin Street, Suite 500, Boston, MA 02110-1335 USA

*****************************************************************************/

/**************************************************//**
@file log/log0recv.cc
Recovery

Created 9/20/1997 Heikki Tuuri
*******************************************************/

// First include (the generated) my_config.h, to get correct platform defines.
#include "my_config.h"
#include <stdio.h>                              // Solaris/x86 header file bug

#include <vector>
#include "log0recv.h"

#ifdef UNIV_NONINL
#include "log0recv.ic"
#endif

#include "mem0mem.h"
#include "buf0buf.h"
#include "buf0flu.h"
#include "mtr0mtr.h"
#include "mtr0log.h"
#include "page0cur.h"
#include "page0zip.h"
#include "btr0btr.h"
#include "btr0cur.h"
#include "ibuf0ibuf.h"
#include "trx0undo.h"
#include "trx0rec.h"
#include "fil0fil.h"
#ifndef UNIV_HOTBACKUP
# include "buf0rea.h"
# include "srv0srv.h"
# include "srv0start.h"
# include "trx0roll.h"
# include "row0merge.h"
# include "sync0sync.h"
#else /* !UNIV_HOTBACKUP */


/** This is set to FALSE if the backup was originally taken with the
ibbackup --include regexp option: then we do not want to create tables in
directories which were not included */
UNIV_INTERN ibool	recv_replay_file_ops	= TRUE;
#endif /* !UNIV_HOTBACKUP */

/** Log records are stored in the hash table in chunks at most of this size;
this must be less than UNIV_PAGE_SIZE as it is stored in the buffer pool */
#define RECV_DATA_BLOCK_SIZE	(MEM_MAX_ALLOC_IN_BUF - sizeof(recv_data_t))

/** Read-ahead area in applying log records to file pages */
#define RECV_READ_AHEAD_AREA	32

/** The recovery system */
UNIV_INTERN recv_sys_t*	recv_sys = NULL;
/** TRUE when applying redo log records during crash recovery; FALSE
otherwise.  Note that this is FALSE while a background thread is
rolling back incomplete transactions. */
UNIV_INTERN ibool	recv_recovery_on;
#ifdef UNIV_LOG_ARCHIVE
/** TRUE when applying redo log records from an archived log file */
UNIV_INTERN ibool	recv_recovery_from_backup_on;
#endif /* UNIV_LOG_ARCHIVE */

#ifndef UNIV_HOTBACKUP
/** TRUE when recv_init_crash_recovery() has been called. */
UNIV_INTERN ibool	recv_needed_recovery;
# ifdef UNIV_DEBUG
/** TRUE if writing to the redo log (mtr_commit) is forbidden.
Protected by log_sys->mutex. */
UNIV_INTERN ibool	recv_no_log_write = FALSE;
# endif /* UNIV_DEBUG */

/** TRUE if buf_page_is_corrupted() should check if the log sequence
number (FIL_PAGE_LSN) is in the future.  Initially FALSE, and set by
recv_recovery_from_checkpoint_start_func(). */
UNIV_INTERN ibool	recv_lsn_checks_on;

/** There are two conditions under which we scan the logs, the first
is normal startup and the second is when we do a recovery from an
archive.
This flag is set if we are doing a scan from the last checkpoint during
startup. If we find log entries that were written after the last checkpoint
we know that the server was not cleanly shutdown. We must then initialize
the crash recovery environment before attempting to store these entries in
the log hash table. */
static ibool		recv_log_scan_is_startup_type;

/** If the following is TRUE, the buffer pool file pages must be invalidated
after recovery and no ibuf operations are allowed; this becomes TRUE if
the log record hash table becomes too full, and log records must be merged
to file pages already before the recovery is finished: in this case no
ibuf operations are allowed, as they could modify the pages read in the
buffer pool before the pages have been recovered to the up-to-date state.

TRUE means that recovery is running and no operations on the log files
are allowed yet: the variable name is misleading. */
UNIV_INTERN ibool	recv_no_ibuf_operations;
/** TRUE when the redo log is being backed up */
# define recv_is_making_a_backup		FALSE
/** TRUE when recovering from a backed up redo log file */
# define recv_is_from_backup			FALSE
#else /* !UNIV_HOTBACKUP */
# define recv_needed_recovery			FALSE
/** TRUE when the redo log is being backed up */
UNIV_INTERN ibool	recv_is_making_a_backup	= FALSE;
/** TRUE when recovering from a backed up redo log file */
UNIV_INTERN ibool	recv_is_from_backup	= FALSE;
# define buf_pool_get_curr_size() (5 * 1024 * 1024)
#endif /* !UNIV_HOTBACKUP */
/** The following counter is used to decide when to print info on
log scan */
static ulint	recv_scan_print_counter;

/** The type of the previous parsed redo log record */
static ulint	recv_previous_parsed_rec_type;
/** The offset of the previous parsed redo log record */
static ulint	recv_previous_parsed_rec_offset;
/** The 'multi' flag of the previous parsed redo log record */
static ulint	recv_previous_parsed_rec_is_multi;

/** Maximum page number encountered in the redo log */
UNIV_INTERN ulint	recv_max_parsed_page_no;

/** This many frames must be left free in the buffer pool when we scan
the log and store the scanned log records in the buffer pool: we will
use these free frames to read in pages when we start applying the
log records to the database.
This is the default value. If the actual size of the buffer pool is
larger than 10 MB we'll set this value to 512. */
UNIV_INTERN ulint	recv_n_pool_free_frames;

/** The maximum lsn we see for a page during the recovery process. If this
is bigger than the lsn we are able to scan up to, that is an indication that
the recovery failed and the database may be corrupt. */
UNIV_INTERN lsn_t	recv_max_page_lsn;

#ifdef UNIV_PFS_THREAD
UNIV_INTERN mysql_pfs_key_t	trx_rollback_clean_thread_key;
#endif /* UNIV_PFS_THREAD */

#ifdef UNIV_PFS_MUTEX
UNIV_INTERN mysql_pfs_key_t	recv_sys_mutex_key;
#endif /* UNIV_PFS_MUTEX */

#ifndef UNIV_HOTBACKUP
# ifdef UNIV_PFS_THREAD
UNIV_INTERN mysql_pfs_key_t	recv_writer_thread_key;
# endif /* UNIV_PFS_THREAD */

# ifdef UNIV_PFS_MUTEX
UNIV_INTERN mysql_pfs_key_t	recv_writer_mutex_key;
# endif /* UNIV_PFS_MUTEX */

/** Flag indicating if recv_writer thread is active. */
UNIV_INTERN bool		recv_writer_thread_active = false;
UNIV_INTERN os_thread_t		recv_writer_thread_handle = 0;
#endif /* !UNIV_HOTBACKUP */

/* prototypes */

#ifndef UNIV_HOTBACKUP
/*******************************************************//**
Initialize crash recovery environment. Can be called iff
recv_needed_recovery == FALSE. */
static
void
recv_init_crash_recovery(void);
/*===========================*/
#endif /* !UNIV_HOTBACKUP */

/********************************************************//**
Creates the recovery system. */
UNIV_INTERN
void
recv_sys_create(void)
/*=================*/
{
	if (recv_sys != NULL) {

		return;
	}

	recv_sys = static_cast<recv_sys_t*>(mem_zalloc(sizeof(*recv_sys)));

	mutex_create(recv_sys_mutex_key, &recv_sys->mutex, SYNC_RECV);

#ifndef UNIV_HOTBACKUP
	mutex_create(recv_writer_mutex_key, &recv_sys->writer_mutex,
		     SYNC_LEVEL_VARYING);
#endif /* !UNIV_HOTBACKUP */

	recv_sys->heap = NULL;
	recv_sys->addr_hash = NULL;
}

/********************************************************//**
Release recovery system mutexes. */
UNIV_INTERN
void
recv_sys_close(void)
/*================*/
{
	if (recv_sys != NULL) {
		if (recv_sys->addr_hash != NULL) {
			hash_table_free(recv_sys->addr_hash);
		}

		if (recv_sys->heap != NULL) {
			mem_heap_free(recv_sys->heap);
		}

		if (recv_sys->buf != NULL) {
			ut_free(recv_sys->buf);
		}

		if (recv_sys->last_block_buf_start != NULL) {
			mem_free(recv_sys->last_block_buf_start);
		}

#ifndef UNIV_HOTBACKUP
		ut_ad(!recv_writer_thread_active);
		mutex_free(&recv_sys->writer_mutex);
#endif /* !UNIV_HOTBACKUP */

		mutex_free(&recv_sys->mutex);

		mem_free(recv_sys);
		recv_sys = NULL;
	}
}

/********************************************************//**
Frees the recovery system memory. */
UNIV_INTERN
void
recv_sys_mem_free(void)
/*===================*/
{
	if (recv_sys != NULL) {
		if (recv_sys->addr_hash != NULL) {
			hash_table_free(recv_sys->addr_hash);
		}

		if (recv_sys->heap != NULL) {
			mem_heap_free(recv_sys->heap);
		}

		if (recv_sys->buf != NULL) {
			ut_free(recv_sys->buf);
		}

		if (recv_sys->last_block_buf_start != NULL) {
			mem_free(recv_sys->last_block_buf_start);
		}

		mem_free(recv_sys);
		recv_sys = NULL;
	}
}

#ifndef UNIV_HOTBACKUP
/************************************************************
Reset the state of the recovery system variables. */
UNIV_INTERN
void
recv_sys_var_init(void)
/*===================*/
{
	recv_lsn_checks_on = FALSE;

	recv_n_pool_free_frames = 256;

	recv_recovery_on = FALSE;

#ifdef UNIV_LOG_ARCHIVE
	recv_recovery_from_backup_on = FALSE;
#endif /* UNIV_LOG_ARCHIVE */

	recv_needed_recovery = FALSE;

	recv_lsn_checks_on = FALSE;

	recv_log_scan_is_startup_type = FALSE;

	recv_no_ibuf_operations = FALSE;

	recv_scan_print_counter	= 0;

	recv_previous_parsed_rec_type	= 999999;

	recv_previous_parsed_rec_offset	= 0;

	recv_previous_parsed_rec_is_multi = 0;

	recv_max_parsed_page_no	= 0;

	recv_n_pool_free_frames	= 256;

	recv_max_page_lsn = 0;
}

/******************************************************************//**
recv_writer thread tasked with flushing dirty pages from the buffer
pools.
@return a dummy parameter */
extern "C" UNIV_INTERN
os_thread_ret_t
DECLARE_THREAD(recv_writer_thread)(
/*===============================*/
	void*	arg __attribute__((unused)))
			/*!< in: a dummy parameter required by
			os_thread_create */
{
	ut_ad(!srv_read_only_mode);

#ifdef UNIV_PFS_THREAD
	pfs_register_thread(recv_writer_thread_key);
#endif /* UNIV_PFS_THREAD */

#ifdef UNIV_DEBUG_THREAD_CREATION
	fprintf(stderr, "InnoDB: recv_writer thread running, id %lu\n",
		os_thread_pf(os_thread_get_curr_id()));
#endif /* UNIV_DEBUG_THREAD_CREATION */

	recv_writer_thread_active = true;

	while (srv_shutdown_state == SRV_SHUTDOWN_NONE) {

		os_thread_sleep(100000);

		mutex_enter(&recv_sys->writer_mutex);

		if (!recv_recovery_on) {
			mutex_exit(&recv_sys->writer_mutex);
			break;
		}

		/* Flush pages from end of LRU if required */
		buf_flush_LRU_tail();

		mutex_exit(&recv_sys->writer_mutex);
	}

	recv_writer_thread_active = false;

	/* We count the number of threads in os_thread_exit().
	A created thread should always use that to exit and not
	use return() to exit. */
	os_thread_exit(NULL);

	OS_THREAD_DUMMY_RETURN;
}
#endif /* !UNIV_HOTBACKUP */

/************************************************************
Inits the recovery system for a recovery operation. */
UNIV_INTERN
void
recv_sys_init(
/*==========*/
	ulint	available_memory)	/*!< in: available memory in bytes */
{
	if (recv_sys->heap != NULL) {

		return;
	}

#ifndef UNIV_HOTBACKUP
	/* Initialize red-black tree for fast insertions into the
	flush_list during recovery process.
	As this initialization is done while holding the buffer pool
	mutex we perform it before acquiring recv_sys->mutex. */
	buf_flush_init_flush_rbt();

	mutex_enter(&(recv_sys->mutex));

	recv_sys->heap = mem_heap_create_typed(256,
					MEM_HEAP_FOR_RECV_SYS);
#else /* !UNIV_HOTBACKUP */
	recv_sys->heap = mem_heap_create(256);
	recv_is_from_backup = TRUE;
#endif /* !UNIV_HOTBACKUP */

	/* Set appropriate value of recv_n_pool_free_frames. */
	if (buf_pool_get_curr_size() >= (10 * 1024 * 1024)) {
		/* Buffer pool of size greater than 10 MB. */
		recv_n_pool_free_frames = 512;
	}

	recv_sys->buf = static_cast<byte*>(ut_malloc(RECV_PARSING_BUF_SIZE));
	recv_sys->len = 0;
	recv_sys->recovered_offset = 0;

	recv_sys->addr_hash = hash_create(available_memory / 512);
	recv_sys->n_addrs = 0;

	recv_sys->apply_log_recs = FALSE;
	recv_sys->apply_batch_on = FALSE;

	recv_sys->last_block_buf_start = static_cast<byte*>(
		mem_alloc(2 * OS_FILE_LOG_BLOCK_SIZE));

	recv_sys->last_block = static_cast<byte*>(ut_align(
		recv_sys->last_block_buf_start, OS_FILE_LOG_BLOCK_SIZE));

	recv_sys->found_corrupt_log = FALSE;

	recv_max_page_lsn = 0;

	/* Call the constructor for recv_sys_t::dblwr member */
	new (&recv_sys->dblwr) recv_dblwr_t();

	mutex_exit(&(recv_sys->mutex));
}

/********************************************************//**
Empties the hash table when it has been fully processed. */
static
void
recv_sys_empty_hash(void)
/*=====================*/
{
	ut_ad(mutex_own(&(recv_sys->mutex)));

	if (recv_sys->n_addrs != 0) {
		fprintf(stderr,
			"InnoDB: Error: %lu pages with log records"
			" were left unprocessed!\n"
			"InnoDB: Maximum page number with"
			" log records on it %lu\n",
			(ulong) recv_sys->n_addrs,
			(ulong) recv_max_parsed_page_no);
		ut_error;
	}

	hash_table_free(recv_sys->addr_hash);
	mem_heap_empty(recv_sys->heap);

	recv_sys->addr_hash = hash_create(buf_pool_get_curr_size() / 512);
}

#ifndef UNIV_HOTBACKUP
# ifndef UNIV_LOG_DEBUG
/********************************************************//**
Frees the recovery system. */
static
void
recv_sys_debug_free(void)
/*=====================*/
{
	mutex_enter(&(recv_sys->mutex));

	hash_table_free(recv_sys->addr_hash);
	mem_heap_free(recv_sys->heap);
	ut_free(recv_sys->buf);
	mem_free(recv_sys->last_block_buf_start);

	recv_sys->buf = NULL;
	recv_sys->heap = NULL;
	recv_sys->addr_hash = NULL;
	recv_sys->last_block_buf_start = NULL;

	mutex_exit(&(recv_sys->mutex));

	/* Free up the flush_rbt. */
	buf_flush_free_flush_rbt();
}
# endif /* UNIV_LOG_DEBUG */

# ifdef UNIV_LOG_ARCHIVE
/********************************************************//**
Truncates possible corrupted or extra records from a log group. */
static
void
recv_truncate_group(
/*================*/
	log_group_t*	group,		/*!< in: log group */
	lsn_t		recovered_lsn,	/*!< in: recovery succeeded up to this
					lsn */
	lsn_t		limit_lsn,	/*!< in: this was the limit for
					recovery */
	lsn_t		checkpoint_lsn,	/*!< in: recovery was started from this
					checkpoint */
	lsn_t		archived_lsn)	/*!< in: the log has been archived up to
					this lsn */
{
	lsn_t		start_lsn;
	lsn_t		end_lsn;
	lsn_t		finish_lsn1;
	lsn_t		finish_lsn2;
	lsn_t		finish_lsn;

	if (archived_lsn == LSN_MAX) {
		/* Checkpoint was taken in the NOARCHIVELOG mode */
		archived_lsn = checkpoint_lsn;
	}

	finish_lsn1 = ut_uint64_align_down(archived_lsn,
					   OS_FILE_LOG_BLOCK_SIZE)
		+ log_group_get_capacity(group);

	finish_lsn2 = ut_uint64_align_up(recovered_lsn,
					 OS_FILE_LOG_BLOCK_SIZE)
		+ recv_sys->last_log_buf_size;

	if (limit_lsn != LSN_MAX) {
		/* We do not know how far we should erase log records: erase
		as much as possible */

		finish_lsn = finish_lsn1;
	} else {
		/* It is enough to erase the length of the log buffer */
		finish_lsn = finish_lsn1 < finish_lsn2
			? finish_lsn1 : finish_lsn2;
	}

	ut_a(RECV_SCAN_SIZE <= log_sys->buf_size);

	memset(log_sys->buf, 0, RECV_SCAN_SIZE);

	start_lsn = ut_uint64_align_down(recovered_lsn,
					 OS_FILE_LOG_BLOCK_SIZE);

	if (start_lsn != recovered_lsn) {
		/* Copy the last incomplete log block to the log buffer and
		edit its data length: */
		lsn_t	diff = recovered_lsn - start_lsn;

		ut_a(diff <= 0xFFFFUL);

		ut_memcpy(log_sys->buf, recv_sys->last_block,
			  OS_FILE_LOG_BLOCK_SIZE);
		log_block_set_data_len(log_sys->buf, (ulint) diff);
	}

	if (start_lsn >= finish_lsn) {

		return;
	}

	for (;;) {
		ulint	len;

		end_lsn = start_lsn + RECV_SCAN_SIZE;

		if (end_lsn > finish_lsn) {

			end_lsn = finish_lsn;
		}

		len = (ulint) (end_lsn - start_lsn);

		log_group_write_buf(group, log_sys->buf, len, start_lsn, 0);
		if (end_lsn >= finish_lsn) {

			return;
		}

		memset(log_sys->buf, 0, RECV_SCAN_SIZE);

		start_lsn = end_lsn;
	}
}

/********************************************************//**
Copies the log segment between group->recovered_lsn and recovered_lsn from the
most up-to-date log group to group, so that it contains the latest log data. */
static
void
recv_copy_group(
/*============*/
	log_group_t*	up_to_date_group,	/*!< in: the most up-to-date log
						group */
	log_group_t*	group,			/*!< in: copy to this log
						group */
	lsn_t		recovered_lsn)		/*!< in: recovery succeeded up
						to this lsn */
{
	lsn_t		start_lsn;
	lsn_t		end_lsn;

	if (group->scanned_lsn >= recovered_lsn) {

		return;
	}

	ut_a(RECV_SCAN_SIZE <= log_sys->buf_size);

	start_lsn = ut_uint64_align_down(group->scanned_lsn,
					 OS_FILE_LOG_BLOCK_SIZE);
	for (;;) {
		ulint	len;

		end_lsn = start_lsn + RECV_SCAN_SIZE;

		if (end_lsn > recovered_lsn) {
			end_lsn = ut_uint64_align_up(recovered_lsn,
						     OS_FILE_LOG_BLOCK_SIZE);
		}

		log_group_read_log_seg(LOG_RECOVER, log_sys->buf,
				       up_to_date_group, start_lsn, end_lsn,
				       FALSE);

		len = (ulint) (end_lsn - start_lsn);

		log_group_write_buf(group, log_sys->buf, len, start_lsn, 0);

		if (end_lsn >= recovered_lsn) {

			return;
		}

		start_lsn = end_lsn;
	}
}
# endif /* UNIV_LOG_ARCHIVE */

/********************************************************//**
Copies a log segment from the most up-to-date log group to the other log
groups, so that they all contain the latest log data. Also writes the info
about the latest checkpoint to the groups, and inits the fields in the group
memory structs to up-to-date values. */
static
void
recv_synchronize_groups(
/*====================*/
#ifdef UNIV_LOG_ARCHIVE
	log_group_t*	up_to_date_group	/*!< in: the most up-to-date
						log group */
#endif
	)
{
	lsn_t		start_lsn;
	lsn_t		end_lsn;
	lsn_t		recovered_lsn;

	recovered_lsn = recv_sys->recovered_lsn;

	/* Read the last recovered log block to the recovery system buffer:
	the block is always incomplete */

	start_lsn = ut_uint64_align_down(recovered_lsn,
					 OS_FILE_LOG_BLOCK_SIZE);
	end_lsn = ut_uint64_align_up(recovered_lsn, OS_FILE_LOG_BLOCK_SIZE);

	ut_a(start_lsn != end_lsn);

	log_group_read_log_seg(LOG_RECOVER, recv_sys->last_block,
#ifdef UNIV_LOG_ARCHIVE
			       up_to_date_group,
#else /* UNIV_LOG_ARCHIVE */
			       UT_LIST_GET_FIRST(log_sys->log_groups),
#endif /* UNIV_LOG_ARCHIVE */
			       start_lsn, end_lsn, FALSE);

	for (log_group_t* group = UT_LIST_GET_FIRST(log_sys->log_groups);
	     group;
	     group = UT_LIST_GET_NEXT(log_groups, group)) {
#ifdef UNIV_LOG_ARCHIVE
		if (group != up_to_date_group) {

			/* Copy log data if needed */

			recv_copy_group(group, up_to_date_group,
					recovered_lsn);
		}
#endif /* UNIV_LOG_ARCHIVE */
		/* Update the fields in the group struct to correspond to
		recovered_lsn */

		log_group_set_fields(group, recovered_lsn);
	}

	/* Copy the checkpoint info to the groups; remember that we have
	incremented checkpoint_no by one, and the info will not be written
	over the max checkpoint info, thus making the preservation of max
	checkpoint info on disk certain */

	log_groups_write_checkpoint_info();

	mutex_exit(&(log_sys->mutex));

	/* Wait for the checkpoint write to complete */
	rw_lock_s_lock(&(log_sys->checkpoint_lock));
	rw_lock_s_unlock(&(log_sys->checkpoint_lock));

	mutex_enter(&(log_sys->mutex));
}
#endif /* !UNIV_HOTBACKUP */

/***********************************************************************//**
Checks the consistency of the checkpoint info
@return	TRUE if ok */
static
ibool
recv_check_cp_is_consistent(
/*========================*/
	const byte*	buf)	/*!< in: buffer containing checkpoint info */
{
	ulint	fold;

	fold = ut_fold_binary(buf, LOG_CHECKPOINT_CHECKSUM_1);

	if ((fold & 0xFFFFFFFFUL) != mach_read_from_4(
		    buf + LOG_CHECKPOINT_CHECKSUM_1)) {
		return(FALSE);
	}

	fold = ut_fold_binary(buf + LOG_CHECKPOINT_LSN,
			      LOG_CHECKPOINT_CHECKSUM_2 - LOG_CHECKPOINT_LSN);

	if ((fold & 0xFFFFFFFFUL) != mach_read_from_4(
		    buf + LOG_CHECKPOINT_CHECKSUM_2)) {
		return(FALSE);
	}

	return(TRUE);
}

#ifndef UNIV_HOTBACKUP
/********************************************************//**
Looks for the maximum consistent checkpoint from the log groups.
@return	error code or DB_SUCCESS */
static __attribute__((nonnull, warn_unused_result))
dberr_t
recv_find_max_checkpoint(
/*=====================*/
	log_group_t**	max_group,	/*!< out: max group */
	ulint*		max_field)	/*!< out: LOG_CHECKPOINT_1 or
					LOG_CHECKPOINT_2 */
{
	log_group_t*	group;
	ib_uint64_t	max_no;
	ib_uint64_t	checkpoint_no;
	ulint		field;
	byte*		buf;

	group = UT_LIST_GET_FIRST(log_sys->log_groups);

	max_no = 0;
	*max_group = NULL;
	*max_field = 0;

	buf = log_sys->checkpoint_buf;

	while (group) {
		group->state = LOG_GROUP_CORRUPTED;

		for (field = LOG_CHECKPOINT_1; field <= LOG_CHECKPOINT_2;
		     field += LOG_CHECKPOINT_2 - LOG_CHECKPOINT_1) {

			log_group_read_checkpoint_info(group, field);

			if (!recv_check_cp_is_consistent(buf)) {
#ifdef UNIV_DEBUG
				if (log_debug_writes) {
					fprintf(stderr,
						"InnoDB: Checkpoint in group"
						" %lu at %lu invalid, %lu\n",
						(ulong) group->id,
						(ulong) field,
						(ulong) mach_read_from_4(
							buf
							+ LOG_CHECKPOINT_CHECKSUM_1));

				}
#endif /* UNIV_DEBUG */
				goto not_consistent;
			}

			group->state = LOG_GROUP_OK;

			group->lsn = mach_read_from_8(
				buf + LOG_CHECKPOINT_LSN);
			group->lsn_offset = mach_read_from_4(
				buf + LOG_CHECKPOINT_OFFSET_LOW32);
			group->lsn_offset |= ((lsn_t) mach_read_from_4(
				buf + LOG_CHECKPOINT_OFFSET_HIGH32)) << 32;
			checkpoint_no = mach_read_from_8(
				buf + LOG_CHECKPOINT_NO);

#ifdef UNIV_DEBUG
			if (log_debug_writes) {
				fprintf(stderr,
					"InnoDB: Checkpoint number %lu"
					" found in group %lu\n",
					(ulong) checkpoint_no,
					(ulong) group->id);
			}
#endif /* UNIV_DEBUG */

			if (checkpoint_no >= max_no) {
				*max_group = group;
				*max_field = field;
				max_no = checkpoint_no;
			}

not_consistent:
			;
		}

		group = UT_LIST_GET_NEXT(log_groups, group);
	}

	if (*max_group == NULL) {

		fprintf(stderr,
			"InnoDB: No valid checkpoint found.\n"
			"InnoDB: If this error appears when you are"
			" creating an InnoDB database,\n"
			"InnoDB: the problem may be that during"
			" an earlier attempt you managed\n"
			"InnoDB: to create the InnoDB data files,"
			" but log file creation failed.\n"
			"InnoDB: If that is the case, please refer to\n"
			"InnoDB: " REFMAN "error-creating-innodb.html\n");
		return(DB_ERROR);
	}

	return(DB_SUCCESS);
}
#else /* !UNIV_HOTBACKUP */
/*******************************************************************//**
Reads the checkpoint info needed in hot backup.
@return	TRUE if success */
UNIV_INTERN
ibool
recv_read_checkpoint_info_for_backup(
/*=================================*/
	const byte*	hdr,	/*!< in: buffer containing the log group
				header */
	lsn_t*		lsn,	/*!< out: checkpoint lsn */
	lsn_t*		offset,	/*!< out: checkpoint offset in the log group */
	lsn_t*		cp_no,	/*!< out: checkpoint number */
	lsn_t*		first_header_lsn)
				/*!< out: lsn of of the start of the
				first log file */
{
	ulint		max_cp		= 0;
	ib_uint64_t	max_cp_no	= 0;
	const byte*	cp_buf;

	cp_buf = hdr + LOG_CHECKPOINT_1;

	if (recv_check_cp_is_consistent(cp_buf)) {
		max_cp_no = mach_read_from_8(cp_buf + LOG_CHECKPOINT_NO);
		max_cp = LOG_CHECKPOINT_1;
	}

	cp_buf = hdr + LOG_CHECKPOINT_2;

	if (recv_check_cp_is_consistent(cp_buf)) {
		if (mach_read_from_8(cp_buf + LOG_CHECKPOINT_NO) > max_cp_no) {
			max_cp = LOG_CHECKPOINT_2;
		}
	}

	if (max_cp == 0) {
		return(FALSE);
	}

	cp_buf = hdr + max_cp;

	*lsn = mach_read_from_8(cp_buf + LOG_CHECKPOINT_LSN);
	*offset = mach_read_from_4(
		cp_buf + LOG_CHECKPOINT_OFFSET_LOW32);
	*offset |= ((lsn_t) mach_read_from_4(
			    cp_buf + LOG_CHECKPOINT_OFFSET_HIGH32)) << 32;

	*cp_no = mach_read_from_8(cp_buf + LOG_CHECKPOINT_NO);

	*first_header_lsn = mach_read_from_8(hdr + LOG_FILE_START_LSN);

	return(TRUE);
}
#endif /* !UNIV_HOTBACKUP */

/******************************************************//**
Checks the 4-byte checksum to the trailer checksum field of a log
block.  We also accept a log block in the old format before
InnoDB-3.23.52 where the checksum field contains the log block number.
@return TRUE if ok, or if the log block may be in the format of InnoDB
version predating 3.23.52 */
UNIV_INTERN
ibool
log_block_checksum_is_ok_or_old_format(
/*===================================*/
	const byte*	block)	/*!< in: pointer to a log block */
{
#ifdef UNIV_LOG_DEBUG
	return(TRUE);
#endif /* UNIV_LOG_DEBUG */

	ulint block_checksum = log_block_get_checksum(block);

	if (UNIV_LIKELY(srv_log_checksum_algorithm ==
			SRV_CHECKSUM_ALGORITHM_NONE ||
			log_block_calc_checksum(block) == block_checksum)) {

		return(TRUE);
	}

	if (srv_log_checksum_algorithm == SRV_CHECKSUM_ALGORITHM_STRICT_CRC32 ||
	    srv_log_checksum_algorithm == SRV_CHECKSUM_ALGORITHM_STRICT_INNODB ||
	    srv_log_checksum_algorithm == SRV_CHECKSUM_ALGORITHM_STRICT_NONE) {

		const char*	algo = NULL;

		ib_logf(IB_LOG_LEVEL_ERROR,
			"log block checksum mismatch: expected " ULINTPF ", "
			"calculated checksum " ULINTPF,
			block_checksum,
			log_block_calc_checksum(block));

		if (block_checksum == LOG_NO_CHECKSUM_MAGIC) {

			algo = "none";
		} else if (block_checksum ==
			   log_block_calc_checksum_crc32(block)) {

			algo = "crc32";
		} else if (block_checksum ==
			   log_block_calc_checksum_innodb(block)) {

			algo = "innodb";
		}

		if (algo) {

			const char*	current_algo;

			current_algo = buf_checksum_algorithm_name(
				(srv_checksum_algorithm_t)
				srv_log_checksum_algorithm);

			ib_logf(IB_LOG_LEVEL_ERROR,
				"current InnoDB log checksum type: %s, "
				"detected log checksum type: %s",
				current_algo,
				algo);
		}

		ib_logf(IB_LOG_LEVEL_FATAL,
			"STRICT method was specified for innodb_log_checksum, "
			"so we intentionally assert here.");
	}

	ut_ad(srv_log_checksum_algorithm == SRV_CHECKSUM_ALGORITHM_CRC32 ||
	      srv_log_checksum_algorithm == SRV_CHECKSUM_ALGORITHM_INNODB);

	if (block_checksum == LOG_NO_CHECKSUM_MAGIC ||
	    block_checksum == log_block_calc_checksum_crc32(block) ||
	    block_checksum == log_block_calc_checksum_innodb(block)) {

		return(TRUE);
	}

	if (log_block_get_hdr_no(block) == block_checksum) {

		/* We assume the log block is in the format of
		InnoDB version < 3.23.52 and the block is ok */
#if 0
		fprintf(stderr,
			"InnoDB: Scanned old format < InnoDB-3.23.52"
			" log block number %lu\n",
			log_block_get_hdr_no(block));
#endif
		return(TRUE);
	}

	return(FALSE);
}

#ifdef UNIV_HOTBACKUP
/*******************************************************************//**
Scans the log segment and n_bytes_scanned is set to the length of valid
log scanned. */
UNIV_INTERN
void
recv_scan_log_seg_for_backup(
/*=========================*/
	byte*		buf,		/*!< in: buffer containing log data */
	ulint		buf_len,	/*!< in: data length in that buffer */
	lsn_t*		scanned_lsn,	/*!< in/out: lsn of buffer start,
					we return scanned lsn */
	ulint*		scanned_checkpoint_no,
					/*!< in/out: 4 lowest bytes of the
					highest scanned checkpoint number so
					far */
	ulint*		n_bytes_scanned)/*!< out: how much we were able to
					scan, smaller than buf_len if log
					data ended here */
{
	ulint	data_len;
	byte*	log_block;
	ulint	no;

	*n_bytes_scanned = 0;

	for (log_block = buf; log_block < buf + buf_len;
	     log_block += OS_FILE_LOG_BLOCK_SIZE) {

		no = log_block_get_hdr_no(log_block);

#if 0
		fprintf(stderr, "Log block header no %lu\n", no);
#endif

		if (no != log_block_convert_lsn_to_no(*scanned_lsn)
		    || !log_block_checksum_is_ok_or_old_format(log_block)) {
#if 0
			fprintf(stderr,
				"Log block n:o %lu, scanned lsn n:o %lu\n",
				no, log_block_convert_lsn_to_no(*scanned_lsn));
#endif
			/* Garbage or an incompletely written log block */

			log_block += OS_FILE_LOG_BLOCK_SIZE;
#if 0
			fprintf(stderr,
				"Next log block n:o %lu\n",
				log_block_get_hdr_no(log_block));
#endif
			break;
		}

		if (*scanned_checkpoint_no > 0
		    && log_block_get_checkpoint_no(log_block)
		    < *scanned_checkpoint_no
		    && *scanned_checkpoint_no
		    - log_block_get_checkpoint_no(log_block)
		    > 0x80000000UL) {

			/* Garbage from a log buffer flush which was made
			before the most recent database recovery */
#if 0
			fprintf(stderr,
				"Scanned cp n:o %lu, block cp n:o %lu\n",
				*scanned_checkpoint_no,
				log_block_get_checkpoint_no(log_block));
#endif
			break;
		}

		data_len = log_block_get_data_len(log_block);

		*scanned_checkpoint_no
			= log_block_get_checkpoint_no(log_block);
		*scanned_lsn += data_len;

		*n_bytes_scanned += data_len;

		if (data_len < OS_FILE_LOG_BLOCK_SIZE) {
			/* Log data ends here */

#if 0
			fprintf(stderr, "Log block data len %lu\n",
				data_len);
#endif
			break;
		}
	}
}
#endif /* UNIV_HOTBACKUP */

/*******************************************************************//**
Tries to parse a single log record body and also applies it to a page if
specified. File ops are parsed, but not applied in this function.
@return	log record end, NULL if not a complete record */
static
byte*
recv_parse_or_apply_log_rec_body(
/*=============================*/
	byte		type,	/*!< in: type */
	byte*		ptr,	/*!< in: pointer to a buffer */
	byte*		end_ptr,/*!< in: pointer to the buffer end */
	buf_block_t*	block,	/*!< in/out: buffer block or NULL; if
				not NULL, then the log record is
				applied to the page, and the log
				record should be complete then */
	mtr_t*		mtr,	/*!< in: mtr or NULL; should be non-NULL
				if and only if block is non-NULL */
	ulint		space_id)
				/*!< in: tablespace id obtained by
				parsing initial log record */
{
	dict_index_t*	index	= NULL;
	page_t*		page;
	page_zip_des_t*	page_zip;
#ifdef UNIV_DEBUG
	ulint		page_type;
#endif /* UNIV_DEBUG */

	ut_ad(!block == !mtr);

	if (block) {
		page = block->frame;
		page_zip = buf_block_get_page_zip(block);
		ut_d(page_type = fil_page_get_type(page));
	} else {
		page = NULL;
		page_zip = NULL;
		ut_d(page_type = FIL_PAGE_TYPE_ALLOCATED);
	}

	switch (type) {
#ifdef UNIV_LOG_LSN_DEBUG
	case MLOG_LSN:
		/* The LSN is checked in recv_parse_log_rec(). */
		break;
#endif /* UNIV_LOG_LSN_DEBUG */
	case MLOG_1BYTE: case MLOG_2BYTES: case MLOG_4BYTES: case MLOG_8BYTES:
#ifdef UNIV_DEBUG
		if (page && page_type == FIL_PAGE_TYPE_ALLOCATED
		    && end_ptr >= ptr + 2) {
			/* It is OK to set FIL_PAGE_TYPE and certain
			list node fields on an empty page.  Any other
			write is not OK. */

			/* NOTE: There may be bogus assertion failures for
			dict_hdr_create(), trx_rseg_header_create(),
			trx_sys_create_doublewrite_buf(), and
			trx_sysf_create().
			These are only called during database creation. */
			ulint	offs = mach_read_from_2(ptr);

			switch (type) {
			default:
				ut_error;
			case MLOG_2BYTES:
				/* Note that this can fail when the
				redo log been written with something
				older than InnoDB Plugin 1.0.4. */
				ut_ad(offs == FIL_PAGE_TYPE
				      || offs == IBUF_TREE_SEG_HEADER
				      + IBUF_HEADER + FSEG_HDR_OFFSET
				      || offs == PAGE_BTR_IBUF_FREE_LIST
				      + PAGE_HEADER + FIL_ADDR_BYTE
				      || offs == PAGE_BTR_IBUF_FREE_LIST
				      + PAGE_HEADER + FIL_ADDR_BYTE
				      + FIL_ADDR_SIZE
				      || offs == PAGE_BTR_SEG_LEAF
				      + PAGE_HEADER + FSEG_HDR_OFFSET
				      || offs == PAGE_BTR_SEG_TOP
				      + PAGE_HEADER + FSEG_HDR_OFFSET
				      || offs == PAGE_BTR_IBUF_FREE_LIST_NODE
				      + PAGE_HEADER + FIL_ADDR_BYTE
				      + 0 /*FLST_PREV*/
				      || offs == PAGE_BTR_IBUF_FREE_LIST_NODE
				      + PAGE_HEADER + FIL_ADDR_BYTE
				      + FIL_ADDR_SIZE /*FLST_NEXT*/);
				break;
			case MLOG_4BYTES:
				/* Note that this can fail when the
				redo log been written with something
				older than InnoDB Plugin 1.0.4. */
				ut_ad(0
				      || offs == IBUF_TREE_SEG_HEADER
				      + IBUF_HEADER + FSEG_HDR_SPACE
				      || offs == IBUF_TREE_SEG_HEADER
				      + IBUF_HEADER + FSEG_HDR_PAGE_NO
				      || offs == PAGE_BTR_IBUF_FREE_LIST
				      + PAGE_HEADER/* flst_init */
				      || offs == PAGE_BTR_IBUF_FREE_LIST
				      + PAGE_HEADER + FIL_ADDR_PAGE
				      || offs == PAGE_BTR_IBUF_FREE_LIST
				      + PAGE_HEADER + FIL_ADDR_PAGE
				      + FIL_ADDR_SIZE
				      || offs == PAGE_BTR_SEG_LEAF
				      + PAGE_HEADER + FSEG_HDR_PAGE_NO
				      || offs == PAGE_BTR_SEG_LEAF
				      + PAGE_HEADER + FSEG_HDR_SPACE
				      || offs == PAGE_BTR_SEG_TOP
				      + PAGE_HEADER + FSEG_HDR_PAGE_NO
				      || offs == PAGE_BTR_SEG_TOP
				      + PAGE_HEADER + FSEG_HDR_SPACE
				      || offs == PAGE_BTR_IBUF_FREE_LIST_NODE
				      + PAGE_HEADER + FIL_ADDR_PAGE
				      + 0 /*FLST_PREV*/
				      || offs == PAGE_BTR_IBUF_FREE_LIST_NODE
				      + PAGE_HEADER + FIL_ADDR_PAGE
				      + FIL_ADDR_SIZE /*FLST_NEXT*/);
				break;
			}
		}
#endif /* UNIV_DEBUG */
		ptr = mlog_parse_nbytes(type, ptr, end_ptr, page, page_zip);
		break;
	case MLOG_REC_INSERT: case MLOG_COMP_REC_INSERT:
		ut_ad(!page || page_type == FIL_PAGE_INDEX);

		if (NULL != (ptr = mlog_parse_index(
				     ptr, end_ptr,
				     type == MLOG_COMP_REC_INSERT,
				     &index))) {
			ut_a(!page
			     || (ibool)!!page_is_comp(page)
			     == dict_table_is_comp(index->table));
			ptr = page_cur_parse_insert_rec(FALSE, ptr, end_ptr,
							block, index, mtr);
		}
		break;
	case MLOG_REC_CLUST_DELETE_MARK: case MLOG_COMP_REC_CLUST_DELETE_MARK:
		ut_ad(!page || page_type == FIL_PAGE_INDEX);

		if (NULL != (ptr = mlog_parse_index(
				     ptr, end_ptr,
				     type == MLOG_COMP_REC_CLUST_DELETE_MARK,
				     &index))) {
			ut_a(!page
			     || (ibool)!!page_is_comp(page)
			     == dict_table_is_comp(index->table));
			ptr = btr_cur_parse_del_mark_set_clust_rec(
				ptr, end_ptr, page, page_zip, index);
		}
		break;
	case MLOG_COMP_REC_SEC_DELETE_MARK:
		ut_ad(!page || page_type == FIL_PAGE_INDEX);
		/* This log record type is obsolete, but we process it for
		backward compatibility with MySQL 5.0.3 and 5.0.4. */
		ut_a(!page || page_is_comp(page));
		ut_a(!page_zip);
		ptr = mlog_parse_index(ptr, end_ptr, TRUE, &index);
		if (!ptr) {
			break;
		}
		/* Fall through */
	case MLOG_REC_SEC_DELETE_MARK:
		ut_ad(!page || page_type == FIL_PAGE_INDEX);
		ptr = btr_cur_parse_del_mark_set_sec_rec(ptr, end_ptr,
							 page, page_zip);
		break;
	case MLOG_REC_UPDATE_IN_PLACE: case MLOG_COMP_REC_UPDATE_IN_PLACE:
		ut_ad(!page || page_type == FIL_PAGE_INDEX);

		if (NULL != (ptr = mlog_parse_index(
				     ptr, end_ptr,
				     type == MLOG_COMP_REC_UPDATE_IN_PLACE,
				     &index))) {
			ut_a(!page
			     || (ibool)!!page_is_comp(page)
			     == dict_table_is_comp(index->table));
			ptr = btr_cur_parse_update_in_place(ptr, end_ptr, page,
							    page_zip, index);
		}
		break;
	case MLOG_LIST_END_DELETE: case MLOG_COMP_LIST_END_DELETE:
	case MLOG_LIST_START_DELETE: case MLOG_COMP_LIST_START_DELETE:
		ut_ad(!page || page_type == FIL_PAGE_INDEX);

		if (NULL != (ptr = mlog_parse_index(
				     ptr, end_ptr,
				     type == MLOG_COMP_LIST_END_DELETE
				     || type == MLOG_COMP_LIST_START_DELETE,
				     &index))) {
			ut_a(!page
			     || (ibool)!!page_is_comp(page)
			     == dict_table_is_comp(index->table));
			ptr = page_parse_delete_rec_list(type, ptr, end_ptr,
							 block, index, mtr);
		}
		break;
	case MLOG_LIST_END_COPY_CREATED: case MLOG_COMP_LIST_END_COPY_CREATED:
		ut_ad(!page || page_type == FIL_PAGE_INDEX);

		if (NULL != (ptr = mlog_parse_index(
				     ptr, end_ptr,
				     type == MLOG_COMP_LIST_END_COPY_CREATED,
				     &index))) {
			ut_a(!page
			     || (ibool)!!page_is_comp(page)
			     == dict_table_is_comp(index->table));
			ptr = page_parse_copy_rec_list_to_created_page(
				ptr, end_ptr, block, index, mtr);
		}
		break;
	case MLOG_PAGE_REORGANIZE:
	case MLOG_COMP_PAGE_REORGANIZE:
	case MLOG_ZIP_PAGE_REORGANIZE:
		ut_ad(!page || page_type == FIL_PAGE_INDEX);

		if (NULL != (ptr = mlog_parse_index(
				     ptr, end_ptr,
				     type != MLOG_PAGE_REORGANIZE,
				     &index))) {
			ut_a(!page
			     || (ibool)!!page_is_comp(page)
			     == dict_table_is_comp(index->table));
			ptr = btr_parse_page_reorganize(
				ptr, end_ptr, index,
				type == MLOG_ZIP_PAGE_REORGANIZE,
				block, mtr);
		}
		break;
	case MLOG_PAGE_CREATE: case MLOG_COMP_PAGE_CREATE:
		/* Allow anything in page_type when creating a page. */
		ut_a(!page_zip);
		ptr = page_parse_create(ptr, end_ptr,
					type == MLOG_COMP_PAGE_CREATE,
					block, mtr);
		break;
	case MLOG_UNDO_INSERT:
		ut_ad(!page || page_type == FIL_PAGE_UNDO_LOG);
		ptr = trx_undo_parse_add_undo_rec(ptr, end_ptr, page);
		break;
	case MLOG_UNDO_ERASE_END:
		ut_ad(!page || page_type == FIL_PAGE_UNDO_LOG);
		ptr = trx_undo_parse_erase_page_end(ptr, end_ptr, page, mtr);
		break;
	case MLOG_UNDO_INIT:
		/* Allow anything in page_type when creating a page. */
		ptr = trx_undo_parse_page_init(ptr, end_ptr, page, mtr);
		break;
	case MLOG_UNDO_HDR_DISCARD:
		ut_ad(!page || page_type == FIL_PAGE_UNDO_LOG);
		ptr = trx_undo_parse_discard_latest(ptr, end_ptr, page, mtr);
		break;
	case MLOG_UNDO_HDR_CREATE:
	case MLOG_UNDO_HDR_REUSE:
		ut_ad(!page || page_type == FIL_PAGE_UNDO_LOG);
		ptr = trx_undo_parse_page_header(type, ptr, end_ptr,
						 page, mtr);
		break;
	case MLOG_REC_MIN_MARK: case MLOG_COMP_REC_MIN_MARK:
		ut_ad(!page || page_type == FIL_PAGE_INDEX);
		/* On a compressed page, MLOG_COMP_REC_MIN_MARK
		will be followed by MLOG_COMP_REC_DELETE
		or MLOG_ZIP_WRITE_HEADER(FIL_PAGE_PREV, FIL_NULL)
		in the same mini-transaction. */
		ut_a(type == MLOG_COMP_REC_MIN_MARK || !page_zip);
		ptr = btr_parse_set_min_rec_mark(
			ptr, end_ptr, type == MLOG_COMP_REC_MIN_MARK,
			page, mtr);
		break;
	case MLOG_REC_DELETE: case MLOG_COMP_REC_DELETE:
		ut_ad(!page || page_type == FIL_PAGE_INDEX);

		if (NULL != (ptr = mlog_parse_index(
				     ptr, end_ptr,
				     type == MLOG_COMP_REC_DELETE,
				     &index))) {
			ut_a(!page
			     || (ibool)!!page_is_comp(page)
			     == dict_table_is_comp(index->table));
			ptr = page_cur_parse_delete_rec(ptr, end_ptr,
							block, index, mtr);
		}
		break;
	case MLOG_IBUF_BITMAP_INIT:
		/* Allow anything in page_type when creating a page. */
		ptr = ibuf_parse_bitmap_init(ptr, end_ptr, block, mtr);
		break;
	case MLOG_INIT_FILE_PAGE:
		/* Allow anything in page_type when creating a page. */
		ptr = fsp_parse_init_file_page(ptr, end_ptr, block);
		break;
	case MLOG_WRITE_STRING:
		ut_ad(!page || page_type != FIL_PAGE_TYPE_ALLOCATED);
		ptr = mlog_parse_string(ptr, end_ptr, page, page_zip);
		break;
	case MLOG_FILE_RENAME:
<<<<<<< HEAD
		ptr = fil_op_log_parse_or_replay(ptr, end_ptr, type,
						 (recv_recovery_is_on()
						  ? space_id : 0), 0);
=======
		/* Do not rerun file-based log entries if this is
		IO completion from a page read. */
		if (page == NULL) {
			ptr = fil_op_log_parse_or_replay(ptr, end_ptr, type,
							 space_id, 0);
		}
>>>>>>> 9e957d56
		break;
	case MLOG_FILE_CREATE:
	case MLOG_FILE_DELETE:
	case MLOG_FILE_CREATE2:
		/* Do not rerun file-based log entries if this is
		IO completion from a page read. */
		if (page == NULL) {
			ptr = fil_op_log_parse_or_replay(ptr, end_ptr,
							 type, 0, 0);
		}
		break;
	case MLOG_ZIP_WRITE_NODE_PTR:
		ut_ad(!page || page_type == FIL_PAGE_INDEX);
		ptr = page_zip_parse_write_node_ptr(ptr, end_ptr,
						    page, page_zip);
		break;
	case MLOG_ZIP_WRITE_BLOB_PTR:
		ut_ad(!page || page_type == FIL_PAGE_INDEX);
		ptr = page_zip_parse_write_blob_ptr(ptr, end_ptr,
						    page, page_zip);
		break;
	case MLOG_ZIP_WRITE_HEADER:
		ut_ad(!page || page_type == FIL_PAGE_INDEX);
		ptr = page_zip_parse_write_header(ptr, end_ptr,
						  page, page_zip);
		break;
	case MLOG_ZIP_PAGE_COMPRESS:
		/* Allow anything in page_type when creating a page. */
		ptr = page_zip_parse_compress(ptr, end_ptr,
					      page, page_zip);
		break;
	case MLOG_ZIP_PAGE_COMPRESS_NO_DATA:
		if (NULL != (ptr = mlog_parse_index(
				ptr, end_ptr, TRUE, &index))) {

			ut_a(!page || ((ibool)!!page_is_comp(page)
				== dict_table_is_comp(index->table)));
			ptr = page_zip_parse_compress_no_data(
				ptr, end_ptr, page, page_zip, index);
		}
		break;
	default:
		ptr = NULL;
		recv_sys->found_corrupt_log = TRUE;
	}

	if (index) {
		dict_table_t*	table = index->table;

		dict_mem_index_free(index);
		dict_mem_table_free(table);
	}

	return(ptr);
}

/*********************************************************************//**
Calculates the fold value of a page file address: used in inserting or
searching for a log record in the hash table.
@return	folded value */
UNIV_INLINE
ulint
recv_fold(
/*======*/
	ulint	space,	/*!< in: space */
	ulint	page_no)/*!< in: page number */
{
	return(ut_fold_ulint_pair(space, page_no));
}

/*********************************************************************//**
Calculates the hash value of a page file address: used in inserting or
searching for a log record in the hash table.
@return	folded value */
UNIV_INLINE
ulint
recv_hash(
/*======*/
	ulint	space,	/*!< in: space */
	ulint	page_no)/*!< in: page number */
{
	return(hash_calc_hash(recv_fold(space, page_no), recv_sys->addr_hash));
}

/*********************************************************************//**
Gets the hashed file address struct for a page.
@return	file address struct, NULL if not found from the hash table */
static
recv_addr_t*
recv_get_fil_addr_struct(
/*=====================*/
	ulint	space,	/*!< in: space id */
	ulint	page_no)/*!< in: page number */
{
	recv_addr_t*	recv_addr;

	for (recv_addr = static_cast<recv_addr_t*>(
			HASH_GET_FIRST(recv_sys->addr_hash,
				       recv_hash(space, page_no)));
	     recv_addr != 0;
	     recv_addr = static_cast<recv_addr_t*>(
		     HASH_GET_NEXT(addr_hash, recv_addr))) {

		if (recv_addr->space == space
		    && recv_addr->page_no == page_no) {

			return(recv_addr);
		}
	}

	return(NULL);
}

/*******************************************************************//**
Adds a new log record to the hash table of log records. */
static
void
recv_add_to_hash_table(
/*===================*/
	byte	type,		/*!< in: log record type */
	ulint	space,		/*!< in: space id */
	ulint	page_no,	/*!< in: page number */
	byte*	body,		/*!< in: log record body */
	byte*	rec_end,	/*!< in: log record end */
	lsn_t	start_lsn,	/*!< in: start lsn of the mtr */
	lsn_t	end_lsn)	/*!< in: end lsn of the mtr */
{
	recv_t*		recv;
	ulint		len;
	recv_data_t*	recv_data;
	recv_data_t**	prev_field;
	recv_addr_t*	recv_addr;

	if (fil_tablespace_deleted_or_being_deleted_in_mem(space, -1)) {
		/* The tablespace does not exist any more: do not store the
		log record */

		return;
	}

	len = rec_end - body;

	recv = static_cast<recv_t*>(
		mem_heap_alloc(recv_sys->heap, sizeof(recv_t)));

	recv->type = type;
	recv->len = rec_end - body;
	recv->start_lsn = start_lsn;
	recv->end_lsn = end_lsn;

	recv_addr = recv_get_fil_addr_struct(space, page_no);

	if (recv_addr == NULL) {
		recv_addr = static_cast<recv_addr_t*>(
			mem_heap_alloc(recv_sys->heap, sizeof(recv_addr_t)));

		recv_addr->space = space;
		recv_addr->page_no = page_no;
		recv_addr->state = RECV_NOT_PROCESSED;

		UT_LIST_INIT(recv_addr->rec_list);

		HASH_INSERT(recv_addr_t, addr_hash, recv_sys->addr_hash,
			    recv_fold(space, page_no), recv_addr);
		recv_sys->n_addrs++;
#if 0
		fprintf(stderr, "Inserting log rec for space %lu, page %lu\n",
			space, page_no);
#endif
	}

	UT_LIST_ADD_LAST(rec_list, recv_addr->rec_list, recv);

	prev_field = &(recv->data);

	/* Store the log record body in chunks of less than UNIV_PAGE_SIZE:
	recv_sys->heap grows into the buffer pool, and bigger chunks could not
	be allocated */

	while (rec_end > body) {

		len = rec_end - body;

		if (len > RECV_DATA_BLOCK_SIZE) {
			len = RECV_DATA_BLOCK_SIZE;
		}

		recv_data = static_cast<recv_data_t*>(
			mem_heap_alloc(recv_sys->heap,
				       sizeof(recv_data_t) + len));

		*prev_field = recv_data;

		memcpy(recv_data + 1, body, len);

		prev_field = &(recv_data->next);

		body += len;
	}

	*prev_field = NULL;
}

/*********************************************************************//**
Copies the log record body from recv to buf. */
static
void
recv_data_copy_to_buf(
/*==================*/
	byte*	buf,	/*!< in: buffer of length at least recv->len */
	recv_t*	recv)	/*!< in: log record */
{
	recv_data_t*	recv_data;
	ulint		part_len;
	ulint		len;

	len = recv->len;
	recv_data = recv->data;

	while (len > 0) {
		if (len > RECV_DATA_BLOCK_SIZE) {
			part_len = RECV_DATA_BLOCK_SIZE;
		} else {
			part_len = len;
		}

		ut_memcpy(buf, ((byte*) recv_data) + sizeof(recv_data_t),
			  part_len);
		buf += part_len;
		len -= part_len;

		recv_data = recv_data->next;
	}
}

/************************************************************************//**
Applies the hashed log records to the page, if the page lsn is less than the
lsn of a log record. This can be called when a buffer page has just been
read in, or also for a page already in the buffer pool. */
UNIV_INTERN
void
recv_recover_page_func(
/*===================*/
#ifndef UNIV_HOTBACKUP
	ibool		just_read_in,
				/*!< in: TRUE if the i/o handler calls
				this for a freshly read page */
#endif /* !UNIV_HOTBACKUP */
	buf_block_t*	block)	/*!< in/out: buffer block */
{
	page_t*		page;
	page_zip_des_t*	page_zip;
	recv_addr_t*	recv_addr;
	recv_t*		recv;
	byte*		buf;
	lsn_t		start_lsn;
	lsn_t		end_lsn;
	lsn_t		page_lsn;
	lsn_t		page_newest_lsn;
	ibool		modification_to_page;
#ifndef UNIV_HOTBACKUP
	ibool		success;
#endif /* !UNIV_HOTBACKUP */
	mtr_t		mtr;

	mutex_enter(&(recv_sys->mutex));

	if (recv_sys->apply_log_recs == FALSE) {

		/* Log records should not be applied now */

		mutex_exit(&(recv_sys->mutex));

		return;
	}

	recv_addr = recv_get_fil_addr_struct(buf_block_get_space(block),
					     buf_block_get_page_no(block));

	if ((recv_addr == NULL)
		/* bugfix: http://bugs.mysql.com/bug.php?id=44140 */
	    || (recv_addr->state == RECV_BEING_READ && !just_read_in)
	    || (recv_addr->state == RECV_BEING_PROCESSED)
	    || (recv_addr->state == RECV_PROCESSED)) {

		mutex_exit(&(recv_sys->mutex));

		return;
	}

#if 0
	fprintf(stderr, "Recovering space %lu, page %lu\n",
		buf_block_get_space(block), buf_block_get_page_no(block));
#endif

	recv_addr->state = RECV_BEING_PROCESSED;

	mutex_exit(&(recv_sys->mutex));

	mtr_start(&mtr);
	mtr_set_log_mode(&mtr, MTR_LOG_NONE);

	page = block->frame;
	page_zip = buf_block_get_page_zip(block);

#ifndef UNIV_HOTBACKUP
	if (just_read_in) {
		/* Move the ownership of the x-latch on the page to
		this OS thread, so that we can acquire a second
		x-latch on it.  This is needed for the operations to
		the page to pass the debug checks. */

		rw_lock_x_lock_move_ownership(&block->lock);
	}

	success = buf_page_get_known_nowait(RW_X_LATCH, block,
					    BUF_KEEP_OLD,
					    __FILE__, __LINE__,
					    &mtr);
	ut_a(success);

	buf_block_dbg_add_level(block, SYNC_NO_ORDER_CHECK);
#endif /* !UNIV_HOTBACKUP */

	/* Read the newest modification lsn from the page */
	page_lsn = mach_read_from_8(page + FIL_PAGE_LSN);

#ifndef UNIV_HOTBACKUP
	/* It may be that the page has been modified in the buffer
	pool: read the newest modification lsn there */

	page_newest_lsn = buf_page_get_newest_modification(&block->page);

	if (page_newest_lsn) {

		page_lsn = page_newest_lsn;
	}
#else /* !UNIV_HOTBACKUP */
	/* In recovery from a backup we do not really use the buffer pool */
	page_newest_lsn = 0;
#endif /* !UNIV_HOTBACKUP */

	modification_to_page = FALSE;
	start_lsn = end_lsn = 0;

	recv = UT_LIST_GET_FIRST(recv_addr->rec_list);

	while (recv) {
		end_lsn = recv->end_lsn;

		if (recv->len > RECV_DATA_BLOCK_SIZE) {
			/* We have to copy the record body to a separate
			buffer */

			buf = static_cast<byte*>(mem_alloc(recv->len));

			recv_data_copy_to_buf(buf, recv);
		} else {
			buf = ((byte*)(recv->data)) + sizeof(recv_data_t);
		}

		if (recv->type == MLOG_INIT_FILE_PAGE) {
			page_lsn = page_newest_lsn;

			memset(FIL_PAGE_LSN + page, 0, 8);
			memset(UNIV_PAGE_SIZE - FIL_PAGE_END_LSN_OLD_CHKSUM
			       + page, 0, 8);

			if (page_zip) {
				memset(FIL_PAGE_LSN + page_zip->data, 0, 8);
			}
		}

		if (recv->start_lsn >= page_lsn) {

			lsn_t	end_lsn;

			if (!modification_to_page) {

				modification_to_page = TRUE;
				start_lsn = recv->start_lsn;
			}

			DBUG_PRINT("ib_log",
				   ("apply " DBUG_LSN_PF ": %u len %u "
				    "page %u:%u", recv->start_lsn,
				    (unsigned) recv->type,
				    (unsigned) recv->len,
				    (unsigned) recv_addr->space,
				    (unsigned) recv_addr->page_no));

			recv_parse_or_apply_log_rec_body(recv->type, buf,
							 buf + recv->len,
							 block, &mtr,
							 recv_addr->space);

			end_lsn = recv->start_lsn + recv->len;
			mach_write_to_8(FIL_PAGE_LSN + page, end_lsn);
			mach_write_to_8(UNIV_PAGE_SIZE
					- FIL_PAGE_END_LSN_OLD_CHKSUM
					+ page, end_lsn);

			if (page_zip) {
				mach_write_to_8(FIL_PAGE_LSN
						+ page_zip->data, end_lsn);
			}
		}

		if (recv->len > RECV_DATA_BLOCK_SIZE) {
			mem_free(buf);
		}

		recv = UT_LIST_GET_NEXT(rec_list, recv);
	}

#ifdef UNIV_ZIP_DEBUG
	if (fil_page_get_type(page) == FIL_PAGE_INDEX) {
		page_zip_des_t*	page_zip = buf_block_get_page_zip(block);

		ut_a(!page_zip
		     || page_zip_validate_low(page_zip, page, NULL, FALSE));
	}
#endif /* UNIV_ZIP_DEBUG */

#ifndef UNIV_HOTBACKUP
	if (modification_to_page) {
		ut_a(block);

		log_flush_order_mutex_enter();
		buf_flush_recv_note_modification(block, start_lsn, end_lsn);
		log_flush_order_mutex_exit();
	}
#endif /* !UNIV_HOTBACKUP */

	/* Make sure that committing mtr does not change the modification
	lsn values of page */

	mtr.modifications = FALSE;

	mtr_commit(&mtr);

	mutex_enter(&(recv_sys->mutex));

	if (recv_max_page_lsn < page_lsn) {
		recv_max_page_lsn = page_lsn;
	}

	recv_addr->state = RECV_PROCESSED;

	ut_a(recv_sys->n_addrs);
	recv_sys->n_addrs--;

	mutex_exit(&(recv_sys->mutex));

}

#ifndef UNIV_HOTBACKUP
/*******************************************************************//**
Reads in pages which have hashed log records, from an area around a given
page number.
@return	number of pages found */
static
ulint
recv_read_in_area(
/*==============*/
	ulint	space,	/*!< in: space */
	ulint	zip_size,/*!< in: compressed page size in bytes, or 0 */
	ulint	page_no)/*!< in: page number */
{
	recv_addr_t* recv_addr;
	ulint	page_nos[RECV_READ_AHEAD_AREA];
	ulint	low_limit;
	ulint	n;

	low_limit = page_no - (page_no % RECV_READ_AHEAD_AREA);

	n = 0;

	for (page_no = low_limit; page_no < low_limit + RECV_READ_AHEAD_AREA;
	     page_no++) {
		recv_addr = recv_get_fil_addr_struct(space, page_no);

		if (recv_addr && !buf_page_peek(space, page_no)) {

			mutex_enter(&(recv_sys->mutex));

			if (recv_addr->state == RECV_NOT_PROCESSED) {
				recv_addr->state = RECV_BEING_READ;

				page_nos[n] = page_no;

				n++;
			}

			mutex_exit(&(recv_sys->mutex));
		}
	}

	buf_read_recv_pages(FALSE, space, zip_size, page_nos, n);
	/*
	fprintf(stderr, "Recv pages at %lu n %lu\n", page_nos[0], n);
	*/
	return(n);
}

/*******************************************************************//**
Empties the hash table of stored log records, applying them to appropriate
pages. */
UNIV_INTERN
void
recv_apply_hashed_log_recs(
/*=======================*/
	ibool	allow_ibuf)	/*!< in: if TRUE, also ibuf operations are
				allowed during the application; if FALSE,
				no ibuf operations are allowed, and after
				the application all file pages are flushed to
				disk and invalidated in buffer pool: this
				alternative means that no new log records
				can be generated during the application;
				the caller must in this case own the log
				mutex */
{
	recv_addr_t* recv_addr;
	ulint	i;
	ibool	has_printed	= FALSE;
	mtr_t	mtr;
loop:
	mutex_enter(&(recv_sys->mutex));

	if (recv_sys->apply_batch_on) {

		mutex_exit(&(recv_sys->mutex));

		os_thread_sleep(500000);

		goto loop;
	}

	ut_ad(!allow_ibuf == mutex_own(&log_sys->mutex));

	if (!allow_ibuf) {
		recv_no_ibuf_operations = TRUE;
	}

	recv_sys->apply_log_recs = TRUE;
	recv_sys->apply_batch_on = TRUE;

	for (i = 0; i < hash_get_n_cells(recv_sys->addr_hash); i++) {

		for (recv_addr = static_cast<recv_addr_t*>(
				HASH_GET_FIRST(recv_sys->addr_hash, i));
		     recv_addr != 0;
		     recv_addr = static_cast<recv_addr_t*>(
				HASH_GET_NEXT(addr_hash, recv_addr))) {

			ulint	space = recv_addr->space;
			ulint	zip_size = fil_space_get_zip_size(space);
			ulint	page_no = recv_addr->page_no;

			if (recv_addr->state == RECV_NOT_PROCESSED) {
				if (!has_printed) {
					ib_logf(IB_LOG_LEVEL_INFO,
						"Starting an apply batch"
						" of log records"
						" to the database...");
					fputs("InnoDB: Progress in percent: ",
					      stderr);
					has_printed = TRUE;
				}

				mutex_exit(&(recv_sys->mutex));

				if (buf_page_peek(space, page_no)) {
					buf_block_t*	block;

					mtr_start(&mtr);

					block = buf_page_get(
						space, zip_size, page_no,
						RW_X_LATCH, &mtr);
					buf_block_dbg_add_level(
						block, SYNC_NO_ORDER_CHECK);

					recv_recover_page(FALSE, block);
					mtr_commit(&mtr);
				} else {
					recv_read_in_area(space, zip_size,
							  page_no);
				}

				mutex_enter(&(recv_sys->mutex));
			}
		}

		if (has_printed
		    && (i * 100) / hash_get_n_cells(recv_sys->addr_hash)
		    != ((i + 1) * 100)
		    / hash_get_n_cells(recv_sys->addr_hash)) {

			fprintf(stderr, "%lu ", (ulong)
				((i * 100)
				 / hash_get_n_cells(recv_sys->addr_hash)));
		}
	}

	/* Wait until all the pages have been processed */

	while (recv_sys->n_addrs != 0) {

		mutex_exit(&(recv_sys->mutex));

		os_thread_sleep(500000);

		mutex_enter(&(recv_sys->mutex));
	}

	if (has_printed) {

		fprintf(stderr, "\n");
	}

	if (!allow_ibuf) {
		bool	success;

		/* Flush all the file pages to disk and invalidate them in
		the buffer pool */

		ut_d(recv_no_log_write = TRUE);
		mutex_exit(&(recv_sys->mutex));
		mutex_exit(&(log_sys->mutex));

		/* Stop the recv_writer thread from issuing any LRU
		flush batches. */
		mutex_enter(&recv_sys->writer_mutex);

		/* Wait for any currently run batch to end. */
		buf_flush_wait_LRU_batch_end();

		success = buf_flush_list(ULINT_MAX, LSN_MAX, NULL);

		ut_a(success);

		buf_flush_wait_batch_end(NULL, BUF_FLUSH_LIST);

		buf_pool_invalidate();

		/* Allow batches from recv_writer thread. */
		mutex_exit(&recv_sys->writer_mutex);

		mutex_enter(&(log_sys->mutex));
		mutex_enter(&(recv_sys->mutex));
		ut_d(recv_no_log_write = FALSE);

		recv_no_ibuf_operations = FALSE;
	}

	recv_sys->apply_log_recs = FALSE;
	recv_sys->apply_batch_on = FALSE;

	recv_sys_empty_hash();

	if (has_printed) {
		fprintf(stderr, "InnoDB: Apply batch completed\n");
	}

	mutex_exit(&(recv_sys->mutex));
}
#else /* !UNIV_HOTBACKUP */
/*******************************************************************//**
Applies log records in the hash table to a backup. */
UNIV_INTERN
void
recv_apply_log_recs_for_backup(void)
/*================================*/
{
	recv_addr_t*	recv_addr;
	ulint		n_hash_cells;
	buf_block_t*	block;
	ulint		actual_size;
	ibool		success;
	ulint		error;
	ulint		i;

	recv_sys->apply_log_recs = TRUE;
	recv_sys->apply_batch_on = TRUE;

	block = back_block1;

	ib_logf(IB_LOG_LEVEL_INFO,
		"Starting an apply batch of log records to the database...");

	fputs("InnoDB: Progress in percent: ", stderr);

	n_hash_cells = hash_get_n_cells(recv_sys->addr_hash);

	for (i = 0; i < n_hash_cells; i++) {
		/* The address hash table is externally chained */
		recv_addr = hash_get_nth_cell(recv_sys->addr_hash, i)->node;

		while (recv_addr != NULL) {

			ulint	zip_size
				= fil_space_get_zip_size(recv_addr->space);

			if (zip_size == ULINT_UNDEFINED) {
#if 0
				fprintf(stderr,
					"InnoDB: Warning: cannot apply"
					" log record to"
					" tablespace %lu page %lu,\n"
					"InnoDB: because tablespace with"
					" that id does not exist.\n",
					recv_addr->space, recv_addr->page_no);
#endif
				recv_addr->state = RECV_PROCESSED;

				ut_a(recv_sys->n_addrs);
				recv_sys->n_addrs--;

				goto skip_this_recv_addr;
			}

			/* We simulate a page read made by the buffer pool, to
			make sure the recovery apparatus works ok. We must init
			the block. */

			buf_page_init_for_backup_restore(
				recv_addr->space, recv_addr->page_no,
				zip_size, block);

			/* Extend the tablespace's last file if the page_no
			does not fall inside its bounds; we assume the last
			file is auto-extending, and ibbackup copied the file
			when it still was smaller */

			success = fil_extend_space_to_desired_size(
				&actual_size,
				recv_addr->space, recv_addr->page_no + 1);
			if (!success) {
				fprintf(stderr,
					"InnoDB: Fatal error: cannot extend"
					" tablespace %u to hold %u pages\n",
					recv_addr->space, recv_addr->page_no);

				exit(1);
			}

			/* Read the page from the tablespace file using the
			fil0fil.cc routines */

			if (zip_size) {
				error = fil_io(OS_FILE_READ, true,
					       recv_addr->space, zip_size,
					       recv_addr->page_no, 0, zip_size,
					       block->page.zip.data, NULL);
				if (error == DB_SUCCESS
				    && !buf_zip_decompress(block, TRUE)) {
					exit(1);
				}
			} else {
				error = fil_io(OS_FILE_READ, true,
					       recv_addr->space, 0,
					       recv_addr->page_no, 0,
					       UNIV_PAGE_SIZE,
					       block->frame, NULL);
			}

			if (error != DB_SUCCESS) {
				fprintf(stderr,
					"InnoDB: Fatal error: cannot read"
					" from tablespace"
					" %lu page number %lu\n",
					(ulong) recv_addr->space,
					(ulong) recv_addr->page_no);

				exit(1);
			}

			/* Apply the log records to this page */
			recv_recover_page(FALSE, block);

			/* Write the page back to the tablespace file using the
			fil0fil.cc routines */

			buf_flush_init_for_writing(
				block->frame, buf_block_get_page_zip(block),
				mach_read_from_8(block->frame + FIL_PAGE_LSN));

			if (zip_size) {
				error = fil_io(OS_FILE_WRITE, true,
					       recv_addr->space, zip_size,
					       recv_addr->page_no, 0,
					       zip_size,
					       block->page.zip.data, NULL);
			} else {
				error = fil_io(OS_FILE_WRITE, true,
					       recv_addr->space, 0,
					       recv_addr->page_no, 0,
					       UNIV_PAGE_SIZE,
					       block->frame, NULL);
			}
skip_this_recv_addr:
			recv_addr = HASH_GET_NEXT(addr_hash, recv_addr);
		}

		if ((100 * i) / n_hash_cells
		    != (100 * (i + 1)) / n_hash_cells) {
			fprintf(stderr, "%lu ",
				(ulong) ((100 * i) / n_hash_cells));
			fflush(stderr);
		}
	}

	recv_sys_empty_hash();
}
#endif /* !UNIV_HOTBACKUP */

/*******************************************************************//**
Tries to parse a single log record and returns its length.
@return	length of the record, or 0 if the record was not complete */
UNIV_INTERN
ulint
recv_parse_log_rec(
/*===============*/
	byte*	ptr,	/*!< in: pointer to a buffer */
	byte*	end_ptr,/*!< in: pointer to the buffer end */
	byte*	type,	/*!< out: type */
	ulint*	space,	/*!< out: space id */
	ulint*	page_no,/*!< out: page number */
	byte**	body)	/*!< out: log record body start */
{
	byte*	new_ptr;

	*body = NULL;

	if (ptr == end_ptr) {

		return(0);
	}

	if (*ptr == MLOG_MULTI_REC_END) {

		*type = *ptr;

		return(1);
	}

	if (*ptr == MLOG_DUMMY_RECORD) {
		*type = *ptr;

		*space = ULINT_UNDEFINED - 1; /* For debugging */

		return(1);
	}

	new_ptr = mlog_parse_initial_log_record(ptr, end_ptr, type, space,
						page_no);
	*body = new_ptr;

	if (UNIV_UNLIKELY(!new_ptr)) {

		return(0);
	}

#ifdef UNIV_LOG_LSN_DEBUG
	if (*type == MLOG_LSN) {
		lsn_t	lsn = (lsn_t) *space << 32 | *page_no;
# ifdef UNIV_LOG_DEBUG
		ut_a(lsn == log_sys->old_lsn);
# else /* UNIV_LOG_DEBUG */
		ut_a(lsn == recv_sys->recovered_lsn);
# endif /* UNIV_LOG_DEBUG */
	}
#endif /* UNIV_LOG_LSN_DEBUG */

	new_ptr = recv_parse_or_apply_log_rec_body(*type, new_ptr, end_ptr,
						   NULL, NULL, *space);
	if (UNIV_UNLIKELY(new_ptr == NULL)) {

		return(0);
	}

	if (*page_no > recv_max_parsed_page_no) {
		recv_max_parsed_page_no = *page_no;
	}

	return(new_ptr - ptr);
}

/*******************************************************//**
Calculates the new value for lsn when more data is added to the log. */
UNIV_INTERN
lsn_t
recv_calc_lsn_on_data_add(
/*======================*/
	lsn_t		lsn,	/*!< in: old lsn */
	ib_uint64_t	len)	/*!< in: this many bytes of data is
				added, log block headers not included */
{
	ulint		frag_len;
	ib_uint64_t	lsn_len;

	frag_len = (lsn % OS_FILE_LOG_BLOCK_SIZE) - LOG_BLOCK_HDR_SIZE;
	ut_ad(frag_len < OS_FILE_LOG_BLOCK_SIZE - LOG_BLOCK_HDR_SIZE
	      - LOG_BLOCK_TRL_SIZE);
	lsn_len = len;
	lsn_len += (lsn_len + frag_len)
		/ (OS_FILE_LOG_BLOCK_SIZE - LOG_BLOCK_HDR_SIZE
		   - LOG_BLOCK_TRL_SIZE)
		* (LOG_BLOCK_HDR_SIZE + LOG_BLOCK_TRL_SIZE);

	return(lsn + lsn_len);
}

#ifdef UNIV_LOG_DEBUG
/*******************************************************//**
Checks that the parser recognizes incomplete initial segments of a log
record as incomplete. */
static
void
recv_check_incomplete_log_recs(
/*===========================*/
	byte*	ptr,	/*!< in: pointer to a complete log record */
	ulint	len)	/*!< in: length of the log record */
{
	ulint	i;
	byte	type;
	ulint	space;
	ulint	page_no;
	byte*	body;

	for (i = 0; i < len; i++) {
		ut_a(0 == recv_parse_log_rec(ptr, ptr + i, &type, &space,
					     &page_no, &body));
	}
}
#endif /* UNIV_LOG_DEBUG */

/*******************************************************//**
Prints diagnostic info of corrupt log. */
static
void
recv_report_corrupt_log(
/*====================*/
	byte*	ptr,	/*!< in: pointer to corrupt log record */
	byte	type,	/*!< in: type of the record */
	ulint	space,	/*!< in: space id, this may also be garbage */
	ulint	page_no)/*!< in: page number, this may also be garbage */
{
	fprintf(stderr,
		"InnoDB: ############### CORRUPT LOG RECORD FOUND\n"
		"InnoDB: Log record type %lu, space id %lu, page number %lu\n"
		"InnoDB: Log parsing proceeded successfully up to " LSN_PF "\n"
		"InnoDB: Previous log record type %lu, is multi %lu\n"
		"InnoDB: Recv offset %lu, prev %lu\n",
		(ulong) type, (ulong) space, (ulong) page_no,
		recv_sys->recovered_lsn,
		(ulong) recv_previous_parsed_rec_type,
		(ulong) recv_previous_parsed_rec_is_multi,
		(ulong) (ptr - recv_sys->buf),
		(ulong) recv_previous_parsed_rec_offset);

	if ((ulint)(ptr - recv_sys->buf + 100)
	    > recv_previous_parsed_rec_offset
	    && (ulint)(ptr - recv_sys->buf + 100
		       - recv_previous_parsed_rec_offset)
	    < 200000) {
		fputs("InnoDB: Hex dump of corrupt log starting"
		      " 100 bytes before the start\n"
		      "InnoDB: of the previous log rec,\n"
		      "InnoDB: and ending 100 bytes after the start"
		      " of the corrupt rec:\n",
		      stderr);

		ut_print_buf(stderr,
			     recv_sys->buf
			     + recv_previous_parsed_rec_offset - 100,
			     ptr - recv_sys->buf + 200
			     - recv_previous_parsed_rec_offset);
		putc('\n', stderr);
	}

#ifndef UNIV_HOTBACKUP
	if (!srv_force_recovery) {
		fputs("InnoDB: Set innodb_force_recovery"
		      " to ignore this error.\n", stderr);
		ut_error;
	}
#endif /* !UNIV_HOTBACKUP */

	fputs("InnoDB: WARNING: the log file may have been corrupt and it\n"
	      "InnoDB: is possible that the log scan did not proceed\n"
	      "InnoDB: far enough in recovery! Please run CHECK TABLE\n"
	      "InnoDB: on your InnoDB tables to check that they are ok!\n"
	      "InnoDB: If mysqld crashes after this recovery, look at\n"
	      "InnoDB: " REFMAN "forcing-innodb-recovery.html\n"
	      "InnoDB: about forcing recovery.\n", stderr);

	fflush(stderr);
}

/*******************************************************//**
Parses log records from a buffer and stores them to a hash table to wait
merging to file pages.
@return	currently always returns FALSE */
static
ibool
recv_parse_log_recs(
/*================*/
	ibool	store_to_hash)	/*!< in: TRUE if the records should be stored
				to the hash table; this is set to FALSE if just
				debug checking is needed */
{
	byte*	ptr;
	byte*	end_ptr;
	ulint	single_rec;
	ulint	len;
	ulint	total_len;
	lsn_t	new_recovered_lsn;
	lsn_t	old_lsn;
	byte	type;
	ulint	space;
	ulint	page_no;
	byte*	body;
	ulint	n_recs;

	ut_ad(mutex_own(&(log_sys->mutex)));
	ut_ad(recv_sys->parse_start_lsn != 0);
loop:
	ptr = recv_sys->buf + recv_sys->recovered_offset;

	end_ptr = recv_sys->buf + recv_sys->len;

	if (ptr == end_ptr) {

		return(FALSE);
	}

	single_rec = (ulint)*ptr & MLOG_SINGLE_REC_FLAG;

	if (single_rec || *ptr == MLOG_DUMMY_RECORD) {
		/* The mtr only modified a single page, or this is a file op */

		old_lsn = recv_sys->recovered_lsn;

		/* Try to parse a log record, fetching its type, space id,
		page no, and a pointer to the body of the log record */

		len = recv_parse_log_rec(ptr, end_ptr, &type, &space,
					 &page_no, &body);

		if (len == 0 || recv_sys->found_corrupt_log) {
			if (recv_sys->found_corrupt_log) {

				recv_report_corrupt_log(ptr,
							type, space, page_no);
			}

			return(FALSE);
		}

		new_recovered_lsn = recv_calc_lsn_on_data_add(old_lsn, len);

		if (new_recovered_lsn > recv_sys->scanned_lsn) {
			/* The log record filled a log block, and we require
			that also the next log block should have been scanned
			in */

			return(FALSE);
		}

		recv_previous_parsed_rec_type = (ulint) type;
		recv_previous_parsed_rec_offset = recv_sys->recovered_offset;
		recv_previous_parsed_rec_is_multi = 0;

		recv_sys->recovered_offset += len;
		recv_sys->recovered_lsn = new_recovered_lsn;

		DBUG_PRINT("ib_log",
			   ("scan " DBUG_LSN_PF ": log rec %u len %u "
			    "page %u:%u", old_lsn,
			    (unsigned) type, (unsigned) len,
			    (unsigned) space, (unsigned) page_no));

		if (type == MLOG_DUMMY_RECORD) {
			/* Do nothing */

		} else if (!store_to_hash) {
			/* In debug checking, update a replicate page
			according to the log record, and check that it
			becomes identical with the original page */
#ifdef UNIV_LOG_DEBUG
			recv_check_incomplete_log_recs(ptr, len);
#endif/* UNIV_LOG_DEBUG */

		} else if (type == MLOG_FILE_CREATE
			   || type == MLOG_FILE_CREATE2
			   || type == MLOG_FILE_RENAME
			   || type == MLOG_FILE_DELETE) {
			ut_a(space);
#ifdef UNIV_HOTBACKUP
			if (recv_replay_file_ops) {

				/* In ibbackup --apply-log, replay an .ibd file
				operation, if possible; note that
				fil_path_to_mysql_datadir is set in ibbackup to
				point to the datadir we should use there */

				if (NULL == fil_op_log_parse_or_replay(
					    body, end_ptr, type,
					    space, page_no)) {
					fprintf(stderr,
						"InnoDB: Error: file op"
						" log record of type %lu"
						" space %lu not complete in\n"
						"InnoDB: the replay phase."
						" Path %s\n",
						(ulint) type, space,
						(char*)(body + 2));

					ut_error;
				}
			}
#endif
			/* In normal mysqld crash recovery we do not try to
			replay file operations */
#ifdef UNIV_LOG_LSN_DEBUG
		} else if (type == MLOG_LSN) {
			/* Do not add these records to the hash table.
			The page number and space id fields are misused
			for something else. */
#endif /* UNIV_LOG_LSN_DEBUG */
		} else {
			recv_add_to_hash_table(type, space, page_no, body,
					       ptr + len, old_lsn,
					       recv_sys->recovered_lsn);
		}
	} else {
		/* Check that all the records associated with the single mtr
		are included within the buffer */

		total_len = 0;
		n_recs = 0;

		for (;;) {
			len = recv_parse_log_rec(ptr, end_ptr, &type, &space,
						 &page_no, &body);
			if (len == 0 || recv_sys->found_corrupt_log) {

				if (recv_sys->found_corrupt_log) {

					recv_report_corrupt_log(
						ptr, type, space, page_no);
				}

				return(FALSE);
			}

			recv_previous_parsed_rec_type = (ulint) type;
			recv_previous_parsed_rec_offset
				= recv_sys->recovered_offset + total_len;
			recv_previous_parsed_rec_is_multi = 1;

#ifdef UNIV_LOG_DEBUG
			if ((!store_to_hash) && (type != MLOG_MULTI_REC_END)) {
				recv_check_incomplete_log_recs(ptr, len);
			}
#endif /* UNIV_LOG_DEBUG */

			DBUG_PRINT("ib_log",
				   ("scan " DBUG_LSN_PF ": multi-log rec %u "
				    "len %u page %u:%u",
				    recv_sys->recovered_lsn,
				    (unsigned) type, (unsigned) len,
				    (unsigned) space, (unsigned) page_no));

			total_len += len;
			n_recs++;

			ptr += len;

			if (type == MLOG_MULTI_REC_END) {

				/* Found the end mark for the records */

				break;
			}
		}

		new_recovered_lsn = recv_calc_lsn_on_data_add(
			recv_sys->recovered_lsn, total_len);

		if (new_recovered_lsn > recv_sys->scanned_lsn) {
			/* The log record filled a log block, and we require
			that also the next log block should have been scanned
			in */

			return(FALSE);
		}

		/* Add all the records to the hash table */

		ptr = recv_sys->buf + recv_sys->recovered_offset;

		for (;;) {
			old_lsn = recv_sys->recovered_lsn;
			len = recv_parse_log_rec(ptr, end_ptr, &type, &space,
						 &page_no, &body);
			if (recv_sys->found_corrupt_log) {

				recv_report_corrupt_log(ptr,
							type, space, page_no);
			}

			ut_a(len != 0);
			ut_a(0 == ((ulint)*ptr & MLOG_SINGLE_REC_FLAG));

			recv_sys->recovered_offset += len;
			recv_sys->recovered_lsn
				= recv_calc_lsn_on_data_add(old_lsn, len);
			if (type == MLOG_MULTI_REC_END) {

				/* Found the end mark for the records */

				break;
			}

			if (store_to_hash
#ifdef UNIV_LOG_LSN_DEBUG
			    && type != MLOG_LSN
#endif /* UNIV_LOG_LSN_DEBUG */
			    ) {
				recv_add_to_hash_table(type, space, page_no,
						       body, ptr + len,
						       old_lsn,
						       new_recovered_lsn);
			}

			ptr += len;
		}
	}

	goto loop;
}

/*******************************************************//**
Adds data from a new log block to the parsing buffer of recv_sys if
recv_sys->parse_start_lsn is non-zero.
@return	TRUE if more data added */
static
ibool
recv_sys_add_to_parsing_buf(
/*========================*/
	const byte*	log_block,	/*!< in: log block */
	lsn_t		scanned_lsn)	/*!< in: lsn of how far we were able
					to find data in this log block */
{
	ulint	more_len;
	ulint	data_len;
	ulint	start_offset;
	ulint	end_offset;

	ut_ad(scanned_lsn >= recv_sys->scanned_lsn);

	if (!recv_sys->parse_start_lsn) {
		/* Cannot start parsing yet because no start point for
		it found */

		return(FALSE);
	}

	data_len = log_block_get_data_len(log_block);

	if (recv_sys->parse_start_lsn >= scanned_lsn) {

		return(FALSE);

	} else if (recv_sys->scanned_lsn >= scanned_lsn) {

		return(FALSE);

	} else if (recv_sys->parse_start_lsn > recv_sys->scanned_lsn) {
		more_len = (ulint) (scanned_lsn - recv_sys->parse_start_lsn);
	} else {
		more_len = (ulint) (scanned_lsn - recv_sys->scanned_lsn);
	}

	if (more_len == 0) {

		return(FALSE);
	}

	ut_ad(data_len >= more_len);

	start_offset = data_len - more_len;

	if (start_offset < LOG_BLOCK_HDR_SIZE) {
		start_offset = LOG_BLOCK_HDR_SIZE;
	}

	end_offset = data_len;

	if (end_offset > OS_FILE_LOG_BLOCK_SIZE - LOG_BLOCK_TRL_SIZE) {
		end_offset = OS_FILE_LOG_BLOCK_SIZE - LOG_BLOCK_TRL_SIZE;
	}

	ut_ad(start_offset <= end_offset);

	if (start_offset < end_offset) {
		ut_memcpy(recv_sys->buf + recv_sys->len,
			  log_block + start_offset, end_offset - start_offset);

		recv_sys->len += end_offset - start_offset;

		ut_a(recv_sys->len <= RECV_PARSING_BUF_SIZE);
	}

	return(TRUE);
}

/*******************************************************//**
Moves the parsing buffer data left to the buffer start. */
static
void
recv_sys_justify_left_parsing_buf(void)
/*===================================*/
{
	ut_memmove(recv_sys->buf, recv_sys->buf + recv_sys->recovered_offset,
		   recv_sys->len - recv_sys->recovered_offset);

	recv_sys->len -= recv_sys->recovered_offset;

	recv_sys->recovered_offset = 0;
}

/*******************************************************//**
Scans log from a buffer and stores new log data to the parsing buffer.
Parses and hashes the log records if new data found.  Unless
UNIV_HOTBACKUP is defined, this function will apply log records
automatically when the hash table becomes full.
@return TRUE if limit_lsn has been reached, or not able to scan any
more in this log group */
UNIV_INTERN
ibool
recv_scan_log_recs(
/*===============*/
	ulint		available_memory,/*!< in: we let the hash table of recs
					to grow to this size, at the maximum */
	ibool		store_to_hash,	/*!< in: TRUE if the records should be
					stored to the hash table; this is set
					to FALSE if just debug checking is
					needed */
	const byte*	buf,		/*!< in: buffer containing a log
					segment or garbage */
	ulint		len,		/*!< in: buffer length */
	lsn_t		start_lsn,	/*!< in: buffer start lsn */
	lsn_t*		contiguous_lsn,	/*!< in/out: it is known that all log
					groups contain contiguous log data up
					to this lsn */
	lsn_t*		group_scanned_lsn)/*!< out: scanning succeeded up to
					this lsn */
{
	const byte*	log_block;
	ulint		no;
	lsn_t		scanned_lsn;
	ibool		finished;
	ulint		data_len;
	ibool		more_data;

	ut_ad(start_lsn % OS_FILE_LOG_BLOCK_SIZE == 0);
	ut_ad(len % OS_FILE_LOG_BLOCK_SIZE == 0);
	ut_ad(len >= OS_FILE_LOG_BLOCK_SIZE);
	ut_a(store_to_hash <= TRUE);

	finished = FALSE;

	log_block = buf;
	scanned_lsn = start_lsn;
	more_data = FALSE;

	do {
		no = log_block_get_hdr_no(log_block);
		/*
		fprintf(stderr, "Log block header no %lu\n", no);

		fprintf(stderr, "Scanned lsn no %lu\n",
		log_block_convert_lsn_to_no(scanned_lsn));
		*/
		if (no != log_block_convert_lsn_to_no(scanned_lsn)
		    || !log_block_checksum_is_ok_or_old_format(log_block)) {

			if (no == log_block_convert_lsn_to_no(scanned_lsn)
			    && !log_block_checksum_is_ok_or_old_format(
				    log_block)) {
				fprintf(stderr,
					"InnoDB: Log block no %lu at"
					" lsn " LSN_PF " has\n"
					"InnoDB: ok header, but checksum field"
					" contains %lu, should be %lu\n",
					(ulong) no,
					scanned_lsn,
					(ulong) log_block_get_checksum(
						log_block),
					(ulong) log_block_calc_checksum(
						log_block));
			}

			/* Garbage or an incompletely written log block */

			finished = TRUE;

			break;
		}

		if (log_block_get_flush_bit(log_block)) {
			/* This block was a start of a log flush operation:
			we know that the previous flush operation must have
			been completed for all log groups before this block
			can have been flushed to any of the groups. Therefore,
			we know that log data is contiguous up to scanned_lsn
			in all non-corrupt log groups. */

			if (scanned_lsn > *contiguous_lsn) {
				*contiguous_lsn = scanned_lsn;
			}
		}

		data_len = log_block_get_data_len(log_block);

		if ((store_to_hash || (data_len == OS_FILE_LOG_BLOCK_SIZE))
		    && scanned_lsn + data_len > recv_sys->scanned_lsn
		    && (recv_sys->scanned_checkpoint_no > 0)
		    && (log_block_get_checkpoint_no(log_block)
			< recv_sys->scanned_checkpoint_no)
		    && (recv_sys->scanned_checkpoint_no
			- log_block_get_checkpoint_no(log_block)
			> 0x80000000UL)) {

			/* Garbage from a log buffer flush which was made
			before the most recent database recovery */

			finished = TRUE;
#ifdef UNIV_LOG_DEBUG
			/* This is not really an error, but currently
			we stop here in the debug version: */

			ut_error;
#endif
			break;
		}

		if (!recv_sys->parse_start_lsn
		    && (log_block_get_first_rec_group(log_block) > 0)) {

			/* We found a point from which to start the parsing
			of log records */

			recv_sys->parse_start_lsn = scanned_lsn
				+ log_block_get_first_rec_group(log_block);
			recv_sys->scanned_lsn = recv_sys->parse_start_lsn;
			recv_sys->recovered_lsn = recv_sys->parse_start_lsn;
		}

		scanned_lsn += data_len;

		if (scanned_lsn > recv_sys->scanned_lsn) {

			/* We have found more entries. If this scan is
 			of startup type, we must initiate crash recovery
			environment before parsing these log records. */

#ifndef UNIV_HOTBACKUP
			if (recv_log_scan_is_startup_type
			    && !recv_needed_recovery) {

				if (!srv_read_only_mode) {
					ib_logf(IB_LOG_LEVEL_INFO,
						"Log scan progressed past the "
						"checkpoint lsn " LSN_PF "",
						recv_sys->scanned_lsn);

					recv_init_crash_recovery();
				} else {

					ib_logf(IB_LOG_LEVEL_WARN,
						"Recovery skipped, "
						"--innodb-read-only set!");

					return(TRUE);
				}
			}
#endif /* !UNIV_HOTBACKUP */

			/* We were able to find more log data: add it to the
			parsing buffer if parse_start_lsn is already
			non-zero */

			if (recv_sys->len + 4 * OS_FILE_LOG_BLOCK_SIZE
			    >= RECV_PARSING_BUF_SIZE) {
				fprintf(stderr,
					"InnoDB: Error: log parsing"
					" buffer overflow."
					" Recovery may have failed!\n");

				recv_sys->found_corrupt_log = TRUE;

#ifndef UNIV_HOTBACKUP
				if (!srv_force_recovery) {
					fputs("InnoDB: Set"
					      " innodb_force_recovery"
					      " to ignore this error.\n",
					      stderr);
					ut_error;
				}
#endif /* !UNIV_HOTBACKUP */

			} else if (!recv_sys->found_corrupt_log) {
				more_data = recv_sys_add_to_parsing_buf(
					log_block, scanned_lsn);
			}

			recv_sys->scanned_lsn = scanned_lsn;
			recv_sys->scanned_checkpoint_no
				= log_block_get_checkpoint_no(log_block);
		}

		if (data_len < OS_FILE_LOG_BLOCK_SIZE) {
			/* Log data for this group ends here */

			finished = TRUE;
			break;
		} else {
			log_block += OS_FILE_LOG_BLOCK_SIZE;
		}
	} while (log_block < buf + len && !finished);

	*group_scanned_lsn = scanned_lsn;

	if (recv_needed_recovery
	    || (recv_is_from_backup && !recv_is_making_a_backup)) {
		recv_scan_print_counter++;

		if (finished || (recv_scan_print_counter % 80 == 0)) {

			fprintf(stderr,
				"InnoDB: Doing recovery: scanned up to"
				" log sequence number " LSN_PF "\n",
				*group_scanned_lsn);
		}
	}

	if (more_data && !recv_sys->found_corrupt_log) {
		/* Try to parse more log records */

		recv_parse_log_recs(store_to_hash);

#ifndef UNIV_HOTBACKUP
		if (store_to_hash
		    && mem_heap_get_size(recv_sys->heap) > available_memory) {

			/* Hash table of log records has grown too big:
			empty it; FALSE means no ibuf operations
			allowed, as we cannot add new records to the
			log yet: they would be produced by ibuf
			operations */

			recv_apply_hashed_log_recs(FALSE);
		}
#endif /* !UNIV_HOTBACKUP */

		if (recv_sys->recovered_offset > RECV_PARSING_BUF_SIZE / 4) {
			/* Move parsing buffer data to the buffer start */

			recv_sys_justify_left_parsing_buf();
		}
	}

	return(finished);
}

#ifndef UNIV_HOTBACKUP
/*******************************************************//**
Scans log from a buffer and stores new log data to the parsing buffer. Parses
and hashes the log records if new data found. */
static
void
recv_group_scan_log_recs(
/*=====================*/
	log_group_t*	group,		/*!< in: log group */
	lsn_t*		contiguous_lsn,	/*!< in/out: it is known that all log
					groups contain contiguous log data up
					to this lsn */
	lsn_t*		group_scanned_lsn)/*!< out: scanning succeeded up to
					this lsn */
{
	ibool	finished;
	lsn_t	start_lsn;
	lsn_t	end_lsn;

	finished = FALSE;

	start_lsn = *contiguous_lsn;

	while (!finished) {
		end_lsn = start_lsn + RECV_SCAN_SIZE;

		log_group_read_log_seg(LOG_RECOVER, log_sys->buf,
				       group, start_lsn, end_lsn, FALSE);

		finished = recv_scan_log_recs(
			(buf_pool_get_n_pages()
			- (recv_n_pool_free_frames * srv_buf_pool_instances))
			* UNIV_PAGE_SIZE,
			TRUE, log_sys->buf, RECV_SCAN_SIZE,
			start_lsn, contiguous_lsn, group_scanned_lsn);
		start_lsn = end_lsn;
	}

#ifdef UNIV_DEBUG
	if (log_debug_writes) {
		fprintf(stderr,
			"InnoDB: Scanned group %lu up to"
			" log sequence number " LSN_PF "\n",
			(ulong) group->id,
			*group_scanned_lsn);
	}
#endif /* UNIV_DEBUG */
}

/*******************************************************//**
Initialize crash recovery environment. Can be called iff
recv_needed_recovery == FALSE. */
static
void
recv_init_crash_recovery(void)
/*==========================*/
{
	ut_ad(!srv_read_only_mode);
	ut_a(!recv_needed_recovery);

	recv_needed_recovery = TRUE;

	ib_logf(IB_LOG_LEVEL_INFO, "Database was not shutdown normally!");
	ib_logf(IB_LOG_LEVEL_INFO, "Starting crash recovery.");
	ib_logf(IB_LOG_LEVEL_INFO,
		"Reading tablespace information from the .ibd files...");

	buf_dblwr_init_or_load_pages(true);

	fil_load_single_table_tablespaces();

	/* If we are using the doublewrite method, we will
	check if there are half-written pages in data files,
	and restore them from the doublewrite buffer if
	possible */

	if (srv_force_recovery < SRV_FORCE_NO_LOG_REDO) {

		ib_logf(IB_LOG_LEVEL_INFO,
			"Restoring possible half-written data pages ");

		ib_logf(IB_LOG_LEVEL_INFO,
			"from the doublewrite buffer...");

		buf_dblwr_process();

		/* Spawn the background thread to flush dirty pages
		from the buffer pools. */
		recv_writer_thread_handle = os_thread_create(
			recv_writer_thread, 0, 0);
	}
}

/********************************************************//**
Recovers from a checkpoint. When this function returns, the database is able
to start processing of new user transactions, but the function
recv_recovery_from_checkpoint_finish should be called later to complete
the recovery and free the resources used in it.
@return	error code or DB_SUCCESS */
UNIV_INTERN
dberr_t
recv_recovery_from_checkpoint_start_func(
/*=====================================*/
#ifdef UNIV_LOG_ARCHIVE
	ulint	type,		/*!< in: LOG_CHECKPOINT or LOG_ARCHIVE */
	lsn_t	limit_lsn,	/*!< in: recover up to this lsn if possible */
#endif /* UNIV_LOG_ARCHIVE */
	lsn_t	min_flushed_lsn,/*!< in: min flushed lsn from data files */
	lsn_t	max_flushed_lsn)/*!< in: max flushed lsn from data files */
{
	log_group_t*	group;
	log_group_t*	max_cp_group;
	ulint		max_cp_field;
	ulint		log_hdr_log_block_size;
	lsn_t		checkpoint_lsn;
	ib_uint64_t	checkpoint_no;
	lsn_t		group_scanned_lsn = 0;
	lsn_t		contiguous_lsn;
#ifdef UNIV_LOG_ARCHIVE
	log_group_t*	up_to_date_group;
	lsn_t		archived_lsn;
#endif /* UNIV_LOG_ARCHIVE */
	byte*		buf;
	byte*		log_hdr_buf;
	byte		log_hdr_buf_base[LOG_FILE_HDR_SIZE + OS_FILE_LOG_BLOCK_SIZE];
	dberr_t		err;

	log_hdr_buf = static_cast<byte *>
		(ut_align(log_hdr_buf_base, OS_FILE_LOG_BLOCK_SIZE));

#ifdef UNIV_LOG_ARCHIVE
	ut_ad(type != LOG_CHECKPOINT || limit_lsn == LSN_MAX);
/** TRUE when recovering from a checkpoint */
# define TYPE_CHECKPOINT	(type == LOG_CHECKPOINT)
/** Recover up to this log sequence number */
# define LIMIT_LSN		limit_lsn
#else /* UNIV_LOG_ARCHIVE */
/** TRUE when recovering from a checkpoint */
# define TYPE_CHECKPOINT	1
/** Recover up to this log sequence number */
# define LIMIT_LSN		LSN_MAX
#endif /* UNIV_LOG_ARCHIVE */

	if (TYPE_CHECKPOINT) {
		recv_sys_create();
		recv_sys_init(buf_pool_get_curr_size());
	}

	if (srv_force_recovery >= SRV_FORCE_NO_LOG_REDO) {

		ib_logf(IB_LOG_LEVEL_INFO,
			"The user has set SRV_FORCE_NO_LOG_REDO on, "
			"skipping log redo");

		return(DB_SUCCESS);
	}

	recv_recovery_on = TRUE;

	recv_sys->limit_lsn = LIMIT_LSN;

	mutex_enter(&(log_sys->mutex));

	/* Look for the latest checkpoint from any of the log groups */

	err = recv_find_max_checkpoint(&max_cp_group, &max_cp_field);

	if (err != DB_SUCCESS) {

		mutex_exit(&(log_sys->mutex));

		return(err);
	}

	log_group_read_checkpoint_info(max_cp_group, max_cp_field);

	buf = log_sys->checkpoint_buf;

	checkpoint_lsn = mach_read_from_8(buf + LOG_CHECKPOINT_LSN);
	checkpoint_no = mach_read_from_8(buf + LOG_CHECKPOINT_NO);
#ifdef UNIV_LOG_ARCHIVE
	archived_lsn = mach_read_from_8(buf + LOG_CHECKPOINT_ARCHIVED_LSN);
#endif /* UNIV_LOG_ARCHIVE */

	/* Read the first log file header to print a note if this is
	a recovery from a restored InnoDB Hot Backup */

	fil_io(OS_FILE_READ | OS_FILE_LOG, true, max_cp_group->space_id, 0,
	       0, 0, LOG_FILE_HDR_SIZE,
	       log_hdr_buf, max_cp_group);

	if (0 == ut_memcmp(log_hdr_buf + LOG_FILE_WAS_CREATED_BY_HOT_BACKUP,
			   (byte*)"ibbackup", (sizeof "ibbackup") - 1)) {

		if (srv_read_only_mode) {

			ib_logf(IB_LOG_LEVEL_ERROR,
				"Cannot restore from ibbackup, InnoDB running "
				"in read-only mode!");

			return(DB_ERROR);
		}

		/* This log file was created by ibbackup --restore: print
		a note to the user about it */

		ib_logf(IB_LOG_LEVEL_INFO,
			"The log file was created by ibbackup --apply-log "
			"at %s. The following crash recovery is part of a "
			"normal restore.",
			log_hdr_buf + LOG_FILE_WAS_CREATED_BY_HOT_BACKUP);

		/* Wipe over the label now */

		memset(log_hdr_buf + LOG_FILE_WAS_CREATED_BY_HOT_BACKUP,
		       ' ', 4);
		/* Write to the log file to wipe over the label */
		fil_io(OS_FILE_WRITE | OS_FILE_LOG, true,
		       max_cp_group->space_id, 0,
		       0, 0, OS_FILE_LOG_BLOCK_SIZE,
		       log_hdr_buf, max_cp_group);
	}

	log_hdr_log_block_size
		= mach_read_from_4(log_hdr_buf + LOG_FILE_OS_FILE_LOG_BLOCK_SIZE);
	if (log_hdr_log_block_size == 0) {
		/* 0 means default value */
		log_hdr_log_block_size = 512;
	}
	if (UNIV_UNLIKELY(log_hdr_log_block_size != srv_log_block_size)) {
		fprintf(stderr,
			"InnoDB: Error: The block size of ib_logfile (" ULINTPF
			") is not equal to innodb_log_block_size.\n"
			"InnoDB: Error: Suggestion - Recreate log files.\n",
			log_hdr_log_block_size);
		return(DB_ERROR);
	}

#ifdef UNIV_LOG_ARCHIVE
	group = UT_LIST_GET_FIRST(log_sys->log_groups);

	while (group) {
		log_checkpoint_get_nth_group_info(buf, group->id,
						  &(group->archived_file_no));

		log_archived_get_offset(group, group->archived_file_no,
			archived_lsn, &(group->archived_offset));

		group = UT_LIST_GET_NEXT(log_groups, group);
	}
#endif /* UNIV_LOG_ARCHIVE */

	if (TYPE_CHECKPOINT) {
		/* Start reading the log groups from the checkpoint lsn up. The
		variable contiguous_lsn contains an lsn up to which the log is
		known to be contiguously written to all log groups. */

		recv_sys->parse_start_lsn = checkpoint_lsn;
		recv_sys->scanned_lsn = checkpoint_lsn;
		recv_sys->scanned_checkpoint_no = 0;
		recv_sys->recovered_lsn = checkpoint_lsn;

		srv_start_lsn = checkpoint_lsn;
	}

	contiguous_lsn = ut_uint64_align_down(recv_sys->scanned_lsn,
					      OS_FILE_LOG_BLOCK_SIZE);
#ifdef UNIV_LOG_ARCHIVE
	if (TYPE_CHECKPOINT) {
		up_to_date_group = max_cp_group;
	} else {
		ulint	capacity;

		/* Try to recover the remaining part from logs: first from
		the logs of the archived group */

		group = recv_sys->archive_group;
		capacity = log_group_get_capacity(group);

		if (recv_sys->scanned_lsn > checkpoint_lsn + capacity
		    || checkpoint_lsn > recv_sys->scanned_lsn + capacity) {

			mutex_exit(&(log_sys->mutex));

			/* The group does not contain enough log: probably
			an archived log file was missing or corrupt */

			return(DB_ERROR);
		}

		recv_group_scan_log_recs(group, &contiguous_lsn,
					 &group_scanned_lsn);
		if (recv_sys->scanned_lsn < checkpoint_lsn) {

			mutex_exit(&(log_sys->mutex));

			/* The group did not contain enough log: an archived
			log file was missing or invalid, or the log group
			was corrupt */

			return(DB_ERROR);
		}

		group->scanned_lsn = group_scanned_lsn;
		up_to_date_group = group;
	}
#endif /* UNIV_LOG_ARCHIVE */

	ut_ad(RECV_SCAN_SIZE <= log_sys->buf_size);

	group = UT_LIST_GET_FIRST(log_sys->log_groups);

#ifdef UNIV_LOG_ARCHIVE
	if ((type == LOG_ARCHIVE) && (group == recv_sys->archive_group)) {
		group = UT_LIST_GET_NEXT(log_groups, group);
	}
#endif /* UNIV_LOG_ARCHIVE */

	/* Set the flag to publish that we are doing startup scan. */
	recv_log_scan_is_startup_type = TYPE_CHECKPOINT;
	while (group) {
#ifdef UNIV_LOG_ARCHIVE
		lsn_t	old_scanned_lsn	= recv_sys->scanned_lsn;
#endif /* UNIV_LOG_ARCHIVE */

		recv_group_scan_log_recs(group, &contiguous_lsn,
					 &group_scanned_lsn);
		group->scanned_lsn = group_scanned_lsn;

#ifdef UNIV_LOG_ARCHIVE
		if (old_scanned_lsn < group_scanned_lsn) {
			/* We found a more up-to-date group */

			up_to_date_group = group;
		}

		if ((type == LOG_ARCHIVE)
		    && (group == recv_sys->archive_group)) {
			group = UT_LIST_GET_NEXT(log_groups, group);
		}
#endif /* UNIV_LOG_ARCHIVE */

		group = UT_LIST_GET_NEXT(log_groups, group);
	}

	/* Done with startup scan. Clear the flag. */
	recv_log_scan_is_startup_type = FALSE;
	if (TYPE_CHECKPOINT) {
		/* NOTE: we always do a 'recovery' at startup, but only if
		there is something wrong we will print a message to the
		user about recovery: */

		if (checkpoint_lsn != max_flushed_lsn
		    || checkpoint_lsn != min_flushed_lsn) {

			if (checkpoint_lsn < max_flushed_lsn) {

				ib_logf(IB_LOG_LEVEL_WARN,
					"The log sequence number "
					"in the ibdata files is higher "
					"than the log sequence number "
					"in the ib_logfiles! Are you sure "
					"you are using the right "
					"ib_logfiles to start up the database. "
					"Log sequence number in the "
					"ib_logfiles is " LSN_PF ", log"
					"sequence numbers stamped "
					"to ibdata file headers are between "
					"" LSN_PF " and " LSN_PF ".",
					checkpoint_lsn,
					min_flushed_lsn,
					max_flushed_lsn);
			}

			if (!recv_needed_recovery) {
				ib_logf(IB_LOG_LEVEL_INFO,
					"The log sequence numbers "
					LSN_PF " and " LSN_PF
					" in ibdata files do not match"
					" the log sequence number "
					LSN_PF
					" in the ib_logfiles!",
					min_flushed_lsn,
					max_flushed_lsn,
					checkpoint_lsn);

				if (!srv_read_only_mode) {
					recv_init_crash_recovery();
				} else {
					ib_logf(IB_LOG_LEVEL_ERROR,
						"Can't initiate database "
						"recovery, running "
						"in read-only-mode.");
					return(DB_READ_ONLY);
				}
			}
		}

		if (!recv_needed_recovery && !srv_read_only_mode) {
			/* Init the doublewrite buffer memory structure */
			buf_dblwr_init_or_load_pages(false);
		}
	}

	/* We currently have only one log group */
	if (group_scanned_lsn < checkpoint_lsn
	    || group_scanned_lsn < recv_max_page_lsn) {
		ib_logf(IB_LOG_LEVEL_ERROR,
			"We scanned the log up to "
			LSN_PF ". A checkpoint was at " LSN_PF
			" and the maximum LSN on a database page was " LSN_PF
			". It is possible that the database is now corrupt!",
			group_scanned_lsn, checkpoint_lsn, recv_max_page_lsn);
	}

	if (recv_sys->recovered_lsn < checkpoint_lsn) {

		mutex_exit(&(log_sys->mutex));

		if (recv_sys->recovered_lsn >= LIMIT_LSN) {

			return(DB_SUCCESS);
		}

		/* No harm in trying to do RO access. */
		if (!srv_read_only_mode) {
			ut_error;
		}

		return(DB_ERROR);
	}

	/* Synchronize the uncorrupted log groups to the most up-to-date log
	group; we also copy checkpoint info to groups */

	log_sys->next_checkpoint_lsn = checkpoint_lsn;
	log_sys->next_checkpoint_no = checkpoint_no + 1;

#ifdef UNIV_LOG_ARCHIVE
	log_sys->archived_lsn = archived_lsn;

	recv_synchronize_groups(up_to_date_group);
#else /* UNIV_LOG_ARCHIVE */
	recv_synchronize_groups();
#endif /* UNIV_LOG_ARCHIVE */

	if (!recv_needed_recovery) {
		ut_a(checkpoint_lsn == recv_sys->recovered_lsn);
	} else {
		srv_start_lsn = recv_sys->recovered_lsn;
	}

	log_sys->lsn = recv_sys->recovered_lsn;

	ut_memcpy(log_sys->buf, recv_sys->last_block, OS_FILE_LOG_BLOCK_SIZE);

	log_sys->buf_free = (ulint) log_sys->lsn % OS_FILE_LOG_BLOCK_SIZE;
	log_sys->buf_next_to_write = log_sys->buf_free;
	log_sys->written_to_some_lsn = log_sys->lsn;
	log_sys->written_to_all_lsn = log_sys->lsn;

	log_sys->last_checkpoint_lsn = checkpoint_lsn;

	MONITOR_SET(MONITOR_LSN_CHECKPOINT_AGE,
		    log_sys->lsn - log_sys->last_checkpoint_lsn);

	log_sys->next_checkpoint_no = checkpoint_no + 1;

#ifdef UNIV_LOG_ARCHIVE
	if (archived_lsn == LSN_MAX) {

		log_sys->archiving_state = LOG_ARCH_OFF;
	}
#endif /* UNIV_LOG_ARCHIVE */

	mutex_enter(&recv_sys->mutex);

	recv_sys->apply_log_recs = TRUE;

	mutex_exit(&recv_sys->mutex);

	mutex_exit(&log_sys->mutex);

	recv_lsn_checks_on = TRUE;

	/* The database is now ready to start almost normal processing of user
	transactions: transaction rollbacks and the application of the log
	records in the hash table can be run in background. */

	return(DB_SUCCESS);

#undef TYPE_CHECKPOINT
#undef LIMIT_LSN
}

/********************************************************//**
Completes recovery from a checkpoint. */
UNIV_INTERN
void
recv_recovery_from_checkpoint_finish(void)
/*======================================*/
{
	/* Apply the hashed log records to the respective file pages */

	if (srv_force_recovery < SRV_FORCE_NO_LOG_REDO) {

		recv_apply_hashed_log_recs(TRUE);
	}

	DBUG_PRINT("ib_log", ("apply completed"));

	if (recv_needed_recovery) {
		trx_sys_print_mysql_master_log_pos();
		trx_sys_print_mysql_binlog_offset();
	}

	if (recv_sys->found_corrupt_log) {

		fprintf(stderr,
			"InnoDB: WARNING: the log file may have been"
			" corrupt and it\n"
			"InnoDB: is possible that the log scan or parsing"
			" did not proceed\n"
			"InnoDB: far enough in recovery. Please run"
			" CHECK TABLE\n"
			"InnoDB: on your InnoDB tables to check that"
			" they are ok!\n"
			"InnoDB: It may be safest to recover your"
			" InnoDB database from\n"
			"InnoDB: a backup!\n");
	}

	/* Make sure that the recv_writer thread is done. This is
	required because it grabs various mutexes and we want to
	ensure that when we enable sync_order_checks there is no
	mutex currently held by any thread. */
	mutex_enter(&recv_sys->writer_mutex);

	/* Free the resources of the recovery system */
	recv_recovery_on = FALSE;

	/* By acquring the mutex we ensure that the recv_writer thread
	won't trigger any more LRU batchtes. Now wait for currently
	in progress batches to finish. */
	buf_flush_wait_LRU_batch_end();

	mutex_exit(&recv_sys->writer_mutex);

	ulint count = 0;
	while (recv_writer_thread_active) {
		++count;
		os_thread_sleep(100000);
		if (srv_print_verbose_log && count > 600) {
			ib_logf(IB_LOG_LEVEL_INFO,
				"Waiting for recv_writer to "
				"finish flushing of buffer pool");
			count = 0;
		}
	}

#ifdef __WIN__
	if (recv_writer_thread_handle) {
		CloseHandle(recv_writer_thread_handle);
	}
#endif /* __WIN__ */

#ifndef UNIV_LOG_DEBUG
	recv_sys_debug_free();
#endif
	/* Roll back any recovered data dictionary transactions, so
	that the data dictionary tables will be free of any locks.
	The data dictionary latch should guarantee that there is at
	most one data dictionary transaction active at a time. */
	if (srv_force_recovery < SRV_FORCE_NO_TRX_UNDO) {
		trx_rollback_or_clean_recovered(FALSE);
	}
}

/********************************************************//**
Initiates the rollback of active transactions. */
UNIV_INTERN
void
recv_recovery_rollback_active(void)
/*===============================*/
{
#ifdef UNIV_SYNC_DEBUG
	/* Wait for a while so that created threads have time to suspend
	themselves before we switch the latching order checks on */
	os_thread_sleep(1000000);

	ut_ad(!recv_writer_thread_active);

	/* Switch latching order checks on in sync0sync.cc */
	sync_order_checks_on = TRUE;
#endif
	/* We can't start any (DDL) transactions if UNDO logging
	has been disabled, additionally disable ROLLBACK of recovered
	user transactions. */
	if (srv_force_recovery < SRV_FORCE_NO_TRX_UNDO
	    && !srv_read_only_mode) {

		/* Drop partially created indexes. */
		row_merge_drop_temp_indexes();
		/* Drop temporary tables. */
		row_mysql_drop_temp_tables();

		/* Drop any auxiliary tables that were not dropped when the
		parent table was dropped. This can happen if the parent table
		was dropped but the server crashed before the auxiliary tables
		were dropped. */
		fts_drop_orphaned_tables();

		/* Rollback the uncommitted transactions which have no user
		session */

		os_thread_create(trx_rollback_or_clean_all_recovered, 0, 0);
	}
}

/******************************************************//**
Resets the logs. The contents of log files will be lost! */
UNIV_INTERN
void
recv_reset_logs(
/*============*/
#ifdef UNIV_LOG_ARCHIVE
	ulint		arch_log_no,	/*!< in: next archived log file number */
	ibool		new_logs_created,/*!< in: TRUE if resetting logs
					is done at the log creation;
					FALSE if it is done after
					archive recovery */
#endif /* UNIV_LOG_ARCHIVE */
	lsn_t		lsn)		/*!< in: reset to this lsn
					rounded up to be divisible by
					OS_FILE_LOG_BLOCK_SIZE, after
					which we add
					LOG_BLOCK_HDR_SIZE */
{
	log_group_t*	group;

	ut_ad(mutex_own(&(log_sys->mutex)));

	log_sys->lsn = ut_uint64_align_up(lsn, OS_FILE_LOG_BLOCK_SIZE);

	group = UT_LIST_GET_FIRST(log_sys->log_groups);

	while (group) {
		group->lsn = log_sys->lsn;
		group->lsn_offset = LOG_FILE_HDR_SIZE;
#ifdef UNIV_LOG_ARCHIVE
		group->archived_file_no = arch_log_no;
		group->archived_offset = 0;

		if (!new_logs_created) {
			recv_truncate_group(group, group->lsn, group->lsn,
					    group->lsn, group->lsn);
		}
#endif /* UNIV_LOG_ARCHIVE */

		group = UT_LIST_GET_NEXT(log_groups, group);
	}

	log_sys->buf_next_to_write = 0;
	log_sys->written_to_some_lsn = log_sys->lsn;
	log_sys->written_to_all_lsn = log_sys->lsn;

	log_sys->next_checkpoint_no = 0;
	log_sys->last_checkpoint_lsn = 0;

#ifdef UNIV_LOG_ARCHIVE
	log_sys->archived_lsn = log_sys->lsn;
#endif /* UNIV_LOG_ARCHIVE */

	log_sys->tracked_lsn = log_sys->lsn;

	log_block_init(log_sys->buf, log_sys->lsn);
	log_block_set_first_rec_group(log_sys->buf, LOG_BLOCK_HDR_SIZE);

	log_sys->buf_free = LOG_BLOCK_HDR_SIZE;
	log_sys->lsn += LOG_BLOCK_HDR_SIZE;

	MONITOR_SET(MONITOR_LSN_CHECKPOINT_AGE,
		    (log_sys->lsn - log_sys->last_checkpoint_lsn));

	mutex_exit(&(log_sys->mutex));

	/* Reset the checkpoint fields in logs */

	log_make_checkpoint_at(LSN_MAX, TRUE);

	mutex_enter(&(log_sys->mutex));
}
#endif /* !UNIV_HOTBACKUP */

#ifdef UNIV_HOTBACKUP
/******************************************************//**
Creates new log files after a backup has been restored. */
UNIV_INTERN
void
recv_reset_log_files_for_backup(
/*============================*/
	const char*	log_dir,	/*!< in: log file directory path */
	ulint		n_log_files,	/*!< in: number of log files */
	lsn_t		log_file_size,	/*!< in: log file size */
	lsn_t		lsn)		/*!< in: new start lsn, must be
					divisible by OS_FILE_LOG_BLOCK_SIZE */
{
	os_file_t	log_file;
	ibool		success;
	byte*		buf;
	ulint		i;
	ulint		log_dir_len;
	char		name[5000];
	static const char ib_logfile_basename[] = "ib_logfile";

	log_dir_len = strlen(log_dir);
	/* full path name of ib_logfile consists of log dir path + basename
	+ number. This must fit in the name buffer.
	*/
	ut_a(log_dir_len + strlen(ib_logfile_basename) + 11  < sizeof(name));

	buf = ut_malloc(LOG_FILE_HDR_SIZE + OS_FILE_LOG_BLOCK_SIZE);
	memset(buf, '\0', LOG_FILE_HDR_SIZE + OS_FILE_LOG_BLOCK_SIZE);

	for (i = 0; i < n_log_files; i++) {

		sprintf(name, "%s%s%lu", log_dir,
			ib_logfile_basename, (ulong) i);

		log_file = os_file_create_simple(innodb_file_log_key,
						 name, OS_FILE_CREATE,
						 OS_FILE_READ_WRITE,
						 &success);
		if (!success) {
			fprintf(stderr,
				"InnoDB: Cannot create %s. Check that"
				" the file does not exist yet.\n", name);

			exit(1);
		}

		fprintf(stderr,
			"Setting log file size to %llu\n",
			log_file_size);

		success = os_file_set_size(name, log_file, log_file_size);

		if (!success) {
			fprintf(stderr,
				"InnoDB: Cannot set %s size to %llu\n",
				name, log_file_size);
			exit(1);
		}

		os_file_flush(log_file);
		os_file_close(log_file);
	}

	/* We pretend there is a checkpoint at lsn + LOG_BLOCK_HDR_SIZE */

	log_reset_first_header_and_checkpoint(buf, lsn);

	log_block_init_in_old_format(buf + LOG_FILE_HDR_SIZE, lsn);
	log_block_set_first_rec_group(buf + LOG_FILE_HDR_SIZE,
				      LOG_BLOCK_HDR_SIZE);
	sprintf(name, "%s%s%lu", log_dir, ib_logfile_basename, (ulong)0);

	log_file = os_file_create_simple(innodb_file_log_key,
					 name, OS_FILE_OPEN,
					 OS_FILE_READ_WRITE, &success);
	if (!success) {
		fprintf(stderr, "InnoDB: Cannot open %s.\n", name);

		exit(1);
	}

	os_file_write(name, log_file, buf, 0,
		      LOG_FILE_HDR_SIZE + OS_FILE_LOG_BLOCK_SIZE);
	os_file_flush(log_file);
	os_file_close(log_file);

	ut_free(buf);
}
#endif /* UNIV_HOTBACKUP */

#ifdef UNIV_LOG_ARCHIVE
/******************************************************//**
Reads from the archive of a log group and performs recovery.
@return	TRUE if no more complete consistent archive files */
static
ibool
log_group_recover_from_archive_file(
/*================================*/
	log_group_t*	group)		/*!< in: log group */
{
	os_file_t	file_handle;
	ib_uint64_t	start_lsn;
	ib_uint64_t	file_end_lsn;
	ib_uint64_t	dummy_lsn;
	ib_uint64_t	scanned_lsn;
	ulint		len;
	ibool		ret;
	byte*		buf;
	os_offset_t	read_offset;
	os_offset_t	file_size;
	int		input_char;
	char		name[OS_FILE_MAX_PATH];

	ut_a(0);

try_open_again:
	buf = log_sys->buf;

	/* Add the file to the archive file space; open the file */

	log_archived_file_name_gen(name, sizeof(name),
				   group->id, group->archived_file_no);

	file_handle = os_file_create(innodb_file_log_key,
				     name, OS_FILE_OPEN,
				     OS_FILE_LOG, OS_FILE_AIO, &ret);

	if (ret == FALSE) {
ask_again:
		fprintf(stderr,
			"InnoDB: Do you want to copy additional"
			" archived log files\n"
			"InnoDB: to the directory\n");
		fprintf(stderr,
			"InnoDB: or were these all the files needed"
			" in recovery?\n");
		fprintf(stderr,
			"InnoDB: (Y == copy more files; N == this is all)?");

		input_char = getchar();

		if (input_char == (int) 'N') {

			return(TRUE);
		} else if (input_char == (int) 'Y') {

			goto try_open_again;
		} else {
			goto ask_again;
		}
	}

	file_size = os_file_get_size(file_handle);
	ut_a(file_size != (os_offset_t) -1);

	fprintf(stderr, "InnoDB: Opened archived log file %s\n", name);

	ret = os_file_close(file_handle);

	if (file_size < LOG_FILE_HDR_SIZE) {
		fprintf(stderr,
			"InnoDB: Archive file header incomplete %s\n", name);

		return(TRUE);
	}

	ut_a(ret);

	/* Add the archive file as a node to the space */

	ut_a(fil_node_create(name, 1 + file_size / UNIV_PAGE_SIZE,
			     group->archive_space_id, FALSE));
	ut_a(RECV_SCAN_SIZE >= LOG_FILE_HDR_SIZE);

	/* Read the archive file header */
	fil_io(OS_FILE_READ | OS_FILE_LOG, true, group->archive_space_id, 0,
	       0, 0,
	       LOG_FILE_HDR_SIZE, buf, NULL);

	/* Check if the archive file header is consistent */

	if (mach_read_from_4(buf + LOG_GROUP_ID) != group->id
	    || mach_read_from_8(buf + LOG_FILE_START_LSN)
	    != group->archived_file_no) {
		fprintf(stderr,
			"InnoDB: Archive file header inconsistent %s\n", name);

		return(TRUE);
	}

	if (!mach_read_from_4(buf + LOG_FILE_ARCH_COMPLETED)) {
		fprintf(stderr,
			"InnoDB: Archive file not completely written %s\n",
			name);

		return(TRUE);
	}

	start_lsn = mach_read_from_8(buf + LOG_FILE_START_LSN);
	file_end_lsn = mach_read_from_8(buf + LOG_FILE_END_LSN);

	if (!recv_sys->scanned_lsn) {

		if (recv_sys->parse_start_lsn < start_lsn) {
			fprintf(stderr,
				"InnoDB: Archive log file %s"
				" starts from too big a lsn\n",
				name);
			return(TRUE);
		}

		recv_sys->scanned_lsn = start_lsn;
	}

	if (recv_sys->scanned_lsn != start_lsn) {

		fprintf(stderr,
			"InnoDB: Archive log file %s starts from"
			" a wrong lsn\n",
			name);
		return(TRUE);
	}

	read_offset = LOG_FILE_HDR_SIZE;

	for (;;) {
		len = RECV_SCAN_SIZE;

		if (read_offset + len > file_size) {
			len = ut_calc_align_down(file_size - read_offset,
						 OS_FILE_LOG_BLOCK_SIZE);
		}

		if (len == 0) {

			break;
		}

#ifdef UNIV_DEBUG
		if (log_debug_writes) {
			fprintf(stderr,
				"InnoDB: Archive read starting at"
				" lsn " LSN_PF ", len %lu from file %s\n",
				start_lsn,
				(ulong) len, name);
		}
#endif /* UNIV_DEBUG */

		fil_io(OS_FILE_READ | OS_FILE_LOG, true,
		       group->archive_space_id, 0,
		       read_offset / UNIV_PAGE_SIZE,
		       read_offset % UNIV_PAGE_SIZE, len, buf, NULL);

		ret = recv_scan_log_recs(
			(buf_pool_get_n_pages()
			- (recv_n_pool_free_frames * srv_buf_pool_instances))
			* UNIV_PAGE_SIZE, TRUE, buf, len, start_lsn,
			&dummy_lsn, &scanned_lsn);

		if (scanned_lsn == file_end_lsn) {

			return(FALSE);
		}

		if (ret) {
			fprintf(stderr,
				"InnoDB: Archive log file %s"
				" does not scan right\n",
				name);
			return(TRUE);
		}

		read_offset += len;
		start_lsn += len;

		ut_ad(start_lsn == scanned_lsn);
	}

	return(FALSE);
}

/********************************************************//**
Recovers from archived log files, and also from log files, if they exist.
@return	error code or DB_SUCCESS */
UNIV_INTERN
dberr_t
recv_recovery_from_archive_start(
/*=============================*/
	ib_uint64_t	min_flushed_lsn,/*!< in: min flushed lsn field from the
					data files */
	ib_uint64_t	limit_lsn,	/*!< in: recover up to this lsn if
					possible */
	lsn_t		first_log_no)	/*!< in: number of the first archived
					log file to use in the recovery; the
					file will be searched from
					INNOBASE_LOG_ARCH_DIR specified in
					server config file */
{
	log_group_t*	group;
	ulint		group_id;
	ulint		trunc_len;
	ibool		ret;
	dberr_t		err;

	ut_a(0);

	recv_sys_create();
	recv_sys_init(buf_pool_get_curr_size());

	recv_recovery_on = TRUE;
	recv_recovery_from_backup_on = TRUE;

	recv_sys->limit_lsn = limit_lsn;

	group_id = 0;

	group = UT_LIST_GET_FIRST(log_sys->log_groups);

	while (group) {
		if (group->id == group_id) {

			break;
		}

		group = UT_LIST_GET_NEXT(log_groups, group);
	}

	if (!group) {
		fprintf(stderr,
			"InnoDB: There is no log group defined with id %lu!\n",
			(ulong) group_id);
		return(DB_ERROR);
	}

	group->archived_file_no = first_log_no;

	recv_sys->parse_start_lsn = min_flushed_lsn;

	recv_sys->scanned_lsn = 0;
	recv_sys->scanned_checkpoint_no = 0;
	recv_sys->recovered_lsn = recv_sys->parse_start_lsn;

	recv_sys->archive_group = group;

	ret = FALSE;

	mutex_enter(&(log_sys->mutex));

	while (!ret) {
		ret = log_group_recover_from_archive_file(group);

		/* Close and truncate a possible processed archive file
		from the file space */

		trunc_len = UNIV_PAGE_SIZE
			* fil_space_get_size(group->archive_space_id);
		if (trunc_len > 0) {
			fil_space_truncate_start(group->archive_space_id,
						 trunc_len);
		}

		group->archived_file_no += group->file_size - LOG_FILE_HDR_SIZE;
	}

	if (recv_sys->recovered_lsn < limit_lsn) {

		if (!recv_sys->scanned_lsn) {

			recv_sys->scanned_lsn = recv_sys->parse_start_lsn;
		}

		mutex_exit(&(log_sys->mutex));

		err = recv_recovery_from_checkpoint_start(LOG_ARCHIVE,
							  limit_lsn,
							  LSN_MAX,
							  LSN_MAX);
		if (err != DB_SUCCESS) {

			return(err);
		}

		mutex_enter(&(log_sys->mutex));
	}

	if (limit_lsn != LSN_MAX) {

		recv_apply_hashed_log_recs(FALSE);

		recv_reset_logs(0, FALSE, recv_sys->recovered_lsn);
	}

	mutex_exit(&(log_sys->mutex));

	return(DB_SUCCESS);
}

/********************************************************//**
Completes recovery from archive. */
UNIV_INTERN
void
recv_recovery_from_archive_finish(void)
/*===================================*/
{
	recv_recovery_from_checkpoint_finish();

	recv_recovery_from_backup_on = FALSE;
}
#endif /* UNIV_LOG_ARCHIVE */


void recv_dblwr_t::add(byte* page)
{
	pages.push_back(page);
}

byte* recv_dblwr_t::find_first_page(ulint space_id)
{
	std::vector<byte*> matches;
	byte*	result = 0;

	for (std::list<byte*>::iterator i = pages.begin();
	     i != pages.end(); ++i) {

		if ((page_get_space_id(*i) == space_id)
		    && (page_get_page_no(*i) == 0)) {
			matches.push_back(*i);
		}
	}

	if (matches.size() == 1) {
		result = matches[0];
	} else if (matches.size() > 1) {

		lsn_t max_lsn	= 0;
		lsn_t page_lsn	= 0;

		for (std::vector<byte*>::iterator i = matches.begin();
		     i != matches.end(); ++i) {

			page_lsn = mach_read_from_8(*i + FIL_PAGE_LSN);

			if (page_lsn > max_lsn) {
				max_lsn = page_lsn;
				result = *i;
			}
		}
	}

	return(result);
}
<|MERGE_RESOLUTION|>--- conflicted
+++ resolved
@@ -1381,18 +1381,13 @@
 		ptr = mlog_parse_string(ptr, end_ptr, page, page_zip);
 		break;
 	case MLOG_FILE_RENAME:
-<<<<<<< HEAD
-		ptr = fil_op_log_parse_or_replay(ptr, end_ptr, type,
-						 (recv_recovery_is_on()
-						  ? space_id : 0), 0);
-=======
 		/* Do not rerun file-based log entries if this is
 		IO completion from a page read. */
 		if (page == NULL) {
 			ptr = fil_op_log_parse_or_replay(ptr, end_ptr, type,
-							 space_id, 0);
-		}
->>>>>>> 9e957d56
+							 (recv_recovery_is_on()
+							  ? space_id : 0), 0);
+		}
 		break;
 	case MLOG_FILE_CREATE:
 	case MLOG_FILE_DELETE:
