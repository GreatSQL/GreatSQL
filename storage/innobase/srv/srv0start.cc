/*****************************************************************************

Copyright (c) 1996, 2018, Oracle and/or its affiliates. All rights reserved.
Copyright (c) 2008, Google Inc.
Copyright (c) 2009, 2016, Percona Inc.

Portions of this file contain modifications contributed and copyrighted by
Google, Inc. Those modifications are gratefully acknowledged and are described
briefly in the InnoDB documentation. The contributions by Google are
incorporated with their permission, and subject to the conditions contained in
the file COPYING.Google.

Portions of this file contain modifications contributed and copyrighted
by Percona Inc.. Those modifications are
gratefully acknowledged and are described briefly in the InnoDB
documentation. The contributions by Percona Inc. are incorporated with
their permission, and subject to the conditions contained in the file
COPYING.Percona.

This program is free software; you can redistribute it and/or modify it under
the terms of the GNU General Public License, version 2.0, as published by the
Free Software Foundation.

This program is also distributed with certain software (including but not
limited to OpenSSL) that is licensed under separate terms, as designated in a
particular file or component or in included license documentation. The authors
of MySQL hereby grant you an additional permission to link the program and
your derivative works with the separately licensed software that they have
included with MySQL.

This program is distributed in the hope that it will be useful, but WITHOUT
ANY WARRANTY; without even the implied warranty of MERCHANTABILITY or FITNESS
FOR A PARTICULAR PURPOSE. See the GNU General Public License, version 2.0,
for more details.

You should have received a copy of the GNU General Public License along with
this program; if not, write to the Free Software Foundation, Inc.,
51 Franklin St, Fifth Floor, Boston, MA 02110-1301  USA

*****************************************************************************/

/** @file srv/srv0start.cc
 Starts the InnoDB database server

 Created 2/16/1996 Heikki Tuuri
 *************************************************************************/

#include <errno.h>
#include <stdio.h>
#include <stdlib.h>
#include <sys/types.h>

#include <zlib.h>
#include "btr0btr.h"
#include "btr0cur.h"
#include "buf0buf.h"
#include "buf0dump.h"
#include "current_thd.h"
#include "data0data.h"
#include "data0type.h"
#include "dict0dict.h"
#include "fil0fil.h"
#include "fsp0fsp.h"
#include "fsp0sysspace.h"
#include "ha_prototypes.h"
#include "ibuf0ibuf.h"
#include "log0log.h"
#include "log0online.h"
#include "log0recv.h"
#include "mem0mem.h"
#include "mtr0mtr.h"
#include "my_compiler.h"
#include "my_dbug.h"
#include "my_inttypes.h"
#include "my_psi_config.h"
#include "mysql/psi/mysql_stage.h"
#include "mysqld.h"
#include "os0file.h"
#include "os0thread-create.h"
#include "os0thread.h"
#include "page0cur.h"
#include "page0page.h"
#include "rem0rec.h"
#include "row0ftsort.h"
#include "srv0srv.h"
#include "srv0start.h"
#include "trx0sys.h"
#include "trx0trx.h"
#include "ut0mem.h"

#include "arch0arch.h"
#include "btr0pcur.h"
#include "btr0sea.h"
#include "buf0flu.h"
#include "buf0rea.h"
#include "clone0api.h"
#include "dict0boot.h"
#include "dict0crea.h"
#include "dict0load.h"
#include "dict0stats_bg.h"
#include "lock0lock.h"
#include "os0event.h"
#include "os0proc.h"
#include "pars0pars.h"
#include "que0que.h"
#include "rem0cmp.h"
#include "row0ins.h"
#include "row0mysql.h"
#include "row0row.h"
#include "row0sel.h"
#include "row0upd.h"
#include "trx0purge.h"
#include "trx0roll.h"
#include "trx0rseg.h"
#include "usr0sess.h"
#include "ut0crc32.h"
#include "ut0new.h"

/** fil_space_t::flags for hard-coded tablespaces */
extern ulint predefined_flags;

/** Recovered persistent metadata */
static MetadataRecover *srv_dict_metadata;

/** TRUE if a raw partition is in use */
ibool srv_start_raw_disk_in_use = FALSE;

/** Number of IO threads to use */
ulint srv_n_file_io_threads = 0;

/** true if the server is being started */
bool srv_is_being_started = false;
/** true if SYS_TABLESPACES is available for lookups */
bool srv_sys_tablespaces_open = false;
/** true if the server is being started, before rolling back any
incomplete transactions */
bool srv_startup_is_before_trx_rollback_phase = false;
/** true if srv_pre_dd_shutdown() has been completed */
bool srv_is_being_shutdown = false;
/** true if srv_start() has been called */
static bool srv_start_has_been_called = false;

/** List of undo tablespace ids. */
undo::Tablespaces *undo::spaces;

/** Bit flags for tracking background thread creation. They are used to
determine which threads need to be stopped if we need to abort during
the initialisation step. */
enum srv_start_state_t {
  SRV_START_STATE_NONE = 0,     /*!< No thread started */
  SRV_START_STATE_LOCK_SYS = 1, /*!< Started lock-timeout
                                thread. */
  SRV_START_STATE_IO = 2,       /*!< Started IO threads */
  SRV_START_STATE_MONITOR = 4,  /*!< Started montior thread */
  SRV_START_STATE_MASTER = 8,   /*!< Started master threadd. */
  SRV_START_STATE_PURGE = 16,   /*!< Started purge thread(s) */
  SRV_START_STATE_STAT = 32     /*!< Started bufdump + dict stat
                                and FTS optimize thread. */
};

/** Track server thrd starting phases */
static uint64_t srv_start_state = SRV_START_STATE_NONE;

/** At a shutdown this value climbs from SRV_SHUTDOWN_NONE to
SRV_SHUTDOWN_CLEANUP and then to SRV_SHUTDOWN_LAST_PHASE, and so on */
enum srv_shutdown_t srv_shutdown_state = SRV_SHUTDOWN_NONE;

/** Files comprising the system tablespace */
<<<<<<< HEAD
static pfs_os_file_t files[1000];
=======
static pfs_os_file_t	files[1000];

/** io_handler_thread parameters for thread identification */
static ulint		n[SRV_MAX_N_IO_THREADS];
/** io_handler_thread identifiers, 32 is the maximum number of purge threads.
The extra elements at the end are allocated as follows:
SRV_MAX_N_IO_THREADS + 1: srv_master_thread
SRV_MAX_N_IO_THREADS + 2: lock_wait_timeout_thread
SRV_MAX_N_IO_THREADS + 3: srv_error_monitor_thread
SRV_MAX_N_IO_THREADS + 4: srv_monitor_thread
SRV_MAX_N_IO_THREADS + 5: srv_redo_log_follow_thread
SRV_MAX_N_IO_THREADS + 6: srv_purge_coordinator_thread
SRV_MAX_N_IO_THREADS + 7: srv_worker_thread
...
SRV_MAX_N_IO_THREADS + 7 + srv_n_purge_threads - 1: srv_worker_thread */
static os_thread_id_t	thread_ids[SRV_MAX_N_IO_THREADS + 7
				   + SRV_MAX_N_PURGE_THREADS];
>>>>>>> 333b4508

/** Name of srv_monitor_file */
static char *srv_monitor_file_name;

/** */
#define SRV_MAX_N_PENDING_SYNC_IOS 100

/* Keys to register InnoDB threads with performance schema */
<<<<<<< HEAD
#ifdef UNIV_PFS_THREAD
mysql_pfs_key_t archiver_thread_key;
mysql_pfs_key_t buf_dump_thread_key;
mysql_pfs_key_t buf_resize_thread_key;
mysql_pfs_key_t dict_stats_thread_key;
mysql_pfs_key_t fts_optimize_thread_key;
mysql_pfs_key_t fts_parallel_merge_thread_key;
mysql_pfs_key_t fts_parallel_tokenization_thread_key;
mysql_pfs_key_t io_handler_thread_key;
mysql_pfs_key_t io_ibuf_thread_key;
mysql_pfs_key_t io_log_thread_key;
mysql_pfs_key_t io_read_thread_key;
mysql_pfs_key_t io_write_thread_key;
mysql_pfs_key_t srv_error_monitor_thread_key;
mysql_pfs_key_t srv_lock_timeout_thread_key;
mysql_pfs_key_t srv_master_thread_key;
mysql_pfs_key_t srv_monitor_thread_key;
mysql_pfs_key_t srv_purge_thread_key;
mysql_pfs_key_t srv_worker_thread_key;
mysql_pfs_key_t trx_recovery_rollback_thread_key;
=======
mysql_pfs_key_t	buf_dump_thread_key;
mysql_pfs_key_t	dict_stats_thread_key;
mysql_pfs_key_t	io_handler_thread_key;
mysql_pfs_key_t	io_ibuf_thread_key;
mysql_pfs_key_t	io_log_thread_key;
mysql_pfs_key_t	io_read_thread_key;
mysql_pfs_key_t	io_write_thread_key;
mysql_pfs_key_t	srv_error_monitor_thread_key;
mysql_pfs_key_t	srv_lock_timeout_thread_key;
mysql_pfs_key_t	srv_master_thread_key;
mysql_pfs_key_t	srv_monitor_thread_key;
mysql_pfs_key_t	srv_purge_thread_key;
mysql_pfs_key_t	srv_log_tracking_thread_key;
mysql_pfs_key_t	srv_worker_thread_key;
>>>>>>> 333b4508
#endif /* UNIV_PFS_THREAD */

#ifdef HAVE_PSI_STAGE_INTERFACE
/** Array of all InnoDB stage events for monitoring activities via
performance schema. */
static PSI_stage_info *srv_stages[] = {
    &srv_stage_alter_table_end,
    &srv_stage_alter_table_flush,
    &srv_stage_alter_table_insert,
    &srv_stage_alter_table_log_index,
    &srv_stage_alter_table_log_table,
    &srv_stage_alter_table_merge_sort,
    &srv_stage_alter_table_read_pk_internal_sort,
    &srv_stage_buffer_pool_load,
    &srv_stage_clone_file_copy,
    &srv_stage_clone_redo_copy,
    &srv_stage_clone_page_copy,
};
#endif /* HAVE_PSI_STAGE_INTERFACE */

/** Check if a file can be opened in read-write mode.
 @return true if it doesn't exist or can be opened in rw mode. */
static bool srv_file_check_mode(const char *name) /*!< in: filename to check */
{
  os_file_stat_t stat;

  memset(&stat, 0x0, sizeof(stat));

  dberr_t err = os_file_get_status(name, &stat, true, srv_read_only_mode);

  if (err == DB_FAIL) {
    ib::error(ER_IB_MSG_1058, name);
    return (false);

  } else if (err == DB_SUCCESS) {
    /* Note: stat.rw_perm is only valid on files */

    if (stat.type == OS_FILE_TYPE_FILE) {
      /* rw_perm is true if it can be opened in
      srv_read_only_mode mode. */
      if (!stat.rw_perm) {
        const char *mode = srv_read_only_mode ? "read" : "read-write";

        ib::error(ER_IB_MSG_1059, name, mode);
        return (false);
      }
    } else {
      /* Not a regular file, bail out. */
      ib::error(ER_IB_MSG_1060, name);

      return (false);
    }
  } else {
    /* This is OK. If the file create fails on RO media, there
    is nothing we can do. */

    ut_a(err == DB_NOT_FOUND);
  }

  return (true);
}

/** I/o-handler thread function.
@param[in]	segment		The AIO segment the thread will work on */
static void io_handler_thread(ulint segment) {
  while (srv_shutdown_state != SRV_SHUTDOWN_EXIT_THREADS ||
         buf_page_cleaner_is_active || !os_aio_all_slots_free()) {
    fil_aio_wait(segment);
  }
}

<<<<<<< HEAD
/** Creates a log file.
 @return DB_SUCCESS or error code */
static MY_ATTRIBUTE((warn_unused_result)) dberr_t
    create_log_file(pfs_os_file_t *file, /*!< out: file handle */
                    const char *name)    /*!< in: log file name */
{
  bool ret;
=======
#ifndef UNIV_HOTBACKUP

static ulint io_tid_i = 0;

/********************************************************************//**
I/o-handler thread function.
@return OS_THREAD_DUMMY_RETURN */
extern "C"
os_thread_ret_t
DECLARE_THREAD(io_handler_thread)(
/*==============================*/
	void*	arg)	/*!< in: pointer to the number of the segment in
			the aio array */
{
	ulint	segment;
	ulint	tid_i = os_atomic_increment_ulint(&io_tid_i, 1) - 1;

	ut_ad(tid_i < srv_n_file_io_threads);
>>>>>>> 333b4508

  *file = os_file_create(innodb_log_file_key, name,
                         OS_FILE_CREATE | OS_FILE_ON_ERROR_NO_EXIT,
                         OS_FILE_NORMAL, OS_LOG_FILE, srv_read_only_mode, &ret);

<<<<<<< HEAD
  if (!ret) {
    ib::error(ER_IB_MSG_1061, name);
    return (DB_ERROR);
  }
=======
	srv_io_tids[tid_i] = os_thread_get_tid();
	os_thread_set_priority(srv_io_tids[tid_i], srv_sched_priority_io);

#ifdef UNIV_DEBUG_THREAD_CREATION
	ib::info() << "Io handler thread " << segment << " starts, id "
		<< os_thread_pf(os_thread_get_curr_id());
#endif
>>>>>>> 333b4508

  auto size = srv_log_file_size >> (20 - UNIV_PAGE_SIZE_SHIFT);

  ib::info(ER_IB_MSG_1062, name, size);

  ret = os_file_set_size(name, *file, 0, (os_offset_t)srv_log_file_size,
                         srv_read_only_mode, true);

  if (!ret) {
    ib::error(ER_IB_MSG_1063, name, size);

    /* Delete incomplete file if OOM */
    if (os_has_said_disk_full) {
      ret = os_file_close(*file);
      ut_a(ret);
      os_file_delete(innodb_log_file_key, name);
    }

    return (DB_ERROR);
  }

  ret = os_file_close(*file);
  ut_a(ret);

  return (DB_SUCCESS);
}

/** Initial number of the first redo log file */
#define INIT_LOG_FILE0 (SRV_N_LOG_FILES_MAX + 1)

/** Creates all log files.
@param[in,out]  logfilename	    buffer for log file name
@param[in]      dirnamelen      length of the directory path
@param[in]      lsn             FIL_PAGE_FILE_FLUSH_LSN value
@param[out]     logfile0	      name of the first log file
@param[out]     checkpoint_lsn  lsn of the first created checkpoint
@return DB_SUCCESS or error code */
static dberr_t create_log_files(char *logfilename, size_t dirnamelen, lsn_t lsn,
                                char *&logfile0, lsn_t &checkpoint_lsn) {
  dberr_t err;

  if (srv_read_only_mode) {
    ib::error(ER_IB_MSG_1064);
    return (DB_READ_ONLY);
  }

  /* Remove any old log files. */
  for (unsigned i = 0; i <= INIT_LOG_FILE0; i++) {
    sprintf(logfilename + dirnamelen, "ib_logfile%u", i);

    /* Ignore errors about non-existent files or files
    that cannot be removed. The create_log_file() will
    return an error when the file exists. */
#ifdef _WIN32
    DeleteFile((LPCTSTR)logfilename);
#else
    unlink(logfilename);
#endif /* _WIN32 */
    /* Crashing after deleting the first
    file should be recoverable. The buffer
    pool was clean, and we can simply create
    all log files from the scratch. */
    RECOVERY_CRASH(6);
  }

  ut_ad(!buf_pool_check_no_pending_io());

  RECOVERY_CRASH(7);

  for (unsigned i = 0; i < srv_n_log_files; i++) {
    sprintf(logfilename + dirnamelen, "ib_logfile%u", i ? i : INIT_LOG_FILE0);

    err = create_log_file(&files[i], logfilename);

    if (err != DB_SUCCESS) {
      return (err);
    }
  }

  RECOVERY_CRASH(8);

  /* We did not create the first log file initially as
  ib_logfile0, so that crash recovery cannot find it until it
  has been completed and renamed. */
  sprintf(logfilename + dirnamelen, "ib_logfile%u", INIT_LOG_FILE0);

  /* Disable the doublewrite buffer for log files, not required */

  fil_space_t *log_space = fil_space_create(
      "innodb_redo_log", dict_sys_t::s_log_space_first_id,
      fsp_flags_set_page_size(0, univ_page_size), FIL_TYPE_LOG);

  ut_ad(fil_validate());
  ut_a(log_space != nullptr);

  /* Once the redo log is set to be encrypted,
  initialize encryption information. */
  if (srv_redo_log_encrypt) {
    if (!Encryption::check_keyring()) {
      ib::error(ER_IB_MSG_1065);

      return (DB_ERROR);
    }

    log_space->flags |= FSP_FLAGS_MASK_ENCRYPTION;
    err = fil_set_encryption(log_space->id, Encryption::AES, NULL, NULL);
    ut_ad(err == DB_SUCCESS);
  }

  const ulonglong file_pages = srv_log_file_size / UNIV_PAGE_SIZE;

  logfile0 = fil_node_create(logfilename, static_cast<page_no_t>(file_pages),
                             log_space, false, false);

  ut_a(logfile0 != nullptr);

  for (unsigned i = 1; i < srv_n_log_files; i++) {
    sprintf(logfilename + dirnamelen, "ib_logfile%u", i);

    if (fil_node_create(logfilename, static_cast<page_no_t>(file_pages),
                        log_space, false, false) == nullptr) {
      ib::error(ER_IB_MSG_1066, logfilename);

      return (DB_ERROR);
    }
  }

  if (!log_sys_init(srv_n_log_files, srv_log_file_size,
                    dict_sys_t::s_log_space_first_id)) {
    return (DB_ERROR);
  }

  ut_a(log_sys != nullptr);

  fil_open_log_and_system_tablespace_files();

  /* Create the first checkpoint and flush headers of the first log
  file (the flushed headers store information about the checkpoint,
  format of redo log and that it is not created by mysqlbackup). */

  /* We start at the next log block. Note, that we keep invariant,
  that start lsn stored in header of the first log file is divisble
  by OS_FILE_LOG_BLOCK_SIZE. */
  lsn = ut_uint64_align_up(lsn, OS_FILE_LOG_BLOCK_SIZE);

  /* Checkpoint lsn should be outside header of log block. */
  lsn += LOG_BLOCK_HDR_SIZE;

  log_create_first_checkpoint(*log_sys, lsn);
  checkpoint_lsn = lsn;

  /* Write encryption information into the first log file header
  if redo log is set with encryption. */
  if (FSP_FLAGS_GET_ENCRYPTION(log_space->flags) &&
      !log_write_encryption(log_space->encryption_key, log_space->encryption_iv,
                            true)) {
    return (DB_ERROR);
  }

  /* Note that potentially some log files are still unflushed.
  However it does not matter, because ib_logfile0 is not present
  Before renaming ib_logfile101 to ib_logfile0, log files have
  to be flushed. We could postpone that to just before the rename,
  as we possibly will write some log records before doing the rename.

  However OS could anyway do the flush, and we prefer to minimize
  possible scenarios. Hence, to make situation more deterministic,
  we do the fsyncs now unconditionally and repeat the required
  flush just before the rename. */
  fil_flush_file_redo();

  return (DB_SUCCESS);
}

/** Renames the first log file. */
static void create_log_files_rename(
    char *logfilename, /*!< in/out: buffer for log file name */
    size_t dirnamelen, /*!< in: length of the directory path */
    lsn_t lsn,         /*!< in: checkpoint lsn (and start lsn) */
    char *logfile0)    /*!< in/out: name of the first log file */
{
  /* If innodb_flush_method=O_DSYNC,
  we need to explicitly flush the log buffers. */

  /* Note that we need to have fsync performed for the created files.
  This is the moment we do it. Keep in mind that fil_close_log_files()
  ensures there are no unflushed modifications in the files. */
  fil_flush_file_redo();

  /* Close the log files, so that we can rename
  the first one. */
  fil_close_log_files(false);

  /* Rename the first log file, now that a log
  checkpoint has been created. */
  sprintf(logfilename + dirnamelen, "ib_logfile%u", 0);

  RECOVERY_CRASH(9);

  ib::info(ER_IB_MSG_1067, logfile0, logfilename);

  ut_ad(strlen(logfile0) == 2 + strlen(logfilename));
  bool success = os_file_rename(innodb_log_file_key, logfile0, logfilename);
  ut_a(success);

  RECOVERY_CRASH(10);

  /* Replace the first file with ib_logfile0. */
  strcpy(logfile0, logfilename);

  fil_open_log_and_system_tablespace_files();

  /* For cloned database it is normal to resize redo logs. */
  ib::info(ER_IB_MSG_1068, lsn);
}

/** Opens a log file.
 @return DB_SUCCESS or error code */
static MY_ATTRIBUTE((warn_unused_result)) dberr_t
    open_log_file(pfs_os_file_t *file, /*!< out: file handle */
                  const char *name,    /*!< in: log file name */
                  os_offset_t *size)   /*!< out: file size */
{
  bool ret;

  *file = os_file_create(innodb_log_file_key, name, OS_FILE_OPEN, OS_FILE_AIO,
                         OS_LOG_FILE, srv_read_only_mode, &ret);
  if (!ret) {
    ib::error(ER_IB_MSG_1069, name);
    return (DB_ERROR);
  }

  *size = os_file_get_size(*file);

  ret = os_file_close(*file);
  ut_a(ret);
  return (DB_SUCCESS);
}

/** Create undo tablespace.
@param[in]	space_id	Undo Tablespace ID
@return DB_SUCCESS or error code */
static dberr_t srv_undo_tablespace_create(space_id_t space_id) {
  pfs_os_file_t fh;
  bool ret;
  dberr_t err = DB_SUCCESS;
  undo::Tablespace undo_space(space_id);
  char *file_name = undo_space.file_name();

  ut_a(!srv_read_only_mode);
  ut_a(!srv_force_recovery);

  os_file_create_subdirs_if_needed(file_name);

  /* Until this undo tablespace can become active, keep a truncate log
  file around so that if a cash happens it can be rebuilt at startup. */
  err = undo::start_logging(space_id);
  if (err != DB_SUCCESS) {
    ib::error(ER_IB_MSG_1070, (ulint)space_id);
  }
  ut_ad(err == DB_SUCCESS);

  fh = os_file_create(innodb_data_file_key, file_name,
                      srv_read_only_mode ? OS_FILE_OPEN : OS_FILE_CREATE,
                      OS_FILE_NORMAL, OS_DATA_FILE, srv_read_only_mode, &ret);

  if (ret == FALSE) {
    std::ostringstream stmt;

    if (os_file_get_last_error(false) == OS_FILE_ALREADY_EXISTS) {
      stmt << "since " << file_name << " already exists.";
    } else {
      stmt << ". os_file_create() returned " << ret << ".";
    }

    ib::error(ER_IB_MSG_1214, undo_space.space_name(), stmt.str().c_str());

    err = DB_ERROR;
  } else {
    ut_a(!srv_read_only_mode);

    /* We created the data file and now write it full of zeros */

    ib::info(ER_IB_MSG_1071, file_name);

    ulint size_mb =
        SRV_UNDO_TABLESPACE_SIZE_IN_PAGES << UNIV_PAGE_SIZE_SHIFT >> 20;

    ib::info(ER_IB_MSG_1072, file_name, (ulint)size_mb);

    ib::info(ER_IB_MSG_1073);

    ret = os_file_set_size(
        file_name, fh, 0,
        SRV_UNDO_TABLESPACE_SIZE_IN_PAGES << UNIV_PAGE_SIZE_SHIFT,
        srv_read_only_mode, true);

    if (!ret) {
      ib::info(ER_IB_MSG_1074, file_name);
      err = DB_OUT_OF_FILE_SPACE;
    }

    os_file_close(fh);

    /* Add this space to the list of undo tablespaces to
    construct by creating header pages. If an old undo
    tablespace needed fixup before it is upgraded,
    there is no need to construct it.*/
    if (undo::is_reserved(space_id)) {
      undo::add_space_to_construction_list(space_id);
    }
  }

  return (err);
}

/** Try to enable encryption of an undo log tablespace.
@param[in]	space_id	undo tablespace id
@return DB_SUCCESS if success */
static dberr_t srv_undo_tablespace_enable_encryption(space_id_t space_id) {
  fil_space_t *space;
  dberr_t err;

  if (Encryption::check_keyring() == false) {
    my_error(ER_CANNOT_FIND_KEY_IN_KEYRING, MYF(0));
    return (DB_ERROR);
  }

  /* Set the space flag, and the encryption metadata
  will be generated in fsp_header_init later. */
  space = fil_space_get(space_id);
  if (!FSP_FLAGS_GET_ENCRYPTION(space->flags)) {
    space->flags |= FSP_FLAGS_MASK_ENCRYPTION;
    err = fil_set_encryption(space_id, Encryption::AES, NULL, NULL);
    if (err != DB_SUCCESS) {
      ib::error(ER_IB_MSG_1075, space->name);
      return (err);
    }
  }

  return (DB_SUCCESS);
}

/** Try to read encryption metadata from an undo tablespace.
@param[in]	fh		file handle of undo log file
@param[in]	space		undo tablespace
@return DB_SUCCESS if success */
static dberr_t srv_undo_tablespace_read_encryption(pfs_os_file_t fh,
                                                   fil_space_t *space) {
  IORequest request;
  ulint n_read = 0;
  size_t page_size = UNIV_PAGE_SIZE_MAX;
  dberr_t err = DB_ERROR;

  byte *first_page_buf =
      static_cast<byte *>(ut_malloc_nokey(2 * UNIV_PAGE_SIZE_MAX));
  /* Align the memory for a possible read from a raw device */
  byte *first_page =
      static_cast<byte *>(ut_align(first_page_buf, UNIV_PAGE_SIZE));

  /* Don't want unnecessary complaints about partial reads. */
  request.disable_partial_io_warnings();

  err = os_file_read_no_error_handling(request, fh, first_page, 0, page_size,
                                       &n_read);

  if (err != DB_SUCCESS) {
    ib::info(ER_IB_MSG_1076, space->name, ut_strerr(err));
    ut_free(first_page_buf);
    return (err);
  }

  ulint offset;
  const page_size_t space_page_size(space->flags);

  offset = fsp_header_get_encryption_offset(space_page_size);
  ut_ad(offset);

  /* Return if the encryption metadata is empty. */
  if (memcmp(first_page + offset, ENCRYPTION_KEY_MAGIC_V3,
             ENCRYPTION_MAGIC_SIZE) != 0) {
    ut_free(first_page_buf);
    return (DB_SUCCESS);
  }

  byte key[ENCRYPTION_KEY_LEN];
  byte iv[ENCRYPTION_KEY_LEN];
  if (fsp_header_get_encryption_key(space->flags, key, iv, first_page)) {
    space->flags |= FSP_FLAGS_MASK_ENCRYPTION;
    err = fil_set_encryption(space->id, Encryption::AES, key, iv);
    ut_ad(err == DB_SUCCESS);
  } else {
    ut_free(first_page_buf);
    return (DB_FAIL);
  }

  ut_free(first_page_buf);

  return (DB_SUCCESS);
}

/** Fix up an independent undo tablespace if it was in the process of being
truncated when the server crashed. The truncation will need to be completed.
@param[in]	space_id	Tablespace ID
@return error code */
static dberr_t srv_undo_tablespace_fixup(space_id_t space_id) {
  undo::Tablespace undo_space(space_id);

  if (undo::is_active_truncate_log_present(space_id)) {
    ib::info(ER_IB_MSG_1077, (ulint)undo_space.num());

    if (srv_read_only_mode) {
      ib::error(ER_IB_MSG_1078);
      return (DB_READ_ONLY);
    }

    ib::info(ER_IB_MSG_1079, (ulint)undo_space.num());

    /* Flush any changes recovered in REDO */
    fil_flush(space_id);
    fil_space_close(space_id);

    os_file_delete_if_exists(innodb_data_file_key, undo_space.file_name(),
                             NULL);

    /* If an old undo tablespace needs fixup before it is
    upgraded, don't bother re-creating it. */
    if (undo::is_reserved(space_id)) {
      dberr_t err = srv_undo_tablespace_create(space_id);
      if (err != DB_SUCCESS) {
        return (err);
      }
    }
  }

  return (DB_SUCCESS);
}

/** Open an undo tablespace.
@param[in]	space_id	Undo tablespace ID
@return DB_SUCCESS or error code */
static dberr_t srv_undo_tablespace_open(space_id_t space_id) {
  pfs_os_file_t fh;
  bool success;
  ulint flags;
  bool atomic_write;
  std::string scanned_name;
  dberr_t err = DB_ERROR;
  undo::Tablespace undo_space(space_id);
  char *undo_name = undo_space.space_name();
  char *file_name = undo_space.file_name();

  /* See if the previous name in the file map is correct. */
  scanned_name = fil_system_open_fetch(space_id);

  if (scanned_name.length() != 0 && !Fil_path::equal(file_name, scanned_name)) {
    /* Make sure that this space_id is used by the
    correctly named undo tablespace. */
    ib::info(ER_IB_MSG_1080, file_name, scanned_name.c_str(), (ulint)space_id);

    return (DB_WRONG_FILE_NAME);
  }

  /* Check if it was already opened during redo recovery. */
  fil_space_t *space = fil_space_get(space_id);

  if (space != nullptr) {
#ifdef UNIV_DEBUG
    const auto &file = space->files.front();
    ut_ad(Fil_path::equal(scanned_name, file.name));
#endif /* UNIV_DEBUG */

    fil_flush(space_id);

    /* Close any current file handle so we can open
    a local one below. */
    fil_space_close(space_id);
  }

  if (!srv_file_check_mode(file_name)) {
    ib::error(ER_IB_MSG_1081, file_name,
              srv_read_only_mode ? "readable!" : "writable!");

    return (DB_READ_ONLY);
  }

  /* Open a local handle. */
  fh = os_file_create(
      innodb_data_file_key, file_name,
      OS_FILE_OPEN_RETRY | OS_FILE_ON_ERROR_NO_EXIT | OS_FILE_ON_ERROR_SILENT,
      OS_FILE_NORMAL, OS_DATA_FILE, srv_read_only_mode, &success);
  if (!success) {
    return (DB_CANNOT_OPEN_FILE);
  }

    /* Check if this file supports atomic write. */
#if !defined(NO_FALLOCATE) && defined(UNIV_LINUX)
  if (!srv_use_doublewrite_buf) {
    atomic_write = fil_fusionio_enable_atomic_write(fh);
  } else {
    atomic_write = false;
  }
#else
  atomic_write = false;
#endif /* !NO_FALLOCATE && UNIV_LINUX */

  if (space == nullptr) {
    /* Load the tablespace into InnoDB's internal data structures.
    Set the compressed page size to 0 (non-compressed) */
    flags = fsp_flags_init(univ_page_size, false, false, false, false);
    space = fil_space_create(undo_name, space_id, flags, FIL_TYPE_TABLESPACE);

    ut_a(space != nullptr);
    ut_ad(fil_validate());

    os_offset_t size = os_file_get_size(fh);
    ut_a(size != (os_offset_t)-1);
    page_no_t n_pages = static_cast<page_no_t>(size / UNIV_PAGE_SIZE);

    if (fil_node_create(file_name, n_pages, space, false, atomic_write) ==
        nullptr) {
      os_file_close(fh);

      ib::error(ER_IB_MSG_1082, undo_name);

      return (DB_ERROR);
    }

  } else {
    auto &file = space->files.front();

    file.atomic_write = atomic_write;
  }

  /* Read the encryption metadata in this undo tablespace.
  If the encryption info in the first page cannot be decrypted
  by the master key, this table cannot be opened. */
  err = srv_undo_tablespace_read_encryption(fh, space);

  /* The file handle will no longer be needed. */
  success = os_file_close(fh);
  ut_ad(success);

  if (err != DB_SUCCESS) {
    ib::error(ER_IB_MSG_1083, undo_name);
    return (err);
  }

  /* Now that space and node exist, make sure this undo tablespace
  is open so that it stays open until shutdown.
  But if it is under construction, we cannot open it until the
  header page has been written. */
  if (!undo::is_under_construction(space_id)) {
    bool success = fil_space_open(space_id);
    ut_a(success);
  }

  return (DB_SUCCESS);
}

/* Open existing undo tablespaces up to the number in target_undo_tablespace.
If we are making a new database, these have been created.
If doing recovery, these should exist and may be needed for recovery.
If we fail to open any of these it is a fatal error.
@param[in]	target_undo_spaces	number of undo tablespaces
@return DB_SUCCESS or error code */
static dberr_t srv_undo_tablespaces_open(ulong target_undo_spaces) {
  dberr_t err;

  /* Build a list of existing undo tablespaces from the references
  in the TRX_SYS page. (not including the system tablespace) */
  trx_rseg_get_n_undo_tablespaces(trx_sys_undo_spaces);

  /* If undo tablespaces are being tracked in trx_sys then these
  will need to be replaced by independent undo tablespaces with
  reserved space_ids and RSEG_ARRAY pages. */
  if (trx_sys_undo_spaces->size() > 0) {
    /* Open each undo tablespace tracked in TRX_SYS. */
    for (const auto space_id : *trx_sys_undo_spaces) {
      fil_set_max_space_id_if_bigger(space_id);

      /* Check if this undo tablespace was in the
      process of being truncated.  If so, recreate it
      and add it to the construction list. */
      err = srv_undo_tablespace_fixup(space_id);
      if (err != DB_SUCCESS) {
        return (err);
      }

      err = srv_undo_tablespace_open(space_id);
      if (err != DB_SUCCESS) {
        ib::error(ER_IB_MSG_1084, (ulint)space_id);
        return (err);
      }
    }
  }

  /* Open any independent undo tablespace that we can find. */
  undo::spaces->x_lock();
  ut_ad(undo::spaces->size() == 0);

  for (space_id_t num = 1; num <= FSP_MAX_UNDO_TABLESPACES; ++num) {
    space_id_t space_id = undo::num2id(num);

    ut_ad(!undo::spaces->contains(space_id));

    /* Check if this undo tablespace was in the
    process of being truncated.  If so, recreate it
    and add it to the construction list. */
    err = srv_undo_tablespace_fixup(space_id);
    if (err != DB_SUCCESS) {
      undo::spaces->x_unlock();
      return (err);
    }

    dberr_t err = srv_undo_tablespace_open(space_id);
    switch (err) {
      case DB_WRONG_FILE_NAME:
        /* An Undo tablespace was found where the mapping
        file said it was.  Now we have a different filename
        for it. The undo directory must have changed and
        the the files were not moved. Cannot startup. */
      case DB_READ_ONLY:
        /* The undo tablespace was found where it should be
        but it cannot be opened in read/write mode. */
      default:
        /* The undo tablespace was found where it should be
        but it cannot be used. */
        undo::spaces->x_unlock();
        return (err);

      case DB_SUCCESS:
        undo::spaces->add(space_id); /* fall thru */

      case DB_CANNOT_OPEN_FILE:
        /* Doesn't exist, keep looking */
        break;
    }
  }

  ulint n_found_new = undo::spaces->size();
  ulint n_found_old = trx_sys_undo_spaces->size();
  undo::spaces->x_unlock();

  if (target_undo_spaces != n_found_new + n_found_old || n_found_old != 0) {
    std::ostringstream msg;

    msg << "Expected to open " << target_undo_spaces
        << " undo tablespaces but found";
    if (n_found_old) {
      msg << " " << n_found_old << " undo tablespaces that"
          << " need to be upgraded";
    } else if (!n_found_new) {
      msg << " none";
    }

    if (n_found_new) {
      msg << (n_found_old ? " and " : " ") << n_found_new
          << (n_found_old ? " previously upgraded undo tablespaces." : ".");
    } else {
      msg << ".";
    }

    if (target_undo_spaces > n_found_new) {
      msg << " Will create " << (target_undo_spaces - n_found_new)
          << " new undo tablespaces.";
    }

    ib::info(ER_IB_MSG_1215) << msg.str();
  }

  if (n_found_new + n_found_old) {
    ib::info(ER_IB_MSG_1085, n_found_new + n_found_old);
  }

  return (DB_SUCCESS);
}

/** Create undo tablespaces if we are creating a new instance
or if there was not enough undo tablespaces previously existing.
@param[in]	target_undo_spaces	number of undo tablespaces
@return DB_SUCCESS or error code */
static dberr_t srv_undo_tablespaces_create(ulong target_undo_spaces) {
  dberr_t err = DB_SUCCESS;

  undo::spaces->x_lock();

  ulint initial_undo_spaces = undo::spaces->size();
  ulint cur_undo_spaces = initial_undo_spaces;

  if (initial_undo_spaces >= target_undo_spaces) {
    undo::spaces->x_unlock();
    return (DB_SUCCESS);
  }

  if (srv_read_only_mode || srv_force_recovery > 0) {
    const char *mode;

    mode = srv_read_only_mode ? "read_only" : "force_recovery",

    ib::warn(ER_IB_MSG_1086, mode, initial_undo_spaces);

    if (initial_undo_spaces == 0) {
      ib::error(ER_IB_MSG_1087, mode);

      undo::spaces->x_unlock();
      return (DB_ERROR);
    }

    srv_undo_tablespaces = static_cast<ulong>(initial_undo_spaces);

    undo::spaces->x_unlock();
    return (DB_SUCCESS);
  }

  for (space_id_t num = 1; num <= FSP_MAX_UNDO_TABLESPACES; ++num) {
    space_id_t space_id = undo::num2id(num);

    /* Check if an independent undo space for this space_id
    has already been found. */
    if (undo::spaces->contains(space_id)) {
      continue;
    }

    /* Since it is not found, create it. */
    err = srv_undo_tablespace_create(space_id);
    if (err != DB_SUCCESS) {
      ib::info(ER_IB_MSG_1088, (ulint)num);
      break;
    }

    /* Open this new undo tablespace. */
    err = srv_undo_tablespace_open(space_id);
    if (err != DB_SUCCESS) {
      ib::info(ER_IB_MSG_1089, err, ut_strerr(err), (ulint)num);

      break;
    }

    undo::spaces->add(space_id);

    ++cur_undo_spaces;

    /* Quit when we have enough. */
    if (cur_undo_spaces >= target_undo_spaces) {
      break;
    }
  }

  undo::spaces->x_unlock();

  ulint new_spaces = cur_undo_spaces - initial_undo_spaces;

  ib::info(ER_IB_MSG_1090, new_spaces);

  return (err);
}

/** Finish building an undo tablespace. So far these tablespace files in
the construction list should be created and filled with zeros.
@param[in]	create_new_db	whether to create a new database
@return DB_SUCCESS or error code */
static dberr_t srv_undo_tablespaces_construct(bool create_new_db) {
  mtr_t mtr;
  dberr_t err;

  if (undo::s_under_construction.empty()) {
    return (DB_SUCCESS);
  }

  ut_a(!srv_read_only_mode);
  ut_a(!srv_force_recovery);

  for (auto space_id : undo::s_under_construction) {
    /* Enable undo log encryption if it's ON. */
    if (srv_undo_log_encrypt) {
      err = srv_undo_tablespace_enable_encryption(space_id);

      if (err != DB_SUCCESS) {
        ib::error(ER_IB_MSG_1091, (ulint)undo::id2num(space_id));

        return (err);
      }

      ib::info(ER_IB_MSG_1092, (ulint)undo::id2num(space_id));
    }

    mtr_start(&mtr);

    mtr_x_lock(fil_space_get_latch(space_id), &mtr);

    if (!fsp_header_init(space_id, SRV_UNDO_TABLESPACE_SIZE_IN_PAGES, &mtr,
                         create_new_db)) {
      ib::error(ER_IB_MSG_1093, (ulint)undo::id2num(space_id));

      mtr_commit(&mtr);
      return (DB_ERROR);
    }

    /* Add the RSEG_ARRAY page. */
    trx_rseg_array_create(space_id, &mtr);

    mtr_commit(&mtr);

    /* The rollback segments will get created later in
    trx_rseg_add_rollback_segments(). */
  }

  /* Flush any pages written during the construction process. */
  buf_LRU_flush_or_remove_pages(TRX_SYS_SPACE, BUF_REMOVE_FLUSH_WRITE, NULL);

  for (auto space_id : undo::s_under_construction) {
    buf_LRU_flush_or_remove_pages(space_id, BUF_REMOVE_FLUSH_WRITE, NULL);

    /* Remove the truncate redo log file if it exists. */
    if (undo::is_active_truncate_log_present(space_id)) {
      undo::done_logging(space_id);
    }
  }

  undo::spaces->s_lock();
  undo::clear_construction_list();
  undo::spaces->s_unlock();

  return (DB_SUCCESS);
}

/** Upgrade undo tablespaces by deleting the old undo tablespaces
referenced by the TRX_SYS page.
@return error code */
dberr_t srv_undo_tablespaces_upgrade() {
  if (trx_sys_undo_spaces->empty()) {
    return (DB_SUCCESS);
  }

  /* Recovered transactions in the prepared state prevent the old
  rsegs and undo tablespaces they are in from being deleted.
  These transactions must be either committed or rolled back by
  the mysql server.*/
  if (trx_sys->n_prepared_trx > 0) {
    ib::warn(ER_IB_MSG_1094);
    return (DB_SUCCESS);
  }

  ib::info(ER_IB_MSG_1095, trx_sys_undo_spaces->size(), srv_undo_tablespaces);

  /* All Undo Tablespaces found in the TRX_SYS page need to be
  deleted. The new independent undo tablespaces were created in
  in srv_undo_tablespaces_create() */
  for (const auto space_id : *trx_sys_undo_spaces) {
    undo::Tablespace undo_space(space_id);

    fil_space_close(undo_space.id());

    os_file_delete_if_exists(innodb_data_file_key, undo_space.file_name(),
                             NULL);
  }

  /* Remove the tracking of these undo tablespaces from TRX_SYS page and
  trx_sys->rsegs. */
  trx_rseg_upgrade_undo_tablespaces();

  /* Since we now have new format undo tablespaces, we will no longer
  look for undo tablespaces or rollback segments in the TRX_SYS page
  or the trx_sys->rsegs vector. */
  trx_sys_undo_spaces->clear();

  return (DB_SUCCESS);
}

/** Downgrade undo tablespaces by deleting the new undo tablespaces which
are not referenced by the TRX_SYS page.
@return error code */
static void srv_undo_tablespaces_downgrade() {
  ut_ad(srv_downgrade_logs);

  ib::info(ER_IB_MSG_1096, undo::spaces->size());

  /* All the new independent undo tablespaces that were created in
  in srv_undo_tablespaces_create() need to be deleted. */
  for (const auto undo_space : undo::spaces->m_spaces) {
    fil_space_close(undo_space->id());

    os_file_delete(innodb_data_file_key, undo_space->file_name());
  }
}

/** Update the number of active undo tablespaces.  Only one thread will
do this at a time since the server will synchronize changes to settings.
@param[in]	target		target value for srv_undo_tablespaces
@return error code */
dberr_t srv_undo_tablespaces_update(ulong target) {
  ut_ad(srv_undo_tablespaces >= FSP_MIN_UNDO_TABLESPACES);
  ut_ad(target >= FSP_MIN_UNDO_TABLESPACES);

  /* If target < srv_undo_tablespaces, the caller will set
  srv_undo_tablespaces to the target. Then only undo tablespaces
  up to the target will be used for new transactions.  The unused
  tablespaces eventually become inactive but will not be deleted. */

  if (target > srv_undo_tablespaces) {
    /* Create any that do not already exist. */
    dberr_t err = srv_undo_tablespaces_create(target);
    if (err != DB_SUCCESS) {
      return (err);
    }

    /* Write header, RSEG_ARRAY, and rollback segment pages
    to the undo tablespaces created above. */
    err = srv_undo_tablespaces_construct(false);
    if (err != DB_SUCCESS) {
      return (err);
    }

    /* Create the memory objects for these rollback segments. */
    if (!trx_rseg_adjust_rollback_segments(target, srv_rollback_segments)) {
      return (DB_ERROR);
    }
  }

  return (DB_SUCCESS);
}

/** Initialize undo::spaces and trx_sys_undo_spaces,
called once during srv_start(). */
static void undo_spaces_init() {
  ut_ad(undo::spaces == nullptr);

  undo::spaces = UT_NEW(undo::Tablespaces(), mem_key_undo_spaces);

  trx_sys_undo_spaces_init();
}

/** Free the resources occupied by undo::spaces and trx_sys_undo_spaces,
called once during thread de-initialization. */
static void undo_spaces_deinit() {
  if (srv_downgrade_logs) {
    srv_undo_tablespaces_downgrade();
  }

  if (undo::spaces != nullptr) {
    /* There can't be any active transactions. */
    undo::spaces->clear();

    UT_DELETE(undo::spaces);
    undo::spaces = nullptr;

    trx_sys_undo_spaces_deinit();
  }
}

/** Open the configured number of undo tablespaces.
@param[in]	create_new_db	true if new db being created
@return DB_SUCCESS or error code */
static dberr_t srv_undo_tablespaces_init(bool create_new_db) {
  dberr_t err = DB_SUCCESS;

  ut_ad(srv_undo_tablespaces >= FSP_MIN_UNDO_TABLESPACES);
  ut_ad(srv_undo_tablespaces <= FSP_MAX_UNDO_TABLESPACES);

  undo_spaces_init();

  if (!create_new_db) {
    err = srv_undo_tablespaces_open(srv_undo_tablespaces);
    if (err != DB_SUCCESS) {
      return (err);
    }
  }

  /* If this is opening an existing database, create and open any
  undo tablespaces that are still needed. For a new DB, create
  them all. */
  err = srv_undo_tablespaces_create(srv_undo_tablespaces);
  if (err != DB_SUCCESS) {
    return (err);
  }

  /* Finish building any undo tablespaces just created by adding
  header pages, rseg_array pages, and rollback segments. Then delete
  any undo truncation log files and clear the construction list.
  This list includes any tablespace newly created or fixed-up. */
  err = srv_undo_tablespaces_construct(create_new_db);
  if (err != DB_SUCCESS) {
    return (err);
  }

  return (DB_SUCCESS);
}

/********************************************************************
Wait for the purge thread(s) to start up. */
static void srv_start_wait_for_purge_to_start() {
  /* Wait for the purge coordinator and master thread to startup. */

  purge_state_t state = trx_purge_state();

  ut_a(state != PURGE_STATE_DISABLED);

  while (srv_shutdown_state == SRV_SHUTDOWN_NONE &&
         srv_force_recovery < SRV_FORCE_NO_BACKGROUND &&
         state == PURGE_STATE_INIT) {
    switch (state = trx_purge_state()) {
      case PURGE_STATE_RUN:
      case PURGE_STATE_STOP:
        break;

      case PURGE_STATE_INIT:
        ib::info(ER_IB_MSG_1097);

        os_thread_sleep(50000);
        break;

      case PURGE_STATE_EXIT:
      case PURGE_STATE_DISABLED:
        ut_error;
    }
  }
}

/** Initializes the log tracking subsystem and starts its thread.  */
void
srv_init_log_online(void)
{
	if (UNIV_UNLIKELY(srv_force_recovery > 0 || srv_read_only_mode)) {
		srv_track_changed_pages = FALSE;
		return;
	}

	if (srv_track_changed_pages) {

		log_online_read_init();

		/* Create the thread that follows the redo log to output the
		   changed page bitmap */
		os_thread_create(&srv_redo_log_follow_thread, NULL,
				 thread_ids + 5 + SRV_MAX_N_IO_THREADS);
	}
}

/** Create the temporary file tablespace.
@param[in]	create_new_db	whether we are creating a new database
@param[in,out]	tmp_space	Shared Temporary SysTablespace
@return DB_SUCCESS or error code. */
static dberr_t srv_open_tmp_tablespace(bool create_new_db,
                                       SysTablespace *tmp_space) {
  page_no_t sum_of_new_sizes;

  /* Will try to remove if there is existing file left-over by last
  unclean shutdown */
  tmp_space->set_sanity_check_status(true);
  tmp_space->delete_files();
  tmp_space->set_ignore_read_only(true);

  ib::info(ER_IB_MSG_1098);

  bool create_new_temp_space = true;

  tmp_space->set_space_id(dict_sys_t::s_temp_space_id);

  RECOVERY_CRASH(100);

  dberr_t err =
      tmp_space->check_file_spec(create_new_temp_space, 12 * 1024 * 1024);

  if (err == DB_FAIL) {
    ib::error(ER_IB_MSG_1099, tmp_space->name());

    err = DB_ERROR;

  } else if (err != DB_SUCCESS) {
    ib::error(ER_IB_MSG_1100, tmp_space->name());

  } else if ((err = tmp_space->open_or_create(true, create_new_db,
                                              &sum_of_new_sizes, NULL)) !=
             DB_SUCCESS) {
    ib::error(ER_IB_MSG_1101, tmp_space->name());

  } else {
    mtr_t mtr;
    page_no_t size = tmp_space->get_sum_of_sizes();

    /* Open this shared temp tablespace in the fil_system so that
    it stays open until shutdown. */
    if (fil_space_open(tmp_space->space_id())) {
      /* Initialize the header page */
      mtr_start(&mtr);
      mtr_set_log_mode(&mtr, MTR_LOG_NO_REDO);

      fsp_header_init(tmp_space->space_id(), size, &mtr, false);

      mtr_commit(&mtr);
    } else {
      /* This file was just opened in the code above! */
      ib::error(ER_IB_MSG_1102, tmp_space->name());

      err = DB_ERROR;
    }
  }

<<<<<<< HEAD
  return (err);
}
=======
		/* Open this shared temp tablespace in the fil_system so that
		it stays open until shutdown. */
		if (fil_space_open(tmp_space->name())) {

			if (srv_tmp_tablespace_encrypt) {

				fil_space_t*	space =
					fil_space_get(temp_space_id);
				space->flags |= FSP_FLAGS_MASK_ENCRYPTION;

				err = fil_set_encryption(space->id,
							 Encryption::AES,
							 NULL,
							 NULL);
				ut_a(err == DB_SUCCESS);
			}

			/* Initialize the header page */
			mtr_start(&mtr);
			mtr_set_log_mode(&mtr, MTR_LOG_NO_REDO);

			fsp_header_init(tmp_space->space_id(), size, &mtr);

			mtr_commit(&mtr);
		} else {
			/* This file was just opened in the code above! */
			ib::error() << "The " << tmp_space->name()
				<< " data file cannot be re-opened"
				" after check_file_spec() succeeded!";

			err = DB_ERROR;
		}
	}
>>>>>>> 333b4508

/** Create SDI Indexes in system tablespace. */
static void srv_create_sdi_indexes() {
  btr_sdi_create_index(SYSTEM_TABLE_SPACE, false);
}

/** Set state to indicate start of particular group of threads in InnoDB. */
UNIV_INLINE
void srv_start_state_set(
    srv_start_state_t state) /*!< in: indicate current state of
                             thread startup */
{
  srv_start_state |= state;
}

/** Check if following group of threads is started.
 @return true if started */
UNIV_INLINE
bool srv_start_state_is_set(
    srv_start_state_t state) /*!< in: state to check for */
{
  return (srv_start_state & state);
}

/**
Shutdown all background threads created by InnoDB. */
void srv_shutdown_all_bg_threads() {
  ulint i;

  srv_shutdown_state = SRV_SHUTDOWN_EXIT_THREADS;

  if (srv_start_state == SRV_START_STATE_NONE) {
    return;
  }

  if (log_sys != nullptr) {
    log_t &log = *log_sys;

    if (log_threads_active(log)) {
      log_stop_background_threads(log);
    }

    log_background_threads_inactive_validate(log);
  }

  UT_DELETE(srv_dict_metadata);
  srv_dict_metadata = NULL;

  /* All threads end up waiting for certain events. Put those events
  to the signaled state. Then the threads will exit themselves after
  os_event_wait(). */
  for (i = 0; i < 1000; i++) {
    /* NOTE: IF YOU CREATE THREADS IN INNODB, YOU MUST EXIT THEM
    HERE OR EARLIER */

    if (!srv_read_only_mode) {
      if (srv_start_state_is_set(SRV_START_STATE_LOCK_SYS)) {
        /* a. Let the lock timeout thread exit */
        os_event_set(lock_sys->timeout_event);
      }

      /* b. srv error monitor thread exits automatically,
      no need to do anything here */

      if (srv_start_state_is_set(SRV_START_STATE_MASTER)) {
        /* c. We wake the master thread so that
        it exits */
        srv_wake_master_thread();
      }

      if (srv_start_state_is_set(SRV_START_STATE_PURGE)) {
        /* d. Wakeup purge threads. */
        srv_purge_wakeup();
      }
    }

    if (srv_start_state_is_set(SRV_START_STATE_IO)) {
      /* e. Exit the i/o threads */
      if (!srv_read_only_mode) {
        if (recv_sys->flush_start != NULL) {
          os_event_set(recv_sys->flush_start);
        }
        if (recv_sys->flush_end != NULL) {
          os_event_set(recv_sys->flush_end);
        }
      }

      os_event_set(buf_flush_event);

      if (!buf_page_cleaner_is_active && os_aio_all_slots_free()) {
        os_aio_wake_all_threads_at_shutdown();
      }
    }

    /* f. dict_stats_thread is signaled from
    logs_empty_and_mark_files_at_shutdown() and should have
    already quit or is quitting right now. */

    /* Stop archiver thread. */
    if (archiver_is_active) {
      os_event_set(archiver_thread_event);
    }

    bool active = os_thread_any_active();

    os_thread_sleep(100000);

    if (!active) {
      break;
    }
  }

  if (i == 1000) {
    ib::warn(ER_IB_MSG_1103, os_thread_count.load());

#ifdef UNIV_DEBUG
    os_aio_print_pending_io(stderr);
    ut_ad(0);
#endif /* UNIV_DEBUG */
  } else {
    /* Reset the start state. */
    srv_start_state = SRV_START_STATE_NONE;
  }
}

#ifdef UNIV_DEBUG
#define srv_init_abort(_db_err) \
  srv_init_abort_low(create_new_db, __FILE__, __LINE__, _db_err)
#else
#define srv_init_abort(_db_err) srv_init_abort_low(create_new_db, _db_err)
#endif /* UNIV_DEBUG */

/** Innobase start-up aborted. Perform cleanup actions.
@param[in]	create_new_db	TRUE if new db is  being created
@param[in]	file		File name
@param[in]	line		Line number
@param[in]	err		Reason for aborting InnoDB startup
@return DB_SUCCESS or error code. */
static dberr_t srv_init_abort_low(bool create_new_db,
#ifdef UNIV_DEBUG
                                  const char *file, ulint line,
#endif /* UNIV_DEBUG */
                                  dberr_t err) {
  std::ostringstream msg;

#ifdef UNIV_DEBUG
  msg << "at " << innobase_basename(file) << "[" << line << "] ";
#endif /* UNIV_DEBUG */

  if (create_new_db) {
    ib::error(ER_IB_MSG_1104, msg.str().c_str(), ut_strerr(err));
  } else {
    ib::error(ER_IB_MSG_1105, msg.str().c_str(), ut_strerr(err));
  }

  undo_spaces_deinit();

  srv_shutdown_all_bg_threads();

  return (err);
}

/** Prepare to delete the redo log files. Flush the dirty pages from all the
buffer pools.  Flush the redo log buffer to the redo log file.
@param[in]	n_files		number of old redo log files
@return lsn upto which data pages have been flushed. */
static lsn_t srv_prepare_to_delete_redo_log_files(ulint n_files) {
  lsn_t flushed_lsn;
  ulint pending_io = 0;
  ulint count = 0;

  do {
    /* Clean the buffer pool. */
    buf_flush_sync_all_buf_pools();

    RECOVERY_CRASH(1);

    flushed_lsn = log_get_lsn(*log_sys);

    {
      std::ostringstream info;

      if (srv_log_file_size == 0) {
        info << "Upgrading redo log: ";
      } else {
        info << "Resizing redo log from " << n_files << "*" << srv_log_file_size
             << " to ";
      }

      info << srv_n_log_files << "*" << srv_log_file_size_requested
           << " bytes, LSN=" << flushed_lsn;

      ib::info(ER_IB_MSG_1216) << info.str();
    }

    /* Flush the old log files. */
    log_write_up_to(*log_sys, flushed_lsn, true);

    /* If innodb_flush_method=O_DSYNC, we need to explicitly
    flush the log buffers. */
    fil_flush_file_redo();

    ut_ad(flushed_lsn == log_get_lsn(*log_sys));

    /* Check if the buffer pools are clean.  If not
    retry till it is clean. */
    pending_io = buf_pool_check_no_pending_io();

    if (pending_io > 0) {
      count++;
      /* Print a message every 60 seconds if we
      are waiting to clean the buffer pools */
      if (count >= 600) {
        ib::info(ER_IB_MSG_1106, pending_io);
        count = 0;
      }
    }
    os_thread_sleep(100000);

  } while (buf_pool_check_no_pending_io());

  return (flushed_lsn);
}

/** Start InnoDB.
@param[in]	create_new_db		Whether to create a new database
@param[in]	scan_directories	Scan directories for .ibd files for
                                        recovery "dir1;dir2; ... dirN"
@return DB_SUCCESS or error code */
dberr_t srv_start(bool create_new_db, const std::string &scan_directories) {
  lsn_t flushed_lsn;

  /* just for assertions */
  lsn_t previous_lsn;

  /* output from call to create_log_files(...) */
  lsn_t new_checkpoint_lsn = 0;

  page_no_t sum_of_data_file_sizes;
  page_no_t tablespace_size_in_header;
  dberr_t err;
  ulint srv_n_log_files_found = srv_n_log_files;
  mtr_t mtr;
  purge_pq_t *purge_queue;
  char logfilename[10000];
  char *logfile0 = NULL;
  size_t dirnamelen;
  unsigned i = 0;

  DBUG_ASSERT(srv_dict_metadata == NULL);
  /* Reset the start state. */
  srv_start_state = SRV_START_STATE_NONE;

#ifdef UNIV_LINUX
#ifdef HAVE_FALLOC_PUNCH_HOLE_AND_KEEP_SIZE
  ib::info(ER_IB_MSG_1107);
#else
  ib::info(ER_IB_MSG_1108);
#endif /* HAVE_FALLOC_PUNCH_HOLE_AND_KEEP_SIZE */
#endif /* UNIV_LINUX */

  if (sizeof(ulint) != sizeof(void *)) {
    ib::error(ER_IB_MSG_1109, sizeof(ulint), sizeof(void *));
  }

  if (srv_is_upgrade_mode) {
    if (srv_read_only_mode) {
      ib::error(ER_IB_MSG_1110);
      return (srv_init_abort(DB_ERROR));
    }
    if (srv_force_recovery != 0) {
      ib::error(ER_IB_MSG_1111);
      return (srv_init_abort(DB_ERROR));
    }
  }

#ifdef UNIV_DEBUG
  ib::info(ER_IB_MSG_1112) << "!!!!!!!! UNIV_DEBUG switched on !!!!!!!!!";
#endif

#ifdef UNIV_IBUF_DEBUG
  ib::info(ER_IB_MSG_1113) << "!!!!!!!! UNIV_IBUF_DEBUG switched on !!!!!!!!!";
#ifdef UNIV_IBUF_COUNT_DEBUG
  ib::info(ER_IB_MSG_1114)
      << "!!!!!!!! UNIV_IBUF_COUNT_DEBUG switched on !!!!!!!!!";
  ib::error(ER_IB_MSG_1115)
      << "Crash recovery will fail with UNIV_IBUF_COUNT_DEBUG";
#endif
#endif

#ifdef UNIV_LOG_LSN_DEBUG
  ib::info(ER_IB_MSG_1116)
      << "!!!!!!!! UNIV_LOG_LSN_DEBUG switched on !!!!!!!!!";
#endif /* UNIV_LOG_LSN_DEBUG */

#if defined(COMPILER_HINTS_ENABLED)
  ib::info(ER_IB_MSG_1117) << "Compiler hints enabled.";
#endif /* defined(COMPILER_HINTS_ENABLED) */

  ib::info(ER_IB_MSG_1118) << IB_ATOMICS_STARTUP_MSG;
  ib::info(ER_IB_MSG_1119) << MUTEX_TYPE;
  ib::info(ER_IB_MSG_1120) << IB_MEMORY_BARRIER_STARTUP_MSG;

  if (srv_force_recovery > 0) {
    ib::info(ER_IB_MSG_1121) << "!!! innodb_force_recovery is set to "
                             << srv_force_recovery << " !!!";
  }

#ifndef HAVE_MEMORY_BARRIER
#if defined __i386__ || defined __x86_64__ || defined _M_IX86 || \
    defined _M_X64 || defined _WIN32
#else
  ib::warn(ER_IB_MSG_1122);
#endif /* IA32 or AMD64 */
#endif /* HAVE_MEMORY_BARRIER */

#ifdef UNIV_ZIP_DEBUG
  ib::info(ER_IB_MSG_1123, ZLIB_VERSION) << " with validation";
#else
  ib::info(ER_IB_MSG_1123, ZLIB_VERSION);
#endif /* UNIV_ZIP_DEBUG */

#ifdef UNIV_ZIP_COPY
  ib::info(ER_IB_MSG_1124) << "and extra copying";
#endif /* UNIV_ZIP_COPY */

  /* Since InnoDB does not currently clean up all its internal data
  structures in MySQL Embedded Server Library server_end(), we
  print an error message if someone tries to start up InnoDB a
  second time during the process lifetime. */

  if (srv_start_has_been_called) {
    ib::error(ER_IB_MSG_1125);
  }

  srv_start_has_been_called = true;

  srv_is_being_started = true;

  /* Register performance schema stages before any real work has been
  started which may need to be instrumented. */
  mysql_stage_register("innodb", srv_stages, UT_ARR_SIZE(srv_stages));

  /* Switch latching order checks on in sync0debug.cc, if
  --innodb-sync-debug=false (default) */
  ut_d(sync_check_enable());

  srv_boot();

  ib::info(ER_IB_MSG_1126) << (ut_crc32_cpu_enabled ? "Using" : "Not using")
                           << " CPU crc32 instructions";

  os_create_block_cache();

  fil_init(srv_max_n_open_files);

<<<<<<< HEAD
  err = fil_scan_for_tablespaces(scan_directories);
=======
	} else if (0 == ut_strcmp(srv_file_flush_method_str, "ALL_O_DIRECT")) {
		srv_unix_file_flush_method = SRV_UNIX_ALL_O_DIRECT;

	} else if (0 == ut_strcmp(srv_file_flush_method_str, "O_DIRECT_NO_FSYNC")) {
		srv_unix_file_flush_method = SRV_UNIX_O_DIRECT_NO_FSYNC;
>>>>>>> 333b4508

  if (err != DB_SUCCESS) {
    return (srv_init_abort(err));
  }

  if (!srv_read_only_mode) {
    mutex_create(LATCH_ID_SRV_MONITOR_FILE, &srv_monitor_file_mutex);

<<<<<<< HEAD
    if (srv_innodb_status) {
      srv_monitor_file_name = static_cast<char *>(ut_malloc_nokey(
          MySQL_datadir_path.len() + 20 + sizeof "/innodb_status."));
=======
	/* Note that the call srv_boot() also changes the values of
	some variables to the units used by InnoDB internally */

	/* Set the maximum number of threads which can wait for a semaphore
	inside InnoDB: this is the 'sync wait array' size, as well as the
	maximum number of threads that can wait in the 'srv_conc array' for
	their time to enter InnoDB. */

	srv_max_n_threads = 1   /* io_ibuf_thread */
			    + 1 /* io_log_thread */
			    + 1 /* lock_wait_timeout_thread */
			    + 1 /* srv_error_monitor_thread */
			    + 1 /* srv_monitor_thread */
			    + 1 /* srv_master_thread */
			    + 1 /* srv_redo_log_follow_thread */
			    + 1 /* srv_purge_coordinator_thread */
			    + 1 /* buf_dump_thread */
			    + 1 /* dict_stats_thread */
			    + 1 /* fts_optimize_thread */
			    + 1 /* trx_rollback_or_clean_all_recovered */
			    + 128 /* added as margin, for use of
				  InnoDB Memcached etc. */
			    + max_connections
			    + srv_n_read_io_threads
			    + srv_n_write_io_threads
			    + srv_n_purge_threads
			    + srv_n_page_cleaners
			    /* FTS Parallel Sort */
			    + fts_sort_pll_degree * FTS_NUM_AUX_INDEX
			      * max_connections;

	if (srv_buf_pool_size >= BUF_POOL_SIZE_THRESHOLD) {

		if (srv_buf_pool_instances == srv_buf_pool_instances_default) {
#if defined(_WIN32) && !defined(_WIN64)
			/* Do not allocate too large of a buffer pool on
			Windows 32-bit systems, which can have trouble
			allocating larger single contiguous memory blocks. */
			srv_buf_pool_instances = ut_min(
				static_cast<ulong>(MAX_BUFFER_POOLS),
				static_cast<ulong>(srv_buf_pool_size
						   / (128 * 1024 * 1024)));
#else /* defined(_WIN32) && !defined(_WIN64) */
			/* Default to 8 instances when size > 1GB. */
			srv_buf_pool_instances = 8;
#endif /* defined(_WIN32) && !defined(_WIN64) */
		}
	} else {
		/* If buffer pool is less than 1 GiB, assume fewer
		threads. Also use only one buffer pool instance. */
		if (srv_buf_pool_instances != srv_buf_pool_instances_default
		    && srv_buf_pool_instances != 1) {
			/* We can't distinguish whether the user has explicitly
			started mysqld with --innodb-buffer-pool-instances=0,
			(srv_buf_pool_instances_default is 0) or has not
			specified that option at all. Thus we have the
			limitation that if the user started with =0, we
			will not emit a warning here, but we should actually
			do so. */
			ib::info()
				<< "Adjusting innodb_buffer_pool_instances"
				" from " << srv_buf_pool_instances << " to 1"
				" since innodb_buffer_pool_size is less than "
				<< BUF_POOL_SIZE_THRESHOLD / (1024 * 1024)
				<< " MiB";
		}
>>>>>>> 333b4508

      sprintf(srv_monitor_file_name, "%s/innodb_status." ULINTPF,
              static_cast<const char *>(MySQL_datadir_path),
              os_proc_get_number());

      srv_monitor_file = fopen(srv_monitor_file_name, "w+");

      if (!srv_monitor_file) {
        ib::error(ER_IB_MSG_1127, srv_monitor_file_name, strerror(errno));

        return (srv_init_abort(DB_ERROR));
      }
    } else {
      srv_monitor_file_name = NULL;
      srv_monitor_file = os_file_create_tmpfile(NULL);

      if (!srv_monitor_file) {
        return (srv_init_abort(DB_ERROR));
      }
    }

    mutex_create(LATCH_ID_SRV_DICT_TMPFILE, &srv_dict_tmpfile_mutex);

    srv_dict_tmpfile = os_file_create_tmpfile(NULL);

    if (!srv_dict_tmpfile) {
      return (srv_init_abort(DB_ERROR));
    }

    mutex_create(LATCH_ID_SRV_MISC_TMPFILE, &srv_misc_tmpfile_mutex);

    srv_misc_tmpfile = os_file_create_tmpfile(NULL);

    if (!srv_misc_tmpfile) {
      return (srv_init_abort(DB_ERROR));
    }
  }

  srv_n_file_io_threads = srv_n_read_io_threads;

  srv_n_file_io_threads += srv_n_write_io_threads;

  if (!srv_read_only_mode) {
    /* Add the log and ibuf IO threads. */
    srv_n_file_io_threads += 2;
  } else {
    ib::info(ER_IB_MSG_1128);
  }

  ut_a(srv_n_file_io_threads <= SRV_MAX_N_IO_THREADS);

  if (!os_aio_init(srv_n_read_io_threads, srv_n_write_io_threads,
                   SRV_MAX_N_PENDING_SYNC_IOS)) {
    ib::error(ER_IB_MSG_1129);

    return (srv_init_abort(DB_ERROR));
  }

  double size;
  char unit;

  if (srv_buf_pool_size >= 1024 * 1024 * 1024) {
    size = ((double)srv_buf_pool_size) / (1024 * 1024 * 1024);
    unit = 'G';
  } else {
    size = ((double)srv_buf_pool_size) / (1024 * 1024);
    unit = 'M';
  }

  double chunk_size;
  char chunk_unit;

  if (srv_buf_pool_chunk_unit >= 1024 * 1024 * 1024) {
    chunk_size = srv_buf_pool_chunk_unit / 1024.0 / 1024 / 1024;
    chunk_unit = 'G';
  } else {
    chunk_size = srv_buf_pool_chunk_unit / 1024.0 / 1024;
    chunk_unit = 'M';
  }

  ib::info(ER_IB_MSG_1130, size, unit, srv_buf_pool_instances, chunk_size,
           chunk_unit);

  err = buf_pool_init(srv_buf_pool_size, srv_buf_pool_instances);

  if (err != DB_SUCCESS) {
    ib::error(ER_IB_MSG_1131);

    return (srv_init_abort(DB_ERROR));
  }

  ib::info(ER_IB_MSG_1132);

#ifdef UNIV_DEBUG
  /* We have observed deadlocks with a 5MB buffer pool but
  the actual lower limit could very well be a little higher. */

  if (srv_buf_pool_size <= 5 * 1024 * 1024) {
    ib::info(ER_IB_MSG_1133, srv_buf_pool_size / 1024 / 1024);
  }
#endif /* UNIV_DEBUG */

  fsp_init();
  pars_init();
  clone_init();
  arch_init();

  recv_sys_create();
  recv_sys_init(buf_pool_get_curr_size());
  trx_sys_create();
  lock_sys_create(srv_lock_table_size);
  srv_start_state_set(SRV_START_STATE_LOCK_SYS);

  /* Create i/o-handler threads: */

  /* For read only mode, we don't need ibuf and log I/O thread.
  Please see innobase_start_or_create_for_mysql() */
  ulint start = (srv_read_only_mode) ? 0 : 2;

  for (ulint t = 0; t < srv_n_file_io_threads; ++t) {
    if (t < start) {
      if (t == 0) {
        os_thread_create(io_ibuf_thread_key, io_handler_thread, t);
      } else {
        ut_ad(t == 1);
        os_thread_create(io_log_thread_key, io_handler_thread, t);
      }
    } else if (t >= start && t < (start + srv_n_read_io_threads)) {
      os_thread_create(io_read_thread_key, io_handler_thread, t);

    } else if (t >= (start + srv_n_read_io_threads) &&
               t < (start + srv_n_read_io_threads + srv_n_write_io_threads)) {
      os_thread_create(io_write_thread_key, io_handler_thread, t);
    } else {
      os_thread_create(io_handler_thread_key, io_handler_thread, t);
    }
  }

  /* Even in read-only mode there could be flush job generated by
  intrinsic table operations. */
  buf_flush_page_cleaner_init(srv_n_page_cleaners);

  srv_start_state_set(SRV_START_STATE_IO);

  srv_startup_is_before_trx_rollback_phase = !create_new_db;

  if (create_new_db) {
    recv_sys_free();
  }

  /* Open or create the data files. */
  page_no_t sum_of_new_sizes;

  err = srv_sys_space.open_or_create(false, create_new_db, &sum_of_new_sizes,
                                     &flushed_lsn);

<<<<<<< HEAD
  /* FIXME: This can be done earlier, but we now have to wait for
  checking of system tablespace. */
  dict_persist_init();
=======
	err = buf_pool_init(srv_buf_pool_size, static_cast<bool>(srv_numa_interleave),
	                    srv_buf_pool_instances);
>>>>>>> 333b4508

  switch (err) {
    case DB_SUCCESS:
      break;
    case DB_CANNOT_OPEN_FILE:
      ib::error(ER_IB_MSG_1134);
      /* fall through */
    default:

      /* Other errors might come from
      Datafile::validate_first_page() */

      return (srv_init_abort(err));
  }

  dirnamelen = strlen(srv_log_group_home_dir);
  ut_a(dirnamelen < (sizeof logfilename) - 10 - sizeof "ib_logfile");
  memcpy(logfilename, srv_log_group_home_dir, dirnamelen);

  /* Add a path separator if needed. */
  if (dirnamelen && logfilename[dirnamelen - 1] != OS_PATH_SEPARATOR) {
    logfilename[dirnamelen++] = OS_PATH_SEPARATOR;
  }

  srv_log_file_size_requested = srv_log_file_size;

<<<<<<< HEAD
  if (create_new_db) {
    ut_a(buf_are_flush_lists_empty_validate());
=======
	fsp_init();
	log_init();
	log_online_init();
>>>>>>> 333b4508

    /* TODO: Was there any reason for which we were skipping
    here the log block which starts at LOG_START_LSN in 5.7 ? */
    flushed_lsn = LOG_START_LSN;

    err = create_log_files(logfilename, dirnamelen, flushed_lsn, logfile0,
                           new_checkpoint_lsn);

    if (err != DB_SUCCESS) {
      return (srv_init_abort(err));
    }

    flushed_lsn = new_checkpoint_lsn;

    ut_a(new_checkpoint_lsn == LOG_START_LSN + LOG_BLOCK_HDR_SIZE);

  } else {
    for (i = 0; i < SRV_N_LOG_FILES_MAX; i++) {
      os_offset_t size;
      os_file_stat_t stat_info;

      sprintf(logfilename + dirnamelen, "ib_logfile%u", i);

      err = os_file_get_status(logfilename, &stat_info, false,
                               srv_read_only_mode);

<<<<<<< HEAD
      if (err == DB_NOT_FOUND) {
        if (i == 0) {
          if (flushed_lsn < static_cast<lsn_t>(1000)) {
            ib::error(ER_IB_MSG_1135);
            return (srv_init_abort(DB_ERROR));
          }
=======
	for (i = 0; i < srv_buf_pool_instances; i++) {
		os_thread_create(buf_lru_manager, reinterpret_cast<void *>(i),
				 NULL);
	}

	/* Make sure page cleaner is active. */
	os_rmb;
	while (!buf_page_cleaner_is_active
	       || buf_lru_manager_running_threads < srv_buf_pool_instances) {

		os_thread_sleep(10000);
		os_rmb;
	}
>>>>>>> 333b4508

          err = create_log_files(logfilename, dirnamelen, flushed_lsn, logfile0,
                                 new_checkpoint_lsn);

          if (err != DB_SUCCESS) {
            return (srv_init_abort(err));
          }

          create_log_files_rename(logfilename, dirnamelen, new_checkpoint_lsn,
                                  logfile0);

          /* Suppress the message about
          crash recovery. */
          flushed_lsn = new_checkpoint_lsn;
          ut_a(log_sys != nullptr);
          goto files_checked;
        } else if (i < 2) {
          /* must have at least 2 log files */
          ib::error(ER_IB_MSG_1136);
          return (srv_init_abort(err));
        }

        /* opened all files */
        break;
      }

      if (!srv_file_check_mode(logfilename)) {
        return (srv_init_abort(DB_ERROR));
      }

      err = open_log_file(&files[i], logfilename, &size);

      if (err != DB_SUCCESS) {
        return (srv_init_abort(err));
      }

      ut_a(size != (os_offset_t)-1);

      if (size & ((1 << UNIV_PAGE_SIZE_SHIFT) - 1)) {
        ib::error(ER_IB_MSG_1137, logfilename, size);
        return (srv_init_abort(DB_ERROR));
      }

      if (i == 0) {
        srv_log_file_size = size;
      } else if (size != srv_log_file_size) {
        ib::error(ER_IB_MSG_1138, logfilename, size, srv_log_file_size);

        return (srv_init_abort(DB_ERROR));
      }
    }

    srv_n_log_files_found = i;

    /* Create the in-memory file space objects. */

    sprintf(logfilename + dirnamelen, "ib_logfile%u", 0);

    /* Disable the doublewrite buffer for log files. */
    fil_space_t *log_space = fil_space_create(
        "innodb_redo_log", dict_sys_t::s_log_space_first_id,
        fsp_flags_set_page_size(0, univ_page_size), FIL_TYPE_LOG);

    ut_ad(fil_validate());
    ut_a(log_space != nullptr);

    /* srv_log_file_size is measured in bytes */
    ut_a(srv_log_file_size / UNIV_PAGE_SIZE <= PAGE_NO_MAX);

    for (unsigned j = 0; j < i; j++) {
      sprintf(logfilename + dirnamelen, "ib_logfile%u", j);

      const ulonglong file_pages = srv_log_file_size / UNIV_PAGE_SIZE;

      if (fil_node_create(logfilename, static_cast<page_no_t>(file_pages),
                          log_space, false, false) == nullptr) {
        return (srv_init_abort(DB_ERROR));
      }
    }

    if (!log_sys_init(i, srv_log_file_size, dict_sys_t::s_log_space_first_id)) {
      return (srv_init_abort(DB_ERROR));
    }

    /* Read the first log file header to get the encryption
    information if it exist. */
    if (srv_force_recovery < SRV_FORCE_NO_LOG_REDO && !log_read_encryption()) {
      return (srv_init_abort(DB_ERROR));
    }
  }

  ut_a(log_sys != nullptr);

  /* Open all log files and data files in the system
  tablespace: we keep them open until database shutdown.

  When we use goto files_checked; we don't need the line below,
  because in such case, it's been already called at the end of
  create_log_files_rename(). */

  fil_open_log_and_system_tablespace_files();

files_checked:

  if (create_new_db) {
    ut_a(!srv_read_only_mode);

    ut_a(log_sys->last_checkpoint_lsn == LOG_START_LSN + LOG_BLOCK_HDR_SIZE);

    ut_a(flushed_lsn == LOG_START_LSN + LOG_BLOCK_HDR_SIZE);

    log_start(*log_sys, 0, flushed_lsn, flushed_lsn);

    log_start_background_threads(*log_sys);

    err = srv_undo_tablespaces_init(true);

    if (err != DB_SUCCESS) {
      return (srv_init_abort(err));
    }

    mtr_start(&mtr);

    bool ret = fsp_header_init(0, sum_of_new_sizes, &mtr, false);

<<<<<<< HEAD
    mtr_commit(&mtr);
=======
		ut_a(!srv_read_only_mode);
		srv_init_log_online();
>>>>>>> 333b4508

    if (!ret) {
      return (srv_init_abort(DB_ERROR));
    }

    /* To maintain backward compatibility we create only
    the first rollback segment before the double write buffer.
    All the remaining rollback segments will be created later,
    after the double write buffers haves been created. */
    trx_sys_create_sys_pages();

    purge_queue = trx_sys_init_at_db_start();

    /* The purge system needs to create the purge view and
    therefore requires that the trx_sys is inited. */

    trx_purge_sys_create(srv_n_purge_threads, purge_queue);

    err = dict_create();

    if (err != DB_SUCCESS) {
      return (srv_init_abort(err));
    }

<<<<<<< HEAD
    srv_create_sdi_indexes();
=======
		/* Create the per-buffer pool instance doublewrite buffers */
		err = buf_parallel_dblwr_create();
		if (err != DB_SUCCESS)
			return(srv_init_abort(err));

		/* The purge system needs to create the purge view and
		therefore requires that the trx_sys is inited. */
>>>>>>> 333b4508

    previous_lsn = log_get_lsn(*log_sys);

    buf_flush_sync_all_buf_pools();

    log_stop_background_threads(*log_sys);

    flushed_lsn = log_get_lsn(*log_sys);

    ut_a(flushed_lsn == previous_lsn);

    err = fil_write_flushed_lsn(flushed_lsn);
    ut_a(err == DB_SUCCESS);

    create_log_files_rename(logfilename, dirnamelen, new_checkpoint_lsn,
                            logfile0);

    log_start_background_threads(*log_sys);

    ut_a(buf_are_flush_lists_empty_validate());

  } else {
    /* Invalidate the buffer pool to ensure that we reread
    the page that we read above, during recovery.
    Note that this is not as heavy weight as it seems. At
    this point there will be only ONE page in the buf_LRU
    and there must be no page in the buf_flush list. */
    buf_pool_invalidate();

    /* We always try to do a recovery, even if the database had
    been shut down normally: this is the normal startup path */

    err = recv_recovery_from_checkpoint_start(*log_sys, flushed_lsn);

    recv_sys->dblwr.pages.clear();

<<<<<<< HEAD
    if (err == DB_SUCCESS) {
      /* Initialize the change buffer. */
      err = dict_boot();
    }
=======
		/* Start monitor thread early enough so that e.g. crash
		recovery failing to find free pages in the buffer pool is
		diagnosed. */
		if (!srv_read_only_mode)
		{
			/* Create the thread which prints InnoDB monitor
			info */
			os_thread_create(
				srv_monitor_thread,
				NULL, thread_ids + 4 + SRV_MAX_N_IO_THREADS);

			srv_start_state_set(SRV_START_STATE_MONITOR);
		}

		/* We always try to do a recovery, even if the database had
		been shut down normally: this is the normal startup path */
>>>>>>> 333b4508

    if (err != DB_SUCCESS) {
      return (srv_init_abort(err));
    }

<<<<<<< HEAD
    /* We need to start log threads before asking to flush
    all dirty pages. That's because some dirty pages could
    be dirty because of ibuf merges. The ibuf merges could
    have written log records to the log buffer. The redo
    log has to be flushed up to the newest_modification of
    a dirty page, before the page might be flushed to disk.
    Hence we need the log_flusher thread which will flush
    log records related to the ibuf merges, allowing to
    flush the modified pages. That's why we need to start
    the log threads before flushing dirty pages. */
=======
		/* Doublewrite-recovered pages should have been either
		processed, either it should have been impossible to process
		them due to a missing tablespace or innodb_force_recovery
		setting, or server being read-only, or instance being
		corrupted. */
		ut_ad(recv_sys->dblwr.pages.empty()
		      || err == DB_TABLESPACE_NOT_FOUND
		      || (err == DB_SUCCESS
			  && (srv_force_recovery >= SRV_FORCE_NO_LOG_REDO))
		      || err == DB_ERROR || err == DB_CORRUPTION
		      || err == DB_READ_ONLY);
		buf_parallel_dblwr_finish_recovery();
>>>>>>> 333b4508

    if (!srv_read_only_mode) {
      log_start_background_threads(*log_sys);
    }

    if (srv_force_recovery < SRV_FORCE_NO_LOG_REDO) {
      /* Apply the hashed log records to the
      respective file pages, for the last batch of
      recv_group_scan_log_recs(). */

      /* Don't allow IBUF operations for cloned database
      recovery as it would add extra redo log and we may
      not have enough margin. */
      if (recv_sys->is_cloned_db) {
        recv_apply_hashed_log_recs(*log_sys, false);

      } else {
        recv_apply_hashed_log_recs(*log_sys, true);
      }

      if (recv_sys->found_corrupt_log) {
        err = DB_ERROR;
        return (srv_init_abort(err));
      }

      DBUG_PRINT("ib_log", ("apply completed"));

      /* Check and print if there were any tablespaces
      which had redo log records but we couldn't apply
      them because the filenames were missing. */
    }

<<<<<<< HEAD
    if (srv_force_recovery < SRV_FORCE_NO_LOG_REDO) {
      /* Recovery complete, start verifying the
      page LSN on read. */
      recv_lsn_checks_on = true;
    }
=======
		err = buf_parallel_dblwr_create();
		if (err != DB_SUCCESS)
			return(srv_init_abort(err));

		purge_queue = trx_sys_init_at_db_start();
>>>>>>> 333b4508

    /* We have gone through the redo log, now check if all the
    tablespaces were found and recovered. */

    if (srv_force_recovery == 0 && fil_check_missing_tablespaces()) {
      ib::error(ER_IB_MSG_1139);

      /* Set the abort flag to true. */
      auto p = recv_recovery_from_checkpoint_finish(*log_sys, true);

      ut_a(p == nullptr);

      return (srv_init_abort(DB_ERROR));
    }

    /* We have successfully recovered from the redo log. The
    data dictionary should now be readable. */

    if (srv_force_recovery < SRV_FORCE_NO_LOG_REDO && recv_needed_recovery) {
      trx_sys_print_mysql_binlog_offset();
    }

    if (recv_sys->found_corrupt_log) {
      ib::warn(ER_IB_MSG_1140);
    }

    if (!srv_force_recovery && !srv_read_only_mode) {
      buf_flush_sync_all_buf_pools();
    }

    srv_dict_metadata = recv_recovery_from_checkpoint_finish(*log_sys, false);

    if (!srv_force_recovery && !recv_sys->found_corrupt_log &&
        (srv_log_file_size_requested != srv_log_file_size ||
         srv_n_log_files_found != srv_n_log_files)) {
      /* Prepare to replace the redo log files. */

      if (srv_read_only_mode) {
        ib::error(ER_IB_MSG_1141);
        return (srv_init_abort(DB_READ_ONLY));
      }

      if (srv_dict_metadata != nullptr && !srv_dict_metadata->empty()) {
        /* Open this table in case srv_dict_metadata
        should be applied to this table before
        checkpoint. And because DD is not fully up yet,
        the table can be opened by internal APIs. */

        fil_space_t *space = fil_space_acquire_silent(dict_sys_t::s_space_id);
        if (space == nullptr) {
          dberr_t error =
              fil_ibd_open(true, FIL_TYPE_TABLESPACE, dict_sys_t::s_space_id,
                           predefined_flags, dict_sys_t::s_dd_space_name,
                           dict_sys_t::s_dd_space_name,
                           dict_sys_t::s_dd_space_file_name, true, false);
          if (error != DB_SUCCESS) {
            ib::error(ER_IB_MSG_1142);
            return (srv_init_abort(DB_ERROR));
          }
        } else {
          fil_space_release(space);
        }

        dict_persist->table_buffer = UT_NEW_NOKEY(DDTableBuffer());
        /* This writes redo logs. Since the log file
        size hasn't changed now, there should be enough
        room in log files, supposing log_free_check()
        works fine before crash */
        srv_dict_metadata->store();
      }

      /* Prepare to delete the old redo log files */
      flushed_lsn = srv_prepare_to_delete_redo_log_files(i);

      log_stop_background_threads(*log_sys);

<<<<<<< HEAD
      /* Prohibit redo log writes from any other
      threads until creating a log checkpoint at the
      end of create_log_files(). */
      ut_d(log_sys->disable_redo_writes = true);
=======
			/* If log tracking is enabled, make it catch up with
			the old logs synchronously. */
			bool saved_srv_track_changed_pages
				= srv_track_changed_pages;
			if (srv_track_changed_pages) {
				log_mutex_enter();
				lsn_t checkpoint_lsn
					= log_sys->last_checkpoint_lsn;
				log_mutex_exit();
				ib::info()
					<< "Tracking redo log synchronously "
					"until " << checkpoint_lsn;
				if (!log_online_follow_redo_log()) {
					return(srv_init_abort(DB_ERROR));
				}
				srv_track_changed_pages = false;
			}

			/* Close and free the redo log files, so that
			we can replace them. */
			fil_close_log_files(true);
>>>>>>> 333b4508

      ut_ad(!buf_pool_check_no_pending_io());

      RECOVERY_CRASH(3);

      /* Stamp the LSN to the data files. */
      err = fil_write_flushed_lsn(flushed_lsn);
      ut_a(err == DB_SUCCESS);

      RECOVERY_CRASH(4);

      /* Close and free the redo log files, so that
      we can replace them. */
      fil_close_log_files(true);

      RECOVERY_CRASH(5);

<<<<<<< HEAD
      log_sys_close();
=======
			if (saved_srv_track_changed_pages) {
				log_mutex_enter();
				lsn_t checkpoint_lsn
					= log_sys->last_checkpoint_lsn;
				log_sys->last_checkpoint_lsn = log_sys->lsn;
				log_mutex_exit();
				ib::info()
					<< "Tracking redo log synchronously "
					"until " << checkpoint_lsn;
				srv_track_changed_pages = true;
				if (!log_online_follow_redo_log()) {
					return(srv_init_abort(DB_ERROR));
				}
				srv_track_changed_pages = false;
			}

			/* create_log_files() can increase system lsn that is
			why FIL_PAGE_FILE_FLUSH_LSN have to be updated */
			flushed_lsn = log_get_lsn();
			fil_write_flushed_lsn(flushed_lsn);
			fil_flush_file_spaces(FIL_TYPE_TABLESPACE);

			create_log_files_rename(
				logfilename, dirnamelen, log_get_lsn(),
				logfile0);

			if (saved_srv_track_changed_pages) {
				srv_track_changed_pages = true;
			}
		}
>>>>>>> 333b4508

      ib::info(ER_IB_MSG_1143);

      srv_log_file_size = srv_log_file_size_requested;

      err = create_log_files(logfilename, dirnamelen, flushed_lsn, logfile0,
                             new_checkpoint_lsn);

      if (err != DB_SUCCESS) {
        return (srv_init_abort(err));
      }

      create_log_files_rename(logfilename, dirnamelen, new_checkpoint_lsn,
                              logfile0);

      ut_d(log_sys->disable_redo_writes = false);

      flushed_lsn = new_checkpoint_lsn;

<<<<<<< HEAD
      log_start(*log_sys, 0, flushed_lsn, flushed_lsn);

      log_start_background_threads(*log_sys);
=======
	/* Open temp-tablespace and keep it open until shutdown. */
	err = srv_open_tmp_tablespace(create_new_db, &srv_tmp_space);
>>>>>>> 333b4508

    } else if (recv_sys->is_cloned_db) {
      /* Reset creator for log */

      log_stop_background_threads(*log_sys);

      log_files_header_read(*log_sys, 0);

      lsn_t start_lsn;
      start_lsn =
          mach_read_from_8(log_sys->checkpoint_buf + LOG_HEADER_START_LSN);

      log_files_header_read(*log_sys, LOG_CHECKPOINT_1);

      log_files_header_flush(*log_sys, 0, start_lsn);

      log_start_background_threads(*log_sys);
    }

<<<<<<< HEAD
    if (sum_of_new_sizes > 0) {
      /* New data file(s) were added */
      mtr_start(&mtr);

      fsp_header_inc_size(0, sum_of_new_sizes, &mtr);

      mtr_commit(&mtr);
=======
		/* Create the thread which prints InnoDB monitor info */
		if (!srv_start_state_is_set(SRV_START_STATE_MONITOR)) {

			os_thread_create(
				srv_monitor_thread,
				NULL, thread_ids + 4 + SRV_MAX_N_IO_THREADS);

			srv_start_state_set(SRV_START_STATE_MONITOR);
		}
	}

	/* wake main loop of page cleaner up */
	os_event_set(buf_flush_event);

	/* Create the SYS_FOREIGN and SYS_FOREIGN_COLS system tables */
	err = dict_create_or_check_foreign_constraint_tables();
	if (err != DB_SUCCESS) {
		return(srv_init_abort(err));
	}
>>>>>>> 333b4508

      /* Immediately write the log record about
      increased tablespace size to disk, so that it
      is durable even if mysqld would crash
      quickly */

      log_buffer_flush_to_disk(*log_sys);
    }

<<<<<<< HEAD
    err = srv_undo_tablespaces_init(false);
=======
	/* Create the SYS_ZIP_DICT system table */
	err = dict_create_or_check_sys_zip_dict();
	if (err != DB_SUCCESS) {
		return(err);
	}

	srv_is_being_started = false;
>>>>>>> 333b4508

    if (err != DB_SUCCESS && srv_force_recovery < SRV_FORCE_NO_UNDO_LOG_SCAN) {
      if (err == DB_TABLESPACE_NOT_FOUND) {
        /* A tablespace was not found.
        The user must force recovery. */

        srv_fatal_error();
      }

      return (srv_init_abort(err));
    }

    purge_queue = trx_sys_init_at_db_start();

    if (srv_is_upgrade_mode) {
      if (!purge_queue->empty()) {
        ib::info(ER_IB_MSG_1144);
        srv_upgrade_old_undo_found = true;
      }
      /* Either the old or new undo tablespaces will
      be deleted later depending on the value of
      'failed_upgrade' in dd_upgrade_finish(). */
    } else {
      /* New undo tablespaces have been created.
      Delete the old undo tablespaces and the references
      to them in the TRX_SYS page. */
      srv_undo_tablespaces_upgrade();
    }

<<<<<<< HEAD
    DBUG_EXECUTE_IF("check_no_undo", ut_ad(purge_queue->empty()););

    /* The purge system needs to create the purge view and
    therefore requires that the trx_sys and trx lists were
    initialized in trx_sys_init_at_db_start(). */
    trx_purge_sys_create(srv_n_purge_threads, purge_queue);
  }

  /* Open temp-tablespace and keep it open until shutdown. */
  err = srv_open_tmp_tablespace(create_new_db, &srv_tmp_space);
  if (err != DB_SUCCESS) {
    return (srv_init_abort(err));
  }

  /* Create the doublewrite buffer to a new tablespace */
  if (buf_dblwr == NULL && !buf_dblwr_create()) {
    return (srv_init_abort(DB_ERROR));
  }
=======
	/* Enable row log encryption if it is set */
	log_tmp_enable_encryption_if_set();

	if (!srv_read_only_mode
	    && srv_force_recovery < SRV_FORCE_NO_BACKGROUND) {

		os_thread_create(
			srv_purge_coordinator_thread,
			NULL, thread_ids + 6 + SRV_MAX_N_IO_THREADS);

		ut_a(UT_ARR_SIZE(thread_ids)
		     > 6 + srv_n_purge_threads + SRV_MAX_N_IO_THREADS);

		/* We've already created the purge coordinator thread above. */
		for (i = 1; i < srv_n_purge_threads; ++i) {
			os_thread_create(
				srv_worker_thread, NULL,
				thread_ids + 6 + i + SRV_MAX_N_IO_THREADS);
		}
>>>>>>> 333b4508

  /* Here the double write buffer has already been created and so
  any new rollback segments will be allocated after the double
  write buffer. The default segment should already exist.
  We create the new segments only if it's a new database or
  the database was shutdown cleanly. */

  /* Note: When creating the extra rollback segments during an upgrade
  we violate the latching order, even if the change buffer is empty.
  We make an exception in sync0sync.cc and check srv_is_being_started
  for that violation. It cannot create a deadlock because we are still
  running in single threaded mode essentially. Only the IO threads
  should be running at this stage. */

<<<<<<< HEAD
  ut_a(srv_rollback_segments > 0);
  ut_a(srv_rollback_segments <= TRX_SYS_N_RSEGS);
=======
	sum_of_data_file_sizes = srv_sys_space.get_sum_of_sizes();
	ut_a(sum_of_new_sizes != ULINT_UNDEFINED);

	tablespace_size_in_header = fsp_header_get_tablespace_size();

	if (!srv_read_only_mode
	    && !srv_sys_space.can_auto_extend_last_file()
	    && sum_of_data_file_sizes != tablespace_size_in_header) {

		ib::error() << "Tablespace size stored in header is "
			<< tablespace_size_in_header << " pages, but the sum"
			" of data file sizes is " << sum_of_data_file_sizes
			<< " pages";

		if (srv_force_recovery == 0
		    && sum_of_data_file_sizes < tablespace_size_in_header) {
			/* This is a fatal error, the tail of a tablespace is
			missing */

			ib::error()
				<< "Cannot start InnoDB."
				" The tail of the system tablespace is"
				" missing. Have you edited"
				" innodb_data_file_path in my.cnf in an"
				" inappropriate way, removing"
				" ibdata files from there?"
				" You can set innodb_force_recovery=1"
				" in my.cnf to force"
				" a startup if you are trying"
				" to recover a badly corrupt database.";

			return(srv_init_abort(DB_ERROR));
		}
	}
>>>>>>> 333b4508

  /* Make sure there are enough rollback segments in each tablespace
  and that each rollback segment has an associated memory object.
  If any of these rollback segments contain undo logs, load them into
  the purge queue */
  if (!trx_rseg_adjust_rollback_segments(srv_undo_tablespaces,
                                         srv_rollback_segments)) {
    return (srv_init_abort(DB_ERROR));
  }

  /* Now that all rsegs are ready for use, make them active. */
  for (auto undo_space : undo::spaces->m_spaces) {
    undo_space->rsegs()->x_lock();
    undo_space->rsegs()->set_active();
    undo_space->rsegs()->x_unlock();
  }

  /* Undo Tablespaces and Rollback Segments are ready. */
  srv_startup_is_before_trx_rollback_phase = false;

  if (!srv_read_only_mode) {
    if (create_new_db) {
      srv_buffer_pool_load_at_startup = FALSE;
    }

    /* Create the thread which watches the timeouts
    for lock waits */
    srv_threads.m_timeout_thread_active = true;
    os_thread_create(srv_lock_timeout_thread_key, lock_wait_timeout_thread);

    /* Create the thread which warns of long semaphore waits */
    srv_threads.m_error_monitor_thread_active = true;
    os_thread_create(srv_error_monitor_thread_key, srv_error_monitor_thread);

    /* Create the thread which prints InnoDB monitor info */
    srv_threads.m_monitor_thread_active = true;
    os_thread_create(srv_monitor_thread_key, srv_monitor_thread);

    srv_start_state_set(SRV_START_STATE_MONITOR);
  }

  srv_sys_tablespaces_open = true;

  /* Rotate the encryption key for recovery. It's because
  server could crash in middle of key rotation. Some tablespace
  didn't complete key rotation. Here, we will resume the
  rotation. */
  if (!srv_read_only_mode && !create_new_db &&
      srv_force_recovery < SRV_FORCE_NO_LOG_REDO) {
    if (!fil_encryption_rotate()) {
      ib::info(ER_IB_MSG_1146) << "fil_encryption_rotate() failed!";
    }
  }

  srv_is_being_started = false;

  ut_a(trx_purge_state() == PURGE_STATE_INIT);

  /* wake main loop of page cleaner up */
  os_event_set(buf_flush_event);

  sum_of_data_file_sizes = srv_sys_space.get_sum_of_sizes();
  ut_a(sum_of_new_sizes != FIL_NULL);

  tablespace_size_in_header = fsp_header_get_tablespace_size();

  if (!srv_read_only_mode && !srv_sys_space.can_auto_extend_last_file() &&
      sum_of_data_file_sizes != tablespace_size_in_header) {
    ib::error(ER_IB_MSG_1147, (ulint)tablespace_size_in_header,
              (ulint)sum_of_data_file_sizes);

    if (srv_force_recovery == 0 &&
        sum_of_data_file_sizes < tablespace_size_in_header) {
      /* This is a fatal error, the tail of a tablespace is
      missing */

      ib::error(ER_IB_MSG_1148);

      return (srv_init_abort(DB_ERROR));
    }
  }

  if (!srv_read_only_mode && srv_sys_space.can_auto_extend_last_file() &&
      sum_of_data_file_sizes < tablespace_size_in_header) {
    ib::error(ER_IB_MSG_1149, (ulint)tablespace_size_in_header,
              (ulint)sum_of_data_file_sizes);

    if (srv_force_recovery == 0) {
      ib::error(ER_IB_MSG_1150);

      return (srv_init_abort(DB_ERROR));
    }
  }

  ib::info(ER_IB_MSG_1151, INNODB_VERSION_STR, log_get_lsn(*log_sys));

<<<<<<< HEAD
  return (DB_SUCCESS);
}
=======
	if (!srv_file_per_table && srv_pass_corrupt_table) {
		ib::warn()
			<< "The option innodb_file_per_table is disabled,"
			   " so using the option innodb_pass_corrupt_table "
			   "doesn't make sense.";
	}

	if (srv_print_verbose_log) {
		ib::info()
			<< "Percona XtraDB (http://www.percona.com) " INNODB_VERSION_STR
			<< " started; log sequence number "
			<< srv_start_lsn;
	}
>>>>>>> 333b4508

/** Applier of dynamic metadata */
struct metadata_applier {
  /** Default constructor */
  metadata_applier() {}
  /** Visitor.
  @param[in]      table   table to visit */
  void operator()(dict_table_t *table) const {
    ut_ad(dict_sys->dynamic_metadata != NULL);
    ib_uint64_t autoinc = table->autoinc;
    dict_table_load_dynamic_metadata(table);
    /* For those tables which were not opened by
    ha_innobase::open() and not initialized by
    innobase_initialize_autoinc(), the next counter should be
    advanced properly */
    if (autoinc != table->autoinc && table->autoinc != ~0ULL) {
      ++table->autoinc;
    }
  }
};

/** Apply the dynamic metadata to all tables */
static void apply_dynamic_metadata() {
  const metadata_applier applier;

  dict_sys->for_each_table(applier);

  if (srv_dict_metadata != NULL) {
    srv_dict_metadata->apply();
    UT_DELETE(srv_dict_metadata);
    srv_dict_metadata = NULL;
  }
}

/** On a restart, initialize the remaining InnoDB subsystems so that
any tables (including data dictionary tables) can be accessed. */
void srv_dict_recover_on_restart() {
  trx_resurrect_locks();

  /* Roll back any recovered data dictionary transactions, so
  that the data dictionary tables will be free of any locks.
  The data dictionary latch should guarantee that there is at
  most one data dictionary transaction active at a time. */
  if (srv_force_recovery < SRV_FORCE_NO_TRX_UNDO && trx_sys_need_rollback()) {
    trx_rollback_or_clean_recovered(FALSE);
  }

  /* Do after all DD transactions recovery, to get consistent metadata */
  apply_dynamic_metadata();

  if (srv_force_recovery < SRV_FORCE_NO_IBUF_MERGE) {
    srv_sys_tablespaces_open = true;
  }
}

/** Start purge threads. During upgrade we start
purge threads early to apply purge. */
void srv_start_purge_threads() {
  /* Start purge threads only if they are not started
  earlier. */
  if (srv_start_state_is_set(SRV_START_STATE_PURGE)) {
    return;
  }

  os_thread_create(srv_purge_thread_key, srv_purge_coordinator_thread);

  /* We've already created the purge coordinator thread above. */
  for (ulong i = 1; i < srv_n_purge_threads; ++i) {
    os_thread_create(srv_worker_thread_key, srv_worker_thread);
  }

  srv_start_wait_for_purge_to_start();

  srv_start_state_set(SRV_START_STATE_PURGE);
}

/** Start up the remaining InnoDB service threads.
@param[in]	bootstrap	True if this is in bootstrap */
void srv_start_threads(bool bootstrap) {
  if (!srv_read_only_mode) {
    /* Before 8.0, it was master thread that was doing periodical
    checkpoints (every 7s). Since 8.0, it is the log checkpointer
    thread, which is owned by log_sys, that is responsible for
    periodical checkpoints (every innodb_log_checkpoint_every ms).
    Note that the log checkpointer thread was created earlier and
    is already active, but the periodical checkpoints were disabled.
    Only the required checkpoints were allowed, which includes:
            - checkpoints because of too old last_checkpoint_lsn,
            - checkpoints explicitly requested (because of call to
              log_make_latest_checkpoint()).
    The reason was to make the situation more deterministic during
    the startup, because then:
            - it is easier to write mtr tests,
            - there are less possible flows - smaller risk of bug.
    Now we start allowing periodical checkpoints! Since now, it's
    hard to predict when checkpoints are written! */
    log_sys->periodical_checkpoints_enabled = true;
  }

  srv_threads.m_buf_resize_thread_active = true;
  os_thread_create(buf_resize_thread_key, buf_resize_thread);

  if (srv_read_only_mode) {
    purge_sys->state = PURGE_STATE_DISABLED;
    return;
  }

  if (!bootstrap && srv_force_recovery < SRV_FORCE_NO_TRX_UNDO &&
      trx_sys_need_rollback()) {
    /* Rollback all recovered transactions that are
    not in committed nor in XA PREPARE state. */
    trx_rollback_or_clean_is_active = true;

    os_thread_create(trx_recovery_rollback_thread_key,
                     trx_recovery_rollback_thread);
  }

  /* Create the master thread which does purge and other utility
  operations */
  srv_threads.m_master_thread_active = true;
  os_thread_create(srv_master_thread_key, srv_master_thread);

  srv_start_state_set(SRV_START_STATE_MASTER);

  if (srv_force_recovery == 0) {
    /* In the insert buffer we may have even bigger tablespace
    id's, because we may have dropped those tablespaces, but
    insert buffer merge has not had time to clean the records from
    the ibuf tree. */

    ibuf_update_max_tablespace_id();
  }

  /* Create the buffer pool dump/load thread */
  srv_threads.m_buf_dump_thread_active = true;
  os_thread_create(buf_dump_thread_key, buf_dump_thread);

  dict_stats_thread_init();

  /* Create the dict stats gathering thread */
  srv_threads.m_dict_stats_thread_active = true;
  os_thread_create(dict_stats_thread_key, dict_stats_thread);

  /* Create the thread that will optimize the FTS sub-system. */
  fts_optimize_init();

  srv_start_state_set(SRV_START_STATE_STAT);
}

#if 0
/********************************************************************
Sync all FTS cache before shutdown */
static
void
srv_fts_close(void)
{
	dict_table_t*	table;

	for (table = UT_LIST_GET_FIRST(dict_sys->table_LRU);
	     table; table = UT_LIST_GET_NEXT(table_LRU, table)) {
		fts_t*	fts = table->fts;

		if (fts != NULL) {
			fts_sync_table(table);
		}
	}

	for (table = UT_LIST_GET_FIRST(dict_sys->table_non_LRU);
	     table; table = UT_LIST_GET_NEXT(table_LRU, table)) {
		fts_t*	fts = table->fts;

		if (fts != NULL) {
			fts_sync_table(table);
		}
	}
}
#endif

/** Shut down all InnoDB background tasks that may look up objects in
the data dictionary. */
void srv_pre_dd_shutdown() {
  ut_a(!srv_is_being_shutdown);

  if (srv_read_only_mode) {
    /* In read-only mode, no background tasks should
    access the data dictionary. */
    srv_is_being_shutdown = true;
    return;
  }

  if (srv_start_state_is_set(SRV_START_STATE_STAT)) {
    fts_optimize_shutdown();
    dict_stats_shutdown();
  }

  /* On slow shutdown, we have to wait for background thread
  doing the rollback to finish first because it can add undo to
  purge. So exit this thread before initiating purge shutdown. */
  while (srv_fast_shutdown == 0 && trx_rollback_or_clean_is_active) {
    /* we should wait until rollback after recovery end
    for slow shutdown */
    os_thread_sleep(100000);
  }

  /* Here, we will only shut down the tasks that may be looking up
  tables or other objects in the Global Data Dictionary.
  The following background tasks will not be affected:
  * background rollback of recovered transactions (those table
  definitions were already looked up IX-locked at server startup)
  * change buffer merge (until we replace the IBUF_DUMMY objects
  with access to the data dictionary)
  * I/O subsystem (page cleaners, I/O threads, redo log) */

  srv_shutdown_state = SRV_SHUTDOWN_CLEANUP;
  srv_purge_wakeup();

  if (srv_start_state_is_set(SRV_START_STATE_STAT)) {
    os_event_set(dict_stats_event);
  }

  for (ulint count = 1;;) {
    bool wait = srv_purge_threads_active();

    if (wait) {
      srv_purge_wakeup();
      if (count % 600 == 0) {
        ib::info(ER_IB_MSG_1152) << "Waiting for purge to complete";
      }
    } else {
      switch (trx_purge_state()) {
        case PURGE_STATE_INIT:
        case PURGE_STATE_EXIT:
        case PURGE_STATE_DISABLED:
          srv_start_state &= ~SRV_START_STATE_PURGE;
          break;
        case PURGE_STATE_RUN:
        case PURGE_STATE_STOP:
          ut_ad(0);
      }
    }

    if (srv_threads.m_dict_stats_thread_active) {
      wait = true;

      os_event_set(dict_stats_event);

      if (count % 600 == 0) {
        ib::info(ER_IB_MSG_1153);
      }
    }

    if (!wait) {
      break;
    }

    count++;
    os_thread_sleep(100000);
  }

  if (srv_start_state_is_set(SRV_START_STATE_STAT)) {
    dict_stats_thread_deinit();
  }

  srv_is_being_shutdown = true;
}

static void srv_shutdown_arch() {
  int count = 0;

  while (archiver_is_active) {
    ++count;
    os_event_set(archiver_thread_event);

    os_thread_sleep(100000);

    if (count > 600) {
      ib::info(ER_IB_MSG_1246) << "Waiting for archiver to"
                                  " finish archiving page and log";
      count = 0;
    }
  }
}

static lsn_t srv_shutdown_log() {
  std::atomic_thread_fence(std::memory_order_seq_cst);

  ib::info(ER_IB_MSG_1247) << "Starting shutdown...";

  srv_shutdown_state = SRV_SHUTDOWN_CLEANUP;

  if (srv_fast_shutdown == 2 && !srv_read_only_mode) {
    /* In this scenario, no checkpoint would be done.
    So write back metadata here explicitly, in case
    dict_close() has problems. */
    dict_persist_to_dd_table_buffer();
  }

  os_thread_sleep(100 * 1000);

  /* Wait until all background threads except master thread
  have been stopped. */
  for (uint32_t count = 0;; ++count) {
    const char *thread_name = srv_any_background_threads_are_active();

    if (thread_name == nullptr) {
      break;
    }

    /* Print a message every 60 seconds if we are waiting
    for the monitor thread to exit. The master thread
    will be checked later. */

    if (count >= 600) {
      ib::info(ER_IB_MSG_1248) << "Waiting for " << thread_name << " to exit.";
      count = 0;
    }
    os_thread_sleep(100 * 1000);
  }

  std::atomic_thread_fence(std::memory_order_seq_cst);
  ut_a(srv_any_background_threads_are_active() == nullptr);

  /* Check that there are no longer transactions, except for
  XA PREPARE ones. We need this wait even for the 'very fast'
  shutdown, because the InnoDB layer may have committed or
  prepared transactions and we don't want to lose them. */

  for (uint32_t count = 0;; ++count) {
    const ulint total_trx = trx_sys_any_active_transactions();

    if (total_trx == 0) {
      break;
    }

    if (count >= 600) {
      ib::info(ER_IB_MSG_1249) << "Waiting for " << total_trx << " active"
                               << " transactions to finish.";

      count = 0;
    }
    os_thread_sleep(100 * 1000);
  }

  std::atomic_thread_fence(std::memory_order_seq_cst);

  /* Wait until master thread has been stopped. */
  for (uint32_t count = 0;; ++count) {
    if (!srv_master_thread_active()) {
      break;
    }

    /* Print a message every 60 seconds if we are waiting
    for the monitor thread to exit. The master thread
    will be checked later. */

    if (count >= 600) {
      ib::info(ER_IB_MSG_1250) << "Waiting for master thread"
                               << " to be suspended.";
      count = 0;
    }
    os_thread_sleep(100 * 1000);
  }

  std::atomic_thread_fence(std::memory_order_seq_cst);
  ut_a(!srv_master_thread_active());

  /* At this point only page_cleaner should be active. We wait
  here to let it complete the flushing of the buffer pools
  before proceeding further. */
  srv_shutdown_state = SRV_SHUTDOWN_FLUSH_PHASE;

  for (uint32_t count = 0; buf_page_cleaner_is_active; ++count) {
    if (count >= 600) {
      ib::info(ER_IB_MSG_1251) << "Waiting for page_cleaner to"
                               << " finish flushing of buffer pool.";
      count = 0;
    }
    os_thread_sleep(100000);
  }

  std::atomic_thread_fence(std::memory_order_seq_cst);

<<<<<<< HEAD
  for (uint32_t count = 0;; ++count) {
    const ulint pending_io = buf_pool_check_no_pending_io();
=======
	ibuf_close();
	log_online_shutdown();
	log_shutdown();
	trx_sys_file_format_close();
	trx_sys_close();
	lock_sys_close();
>>>>>>> 333b4508

    if (pending_io == 0) {
      break;
    }

    if (count >= 600) {
      ib::info(ER_IB_MSG_1252) << "Waiting for " << pending_io << " buffer"
                               << " page I/Os to complete.";
      count = 0;
    }
    os_thread_sleep(100 * 1000);
  }

  std::atomic_thread_fence(std::memory_order_seq_cst);

  if (srv_fast_shutdown == 2) {
    if (!srv_read_only_mode) {
      ib::info(ER_IB_MSG_1253) << "MySQL has requested a very fast"
                                  " shutdown without flushing the InnoDB buffer"
                                  " pool to data files. At the next mysqld"
                                  " startup InnoDB will do a crash recovery!";

      /* In this fastest shutdown we do not flush the
      buffer pool:

      it is essentially a 'crash' of the InnoDB server.
      Make sure that the log is all flushed to disk, so
      that we can recover all committed transactions in
      a crash recovery. We must not write the lsn stamps
      to the data files, since at a startup InnoDB deduces
      from the stamps if the previous shutdown was clean.

      In this path, there is no checkpoint, so we have to
      write back persistent metadata before flushing.
      There should be no concurrent DML, so no need to
      require dict_persist::lock. */

      dict_persist_to_dd_table_buffer();

      log_stop_background_threads(*log_sys);
    }

    /* No redo log might be generated since now. */
    log_background_threads_inactive_validate(*log_sys);

    std::atomic_thread_fence(std::memory_order_seq_cst);

    srv_shutdown_state = SRV_SHUTDOWN_LAST_PHASE;

    fil_close_all_files();

    /* Stop Archiver background thread. */
    srv_shutdown_arch();

    return (log_get_lsn(*log_sys));
  }

  if (!srv_read_only_mode) {
    while (log_make_latest_checkpoint(*log_sys)) {
      /* It could happen, that when writing a new checkpoint,
      DD dynamic metadata was persisted, making some pages
      dirty (with the persisted data) and writing new redo
      records to protect those modifications. In such case,
      current lsn would be higher than lsn and we would need
      another iteration to ensure, that checkpoint lsn points
      to the newest lsn. */
    }

    log_stop_background_threads(*log_sys);
  }

  /* No redo log might be generated since now. */
  log_background_threads_inactive_validate(*log_sys);
  buf_must_be_all_freed();

  std::atomic_thread_fence(std::memory_order_seq_cst);

  const lsn_t lsn = log_get_lsn(*log_sys);

  std::atomic_thread_fence(std::memory_order_seq_cst);

  if (!srv_read_only_mode) {
    fil_flush_file_spaces(to_int(FIL_TYPE_TABLESPACE) | to_int(FIL_TYPE_LOG));
  }

  srv_shutdown_state = SRV_SHUTDOWN_LAST_PHASE;

  if (srv_downgrade_logs) {
    ut_a(!srv_read_only_mode);

    log_files_downgrade(*log_sys);

    fil_flush_file_redo();
  }

  /* Validate lsn and write it down. */
  ut_a(log_lsn_validate(lsn) || srv_force_recovery >= SRV_FORCE_NO_LOG_REDO);

  ut_a(lsn == log_sys->last_checkpoint_lsn ||
       srv_force_recovery >= SRV_FORCE_NO_LOG_REDO);

  ut_a(lsn == log_get_lsn(*log_sys));

  if (!srv_read_only_mode) {
    ut_a(srv_force_recovery < SRV_FORCE_NO_LOG_REDO);

    auto err = fil_write_flushed_lsn(lsn);
    ut_a(err == DB_SUCCESS);
  }

  fil_close_all_files();

  /* Stop Archiver background thread. */
  srv_shutdown_arch();

  /* Make some checks that the server really is quiet. */
  buf_must_be_all_freed();
  log_background_threads_inactive_validate(*log_sys);
  ut_a(srv_any_background_threads_are_active() == nullptr);
  ut_a(!srv_master_thread_active());
  ut_a(lsn == log_get_lsn(*log_sys));

  return (lsn);
}

/** Shut down the InnoDB database. */
void srv_shutdown() {
  ut_a(!srv_is_being_started);
  ut_a(srv_is_being_shutdown);

  lsn_t shutdown_lsn;

  /* 1. Flush the buffer pool to disk, write the current lsn to
  the tablespace header(s), and copy all log data to archive.
  The step 1 is the real InnoDB shutdown. The remaining steps 2 - ...
  just free data structures after the shutdown. */

  /* We force DD to flush table buffers to redo so they have opportunity
  to be written to redo and flushed before redo is shut down.*/
  dict_persist_to_dd_table_buffer();

  shutdown_lsn = srv_shutdown_log();

  if (srv_conc_get_active_threads() != 0) {
    ib::warn(ER_IB_MSG_1154, srv_conc_get_active_threads());
  }

  /* 2. Make all threads created by InnoDB to exit */
  srv_shutdown_all_bg_threads();

  if (srv_monitor_file) {
    fclose(srv_monitor_file);
    srv_monitor_file = 0;
    if (srv_monitor_file_name) {
      unlink(srv_monitor_file_name);
      ut_free(srv_monitor_file_name);
    }
    mutex_free(&srv_monitor_file_mutex);
  }

  if (srv_dict_tmpfile) {
    fclose(srv_dict_tmpfile);
    srv_dict_tmpfile = 0;
    mutex_free(&srv_dict_tmpfile_mutex);
  }

  if (srv_misc_tmpfile) {
    fclose(srv_misc_tmpfile);
    srv_misc_tmpfile = 0;
    mutex_free(&srv_misc_tmpfile_mutex);
  }

  /* This must be disabled before closing the buffer pool
  and closing the data dictionary.  */
  btr_search_disable(true);

  ibuf_close();
  clone_free();
  arch_free();
  ddl_log_close();
  log_sys_close();
  recv_sys_close();
  trx_sys_close();
  lock_sys_close();
  trx_pool_close();

  dict_close();
  dict_persist_close();
  btr_search_sys_free();
  undo_spaces_deinit();

  UT_DELETE(srv_dict_metadata);

  /* 3. Free all InnoDB's own mutexes and the os_fast_mutexes inside
  them */
  os_aio_free();
  que_close();
  row_mysql_close();
  srv_free();
  fil_close();
  pars_close();

  /* 4. Free all allocated memory */

  pars_lexer_close();
  buf_pool_free_all();

  /* 6. Free the thread management resoruces. */
  os_thread_close();

  /* 7. Free the synchronisation infrastructure. */
  sync_check_close();

  ib::info(ER_IB_MSG_1155, shutdown_lsn);

  srv_start_has_been_called = false;
  srv_is_being_shutdown = false;
  srv_shutdown_state = SRV_SHUTDOWN_NONE;
  srv_start_state = SRV_START_STATE_NONE;
}

#if 0  // TODO: Enable this in WL#6608
/********************************************************************
Signal all per-table background threads to shutdown, and wait for them to do
so. */
static
void
srv_shutdown_table_bg_threads(void)
{
	dict_table_t*	table;
	dict_table_t*	first;
	dict_table_t*	last = NULL;

	mutex_enter(&dict_sys->mutex);

	/* Signal all threads that they should stop. */
	table = UT_LIST_GET_FIRST(dict_sys->table_LRU);
	first = table;
	while (table) {
		dict_table_t*	next;
		fts_t*		fts = table->fts;

		if (fts != NULL) {
			fts_start_shutdown(table, fts);
		}

		next = UT_LIST_GET_NEXT(table_LRU, table);

		if (!next) {
			last = table;
		}

		table = next;
	}

	/* We must release dict_sys->mutex here; if we hold on to it in the
	loop below, we will deadlock if any of the background threads try to
	acquire it (for example, the FTS thread by calling que_eval_sql).

	Releasing it here and going through dict_sys->table_LRU without
	holding it is safe because:

	 a) MySQL only starts the shutdown procedure after all client
	 threads have been disconnected and no new ones are accepted, so no
	 new tables are added or old ones dropped.

	 b) Despite its name, the list is not LRU, and the order stays
	 fixed.

	To safeguard against the above assumptions ever changing, we store
	the first and last items in the list above, and then check that
	they've stayed the same below. */

	mutex_exit(&dict_sys->mutex);

	/* Wait for the threads of each table to stop. This is not inside
	the above loop, because by signaling all the threads first we can
	overlap their shutting down delays. */
	table = UT_LIST_GET_FIRST(dict_sys->table_LRU);
	ut_a(first == table);
	while (table) {
		dict_table_t*	next;
		fts_t*		fts = table->fts;

		if (fts != NULL) {
			fts_shutdown(table, fts);
		}

		next = UT_LIST_GET_NEXT(table_LRU, table);

		if (table == last) {
			ut_a(!next);
		}

		table = next;
	}
}
#endif

/** Get the encryption-data filename from the table name for a
single-table tablespace.
@param[in]	table		table object
@param[out]	filename	filename
@param[in]	max_len		filename max length */
void srv_get_encryption_data_filename(dict_table_t *table, char *filename,
                                      ulint max_len) {
  /* Make sure the data_dir_path is set. */
  dd_get_and_save_data_dir_path<dd::Table>(table, NULL, false);

  std::string path = dict_table_get_datadir(table);

  auto filepath = Fil_path::make(path, table->name.m_name, CFP, true);

  size_t len = strlen(filepath);
  ut_a(max_len >= len);

  strcpy(filename, filepath);

  ut_free(filepath);
}

/** Call exit(3) */
void srv_fatal_error() {
  ib::error(ER_IB_MSG_1156);

  fflush(stderr);

  ut_d(innodb_calling_exit = true);

  srv_shutdown_all_bg_threads();

  exit(3);
}<|MERGE_RESOLUTION|>--- conflicted
+++ resolved
@@ -166,27 +166,7 @@
 enum srv_shutdown_t srv_shutdown_state = SRV_SHUTDOWN_NONE;
 
 /** Files comprising the system tablespace */
-<<<<<<< HEAD
 static pfs_os_file_t files[1000];
-=======
-static pfs_os_file_t	files[1000];
-
-/** io_handler_thread parameters for thread identification */
-static ulint		n[SRV_MAX_N_IO_THREADS];
-/** io_handler_thread identifiers, 32 is the maximum number of purge threads.
-The extra elements at the end are allocated as follows:
-SRV_MAX_N_IO_THREADS + 1: srv_master_thread
-SRV_MAX_N_IO_THREADS + 2: lock_wait_timeout_thread
-SRV_MAX_N_IO_THREADS + 3: srv_error_monitor_thread
-SRV_MAX_N_IO_THREADS + 4: srv_monitor_thread
-SRV_MAX_N_IO_THREADS + 5: srv_redo_log_follow_thread
-SRV_MAX_N_IO_THREADS + 6: srv_purge_coordinator_thread
-SRV_MAX_N_IO_THREADS + 7: srv_worker_thread
-...
-SRV_MAX_N_IO_THREADS + 7 + srv_n_purge_threads - 1: srv_worker_thread */
-static os_thread_id_t	thread_ids[SRV_MAX_N_IO_THREADS + 7
-				   + SRV_MAX_N_PURGE_THREADS];
->>>>>>> 333b4508
 
 /** Name of srv_monitor_file */
 static char *srv_monitor_file_name;
@@ -195,7 +175,6 @@
 #define SRV_MAX_N_PENDING_SYNC_IOS 100
 
 /* Keys to register InnoDB threads with performance schema */
-<<<<<<< HEAD
 #ifdef UNIV_PFS_THREAD
 mysql_pfs_key_t archiver_thread_key;
 mysql_pfs_key_t buf_dump_thread_key;
@@ -214,24 +193,9 @@
 mysql_pfs_key_t srv_master_thread_key;
 mysql_pfs_key_t srv_monitor_thread_key;
 mysql_pfs_key_t srv_purge_thread_key;
+mysql_pfs_key_t srv_log_tracking_thread_key;
 mysql_pfs_key_t srv_worker_thread_key;
 mysql_pfs_key_t trx_recovery_rollback_thread_key;
-=======
-mysql_pfs_key_t	buf_dump_thread_key;
-mysql_pfs_key_t	dict_stats_thread_key;
-mysql_pfs_key_t	io_handler_thread_key;
-mysql_pfs_key_t	io_ibuf_thread_key;
-mysql_pfs_key_t	io_log_thread_key;
-mysql_pfs_key_t	io_read_thread_key;
-mysql_pfs_key_t	io_write_thread_key;
-mysql_pfs_key_t	srv_error_monitor_thread_key;
-mysql_pfs_key_t	srv_lock_timeout_thread_key;
-mysql_pfs_key_t	srv_master_thread_key;
-mysql_pfs_key_t	srv_monitor_thread_key;
-mysql_pfs_key_t	srv_purge_thread_key;
-mysql_pfs_key_t	srv_log_tracking_thread_key;
-mysql_pfs_key_t	srv_worker_thread_key;
->>>>>>> 333b4508
 #endif /* UNIV_PFS_THREAD */
 
 #ifdef HAVE_PSI_STAGE_INTERFACE
@@ -294,16 +258,27 @@
   return (true);
 }
 
+static std::atomic<ulint> io_tid_i(0);
+
 /** I/o-handler thread function.
 @param[in]	segment		The AIO segment the thread will work on */
 static void io_handler_thread(ulint segment) {
+  const ulint tid_i = io_tid_i.fetch_add(1, std::memory_order_relaxed);
+  ut_ad(tid_i < srv_n_file_io_threads);
+  srv_io_tids[tid_i] = os_thread_get_tid();
+  const auto actual_priority =
+      os_thread_set_priority(srv_io_tids[tid_i], srv_sched_priority_io);
+  if (UNIV_UNLIKELY(actual_priority != srv_sched_priority_purge))
+    ib::warn() << "Failed to set I/O thread priority to "
+               << srv_sched_priority_master << " the current priority is "
+               << actual_priority;
+
   while (srv_shutdown_state != SRV_SHUTDOWN_EXIT_THREADS ||
          buf_page_cleaner_is_active || !os_aio_all_slots_free()) {
     fil_aio_wait(segment);
   }
 }
 
-<<<<<<< HEAD
 /** Creates a log file.
  @return DB_SUCCESS or error code */
 static MY_ATTRIBUTE((warn_unused_result)) dberr_t
@@ -311,45 +286,15 @@
                     const char *name)    /*!< in: log file name */
 {
   bool ret;
-=======
-#ifndef UNIV_HOTBACKUP
-
-static ulint io_tid_i = 0;
-
-/********************************************************************//**
-I/o-handler thread function.
-@return OS_THREAD_DUMMY_RETURN */
-extern "C"
-os_thread_ret_t
-DECLARE_THREAD(io_handler_thread)(
-/*==============================*/
-	void*	arg)	/*!< in: pointer to the number of the segment in
-			the aio array */
-{
-	ulint	segment;
-	ulint	tid_i = os_atomic_increment_ulint(&io_tid_i, 1) - 1;
-
-	ut_ad(tid_i < srv_n_file_io_threads);
->>>>>>> 333b4508
 
   *file = os_file_create(innodb_log_file_key, name,
                          OS_FILE_CREATE | OS_FILE_ON_ERROR_NO_EXIT,
                          OS_FILE_NORMAL, OS_LOG_FILE, srv_read_only_mode, &ret);
 
-<<<<<<< HEAD
   if (!ret) {
     ib::error(ER_IB_MSG_1061, name);
     return (DB_ERROR);
   }
-=======
-	srv_io_tids[tid_i] = os_thread_get_tid();
-	os_thread_set_priority(srv_io_tids[tid_i], srv_sched_priority_io);
-
-#ifdef UNIV_DEBUG_THREAD_CREATION
-	ib::info() << "Io handler thread " << segment << " starts, id "
-		<< os_thread_pf(os_thread_get_curr_id());
-#endif
->>>>>>> 333b4508
 
   auto size = srv_log_file_size >> (20 - UNIV_PAGE_SIZE_SHIFT);
 
@@ -1370,23 +1315,19 @@
 }
 
 /** Initializes the log tracking subsystem and starts its thread.  */
-void
-srv_init_log_online(void)
-{
-	if (UNIV_UNLIKELY(srv_force_recovery > 0 || srv_read_only_mode)) {
-		srv_track_changed_pages = FALSE;
-		return;
-	}
-
-	if (srv_track_changed_pages) {
-
-		log_online_read_init();
-
-		/* Create the thread that follows the redo log to output the
-		   changed page bitmap */
-		os_thread_create(&srv_redo_log_follow_thread, NULL,
-				 thread_ids + 5 + SRV_MAX_N_IO_THREADS);
-	}
+void srv_init_log_online(void) {
+  if (UNIV_UNLIKELY(srv_force_recovery > 0 || srv_read_only_mode)) {
+    srv_track_changed_pages = false;
+    return;
+  }
+
+  if (srv_track_changed_pages) {
+    log_online_read_init();
+
+    /* Create the thread that follows the redo log to output the
+       changed page bitmap */
+    os_thread_create(srv_log_tracking_thread_key, srv_redo_log_follow_thread);
+  }
 }
 
 /** Create the temporary file tablespace.
@@ -1434,6 +1375,13 @@
     /* Open this shared temp tablespace in the fil_system so that
     it stays open until shutdown. */
     if (fil_space_open(tmp_space->space_id())) {
+      if (srv_tmp_tablespace_encrypt) {
+        fil_space_t *const space = fil_space_get(dict_sys_t::s_temp_space_id);
+        space->flags |= FSP_FLAGS_MASK_ENCRYPTION;
+        err = fil_set_encryption(space->id, Encryption::AES, nullptr, nullptr);
+        ut_a(err == DB_SUCCESS);
+      }
+
       /* Initialize the header page */
       mtr_start(&mtr);
       mtr_set_log_mode(&mtr, MTR_LOG_NO_REDO);
@@ -1449,44 +1397,8 @@
     }
   }
 
-<<<<<<< HEAD
   return (err);
 }
-=======
-		/* Open this shared temp tablespace in the fil_system so that
-		it stays open until shutdown. */
-		if (fil_space_open(tmp_space->name())) {
-
-			if (srv_tmp_tablespace_encrypt) {
-
-				fil_space_t*	space =
-					fil_space_get(temp_space_id);
-				space->flags |= FSP_FLAGS_MASK_ENCRYPTION;
-
-				err = fil_set_encryption(space->id,
-							 Encryption::AES,
-							 NULL,
-							 NULL);
-				ut_a(err == DB_SUCCESS);
-			}
-
-			/* Initialize the header page */
-			mtr_start(&mtr);
-			mtr_set_log_mode(&mtr, MTR_LOG_NO_REDO);
-
-			fsp_header_init(tmp_space->space_id(), size, &mtr);
-
-			mtr_commit(&mtr);
-		} else {
-			/* This file was just opened in the code above! */
-			ib::error() << "The " << tmp_space->name()
-				<< " data file cannot be re-opened"
-				" after check_file_spec() succeeded!";
-
-			err = DB_ERROR;
-		}
-	}
->>>>>>> 333b4508
 
 /** Create SDI Indexes in system tablespace. */
 static void srv_create_sdi_indexes() {
@@ -1843,15 +1755,7 @@
 
   fil_init(srv_max_n_open_files);
 
-<<<<<<< HEAD
   err = fil_scan_for_tablespaces(scan_directories);
-=======
-	} else if (0 == ut_strcmp(srv_file_flush_method_str, "ALL_O_DIRECT")) {
-		srv_unix_file_flush_method = SRV_UNIX_ALL_O_DIRECT;
-
-	} else if (0 == ut_strcmp(srv_file_flush_method_str, "O_DIRECT_NO_FSYNC")) {
-		srv_unix_file_flush_method = SRV_UNIX_O_DIRECT_NO_FSYNC;
->>>>>>> 333b4508
 
   if (err != DB_SUCCESS) {
     return (srv_init_abort(err));
@@ -1860,78 +1764,9 @@
   if (!srv_read_only_mode) {
     mutex_create(LATCH_ID_SRV_MONITOR_FILE, &srv_monitor_file_mutex);
 
-<<<<<<< HEAD
     if (srv_innodb_status) {
       srv_monitor_file_name = static_cast<char *>(ut_malloc_nokey(
           MySQL_datadir_path.len() + 20 + sizeof "/innodb_status."));
-=======
-	/* Note that the call srv_boot() also changes the values of
-	some variables to the units used by InnoDB internally */
-
-	/* Set the maximum number of threads which can wait for a semaphore
-	inside InnoDB: this is the 'sync wait array' size, as well as the
-	maximum number of threads that can wait in the 'srv_conc array' for
-	their time to enter InnoDB. */
-
-	srv_max_n_threads = 1   /* io_ibuf_thread */
-			    + 1 /* io_log_thread */
-			    + 1 /* lock_wait_timeout_thread */
-			    + 1 /* srv_error_monitor_thread */
-			    + 1 /* srv_monitor_thread */
-			    + 1 /* srv_master_thread */
-			    + 1 /* srv_redo_log_follow_thread */
-			    + 1 /* srv_purge_coordinator_thread */
-			    + 1 /* buf_dump_thread */
-			    + 1 /* dict_stats_thread */
-			    + 1 /* fts_optimize_thread */
-			    + 1 /* trx_rollback_or_clean_all_recovered */
-			    + 128 /* added as margin, for use of
-				  InnoDB Memcached etc. */
-			    + max_connections
-			    + srv_n_read_io_threads
-			    + srv_n_write_io_threads
-			    + srv_n_purge_threads
-			    + srv_n_page_cleaners
-			    /* FTS Parallel Sort */
-			    + fts_sort_pll_degree * FTS_NUM_AUX_INDEX
-			      * max_connections;
-
-	if (srv_buf_pool_size >= BUF_POOL_SIZE_THRESHOLD) {
-
-		if (srv_buf_pool_instances == srv_buf_pool_instances_default) {
-#if defined(_WIN32) && !defined(_WIN64)
-			/* Do not allocate too large of a buffer pool on
-			Windows 32-bit systems, which can have trouble
-			allocating larger single contiguous memory blocks. */
-			srv_buf_pool_instances = ut_min(
-				static_cast<ulong>(MAX_BUFFER_POOLS),
-				static_cast<ulong>(srv_buf_pool_size
-						   / (128 * 1024 * 1024)));
-#else /* defined(_WIN32) && !defined(_WIN64) */
-			/* Default to 8 instances when size > 1GB. */
-			srv_buf_pool_instances = 8;
-#endif /* defined(_WIN32) && !defined(_WIN64) */
-		}
-	} else {
-		/* If buffer pool is less than 1 GiB, assume fewer
-		threads. Also use only one buffer pool instance. */
-		if (srv_buf_pool_instances != srv_buf_pool_instances_default
-		    && srv_buf_pool_instances != 1) {
-			/* We can't distinguish whether the user has explicitly
-			started mysqld with --innodb-buffer-pool-instances=0,
-			(srv_buf_pool_instances_default is 0) or has not
-			specified that option at all. Thus we have the
-			limitation that if the user started with =0, we
-			will not emit a warning here, but we should actually
-			do so. */
-			ib::info()
-				<< "Adjusting innodb_buffer_pool_instances"
-				" from " << srv_buf_pool_instances << " to 1"
-				" since innodb_buffer_pool_size is less than "
-				<< BUF_POOL_SIZE_THRESHOLD / (1024 * 1024)
-				<< " MiB";
-		}
->>>>>>> 333b4508
 
       sprintf(srv_monitor_file_name, "%s/innodb_status." ULINTPF,
               static_cast<const char *>(MySQL_datadir_path),
@@ -2015,7 +1850,8 @@
   ib::info(ER_IB_MSG_1130, size, unit, srv_buf_pool_instances, chunk_size,
            chunk_unit);
 
-  err = buf_pool_init(srv_buf_pool_size, srv_buf_pool_instances);
+  err = buf_pool_init(srv_buf_pool_size, static_cast<bool>(srv_numa_interleave),
+                      srv_buf_pool_instances);
 
   if (err != DB_SUCCESS) {
     ib::error(ER_IB_MSG_1131);
@@ -2038,6 +1874,7 @@
   pars_init();
   clone_init();
   arch_init();
+  log_online_init();
 
   recv_sys_create();
   recv_sys_init(buf_pool_get_curr_size());
@@ -2088,14 +1925,9 @@
   err = srv_sys_space.open_or_create(false, create_new_db, &sum_of_new_sizes,
                                      &flushed_lsn);
 
-<<<<<<< HEAD
   /* FIXME: This can be done earlier, but we now have to wait for
   checking of system tablespace. */
   dict_persist_init();
-=======
-	err = buf_pool_init(srv_buf_pool_size, static_cast<bool>(srv_numa_interleave),
-	                    srv_buf_pool_instances);
->>>>>>> 333b4508
 
   switch (err) {
     case DB_SUCCESS:
@@ -2122,14 +1954,8 @@
 
   srv_log_file_size_requested = srv_log_file_size;
 
-<<<<<<< HEAD
   if (create_new_db) {
     ut_a(buf_are_flush_lists_empty_validate());
-=======
-	fsp_init();
-	log_init();
-	log_online_init();
->>>>>>> 333b4508
 
     /* TODO: Was there any reason for which we were skipping
     here the log block which starts at LOG_START_LSN in 5.7 ? */
@@ -2156,28 +1982,12 @@
       err = os_file_get_status(logfilename, &stat_info, false,
                                srv_read_only_mode);
 
-<<<<<<< HEAD
       if (err == DB_NOT_FOUND) {
         if (i == 0) {
           if (flushed_lsn < static_cast<lsn_t>(1000)) {
             ib::error(ER_IB_MSG_1135);
             return (srv_init_abort(DB_ERROR));
           }
-=======
-	for (i = 0; i < srv_buf_pool_instances; i++) {
-		os_thread_create(buf_lru_manager, reinterpret_cast<void *>(i),
-				 NULL);
-	}
-
-	/* Make sure page cleaner is active. */
-	os_rmb;
-	while (!buf_page_cleaner_is_active
-	       || buf_lru_manager_running_threads < srv_buf_pool_instances) {
-
-		os_thread_sleep(10000);
-		os_rmb;
-	}
->>>>>>> 333b4508
 
           err = create_log_files(logfilename, dirnamelen, flushed_lsn, logfile0,
                                  new_checkpoint_lsn);
@@ -2293,6 +2103,8 @@
 
     log_start_background_threads(*log_sys);
 
+    srv_init_log_online();
+
     err = srv_undo_tablespaces_init(true);
 
     if (err != DB_SUCCESS) {
@@ -2303,12 +2115,7 @@
 
     bool ret = fsp_header_init(0, sum_of_new_sizes, &mtr, false);
 
-<<<<<<< HEAD
     mtr_commit(&mtr);
-=======
-		ut_a(!srv_read_only_mode);
-		srv_init_log_online();
->>>>>>> 333b4508
 
     if (!ret) {
       return (srv_init_abort(DB_ERROR));
@@ -2322,6 +2129,10 @@
 
     purge_queue = trx_sys_init_at_db_start();
 
+    /* Create the per-buffer pool instance doublewrite buffers */
+    err = buf_parallel_dblwr_create();
+    if (err != DB_SUCCESS) return (srv_init_abort(err));
+
     /* The purge system needs to create the purge view and
     therefore requires that the trx_sys is inited. */
 
@@ -2333,17 +2144,7 @@
       return (srv_init_abort(err));
     }
 
-<<<<<<< HEAD
     srv_create_sdi_indexes();
-=======
-		/* Create the per-buffer pool instance doublewrite buffers */
-		err = buf_parallel_dblwr_create();
-		if (err != DB_SUCCESS)
-			return(srv_init_abort(err));
-
-		/* The purge system needs to create the purge view and
-		therefore requires that the trx_sys is inited. */
->>>>>>> 333b4508
 
     previous_lsn = log_get_lsn(*log_sys);
 
@@ -2373,42 +2174,39 @@
     and there must be no page in the buf_flush list. */
     buf_pool_invalidate();
 
+    /* Start monitor thread early enough so that e.g. crash recovery failing to
+    find free pages in the buffer pool is diagnosed. */
+    if (!srv_read_only_mode) {
+      /* Create the thread which prints InnoDB monitor info */
+      os_thread_create(srv_monitor_thread_key, srv_monitor_thread);
+      srv_start_state_set(SRV_START_STATE_MONITOR);
+    }
+
     /* We always try to do a recovery, even if the database had
     been shut down normally: this is the normal startup path */
 
     err = recv_recovery_from_checkpoint_start(*log_sys, flushed_lsn);
 
-    recv_sys->dblwr.pages.clear();
-
-<<<<<<< HEAD
+    /* Doublewrite-recovered pages should have been either
+    processed, either it should have been impossible to process
+    them due to a missing tablespace or innodb_force_recovery
+    setting, or server being read-only, or instance being
+    corrupted. */
+    ut_ad(
+        recv_sys->dblwr.pages.empty() || err == DB_TABLESPACE_NOT_FOUND ||
+        (err == DB_SUCCESS && (srv_force_recovery >= SRV_FORCE_NO_LOG_REDO)) ||
+        err == DB_ERROR || err == DB_CORRUPTION || err == DB_READ_ONLY);
+    buf_parallel_dblwr_finish_recovery();
+
     if (err == DB_SUCCESS) {
       /* Initialize the change buffer. */
       err = dict_boot();
     }
-=======
-		/* Start monitor thread early enough so that e.g. crash
-		recovery failing to find free pages in the buffer pool is
-		diagnosed. */
-		if (!srv_read_only_mode)
-		{
-			/* Create the thread which prints InnoDB monitor
-			info */
-			os_thread_create(
-				srv_monitor_thread,
-				NULL, thread_ids + 4 + SRV_MAX_N_IO_THREADS);
-
-			srv_start_state_set(SRV_START_STATE_MONITOR);
-		}
-
-		/* We always try to do a recovery, even if the database had
-		been shut down normally: this is the normal startup path */
->>>>>>> 333b4508
 
     if (err != DB_SUCCESS) {
       return (srv_init_abort(err));
     }
 
-<<<<<<< HEAD
     /* We need to start log threads before asking to flush
     all dirty pages. That's because some dirty pages could
     be dirty because of ibuf merges. The ibuf merges could
@@ -2419,24 +2217,13 @@
     log records related to the ibuf merges, allowing to
     flush the modified pages. That's why we need to start
     the log threads before flushing dirty pages. */
-=======
-		/* Doublewrite-recovered pages should have been either
-		processed, either it should have been impossible to process
-		them due to a missing tablespace or innodb_force_recovery
-		setting, or server being read-only, or instance being
-		corrupted. */
-		ut_ad(recv_sys->dblwr.pages.empty()
-		      || err == DB_TABLESPACE_NOT_FOUND
-		      || (err == DB_SUCCESS
-			  && (srv_force_recovery >= SRV_FORCE_NO_LOG_REDO))
-		      || err == DB_ERROR || err == DB_CORRUPTION
-		      || err == DB_READ_ONLY);
-		buf_parallel_dblwr_finish_recovery();
->>>>>>> 333b4508
 
     if (!srv_read_only_mode) {
       log_start_background_threads(*log_sys);
     }
+
+    err = buf_parallel_dblwr_create();
+    if (err != DB_SUCCESS) return (srv_init_abort(err));
 
     if (srv_force_recovery < SRV_FORCE_NO_LOG_REDO) {
       /* Apply the hashed log records to the
@@ -2465,19 +2252,11 @@
       them because the filenames were missing. */
     }
 
-<<<<<<< HEAD
     if (srv_force_recovery < SRV_FORCE_NO_LOG_REDO) {
       /* Recovery complete, start verifying the
       page LSN on read. */
       recv_lsn_checks_on = true;
     }
-=======
-		err = buf_parallel_dblwr_create();
-		if (err != DB_SUCCESS)
-			return(srv_init_abort(err));
-
-		purge_queue = trx_sys_init_at_db_start();
->>>>>>> 333b4508
 
     /* We have gone through the redo log, now check if all the
     tablespaces were found and recovered. */
@@ -2554,34 +2333,10 @@
 
       log_stop_background_threads(*log_sys);
 
-<<<<<<< HEAD
       /* Prohibit redo log writes from any other
       threads until creating a log checkpoint at the
       end of create_log_files(). */
       ut_d(log_sys->disable_redo_writes = true);
-=======
-			/* If log tracking is enabled, make it catch up with
-			the old logs synchronously. */
-			bool saved_srv_track_changed_pages
-				= srv_track_changed_pages;
-			if (srv_track_changed_pages) {
-				log_mutex_enter();
-				lsn_t checkpoint_lsn
-					= log_sys->last_checkpoint_lsn;
-				log_mutex_exit();
-				ib::info()
-					<< "Tracking redo log synchronously "
-					"until " << checkpoint_lsn;
-				if (!log_online_follow_redo_log()) {
-					return(srv_init_abort(DB_ERROR));
-				}
-				srv_track_changed_pages = false;
-			}
-
-			/* Close and free the redo log files, so that
-			we can replace them. */
-			fil_close_log_files(true);
->>>>>>> 333b4508
 
       ut_ad(!buf_pool_check_no_pending_io());
 
@@ -2593,46 +2348,27 @@
 
       RECOVERY_CRASH(4);
 
+      /* If log tracking is enabled, make it catch up with
+      the old logs synchronously. */
+      bool saved_srv_track_changed_pages = srv_track_changed_pages;
+      if (srv_track_changed_pages) {
+        const lsn_t checkpoint_lsn = log_sys->last_checkpoint_lsn;
+        ib::info() << "Tracking redo log synchronously "
+                      "until "
+                   << checkpoint_lsn;
+        if (!log_online_follow_redo_log()) {
+          return (srv_init_abort(DB_ERROR));
+        }
+        srv_track_changed_pages = false;
+      }
+
       /* Close and free the redo log files, so that
       we can replace them. */
       fil_close_log_files(true);
 
       RECOVERY_CRASH(5);
 
-<<<<<<< HEAD
       log_sys_close();
-=======
-			if (saved_srv_track_changed_pages) {
-				log_mutex_enter();
-				lsn_t checkpoint_lsn
-					= log_sys->last_checkpoint_lsn;
-				log_sys->last_checkpoint_lsn = log_sys->lsn;
-				log_mutex_exit();
-				ib::info()
-					<< "Tracking redo log synchronously "
-					"until " << checkpoint_lsn;
-				srv_track_changed_pages = true;
-				if (!log_online_follow_redo_log()) {
-					return(srv_init_abort(DB_ERROR));
-				}
-				srv_track_changed_pages = false;
-			}
-
-			/* create_log_files() can increase system lsn that is
-			why FIL_PAGE_FILE_FLUSH_LSN have to be updated */
-			flushed_lsn = log_get_lsn();
-			fil_write_flushed_lsn(flushed_lsn);
-			fil_flush_file_spaces(FIL_TYPE_TABLESPACE);
-
-			create_log_files_rename(
-				logfilename, dirnamelen, log_get_lsn(),
-				logfile0);
-
-			if (saved_srv_track_changed_pages) {
-				srv_track_changed_pages = true;
-			}
-		}
->>>>>>> 333b4508
 
       ib::info(ER_IB_MSG_1143);
 
@@ -2645,6 +2381,25 @@
         return (srv_init_abort(err));
       }
 
+      if (saved_srv_track_changed_pages) {
+        const lsn_t checkpoint_lsn = log_sys->last_checkpoint_lsn;
+        log_sys->last_checkpoint_lsn = log_get_lsn(*log_sys);
+        ib::info() << "Tracking redo log synchronously until "
+                   << checkpoint_lsn;
+        srv_track_changed_pages = true;
+        if (!log_online_follow_redo_log()) {
+          return (srv_init_abort(DB_ERROR));
+        }
+        srv_track_changed_pages = false;
+      }
+
+      /* create_log_files() can increase system lsn that is
+      why FIL_PAGE_FILE_FLUSH_LSN have to be updated */
+      flushed_lsn = log_get_lsn(*log_sys);
+      err = fil_write_flushed_lsn(flushed_lsn);
+      if (err != DB_SUCCESS) return (srv_init_abort(err));
+      fil_flush_file_spaces(FIL_TYPE_TABLESPACE);
+
       create_log_files_rename(logfilename, dirnamelen, new_checkpoint_lsn,
                               logfile0);
 
@@ -2652,14 +2407,9 @@
 
       flushed_lsn = new_checkpoint_lsn;
 
-<<<<<<< HEAD
       log_start(*log_sys, 0, flushed_lsn, flushed_lsn);
 
       log_start_background_threads(*log_sys);
-=======
-	/* Open temp-tablespace and keep it open until shutdown. */
-	err = srv_open_tmp_tablespace(create_new_db, &srv_tmp_space);
->>>>>>> 333b4508
 
     } else if (recv_sys->is_cloned_db) {
       /* Reset creator for log */
@@ -2679,7 +2429,6 @@
       log_start_background_threads(*log_sys);
     }
 
-<<<<<<< HEAD
     if (sum_of_new_sizes > 0) {
       /* New data file(s) were added */
       mtr_start(&mtr);
@@ -2687,27 +2436,6 @@
       fsp_header_inc_size(0, sum_of_new_sizes, &mtr);
 
       mtr_commit(&mtr);
-=======
-		/* Create the thread which prints InnoDB monitor info */
-		if (!srv_start_state_is_set(SRV_START_STATE_MONITOR)) {
-
-			os_thread_create(
-				srv_monitor_thread,
-				NULL, thread_ids + 4 + SRV_MAX_N_IO_THREADS);
-
-			srv_start_state_set(SRV_START_STATE_MONITOR);
-		}
-	}
-
-	/* wake main loop of page cleaner up */
-	os_event_set(buf_flush_event);
-
-	/* Create the SYS_FOREIGN and SYS_FOREIGN_COLS system tables */
-	err = dict_create_or_check_foreign_constraint_tables();
-	if (err != DB_SUCCESS) {
-		return(srv_init_abort(err));
-	}
->>>>>>> 333b4508
 
       /* Immediately write the log record about
       increased tablespace size to disk, so that it
@@ -2717,17 +2445,7 @@
       log_buffer_flush_to_disk(*log_sys);
     }
 
-<<<<<<< HEAD
     err = srv_undo_tablespaces_init(false);
-=======
-	/* Create the SYS_ZIP_DICT system table */
-	err = dict_create_or_check_sys_zip_dict();
-	if (err != DB_SUCCESS) {
-		return(err);
-	}
-
-	srv_is_being_started = false;
->>>>>>> 333b4508
 
     if (err != DB_SUCCESS && srv_force_recovery < SRV_FORCE_NO_UNDO_LOG_SCAN) {
       if (err == DB_TABLESPACE_NOT_FOUND) {
@@ -2757,7 +2475,6 @@
       srv_undo_tablespaces_upgrade();
     }
 
-<<<<<<< HEAD
     DBUG_EXECUTE_IF("check_no_undo", ut_ad(purge_queue->empty()););
 
     /* The purge system needs to create the purge view and
@@ -2776,27 +2493,6 @@
   if (buf_dblwr == NULL && !buf_dblwr_create()) {
     return (srv_init_abort(DB_ERROR));
   }
-=======
-	/* Enable row log encryption if it is set */
-	log_tmp_enable_encryption_if_set();
-
-	if (!srv_read_only_mode
-	    && srv_force_recovery < SRV_FORCE_NO_BACKGROUND) {
-
-		os_thread_create(
-			srv_purge_coordinator_thread,
-			NULL, thread_ids + 6 + SRV_MAX_N_IO_THREADS);
-
-		ut_a(UT_ARR_SIZE(thread_ids)
-		     > 6 + srv_n_purge_threads + SRV_MAX_N_IO_THREADS);
-
-		/* We've already created the purge coordinator thread above. */
-		for (i = 1; i < srv_n_purge_threads; ++i) {
-			os_thread_create(
-				srv_worker_thread, NULL,
-				thread_ids + 6 + i + SRV_MAX_N_IO_THREADS);
-		}
->>>>>>> 333b4508
 
   /* Here the double write buffer has already been created and so
   any new rollback segments will be allocated after the double
@@ -2811,45 +2507,8 @@
   running in single threaded mode essentially. Only the IO threads
   should be running at this stage. */
 
-<<<<<<< HEAD
   ut_a(srv_rollback_segments > 0);
   ut_a(srv_rollback_segments <= TRX_SYS_N_RSEGS);
-=======
-	sum_of_data_file_sizes = srv_sys_space.get_sum_of_sizes();
-	ut_a(sum_of_new_sizes != ULINT_UNDEFINED);
-
-	tablespace_size_in_header = fsp_header_get_tablespace_size();
-
-	if (!srv_read_only_mode
-	    && !srv_sys_space.can_auto_extend_last_file()
-	    && sum_of_data_file_sizes != tablespace_size_in_header) {
-
-		ib::error() << "Tablespace size stored in header is "
-			<< tablespace_size_in_header << " pages, but the sum"
-			" of data file sizes is " << sum_of_data_file_sizes
-			<< " pages";
-
-		if (srv_force_recovery == 0
-		    && sum_of_data_file_sizes < tablespace_size_in_header) {
-			/* This is a fatal error, the tail of a tablespace is
-			missing */
-
-			ib::error()
-				<< "Cannot start InnoDB."
-				" The tail of the system tablespace is"
-				" missing. Have you edited"
-				" innodb_data_file_path in my.cnf in an"
-				" inappropriate way, removing"
-				" ibdata files from there?"
-				" You can set innodb_force_recovery=1"
-				" in my.cnf to force"
-				" a startup if you are trying"
-				" to recover a badly corrupt database.";
-
-			return(srv_init_abort(DB_ERROR));
-		}
-	}
->>>>>>> 333b4508
 
   /* Make sure there are enough rollback segments in each tablespace
   and that each rollback segment has an associated memory object.
@@ -2885,11 +2544,16 @@
     os_thread_create(srv_error_monitor_thread_key, srv_error_monitor_thread);
 
     /* Create the thread which prints InnoDB monitor info */
-    srv_threads.m_monitor_thread_active = true;
-    os_thread_create(srv_monitor_thread_key, srv_monitor_thread);
+    if (!srv_start_state_is_set(SRV_START_STATE_MONITOR)) {
+      srv_threads.m_monitor_thread_active = true;
+      os_thread_create(srv_monitor_thread_key, srv_monitor_thread);
+    }
 
     srv_start_state_set(SRV_START_STATE_MONITOR);
   }
+
+  /* wake main loop of page cleaner up */
+  os_event_set(buf_flush_event);
 
   srv_sys_tablespaces_open = true;
 
@@ -2904,12 +2568,16 @@
     }
   }
 
+// Percona commented out to be removed for the new DD
+#if 0
+  /* Create the SYS_ZIP_DICT system table */
+  err = dict_create_or_check_sys_zip_dict();
+  if (err != DB_SUCCESS) return(err);
+#endif
+
   srv_is_being_started = false;
 
   ut_a(trx_purge_state() == PURGE_STATE_INIT);
-
-  /* wake main loop of page cleaner up */
-  os_event_set(buf_flush_event);
 
   sum_of_data_file_sizes = srv_sys_space.get_sum_of_sizes();
   ut_a(sum_of_new_sizes != FIL_NULL);
@@ -2944,26 +2612,17 @@
     }
   }
 
-  ib::info(ER_IB_MSG_1151, INNODB_VERSION_STR, log_get_lsn(*log_sys));
-
-<<<<<<< HEAD
+  if (!srv_file_per_table && srv_pass_corrupt_table) {
+    ib::warn() << "The option innodb_file_per_table is disabled, so using the "
+                  "option innodb_pass_corrupt_table doesn't make sense.";
+  }
+
+  ib::info(ER_IB_MSG_1151,
+           "Percona XtraDB (http://www.percona.com) " INNODB_VERSION_STR,
+           log_get_lsn(*log_sys));
+
   return (DB_SUCCESS);
 }
-=======
-	if (!srv_file_per_table && srv_pass_corrupt_table) {
-		ib::warn()
-			<< "The option innodb_file_per_table is disabled,"
-			   " so using the option innodb_pass_corrupt_table "
-			   "doesn't make sense.";
-	}
-
-	if (srv_print_verbose_log) {
-		ib::info()
-			<< "Percona XtraDB (http://www.percona.com) " INNODB_VERSION_STR
-			<< " started; log sequence number "
-			<< srv_start_lsn;
-	}
->>>>>>> 333b4508
 
 /** Applier of dynamic metadata */
 struct metadata_applier {
@@ -3088,6 +2747,9 @@
 
   srv_start_state_set(SRV_START_STATE_MASTER);
 
+  /* Enable row log encryption if it is set */
+  log_tmp_enable_encryption_if_set();
+
   if (srv_force_recovery == 0) {
     /* In the insert buffer we may have even bigger tablespace
     id's, because we may have dropped those tablespaces, but
@@ -3333,30 +2995,25 @@
   /* At this point only page_cleaner should be active. We wait
   here to let it complete the flushing of the buffer pools
   before proceeding further. */
+  ut_ad(buf_lru_manager_running_threads == srv_buf_pool_instances ||
+        buf_lru_manager_running_threads == 0);
+
   srv_shutdown_state = SRV_SHUTDOWN_FLUSH_PHASE;
 
-  for (uint32_t count = 0; buf_page_cleaner_is_active; ++count) {
-    if (count >= 600) {
+  for (uint32_t count = 0;
+       buf_page_cleaner_is_active || buf_lru_manager_running_threads > 0;
+       ++count) {
+    if (count % 600 == 0) {
       ib::info(ER_IB_MSG_1251) << "Waiting for page_cleaner to"
                                << " finish flushing of buffer pool.";
-      count = 0;
     }
     os_thread_sleep(100000);
   }
 
   std::atomic_thread_fence(std::memory_order_seq_cst);
 
-<<<<<<< HEAD
   for (uint32_t count = 0;; ++count) {
     const ulint pending_io = buf_pool_check_no_pending_io();
-=======
-	ibuf_close();
-	log_online_shutdown();
-	log_shutdown();
-	trx_sys_file_format_close();
-	trx_sys_close();
-	lock_sys_close();
->>>>>>> 333b4508
 
     if (pending_io == 0) {
       break;
@@ -3405,6 +3062,13 @@
     std::atomic_thread_fence(std::memory_order_seq_cst);
 
     srv_shutdown_state = SRV_SHUTDOWN_LAST_PHASE;
+
+    /* Wake the log tracking thread which will then immediatelly quit because
+    of srv_shutdown_state value */
+    if (srv_redo_log_thread_started) {
+      os_event_reset(srv_redo_log_tracked_event);
+      os_event_set(srv_checkpoint_completed_event);
+    }
 
     fil_close_all_files();
 
@@ -3444,6 +3108,13 @@
 
   srv_shutdown_state = SRV_SHUTDOWN_LAST_PHASE;
 
+  /* Wake the log tracking thread which will then immediatelly quit because of
+  srv_shutdown_state value */
+  if (srv_redo_log_thread_started) {
+    os_event_reset(srv_redo_log_tracked_event);
+    os_event_set(srv_checkpoint_completed_event);
+  }
+
   if (srv_downgrade_logs) {
     ut_a(!srv_read_only_mode);
 
@@ -3535,6 +3206,7 @@
 
   ibuf_close();
   clone_free();
+  log_online_shutdown();
   arch_free();
   ddl_log_close();
   log_sys_close();
