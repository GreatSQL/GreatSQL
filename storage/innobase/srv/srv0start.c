/*****************************************************************************

<<<<<<< HEAD
Copyright (c) 1996, 2013, Oracle and/or its affiliates. All rights reserved.
=======
Copyright (c) 1996, 2015, Oracle and/or its affiliates. All rights reserved.
>>>>>>> 31c803e8
Copyright (c) 2008, Google Inc.
Copyright (c) 2009, Percona Inc.

Portions of this file contain modifications contributed and copyrighted by
Google, Inc. Those modifications are gratefully acknowledged and are described
briefly in the InnoDB documentation. The contributions by Google are
incorporated with their permission, and subject to the conditions contained in
the file COPYING.Google.

Portions of this file contain modifications contributed and copyrighted
by Percona Inc.. Those modifications are
gratefully acknowledged and are described briefly in the InnoDB
documentation. The contributions by Percona Inc. are incorporated with
their permission, and subject to the conditions contained in the file
COPYING.Percona.

This program is free software; you can redistribute it and/or modify it under
the terms of the GNU General Public License as published by the Free Software
Foundation; version 2 of the License.

This program is distributed in the hope that it will be useful, but WITHOUT
ANY WARRANTY; without even the implied warranty of MERCHANTABILITY or FITNESS
FOR A PARTICULAR PURPOSE. See the GNU General Public License for more details.

You should have received a copy of the GNU General Public License along with
this program; if not, write to the Free Software Foundation, Inc., 
51 Franklin St, Fifth Floor, Boston, MA 02110-1301 USA

*****************************************************************************/

/********************************************************************//**
@file srv/srv0start.c
Starts the InnoDB database server

Created 2/16/1996 Heikki Tuuri
*************************************************************************/

#include "ut0mem.h"
#include "mem0mem.h"
#include "data0data.h"
#include "data0type.h"
#include "dict0dict.h"
#include "buf0buf.h"
#include "os0file.h"
#include "os0thread.h"
#include "fil0fil.h"
#include "fsp0fsp.h"
#include "rem0rec.h"
#include "mtr0mtr.h"
#include "log0log.h"
#include "log0recv.h"
#include "page0page.h"
#include "page0cur.h"
#include "trx0trx.h"
#include "trx0sys.h"
#include "btr0btr.h"
#include "btr0cur.h"
#include "rem0rec.h"
#include "ibuf0ibuf.h"
#include "srv0start.h"
#include "srv0srv.h"
#ifndef UNIV_HOTBACKUP
# include "os0proc.h"
# include "sync0sync.h"
# include "buf0flu.h"
# include "buf0rea.h"
# include "dict0boot.h"
# include "dict0load.h"
# include "que0que.h"
# include "usr0sess.h"
# include "lock0lock.h"
# include "trx0roll.h"
# include "trx0purge.h"
# include "lock0lock.h"
# include "pars0pars.h"
# include "btr0sea.h"
# include "rem0cmp.h"
# include "dict0crea.h"
# include "row0ins.h"
# include "row0sel.h"
# include "row0upd.h"
# include "row0row.h"
# include "row0mysql.h"
# include "btr0pcur.h"
# include "os0sync.h" /* for INNODB_RW_LOCKS_USE_ATOMICS */
# include "zlib.h" /* for ZLIB_VERSION */

/** Log sequence number immediately after startup */
UNIV_INTERN ib_uint64_t	srv_start_lsn;
/** Log sequence number at shutdown */
UNIV_INTERN ib_uint64_t	srv_shutdown_lsn;

#ifdef HAVE_DARWIN_THREADS
# include <sys/utsname.h>
/** TRUE if the F_FULLFSYNC option is available */
UNIV_INTERN ibool	srv_have_fullfsync = FALSE;
#endif

/** TRUE if a raw partition is in use */
UNIV_INTERN ibool	srv_start_raw_disk_in_use = FALSE;

/** TRUE if the server is being started, before rolling back any
incomplete transactions */
UNIV_INTERN ibool	srv_startup_is_before_trx_rollback_phase = FALSE;
/** TRUE if the server is being started */
UNIV_INTERN ibool	srv_is_being_started = FALSE;
/** TRUE if the server was successfully started */
UNIV_INTERN ibool	srv_was_started = FALSE;
/** TRUE if innobase_start_or_create_for_mysql() has been called */
static ibool	srv_start_has_been_called = FALSE;

/** At a shutdown this value climbs from SRV_SHUTDOWN_NONE to
SRV_SHUTDOWN_CLEANUP and then to SRV_SHUTDOWN_LAST_PHASE, and so on */
UNIV_INTERN enum srv_shutdown_state	srv_shutdown_state = SRV_SHUTDOWN_NONE;

/** Files comprising the system tablespace */
static os_file_t	files[1000];

/** io_handler_thread parameters for thread identification */
static ulint		n[SRV_MAX_N_IO_THREADS + 6];
/** io_handler_thread identifiers */
static os_thread_id_t	thread_ids[SRV_MAX_N_IO_THREADS + 6];

/** We use this mutex to test the return value of pthread_mutex_trylock
   on successful locking. HP-UX does NOT return 0, though Linux et al do. */
static os_fast_mutex_t	srv_os_test_mutex;

/** Name of srv_monitor_file */
static char*	srv_monitor_file_name;
#endif /* !UNIV_HOTBACKUP */

/** */
#define SRV_N_PENDING_IOS_PER_THREAD	OS_AIO_N_PENDING_IOS_PER_THREAD
#define SRV_MAX_N_PENDING_SYNC_IOS	100

#ifdef UNIV_PFS_THREAD
/* Keys to register InnoDB threads with performance schema */
UNIV_INTERN mysql_pfs_key_t	io_handler_thread_key;
UNIV_INTERN mysql_pfs_key_t	srv_lock_timeout_thread_key;
UNIV_INTERN mysql_pfs_key_t	srv_error_monitor_thread_key;
UNIV_INTERN mysql_pfs_key_t	srv_monitor_thread_key;
UNIV_INTERN mysql_pfs_key_t	srv_master_thread_key;
UNIV_INTERN mysql_pfs_key_t	srv_purge_thread_key;
#endif /* UNIV_PFS_THREAD */

/*********************************************************************//**
Convert a numeric string that optionally ends in G or M or K, to a number
containing megabytes.
@return	next character in string */
static
char*
srv_parse_megabytes(
/*================*/
	char*	str,	/*!< in: string containing a quantity in bytes */
	ulint*	megs)	/*!< out: the number in megabytes */
{
	char*	endp;
	ulint	size;

	size = strtoul(str, &endp, 10);

	str = endp;

	switch (*str) {
	case 'G': case 'g':
		size *= 1024;
		/* fall through */
	case 'M': case 'm':
		str++;
		break;
	case 'K': case 'k':
		size /= 1024;
		str++;
		break;
	default:
		size /= 1024 * 1024;
		break;
	}

	*megs = size;
	return(str);
}

/*********************************************************************//**
Reads the data files and their sizes from a character string given in
the .cnf file.
@return	TRUE if ok, FALSE on parse error */
UNIV_INTERN
ibool
srv_parse_data_file_paths_and_sizes(
/*================================*/
	char*	str)	/*!< in/out: the data file path string */
{
	char*	input_str;
	char*	path;
	ulint	size;
	ulint	i	= 0;

	srv_auto_extend_last_data_file = FALSE;
	srv_last_file_size_max = 0;
	srv_data_file_names = NULL;
	srv_data_file_sizes = NULL;
	srv_data_file_is_raw_partition = NULL;

	input_str = str;

	/* First calculate the number of data files and check syntax:
	path:size[M | G];path:size[M | G]... . Note that a Windows path may
	contain a drive name and a ':'. */

	while (*str != '\0') {
		path = str;

		while ((*str != ':' && *str != '\0')
		       || (*str == ':'
			   && (*(str + 1) == '\\' || *(str + 1) == '/'
			       || *(str + 1) == ':'))) {
			str++;
		}

		if (*str == '\0') {
			return(FALSE);
		}

		str++;

		str = srv_parse_megabytes(str, &size);

		if (0 == strncmp(str, ":autoextend",
				 (sizeof ":autoextend") - 1)) {

			str += (sizeof ":autoextend") - 1;

			if (0 == strncmp(str, ":max:",
					 (sizeof ":max:") - 1)) {

				str += (sizeof ":max:") - 1;

				str = srv_parse_megabytes(str, &size);
			}

			if (*str != '\0') {

				return(FALSE);
			}
		}

		if (strlen(str) >= 6
		    && *str == 'n'
		    && *(str + 1) == 'e'
		    && *(str + 2) == 'w') {
			str += 3;
		}

		if (*str == 'r' && *(str + 1) == 'a' && *(str + 2) == 'w') {
			str += 3;
		}

		if (size == 0) {
			return(FALSE);
		}

		i++;

		if (*str == ';') {
			str++;
		} else if (*str != '\0') {

			return(FALSE);
		}
	}

	if (i == 0) {
		/* If innodb_data_file_path was defined it must contain
		at least one data file definition */

		return(FALSE);
	}

	srv_data_file_names = malloc(i * sizeof *srv_data_file_names);
	srv_data_file_sizes = malloc(i * sizeof *srv_data_file_sizes);
	srv_data_file_is_raw_partition = malloc(
		i * sizeof *srv_data_file_is_raw_partition);

	srv_n_data_files = i;

	/* Then store the actual values to our arrays */

	str = input_str;
	i = 0;

	while (*str != '\0') {
		path = str;

		/* Note that we must step over the ':' in a Windows path;
		a Windows path normally looks like C:\ibdata\ibdata1:1G, but
		a Windows raw partition may have a specification like
		\\.\C::1Gnewraw or \\.\PHYSICALDRIVE2:1Gnewraw */

		while ((*str != ':' && *str != '\0')
		       || (*str == ':'
			   && (*(str + 1) == '\\' || *(str + 1) == '/'
			       || *(str + 1) == ':'))) {
			str++;
		}

		if (*str == ':') {
			/* Make path a null-terminated string */
			*str = '\0';
			str++;
		}

		str = srv_parse_megabytes(str, &size);

		srv_data_file_names[i] = path;
		srv_data_file_sizes[i] = size;

		if (0 == strncmp(str, ":autoextend",
				 (sizeof ":autoextend") - 1)) {

			srv_auto_extend_last_data_file = TRUE;

			str += (sizeof ":autoextend") - 1;

			if (0 == strncmp(str, ":max:",
					 (sizeof ":max:") - 1)) {

				str += (sizeof ":max:") - 1;

				str = srv_parse_megabytes(
					str, &srv_last_file_size_max);
			}

			if (*str != '\0') {

				return(FALSE);
			}
		}

		(srv_data_file_is_raw_partition)[i] = 0;

		if (strlen(str) >= 6
		    && *str == 'n'
		    && *(str + 1) == 'e'
		    && *(str + 2) == 'w') {
			str += 3;
			(srv_data_file_is_raw_partition)[i] = SRV_NEW_RAW;
		}

		if (*str == 'r' && *(str + 1) == 'a' && *(str + 2) == 'w') {
			str += 3;

			if ((srv_data_file_is_raw_partition)[i] == 0) {
				(srv_data_file_is_raw_partition)[i] = SRV_OLD_RAW;
			}
		}

		i++;

		if (*str == ';') {
			str++;
		}
	}

	return(TRUE);
}

/*********************************************************************//**
Reads log group home directories from a character string given in
the .cnf file.
@return	TRUE if ok, FALSE on parse error */
UNIV_INTERN
ibool
srv_parse_log_group_home_dirs(
/*==========================*/
	char*	str)	/*!< in/out: character string */
{
	char*	input_str;
	char*	path;
	ulint	i	= 0;

	srv_log_group_home_dirs = NULL;

	input_str = str;

	/* First calculate the number of directories and check syntax:
	path;path;... */

	while (*str != '\0') {
		path = str;

		while (*str != ';' && *str != '\0') {
			str++;
		}

		i++;

		if (*str == ';') {
			str++;
		} else if (*str != '\0') {

			return(FALSE);
		}
	}

	if (i != 1) {
		/* If innodb_log_group_home_dir was defined it must
		contain exactly one path definition under current MySQL */

		return(FALSE);
	}

	srv_log_group_home_dirs = malloc(i * sizeof *srv_log_group_home_dirs);

	/* Then store the actual values to our array */

	str = input_str;
	i = 0;

	while (*str != '\0') {
		path = str;

		while (*str != ';' && *str != '\0') {
			str++;
		}

		if (*str == ';') {
			*str = '\0';
			str++;
		}

		srv_log_group_home_dirs[i] = path;

		i++;
	}

	return(TRUE);
}

/*********************************************************************//**
Frees the memory allocated by srv_parse_data_file_paths_and_sizes()
and srv_parse_log_group_home_dirs(). */
UNIV_INTERN
void
srv_free_paths_and_sizes(void)
/*==========================*/
{
	free(srv_data_file_names);
	srv_data_file_names = NULL;
	free(srv_data_file_sizes);
	srv_data_file_sizes = NULL;
	free(srv_data_file_is_raw_partition);
	srv_data_file_is_raw_partition = NULL;
	free(srv_log_group_home_dirs);
	srv_log_group_home_dirs = NULL;
}

#ifndef UNIV_HOTBACKUP
/********************************************************************//**
I/o-handler thread function.
@return	OS_THREAD_DUMMY_RETURN */
static
os_thread_ret_t
io_handler_thread(
/*==============*/
	void*	arg)	/*!< in: pointer to the number of the segment in
			the aio array */
{
	ulint	segment;

	segment = *((ulint*)arg);

#ifdef UNIV_DEBUG_THREAD_CREATION
	fprintf(stderr, "Io handler thread %lu starts, id %lu\n", segment,
		os_thread_pf(os_thread_get_curr_id()));
#endif

#ifdef UNIV_PFS_THREAD
	pfs_register_thread(io_handler_thread_key);
#endif /* UNIV_PFS_THREAD */

	while (srv_shutdown_state != SRV_SHUTDOWN_EXIT_THREADS) {
		fil_aio_wait(segment);
	}

	/* We count the number of threads in os_thread_exit(). A created
	thread should always use that to exit and not use return() to exit.
	The thread actually never comes here because it is exited in an
	os_event_wait(). */

	os_thread_exit(NULL);

	OS_THREAD_DUMMY_RETURN;
}
#endif /* !UNIV_HOTBACKUP */

#ifdef __WIN__
#define SRV_PATH_SEPARATOR	'\\'
#else
#define SRV_PATH_SEPARATOR	'/'
#endif

/*********************************************************************//**
Normalizes a directory path for Windows: converts slashes to backslashes. */
UNIV_INTERN
void
srv_normalize_path_for_win(
/*=======================*/
	char*	str __attribute__((unused)))	/*!< in/out: null-terminated
						character string */
{
#ifdef __WIN__
	for (; *str; str++) {

		if (*str == '/') {
			*str = '\\';
		}
	}
#endif
}

#ifndef UNIV_HOTBACKUP
/*********************************************************************//**
Calculates the low 32 bits when a file size which is given as a number
database pages is converted to the number of bytes.
@return	low 32 bytes of file size when expressed in bytes */
static
ulint
srv_calc_low32(
/*===========*/
	ulint	file_size)	/*!< in: file size in database pages */
{
	return(0xFFFFFFFFUL & (file_size << UNIV_PAGE_SIZE_SHIFT));
}

/*********************************************************************//**
Calculates the high 32 bits when a file size which is given as a number
database pages is converted to the number of bytes.
@return	high 32 bytes of file size when expressed in bytes */
static
ulint
srv_calc_high32(
/*============*/
	ulint	file_size)	/*!< in: file size in database pages */
{
	return(file_size >> (32 - UNIV_PAGE_SIZE_SHIFT));
}

/*********************************************************************//**
Creates or opens the log files and closes them.
@return	DB_SUCCESS or error code */
static
ulint
open_or_create_log_file(
/*====================*/
	ibool	create_new_db,		/*!< in: TRUE if we should create a
					new database */
	ibool*	log_file_created,	/*!< out: TRUE if new log file
					created */
	ibool	log_file_has_been_opened,/*!< in: TRUE if a log file has been
					opened before: then it is an error
					to try to create another log file */
	ulint	k,			/*!< in: log group number */
	ulint	i)			/*!< in: log file number in group */
{
	ibool	ret;
	ulint	size;
	ulint	size_high;
	char	name[10000];
	ulint	dirnamelen;

	UT_NOT_USED(create_new_db);

	*log_file_created = FALSE;

	srv_normalize_path_for_win(srv_log_group_home_dirs[k]);

	dirnamelen = strlen(srv_log_group_home_dirs[k]);
	ut_a(dirnamelen < (sizeof name) - 10 - sizeof "ib_logfile");
	memcpy(name, srv_log_group_home_dirs[k], dirnamelen);

	/* Add a path separator if needed. */
	if (dirnamelen && name[dirnamelen - 1] != SRV_PATH_SEPARATOR) {
		name[dirnamelen++] = SRV_PATH_SEPARATOR;
	}

	sprintf(name + dirnamelen, "%s%lu", "ib_logfile", (ulong) i);

	files[i] = os_file_create(innodb_file_log_key, name,
				  OS_FILE_CREATE, OS_FILE_NORMAL,
				  OS_LOG_FILE, &ret);
	if (ret == FALSE) {
		if (os_file_get_last_error(FALSE) != OS_FILE_ALREADY_EXISTS
#ifdef UNIV_AIX
		    /* AIX 5.1 after security patch ML7 may have errno set
		    to 0 here, which causes our function to return 100;
		    work around that AIX problem */
		    && os_file_get_last_error(FALSE) != 100
#endif
		    ) {
			fprintf(stderr,
				"InnoDB: Error in creating"
				" or opening %s\n", name);

			return(DB_ERROR);
		}

		files[i] = os_file_create(innodb_file_log_key, name,
					  OS_FILE_OPEN, OS_FILE_AIO,
					  OS_LOG_FILE, &ret);
		if (!ret) {
			fprintf(stderr,
				"InnoDB: Error in opening %s\n", name);

			return(DB_ERROR);
		}

		ret = os_file_get_size(files[i], &size, &size_high);
		ut_a(ret);

		if (size != srv_calc_low32(srv_log_file_size)
		    || size_high != srv_calc_high32(srv_log_file_size)) {

			fprintf(stderr,
				"InnoDB: Error: log file %s is"
				" of different size %lu %lu bytes\n"
				"InnoDB: than specified in the .cnf"
				" file %lu %lu bytes!\n",
				name, (ulong) size_high, (ulong) size,
				(ulong) srv_calc_high32(srv_log_file_size),
				(ulong) srv_calc_low32(srv_log_file_size));

			return(DB_ERROR);
		}
	} else {
		*log_file_created = TRUE;

		ut_print_timestamp(stderr);

		fprintf(stderr,
			"  InnoDB: Log file %s did not exist:"
			" new to be created\n",
			name);
		if (log_file_has_been_opened) {

			return(DB_ERROR);
		}

		fprintf(stderr, "InnoDB: Setting log file %s size to %lu MB\n",
			name, (ulong) srv_log_file_size
			>> (20 - UNIV_PAGE_SIZE_SHIFT));

		fprintf(stderr,
			"InnoDB: Database physically writes the file"
			" full: wait...\n");

		ret = os_file_set_size(name, files[i],
				       srv_calc_low32(srv_log_file_size),
				       srv_calc_high32(srv_log_file_size));
		if (!ret) {
			fprintf(stderr,
				"InnoDB: Error in creating %s:"
				" probably out of disk space\n",
				name);

			return(DB_ERROR);
		}
	}

	ret = os_file_close(files[i]);
	ut_a(ret);

	if (i == 0) {
		/* Create in memory the file space object
		which is for this log group */

		fil_space_create(name,
				 2 * k + SRV_LOG_SPACE_FIRST_ID, 0, FIL_LOG);
	}

	ut_a(fil_validate());

	fil_node_create(name, srv_log_file_size,
			2 * k + SRV_LOG_SPACE_FIRST_ID, FALSE);
#ifdef UNIV_LOG_ARCHIVE
	/* If this is the first log group, create the file space object
	for archived logs.
	Under MySQL, no archiving ever done. */

	if (k == 0 && i == 0) {
		arch_space_id = 2 * k + 1 + SRV_LOG_SPACE_FIRST_ID;

		fil_space_create("arch_log_space", arch_space_id, 0, FIL_LOG);
	} else {
		arch_space_id = ULINT_UNDEFINED;
	}
#endif /* UNIV_LOG_ARCHIVE */
	if (i == 0) {
		log_group_init(k, srv_n_log_files,
			       srv_log_file_size * UNIV_PAGE_SIZE,
			       2 * k + SRV_LOG_SPACE_FIRST_ID,
			       SRV_LOG_SPACE_FIRST_ID + 1); /* dummy arch
							    space id */
	}

	return(DB_SUCCESS);
}

/*********************************************************************//**
Creates or opens database data files and closes them.
@return	DB_SUCCESS or error code */
static
ulint
open_or_create_data_files(
/*======================*/
	ibool*		create_new_db,	/*!< out: TRUE if new database should be
					created */
#ifdef UNIV_LOG_ARCHIVE
	ulint*		min_arch_log_no,/*!< out: min of archived log
					numbers in data files */
	ulint*		max_arch_log_no,/*!< out: max of archived log
					numbers in data files */
#endif /* UNIV_LOG_ARCHIVE */
	ib_uint64_t*	min_flushed_lsn,/*!< out: min of flushed lsn
					values in data files */
	ib_uint64_t*	max_flushed_lsn,/*!< out: max of flushed lsn
					values in data files */
	ulint*		sum_of_new_sizes)/*!< out: sum of sizes of the
					new files added */
{
	ibool	ret;
	ulint	i;
	ibool	one_opened	= FALSE;
	ibool	one_created	= FALSE;
	ulint	size;
	ulint	size_high;
	ulint	flags;
	ulint	rounded_size_pages;
	char	name[10000];

	if (srv_n_data_files >= 1000) {
		fprintf(stderr, "InnoDB: can only have < 1000 data files\n"
			"InnoDB: you have defined %lu\n",
			(ulong) srv_n_data_files);
		return(DB_ERROR);
	}

	*sum_of_new_sizes = 0;

	*create_new_db = FALSE;

	srv_normalize_path_for_win(srv_data_home);

	for (i = 0; i < srv_n_data_files; i++) {
		ulint	dirnamelen;

		srv_normalize_path_for_win(srv_data_file_names[i]);
		dirnamelen = strlen(srv_data_home);

		ut_a(dirnamelen + strlen(srv_data_file_names[i])
		     < (sizeof name) - 1);
		memcpy(name, srv_data_home, dirnamelen);
		/* Add a path separator if needed. */
		if (dirnamelen && name[dirnamelen - 1] != SRV_PATH_SEPARATOR) {
			name[dirnamelen++] = SRV_PATH_SEPARATOR;
		}

		strcpy(name + dirnamelen, srv_data_file_names[i]);

		if (srv_data_file_is_raw_partition[i] == 0) {

			/* First we try to create the file: if it already
			exists, ret will get value FALSE */

			files[i] = os_file_create(innodb_file_data_key,
						  name, OS_FILE_CREATE,
						  OS_FILE_NORMAL,
						  OS_DATA_FILE, &ret);

			if (ret == FALSE && os_file_get_last_error(FALSE)
			    != OS_FILE_ALREADY_EXISTS
#ifdef UNIV_AIX
			    /* AIX 5.1 after security patch ML7 may have
			    errno set to 0 here, which causes our function
			    to return 100; work around that AIX problem */
			    && os_file_get_last_error(FALSE) != 100
#endif
			    ) {
				fprintf(stderr,
					"InnoDB: Error in creating"
					" or opening %s\n",
					name);

				return(DB_ERROR);
			}
		} else if (srv_data_file_is_raw_partition[i] == SRV_NEW_RAW) {
			/* The partition is opened, not created; then it is
			written over */

			srv_start_raw_disk_in_use = TRUE;
			srv_created_new_raw = TRUE;

			files[i] = os_file_create(innodb_file_data_key,
						  name, OS_FILE_OPEN_RAW,
						  OS_FILE_NORMAL,
						  OS_DATA_FILE, &ret);
			if (!ret) {
				fprintf(stderr,
					"InnoDB: Error in opening %s\n", name);

				return(DB_ERROR);
			}
		} else if (srv_data_file_is_raw_partition[i] == SRV_OLD_RAW) {
			srv_start_raw_disk_in_use = TRUE;

			ret = FALSE;
		} else {
			ut_a(0);
		}

		if (ret == FALSE) {
			const char* check_msg;
			/* We open the data file */

			if (one_created) {
				fprintf(stderr,
					"InnoDB: Error: data files can only"
					" be added at the end\n");
				fprintf(stderr,
					"InnoDB: of a tablespace, but"
					" data file %s existed beforehand.\n",
					name);
				return(DB_ERROR);
			}

			if (srv_data_file_is_raw_partition[i] == SRV_OLD_RAW) {
				files[i] = os_file_create(
					innodb_file_data_key,
					name, OS_FILE_OPEN_RAW,
					OS_FILE_NORMAL, OS_DATA_FILE, &ret);
			} else if (i == 0) {
				files[i] = os_file_create(
					innodb_file_data_key,
					name, OS_FILE_OPEN_RETRY,
					OS_FILE_NORMAL, OS_DATA_FILE, &ret);
			} else {
				files[i] = os_file_create(
					innodb_file_data_key,
					name, OS_FILE_OPEN, OS_FILE_NORMAL,
					OS_DATA_FILE, &ret);
			}

			if (!ret) {
				fprintf(stderr,
					"InnoDB: Error in opening %s\n", name);
				os_file_get_last_error(TRUE);

				return(DB_ERROR);
			}

			if (srv_data_file_is_raw_partition[i] == SRV_OLD_RAW) {

				goto skip_size_check;
			}

			ret = os_file_get_size(files[i], &size, &size_high);
			ut_a(ret);
			/* Round size downward to megabytes */

			rounded_size_pages
				= (size / (1024 * 1024) + 4096 * size_high)
					<< (20 - UNIV_PAGE_SIZE_SHIFT);

			if (i == srv_n_data_files - 1
			    && srv_auto_extend_last_data_file) {

				if (srv_data_file_sizes[i] > rounded_size_pages
				    || (srv_last_file_size_max > 0
					&& srv_last_file_size_max
					< rounded_size_pages)) {

					fprintf(stderr,
						"InnoDB: Error: auto-extending"
						" data file %s is"
						" of a different size\n"
						"InnoDB: %lu pages (rounded"
						" down to MB) than specified"
						" in the .cnf file:\n"
						"InnoDB: initial %lu pages,"
						" max %lu (relevant if"
						" non-zero) pages!\n",
						name,
						(ulong) rounded_size_pages,
						(ulong) srv_data_file_sizes[i],
						(ulong)
						srv_last_file_size_max);

					return(DB_ERROR);
				}

				srv_data_file_sizes[i] = rounded_size_pages;
			}

			if (rounded_size_pages != srv_data_file_sizes[i]) {

				fprintf(stderr,
					"InnoDB: Error: data file %s"
					" is of a different size\n"
					"InnoDB: %lu pages"
					" (rounded down to MB)\n"
					"InnoDB: than specified"
					" in the .cnf file %lu pages!\n",
					name,
					(ulong) rounded_size_pages,
					(ulong) srv_data_file_sizes[i]);

				return(DB_ERROR);
			}
skip_size_check:
			check_msg = fil_read_first_page(
				files[i], one_opened, &flags,
#ifdef UNIV_LOG_ARCHIVE
				min_arch_log_no, max_arch_log_no,
#endif /* UNIV_LOG_ARCHIVE */
				min_flushed_lsn, max_flushed_lsn);

			if (check_msg) {
				fprintf(stderr,
					"InnoDB: Error: %s in data file %s\n",
					check_msg, name);
				return(DB_ERROR);
			}

			if (!one_opened
			    && UNIV_PAGE_SIZE
			       != fsp_flags_get_page_size(flags)) {

				ut_print_timestamp(stderr);
				fprintf(stderr,
					" InnoDB: Error: data file %s"
					" uses page size %lu,\n",
					name,
					fsp_flags_get_page_size(flags));
				ut_print_timestamp(stderr);
				fprintf(stderr,
					" InnoDB: but the only supported"
					" page size in this release is=%lu\n",
					(ulong) UNIV_PAGE_SIZE);

				return(DB_ERROR);
			}

			one_opened = TRUE;
		} else {
			/* We created the data file and now write it full of
			zeros */

			one_created = TRUE;

			if (i > 0) {
				ut_print_timestamp(stderr);
				fprintf(stderr,
					"  InnoDB: Data file %s did not"
					" exist: new to be created\n",
					name);
			} else {
				fprintf(stderr,
					"InnoDB: The first specified"
					" data file %s did not exist:\n"
					"InnoDB: a new database"
					" to be created!\n", name);
				*create_new_db = TRUE;
			}

			ut_print_timestamp(stderr);
			fprintf(stderr,
				"  InnoDB: Setting file %s size to %lu MB\n",
				name,
				(ulong) (srv_data_file_sizes[i]
					 >> (20 - UNIV_PAGE_SIZE_SHIFT)));

			fprintf(stderr,
				"InnoDB: Database physically writes the"
				" file full: wait...\n");

			ret = os_file_set_size(
				name, files[i],
				srv_calc_low32(srv_data_file_sizes[i]),
				srv_calc_high32(srv_data_file_sizes[i]));

			if (!ret) {
				fprintf(stderr,
					"InnoDB: Error in creating %s:"
					" probably out of disk space\n", name);

				return(DB_ERROR);
			}

			*sum_of_new_sizes = *sum_of_new_sizes
				+ srv_data_file_sizes[i];
		}

		ret = os_file_close(files[i]);
		ut_a(ret);

		if (i == 0) {
			fil_space_create(name, 0, 0, FIL_TABLESPACE);
		}

		ut_a(fil_validate());

		fil_node_create(name, srv_data_file_sizes[i], 0,
				srv_data_file_is_raw_partition[i] != 0);
	}

	return(DB_SUCCESS);
}

/********************************************************************
Starts InnoDB and creates a new database if database files
are not found and the user wants.
@return	DB_SUCCESS or error code */
UNIV_INTERN
int
innobase_start_or_create_for_mysql(void)
/*====================================*/
{
	ibool		create_new_db;
	ibool		log_file_created;
	ibool		log_created	= FALSE;
	ibool		log_opened	= FALSE;
	ib_uint64_t	min_flushed_lsn;
	ib_uint64_t	max_flushed_lsn;
#ifdef UNIV_LOG_ARCHIVE
	ulint		min_arch_log_no;
	ulint		max_arch_log_no;
#endif /* UNIV_LOG_ARCHIVE */
	ulint		sum_of_new_sizes;
	ulint		sum_of_data_file_sizes;
	ulint		tablespace_size_in_header;
	ulint		err;
	ulint		i;
	ulint		io_limit;
	my_bool		srv_file_per_table_original_value
		= srv_file_per_table;
	mtr_t		mtr;
#ifdef HAVE_DARWIN_THREADS
# ifdef F_FULLFSYNC
	/* This executable has been compiled on Mac OS X 10.3 or later.
	Assume that F_FULLFSYNC is available at run-time. */
	srv_have_fullfsync = TRUE;
# else /* F_FULLFSYNC */
	/* This executable has been compiled on Mac OS X 10.2
	or earlier.  Determine if the executable is running
	on Mac OS X 10.3 or later. */
	struct utsname utsname;
	if (uname(&utsname)) {
		ut_print_timestamp(stderr);
		fputs(" InnoDB: cannot determine Mac OS X version!\n", stderr);
	} else {
		srv_have_fullfsync = strcmp(utsname.release, "7.") >= 0;
	}
	if (!srv_have_fullfsync) {
		ut_print_timestamp(stderr);
		fputs(" InnoDB: On Mac OS X, fsync() may be "
		      "broken on internal drives,\n", stderr);
		ut_print_timestamp(stderr);
		fputs(" InnoDB: making transactions unsafe!\n", stderr);
	}
# endif /* F_FULLFSYNC */
#endif /* HAVE_DARWIN_THREADS */

	if (sizeof(ulint) != sizeof(void*)) {
		ut_print_timestamp(stderr);
		fprintf(stderr,
			" InnoDB: Error: size of InnoDB's ulint is %lu, "
			"but size of void*\n", (ulong) sizeof(ulint));
		ut_print_timestamp(stderr);
		fprintf(stderr,
			" InnoDB: is %lu. The sizes should be the same "
			"so that on a 64-bit\n",
			(ulong) sizeof(void*));
		ut_print_timestamp(stderr);
		fprintf(stderr,
			" InnoDB: platforms you can allocate more than 4 GB "
			"of memory.\n");
	}

	/* System tables are created in tablespace 0.  Thus, we must
	temporarily clear srv_file_per_table.  This is ok, because the
	server will not accept connections (which could modify
	innodb_file_per_table) until this function has returned. */
	srv_file_per_table = FALSE;
#ifdef UNIV_DEBUG
	ut_print_timestamp(stderr);
	fprintf(stderr,
		" InnoDB: !!!!!!!! UNIV_DEBUG switched on !!!!!!!!!\n");
#endif

#ifdef UNIV_IBUF_DEBUG
	ut_print_timestamp(stderr);
	fprintf(stderr,
		" InnoDB: !!!!!!!! UNIV_IBUF_DEBUG switched on !!!!!!!!!\n");
# ifdef UNIV_IBUF_COUNT_DEBUG
	ut_print_timestamp(stderr);
	fprintf(stderr,
		" InnoDB: !!!!!!!! UNIV_IBUF_COUNT_DEBUG switched on "
		"!!!!!!!!!\n");
	ut_print_timestamp(stderr);
	fprintf(stderr,
		" InnoDB: Crash recovery will fail with UNIV_IBUF_COUNT_DEBUG\n");
# endif
#endif

#ifdef UNIV_BLOB_DEBUG
	fprintf(stderr,
		"InnoDB: !!!!!!!! UNIV_BLOB_DEBUG switched on !!!!!!!!!\n"
		"InnoDB: Server restart may fail with UNIV_BLOB_DEBUG\n");
#endif /* UNIV_BLOB_DEBUG */

#ifdef UNIV_SYNC_DEBUG
	ut_print_timestamp(stderr);
	fprintf(stderr,
		" InnoDB: !!!!!!!! UNIV_SYNC_DEBUG switched on !!!!!!!!!\n");
#endif

#ifdef UNIV_SEARCH_DEBUG
	ut_print_timestamp(stderr);
	fprintf(stderr,
		" InnoDB: !!!!!!!! UNIV_SEARCH_DEBUG switched on !!!!!!!!!\n");
#endif

#ifdef UNIV_LOG_LSN_DEBUG
	ut_print_timestamp(stderr);
	fprintf(stderr,
		" InnoDB: !!!!!!!! UNIV_LOG_LSN_DEBUG switched on !!!!!!!!!\n");
#endif /* UNIV_LOG_LSN_DEBUG */
#ifdef UNIV_MEM_DEBUG
	ut_print_timestamp(stderr);
	fprintf(stderr,
		" InnoDB: !!!!!!!! UNIV_MEM_DEBUG switched on !!!!!!!!!\n");
#endif

	if (UNIV_LIKELY(srv_use_sys_malloc)) {
		ut_print_timestamp(stderr);
		fprintf(stderr,
			" InnoDB: The InnoDB memory heap is disabled\n");
	}

	ut_print_timestamp(stderr);
	fputs(" InnoDB: " IB_ATOMICS_STARTUP_MSG "\n", stderr);

	ut_print_timestamp(stderr);
	fputs(" InnoDB: Compressed tables use zlib " ZLIB_VERSION
#ifdef UNIV_ZIP_DEBUG
	      " with validation"
#endif /* UNIV_ZIP_DEBUG */
	      "\n" , stderr);
#ifdef UNIV_ZIP_COPY
	ut_print_timestamp(stderr);
	fputs(" InnoDB: and extra copying\n", stderr);
#endif /* UNIV_ZIP_COPY */

	/* Since InnoDB does not currently clean up all its internal data
	structures in MySQL Embedded Server Library server_end(), we
	print an error message if someone tries to start up InnoDB a
	second time during the process lifetime. */

	if (srv_start_has_been_called) {
		ut_print_timestamp(stderr);
		fprintf(stderr, " InnoDB: Error: startup called second time "
			"during the process\n");
		ut_print_timestamp(stderr);
		fprintf(stderr, " InnoDB: lifetime. In the MySQL Embedded "
			"Server Library you\n");
		ut_print_timestamp(stderr);
		fprintf(stderr, " InnoDB: cannot call server_init() more "
			"than once during the\n");
		ut_print_timestamp(stderr);
		fprintf(stderr, " InnoDB: process lifetime.\n");
	}

	srv_start_has_been_called = TRUE;

#ifdef UNIV_DEBUG
	log_do_write = TRUE;
#endif /* UNIV_DEBUG */
	/*	yydebug = TRUE; */

	srv_is_being_started = TRUE;
	srv_startup_is_before_trx_rollback_phase = TRUE;

#ifdef __WIN__
	switch (os_get_os_version()) {
	case OS_WIN95:
	case OS_WIN31:
	case OS_WINNT:
		/* On Win 95, 98, ME, Win32 subsystem for Windows 3.1,
		and NT use simulated aio. In NT Windows provides async i/o,
		but when run in conjunction with InnoDB Hot Backup, it seemed
		to corrupt the data files. */

		srv_use_native_aio = FALSE;
		break;

	case OS_WIN2000:
	case OS_WINXP:
		/* On 2000 and XP, async IO is available. */
		srv_use_native_aio = TRUE;
		break;

	default:
		/* Vista and later have both async IO and condition variables */
		srv_use_native_aio = TRUE;
		srv_use_native_conditions = TRUE;
		break;
	}

#elif defined(LINUX_NATIVE_AIO)

	if (srv_use_native_aio) {
		ut_print_timestamp(stderr);
		fprintf(stderr,
			" InnoDB: Using Linux native AIO\n");
	}
#else
	/* Currently native AIO is supported only on windows and linux
	and that also when the support is compiled in. In all other
	cases, we ignore the setting of innodb_use_native_aio. */
	srv_use_native_aio = FALSE;

#endif

	if (srv_file_flush_method_str == NULL) {
		/* These are the default options */

		srv_unix_file_flush_method = SRV_UNIX_FSYNC;

		srv_win_file_flush_method = SRV_WIN_IO_UNBUFFERED;
#ifndef __WIN__
	} else if (0 == ut_strcmp(srv_file_flush_method_str, "fsync")) {
		srv_unix_file_flush_method = SRV_UNIX_FSYNC;

	} else if (0 == ut_strcmp(srv_file_flush_method_str, "O_DSYNC")) {
		srv_unix_file_flush_method = SRV_UNIX_O_DSYNC;

	} else if (0 == ut_strcmp(srv_file_flush_method_str, "O_DIRECT")) {
		srv_unix_file_flush_method = SRV_UNIX_O_DIRECT;

	} else if (0 == ut_strcmp(srv_file_flush_method_str, "littlesync")) {
		srv_unix_file_flush_method = SRV_UNIX_LITTLESYNC;

	} else if (0 == ut_strcmp(srv_file_flush_method_str, "nosync")) {
		srv_unix_file_flush_method = SRV_UNIX_NOSYNC;
#else
	} else if (0 == ut_strcmp(srv_file_flush_method_str, "normal")) {
		srv_win_file_flush_method = SRV_WIN_IO_NORMAL;
		srv_use_native_aio = FALSE;

	} else if (0 == ut_strcmp(srv_file_flush_method_str, "unbuffered")) {
		srv_win_file_flush_method = SRV_WIN_IO_UNBUFFERED;
		srv_use_native_aio = FALSE;

	} else if (0 == ut_strcmp(srv_file_flush_method_str,
				  "async_unbuffered")) {
		srv_win_file_flush_method = SRV_WIN_IO_UNBUFFERED;
#endif
	} else {
		ut_print_timestamp(stderr);
		fprintf(stderr,
			" InnoDB: Unrecognized value %s for"
			" innodb_flush_method\n",
			srv_file_flush_method_str);
		return(DB_ERROR);
	}

	/* Note that the call srv_boot() also changes the values of
	some variables to the units used by InnoDB internally */

	/* Set the maximum number of threads which can wait for a semaphore
	inside InnoDB: this is the 'sync wait array' size, as well as the
	maximum number of threads that can wait in the 'srv_conc array' for
	their time to enter InnoDB. */

	if (srv_buf_pool_size >= 1000 * 1024 * 1024) {
		/* If buffer pool is less than 1000 MB,
		assume fewer threads. Also use only one
		buffer pool instance */
		srv_max_n_threads = 50000;

	} else if (srv_buf_pool_size >= 8 * 1024 * 1024) {

		srv_buf_pool_instances = 1;
		srv_max_n_threads = 10000;
	} else {
		srv_buf_pool_instances = 1;
		srv_max_n_threads = 1000;	/* saves several MB of memory,
						especially in 64-bit
						computers */
	}

	err = srv_boot();

	if (err != DB_SUCCESS) {

		return((int) err);
	}

	mutex_create(srv_monitor_file_mutex_key,
		     &srv_monitor_file_mutex, SYNC_NO_ORDER_CHECK);

	if (srv_innodb_status) {
		srv_monitor_file_name = mem_alloc(
			strlen(fil_path_to_mysql_datadir)
			+ 20 + sizeof "/innodb_status.");
		sprintf(srv_monitor_file_name, "%s/innodb_status.%lu",
			fil_path_to_mysql_datadir, os_proc_get_number());
		srv_monitor_file = fopen(srv_monitor_file_name, "w+");
		if (!srv_monitor_file) {
			fprintf(stderr, "InnoDB: unable to create %s: %s\n",
				srv_monitor_file_name, strerror(errno));
			return(DB_ERROR);
		}
	} else {
		srv_monitor_file_name = NULL;
		srv_monitor_file = os_file_create_tmpfile();
		if (!srv_monitor_file) {
			return(DB_ERROR);
		}
	}

	mutex_create(srv_dict_tmpfile_mutex_key,
		     &srv_dict_tmpfile_mutex, SYNC_DICT_OPERATION);

	srv_dict_tmpfile = os_file_create_tmpfile();
	if (!srv_dict_tmpfile) {
		return(DB_ERROR);
	}

	mutex_create(srv_misc_tmpfile_mutex_key,
		     &srv_misc_tmpfile_mutex, SYNC_ANY_LATCH);

	srv_misc_tmpfile = os_file_create_tmpfile();
	if (!srv_misc_tmpfile) {
		return(DB_ERROR);
	}

	/* If user has set the value of innodb_file_io_threads then
	we'll emit a message telling the user that this parameter
	is now deprecated. */
	if (srv_n_file_io_threads != 4) {
		ut_print_timestamp(stderr);
		fprintf(stderr, " InnoDB: Warning:"
			" innodb_file_io_threads is deprecated."
			" Please use innodb_read_io_threads and"
			" innodb_write_io_threads instead\n");
	}

	/* Now overwrite the value on srv_n_file_io_threads */
	srv_n_file_io_threads = 2 + srv_n_read_io_threads
				+ srv_n_write_io_threads;

	ut_a(srv_n_file_io_threads <= SRV_MAX_N_IO_THREADS);

	io_limit = 8 * SRV_N_PENDING_IOS_PER_THREAD;

	/* On Windows when using native aio the number of aio requests
	that a thread can handle at a given time is limited to 32
	i.e.: SRV_N_PENDING_IOS_PER_THREAD */
# ifdef __WIN__
	if (srv_use_native_aio) {
		io_limit = SRV_N_PENDING_IOS_PER_THREAD;
	}
# endif /* __WIN__ */

	if (!os_aio_init(io_limit,
			 srv_n_read_io_threads,
			 srv_n_write_io_threads,
			 SRV_MAX_N_PENDING_SYNC_IOS)) {

		ut_print_timestamp(stderr);
		fprintf(stderr,
			" InnoDB: Fatal error: cannot initialize AIO"
			" sub-system\n");

		return(DB_ERROR);
	}

	fil_init(srv_file_per_table ? 50000 : 5000,
		 srv_max_n_open_files);

	/* Print time to initialize the buffer pool */
	ut_print_timestamp(stderr);
	fprintf(stderr,
		" InnoDB: Initializing buffer pool, size =");

	if (srv_buf_pool_size >= 1024 * 1024 * 1024) {
		fprintf(stderr,
			" %.1fG\n",
			((double) srv_buf_pool_size) / (1024 * 1024 * 1024));
	} else {
		fprintf(stderr,
			" %.1fM\n",
			((double) srv_buf_pool_size) / (1024 * 1024));
	}

	err = buf_pool_init(srv_buf_pool_size, srv_buf_pool_instances);

	ut_print_timestamp(stderr);
	fprintf(stderr,
		" InnoDB: Completed initialization of buffer pool\n");

	if (err != DB_SUCCESS) {
		ut_print_timestamp(stderr);
		fprintf(stderr,
			" InnoDB: Fatal error: cannot allocate memory"
			" for the buffer pool\n");

		return(DB_ERROR);
	}

#ifdef UNIV_DEBUG
	/* We have observed deadlocks with a 5MB buffer pool but
	the actual lower limit could very well be a little higher. */

	if (srv_buf_pool_size <= 5 * 1024 * 1024) {

		ut_print_timestamp(stderr);
		fprintf(stderr, " InnoDB: Warning: Small buffer pool size "
			"(%luM), the flst_validate() debug function "
			"can cause a deadlock if the buffer pool fills up.\n",
			srv_buf_pool_size / 1024 / 1024);
	}
#endif

	fsp_init();
	log_init();

	lock_sys_create(srv_lock_table_size);

	/* Create i/o-handler threads: */

	for (i = 0; i < srv_n_file_io_threads; i++) {
		n[i] = i;

		os_thread_create(io_handler_thread, n + i, thread_ids + i);
	}

#ifdef UNIV_LOG_ARCHIVE
	if (0 != ut_strcmp(srv_log_group_home_dirs[0], srv_arch_dir)) {
		ut_print_timestamp(stderr);
		fprintf(stderr, " InnoDB: Error: you must set the log group home dir in my.cnf\n");
		ut_print_timestamp(stderr);
		fprintf(stderr, " InnoDB: the same as log arch dir.\n");

		return(DB_ERROR);
	}
#endif /* UNIV_LOG_ARCHIVE */

	if (srv_n_log_files * srv_log_file_size >= 262144) {
		ut_print_timestamp(stderr);
		fprintf(stderr,
			" InnoDB: Error: combined size of log files"
			" must be < 4 GB\n");

		return(DB_ERROR);
	}

	sum_of_new_sizes = 0;

	for (i = 0; i < srv_n_data_files; i++) {
#ifndef __WIN__
		if (sizeof(off_t) < 5 && srv_data_file_sizes[i] >= 262144) {
			ut_print_timestamp(stderr);
			fprintf(stderr,
				" InnoDB: Error: file size must be < 4 GB"
				" with this MySQL binary\n");
			ut_print_timestamp(stderr);
			fprintf(stderr,
				" InnoDB: and operating system combination,"
				" in some OS's < 2 GB\n");

			return(DB_ERROR);
		}
#endif
		sum_of_new_sizes += srv_data_file_sizes[i];
	}

	if (sum_of_new_sizes < 10485760 / UNIV_PAGE_SIZE) {
		ut_print_timestamp(stderr);
		fprintf(stderr,
			" InnoDB: Error: tablespace size must be"
			" at least 10 MB\n");

		return(DB_ERROR);
	}

	err = open_or_create_data_files(&create_new_db,
#ifdef UNIV_LOG_ARCHIVE
					&min_arch_log_no, &max_arch_log_no,
#endif /* UNIV_LOG_ARCHIVE */
					&min_flushed_lsn, &max_flushed_lsn,
					&sum_of_new_sizes);
	if (err != DB_SUCCESS) {
		ut_print_timestamp(stderr);
		fprintf(stderr,
			" InnoDB: Could not open or create data files.\n");
		ut_print_timestamp(stderr);
		fprintf(stderr,
			" InnoDB: If you tried to add new data files,"
			" and it failed here,\n");
		ut_print_timestamp(stderr);
		fprintf(stderr,
			" InnoDB: you should now edit innodb_data_file_path"
			" in my.cnf back\n");
		ut_print_timestamp(stderr);
		fprintf(stderr,
			" InnoDB: to what it was, and remove the"
			" new ibdata files InnoDB created\n");
		ut_print_timestamp(stderr);
		fprintf(stderr,
			" InnoDB: in this failed attempt. InnoDB only wrote"
			" those files full of\n");
		ut_print_timestamp(stderr);
		fprintf(stderr,
			" InnoDB: zeros, but did not yet use them in any way."
			" But be careful: do not\n");
		ut_print_timestamp(stderr);
		fprintf(stderr,
			" InnoDB: remove old data files"
			" which contain your precious data!\n");

		return((int) err);
	}

#ifdef UNIV_LOG_ARCHIVE
	srv_normalize_path_for_win(srv_arch_dir);
	srv_arch_dir = srv_add_path_separator_if_needed(srv_arch_dir);
#endif /* UNIV_LOG_ARCHIVE */

	for (i = 0; i < srv_n_log_files; i++) {
		err = open_or_create_log_file(create_new_db, &log_file_created,
					      log_opened, 0, i);
		if (err != DB_SUCCESS) {

			return((int) err);
		}

		if (log_file_created) {
			log_created = TRUE;
		} else {
			log_opened = TRUE;
		}
		if ((log_opened && create_new_db)
		    || (log_opened && log_created)) {
			ut_print_timestamp(stderr);
			fprintf(stderr,
				" InnoDB: Error: all log files must be"
				" created at the same time.\n");
			ut_print_timestamp(stderr);
			fprintf(stderr,
				" InnoDB: All log files must be"
				" created also in database creation.\n");
			ut_print_timestamp(stderr);
			fprintf(stderr,
				" InnoDB: If you want bigger or smaller"
				" log files, shut down the\n");
			ut_print_timestamp(stderr);
			fprintf(stderr,
				" InnoDB: database and make sure there"
				" were no errors in shutdown.\n");
			ut_print_timestamp(stderr);
			fprintf(stderr,
				" InnoDB: Then delete the existing log files."
				" Edit the .cnf file\n");
			ut_print_timestamp(stderr);
			fprintf(stderr,
				" InnoDB: and start the database again.\n");

			return(DB_ERROR);
		}
	}

	/* Open all log files and data files in the system tablespace: we
	keep them open until database shutdown */

	fil_open_log_and_system_tablespace_files();

	if (log_created && !create_new_db
#ifdef UNIV_LOG_ARCHIVE
	    && !srv_archive_recovery
#endif /* UNIV_LOG_ARCHIVE */
	    ) {
		if (max_flushed_lsn != min_flushed_lsn
#ifdef UNIV_LOG_ARCHIVE
		    || max_arch_log_no != min_arch_log_no
#endif /* UNIV_LOG_ARCHIVE */
		    ) {
			ut_print_timestamp(stderr);
			fprintf(stderr,
				" InnoDB: Cannot initialize created"
				" log files because\n");
			ut_print_timestamp(stderr);
			fprintf(stderr,
				" InnoDB: data files were not in sync"
				" with each other\n");
			ut_print_timestamp(stderr);
			fprintf(stderr,
				" InnoDB: or the data files are corrupt.\n");

			return(DB_ERROR);
		}

		if (max_flushed_lsn < (ib_uint64_t) 1000) {
			ut_print_timestamp(stderr);
			fprintf(stderr,
				" InnoDB: Cannot initialize created"
				" log files because\n");
			ut_print_timestamp(stderr);
			fprintf(stderr,
				" InnoDB: data files are corrupt,"
				" or new data files were\n");
			ut_print_timestamp(stderr);
			fprintf(stderr,
				" InnoDB: created when the database"
				" was started previous\n");
			ut_print_timestamp(stderr);
			fprintf(stderr,
				" InnoDB: time but the database"
				" was not shut down\n");
			ut_print_timestamp(stderr);
			fprintf(stderr,
				" InnoDB: normally after that.\n");

			return(DB_ERROR);
		}

		mutex_enter(&(log_sys->mutex));

#ifdef UNIV_LOG_ARCHIVE
		/* Do not + 1 arch_log_no because we do not use log
		archiving */
		recv_reset_logs(max_flushed_lsn, max_arch_log_no, TRUE);
#else
		recv_reset_logs(max_flushed_lsn, TRUE);
#endif /* UNIV_LOG_ARCHIVE */

		mutex_exit(&(log_sys->mutex));
	}

	trx_sys_file_format_init();

	if (create_new_db) {
		mtr_start(&mtr);

		fsp_header_init(0, sum_of_new_sizes, &mtr);

		mtr_commit(&mtr);

		/* To maintain backward compatibility we create only
		the first rollback segment before the double write buffer.
		All the remaining rollback segments will be created later,
		after the double write buffer has been created. */
		trx_sys_create();

		dict_create();

		srv_startup_is_before_trx_rollback_phase = FALSE;

#ifdef UNIV_LOG_ARCHIVE
	} else if (srv_archive_recovery) {
		ut_print_timestamp(stderr);
		fprintf(stderr,
			" InnoDB: Starting archive"
			" recovery from a backup...\n");
		err = recv_recovery_from_archive_start(
			min_flushed_lsn, srv_archive_recovery_limit_lsn,
			min_arch_log_no);
		if (err != DB_SUCCESS) {

			return(DB_ERROR);
		}
		/* Since ibuf init is in dict_boot, and ibuf is needed
		in any disk i/o, first call dict_boot */

		dict_boot();

		trx_sys_init_at_db_start();

		srv_startup_is_before_trx_rollback_phase = FALSE;

		/* Initialize the fsp free limit global variable in the log
		system */
		fsp_header_get_free_limit();

		recv_recovery_from_archive_finish();
#endif /* UNIV_LOG_ARCHIVE */
	} else {

		/* Check if we support the max format that is stamped
		on the system tablespace. 
		Note:  We are NOT allowed to make any modifications to
		the TRX_SYS_PAGE_NO page before recovery  because this
		page also contains the max_trx_id etc. important system
		variables that are required for recovery.  We need to
		ensure that we return the system to a state where normal
		recovery is guaranteed to work. We do this by
		invalidating the buffer cache, this will force the
		reread of the page and restoration to its last known
		consistent state, this is REQUIRED for the recovery
		process to work. */
		err = trx_sys_file_format_max_check(
			srv_max_file_format_at_startup);

		if (err != DB_SUCCESS) {
			return(err);
		}

		/* Invalidate the buffer pool to ensure that we reread
		the page that we read above, during recovery.
		Note that this is not as heavy weight as it seems. At
		this point there will be only ONE page in the buf_LRU
		and there must be no page in the buf_flush list. */
		buf_pool_invalidate();

		/* We always try to do a recovery, even if the database had
		been shut down normally: this is the normal startup path */

		err = recv_recovery_from_checkpoint_start(LOG_CHECKPOINT,
							  IB_ULONGLONG_MAX,
							  min_flushed_lsn,
							  max_flushed_lsn);
		if (err != DB_SUCCESS) {

			return(DB_ERROR);
		}

		/* Since the insert buffer init is in dict_boot, and the
		insert buffer is needed in any disk i/o, first we call
		dict_boot(). Note that trx_sys_init_at_db_start() only needs
		to access space 0, and the insert buffer at this stage already
		works for space 0. */

		dict_boot();
		trx_sys_init_at_db_start();

		/* Initialize the fsp free limit global variable in the log
		system */
		fsp_header_get_free_limit();

		/* recv_recovery_from_checkpoint_finish needs trx lists which
		are initialized in trx_sys_init_at_db_start(). */

		recv_recovery_from_checkpoint_finish();
		if (srv_force_recovery < SRV_FORCE_NO_IBUF_MERGE) {
			/* The following call is necessary for the insert
			buffer to work with multiple tablespaces. We must
			know the mapping between space id's and .ibd file
			names.

			In a crash recovery, we check that the info in data
			dictionary is consistent with what we already know
			about space id's from the call of
			fil_load_single_table_tablespaces().

			In a normal startup, we create the space objects for
			every table in the InnoDB data dictionary that has
			an .ibd file.

			We also determine the maximum tablespace id used. */

			dict_check_tablespaces_and_store_max_id(
				recv_needed_recovery);
		}

		srv_startup_is_before_trx_rollback_phase = FALSE;
		recv_recovery_rollback_active();

		/* It is possible that file_format tag has never
		been set. In this case we initialize it to minimum
		value.  Important to note that we can do it ONLY after
		we have finished the recovery process so that the
		image of TRX_SYS_PAGE_NO is not stale. */
		trx_sys_file_format_tag_init();
	}

	if (!create_new_db && sum_of_new_sizes > 0) {
		/* New data file(s) were added */
		mtr_start(&mtr);

		fsp_header_inc_size(0, sum_of_new_sizes, &mtr);

		mtr_commit(&mtr);

		/* Immediately write the log record about increased tablespace
		size to disk, so that it is durable even if mysqld would crash
		quickly */

		log_buffer_flush_to_disk();
	}

#ifdef UNIV_LOG_ARCHIVE
	/* Archiving is always off under MySQL */
	if (!srv_log_archive_on) {
		ut_a(DB_SUCCESS == log_archive_noarchivelog());
	} else {
		mutex_enter(&(log_sys->mutex));

		start_archive = FALSE;

		if (log_sys->archiving_state == LOG_ARCH_OFF) {
			start_archive = TRUE;
		}

		mutex_exit(&(log_sys->mutex));

		if (start_archive) {
			ut_a(DB_SUCCESS == log_archive_archivelog());
		}
	}
#endif /* UNIV_LOG_ARCHIVE */

	/* fprintf(stderr, "Max allowed record size %lu\n",
	page_get_free_space_of_empty() / 2); */

	if (trx_doublewrite == NULL) {
		/* Create the doublewrite buffer to a new tablespace */

		trx_sys_create_doublewrite_buf();
	}

	/* Here the double write buffer has already been created and so
	any new rollback segments will be allocated after the double
	write buffer. The default segment should already exist.
	We create the new segments only if it's a new database or
	the database was shutdown cleanly. */

	/* Note: When creating the extra rollback segments during an upgrade
	we violate the latching order, even if the change buffer is empty.
	We make an exception in sync0sync.c and check srv_is_being_started
	for that violation. It cannot create a deadlock because we are still
	running in single threaded mode essentially. Only the IO threads
	should be running at this stage. */

	trx_sys_create_rsegs(TRX_SYS_N_RSEGS - 1);

	/* Create the thread which watches the timeouts for lock waits */
	os_thread_create(&srv_lock_timeout_thread, NULL,
			 thread_ids + 2 + SRV_MAX_N_IO_THREADS);

	/* Create the thread which warns of long semaphore waits */
	os_thread_create(&srv_error_monitor_thread, NULL,
			 thread_ids + 3 + SRV_MAX_N_IO_THREADS);

	/* Create the thread which prints InnoDB monitor info */
	os_thread_create(&srv_monitor_thread, NULL,
			 thread_ids + 4 + SRV_MAX_N_IO_THREADS);

	srv_is_being_started = FALSE;

	err = dict_create_or_check_foreign_constraint_tables();

	if (err != DB_SUCCESS) {
		return((int)DB_ERROR);
	}

	/* Create the master thread which does purge and other utility
	operations */

	os_thread_create(&srv_master_thread, NULL, thread_ids
			 + (1 + SRV_MAX_N_IO_THREADS));

	/* Currently we allow only a single purge thread. */
	ut_a(srv_n_purge_threads == 0 || srv_n_purge_threads == 1);

	/* If the user has requested a separate purge thread then
	start the purge thread. */
	if (srv_n_purge_threads == 1) {
		os_thread_create(&srv_purge_thread, NULL, NULL);
	}

	/* Wait for the purge and master thread to startup. */

	while (srv_shutdown_state == SRV_SHUTDOWN_NONE) {
		if (srv_thread_has_reserved_slot(SRV_MASTER) == ULINT_UNDEFINED
		    || (srv_n_purge_threads == 1
			&& srv_thread_has_reserved_slot(SRV_WORKER)
			== ULINT_UNDEFINED)) {

			ut_print_timestamp(stderr);
			fprintf(stderr, "  InnoDB: "
				"Waiting for the background threads to "
				"start\n");
			os_thread_sleep(1000000);
		} else {
			break;
		}
	}

#ifdef UNIV_DEBUG
	/* buf_debug_prints = TRUE; */
#endif /* UNIV_DEBUG */
	sum_of_data_file_sizes = 0;

	for (i = 0; i < srv_n_data_files; i++) {
		sum_of_data_file_sizes += srv_data_file_sizes[i];
	}

	tablespace_size_in_header = fsp_header_get_tablespace_size();

	if (!srv_auto_extend_last_data_file
	    && sum_of_data_file_sizes != tablespace_size_in_header) {

		ut_print_timestamp(stderr);
		fprintf(stderr,
			" InnoDB: Error: tablespace size"
			" stored in header is %lu pages, but\n",
			(ulong) tablespace_size_in_header);
		ut_print_timestamp(stderr);
		fprintf(stderr,
			"InnoDB: the sum of data file sizes is %lu pages\n",
			(ulong) sum_of_data_file_sizes);

		if (srv_force_recovery == 0
		    && sum_of_data_file_sizes < tablespace_size_in_header) {
			/* This is a fatal error, the tail of a tablespace is
			missing */

			ut_print_timestamp(stderr);
			fprintf(stderr,
				" InnoDB: Cannot start InnoDB."
				" The tail of the system tablespace is\n");
			ut_print_timestamp(stderr);
			fprintf(stderr,
				" InnoDB: missing. Have you edited"
				" innodb_data_file_path in my.cnf in an\n");
			ut_print_timestamp(stderr);
			fprintf(stderr,
				" InnoDB: inappropriate way, removing"
				" ibdata files from there?\n");
			ut_print_timestamp(stderr);
			fprintf(stderr,
				" InnoDB: You can set innodb_force_recovery=1"
				" in my.cnf to force\n");
			ut_print_timestamp(stderr);
			fprintf(stderr,
				" InnoDB: a startup if you are trying"
				" to recover a badly corrupt database.\n");

			return(DB_ERROR);
		}
	}

	if (srv_auto_extend_last_data_file
	    && sum_of_data_file_sizes < tablespace_size_in_header) {

		ut_print_timestamp(stderr);
		fprintf(stderr,
			" InnoDB: Error: tablespace size stored in header"
			" is %lu pages, but\n",
			(ulong) tablespace_size_in_header);
		ut_print_timestamp(stderr);
		fprintf(stderr,
			" InnoDB: the sum of data file sizes"
			" is only %lu pages\n",
			(ulong) sum_of_data_file_sizes);

		if (srv_force_recovery == 0) {

			ut_print_timestamp(stderr);
			fprintf(stderr,
				" InnoDB: Cannot start InnoDB. The tail of"
				" the system tablespace is\n");
			ut_print_timestamp(stderr);
			fprintf(stderr,
				" InnoDB: missing. Have you edited"
				" innodb_data_file_path in my.cnf in an\n");
			ut_print_timestamp(stderr);
			fprintf(stderr,
				" InnoDB: inappropriate way, removing"
				" ibdata files from there?\n");
			ut_print_timestamp(stderr);
			fprintf(stderr,
				" InnoDB: You can set innodb_force_recovery=1"
				" in my.cnf to force\n");
			ut_print_timestamp(stderr);
			fprintf(stderr,
				" InnoDB: a startup if you are trying to"
				" recover a badly corrupt database.\n");

			return(DB_ERROR);
		}
	}

	/* Check that os_fast_mutexes work as expected */
	os_fast_mutex_init(&srv_os_test_mutex);

	if (0 != os_fast_mutex_trylock(&srv_os_test_mutex)) {
		ut_print_timestamp(stderr);
		fprintf(stderr,
			" InnoDB: Error: pthread_mutex_trylock returns"
			" an unexpected value on\n");
		ut_print_timestamp(stderr);
		fprintf(stderr,
			" InnoDB: success! Cannot continue.\n");
		exit(1);
	}

	os_fast_mutex_unlock(&srv_os_test_mutex);

	os_fast_mutex_lock(&srv_os_test_mutex);

	os_fast_mutex_unlock(&srv_os_test_mutex);

	os_fast_mutex_free(&srv_os_test_mutex);

	if (srv_print_verbose_log) {
		ut_print_timestamp(stderr);
		fprintf(stderr,
			" InnoDB: %s started; "
			"log sequence number %llu\n",
			INNODB_VERSION_STR, srv_start_lsn);
	}

	if (srv_force_recovery > 0) {
		ut_print_timestamp(stderr);
		fprintf(stderr,
			" InnoDB: !!! innodb_force_recovery"
			" is set to %lu !!!\n",
			(ulong) srv_force_recovery);
	}

	fflush(stderr);

	if (trx_doublewrite_must_reset_space_ids) {
		/* Actually, we did not change the undo log format between
		4.0 and 4.1.1, and we would not need to run purge to
		completion. Note also that the purge algorithm in 4.1.1
		can process the history list again even after a full
		purge, because our algorithm does not cut the end of the
		history list in all cases so that it would become empty
		after a full purge. That mean that we may purge 4.0 type
		undo log even after this phase.

		The insert buffer record format changed between 4.0 and
		4.1.1. It is essential that the insert buffer is emptied
		here! */

		ut_print_timestamp(stderr);
		fprintf(stderr,
			" InnoDB: You are upgrading to an"
			" InnoDB version which allows multiple\n");
		ut_print_timestamp(stderr);
		fprintf(stderr,
			" InnoDB: tablespaces. Wait that purge"
			" and insert buffer merge run to\n");
		ut_print_timestamp(stderr);
		fprintf(stderr,
			" InnoDB: completion...\n");
		for (;;) {
			os_thread_sleep(1000000);

			if (0 == strcmp(srv_main_thread_op_info,
					"waiting for server activity")) {

				ut_a(ibuf_is_empty());

				break;
			}
		}
		ut_print_timestamp(stderr);
		fprintf(stderr,
			" InnoDB: Full purge and insert buffer merge"
			" completed.\n");

		trx_sys_mark_upgraded_to_multiple_tablespaces();

		ut_print_timestamp(stderr);
		fprintf(stderr,
			" InnoDB: You have now successfully upgraded"
			" to the multiple tablespaces\n");
		ut_print_timestamp(stderr);
		fprintf(stderr,
			" InnoDB: format. You should NOT DOWNGRADE"
			" to an earlier version of\n");
		ut_print_timestamp(stderr);
		fprintf(stderr,
			" InnoDB: InnoDB! But if you absolutely need to"
			" downgrade, see\n");
		ut_print_timestamp(stderr);
		fprintf(stderr,
			" InnoDB: " REFMAN "multiple-tablespaces.html\n"
			" InnoDB: for instructions.\n");
	}

	if (srv_force_recovery == 0) {
		/* In the insert buffer we may have even bigger tablespace
		id's, because we may have dropped those tablespaces, but
		insert buffer merge has not had time to clean the records from
		the ibuf tree. */

		ibuf_update_max_tablespace_id();
	}

	srv_file_per_table = srv_file_per_table_original_value;

	srv_was_started = TRUE;

	return((int) DB_SUCCESS);
}

/****************************************************************//**
Shuts down the InnoDB database.
@return	DB_SUCCESS or error code */
UNIV_INTERN
int
innobase_shutdown_for_mysql(void)
/*=============================*/
{
	ulint	i;
	if (!srv_was_started) {
		if (srv_is_being_started) {
			ut_print_timestamp(stderr);
			fprintf(stderr,
				"  InnoDB: Warning: shutting down"
				" a not properly started\n"
				"InnoDB: or created database!\n");
		}

		return(DB_SUCCESS);
	}

	/* 1. Flush the buffer pool to disk, write the current lsn to
	the tablespace header(s), and copy all log data to archive.
	The step 1 is the real InnoDB shutdown. The remaining steps 2 - ...
	just free data structures after the shutdown. */

	logs_empty_and_mark_files_at_shutdown();

	if (srv_conc_n_threads != 0) {
		fprintf(stderr,
			"InnoDB: Warning: query counter shows %ld queries"
			" still\n"
			"InnoDB: inside InnoDB at shutdown\n",
			srv_conc_n_threads);
	}

	/* 2. Make all threads created by InnoDB to exit */

	srv_shutdown_state = SRV_SHUTDOWN_EXIT_THREADS;

	/* All threads end up waiting for certain events. Put those events
	to the signaled state. Then the threads will exit themselves after
	os_event_wait(). */

	for (i = 0; i < 1000; i++) {
		/* NOTE: IF YOU CREATE THREADS IN INNODB, YOU MUST EXIT THEM
		HERE OR EARLIER */

		/* a. Let the lock timeout thread exit */
		os_event_set(srv_lock_timeout_thread_event);

		/* b. srv error monitor thread exits automatically, no need
		to do anything here */

		/* c. We wake the master thread so that it exits */
		srv_wake_master_thread();

		/* d. We wake the purge thread so that it exits */
		srv_wake_purge_thread();

		/* e. Exit the i/o threads */

		os_aio_wake_all_threads_at_shutdown();

		os_mutex_enter(os_sync_mutex);

		if (os_thread_count == 0) {
			/* All the threads have exited or are just exiting;
			NOTE that the threads may not have completed their
			exit yet. Should we use pthread_join() to make sure
			they have exited? If we did, we would have to
			remove the pthread_detach() from
			os_thread_exit().  Now we just sleep 0.1
			seconds and hope that is enough! */

			os_mutex_exit(os_sync_mutex);

			os_thread_sleep(100000);

			break;
		}

		os_mutex_exit(os_sync_mutex);

		os_thread_sleep(100000);
	}

	if (i == 1000) {
		fprintf(stderr,
			"InnoDB: Warning: %lu threads created by InnoDB"
			" had not exited at shutdown!\n",
			(ulong) os_thread_count);
	}

	if (srv_monitor_file) {
		fclose(srv_monitor_file);
		srv_monitor_file = 0;
		if (srv_monitor_file_name) {
			unlink(srv_monitor_file_name);
			mem_free(srv_monitor_file_name);
		}
	}
	if (srv_dict_tmpfile) {
		fclose(srv_dict_tmpfile);
		srv_dict_tmpfile = 0;
	}

	if (srv_misc_tmpfile) {
		fclose(srv_misc_tmpfile);
		srv_misc_tmpfile = 0;
	}

	/* This must be disabled before closing the buffer pool
	and closing the data dictionary.  */
	btr_search_disable();

	ibuf_close();
	log_shutdown();
<<<<<<< HEAD
	lock_sys_close();
	trx_sys_file_format_close();
	trx_sys_close();
=======
	trx_sys_file_format_close();
	trx_sys_close();
	lock_sys_close();
>>>>>>> 31c803e8

	mutex_free(&srv_monitor_file_mutex);
	mutex_free(&srv_dict_tmpfile_mutex);
	mutex_free(&srv_misc_tmpfile_mutex);
	dict_close();
	btr_search_sys_free();

	/* 3. Free all InnoDB's own mutexes and the os_fast_mutexes inside
	them */
	os_aio_free();
	sync_close();
	srv_free();
	fil_close();

	/* 4. Free the os_conc_mutex and all os_events and os_mutexes */

	os_sync_free();

	/* 5. Free all allocated memory */

	pars_lexer_close();
	log_mem_free();
	buf_pool_free(srv_buf_pool_instances);
	mem_close();

	/* ut_free_all_mem() frees all allocated memory not freed yet
	in shutdown, and it will also free the ut_list_mutex, so it
	should be the last one for all operation */
	ut_free_all_mem();

	if (os_thread_count != 0
	    || os_event_count != 0
	    || os_mutex_count != 0
	    || os_fast_mutex_count != 0) {
		fprintf(stderr,
			"InnoDB: Warning: some resources were not"
			" cleaned up in shutdown:\n"
			"InnoDB: threads %lu, events %lu,"
			" os_mutexes %lu, os_fast_mutexes %lu\n",
			(ulong) os_thread_count, (ulong) os_event_count,
			(ulong) os_mutex_count, (ulong) os_fast_mutex_count);
	}

	if (dict_foreign_err_file) {
		fclose(dict_foreign_err_file);
	}
	if (lock_latest_err_file) {
		fclose(lock_latest_err_file);
	}

	if (srv_print_verbose_log) {
		ut_print_timestamp(stderr);
		fprintf(stderr,
			"  InnoDB: Shutdown completed;"
			" log sequence number %llu\n",
			srv_shutdown_lsn);
	}

	srv_was_started = FALSE;
	srv_start_has_been_called = FALSE;

	return((int) DB_SUCCESS);
}
#endif /* !UNIV_HOTBACKUP */<|MERGE_RESOLUTION|>--- conflicted
+++ resolved
@@ -1,10 +1,6 @@
 /*****************************************************************************
 
-<<<<<<< HEAD
-Copyright (c) 1996, 2013, Oracle and/or its affiliates. All rights reserved.
-=======
 Copyright (c) 1996, 2015, Oracle and/or its affiliates. All rights reserved.
->>>>>>> 31c803e8
 Copyright (c) 2008, Google Inc.
 Copyright (c) 2009, Percona Inc.
 
@@ -2234,15 +2230,9 @@
 
 	ibuf_close();
 	log_shutdown();
-<<<<<<< HEAD
-	lock_sys_close();
-	trx_sys_file_format_close();
-	trx_sys_close();
-=======
 	trx_sys_file_format_close();
 	trx_sys_close();
 	lock_sys_close();
->>>>>>> 31c803e8
 
 	mutex_free(&srv_monitor_file_mutex);
 	mutex_free(&srv_dict_tmpfile_mutex);
