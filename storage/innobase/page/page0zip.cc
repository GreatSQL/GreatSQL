--- conflicted
+++ resolved
@@ -4970,7 +4970,6 @@
 	/* declare empty pages non-corrupted */
 	if (stored == 0) {
 		/* make sure that the page is really empty */
-<<<<<<< HEAD
 #ifdef UNIV_INNOCHECKSUM
 		ulint i;
 		for (i = 0; i < size; i++) {
@@ -4986,16 +4985,11 @@
 			return(TRUE);
 		}
 #else
-		ut_d(ulint i; for (i = 0; i < size; i++) {
-		     ut_a(*((const char*) data + i) == 0); });
-=======
-		ulint i;
-		for (i = 0; i < size; i++) {
+		for (ulint i = 0; i < size; i++) {
 			if (*((const char*) data + i) != 0) {
 				return(FALSE);
 			}
 		}
->>>>>>> 66ea06c7
 
 		return(TRUE);
 #endif /* UNIV_INNOCHECKSUM */
